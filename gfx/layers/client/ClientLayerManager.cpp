/* -*- Mode: C++; tab-width: 2; indent-tabs-mode: nil; c-basic-offset: 2 -*-
 * This Source Code Form is subject to the terms of the Mozilla Public
 * License, v. 2.0. If a copy of the MPL was not distributed with this
 * file, You can obtain one at http://mozilla.org/MPL/2.0/. */

#include "ClientLayerManager.h"
#include "GeckoProfiler.h"              // for AUTO_PROFILER_LABEL
#include "gfxPrefs.h"                   // for gfxPrefs::LayersTile...
#include "mozilla/Assertions.h"         // for MOZ_ASSERT, etc
#include "mozilla/Hal.h"
#include "mozilla/dom/ScreenOrientation.h"  // for ScreenOrientation
#include "mozilla/dom/TabChild.h"       // for TabChild
#include "mozilla/dom/TabGroup.h"       // for TabGroup
#include "mozilla/hal_sandbox/PHal.h"   // for ScreenConfiguration
#include "mozilla/layers/CompositableClient.h"
#include "mozilla/layers/CompositorBridgeChild.h" // for CompositorBridgeChild
#include "mozilla/layers/FrameUniformityData.h"
#include "mozilla/layers/ISurfaceAllocator.h"
#include "mozilla/layers/LayersMessages.h"  // for EditReply, etc
#include "mozilla/layers/LayersSurfaces.h"  // for SurfaceDescriptor
#include "mozilla/layers/LayerTransactionChild.h"
#include "mozilla/layers/PersistentBufferProvider.h"
#include "mozilla/layers/SyncObject.h"
#include "ClientReadbackLayer.h"        // for ClientReadbackLayer
#include "nsAString.h"
#include "nsDisplayList.h"
#include "nsIWidgetListener.h"
#include "nsTArray.h"                   // for AutoTArray
#include "nsXULAppAPI.h"                // for XRE_GetProcessType, etc
#include "TiledLayerBuffer.h"
#include "FrameLayerBuilder.h"          // for FrameLayerbuilder
#ifdef MOZ_WIDGET_ANDROID
#include "AndroidBridge.h"
#include "LayerMetricsWrapper.h"
#endif
#ifdef XP_WIN
#include "mozilla/gfx/DeviceManagerDx.h"
#include "gfxDWriteFonts.h"
#endif

namespace mozilla {
namespace layers {

using namespace mozilla::gfx;

void
ClientLayerManager::MemoryPressureObserver::Destroy()
{
  UnregisterMemoryPressureEvent();
  mClientLayerManager = nullptr;
}

NS_IMETHODIMP
ClientLayerManager::MemoryPressureObserver::Observe(nsISupports* aSubject,
                                                    const char* aTopic,
                                                    const char16_t* aSomeData)
{
  if (!mClientLayerManager || strcmp(aTopic, "memory-pressure")) {
    return NS_OK;
  }

  mClientLayerManager->HandleMemoryPressure();
  return NS_OK;
}

void
ClientLayerManager::MemoryPressureObserver::RegisterMemoryPressureEvent()
{
  nsCOMPtr<nsIObserverService> observerService =
    mozilla::services::GetObserverService();

  MOZ_ASSERT(observerService);

  if (observerService) {
    observerService->AddObserver(this, "memory-pressure", false);
  }
}

void
ClientLayerManager::MemoryPressureObserver::UnregisterMemoryPressureEvent()
{
  nsCOMPtr<nsIObserverService> observerService =
      mozilla::services::GetObserverService();

  if (observerService) {
      observerService->RemoveObserver(this, "memory-pressure");
  }
}

NS_IMPL_ISUPPORTS(ClientLayerManager::MemoryPressureObserver, nsIObserver)

ClientLayerManager::ClientLayerManager(nsIWidget* aWidget)
  : mPhase(PHASE_NONE)
  , mWidget(aWidget)
  , mLatestTransactionId(0)
  , mLastPaintTime(TimeDuration::Forever())
  , mTargetRotation(ROTATION_0)
  , mRepeatTransaction(false)
  , mIsRepeatTransaction(false)
  , mTransactionIncomplete(false)
  , mCompositorMightResample(false)
  , mNeedsComposite(false)
  , mTextureSyncOnPaintThread(false)
  , mPaintSequenceNumber(0)
  , mDeviceResetSequenceNumber(0)
  , mForwarder(new ShadowLayerForwarder(this))
{
  MOZ_COUNT_CTOR(ClientLayerManager);
  mMemoryPressureObserver = new MemoryPressureObserver(this);

  if (XRE_IsContentProcess()) {
    mDeviceResetSequenceNumber = CompositorBridgeChild::Get()->DeviceResetSequenceNumber();
  }
}


ClientLayerManager::~ClientLayerManager()
{
  mMemoryPressureObserver->Destroy();
  ClearCachedResources();
  // Stop receiveing AsyncParentMessage at Forwarder.
  // After the call, the message is directly handled by LayerTransactionChild.
  // Basically this function should be called in ShadowLayerForwarder's
  // destructor. But when the destructor is triggered by
  // CompositorBridgeChild::Destroy(), the destructor can not handle it correctly.
  // See Bug 1000525.
  mForwarder->StopReceiveAsyncParentMessge();
  mRoot = nullptr;

  MOZ_COUNT_DTOR(ClientLayerManager);
}

void
ClientLayerManager::Destroy()
{
  // It's important to call ClearCachedResource before Destroy because the
  // former will early-return if the later has already run.
  ClearCachedResources();
  LayerManager::Destroy();

  if (mTransactionIdAllocator) {
    // Make sure to notify the refresh driver just in case it's waiting on a
    // pending transaction. Do this at the top of the event loop so we don't
    // cause a paint to occur during compositor shutdown.
    RefPtr<TransactionIdAllocator> allocator = mTransactionIdAllocator;
    uint64_t id = mLatestTransactionId;

    RefPtr<Runnable> task = NS_NewRunnableFunction(
      "TransactionIdAllocator::NotifyTransactionCompleted",
      [allocator, id] () -> void {
      allocator->NotifyTransactionCompleted(id);
    });
    NS_DispatchToMainThread(task.forget());
  }

  // Forget the widget pointer in case we outlive our owning widget.
  mWidget = nullptr;
<<<<<<< HEAD
=======
}

TabGroup*
ClientLayerManager::GetTabGroup()
{
  if (mWidget) {
    if (TabChild* tabChild = mWidget->GetOwningTabChild()) {
      return tabChild->TabGroup();
    }
  }
  return nullptr;
>>>>>>> a17af05f
}

int32_t
ClientLayerManager::GetMaxTextureSize() const
{
  return mForwarder->GetMaxTextureSize();
}

void
ClientLayerManager::SetDefaultTargetConfiguration(BufferMode aDoubleBuffering,
                                                  ScreenRotation aRotation)
{
  mTargetRotation = aRotation;
 }

void
ClientLayerManager::SetRoot(Layer* aLayer)
{
  if (mRoot != aLayer) {
    // Have to hold the old root and its children in order to
    // maintain the same view of the layer tree in this process as
    // the parent sees.  Otherwise layers can be destroyed
    // mid-transaction and bad things can happen (v. bug 612573)
    if (mRoot) {
      Hold(mRoot);
    }
    mForwarder->SetRoot(Hold(aLayer));
    NS_ASSERTION(aLayer, "Root can't be null");
    NS_ASSERTION(aLayer->Manager() == this, "Wrong manager");
    NS_ASSERTION(InConstruction(), "Only allowed in construction phase");
    mRoot = aLayer;
  }
}

void
ClientLayerManager::Mutated(Layer* aLayer)
{
  LayerManager::Mutated(aLayer);

  NS_ASSERTION(InConstruction() || InDrawing(), "wrong phase");
  mForwarder->Mutated(Hold(aLayer));
}

void
ClientLayerManager::MutatedSimple(Layer* aLayer)
{
  LayerManager::MutatedSimple(aLayer);

  NS_ASSERTION(InConstruction() || InDrawing(), "wrong phase");
  mForwarder->MutatedSimple(Hold(aLayer));
}

already_AddRefed<ReadbackLayer>
ClientLayerManager::CreateReadbackLayer()
{
  RefPtr<ReadbackLayer> layer = new ClientReadbackLayer(this);
  return layer.forget();
}

bool
ClientLayerManager::BeginTransactionWithTarget(gfxContext* aTarget)
{
  // Wait for any previous async paints to complete before starting to paint again.
  GetCompositorBridgeChild()->FlushAsyncPaints();

  MOZ_ASSERT(mForwarder, "ClientLayerManager::BeginTransaction without forwarder");
  if (!mForwarder->IPCOpen()) {
    gfxCriticalNote << "ClientLayerManager::BeginTransaction with IPC channel down. GPU process may have died.";
    return false;
  }

  if (XRE_IsContentProcess() &&
      mForwarder->DeviceCanReset() &&
      mDeviceResetSequenceNumber != CompositorBridgeChild::Get()->DeviceResetSequenceNumber())
  {
    // The compositor has informed this process that a device reset occurred,
    // but it has not finished informing each TabChild of its new
    // TextureFactoryIdentifier. Until then, it's illegal to paint. Note that
    // it is also illegal to request a new TIF synchronously, because we're
    // not guaranteed the UI process has finished acquiring new compositors
    // for each widget.
    //
    // Note that we only do this for accelerated backends, since we do not
    // perform resets on basic compositors.
    gfxCriticalNote << "Discarding a paint since a device reset has not yet been acknowledged.";
    return false;
  }

  mInTransaction = true;
  mTransactionStart = TimeStamp::Now();

#ifdef MOZ_LAYERS_HAVE_LOG
  MOZ_LAYERS_LOG(("[----- BeginTransaction"));
  Log();
#endif

  NS_ASSERTION(!InTransaction(), "Nested transactions not allowed");
  mPhase = PHASE_CONSTRUCTION;

  MOZ_ASSERT(mKeepAlive.IsEmpty(), "uncommitted txn?");

  // If the last transaction was incomplete (a failed DoEmptyTransaction),
  // don't signal a new transaction to ShadowLayerForwarder. Carry on adding
  // to the previous transaction.
  dom::ScreenOrientationInternal orientation;
  if (dom::TabChild* window = mWidget->GetOwningTabChild()) {
    orientation = window->GetOrientation();
  } else {
    hal::ScreenConfiguration currentConfig;
    hal::GetCurrentScreenConfiguration(&currentConfig);
    orientation = currentConfig.orientation();
  }
  LayoutDeviceIntRect targetBounds = mWidget->GetNaturalBounds();
  targetBounds.x = targetBounds.y = 0;
  mForwarder->BeginTransaction(targetBounds.ToUnknownRect(), mTargetRotation,
                               orientation);

  // If we're drawing on behalf of a context with async pan/zoom
  // enabled, then the entire buffer of painted layers might be
  // composited (including resampling) asynchronously before we get
  // a chance to repaint, so we have to ensure that it's all valid
  // and not rotated.
  //
  // Desktop does not support async zoom yet, so we ignore this for those
  // platforms.
#if defined(MOZ_WIDGET_ANDROID) || defined(MOZ_WIDGET_UIKIT)
  if (mWidget && mWidget->GetOwningTabChild()) {
    mCompositorMightResample = AsyncPanZoomEnabled();
  }
#endif

  // If we have a non-default target, we need to let our shadow manager draw
  // to it. This will happen at the end of the transaction.
  if (aTarget && XRE_IsParentProcess()) {
    mShadowTarget = aTarget;
  } else {
    NS_ASSERTION(!aTarget,
                 "Content-process ClientLayerManager::BeginTransactionWithTarget not supported");
  }

  // If this is a new paint, increment the paint sequence number.
  if (!mIsRepeatTransaction) {
    // Increment the paint sequence number even if test logging isn't
    // enabled in this process; it may be enabled in the parent process,
    // and the parent process expects unique sequence numbers.
    ++mPaintSequenceNumber;
    if (gfxPrefs::APZTestLoggingEnabled()) {
      mApzTestData.StartNewPaint(mPaintSequenceNumber);
    }
  }
  return true;
}

bool
ClientLayerManager::BeginTransaction()
{
  return BeginTransactionWithTarget(nullptr);
}

bool
ClientLayerManager::EndTransactionInternal(DrawPaintedLayerCallback aCallback,
                                           void* aCallbackData,
                                           EndTransactionFlags)
{
  PaintTelemetry::AutoRecord record(PaintTelemetry::Metric::Rasterization);
<<<<<<< HEAD
  GeckoProfilerTracingRAII tracer("Paint", "Rasterize");
=======
  AutoProfilerTracing tracing("Paint", "Rasterize");
>>>>>>> a17af05f

  Maybe<TimeStamp> startTime;
  if (gfxPrefs::LayersDrawFPS()) {
    startTime = Some(TimeStamp::Now());
<<<<<<< HEAD
=======
  }

#ifdef WIN32
  if (aCallbackData) {
    // Content processes don't get OnPaint called. So update here whenever we
    // may do Thebes drawing.
    gfxDWriteFont::UpdateClearTypeUsage();
>>>>>>> a17af05f
  }
#endif

  AUTO_PROFILER_LABEL("ClientLayerManager::EndTransactionInternal", GRAPHICS);

#ifdef WIN32
  if (aCallbackData) {
    // Content processes don't get OnPaint called. So update here whenever we
    // may do Thebes drawing.
    gfxDWriteFont::UpdateClearTypeUsage();
  }
#endif

  PROFILER_LABEL("ClientLayerManager", "EndTransactionInternal",
    js::ProfileEntry::Category::GRAPHICS);

#ifdef MOZ_LAYERS_HAVE_LOG
  MOZ_LAYERS_LOG(("  ----- (beginning paint)"));
  Log();
#endif

  NS_ASSERTION(InConstruction(), "Should be in construction phase");
  mPhase = PHASE_DRAWING;

  ClientLayer* root = ClientLayer::ToClientLayer(GetRoot());

  mTransactionIncomplete = false;
  mTextureSyncOnPaintThread = false;

  // Apply pending tree updates before recomputing effective
  // properties.
  GetRoot()->ApplyPendingUpdatesToSubtree();

  mPaintedLayerCallback = aCallback;
  mPaintedLayerCallbackData = aCallbackData;

  GetRoot()->ComputeEffectiveTransforms(Matrix4x4());

  // Skip the painting if the device is in device-reset status.
  if (!gfxPlatform::GetPlatform()->DidRenderingDeviceReset()) {
    if (gfxPrefs::AlwaysPaint() && XRE_IsContentProcess()) {
      TimeStamp start = TimeStamp::Now();
      root->RenderLayer();
      mLastPaintTime = TimeStamp::Now() - start;
    } else {
      root->RenderLayer();
    }
  } else {
    gfxCriticalNote << "LayerManager::EndTransaction skip RenderLayer().";
  }

  if (!mRepeatTransaction && !GetRoot()->GetInvalidRegion().IsEmpty()) {
    GetRoot()->Mutated();
  }

  if (!mIsRepeatTransaction) {
    mAnimationReadyTime = TimeStamp::Now();
    GetRoot()->StartPendingAnimations(mAnimationReadyTime);
  }

  mPaintedLayerCallback = nullptr;
  mPaintedLayerCallbackData = nullptr;

  // Go back to the construction phase if the transaction isn't complete.
  // Layout will update the layer tree and call EndTransaction().
  mPhase = mTransactionIncomplete ? PHASE_CONSTRUCTION : PHASE_NONE;

  NS_ASSERTION(!aCallback || !mTransactionIncomplete,
               "If callback is not null, transaction must be complete");

  if (gfxPlatform::GetPlatform()->DidRenderingDeviceReset()) {
    FrameLayerBuilder::InvalidateAllLayers(this);
  }

  if (startTime) {
    PaintTiming& pt = mForwarder->GetPaintTiming();
    pt.rasterMs() = (TimeStamp::Now() - startTime.value()).ToMilliseconds();
  }

  return !mTransactionIncomplete;
}

void
ClientLayerManager::StorePluginWidgetConfigurations(const nsTArray<nsIWidget::Configuration>& aConfigurations)
{
  if (mForwarder) {
    mForwarder->StorePluginWidgetConfigurations(aConfigurations);
  }
}

void
ClientLayerManager::EndTransaction(DrawPaintedLayerCallback aCallback,
                                   void* aCallbackData,
                                   EndTransactionFlags aFlags)
{
  if (!mForwarder->IPCOpen()) {
    mInTransaction = false;
    return;
  }

  if (mWidget) {
    mWidget->PrepareWindowEffects();
  }
  EndTransactionInternal(aCallback, aCallbackData, aFlags);
  ForwardTransaction(!(aFlags & END_NO_REMOTE_COMPOSITE));

  if (mRepeatTransaction) {
    mRepeatTransaction = false;
    mIsRepeatTransaction = true;
    if (BeginTransaction()) {
      ClientLayerManager::EndTransaction(aCallback, aCallbackData, aFlags);
    }
    mIsRepeatTransaction = false;
  } else {
    MakeSnapshotIfRequired();
  }

  mInTransaction = false;
  mTransactionStart = TimeStamp();
}

bool
ClientLayerManager::EndEmptyTransaction(EndTransactionFlags aFlags)
{
  mInTransaction = false;

  if (!mRoot || !mForwarder->IPCOpen()) {
    return false;
  }

  if (!EndTransactionInternal(nullptr, nullptr, aFlags)) {
    // Return without calling ForwardTransaction. This leaves the
    // ShadowLayerForwarder transaction open; the following
    // EndTransaction will complete it.
    return false;
  }
  if (mWidget) {
    mWidget->PrepareWindowEffects();
  }
  ForwardTransaction(!(aFlags & END_NO_REMOTE_COMPOSITE));
  MakeSnapshotIfRequired();
  return true;
}

CompositorBridgeChild *
ClientLayerManager::GetRemoteRenderer()
{
  if (!mWidget) {
    return nullptr;
  }

  return mWidget->GetRemoteRenderer();
}

CompositorBridgeChild*
ClientLayerManager::GetCompositorBridgeChild()
{
  if (!XRE_IsParentProcess()) {
    return CompositorBridgeChild::Get();
  }
  return GetRemoteRenderer();
}

void
ClientLayerManager::ScheduleComposite()
{
  mForwarder->Composite();
}

void
ClientLayerManager::DidComposite(uint64_t aTransactionId,
                                 const TimeStamp& aCompositeStart,
                                 const TimeStamp& aCompositeEnd)
{
  MOZ_ASSERT(mWidget);

  // Notifying the observers may tick the refresh driver which can cause
  // a lot of different things to happen that may affect the lifetime of
  // this layer manager. So let's make sure this object stays alive until
  // the end of the method invocation.
  RefPtr<ClientLayerManager> selfRef = this;

  // |aTransactionId| will be > 0 if the compositor is acknowledging a shadow
  // layers transaction.
  if (aTransactionId) {
    nsIWidgetListener *listener = mWidget->GetWidgetListener();
    if (listener) {
      listener->DidCompositeWindow(aTransactionId, aCompositeStart, aCompositeEnd);
    }
    listener = mWidget->GetAttachedWidgetListener();
    if (listener) {
      listener->DidCompositeWindow(aTransactionId, aCompositeStart, aCompositeEnd);
    }
    if (mTransactionIdAllocator) {
      mTransactionIdAllocator->NotifyTransactionCompleted(aTransactionId);
    }
  }

  // These observers fire whether or not we were in a transaction.
  for (size_t i = 0; i < mDidCompositeObservers.Length(); i++) {
    mDidCompositeObservers[i]->DidComposite();
  }
}

void
ClientLayerManager::GetCompositorSideAPZTestData(APZTestData* aData) const
{
  if (mForwarder->HasShadowManager()) {
    if (!mForwarder->GetShadowManager()->SendGetAPZTestData(aData)) {
      NS_WARNING("Call to PLayerTransactionChild::SendGetAPZTestData() failed");
    }
  }
}

void
ClientLayerManager::SetTransactionIdAllocator(TransactionIdAllocator* aAllocator)
{
  // When changing the refresh driver, the previous refresh driver may never
  // receive updates of pending transactions it's waiting for. So clear the
  // waiting state before assigning another refresh driver.
  if (mTransactionIdAllocator && (aAllocator != mTransactionIdAllocator)) {
    mTransactionIdAllocator->ClearPendingTransactions();

    // We should also reset the transaction id of the new allocator to previous
    // allocator's last transaction id, so that completed transactions for
    // previous allocator will be ignored and won't confuse the new allocator.
    if (aAllocator) {
      aAllocator->ResetInitialTransactionId(mTransactionIdAllocator->LastTransactionId());
    }
  }

  mTransactionIdAllocator = aAllocator;
}

float
ClientLayerManager::RequestProperty(const nsAString& aProperty)
{
  if (mForwarder->HasShadowManager()) {
    float value;
    if (!mForwarder->GetShadowManager()->SendRequestProperty(nsString(aProperty), &value)) {
      NS_WARNING("Call to PLayerTransactionChild::SendGetAPZTestData() failed");
    }
    return value;
  }
  return -1;
}

void
ClientLayerManager::StartNewRepaintRequest(SequenceNumber aSequenceNumber)
{
  if (gfxPrefs::APZTestLoggingEnabled()) {
    mApzTestData.StartNewRepaintRequest(aSequenceNumber);
  }
}

void
ClientLayerManager::GetFrameUniformity(FrameUniformityData* aOutData)
{
  MOZ_ASSERT(XRE_IsParentProcess(), "Frame Uniformity only supported in parent process");

  if (HasShadowManager()) {
    CompositorBridgeChild* child = GetRemoteRenderer();
    child->SendGetFrameUniformity(aOutData);
    return;
  }

  return LayerManager::GetFrameUniformity(aOutData);
}

void
ClientLayerManager::MakeSnapshotIfRequired()
{
  if (!mShadowTarget) {
    return;
  }
  if (mWidget) {
    if (CompositorBridgeChild* remoteRenderer = GetRemoteRenderer()) {
      // The compositor doesn't draw to a different sized surface
      // when there's a rotation. Instead we rotate the result
      // when drawing into dt
      LayoutDeviceIntRect outerBounds = mWidget->GetBounds();

      IntRect bounds = ToOutsideIntRect(mShadowTarget->GetClipExtents());
      if (mTargetRotation) {
        bounds =
          RotateRect(bounds, outerBounds.ToUnknownRect(), mTargetRotation);
      }

      SurfaceDescriptor inSnapshot;
      if (!bounds.IsEmpty() &&
          mForwarder->AllocSurfaceDescriptor(bounds.Size(),
                                             gfxContentType::COLOR_ALPHA,
                                             &inSnapshot)) {

        // Make a copy of |inSnapshot| because the call to send it over IPC
        // will call forget() on the Shmem inside, and zero it out.
        SurfaceDescriptor outSnapshot = inSnapshot;

        if (remoteRenderer->SendMakeSnapshot(inSnapshot, bounds)) {
          RefPtr<DataSourceSurface> surf = GetSurfaceForDescriptor(outSnapshot);
          DrawTarget* dt = mShadowTarget->GetDrawTarget();

          Rect dstRect(bounds.x, bounds.y, bounds.Width(), bounds.Height());
          Rect srcRect(0, 0, bounds.Width(), bounds.Height());

          gfx::Matrix rotate =
            ComputeTransformForUnRotation(outerBounds.ToUnknownRect(),
                                          mTargetRotation);

          gfx::Matrix oldMatrix = dt->GetTransform();
          dt->SetTransform(rotate * oldMatrix);
          dt->DrawSurface(surf, dstRect, srcRect,
                          DrawSurfaceOptions(),
                          DrawOptions(1.0f, CompositionOp::OP_OVER));
          dt->SetTransform(oldMatrix);
        }
        mForwarder->DestroySurfaceDescriptor(&outSnapshot);
      }
    }
  }
  mShadowTarget = nullptr;
}

void
ClientLayerManager::FlushRendering()
{
  if (mWidget) {
    if (CompositorBridgeChild* remoteRenderer = mWidget->GetRemoteRenderer()) {
      if (mWidget->SynchronouslyRepaintOnResize() || gfxPrefs::LayersForceSynchronousResize()) {
        remoteRenderer->SendFlushRendering();
      } else {
        remoteRenderer->SendFlushRenderingAsync();
      }
    }
  }
}

void
<<<<<<< HEAD
ClientLayerManager::UpdateTextureFactoryIdentifier(const TextureFactoryIdentifier& aNewIdentifier,
                                                   uint64_t aDeviceResetSeqNo)
{
=======
ClientLayerManager::WaitOnTransactionProcessed()
{
  CompositorBridgeChild* remoteRenderer = GetCompositorBridgeChild();
  if (remoteRenderer) {
    remoteRenderer->SendWaitOnTransactionProcessed();
  }
}
void
ClientLayerManager::UpdateTextureFactoryIdentifier(const TextureFactoryIdentifier& aNewIdentifier,
                                                   uint64_t aDeviceResetSeqNo)
{
>>>>>>> a17af05f
  MOZ_ASSERT_IF(XRE_IsContentProcess(),
                aDeviceResetSeqNo == CompositorBridgeChild::Get()->DeviceResetSequenceNumber());

  mForwarder->IdentifyTextureHost(aNewIdentifier);
  mDeviceResetSequenceNumber = aDeviceResetSeqNo;
}

void
ClientLayerManager::SendInvalidRegion(const nsIntRegion& aRegion)
{
  if (mWidget) {
    if (CompositorBridgeChild* remoteRenderer = mWidget->GetRemoteRenderer()) {
      remoteRenderer->SendNotifyRegionInvalidated(aRegion);
    }
  }
}

uint32_t
ClientLayerManager::StartFrameTimeRecording(int32_t aBufferSize)
{
  CompositorBridgeChild* renderer = GetRemoteRenderer();
  if (renderer) {
    uint32_t startIndex;
    renderer->SendStartFrameTimeRecording(aBufferSize, &startIndex);
    return startIndex;
  }
  return -1;
}

void
ClientLayerManager::StopFrameTimeRecording(uint32_t         aStartIndex,
                                           nsTArray<float>& aFrameIntervals)
{
  CompositorBridgeChild* renderer = GetRemoteRenderer();
  if (renderer) {
    renderer->SendStopFrameTimeRecording(aStartIndex, &aFrameIntervals);
  }
}

void
ClientLayerManager::ForwardTransaction(bool aScheduleComposite)
{
<<<<<<< HEAD
  GeckoProfilerTracingRAII tracer("Paint", "ForwardTransaction");
=======
  AutoProfilerTracing tracing("Paint", "ForwardTransaction");
>>>>>>> a17af05f
  TimeStamp start = TimeStamp::Now();

  // Skip the synchronization for buffer since we also skip the painting during
  // device-reset status. With OMTP, we have to wait for async paints
  // before we synchronize and it's done on the paint thread.
  RefPtr<SyncObjectClient> syncObject = nullptr;
  if (!gfxPlatform::GetPlatform()->DidRenderingDeviceReset()) {
    if (mForwarder->GetSyncObject() &&
        mForwarder->GetSyncObject()->IsSyncObjectValid()) {
<<<<<<< HEAD
      mForwarder->GetSyncObject()->FinalizeFrame();
=======
      syncObject = mForwarder->GetSyncObject();
>>>>>>> a17af05f
    }
  }

  // If there were async paints queued, then we need to notify the paint thread
  // that we finished queuing async paints so it can schedule a runnable after
  // all async painting is finished to do a texture sync and unblock the main
  // thread if it is waiting before doing a new layer transaction.
  if (mTextureSyncOnPaintThread) {
    MOZ_ASSERT(PaintThread::Get());
    PaintThread::Get()->EndLayerTransaction(syncObject);
  } else if (syncObject) {
    syncObject->Synchronize();
  }

  mPhase = PHASE_FORWARD;

  mLatestTransactionId = mTransactionIdAllocator->GetTransactionId(!mIsRepeatTransaction);
  TimeStamp transactionStart;
  if (!mTransactionIdAllocator->GetTransactionStart().IsNull()) {
    transactionStart = mTransactionIdAllocator->GetTransactionStart();
  } else {
    transactionStart = mTransactionStart;
  }

  if (gfxPrefs::AlwaysPaint() && XRE_IsContentProcess()) {
    mForwarder->SendPaintTime(mLatestTransactionId, mLastPaintTime);
  }

  // forward this transaction's changeset to our LayerManagerComposite
  bool sent = false;
  bool ok = mForwarder->EndTransaction(
    mRegionToClear, mLatestTransactionId, aScheduleComposite,
    mPaintSequenceNumber, mIsRepeatTransaction, transactionStart,
    &sent);
  if (ok) {
    if (sent) {
      mNeedsComposite = false;
    }
  } else if (HasShadowManager()) {
    NS_WARNING("failed to forward Layers transaction");
  }

  if (!sent) {
    // Clear the transaction id so that it doesn't get returned
    // unless we forwarded to somewhere that doesn't actually
    // have a compositor.
    mTransactionIdAllocator->RevokeTransactionId(mLatestTransactionId);
  }

  mPhase = PHASE_NONE;

  // this may result in Layers being deleted, which results in
  // PLayer::Send__delete__() and DeallocShmem()
  mKeepAlive.Clear();

  TabChild* window = mWidget ? mWidget->GetOwningTabChild() : nullptr;
  if (window) {
    TimeStamp end = TimeStamp::Now();
    window->DidRequestComposite(start, end);
  }
}

ShadowableLayer*
ClientLayerManager::Hold(Layer* aLayer)
{
  MOZ_ASSERT(HasShadowManager(),
             "top-level tree, no shadow tree to remote to");

  ShadowableLayer* shadowable = ClientLayer::ToClientLayer(aLayer);
  MOZ_ASSERT(shadowable, "trying to remote an unshadowable layer");

  mKeepAlive.AppendElement(aLayer);
  return shadowable;
}

bool
ClientLayerManager::IsCompositingCheap()
{
  // Whether compositing is cheap depends on the parent backend.
  return mForwarder->mShadowManager &&
         LayerManager::IsCompositingCheap(mForwarder->GetCompositorBackendType());
}

bool
ClientLayerManager::AreComponentAlphaLayersEnabled()
{
  return GetCompositorBackendType() != LayersBackend::LAYERS_BASIC &&
         AsShadowForwarder()->SupportsComponentAlpha() &&
         LayerManager::AreComponentAlphaLayersEnabled();
}

bool
ClientLayerManager::SupportsBackdropCopyForComponentAlpha()
{
  const TextureFactoryIdentifier& ident = AsShadowForwarder()->GetTextureFactoryIdentifier();
  return ident.mSupportsBackdropCopyForComponentAlpha;
}

void
ClientLayerManager::SetIsFirstPaint()
{
  mForwarder->SetIsFirstPaint();
}

void
ClientLayerManager::SetFocusTarget(const FocusTarget& aFocusTarget)
{
  mForwarder->SetFocusTarget(aFocusTarget);
}

void
ClientLayerManager::ClearCachedResources(Layer* aSubtree)
{
  if (mDestroyed) {
    // ClearCachedResource was already called by ClientLayerManager::Destroy
    return;
  }
  MOZ_ASSERT(!HasShadowManager() || !aSubtree);
  mForwarder->ClearCachedResources();
  if (aSubtree) {
    ClearLayer(aSubtree);
  } else if (mRoot) {
    ClearLayer(mRoot);
  }
}

void
ClientLayerManager::HandleMemoryPressure()
{
  if (mRoot) {
    HandleMemoryPressureLayer(mRoot);
  }

  if (GetCompositorBridgeChild()) {
    GetCompositorBridgeChild()->HandleMemoryPressure();
  }
}

void
ClientLayerManager::ClearLayer(Layer* aLayer)
{
  aLayer->ClearCachedResources();
  for (Layer* child = aLayer->GetFirstChild(); child;
       child = child->GetNextSibling()) {
    ClearLayer(child);
  }
}

void
ClientLayerManager::HandleMemoryPressureLayer(Layer* aLayer)
{
  ClientLayer::ToClientLayer(aLayer)->HandleMemoryPressure();
  for (Layer* child = aLayer->GetFirstChild(); child;
       child = child->GetNextSibling()) {
    HandleMemoryPressureLayer(child);
  }
}

void
ClientLayerManager::GetBackendName(nsAString& aName)
{
  switch (mForwarder->GetCompositorBackendType()) {
    case LayersBackend::LAYERS_NONE: aName.AssignLiteral("None"); return;
    case LayersBackend::LAYERS_BASIC: aName.AssignLiteral("Basic"); return;
    case LayersBackend::LAYERS_OPENGL: aName.AssignLiteral("OpenGL"); return;
    case LayersBackend::LAYERS_D3D11: {
#ifdef XP_WIN
      if (DeviceManagerDx::Get()->IsWARP()) {
        aName.AssignLiteral("Direct3D 11 WARP");
      } else {
        aName.AssignLiteral("Direct3D 11");
      }
#endif
      return;
    }
    default: MOZ_CRASH("Invalid backend");
  }
}

bool
ClientLayerManager::AsyncPanZoomEnabled() const
{
  return mWidget && mWidget->AsyncPanZoomEnabled();
}

void
ClientLayerManager::SetLayerObserverEpoch(uint64_t aLayerObserverEpoch)
{
  mForwarder->SetLayerObserverEpoch(aLayerObserverEpoch);
}

void
ClientLayerManager::AddDidCompositeObserver(DidCompositeObserver* aObserver)
{
  if (!mDidCompositeObservers.Contains(aObserver)) {
    mDidCompositeObservers.AppendElement(aObserver);
  }
}

void
ClientLayerManager::RemoveDidCompositeObserver(DidCompositeObserver* aObserver)
{
  mDidCompositeObservers.RemoveElement(aObserver);
}

already_AddRefed<PersistentBufferProvider>
ClientLayerManager::CreatePersistentBufferProvider(const gfx::IntSize& aSize,
                                                   gfx::SurfaceFormat aFormat)
{
  // Don't use a shared buffer provider if compositing is considered "not cheap"
  // because the canvas will most likely be flattened into a thebes layer instead
  // of being sent to the compositor, in which case rendering into shared memory
  // is wasteful.
  if (IsCompositingCheap() &&
      gfxPrefs::PersistentBufferProviderSharedEnabled()) {
    RefPtr<PersistentBufferProvider> provider
      = PersistentBufferProviderShared::Create(aSize, aFormat, AsShadowForwarder());
    if (provider) {
      return provider.forget();
    }
  }

  return LayerManager::CreatePersistentBufferProvider(aSize, aFormat);
}


ClientLayer::~ClientLayer()
{
  MOZ_COUNT_DTOR(ClientLayer);
}

} // namespace layers
} // namespace mozilla<|MERGE_RESOLUTION|>--- conflicted
+++ resolved
@@ -155,8 +155,6 @@
 
   // Forget the widget pointer in case we outlive our owning widget.
   mWidget = nullptr;
-<<<<<<< HEAD
-=======
 }
 
 TabGroup*
@@ -168,7 +166,6 @@
     }
   }
   return nullptr;
->>>>>>> a17af05f
 }
 
 int32_t
@@ -334,17 +331,11 @@
                                            EndTransactionFlags)
 {
   PaintTelemetry::AutoRecord record(PaintTelemetry::Metric::Rasterization);
-<<<<<<< HEAD
-  GeckoProfilerTracingRAII tracer("Paint", "Rasterize");
-=======
   AutoProfilerTracing tracing("Paint", "Rasterize");
->>>>>>> a17af05f
 
   Maybe<TimeStamp> startTime;
   if (gfxPrefs::LayersDrawFPS()) {
     startTime = Some(TimeStamp::Now());
-<<<<<<< HEAD
-=======
   }
 
 #ifdef WIN32
@@ -352,22 +343,10 @@
     // Content processes don't get OnPaint called. So update here whenever we
     // may do Thebes drawing.
     gfxDWriteFont::UpdateClearTypeUsage();
->>>>>>> a17af05f
   }
 #endif
 
   AUTO_PROFILER_LABEL("ClientLayerManager::EndTransactionInternal", GRAPHICS);
-
-#ifdef WIN32
-  if (aCallbackData) {
-    // Content processes don't get OnPaint called. So update here whenever we
-    // may do Thebes drawing.
-    gfxDWriteFont::UpdateClearTypeUsage();
-  }
-#endif
-
-  PROFILER_LABEL("ClientLayerManager", "EndTransactionInternal",
-    js::ProfileEntry::Category::GRAPHICS);
 
 #ifdef MOZ_LAYERS_HAVE_LOG
   MOZ_LAYERS_LOG(("  ----- (beginning paint)"));
@@ -691,11 +670,6 @@
 }
 
 void
-<<<<<<< HEAD
-ClientLayerManager::UpdateTextureFactoryIdentifier(const TextureFactoryIdentifier& aNewIdentifier,
-                                                   uint64_t aDeviceResetSeqNo)
-{
-=======
 ClientLayerManager::WaitOnTransactionProcessed()
 {
   CompositorBridgeChild* remoteRenderer = GetCompositorBridgeChild();
@@ -707,7 +681,6 @@
 ClientLayerManager::UpdateTextureFactoryIdentifier(const TextureFactoryIdentifier& aNewIdentifier,
                                                    uint64_t aDeviceResetSeqNo)
 {
->>>>>>> a17af05f
   MOZ_ASSERT_IF(XRE_IsContentProcess(),
                 aDeviceResetSeqNo == CompositorBridgeChild::Get()->DeviceResetSequenceNumber());
 
@@ -750,11 +723,7 @@
 void
 ClientLayerManager::ForwardTransaction(bool aScheduleComposite)
 {
-<<<<<<< HEAD
-  GeckoProfilerTracingRAII tracer("Paint", "ForwardTransaction");
-=======
   AutoProfilerTracing tracing("Paint", "ForwardTransaction");
->>>>>>> a17af05f
   TimeStamp start = TimeStamp::Now();
 
   // Skip the synchronization for buffer since we also skip the painting during
@@ -764,11 +733,7 @@
   if (!gfxPlatform::GetPlatform()->DidRenderingDeviceReset()) {
     if (mForwarder->GetSyncObject() &&
         mForwarder->GetSyncObject()->IsSyncObjectValid()) {
-<<<<<<< HEAD
-      mForwarder->GetSyncObject()->FinalizeFrame();
-=======
       syncObject = mForwarder->GetSyncObject();
->>>>>>> a17af05f
     }
   }
 
