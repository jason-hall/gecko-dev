/* -*- Mode: C++; tab-width: 20; indent-tabs-mode: nil; c-basic-offset: 2 -*-
 * This Source Code Form is subject to the terms of the Mozilla Public
 * License, v. 2.0. If a copy of the MPL was not distributed with this
 * file, You can obtain one at http://mozilla.org/MPL/2.0/. */

#ifndef MOZILLA_GFX_IMAGECLIENT_H
#define MOZILLA_GFX_IMAGECLIENT_H

#include <stdint.h>                     // for uint32_t, uint64_t
#include <sys/types.h>                  // for int32_t
#include "mozilla/Attributes.h"         // for override
#include "mozilla/RefPtr.h"             // for RefPtr, already_AddRefed
#include "mozilla/gfx/Types.h"          // for SurfaceFormat
#include "mozilla/layers/CompositableClient.h"  // for CompositableClient
#include "mozilla/layers/CompositorTypes.h"  // for CompositableType, etc
#include "mozilla/layers/LayersSurfaces.h"  // for SurfaceDescriptor
#include "mozilla/layers/TextureClient.h"  // for TextureClient, etc
#include "mozilla/mozalloc.h"           // for operator delete
#include "nsCOMPtr.h"                   // for already_AddRefed
#include "nsRect.h"                     // for mozilla::gfx::IntRect

namespace mozilla {
namespace layers {

class ClientLayer;
class CompositableForwarder;
class Image;
class ImageContainer;
class ShadowableLayer;
class ImageClientSingle;

/**
 * Image clients are used by basic image layers on the content thread, they
 * always match with an ImageHost on the compositor thread. See
 * CompositableClient.h for information on connecting clients to hosts.
 */
class ImageClient : public CompositableClient
{
public:
  /**
   * Creates, configures, and returns a new image client. If necessary, a
   * message will be sent to the compositor to create a corresponding image
   * host.
   */
  static already_AddRefed<ImageClient> CreateImageClient(CompositableType aImageHostType,
                                                     CompositableForwarder* aFwd,
                                                     TextureFlags aFlags);

  virtual ~ImageClient() {}

  /**
   * Update this ImageClient from aContainer in aLayer
   * returns false if this is the wrong kind of ImageClient for aContainer.
   * Note that returning true does not necessarily imply success
   */
  virtual bool UpdateImage(ImageContainer* aContainer, uint32_t aContentFlags) = 0;

  void SetLayer(ClientLayer* aLayer) { mLayer = aLayer; }
  ClientLayer* GetLayer() const { return mLayer; }

  /**
   * asynchronously remove all the textures used by the image client.
   *
   */
  virtual void FlushAllImages() {}

  virtual void RemoveTexture(TextureClient* aTexture) override;

  virtual ImageClientSingle* AsImageClientSingle() { return nullptr; }

  static already_AddRefed<TextureClient> CreateTextureClientForImage(Image* aImage, KnowsCompositor* aForwarder);

<<<<<<< HEAD
=======
  uint32_t GetLastUpdateGenerationCounter() { return mLastUpdateGenerationCounter; }

>>>>>>> a17af05f
protected:
  ImageClient(CompositableForwarder* aFwd, TextureFlags aFlags,
              CompositableType aType);

  ClientLayer* mLayer;
  CompositableType mType;
  uint32_t mLastUpdateGenerationCounter;
};

/**
 * An image client which uses a single texture client.
 */
class ImageClientSingle : public ImageClient
{
public:
  ImageClientSingle(CompositableForwarder* aFwd,
                    TextureFlags aFlags,
                    CompositableType aType);

  virtual bool UpdateImage(ImageContainer* aContainer, uint32_t aContentFlags) override;

  virtual void OnDetach() override;

  virtual bool AddTextureClient(TextureClient* aTexture) override;

  virtual TextureInfo GetTextureInfo() const override;

  virtual void FlushAllImages() override;

  ImageClientSingle* AsImageClientSingle() override { return this; }

  bool IsEmpty() { return mBuffers.IsEmpty(); }

protected:
  struct Buffer {
    RefPtr<TextureClient> mTextureClient;
    int32_t mImageSerial;
  };
  nsTArray<Buffer> mBuffers;
};

/**
 * Image class to be used for async image uploads using the image bridge
 * protocol.
 * We store the ImageBridge id in the TextureClientIdentifier.
 */
class ImageClientBridge : public ImageClient
{
public:
  ImageClientBridge(CompositableForwarder* aFwd,
                    TextureFlags aFlags);

  virtual bool UpdateImage(ImageContainer* aContainer, uint32_t aContentFlags) override;
  virtual bool Connect(ImageContainer* aImageContainer) override { return false; }

  virtual TextureInfo GetTextureInfo() const override
  {
    return TextureInfo(mType);
  }

protected:
  CompositableHandle mAsyncContainerHandle;
};

} // namespace layers
} // namespace mozilla

#endif<|MERGE_RESOLUTION|>--- conflicted
+++ resolved
@@ -70,11 +70,8 @@
 
   static already_AddRefed<TextureClient> CreateTextureClientForImage(Image* aImage, KnowsCompositor* aForwarder);
 
-<<<<<<< HEAD
-=======
   uint32_t GetLastUpdateGenerationCounter() { return mLastUpdateGenerationCounter; }
 
->>>>>>> a17af05f
 protected:
   ImageClient(CompositableForwarder* aFwd, TextureFlags aFlags,
               CompositableType aType);
