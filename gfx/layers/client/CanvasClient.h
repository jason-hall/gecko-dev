--- conflicted
+++ resolved
@@ -28,11 +28,7 @@
 namespace layers {
 
 class AsyncCanvasRenderer;
-<<<<<<< HEAD
-class ShareableCanvasLayer;
-=======
 class ShareableCanvasRenderer;
->>>>>>> a17af05f
 class CompositableForwarder;
 class ShadowableLayer;
 class SharedSurfaceTextureClient;
@@ -43,11 +39,7 @@
 class CanvasClient : public CompositableClient
 {
 public:
-<<<<<<< HEAD
-  typedef MaybeOneOf<ShareableCanvasLayer*, AsyncCanvasRenderer*> Renderer;
-=======
   typedef MaybeOneOf<ShareableCanvasRenderer*, AsyncCanvasRenderer*> Renderer;
->>>>>>> a17af05f
 
   /**
    * Creates, configures, and returns a new canvas client. If necessary, a
@@ -75,11 +67,7 @@
 
   virtual void Clear() {};
 
-<<<<<<< HEAD
-  virtual void Update(gfx::IntSize aSize, ShareableCanvasLayer* aLayer) = 0;
-=======
   virtual void Update(gfx::IntSize aSize, ShareableCanvasRenderer* aCanvasRenderer) = 0;
->>>>>>> a17af05f
 
   virtual bool AddTextureClient(TextureClient* aTexture) override
   {
@@ -117,11 +105,7 @@
     mBackBuffer = mFrontBuffer = mBufferProviderTexture = nullptr;
   }
 
-<<<<<<< HEAD
-  virtual void Update(gfx::IntSize aSize, ShareableCanvasLayer* aLayer) override;
-=======
   virtual void Update(gfx::IntSize aSize, ShareableCanvasRenderer* aCanvasRenderer) override;
->>>>>>> a17af05f
 
   virtual void UpdateFromTexture(TextureClient* aBuffer) override;
 
@@ -140,11 +124,7 @@
     CreateTextureClientForCanvas(gfx::SurfaceFormat aFormat,
                                  gfx::IntSize aSize,
                                  TextureFlags aFlags,
-<<<<<<< HEAD
-                                 ShareableCanvasLayer* aLayer);
-=======
                                  ShareableCanvasRenderer* aCanvasRenderer);
->>>>>>> a17af05f
 
   RefPtr<TextureClient> mBackBuffer;
   RefPtr<TextureClient> mFrontBuffer;
@@ -183,11 +163,7 @@
   }
 
   virtual void Update(gfx::IntSize aSize,
-<<<<<<< HEAD
-                      ShareableCanvasLayer* aLayer) override;
-=======
                       ShareableCanvasRenderer* aCanvasRenderer) override;
->>>>>>> a17af05f
   void UpdateRenderer(gfx::IntSize aSize, Renderer& aRenderer);
 
   virtual void UpdateAsync(AsyncCanvasRenderer* aRenderer) override;
@@ -217,11 +193,7 @@
     return TextureInfo(CompositableType::IMAGE);
   }
 
-<<<<<<< HEAD
-  virtual void Update(gfx::IntSize aSize, ShareableCanvasLayer* aLayer) override
-=======
   virtual void Update(gfx::IntSize aSize, ShareableCanvasRenderer* aCanvasRenderer) override
->>>>>>> a17af05f
   {
   }
 
