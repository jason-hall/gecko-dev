/* -*- Mode: C++; tab-width: 20; indent-tabs-mode: nil; c-basic-offset: 2 -*-
//  * This Source Code Form is subject to the terms of the Mozilla Public
 * License, v. 2.0. If a copy of the MPL was not distributed with this
 * file, You can obtain one at http://mozilla.org/MPL/2.0/. */

#ifndef MOZILLA_GFX_TEXTURECLIENT_H
#define MOZILLA_GFX_TEXTURECLIENT_H

#include <stddef.h>                     // for size_t
#include <stdint.h>                     // for uint32_t, uint8_t, uint64_t
#include "GLTextureImage.h"             // for TextureImage
#include "ImageTypes.h"                 // for StereoMode
#include "mozilla/Assertions.h"         // for MOZ_ASSERT, etc
#include "mozilla/Atomics.h"
#include "mozilla/Attributes.h"         // for override
#include "mozilla/DebugOnly.h"
#include "mozilla/RefPtr.h"             // for RefPtr, RefCounted
#include "mozilla/gfx/2D.h"             // for DrawTarget
#include "mozilla/gfx/Point.h"          // for IntSize
#include "mozilla/gfx/Types.h"          // for SurfaceFormat
#include "mozilla/ipc/Shmem.h"          // for Shmem
#include "mozilla/layers/AtomicRefCountedWithFinalize.h"
#include "mozilla/layers/CompositorTypes.h"  // for TextureFlags, etc
#include "mozilla/layers/ISurfaceAllocator.h"
#include "mozilla/layers/LayersTypes.h"
#include "mozilla/layers/LayersSurfaces.h"  // for SurfaceDescriptor
#include "mozilla/mozalloc.h"           // for operator delete
#include "mozilla/gfx/CriticalSection.h"
#include "mozilla/webrender/WebRenderTypes.h"
#include "nsCOMPtr.h"                   // for already_AddRefed
#include "nsISupportsImpl.h"            // for TextureImage::AddRef, etc
#include "GfxTexturesReporter.h"
#include "pratom.h"
#include "nsThreadUtils.h"

class gfxImageSurface;
struct ID3D11Device;

namespace mozilla {

// When defined, we track which pool the tile came from and test for
// any inconsistencies.  This can be defined in release build as well.
#ifdef DEBUG
#define GFX_DEBUG_TRACK_CLIENTS_IN_POOL 1
#endif

namespace layers {

class AsyncTransactionWaiter;
class BufferTextureData;
class CompositableForwarder;
class KnowsCompositor;
class LayersIPCChannel;
class CompositableClient;
struct PlanarYCbCrData;
class Image;
class PTextureChild;
class TextureChild;
class TextureData;
class GPUVideoTextureData;
struct RawTextureBuffer;
class RawYCbCrTextureBuffer;
class TextureClient;
class ITextureClientRecycleAllocator;
#ifdef GFX_DEBUG_TRACK_CLIENTS_IN_POOL
class TextureClientPool;
#endif
class TextureForwarder;
class KeepAlive;
class SyncObjectClient;

/**
 * TextureClient is the abstraction that allows us to share data between the
 * content and the compositor side.
 */

enum TextureAllocationFlags {
  ALLOC_DEFAULT = 0,
  ALLOC_CLEAR_BUFFER = 1 << 1,  // Clear the buffer to whatever is best for the draw target
  ALLOC_CLEAR_BUFFER_WHITE = 1 << 2,  // explicit all white
  ALLOC_CLEAR_BUFFER_BLACK = 1 << 3,  // explicit all black
  ALLOC_DISALLOW_BUFFERTEXTURECLIENT = 1 << 4,

  // Allocate the texture for out-of-band content updates. This is mostly for
  // TextureClientD3D11, which may otherwise choose D3D10 or non-KeyedMutex
  // surfaces when used on the main thread.
  ALLOC_FOR_OUT_OF_BAND_CONTENT = 1 << 5,

  // Disable any cross-device synchronization. This is also for TextureClientD3D11,
  // and creates a texture without KeyedMutex.
  ALLOC_MANUAL_SYNCHRONIZATION = 1 << 6,
<<<<<<< HEAD

  // The texture is going to be updated using UpdateFromSurface and needs to support
  // that call.
  ALLOC_UPDATE_FROM_SURFACE = 1 << 7,
};

#ifdef XP_WIN
typedef void* SyncHandle;
#else
typedef uintptr_t SyncHandle;
#endif // XP_WIN

class SyncObject : public RefCounted<SyncObject>
{
public:
  MOZ_DECLARE_REFCOUNTED_VIRTUAL_TYPENAME(SyncObject)
  virtual ~SyncObject() { }

  static already_AddRefed<SyncObject> CreateSyncObject(SyncHandle aHandle
#ifdef XP_WIN
                                                       , ID3D11Device* aDevice = nullptr
#endif
                                                       );

  enum class SyncType {
    D3D11,
  };

  virtual SyncType GetSyncType() = 0;
  virtual void FinalizeFrame() = 0;
  virtual bool IsSyncObjectValid() = 0;

protected:
  SyncObject() { }
=======

  // The texture is going to be updated using UpdateFromSurface and needs to support
  // that call.
  ALLOC_UPDATE_FROM_SURFACE = 1 << 7,
>>>>>>> a17af05f
};

/**
 * This class may be used to asynchronously receive an update when the content
 * drawn to this texture client is available for reading in CPU memory. This
 * can only be used on texture clients that support draw target creation.
 */
class TextureReadbackSink
{
  NS_INLINE_DECL_THREADSAFE_REFCOUNTING(TextureReadbackSink)
public:
  /**
   * Callback function to implement in order to receive a DataSourceSurface
   * containing the data read back from the texture client. This will always
   * be called on the main thread, and this may not hold on to the
   * DataSourceSurface beyond the execution of this function.
   */
  virtual void ProcessReadback(gfx::DataSourceSurface *aSourceSurface) = 0;

protected:
  virtual ~TextureReadbackSink() {}
};

enum class BackendSelector
{
  Content,
  Canvas
};

/// Temporary object providing direct access to a Texture's memory.
///
/// see TextureClient::CanExposeMappedData() and TextureClient::BorrowMappedData().
struct MappedTextureData
{
  uint8_t* data;
  gfx::IntSize size;
  int32_t stride;
  gfx::SurfaceFormat format;
};

struct MappedYCbCrChannelData
{
  uint8_t* data;
  gfx::IntSize size;
  int32_t stride;
  int32_t skip;

  bool CopyInto(MappedYCbCrChannelData& aDst);
};

struct MappedYCbCrTextureData {
  MappedYCbCrChannelData y;
  MappedYCbCrChannelData cb;
  MappedYCbCrChannelData cr;
  // Sad but because of how SharedPlanarYCbCrData is used we have to expose this for now.
  uint8_t* metadata;
  StereoMode stereoMode;

  bool CopyInto(MappedYCbCrTextureData& aDst)
  {
    return y.CopyInto(aDst.y)
        && cb.CopyInto(aDst.cb)
        && cr.CopyInto(aDst.cr);
  }
};

class ReadLockDescriptor;
class NonBlockingTextureReadLock;

// A class to help implement copy-on-write semantics for shared textures.
//
// A TextureClient/Host pair can opt into using a ReadLock by calling
// TextureClient::EnableReadLock. This will equip the TextureClient with a
// ReadLock object that will be automatically ReadLock()'ed by the texture itself
// when it is written into (see TextureClient::Unlock).
// A TextureReadLock's counter starts at 1 and is expected to be equal to 1 when the
// lock is destroyed. See ShmemTextureReadLock for explanations about why we use
// 1 instead of 0 as the initial state.
// TextureReadLock is mostly internally managed by the TextureClient/Host pair,
// and the compositable only has to forward it during updates. If an update message
// contains a null_t lock, it means that the texture was not written into on the
// content side, and there is no synchronization required on the compositor side
// (or it means that the texture pair did not opt into using ReadLocks).
// On the compositor side, the TextureHost can receive a ReadLock during a
// transaction, and will both ReadUnlock() it and drop it as soon as the shared
// data is available again for writing (the texture upload is done, or the compositor
// not reading the texture anymore). The lock is dropped to make sure it is
// ReadUnlock()'ed only once.
class TextureReadLock {
protected:
  virtual ~TextureReadLock() {}

public:
  NS_INLINE_DECL_THREADSAFE_REFCOUNTING(TextureReadLock)

  virtual bool ReadLock() = 0;
  virtual bool TryReadLock(TimeDuration aTimeout) { return ReadLock(); }
  virtual int32_t ReadUnlock() = 0;
  virtual bool IsValid() const = 0;

  static already_AddRefed<TextureReadLock>
  Deserialize(const ReadLockDescriptor& aDescriptor, ISurfaceAllocator* aAllocator);

  virtual bool Serialize(ReadLockDescriptor& aOutput, base::ProcessId aOther) = 0;

  enum LockType {
    TYPE_NONBLOCKING_MEMORY,
    TYPE_NONBLOCKING_SHMEM,
    TYPE_CROSS_PROCESS_SEMAPHORE
  };
  virtual LockType GetType() = 0;

  virtual NonBlockingTextureReadLock* AsNonBlockingLock() { return nullptr; }

protected:
  NS_DECL_OWNINGTHREAD
};

class NonBlockingTextureReadLock : public TextureReadLock {
public:
  virtual int32_t GetReadCount() = 0;

  static already_AddRefed<TextureReadLock>
  Create(LayersIPCChannel* aAllocator);

  virtual NonBlockingTextureReadLock* AsNonBlockingLock() override { return this; }
};

#ifdef XP_WIN
class D3D11TextureData;
#endif

class TextureData {
public:
  struct Info {
    gfx::IntSize size;
    gfx::SurfaceFormat format;
    bool hasIntermediateBuffer;
    bool hasSynchronization;
    bool supportsMoz2D;
    bool canExposeMappedData;

    Info()
    : format(gfx::SurfaceFormat::UNKNOWN)
    , hasIntermediateBuffer(false)
    , hasSynchronization(false)
    , supportsMoz2D(false)
    , canExposeMappedData(false)
    {}
  };

  TextureData() { MOZ_COUNT_CTOR(TextureData); }

  virtual ~TextureData() { MOZ_COUNT_DTOR(TextureData); }

  virtual void FillInfo(TextureData::Info& aInfo) const = 0;

  virtual bool Lock(OpenMode aMode) = 0;

  virtual void Unlock() = 0;

  virtual already_AddRefed<gfx::DrawTarget> BorrowDrawTarget() { return nullptr; }

  virtual bool BorrowMappedData(MappedTextureData&) { return false; }

  virtual bool BorrowMappedYCbCrData(MappedYCbCrTextureData&) { return false; }

  virtual void Deallocate(LayersIPCChannel* aAllocator) = 0;

  /// Depending on the texture's flags either Deallocate or Forget is called.
  virtual void Forget(LayersIPCChannel* aAllocator) {}

  virtual bool Serialize(SurfaceDescriptor& aDescriptor) = 0;
  virtual void GetSubDescriptor(GPUVideoSubDescriptor* aOutDesc) { }

  virtual TextureData*
  CreateSimilar(LayersIPCChannel* aAllocator,
                LayersBackend aLayersBackend,
                TextureFlags aFlags = TextureFlags::DEFAULT,
                TextureAllocationFlags aAllocFlags = ALLOC_DEFAULT) const { return nullptr; }

  virtual bool UpdateFromSurface(gfx::SourceSurface* aSurface) { return false; };

  virtual bool ReadBack(TextureReadbackSink* aReadbackSink) { return false; }

<<<<<<< HEAD
  virtual void SyncWithObject(SyncObject* aFence) {};
=======
  virtual void SyncWithObject(SyncObjectClient* aSyncObject) {};
>>>>>>> a17af05f

  virtual TextureFlags GetTextureFlags() const { return TextureFlags::NO_FLAGS; }

#ifdef XP_WIN
  virtual D3D11TextureData* AsD3D11TextureData() {
    return nullptr;
  }
#endif

  virtual BufferTextureData* AsBufferTextureData() { return nullptr; }

  virtual GPUVideoTextureData* AsGPUVideoTextureData() { return nullptr; }
};

/**
 * TextureClient is a thin abstraction over texture data that need to be shared
 * between the content process and the compositor process. It is the
 * content-side half of a TextureClient/TextureHost pair. A corresponding
 * TextureHost lives on the compositor-side.
 *
 * TextureClient's primary purpose is to present texture data in a way that is
 * understood by the IPC system. There are two ways to use it:
 * - Use it to serialize image data that is not IPC-friendly (most likely
 * involving a copy into shared memory)
 * - preallocate it and paint directly into it, which avoids copy but requires
 * the painting code to be aware of TextureClient (or at least the underlying
 * shared memory).
 *
 * There is always one and only one TextureClient per TextureHost, and the
 * TextureClient/Host pair only owns one buffer of image data through its
 * lifetime. This means that the lifetime of the underlying shared data
 * matches the lifetime of the TextureClient/Host pair. It also means
 * TextureClient/Host do not implement double buffering, which is the
 * responsibility of the compositable (which would use two Texture pairs).
 * In order to send several different buffers to the compositor side, use
 * several TextureClients.
 */
class TextureClient
  : public AtomicRefCountedWithFinalize<TextureClient>
{
public:
  explicit TextureClient(TextureData* aData, TextureFlags aFlags, LayersIPCChannel* aAllocator);

  virtual ~TextureClient();

  static already_AddRefed<TextureClient>
  CreateWithData(TextureData* aData, TextureFlags aFlags, LayersIPCChannel* aAllocator);

  // Creates and allocates a TextureClient usable with Moz2D.
  static already_AddRefed<TextureClient>
  CreateForDrawing(KnowsCompositor* aAllocator,
                   gfx::SurfaceFormat aFormat,
                   gfx::IntSize aSize,
                   BackendSelector aSelector,
                   TextureFlags aTextureFlags,
                   TextureAllocationFlags flags = ALLOC_DEFAULT);

  static already_AddRefed<TextureClient>
  CreateFromSurface(KnowsCompositor* aAllocator,
                    gfx::SourceSurface* aSurface,
                    BackendSelector aSelector,
                    TextureFlags aTextureFlags,
                    TextureAllocationFlags aAllocFlags);

  // Creates and allocates a TextureClient supporting the YCbCr format.
  static already_AddRefed<TextureClient>
  CreateForYCbCr(KnowsCompositor* aAllocator,
                 gfx::IntSize aYSize,
                 gfx::IntSize aCbCrSize,
                 StereoMode aStereoMode,
                 YUVColorSpace aYUVColorSpace,
                 TextureFlags aTextureFlags);

  // Creates and allocates a TextureClient (can be accessed through raw
  // pointers).
  static already_AddRefed<TextureClient>
  CreateForRawBufferAccess(KnowsCompositor* aAllocator,
                           gfx::SurfaceFormat aFormat,
                           gfx::IntSize aSize,
                           gfx::BackendType aMoz2dBackend,
                           TextureFlags aTextureFlags,
                           TextureAllocationFlags flags = ALLOC_DEFAULT);

  // Creates and allocates a TextureClient (can beaccessed through raw
  // pointers) with a certain buffer size. It's unfortunate that we need this.
  // providing format and sizes could let us do more optimization.
  static already_AddRefed<TextureClient>
  CreateForYCbCrWithBufferSize(KnowsCompositor* aAllocator,
                               size_t aSize,
                               YUVColorSpace aYUVColorSpace,
                               TextureFlags aTextureFlags);

  // Creates and allocates a TextureClient of the same type.
  already_AddRefed<TextureClient>
  CreateSimilar(LayersBackend aLayersBackend = LayersBackend::LAYERS_NONE,
                TextureFlags aFlags = TextureFlags::DEFAULT,
                TextureAllocationFlags aAllocFlags = ALLOC_DEFAULT) const;

  /**
   * Locks the shared data, allowing the caller to get access to it.
   *
   * Please always lock/unlock when accessing the shared data.
   * If Lock() returns false, you should not attempt to access the shared data.
   */
  bool Lock(OpenMode aMode);

  void Unlock();

  bool IsLocked() const { return mIsLocked; }

  gfx::IntSize GetSize() const { return mInfo.size; }

  gfx::SurfaceFormat GetFormat() const { return mInfo.format; }

  /**
   * Returns true if this texture has a synchronization mechanism (mutex, fence, etc.).
   * Textures that do not implement synchronization should be immutable or should
   * use immediate uploads (see TextureFlags in CompositorTypes.h)
   * Even if a texture does not implement synchronization, Lock and Unlock need
   * to be used appropriately since the latter are also there to map/numap data.
   */
  bool HasSynchronization() const { return mInfo.hasSynchronization; }

  /**
   * Indicates whether the TextureClient implementation is backed by an
   * in-memory buffer. The consequence of this is that locking the
   * TextureClient does not contend with locking the texture on the host side.
   */
  bool HasIntermediateBuffer() const { return mInfo.hasIntermediateBuffer; }

  bool CanExposeDrawTarget() const { return mInfo.supportsMoz2D; }

  bool CanExposeMappedData() const { return mInfo.canExposeMappedData; }

  /**
   * Returns a DrawTarget to draw into the TextureClient.
   * This function should never be called when not on the main thread!
   *
   * This must never be called on a TextureClient that is not sucessfully locked.
   * When called several times within one Lock/Unlock pair, this method should
   * return the same DrawTarget.
   * The DrawTarget is automatically flushed by the TextureClient when the latter
   * is unlocked, and the DrawTarget that will be returned within the next
   * lock/unlock pair may or may not be the same object.
   * Do not keep references to the DrawTarget outside of the lock/unlock pair.
   *
   * This is typically used as follows:
   *
   * if (!texture->Lock(OpenMode::OPEN_READ_WRITE)) {
   *   return false;
   * }
   * {
   *   // Restrict this code's scope to ensure all references to dt are gone
   *   // when Unlock is called.
   *   DrawTarget* dt = texture->BorrowDrawTarget();
   *   // use the draw target ...
   * }
   * texture->Unlock();
   *
   */
  gfx::DrawTarget* BorrowDrawTarget();

  /**
   * Similar to BorrowDrawTarget but provides direct access to the texture's bits
   * instead of a DrawTarget.
   */
  bool BorrowMappedData(MappedTextureData&);
  bool BorrowMappedYCbCrData(MappedYCbCrTextureData&);

  /**
   * This function can be used to update the contents of the TextureClient
   * off the main thread.
   */
  void UpdateFromSurface(gfx::SourceSurface* aSurface);

  /**
   * This method is strictly for debugging. It causes locking and
   * needless copies.
   */
  already_AddRefed<gfx::DataSourceSurface> GetAsSurface();

  virtual void PrintInfo(std::stringstream& aStream, const char* aPrefix);

  /**
   * Copies a rectangle from this texture client to a position in aTarget.
   * It is assumed that the necessary locks are in place; so this should at
   * least have a read lock and aTarget should at least have a write lock.
   */
  bool CopyToTextureClient(TextureClient* aTarget,
                           const gfx::IntRect* aRect,
                           const gfx::IntPoint* aPoint);

  /**
   * Allocate and deallocate a TextureChild actor.
   *
   * TextureChild is an implementation detail of TextureClient that is not
   * exposed to the rest of the code base. CreateIPDLActor and DestroyIPDLActor
   * are for use with the managing IPDL protocols only (so that they can
   * implement AllocPextureChild and DeallocPTextureChild).
   */
  static PTextureChild* CreateIPDLActor();
  static bool DestroyIPDLActor(PTextureChild* actor);

  /**
   * Get the TextureClient corresponding to the actor passed in parameter.
   */
  static already_AddRefed<TextureClient> AsTextureClient(PTextureChild* actor);

  /**
   * TextureFlags contain important information about various aspects
   * of the texture, like how its liferime is managed, and how it
   * should be displayed.
   * See TextureFlags in CompositorTypes.h.
   */
  TextureFlags GetFlags() const { return mFlags; }

  bool HasFlags(TextureFlags aFlags) const
  {
    return (mFlags & aFlags) == aFlags;
  }

  void AddFlags(TextureFlags aFlags);

  void RemoveFlags(TextureFlags aFlags);

  // Must not be called when TextureClient is in use by CompositableClient.
  void RecycleTexture(TextureFlags aFlags);

  /**
   * After being shared with the compositor side, an immutable texture is never
   * modified, it can only be read. It is safe to not Lock/Unlock immutable
   * textures.
   */
  bool IsImmutable() const { return !!(mFlags & TextureFlags::IMMUTABLE); }

  void MarkImmutable() { AddFlags(TextureFlags::IMMUTABLE); }

  bool IsSharedWithCompositor() const;

  /**
   * If this method returns false users of TextureClient are not allowed
   * to access the shared data.
   */
  bool IsValid() const { return !!mData; }

  /**
   * Called when TextureClient is added to CompositableClient.
   */
  void SetAddedToCompositableClient();

  /**
   * If this method retuns false, TextureClient is already added to CompositableClient,
   * since its creation or recycling.
   */
  bool IsAddedToCompositableClient() const { return mAddedToCompositableClient; }

  /**
  * Create and init the TextureChild/Parent IPDL actor pair
  * with a CompositableForwarder.
  *
  * Should be called only once per TextureClient.
  * The TextureClient must not be locked when calling this method.
  */
  bool InitIPDLActor(CompositableForwarder* aForwarder);

  /**
   * Create and init the TextureChild/Parent IPDL actor pair
   * with a TextureForwarder.
   *
   * Should be called only once per TextureClient.
   * The TextureClient must not be locked when calling this method.
   */
  bool InitIPDLActor(KnowsCompositor* aForwarder);

  /**
   * Return a pointer to the IPDLActor.
   *
   * This is to be used with IPDL messages only. Do not store the returned
   * pointer.
   */
  PTextureChild* GetIPDLActor();

  /**
   * Triggers the destruction of the shared data and the corresponding TextureHost.
   *
   * If the texture flags contain TextureFlags::DEALLOCATE_CLIENT, the destruction
   * will be synchronously coordinated with the compositor side, otherwise it
   * will be done asynchronously.
   */
  void Destroy();

  /**
   * Track how much of this texture is wasted.
   * For example we might allocate a 256x256 tile but only use 10x10.
   */
  void SetWaste(int aWasteArea) {
    mWasteTracker.Update(aWasteArea, BytesPerPixel(GetFormat()));
  }

  /**
   * This sets the readback sink that this texture is to use. This will
   * receive the data for this texture as soon as it becomes available after
   * texture unlock.
   */
  virtual void SetReadbackSink(TextureReadbackSink* aReadbackSink) {
    mReadbackSink = aReadbackSink;
  }

  void SyncWithObject(SyncObjectClient* aSyncObject) { mData->SyncWithObject(aSyncObject); }

  LayersIPCChannel* GetAllocator() { return mAllocator; }

  ITextureClientRecycleAllocator* GetRecycleAllocator() { return mRecycleAllocator; }
  void SetRecycleAllocator(ITextureClientRecycleAllocator* aAllocator);

  /// If you add new code that uses this method, you are probably doing something wrong.
  TextureData* GetInternalData() { return mData; }
  const TextureData* GetInternalData() const { return mData; }

  uint64_t GetSerial() const { return mSerial; }
<<<<<<< HEAD
=======
  void GPUVideoDesc(SurfaceDescriptorGPUVideo* aOutDesc);
>>>>>>> a17af05f

  void CancelWaitForRecycle();

  /**
   * Set last transaction id of CompositableForwarder.
   *
   * Called when TextureClient has TextureFlags::RECYCLE flag.
   * When CompositableForwarder forwards the TextureClient with
   * TextureFlags::RECYCLE, it holds TextureClient's ref until host side
   * releases it. The host side sends TextureClient release message.
   * The id is used to check if the message is for the last TextureClient
   * forwarding.
   */
  void SetLastFwdTransactionId(uint64_t aTransactionId)
  {
    MOZ_ASSERT(mFwdTransactionId <= aTransactionId);
    mFwdTransactionId = aTransactionId;
  }

  uint64_t GetLastFwdTransactionId() { return mFwdTransactionId; }

  void EnableReadLock();
  void EnableBlockingReadLock();

  TextureReadLock* GetReadLock() { return mReadLock; }

  bool IsReadLocked() const;

  bool TryReadLock();
  void ReadUnlock();

  bool SerializeReadLock(ReadLockDescriptor& aDescriptor);
<<<<<<< HEAD
=======

  // Mark that the TextureClient will be used by the paint thread, and should not
  // free its underlying texture data. This must only be called from the main
  // thread.
  void AddPaintThreadRef();

  // Mark that the TextureClient is no longer in use by the PaintThread. This
  // must only be called from the PaintThread.
  void DropPaintThreadRef();
>>>>>>> a17af05f

private:
  static void TextureClientRecycleCallback(TextureClient* aClient, void* aClosure);

  // Internal helpers for creating texture clients using the actual forwarder instead
  // of KnowsCompositor. TextureClientPool uses these to let it cache texture clients
  // per-process instead of per ShadowLayerForwarder, but everyone else should
  // use the public functions instead.
  friend class TextureClientPool;
  static already_AddRefed<TextureClient>
  CreateForDrawing(TextureForwarder* aAllocator,
                   gfx::SurfaceFormat aFormat,
                   gfx::IntSize aSize,
                   LayersBackend aLayersBackend,
                   int32_t aMaxTextureSize,
                   BackendSelector aSelector,
                   TextureFlags aTextureFlags,
                   TextureAllocationFlags aAllocFlags = ALLOC_DEFAULT);

  static already_AddRefed<TextureClient>
  CreateForRawBufferAccess(LayersIPCChannel* aAllocator,
                           gfx::SurfaceFormat aFormat,
                           gfx::IntSize aSize,
                           gfx::BackendType aMoz2dBackend,
                           LayersBackend aLayersBackend,
                           TextureFlags aTextureFlags,
                           TextureAllocationFlags flags = ALLOC_DEFAULT);

  /**
   * Called once, during the destruction of the Texture, on the thread in which
   * texture's reference count reaches 0 (could be any thread).
   *
   * Here goes the shut-down code that uses virtual methods.
   * Must only be called by Release().
   */
  void Finalize() {}

  friend class AtomicRefCountedWithFinalize<TextureClient>;
protected:
  /**
   * Should only be called *once* per texture, in TextureClient::InitIPDLActor.
   * Some texture implementations rely on the fact that the descriptor will be
   * deserialized.
   * Calling ToSurfaceDescriptor again after it has already returned true,
   * or never constructing a TextureHost with aDescriptor may result in a memory
   * leak (see TextureClientD3D9 for example).
   */
  bool ToSurfaceDescriptor(SurfaceDescriptor& aDescriptor);

  void LockActor() const;
  void UnlockActor() const;

  TextureData::Info mInfo;

  RefPtr<LayersIPCChannel> mAllocator;
  RefPtr<TextureChild> mActor;
  RefPtr<ITextureClientRecycleAllocator> mRecycleAllocator;
  RefPtr<TextureReadLock> mReadLock;

  TextureData* mData;
  RefPtr<gfx::DrawTarget> mBorrowedDrawTarget;

  TextureFlags mFlags;

  gl::GfxTextureWasteTracker mWasteTracker;

  OpenMode mOpenMode;
#ifdef DEBUG
  uint32_t mExpectedDtRefs;
#endif
  bool mIsLocked;
  bool mIsReadLocked;
  // This member tracks that the texture was written into until the update
  // is sent to the compositor. We need this remember to lock mReadLock on
  // behalf of the compositor just before sending the notification.
  bool mUpdated;

  // Used when TextureClient is recycled with TextureFlags::RECYCLE flag.
  bool mAddedToCompositableClient;

  bool mWorkaroundAnnoyingSharedSurfaceLifetimeIssues;
  bool mWorkaroundAnnoyingSharedSurfaceOwnershipIssues;

  RefPtr<TextureReadbackSink> mReadbackSink;

  uint64_t mFwdTransactionId;

  // Serial id of TextureClient. It is unique in current process.
  const uint64_t mSerial;

  // When non-zero, texture data must not be freed.
  mozilla::Atomic<uintptr_t> mPaintThreadRefs;

  // External image id. It is unique if it is allocated.
  // The id is allocated in TextureClient::InitIPDLActor().
  // Its allocation is supported by
  // CompositorBridgeChild and ImageBridgeChild for now.
  wr::MaybeExternalImageId mExternalImageId;

  // Used to assign serial ids of TextureClient.
  static mozilla::Atomic<uint64_t> sSerialCounter;

  friend class TextureChild;
  friend void TestTextureClientSurface(TextureClient*, gfxImageSurface*);
  friend void TestTextureClientYCbCr(TextureClient*, PlanarYCbCrData&);
  friend already_AddRefed<TextureHost> CreateTextureHostWithBackend(
    TextureClient*, LayersBackend&);

#ifdef GFX_DEBUG_TRACK_CLIENTS_IN_POOL
public:
  // Pointer to the pool this tile came from.
  TextureClientPool* mPoolTracker;
#endif
};

/**
 * Task that releases TextureClient pointer on a specified thread.
 */
class TextureClientReleaseTask : public Runnable
{
public:
  explicit TextureClientReleaseTask(TextureClient* aClient)
    : Runnable("layers::TextureClientReleaseTask")
    , mTextureClient(aClient)
  {
    }

    NS_IMETHOD Run() override
    {
        mTextureClient = nullptr;
        return NS_OK;
    }

private:
    RefPtr<TextureClient> mTextureClient;
};

// Automatically lock and unlock a texture. Since texture locking is fallible,
// Succeeded() must be checked on the guard object before proceeding.
class MOZ_RAII TextureClientAutoLock
{
  MOZ_DECL_USE_GUARD_OBJECT_NOTIFIER;

public:
  TextureClientAutoLock(TextureClient* aTexture, OpenMode aMode
                        MOZ_GUARD_OBJECT_NOTIFIER_PARAM)
   : mTexture(aTexture),
     mSucceeded(false)
  {
    MOZ_GUARD_OBJECT_NOTIFIER_INIT;

    mSucceeded = mTexture->Lock(aMode);
#ifdef DEBUG
    mChecked = false;
#endif
  }
  ~TextureClientAutoLock() {
    MOZ_ASSERT(mChecked);
    if (mSucceeded) {
      mTexture->Unlock();
    }
  }

  bool Succeeded() {
#ifdef DEBUG
    mChecked = true;
#endif
    return mSucceeded;
  }

private:
  TextureClient* mTexture;
#ifdef DEBUG
  bool mChecked;
#endif
  bool mSucceeded;
};

class KeepAlive
{
public:
  virtual ~KeepAlive() {}
};

template<typename T>
class TKeepAlive : public KeepAlive
{
public:
  explicit TKeepAlive(T* aData) : mData(aData) {}
protected:
  RefPtr<T> mData;
};

/// Convenience function to set the content of ycbcr texture.
bool UpdateYCbCrTextureClient(TextureClient* aTexture, const PlanarYCbCrData& aData);

} // namespace layers
} // namespace mozilla

#endif<|MERGE_RESOLUTION|>--- conflicted
+++ resolved
@@ -89,47 +89,10 @@
   // Disable any cross-device synchronization. This is also for TextureClientD3D11,
   // and creates a texture without KeyedMutex.
   ALLOC_MANUAL_SYNCHRONIZATION = 1 << 6,
-<<<<<<< HEAD
 
   // The texture is going to be updated using UpdateFromSurface and needs to support
   // that call.
   ALLOC_UPDATE_FROM_SURFACE = 1 << 7,
-};
-
-#ifdef XP_WIN
-typedef void* SyncHandle;
-#else
-typedef uintptr_t SyncHandle;
-#endif // XP_WIN
-
-class SyncObject : public RefCounted<SyncObject>
-{
-public:
-  MOZ_DECLARE_REFCOUNTED_VIRTUAL_TYPENAME(SyncObject)
-  virtual ~SyncObject() { }
-
-  static already_AddRefed<SyncObject> CreateSyncObject(SyncHandle aHandle
-#ifdef XP_WIN
-                                                       , ID3D11Device* aDevice = nullptr
-#endif
-                                                       );
-
-  enum class SyncType {
-    D3D11,
-  };
-
-  virtual SyncType GetSyncType() = 0;
-  virtual void FinalizeFrame() = 0;
-  virtual bool IsSyncObjectValid() = 0;
-
-protected:
-  SyncObject() { }
-=======
-
-  // The texture is going to be updated using UpdateFromSurface and needs to support
-  // that call.
-  ALLOC_UPDATE_FROM_SURFACE = 1 << 7,
->>>>>>> a17af05f
 };
 
 /**
@@ -315,11 +278,7 @@
 
   virtual bool ReadBack(TextureReadbackSink* aReadbackSink) { return false; }
 
-<<<<<<< HEAD
-  virtual void SyncWithObject(SyncObject* aFence) {};
-=======
   virtual void SyncWithObject(SyncObjectClient* aSyncObject) {};
->>>>>>> a17af05f
 
   virtual TextureFlags GetTextureFlags() const { return TextureFlags::NO_FLAGS; }
 
@@ -640,10 +599,7 @@
   const TextureData* GetInternalData() const { return mData; }
 
   uint64_t GetSerial() const { return mSerial; }
-<<<<<<< HEAD
-=======
   void GPUVideoDesc(SurfaceDescriptorGPUVideo* aOutDesc);
->>>>>>> a17af05f
 
   void CancelWaitForRecycle();
 
@@ -676,8 +632,6 @@
   void ReadUnlock();
 
   bool SerializeReadLock(ReadLockDescriptor& aDescriptor);
-<<<<<<< HEAD
-=======
 
   // Mark that the TextureClient will be used by the paint thread, and should not
   // free its underlying texture data. This must only be called from the main
@@ -687,7 +641,6 @@
   // Mark that the TextureClient is no longer in use by the PaintThread. This
   // must only be called from the PaintThread.
   void DropPaintThreadRef();
->>>>>>> a17af05f
 
 private:
   static void TextureClientRecycleCallback(TextureClient* aClient, void* aClosure);
