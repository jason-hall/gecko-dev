--- conflicted
+++ resolved
@@ -10,18 +10,11 @@
 #include "ClientLayerManager.h"         // for ClientLayerManager, etc
 #include "Layers.h"                     // for CanvasLayer, etc
 #include "mozilla/Attributes.h"         // for override
-<<<<<<< HEAD
-=======
 #include "mozilla/layers/CanvasClient.h"// for CanvasClient, etc
->>>>>>> a17af05f
 #include "mozilla/layers/LayersMessages.h"  // for CanvasLayerAttributes, etc
 #include "mozilla/mozalloc.h"           // for operator delete
 #include "nsDebug.h"                    // for NS_ASSERTION
 #include "nsISupportsImpl.h"            // for MOZ_COUNT_CTOR, etc
-<<<<<<< HEAD
-#include "ShareableCanvasLayer.h"
-=======
->>>>>>> a17af05f
 
 namespace mozilla {
 namespace layers {
@@ -29,20 +22,12 @@
 class CompositableClient;
 class ShadowableLayer;
 
-<<<<<<< HEAD
-class ClientCanvasLayer : public ShareableCanvasLayer,
-=======
 class ClientCanvasLayer : public CanvasLayer,
->>>>>>> a17af05f
                           public ClientLayer
 {
 public:
   explicit ClientCanvasLayer(ClientLayerManager* aLayerManager) :
-<<<<<<< HEAD
-    ShareableCanvasLayer(aLayerManager, static_cast<ClientLayer*>(this))
-=======
     CanvasLayer(aLayerManager, static_cast<ClientLayer*>(this))
->>>>>>> a17af05f
   {
     MOZ_COUNT_CTOR(ClientCanvasLayer);
   }
@@ -64,30 +49,12 @@
 
   virtual void ClearCachedResources() override
   {
-<<<<<<< HEAD
-    if (mBufferProvider) {
-      mBufferProvider->ClearCachedResources();
-    }
-    if (mCanvasClient) {
-      mCanvasClient->Clear();
-    }
-=======
     mCanvasRenderer->ClearCachedResources();
->>>>>>> a17af05f
   }
 
   virtual void HandleMemoryPressure() override
   {
-<<<<<<< HEAD
-    if (mBufferProvider) {
-      mBufferProvider->ClearCachedResources();
-    }
-    if (mCanvasClient) {
-      mCanvasClient->HandleMemoryPressure();
-    }
-=======
     mCanvasRenderer->ClearCachedResources();
->>>>>>> a17af05f
   }
 
   virtual void FillSpecificAttributes(SpecificLayerAttributes& aAttrs) override
@@ -100,19 +67,7 @@
 
   virtual void Disconnect() override
   {
-<<<<<<< HEAD
-    if (mBufferProvider) {
-      mBufferProvider->ClearCachedResources();
-    }
-    mCanvasClient = nullptr;
-  }
-
-  virtual CompositableForwarder* GetForwarder() override
-  {
-    return mManager->AsShadowForwarder();
-=======
     mCanvasRenderer->Destroy();
->>>>>>> a17af05f
   }
 
   virtual CompositableClient* GetCompositableClient() override
@@ -122,21 +77,6 @@
     return canvasRenderer->GetCanvasClient();
   }
 
-<<<<<<< HEAD
-  virtual void AttachCompositable() override
-  {
-    if (HasShadow()) {
-      if (mAsyncRenderer) {
-        static_cast<CanvasClientBridge*>(mCanvasClient.get())->SetLayer(this);
-      } else {
-        mCanvasClient->Connect();
-        ClientManager()->AsShadowForwarder()->Attach(mCanvasClient, this);
-      }
-    }
-  }
-
-=======
->>>>>>> a17af05f
 protected:
   ClientLayerManager* ClientManager()
   {
