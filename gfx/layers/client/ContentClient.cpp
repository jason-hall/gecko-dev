/* -*- Mode: C++; tab-width: 20; indent-tabs-mode: nil; c-basic-offset: 2 -*-
 * This Source Code Form is subject to the terms of the Mozilla Public
 * License, v. 2.0. If a copy of the MPL was not distributed with this
 * file, You can obtain one at http://mozilla.org/MPL/2.0/. */

#include "mozilla/layers/ContentClient.h"
#include "BasicLayers.h"                // for BasicLayerManager
#include "gfxContext.h"                 // for gfxContext, etc
#include "gfxPlatform.h"                // for gfxPlatform
#include "gfxEnv.h"                     // for gfxEnv
#include "gfxPrefs.h"                   // for gfxPrefs
#include "gfxPoint.h"                   // for IntSize, gfxPoint
#include "gfxUtils.h"                   // for gfxUtils
#include "ipc/ShadowLayers.h"           // for ShadowLayerForwarder
#include "mozilla/ArrayUtils.h"         // for ArrayLength
#include "mozilla/Maybe.h"
#include "mozilla/gfx/2D.h"             // for DrawTarget, Factory
#include "mozilla/gfx/BasePoint.h"      // for BasePoint
#include "mozilla/gfx/BaseSize.h"       // for BaseSize
#include "mozilla/gfx/Rect.h"           // for Rect
#include "mozilla/gfx/Types.h"
#include "mozilla/layers/CompositorBridgeChild.h" // for CompositorBridgeChild
#include "mozilla/layers/LayerManagerComposite.h"
#include "mozilla/layers/LayersMessages.h"  // for ThebesBufferData
#include "mozilla/layers/LayersTypes.h"
#include "nsDebug.h"                    // for NS_ASSERTION, NS_WARNING, etc
#include "nsISupportsImpl.h"            // for gfxContext::Release, etc
#include "nsIWidget.h"                  // for nsIWidget
#include "nsLayoutUtils.h"
#ifdef XP_WIN
#include "gfxWindowsPlatform.h"
#endif
#ifdef MOZ_WIDGET_GTK
#include "gfxPlatformGtk.h"
#endif
#include "ReadbackLayer.h"

#include <vector>

using namespace std;

namespace mozilla {

using namespace gfx;

namespace layers {

static TextureFlags TextureFlagsForRotatedContentBufferFlags(uint32_t aBufferFlags)
{
  TextureFlags result = TextureFlags::NO_FLAGS;

  if (aBufferFlags & RotatedContentBuffer::BUFFER_COMPONENT_ALPHA) {
    result |= TextureFlags::COMPONENT_ALPHA;
  }

  return result;
}

/* static */ already_AddRefed<ContentClient>
ContentClient::CreateContentClient(CompositableForwarder* aForwarder)
{
  LayersBackend backend = aForwarder->GetCompositorBackendType();
  if (backend != LayersBackend::LAYERS_OPENGL &&
      backend != LayersBackend::LAYERS_D3D11 &&
      backend != LayersBackend::LAYERS_WR &&
      backend != LayersBackend::LAYERS_BASIC) {
    return nullptr;
  }

  bool useDoubleBuffering = false;

#ifdef XP_WIN
  if (backend == LayersBackend::LAYERS_D3D11) {
    useDoubleBuffering = gfxWindowsPlatform::GetPlatform()->IsDirect2DBackend();
  } else
#endif
#ifdef MOZ_WIDGET_GTK
  // We can't use double buffering when using image content with
  // Xrender support on Linux, as ContentHostDoubleBuffered is not
  // suited for direct uploads to the server.
  if (!gfxPlatformGtk::GetPlatform()->UseImageOffscreenSurfaces() ||
      !gfxVars::UseXRender())
#endif
  {
    useDoubleBuffering = backend == LayersBackend::LAYERS_BASIC;
  }

  if (useDoubleBuffering || gfxEnv::ForceDoubleBuffering()) {
    return MakeAndAddRef<ContentClientDoubleBuffered>(aForwarder);
  }
  return MakeAndAddRef<ContentClientSingleBuffered>(aForwarder);
}

void
ContentClient::BeginAsyncPaint()
{
  mInAsyncPaint = true;
}

void
ContentClient::EndPaint(nsTArray<ReadbackProcessor::Update>* aReadbackUpdates)
{
  mInAsyncPaint = false;
}

void
ContentClient::PrintInfo(std::stringstream& aStream, const char* aPrefix)
{
  aStream << aPrefix;
  aStream << nsPrintfCString("ContentClient (0x%p)", this).get();

  if (profiler_feature_active(ProfilerFeature::DisplayListDump)) {
    nsAutoCString pfx(aPrefix);
    pfx += "  ";

    Dump(aStream, pfx.get(), false);
  }
}

// We pass a null pointer for the ContentClient Forwarder argument, which means
// this client will not have a ContentHost on the other side.
ContentClientBasic::ContentClientBasic(gfx::BackendType aBackend)
  : ContentClient(nullptr)
  , RotatedContentBuffer(ContainsVisibleBounds)
  , mBackend(aBackend)
{}

void
ContentClientBasic::CreateBuffer(ContentType aType,
                                 const IntRect& aRect,
                                 uint32_t aFlags,
                                 RefPtr<gfx::DrawTarget>* aBlackDT,
                                 RefPtr<gfx::DrawTarget>* aWhiteDT)
{
  MOZ_ASSERT(!(aFlags & BUFFER_COMPONENT_ALPHA));
  if (aFlags & BUFFER_COMPONENT_ALPHA) {
    gfxDevCrash(LogReason::AlphaWithBasicClient) << "Asking basic content client for component alpha";
  }

  IntSize size(aRect.Width(), aRect.Height());
#ifdef XP_WIN
  if (mBackend == BackendType::CAIRO && 
      (aType == gfxContentType::COLOR || aType == gfxContentType::COLOR_ALPHA)) {
    RefPtr<gfxASurface> surf =
      new gfxWindowsSurface(size, aType == gfxContentType::COLOR ? gfxImageFormat::X8R8G8B8_UINT32 :
                                                                   gfxImageFormat::A8R8G8B8_UINT32);
    *aBlackDT = gfxPlatform::GetPlatform()->CreateDrawTargetForSurface(surf, size);

    if (*aBlackDT) {
      return;
    }
  }
#endif

  *aBlackDT = gfxPlatform::GetPlatform()->CreateDrawTargetForBackend(
    mBackend, size,
    gfxPlatform::GetPlatform()->Optimal2DFormatForContent(aType));
}

RefPtr<CapturedPaintState>
ContentClientBasic::BorrowDrawTargetForRecording(PaintState& aPaintState,
                                                 RotatedContentBuffer::DrawIterator* aIter)
{
  // BasicLayers does not yet support OMTP.
  return nullptr;
}

void
ContentClientRemoteBuffer::DestroyBuffers()
{
  if (!mTextureClient) {
    return;
  }

  mOldTextures.AppendElement(mTextureClient);
  mTextureClient = nullptr;
  if (mTextureClientOnWhite) {
    mOldTextures.AppendElement(mTextureClientOnWhite);
    mTextureClientOnWhite = nullptr;
  }

  DestroyFrontBuffer();
}

RefPtr<CapturedPaintState>
ContentClientRemoteBuffer::BorrowDrawTargetForRecording(PaintState& aPaintState,
                                                        RotatedContentBuffer::DrawIterator* aIter)
{
  RefPtr<CapturedPaintState> cps = RotatedContentBuffer::BorrowDrawTargetForRecording(aPaintState, aIter);
  if (!cps) {
    return nullptr;
  }

  cps->mTextureClient = mTextureClient;
  cps->mTextureClientOnWhite = mTextureClientOnWhite;
  return cps.forget();
}

class RemoteBufferReadbackProcessor : public TextureReadbackSink
{
public:
  RemoteBufferReadbackProcessor(nsTArray<ReadbackProcessor::Update>* aReadbackUpdates,
                                const IntRect& aBufferRect, const nsIntPoint& aBufferRotation)
    : mReadbackUpdates(*aReadbackUpdates)
    , mBufferRect(aBufferRect)
    , mBufferRotation(aBufferRotation)
  {
    for (uint32_t i = 0; i < mReadbackUpdates.Length(); ++i) {
      mLayerRefs.push_back(mReadbackUpdates[i].mLayer);
    }
  }

  virtual void ProcessReadback(gfx::DataSourceSurface *aSourceSurface)
  {
    SourceRotatedBuffer rotBuffer(aSourceSurface, nullptr, mBufferRect, mBufferRotation);

    for (uint32_t i = 0; i < mReadbackUpdates.Length(); ++i) {
      ReadbackProcessor::Update& update = mReadbackUpdates[i];
      nsIntPoint offset = update.mLayer->GetBackgroundLayerOffset();

      ReadbackSink* sink = update.mLayer->GetSink();

      if (!sink) {
        continue;
      }

      if (!aSourceSurface) {
        sink->SetUnknown(update.mSequenceCounter);
        continue;
      }

      RefPtr<DrawTarget> dt =
        sink->BeginUpdate(update.mUpdateRect + offset, update.mSequenceCounter);
      if (!dt) {
        continue;
      }

      dt->SetTransform(Matrix::Translation(offset.x, offset.y));

      rotBuffer.DrawBufferWithRotation(dt, RotatedBuffer::BUFFER_BLACK);

      update.mLayer->GetSink()->EndUpdate(update.mUpdateRect + offset);
    }
  }

private:
  nsTArray<ReadbackProcessor::Update> mReadbackUpdates;
  // This array is used to keep the layers alive until the callback.
  vector<RefPtr<Layer>> mLayerRefs;

  IntRect mBufferRect;
  nsIntPoint mBufferRotation;
};

void
ContentClientRemoteBuffer::BeginPaint()
{
  EnsureBackBufferIfFrontBuffer();

  // XXX: So we might not have a TextureClient yet.. because it will
  // only be created by CreateBuffer.. which will deliver a locked surface!.
  if (mTextureClient) {
    SetBufferProvider(mTextureClient);
  }
  if (mTextureClientOnWhite) {
    SetBufferProviderOnWhite(mTextureClientOnWhite);
  }
}

void
ContentClientRemoteBuffer::BeginAsyncPaint()
{
  BeginPaint();
  mInAsyncPaint = true;
}

void
ContentClientRemoteBuffer::EndPaint(nsTArray<ReadbackProcessor::Update>* aReadbackUpdates)
{
  MOZ_ASSERT(!mTextureClientOnWhite || !aReadbackUpdates || aReadbackUpdates->Length() == 0);

  // XXX: We might still not have a texture client if PaintThebes
  // decided we didn't need one yet because the region to draw was empty.
  SetBufferProvider(nullptr);
  SetBufferProviderOnWhite(nullptr);
  for (unsigned i = 0; i< mOldTextures.Length(); ++i) {
    if (mOldTextures[i]->IsLocked()) {
      mOldTextures[i]->Unlock();
    }
  }
  mOldTextures.Clear();

  if (mTextureClient && mTextureClient->IsLocked()) {
    if (aReadbackUpdates && aReadbackUpdates->Length() > 0) {
      RefPtr<TextureReadbackSink> readbackSink = new RemoteBufferReadbackProcessor(aReadbackUpdates, mBufferRect, mBufferRotation);

      mTextureClient->SetReadbackSink(readbackSink);
    }

    mTextureClient->Unlock();
    mTextureClient->SyncWithObject(mForwarder->GetSyncObject());
  }
  if (mTextureClientOnWhite && mTextureClientOnWhite->IsLocked()) {
    mTextureClientOnWhite->Unlock();
    mTextureClientOnWhite->SyncWithObject(mForwarder->GetSyncObject());
  }

  ContentClientRemote::EndPaint(aReadbackUpdates);
}

void
ContentClientRemoteBuffer::BuildTextureClients(SurfaceFormat aFormat,
                                               const IntRect& aRect,
                                               uint32_t aFlags)
{
  // If we hit this assertion, then it might be due to an empty transaction
  // followed by a real transaction. Our buffers should be created (but not
  // painted in the empty transaction) and then painted (but not created) in the
  // real transaction. That is kind of fragile, and this assert will catch
  // circumstances where we screw that up, e.g., by unnecessarily recreating our
  // buffers.
  MOZ_ASSERT(!mIsNewBuffer,
             "Bad! Did we create a buffer twice without painting?");

  mIsNewBuffer = true;

  DestroyBuffers();

  mSurfaceFormat = aFormat;
  mSize = IntSize(aRect.Width(), aRect.Height());
  mTextureFlags = TextureFlagsForRotatedContentBufferFlags(aFlags);

  if (aFlags & BUFFER_COMPONENT_ALPHA) {
    mTextureFlags |= TextureFlags::COMPONENT_ALPHA;
  }

  CreateBackBuffer(mBufferRect);
}

void
ContentClientRemoteBuffer::CreateBackBuffer(const IntRect& aBufferRect)
{
  // gfx::BackendType::NONE means fallback to the content backend
  TextureAllocationFlags textureAllocFlags
                         = (mTextureFlags & TextureFlags::COMPONENT_ALPHA) ?
                            TextureAllocationFlags::ALLOC_CLEAR_BUFFER_BLACK :
                            TextureAllocationFlags::ALLOC_CLEAR_BUFFER;

  mTextureClient = CreateTextureClientForDrawing(
    mSurfaceFormat, mSize, BackendSelector::Content,
    mTextureFlags | ExtraTextureFlags(),
    textureAllocFlags
  );
  if (!mTextureClient || !AddTextureClient(mTextureClient)) {
    AbortTextureClientCreation();
    return;
  }
  mTextureClient->EnableBlockingReadLock();

  if (mTextureFlags & TextureFlags::COMPONENT_ALPHA) {
    mTextureClientOnWhite = mTextureClient->CreateSimilar(
      mForwarder->GetCompositorBackendType(),
      mTextureFlags | ExtraTextureFlags(),
      TextureAllocationFlags::ALLOC_CLEAR_BUFFER_WHITE
    );
    if (!mTextureClientOnWhite || !AddTextureClient(mTextureClientOnWhite)) {
      AbortTextureClientCreation();
      return;
    }
<<<<<<< HEAD
    mTextureClientOnWhite->EnableBlockingReadLock();
=======
    // We don't enable the readlock for the white buffer since we always
    // use them together and waiting on the lock for the black
    // should be sufficient.
>>>>>>> a17af05f
  }
}

void
ContentClientRemoteBuffer::CreateBuffer(ContentType aType,
                                        const IntRect& aRect,
                                        uint32_t aFlags,
                                        RefPtr<gfx::DrawTarget>* aBlackDT,
                                        RefPtr<gfx::DrawTarget>* aWhiteDT)
{
  BuildTextureClients(gfxPlatform::GetPlatform()->Optimal2DFormatForContent(aType), aRect, aFlags);
  if (!mTextureClient) {
    return;
  }

  OpenMode mode = OpenMode::OPEN_READ_WRITE;
  if (mInAsyncPaint) {
    mode |= OpenMode::OPEN_ASYNC_WRITE;
  }

  // We just created the textures and we are about to get their draw targets
  // so we have to lock them here.
  DebugOnly<bool> locked = mTextureClient->Lock(mode);
  MOZ_ASSERT(locked, "Could not lock the TextureClient");

  *aBlackDT = mTextureClient->BorrowDrawTarget();
  if (aFlags & BUFFER_COMPONENT_ALPHA) {
    locked = mTextureClientOnWhite->Lock(mode);
    MOZ_ASSERT(locked, "Could not lock the second TextureClient for component alpha");

    *aWhiteDT = mTextureClientOnWhite->BorrowDrawTarget();
  }
}

nsIntRegion
ContentClientRemoteBuffer::GetUpdatedRegion(const nsIntRegion& aRegionToDraw,
                                            const nsIntRegion& aVisibleRegion,
                                            bool aDidSelfCopy)
{
  nsIntRegion updatedRegion;
  if (mIsNewBuffer || aDidSelfCopy) {
    // A buffer reallocation clears both buffers. The front buffer has all the
    // content by now, but the back buffer is still clear. Here, in effect, we
    // are saying to copy all of the pixels of the front buffer to the back.
    // Also when we self-copied in the buffer, the buffer space
    // changes and some changed buffer content isn't reflected in the
    // draw or invalidate region (on purpose!).  When this happens, we
    // need to read back the entire buffer too.
    updatedRegion = aVisibleRegion.GetBounds();
    mIsNewBuffer = false;
  } else {
    updatedRegion = aRegionToDraw;
  }

  NS_ASSERTION(BufferRect().Contains(aRegionToDraw.GetBounds()),
               "Update outside of buffer rect!");
  MOZ_ASSERT(mTextureClient, "should have a back buffer by now");

  return updatedRegion;
}

void
ContentClientRemoteBuffer::Updated(const nsIntRegion& aRegionToDraw,
                                   const nsIntRegion& aVisibleRegion,
                                   bool aDidSelfCopy)
{
  nsIntRegion updatedRegion = GetUpdatedRegion(aRegionToDraw,
                                               aVisibleRegion,
                                               aDidSelfCopy);

  MOZ_ASSERT(mTextureClient);
  if (mTextureClientOnWhite) {
    mForwarder->UseComponentAlphaTextures(this, mTextureClient,
                                          mTextureClientOnWhite);
  } else {
    AutoTArray<CompositableForwarder::TimedTextureClient,1> textures;
    CompositableForwarder::TimedTextureClient* t = textures.AppendElement();
    t->mTextureClient = mTextureClient;
    IntSize size = mTextureClient->GetSize();
    t->mPictureRect = nsIntRect(0, 0, size.width, size.height);
    GetForwarder()->UseTextures(this, textures);
  }
  // This forces a synchronous transaction, so we can swap buffers now
  // and know that we'll have sole ownership of the old front buffer
  // by the time we paint next.
  mForwarder->UpdateTextureRegion(this,
                                  ThebesBufferData(BufferRect(),
                                                   BufferRotation()),
                                  updatedRegion);
  SwapBuffers(updatedRegion);
}

void
ContentClientRemoteBuffer::SwapBuffers(const nsIntRegion& aFrontUpdatedRegion)
{
  mFrontAndBackBufferDiffer = true;
}

bool
ContentClientRemoteBuffer::LockBuffers()
{
<<<<<<< HEAD
  if (mTextureClient) {
    bool locked = mTextureClient->Lock(OpenMode::OPEN_READ_WRITE);
=======
  OpenMode mode = OpenMode::OPEN_READ_WRITE;
  if (mInAsyncPaint) {
    mode |= OpenMode::OPEN_ASYNC_WRITE;
  }
  if (mTextureClient) {
    bool locked = mTextureClient->Lock(mode);
>>>>>>> a17af05f
    if (!locked) {
      return false;
    }
  }
  if (mTextureClientOnWhite) {
<<<<<<< HEAD
    bool locked = mTextureClientOnWhite->Lock(OpenMode::OPEN_READ_WRITE);
=======
    bool locked = mTextureClientOnWhite->Lock(mode);
>>>>>>> a17af05f
    if (!locked) {
      UnlockBuffers();
      return false;
    }
  }
  return true;
}

void
ContentClientRemoteBuffer::UnlockBuffers()
{
  if (mTextureClient && mTextureClient->IsLocked()) {
    mTextureClient->Unlock();
  }
  if (mTextureClientOnWhite && mTextureClientOnWhite->IsLocked()) {
    mTextureClientOnWhite->Unlock();
  }
}

void
ContentClientRemoteBuffer::Dump(std::stringstream& aStream,
                                const char* aPrefix,
                                bool aDumpHtml, TextureDumpMode aCompress)
{
  // TODO We should combine the OnWhite/OnBlack here an just output a single image.
  if (!aDumpHtml) {
    aStream << "\n" << aPrefix << "Surface: ";
  }
  CompositableClient::DumpTextureClient(aStream, mTextureClient, aCompress);
}

void
ContentClientDoubleBuffered::Dump(std::stringstream& aStream,
                                  const char* aPrefix,
                                  bool aDumpHtml, TextureDumpMode aCompress)
{
  // TODO We should combine the OnWhite/OnBlack here an just output a single image.
  if (!aDumpHtml) {
    aStream << "\n" << aPrefix << "Surface: ";
  }
  CompositableClient::DumpTextureClient(aStream, mFrontClient, aCompress);
}

void
ContentClientDoubleBuffered::DestroyFrontBuffer()
{
  if (mFrontClient) {
    mOldTextures.AppendElement(mFrontClient);
    mFrontClient = nullptr;
  }

  if (mFrontClientOnWhite) {
    mOldTextures.AppendElement(mFrontClientOnWhite);
    mFrontClientOnWhite = nullptr;
  }
}

void
ContentClientDoubleBuffered::Updated(const nsIntRegion& aRegionToDraw,
                                     const nsIntRegion& aVisibleRegion,
                                     bool aDidSelfCopy)
{
  ContentClientRemoteBuffer::Updated(aRegionToDraw, aVisibleRegion, aDidSelfCopy);
}

void
ContentClientDoubleBuffered::SwapBuffers(const nsIntRegion& aFrontUpdatedRegion)
{
  mFrontUpdatedRegion = aFrontUpdatedRegion;

  RefPtr<TextureClient> oldBack = mTextureClient;
  mTextureClient = mFrontClient;
  mFrontClient = oldBack;

  oldBack = mTextureClientOnWhite;
  mTextureClientOnWhite = mFrontClientOnWhite;
  mFrontClientOnWhite = oldBack;

  IntRect oldBufferRect = mBufferRect;
  mBufferRect = mFrontBufferRect;
  mFrontBufferRect = oldBufferRect;

  nsIntPoint oldBufferRotation = mBufferRotation;
  mBufferRotation = mFrontBufferRotation;
  mFrontBufferRotation = oldBufferRotation;

  MOZ_ASSERT(mFrontClient);

  ContentClientRemoteBuffer::SwapBuffers(aFrontUpdatedRegion);
}

void
ContentClientDoubleBuffered::BeginPaint()
{
  ContentClientRemoteBuffer::BeginPaint();

  mIsNewBuffer = false;

  if (!mFrontAndBackBufferDiffer) {
    return;
  }

  if (mDidSelfCopy) {
    // We can't easily draw our front buffer into us, since we're going to be
    // copying stuff around anyway it's easiest if we just move our situation
    // to non-rotated while we're at it. If this situation occurs we'll have
    // hit a self-copy path in PaintThebes before as well anyway.
    mBufferRect.MoveTo(mFrontBufferRect.TopLeft());
    mBufferRotation = nsIntPoint();
    return;
  }
  mBufferRect = mFrontBufferRect;
  mBufferRotation = mFrontBufferRotation;
}

void
ContentClientDoubleBuffered::BeginAsyncPaint()
{
  BeginPaint();
  mInAsyncPaint = true;
}

// Sync front/back buffers content
// After executing, the new back buffer has the same (interesting) pixels as
// the new front buffer, and mValidRegion et al. are correct wrt the new
// back buffer (i.e. as they were for the old back buffer)
void
ContentClientDoubleBuffered::FinalizeFrame(const nsIntRegion& aRegionToDraw)
{
  if (!mFrontAndBackBufferDiffer) {
    MOZ_ASSERT(!mDidSelfCopy, "If we have to copy the world, then our buffers are different, right?");
    return;
  }
  MOZ_ASSERT(mFrontClient);
  if (!mFrontClient) {
    return;
  }

  MOZ_LAYERS_LOG(("BasicShadowableThebes(%p): reading back <x=%d,y=%d,w=%d,h=%d>",
                  this,
                  mFrontUpdatedRegion.GetBounds().x,
                  mFrontUpdatedRegion.GetBounds().y,
                  mFrontUpdatedRegion.GetBounds().Width(),
                  mFrontUpdatedRegion.GetBounds().Height()));

  mFrontAndBackBufferDiffer = false;

  nsIntRegion updateRegion = mFrontUpdatedRegion;
  if (mDidSelfCopy) {
    mDidSelfCopy = false;
    updateRegion = mBufferRect;
  }

  // No point in sync'ing what we are going to draw over anyway. And if there is
  // nothing to sync at all, there is nothing to do and we can go home early.
  updateRegion.Sub(updateRegion, aRegionToDraw);
  if (updateRegion.IsEmpty()) {
    return;
  }

  // We need to ensure that we lock these two buffers in the same
  // order as the compositor to prevent deadlocks.
  TextureClientAutoLock frontLock(mFrontClient, OpenMode::OPEN_READ_ONLY);
  if (!frontLock.Succeeded()) {
    return;
  }
  Maybe<TextureClientAutoLock> frontOnWhiteLock;
  if (mFrontClientOnWhite) {
    frontOnWhiteLock.emplace(mFrontClientOnWhite, OpenMode::OPEN_READ_ONLY);
    if (!frontOnWhiteLock->Succeeded()) {
      return;
    }
  }

  // Restrict the DrawTargets and frontBuffer to a scope to make
  // sure there is no more external references to the DrawTargets
  // when we Unlock the TextureClients.
  gfx::DrawTarget* dt = mFrontClient->BorrowDrawTarget();
  gfx::DrawTarget* dtw = mFrontClientOnWhite ? mFrontClientOnWhite->BorrowDrawTarget() : nullptr;
  if (dt && dt->IsValid()) {
    RefPtr<SourceSurface> surf = dt->Snapshot();
    RefPtr<SourceSurface> surfOnWhite = dtw ? dtw->Snapshot() : nullptr;
    SourceRotatedBuffer frontBuffer(surf,
                                    surfOnWhite,
                                    mFrontBufferRect,
                                    mFrontBufferRotation);
    UpdateDestinationFrom(frontBuffer, updateRegion);
  } else {
    // We know this can happen, but we want to track it somewhat, in case it leads
    // to other problems.
    gfxCriticalNote << "Invalid draw target(s) " << hexa(dt) << " and " << hexa(dtw);
  }
}

void
ContentClientDoubleBuffered::EnsureBackBufferIfFrontBuffer()
{
  if (!mTextureClient && mFrontClient) {
    CreateBackBuffer(mFrontBufferRect);

    mBufferRect = mFrontBufferRect;
    mBufferRotation = mFrontBufferRotation;
  }
}

void
ContentClientDoubleBuffered::UpdateDestinationFrom(const RotatedBuffer& aSource,
                                                   const nsIntRegion& aUpdateRegion)
{
  DrawIterator iter;
  while (DrawTarget* destDT =
    BorrowDrawTargetForQuadrantUpdate(aUpdateRegion.GetBounds(), BUFFER_BLACK, &iter)) {
    bool isClippingCheap = IsClippingCheap(destDT, iter.mDrawRegion);
    if (isClippingCheap) {
      gfxUtils::ClipToRegion(destDT, iter.mDrawRegion);
    }

    aSource.DrawBufferWithRotation(destDT, BUFFER_BLACK, 1.0, CompositionOp::OP_SOURCE);
    if (isClippingCheap) {
      destDT->PopClip();
    }
    // Flush the destination before the sources become inaccessible (Unlock).
    destDT->Flush();
    ReturnDrawTargetToBuffer(destDT);
  }

  if (aSource.HaveBufferOnWhite()) {
    MOZ_ASSERT(HaveBufferOnWhite());
    DrawIterator whiteIter;
    while (DrawTarget* destDT =
      BorrowDrawTargetForQuadrantUpdate(aUpdateRegion.GetBounds(), BUFFER_WHITE, &whiteIter)) {
      bool isClippingCheap = IsClippingCheap(destDT, whiteIter.mDrawRegion);
      if (isClippingCheap) {
        gfxUtils::ClipToRegion(destDT, whiteIter.mDrawRegion);
      }

      aSource.DrawBufferWithRotation(destDT, BUFFER_WHITE, 1.0, CompositionOp::OP_SOURCE);
      if (isClippingCheap) {
        destDT->PopClip();
      }
      // Flush the destination before the sources become inaccessible (Unlock).
      destDT->Flush();
      ReturnDrawTargetToBuffer(destDT);
    }
  }
}

} // namespace layers
} // namespace mozilla<|MERGE_RESOLUTION|>--- conflicted
+++ resolved
@@ -367,13 +367,9 @@
       AbortTextureClientCreation();
       return;
     }
-<<<<<<< HEAD
-    mTextureClientOnWhite->EnableBlockingReadLock();
-=======
     // We don't enable the readlock for the white buffer since we always
     // use them together and waiting on the lock for the black
     // should be sufficient.
->>>>>>> a17af05f
   }
 }
 
@@ -475,27 +471,18 @@
 bool
 ContentClientRemoteBuffer::LockBuffers()
 {
-<<<<<<< HEAD
-  if (mTextureClient) {
-    bool locked = mTextureClient->Lock(OpenMode::OPEN_READ_WRITE);
-=======
   OpenMode mode = OpenMode::OPEN_READ_WRITE;
   if (mInAsyncPaint) {
     mode |= OpenMode::OPEN_ASYNC_WRITE;
   }
   if (mTextureClient) {
     bool locked = mTextureClient->Lock(mode);
->>>>>>> a17af05f
     if (!locked) {
       return false;
     }
   }
   if (mTextureClientOnWhite) {
-<<<<<<< HEAD
-    bool locked = mTextureClientOnWhite->Lock(OpenMode::OPEN_READ_WRITE);
-=======
     bool locked = mTextureClientOnWhite->Lock(mode);
->>>>>>> a17af05f
     if (!locked) {
       UnlockBuffers();
       return false;
