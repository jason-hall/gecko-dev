/* -*- Mode: C++; tab-width: 2; indent-tabs-mode: nil; c-basic-offset: 2 -*-
 * This Source Code Form is subject to the terms of the Mozilla Public
 * License, v. 2.0. If a copy of the MPL was not distributed with this
 * file, You can obtain one at http://mozilla.org/MPL/2.0/. */

#include "ClientPaintedLayer.h"
#include "ClientTiledPaintedLayer.h"     // for ClientTiledPaintedLayer
#include <stdint.h>                     // for uint32_t
#include "GeckoProfiler.h"              // for AUTO_PROFILER_LABEL
#include "client/ClientLayerManager.h"  // for ClientLayerManager, etc
#include "gfxContext.h"                 // for gfxContext
#include "gfx2DGlue.h"
#include "gfxRect.h"                    // for gfxRect
#include "gfxPrefs.h"                   // for gfxPrefs
#include "mozilla/Assertions.h"         // for MOZ_ASSERT, etc
#include "mozilla/gfx/2D.h"             // for DrawTarget
#include "mozilla/gfx/DrawEventRecorder.h"
#include "mozilla/gfx/Matrix.h"         // for Matrix
#include "mozilla/gfx/Rect.h"           // for Rect, IntRect
#include "mozilla/gfx/Types.h"          // for Float, etc
#include "mozilla/layers/LayersTypes.h"
#include "mozilla/Preferences.h"
#include "nsCOMPtr.h"                   // for already_AddRefed
#include "nsISupportsImpl.h"            // for Layer::AddRef, etc
#include "nsRect.h"                     // for mozilla::gfx::IntRect
#include "PaintThread.h"
#include "ReadbackProcessor.h"
#include "RotatedBuffer.h"

namespace mozilla {
namespace layers {

using namespace mozilla::gfx;

<<<<<<< HEAD
void
ClientPaintedLayer::PaintThebes(nsTArray<ReadbackProcessor::Update>* aReadbackUpdates)
=======
bool
ClientPaintedLayer::EnsureContentClient()
>>>>>>> a17af05f
{
  if (!mContentClient) {
    mContentClient = ContentClient::CreateContentClient(
      ClientManager()->AsShadowForwarder());

<<<<<<< HEAD
  NS_ASSERTION(ClientManager()->InDrawing(),
               "Can only draw in drawing phase");
  
  mContentClient->BeginPaint();

  uint32_t flags = RotatedContentBuffer::PAINT_CAN_DRAW_ROTATED;
#ifndef MOZ_IGNORE_PAINT_WILL_RESAMPLE
  if (ClientManager()->CompositorMightResample()) {
    flags |= RotatedContentBuffer::PAINT_WILL_RESAMPLE;
  }
  if (!(flags & RotatedContentBuffer::PAINT_WILL_RESAMPLE)) {
    if (MayResample()) {
      flags |= RotatedContentBuffer::PAINT_WILL_RESAMPLE;
=======
    if (!mContentClient) {
      return false;
>>>>>>> a17af05f
    }

    mContentClient->Connect();
    ClientManager()->AsShadowForwarder()->Attach(mContentClient, this);
    MOZ_ASSERT(mContentClient->GetForwarder());
  }

  return true;
}

bool
ClientPaintedLayer::CanRecordLayer(ReadbackProcessor* aReadback)
{
  // If we don't have a paint thread, this is either not the content
  // process or the pref is disabled.
  if (!PaintThread::Get()) {
    return false;
  }

  // Not supported yet
  if (aReadback && UsedForReadback()) {
    return false;
  }

  // If we have mask layers, we have to render those first
  // In this case, don't record for now.
  if (GetMaskLayer()) {
    return false;
  }

  return GetAncestorMaskLayerCount() == 0;
}

void
ClientPaintedLayer::UpdateContentClient(PaintState& aState)
{
  Mutated();

  AddToValidRegion(aState.mRegionToDraw);

  ContentClientRemote *contentClientRemote =
      static_cast<ContentClientRemote *>(mContentClient.get());
  MOZ_ASSERT(contentClientRemote->GetIPCHandle());

  // Hold(this) ensures this layer is kept alive through the current transaction
  // The ContentClient assumes this layer is kept alive (e.g., in CreateBuffer),
  // so deleting this Hold for whatever reason will break things.
  ClientManager()->Hold(this);
  contentClientRemote->Updated(aState.mRegionToDraw,
                               mVisibleRegion.ToUnknownRegion(),
                               aState.mDidSelfCopy);
}

bool
ClientPaintedLayer::UpdatePaintRegion(PaintState& aState)
{
  SubtractFromValidRegion(aState.mRegionToInvalidate);

  if (!aState.mRegionToDraw.IsEmpty() && !ClientManager()->GetPaintedLayerCallback()) {
    ClientManager()->SetTransactionIncomplete();
    mContentClient->EndPaint(nullptr);
<<<<<<< HEAD
=======
    return false;
   }

   // The area that became invalid and is visible needs to be repainted
   // (this could be the whole visible area if our buffer switched
   // from RGB to RGBA, because we might need to repaint with
   // subpixel AA)
  aState.mRegionToInvalidate.And(aState.mRegionToInvalidate,
                                 GetLocalVisibleRegion().ToUnknownRegion());
  return true;
}

uint32_t
ClientPaintedLayer::GetPaintFlags()
{
  uint32_t flags = RotatedContentBuffer::PAINT_CAN_DRAW_ROTATED;
  #ifndef MOZ_IGNORE_PAINT_WILL_RESAMPLE
   if (ClientManager()->CompositorMightResample()) {
     flags |= RotatedContentBuffer::PAINT_WILL_RESAMPLE;
   }
   if (!(flags & RotatedContentBuffer::PAINT_WILL_RESAMPLE)) {
     if (MayResample()) {
       flags |= RotatedContentBuffer::PAINT_WILL_RESAMPLE;
     }
   }
  #endif
  return flags;
}

void
ClientPaintedLayer::PaintThebes(nsTArray<ReadbackProcessor::Update>* aReadbackUpdates)
{
  AUTO_PROFILER_LABEL("ClientPaintedLayer::PaintThebes", GRAPHICS);

  NS_ASSERTION(ClientManager()->InDrawing(),
               "Can only draw in drawing phase");

  mContentClient->BeginPaint();

  uint32_t flags = GetPaintFlags();

  PaintState state = mContentClient->BeginPaintBuffer(this, flags);
  if (!UpdatePaintRegion(state)) {
>>>>>>> a17af05f
    return;
  }

  bool didUpdate = false;
  RotatedContentBuffer::DrawIterator iter;
  while (DrawTarget* target = mContentClient->BorrowDrawTargetForPainting(state, &iter)) {
    if (!target || !target->IsValid()) {
      if (target) {
        mContentClient->ReturnDrawTargetToBuffer(target);
      }
      continue;
    }

    SetAntialiasingFlags(this, target);

    RefPtr<gfxContext> ctx = gfxContext::CreatePreservingTransformOrNull(target);
    MOZ_ASSERT(ctx); // already checked the target above

    ClientManager()->GetPaintedLayerCallback()(this,
                                              ctx,
                                              iter.mDrawRegion,
                                              iter.mDrawRegion,
                                              state.mClip,
                                              state.mRegionToInvalidate,
                                              ClientManager()->GetPaintedLayerCallbackData());

    ctx = nullptr;
    mContentClient->ReturnDrawTargetToBuffer(target);
    didUpdate = true;
  }

  mContentClient->EndPaint(aReadbackUpdates);

  if (didUpdate) {
    UpdateContentClient(state);
  }
}

/***
 * If we can, let's paint this ClientPaintedLayer's contents off the main thread.
 * The essential idea is that we ask the ContentClient for a DrawTarget and record
 * the moz2d commands. On the Paint Thread, we replay those commands to the
 * destination draw target. There are a couple of lifetime issues here though:
 *
 * 1) TextureClient owns the underlying buffer and DrawTarget. Because of this
 *    we have to keep the TextureClient and DrawTarget alive but trick the
 *    TextureClient into thinking it's already returned the DrawTarget
 *    since we iterate through different Rects to get DrawTargets*. If
 *    the TextureClient goes away, the DrawTarget and thus buffer can too.
 * 2) When ContentClient::EndPaint happens, it flushes the DrawTarget. We have
 *    to Reflush on the Paint Thread
 * 3) DrawTarget API is NOT thread safe. We get around this by recording
 *    on the main thread and painting on the paint thread. Logically,
 *    ClientLayerManager will force a flushed paint and block the main thread
 *    if we have another transaction. Thus we have a gap between when the main
 *    thread records, the paint thread paints, and we block the main thread
 *    from trying to paint again. The underlying API however is NOT thread safe.
 *  4) We have both "sync" and "async" OMTP. Sync OMTP means we paint on the main thread
 *     but block the main thread while the paint thread paints. Async OMTP doesn't block
 *     the main thread. Sync OMTP is only meant to be used as a debugging tool.
 */
bool
ClientPaintedLayer::PaintOffMainThread()
{
  mContentClient->BeginAsyncPaint();

<<<<<<< HEAD
    ContentClientRemote* contentClientRemote = static_cast<ContentClientRemote*>(mContentClient.get());
    MOZ_ASSERT(contentClientRemote->GetIPCHandle());
=======
  uint32_t flags = GetPaintFlags();
>>>>>>> a17af05f

  PaintState state = mContentClient->BeginPaintBuffer(this, flags);
  if (!UpdatePaintRegion(state)) {
    return false;
  }

  bool didUpdate = false;
  RotatedContentBuffer::DrawIterator iter;

  // Debug Protip: Change to BorrowDrawTargetForPainting if using sync OMTP.
  while (RefPtr<CapturedPaintState> captureState =
          mContentClient->BorrowDrawTargetForRecording(state, &iter))
  {
    DrawTarget* target = captureState->mTarget;
    if (!target || !target->IsValid()) {
      if (target) {
        mContentClient->ReturnDrawTargetToBuffer(target);
      }
      continue;
    }

    RefPtr<DrawTargetCapture> captureDT =
      Factory::CreateCaptureDrawTarget(target->GetBackendType(),
                                       target->GetSize(),
                                       target->GetFormat());

    captureDT->SetTransform(captureState->mTargetTransform);
    SetAntialiasingFlags(this, captureDT);

    RefPtr<gfxContext> ctx = gfxContext::CreatePreservingTransformOrNull(captureDT);
    MOZ_ASSERT(ctx); // already checked the target above

    ClientManager()->GetPaintedLayerCallback()(this,
                                              ctx,
                                              iter.mDrawRegion,
                                              iter.mDrawRegion,
                                              state.mClip,
                                              state.mRegionToInvalidate,
                                              ClientManager()->GetPaintedLayerCallbackData());

    ctx = nullptr;

    captureState->mCapture = captureDT.forget();
    PaintThread::Get()->PaintContents(captureState,
                                      RotatedContentBuffer::PrepareDrawTargetForPainting);

    mContentClient->ReturnDrawTargetToBuffer(target);

    didUpdate = true;
  }

  PaintThread::Get()->EndLayer();
  mContentClient->EndPaint(nullptr);

  if (didUpdate) {
    UpdateContentClient(state);
    ClientManager()->SetNeedTextureSyncOnPaintThread();
  }
  return true;
}

void
ClientPaintedLayer::RenderLayerWithReadback(ReadbackProcessor *aReadback)
{
  RenderMaskLayers(this);

  if (!EnsureContentClient()) {
    return;
  }

  if (CanRecordLayer(aReadback)) {
    if (PaintOffMainThread()) {
      return;
    }
  }

  nsTArray<ReadbackProcessor::Update> readbackUpdates;
  nsIntRegion readbackRegion;
  if (aReadback && UsedForReadback()) {
    aReadback->GetPaintedLayerUpdates(this, &readbackUpdates);
  }

  PaintThebes(&readbackUpdates);
}

already_AddRefed<PaintedLayer>
ClientLayerManager::CreatePaintedLayer()
{
  return CreatePaintedLayerWithHint(NONE);
}

already_AddRefed<PaintedLayer>
ClientLayerManager::CreatePaintedLayerWithHint(PaintedLayerCreationHint aHint)
{
  NS_ASSERTION(InConstruction(), "Only allowed in construction phase");
  // The non-tiling ContentClient requires CrossProcessSemaphore which
  // isn't implemented for OSX.
#ifdef XP_MACOSX
  if (true) {
#else
  if (gfxPrefs::LayersTilesEnabled()) {
#endif
    RefPtr<ClientTiledPaintedLayer> layer = new ClientTiledPaintedLayer(this, aHint);
    CREATE_SHADOW(Painted);
    return layer.forget();
  } else {
    RefPtr<ClientPaintedLayer> layer = new ClientPaintedLayer(this, aHint);
    CREATE_SHADOW(Painted);
    return layer.forget();
  }
}

void
ClientPaintedLayer::PrintInfo(std::stringstream& aStream, const char* aPrefix)
{
  PaintedLayer::PrintInfo(aStream, aPrefix);
  if (mContentClient) {
    aStream << "\n";
    nsAutoCString pfx(aPrefix);
    pfx += "  ";
    mContentClient->PrintInfo(aStream, pfx.get());
  }
}

} // namespace layers
} // namespace mozilla<|MERGE_RESOLUTION|>--- conflicted
+++ resolved
@@ -32,36 +32,15 @@
 
 using namespace mozilla::gfx;
 
-<<<<<<< HEAD
-void
-ClientPaintedLayer::PaintThebes(nsTArray<ReadbackProcessor::Update>* aReadbackUpdates)
-=======
 bool
 ClientPaintedLayer::EnsureContentClient()
->>>>>>> a17af05f
 {
   if (!mContentClient) {
     mContentClient = ContentClient::CreateContentClient(
       ClientManager()->AsShadowForwarder());
 
-<<<<<<< HEAD
-  NS_ASSERTION(ClientManager()->InDrawing(),
-               "Can only draw in drawing phase");
-  
-  mContentClient->BeginPaint();
-
-  uint32_t flags = RotatedContentBuffer::PAINT_CAN_DRAW_ROTATED;
-#ifndef MOZ_IGNORE_PAINT_WILL_RESAMPLE
-  if (ClientManager()->CompositorMightResample()) {
-    flags |= RotatedContentBuffer::PAINT_WILL_RESAMPLE;
-  }
-  if (!(flags & RotatedContentBuffer::PAINT_WILL_RESAMPLE)) {
-    if (MayResample()) {
-      flags |= RotatedContentBuffer::PAINT_WILL_RESAMPLE;
-=======
     if (!mContentClient) {
       return false;
->>>>>>> a17af05f
     }
 
     mContentClient->Connect();
@@ -123,8 +102,6 @@
   if (!aState.mRegionToDraw.IsEmpty() && !ClientManager()->GetPaintedLayerCallback()) {
     ClientManager()->SetTransactionIncomplete();
     mContentClient->EndPaint(nullptr);
-<<<<<<< HEAD
-=======
     return false;
    }
 
@@ -168,7 +145,6 @@
 
   PaintState state = mContentClient->BeginPaintBuffer(this, flags);
   if (!UpdatePaintRegion(state)) {
->>>>>>> a17af05f
     return;
   }
 
@@ -235,12 +211,7 @@
 {
   mContentClient->BeginAsyncPaint();
 
-<<<<<<< HEAD
-    ContentClientRemote* contentClientRemote = static_cast<ContentClientRemote*>(mContentClient.get());
-    MOZ_ASSERT(contentClientRemote->GetIPCHandle());
-=======
   uint32_t flags = GetPaintFlags();
->>>>>>> a17af05f
 
   PaintState state = mContentClient->BeginPaintBuffer(this, flags);
   if (!UpdatePaintRegion(state)) {
