--- conflicted
+++ resolved
@@ -111,12 +111,7 @@
     return false;
   }
 
-<<<<<<< HEAD
-  gfxImageFormat iFormat = gfx::SurfaceFormatToImageFormat(format);
-  mStride = gfxASurface::FormatStrideForWidth(iFormat, size.width);
-=======
   mStride = gfx::StrideForFormatAndWidth(format, size.width);
->>>>>>> a17af05f
   mozilla::CheckedInt32 requiredBytes =
     mozilla::CheckedInt32(size.height) * mozilla::CheckedInt32(mStride);
   if (!requiredBytes.isValid()) {
