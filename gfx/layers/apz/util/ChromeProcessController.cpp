/* -*- Mode: C++; tab-width: 2; indent-tabs-mode: nil; c-basic-offset: 2 -*- */
/* This Source Code Form is subject to the terms of the Mozilla Public
 * License, v. 2.0. If a copy of the MPL was not distributed with this
 * file, You can obtain one at http://mozilla.org/MPL/2.0/. */

#include "ChromeProcessController.h"

#include "MainThreadUtils.h"    // for NS_IsMainThread()
#include "base/message_loop.h"  // for MessageLoop
#include "mozilla/dom/Element.h"
#include "mozilla/layers/CompositorBridgeParent.h"
#include "mozilla/layers/APZCCallbackHelper.h"
#include "mozilla/layers/APZEventState.h"
#include "mozilla/layers/IAPZCTreeManager.h"
#include "mozilla/layers/DoubleTapToZoom.h"
#include "nsIDocument.h"
#include "nsIInterfaceRequestorUtils.h"
#include "nsIPresShell.h"
#include "nsLayoutUtils.h"
#include "nsView.h"

using namespace mozilla;
using namespace mozilla::layers;
using namespace mozilla::widget;

ChromeProcessController::ChromeProcessController(nsIWidget* aWidget,
                                                 APZEventState* aAPZEventState,
                                                 IAPZCTreeManager* aAPZCTreeManager)
  : mWidget(aWidget)
  , mAPZEventState(aAPZEventState)
  , mAPZCTreeManager(aAPZCTreeManager)
  , mUILoop(MessageLoop::current())
{
  // Otherwise we're initializing mUILoop incorrectly.
  MOZ_ASSERT(NS_IsMainThread());
  MOZ_ASSERT(aAPZEventState);
  MOZ_ASSERT(aAPZCTreeManager);

  mUILoop->PostTask(
    NewRunnableMethod("layers::ChromeProcessController::InitializeRoot",
                      this,
                      &ChromeProcessController::InitializeRoot));
}

ChromeProcessController::~ChromeProcessController() {}

void
ChromeProcessController::InitializeRoot()
{
  APZCCallbackHelper::InitializeRootDisplayport(GetPresShell());
}

void
ChromeProcessController::RequestContentRepaint(const FrameMetrics& aFrameMetrics)
{
  MOZ_ASSERT(IsRepaintThread());

  FrameMetrics metrics = aFrameMetrics;
  if (metrics.IsRootContent()) {
    APZCCallbackHelper::UpdateRootFrame(metrics);
  } else {
    APZCCallbackHelper::UpdateSubFrame(metrics);
  }
}

void
ChromeProcessController::PostDelayedTask(already_AddRefed<Runnable> aTask, int aDelayMs)
{
  MessageLoop::current()->PostDelayedTask(Move(aTask), aDelayMs);
}

bool
ChromeProcessController::IsRepaintThread()
{
  return NS_IsMainThread();
}

void
ChromeProcessController::DispatchToRepaintThread(already_AddRefed<Runnable> aTask)
{
  NS_DispatchToMainThread(Move(aTask));
}

void
ChromeProcessController::Destroy()
{
  if (MessageLoop::current() != mUILoop) {
    mUILoop->PostTask(
      NewRunnableMethod("layers::ChromeProcessController::Destroy",
                        this,
                        &ChromeProcessController::Destroy));
    return;
  }

  MOZ_ASSERT(MessageLoop::current() == mUILoop);
  mWidget = nullptr;
  mAPZEventState = nullptr;
}

nsIPresShell*
ChromeProcessController::GetPresShell() const
{
  if (!mWidget) {
    return nullptr;
  }
  if (nsView* view = nsView::GetViewFor(mWidget)) {
    return view->GetPresShell();
  }
  return nullptr;
}

nsIDocument*
ChromeProcessController::GetRootDocument() const
{
  if (nsIPresShell* presShell = GetPresShell()) {
    return presShell->GetDocument();
  }
  return nullptr;
}

nsIDocument*
ChromeProcessController::GetRootContentDocument(const FrameMetrics::ViewID& aScrollId) const
{
  nsIContent* content = nsLayoutUtils::FindContentFor(aScrollId);
  if (!content) {
    return nullptr;
  }
  nsIPresShell* presShell = APZCCallbackHelper::GetRootContentDocumentPresShellForContent(content);
  if (presShell) {
    return presShell->GetDocument();
  }
  return nullptr;
}

void
ChromeProcessController::HandleDoubleTap(const mozilla::CSSPoint& aPoint,
                                         Modifiers aModifiers,
                                         const ScrollableLayerGuid& aGuid)
{
  MOZ_ASSERT(MessageLoop::current() == mUILoop);

  nsCOMPtr<nsIDocument> document = GetRootContentDocument(aGuid.mScrollId);
  if (!document.get()) {
    return;
  }

  // CalculateRectToZoomTo performs a hit test on the frame associated with the
  // Root Content Document. Unfortunately that frame does not know about the
  // resolution of the document and so we must remove it before calculating
  // the zoomToRect.
  nsIPresShell* presShell = document->GetShell();
  const float resolution = presShell->ScaleToResolution() ? presShell->GetResolution () : 1.0f;
  CSSPoint point(aPoint.x / resolution, aPoint.y / resolution);
  CSSRect zoomToRect = CalculateRectToZoomTo(document, point);

  uint32_t presShellId;
  FrameMetrics::ViewID viewId;
  if (APZCCallbackHelper::GetOrCreateScrollIdentifiers(
      document->GetDocumentElement(), &presShellId, &viewId)) {
    mAPZCTreeManager->ZoomToRect(
      ScrollableLayerGuid(aGuid.mLayersId, presShellId, viewId), zoomToRect);
  }
}

void
ChromeProcessController::HandleTap(TapType aType,
                                   const mozilla::LayoutDevicePoint& aPoint,
                                   Modifiers aModifiers,
                                   const ScrollableLayerGuid& aGuid,
                                   uint64_t aInputBlockId)
{
  if (MessageLoop::current() != mUILoop) {
    mUILoop->PostTask(
      NewRunnableMethod<TapType,
                        mozilla::LayoutDevicePoint,
                        Modifiers,
                        ScrollableLayerGuid,
                        uint64_t>("layers::ChromeProcessController::HandleTap",
                                  this,
                                  &ChromeProcessController::HandleTap,
                                  aType,
                                  aPoint,
                                  aModifiers,
                                  aGuid,
                                  aInputBlockId));
    return;
  }

  if (!mAPZEventState) {
    return;
  }

  nsCOMPtr<nsIPresShell> presShell = GetPresShell();
  if (!presShell) {
    return;
  }
  if (!presShell->GetPresContext()) {
    return;
  }
  CSSToLayoutDeviceScale scale(presShell->GetPresContext()->CSSToDevPixelScale());
  CSSPoint point = APZCCallbackHelper::ApplyCallbackTransform(aPoint / scale, aGuid);

  switch (aType) {
  case TapType::eSingleTap:
    mAPZEventState->ProcessSingleTap(point, scale, aModifiers, aGuid, 1);
    break;
  case TapType::eDoubleTap:
    HandleDoubleTap(point, aModifiers, aGuid);
    break;
  case TapType::eSecondTap:
    mAPZEventState->ProcessSingleTap(point, scale, aModifiers, aGuid, 2);
    break;
  case TapType::eLongTap:
    mAPZEventState->ProcessLongTap(presShell, point, scale, aModifiers, aGuid,
        aInputBlockId);
    break;
  case TapType::eLongTapUp:
    mAPZEventState->ProcessLongTapUp(presShell, point, scale, aModifiers);
    break;
  }
}

void
ChromeProcessController::NotifyPinchGesture(PinchGestureInput::PinchGestureType aType,
                                            const ScrollableLayerGuid& aGuid,
                                            LayoutDeviceCoord aSpanChange,
                                            Modifiers aModifiers)
{
  if (MessageLoop::current() != mUILoop) {
    mUILoop->PostTask(NewRunnableMethod<PinchGestureInput::PinchGestureType,
                                        ScrollableLayerGuid,
                                        LayoutDeviceCoord,
                                        Modifiers>(
      "layers::ChromeProcessController::NotifyPinchGesture",
      this,
      &ChromeProcessController::NotifyPinchGesture,
      aType,
      aGuid,
      aSpanChange,
      aModifiers));
    return;
  }

  if (mWidget) {
    APZCCallbackHelper::NotifyPinchGesture(aType, aSpanChange, aModifiers, mWidget.get());
  }
}

void
ChromeProcessController::NotifyAPZStateChange(const ScrollableLayerGuid& aGuid,
                                              APZStateChange aChange,
                                              int aArg)
{
  if (MessageLoop::current() != mUILoop) {
    mUILoop->PostTask(
      NewRunnableMethod<ScrollableLayerGuid, APZStateChange, int>(
        "layers::ChromeProcessController::NotifyAPZStateChange",
        this,
        &ChromeProcessController::NotifyAPZStateChange,
        aGuid,
        aChange,
        aArg));
    return;
  }

  if (!mAPZEventState) {
    return;
  }

  mAPZEventState->ProcessAPZStateChange(aGuid.mScrollId, aChange, aArg);
}

void
ChromeProcessController::NotifyMozMouseScrollEvent(const FrameMetrics::ViewID& aScrollId, const nsString& aEvent)
{
  if (MessageLoop::current() != mUILoop) {
    mUILoop->PostTask(NewRunnableMethod<FrameMetrics::ViewID, nsString>(
      "layers::ChromeProcessController::NotifyMozMouseScrollEvent",
      this,
      &ChromeProcessController::NotifyMozMouseScrollEvent,
      aScrollId,
      aEvent));
    return;
  }

  APZCCallbackHelper::NotifyMozMouseScrollEvent(aScrollId, aEvent);
}

void
ChromeProcessController::NotifyFlushComplete()
{
  MOZ_ASSERT(IsRepaintThread());

  APZCCallbackHelper::NotifyFlushComplete(GetPresShell());
}

void
ChromeProcessController::NotifyAsyncScrollbarDragRejected(const FrameMetrics::ViewID& aScrollId)
{
  if (MessageLoop::current() != mUILoop) {
<<<<<<< HEAD
    mUILoop->PostTask(NewRunnableMethod<FrameMetrics::ViewID>(this,
                        &ChromeProcessController::NotifyAsyncScrollbarDragRejected,
                        aScrollId));
=======
    mUILoop->PostTask(NewRunnableMethod<FrameMetrics::ViewID>(
      "layers::ChromeProcessController::NotifyAsyncScrollbarDragRejected",
      this,
      &ChromeProcessController::NotifyAsyncScrollbarDragRejected,
      aScrollId));
>>>>>>> a17af05f
    return;
  }

  APZCCallbackHelper::NotifyAsyncScrollbarDragRejected(aScrollId);
<<<<<<< HEAD
=======
}

void
ChromeProcessController::NotifyAutoscrollHandledByAPZ(const FrameMetrics::ViewID& aScrollId)
{
  if (MessageLoop::current() != mUILoop) {
    mUILoop->PostTask(NewRunnableMethod<FrameMetrics::ViewID>(
      "layers::ChromeProcessController::NotifyAutoscrollHandledByAPZ",
      this,
      &ChromeProcessController::NotifyAutoscrollHandledByAPZ,
      aScrollId));
    return;
  }

  APZCCallbackHelper::NotifyAutoscrollHandledByAPZ(aScrollId);
}

void
ChromeProcessController::CancelAutoscroll(const ScrollableLayerGuid& aGuid)
{
  if (MessageLoop::current() != mUILoop) {
    mUILoop->PostTask(NewRunnableMethod<ScrollableLayerGuid>(
      "layers::ChromeProcessController::CancelAutoscroll",
      this,
      &ChromeProcessController::CancelAutoscroll,
      aGuid));
    return;
  }

  APZCCallbackHelper::CancelAutoscroll(aGuid.mScrollId);
>>>>>>> a17af05f
}<|MERGE_RESOLUTION|>--- conflicted
+++ resolved
@@ -298,23 +298,15 @@
 ChromeProcessController::NotifyAsyncScrollbarDragRejected(const FrameMetrics::ViewID& aScrollId)
 {
   if (MessageLoop::current() != mUILoop) {
-<<<<<<< HEAD
-    mUILoop->PostTask(NewRunnableMethod<FrameMetrics::ViewID>(this,
-                        &ChromeProcessController::NotifyAsyncScrollbarDragRejected,
-                        aScrollId));
-=======
     mUILoop->PostTask(NewRunnableMethod<FrameMetrics::ViewID>(
       "layers::ChromeProcessController::NotifyAsyncScrollbarDragRejected",
       this,
       &ChromeProcessController::NotifyAsyncScrollbarDragRejected,
       aScrollId));
->>>>>>> a17af05f
     return;
   }
 
   APZCCallbackHelper::NotifyAsyncScrollbarDragRejected(aScrollId);
-<<<<<<< HEAD
-=======
 }
 
 void
@@ -345,5 +337,4 @@
   }
 
   APZCCallbackHelper::CancelAutoscroll(aGuid.mScrollId);
->>>>>>> a17af05f
 }