--- conflicted
+++ resolved
@@ -216,11 +216,7 @@
 
   APZES_LOG("Active element uses style, scheduling timer for click event\n");
   nsCOMPtr<nsITimer> timer = do_CreateInstance(NS_TIMER_CONTRACTID);
-<<<<<<< HEAD
-  TabChild* tabChild = widget->GetOwningTabChild();
-=======
   dom::TabChild* tabChild = widget->GetOwningTabChild();
->>>>>>> a17af05f
 
   if (tabChild && XRE_IsContentProcess()) {
     timer->SetTarget(
