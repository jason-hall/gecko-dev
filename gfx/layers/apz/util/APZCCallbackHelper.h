/* -*- Mode: C++; tab-width: 2; indent-tabs-mode: nil; c-basic-offset: 2 -*- */
/* This Source Code Form is subject to the terms of the Mozilla Public
 * License, v. 2.0. If a copy of the MPL was not distributed with this
 * file, You can obtain one at http://mozilla.org/MPL/2.0/. */

#ifndef mozilla_layers_APZCCallbackHelper_h
#define mozilla_layers_APZCCallbackHelper_h

#include "FrameMetrics.h"
#include "InputData.h"
#include "mozilla/EventForwards.h"
#include "mozilla/layers/APZUtils.h"
#include "nsIDOMWindowUtils.h"

#include <functional>

class nsIContent;
class nsIDocument;
class nsIPresShell;
class nsIScrollableFrame;
class nsIWidget;
template<class T> struct already_AddRefed;
template<class T> class nsCOMPtr;

namespace mozilla {
namespace layers {

typedef std::function<void(uint64_t, const nsTArray<TouchBehaviorFlags>&)>
        SetAllowedTouchBehaviorCallback;

/* This class contains some helper methods that facilitate implementing the
   GeckoContentController callback interface required by the AsyncPanZoomController.
   Since different platforms need to implement this interface in similar-but-
   not-quite-the-same ways, this utility class provides some helpful methods
   to hold code that can be shared across the different platform implementations.
 */
class APZCCallbackHelper
{
    typedef mozilla::layers::FrameMetrics FrameMetrics;
    typedef mozilla::layers::ScrollableLayerGuid ScrollableLayerGuid;

public:
    /* Applies the scroll and zoom parameters from the given FrameMetrics object
       to the root frame for the given metrics' scrollId. If tiled thebes layers
       are enabled, this will align the displayport to tile boundaries. Setting
       the scroll position can cause some small adjustments to be made to the
       actual scroll position. aMetrics' display port and scroll position will
       be updated with any modifications made. */
    static void UpdateRootFrame(FrameMetrics& aMetrics);

    /* Applies the scroll parameters from the given FrameMetrics object to the
       subframe corresponding to given metrics' scrollId. If tiled thebes
       layers are enabled, this will align the displayport to tile boundaries.
       Setting the scroll position can cause some small adjustments to be made
       to the actual scroll position. aMetrics' display port and scroll position
       will be updated with any modifications made. */
    static void UpdateSubFrame(FrameMetrics& aMetrics);

    /* Get the presShellId and view ID for the given content element.
     * If the view ID does not exist, one is created.
     * The pres shell ID should generally already exist; if it doesn't for some
     * reason, false is returned. */
    static bool GetOrCreateScrollIdentifiers(nsIContent* aContent,
                                             uint32_t* aPresShellIdOut,
                                             FrameMetrics::ViewID* aViewIdOut);

    /* Initialize a zero-margin displayport on the root document element of the
       given presShell. */
    static void InitializeRootDisplayport(nsIPresShell* aPresShell);

    /* Get the pres context associated with the document enclosing |aContent|. */
    static nsPresContext* GetPresContextForContent(nsIContent* aContent);

    /* Get the pres shell associated with the root content document enclosing |aContent|. */
    static nsIPresShell* GetRootContentDocumentPresShellForContent(nsIContent* aContent);

    /* Apply an "input transform" to the given |aInput| and return the transformed value.
       The input transform applied is the one for the content element corresponding to
       |aGuid|; this is populated in a previous call to UpdateCallbackTransform. See that
       method's documentations for details.
       This method additionally adjusts |aInput| by inversely scaling by the provided
       pres shell resolution, to cancel out a compositor-side transform (added in
       bug 1076241) that APZ doesn't unapply. */
    static CSSPoint ApplyCallbackTransform(const CSSPoint& aInput,
                                           const ScrollableLayerGuid& aGuid);

    /* Same as above, but operates on LayoutDeviceIntPoint.
       Requires an additonal |aScale| parameter to convert between CSS and
       LayoutDevice space. */
    static mozilla::LayoutDeviceIntPoint
    ApplyCallbackTransform(const LayoutDeviceIntPoint& aPoint,
                           const ScrollableLayerGuid& aGuid,
                           const CSSToLayoutDeviceScale& aScale);

    /* Convenience function for applying a callback transform to all refpoints
     * in the input event. */
    static void ApplyCallbackTransform(WidgetEvent& aEvent,
                                       const ScrollableLayerGuid& aGuid,
                                       const CSSToLayoutDeviceScale& aScale);

    /* Dispatch a widget event via the widget stored in the event, if any.
     * In a child process, allows the TabParent event-capture mechanism to
     * intercept the event. */
    static nsEventStatus DispatchWidgetEvent(WidgetGUIEvent& aEvent);

    /* Synthesize a mouse event with the given parameters, and dispatch it
     * via the given widget. */
    static nsEventStatus DispatchSynthesizedMouseEvent(EventMessage aMsg,
                                                       uint64_t aTime,
                                                       const LayoutDevicePoint& aRefPoint,
                                                       Modifiers aModifiers,
                                                       int32_t aClickCount,
                                                       nsIWidget* aWidget);

    /* Dispatch a mouse event with the given parameters.
     * Return whether or not any listeners have called preventDefault on the event. */
    static bool DispatchMouseEvent(const nsCOMPtr<nsIPresShell>& aPresShell,
                                   const nsString& aType,
                                   const CSSPoint& aPoint,
                                   int32_t aButton,
                                   int32_t aClickCount,
                                   int32_t aModifiers,
                                   bool aIgnoreRootScrollFrame,
                                   unsigned short aInputSourceArg,
                                   uint32_t aPointerId);

    /* Fire a single-tap event at the given point. The event is dispatched
     * via the given widget. */
    static void FireSingleTapEvent(const LayoutDevicePoint& aPoint,
                                   Modifiers aModifiers,
                                   int32_t aClickCount,
                                   nsIWidget* aWidget);

    /* Perform hit-testing on the touch points of |aEvent| to determine
     * which scrollable frames they target. If any of these frames don't have
     * a displayport, set one.
     *
     * If any displayports need to be set, the actual notification to APZ is
     * sent to the compositor, which will then post a message back to APZ's
     * controller thread. Otherwise, the provided widget's SetConfirmedTargetAPZC
     * method is invoked immediately.
     *
     * Returns true if any displayports need to be set. (A caller may be
     * interested to know this, because they may need to delay certain actions
     * until after the displayport comes into effect.)
     */
    static bool SendSetTargetAPZCNotification(nsIWidget* aWidget,
                                              nsIDocument* aDocument,
                                              const WidgetGUIEvent& aEvent,
                                              const ScrollableLayerGuid& aGuid,
                                              uint64_t aInputBlockId);

    /* Figure out the allowed touch behaviors of each touch point in |aEvent|
     * and send that information to the provided callback. */
    static void SendSetAllowedTouchBehaviorNotification(nsIWidget* aWidget,
                                                        nsIDocument* aDocument,
                                                        const WidgetTouchEvent& aEvent,
                                                        uint64_t aInputBlockId,
                                                        const SetAllowedTouchBehaviorCallback& aCallback);

    /* Notify content of a mouse scroll testing event. */
    static void NotifyMozMouseScrollEvent(const FrameMetrics::ViewID& aScrollId, const nsString& aEvent);

    /* Notify content that the repaint flush is complete. */
    static void NotifyFlushComplete(nsIPresShell* aShell);

    static void NotifyAsyncScrollbarDragRejected(const FrameMetrics::ViewID& aScrollId);

<<<<<<< HEAD
=======
    static void NotifyAutoscrollHandledByAPZ(const FrameMetrics::ViewID& aScrollId);

    static void CancelAutoscroll(const FrameMetrics::ViewID& aScrollId);

>>>>>>> a17af05f
    /* Temporarily ignore the Displayport for better paint performance. If at
     * all possible, pass in a presShell if you have one at the call site, we
     * use it to trigger a repaint once suppression is disabled. Without that
     * the displayport may get left at the suppressed size for an extended
     * period of time and result in unnecessary checkerboarding (see bug
     * 1255054). */
    static void SuppressDisplayport(const bool& aEnabled,
                                    const nsCOMPtr<nsIPresShell>& aShell);

    /* Whether or not displayport suppression should be turned on. Note that
     * this only affects the return value of |IsDisplayportSuppressed()|, and
     * doesn't change the value of the internal counter. As with
     * SuppressDisplayport, this function should be passed a presShell to trigger
     * a repaint if suppression is being turned off.
     */
    static void RespectDisplayPortSuppression(bool aEnabled,
                                              const nsCOMPtr<nsIPresShell>& aShell);

    /* Whether or not the displayport is currently suppressed. */
    static bool IsDisplayportSuppressed();

    static void
    AdjustDisplayPortForScrollDelta(mozilla::layers::FrameMetrics& aFrameMetrics,
                                    const CSSPoint& aActualScrollOffset);

    /*
     * Check if the scrollable frame is currently in the middle of an async
     * or smooth scroll. We want to discard certain scroll input if this is
     * true to prevent clobbering higher priority origins.
     */
    static bool
    IsScrollInProgress(nsIScrollableFrame* aFrame);

    /* Notify content of the progress of a pinch gesture that APZ won't do
     * zooming for (because the apz.allow_zooming pref is false). This function
     * will dispatch appropriate WidgetSimpleGestureEvent events to gecko.
     */
    static void NotifyPinchGesture(PinchGestureInput::PinchGestureType aType,
                                   LayoutDeviceCoord aSpanChange,
                                   Modifiers aModifiers,
                                   nsIWidget* aWidget);
private:
  static uint64_t sLastTargetAPZCNotificationInputBlock;
};

} // namespace layers
} // namespace mozilla

#endif /* mozilla_layers_APZCCallbackHelper_h */<|MERGE_RESOLUTION|>--- conflicted
+++ resolved
@@ -166,13 +166,10 @@
 
     static void NotifyAsyncScrollbarDragRejected(const FrameMetrics::ViewID& aScrollId);
 
-<<<<<<< HEAD
-=======
     static void NotifyAutoscrollHandledByAPZ(const FrameMetrics::ViewID& aScrollId);
 
     static void CancelAutoscroll(const FrameMetrics::ViewID& aScrollId);
 
->>>>>>> a17af05f
     /* Temporarily ignore the Displayport for better paint performance. If at
      * all possible, pass in a presShell if you have one at the call site, we
      * use it to trigger a repaint once suppression is disabled. Without that
