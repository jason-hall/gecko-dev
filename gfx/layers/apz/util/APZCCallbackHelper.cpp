--- conflicted
+++ resolved
@@ -965,8 +965,6 @@
 }
 
 /* static */ void
-<<<<<<< HEAD
-=======
 APZCCallbackHelper::NotifyAutoscrollHandledByAPZ(const FrameMetrics::ViewID& aScrollId)
 {
   MOZ_ASSERT(NS_IsMainThread());
@@ -991,7 +989,6 @@
 }
 
 /* static */ void
->>>>>>> a17af05f
 APZCCallbackHelper::NotifyPinchGesture(PinchGestureInput::PinchGestureType aType,
                                        LayoutDeviceCoord aSpanChange,
                                        Modifiers aModifiers,
