/* -*- Mode: C++; tab-width: 8; indent-tabs-mode: nil; c-basic-offset: 2 -*- */
/* vim: set sw=4 ts=8 et tw=80 : */
/* This Source Code Form is subject to the terms of the Mozilla Public
 * License, v. 2.0. If a copy of the MPL was not distributed with this
 * file, You can obtain one at http://mozilla.org/MPL/2.0/. */

#ifndef mozilla_layers_GeckoContentController_h
#define mozilla_layers_GeckoContentController_h

#include "FrameMetrics.h"               // for FrameMetrics, etc
#include "InputData.h"                  // for PinchGestureInput
#include "Units.h"                      // for CSSPoint, CSSRect, etc
#include "mozilla/Assertions.h"         // for MOZ_ASSERT_HELPER2
#include "mozilla/DefineEnum.h"         // for MOZ_DEFINE_ENUM
#include "mozilla/EventForwards.h"      // for Modifiers
#include "nsISupportsImpl.h"

namespace mozilla {

class Runnable;

namespace layers {

class GeckoContentController
{
public:
  NS_INLINE_DECL_THREADSAFE_REFCOUNTING(GeckoContentController)

  /**
   * Requests a paint of the given FrameMetrics |aFrameMetrics| from Gecko.
   * Implementations per-platform are responsible for actually handling this.
   *
   * This method must always be called on the repaint thread, which depends
   * on the GeckoContentController. For ChromeProcessController it is the
   * Gecko main thread, while for RemoteContentController it is the compositor
   * thread where it can send IPDL messages.
   */
  virtual void RequestContentRepaint(const FrameMetrics& aFrameMetrics) = 0;

  /**
   * Different types of tap-related events that can be sent in
   * the HandleTap function. The names should be relatively self-explanatory.
   * Note that the eLongTapUp will always be preceded by an eLongTap, but not
   * all eLongTap notifications will be followed by an eLongTapUp (for instance,
   * if the user moves their finger after triggering the long-tap but before
   * lifting it).
   * The difference between eDoubleTap and eSecondTap is subtle - the eDoubleTap
   * is for an actual double-tap "gesture" while eSecondTap is for the same user
   * input but where a double-tap gesture is not allowed. This is used to fire
   * a click event with detail=2 to web content (similar to what a mouse double-
   * click would do).
   */
  MOZ_DEFINE_ENUM_CLASS_AT_CLASS_SCOPE(
    TapType, (
      eSingleTap,
      eDoubleTap,
      eSecondTap,
      eLongTap,
      eLongTapUp
  ));

  /**
   * Requests handling of a tap event. |aPoint| is in LD pixels, relative to the
   * current scroll offset.
   */
  virtual void HandleTap(TapType aType,
                         const LayoutDevicePoint& aPoint,
                         Modifiers aModifiers,
                         const ScrollableLayerGuid& aGuid,
                         uint64_t aInputBlockId) = 0;

  /**
   * When the apz.allow_zooming pref is set to false, the APZ will not
   * translate pinch gestures to actual zooming. Instead, it will call this
   * method to notify gecko of the pinch gesture, and allow it to deal with it
   * however it wishes. Note that this function is not called if the pinch is
   * prevented by content calling preventDefault() on the touch events, or via
   * use of the touch-action property.
   * @param aType One of PINCHGESTURE_START, PINCHGESTURE_SCALE, or
   *        PINCHGESTURE_END, indicating the phase of the pinch.
   * @param aGuid The guid of the APZ that is detecting the pinch. This is
   *        generally the root APZC for the layers id.
   * @param aSpanChange For the START or END event, this is always 0.
   *        For a SCALE event, this is the difference in span between the
   *        previous state and the new state.
   * @param aModifiers The keyboard modifiers depressed during the pinch.
   */
  virtual void NotifyPinchGesture(PinchGestureInput::PinchGestureType aType,
                                  const ScrollableLayerGuid& aGuid,
                                  LayoutDeviceCoord aSpanChange,
                                  Modifiers aModifiers) = 0;

  /**
   * Schedules a runnable to run on the controller/UI thread at some time
   * in the future.
   * This method must always be called on the controller thread.
   */
  virtual void PostDelayedTask(already_AddRefed<Runnable> aRunnable, int aDelayMs) = 0;

  /**
   * Returns true if we are currently on the thread that can send repaint requests.
   */
  virtual bool IsRepaintThread() = 0;

  /**
   * Runs the given task on the "repaint" thread.
   */
  virtual void DispatchToRepaintThread(already_AddRefed<Runnable> aTask) = 0;

<<<<<<< HEAD
  enum class APZStateChange {
    /**
     * APZ started modifying the view (including panning, zooming, and fling).
     */
    eTransformBegin,
    /**
     * APZ finished modifying the view.
     */
    eTransformEnd,
    /**
     * APZ started a touch.
     * |aArg| is 1 if touch can be a pan, 0 otherwise.
     */
    eStartTouch,
    /**
     * APZ started a pan.
     */
    eStartPanning,
    /**
     * APZ finished processing a touch.
     * |aArg| is 1 if touch was a click, 0 otherwise.
     */
    eEndTouch,

    // Sentinel value for IPC, this must be the last item in the enum and
    // should not be used as an actual message value.
    eSentinel
  };
=======
  MOZ_DEFINE_ENUM_CLASS_AT_CLASS_SCOPE(
    APZStateChange, (
      /**
       * APZ started modifying the view (including panning, zooming, and fling).
       */
      eTransformBegin,
      /**
       * APZ finished modifying the view.
       */
      eTransformEnd,
      /**
       * APZ started a touch.
       * |aArg| is 1 if touch can be a pan, 0 otherwise.
       */
      eStartTouch,
      /**
       * APZ started a pan.
       */
      eStartPanning,
      /**
       * APZ finished processing a touch.
       * |aArg| is 1 if touch was a click, 0 otherwise.
       */
      eEndTouch
  ));

>>>>>>> a17af05f
  /**
   * General notices of APZ state changes for consumers.
   * |aGuid| identifies the APZC originating the state change.
   * |aChange| identifies the type of state change
   * |aArg| is used by some state changes to pass extra information (see
   *        the documentation for each state change above)
   */
  virtual void NotifyAPZStateChange(const ScrollableLayerGuid& aGuid,
                                    APZStateChange aChange,
                                    int aArg = 0) {}

  /**
   * Notify content of a MozMouseScrollFailed event.
   */
  virtual void NotifyMozMouseScrollEvent(const FrameMetrics::ViewID& aScrollId, const nsString& aEvent)
  {}

  /**
   * Notify content that the repaint requests have been flushed.
   */
  virtual void NotifyFlushComplete() = 0;

  virtual void NotifyAsyncScrollbarDragRejected(const FrameMetrics::ViewID& aScrollId) = 0;

<<<<<<< HEAD
=======
  virtual void NotifyAutoscrollHandledByAPZ(const FrameMetrics::ViewID& aScrollId) = 0;
  virtual void CancelAutoscroll(const ScrollableLayerGuid& aGuid) = 0;

>>>>>>> a17af05f
  virtual void UpdateOverscrollVelocity(float aX, float aY, bool aIsRootContent) {}
  virtual void UpdateOverscrollOffset(float aX, float aY, bool aIsRootContent) {}

  GeckoContentController() {}

  /**
   * Needs to be called on the main thread.
   */
  virtual void Destroy() {}

protected:
  // Protected destructor, to discourage deletion outside of Release():
  virtual ~GeckoContentController() {}
};

} // namespace layers
} // namespace mozilla

#endif // mozilla_layers_GeckoContentController_h<|MERGE_RESOLUTION|>--- conflicted
+++ resolved
@@ -107,36 +107,6 @@
    */
   virtual void DispatchToRepaintThread(already_AddRefed<Runnable> aTask) = 0;
 
-<<<<<<< HEAD
-  enum class APZStateChange {
-    /**
-     * APZ started modifying the view (including panning, zooming, and fling).
-     */
-    eTransformBegin,
-    /**
-     * APZ finished modifying the view.
-     */
-    eTransformEnd,
-    /**
-     * APZ started a touch.
-     * |aArg| is 1 if touch can be a pan, 0 otherwise.
-     */
-    eStartTouch,
-    /**
-     * APZ started a pan.
-     */
-    eStartPanning,
-    /**
-     * APZ finished processing a touch.
-     * |aArg| is 1 if touch was a click, 0 otherwise.
-     */
-    eEndTouch,
-
-    // Sentinel value for IPC, this must be the last item in the enum and
-    // should not be used as an actual message value.
-    eSentinel
-  };
-=======
   MOZ_DEFINE_ENUM_CLASS_AT_CLASS_SCOPE(
     APZStateChange, (
       /**
@@ -163,7 +133,6 @@
       eEndTouch
   ));
 
->>>>>>> a17af05f
   /**
    * General notices of APZ state changes for consumers.
    * |aGuid| identifies the APZC originating the state change.
@@ -188,12 +157,9 @@
 
   virtual void NotifyAsyncScrollbarDragRejected(const FrameMetrics::ViewID& aScrollId) = 0;
 
-<<<<<<< HEAD
-=======
   virtual void NotifyAutoscrollHandledByAPZ(const FrameMetrics::ViewID& aScrollId) = 0;
   virtual void CancelAutoscroll(const ScrollableLayerGuid& aGuid) = 0;
 
->>>>>>> a17af05f
   virtual void UpdateOverscrollVelocity(float aX, float aY, bool aIsRootContent) {}
   virtual void UpdateOverscrollOffset(float aX, float aY, bool aIsRootContent) {}
 
