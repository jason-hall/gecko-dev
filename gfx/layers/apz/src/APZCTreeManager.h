--- conflicted
+++ resolved
@@ -547,22 +547,15 @@
                                           HitTestingTreeNode* aNextSibling,
                                           TreeBuildingState& aState);
 
-<<<<<<< HEAD
-  void PrintAPZCInfo(const LayerMetricsWrapper& aLayer,
-=======
   template<class ScrollNode>
   void PrintAPZCInfo(const ScrollNode& aLayer,
->>>>>>> a17af05f
                      const AsyncPanZoomController* apzc);
 
   void NotifyScrollbarDragRejected(const ScrollableLayerGuid& aGuid) const;
 
-<<<<<<< HEAD
-=======
   // Requires the caller to hold mTreeLock.
   LayerToParentLayerMatrix4x4 ComputeTransformForNode(const HitTestingTreeNode* aNode) const;
 
->>>>>>> a17af05f
 protected:
   /* The input queue where input events are held until we know enough to
    * figure out where they're going. Protected so gtests can access it.
