--- conflicted
+++ resolved
@@ -393,11 +393,7 @@
 }
 
 void
-<<<<<<< HEAD
-InputQueue::CancelAnimationsForNewBlock(CancelableBlockState* aBlock,
-=======
 InputQueue::CancelAnimationsForNewBlock(InputBlockState* aBlock,
->>>>>>> a17af05f
                                         CancelAnimationFlags aExtraFlags)
 {
   // We want to cancel animations here as soon as possible (i.e. without waiting for
