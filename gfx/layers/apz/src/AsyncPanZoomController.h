--- conflicted
+++ resolved
@@ -427,8 +427,6 @@
   // Return whether or not there is room to scroll this APZC
   // in the given direction.
   bool CanScroll(ScrollDirection aDirection) const;
-<<<<<<< HEAD
-=======
 
   /**
    * Convert a point on the scrollbar from this APZC's ParentLayer coordinates
@@ -437,7 +435,6 @@
    */
   CSSCoord ConvertScrollbarPoint(const ParentLayerPoint& aScrollbarPoint,
                                  const ScrollThumbData& aThumbData) const;
->>>>>>> a17af05f
 
   void NotifyMozMouseScrollEvent(const nsString& aString) const;
 
@@ -850,13 +847,6 @@
    * CSS pixels.
    */
   CSSPoint GetCurrentAsyncScrollOffsetInCssPixels(AsyncTransformConsumer aMode) const;
-
-  /**
-   * Get the current scroll offset of the scrollable frame corresponding
-   * to this APZC, including the effects of any asynchronous panning, in
-   * CSS pixels.
-   */
-  CSSPoint GetCurrentAsyncScrollOffsetInCssPixels(AsyncMode aMode) const;
 
   /**
    * Return a visual effect that reflects this apzc's
