/* -*- Mode: C++; tab-width: 8; indent-tabs-mode: nil; c-basic-offset: 2 -*- */
/* vim: set sw=2 ts=8 et tw=80 : */
/* This Source Code Form is subject to the terms of the Mozilla Public
 * License, v. 2.0. If a copy of the MPL was not distributed with this
 * file, You can obtain one at http://mozilla.org/MPL/2.0/. */

#include "HitTestingTreeNode.h"

#include "AsyncPanZoomController.h"                     // for AsyncPanZoomController
#include "gfxPrefs.h"
#include "LayersLogging.h"                              // for Stringify
#include "mozilla/gfx/Point.h"                          // for Point4D
#include "mozilla/layers/APZThreadUtils.h"              // for AssertOnCompositorThread
#include "mozilla/layers/APZUtils.h"                    // for CompleteAsyncTransform
#include "mozilla/layers/AsyncCompositionManager.h"     // for ViewTransform::operator Matrix4x4()
#include "mozilla/layers/AsyncDragMetrics.h"            // for AsyncDragMetrics
#include "nsPrintfCString.h"                            // for nsPrintfCString
#include "UnitTransforms.h"                             // for ViewAs

namespace mozilla {
namespace layers {

HitTestingTreeNode::HitTestingTreeNode(AsyncPanZoomController* aApzc,
                                       bool aIsPrimaryHolder,
                                       uint64_t aLayersId)
  : mApzc(aApzc)
  , mIsPrimaryApzcHolder(aIsPrimaryHolder)
  , mLayersId(aLayersId)
  , mScrollViewId(FrameMetrics::NULL_SCROLL_ID)
<<<<<<< HEAD
  , mScrollDir(ScrollDirection::NONE)
  , mScrollThumbLength(0)
=======
  , mScrollbarAnimationId(0)
>>>>>>> a17af05f
  , mIsScrollbarContainer(false)
  , mFixedPosTarget(FrameMetrics::NULL_SCROLL_ID)
  , mOverride(EventRegionsOverride::NoOverride)
{
if (mIsPrimaryApzcHolder) {
    MOZ_ASSERT(mApzc);
  }
  MOZ_ASSERT(!mApzc || mApzc->GetLayersId() == mLayersId);
}

void
HitTestingTreeNode::RecycleWith(AsyncPanZoomController* aApzc,
                                uint64_t aLayersId)
{
  MOZ_ASSERT(!mIsPrimaryApzcHolder);
  Destroy(); // clear out tree pointers
  mApzc = aApzc;
  mLayersId = aLayersId;
  MOZ_ASSERT(!mApzc || mApzc->GetLayersId() == mLayersId);
  // The caller is expected to call SetHitTestData to repopulate the hit-test
  // fields.
}

HitTestingTreeNode::~HitTestingTreeNode()
{
}

void
HitTestingTreeNode::Destroy()
{
  APZThreadUtils::AssertOnCompositorThread();

  mPrevSibling = nullptr;
  mLastChild = nullptr;
  mParent = nullptr;

  if (mApzc) {
    if (mIsPrimaryApzcHolder) {
      mApzc->Destroy();
    }
    mApzc = nullptr;
  }

  mLayersId = 0;
}

void
HitTestingTreeNode::SetLastChild(HitTestingTreeNode* aChild)
{
  mLastChild = aChild;
  if (aChild) {
    aChild->mParent = this;

    if (aChild->GetApzc()) {
      AsyncPanZoomController* parent = GetNearestContainingApzc();
      // We assume that HitTestingTreeNodes with an ancestor/descendant
      // relationship cannot both point to the same APZC instance. This
      // assertion only covers a subset of cases in which that might occur,
      // but it's better than nothing.
      MOZ_ASSERT(aChild->GetApzc() != parent);
      aChild->SetApzcParent(parent);
    }
  }
}

void
HitTestingTreeNode::SetScrollbarData(FrameMetrics::ViewID aScrollViewId,
<<<<<<< HEAD
                                     ScrollDirection aDir,
                                     int32_t aScrollThumbLength,
                                     bool aIsScrollContainer)
{
  mScrollViewId = aScrollViewId;
  mScrollDir = aDir;
  mScrollThumbLength = aScrollThumbLength;
=======
                                     const uint64_t& aScrollbarAnimationId,
                                     const ScrollThumbData& aThumbData,
                                     bool aIsScrollContainer)
{
  mScrollViewId = aScrollViewId;
  mScrollbarAnimationId = aScrollbarAnimationId;
  mScrollThumbData = aThumbData;
>>>>>>> a17af05f
  mIsScrollbarContainer = aIsScrollContainer;
}

bool
HitTestingTreeNode::MatchesScrollDragMetrics(const AsyncDragMetrics& aDragMetrics) const
{
<<<<<<< HEAD
  return ((mScrollDir == ScrollDirection::HORIZONTAL &&
           aDragMetrics.mDirection == AsyncDragMetrics::HORIZONTAL) ||
          (mScrollDir == ScrollDirection::VERTICAL &&
           aDragMetrics.mDirection == AsyncDragMetrics::VERTICAL)) &&
         mScrollViewId == aDragMetrics.mViewId;
}

LayerIntCoord
HitTestingTreeNode::GetScrollThumbLength() const
{
  return mScrollThumbLength;
=======
  return IsScrollThumbNode() &&
         mScrollThumbData.mDirection == aDragMetrics.mDirection &&
         mScrollViewId == aDragMetrics.mViewId;
}

bool
HitTestingTreeNode::IsScrollThumbNode() const
{
  return mScrollThumbData.mDirection != ScrollDirection::NONE;
>>>>>>> a17af05f
}

bool
HitTestingTreeNode::IsScrollbarNode() const
{
<<<<<<< HEAD
  return mIsScrollbarContainer || (mScrollDir != ScrollDirection::NONE);
=======
  return mIsScrollbarContainer || IsScrollThumbNode();
>>>>>>> a17af05f
}

FrameMetrics::ViewID
HitTestingTreeNode::GetScrollTargetId() const
{
  return mScrollViewId;
<<<<<<< HEAD
=======
}

const uint64_t&
HitTestingTreeNode::GetScrollbarAnimationId() const
{
  return mScrollbarAnimationId;
}

const ScrollThumbData&
HitTestingTreeNode::GetScrollThumbData() const
{
  return mScrollThumbData;
>>>>>>> a17af05f
}

void
HitTestingTreeNode::SetFixedPosData(FrameMetrics::ViewID aFixedPosTarget)
{
  mFixedPosTarget = aFixedPosTarget;
}

FrameMetrics::ViewID
HitTestingTreeNode::GetFixedPosTarget() const
{
  return mFixedPosTarget;
}

void
HitTestingTreeNode::SetPrevSibling(HitTestingTreeNode* aSibling)
{
  mPrevSibling = aSibling;
  if (aSibling) {
    aSibling->mParent = mParent;

    if (aSibling->GetApzc()) {
      AsyncPanZoomController* parent = mParent ? mParent->GetNearestContainingApzc() : nullptr;
      aSibling->SetApzcParent(parent);
    }
  }
}

void
HitTestingTreeNode::MakeRoot()
{
  mParent = nullptr;

  if (GetApzc()) {
    SetApzcParent(nullptr);
  }
}

HitTestingTreeNode*
HitTestingTreeNode::GetFirstChild() const
{
  HitTestingTreeNode* child = GetLastChild();
  while (child && child->GetPrevSibling()) {
    child = child->GetPrevSibling();
  }
  return child;
}

HitTestingTreeNode*
HitTestingTreeNode::GetLastChild() const
{
  return mLastChild;
}

HitTestingTreeNode*
HitTestingTreeNode::GetPrevSibling() const
{
  return mPrevSibling;
}

HitTestingTreeNode*
HitTestingTreeNode::GetParent() const
{
  return mParent;
}

bool
HitTestingTreeNode::IsAncestorOf(const HitTestingTreeNode* aOther) const
{
  for (const HitTestingTreeNode* cur = aOther; cur; cur = cur->GetParent()) {
    if (cur == this) {
      return true;
    }
  }
  return false;
}

AsyncPanZoomController*
HitTestingTreeNode::GetApzc() const
{
  return mApzc;
}

AsyncPanZoomController*
HitTestingTreeNode::GetNearestContainingApzc() const
{
  for (const HitTestingTreeNode* n = this; n; n = n->GetParent()) {
    if (n->GetApzc()) {
      return n->GetApzc();
    }
  }
  return nullptr;
}

bool
HitTestingTreeNode::IsPrimaryHolder() const
{
  return mIsPrimaryApzcHolder;
}

uint64_t
HitTestingTreeNode::GetLayersId() const
{
  return mLayersId;
}

void
HitTestingTreeNode::SetHitTestData(const EventRegions& aRegions,
                                   const LayerIntRegion& aVisibleRegion,
                                   const CSSTransformMatrix& aTransform,
                                   const Maybe<ParentLayerIntRegion>& aClipRegion,
                                   const EventRegionsOverride& aOverride)
{
  mEventRegions = aRegions;
  mVisibleRegion = aVisibleRegion;
  mTransform = aTransform;
  mClipRegion = aClipRegion;
  mOverride = aOverride;
}

bool
HitTestingTreeNode::IsOutsideClip(const ParentLayerPoint& aPoint) const
{
  // test against clip rect in ParentLayer coordinate space
  return (mClipRegion.isSome() && !mClipRegion->Contains(aPoint.x, aPoint.y));
}

Maybe<LayerPoint>
HitTestingTreeNode::Untransform(const ParentLayerPoint& aPoint,
                                const LayerToParentLayerMatrix4x4& aTransform) const
{
<<<<<<< HEAD
  // convert into Layer coordinate space
  LayerToParentLayerMatrix4x4 transform = mTransform *
      CompleteAsyncTransform(
        mApzc
      ? mApzc->GetCurrentAsyncTransformWithOverscroll(AsyncPanZoomController::NORMAL)
      : AsyncTransformComponentMatrix());
  Maybe<ParentLayerToLayerMatrix4x4> inverse = transform.MaybeInverse();
=======
  Maybe<ParentLayerToLayerMatrix4x4> inverse = aTransform.MaybeInverse();
>>>>>>> a17af05f
  if (inverse) {
    return UntransformBy(inverse.ref(), aPoint);
  }
  return Nothing();
}

HitTestResult
HitTestingTreeNode::HitTest(const LayerPoint& aPoint) const
{
  if (mOverride & EventRegionsOverride::ForceEmptyHitRegion) {
    return HitTestResult::HitNothing;
  }

  auto point = LayerIntPoint::Round(aPoint);

  // test against event regions in Layer coordinate space
  if (!mEventRegions.mHitRegion.Contains(point.x, point.y)) {
    return HitTestResult::HitNothing;
  }
  if ((mOverride & EventRegionsOverride::ForceDispatchToContent) ||
      mEventRegions.mDispatchToContentHitRegion.Contains(point.x, point.y))
  {
    return HitTestResult::HitDispatchToContentRegion;
  }
  if (gfxPrefs::TouchActionEnabled()) {
    if (mEventRegions.mNoActionRegion.Contains(point.x, point.y)) {
      return HitTestResult::HitLayerTouchActionNone;
    }
    bool panX = mEventRegions.mHorizontalPanRegion.Contains(point.x, point.y);
    bool panY = mEventRegions.mVerticalPanRegion.Contains(point.x, point.y);
    if (panX && panY) {
      return HitTestResult::HitLayerTouchActionPanXY;
    } else if (panX) {
      return HitTestResult::HitLayerTouchActionPanX;
    } else if (panY) {
      return HitTestResult::HitLayerTouchActionPanY;
    }
  }
  return HitTestResult::HitLayer;
}

EventRegionsOverride
HitTestingTreeNode::GetEventRegionsOverride() const
{
  return mOverride;
}

const CSSTransformMatrix&
HitTestingTreeNode::GetTransform() const
{
  return mTransform;
}

const LayerIntRegion&
HitTestingTreeNode::GetVisibleRegion() const
{
  return mVisibleRegion;
}

void
HitTestingTreeNode::Dump(const char* aPrefix) const
{
  if (mPrevSibling) {
    mPrevSibling->Dump(aPrefix);
  }
  printf_stderr("%sHitTestingTreeNode (%p) APZC (%p) g=(%s) %s%s%sr=(%s) t=(%s) c=(%s)%s%s\n",
    aPrefix, this, mApzc.get(),
    mApzc ? Stringify(mApzc->GetGuid()).c_str() : nsPrintfCString("l=%" PRIu64, mLayersId).get(),
    (mOverride & EventRegionsOverride::ForceDispatchToContent) ? "fdtc " : "",
    (mOverride & EventRegionsOverride::ForceEmptyHitRegion) ? "fehr " : "",
    (mFixedPosTarget != FrameMetrics::NULL_SCROLL_ID) ? nsPrintfCString("fixed=%" PRIu64 " ", mFixedPosTarget).get() : "",
    Stringify(mEventRegions).c_str(), Stringify(mTransform).c_str(),
    mClipRegion ? Stringify(mClipRegion.ref()).c_str() : "none",
    mIsScrollbarContainer ? " scrollbar" : "",
    IsScrollThumbNode() ? " scrollthumb" : "");
  if (mLastChild) {
    mLastChild->Dump(nsPrintfCString("%s  ", aPrefix).get());
  }
}

void
HitTestingTreeNode::SetApzcParent(AsyncPanZoomController* aParent)
{
  // precondition: GetApzc() is non-null
  MOZ_ASSERT(GetApzc() != nullptr);
  if (IsPrimaryHolder()) {
    GetApzc()->SetParent(aParent);
  } else {
    MOZ_ASSERT(GetApzc()->GetParent() == aParent);
  }
}

} // namespace layers
} // namespace mozilla<|MERGE_RESOLUTION|>--- conflicted
+++ resolved
@@ -27,12 +27,7 @@
   , mIsPrimaryApzcHolder(aIsPrimaryHolder)
   , mLayersId(aLayersId)
   , mScrollViewId(FrameMetrics::NULL_SCROLL_ID)
-<<<<<<< HEAD
-  , mScrollDir(ScrollDirection::NONE)
-  , mScrollThumbLength(0)
-=======
   , mScrollbarAnimationId(0)
->>>>>>> a17af05f
   , mIsScrollbarContainer(false)
   , mFixedPosTarget(FrameMetrics::NULL_SCROLL_ID)
   , mOverride(EventRegionsOverride::NoOverride)
@@ -100,15 +95,6 @@
 
 void
 HitTestingTreeNode::SetScrollbarData(FrameMetrics::ViewID aScrollViewId,
-<<<<<<< HEAD
-                                     ScrollDirection aDir,
-                                     int32_t aScrollThumbLength,
-                                     bool aIsScrollContainer)
-{
-  mScrollViewId = aScrollViewId;
-  mScrollDir = aDir;
-  mScrollThumbLength = aScrollThumbLength;
-=======
                                      const uint64_t& aScrollbarAnimationId,
                                      const ScrollThumbData& aThumbData,
                                      bool aIsScrollContainer)
@@ -116,26 +102,12 @@
   mScrollViewId = aScrollViewId;
   mScrollbarAnimationId = aScrollbarAnimationId;
   mScrollThumbData = aThumbData;
->>>>>>> a17af05f
   mIsScrollbarContainer = aIsScrollContainer;
 }
 
 bool
 HitTestingTreeNode::MatchesScrollDragMetrics(const AsyncDragMetrics& aDragMetrics) const
 {
-<<<<<<< HEAD
-  return ((mScrollDir == ScrollDirection::HORIZONTAL &&
-           aDragMetrics.mDirection == AsyncDragMetrics::HORIZONTAL) ||
-          (mScrollDir == ScrollDirection::VERTICAL &&
-           aDragMetrics.mDirection == AsyncDragMetrics::VERTICAL)) &&
-         mScrollViewId == aDragMetrics.mViewId;
-}
-
-LayerIntCoord
-HitTestingTreeNode::GetScrollThumbLength() const
-{
-  return mScrollThumbLength;
-=======
   return IsScrollThumbNode() &&
          mScrollThumbData.mDirection == aDragMetrics.mDirection &&
          mScrollViewId == aDragMetrics.mViewId;
@@ -145,25 +117,18 @@
 HitTestingTreeNode::IsScrollThumbNode() const
 {
   return mScrollThumbData.mDirection != ScrollDirection::NONE;
->>>>>>> a17af05f
 }
 
 bool
 HitTestingTreeNode::IsScrollbarNode() const
 {
-<<<<<<< HEAD
-  return mIsScrollbarContainer || (mScrollDir != ScrollDirection::NONE);
-=======
   return mIsScrollbarContainer || IsScrollThumbNode();
->>>>>>> a17af05f
 }
 
 FrameMetrics::ViewID
 HitTestingTreeNode::GetScrollTargetId() const
 {
   return mScrollViewId;
-<<<<<<< HEAD
-=======
 }
 
 const uint64_t&
@@ -176,7 +141,6 @@
 HitTestingTreeNode::GetScrollThumbData() const
 {
   return mScrollThumbData;
->>>>>>> a17af05f
 }
 
 void
@@ -308,17 +272,7 @@
 HitTestingTreeNode::Untransform(const ParentLayerPoint& aPoint,
                                 const LayerToParentLayerMatrix4x4& aTransform) const
 {
-<<<<<<< HEAD
-  // convert into Layer coordinate space
-  LayerToParentLayerMatrix4x4 transform = mTransform *
-      CompleteAsyncTransform(
-        mApzc
-      ? mApzc->GetCurrentAsyncTransformWithOverscroll(AsyncPanZoomController::NORMAL)
-      : AsyncTransformComponentMatrix());
-  Maybe<ParentLayerToLayerMatrix4x4> inverse = transform.MaybeInverse();
-=======
   Maybe<ParentLayerToLayerMatrix4x4> inverse = aTransform.MaybeInverse();
->>>>>>> a17af05f
   if (inverse) {
     return UntransformBy(inverse.ref(), aPoint);
   }
