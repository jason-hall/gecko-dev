--- conflicted
+++ resolved
@@ -207,76 +207,6 @@
   bool mMayChangeFocus;
 };
 
-class APZCTreeManager::CheckerboardFlushObserver : public nsIObserver {
-public:
-  NS_DECL_ISUPPORTS
-  NS_DECL_NSIOBSERVER
-
-  explicit CheckerboardFlushObserver(APZCTreeManager* aTreeManager)
-    : mTreeManager(aTreeManager)
-  {
-    MOZ_ASSERT(NS_IsMainThread());
-    nsCOMPtr<nsIObserverService> obsSvc = mozilla::services::GetObserverService();
-    MOZ_ASSERT(obsSvc);
-    if (obsSvc) {
-      obsSvc->AddObserver(this, "APZ:FlushActiveCheckerboard", false);
-    }
-  }
-
-  void Unregister()
-  {
-    MOZ_ASSERT(NS_IsMainThread());
-    nsCOMPtr<nsIObserverService> obsSvc = mozilla::services::GetObserverService();
-    if (obsSvc) {
-      obsSvc->RemoveObserver(this, "APZ:FlushActiveCheckerboard");
-    }
-    mTreeManager = nullptr;
-  }
-
-protected:
-  virtual ~CheckerboardFlushObserver() {}
-
-private:
-  RefPtr<APZCTreeManager> mTreeManager;
-};
-
-NS_IMPL_ISUPPORTS(APZCTreeManager::CheckerboardFlushObserver, nsIObserver)
-
-NS_IMETHODIMP
-APZCTreeManager::CheckerboardFlushObserver::Observe(nsISupports* aSubject,
-                                                    const char* aTopic,
-                                                    const char16_t*)
-{
-  MOZ_ASSERT(NS_IsMainThread());
-  MOZ_ASSERT(mTreeManager.get());
-
-  MutexAutoLock lock(mTreeManager->mTreeLock);
-  if (mTreeManager->mRootNode) {
-    ForEachNode<ReverseIterator>(mTreeManager->mRootNode.get(),
-        [](HitTestingTreeNode* aNode)
-        {
-          if (aNode->IsPrimaryHolder()) {
-            MOZ_ASSERT(aNode->GetApzc());
-            aNode->GetApzc()->FlushActiveCheckerboardReport();
-          }
-        });
-  }
-  if (XRE_IsGPUProcess()) {
-    if (gfx::GPUParent* gpu = gfx::GPUParent::GetSingleton()) {
-      nsCString topic("APZ:FlushActiveCheckerboard:Done");
-      Unused << gpu->SendNotifyUiObservers(topic);
-    }
-  } else {
-    MOZ_ASSERT(XRE_IsParentProcess());
-    nsCOMPtr<nsIObserverService> obsSvc = mozilla::services::GetObserverService();
-    if (obsSvc) {
-      obsSvc->NotifyObservers(nullptr, "APZ:FlushActiveCheckerboard:Done", nullptr);
-    }
-  }
-  return NS_OK;
-}
-
-
 /*static*/ const ScreenMargin
 APZCTreeManager::CalculatePendingDisplayPort(
   const FrameMetrics& aFrameMetrics,
@@ -294,16 +224,10 @@
       mApzcTreeLog("apzctree")
 {
   RefPtr<APZCTreeManager> self(this);
-<<<<<<< HEAD
-  NS_DispatchToMainThread(NS_NewRunnableFunction([self] {
-    self->mFlushObserver = new CheckerboardFlushObserver(self);
-  }));
-=======
   NS_DispatchToMainThread(
     NS_NewRunnableFunction("layers::APZCTreeManager::APZCTreeManager", [self] {
       self->mFlushObserver = new CheckerboardFlushObserver(self);
     }));
->>>>>>> a17af05f
   AsyncPanZoomController::InitializeGlobalState();
   mApzcTreeLog.ConditionOnPrefFunction(gfxPrefs::APZPrintTree);
 #if defined(MOZ_WIDGET_ANDROID)
@@ -343,21 +267,12 @@
   mInputQueue->SetAllowedTouchBehavior(aInputBlockId, aValues);
 }
 
-<<<<<<< HEAD
-void
-APZCTreeManager::UpdateHitTestingTree(uint64_t aRootLayerTreeId,
-                                      Layer* aRoot,
-                                      bool aIsFirstPaint,
-                                      uint64_t aOriginatingLayersId,
-                                      uint32_t aPaintSequenceNumber)
-=======
 template<class ScrollNode> void // ScrollNode is a LayerMetricsWrapper or a WebRenderScrollDataWrapper
 APZCTreeManager::UpdateHitTestingTreeImpl(uint64_t aRootLayerTreeId,
                                           const ScrollNode& aRoot,
                                           bool aIsFirstPaint,
                                           uint64_t aOriginatingLayersId,
                                           uint32_t aPaintSequenceNumber)
->>>>>>> a17af05f
 {
   APZThreadUtils::AssertOnCompositorThread();
 
@@ -407,14 +322,6 @@
     uint64_t layersId = aRootLayerTreeId;
     ancestorTransforms.push(Matrix4x4());
 
-<<<<<<< HEAD
-    mApzcTreeLog << "[start]\n";
-    LayerMetricsWrapper root(aRoot);
-    mTreeLock.AssertCurrentThreadOwns();
-
-    ForEachNode<ReverseIterator>(root,
-        [&](LayerMetricsWrapper aLayerMetrics)
-=======
     state.mLayersIdsToDestroy.erase(aRootLayerTreeId);
 
     mApzcTreeLog << "[start]\n";
@@ -422,7 +329,6 @@
 
     ForEachNode<ReverseIterator>(aRoot,
         [&](ScrollNode aLayerMetrics)
->>>>>>> a17af05f
         {
           mApzcTreeLog << aLayerMetrics.Name() << '\t';
 
@@ -455,12 +361,6 @@
           MOZ_ASSERT(!node->GetFirstChild());
           parent = node;
           next = nullptr;
-<<<<<<< HEAD
-          layersId = (aLayerMetrics.AsRefLayer() ? aLayerMetrics.AsRefLayer()->GetReferentId() : layersId);
-          indents.push(gfx::TreeAutoIndent(mApzcTreeLog));
-        },
-        [&](LayerMetricsWrapper aLayerMetrics)
-=======
 
           // Update the layersId if we have a new one
           if (Maybe<uint64_t> newLayersId = aLayerMetrics.GetReferentId()) {
@@ -473,7 +373,6 @@
           indents.push(gfx::TreeAutoIndent(mApzcTreeLog));
         },
         [&](ScrollNode aLayerMetrics)
->>>>>>> a17af05f
         {
           next = parent;
           parent = parent->GetParent();
@@ -771,8 +670,6 @@
 }
 
 void
-<<<<<<< HEAD
-=======
 APZCTreeManager::StartAutoscroll(const ScrollableLayerGuid& aGuid,
                                  const ScreenPoint& aAnchorLocation)
 {
@@ -790,7 +687,6 @@
 }
 
 void
->>>>>>> a17af05f
 APZCTreeManager::NotifyScrollbarDragRejected(const ScrollableLayerGuid& aGuid) const
 {
   const LayerTreeState* state = CompositorBridgeParent::GetIndirectShadowTree(aGuid.mLayersId);
@@ -798,13 +694,8 @@
   state->mController->NotifyAsyncScrollbarDragRejected(aGuid.mScrollId);
 }
 
-<<<<<<< HEAD
-HitTestingTreeNode*
-APZCTreeManager::PrepareNodeForLayer(const LayerMetricsWrapper& aLayer,
-=======
 template<class ScrollNode> HitTestingTreeNode*
 APZCTreeManager::PrepareNodeForLayer(const ScrollNode& aLayer,
->>>>>>> a17af05f
                                      const FrameMetrics& aMetrics,
                                      uint64_t aLayersId,
                                      const gfx::Matrix4x4& aAncestorTransform,
@@ -838,13 +729,8 @@
         aLayer.GetClipRect() ? Some(ParentLayerIntRegion(*aLayer.GetClipRect())) : Nothing(),
         GetEventRegionsOverride(aParent, aLayer));
     node->SetScrollbarData(aLayer.GetScrollbarTargetContainerId(),
-<<<<<<< HEAD
-                           aLayer.GetScrollbarDirection(),
-                           aLayer.GetScrollThumbLength(),
-=======
                            aLayer.GetScrollbarAnimationId(),
                            aLayer.GetScrollThumbData(),
->>>>>>> a17af05f
                            aLayer.IsScrollbarContainer());
     node->SetFixedPosData(aLayer.GetFixedPositionScrollContainerId());
     return node;
@@ -1037,13 +923,8 @@
   // LayerTransactionParent.cpp must ensure that APZ will be notified
   // when those properties change.
   node->SetScrollbarData(aLayer.GetScrollbarTargetContainerId(),
-<<<<<<< HEAD
-                         aLayer.GetScrollbarDirection(),
-                         aLayer.GetScrollThumbLength(),
-=======
                          aLayer.GetScrollbarAnimationId(),
                          aLayer.GetScrollThumbData(),
->>>>>>> a17af05f
                          aLayer.IsScrollbarContainer());
   node->SetFixedPosData(aLayer.GetFixedPositionScrollContainerId());
   return node;
@@ -1921,18 +1802,11 @@
   mRootNode = nullptr;
 
   RefPtr<APZCTreeManager> self(this);
-<<<<<<< HEAD
-  NS_DispatchToMainThread(NS_NewRunnableFunction([self] {
-    self->mFlushObserver->Unregister();
-    self->mFlushObserver = nullptr;
-  }));
-=======
   NS_DispatchToMainThread(
     NS_NewRunnableFunction("layers::APZCTreeManager::ClearTree", [self] {
       self->mFlushObserver->Unregister();
       self->mFlushObserver = nullptr;
     }));
->>>>>>> a17af05f
 }
 
 RefPtr<HitTestingTreeNode>
@@ -2375,21 +2249,7 @@
       MOZ_ASSERT(resultNode);
       for (HitTestingTreeNode* n = resultNode; n; n = n->GetParent()) {
         if (n->IsScrollbarNode()) {
-<<<<<<< HEAD
-          if (aOutHitScrollbar) {
-            *aOutHitScrollbar = true;
-=======
           *aOutScrollbarNode = n;
-          // If we hit a scrollbar, target the APZC for the content scrolled
-          // by the scrollbar. (The scrollbar itself doesn't scroll with the
-          // scrolled content, so it doesn't carry the scrolled content's
-          // scroll metadata).
-          ScrollableLayerGuid guid(n->GetLayersId(), 0, n->GetScrollTargetId());
-          if (RefPtr<HitTestingTreeNode> scrollTarget = GetTargetNode(guid, &GuidComparatorIgnoringPresShell)) {
-            MOZ_ASSERT(scrollTarget->GetApzc());
-            return scrollTarget->GetApzc();
->>>>>>> a17af05f
-          }
           // If we hit a scrollbar, target the APZC for the content scrolled
           // by the scrollbar. (The scrollbar itself doesn't scroll with the
           // scrolled content, so it doesn't carry the scrolled content's
