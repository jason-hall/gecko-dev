/* -*- Mode: C++; tab-width: 8; indent-tabs-mode: nil; c-basic-offset: 2 -*- */
/* This Source Code Form is subject to the terms of the Mozilla Public
 * License, v. 2.0. If a copy of the MPL was not distributed with this
 * file, You can obtain one at http://mozilla.org/MPL/2.0/. */

#ifndef mozilla_layers_InputQueue_h
#define mozilla_layers_InputQueue_h

#include "APZUtils.h"
#include "DragTracker.h"
#include "InputData.h"
#include "mozilla/EventForwards.h"
#include "mozilla/RefPtr.h"
#include "mozilla/UniquePtr.h"
#include "nsTArray.h"
#include "TouchCounter.h"

namespace mozilla {

class InputData;
class MultiTouchInput;
class ScrollWheelInput;

namespace layers {

class AsyncPanZoomController;
class InputBlockState;
class CancelableBlockState;
class TouchBlockState;
class WheelBlockState;
class DragBlockState;
class PanGestureBlockState;
class KeyboardBlockState;
class AsyncDragMetrics;
class QueuedInput;

/**
 * This class stores incoming input events, associated with "input blocks", until
 * they are ready for handling.
 */
class InputQueue {
  NS_INLINE_DECL_THREADSAFE_REFCOUNTING(InputQueue)

public:
  InputQueue();

  /**
   * Notifies the InputQueue of a new incoming input event. The APZC that the
   * input event was targeted to should be provided in the |aTarget| parameter.
   * See the documentation on APZCTreeManager::ReceiveInputEvent for info on
   * return values from this function, including |aOutInputBlockId|.
   */
  nsEventStatus ReceiveInputEvent(const RefPtr<AsyncPanZoomController>& aTarget,
                                  bool aTargetConfirmed,
                                  const InputData& aEvent,
                                  uint64_t* aOutInputBlockId);
  /**
   * This function should be invoked to notify the InputQueue when web content
   * decides whether or not it wants to cancel a block of events. The block
   * id to which this applies should be provided in |aInputBlockId|.
   */
  void ContentReceivedInputBlock(uint64_t aInputBlockId, bool aPreventDefault);
  /**
   * This function should be invoked to notify the InputQueue once the target
   * APZC to handle an input block has been confirmed. In practice this should
   * generally be decidable upon receipt of the input event, but in some cases
   * we may need to query the layout engine to know for sure. The input block
   * this applies to should be specified via the |aInputBlockId| parameter.
   */
  void SetConfirmedTargetApzc(uint64_t aInputBlockId, const RefPtr<AsyncPanZoomController>& aTargetApzc);
  /**
   * This function is invoked to confirm that the drag block should be handled
   * by the APZ.
   */
  void ConfirmDragBlock(uint64_t aInputBlockId,
                        const RefPtr<AsyncPanZoomController>& aTargetApzc,
                        const AsyncDragMetrics& aDragMetrics);
  /**
   * This function should be invoked to notify the InputQueue of the touch-
   * action properties for the different touch points in an input block. The
   * input block this applies to should be specified by the |aInputBlockId|
   * parameter. If touch-action is not enabled on the platform, this function
   * does nothing and need not be called.
   */
  void SetAllowedTouchBehavior(uint64_t aInputBlockId, const nsTArray<TouchBehaviorFlags>& aBehaviors);
  /**
   * Adds a new touch block at the end of the input queue that has the same
   * allowed touch behaviour flags as the the touch block currently being
   * processed. This should only be called when processing of a touch block
   * triggers the creation of a new touch block. Returns the input block id
   * of the the newly-created block.
   */
  uint64_t InjectNewTouchBlock(AsyncPanZoomController* aTarget);
  /**
   * Returns the pending input block at the head of the queue, if there is one.
   * This may return null if there all input events have been processed.
   */
  InputBlockState* GetCurrentBlock() const;
  /*
   * Returns the current pending input block as a specific kind of block. If
   * GetCurrentBlock() returns null, these functions additionally check the
   * mActiveXXXBlock field of the corresponding input type to see if there is
   * a depleted but still active input block, and returns that if found. These
   * functions may return null if no block is found.
   */
  TouchBlockState* GetCurrentTouchBlock() const;
  WheelBlockState* GetCurrentWheelBlock() const;
  DragBlockState* GetCurrentDragBlock() const;
  PanGestureBlockState* GetCurrentPanGestureBlock() const;
  KeyboardBlockState* GetCurrentKeyboardBlock() const;
  /**
   * Returns true iff the pending block at the head of the queue is a touch
   * block and is ready for handling.
   */
  bool HasReadyTouchBlock() const;
  /**
   * If there is an active wheel transaction, returns the WheelBlockState
   * representing the transaction. Otherwise, returns null. "Active" in this
   * function name is the same kind of "active" as in mActiveWheelBlock - that
   * is, new incoming wheel events will go into the "active" block.
   */
  WheelBlockState* GetActiveWheelTransaction() const;
  /**
   * Remove all input blocks from the input queue.
   */
  void Clear();
  /**
   * Whether the current pending block allows scroll handoff.
   */
  bool AllowScrollHandoff() const;
  /**
   * If there is currently a drag in progress, return whether or not it was
   * targeted at a scrollbar. If the drag was newly-created and doesn't know,
   * use the provided |aOnScrollbar| to populate that information.
   */
  bool IsDragOnScrollbar(bool aOnScrollbar);

private:
  ~InputQueue();

  TouchBlockState* StartNewTouchBlock(const RefPtr<AsyncPanZoomController>& aTarget,
                                      bool aTargetConfirmed,
                                      bool aCopyPropertiesFromCurrent);

  /**
   * If animations are present for the current pending input block, cancel
   * them as soon as possible.
   */
<<<<<<< HEAD
  void CancelAnimationsForNewBlock(CancelableBlockState* aBlock,
=======
  void CancelAnimationsForNewBlock(InputBlockState* aBlock,
>>>>>>> a17af05f
                                   CancelAnimationFlags aExtraFlags = Default);

  /**
   * If we need to wait for a content response, schedule that now.
   */
  void MaybeRequestContentResponse(const RefPtr<AsyncPanZoomController>& aTarget,
                                   CancelableBlockState* aBlock);

  nsEventStatus ReceiveTouchInput(const RefPtr<AsyncPanZoomController>& aTarget,
                                  bool aTargetConfirmed,
                                  const MultiTouchInput& aEvent,
                                  uint64_t* aOutInputBlockId);
  nsEventStatus ReceiveMouseInput(const RefPtr<AsyncPanZoomController>& aTarget,
                                  bool aTargetConfirmed,
                                  const MouseInput& aEvent,
                                  uint64_t* aOutInputBlockId);
  nsEventStatus ReceiveScrollWheelInput(const RefPtr<AsyncPanZoomController>& aTarget,
                                        bool aTargetConfirmed,
                                        const ScrollWheelInput& aEvent,
                                        uint64_t* aOutInputBlockId);
  nsEventStatus ReceivePanGestureInput(const RefPtr<AsyncPanZoomController>& aTarget,
                                        bool aTargetConfirmed,
                                        const PanGestureInput& aEvent,
                                        uint64_t* aOutInputBlockId);
  nsEventStatus ReceiveKeyboardInput(const RefPtr<AsyncPanZoomController>& aTarget,
                                     const KeyboardInput& aEvent,
                                     uint64_t* aOutInputBlockId);

  /**
   * Helper function that searches mQueuedInputs for the first block matching
   * the given id, and returns it. If |aOutFirstInput| is non-null, it is
   * populated with a pointer to the first input in mQueuedInputs that
   * corresponds to the block, or null if no such input was found. Note that
   * even if there are no inputs in mQueuedInputs, this function can return
   * non-null if the block id provided matches one of the depleted-but-still-
   * active blocks (mActiveTouchBlock, mActiveWheelBlock, etc.).
   */
  InputBlockState* FindBlockForId(uint64_t aInputBlockId,
                                  InputData** aOutFirstInput);
  void ScheduleMainThreadTimeout(const RefPtr<AsyncPanZoomController>& aTarget,
                                 CancelableBlockState* aBlock);
  void MainThreadTimeout(uint64_t aInputBlockId);
  void ProcessQueue();
  bool CanDiscardBlock(InputBlockState* aBlock);
  void UpdateActiveApzc(const RefPtr<AsyncPanZoomController>& aNewActive);

private:
  // The queue of input events that have not yet been fully processed.
  // This member must only be accessed on the controller/UI thread.
  nsTArray<UniquePtr<QueuedInput>> mQueuedInputs;

  // These are the most recently created blocks of each input type. They are
  // "active" in the sense that new inputs of that type are associated with
  // them. Note that these pointers may be null if no inputs of the type have
  // arrived, or if the inputs for the type formed a complete block that was
  // then discarded.
  RefPtr<TouchBlockState> mActiveTouchBlock;
  RefPtr<WheelBlockState> mActiveWheelBlock;
  RefPtr<DragBlockState> mActiveDragBlock;
  RefPtr<PanGestureBlockState> mActivePanGestureBlock;
  RefPtr<KeyboardBlockState> mActiveKeyboardBlock;

  // The APZC to which the last event was delivered
  RefPtr<AsyncPanZoomController> mLastActiveApzc;

  // Track touches so we know when to clear mLastActiveApzc
  TouchCounter mTouchCounter;

  // Track mouse inputs so we know if we're in a drag or not
  DragTracker mDragTracker;
};

} // namespace layers
} // namespace mozilla

#endif // mozilla_layers_InputQueue_h<|MERGE_RESOLUTION|>--- conflicted
+++ resolved
@@ -146,11 +146,7 @@
    * If animations are present for the current pending input block, cancel
    * them as soon as possible.
    */
-<<<<<<< HEAD
-  void CancelAnimationsForNewBlock(CancelableBlockState* aBlock,
-=======
   void CancelAnimationsForNewBlock(InputBlockState* aBlock,
->>>>>>> a17af05f
                                    CancelAnimationFlags aExtraFlags = Default);
 
   /**
