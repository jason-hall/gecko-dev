--- conflicted
+++ resolved
@@ -3,10 +3,7 @@
     apz_test_native_event_utils.js
     apz_test_utils.js
     helper_basic_pan.html
-<<<<<<< HEAD
-=======
     helper_basic_zoom.html
->>>>>>> a17af05f
     helper_bug982141.html
     helper_bug1151663.html
     helper_bug1162771.html
@@ -22,10 +19,7 @@
     helper_iframe_pan.html
     helper_iframe1.html
     helper_iframe2.html
-<<<<<<< HEAD
-=======
     helper_key_scroll.html
->>>>>>> a17af05f
     helper_long_tap.html
     helper_scroll_inactive_perspective.html
     helper_scroll_inactive_zindex.html
@@ -61,10 +55,7 @@
 [test_group_zoom.html]
   skip-if = (toolkit != 'android') # only android supports zoom
 [test_interrupted_reflow.html]
-<<<<<<< HEAD
-=======
 [test_key_scroll.html]
->>>>>>> a17af05f
 [test_layerization.html]
   skip-if = (os == 'android') # wheel events not supported on mobile
 [test_scroll_inactive_bug1190112.html]
