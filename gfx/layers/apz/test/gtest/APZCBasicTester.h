--- conflicted
+++ resolved
@@ -50,10 +50,7 @@
     while (mcc->RunThroughDelayedTasks());
     apzc->Destroy();
     tm->ClearTree();
-<<<<<<< HEAD
-=======
     tm->ClearContentController();
->>>>>>> a17af05f
   }
 
   void MakeApzcWaitForMainThread()
