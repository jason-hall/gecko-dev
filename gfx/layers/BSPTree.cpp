/* -*- Mode: C++; tab-width: 2; indent-tabs-mode: nil; c-basic-offset: 2 -*-
 * This Source Code Form is subject to the terms of the Mozilla Public
 * License, v. 2.0. If a copy of the MPL was not distributed with this
 * file, You can obtain one at http://mozilla.org/MPL/2.0/. */

#include "BSPTree.h"
#include "mozilla/gfx/Polygon.h"

namespace mozilla {
namespace layers {

<<<<<<< HEAD
LayerPolygon PopFront(std::deque<LayerPolygon>& aLayers)
{
  LayerPolygon layer = Move(aLayers.front());
  aLayers.pop_front();
  return layer;
}

=======
>>>>>>> a17af05f
void
BSPTree::BuildDrawOrder(BSPTreeNode* aNode,
                        nsTArray<LayerPolygon>& aLayers) const
{
  const gfx::Point4D& normal = aNode->First().GetNormal();

  BSPTreeNode* front = aNode->front;
  BSPTreeNode* back = aNode->back;

  // Since the goal is to return the draw order from back to front, we reverse
  // the traversal order if the current polygon is facing towards the camera.
  const bool reverseOrder = normal.z > 0.0f;

  if (reverseOrder) {
    std::swap(front, back);
  }

  if (front) {
    BuildDrawOrder(front, aLayers);
  }

  for (LayerPolygon& layer : aNode->layers) {
    MOZ_ASSERT(layer.geometry);

    if (layer.geometry->GetPoints().Length() >= 3) {
      aLayers.AppendElement(Move(layer));
    }
  }

  if (back) {
    BuildDrawOrder(back, aLayers);
  }
}

void
BSPTree::BuildTree(BSPTreeNode* aRoot,
                   std::list<LayerPolygon>& aLayers)
{
  MOZ_ASSERT(!aLayers.empty());

  aRoot->layers.push_back(Move(aLayers.front()));
  aLayers.pop_front();

  if (aLayers.empty()) {
    return;
  }

  const gfx::Polygon& plane = aRoot->First();
<<<<<<< HEAD
  std::deque<LayerPolygon> backLayers, frontLayers;
=======
  MOZ_ASSERT(!plane.IsEmpty());

  const gfx::Point4D& planeNormal = plane.GetNormal();
  const gfx::Point4D& planePoint = plane.GetPoints()[0];
>>>>>>> a17af05f

  std::list<LayerPolygon> backLayers, frontLayers;
  for (LayerPolygon& layerPolygon : aLayers) {
<<<<<<< HEAD
    const Maybe<gfx::Polygon>& geometry = layerPolygon.geometry;

    size_t pos = 0, neg = 0;
    nsTArray<float> dots = geometry->CalculateDotProducts(plane, pos, neg);
=======
    const nsTArray<gfx::Point4D>& geometry = layerPolygon.geometry->GetPoints();

    // Calculate the plane-point distances for the polygon classification.
    size_t pos = 0, neg = 0;
    nsTArray<float> distances =
      CalculatePointPlaneDistances(geometry, planeNormal, planePoint, pos, neg);
>>>>>>> a17af05f

    // Back polygon
    if (pos == 0 && neg > 0) {
      backLayers.push_back(Move(layerPolygon));
    }
    // Front polygon
    else if (pos > 0 && neg == 0) {
      frontLayers.push_back(Move(layerPolygon));
    }
    // Coplanar polygon
    else if (pos == 0 && neg == 0) {
      aRoot->layers.push_back(Move(layerPolygon));
    }
    // Polygon intersects with the splitting plane.
    else if (pos > 0 && neg > 0) {
      nsTArray<gfx::Point4D> backPoints, frontPoints;
<<<<<<< HEAD
      geometry->SplitPolygon(plane.GetNormal(), dots, backPoints, frontPoints);

      const gfx::Point4D& normal = geometry->GetNormal();
      Layer *layer = layerPolygon.layer;

      if (backPoints.Length() >= 3) {
        backLayers.push_back(LayerPolygon(layer, Move(backPoints), normal));
      }

      if (frontPoints.Length() >= 3) {
        frontLayers.push_back(LayerPolygon(layer, Move(frontPoints), normal));
=======
      // Clip the polygon against the plane. We reuse the previously calculated
      // distances to find the plane-edge intersections.
      ClipPointsWithPlane(geometry, planeNormal, distances,
                          backPoints, frontPoints);

      const gfx::Point4D& normal = layerPolygon.geometry->GetNormal();
      Layer* layer = layerPolygon.layer;

      if (backPoints.Length() >= 3) {
        backLayers.emplace_back(layer, Move(backPoints), normal);
      }

      if (frontPoints.Length() >= 3) {
        frontLayers.emplace_back(layer, Move(frontPoints), normal);
>>>>>>> a17af05f
      }
    }
  }

  if (!backLayers.empty()) {
    aRoot->back = new (mPool) BSPTreeNode(mListPointers);
    BuildTree(aRoot->back, backLayers);
  }

  if (!frontLayers.empty()) {
    aRoot->front = new (mPool) BSPTreeNode(mListPointers);
    BuildTree(aRoot->front, frontLayers);
  }
}

} // namespace layers
} // namespace mozilla<|MERGE_RESOLUTION|>--- conflicted
+++ resolved
@@ -9,16 +9,6 @@
 namespace mozilla {
 namespace layers {
 
-<<<<<<< HEAD
-LayerPolygon PopFront(std::deque<LayerPolygon>& aLayers)
-{
-  LayerPolygon layer = Move(aLayers.front());
-  aLayers.pop_front();
-  return layer;
-}
-
-=======
->>>>>>> a17af05f
 void
 BSPTree::BuildDrawOrder(BSPTreeNode* aNode,
                         nsTArray<LayerPolygon>& aLayers) const
@@ -67,30 +57,19 @@
   }
 
   const gfx::Polygon& plane = aRoot->First();
-<<<<<<< HEAD
-  std::deque<LayerPolygon> backLayers, frontLayers;
-=======
   MOZ_ASSERT(!plane.IsEmpty());
 
   const gfx::Point4D& planeNormal = plane.GetNormal();
   const gfx::Point4D& planePoint = plane.GetPoints()[0];
->>>>>>> a17af05f
 
   std::list<LayerPolygon> backLayers, frontLayers;
   for (LayerPolygon& layerPolygon : aLayers) {
-<<<<<<< HEAD
-    const Maybe<gfx::Polygon>& geometry = layerPolygon.geometry;
-
-    size_t pos = 0, neg = 0;
-    nsTArray<float> dots = geometry->CalculateDotProducts(plane, pos, neg);
-=======
     const nsTArray<gfx::Point4D>& geometry = layerPolygon.geometry->GetPoints();
 
     // Calculate the plane-point distances for the polygon classification.
     size_t pos = 0, neg = 0;
     nsTArray<float> distances =
       CalculatePointPlaneDistances(geometry, planeNormal, planePoint, pos, neg);
->>>>>>> a17af05f
 
     // Back polygon
     if (pos == 0 && neg > 0) {
@@ -107,19 +86,6 @@
     // Polygon intersects with the splitting plane.
     else if (pos > 0 && neg > 0) {
       nsTArray<gfx::Point4D> backPoints, frontPoints;
-<<<<<<< HEAD
-      geometry->SplitPolygon(plane.GetNormal(), dots, backPoints, frontPoints);
-
-      const gfx::Point4D& normal = geometry->GetNormal();
-      Layer *layer = layerPolygon.layer;
-
-      if (backPoints.Length() >= 3) {
-        backLayers.push_back(LayerPolygon(layer, Move(backPoints), normal));
-      }
-
-      if (frontPoints.Length() >= 3) {
-        frontLayers.push_back(LayerPolygon(layer, Move(frontPoints), normal));
-=======
       // Clip the polygon against the plane. We reuse the previously calculated
       // distances to find the plane-edge intersections.
       ClipPointsWithPlane(geometry, planeNormal, distances,
@@ -134,7 +100,6 @@
 
       if (frontPoints.Length() >= 3) {
         frontLayers.emplace_back(layer, Move(frontPoints), normal);
->>>>>>> a17af05f
       }
     }
   }
