/* -*- Mode: C++; tab-width: 20; indent-tabs-mode: nil; c-basic-offset: 2 -*-
 * This Source Code Form is subject to the terms of the Mozilla Public
 * License, v. 2.0. If a copy of the MPL was not distributed with this
 * file, You can obtain one at http://mozilla.org/MPL/2.0/. */

#ifndef GFX_GPU_VIDEO_IMAGE_H
#define GFX_GPU_VIDEO_IMAGE_H

#include "mozilla/RefPtr.h"
#include "ImageContainer.h"
#include "mozilla/layers/GPUVideoTextureClient.h"
#include "mozilla/layers/CompositableClient.h"
#include "mozilla/layers/ImageBridgeChild.h"

namespace mozilla {
namespace dom {
class VideoDecoderManagerChild;
}
<<<<<<< HEAD
=======
namespace gl {
class GLBlitHelper;
}
>>>>>>> a17af05f
namespace layers {

// Image class that refers to a decoded video frame within
// the GPU process.
class GPUVideoImage final : public Image {
  friend class gl::GLBlitHelper;
public:
  GPUVideoImage(dom::VideoDecoderManagerChild* aManager,
                const SurfaceDescriptorGPUVideo& aSD,
                const gfx::IntSize& aSize)
    : Image(nullptr, ImageFormat::GPU_VIDEO)
    , mSize(aSize)
  {
    // Create the TextureClient immediately since the GPUVideoTextureData
    // is responsible for deallocating the SurfaceDescriptor.
    //
    // Use the RECYCLE texture flag, since it's likely that our 'real'
    // TextureData (in the decoder thread of the GPU process) is using
    // it too, and we want to make sure we don't send the delete message
    // until we've stopped being used on the compositor.
    mTextureClient =
      TextureClient::CreateWithData(new GPUVideoTextureData(aManager, aSD, aSize),
                                    TextureFlags::RECYCLE,
                                    ImageBridgeChild::GetSingleton().get());
  }

  ~GPUVideoImage() override {}

  gfx::IntSize GetSize() override { return mSize; }

<<<<<<< HEAD
  virtual already_AddRefed<gfx::SourceSurface> GetAsSourceSurface() override
  {
    if (!mTextureClient) {
      return nullptr;
    }
    GPUVideoTextureData* data = mTextureClient->GetInternalData()->AsGPUVideoTextureData();
=======
private:
  GPUVideoTextureData* GetData() const {
    if (!mTextureClient) {
      return nullptr;
    }
    return mTextureClient->GetInternalData()->AsGPUVideoTextureData();
  }

public:
  virtual already_AddRefed<gfx::SourceSurface> GetAsSourceSurface() override
  {
    GPUVideoTextureData* data = GetData();
    if (!data) {
      return nullptr;
    }
>>>>>>> a17af05f
    return data->GetAsSourceSurface();
  }

  virtual TextureClient* GetTextureClient(KnowsCompositor* aForwarder) override
  {
    MOZ_ASSERT(aForwarder == ImageBridgeChild::GetSingleton(), "Must only use GPUVideo on ImageBridge");
    return mTextureClient;
  }

private:
  gfx::IntSize mSize;
  RefPtr<TextureClient> mTextureClient;
};

} // namepace layers
} // namespace mozilla

#endif // GFX_GPU_VIDEO_IMAGE_H<|MERGE_RESOLUTION|>--- conflicted
+++ resolved
@@ -16,12 +16,9 @@
 namespace dom {
 class VideoDecoderManagerChild;
 }
-<<<<<<< HEAD
-=======
 namespace gl {
 class GLBlitHelper;
 }
->>>>>>> a17af05f
 namespace layers {
 
 // Image class that refers to a decoded video frame within
@@ -52,14 +49,6 @@
 
   gfx::IntSize GetSize() override { return mSize; }
 
-<<<<<<< HEAD
-  virtual already_AddRefed<gfx::SourceSurface> GetAsSourceSurface() override
-  {
-    if (!mTextureClient) {
-      return nullptr;
-    }
-    GPUVideoTextureData* data = mTextureClient->GetInternalData()->AsGPUVideoTextureData();
-=======
 private:
   GPUVideoTextureData* GetData() const {
     if (!mTextureClient) {
@@ -75,7 +64,6 @@
     if (!data) {
       return nullptr;
     }
->>>>>>> a17af05f
     return data->GetAsSourceSurface();
   }
 
