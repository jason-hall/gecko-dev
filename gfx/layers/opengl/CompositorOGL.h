/* -*- Mode: C++; tab-width: 20; indent-tabs-mode: nil; c-basic-offset: 2 -*-
 * This Source Code Form is subject to the terms of the Mozilla Public
 * License, v. 2.0. If a copy of the MPL was not distributed with this
 * file, You can obtain one at http://mozilla.org/MPL/2.0/. */

#ifndef MOZILLA_GFX_COMPOSITOROGL_H
#define MOZILLA_GFX_COMPOSITOROGL_H

#include "ContextStateTracker.h"
#include "gfx2DGlue.h"
#include "GLContextTypes.h"             // for GLContext, etc
#include "GLDefs.h"                     // for GLuint, LOCAL_GL_TEXTURE_2D, etc
#include "OGLShaderProgram.h"           // for ShaderProgramOGL, etc
#include "Units.h"                      // for ScreenPoint
#include "mozilla/Assertions.h"         // for MOZ_ASSERT, etc
#include "mozilla/Attributes.h"         // for override, final
#include "mozilla/RefPtr.h"             // for already_AddRefed, RefPtr
#include "mozilla/gfx/2D.h"             // for DrawTarget
#include "mozilla/gfx/BaseSize.h"       // for BaseSize
#include "mozilla/gfx/MatrixFwd.h"      // for Matrix4x4
#include "mozilla/gfx/Point.h"          // for IntSize, Point
#include "mozilla/gfx/Rect.h"           // for Rect, IntRect
#include "mozilla/gfx/Triangle.h"       // for Triangle
#include "mozilla/gfx/Types.h"          // for Float, SurfaceFormat, etc
#include "mozilla/layers/Compositor.h"  // for SurfaceInitMode, Compositor, etc
#include "mozilla/layers/CompositorTypes.h"  // for MaskType::MaskType::NumMaskTypes, etc
#include "mozilla/layers/LayersTypes.h"
#include "nsCOMPtr.h"                   // for already_AddRefed
#include "nsDebug.h"                    // for NS_ASSERTION, NS_WARNING
#include "nsISupportsImpl.h"            // for MOZ_COUNT_CTOR, etc
#include "nsTArray.h"                   // for AutoTArray, nsTArray, etc
#include "nsThreadUtils.h"              // for nsRunnable
#include "nsXULAppAPI.h"                // for XRE_GetProcessType
#include "nscore.h"                     // for NS_IMETHOD

class nsIWidget;

namespace mozilla {

namespace layers {

class CompositingRenderTarget;
class CompositingRenderTargetOGL;
class DataTextureSource;
class GLManagerCompositor;
class TextureSource;
struct Effect;
struct EffectChain;
class GLBlitTextureImageHelper;

/**
 * Interface for pools of temporary gl textures for the compositor.
 * The textures are fully owned by the pool, so the latter is responsible
 * calling fDeleteTextures accordingly.
 * Users of GetTexture receive a texture that is only valid for the duration
 * of the current frame.
 * This is primarily intended for direct texturing APIs that need to attach
 * shared objects (such as an EGLImage) to a gl texture.
 */
class CompositorTexturePoolOGL
{
protected:
  virtual ~CompositorTexturePoolOGL() {}

public:
  NS_INLINE_DECL_REFCOUNTING(CompositorTexturePoolOGL)

  virtual void Clear() = 0;

  virtual GLuint GetTexture(GLenum aTarget, GLenum aEnum) = 0;

  virtual void EndFrame() = 0;
};

/**
 * Agressively reuses textures. One gl texture per texture unit in total.
 * So far this hasn't shown the best results on b2g.
 */
class PerUnitTexturePoolOGL : public CompositorTexturePoolOGL
{
public:
  explicit PerUnitTexturePoolOGL(gl::GLContext* aGL)
  : mTextureTarget(0) // zero is never a valid texture target
  , mGL(aGL)
  {}

  virtual ~PerUnitTexturePoolOGL()
  {
    DestroyTextures();
  }

  virtual void Clear() override
  {
    DestroyTextures();
  }

  virtual GLuint GetTexture(GLenum aTarget, GLenum aUnit) override;

  virtual void EndFrame() override {}

protected:
  void DestroyTextures();

  GLenum mTextureTarget;
  nsTArray<GLuint> mTextures;
  RefPtr<gl::GLContext> mGL;
};

// If you want to make this class not final, first remove calls to virtual
// methods (Destroy) that are made in the destructor.
class CompositorOGL final : public Compositor
{
  typedef mozilla::gl::GLContext GLContext;

  friend class GLManagerCompositor;
  friend class CompositingRenderTargetOGL;

  std::map<ShaderConfigOGL, ShaderProgramOGL*> mPrograms;
public:
  explicit CompositorOGL(CompositorBridgeParent* aParent,
                         widget::CompositorWidget* aWidget,
                         int aSurfaceWidth = -1, int aSurfaceHeight = -1,
                         bool aUseExternalSurfaceSize = false);

protected:
  virtual ~CompositorOGL();

public:
  virtual CompositorOGL* AsCompositorOGL() override { return this; }

  virtual already_AddRefed<DataTextureSource>
  CreateDataTextureSource(TextureFlags aFlags = TextureFlags::NO_FLAGS) override;

  virtual bool Initialize(nsCString* const out_failureReason) override;

  virtual void Destroy() override;

  virtual TextureFactoryIdentifier GetTextureFactoryIdentifier() override
  {
    TextureFactoryIdentifier result =
      TextureFactoryIdentifier(LayersBackend::LAYERS_OPENGL,
                               XRE_GetProcessType(),
                               GetMaxTextureSize(),
                               false,
                               mFBOTextureTarget == LOCAL_GL_TEXTURE_2D,
                               SupportsPartialTextureUpdate());
    return result;
  }

  virtual already_AddRefed<CompositingRenderTarget>
  CreateRenderTarget(const gfx::IntRect &aRect, SurfaceInitMode aInit) override;

  virtual already_AddRefed<CompositingRenderTarget>
  CreateRenderTargetFromSource(const gfx::IntRect &aRect,
                               const CompositingRenderTarget *aSource,
                               const gfx::IntPoint &aSourcePoint) override;

  virtual void SetRenderTarget(CompositingRenderTarget *aSurface) override;
  virtual CompositingRenderTarget* GetCurrentRenderTarget() const override;

  virtual void DrawQuad(const gfx::Rect& aRect,
                        const gfx::IntRect& aClipRect,
                        const EffectChain &aEffectChain,
                        gfx::Float aOpacity,
                        const gfx::Matrix4x4& aTransform,
                        const gfx::Rect& aVisibleRect) override;

<<<<<<< HEAD
  virtual void DrawTriangle(const gfx::TexturedTriangle& aTriangle,
                            const gfx::IntRect& aClipRect,
                            const EffectChain& aEffectChain,
                            gfx::Float aOpacity,
                            const gfx::Matrix4x4& aTransform,
                            const gfx::Rect& aVisibleRect) override;
=======
  virtual void DrawTriangles(const nsTArray<gfx::TexturedTriangle>& aTriangles,
                             const gfx::Rect& aRect,
                             const gfx::IntRect& aClipRect,
                             const EffectChain& aEffectChain,
                             gfx::Float aOpacity,
                             const gfx::Matrix4x4& aTransform,
                             const gfx::Rect& aVisibleRect) override;
>>>>>>> a17af05f

  virtual bool SupportsLayerGeometry() const override;

  virtual void EndFrame() override;

  virtual bool SupportsPartialTextureUpdate() override;

  virtual bool CanUseCanvasLayerForSize(const gfx::IntSize &aSize) override
  {
    if (!mGLContext)
      return false;
    int32_t maxSize = GetMaxTextureSize();
    return aSize <= gfx::IntSize(maxSize, maxSize);
  }

  virtual int32_t GetMaxTextureSize() const override;

  /**
   * Set the size of the EGL surface we're rendering to, if we're rendering to
   * an EGL surface.
   */
  virtual void SetDestinationSurfaceSize(const gfx::IntSize& aSize) override;

  virtual void SetScreenRenderOffset(const ScreenPoint& aOffset) override {
    mRenderOffset = aOffset;
  }

  virtual void MakeCurrent(MakeCurrentFlags aFlags = 0) override;

#ifdef MOZ_DUMP_PAINTING
  virtual const char* Name() const override { return "OGL"; }
#endif // MOZ_DUMP_PAINTING

  virtual LayersBackend GetBackendType() const override {
    return LayersBackend::LAYERS_OPENGL;
  }

  virtual void Pause() override;
  virtual bool Resume() override;

  GLContext* gl() const { return mGLContext; }
  GLContext* GetGLContext() const override { return mGLContext; }

  /**
   * Clear the program state. This must be called
   * before operating on the GLContext directly. */
  void ResetProgram();

  gfx::SurfaceFormat GetFBOFormat() const {
    return gfx::SurfaceFormat::R8G8B8A8;
  }

  GLBlitTextureImageHelper* BlitTextureImageHelper();

  /**
   * The compositor provides with temporary textures for use with direct
   * textruing.
   */
  GLuint GetTemporaryTexture(GLenum aTarget, GLenum aUnit);

  const gfx::Matrix4x4& GetProjMatrix() const {
    return mProjMatrix;
  }

  void SetProjMatrix(const gfx::Matrix4x4& aProjMatrix) {
    mProjMatrix = aProjMatrix;
  }

  const gfx::IntSize GetDestinationSurfaceSize() const {
    return gfx::IntSize (mSurfaceSize.width, mSurfaceSize.height);
  }

  const ScreenPoint& GetScreenRenderOffset() const {
    return mRenderOffset;
  }

private:
  template<typename Geometry>
  void DrawGeometry(const Geometry& aGeometry,
<<<<<<< HEAD
                    const gfx::IntRect& aClipRect,
                    const EffectChain &aEffectChain,
=======
                    const gfx::Rect& aRect,
                    const gfx::IntRect& aClipRect,
                    const EffectChain& aEffectChain,
>>>>>>> a17af05f
                    gfx::Float aOpacity,
                    const gfx::Matrix4x4& aTransform,
                    const gfx::Rect& aVisibleRect);

  void PrepareViewport(CompositingRenderTargetOGL *aRenderTarget);

  /** Widget associated with this compositor */
  LayoutDeviceIntSize mWidgetSize;
  RefPtr<GLContext> mGLContext;
  UniquePtr<GLBlitTextureImageHelper> mBlitTextureImageHelper;
  gfx::Matrix4x4 mProjMatrix;

  /** The size of the surface we are rendering to */
  gfx::IntSize mSurfaceSize;

  ScreenPoint mRenderOffset;

  already_AddRefed<mozilla::gl::GLContext> CreateContext();

  /** Texture target to use for FBOs */
  GLenum mFBOTextureTarget;

  /** Currently bound render target */
  RefPtr<CompositingRenderTargetOGL> mCurrentRenderTarget;
#ifdef DEBUG
  CompositingRenderTargetOGL* mWindowRenderTarget;
#endif

  /**
   * VBO that has some basics in it for a textured quad, including vertex
   * coords and texcoords.
   */
  GLuint mQuadVBO;


  /**
  * VBO that stores dynamic triangle geometry.
  */
  GLuint mTriangleVBO;

  bool mHasBGRA;

  /**
   * When rendering to some EGL surfaces (e.g. on Android), we rely on being told
   * about size changes (via SetSurfaceSize) rather than pulling this information
   * from the widget.
   */
  bool mUseExternalSurfaceSize;

  /**
   * Have we had DrawQuad calls since the last frame was rendered?
   */
  bool mFrameInProgress;

  /*
   * Clear aRect on current render target.
   */
  virtual void ClearRect(const gfx::Rect& aRect) override;

  /* Start a new frame. If aClipRectIn is null and aClipRectOut is non-null,
   * sets *aClipRectOut to the screen dimensions.
   */
  virtual void BeginFrame(const nsIntRegion& aInvalidRegion,
                          const gfx::IntRect *aClipRectIn,
                          const gfx::IntRect& aRenderBounds,
                          const nsIntRegion& aOpaqueRegion,
                          gfx::IntRect *aClipRectOut = nullptr,
                          gfx::IntRect *aRenderBoundsOut = nullptr) override;

  ShaderConfigOGL GetShaderConfigFor(Effect *aEffect,
                                     MaskType aMask = MaskType::MaskNone,
                                     gfx::CompositionOp aOp = gfx::CompositionOp::OP_OVER,
                                     bool aColorMatrix = false,
                                     bool aDEAAEnabled = false) const;

  ShaderProgramOGL* GetShaderProgramFor(const ShaderConfigOGL &aConfig);

  void ApplyPrimitiveConfig(ShaderConfigOGL& aConfig,
                            const gfx::Rect&)
  {
    aConfig.SetDynamicGeometry(false);
  }

  void ApplyPrimitiveConfig(ShaderConfigOGL& aConfig,
<<<<<<< HEAD
                            const gfx::TexturedTriangle&)
=======
                            const nsTArray<gfx::TexturedTriangle>&)
>>>>>>> a17af05f
  {
    aConfig.SetDynamicGeometry(true);
  }

  /**
   * Create a FBO backed by a texture.
   * Note that the texture target type will be
   * of the type returned by FBOTextureTarget; different
   * shaders are required to sample from the different
   * texture types.
   */
  void CreateFBOWithTexture(const gfx::IntRect& aRect, bool aCopyFromSource,
                            GLuint aSourceFrameBuffer,
                            GLuint *aFBO, GLuint *aTexture,
                            gfx::IntSize* aAllocSize = nullptr);

  GLuint CreateTexture(const gfx::IntRect& aRect, bool aCopyFromSource,
                       GLuint aSourceFrameBuffer,
                       gfx::IntSize* aAllocSize = nullptr);

  gfx::Point3D GetLineCoefficients(const gfx::Point& aPoint1,
                                   const gfx::Point& aPoint2);

  void ActivateProgram(ShaderProgramOGL *aProg);

  void CleanupResources();

  void BindAndDrawQuads(ShaderProgramOGL *aProg,
                        int aQuads,
                        const gfx::Rect* aLayerRect,
                        const gfx::Rect* aTextureRect);

  void BindAndDrawQuad(ShaderProgramOGL *aProg,
                       const gfx::Rect& aLayerRect,
                       const gfx::Rect& aTextureRect =
                         gfx::Rect(0.0f, 0.0f, 1.0f, 1.0f))
  {
    gfx::Rect layerRects[4];
    gfx::Rect textureRects[4];
    layerRects[0] = aLayerRect;
    textureRects[0] = aTextureRect;
    BindAndDrawQuads(aProg, 1, layerRects, textureRects);
  }

  void BindAndDrawGeometry(ShaderProgramOGL* aProgram,
<<<<<<< HEAD
                           const gfx::Rect& aRect,
                           const gfx::Rect& aTextureRect =
                             gfx::Rect(0.0f, 0.0f, 1.0f, 1.0f));

  void BindAndDrawGeometry(ShaderProgramOGL* aProgram,
                           const gfx::TexturedTriangle& aTriangle,
                           const gfx::Rect& aTextureRect =
                             gfx::Rect(0.0f, 0.0f, 1.0f, 1.0f));
=======
                           const gfx::Rect& aRect);

  void BindAndDrawGeometry(ShaderProgramOGL* aProgram,
                           const nsTArray<gfx::TexturedTriangle>& aTriangles);
>>>>>>> a17af05f

  void BindAndDrawGeometryWithTextureRect(ShaderProgramOGL *aProg,
                                          const gfx::Rect& aRect,
                                          const gfx::Rect& aTexCoordRect,
                                          TextureSource *aTexture);

  void BindAndDrawGeometryWithTextureRect(ShaderProgramOGL *aProg,
<<<<<<< HEAD
                                         const gfx::TexturedTriangle& aTriangle,
                                         const gfx::Rect& aTexCoordRect,
                                         TextureSource *aTexture);
=======
                                          const nsTArray<gfx::TexturedTriangle>& aTriangles,
                                          const gfx::Rect& aTexCoordRect,
                                          TextureSource *aTexture);
>>>>>>> a17af05f

  void InitializeVAO(const GLuint aAttribIndex, const GLint aComponents,
                     const GLsizei aStride, const size_t aOffset);

  gfx::Rect GetTextureCoordinates(gfx::Rect textureRect,
                                  TextureSource* aTexture);

  /**
   * Bind the texture behind the current render target as the backdrop for a
   * mix-blend shader.
   */
  void BindBackdrop(ShaderProgramOGL* aProgram, GLuint aBackdrop, GLenum aTexUnit);

  /**
   * Copies the content of our backbuffer to the set transaction target.
   * Does not restore the target FBO, so only call from EndFrame.
   */
  void CopyToTarget(gfx::DrawTarget* aTarget, const nsIntPoint& aTopLeft, const gfx::Matrix& aWorldMatrix);

  /**
   * Implements the flipping of the y-axis to convert from layers/compositor
   * coordinates to OpenGL coordinates.
   *
   * Indeed, the only coordinate system that OpenGL knows has the y-axis
   * pointing upwards, but the layers/compositor coordinate system has the
   * y-axis pointing downwards, for good reason as Web pages are typically
   * scrolled downwards. So, some flipping has to take place; FlippedY does it.
   */
  GLint FlipY(GLint y) const { return mViewportSize.height - y; }

  RefPtr<CompositorTexturePoolOGL> mTexturePool;

  ContextStateTrackerOGL mContextStateTracker;

  bool mDestroyed;

  /**
   * Size of the OpenGL context's primary framebuffer in pixels. Used by
   * FlipY for the y-flipping calculation and by the DEAA shader.
   */
  gfx::IntSize mViewportSize;

  ShaderProgramOGL *mCurrentProgram;
};

} // namespace layers
} // namespace mozilla

#endif /* MOZILLA_GFX_COMPOSITOROGL_H */<|MERGE_RESOLUTION|>--- conflicted
+++ resolved
@@ -165,14 +165,6 @@
                         const gfx::Matrix4x4& aTransform,
                         const gfx::Rect& aVisibleRect) override;
 
-<<<<<<< HEAD
-  virtual void DrawTriangle(const gfx::TexturedTriangle& aTriangle,
-                            const gfx::IntRect& aClipRect,
-                            const EffectChain& aEffectChain,
-                            gfx::Float aOpacity,
-                            const gfx::Matrix4x4& aTransform,
-                            const gfx::Rect& aVisibleRect) override;
-=======
   virtual void DrawTriangles(const nsTArray<gfx::TexturedTriangle>& aTriangles,
                              const gfx::Rect& aRect,
                              const gfx::IntRect& aClipRect,
@@ -180,7 +172,6 @@
                              gfx::Float aOpacity,
                              const gfx::Matrix4x4& aTransform,
                              const gfx::Rect& aVisibleRect) override;
->>>>>>> a17af05f
 
   virtual bool SupportsLayerGeometry() const override;
 
@@ -260,14 +251,9 @@
 private:
   template<typename Geometry>
   void DrawGeometry(const Geometry& aGeometry,
-<<<<<<< HEAD
-                    const gfx::IntRect& aClipRect,
-                    const EffectChain &aEffectChain,
-=======
                     const gfx::Rect& aRect,
                     const gfx::IntRect& aClipRect,
                     const EffectChain& aEffectChain,
->>>>>>> a17af05f
                     gfx::Float aOpacity,
                     const gfx::Matrix4x4& aTransform,
                     const gfx::Rect& aVisibleRect);
@@ -352,11 +338,7 @@
   }
 
   void ApplyPrimitiveConfig(ShaderConfigOGL& aConfig,
-<<<<<<< HEAD
-                            const gfx::TexturedTriangle&)
-=======
                             const nsTArray<gfx::TexturedTriangle>&)
->>>>>>> a17af05f
   {
     aConfig.SetDynamicGeometry(true);
   }
@@ -402,21 +384,10 @@
   }
 
   void BindAndDrawGeometry(ShaderProgramOGL* aProgram,
-<<<<<<< HEAD
-                           const gfx::Rect& aRect,
-                           const gfx::Rect& aTextureRect =
-                             gfx::Rect(0.0f, 0.0f, 1.0f, 1.0f));
-
-  void BindAndDrawGeometry(ShaderProgramOGL* aProgram,
-                           const gfx::TexturedTriangle& aTriangle,
-                           const gfx::Rect& aTextureRect =
-                             gfx::Rect(0.0f, 0.0f, 1.0f, 1.0f));
-=======
                            const gfx::Rect& aRect);
 
   void BindAndDrawGeometry(ShaderProgramOGL* aProgram,
                            const nsTArray<gfx::TexturedTriangle>& aTriangles);
->>>>>>> a17af05f
 
   void BindAndDrawGeometryWithTextureRect(ShaderProgramOGL *aProg,
                                           const gfx::Rect& aRect,
@@ -424,15 +395,9 @@
                                           TextureSource *aTexture);
 
   void BindAndDrawGeometryWithTextureRect(ShaderProgramOGL *aProg,
-<<<<<<< HEAD
-                                         const gfx::TexturedTriangle& aTriangle,
-                                         const gfx::Rect& aTexCoordRect,
-                                         TextureSource *aTexture);
-=======
                                           const nsTArray<gfx::TexturedTriangle>& aTriangles,
                                           const gfx::Rect& aTexCoordRect,
                                           TextureSource *aTexture);
->>>>>>> a17af05f
 
   void InitializeVAO(const GLuint aAttribIndex, const GLint aComponents,
                      const GLsizei aStride, const size_t aOffset);
