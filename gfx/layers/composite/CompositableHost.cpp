/* -*- Mode: C++; tab-width: 20; indent-tabs-mode: nil; c-basic-offset: 2 -*-
 * This Source Code Form is subject to the terms of the Mozilla Public
 * License, v. 2.0. If a copy of the MPL was not distributed with this
 * file, You can obtain one at http://mozilla.org/MPL/2.0/. */

#include "CompositableHost.h"
#include <map>                          // for _Rb_tree_iterator, map, etc
#include <utility>                      // for pair
#include "ContentHost.h"                // for ContentHostDoubleBuffered, etc
#include "Effects.h"                    // for EffectMask, Effect, etc
#include "gfxUtils.h"
#include "ImageHost.h"                  // for ImageHostBuffered, etc
#include "TiledContentHost.h"           // for TiledContentHost
#include "mozilla/gfx/gfxVars.h"
#include "mozilla/layers/LayersSurfaces.h"  // for SurfaceDescriptor
#include "mozilla/layers/TextureHost.h"  // for TextureHost, etc
#include "mozilla/layers/WebRenderImageHost.h"
#include "mozilla/RefPtr.h"                   // for nsRefPtr
#include "nsDebug.h"                    // for NS_WARNING
#include "nsISupportsImpl.h"            // for MOZ_COUNT_CTOR, etc
#include "gfxPlatform.h"                // for gfxPlatform
#include "IPDLActor.h"

namespace mozilla {

using namespace gfx;

namespace layers {

class Compositor;

CompositableHost::CompositableHost(const TextureInfo& aTextureInfo)
  : mTextureInfo(aTextureInfo)
<<<<<<< HEAD
  , mCompositorID(0)
=======
  , mCompositorBridgeID(0)
>>>>>>> a17af05f
  , mLayer(nullptr)
  , mFlashCounter(0)
  , mAttached(false)
  , mKeepAttached(false)
{
  MOZ_COUNT_CTOR(CompositableHost);
}

CompositableHost::~CompositableHost()
{
  MOZ_COUNT_DTOR(CompositableHost);
}

void
CompositableHost::UseTextureHost(const nsTArray<TimedTexture>& aTextures)
{
  if (mTextureSourceProvider) {
    for (auto& texture : aTextures) {
      texture.mTexture->SetTextureSourceProvider(mTextureSourceProvider);
    }
  }
}

void
CompositableHost::UseComponentAlphaTextures(TextureHost* aTextureOnBlack,
                                            TextureHost* aTextureOnWhite)
{
  MOZ_ASSERT(aTextureOnBlack && aTextureOnWhite);
  if (mTextureSourceProvider) {
    aTextureOnBlack->SetTextureSourceProvider(mTextureSourceProvider);
    aTextureOnWhite->SetTextureSourceProvider(mTextureSourceProvider);
  }
}

void
CompositableHost::RemoveTextureHost(TextureHost* aTexture)
{}

void
CompositableHost::SetTextureSourceProvider(TextureSourceProvider* aProvider)
{
  MOZ_ASSERT(aProvider);
  mTextureSourceProvider = aProvider;
}

bool
CompositableHost::AddMaskEffect(EffectChain& aEffects,
                                const gfx::Matrix4x4& aTransform)
{
  CompositableTextureSourceRef source;
  RefPtr<TextureHost> host = GetAsTextureHost();

  if (!host) {
    NS_WARNING("Using compositable with no valid TextureHost as mask");
    return false;
  }

  if (!host->Lock()) {
    NS_WARNING("Failed to lock the mask texture");
    return false;
  }

  if (!host->BindTextureSource(source)) {
    NS_WARNING("The TextureHost was successfully locked but can't provide a TextureSource");
    host->Unlock();
    return false;
  }
  MOZ_ASSERT(source);

  RefPtr<EffectMask> effect = new EffectMask(source,
                                             source->GetSize(),
                                             aTransform);
  aEffects.mSecondaryEffects[EffectTypes::MASK] = effect;
  return true;
}

void
CompositableHost::RemoveMaskEffect()
{
  RefPtr<TextureHost> host = GetAsTextureHost();
  if (host) {
    host->Unlock();
  }
}

/* static */ already_AddRefed<CompositableHost>
CompositableHost::Create(const TextureInfo& aTextureInfo, bool aUseWebRender)
{
  RefPtr<CompositableHost> result;
  switch (aTextureInfo.mCompositableType) {
  case CompositableType::IMAGE_BRIDGE:
    NS_ERROR("Cannot create an image bridge compositable this way");
    break;
  case CompositableType::CONTENT_TILED:
    result = new TiledContentHost(aTextureInfo);
    break;
  case CompositableType::IMAGE:
<<<<<<< HEAD
    if (gfxVars::UseWebRender()) {
=======
    if (aUseWebRender) {
>>>>>>> a17af05f
      result = new WebRenderImageHost(aTextureInfo);
    } else {
      result = new ImageHost(aTextureInfo);
    }
    break;
  case CompositableType::CONTENT_SINGLE:
<<<<<<< HEAD
    if (gfxVars::UseWebRender()) {
=======
    if (aUseWebRender) {
>>>>>>> a17af05f
      result = new WebRenderImageHost(aTextureInfo);
    } else {
      result = new ContentHostSingleBuffered(aTextureInfo);
    }
    break;
  case CompositableType::CONTENT_DOUBLE:
<<<<<<< HEAD
    MOZ_ASSERT(!gfxVars::UseWebRender());
=======
    MOZ_ASSERT(!aUseWebRender);
>>>>>>> a17af05f
    result = new ContentHostDoubleBuffered(aTextureInfo);
    break;
  default:
    NS_ERROR("Unknown CompositableType");
  }
  return result.forget();
}

void
CompositableHost::DumpTextureHost(std::stringstream& aStream, TextureHost* aTexture)
{
  if (!aTexture) {
    return;
  }
  RefPtr<gfx::DataSourceSurface> dSurf = aTexture->GetAsSurface();
  if (!dSurf) {
    return;
  }
  aStream << gfxUtils::GetAsDataURI(dSurf).get();
}

HostLayerManager*
CompositableHost::GetLayerManager() const
{
  if (!mLayer || !mLayer->Manager()) {
    return nullptr;
  }
  return mLayer->Manager()->AsHostLayerManager();
}

TextureSourceProvider*
CompositableHost::GetTextureSourceProvider() const
{
  return mTextureSourceProvider;
}

} // namespace layers
} // namespace mozilla<|MERGE_RESOLUTION|>--- conflicted
+++ resolved
@@ -31,11 +31,7 @@
 
 CompositableHost::CompositableHost(const TextureInfo& aTextureInfo)
   : mTextureInfo(aTextureInfo)
-<<<<<<< HEAD
-  , mCompositorID(0)
-=======
   , mCompositorBridgeID(0)
->>>>>>> a17af05f
   , mLayer(nullptr)
   , mFlashCounter(0)
   , mAttached(false)
@@ -133,33 +129,21 @@
     result = new TiledContentHost(aTextureInfo);
     break;
   case CompositableType::IMAGE:
-<<<<<<< HEAD
-    if (gfxVars::UseWebRender()) {
-=======
     if (aUseWebRender) {
->>>>>>> a17af05f
       result = new WebRenderImageHost(aTextureInfo);
     } else {
       result = new ImageHost(aTextureInfo);
     }
     break;
   case CompositableType::CONTENT_SINGLE:
-<<<<<<< HEAD
-    if (gfxVars::UseWebRender()) {
-=======
     if (aUseWebRender) {
->>>>>>> a17af05f
       result = new WebRenderImageHost(aTextureInfo);
     } else {
       result = new ContentHostSingleBuffered(aTextureInfo);
     }
     break;
   case CompositableType::CONTENT_DOUBLE:
-<<<<<<< HEAD
-    MOZ_ASSERT(!gfxVars::UseWebRender());
-=======
     MOZ_ASSERT(!aUseWebRender);
->>>>>>> a17af05f
     result = new ContentHostDoubleBuffered(aTextureInfo);
     break;
   default:
