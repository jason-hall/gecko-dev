/* -*- Mode: C++; tab-width: 20; indent-tabs-mode: nil; c-basic-offset: 2 -*-
* This Source Code Form is subject to the terms of the Mozilla Public
* License, v. 2.0. If a copy of the MPL was not distributed with this
* file, You can obtain one at http://mozilla.org/MPL/2.0/. */

#ifndef MOZILLA_GFX_TEXTUREHOST_H
#define MOZILLA_GFX_TEXTUREHOST_H

#include <functional>
#include <stddef.h>                     // for size_t
#include <stdint.h>                     // for uint64_t, uint32_t, uint8_t
#include "gfxTypes.h"
#include "mozilla/Assertions.h"         // for MOZ_ASSERT, etc
#include "mozilla/Attributes.h"         // for override
#include "mozilla/RefPtr.h"             // for RefPtr, already_AddRefed, etc
#include "mozilla/gfx/2D.h"             // for DataSourceSurface
#include "mozilla/gfx/Point.h"          // for IntSize, IntPoint
#include "mozilla/gfx/Types.h"          // for SurfaceFormat, etc
#include "mozilla/layers/Compositor.h"  // for Compositor
#include "mozilla/layers/CompositorTypes.h"  // for TextureFlags, etc
#include "mozilla/layers/LayersTypes.h"  // for LayerRenderState, etc
#include "mozilla/layers/LayersSurfaces.h"
#include "mozilla/mozalloc.h"           // for operator delete
#include "mozilla/Range.h"
#include "mozilla/UniquePtr.h"          // for UniquePtr
#include "mozilla/webrender/WebRenderTypes.h"
#include "nsCOMPtr.h"                   // for already_AddRefed
#include "nsDebug.h"                    // for NS_RUNTIMEABORT
#include "nsISupportsImpl.h"            // for MOZ_COUNT_CTOR, etc
#include "nsRegion.h"                   // for nsIntRegion
#include "nsTraceRefcnt.h"              // for MOZ_COUNT_CTOR, etc
#include "nscore.h"                     // for nsACString
#include "mozilla/layers/AtomicRefCountedWithFinalize.h"
#include "mozilla/gfx/Rect.h"

class MacIOSurface;
namespace mozilla {
namespace ipc {
class Shmem;
} // namespace ipc

namespace wr {
class DisplayListBuilder;
class ResourceUpdateQueue;
}

namespace layers {

class BufferDescriptor;
class BufferTextureHost;
class Compositor;
class CompositableParentManager;
class ReadLockDescriptor;
class CompositorBridgeParent;
class SurfaceDescriptor;
class HostIPCAllocator;
class ISurfaceAllocator;
class MacIOSurfaceTextureHostOGL;
class TextureHostOGL;
class TextureReadLock;
class TextureSourceOGL;
class TextureSourceD3D11;
class TextureSourceBasic;
class DataTextureSource;
class PTextureParent;
class TextureParent;
class WebRenderTextureHost;
class WrappingTextureSourceYCbCrBasic;

/**
 * A view on a TextureHost where the texture is internally represented as tiles
 * (contrast with a tiled buffer, where each texture is a tile). For iteration by
 * the texture's buffer host.
 * This is only useful when the underlying surface is too big to fit in one
 * device texture, which forces us to split it in smaller parts.
 * Tiled Compositable is a different thing.
 */
class BigImageIterator
{
public:
  virtual void BeginBigImageIteration() = 0;
  virtual void EndBigImageIteration() {};
  virtual gfx::IntRect GetTileRect() = 0;
  virtual size_t GetTileCount() = 0;
  virtual bool NextTile() = 0;
};

/**
 * TextureSource is the interface for texture objects that can be composited
 * by a given compositor backend. Since the drawing APIs are different
 * between backends, the TextureSource interface is split into different
 * interfaces (TextureSourceOGL, etc.), and TextureSource mostly provide
 * access to these interfaces.
 *
 * This class is used on the compositor side.
 */
class TextureSource: public RefCounted<TextureSource>
{
public:
  MOZ_DECLARE_REFCOUNTED_VIRTUAL_TYPENAME(TextureSource)

  TextureSource();

  virtual ~TextureSource();

  virtual const char* Name() const = 0;

  /**
   * Should be overridden in order to deallocate the data that is associated
   * with the rendering backend, such as GL textures.
   */
  virtual void DeallocateDeviceData() {}


  /**
   * Return the size of the texture in texels.
   * If this is a tile iterator, GetSize must return the size of the current tile.
   */
  virtual gfx::IntSize GetSize() const = 0;

  /**
   * Return the pixel format of this texture
   */
  virtual gfx::SurfaceFormat GetFormat() const { return gfx::SurfaceFormat::UNKNOWN; }

  /**
   * Cast to a TextureSource for for each backend..
   */
  virtual TextureSourceOGL* AsSourceOGL() {
    gfxCriticalNote << "Failed to cast " << Name() << " into a TextureSourceOGL";
    return nullptr;
  }
  virtual TextureSourceD3D11* AsSourceD3D11() { return nullptr; }
  virtual TextureSourceBasic* AsSourceBasic() { return nullptr; }
  /**
   * Cast to a DataTextureSurce.
   */
  virtual DataTextureSource* AsDataTextureSource() { return nullptr; }
  virtual WrappingTextureSourceYCbCrBasic* AsWrappingTextureSourceYCbCrBasic() { return nullptr; }

  /**
   * Overload this if the TextureSource supports big textures that don't fit in
   * one device texture and must be tiled internally.
   */
  virtual BigImageIterator* AsBigImageIterator() { return nullptr; }

  virtual void SetTextureSourceProvider(TextureSourceProvider* aProvider) {}

  virtual void Unbind() {}

  void SetNextSibling(TextureSource* aTexture) { mNextSibling = aTexture; }

  TextureSource* GetNextSibling() const { return mNextSibling; }

  /**
   * In some rare cases we currently need to consider a group of textures as one
   * TextureSource, that can be split in sub-TextureSources.
   */
  TextureSource* GetSubSource(int index)
  {
    switch (index) {
      case 0: return this;
      case 1: return GetNextSibling();
      case 2: return GetNextSibling() ? GetNextSibling()->GetNextSibling() : nullptr;
    }
    return nullptr;
  }

  void AddCompositableRef() { ++mCompositableCount; }

  void ReleaseCompositableRef() {
    --mCompositableCount;
    MOZ_ASSERT(mCompositableCount >= 0);
  }

  // When iterating as a BigImage, this creates temporary TextureSources wrapping
  // individual tiles.
  virtual RefPtr<TextureSource> ExtractCurrentTile() {
    NS_WARNING("Implementation does not expose tile sources");
    return nullptr;
  }

  int NumCompositableRefs() const { return mCompositableCount; }

protected:

  RefPtr<TextureSource> mNextSibling;
  int mCompositableCount;
};

/// Equivalent of a RefPtr<TextureSource>, that calls AddCompositableRef and
/// ReleaseCompositableRef in addition to the usual AddRef and Release.
///
/// The semantoics of these CompositableTextureRefs are important because they
/// are used both as a synchronization/safety mechanism, and as an optimization
/// mechanism. They are also tricky and subtle because we use them in a very
/// implicit way (assigning to a CompositableTextureRef is less visible than
/// explicitly calling a method or whatnot).
/// It is Therefore important to be careful about the way we use this tool.
///
/// CompositableTextureRef is a mechanism that lets us count how many compositables
/// are using a given texture (for TextureSource and TextureHost).
/// We use it to run specific code when a texture is not used anymore, and also
/// we trigger fast paths on some operations when we can see that the texture's
/// CompositableTextureRef counter is equal to 1 (the texture is not shared
/// between compositables).
/// This means that it is important to observe the following rules:
/// * CompositableHosts that receive UseTexture and similar messages *must* store
/// all of the TextureHosts they receive in CompositableTextureRef slots for as
/// long as they may be using them.
/// * CompositableHosts must store each texture in a *single* CompositableTextureRef
/// slot to ensure that the counter properly reflects how many compositables are
/// using the texture.
/// If a compositable needs to hold two references to a given texture (for example
/// to have a pointer to the current texture in a list of textures that may be
/// used), it can hold its extra references with RefPtr or whichever pointer type
/// makes sense.
template<typename T>
class CompositableTextureRef {
public:
  CompositableTextureRef() {}

  explicit CompositableTextureRef(const CompositableTextureRef& aOther)
  {
    *this = aOther;
  }

  explicit CompositableTextureRef(T* aOther)
  {
    *this = aOther;
  }

  ~CompositableTextureRef()
  {
    if (mRef) {
      mRef->ReleaseCompositableRef();
    }
  }

  CompositableTextureRef& operator=(const CompositableTextureRef& aOther)
  {
    if (aOther.get()) {
      aOther->AddCompositableRef();
    }
    if (mRef) {
      mRef->ReleaseCompositableRef();
    }
    mRef = aOther.get();
    return *this;
  }

  CompositableTextureRef& operator=(T* aOther)
  {
    if (aOther) {
      aOther->AddCompositableRef();
    }
    if (mRef) {
      mRef->ReleaseCompositableRef();
    }
    mRef = aOther;
    return *this;
  }

  T* get() const { return mRef; }
  operator T*() const { return mRef; }
  T* operator->() const { return mRef; }
  T& operator*() const { return *mRef; }

private:
  RefPtr<T> mRef;
};

typedef CompositableTextureRef<TextureSource> CompositableTextureSourceRef;
typedef CompositableTextureRef<TextureHost> CompositableTextureHostRef;

/**
 * Interface for TextureSources that can be updated from a DataSourceSurface.
 *
 * All backend should implement at least one DataTextureSource.
 */
class DataTextureSource : public TextureSource
{
public:
  DataTextureSource()
    : mOwner(0)
    , mUpdateSerial(0)
  {}

  virtual const char* Name() const override { return "DataTextureSource"; }

  virtual DataTextureSource* AsDataTextureSource() override { return this; }

  /**
   * Upload a (portion of) surface to the TextureSource.
   *
   * The DataTextureSource doesn't own aSurface, although it owns and manage
   * the device texture it uploads to internally.
   */
  virtual bool Update(gfx::DataSourceSurface* aSurface,
                      nsIntRegion* aDestRegion = nullptr,
                      gfx::IntPoint* aSrcOffset = nullptr) = 0;

  /**
   * A facility to avoid reuploading when it is not necessary.
   * The caller of Update can use GetUpdateSerial to see if the number has changed
   * since last update, and call SetUpdateSerial after each successful update.
   * The caller is responsible for managing the update serial except when the
   * texture data is deallocated in which case the TextureSource should always
   * reset the update serial to zero.
   */
  uint32_t GetUpdateSerial() const { return mUpdateSerial; }
  void SetUpdateSerial(uint32_t aValue) { mUpdateSerial = aValue; }

  // By default at least set the update serial to zero.
  // overloaded versions should do that too.
  virtual void DeallocateDeviceData() override
  {
    SetUpdateSerial(0);
  }

#ifdef DEBUG
  /**
   * Provide read access to the data as a DataSourceSurface.
   *
   * This is expected to be very slow and should be used for mostly debugging.
   * XXX - implement everywhere and make it pure virtual.
   */
  virtual already_AddRefed<gfx::DataSourceSurface> ReadBack() { return nullptr; };
#endif

  void SetOwner(TextureHost* aOwner)
  {
    auto newOwner = (uintptr_t)aOwner;
    if (newOwner != mOwner) {
      mOwner = newOwner;
      SetUpdateSerial(0);
    }
  }

  bool IsOwnedBy(TextureHost* aOwner) const { return mOwner == (uintptr_t)aOwner; }

  bool HasOwner() const { return !IsOwnedBy(nullptr); }

private:
  // We store mOwner as an integer rather than as a pointer to make it clear
  // it is not intended to be dereferenced.
  uintptr_t mOwner;
  uint32_t mUpdateSerial;
};

/**
 * TextureHost is a thin abstraction over texture data that need to be shared
 * between the content process and the compositor process. It is the
 * compositor-side half of a TextureClient/TextureHost pair. A corresponding
 * TextureClient lives on the content-side.
 *
 * TextureHost only knows how to deserialize or synchronize generic image data
 * (SurfaceDescriptor) and provide access to one or more TextureSource objects
 * (these provide the necessary APIs for compositor backends to composite the
 * image).
 *
 * A TextureHost implementation corresponds to one SurfaceDescriptor type, as
 * opposed to TextureSource that corresponds to device textures.
 * This means that for YCbCr planes, even though they are represented as
 * 3 textures internally (3 TextureSources), we use 1 TextureHost and not 3,
 * because the 3 planes are stored in the same buffer of shared memory, before
 * they are uploaded separately.
 *
 * There is always one and only one TextureHost per TextureClient, and the
 * TextureClient/Host pair only owns one buffer of image data through its
 * lifetime. This means that the lifetime of the underlying shared data
 * matches the lifetime of the TextureClient/Host pair. It also means
 * TextureClient/Host do not implement double buffering, which is the
 * reponsibility of the compositable (which would use two Texture pairs).
 *
 * The Lock/Unlock mecanism here mirrors Lock/Unlock in TextureClient.
 *
 */
class TextureHost
  : public AtomicRefCountedWithFinalize<TextureHost>
{
  /**
   * Called once, just before the destructor.
   *
   * Here goes the shut-down code that uses virtual methods.
   * Must only be called by Release().
   */
  void Finalize();

  friend class AtomicRefCountedWithFinalize<TextureHost>;
public:
  explicit TextureHost(TextureFlags aFlags);

protected:
  virtual ~TextureHost();

public:
  /**
   * Factory method.
   */
  static already_AddRefed<TextureHost> Create(
    const SurfaceDescriptor& aDesc,
    ISurfaceAllocator* aDeallocator,
    LayersBackend aBackend,
    TextureFlags aFlags,
    wr::MaybeExternalImageId& aExternalImageId);

  /**
   * Lock the texture host for compositing.
   */
  virtual bool Lock() { return true; }
  /**
   * Unlock the texture host after compositing. Lock() and Unlock() should be
   * called in pair.
   */
  virtual void Unlock() {}

  /**
   * Lock the texture host for compositing without using compositor.
   */
  virtual bool LockWithoutCompositor() { return true; }
  /**
   * Similar to Unlock(), but it should be called with LockWithoutCompositor().
   */
  virtual void UnlockWithoutCompositor() {}

  /**
   * Note that the texture host format can be different from its corresponding
   * texture source's. For example a ShmemTextureHost can have the ycbcr
   * format and produce 3 "alpha" textures sources.
   */
  virtual gfx::SurfaceFormat GetFormat() const = 0;
  /**
   * Return the format used for reading the texture.
   * Apple's YCBCR_422 is R8G8B8X8.
   */
  virtual gfx::SurfaceFormat GetReadFormat() const { return GetFormat(); }

  virtual YUVColorSpace GetYUVColorSpace() const { return YUVColorSpace::UNKNOWN; }

  /**
   * Called during the transaction. The TextureSource may or may not be composited.
   *
   * Note that this is called outside of lock/unlock.
   */
  virtual void PrepareTextureSource(CompositableTextureSourceRef& aTexture) {}

  /**
   * Called at composition time, just before compositing the TextureSource composited.
   *
   * Note that this is called only withing lock/unlock.
   */
  virtual bool BindTextureSource(CompositableTextureSourceRef& aTexture) = 0;

  /**
   * Called when preparing the rendering pipeline for advanced-layers. This is
   * a lockless version of BindTextureSource.
   */
  virtual bool AcquireTextureSource(CompositableTextureSourceRef& aTexture) {
    return false;
  }

  /**
   * Called when another TextureHost will take over.
   */
  virtual void UnbindTextureSource();

  /**
   * Is called before compositing if the shared data has changed since last
   * composition.
   * This method should be overload in cases like when we need to do a texture
   * upload for example.
   *
   * @param aRegion The region that has been changed, if nil, it means that the
   * entire surface should be updated.
   */
   void Updated(const nsIntRegion* aRegion = nullptr);

  /**
   * Sets this TextureHost's compositor. A TextureHost can change compositor
   * on certain occasions, in particular if it belongs to an async Compositable.
   * aCompositor can be null, in which case the TextureHost must cleanup  all
   * of its device textures.
   *
   * Setting mProvider from this callback implicitly causes the texture to
   * be locked for an extra frame after being detached from a compositable.
   */
  virtual void SetTextureSourceProvider(TextureSourceProvider* aProvider) {}

  /**
   * Should be overridden in order to deallocate the data that is associated
   * with the rendering backend, such as GL textures.
   */
  virtual void DeallocateDeviceData() {}

  /**
   * Should be overridden in order to deallocate the data that is shared with
   * the content side, such as shared memory.
   */
  virtual void DeallocateSharedData() {}

  /**
   * Should be overridden in order to force the TextureHost to drop all references
   * to it's shared data.
   *
   * This is important to ensure the correctness of the deallocation protocol.
   */
  virtual void ForgetSharedData() {}

  virtual gfx::IntSize GetSize() const = 0;

  /**
   * Should be overridden if TextureHost supports crop rect.
   */
  virtual void SetCropRect(nsIntRect aCropRect) {}

  /**
   * Debug facility.
   * XXX - cool kids use Moz2D. See bug 882113.
   */
  virtual already_AddRefed<gfx::DataSourceSurface> GetAsSurface() = 0;

  /**
   * XXX - Flags should only be set at creation time, this will be removed.
   */
  void SetFlags(TextureFlags aFlags) { mFlags = aFlags; }

  /**
   * XXX - Flags should only be set at creation time, this will be removed.
   */
  void AddFlag(TextureFlags aFlag) { mFlags |= aFlag; }

  TextureFlags GetFlags() { return mFlags; }

  /**
   * Allocate and deallocate a TextureParent actor.
   *
   * TextureParent< is an implementation detail of TextureHost that is not
   * exposed to the rest of the code base. CreateIPDLActor and DestroyIPDLActor
   * are for use with the managing IPDL protocols only (so that they can
   * implement AllocPTextureParent and DeallocPTextureParent).
   */
  static PTextureParent* CreateIPDLActor(HostIPCAllocator* aAllocator,
                                         const SurfaceDescriptor& aSharedData,
                                         LayersBackend aLayersBackend,
                                         TextureFlags aFlags,
                                         uint64_t aSerial,
                                         const wr::MaybeExternalImageId& aExternalImageId);
  static bool DestroyIPDLActor(PTextureParent* actor);

  /**
   * Destroy the TextureChild/Parent pair.
   */
  static bool SendDeleteIPDLActor(PTextureParent* actor);

  static void ReceivedDestroy(PTextureParent* actor);

  /**
   * Get the TextureHost corresponding to the actor passed in parameter.
   */
  static TextureHost* AsTextureHost(PTextureParent* actor);

  static uint64_t GetTextureSerial(PTextureParent* actor);

  /**
   * Return a pointer to the IPDLActor.
   *
   * This is to be used with IPDL messages only. Do not store the returned
   * pointer.
   */
  PTextureParent* GetIPDLActor();

  // If a texture host holds a reference to shmem, it should override this method
  // to forget about the shmem _without_ releasing it.
  virtual void OnShutdown() {}

  // Forget buffer actor. Used only for hacky fix for bug 966446.
  virtual void ForgetBufferActor() {}

  virtual const char *Name() { return "TextureHost"; }
  virtual void PrintInfo(std::stringstream& aStream, const char* aPrefix);

  /**
   * Indicates whether the TextureHost implementation is backed by an
   * in-memory buffer. The consequence of this is that locking the
   * TextureHost does not contend with locking the texture on the client side.
   */
  virtual bool HasIntermediateBuffer() const { return false; }

  void AddCompositableRef() { ++mCompositableCount; }

  void ReleaseCompositableRef()
  {
    --mCompositableCount;
    MOZ_ASSERT(mCompositableCount >= 0);
    if (mCompositableCount == 0) {
      UnbindTextureSource();
      // Send mFwdTransactionId to client side if necessary.
      NotifyNotUsed();
    }
  }

  int NumCompositableRefs() const { return mCompositableCount; }

  void SetLastFwdTransactionId(uint64_t aTransactionId);

  void DeserializeReadLock(const ReadLockDescriptor& aDesc,
                           ISurfaceAllocator* aAllocator);
  void SetReadLock(TextureReadLock* aReadLock);

  TextureReadLock* GetReadLock() { return mReadLock; }

  virtual BufferTextureHost* AsBufferTextureHost() { return nullptr; }
  virtual MacIOSurfaceTextureHostOGL* AsMacIOSurfaceTextureHost() { return nullptr; }
  virtual WebRenderTextureHost* AsWebRenderTextureHost() { return nullptr; }
<<<<<<< HEAD
=======

  // Create the corresponding RenderTextureHost type of this texture, and
  // register the RenderTextureHost into render thread.
  virtual void CreateRenderTexture(const wr::ExternalImageId& aExternalImageId)
  {
    MOZ_RELEASE_ASSERT(false, "No CreateRenderTexture() implementation for this TextureHost type.");
  }
>>>>>>> a17af05f

  // Create all necessary image keys for this textureHost rendering.
  // @param aImageKeys - [out] The set of ImageKeys used for this textureHost
  // composing.
  // @param aImageKeyAllocator - [in] The function which is used for creating
  // the new ImageKey.
  virtual void GetWRImageKeys(nsTArray<wr::ImageKey>& aImageKeys,
                              const std::function<wr::ImageKey()>& aImageKeyAllocator)
  {
    MOZ_ASSERT(aImageKeys.IsEmpty());
    MOZ_ASSERT_UNREACHABLE("No GetWRImageKeys() implementation for this TextureHost type.");
  }

<<<<<<< HEAD
=======
  // Add all necessary TextureHost informations to the resource update queue.
  // Then, WR will use this informations to read from the TextureHost.
  virtual void AddWRImage(wr::ResourceUpdateQueue& aResources,
                          Range<const wr::ImageKey>& aImageKeys,
                          const wr::ExternalImageId& aExtID)
  {
    MOZ_ASSERT_UNREACHABLE("No AddWRImage() implementation for this TextureHost type.");
  }

  // Put all necessary WR commands into DisplayListBuilder for this textureHost rendering.
  virtual void PushExternalImage(wr::DisplayListBuilder& aBuilder,
                                 const wr::LayoutRect& aBounds,
                                 const wr::LayoutRect& aClip,
                                 wr::ImageRendering aFilter,
                                 Range<const wr::ImageKey>& aKeys)
  {
    MOZ_ASSERT_UNREACHABLE("No PushExternalImage() implementation for this TextureHost type.");
  }

  /**
   * Some API's can use the cross-process IOSurface directly, such as OpenVR
   */
  virtual MacIOSurface* GetMacIOSurface() { return nullptr; }

protected:
  void ReadUnlock();

>>>>>>> a17af05f
  void RecycleTexture(TextureFlags aFlags);

  virtual void UpdatedInternal(const nsIntRegion *Region) {}

  /**
   * Called when mCompositableCount becomes 0.
   */
  virtual void NotifyNotUsed();

  // for Compositor.
  void CallNotifyNotUsed();

  PTextureParent* mActor;
  RefPtr<TextureSourceProvider> mProvider;
  RefPtr<TextureReadLock> mReadLock;
  TextureFlags mFlags;
  int mCompositableCount;
  uint64_t mFwdTransactionId;

  friend class Compositor;
  friend class TextureParent;
  friend class TiledLayerBufferComposite;
  friend class TextureSourceProvider;
};

/**
 * TextureHost that wraps a random access buffer such as a Shmem or some raw
 * memory.
 *
 * This TextureHost is backend-independent and the backend-specific bits are
 * in the TextureSource.
 * This class must be inherited to implement GetBuffer and DeallocSharedData
 * (see ShmemTextureHost and MemoryTextureHost)
 *
 * Uploads happen when Lock is called.
 *
 * BufferTextureHost supports YCbCr and flavours of RGBA images (RGBX, A, etc.).
 */
class BufferTextureHost : public TextureHost
{
public:
  BufferTextureHost(const BufferDescriptor& aDescriptor, TextureFlags aFlags);

  ~BufferTextureHost();

  virtual uint8_t* GetBuffer() = 0;

  virtual size_t GetBufferSize() = 0;

  virtual bool Lock() override;

  virtual void Unlock() override;

  virtual void PrepareTextureSource(CompositableTextureSourceRef& aTexture) override;

  virtual bool BindTextureSource(CompositableTextureSourceRef& aTexture) override;
  virtual bool AcquireTextureSource(CompositableTextureSourceRef& aTexture) override;

  virtual void UnbindTextureSource() override;

  virtual void DeallocateDeviceData() override;

  virtual void SetTextureSourceProvider(TextureSourceProvider* aProvider) override;

  /**
   * Return the format that is exposed to the compositor when calling
   * BindTextureSource.
   *
   * If the shared format is YCbCr and the compositor does not support it,
   * GetFormat will be RGB32 (even though mFormat is SurfaceFormat::YUV).
   */
  virtual gfx::SurfaceFormat GetFormat() const override;

  virtual YUVColorSpace GetYUVColorSpace() const override;

  virtual gfx::IntSize GetSize() const override { return mSize; }

  virtual already_AddRefed<gfx::DataSourceSurface> GetAsSurface() override;

  virtual bool HasIntermediateBuffer() const override { return mHasIntermediateBuffer; }

  virtual BufferTextureHost* AsBufferTextureHost() override { return this; }

  const BufferDescriptor& GetBufferDescriptor() const { return mDescriptor; }

  virtual void CreateRenderTexture(const wr::ExternalImageId& aExternalImageId) override;

  virtual void GetWRImageKeys(nsTArray<wr::ImageKey>& aImageKeys,
                              const std::function<wr::ImageKey()>& aImageKeyAllocator) override;

  virtual void AddWRImage(wr::ResourceUpdateQueue& aResources,
                          Range<const wr::ImageKey>& aImageKeys,
                          const wr::ExternalImageId& aExtID) override;

  virtual void PushExternalImage(wr::DisplayListBuilder& aBuilder,
                                 const wr::LayoutRect& aBounds,
                                 const wr::LayoutRect& aClip,
                                 wr::ImageRendering aFilter,
                                 Range<const wr::ImageKey>& aImageKeys) override;

protected:
  bool Upload(nsIntRegion *aRegion = nullptr);
  bool UploadIfNeeded();
  bool MaybeUpload(nsIntRegion *aRegion);
  bool EnsureWrappingTextureSource();

  virtual void UpdatedInternal(const nsIntRegion* aRegion = nullptr) override;

  BufferDescriptor mDescriptor;
  RefPtr<Compositor> mCompositor;
  RefPtr<DataTextureSource> mFirstSource;
  nsIntRegion mMaybeUpdatedRegion;
  gfx::IntSize mSize;
  gfx::SurfaceFormat mFormat;
  uint32_t mUpdateSerial;
  bool mLocked;
  bool mNeedsFullUpdate;
  bool mHasIntermediateBuffer;

  class DataTextureSourceYCbCrBasic;
};

/**
 * TextureHost that wraps shared memory.
 * the corresponding texture on the client side is ShmemTextureClient.
 * This TextureHost is backend-independent.
 */
class ShmemTextureHost : public BufferTextureHost
{
public:
  ShmemTextureHost(const mozilla::ipc::Shmem& aShmem,
                   const BufferDescriptor& aDesc,
                   ISurfaceAllocator* aDeallocator,
                   TextureFlags aFlags);

protected:
  ~ShmemTextureHost();

public:
  virtual void DeallocateSharedData() override;

  virtual void ForgetSharedData() override;

  virtual uint8_t* GetBuffer() override;

  virtual size_t GetBufferSize() override;

  virtual const char *Name() override { return "ShmemTextureHost"; }

  virtual void OnShutdown() override;

protected:
  UniquePtr<mozilla::ipc::Shmem> mShmem;
  RefPtr<ISurfaceAllocator> mDeallocator;
};

/**
 * TextureHost that wraps raw memory.
 * The corresponding texture on the client side is MemoryTextureClient.
 * Can obviously not be used in a cross process setup.
 * This TextureHost is backend-independent.
 */
class MemoryTextureHost : public BufferTextureHost
{
public:
  MemoryTextureHost(uint8_t* aBuffer,
                    const BufferDescriptor& aDesc,
                    TextureFlags aFlags);

protected:
  ~MemoryTextureHost();

public:
  virtual void DeallocateSharedData() override;

  virtual void ForgetSharedData() override;

  virtual uint8_t* GetBuffer() override;

  virtual size_t GetBufferSize() override;

  virtual const char *Name() override { return "MemoryTextureHost"; }

protected:
  uint8_t* mBuffer;
};

class MOZ_STACK_CLASS AutoLockTextureHost
{
public:
  explicit AutoLockTextureHost(TextureHost* aTexture)
    : mTexture(aTexture)
  {
    mLocked = mTexture ? mTexture->Lock() : false;
  }

  ~AutoLockTextureHost()
  {
    if (mTexture && mLocked) {
      mTexture->Unlock();
    }
  }

  bool Failed() { return mTexture && !mLocked; }

private:
  RefPtr<TextureHost> mTexture;
  bool mLocked;
};

class MOZ_STACK_CLASS AutoLockTextureHostWithoutCompositor
{
public:
  explicit AutoLockTextureHostWithoutCompositor(TextureHost* aTexture)
    : mTexture(aTexture)
  {
    mLocked = mTexture ? mTexture->LockWithoutCompositor() : false;
  }

  ~AutoLockTextureHostWithoutCompositor()
  {
    if (mTexture && mLocked) {
      mTexture->UnlockWithoutCompositor();
    }
  }

  bool Failed() { return mTexture && !mLocked; }

private:
  RefPtr<TextureHost> mTexture;
  bool mLocked;
};

/**
 * This can be used as an offscreen rendering target by the compositor, and
 * subsequently can be used as a source by the compositor.
 */
class CompositingRenderTarget: public TextureSource
{
public:

  explicit CompositingRenderTarget(const gfx::IntPoint& aOrigin)
    : mClearOnBind(false)
    , mOrigin(aOrigin)
    , mHasComplexProjection(false)
  {}
  virtual ~CompositingRenderTarget() {}

  virtual const char* Name() const override { return "CompositingRenderTarget"; }

#ifdef MOZ_DUMP_PAINTING
  virtual already_AddRefed<gfx::DataSourceSurface> Dump(Compositor* aCompositor) { return nullptr; }
#endif

  /**
   * Perform a clear when recycling a non opaque surface.
   * The clear is deferred to when the render target is bound.
   */
  void ClearOnBind() {
    mClearOnBind = true;
  }

  const gfx::IntPoint& GetOrigin() const { return mOrigin; }
  gfx::IntRect GetRect() { return gfx::IntRect(GetOrigin(), GetSize()); }

  /**
   * If a Projection matrix is set, then it is used for rendering to
   * this render target instead of generating one.  If no explicit
   * projection is set, Compositors are expected to generate an
   * orthogonal maaping that maps 0..1 to the full size of the render
   * target.
   */
  bool HasComplexProjection() const { return mHasComplexProjection; }
  void ClearProjection() { mHasComplexProjection = false; }
  void SetProjection(const gfx::Matrix4x4& aNewMatrix, bool aEnableDepthBuffer,
                     float aZNear, float aZFar)
  {
    mProjectionMatrix = aNewMatrix;
    mEnableDepthBuffer = aEnableDepthBuffer;
    mZNear = aZNear;
    mZFar = aZFar;
    mHasComplexProjection = true;
  }
  void GetProjection(gfx::Matrix4x4& aMatrix, bool& aEnableDepth, float& aZNear, float& aZFar)
  {
    MOZ_ASSERT(mHasComplexProjection);
    aMatrix = mProjectionMatrix;
    aEnableDepth = mEnableDepthBuffer;
    aZNear = mZNear;
    aZFar = mZFar;
  }
protected:
  bool mClearOnBind;

private:
  gfx::IntPoint mOrigin;

  gfx::Matrix4x4 mProjectionMatrix;
  float mZNear, mZFar;
  bool mHasComplexProjection;
  bool mEnableDepthBuffer;
};

/**
 * Creates a TextureHost that can be used with any of the existing backends
 * Not all SurfaceDescriptor types are supported
 */
already_AddRefed<TextureHost>
CreateBackendIndependentTextureHost(const SurfaceDescriptor& aDesc,
                                    ISurfaceAllocator* aDeallocator,
                                    LayersBackend aBackend,
                                    TextureFlags aFlags);

} // namespace layers
} // namespace mozilla

#endif<|MERGE_RESOLUTION|>--- conflicted
+++ resolved
@@ -613,8 +613,6 @@
   virtual BufferTextureHost* AsBufferTextureHost() { return nullptr; }
   virtual MacIOSurfaceTextureHostOGL* AsMacIOSurfaceTextureHost() { return nullptr; }
   virtual WebRenderTextureHost* AsWebRenderTextureHost() { return nullptr; }
-<<<<<<< HEAD
-=======
 
   // Create the corresponding RenderTextureHost type of this texture, and
   // register the RenderTextureHost into render thread.
@@ -622,7 +620,6 @@
   {
     MOZ_RELEASE_ASSERT(false, "No CreateRenderTexture() implementation for this TextureHost type.");
   }
->>>>>>> a17af05f
 
   // Create all necessary image keys for this textureHost rendering.
   // @param aImageKeys - [out] The set of ImageKeys used for this textureHost
@@ -636,8 +633,6 @@
     MOZ_ASSERT_UNREACHABLE("No GetWRImageKeys() implementation for this TextureHost type.");
   }
 
-<<<<<<< HEAD
-=======
   // Add all necessary TextureHost informations to the resource update queue.
   // Then, WR will use this informations to read from the TextureHost.
   virtual void AddWRImage(wr::ResourceUpdateQueue& aResources,
@@ -665,7 +660,6 @@
 protected:
   void ReadUnlock();
 
->>>>>>> a17af05f
   void RecycleTexture(TextureFlags aFlags);
 
   virtual void UpdatedInternal(const nsIntRegion *Region) {}
