--- conflicted
+++ resolved
@@ -33,11 +33,7 @@
   virtual ~PaintCounter();
 
   SurfaceFormat mFormat;
-<<<<<<< HEAD
-  sk_sp<SkCanvas> mCanvas;
-=======
   std::unique_ptr<SkCanvas> mCanvas;
->>>>>>> a17af05f
   IntSize mSize;
   int mStride;
 
