--- conflicted
+++ resolved
@@ -51,21 +51,6 @@
   return mWrappedTextureHost->BindTextureSource(aTexture);
 }
 
-<<<<<<< HEAD
-void
-GPUVideoTextureHost::SetTextureSourceProvider(TextureSourceProvider* aProvider)
-{
-  if (mWrappedTextureHost) {
-    mWrappedTextureHost->SetTextureSourceProvider(aProvider);
-  }
-}
-
-YUVColorSpace
-GPUVideoTextureHost::GetYUVColorSpace() const
-{
-  if (mWrappedTextureHost) {
-    return mWrappedTextureHost->GetYUVColorSpace();
-=======
 bool
 GPUVideoTextureHost::AcquireTextureSource(CompositableTextureSourceRef& aTexture)
 {
@@ -80,9 +65,7 @@
 {
   if (mWrappedTextureHost) {
     mWrappedTextureHost->SetTextureSourceProvider(aProvider);
->>>>>>> a17af05f
   }
-  return YUVColorSpace::UNKNOWN;
 }
 
 YUVColorSpace
