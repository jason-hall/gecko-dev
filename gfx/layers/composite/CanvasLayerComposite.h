/* -*- Mode: C++; tab-width: 20; indent-tabs-mode: nil; c-basic-offset: 2 -*-
 * This Source Code Form is subject to the terms of the Mozilla Public
 * License, v. 2.0. If a copy of the MPL was not distributed with this
 * file, You can obtain one at http://mozilla.org/MPL/2.0/. */

#ifndef GFX_CanvasLayerComposite_H
#define GFX_CanvasLayerComposite_H

#include "Layers.h"                     // for CanvasLayer, etc
#include "mozilla/Attributes.h"         // for override
#include "mozilla/RefPtr.h"             // for RefPtr
#include "mozilla/layers/LayerManagerComposite.h"  // for LayerComposite, etc
#include "mozilla/layers/LayersTypes.h"  // for LayerRenderState, etc
#include "nsDebug.h"                    // for NS_RUNTIMEABORT
#include "nsRect.h"                     // for mozilla::gfx::IntRect
#include "nscore.h"                     // for nsACString

namespace mozilla {
namespace layers {

class CompositableHost;
// Canvas layers use ImageHosts (but CanvasClients) because compositing a
// canvas is identical to compositing an image.
class ImageHost;

class CanvasLayerComposite : public CanvasLayer,
                             public LayerComposite
{
public:
  explicit CanvasLayerComposite(LayerManagerComposite* aManager);

protected:
  virtual ~CanvasLayerComposite();

public:
<<<<<<< HEAD
  // CanvasLayer impl
  virtual void Initialize(const Data& aData) override
  {
    MOZ_CRASH("Incompatibe surface type");
  }

=======
>>>>>>> a17af05f
  virtual bool SetCompositableHost(CompositableHost* aHost) override;

  virtual void Disconnect() override
  {
    Destroy();
  }

  virtual void SetLayerManager(HostLayerManager* aManager) override;

  virtual Layer* GetLayer() override;
  virtual void RenderLayer(const gfx::IntRect& aClipRect,
                           const Maybe<gfx::Polygon>& aGeometry) override;

  virtual void CleanupResources() override;

  virtual void GenEffectChain(EffectChain& aEffect) override;

  CompositableHost* GetCompositableHost() override;

  virtual HostLayer* AsHostLayer() override { return this; }

  virtual const char* Name() const override { return "CanvasLayerComposite"; }

protected:
  CanvasRenderer* CreateCanvasRendererInternal() override {
    MOZ_CRASH("Incompatible surface type");
    return nullptr;
  }

  virtual void PrintInfo(std::stringstream& aStream, const char* aPrefix) override;

private:
  gfx::SamplingFilter GetSamplingFilter();

private:
  RefPtr<CompositableHost> mCompositableHost;
};

} // namespace layers
} // namespace mozilla

#endif /* GFX_CanvasLayerComposite_H */<|MERGE_RESOLUTION|>--- conflicted
+++ resolved
@@ -33,15 +33,6 @@
   virtual ~CanvasLayerComposite();
 
 public:
-<<<<<<< HEAD
-  // CanvasLayer impl
-  virtual void Initialize(const Data& aData) override
-  {
-    MOZ_CRASH("Incompatibe surface type");
-  }
-
-=======
->>>>>>> a17af05f
   virtual bool SetCompositableHost(CompositableHost* aHost) override;
 
   virtual void Disconnect() override
