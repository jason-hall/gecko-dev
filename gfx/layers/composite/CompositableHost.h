--- conflicted
+++ resolved
@@ -45,10 +45,7 @@
 class TiledContentHost;
 class CompositableParentManager;
 class WebRenderImageHost;
-<<<<<<< HEAD
-=======
 class ContentHostTexture;
->>>>>>> a17af05f
 struct EffectChain;
 
 struct ImageCompositeNotificationInfo {
@@ -151,11 +148,8 @@
   Layer* GetLayer() const { return mLayer; }
   void SetLayer(Layer* aLayer) { mLayer = aLayer; }
 
-<<<<<<< HEAD
-=======
   virtual ContentHostTexture* AsContentHostTexture() { return nullptr; }
   virtual ImageHost* AsImageHost() { return nullptr; }
->>>>>>> a17af05f
   virtual TiledContentHost* AsTiledContentHost() { return nullptr; }
   virtual WebRenderImageHost* AsWebRenderImageHost() { return nullptr; }
 
@@ -224,21 +218,12 @@
                   ? DIAGNOSTIC_FLASH_COUNTER_MAX : mFlashCounter + 1;
   }
 
-<<<<<<< HEAD
-  uint64_t GetCompositorID() const { return mCompositorID; }
+  uint64_t GetCompositorBridgeID() const { return mCompositorBridgeID; }
 
   const AsyncCompositableRef& GetAsyncRef() const { return mAsyncRef; }
   void SetAsyncRef(const AsyncCompositableRef& aRef) { mAsyncRef = aRef; }
 
-  void SetCompositorID(uint64_t aID) { mCompositorID = aID; }
-=======
-  uint64_t GetCompositorBridgeID() const { return mCompositorBridgeID; }
-
-  const AsyncCompositableRef& GetAsyncRef() const { return mAsyncRef; }
-  void SetAsyncRef(const AsyncCompositableRef& aRef) { mAsyncRef = aRef; }
-
   void SetCompositorBridgeID(uint64_t aID) { mCompositorBridgeID = aID; }
->>>>>>> a17af05f
 
   virtual bool Lock() { return false; }
 
@@ -261,11 +246,7 @@
 protected:
   TextureInfo mTextureInfo;
   AsyncCompositableRef mAsyncRef;
-<<<<<<< HEAD
-  uint64_t mCompositorID;
-=======
   uint64_t mCompositorBridgeID;
->>>>>>> a17af05f
   RefPtr<TextureSourceProvider> mTextureSourceProvider;
   Layer* mLayer;
   uint32_t mFlashCounter; // used when the pref "layers.flash-borders" is true.
