--- conflicted
+++ resolved
@@ -16,12 +16,6 @@
 #include "nsPrintfCString.h"            // for nsPrintfCString
 #include "nsString.h"                   // for nsAutoCString
 
-<<<<<<< HEAD
-// this is also defined in ImageComposite.cpp
-#define BIAS_TIME_MS 1.0
-
-=======
->>>>>>> a17af05f
 namespace mozilla {
 
 using namespace gfx;
@@ -201,32 +195,12 @@
                      const nsIntRegion* aVisibleRegion,
                      const Maybe<gfx::Polygon>& aGeometry)
 {
-<<<<<<< HEAD
-  HostLayerManager* lm = GetLayerManager();
-  if (!lm) {
-    return;
-  }
-
-  int imageIndex = ChooseImageIndex();
-  if (imageIndex < 0) {
-    return;
-  }
-
-  if (uint32_t(imageIndex) + 1 < mImages.Length()) {
-    lm->CompositeUntil(mImages[imageIndex + 1].mTimeStamp + TimeDuration::FromMilliseconds(BIAS_TIME_MS));
-  }
-
-  TimedImage* img = &mImages[imageIndex];
-  img->mTextureHost->SetTextureSourceProvider(aCompositor);
-  SetCurrentTextureHost(img->mTextureHost);
-=======
   RenderInfo info;
   if (!PrepareToRender(aCompositor, &info)) {
     return;
   }
 
   TimedImage* img = info.img;
->>>>>>> a17af05f
 
   {
     AutoLockCompositableHost autoLock(this);
@@ -265,23 +239,6 @@
       diagnosticFlags |= DiagnosticFlags::YCBCR;
     }
 
-<<<<<<< HEAD
-    if (mLastFrameID != img->mFrameID || mLastProducerID != img->mProducerID) {
-      if (mAsyncRef) {
-        ImageCompositeNotificationInfo info;
-        info.mImageBridgeProcessId = mAsyncRef.mProcessId;
-        info.mNotification = ImageCompositeNotification(
-          mAsyncRef.mHandle,
-          img->mTimeStamp, lm->GetCompositionTime(),
-          img->mFrameID, img->mProducerID);
-        static_cast<LayerManagerComposite*>(aLayer->GetLayerManager())->
-            AppendImageCompositeNotification(info);
-      }
-      mLastFrameID = img->mFrameID;
-      mLastProducerID = img->mProducerID;
-    }
-=======
->>>>>>> a17af05f
     aEffectChain.mPrimaryEffect = effect;
     gfx::Rect pictureRect(0, 0, img->mPictureRect.Width(), img->mPictureRect.Height());
     BigImageIterator* it = mCurrentTextureSource->AsBigImageIterator();
@@ -551,6 +508,4 @@
 }
 
 } // namespace layers
-} // namespace mozilla
-
-#undef BIAS_TIME_MS+} // namespace mozilla