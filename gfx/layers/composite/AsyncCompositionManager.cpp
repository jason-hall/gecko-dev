/* -*- Mode: C++; tab-width: 2; indent-tabs-mode: nil; c-basic-offset: 2 -*- */
/* vim: set sw=2 ts=2 et tw=80 : */
/* This Source Code Form is subject to the terms of the Mozilla Public
 * License, v. 2.0. If a copy of the MPL was not distributed with this
 * file, You can obtain one at http://mozilla.org/MPL/2.0/. */

#include "mozilla/layers/AsyncCompositionManager.h"
#include <stdint.h>                     // for uint32_t
#include "apz/src/AsyncPanZoomController.h"
#include "FrameMetrics.h"               // for FrameMetrics
#include "LayerManagerComposite.h"      // for LayerManagerComposite, etc
#include "Layers.h"                     // for Layer, ContainerLayer, etc
#include "gfxPoint.h"                   // for gfxPoint, gfxSize
#include "gfxPrefs.h"                   // for gfxPrefs
#include "mozilla/StyleAnimationValue.h" // for StyleAnimationValue, etc
#include "mozilla/WidgetUtils.h"        // for ComputeTransformForRotation
#include "mozilla/gfx/BaseRect.h"       // for BaseRect
#include "mozilla/gfx/Point.h"          // for RoundedToInt, PointTyped
#include "mozilla/gfx/Rect.h"           // for RoundedToInt, RectTyped
#include "mozilla/gfx/ScaleFactor.h"    // for ScaleFactor
#include "mozilla/layers/AnimationHelper.h"
#include "mozilla/layers/APZUtils.h"    // for CompleteAsyncTransform
#include "mozilla/layers/Compositor.h"  // for Compositor
#include "mozilla/layers/CompositorBridgeParent.h" // for CompositorBridgeParent, etc
#include "mozilla/layers/CompositorThread.h"
#include "mozilla/layers/LayerAnimationUtils.h" // for TimingFunctionToComputedTimingFunction
#include "mozilla/layers/LayerMetricsWrapper.h" // for LayerMetricsWrapper
#include "nsCoord.h"                    // for NSAppUnitsToFloatPixels, etc
#include "nsDebug.h"                    // for NS_ASSERTION, etc
#include "nsDeviceContext.h"            // for nsDeviceContext
#include "nsDisplayList.h"              // for nsDisplayTransform, etc
#include "nsMathUtils.h"                // for NS_round
#include "nsPoint.h"                    // for nsPoint
#include "nsRect.h"                     // for mozilla::gfx::IntRect
#include "nsRegion.h"                   // for nsIntRegion
#include "nsTArray.h"                   // for nsTArray, nsTArray_Impl, etc
#include "nsTArrayForwardDeclare.h"     // for InfallibleTArray
#include "UnitTransforms.h"             // for TransformTo
#include "gfxPrefs.h"
#if defined(MOZ_WIDGET_ANDROID)
# include <android/log.h>
# include "mozilla/layers/UiCompositorControllerParent.h"
# include "mozilla/widget/AndroidCompositorWidget.h"
#endif
#include "GeckoProfiler.h"
#include "FrameUniformityData.h"
#include "TreeTraversal.h"              // for ForEachNode, BreadthFirstSearch
#include "VsyncSource.h"

struct nsCSSValueSharedList;

namespace mozilla {
namespace layers {

using namespace mozilla::gfx;

static bool
IsSameDimension(dom::ScreenOrientationInternal o1, dom::ScreenOrientationInternal o2)
{
  bool isO1portrait = (o1 == dom::eScreenOrientation_PortraitPrimary || o1 == dom::eScreenOrientation_PortraitSecondary);
  bool isO2portrait = (o2 == dom::eScreenOrientation_PortraitPrimary || o2 == dom::eScreenOrientation_PortraitSecondary);
  return !(isO1portrait ^ isO2portrait);
}

static bool
ContentMightReflowOnOrientationChange(const IntRect& rect)
{
  return rect.Width() != rect.Height();
}

  AsyncCompositionManager::AsyncCompositionManager(CompositorBridgeParent* aParent,
                                                   HostLayerManager* aManager)
  : mLayerManager(aManager)
  , mIsFirstPaint(true)
  , mLayersUpdated(false)
  , mReadyForCompose(true)
  , mCompositorBridge(aParent)
{
}

AsyncCompositionManager::~AsyncCompositionManager()
{
}

void
AsyncCompositionManager::ResolveRefLayers(CompositorBridgeParent* aCompositor,
                                          bool* aHasRemoteContent,
                                          bool* aResolvePlugins)
{
  if (aHasRemoteContent) {
    *aHasRemoteContent = false;
  }

#if defined(XP_WIN) || defined(MOZ_WIDGET_GTK)
  // If valid *aResolvePlugins indicates if we need to update plugin geometry
  // when we walk the tree.
  bool resolvePlugins = (aCompositor && aResolvePlugins && *aResolvePlugins);
#endif

  if (!mLayerManager->GetRoot()) {
    // Updated the return value since this result controls completing composition.
    if (aResolvePlugins) {
      *aResolvePlugins = false;
    }
    return;
  }

  mReadyForCompose = true;
  bool hasRemoteContent = false;
  bool didResolvePlugins = false;

  ForEachNode<ForwardIterator>(
    mLayerManager->GetRoot(),
    [&](Layer* layer)
    {
      RefLayer* refLayer = layer->AsRefLayer();
      if (!refLayer) {
        return;
      }

      hasRemoteContent = true;
      const CompositorBridgeParent::LayerTreeState* state =
        CompositorBridgeParent::GetIndirectShadowTree(refLayer->GetReferentId());
      if (!state) {
        return;
      }

      Layer* referent = state->mRoot;
      if (!referent) {
        return;
      }

      if (!refLayer->GetLocalVisibleRegion().IsEmpty()) {
        dom::ScreenOrientationInternal chromeOrientation =
          mTargetConfig.orientation();
        dom::ScreenOrientationInternal contentOrientation =
          state->mTargetConfig.orientation();
        if (!IsSameDimension(chromeOrientation, contentOrientation) &&
            ContentMightReflowOnOrientationChange(mTargetConfig.naturalBounds())) {
          mReadyForCompose = false;
        }
      }

      refLayer->ConnectReferentLayer(referent);

#if defined(XP_WIN) || defined(MOZ_WIDGET_GTK)
      if (resolvePlugins) {
        didResolvePlugins |=
          aCompositor->UpdatePluginWindowState(refLayer->GetReferentId());
      }
#endif
    });

  if (aHasRemoteContent) {
    *aHasRemoteContent = hasRemoteContent;
  }
  if (aResolvePlugins) {
    *aResolvePlugins = didResolvePlugins;
  }
}

void
AsyncCompositionManager::DetachRefLayers()
{
  if (!mLayerManager->GetRoot()) {
    return;
  }

  mReadyForCompose = false;

  ForEachNodePostOrder<ForwardIterator>(mLayerManager->GetRoot(),
    [&](Layer* layer)
    {
      RefLayer* refLayer = layer->AsRefLayer();
      if (!refLayer) {
        return;
      }

      const CompositorBridgeParent::LayerTreeState* state =
        CompositorBridgeParent::GetIndirectShadowTree(refLayer->GetReferentId());
      if (!state) {
        return;
      }

      Layer* referent = state->mRoot;
      if (referent) {
        refLayer->DetachReferentLayer(referent);
      }
    });
}

void
AsyncCompositionManager::ComputeRotation()
{
  if (!mTargetConfig.naturalBounds().IsEmpty()) {
    mWorldTransform =
      ComputeTransformForRotation(mTargetConfig.naturalBounds(),
                                  mTargetConfig.rotation());
  }
}

#ifdef DEBUG
static void
GetBaseTransform(Layer* aLayer, Matrix4x4* aTransform)
{
  // Start with the animated transform if there is one
  *aTransform =
    (aLayer->AsHostLayer()->GetShadowTransformSetByAnimation()
        ? aLayer->GetLocalTransform()
        : aLayer->GetTransform());
}
#endif

static void
TransformClipRect(Layer* aLayer,
                  const ParentLayerToParentLayerMatrix4x4& aTransform)
{
  MOZ_ASSERT(aTransform.Is2D());
  const Maybe<ParentLayerIntRect>& clipRect = aLayer->AsHostLayer()->GetShadowClipRect();
  if (clipRect) {
    ParentLayerIntRect transformed = TransformBy(aTransform, *clipRect);
    aLayer->AsHostLayer()->SetShadowClipRect(Some(transformed));
  }
}

// Similar to TransformFixedClip(), but only transforms the fixed part of the
// clip.
static void
TransformFixedClip(Layer* aLayer,
                   const ParentLayerToParentLayerMatrix4x4& aTransform,
                   AsyncCompositionManager::ClipParts& aClipParts)
{
  MOZ_ASSERT(aTransform.Is2D());
  if (aClipParts.mFixedClip) {
    *aClipParts.mFixedClip = TransformBy(aTransform, *aClipParts.mFixedClip);
    aLayer->AsHostLayer()->SetShadowClipRect(aClipParts.Intersect());
  }
}

/**
 * Set the given transform as the shadow transform on the layer, assuming
 * that the given transform already has the pre- and post-scales applied.
 * That is, this function cancels out the pre- and post-scales from aTransform
 * before setting it as the shadow transform on the layer, so that when
 * the layer's effective transform is computed, the pre- and post-scales will
 * only be applied once.
 */
static void
SetShadowTransform(Layer* aLayer, LayerToParentLayerMatrix4x4 aTransform)
{
  if (ContainerLayer* c = aLayer->AsContainerLayer()) {
    aTransform.PreScale(1.0f / c->GetPreXScale(),
                        1.0f / c->GetPreYScale(),
                        1);
  }
  aTransform.PostScale(1.0f / aLayer->GetPostXScale(),
                       1.0f / aLayer->GetPostYScale(),
                       1);
  aLayer->AsHostLayer()->SetShadowBaseTransform(aTransform.ToUnknownMatrix());
}

static void
TranslateShadowLayer(Layer* aLayer,
                     const ParentLayerPoint& aTranslation,
                     bool aAdjustClipRect,
                     AsyncCompositionManager::ClipPartsCache* aClipPartsCache)
{
  // This layer might also be a scrollable layer and have an async transform.
  // To make sure we don't clobber that, we start with the shadow transform.
  // (i.e. GetLocalTransform() instead of GetTransform()).
  // Note that the shadow transform is reset on every frame of composition so
  // we don't have to worry about the adjustments compounding over successive
  // frames.
  LayerToParentLayerMatrix4x4 layerTransform = aLayer->GetLocalTransformTyped();

  // Apply the translation to the layer transform.
  layerTransform.PostTranslate(aTranslation);

  SetShadowTransform(aLayer, layerTransform);
  aLayer->AsHostLayer()->SetShadowTransformSetByAnimation(false);

  if (aAdjustClipRect) {
    auto transform = ParentLayerToParentLayerMatrix4x4::Translation(aTranslation);
    // If we're passed a clip parts cache, only transform the fixed part of
    // the clip.
    if (aClipPartsCache) {
      auto iter = aClipPartsCache->find(aLayer);
      MOZ_ASSERT(iter != aClipPartsCache->end());
      TransformFixedClip(aLayer, transform, iter->second);
    } else {
      TransformClipRect(aLayer, transform);
    }

    // If a fixed- or sticky-position layer has a mask layer, that mask should
    // move along with the layer, so apply the translation to the mask layer too.
    if (Layer* maskLayer = aLayer->GetMaskLayer()) {
      TranslateShadowLayer(maskLayer, aTranslation, false, aClipPartsCache);
    }
  }
}

#ifdef DEBUG
static void
AccumulateLayerTransforms(Layer* aLayer,
                          Layer* aAncestor,
                          Matrix4x4& aMatrix)
{
  // Accumulate the transforms between this layer and the subtree root layer.
  for (Layer* l = aLayer; l && l != aAncestor; l = l->GetParent()) {
    Matrix4x4 transform;
    GetBaseTransform(l, &transform);
    aMatrix *= transform;
  }
}
#endif

static LayerPoint
GetLayerFixedMarginsOffset(Layer* aLayer,
                           const ScreenMargin& aFixedLayerMargins)
{
  // Work out the necessary translation, in root scrollable layer space.
  // Because fixed layer margins are stored relative to the root scrollable
  // layer, we can just take the difference between these values.
  LayerPoint translation;
  int32_t sides = aLayer->GetFixedPositionSides();

  if ((sides & eSideBitsLeftRight) == eSideBitsLeftRight) {
    translation.x += (aFixedLayerMargins.left - aFixedLayerMargins.right) / 2;
  } else if (sides & eSideBitsRight) {
    translation.x -= aFixedLayerMargins.right;
  } else if (sides & eSideBitsLeft) {
    translation.x += aFixedLayerMargins.left;
  }

  if ((sides & eSideBitsTopBottom) == eSideBitsTopBottom) {
    translation.y += (aFixedLayerMargins.top - aFixedLayerMargins.bottom) / 2;
  } else if (sides & eSideBitsBottom) {
    translation.y -= aFixedLayerMargins.bottom;
  } else if (sides & eSideBitsTop) {
    translation.y += aFixedLayerMargins.top;
  }

  return translation;
}

static gfxFloat
IntervalOverlap(gfxFloat aTranslation, gfxFloat aMin, gfxFloat aMax)
{
  // Determine the amount of overlap between the 1D vector |aTranslation|
  // and the interval [aMin, aMax].
  if (aTranslation > 0) {
    return std::max(0.0, std::min(aMax, aTranslation) - std::max(aMin, 0.0));
  } else {
    return std::min(0.0, std::max(aMin, aTranslation) - std::min(aMax, 0.0));
  }
}

/**
 * Finds the metrics on |aLayer| with scroll id |aScrollId|, and returns a
 * LayerMetricsWrapper representing the (layer, metrics) pair, or the null
 * LayerMetricsWrapper if no matching metrics could be found.
 */
static LayerMetricsWrapper
FindMetricsWithScrollId(Layer* aLayer, FrameMetrics::ViewID aScrollId)
{
  for (uint64_t i = 0; i < aLayer->GetScrollMetadataCount(); ++i) {
    if (aLayer->GetFrameMetrics(i).GetScrollId() == aScrollId) {
      return LayerMetricsWrapper(aLayer, i);
    }
  }
  return LayerMetricsWrapper();
}

/**
 * Checks whether the (layer, metrics) pair (aTransformedLayer, aTransformedMetrics)
 * is on the path from |aFixedLayer| to the metrics with scroll id
 * |aFixedWithRespectTo|, inclusive.
 */
static bool
AsyncTransformShouldBeUnapplied(Layer* aFixedLayer,
                                FrameMetrics::ViewID aFixedWithRespectTo,
                                Layer* aTransformedLayer,
                                FrameMetrics::ViewID aTransformedMetrics)
{
  LayerMetricsWrapper transformed = FindMetricsWithScrollId(aTransformedLayer, aTransformedMetrics);
  if (!transformed.IsValid()) {
    return false;
  }
  // It's important to start at the bottom, because the fixed layer itself
  // could have the transformed metrics, and they can be at the bottom.
  LayerMetricsWrapper current(aFixedLayer, LayerMetricsWrapper::StartAt::BOTTOM);
  bool encounteredTransformedLayer = false;
  // The transformed layer is on the path from |aFixedLayer| to the fixed-to
  // layer if as we walk up the (layer, metrics) tree starting from
  // |aFixedLayer|, we *first* encounter the transformed layer, and *then* (or
  // at the same time) the fixed-to layer.
  while (current) {
    if (!encounteredTransformedLayer && current == transformed) {
      encounteredTransformedLayer = true;
    }
    if (current.Metrics().GetScrollId() == aFixedWithRespectTo) {
      return encounteredTransformedLayer;
    }
    current = current.GetParent();
    // It's possible that we reach a layers id boundary before we reach an
    // ancestor with the scroll id |aFixedWithRespectTo| (this could happen
    // e.g. if the scroll frame with that scroll id uses containerless
    // scrolling). In such a case, stop the walk, as a new layers id could
    // have a different layer with scroll id |aFixedWithRespectTo| which we
    // don't intend to match.
    if (current && current.AsRefLayer() != nullptr) {
      break;
    }
  }
  return false;
}

// If |aLayer| is fixed or sticky, returns the scroll id of the scroll frame
// that it's fixed or sticky to. Otherwise, returns Nothing().
static Maybe<FrameMetrics::ViewID>
IsFixedOrSticky(Layer* aLayer)
{
  bool isRootOfFixedSubtree = aLayer->GetIsFixedPosition() &&
    !aLayer->GetParent()->GetIsFixedPosition();
  if (isRootOfFixedSubtree) {
    return Some(aLayer->GetFixedPositionScrollContainerId());
  }
  if (aLayer->GetIsStickyPosition()) {
    return Some(aLayer->GetStickyScrollContainerId());
  }
  return Nothing();
}

void
AsyncCompositionManager::AlignFixedAndStickyLayers(Layer* aTransformedSubtreeRoot,
                                                   Layer* aStartTraversalAt,
                                                   FrameMetrics::ViewID aTransformScrollId,
                                                   const LayerToParentLayerMatrix4x4& aPreviousTransformForRoot,
                                                   const LayerToParentLayerMatrix4x4& aCurrentTransformForRoot,
                                                   const ScreenMargin& aFixedLayerMargins,
                                                   ClipPartsCache* aClipPartsCache)
{
  // We're going to be inverting |aCurrentTransformForRoot|.
  // If it's singular, there's nothing we can do.
  if (aCurrentTransformForRoot.IsSingular()) {
    return;
  }

  Layer* layer = aStartTraversalAt;
  bool needsAsyncTransformUnapplied = false;
  if (Maybe<FrameMetrics::ViewID> fixedTo = IsFixedOrSticky(layer)) {
    needsAsyncTransformUnapplied = AsyncTransformShouldBeUnapplied(layer,
        *fixedTo, aTransformedSubtreeRoot, aTransformScrollId);
  }

  // We want to process all the fixed and sticky descendants of
  // aTransformedSubtreeRoot. Once we do encounter such a descendant, we don't
  // need to recurse any deeper because the adjustment to the fixed or sticky
  // layer will apply to its subtree.
  if (!needsAsyncTransformUnapplied) {
    for (Layer* child = layer->GetFirstChild(); child; child = child->GetNextSibling()) {
      AlignFixedAndStickyLayers(aTransformedSubtreeRoot, child,
          aTransformScrollId, aPreviousTransformForRoot,
          aCurrentTransformForRoot, aFixedLayerMargins, aClipPartsCache);
    }
    return;
  }

  // Insert a translation so that the position of the anchor point is the same
  // before and after the change to the transform of aTransformedSubtreeRoot.

  // A transform creates a containing block for fixed-position descendants,
  // so there shouldn't be a transform in between the fixed layer and
  // the subtree root layer.
#ifdef DEBUG
  Matrix4x4 ancestorTransform;
  if (layer != aTransformedSubtreeRoot) {
    AccumulateLayerTransforms(layer->GetParent(), aTransformedSubtreeRoot,
                              ancestorTransform);
  }
  ancestorTransform.NudgeToIntegersFixedEpsilon();
  MOZ_ASSERT(ancestorTransform.IsIdentity());
#endif

  // Since we create container layers for fixed layers, there shouldn't
  // a local CSS or OMTA transform on the fixed layer, either (any local
  // transform would go onto a descendant layer inside the container
  // layer).
#ifdef DEBUG
  Matrix4x4 localTransform;
  GetBaseTransform(layer, &localTransform);
  localTransform.NudgeToIntegersFixedEpsilon();
  MOZ_ASSERT(localTransform.IsIdentity());
#endif

  // Now work out the translation necessary to make sure the layer doesn't
  // move given the new sub-tree root transform.

  // Get the layer's fixed anchor point, in the layer's local coordinate space
  // (before any transform is applied).
  LayerPoint anchor = layer->GetFixedPositionAnchor();

  // Offset the layer's anchor point to make sure fixed position content
  // respects content document fixed position margins.
  LayerPoint offsetAnchor = anchor + GetLayerFixedMarginsOffset(layer, aFixedLayerMargins);

  // Additionally transform the anchor to compensate for the change
  // from the old transform to the new transform. We do
  // this by using the old transform to take the offset anchor back into
  // subtree root space, and then the inverse of the new transform
  // to bring it back to layer space.
  ParentLayerPoint offsetAnchorInSubtreeRootSpace =
      aPreviousTransformForRoot.TransformPoint(offsetAnchor);
  LayerPoint transformedAnchor = aCurrentTransformForRoot.Inverse()
      .TransformPoint(offsetAnchorInSubtreeRootSpace);

  // We want to translate the layer by the difference between
  // |transformedAnchor| and |anchor|.
  LayerPoint translation = transformedAnchor - anchor;

  // A fixed layer will "consume" (be unadjusted by) the entire translation
  // calculated above. A sticky layer may consume all, part, or none of it,
  // depending on where we are relative to its sticky scroll range.
  // The remainder of the translation (the unconsumed portion) needs to
  // be propagated to descendant fixed/sticky layers.
  LayerPoint unconsumedTranslation;

  if (layer->GetIsStickyPosition()) {
    // For sticky positioned layers, the difference between the two rectangles
    // defines a pair of translation intervals in each dimension through which
    // the layer should not move relative to the scroll container. To
    // accomplish this, we limit each dimension of the |translation| to that
    // part of it which overlaps those intervals.
    const LayerRect& stickyOuter = layer->GetStickyScrollRangeOuter();
    const LayerRect& stickyInner = layer->GetStickyScrollRangeInner();

    LayerPoint originalTranslation = translation;
    translation.y = IntervalOverlap(translation.y, stickyOuter.y, stickyOuter.YMost()) -
                    IntervalOverlap(translation.y, stickyInner.y, stickyInner.YMost());
    translation.x = IntervalOverlap(translation.x, stickyOuter.x, stickyOuter.XMost()) -
                    IntervalOverlap(translation.x, stickyInner.x, stickyInner.XMost());
    unconsumedTranslation = translation - originalTranslation;
  }

  // Finally, apply the translation to the layer transform. Note that in cases
  // where the async transform on |aTransformedSubtreeRoot| affects this layer's
  // clip rect, we need to apply the same translation to said clip rect, so
  // that the effective transform on the clip rect takes it back to where it was
  // originally, had there been no async scroll.
  TranslateShadowLayer(layer, ViewAs<ParentLayerPixel>(translation,
      PixelCastJustification::NoTransformOnLayer), true, aClipPartsCache);

  // Propragate the unconsumed portion of the translation to descendant
  // fixed/sticky layers.
  if (unconsumedTranslation != LayerPoint()) {
    // Take the computations we performed to derive |translation| from
    // |aCurrentTransformForRoot|, and perform them in reverse, keeping other
    // quantities fixed, to come up with a new transform |newTransform| that
    // would produce |unconsumedTranslation|.
    LayerPoint newTransformedAnchor = unconsumedTranslation + anchor;
    ParentLayerPoint newTransformedAnchorInSubtreeRootSpace =
        aPreviousTransformForRoot.TransformPoint(newTransformedAnchor);
    LayerToParentLayerMatrix4x4 newTransform = aPreviousTransformForRoot;
    newTransform.PostTranslate(newTransformedAnchorInSubtreeRootSpace -
                               offsetAnchorInSubtreeRootSpace);

    // Propagate this new transform to our descendants as the new value of
    // |aCurrentTransformForRoot|. This allows them to consume the unconsumed
    // translation.
    for (Layer* child = layer->GetFirstChild(); child; child = child->GetNextSibling()) {
      AlignFixedAndStickyLayers(aTransformedSubtreeRoot, child, aTransformScrollId,
          aPreviousTransformForRoot, newTransform, aFixedLayerMargins, aClipPartsCache);
    }
  }
}

static void
ApplyAnimatedValue(Layer* aLayer,
                   CompositorAnimationStorage* aStorage,
                   nsCSSPropertyID aProperty,
                   const AnimationData& aAnimationData,
                   const StyleAnimationValue& aValue)
{
  if (aValue.IsNull()) {
    // Return gracefully if we have no valid StyleAnimationValue.
    return;
  }

  HostLayer* layerCompositor = aLayer->AsHostLayer();
  switch (aProperty) {
    case eCSSProperty_opacity: {
      MOZ_ASSERT(aValue.GetUnit() == StyleAnimationValue::eUnit_Float,
                 "Interpolated value for opacity should be float");
      layerCompositor->SetShadowOpacity(aValue.GetFloatValue());
      layerCompositor->SetShadowOpacitySetByAnimation(true);
      aStorage->SetAnimatedValue(aLayer->GetCompositorAnimationsId(),
                                 aValue.GetFloatValue());

      break;
    }
    case eCSSProperty_transform: {
      MOZ_ASSERT(aValue.GetUnit() == StyleAnimationValue::eUnit_Transform,
                 "The unit of interpolated value for transform should be "
                 "transform");
      nsCSSValueSharedList* list = aValue.GetCSSValueSharedListValue();

      const TransformData& transformData = aAnimationData.get_TransformData();
      nsPoint origin = transformData.origin();
      // we expect all our transform data to arrive in device pixels
      Point3D transformOrigin = transformData.transformOrigin();
      nsDisplayTransform::FrameTransformProperties props(list,
                                                         transformOrigin);

      Matrix4x4 transform =
        nsDisplayTransform::GetResultingTransformMatrix(props, origin,
                                                        transformData.appUnitsPerDevPixel(),
                                                        0, &transformData.bounds());
      Matrix4x4 frameTransform = transform;

      // If our parent layer is a perspective layer, then the offset into reference
      // frame coordinates is already on that layer. If not, then we need to ask
      // for it to be added here.
      if (!aLayer->GetParent() ||
          !aLayer->GetParent()->GetTransformIsPerspective()) {
        nsLayoutUtils::PostTranslate(transform, origin,
                                     transformData.appUnitsPerDevPixel(),
                                     true);
      }
<<<<<<< HEAD

      if (ContainerLayer* c = aLayer->AsContainerLayer()) {
        transform.PostScale(c->GetInheritedXScale(), c->GetInheritedYScale(), 1);
      }

=======

      if (ContainerLayer* c = aLayer->AsContainerLayer()) {
        transform.PostScale(c->GetInheritedXScale(), c->GetInheritedYScale(), 1);
      }

>>>>>>> a17af05f
      layerCompositor->SetShadowBaseTransform(transform);
      layerCompositor->SetShadowTransformSetByAnimation(true);
      aStorage->SetAnimatedValue(aLayer->GetCompositorAnimationsId(),
                                 Move(transform), Move(frameTransform),
                                 transformData);
      break;
    }
    default:
      MOZ_ASSERT_UNREACHABLE("Unhandled animated property");
  }
}

static AnimationProcessTypes
SampleAnimations(Layer* aLayer,
                 CompositorAnimationStorage* aStorage,
<<<<<<< HEAD
                 TimeStamp aPoint,
=======
                 TimeStamp aTime,
>>>>>>> a17af05f
                 uint64_t* aLayerAreaAnimated)
{
  // This tracks the first-encountered RefLayer in the layer tree. Since we are
  // doing a depth-first traversal, it is set to a non-null value if and only if
  // the currently-being-traversed node has a RefLayer ancestor. In the case of
  // nested RefLayers it points to the rootmost RefLayer.
  RefLayer* ancestorRefLayer = nullptr;

  // This bitfield-enum tracks which processes have active animations. Anything
  // "above" the |ancestorRefLayer| in the layer tree is assumed to be the
  // chrome process, and anything "below" is assumed to be the content process.
  AnimationProcessTypes animProcess = AnimationProcessTypes::eNone;

  ForEachNode<ForwardIterator>(
      aLayer,
      [&] (Layer* layer)
      {
        if (!ancestorRefLayer) {
          ancestorRefLayer = layer->AsRefLayer();
        }

        bool hasInEffectAnimations = false;
        StyleAnimationValue animationValue = layer->GetBaseAnimationStyle();
<<<<<<< HEAD
        if (AnimationHelper::SampleAnimationForEachNode(aPoint,
=======
        if (AnimationHelper::SampleAnimationForEachNode(aTime,
>>>>>>> a17af05f
                                                        layer->GetAnimations(),
                                                        layer->GetAnimationData(),
                                                        animationValue,
                                                        hasInEffectAnimations)) {
          animProcess |= (ancestorRefLayer ? AnimationProcessTypes::eContent
                                           : AnimationProcessTypes::eChrome);
        }
        if (hasInEffectAnimations) {
          Animation& animation = layer->GetAnimations().LastElement();
          ApplyAnimatedValue(layer,
                             aStorage,
                             animation.property(),
                             animation.data(),
                             animationValue);
          if (aLayerAreaAnimated) {
            *aLayerAreaAnimated += (layer->GetVisibleRegion().Area());
          }
        }
      },
      [&ancestorRefLayer] (Layer* aLayer)
      {
        // If we're unwinding up past the rootmost RefLayer, clear our pointer
        if (ancestorRefLayer && aLayer->AsRefLayer() == ancestorRefLayer) {
          ancestorRefLayer = nullptr;
        }
      });

  return animProcess;
}

static bool
SampleAPZAnimations(const LayerMetricsWrapper& aLayer, TimeStamp aSampleTime)
{
  bool activeAnimations = false;

  ForEachNodePostOrder<ForwardIterator>(aLayer,
      [&activeAnimations, &aSampleTime](LayerMetricsWrapper aLayerMetrics)
      {
        if (AsyncPanZoomController* apzc = aLayerMetrics.GetApzc()) {
          apzc->ReportCheckerboard(aSampleTime);
          activeAnimations |= apzc->AdvanceAnimations(aSampleTime);
        }
      }
  );

  return activeAnimations;
}

void
AsyncCompositionManager::RecordShadowTransforms(Layer* aLayer)
{
  MOZ_ASSERT(gfxPrefs::CollectScrollTransforms());
  MOZ_ASSERT(CompositorThreadHolder::IsInCompositorThread());

  ForEachNodePostOrder<ForwardIterator>(
      aLayer,
      [this] (Layer* layer)
      {
        for (uint32_t i = 0; i < layer->GetScrollMetadataCount(); i++) {
          AsyncPanZoomController* apzc = layer->GetAsyncPanZoomController(i);
          if (!apzc) {
            continue;
          }
          gfx::Matrix4x4 shadowTransform = layer->AsHostLayer()->GetShadowBaseTransform();
          if (!shadowTransform.Is2D()) {
            continue;
          }

          Matrix transform = shadowTransform.As2D();
          if (transform.IsTranslation() && !shadowTransform.IsIdentity()) {
            Point translation = transform.GetTranslation();
            mLayerTransformRecorder.RecordTransform(layer, translation);
            return;
          }
        }
      });
}

static AsyncTransformComponentMatrix
AdjustForClip(const AsyncTransformComponentMatrix& asyncTransform, Layer* aLayer)
{
  AsyncTransformComponentMatrix result = asyncTransform;

  // Container layers start at the origin, but they are clipped to where they
  // actually have content on the screen. The tree transform is meant to apply
  // to the clipped area. If the tree transform includes a scale component,
  // then applying it to container as-is will produce incorrect results. To
  // avoid this, translate the layer so that the clip rect starts at the origin,
  // apply the tree transform, and translate back.
  if (const Maybe<ParentLayerIntRect>& shadowClipRect = aLayer->AsHostLayer()->GetShadowClipRect()) {
    if (shadowClipRect->TopLeft() != ParentLayerIntPoint()) {  // avoid a gratuitous change of basis
      result.ChangeBasis(shadowClipRect->x, shadowClipRect->y, 0);
    }
  }
  return result;
}

static void
ExpandRootClipRect(Layer* aLayer, const ScreenMargin& aFixedLayerMargins)
{
  // For Fennec we want to expand the root scrollable layer clip rect based on
  // the fixed position margins. In particular, we want this while the dynamic
  // toolbar is in the process of sliding offscreen and the area of the
  // LayerView visible to the user is larger than the viewport size that Gecko
  // knows about (and therefore larger than the clip rect). We could also just
  // clear the clip rect on aLayer entirely but this seems more precise.
  Maybe<ParentLayerIntRect> rootClipRect = aLayer->AsHostLayer()->GetShadowClipRect();
  if (rootClipRect && aFixedLayerMargins != ScreenMargin()) {
#ifndef MOZ_WIDGET_ANDROID
    // We should never enter here on anything other than Fennec, since
    // aFixedLayerMargins should be empty everywhere else.
    MOZ_ASSERT(false);
#endif
    ParentLayerRect rect(rootClipRect.value());
    rect.Deflate(ViewAs<ParentLayerPixel>(aFixedLayerMargins,
      PixelCastJustification::ScreenIsParentLayerForRoot));
    aLayer->AsHostLayer()->SetShadowClipRect(Some(RoundedOut(rect)));
  }
}

#ifdef MOZ_WIDGET_ANDROID
static void
MoveScrollbarForLayerMargin(Layer* aRoot, FrameMetrics::ViewID aRootScrollId,
                            const ScreenMargin& aFixedLayerMargins)
{
  // See bug 1223928 comment 9 - once we can detect the RCD with just the
  // isRootContent flag on the metrics, we can probably move this code into
  // ApplyAsyncTransformToScrollbar rather than having it as a separate
  // adjustment on the layer tree.
  Layer* scrollbar = BreadthFirstSearch<ReverseIterator>(aRoot,
    [aRootScrollId](Layer* aNode) {
<<<<<<< HEAD
      return (aNode->GetScrollbarDirection() == ScrollDirection::HORIZONTAL &&
=======
      return (aNode->GetScrollThumbData().mDirection == ScrollDirection::HORIZONTAL &&
>>>>>>> a17af05f
              aNode->GetScrollbarTargetContainerId() == aRootScrollId);
    });
  if (scrollbar) {
    // Shift the horizontal scrollbar down into the new space exposed by the
    // dynamic toolbar hiding. Technically we should also scale the vertical
    // scrollbar a bit to expand into the new space but it's not as noticeable
    // and it would add a lot more complexity, so we're going with the "it's not
    // worth it" justification.
    TranslateShadowLayer(scrollbar, ParentLayerPoint(0, -aFixedLayerMargins.bottom), true, nullptr);
    if (scrollbar->GetParent()) {
      // The layer that has the HORIZONTAL direction sits inside another
      // ContainerLayer. This ContainerLayer also has a clip rect that causes
      // the scrollbar to get clipped. We need to expand that clip rect to
      // prevent that from happening. This is kind of ugly in that we're
      // assuming a particular layer tree structure but short of adding more
      // flags to the layer there doesn't appear to be a good way to do this.
      ExpandRootClipRect(scrollbar->GetParent(), aFixedLayerMargins);
    }
  }
}
#endif

bool
AsyncCompositionManager::ApplyAsyncContentTransformToTree(Layer *aLayer,
                                                          bool* aOutFoundRoot)
{
  bool appliedTransform = false;
  std::stack<Maybe<ParentLayerIntRect>> stackDeferredClips;

  // Maps layers to their ClipParts. The parts are not stored individually
  // on the layer, but during AlignFixedAndStickyLayers we need access to
  // the individual parts for descendant layers.
  ClipPartsCache clipPartsCache;

  ForEachNode<ForwardIterator>(
      aLayer,
      [&stackDeferredClips] (Layer* layer)
      {
        stackDeferredClips.push(Maybe<ParentLayerIntRect>());
      },
      [this, &aOutFoundRoot, &stackDeferredClips, &appliedTransform, &clipPartsCache] (Layer* layer)
      {
        Maybe<ParentLayerIntRect> clipDeferredFromChildren = stackDeferredClips.top();
        stackDeferredClips.pop();
        LayerToParentLayerMatrix4x4 oldTransform = layer->GetTransformTyped() *
            AsyncTransformMatrix();

        AsyncTransformComponentMatrix combinedAsyncTransform;
        bool hasAsyncTransform = false;
        // Only set on the root layer for Android.
        ScreenMargin fixedLayerMargins;

        // Each layer has multiple clips:
        //  - Its local clip, which is fixed to the layer contents, i.e. it moves
        //    with those async transforms which the layer contents move with.
        //  - Its scrolled clip, which moves with all async transforms.
        //  - For each ScrollMetadata on the layer, a scroll clip. This includes
        //    the composition bounds and any other clips induced by layout. This
        //    moves with async transforms from ScrollMetadatas above it.
        // In this function, these clips are combined into two shadow clip parts:
        //  - The fixed clip, which consists of the local clip only, initially
        //    transformed by all async transforms.
        //  - The scrolled clip, which consists of the other clips, transformed by
        //    the appropriate transforms.
        // These two parts are kept separate for now, because for fixed layers, we
        // need to adjust the fixed clip (to cancel out some async transforms).
        // The parts are kept in a cache which is cleared at the beginning of every
        // composite.
        // The final shadow clip for the layer is the intersection of the (possibly
        // adjusted) fixed clip and the scrolled clip.
        ClipParts& clipParts = clipPartsCache[layer];
        clipParts.mFixedClip = layer->GetClipRect();
        clipParts.mScrolledClip = layer->GetScrolledClipRect();

        // If we are a perspective transform ContainerLayer, apply the clip deferred
        // from our child (if there is any) before we iterate over our frame metrics,
        // because this clip is subject to all async transforms of this layer.
        // Since this clip came from the a scroll clip on the child, it becomes part
        // of our scrolled clip.
        clipParts.mScrolledClip = IntersectMaybeRects(
            clipDeferredFromChildren, clipParts.mScrolledClip);

        // The transform of a mask layer is relative to the masked layer's parent
        // layer. So whenever we apply an async transform to a layer, we need to
        // apply that same transform to the layer's own mask layer.
        // A layer can also have "ancestor" mask layers for any rounded clips from
        // its ancestor scroll frames. A scroll frame mask layer only needs to be
        // async transformed for async scrolls of this scroll frame's ancestor
        // scroll frames, not for async scrolls of this scroll frame itself.
        // In the loop below, we iterate over scroll frames from inside to outside.
        // At each iteration, this array contains the layer's ancestor mask layers
        // of all scroll frames inside the current one.
        nsTArray<Layer*> ancestorMaskLayers;

        // The layer's scrolled clip can have an ancestor mask layer as well,
        // which is moved by all async scrolls on this layer.
        if (const Maybe<LayerClip>& scrolledClip = layer->GetScrolledClip()) {
          if (scrolledClip->GetMaskLayerIndex()) {
            ancestorMaskLayers.AppendElement(
                layer->GetAncestorMaskLayerAt(*scrolledClip->GetMaskLayerIndex()));
          }
        }

        for (uint32_t i = 0; i < layer->GetScrollMetadataCount(); i++) {
          AsyncPanZoomController* controller = layer->GetAsyncPanZoomController(i);
          if (!controller) {
            continue;
          }

          hasAsyncTransform = true;

          AsyncTransform asyncTransformWithoutOverscroll =
              controller->GetCurrentAsyncTransform(AsyncPanZoomController::eForCompositing);
          AsyncTransformComponentMatrix overscrollTransform =
              controller->GetOverscrollTransform(AsyncPanZoomController::eForCompositing);
          AsyncTransformComponentMatrix asyncTransform =
              AsyncTransformComponentMatrix(asyncTransformWithoutOverscroll)
            * overscrollTransform;

          if (!layer->IsScrollableWithoutContent()) {
            controller->MarkAsyncTransformAppliedToContent();
          }

          const ScrollMetadata& scrollMetadata = layer->GetScrollMetadata(i);
          const FrameMetrics& metrics = scrollMetadata.GetMetrics();

#if defined(MOZ_WIDGET_ANDROID)
          // If we find a metrics which is the root content doc, use that. If not, use
          // the root layer. Since this function recurses on children first we should
          // only end up using the root layer if the entire tree was devoid of a
          // root content metrics. This is a temporary solution; in the long term we
          // should not need the root content metrics at all. See bug 1201529 comment
          // 6 for details.
          if (!(*aOutFoundRoot)) {
            *aOutFoundRoot = metrics.IsRootContent() ||       /* RCD */
                  (layer->GetParent() == nullptr &&          /* rootmost metrics */
                   i + 1 >= layer->GetScrollMetadataCount());
            if (*aOutFoundRoot) {
              mRootScrollableId = metrics.GetScrollId();
<<<<<<< HEAD
              CSSToLayerScale geckoZoom = metrics.LayersPixelsPerCSSPixel().ToScaleFactor();
              if (mIsFirstPaint) {
                LayerIntPoint scrollOffsetLayerPixels = RoundedToInt(metrics.GetScrollOffset() * geckoZoom);
                mContentRect = metrics.GetScrollableRect();
                SetFirstPaintViewport(scrollOffsetLayerPixels,
                                      geckoZoom,
                                      mContentRect);
              } else {
                ParentLayerPoint scrollOffset = controller->GetCurrentAsyncScrollOffset(
                    AsyncPanZoomController::RESPECT_FORCE_DISABLE);
                // Compute the painted displayport in document-relative CSS pixels.
                CSSRect displayPort(metrics.GetCriticalDisplayPort().IsEmpty() ?
                    metrics.GetDisplayPort() :
                    metrics.GetCriticalDisplayPort());
                displayPort += metrics.GetScrollOffset();
                SyncFrameMetrics(scrollOffset,
                    geckoZoom * asyncTransformWithoutOverscroll.mScale,
                    metrics.GetScrollableRect(), displayPort, geckoZoom, mLayersUpdated,
                    mPaintSyncId, fixedLayerMargins);
                mFixedLayerMargins = fixedLayerMargins;
                mLayersUpdated = false;
                mPaintSyncId = 0;
              }
              mIsFirstPaint = false;
=======
              Compositor* compositor = mLayerManager->GetCompositor();
              if (CompositorBridgeParent* bridge = compositor->GetCompositorBridgeParent()) {
                AndroidDynamicToolbarAnimator* animator = bridge->GetAPZCTreeManager()->GetAndroidDynamicToolbarAnimator();
                MOZ_ASSERT(animator);
                if (mIsFirstPaint) {
                  animator->UpdateRootFrameMetrics(metrics);
                  animator->FirstPaint();
                  mIsFirstPaint = false;
                }
                if (mLayersUpdated) {
                  animator->NotifyLayersUpdated();
                  mLayersUpdated = false;
                }
                // If this is not actually the root content then the animator is not getting updated in AsyncPanZoomController::NotifyLayersUpdated
                // because the root content document is not scrollable. So update it here so it knows if the root composition size has changed.
                if (!metrics.IsRootContent()) {
                  animator->MaybeUpdateCompositionSizeAndRootFrameMetrics(metrics);
                }
              }
              fixedLayerMargins = mFixedLayerMargins;
>>>>>>> a17af05f
            }
          }
#else
          *aOutFoundRoot = false;
          // Non-Android platforms still care about this flag being cleared after
          // the first call to TransformShadowTree().
          mIsFirstPaint = false;
#endif

          // Transform the current local clips by this APZC's async transform. If we're
          // using containerful scrolling, then the clip is not part of the scrolled
          // frame and should not be transformed.
          if (!scrollMetadata.UsesContainerScrolling()) {
            MOZ_ASSERT(asyncTransform.Is2D());
            if (clipParts.mFixedClip) {
              *clipParts.mFixedClip = TransformBy(asyncTransform, *clipParts.mFixedClip);
            }
            if (clipParts.mScrolledClip) {
              *clipParts.mScrolledClip = TransformBy(asyncTransform, *clipParts.mScrolledClip);
            }
          }
          // Note: we don't set the layer's shadow clip rect property yet;
          // AlignFixedAndStickyLayers will use the clip parts from the clip parts
          // cache.

          combinedAsyncTransform *= asyncTransform;

          // For the purpose of aligning fixed and sticky layers, we disregard
          // the overscroll transform as well as any OMTA transform when computing the
          // 'aCurrentTransformForRoot' parameter. This ensures that the overscroll
          // and OMTA transforms are not unapplied, and therefore that the visual
          // effects apply to fixed and sticky layers. We do this by using
          // GetTransform() as the base transform rather than GetLocalTransform(),
          // which would include those factors.
          LayerToParentLayerMatrix4x4 transformWithoutOverscrollOrOmta =
              layer->GetTransformTyped()
            * CompleteAsyncTransform(
                AdjustForClip(asyncTransformWithoutOverscroll, layer));

          AlignFixedAndStickyLayers(layer, layer, metrics.GetScrollId(), oldTransform,
                                    transformWithoutOverscrollOrOmta, fixedLayerMargins,
                                    &clipPartsCache);

          // Combine the local clip with the ancestor scrollframe clip. This is not
          // included in the async transform above, since the ancestor clip should not
          // move with this APZC.
          if (scrollMetadata.HasScrollClip()) {
            ParentLayerIntRect clip = scrollMetadata.ScrollClip().GetClipRect();
            if (layer->GetParent() && layer->GetParent()->GetTransformIsPerspective()) {
              // If our parent layer has a perspective transform, we want to apply
              // our scroll clip to it instead of to this layer (see bug 1168263).
              // A layer with a perspective transform shouldn't have multiple
              // children with FrameMetrics, nor a child with multiple FrameMetrics.
              // (A child with multiple FrameMetrics would mean that there's *another*
              // scrollable element between the one with the CSS perspective and the
              // transformed element. But you'd have to use preserve-3d on the inner
              // scrollable element in order to have the perspective apply to the
              // transformed child, and preserve-3d is not supported on scrollable
              // elements, so this case can't occur.)
              MOZ_ASSERT(!stackDeferredClips.top());
              stackDeferredClips.top().emplace(clip);
            } else {
              clipParts.mScrolledClip = IntersectMaybeRects(Some(clip),
                  clipParts.mScrolledClip);
            }
          }

          // Do the same for the ancestor mask layers: ancestorMaskLayers contains
          // the ancestor mask layers for scroll frames *inside* the current scroll
          // frame, so these are the ones we need to shift by our async transform.
          for (Layer* ancestorMaskLayer : ancestorMaskLayers) {
            SetShadowTransform(ancestorMaskLayer,
                ancestorMaskLayer->GetLocalTransformTyped() * asyncTransform);
          }

          // Append the ancestor mask layer for this scroll frame to ancestorMaskLayers.
          if (scrollMetadata.HasScrollClip()) {
            const LayerClip& scrollClip = scrollMetadata.ScrollClip();
            if (scrollClip.GetMaskLayerIndex()) {
              size_t maskLayerIndex = scrollClip.GetMaskLayerIndex().value();
              Layer* ancestorMaskLayer = layer->GetAncestorMaskLayerAt(maskLayerIndex);
              ancestorMaskLayers.AppendElement(ancestorMaskLayer);
            }
          }
        }

        bool clipChanged = (hasAsyncTransform || clipDeferredFromChildren ||
                            layer->GetScrolledClipRect());
        if (clipChanged) {
          // Intersect the two clip parts and apply them to the layer.
          // During ApplyAsyncContentTransformTree on an ancestor layer,
          // AlignFixedAndStickyLayers may overwrite this with a new clip it
          // computes from the clip parts, but if that doesn't happen, this
          // is the layer's final clip rect.
          layer->AsHostLayer()->SetShadowClipRect(clipParts.Intersect());
        }

        if (hasAsyncTransform) {
          // Apply the APZ transform on top of GetLocalTransform() here (rather than
          // GetTransform()) in case the OMTA code in SampleAnimations already set a
          // shadow transform; in that case we want to apply ours on top of that one
          // rather than clobber it.
          SetShadowTransform(layer,
              layer->GetLocalTransformTyped()
            * AdjustForClip(combinedAsyncTransform, layer));

          // Do the same for the layer's own mask layer, if it has one.
          if (Layer* maskLayer = layer->GetMaskLayer()) {
            SetShadowTransform(maskLayer,
                maskLayer->GetLocalTransformTyped() * combinedAsyncTransform);
          }

          appliedTransform = true;
        }

        ExpandRootClipRect(layer, fixedLayerMargins);

<<<<<<< HEAD
        if (layer->GetScrollbarDirection() != ScrollDirection::NONE) {
=======
        if (layer->GetScrollThumbData().mDirection != ScrollDirection::NONE) {
>>>>>>> a17af05f
          ApplyAsyncTransformToScrollbar(layer);
        }
      });

  return appliedTransform;
}

static bool
LayerIsScrollbarTarget(const LayerMetricsWrapper& aTarget, Layer* aScrollbar)
{
  AsyncPanZoomController* apzc = aTarget.GetApzc();
  if (!apzc) {
    return false;
  }
  const FrameMetrics& metrics = aTarget.Metrics();
  if (metrics.GetScrollId() != aScrollbar->GetScrollbarTargetContainerId()) {
    return false;
  }
  return !metrics.IsScrollInfoLayer();
}

static void
ApplyAsyncTransformToScrollbarForContent(Layer* aScrollbar,
                                         const LayerMetricsWrapper& aContent,
                                         bool aScrollbarIsDescendant)
{
  AsyncTransformComponentMatrix clipTransform;

  LayerToParentLayerMatrix4x4 transform =
      AsyncCompositionManager::ComputeTransformForScrollThumb(
          aScrollbar->GetLocalTransformTyped(),
          aContent.GetTransform(),
          aContent.GetApzc(),
          aContent.Metrics(),
          aScrollbar->GetScrollThumbData(),
          aScrollbarIsDescendant,
          &clipTransform);

  if (aScrollbarIsDescendant) {
    // We also need to make a corresponding change on the clip rect of all the
    // layers on the ancestor chain from the scrollbar layer up to but not
    // including the layer with the async transform. Otherwise the scrollbar
    // shifts but gets clipped and so appears to flicker.
    for (Layer* ancestor = aScrollbar; ancestor != aContent.GetLayer(); ancestor = ancestor->GetParent()) {
      TransformClipRect(ancestor, clipTransform);
    }
  }

  SetShadowTransform(aScrollbar, transform);
}

/* static */ LayerToParentLayerMatrix4x4
AsyncCompositionManager::ComputeTransformForScrollThumb(
    const LayerToParentLayerMatrix4x4& aCurrentTransform,
    const Matrix4x4& aScrollableContentTransform,
    AsyncPanZoomController* aApzc,
    const FrameMetrics& aMetrics,
    const ScrollThumbData& aThumbData,
    bool aScrollbarIsDescendant,
    AsyncTransformComponentMatrix* aOutClipTransform)
{
  // We only apply the transform if the scroll-target layer has non-container
  // children (i.e. when it has some possibly-visible content). This is to
  // avoid moving scroll-bars in the situation that only a scroll information
  // layer has been built for a scroll frame, as this would result in a
  // disparity between scrollbars and visible content.
  if (aMetrics.IsScrollInfoLayer()) {
    return LayerToParentLayerMatrix4x4{};
  }

  MOZ_RELEASE_ASSERT(aApzc);

  AsyncTransformComponentMatrix asyncTransform =
    aApzc->GetCurrentAsyncTransform(AsyncPanZoomController::eForCompositing);

  // |asyncTransform| represents the amount by which we have scrolled and
  // zoomed since the last paint. Because the scrollbar was sized and positioned based
  // on the painted content, we need to adjust it based on asyncTransform so that
  // it reflects what the user is actually seeing now.
  AsyncTransformComponentMatrix scrollbarTransform;
<<<<<<< HEAD
  if (aScrollbar->GetScrollbarDirection() == ScrollDirection::VERTICAL) {
=======
  if (aThumbData.mDirection == ScrollDirection::VERTICAL) {
>>>>>>> a17af05f
    const ParentLayerCoord asyncScrollY = asyncTransform._42;
    const float asyncZoomY = asyncTransform._22;

    // The scroll thumb needs to be scaled in the direction of scrolling by the
    // inverse of the async zoom. This is because zooming in decreases the
    // fraction of the whole srollable rect that is in view.
    const float yScale = 1.f / asyncZoomY;

    // Note: |metrics.GetZoom()| doesn't yet include the async zoom.
    const CSSToParentLayerScale effectiveZoom(aMetrics.GetZoom().yScale * asyncZoomY);

    // Here we convert the scrollbar thumb ratio into a true unitless ratio by
    // dividing out the conversion factor from the scrollframe's parent's space
    // to the scrollframe's space.
    const float ratio = aThumbData.mThumbRatio /
        (aMetrics.GetPresShellResolution() * asyncZoomY);
    // The scroll thumb needs to be translated in opposite direction of the
    // async scroll. This is because scrolling down, which translates the layer
    // content up, should result in moving the scroll thumb down.
    ParentLayerCoord yTranslation = -asyncScrollY * ratio;

    // The scroll thumb additionally needs to be translated to compensate for
    // the scale applied above. The origin with respect to which the scale is
    // applied is the origin of the entire scrollbar, rather than the origin of
    // the scroll thumb (meaning, for a vertical scrollbar it's at the top of
    // the composition bounds). This means that empty space above the thumb
    // is scaled too, effectively translating the thumb. We undo that
    // translation here.
    // (One can think of the adjustment being done to the translation here as
    // a change of basis. We have a method to help with that,
    // Matrix4x4::ChangeBasis(), but it wouldn't necessarily make the code
    // cleaner in this case).
    const CSSCoord thumbOrigin = (aMetrics.GetScrollOffset().y * ratio);
    const CSSCoord thumbOriginScaled = thumbOrigin * yScale;
    const CSSCoord thumbOriginDelta = thumbOriginScaled - thumbOrigin;
    const ParentLayerCoord thumbOriginDeltaPL = thumbOriginDelta * effectiveZoom;
    yTranslation -= thumbOriginDeltaPL;

    if (aMetrics.IsRootContent()) {
      // Scrollbar for the root are painted at the same resolution as the
      // content. Since the coordinate space we apply this transform in includes
      // the resolution, we need to adjust for it as well here. Note that in
      // another metrics.IsRootContent() hunk below we apply a
      // resolution-cancelling transform which ensures the scroll thumb isn't
      // actually rendered at a larger scale.
      yTranslation *= aMetrics.GetPresShellResolution();
    }

    scrollbarTransform.PostScale(1.f, yScale, 1.f);
    scrollbarTransform.PostTranslate(0, yTranslation, 0);
  }
<<<<<<< HEAD
  if (aScrollbar->GetScrollbarDirection() == ScrollDirection::HORIZONTAL) {
=======
  if (aThumbData.mDirection == ScrollDirection::HORIZONTAL) {
>>>>>>> a17af05f
    // See detailed comments under the VERTICAL case.

    const ParentLayerCoord asyncScrollX = asyncTransform._41;
    const float asyncZoomX = asyncTransform._11;

    const float xScale = 1.f / asyncZoomX;

    const CSSToParentLayerScale effectiveZoom(aMetrics.GetZoom().xScale * asyncZoomX);

    const float ratio = aThumbData.mThumbRatio /
        (aMetrics.GetPresShellResolution() * asyncZoomX);
    ParentLayerCoord xTranslation = -asyncScrollX * ratio;

    const CSSCoord thumbOrigin = (aMetrics.GetScrollOffset().x * ratio);
    const CSSCoord thumbOriginScaled = thumbOrigin * xScale;
    const CSSCoord thumbOriginDelta = thumbOriginScaled - thumbOrigin;
    const ParentLayerCoord thumbOriginDeltaPL = thumbOriginDelta * effectiveZoom;
    xTranslation -= thumbOriginDeltaPL;

    if (aMetrics.IsRootContent()) {
      xTranslation *= aMetrics.GetPresShellResolution();
    }

    scrollbarTransform.PostScale(xScale, 1.f, 1.f);
    scrollbarTransform.PostTranslate(xTranslation, 0, 0);
  }

  LayerToParentLayerMatrix4x4 transform =
      aCurrentTransform * scrollbarTransform;

  AsyncTransformComponentMatrix compensation;
  // If the scrollbar layer is for the root then the content's resolution
  // applies to the scrollbar as well. Since we don't actually want the scroll
  // thumb's size to vary with the zoom (other than its length reflecting the
  // fraction of the scrollable length that's in view, which is taken care of
  // above), we apply a transform to cancel out this resolution.
  if (aMetrics.IsRootContent()) {
    compensation =
        AsyncTransformComponentMatrix::Scaling(
            aMetrics.GetPresShellResolution(),
            aMetrics.GetPresShellResolution(),
            1.0f).Inverse();
  }
  // If the scrollbar layer is a child of the content it is a scrollbar for,
  // then we need to adjust for any async transform (including an overscroll
  // transform) on the content. This needs to be cancelled out because layout
  // positions and sizes the scrollbar on the assumption that there is no async
  // transform, and without this adjustment the scrollbar will end up in the
  // wrong place.
  //
  // Note that since the async transform is applied on top of the content's
  // regular transform, we need to make sure to unapply the async transform in
  // the same coordinate space. This requires applying the content transform
  // and then unapplying it after unapplying the async transform.
  if (aScrollbarIsDescendant) {
    AsyncTransformComponentMatrix overscroll =
        aApzc->GetOverscrollTransform(AsyncPanZoomController::eForCompositing);
    Matrix4x4 asyncUntransform = (asyncTransform * overscroll).Inverse().ToUnknownMatrix();
    Matrix4x4 contentTransform = aScrollableContentTransform;
    Matrix4x4 contentUntransform = contentTransform.Inverse();

    AsyncTransformComponentMatrix asyncCompensation =
        ViewAs<AsyncTransformComponentMatrix>(
            contentTransform
          * asyncUntransform
          * contentUntransform);

    compensation = compensation * asyncCompensation;

    // Pass the async compensation out to the caller so that it can use it
    // to transform clip transforms as needed.
    if (aOutClipTransform) {
      *aOutClipTransform = asyncCompensation;
    }
  }
  transform = transform * compensation;

<<<<<<< HEAD
  SetShadowTransform(aScrollbar, transform);
=======
  return transform;
>>>>>>> a17af05f
}

static LayerMetricsWrapper
FindScrolledLayerForScrollbar(Layer* aScrollbar, bool* aOutIsAncestor)
{
  // First check if the scrolled layer is an ancestor of the scrollbar layer.
  LayerMetricsWrapper root(aScrollbar->Manager()->GetRoot());
  LayerMetricsWrapper prevAncestor(aScrollbar);
  LayerMetricsWrapper scrolledLayer;

  for (LayerMetricsWrapper ancestor(aScrollbar); ancestor; ancestor = ancestor.GetParent()) {
    // Don't walk into remote layer trees; the scrollbar will always be in
    // the same layer space.
    if (ancestor.AsRefLayer()) {
      root = prevAncestor;
      break;
    }
    prevAncestor = ancestor;

    if (LayerIsScrollbarTarget(ancestor, aScrollbar)) {
      *aOutIsAncestor = true;
      return ancestor;
    }
  }

  // Search the entire layer space of the scrollbar.
  ForEachNode<ForwardIterator>(
      root,
      [&root, &scrolledLayer, &aScrollbar](LayerMetricsWrapper aLayerMetrics)
      {
        // Do not recurse into RefLayers, since our initial aSubtreeRoot is the
        // root (or RefLayer root) of a single layer space to search.
        if (root != aLayerMetrics && aLayerMetrics.AsRefLayer()) {
          return TraversalFlag::Skip;
        }
        if (LayerIsScrollbarTarget(aLayerMetrics, aScrollbar)) {
          scrolledLayer = aLayerMetrics;
          return TraversalFlag::Abort;
        }
        return TraversalFlag::Continue;
      }
  );
  return scrolledLayer;
}

void
AsyncCompositionManager::ApplyAsyncTransformToScrollbar(Layer* aLayer)
{
  // If this layer corresponds to a scrollbar, then there should be a layer that
  // is a previous sibling or a parent that has a matching ViewID on its FrameMetrics.
  // That is the content that this scrollbar is for. We pick up the transient
  // async transform from that layer and use it to update the scrollbar position.
  // Note that it is possible that the content layer is no longer there; in
  // this case we don't need to do anything because there can't be an async
  // transform on the content.
  bool isAncestor = false;
  const LayerMetricsWrapper& scrollTarget = FindScrolledLayerForScrollbar(aLayer, &isAncestor);
  if (scrollTarget) {
    ApplyAsyncTransformToScrollbarForContent(aLayer, scrollTarget, isAncestor);
  }
}

void
AsyncCompositionManager::GetFrameUniformity(FrameUniformityData* aOutData)
{
  MOZ_ASSERT(CompositorThreadHolder::IsInCompositorThread());
  mLayerTransformRecorder.EndTest(aOutData);
}

bool
AsyncCompositionManager::TransformShadowTree(TimeStamp aCurrentFrame,
                                             TimeDuration aVsyncRate,
                                             TransformsToSkip aSkip)
{
  AUTO_PROFILER_LABEL("AsyncCompositionManager::TransformShadowTree", GRAPHICS);

  Layer* root = mLayerManager->GetRoot();
  if (!root) {
    return false;
  }

<<<<<<< HEAD
  // GetAnimationStorage in CompositorBridgeParent expects id as 0
  CompositorAnimationStorage* storage =
    mCompositorBridge->GetAnimationStorage(0);
=======
  CompositorAnimationStorage* storage =
    mCompositorBridge->GetAnimationStorage();
>>>>>>> a17af05f
  // First, compute and set the shadow transforms from OMT animations.
  // NB: we must sample animations *before* sampling pan/zoom
  // transforms.
  // Use a previous vsync time to make main thread animations and compositor
  // more in sync with each other.
  // On the initial frame we use aVsyncTimestamp here so the timestamp on the
  // second frame are the same as the initial frame, but it does not matter.
  uint64_t layerAreaAnimated = 0;
  AnimationProcessTypes animationProcess =
    SampleAnimations(root,
                     storage,
                     !mPreviousFrameTimeStamp.IsNull() ?
                       mPreviousFrameTimeStamp : aCurrentFrame,
                     &layerAreaAnimated);
  bool wantNextFrame = (animationProcess != AnimationProcessTypes::eNone);

  mAnimationMetricsTracker.UpdateAnimationInProgress(
    animationProcess, layerAreaAnimated, aVsyncRate);

  if (!wantNextFrame) {
    // Clean up the CompositorAnimationStorage because
    // there are no active animations running
    storage->Clear();
  }
<<<<<<< HEAD
=======

  // Advance animations to the next expected vsync timestamp, if we can
  // get it.
  TimeStamp nextFrame = aCurrentFrame;

  MOZ_ASSERT(aVsyncRate != TimeDuration::Forever());
  if (aVsyncRate != TimeDuration::Forever()) {
    nextFrame += aVsyncRate;
  }

#if defined(MOZ_WIDGET_ANDROID)
  Compositor* compositor = mLayerManager->GetCompositor();
  if (CompositorBridgeParent* bridge = compositor->GetCompositorBridgeParent()) {
    AndroidDynamicToolbarAnimator* animator = bridge->GetAPZCTreeManager()->GetAndroidDynamicToolbarAnimator();
    MOZ_ASSERT(animator);
    wantNextFrame |= animator->UpdateAnimation(nextFrame);
  }
#endif // defined(MOZ_WIDGET_ANDROID)
>>>>>>> a17af05f

  // Reset the previous time stamp if we don't already have any running
  // animations to avoid using the time which is far behind for newly
  // started animations.
  mPreviousFrameTimeStamp = wantNextFrame ? aCurrentFrame : TimeStamp();

  if (!(aSkip & TransformsToSkip::APZ)) {
    // FIXME/bug 775437: unify this interface with the ~native-fennec
    // derived code
    //
    // Attempt to apply an async content transform to any layer that has
    // an async pan zoom controller (which means that it is rendered
    // async using Gecko). If this fails, fall back to transforming the
    // primary scrollable layer.  "Failing" here means that we don't
    // find a frame that is async scrollable.  Note that the fallback
    // code also includes Fennec which is rendered async.  Fennec uses
    // its own platform-specific async rendering that is done partially
    // in Gecko and partially in Java.
    bool foundRoot = false;
    if (ApplyAsyncContentTransformToTree(root, &foundRoot)) {
#if defined(MOZ_WIDGET_ANDROID)
      MOZ_ASSERT(foundRoot);
      if (foundRoot && mFixedLayerMargins != ScreenMargin()) {
        MoveScrollbarForLayerMargin(root, mRootScrollableId, mFixedLayerMargins);
      }
#endif
<<<<<<< HEAD
    }

    // Advance APZ animations to the next expected vsync timestamp, if we can
    // get it.
    TimeStamp nextFrame = aCurrentFrame;

    MOZ_ASSERT(aVsyncRate != TimeDuration::Forever());
    if (aVsyncRate != TimeDuration::Forever()) {
      nextFrame += aVsyncRate;
=======
>>>>>>> a17af05f
    }

    bool apzAnimating = SampleAPZAnimations(LayerMetricsWrapper(root), nextFrame);
    mAnimationMetricsTracker.UpdateApzAnimationInProgress(apzAnimating, aVsyncRate);
    wantNextFrame |= apzAnimating;
  }

  HostLayer* rootComposite = root->AsHostLayer();

  gfx::Matrix4x4 trans = rootComposite->GetShadowBaseTransform();
  trans *= gfx::Matrix4x4::From2D(mWorldTransform);
  rootComposite->SetShadowBaseTransform(trans);

  if (gfxPrefs::CollectScrollTransforms()) {
    RecordShadowTransforms(root);
  }

  return wantNextFrame;
}

#if defined(MOZ_WIDGET_ANDROID)
void
<<<<<<< HEAD
AsyncCompositionManager::SetFirstPaintViewport(const LayerIntPoint& aOffset,
                                               const CSSToLayerScale& aZoom,
                                               const CSSRect& aCssPageRect)
{
#ifdef MOZ_WIDGET_ANDROID
  widget::AndroidCompositorWidget* widget =
      mLayerManager->GetCompositor()->GetWidget()->AsAndroid();
  if (!widget) {
    return;
  }
  widget->SetFirstPaintViewport(aOffset, aZoom, aCssPageRect);
#endif
}

void
AsyncCompositionManager::SyncFrameMetrics(const ParentLayerPoint& aScrollOffset,
                                          const CSSToParentLayerScale& aZoom,
                                          const CSSRect& aCssPageRect,
                                          const CSSRect& aDisplayPort,
                                          const CSSToLayerScale& aPaintedResolution,
                                          bool aLayersUpdated,
                                          int32_t aPaintSyncId,
                                          ScreenMargin& aFixedLayerMargins)
=======
AsyncCompositionManager::SetFixedLayerMargins(ScreenIntCoord aTop, ScreenIntCoord aBottom)
>>>>>>> a17af05f
{
  mFixedLayerMargins.top = aTop;
  mFixedLayerMargins.bottom = aBottom;
}
#endif // defined(MOZ_WIDGET_ANDROID)

} // namespace layers
} // namespace mozilla<|MERGE_RESOLUTION|>--- conflicted
+++ resolved
@@ -626,19 +626,11 @@
                                      transformData.appUnitsPerDevPixel(),
                                      true);
       }
-<<<<<<< HEAD
 
       if (ContainerLayer* c = aLayer->AsContainerLayer()) {
         transform.PostScale(c->GetInheritedXScale(), c->GetInheritedYScale(), 1);
       }
 
-=======
-
-      if (ContainerLayer* c = aLayer->AsContainerLayer()) {
-        transform.PostScale(c->GetInheritedXScale(), c->GetInheritedYScale(), 1);
-      }
-
->>>>>>> a17af05f
       layerCompositor->SetShadowBaseTransform(transform);
       layerCompositor->SetShadowTransformSetByAnimation(true);
       aStorage->SetAnimatedValue(aLayer->GetCompositorAnimationsId(),
@@ -654,11 +646,7 @@
 static AnimationProcessTypes
 SampleAnimations(Layer* aLayer,
                  CompositorAnimationStorage* aStorage,
-<<<<<<< HEAD
-                 TimeStamp aPoint,
-=======
                  TimeStamp aTime,
->>>>>>> a17af05f
                  uint64_t* aLayerAreaAnimated)
 {
   // This tracks the first-encountered RefLayer in the layer tree. Since we are
@@ -682,11 +670,7 @@
 
         bool hasInEffectAnimations = false;
         StyleAnimationValue animationValue = layer->GetBaseAnimationStyle();
-<<<<<<< HEAD
-        if (AnimationHelper::SampleAnimationForEachNode(aPoint,
-=======
         if (AnimationHelper::SampleAnimationForEachNode(aTime,
->>>>>>> a17af05f
                                                         layer->GetAnimations(),
                                                         layer->GetAnimationData(),
                                                         animationValue,
@@ -818,11 +802,7 @@
   // adjustment on the layer tree.
   Layer* scrollbar = BreadthFirstSearch<ReverseIterator>(aRoot,
     [aRootScrollId](Layer* aNode) {
-<<<<<<< HEAD
-      return (aNode->GetScrollbarDirection() == ScrollDirection::HORIZONTAL &&
-=======
       return (aNode->GetScrollThumbData().mDirection == ScrollDirection::HORIZONTAL &&
->>>>>>> a17af05f
               aNode->GetScrollbarTargetContainerId() == aRootScrollId);
     });
   if (scrollbar) {
@@ -962,32 +942,6 @@
                    i + 1 >= layer->GetScrollMetadataCount());
             if (*aOutFoundRoot) {
               mRootScrollableId = metrics.GetScrollId();
-<<<<<<< HEAD
-              CSSToLayerScale geckoZoom = metrics.LayersPixelsPerCSSPixel().ToScaleFactor();
-              if (mIsFirstPaint) {
-                LayerIntPoint scrollOffsetLayerPixels = RoundedToInt(metrics.GetScrollOffset() * geckoZoom);
-                mContentRect = metrics.GetScrollableRect();
-                SetFirstPaintViewport(scrollOffsetLayerPixels,
-                                      geckoZoom,
-                                      mContentRect);
-              } else {
-                ParentLayerPoint scrollOffset = controller->GetCurrentAsyncScrollOffset(
-                    AsyncPanZoomController::RESPECT_FORCE_DISABLE);
-                // Compute the painted displayport in document-relative CSS pixels.
-                CSSRect displayPort(metrics.GetCriticalDisplayPort().IsEmpty() ?
-                    metrics.GetDisplayPort() :
-                    metrics.GetCriticalDisplayPort());
-                displayPort += metrics.GetScrollOffset();
-                SyncFrameMetrics(scrollOffset,
-                    geckoZoom * asyncTransformWithoutOverscroll.mScale,
-                    metrics.GetScrollableRect(), displayPort, geckoZoom, mLayersUpdated,
-                    mPaintSyncId, fixedLayerMargins);
-                mFixedLayerMargins = fixedLayerMargins;
-                mLayersUpdated = false;
-                mPaintSyncId = 0;
-              }
-              mIsFirstPaint = false;
-=======
               Compositor* compositor = mLayerManager->GetCompositor();
               if (CompositorBridgeParent* bridge = compositor->GetCompositorBridgeParent()) {
                 AndroidDynamicToolbarAnimator* animator = bridge->GetAPZCTreeManager()->GetAndroidDynamicToolbarAnimator();
@@ -1008,7 +962,6 @@
                 }
               }
               fixedLayerMargins = mFixedLayerMargins;
->>>>>>> a17af05f
             }
           }
 #else
@@ -1126,11 +1079,7 @@
 
         ExpandRootClipRect(layer, fixedLayerMargins);
 
-<<<<<<< HEAD
-        if (layer->GetScrollbarDirection() != ScrollDirection::NONE) {
-=======
         if (layer->GetScrollThumbData().mDirection != ScrollDirection::NONE) {
->>>>>>> a17af05f
           ApplyAsyncTransformToScrollbar(layer);
         }
       });
@@ -1211,11 +1160,7 @@
   // on the painted content, we need to adjust it based on asyncTransform so that
   // it reflects what the user is actually seeing now.
   AsyncTransformComponentMatrix scrollbarTransform;
-<<<<<<< HEAD
-  if (aScrollbar->GetScrollbarDirection() == ScrollDirection::VERTICAL) {
-=======
   if (aThumbData.mDirection == ScrollDirection::VERTICAL) {
->>>>>>> a17af05f
     const ParentLayerCoord asyncScrollY = asyncTransform._42;
     const float asyncZoomY = asyncTransform._22;
 
@@ -1267,11 +1212,7 @@
     scrollbarTransform.PostScale(1.f, yScale, 1.f);
     scrollbarTransform.PostTranslate(0, yTranslation, 0);
   }
-<<<<<<< HEAD
-  if (aScrollbar->GetScrollbarDirection() == ScrollDirection::HORIZONTAL) {
-=======
   if (aThumbData.mDirection == ScrollDirection::HORIZONTAL) {
->>>>>>> a17af05f
     // See detailed comments under the VERTICAL case.
 
     const ParentLayerCoord asyncScrollX = asyncTransform._41;
@@ -1349,11 +1290,7 @@
   }
   transform = transform * compensation;
 
-<<<<<<< HEAD
-  SetShadowTransform(aScrollbar, transform);
-=======
   return transform;
->>>>>>> a17af05f
 }
 
 static LayerMetricsWrapper
@@ -1435,14 +1372,8 @@
     return false;
   }
 
-<<<<<<< HEAD
-  // GetAnimationStorage in CompositorBridgeParent expects id as 0
-  CompositorAnimationStorage* storage =
-    mCompositorBridge->GetAnimationStorage(0);
-=======
   CompositorAnimationStorage* storage =
     mCompositorBridge->GetAnimationStorage();
->>>>>>> a17af05f
   // First, compute and set the shadow transforms from OMT animations.
   // NB: we must sample animations *before* sampling pan/zoom
   // transforms.
@@ -1467,8 +1398,6 @@
     // there are no active animations running
     storage->Clear();
   }
-<<<<<<< HEAD
-=======
 
   // Advance animations to the next expected vsync timestamp, if we can
   // get it.
@@ -1487,7 +1416,6 @@
     wantNextFrame |= animator->UpdateAnimation(nextFrame);
   }
 #endif // defined(MOZ_WIDGET_ANDROID)
->>>>>>> a17af05f
 
   // Reset the previous time stamp if we don't already have any running
   // animations to avoid using the time which is far behind for newly
@@ -1514,18 +1442,6 @@
         MoveScrollbarForLayerMargin(root, mRootScrollableId, mFixedLayerMargins);
       }
 #endif
-<<<<<<< HEAD
-    }
-
-    // Advance APZ animations to the next expected vsync timestamp, if we can
-    // get it.
-    TimeStamp nextFrame = aCurrentFrame;
-
-    MOZ_ASSERT(aVsyncRate != TimeDuration::Forever());
-    if (aVsyncRate != TimeDuration::Forever()) {
-      nextFrame += aVsyncRate;
-=======
->>>>>>> a17af05f
     }
 
     bool apzAnimating = SampleAPZAnimations(LayerMetricsWrapper(root), nextFrame);
@@ -1548,33 +1464,7 @@
 
 #if defined(MOZ_WIDGET_ANDROID)
 void
-<<<<<<< HEAD
-AsyncCompositionManager::SetFirstPaintViewport(const LayerIntPoint& aOffset,
-                                               const CSSToLayerScale& aZoom,
-                                               const CSSRect& aCssPageRect)
-{
-#ifdef MOZ_WIDGET_ANDROID
-  widget::AndroidCompositorWidget* widget =
-      mLayerManager->GetCompositor()->GetWidget()->AsAndroid();
-  if (!widget) {
-    return;
-  }
-  widget->SetFirstPaintViewport(aOffset, aZoom, aCssPageRect);
-#endif
-}
-
-void
-AsyncCompositionManager::SyncFrameMetrics(const ParentLayerPoint& aScrollOffset,
-                                          const CSSToParentLayerScale& aZoom,
-                                          const CSSRect& aCssPageRect,
-                                          const CSSRect& aDisplayPort,
-                                          const CSSToLayerScale& aPaintedResolution,
-                                          bool aLayersUpdated,
-                                          int32_t aPaintSyncId,
-                                          ScreenMargin& aFixedLayerMargins)
-=======
 AsyncCompositionManager::SetFixedLayerMargins(ScreenIntCoord aTop, ScreenIntCoord aBottom)
->>>>>>> a17af05f
 {
   mFixedLayerMargins.top = aTop;
   mFixedLayerMargins.bottom = aBottom;
