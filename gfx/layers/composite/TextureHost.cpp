--- conflicted
+++ resolved
@@ -22,12 +22,9 @@
 #include "mozilla/layers/TextureClient.h"
 #include "mozilla/layers/GPUVideoTextureHost.h"
 #include "mozilla/layers/WebRenderTextureHost.h"
-<<<<<<< HEAD
-=======
 #include "mozilla/webrender/RenderBufferTextureHost.h"
 #include "mozilla/webrender/RenderThread.h"
 #include "mozilla/webrender/WebRenderAPI.h"
->>>>>>> a17af05f
 #include "nsAString.h"
 #include "mozilla/RefPtr.h"                   // for nsRefPtr
 #include "nsPrintfCString.h"            // for nsPrintfCString
@@ -97,14 +94,6 @@
 };
 
 static bool
-<<<<<<< HEAD
-WrapWithWebRenderTextureHost(LayersBackend aBackend,
-                             TextureFlags aFlags)
-{
-  if (!gfxVars::UseWebRender() ||
-      (aFlags & TextureFlags::SNAPSHOT) ||
-      (aBackend != LayersBackend::LAYERS_WR)) {
-=======
 WrapWithWebRenderTextureHost(ISurfaceAllocator* aDeallocator,
                              LayersBackend aBackend,
                              TextureFlags aFlags)
@@ -112,7 +101,6 @@
   if ((aFlags & TextureFlags::SNAPSHOT) ||
       (aBackend != LayersBackend::LAYERS_WR) ||
       (!aDeallocator->UsesImageBridge() && !aDeallocator->AsCompositorBridgeParentBase())) {
->>>>>>> a17af05f
     return false;
   }
   return true;
@@ -259,14 +247,9 @@
       MOZ_CRASH("GFX: Unsupported Surface type host");
   }
 
-<<<<<<< HEAD
-  if (WrapWithWebRenderTextureHost(aBackend, aFlags)) {
-    result = new WebRenderTextureHost(aDesc, aFlags, result);
-=======
   if (WrapWithWebRenderTextureHost(aDeallocator, aBackend, aFlags)) {
     MOZ_ASSERT(aExternalImageId.isSome());
     result = new WebRenderTextureHost(aDesc, aFlags, result, aExternalImageId.ref());
->>>>>>> a17af05f
   }
 
   return result.forget();
@@ -912,15 +895,12 @@
   return YUVColorSpace::UNKNOWN;
 }
 
-<<<<<<< HEAD
-=======
 bool
 BufferTextureHost::UploadIfNeeded()
 {
   return MaybeUpload(!mNeedsFullUpdate ? &mMaybeUpdatedRegion : nullptr);
 }
 
->>>>>>> a17af05f
 bool
 BufferTextureHost::MaybeUpload(nsIntRegion *aRegion)
 {
