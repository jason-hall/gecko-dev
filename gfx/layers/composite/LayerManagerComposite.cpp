--- conflicted
+++ resolved
@@ -56,20 +56,12 @@
 #if defined(MOZ_WIDGET_ANDROID)
 #include <android/log.h>
 #include <android/native_window.h>
-<<<<<<< HEAD
-#endif
-#if defined(MOZ_WIDGET_ANDROID)
-=======
 #include "mozilla/widget/AndroidCompositorWidget.h"
->>>>>>> a17af05f
 #include "opengl/CompositorOGL.h"
 #include "GLConsts.h"
 #include "GLContextEGL.h"
 #include "GLContextProvider.h"
-<<<<<<< HEAD
-=======
 #include "mozilla/Unused.h"
->>>>>>> a17af05f
 #include "mozilla/widget/AndroidCompositorWidget.h"
 #include "ScopedGLHelpers.h"
 #endif
@@ -126,10 +118,7 @@
 HostLayerManager::HostLayerManager()
   : mDebugOverlayWantsNextFrame(false)
   , mWarningLevel(0.0f)
-<<<<<<< HEAD
-=======
   , mCompositorBridgeID(0)
->>>>>>> a17af05f
   , mWindowOverlayChanged(false)
   , mLastPaintTime(TimeDuration::Forever())
   , mRenderStartTime(TimeStamp::Now())
@@ -159,13 +148,9 @@
 , mCompositor(aCompositor)
 , mInTransaction(false)
 , mIsCompositorReady(false)
-<<<<<<< HEAD
-, mGeometryChanged(true)
-=======
 #if defined(MOZ_WIDGET_ANDROID)
 , mScreenPixelsTarget(nullptr)
 #endif // defined(MOZ_WIDGET_ANDROID)
->>>>>>> a17af05f
 {
   mTextRenderer = new TextRenderer();
   mDiagnostics = MakeUnique<Diagnostics>();
@@ -339,19 +324,6 @@
     // For layers participating 3D rendering context, their visible
     // region should be empty (invisible), so we pass through them
     // without doing anything.
-<<<<<<< HEAD
-
-    // Direct children of the establisher may have a clip, becaue the
-    // item containing it; ex. of nsHTMLScrollFrame, may give it one.
-    Maybe<ParentLayerIntRect> layerClip =
-      aLayer->AsHostLayer()->GetShadowClipRect();
-    Maybe<ParentLayerIntRect> ancestorClipForChildren =
-      IntersectMaybeRects(layerClip, aClipFromAncestors);
-    MOZ_ASSERT(!layerClip || !aLayer->Combines3DTransformWithAncestors(),
-               "Only direct children of the establisher could have a clip");
-
-=======
->>>>>>> a17af05f
     for (Layer* child = aLayer->GetLastChild();
          child;
          child = child->GetPrevSibling()) {
@@ -388,47 +360,6 @@
     }
   }
 
-<<<<<<< HEAD
-  // Compute a clip that's the combination of our layer clip with the clip
-  // from our ancestors.
-  LayerComposite* composite = static_cast<LayerComposite*>(aLayer->AsHostLayer());
-  Maybe<ParentLayerIntRect> layerClip = composite->GetShadowClipRect();
-  MOZ_ASSERT(!layerClip || !aLayer->Combines3DTransformWithAncestors(),
-             "The layer with a clip should not participate "
-             "a 3D rendering context");
-  Maybe<ParentLayerIntRect> outsideClip =
-    IntersectMaybeRects(layerClip, aClipFromAncestors);
-
-  // Convert the combined clip into our pre-transform coordinate space, so
-  // that it can later be intersected with our visible region.
-  // If our transform is a perspective, there's no meaningful insideClip rect
-  // we can compute (it would need to be a cone).
-  Maybe<LayerIntRect> insideClip;
-  if (outsideClip && !transform.HasPerspectiveComponent()) {
-    Matrix4x4 inverse = transform;
-    if (inverse.Invert()) {
-      Maybe<LayerRect> insideClipFloat =
-        UntransformBy(ViewAs<ParentLayerToLayerMatrix4x4>(inverse),
-                      ParentLayerRect(*outsideClip),
-                      LayerRect::MaxIntRect());
-      if (insideClipFloat) {
-        insideClipFloat->RoundOut();
-        LayerIntRect insideClipInt;
-        if (insideClipFloat->ToIntRect(&insideClipInt)) {
-          insideClip = Some(insideClipInt);
-        }
-      }
-    }
-  }
-
-  Maybe<ParentLayerIntRect> ancestorClipForChildren;
-  if (insideClip) {
-    ancestorClipForChildren =
-      Some(ViewAs<ParentLayerPixel>(*insideClip, PixelCastJustification::MovingDownToChildren));
-  }
-
-=======
->>>>>>> a17af05f
   // Save the value of localOpaque, which currently stores the region obscured
   // by siblings (and uncles and such), before our descendants contribute to it.
   nsIntRegion obscured = localOpaque;
@@ -632,11 +563,7 @@
   bool drawFps = gfxPrefs::LayersDrawFPS();
   bool drawFrameColorBars = gfxPrefs::CompositorDrawColorBars();
 
-<<<<<<< HEAD
-  if (drawFps || drawFrameCounter) {
-=======
   if (drawFps) {
->>>>>>> a17af05f
     aInvalidRegion.Or(aInvalidRegion, nsIntRect(0, 0, 650, 400));
   }
   if (drawFrameColorBars) {
@@ -670,14 +597,11 @@
 {
   bool drawFps = gfxPrefs::LayersDrawFPS();
   bool drawFrameColorBars = gfxPrefs::CompositorDrawColorBars();
-<<<<<<< HEAD
-=======
 
   // Don't draw diagnostic overlays if we want to snapshot the output.
   if (mTarget) {
     return;
   }
->>>>>>> a17af05f
 
   if (drawFps) {
     float alpha = 1;
@@ -720,11 +644,7 @@
 #endif
 
     GPUStats stats;
-<<<<<<< HEAD
-    stats.mScreenPixels = mRenderBounds.width * mRenderBounds.height;
-=======
     stats.mScreenPixels = mRenderBounds.Width() * mRenderBounds.Height();
->>>>>>> a17af05f
     mCompositor->GetFrameStats(&stats);
 
     std::string text = mDiagnostics->GetFrameOverlayString(stats);
@@ -1023,11 +943,7 @@
 
   // Render our layers.
   {
-<<<<<<< HEAD
-    Diagnostics::Record record;
-=======
     Diagnostics::Record record(mRenderStartTime);
->>>>>>> a17af05f
     RootLayer()->Prepare(ViewAs<RenderTargetPixel>(clipRect, PixelCastJustification::RenderTargetIsParentLayerForRoot));
     if (record.Recording()) {
       mDiagnostics->RecordPrepareTime(record.Duration());
@@ -1061,8 +977,6 @@
     &widgetContext, LayoutDeviceIntRect::FromUnknownRect(actualBounds));
 
   mCompositor->NormalDrawingDone();
-<<<<<<< HEAD
-=======
 
 #if defined(MOZ_WIDGET_ANDROID)
   // Depending on the content shift the toolbar may be rendered on top of
@@ -1070,7 +984,6 @@
   RenderToolbar();
   HandlePixelsTarget();
 #endif // defined(MOZ_WIDGET_ANDROID)
->>>>>>> a17af05f
 
   // Debugging
   RenderDebugOverlay(actualBounds);
@@ -1153,21 +1066,6 @@
     return;
   }
 
-<<<<<<< HEAD
-  EGLSurface surface = widget->AsAndroid()->GetPresentationEGLSurface();
-
-  if (!surface) {
-    //create surface;
-    surface = GLContextProviderEGL::CreateEGLSurface(window);
-    if (!surface) {
-      return;
-    }
-
-    widget->AsAndroid()->SetPresentationEGLSurface(surface);
-  }
-
-=======
->>>>>>> a17af05f
   CompositorOGL* compositor = mCompositor->AsCompositorOGL();
   GLContext* gl = compositor->gl();
   GLContextEGL* egl = GLContextEGL::Cast(gl);
@@ -1178,8 +1076,6 @@
 
   EGLSurface surface = widget->AsAndroid()->GetPresentationEGLSurface();
 
-<<<<<<< HEAD
-=======
   if (!surface) {
     //create surface;
     surface = egl->CreateCompatibleSurface(window);
@@ -1193,7 +1089,6 @@
   const IntSize windowSize(ANativeWindow_getWidth(window),
                            ANativeWindow_getHeight(window));
 
->>>>>>> a17af05f
 
   if ((windowSize.width <= 0) || (windowSize.height <= 0)) {
     return;
@@ -1258,8 +1153,6 @@
   RootLayer()->RenderLayer(clipRect, Nothing());
 
   mCompositor->EndFrame();
-<<<<<<< HEAD
-=======
 }
 
 ScreenCoord
@@ -1334,7 +1227,6 @@
   gl->fReadPixels(0, 0, bufferWidth, bufferHeight, LOCAL_GL_RGBA, LOCAL_GL_UNSIGNED_BYTE, mem.get<uint8_t>());
   Unused << mScreenPixelsTarget->SendScreenPixels(mem, ScreenIntSize(bufferWidth, bufferHeight));
   mScreenPixelsTarget = nullptr;
->>>>>>> a17af05f
 }
 #endif
 
@@ -1454,12 +1346,6 @@
     return nullptr;
   }
   return RefPtr<ImageLayer>(new ImageLayerComposite(this)).forget();
-<<<<<<< HEAD
-}
-
-already_AddRefed<ColorLayer>
-LayerManagerComposite::CreateColorLayer()
-=======
 }
 
 already_AddRefed<ColorLayer>
@@ -1484,71 +1370,31 @@
 
 already_AddRefed<RefLayer>
 LayerManagerComposite::CreateRefLayer()
->>>>>>> a17af05f
 {
   if (LayerManagerComposite::mDestroyed) {
     NS_WARNING("Call on destroyed layer manager");
     return nullptr;
   }
-<<<<<<< HEAD
-  return RefPtr<ColorLayer>(new ColorLayerComposite(this)).forget();
-}
-
-already_AddRefed<CanvasLayer>
-LayerManagerComposite::CreateCanvasLayer()
-=======
   return RefPtr<RefLayer>(new RefLayerComposite(this)).forget();
 }
 
 already_AddRefed<TextLayer>
 LayerManagerComposite::CreateTextLayer()
->>>>>>> a17af05f
 {
   if (LayerManagerComposite::mDestroyed) {
     NS_WARNING("Call on destroyed layer manager");
     return nullptr;
   }
-<<<<<<< HEAD
-  return RefPtr<CanvasLayer>(new CanvasLayerComposite(this)).forget();
-}
-
-already_AddRefed<RefLayer>
-LayerManagerComposite::CreateRefLayer()
-=======
   return RefPtr<TextLayer>(new TextLayerComposite(this)).forget();
 }
 
 already_AddRefed<BorderLayer>
 LayerManagerComposite::CreateBorderLayer()
->>>>>>> a17af05f
 {
   if (LayerManagerComposite::mDestroyed) {
     NS_WARNING("Call on destroyed layer manager");
     return nullptr;
   }
-<<<<<<< HEAD
-  return RefPtr<RefLayer>(new RefLayerComposite(this)).forget();
-}
-
-already_AddRefed<TextLayer>
-LayerManagerComposite::CreateTextLayer()
-{
-  if (LayerManagerComposite::mDestroyed) {
-    NS_WARNING("Call on destroyed layer manager");
-    return nullptr;
-  }
-  return RefPtr<TextLayer>(new TextLayerComposite(this)).forget();
-}
-
-already_AddRefed<BorderLayer>
-LayerManagerComposite::CreateBorderLayer()
-{
-  if (LayerManagerComposite::mDestroyed) {
-    NS_WARNING("Call on destroyed layer manager");
-    return nullptr;
-  }
-=======
->>>>>>> a17af05f
   return RefPtr<BorderLayer>(new BorderLayerComposite(this)).forget();
 }
 
@@ -1585,18 +1431,10 @@
 bool
 LayerManagerComposite::IsCompositingToScreen() const
 {
-<<<<<<< HEAD
-  if (mCompositor) {
-    mCompositor->CancelFrame();
-  }
-  mCompositor = aNewCompositor;
-  mTwoPassTmpTarget = nullptr;
-=======
   if (!mCompositor) {
     return true;
   }
   return !mCompositor->GetTargetContext();
->>>>>>> a17af05f
 }
 
 LayerComposite::LayerComposite(LayerManagerComposite *aManager)
