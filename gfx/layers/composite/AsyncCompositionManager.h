/* -*- Mode: C++; tab-width: 20; indent-tabs-mode: nil; c-basic-offset: 2 -*-
 * This Source Code Form is subject to the terms of the Mozilla Public
 * License, v. 2.0. If a copy of the MPL was not distributed with this
 * file, You can obtain one at http://mozilla.org/MPL/2.0/. */

#ifndef GFX_ASYNCCOMPOSITIONMANAGER_H
#define GFX_ASYNCCOMPOSITIONMANAGER_H

#include "Units.h"                      // for ScreenPoint, etc
#include "mozilla/layers/LayerManagerComposite.h"  // for LayerManagerComposite
#include "mozilla/Attributes.h"         // for final, etc
#include "mozilla/RefPtr.h"             // for RefCounted
#include "mozilla/TimeStamp.h"          // for TimeStamp
#include "mozilla/dom/ScreenOrientation.h"  // for ScreenOrientation
#include "mozilla/gfx/BasePoint.h"      // for BasePoint
#include "mozilla/gfx/Matrix.h"         // for Matrix4x4
#include "mozilla/layers/AnimationMetricsTracker.h" // for AnimationMetricsTracker
#include "mozilla/layers/FrameUniformityData.h" // For FrameUniformityData
#include "mozilla/layers/LayersMessages.h"  // for TargetConfig
#include "mozilla/RefPtr.h"                   // for nsRefPtr
#include "nsISupportsImpl.h"            // for LayerManager::AddRef, etc

namespace mozilla {
namespace layers {

class AsyncPanZoomController;
class Layer;
class LayerManagerComposite;
class AutoResolveRefLayers;
class CompositorBridgeParent;

// Represents async transforms consisting of a scale and a translation.
struct AsyncTransform {
  explicit AsyncTransform(LayerToParentLayerScale aScale = LayerToParentLayerScale(),
                          ParentLayerPoint aTranslation = ParentLayerPoint())
    : mScale(aScale)
    , mTranslation(aTranslation)
  {}

  operator AsyncTransformComponentMatrix() const
  {
    return AsyncTransformComponentMatrix::Scaling(mScale.scale, mScale.scale, 1)
        .PostTranslate(mTranslation.x, mTranslation.y, 0);
  }

  bool operator==(const AsyncTransform& rhs) const {
    return mTranslation == rhs.mTranslation && mScale == rhs.mScale;
  }

  bool operator!=(const AsyncTransform& rhs) const {
    return !(*this == rhs);
  }

  LayerToParentLayerScale mScale;
  ParentLayerPoint mTranslation;
};

/**
 * Manage async composition effects. This class is only used with OMTC and only
 * lives on the compositor thread. It is a layer on top of the layer manager
 * (LayerManagerComposite) which deals with elements of composition which are
 * usually dealt with by dom or layout when main thread rendering, but which can
 * short circuit that stuff to directly affect layers as they are composited,
 * for example, off-main thread animation, async video, async pan/zoom.
 */
class AsyncCompositionManager final
{
  friend class AutoResolveRefLayers;
  ~AsyncCompositionManager();

public:
  NS_INLINE_DECL_REFCOUNTING(AsyncCompositionManager)

  explicit AsyncCompositionManager(CompositorBridgeParent* aParent, HostLayerManager* aManager);

  /**
   * This forces the is-first-paint flag to true. This is intended to
   * be called by the widget code when it loses its viewport information
   * (or for whatever reason wants to refresh the viewport information).
   * The information refresh happens because the compositor will call
   * AndroidDynamicToolbarAnimator::FirstPaint() on the next frame of composition.
   */
  void ForceIsFirstPaint() { mIsFirstPaint = true; }

  // Sample transforms for layer trees.  Return true to request
  // another animation frame.
  enum class TransformsToSkip : uint8_t { NoneOfThem = 0, APZ = 1 };
  bool TransformShadowTree(TimeStamp aCurrentFrame,
                           TimeDuration aVsyncRate,
                           TransformsToSkip aSkip = TransformsToSkip::NoneOfThem);

  // Calculates the correct rotation and applies the transform to
  // our layer manager
  void ComputeRotation();

  // Call after updating our layer tree.
  void Updated(bool isFirstPaint, const TargetConfig& aTargetConfig)
  {
    mIsFirstPaint |= isFirstPaint;
    mLayersUpdated = true;
    mTargetConfig = aTargetConfig;
  }

  bool RequiresReorientation(mozilla::dom::ScreenOrientationInternal aOrientation) const
  {
    return mTargetConfig.orientation() != aOrientation;
  }

  // True if the underlying layer tree is ready to be composited.
  bool ReadyForCompose() { return mReadyForCompose; }

  // Returns true if the next composition will be the first for a
  // particular document.
  bool IsFirstPaint() { return mIsFirstPaint; }

  // GetFrameUniformity will return the frame uniformity for each layer attached to an APZ
  // from the recorded data in RecordShadowTransform
  void GetFrameUniformity(FrameUniformityData* aFrameUniformityData);

  // Stores the clip rect of a layer in two parts: a fixed part and a scrolled
  // part. When a layer is fixed, the clip needs to be adjusted to account for
  // async transforms. Only the fixed part needs to be adjusted, so we need
  // to store the two parts separately.
  struct ClipParts {
    Maybe<ParentLayerIntRect> mFixedClip;
    Maybe<ParentLayerIntRect> mScrolledClip;

    Maybe<ParentLayerIntRect> Intersect() const {
      return IntersectMaybeRects(mFixedClip, mScrolledClip);
    }
  };

  typedef std::map<Layer*, ClipParts> ClipPartsCache;

  /**
   * Compute the updated shadow transform for a scroll thumb layer that
   * reflects async scrolling of the associated scroll frame.
   *
   * @param aCurrentTransform The current shadow transform on the scroll thumb
   *    layer, as returned by Layer::GetLocalTransform() or similar.
   * @param aScrollableContentTransform The current content transform on the
   *    scrollable content, as returned by Layer::GetTransform().
   * @param aApzc The APZC that scrolls the scroll frame.
   * @param aMetrics The metrics associated with the scroll frame, reflecting
   *    the last paint of the associated content. Note: this metrics should
   *    NOT reflect async scrolling, i.e. they should be the layer tree's
   *    copy of the metrics, or APZC's last-content-paint metrics.
   * @param aThumbData The scroll thumb data for the the scroll thumb layer.
   * @param aScrollbarIsDescendant True iff. the scroll thumb layer is a
   *    descendant of the layer bearing the scroll frame's metrics.
   * @param aOutClipTransform If not null, and |aScrollbarIsDescendant| is true,
   *    this will be populated with a transform that should be applied to the
   *    clip rects of all layers between the scroll thumb layer and the ancestor
   *    layer for the scrollable content.
   * @return The new shadow transform for the scroll thumb layer, including
   *    any pre- or post-scales.
   */
  static LayerToParentLayerMatrix4x4 ComputeTransformForScrollThumb(
      const LayerToParentLayerMatrix4x4& aCurrentTransform,
      const gfx::Matrix4x4& aScrollableContentTransform,
      AsyncPanZoomController* aApzc,
      const FrameMetrics& aMetrics,
      const ScrollThumbData& aThumbData,
      bool aScrollbarIsDescendant,
      AsyncTransformComponentMatrix* aOutClipTransform);
private:
  // Return true if an AsyncPanZoomController content transform was
  // applied for |aLayer|. |*aOutFoundRoot| is set to true on Android only, if
  // one of the metrics on one of the layers was determined to be the "root"
  // and its state was synced to the Java front-end. |aOutFoundRoot| must be
  // non-null.
  bool ApplyAsyncContentTransformToTree(Layer* aLayer,
                                        bool* aOutFoundRoot);
  /**
   * Update the shadow transform for aLayer assuming that is a scrollbar,
   * so that it stays in sync with the content that is being scrolled by APZ.
   */
  void ApplyAsyncTransformToScrollbar(Layer* aLayer);

<<<<<<< HEAD
  void SetFirstPaintViewport(const LayerIntPoint& aOffset,
                             const CSSToLayerScale& aZoom,
                             const CSSRect& aCssPageRect);
  void SyncFrameMetrics(const ParentLayerPoint& aScrollOffset,
                        const CSSToParentLayerScale& aZoom,
                        const CSSRect& aCssPageRect,
                        const CSSRect& aDisplayPort,
                        const CSSToLayerScale& aPaintedResolution,
                        bool aLayersUpdated,
                        int32_t aPaintSyncId,
                        ScreenMargin& aFixedLayerMargins);

=======
>>>>>>> a17af05f
  /**
   * Adds a translation to the transform of any fixed position (whose parent
   * layer is not fixed) or sticky position layer descendant of
   * |aTransformedSubtreeRoot|. The translation is chosen so that the layer's
   * anchor point relative to |aTransformedSubtreeRoot|'s parent layer is the same
   * as it was when |aTransformedSubtreeRoot|'s GetLocalTransform() was
   * |aPreviousTransformForRoot|. |aCurrentTransformForRoot| is
   * |aTransformedSubtreeRoot|'s current GetLocalTransform() modulo any
   * overscroll-related transform, which we don't want to adjust for.
   * For sticky position layers, the translation is further intersected with
   * the layer's sticky scroll ranges.
   * This function will also adjust layers so that the given content document
   * fixed position margins will be respected during asynchronous panning and
   * zooming.
   * |aTransformScrollId| is the scroll id of the scroll frame that scrolls
   * |aTransformedSubtreeRoot|.
   * |aClipPartsCache| optionally maps layers to separate fixed and scrolled
   * clips, so we can only adjust the fixed portion.
   * This function has a recursive implementation; aStartTraversalAt specifies
   * where to start the current recursion of the traversal. For the initial
   * call, it should be the same as aTrasnformedSubtreeRoot.
   */
  void AlignFixedAndStickyLayers(Layer* aTransformedSubtreeRoot,
                                 Layer* aStartTraversalAt,
                                 FrameMetrics::ViewID aTransformScrollId,
                                 const LayerToParentLayerMatrix4x4& aPreviousTransformForRoot,
                                 const LayerToParentLayerMatrix4x4& aCurrentTransformForRoot,
                                 const ScreenMargin& aFixedLayerMargins,
                                 ClipPartsCache* aClipPartsCache);

  /**
   * DRAWING PHASE ONLY
   *
   * For reach RefLayer in our layer tree, look up its referent and connect it
   * to the layer tree, if found.
   * aHasRemoteContent - indicates if the layer tree contains a remote reflayer.
   *  May be null.
   * aResolvePlugins - incoming value indicates if plugin windows should be
   *  updated through a call on aCompositor's UpdatePluginWindowState. Applies
   *  to linux and windows only, may be null. On return value indicates
   *  if any updates occured.
   */
  void ResolveRefLayers(CompositorBridgeParent* aCompositor, bool* aHasRemoteContent,
                        bool* aResolvePlugins);

  /**
   * Detaches all referents resolved by ResolveRefLayers.
   * Assumes that mLayerManager->GetRoot() and mTargetConfig have not changed
   * since ResolveRefLayers was called.
   */
  void DetachRefLayers();

  // Records the shadow transforms for the tree of layers rooted at the given layer
  void RecordShadowTransforms(Layer* aLayer);

  TargetConfig mTargetConfig;
  CSSRect mContentRect;

  RefPtr<HostLayerManager> mLayerManager;
  // When this flag is set, the next composition will be the first for a
  // particular document (i.e. the document displayed on the screen will change).
  // This happens when loading a new page or switching tabs. We notify the
  // front-end (e.g. Java on Android) about this so that it take the new page
  // size and zoom into account when providing us with the next view transform.
  bool mIsFirstPaint;

  // This flag is set during a layers update, so that the first composition
  // after a layers update has it set. It is cleared after that first composition.
  bool mLayersUpdated;

  bool mReadyForCompose;

  gfx::Matrix mWorldTransform;
  LayerTransformRecorder mLayerTransformRecorder;

  TimeStamp mPreviousFrameTimeStamp;
  AnimationMetricsTracker mAnimationMetricsTracker;

  CompositorBridgeParent* mCompositorBridge;

#ifdef MOZ_WIDGET_ANDROID
public:
  void SetFixedLayerMargins(ScreenIntCoord aTop, ScreenIntCoord aBottom);
private:
  // The following two fields are only needed on Fennec with C++ APZ, because
  // then we need to reposition the gecko scrollbar to deal with the
  // dynamic toolbar shifting content around.
  FrameMetrics::ViewID mRootScrollableId;
  ScreenMargin mFixedLayerMargins;
#endif
};

MOZ_MAKE_ENUM_CLASS_BITWISE_OPERATORS(AsyncCompositionManager::TransformsToSkip)

class MOZ_STACK_CLASS AutoResolveRefLayers {
public:
  explicit AutoResolveRefLayers(AsyncCompositionManager* aManager,
                                CompositorBridgeParent* aCompositor = nullptr,
                                bool* aHasRemoteContent = nullptr,
                                bool* aResolvePlugins = nullptr) :
    mManager(aManager)
  {
    if (mManager) {
      mManager->ResolveRefLayers(aCompositor, aHasRemoteContent, aResolvePlugins);
    }
  }

  ~AutoResolveRefLayers()
  {
    if (mManager) {
      mManager->DetachRefLayers();
    }
  }

private:
  AsyncCompositionManager* mManager;

  AutoResolveRefLayers(const AutoResolveRefLayers&) = delete;
  AutoResolveRefLayers& operator=(const AutoResolveRefLayers&) = delete;
};

} // namespace layers
} // namespace mozilla

#endif<|MERGE_RESOLUTION|>--- conflicted
+++ resolved
@@ -177,21 +177,6 @@
    */
   void ApplyAsyncTransformToScrollbar(Layer* aLayer);
 
-<<<<<<< HEAD
-  void SetFirstPaintViewport(const LayerIntPoint& aOffset,
-                             const CSSToLayerScale& aZoom,
-                             const CSSRect& aCssPageRect);
-  void SyncFrameMetrics(const ParentLayerPoint& aScrollOffset,
-                        const CSSToParentLayerScale& aZoom,
-                        const CSSRect& aCssPageRect,
-                        const CSSRect& aDisplayPort,
-                        const CSSToLayerScale& aPaintedResolution,
-                        bool aLayersUpdated,
-                        int32_t aPaintSyncId,
-                        ScreenMargin& aFixedLayerMargins);
-
-=======
->>>>>>> a17af05f
   /**
    * Adds a translation to the transform of any fixed position (whose parent
    * layer is not fixed) or sticky position layer descendant of
