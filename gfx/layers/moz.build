--- conflicted
+++ resolved
@@ -63,25 +63,17 @@
     if CONFIG['MOZ_ENABLE_D3D10_LAYER']:
         EXPORTS.mozilla.layers += [
             'd3d11/CompositorD3D11.h',
-<<<<<<< HEAD
-            'd3d11/DiagnosticsD3D11.h',
-            'd3d11/HelpersD3D11.h',
-=======
             'd3d11/DeviceAttachmentsD3D11.h',
             'd3d11/DiagnosticsD3D11.h',
             'd3d11/HelpersD3D11.h',
             'd3d11/MLGDeviceD3D11.h',
->>>>>>> a17af05f
             'd3d11/ReadbackManagerD3D11.h',
             'd3d11/ShaderDefinitionsD3D11.h',
             'd3d11/TextureD3D11.h',
         ]
         UNIFIED_SOURCES += [
             'd3d11/DiagnosticsD3D11.cpp',
-<<<<<<< HEAD
-=======
             'd3d11/MLGDeviceD3D11.cpp',
->>>>>>> a17af05f
             'd3d11/TextureD3D11.cpp',
         ]
         SOURCES += [
@@ -100,10 +92,7 @@
 
 EXPORTS.mozilla.layers += [
     'AnimationHelper.h',
-<<<<<<< HEAD
-=======
     'AnimationInfo.h',
->>>>>>> a17af05f
     'apz/public/CompositorController.h',
     'apz/public/GeckoContentController.h',
     'apz/public/IAPZCTreeManager.h',
@@ -208,10 +197,7 @@
     'ipc/SynchronousTask.h',
     'ipc/TextureForwarder.h',
     'ipc/UiCompositorControllerChild.h',
-<<<<<<< HEAD
-=======
     'ipc/UiCompositorControllerMessageTypes.h',
->>>>>>> a17af05f
     'ipc/UiCompositorControllerParent.h',
     'ipc/VideoBridgeChild.h',
     'ipc/VideoBridgeParent.h',
@@ -235,22 +221,6 @@
     'PaintThread.h',
     'PersistentBufferProvider.h',
     'RenderTrace.h',
-<<<<<<< HEAD
-    'SourceSurfaceSharedData.h',
-    'SourceSurfaceVolatileData.h',
-    'TextureSourceProvider.h',
-    'TextureWrapperImage.h',
-    'TransactionIdAllocator.h',
-    'wr/WebRenderBridgeChild.h',
-    'wr/WebRenderBridgeParent.h',
-    'wr/WebRenderCompositableHolder.h',
-    'wr/WebRenderDisplayItemLayer.h',
-    'wr/WebRenderImageHost.h',
-    'wr/WebRenderLayerManager.h',
-    'wr/WebRenderLayersLogging.h',
-    'wr/WebRenderMessageUtils.h',
-    'wr/WebRenderTextureHost.h',
-=======
     'ShareableCanvasRenderer.h',
     'SourceSurfaceSharedData.h',
     'SourceSurfaceVolatileData.h',
@@ -275,7 +245,6 @@
     'wr/WebRenderScrollDataWrapper.h',
     'wr/WebRenderTextureHost.h',
     'wr/WebRenderUserData.h',
->>>>>>> a17af05f
 ]
 
 if CONFIG['MOZ_X11']:
@@ -323,10 +292,7 @@
 
 UNIFIED_SOURCES += [
     'AnimationHelper.cpp',
-<<<<<<< HEAD
-=======
     'AnimationInfo.cpp',
->>>>>>> a17af05f
     'apz/public/IAPZCTreeManager.cpp',
     'apz/src/APZCTreeManager.cpp',
     'apz/src/AsyncPanZoomController.cpp',
@@ -458,8 +424,6 @@
     'LayersHelpers.cpp',
     'LayersLogging.cpp',
     'LayerSorter.cpp',
-<<<<<<< HEAD
-=======
     'LayersTypes.cpp',
     'mlgpu/BufferCache.cpp',
     'mlgpu/CanvasLayerMLGPU.cpp',
@@ -478,7 +442,6 @@
     'mlgpu/StagingBuffer.cpp',
     'mlgpu/TexturedLayerMLGPU.cpp',
     'mlgpu/TextureSourceProviderMLGPU.cpp',
->>>>>>> a17af05f
     'opengl/CompositingRenderTargetOGL.cpp',
     'opengl/CompositorOGL.cpp',
     'opengl/GLBlitTextureImageHelper.cpp',
@@ -491,18 +454,6 @@
     'ReadbackProcessor.cpp',
     'RenderTrace.cpp',
     'RotatedBuffer.cpp',
-<<<<<<< HEAD
-    'ShareableCanvasLayer.cpp',
-    'SourceSurfaceSharedData.cpp',
-    'SourceSurfaceVolatileData.cpp',
-    'TextureSourceProvider.cpp',
-    'TextureWrapperImage.cpp',
-    'wr/WebRenderBridgeChild.cpp',
-    'wr/WebRenderBridgeParent.cpp',
-    'wr/WebRenderCanvasLayer.cpp',
-    'wr/WebRenderColorLayer.cpp',
-    'wr/WebRenderCompositableHolder.cpp',
-=======
     'ShareableCanvasRenderer.cpp',
     'SourceSurfaceSharedData.cpp',
     'SourceSurfaceVolatileData.cpp',
@@ -517,17 +468,10 @@
     'wr/WebRenderCanvasLayer.cpp',
     'wr/WebRenderCanvasRenderer.cpp',
     'wr/WebRenderColorLayer.cpp',
->>>>>>> a17af05f
     'wr/WebRenderContainerLayer.cpp',
     'wr/WebRenderDisplayItemLayer.cpp',
     'wr/WebRenderImageHost.cpp',
     'wr/WebRenderImageLayer.cpp',
-<<<<<<< HEAD
-    'wr/WebRenderLayerManager.cpp',
-    'wr/WebRenderLayersLogging.cpp',
-    'wr/WebRenderPaintedLayer.cpp',
-    'wr/WebRenderTextLayer.cpp',
-=======
     'wr/WebRenderLayer.cpp',
     'wr/WebRenderLayerManager.cpp',
     'wr/WebRenderLayersLogging.cpp',
@@ -536,7 +480,6 @@
     'wr/WebRenderScrollData.cpp',
     'wr/WebRenderTextLayer.cpp',
     'wr/WebRenderUserData.cpp',
->>>>>>> a17af05f
     # XXX here are some unified build error.
     #'wr/WebRenderTextureHost.cpp'
 ]
