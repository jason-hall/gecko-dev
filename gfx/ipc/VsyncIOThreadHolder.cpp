/* -*- Mode: C++; tab-width: 8; indent-tabs-mode: nil; c-basic-offset: 4 -*- */
/* vim: set ts=8 sts=2 et sw=2 tw=99: */
/* This Source Code Form is subject to the terms of the Mozilla Public
 * License, v. 2.0. If a copy of the MPL was not distributed with this
 * file, You can obtain one at http://mozilla.org/MPL/2.0/. */

#include "VsyncIOThreadHolder.h"

#include "mozilla/SystemGroup.h"

namespace mozilla {
namespace gfx {

VsyncIOThreadHolder::VsyncIOThreadHolder()
{
  MOZ_COUNT_CTOR(VsyncIOThreadHolder);
}

VsyncIOThreadHolder::~VsyncIOThreadHolder()
{
  MOZ_COUNT_DTOR(VsyncIOThreadHolder);

  if (!mThread) {
    return;
  }

  if (NS_IsMainThread()) {
    mThread->AsyncShutdown();
  } else {
<<<<<<< HEAD
    NS_DispatchToMainThread(NewRunnableMethod(mThread, &nsIThread::AsyncShutdown));
=======
    SystemGroup::Dispatch(TaskCategory::Other, NewRunnableMethod(
      "nsIThread::AsyncShutdown", mThread, &nsIThread::AsyncShutdown));
>>>>>>> a17af05f
  }
}

bool
VsyncIOThreadHolder::Start()
{
  nsresult rv = NS_NewNamedThread("VsyncIOThread", getter_AddRefs(mThread));
  return NS_SUCCEEDED(rv);
}

RefPtr<nsIThread>
VsyncIOThreadHolder::GetThread() const
{
  return mThread;
}

} // namespace gfx
} // namespace mozilla<|MERGE_RESOLUTION|>--- conflicted
+++ resolved
@@ -27,12 +27,8 @@
   if (NS_IsMainThread()) {
     mThread->AsyncShutdown();
   } else {
-<<<<<<< HEAD
-    NS_DispatchToMainThread(NewRunnableMethod(mThread, &nsIThread::AsyncShutdown));
-=======
     SystemGroup::Dispatch(TaskCategory::Other, NewRunnableMethod(
       "nsIThread::AsyncShutdown", mThread, &nsIThread::AsyncShutdown));
->>>>>>> a17af05f
   }
 }
 
