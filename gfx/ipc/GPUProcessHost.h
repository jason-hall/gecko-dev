/* -*- Mode: C++; tab-width: 4; indent-tabs-mode: nil; c-basic-offset: 4 -*-
 * vim: sts=8 sw=2 ts=2 tw=99 et :
 * This Source Code Form is subject to the terms of the Mozilla Public
 * License, v. 2.0. If a copy of the MPL was not distributed with this
 * file, You can obtain one at http://mozilla.org/MPL/2.0/. */

#ifndef _include_mozilla_gfx_ipc_GPUProcessHost_h_
#define _include_mozilla_gfx_ipc_GPUProcessHost_h_

#include "mozilla/Maybe.h"
#include "mozilla/UniquePtr.h"
#include "mozilla/ipc/GeckoChildProcessHost.h"
#include "mozilla/ipc/ProtocolUtils.h"
#include "mozilla/ipc/TaskFactory.h"

class nsITimer;

namespace mozilla {
namespace gfx {

class GPUChild;

// GPUProcessHost is the "parent process" container for a subprocess handle and
// IPC connection. It owns the parent process IPDL actor, which in this case,
// is a GPUChild.
//
// GPUProcessHosts are allocated and managed by GPUProcessManager. For all
// intents and purposes it is a singleton, though more than one may be allocated
// at a time due to its shutdown being asynchronous.
class GPUProcessHost final : public mozilla::ipc::GeckoChildProcessHost
{
  friend class GPUChild;

public:
  class Listener {
  public:
    virtual void OnProcessLaunchComplete(GPUProcessHost* aHost)
    {}

    // The GPUProcessHost has unexpectedly shutdown or had its connection
    // severed. This is not called if an error occurs after calling
    // Shutdown().
    virtual void OnProcessUnexpectedShutdown(GPUProcessHost* aHost)
    {}

<<<<<<< HEAD
    virtual void OnProcessDeviceReset(GPUProcessHost* aHost)
=======
    virtual void OnRemoteProcessDeviceReset(GPUProcessHost* aHost)
>>>>>>> a17af05f
    {}
  };

public:
  explicit GPUProcessHost(Listener* listener);
  ~GPUProcessHost();

  // Launch the subprocess asynchronously. On failure, false is returned.
  // Otherwise, true is returned, and the OnLaunchComplete listener callback
  // will be invoked either when a connection has been established, or if a
  // connection could not be established due to an asynchronous error.
  bool Launch();

  // If the process is being launched, block until it has launched and
  // connected. If a launch task is pending, it will fire immediately.
  //
  // Returns true if the process is successfully connected; false otherwise.
  bool WaitForLaunch();

  // Inform the process that it should clean up its resources and shut down.
  // This initiates an asynchronous shutdown sequence. After this method returns,
  // it is safe for the caller to forget its pointer to the GPUProcessHost.
  //
  // After this returns, the attached Listener is no longer used.
  void Shutdown();

  // Return the actor for the top-level actor of the process. If the process
  // has not connected yet, this returns null.
  GPUChild* GetActor() const {
    return mGPUChild.get();
  }

  // Return a unique id for this process, guaranteed not to be shared with any
  // past or future instance of GPUProcessHost.
  uint64_t GetProcessToken() const;

  bool IsConnected() const {
    return !!mGPUChild;
  }

  // Return the time stamp for when we tried to launch the GPU process. This is
  // currently used for Telemetry so that we can determine how long GPU processes
  // take to spin up. Note this doesn't denote a successful launch, just when we
  // attempted launch.
  TimeStamp GetLaunchTime() const {
    return mLaunchTime;
  }

  // Called on the IO thread.
  void OnChannelConnected(int32_t peer_pid) override;
  void OnChannelError() override;

  void SetListener(Listener* aListener);

  // Used for tests and diagnostics
  void KillProcess();

private:
  // Called on the main thread.
  void OnChannelConnectedTask();
  void OnChannelErrorTask();

  // Called on the main thread after a connection has been established.
  void InitAfterConnect(bool aSucceeded);

  // Called on the main thread when the mGPUChild actor is shutting down.
  void OnChannelClosed();

  // Kill the remote process, triggering IPC shutdown.
  void KillHard(const char* aReason);

  void DestroyProcess();

private:
  DISALLOW_COPY_AND_ASSIGN(GPUProcessHost);

  Listener* mListener;
  mozilla::ipc::TaskFactory<GPUProcessHost> mTaskFactory;

  enum class LaunchPhase {
    Unlaunched,
    Waiting,
    Complete
  };
  LaunchPhase mLaunchPhase;

  UniquePtr<GPUChild> mGPUChild;
  uint64_t mProcessToken;

  bool mShutdownRequested;
  bool mChannelClosed;

  TimeStamp mLaunchTime;
};

} // namespace gfx
} // namespace mozilla

#endif // _include_mozilla_gfx_ipc_GPUProcessHost_h_<|MERGE_RESOLUTION|>--- conflicted
+++ resolved
@@ -43,11 +43,7 @@
     virtual void OnProcessUnexpectedShutdown(GPUProcessHost* aHost)
     {}
 
-<<<<<<< HEAD
-    virtual void OnProcessDeviceReset(GPUProcessHost* aHost)
-=======
     virtual void OnRemoteProcessDeviceReset(GPUProcessHost* aHost)
->>>>>>> a17af05f
     {}
   };
 
