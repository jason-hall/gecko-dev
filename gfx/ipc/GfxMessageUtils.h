/* -*- Mode: C++; tab-width: 8; indent-tabs-mode: nil; c-basic-offset: 2 -*- */
/* vim: set sw=2 ts=8 et tw=80 : */
/* This Source Code Form is subject to the terms of the Mozilla Public
 * License, v. 2.0. If a copy of the MPL was not distributed with this
 * file, You can obtain one at http://mozilla.org/MPL/2.0/. */

#ifndef __GFXMESSAGEUTILS_H__
#define __GFXMESSAGEUTILS_H__

#include "FilterSupport.h"
#include "FrameMetrics.h"
#include "ImageTypes.h"
#include "RegionBuilder.h"
#include "base/process_util.h"
#include "chrome/common/ipc_message_utils.h"
#include "gfxFeature.h"
#include "gfxFallback.h"
#include "gfxPoint.h"
#include "gfxRect.h"
#include "gfxTelemetry.h"
#include "gfxTypes.h"
#include "ipc/IPCMessageUtils.h"
#include "mozilla/gfx/Matrix.h"
<<<<<<< HEAD
#include "mozilla/layers/AsyncDragMetrics.h"
#include "mozilla/layers/CompositorOptions.h"
#include "mozilla/layers/CompositorTypes.h"
#include "mozilla/layers/GeckoContentController.h"
#include "mozilla/layers/LayerAttributes.h"
#include "mozilla/layers/LayersTypes.h"
=======
>>>>>>> a17af05f
#include "nsRect.h"
#include "nsRegion.h"
#include "mozilla/Array.h"

#include <stdint.h>

#ifdef _MSC_VER
#pragma warning( disable : 4800 )
#endif

namespace mozilla {

typedef gfxImageFormat PixelFormat;

} // namespace mozilla

namespace IPC {

template<>
struct ParamTraits<mozilla::gfx::Matrix>
{
  typedef mozilla::gfx::Matrix paramType;

  static void Write(Message* aMsg, const paramType& aParam)
  {
    WriteParam(aMsg, aParam._11);
    WriteParam(aMsg, aParam._12);
    WriteParam(aMsg, aParam._21);
    WriteParam(aMsg, aParam._22);
    WriteParam(aMsg, aParam._31);
    WriteParam(aMsg, aParam._32);
  }

  static bool Read(const Message* aMsg, PickleIterator* aIter, paramType* aResult)
  {
    if (ReadParam(aMsg, aIter, &aResult->_11) &&
        ReadParam(aMsg, aIter, &aResult->_12) &&
        ReadParam(aMsg, aIter, &aResult->_21) &&
        ReadParam(aMsg, aIter, &aResult->_22) &&
        ReadParam(aMsg, aIter, &aResult->_31) &&
        ReadParam(aMsg, aIter, &aResult->_32))
      return true;

    return false;
  }

  static void Log(const paramType& aParam, std::wstring* aLog)
  {
    aLog->append(StringPrintf(L"[[%g %g] [%g %g] [%g %g]]", aParam._11, aParam._12, aParam._21, aParam._22,
                                                            aParam._31, aParam._32));
  }
};

template<>
struct ParamTraits<mozilla::gfx::Matrix4x4>
{
  typedef mozilla::gfx::Matrix4x4 paramType;

  static void Write(Message* msg, const paramType& param)
  {
#define Wr(_f)  WriteParam(msg, param. _f)
    Wr(_11); Wr(_12); Wr(_13); Wr(_14);
    Wr(_21); Wr(_22); Wr(_23); Wr(_24);
    Wr(_31); Wr(_32); Wr(_33); Wr(_34);
    Wr(_41); Wr(_42); Wr(_43); Wr(_44);
#undef Wr
  }

  static bool Read(const Message* msg, PickleIterator* iter, paramType* result)
  {
#define Rd(_f)  ReadParam(msg, iter, &result-> _f)
    return (Rd(_11) && Rd(_12) && Rd(_13) && Rd(_14) &&
            Rd(_21) && Rd(_22) && Rd(_23) && Rd(_24) &&
            Rd(_31) && Rd(_32) && Rd(_33) && Rd(_34) &&
            Rd(_41) && Rd(_42) && Rd(_43) && Rd(_44));
#undef Rd
  }
};

template<>
struct ParamTraits<mozilla::gfx::Matrix5x4>
{
  typedef mozilla::gfx::Matrix5x4 paramType;

  static void Write(Message* msg, const paramType& param)
  {
#define Wr(_f)  WriteParam(msg, param. _f)
    Wr(_11); Wr(_12); Wr(_13); Wr(_14);
    Wr(_21); Wr(_22); Wr(_23); Wr(_24);
    Wr(_31); Wr(_32); Wr(_33); Wr(_34);
    Wr(_41); Wr(_42); Wr(_43); Wr(_44);
    Wr(_51); Wr(_52); Wr(_53); Wr(_54);
#undef Wr
  }

  static bool Read(const Message* msg, PickleIterator* iter, paramType* result)
  {
#define Rd(_f)  ReadParam(msg, iter, &result-> _f)
    return (Rd(_11) && Rd(_12) && Rd(_13) && Rd(_14) &&
            Rd(_21) && Rd(_22) && Rd(_23) && Rd(_24) &&
            Rd(_31) && Rd(_32) && Rd(_33) && Rd(_34) &&
            Rd(_41) && Rd(_42) && Rd(_43) && Rd(_44) &&
            Rd(_51) && Rd(_52) && Rd(_53) && Rd(_54));
#undef Rd
  }
};

template<>
struct ParamTraits<gfxPoint>
{
  typedef gfxPoint paramType;

  static void Write(Message* aMsg, const paramType& aParam)
  {
    WriteParam(aMsg, aParam.x);
    WriteParam(aMsg, aParam.y);
  }

  static bool Read(const Message* aMsg, PickleIterator* aIter, paramType* aResult)
  {
    return (ReadParam(aMsg, aIter, &aResult->x) &&
            ReadParam(aMsg, aIter, &aResult->y));
 }
};

template<>
struct ParamTraits<gfxSize>
{
  typedef gfxSize paramType;

  static void Write(Message* aMsg, const paramType& aParam)
  {
    WriteParam(aMsg, aParam.width);
    WriteParam(aMsg, aParam.height);
  }

  static bool Read(const Message* aMsg, PickleIterator* aIter, paramType* aResult)
  {
    if (ReadParam(aMsg, aIter, &aResult->width) &&
        ReadParam(aMsg, aIter, &aResult->height))
      return true;

    return false;
  }
};

template<>
struct ParamTraits<gfxRect>
{
  typedef gfxRect paramType;

  static void Write(Message* aMsg, const paramType& aParam)
  {
    WriteParam(aMsg, aParam.x);
    WriteParam(aMsg, aParam.y);
    WriteParam(aMsg, aParam.width);
    WriteParam(aMsg, aParam.height);
  }

  static bool Read(const Message* aMsg, PickleIterator* aIter, paramType* aResult)
  {
    return ReadParam(aMsg, aIter, &aResult->x) &&
           ReadParam(aMsg, aIter, &aResult->y) &&
           ReadParam(aMsg, aIter, &aResult->width) &&
           ReadParam(aMsg, aIter, &aResult->height);
  }
};

template <>
struct ParamTraits<gfxContentType>
  : public ContiguousEnumSerializer<
             gfxContentType,
             gfxContentType::COLOR,
             gfxContentType::SENTINEL>
{};

template <>
struct ParamTraits<gfxSurfaceType>
  : public ContiguousEnumSerializer<
             gfxSurfaceType,
             gfxSurfaceType::Image,
             gfxSurfaceType::Max>
{};

template <>
struct ParamTraits<mozilla::gfx::SamplingFilter>
  : public ContiguousEnumSerializer<
             mozilla::gfx::SamplingFilter,
             mozilla::gfx::SamplingFilter::GOOD,
             mozilla::gfx::SamplingFilter::SENTINEL>
{};

template <>
struct ParamTraits<mozilla::gfx::BackendType>
  : public ContiguousEnumSerializer<
             mozilla::gfx::BackendType,
             mozilla::gfx::BackendType::NONE,
             mozilla::gfx::BackendType::BACKEND_LAST>
{};

template <>
struct ParamTraits<mozilla::gfx::Feature>
  : public ContiguousEnumSerializer<
             mozilla::gfx::Feature,
             mozilla::gfx::Feature::HW_COMPOSITING,
             mozilla::gfx::Feature::NumValues>
{};

template <>
struct ParamTraits<mozilla::gfx::Fallback>
  : public ContiguousEnumSerializer<
             mozilla::gfx::Fallback,
             mozilla::gfx::Fallback::NO_CONSTANT_BUFFER_OFFSETTING,
             mozilla::gfx::Fallback::NumValues>
{};

template <>
struct ParamTraits<mozilla::gfx::FeatureStatus>
  : public ContiguousEnumSerializer<
             mozilla::gfx::FeatureStatus,
             mozilla::gfx::FeatureStatus::Unused,
             mozilla::gfx::FeatureStatus::LAST>
{};

template <>
struct ParamTraits<mozilla::gfx::AttributeName>
  : public ContiguousEnumSerializer<
             mozilla::gfx::AttributeName,
             mozilla::gfx::eBlendBlendmode,
             mozilla::gfx::eLastAttributeName>
{};

template <>
struct ParamTraits<mozilla::gfx::AttributeType>
  : public ContiguousEnumSerializer<
             mozilla::gfx::AttributeType,
             mozilla::gfx::AttributeType::eBool,
             mozilla::gfx::AttributeType::Max>
{};

template <>
struct ParamTraits<mozilla::gfx::PrimitiveType>
  : public ContiguousEnumSerializer<
             mozilla::gfx::PrimitiveType,
             mozilla::gfx::PrimitiveType::Empty,
             mozilla::gfx::PrimitiveType::Max>
{};

template <>
struct ParamTraits<mozilla::gfx::ColorSpace>
  : public ContiguousEnumSerializer<
             mozilla::gfx::ColorSpace,
             mozilla::gfx::ColorSpace::SRGB,
             mozilla::gfx::ColorSpace::Max>
{};

/*
template <>
struct ParamTraits<mozilla::PixelFormat>
  : public EnumSerializer<mozilla::PixelFormat,
                          SurfaceFormat::A8R8G8B8_UINT32,
                          SurfaceFormat::UNKNOWN>
{};
*/

template<>
struct ParamTraits<mozilla::gfx::Color>
{
  typedef mozilla::gfx::Color paramType;

  static void Write(Message* msg, const paramType& param)
  {
    WriteParam(msg, param.r);
    WriteParam(msg, param.g);
    WriteParam(msg, param.b);
    WriteParam(msg, param.a);
  }

  static bool Read(const Message* msg, PickleIterator* iter, paramType* result)
  {
    return (ReadParam(msg, iter, &result->r) &&
            ReadParam(msg, iter, &result->g) &&
            ReadParam(msg, iter, &result->b) &&
            ReadParam(msg, iter, &result->a));
  }
};

template<>
struct ParamTraits<nsPoint>
{
  typedef nsPoint paramType;

  static void Write(Message* msg, const paramType& param)
  {
    WriteParam(msg, param.x);
    WriteParam(msg, param.y);
  }

  static bool Read(const Message* msg, PickleIterator* iter, paramType* result)
  {
    return (ReadParam(msg, iter, &result->x) &&
            ReadParam(msg, iter, &result->y));
  }
};

template<>
struct ParamTraits<nsIntPoint>
{
  typedef nsIntPoint paramType;

  static void Write(Message* msg, const paramType& param)
  {
    WriteParam(msg, param.x);
    WriteParam(msg, param.y);
  }

  static bool Read(const Message* msg, PickleIterator* iter, paramType* result)
  {
    return (ReadParam(msg, iter, &result->x) &&
            ReadParam(msg, iter, &result->y));
  }
};

template<typename T>
struct ParamTraits<mozilla::gfx::IntSizeTyped<T> >
{
  typedef mozilla::gfx::IntSizeTyped<T> paramType;

  static void Write(Message* msg, const paramType& param)
  {
    WriteParam(msg, param.width);
    WriteParam(msg, param.height);
  }

  static bool Read(const Message* msg, PickleIterator* iter, paramType* result)
  {
    return (ReadParam(msg, iter, &result->width) &&
            ReadParam(msg, iter, &result->height));
  }
};

template<typename Region, typename Rect, typename Iter>
struct RegionParamTraits
{
  typedef Region paramType;

  static void Write(Message* msg, const paramType& param)
  {

    for (auto iter = param.RectIter(); !iter.Done(); iter.Next()) {
      const Rect& r = iter.Get();
      MOZ_RELEASE_ASSERT(!r.IsEmpty(), "GFX: rect is empty.");
      WriteParam(msg, r);
    }
    // empty rects are sentinel values because nsRegions will never
    // contain them
    WriteParam(msg, Rect());
  }

  static bool Read(const Message* msg, PickleIterator* iter, paramType* result)
  {
    RegionBuilder<Region> builder;
    Rect rect;
    while (ReadParam(msg, iter, &rect)) {
      if (rect.IsEmpty()) {
        *result = builder.ToRegion();
        return true;
      }
      builder.OrWith(rect);
    }

    return false;
  }
};

template<class Units>
struct ParamTraits<mozilla::gfx::IntRegionTyped<Units>>
  : RegionParamTraits<mozilla::gfx::IntRegionTyped<Units>,
                      mozilla::gfx::IntRectTyped<Units>,
                      typename mozilla::gfx::IntRegionTyped<Units>::RectIterator>
{};

template<>
struct ParamTraits<mozilla::gfx::IntSize>
{
  typedef mozilla::gfx::IntSize paramType;

  static void Write(Message* msg, const paramType& param)
  {
    WriteParam(msg, param.width);
    WriteParam(msg, param.height);
  }

  static bool Read(const Message* msg, PickleIterator* iter, paramType* result)
  {
    return (ReadParam(msg, iter, &result->width) &&
            ReadParam(msg, iter, &result->height));
  }
};

template<class T>
struct ParamTraits< mozilla::gfx::CoordTyped<T> >
{
  typedef mozilla::gfx::CoordTyped<T> paramType;

  static void Write(Message* msg, const paramType& param)
  {
    WriteParam(msg, param.value);
  }

  static bool Read(const Message* msg, PickleIterator* iter, paramType* result)
  {
    return (ReadParam(msg, iter, &result->value));
  }
};

template<class T>
struct ParamTraits< mozilla::gfx::IntCoordTyped<T> >
{
  typedef mozilla::gfx::IntCoordTyped<T> paramType;

  static void Write(Message* msg, const paramType& param)
  {
    WriteParam(msg, param.value);
  }

  static bool Read(const Message* msg, PickleIterator* iter, paramType* result)
  {
    return (ReadParam(msg, iter, &result->value));
  }
};

template<class T, class U>
struct ParamTraits< mozilla::gfx::ScaleFactor<T, U> >
{
  typedef mozilla::gfx::ScaleFactor<T, U> paramType;

  static void Write(Message* msg, const paramType& param)
  {
    WriteParam(msg, param.scale);
  }

  static bool Read(const Message* msg, PickleIterator* iter, paramType* result)
  {
    return (ReadParam(msg, iter, &result->scale));
  }
};

template<class T, class U>
struct ParamTraits< mozilla::gfx::ScaleFactors2D<T, U> >
{
  typedef mozilla::gfx::ScaleFactors2D<T, U> paramType;

  static void Write(Message* msg, const paramType& param)
  {
    WriteParam(msg, param.xScale);
    WriteParam(msg, param.yScale);
  }

  static bool Read(const Message* msg, PickleIterator* iter, paramType* result)
  {
    return (ReadParam(msg, iter, &result->xScale) &&
            ReadParam(msg, iter, &result->yScale));
  }
};

template<class T>
struct ParamTraits< mozilla::gfx::PointTyped<T> >
{
  typedef mozilla::gfx::PointTyped<T> paramType;

  static void Write(Message* msg, const paramType& param)
  {
    WriteParam(msg, param.x);
    WriteParam(msg, param.y);
  }

  static bool Read(const Message* msg, PickleIterator* iter, paramType* result)
  {
    return (ReadParam(msg, iter, &result->x) &&
            ReadParam(msg, iter, &result->y));
  }
};

template<class F, class T>
struct ParamTraits< mozilla::gfx::Point3DTyped<F, T> >
{
  typedef mozilla::gfx::Point3DTyped<F, T> paramType;

  static void Write(Message* msg, const paramType& param)
  {
    WriteParam(msg, param.x);
    WriteParam(msg, param.y);
    WriteParam(msg, param.z);
  }

  static bool Read(const Message* msg, PickleIterator* iter, paramType* result)
  {
    return (ReadParam(msg, iter, &result->x) &&
            ReadParam(msg, iter, &result->y) &&
            ReadParam(msg, iter, &result->z));
  }
};

template<class T>
struct ParamTraits< mozilla::gfx::IntPointTyped<T> >
{
  typedef mozilla::gfx::IntPointTyped<T> paramType;

  static void Write(Message* msg, const paramType& param)
  {
    WriteParam(msg, param.x);
    WriteParam(msg, param.y);
  }

  static bool Read(const Message* msg, PickleIterator* iter, paramType* result)
  {
    return (ReadParam(msg, iter, &result->x) &&
            ReadParam(msg, iter, &result->y));
  }
};

template<class T>
struct ParamTraits< mozilla::gfx::SizeTyped<T> >
{
  typedef mozilla::gfx::SizeTyped<T> paramType;

  static void Write(Message* msg, const paramType& param)
  {
    WriteParam(msg, param.width);
    WriteParam(msg, param.height);
  }

  static bool Read(const Message* msg, PickleIterator* iter, paramType* result)
  {
    return (ReadParam(msg, iter, &result->width) &&
            ReadParam(msg, iter, &result->height));
  }
};

template<class T>
struct ParamTraits< mozilla::gfx::RectTyped<T> >
{
  typedef mozilla::gfx::RectTyped<T> paramType;

  static void Write(Message* msg, const paramType& param)
  {
    WriteParam(msg, param.x);
    WriteParam(msg, param.y);
    WriteParam(msg, param.width);
    WriteParam(msg, param.height);
  }

  static bool Read(const Message* msg, PickleIterator* iter, paramType* result)
  {
    return (ReadParam(msg, iter, &result->x) &&
            ReadParam(msg, iter, &result->y) &&
            ReadParam(msg, iter, &result->width) &&
            ReadParam(msg, iter, &result->height));
  }
};

template<class T>
struct ParamTraits< mozilla::gfx::IntRectTyped<T> >
{
  typedef mozilla::gfx::IntRectTyped<T> paramType;

  static void Write(Message* msg, const paramType& param)
  {
    WriteParam(msg, param.x);
    WriteParam(msg, param.y);
    WriteParam(msg, param.width);
    WriteParam(msg, param.height);
  }

  static bool Read(const Message* msg, PickleIterator* iter, paramType* result)
  {
    return (ReadParam(msg, iter, &result->x) &&
            ReadParam(msg, iter, &result->y) &&
            ReadParam(msg, iter, &result->width) &&
            ReadParam(msg, iter, &result->height));
  }
};

template<>
struct ParamTraits<mozilla::gfx::Margin>
{
  typedef mozilla::gfx::Margin paramType;

  static void Write(Message* msg, const paramType& param)
  {
    WriteParam(msg, param.top);
    WriteParam(msg, param.right);
    WriteParam(msg, param.bottom);
    WriteParam(msg, param.left);
  }

  static bool Read(const Message* msg, PickleIterator* iter, paramType* result)
  {
    return (ReadParam(msg, iter, &result->top) &&
            ReadParam(msg, iter, &result->right) &&
            ReadParam(msg, iter, &result->bottom) &&
            ReadParam(msg, iter, &result->left));
  }
};

template<class T>
struct ParamTraits< mozilla::gfx::MarginTyped<T> >
{
  typedef mozilla::gfx::MarginTyped<T> paramType;

  static void Write(Message* msg, const paramType& param)
  {
    WriteParam(msg, param.top);
    WriteParam(msg, param.right);
    WriteParam(msg, param.bottom);
    WriteParam(msg, param.left);
  }

  static bool Read(const Message* msg, PickleIterator* iter, paramType* result)
  {
    return (ReadParam(msg, iter, &result->top) &&
            ReadParam(msg, iter, &result->right) &&
            ReadParam(msg, iter, &result->bottom) &&
            ReadParam(msg, iter, &result->left));
  }
};

template<>
struct ParamTraits<nsRect>
{
  typedef nsRect paramType;

  static void Write(Message* msg, const paramType& param)
  {
    WriteParam(msg, param.x);
    WriteParam(msg, param.y);
    WriteParam(msg, param.width);
    WriteParam(msg, param.height);
  }

  static bool Read(const Message* msg, PickleIterator* iter, paramType* result)
  {
    return (ReadParam(msg, iter, &result->x) &&
            ReadParam(msg, iter, &result->y) &&
            ReadParam(msg, iter, &result->width) &&
            ReadParam(msg, iter, &result->height));
  }
};

template<>
struct ParamTraits<nsRegion>
  : RegionParamTraits<nsRegion, nsRect, nsRegion::RectIterator>
{};

template<>
struct ParamTraits<GeckoProcessType>
  : public ContiguousEnumSerializer<
<<<<<<< HEAD
             mozilla::layers::FrameMetrics::ScrollOffsetUpdateType,
             mozilla::layers::FrameMetrics::ScrollOffsetUpdateType::eNone,
             mozilla::layers::FrameMetrics::ScrollOffsetUpdateType::eSentinel>
{};

template<>
struct ParamTraits<mozilla::layers::LayerHandle>
{
  typedef mozilla::layers::LayerHandle paramType;

  static void Write(Message* msg, const paramType& param) {
    WriteParam(msg, param.mHandle);
  }
  static bool Read(const Message* msg, PickleIterator* iter, paramType* result) {
    return ReadParam(msg, iter, &result->mHandle);
  }
};

template<>
struct ParamTraits<mozilla::layers::CompositableHandle>
{
  typedef mozilla::layers::CompositableHandle paramType;

  static void Write(Message* msg, const paramType& param) {
    WriteParam(msg, param.mHandle);
  }
  static bool Read(const Message* msg, PickleIterator* iter, paramType* result) {
    return ReadParam(msg, iter, &result->mHandle);
  }
};

template<>
struct ParamTraits<mozilla::layers::ReadLockHandle>
{
  typedef mozilla::layers::ReadLockHandle paramType;

  static void Write(Message* msg, const paramType& param) {
    WriteParam(msg, param.mHandle);
  }
  static bool Read(const Message* msg, PickleIterator* iter, paramType* result) {
    return ReadParam(msg, iter, &result->mHandle);
  }
};

// Helper class for reading bitfields.
// If T has bitfields members, derive ParamTraits<T> from BitfieldHelper<T>.
template <typename ParamType>
struct BitfieldHelper
{
  // We need this helper because we can't get the address of a bitfield to
  // pass directly to ReadParam. So instead we read it into a temporary bool
  // and set the bitfield using a setter function
  static bool ReadBoolForBitfield(const Message* aMsg, PickleIterator* aIter,
        ParamType* aResult, void (ParamType::*aSetter)(bool))
  {
    bool value;
    if (ReadParam(aMsg, aIter, &value)) {
      (aResult->*aSetter)(value);
      return true;
    }
    return false;
  }
};

template <>
struct ParamTraits<mozilla::layers::FrameMetrics>
    : BitfieldHelper<mozilla::layers::FrameMetrics>
{
  typedef mozilla::layers::FrameMetrics paramType;

  static void Write(Message* aMsg, const paramType& aParam)
  {
    WriteParam(aMsg, aParam.mScrollId);
    WriteParam(aMsg, aParam.mPresShellResolution);
    WriteParam(aMsg, aParam.mCompositionBounds);
    WriteParam(aMsg, aParam.mDisplayPort);
    WriteParam(aMsg, aParam.mCriticalDisplayPort);
    WriteParam(aMsg, aParam.mScrollableRect);
    WriteParam(aMsg, aParam.mCumulativeResolution);
    WriteParam(aMsg, aParam.mDevPixelsPerCSSPixel);
    WriteParam(aMsg, aParam.mScrollOffset);
    WriteParam(aMsg, aParam.mZoom);
    WriteParam(aMsg, aParam.mScrollGeneration);
    WriteParam(aMsg, aParam.mSmoothScrollOffset);
    WriteParam(aMsg, aParam.mRootCompositionSize);
    WriteParam(aMsg, aParam.mDisplayPortMargins);
    WriteParam(aMsg, aParam.mPresShellId);
    WriteParam(aMsg, aParam.mViewport);
    WriteParam(aMsg, aParam.mExtraResolution);
    WriteParam(aMsg, aParam.mPaintRequestTime);
    WriteParam(aMsg, aParam.mScrollUpdateType);
    WriteParam(aMsg, aParam.mIsRootContent);
    WriteParam(aMsg, aParam.mDoSmoothScroll);
    WriteParam(aMsg, aParam.mUseDisplayPortMargins);
    WriteParam(aMsg, aParam.mIsScrollInfoLayer);
  }

  static bool Read(const Message* aMsg, PickleIterator* aIter, paramType* aResult)
  {
    return (ReadParam(aMsg, aIter, &aResult->mScrollId) &&
            ReadParam(aMsg, aIter, &aResult->mPresShellResolution) &&
            ReadParam(aMsg, aIter, &aResult->mCompositionBounds) &&
            ReadParam(aMsg, aIter, &aResult->mDisplayPort) &&
            ReadParam(aMsg, aIter, &aResult->mCriticalDisplayPort) &&
            ReadParam(aMsg, aIter, &aResult->mScrollableRect) &&
            ReadParam(aMsg, aIter, &aResult->mCumulativeResolution) &&
            ReadParam(aMsg, aIter, &aResult->mDevPixelsPerCSSPixel) &&
            ReadParam(aMsg, aIter, &aResult->mScrollOffset) &&
            ReadParam(aMsg, aIter, &aResult->mZoom) &&
            ReadParam(aMsg, aIter, &aResult->mScrollGeneration) &&
            ReadParam(aMsg, aIter, &aResult->mSmoothScrollOffset) &&
            ReadParam(aMsg, aIter, &aResult->mRootCompositionSize) &&
            ReadParam(aMsg, aIter, &aResult->mDisplayPortMargins) &&
            ReadParam(aMsg, aIter, &aResult->mPresShellId) &&
            ReadParam(aMsg, aIter, &aResult->mViewport) &&
            ReadParam(aMsg, aIter, &aResult->mExtraResolution) &&
            ReadParam(aMsg, aIter, &aResult->mPaintRequestTime) &&
            ReadParam(aMsg, aIter, &aResult->mScrollUpdateType) &&
            ReadBoolForBitfield(aMsg, aIter, aResult, &paramType::SetIsRootContent) &&
            ReadBoolForBitfield(aMsg, aIter, aResult, &paramType::SetDoSmoothScroll) &&
            ReadBoolForBitfield(aMsg, aIter, aResult, &paramType::SetUseDisplayPortMargins) &&
            ReadBoolForBitfield(aMsg, aIter, aResult, &paramType::SetIsScrollInfoLayer));
  }
};

template <>
struct ParamTraits<mozilla::layers::ScrollSnapInfo>
{
  typedef mozilla::layers::ScrollSnapInfo paramType;

  static void Write(Message* aMsg, const paramType& aParam)
  {
    WriteParam(aMsg, aParam.mScrollSnapTypeX);
    WriteParam(aMsg, aParam.mScrollSnapTypeY);
    WriteParam(aMsg, aParam.mScrollSnapIntervalX);
    WriteParam(aMsg, aParam.mScrollSnapIntervalY);
    WriteParam(aMsg, aParam.mScrollSnapDestination);
    WriteParam(aMsg, aParam.mScrollSnapCoordinates);
  }

  static bool Read(const Message* aMsg, PickleIterator* aIter, paramType* aResult)
  {
    return (ReadParam(aMsg, aIter, &aResult->mScrollSnapTypeX) &&
            ReadParam(aMsg, aIter, &aResult->mScrollSnapTypeY) &&
            ReadParam(aMsg, aIter, &aResult->mScrollSnapIntervalX) &&
            ReadParam(aMsg, aIter, &aResult->mScrollSnapIntervalY) &&
            ReadParam(aMsg, aIter, &aResult->mScrollSnapDestination) &&
            ReadParam(aMsg, aIter, &aResult->mScrollSnapCoordinates));
  }
};

template <>
struct ParamTraits<mozilla::layers::LayerClip>
{
  typedef mozilla::layers::LayerClip paramType;

  static void Write(Message* aMsg, const paramType& aParam)
  {
    WriteParam(aMsg, aParam.mClipRect);
    WriteParam(aMsg, aParam.mMaskLayerIndex);
  }

  static bool Read(const Message* aMsg, PickleIterator* aIter, paramType* aResult)
  {
    return (ReadParam(aMsg, aIter, &aResult->mClipRect) &&
            ReadParam(aMsg, aIter, &aResult->mMaskLayerIndex));
  }
};

template <>
struct ParamTraits<mozilla::layers::ScrollMetadata>
    : BitfieldHelper<mozilla::layers::ScrollMetadata>
{
  typedef mozilla::layers::ScrollMetadata paramType;

  static void Write(Message* aMsg, const paramType& aParam)
  {
    WriteParam(aMsg, aParam.mMetrics);
    WriteParam(aMsg, aParam.mSnapInfo);
    WriteParam(aMsg, aParam.mScrollParentId);
    WriteParam(aMsg, aParam.mBackgroundColor);
    WriteParam(aMsg, aParam.GetContentDescription());
    WriteParam(aMsg, aParam.mLineScrollAmount);
    WriteParam(aMsg, aParam.mPageScrollAmount);
    WriteParam(aMsg, aParam.mScrollClip);
    WriteParam(aMsg, aParam.mHasScrollgrab);
    WriteParam(aMsg, aParam.mAllowVerticalScrollWithWheel);
    WriteParam(aMsg, aParam.mIsLayersIdRoot);
    WriteParam(aMsg, aParam.mUsesContainerScrolling);
    WriteParam(aMsg, aParam.mForceDisableApz);
  }

  static bool ReadContentDescription(const Message* aMsg, PickleIterator* aIter, paramType* aResult)
  {
    nsCString str;
    if (!ReadParam(aMsg, aIter, &str)) {
      return false;
    }
    aResult->SetContentDescription(str);
    return true;
  }

  static bool Read(const Message* aMsg, PickleIterator* aIter, paramType* aResult)
  {
    return (ReadParam(aMsg, aIter, &aResult->mMetrics) &&
            ReadParam(aMsg, aIter, &aResult->mSnapInfo) &&
            ReadParam(aMsg, aIter, &aResult->mScrollParentId) &&
            ReadParam(aMsg, aIter, &aResult->mBackgroundColor) &&
            ReadContentDescription(aMsg, aIter, aResult) &&
            ReadParam(aMsg, aIter, &aResult->mLineScrollAmount) &&
            ReadParam(aMsg, aIter, &aResult->mPageScrollAmount) &&
            ReadParam(aMsg, aIter, &aResult->mScrollClip) &&
            ReadBoolForBitfield(aMsg, aIter, aResult, &paramType::SetHasScrollgrab) &&
            ReadBoolForBitfield(aMsg, aIter, aResult, &paramType::SetAllowVerticalScrollWithWheel) &&
            ReadBoolForBitfield(aMsg, aIter, aResult, &paramType::SetIsLayersIdRoot) &&
            ReadBoolForBitfield(aMsg, aIter, aResult, &paramType::SetUsesContainerScrolling) &&
            ReadBoolForBitfield(aMsg, aIter, aResult, &paramType::SetForceDisableApz));
  }
};

template<>
struct ParamTraits<GeckoProcessType>
  : public ContiguousEnumSerializer<
             GeckoProcessType,
             GeckoProcessType_Default,
             GeckoProcessType_End>
{};

template<>
struct ParamTraits<mozilla::layers::TextureFactoryIdentifier>
{
  typedef mozilla::layers::TextureFactoryIdentifier paramType;

  static void Write(Message* aMsg, const paramType& aParam)
  {
    WriteParam(aMsg, aParam.mParentBackend);
    WriteParam(aMsg, aParam.mParentProcessType);
    WriteParam(aMsg, aParam.mMaxTextureSize);
    WriteParam(aMsg, aParam.mCompositorUseANGLE);
    WriteParam(aMsg, aParam.mSupportsTextureBlitting);
    WriteParam(aMsg, aParam.mSupportsPartialUploads);
    WriteParam(aMsg, aParam.mSupportsComponentAlpha);
    WriteParam(aMsg, aParam.mSyncHandle);
  }

  static bool Read(const Message* aMsg, PickleIterator* aIter, paramType* aResult)
  {
    bool result = ReadParam(aMsg, aIter, &aResult->mParentBackend) &&
                  ReadParam(aMsg, aIter, &aResult->mParentProcessType) &&
                  ReadParam(aMsg, aIter, &aResult->mMaxTextureSize) &&
                  ReadParam(aMsg, aIter, &aResult->mCompositorUseANGLE) &&
                  ReadParam(aMsg, aIter, &aResult->mSupportsTextureBlitting) &&
                  ReadParam(aMsg, aIter, &aResult->mSupportsPartialUploads) &&
                  ReadParam(aMsg, aIter, &aResult->mSupportsComponentAlpha) &&
                  ReadParam(aMsg, aIter, &aResult->mSyncHandle);
    return result;
  }
};

template<>
struct ParamTraits<mozilla::layers::TextureInfo>
{
  typedef mozilla::layers::TextureInfo paramType;

  static void Write(Message* aMsg, const paramType& aParam)
  {
    WriteParam(aMsg, aParam.mCompositableType);
    WriteParam(aMsg, aParam.mTextureFlags);
  }

  static bool Read(const Message* aMsg, PickleIterator* aIter, paramType* aResult)
  {
    return ReadParam(aMsg, aIter, &aResult->mCompositableType) &&
           ReadParam(aMsg, aIter, &aResult->mTextureFlags);
  }
};

template <>
struct ParamTraits<mozilla::layers::CompositableType>
  : public ContiguousEnumSerializer<
             mozilla::layers::CompositableType,
             mozilla::layers::CompositableType::UNKNOWN,
             mozilla::layers::CompositableType::COUNT>
=======
             GeckoProcessType,
             GeckoProcessType_Default,
             GeckoProcessType_End>
>>>>>>> a17af05f
{};

template <>
struct ParamTraits<mozilla::gfx::SurfaceFormat>
  : public ContiguousEnumSerializer<
             mozilla::gfx::SurfaceFormat,
             mozilla::gfx::SurfaceFormat::B8G8R8A8,
             mozilla::gfx::SurfaceFormat::UNKNOWN>
{};

template <>
struct ParamTraits<mozilla::StereoMode>
  : public ContiguousEnumSerializer<
             mozilla::StereoMode,
             mozilla::StereoMode::MONO,
             mozilla::StereoMode::MAX>
{};

template <>
struct ParamTraits<mozilla::YUVColorSpace>
  : public ContiguousEnumSerializer<
             mozilla::YUVColorSpace,
             mozilla::YUVColorSpace::BT601,
             mozilla::YUVColorSpace::UNKNOWN>
{};
<<<<<<< HEAD

template <>
struct ParamTraits<mozilla::layers::ScrollableLayerGuid>
{
  typedef mozilla::layers::ScrollableLayerGuid paramType;

  static void Write(Message* aMsg, const paramType& aParam)
  {
    WriteParam(aMsg, aParam.mLayersId);
    WriteParam(aMsg, aParam.mPresShellId);
    WriteParam(aMsg, aParam.mScrollId);
  }

  static bool Read(const Message* aMsg, PickleIterator* aIter, paramType* aResult)
  {
    return (ReadParam(aMsg, aIter, &aResult->mLayersId) &&
            ReadParam(aMsg, aIter, &aResult->mPresShellId) &&
            ReadParam(aMsg, aIter, &aResult->mScrollId));
  }
};


template <>
struct ParamTraits<mozilla::layers::ZoomConstraints>
{
  typedef mozilla::layers::ZoomConstraints paramType;

  static void Write(Message* aMsg, const paramType& aParam)
  {
    WriteParam(aMsg, aParam.mAllowZoom);
    WriteParam(aMsg, aParam.mAllowDoubleTapZoom);
    WriteParam(aMsg, aParam.mMinZoom);
    WriteParam(aMsg, aParam.mMaxZoom);
  }

  static bool Read(const Message* aMsg, PickleIterator* aIter, paramType* aResult)
  {
    return (ReadParam(aMsg, aIter, &aResult->mAllowZoom) &&
            ReadParam(aMsg, aIter, &aResult->mAllowDoubleTapZoom) &&
            ReadParam(aMsg, aIter, &aResult->mMinZoom) &&
            ReadParam(aMsg, aIter, &aResult->mMaxZoom));
  }
};

template <>
struct ParamTraits<mozilla::layers::EventRegions>
{
  typedef mozilla::layers::EventRegions paramType;

  static void Write(Message* aMsg, const paramType& aParam)
  {
    WriteParam(aMsg, aParam.mHitRegion);
    WriteParam(aMsg, aParam.mDispatchToContentHitRegion);
    WriteParam(aMsg, aParam.mNoActionRegion);
    WriteParam(aMsg, aParam.mHorizontalPanRegion);
    WriteParam(aMsg, aParam.mVerticalPanRegion);
  }

  static bool Read(const Message* aMsg, PickleIterator* aIter, paramType* aResult)
  {
    return (ReadParam(aMsg, aIter, &aResult->mHitRegion) &&
            ReadParam(aMsg, aIter, &aResult->mDispatchToContentHitRegion) &&
            ReadParam(aMsg, aIter, &aResult->mNoActionRegion) &&
            ReadParam(aMsg, aIter, &aResult->mHorizontalPanRegion) &&
            ReadParam(aMsg, aIter, &aResult->mVerticalPanRegion));
  }
};
=======
>>>>>>> a17af05f

template <>
struct ParamTraits<mozilla::gfx::AttributeMap>
{
  typedef mozilla::gfx::AttributeMap paramType;

  static void Write(Message* aMsg, const paramType& aParam)
  {
    WriteParam(aMsg, aParam.Count());
    for (auto iter = aParam.ConstIter(); !iter.Done(); iter.Next()) {
      mozilla::gfx::AttributeName name =
        mozilla::gfx::AttributeName(iter.Key());
      mozilla::gfx::AttributeType type =
        mozilla::gfx::AttributeMap::GetType(iter.UserData());

      WriteParam(aMsg, type);
      WriteParam(aMsg, name);

      switch (type) {

#define CASE_TYPE(typeName)                                          \
    case mozilla::gfx::AttributeType::e##typeName:                     \
      WriteParam(aMsg, aParam.Get##typeName(name)); \
      break;

    CASE_TYPE(Bool)
    CASE_TYPE(Uint)
    CASE_TYPE(Float)
    CASE_TYPE(Size)
    CASE_TYPE(IntSize)
    CASE_TYPE(IntPoint)
    CASE_TYPE(Matrix)
    CASE_TYPE(Matrix5x4)
    CASE_TYPE(Point3D)
    CASE_TYPE(Color)
    CASE_TYPE(AttributeMap)
    CASE_TYPE(Floats)

#undef CASE_TYPE

        default:
          MOZ_CRASH("GFX: unhandled attribute type");
      }
    }
  }

  static bool Read(const Message* aMsg, PickleIterator* aIter, paramType* aResult)
  {
    uint32_t count;
    if (!ReadParam(aMsg, aIter, &count)) {
      return false;
    }
    for (uint32_t i = 0; i < count; i++) {
      mozilla::gfx::AttributeType type;
      if (!ReadParam(aMsg, aIter, &type)) {
        return false;
      }
      mozilla::gfx::AttributeName name;
      if (!ReadParam(aMsg, aIter, &name)) {
        return false;
      }
      switch (type) {

#define HANDLE_TYPE(type, typeName)                                    \
        case mozilla::gfx::AttributeType::e##typeName:                 \
        {                                                              \
          type value;                                                  \
          if (!ReadParam(aMsg, aIter, &value)) {                       \
            return false;                                              \
          }                                                            \
          aResult->Set(name, value);                                   \
          break;                                                       \
        }

        HANDLE_TYPE(bool, Bool)
        HANDLE_TYPE(uint32_t, Uint)
        HANDLE_TYPE(float, Float)
        HANDLE_TYPE(mozilla::gfx::Size, Size)
        HANDLE_TYPE(mozilla::gfx::IntSize, IntSize)
        HANDLE_TYPE(mozilla::gfx::IntPoint, IntPoint)
        HANDLE_TYPE(mozilla::gfx::Matrix, Matrix)
        HANDLE_TYPE(mozilla::gfx::Matrix5x4, Matrix5x4)
        HANDLE_TYPE(mozilla::gfx::Point3D, Point3D)
        HANDLE_TYPE(mozilla::gfx::Color, Color)
        HANDLE_TYPE(mozilla::gfx::AttributeMap, AttributeMap)

#undef HANDLE_TYPE

        case mozilla::gfx::AttributeType::eFloats:
        {
          nsTArray<float> value;
          if (!ReadParam(aMsg, aIter, &value)) {
            return false;
          }
          aResult->Set(name, &value[0], value.Length());
          break;
        }
        default:
          MOZ_CRASH("GFX: unhandled attribute type");
      }
    }
    return true;
  }
};

template <>
struct ParamTraits<mozilla::gfx::FilterPrimitiveDescription>
{
  typedef mozilla::gfx::FilterPrimitiveDescription paramType;

  static void Write(Message* aMsg, const paramType& aParam)
  {
    WriteParam(aMsg, aParam.Type());
    WriteParam(aMsg, aParam.PrimitiveSubregion());
    WriteParam(aMsg, aParam.FilterSpaceBounds());
    WriteParam(aMsg, aParam.IsTainted());
    WriteParam(aMsg, aParam.OutputColorSpace());
    WriteParam(aMsg, aParam.NumberOfInputs());
    for (size_t i = 0; i < aParam.NumberOfInputs(); i++) {
      WriteParam(aMsg, aParam.InputPrimitiveIndex(i));
      WriteParam(aMsg, aParam.InputColorSpace(i));
    }
    WriteParam(aMsg, aParam.Attributes());
  }

  static bool Read(const Message* aMsg, PickleIterator* aIter, paramType* aResult)
  {
    mozilla::gfx::PrimitiveType type;
    mozilla::gfx::IntRect primitiveSubregion;
    mozilla::gfx::IntRect filterSpaceBounds;
    bool isTainted = false;
    mozilla::gfx::ColorSpace outputColorSpace;
    size_t numberOfInputs = 0;
    if (!ReadParam(aMsg, aIter, &type) ||
        !ReadParam(aMsg, aIter, &primitiveSubregion) ||
        !ReadParam(aMsg, aIter, &filterSpaceBounds) ||
        !ReadParam(aMsg, aIter, &isTainted) ||
        !ReadParam(aMsg, aIter, &outputColorSpace) ||
        !ReadParam(aMsg, aIter, &numberOfInputs)) {
      return false;
    }

    aResult->SetType(type);
    aResult->SetPrimitiveSubregion(primitiveSubregion);
    aResult->SetFilterSpaceBounds(filterSpaceBounds);
    aResult->SetIsTainted(isTainted);
    aResult->SetOutputColorSpace(outputColorSpace);

    for (size_t i = 0; i < numberOfInputs; i++) {
      int32_t inputPrimitiveIndex = 0;
      mozilla::gfx::ColorSpace inputColorSpace;
      if (!ReadParam(aMsg, aIter, &inputPrimitiveIndex) ||
          !ReadParam(aMsg, aIter, &inputColorSpace)) {
        return false;
      }
      aResult->SetInputPrimitive(i, inputPrimitiveIndex);
      aResult->SetInputColorSpace(i, inputColorSpace);
    }

    return ReadParam(aMsg, aIter, &aResult->Attributes());
  }
};

template <>
struct ParamTraits<mozilla::gfx::FilterDescription>
{
  typedef mozilla::gfx::FilterDescription paramType;

  static void Write(Message* aMsg, const paramType& aParam)
  {
    WriteParam(aMsg, aParam.mPrimitives);
  }

  static bool Read(const Message* aMsg, PickleIterator* aIter, paramType* aResult)
  {
    return (ReadParam(aMsg, aIter, &aResult->mPrimitives));
  }
};

template <>
struct ParamTraits<mozilla::gfx::Glyph>
{
  typedef mozilla::gfx::Glyph paramType;
  static void Write(Message* aMsg, const paramType& aParam) {
    WriteParam(aMsg, aParam.mIndex);
    WriteParam(aMsg, aParam.mPosition);
  }

  static bool Read(const Message* aMsg, PickleIterator* aIter, paramType* aResult) {
    return (ReadParam(aMsg, aIter, &aResult->mIndex) &&
            ReadParam(aMsg, aIter, &aResult->mPosition)
      );
  }
};

template<typename T, size_t Length>
struct ParamTraits<mozilla::Array<T, Length>>
{
  typedef mozilla::Array<T, Length> paramType;
  static void Write(Message* aMsg, const paramType& aParam) {
    for (size_t i = 0; i < Length; i++) {
      WriteParam(aMsg, aParam[i]);
    }
  }

  static bool Read(const Message* aMsg, PickleIterator* aIter, paramType* aResult) {
    for (size_t i = 0; i < Length; i++) {
      if (!ReadParam<T>(aMsg, aIter, &aResult->operator[](i))) {
        return false;
      }
    }
    return true;
  }
};

<<<<<<< HEAD
template <>
struct ParamTraits<mozilla::gfx::Glyph>
{
  typedef mozilla::gfx::Glyph paramType;
  static void Write(Message* aMsg, const paramType& aParam) {
    WriteParam(aMsg, aParam.mIndex);
    WriteParam(aMsg, aParam.mPosition);
  }

  static bool Read(const Message* aMsg, PickleIterator* aIter, paramType* aResult) {
    return (ReadParam(aMsg, aIter, &aResult->mIndex) &&
            ReadParam(aMsg, aIter, &aResult->mPosition)
      );
  }
};

template<typename T, size_t Length>
struct ParamTraits<mozilla::Array<T, Length>>
{
  typedef mozilla::Array<T, Length> paramType;
  static void Write(Message* aMsg, const paramType& aParam) {
    for (size_t i = 0; i < Length; i++) {
      WriteParam(aMsg, aParam[i]);
    }
  }

  static bool Read(const Message* aMsg, PickleIterator* aIter, paramType* aResult) {
    for (size_t i = 0; i < Length; i++) {
      if (!ReadParam<T>(aMsg, aIter, &aResult->operator[](i))) {
        return false;
      }
    }
    return true;
  }
};

template <>
struct ParamTraits<mozilla::layers::CompositorOptions>
{
  typedef mozilla::layers::CompositorOptions paramType;

  static void Write(Message* aMsg, const paramType& aParam) {
    WriteParam(aMsg, aParam.mUseAPZ);
    WriteParam(aMsg, aParam.mUseWebRender);
  }

  static bool Read(const Message* aMsg, PickleIterator* aIter, paramType* aResult) {
    return ReadParam(aMsg, aIter, &aResult->mUseAPZ)
        && ReadParam(aMsg, aIter, &aResult->mUseWebRender);
  }
};

template <>
struct ParamTraits<mozilla::layers::SimpleLayerAttributes>
{
  typedef mozilla::layers::SimpleLayerAttributes paramType;

  static void Write(Message* aMsg, const paramType& aParam) {
    aMsg->WriteBytes(&aParam, sizeof(aParam));
  }

  static bool Read(const Message* aMsg, PickleIterator* aIter, paramType* aResult) {
    return aMsg->ReadBytesInto(aIter, aResult, sizeof(paramType));
  }
};
=======
>>>>>>> a17af05f

} /* namespace IPC */

#endif /* __GFXMESSAGEUTILS_H__ */<|MERGE_RESOLUTION|>--- conflicted
+++ resolved
@@ -21,15 +21,6 @@
 #include "gfxTypes.h"
 #include "ipc/IPCMessageUtils.h"
 #include "mozilla/gfx/Matrix.h"
-<<<<<<< HEAD
-#include "mozilla/layers/AsyncDragMetrics.h"
-#include "mozilla/layers/CompositorOptions.h"
-#include "mozilla/layers/CompositorTypes.h"
-#include "mozilla/layers/GeckoContentController.h"
-#include "mozilla/layers/LayerAttributes.h"
-#include "mozilla/layers/LayersTypes.h"
-=======
->>>>>>> a17af05f
 #include "nsRect.h"
 #include "nsRegion.h"
 #include "mozilla/Array.h"
@@ -688,297 +679,11 @@
 template<>
 struct ParamTraits<GeckoProcessType>
   : public ContiguousEnumSerializer<
-<<<<<<< HEAD
-             mozilla::layers::FrameMetrics::ScrollOffsetUpdateType,
-             mozilla::layers::FrameMetrics::ScrollOffsetUpdateType::eNone,
-             mozilla::layers::FrameMetrics::ScrollOffsetUpdateType::eSentinel>
-{};
-
-template<>
-struct ParamTraits<mozilla::layers::LayerHandle>
-{
-  typedef mozilla::layers::LayerHandle paramType;
-
-  static void Write(Message* msg, const paramType& param) {
-    WriteParam(msg, param.mHandle);
-  }
-  static bool Read(const Message* msg, PickleIterator* iter, paramType* result) {
-    return ReadParam(msg, iter, &result->mHandle);
-  }
-};
-
-template<>
-struct ParamTraits<mozilla::layers::CompositableHandle>
-{
-  typedef mozilla::layers::CompositableHandle paramType;
-
-  static void Write(Message* msg, const paramType& param) {
-    WriteParam(msg, param.mHandle);
-  }
-  static bool Read(const Message* msg, PickleIterator* iter, paramType* result) {
-    return ReadParam(msg, iter, &result->mHandle);
-  }
-};
-
-template<>
-struct ParamTraits<mozilla::layers::ReadLockHandle>
-{
-  typedef mozilla::layers::ReadLockHandle paramType;
-
-  static void Write(Message* msg, const paramType& param) {
-    WriteParam(msg, param.mHandle);
-  }
-  static bool Read(const Message* msg, PickleIterator* iter, paramType* result) {
-    return ReadParam(msg, iter, &result->mHandle);
-  }
-};
-
-// Helper class for reading bitfields.
-// If T has bitfields members, derive ParamTraits<T> from BitfieldHelper<T>.
-template <typename ParamType>
-struct BitfieldHelper
-{
-  // We need this helper because we can't get the address of a bitfield to
-  // pass directly to ReadParam. So instead we read it into a temporary bool
-  // and set the bitfield using a setter function
-  static bool ReadBoolForBitfield(const Message* aMsg, PickleIterator* aIter,
-        ParamType* aResult, void (ParamType::*aSetter)(bool))
-  {
-    bool value;
-    if (ReadParam(aMsg, aIter, &value)) {
-      (aResult->*aSetter)(value);
-      return true;
-    }
-    return false;
-  }
-};
-
-template <>
-struct ParamTraits<mozilla::layers::FrameMetrics>
-    : BitfieldHelper<mozilla::layers::FrameMetrics>
-{
-  typedef mozilla::layers::FrameMetrics paramType;
-
-  static void Write(Message* aMsg, const paramType& aParam)
-  {
-    WriteParam(aMsg, aParam.mScrollId);
-    WriteParam(aMsg, aParam.mPresShellResolution);
-    WriteParam(aMsg, aParam.mCompositionBounds);
-    WriteParam(aMsg, aParam.mDisplayPort);
-    WriteParam(aMsg, aParam.mCriticalDisplayPort);
-    WriteParam(aMsg, aParam.mScrollableRect);
-    WriteParam(aMsg, aParam.mCumulativeResolution);
-    WriteParam(aMsg, aParam.mDevPixelsPerCSSPixel);
-    WriteParam(aMsg, aParam.mScrollOffset);
-    WriteParam(aMsg, aParam.mZoom);
-    WriteParam(aMsg, aParam.mScrollGeneration);
-    WriteParam(aMsg, aParam.mSmoothScrollOffset);
-    WriteParam(aMsg, aParam.mRootCompositionSize);
-    WriteParam(aMsg, aParam.mDisplayPortMargins);
-    WriteParam(aMsg, aParam.mPresShellId);
-    WriteParam(aMsg, aParam.mViewport);
-    WriteParam(aMsg, aParam.mExtraResolution);
-    WriteParam(aMsg, aParam.mPaintRequestTime);
-    WriteParam(aMsg, aParam.mScrollUpdateType);
-    WriteParam(aMsg, aParam.mIsRootContent);
-    WriteParam(aMsg, aParam.mDoSmoothScroll);
-    WriteParam(aMsg, aParam.mUseDisplayPortMargins);
-    WriteParam(aMsg, aParam.mIsScrollInfoLayer);
-  }
-
-  static bool Read(const Message* aMsg, PickleIterator* aIter, paramType* aResult)
-  {
-    return (ReadParam(aMsg, aIter, &aResult->mScrollId) &&
-            ReadParam(aMsg, aIter, &aResult->mPresShellResolution) &&
-            ReadParam(aMsg, aIter, &aResult->mCompositionBounds) &&
-            ReadParam(aMsg, aIter, &aResult->mDisplayPort) &&
-            ReadParam(aMsg, aIter, &aResult->mCriticalDisplayPort) &&
-            ReadParam(aMsg, aIter, &aResult->mScrollableRect) &&
-            ReadParam(aMsg, aIter, &aResult->mCumulativeResolution) &&
-            ReadParam(aMsg, aIter, &aResult->mDevPixelsPerCSSPixel) &&
-            ReadParam(aMsg, aIter, &aResult->mScrollOffset) &&
-            ReadParam(aMsg, aIter, &aResult->mZoom) &&
-            ReadParam(aMsg, aIter, &aResult->mScrollGeneration) &&
-            ReadParam(aMsg, aIter, &aResult->mSmoothScrollOffset) &&
-            ReadParam(aMsg, aIter, &aResult->mRootCompositionSize) &&
-            ReadParam(aMsg, aIter, &aResult->mDisplayPortMargins) &&
-            ReadParam(aMsg, aIter, &aResult->mPresShellId) &&
-            ReadParam(aMsg, aIter, &aResult->mViewport) &&
-            ReadParam(aMsg, aIter, &aResult->mExtraResolution) &&
-            ReadParam(aMsg, aIter, &aResult->mPaintRequestTime) &&
-            ReadParam(aMsg, aIter, &aResult->mScrollUpdateType) &&
-            ReadBoolForBitfield(aMsg, aIter, aResult, &paramType::SetIsRootContent) &&
-            ReadBoolForBitfield(aMsg, aIter, aResult, &paramType::SetDoSmoothScroll) &&
-            ReadBoolForBitfield(aMsg, aIter, aResult, &paramType::SetUseDisplayPortMargins) &&
-            ReadBoolForBitfield(aMsg, aIter, aResult, &paramType::SetIsScrollInfoLayer));
-  }
-};
-
-template <>
-struct ParamTraits<mozilla::layers::ScrollSnapInfo>
-{
-  typedef mozilla::layers::ScrollSnapInfo paramType;
-
-  static void Write(Message* aMsg, const paramType& aParam)
-  {
-    WriteParam(aMsg, aParam.mScrollSnapTypeX);
-    WriteParam(aMsg, aParam.mScrollSnapTypeY);
-    WriteParam(aMsg, aParam.mScrollSnapIntervalX);
-    WriteParam(aMsg, aParam.mScrollSnapIntervalY);
-    WriteParam(aMsg, aParam.mScrollSnapDestination);
-    WriteParam(aMsg, aParam.mScrollSnapCoordinates);
-  }
-
-  static bool Read(const Message* aMsg, PickleIterator* aIter, paramType* aResult)
-  {
-    return (ReadParam(aMsg, aIter, &aResult->mScrollSnapTypeX) &&
-            ReadParam(aMsg, aIter, &aResult->mScrollSnapTypeY) &&
-            ReadParam(aMsg, aIter, &aResult->mScrollSnapIntervalX) &&
-            ReadParam(aMsg, aIter, &aResult->mScrollSnapIntervalY) &&
-            ReadParam(aMsg, aIter, &aResult->mScrollSnapDestination) &&
-            ReadParam(aMsg, aIter, &aResult->mScrollSnapCoordinates));
-  }
-};
-
-template <>
-struct ParamTraits<mozilla::layers::LayerClip>
-{
-  typedef mozilla::layers::LayerClip paramType;
-
-  static void Write(Message* aMsg, const paramType& aParam)
-  {
-    WriteParam(aMsg, aParam.mClipRect);
-    WriteParam(aMsg, aParam.mMaskLayerIndex);
-  }
-
-  static bool Read(const Message* aMsg, PickleIterator* aIter, paramType* aResult)
-  {
-    return (ReadParam(aMsg, aIter, &aResult->mClipRect) &&
-            ReadParam(aMsg, aIter, &aResult->mMaskLayerIndex));
-  }
-};
-
-template <>
-struct ParamTraits<mozilla::layers::ScrollMetadata>
-    : BitfieldHelper<mozilla::layers::ScrollMetadata>
-{
-  typedef mozilla::layers::ScrollMetadata paramType;
-
-  static void Write(Message* aMsg, const paramType& aParam)
-  {
-    WriteParam(aMsg, aParam.mMetrics);
-    WriteParam(aMsg, aParam.mSnapInfo);
-    WriteParam(aMsg, aParam.mScrollParentId);
-    WriteParam(aMsg, aParam.mBackgroundColor);
-    WriteParam(aMsg, aParam.GetContentDescription());
-    WriteParam(aMsg, aParam.mLineScrollAmount);
-    WriteParam(aMsg, aParam.mPageScrollAmount);
-    WriteParam(aMsg, aParam.mScrollClip);
-    WriteParam(aMsg, aParam.mHasScrollgrab);
-    WriteParam(aMsg, aParam.mAllowVerticalScrollWithWheel);
-    WriteParam(aMsg, aParam.mIsLayersIdRoot);
-    WriteParam(aMsg, aParam.mUsesContainerScrolling);
-    WriteParam(aMsg, aParam.mForceDisableApz);
-  }
-
-  static bool ReadContentDescription(const Message* aMsg, PickleIterator* aIter, paramType* aResult)
-  {
-    nsCString str;
-    if (!ReadParam(aMsg, aIter, &str)) {
-      return false;
-    }
-    aResult->SetContentDescription(str);
-    return true;
-  }
-
-  static bool Read(const Message* aMsg, PickleIterator* aIter, paramType* aResult)
-  {
-    return (ReadParam(aMsg, aIter, &aResult->mMetrics) &&
-            ReadParam(aMsg, aIter, &aResult->mSnapInfo) &&
-            ReadParam(aMsg, aIter, &aResult->mScrollParentId) &&
-            ReadParam(aMsg, aIter, &aResult->mBackgroundColor) &&
-            ReadContentDescription(aMsg, aIter, aResult) &&
-            ReadParam(aMsg, aIter, &aResult->mLineScrollAmount) &&
-            ReadParam(aMsg, aIter, &aResult->mPageScrollAmount) &&
-            ReadParam(aMsg, aIter, &aResult->mScrollClip) &&
-            ReadBoolForBitfield(aMsg, aIter, aResult, &paramType::SetHasScrollgrab) &&
-            ReadBoolForBitfield(aMsg, aIter, aResult, &paramType::SetAllowVerticalScrollWithWheel) &&
-            ReadBoolForBitfield(aMsg, aIter, aResult, &paramType::SetIsLayersIdRoot) &&
-            ReadBoolForBitfield(aMsg, aIter, aResult, &paramType::SetUsesContainerScrolling) &&
-            ReadBoolForBitfield(aMsg, aIter, aResult, &paramType::SetForceDisableApz));
-  }
-};
-
-template<>
-struct ParamTraits<GeckoProcessType>
-  : public ContiguousEnumSerializer<
              GeckoProcessType,
              GeckoProcessType_Default,
              GeckoProcessType_End>
 {};
 
-template<>
-struct ParamTraits<mozilla::layers::TextureFactoryIdentifier>
-{
-  typedef mozilla::layers::TextureFactoryIdentifier paramType;
-
-  static void Write(Message* aMsg, const paramType& aParam)
-  {
-    WriteParam(aMsg, aParam.mParentBackend);
-    WriteParam(aMsg, aParam.mParentProcessType);
-    WriteParam(aMsg, aParam.mMaxTextureSize);
-    WriteParam(aMsg, aParam.mCompositorUseANGLE);
-    WriteParam(aMsg, aParam.mSupportsTextureBlitting);
-    WriteParam(aMsg, aParam.mSupportsPartialUploads);
-    WriteParam(aMsg, aParam.mSupportsComponentAlpha);
-    WriteParam(aMsg, aParam.mSyncHandle);
-  }
-
-  static bool Read(const Message* aMsg, PickleIterator* aIter, paramType* aResult)
-  {
-    bool result = ReadParam(aMsg, aIter, &aResult->mParentBackend) &&
-                  ReadParam(aMsg, aIter, &aResult->mParentProcessType) &&
-                  ReadParam(aMsg, aIter, &aResult->mMaxTextureSize) &&
-                  ReadParam(aMsg, aIter, &aResult->mCompositorUseANGLE) &&
-                  ReadParam(aMsg, aIter, &aResult->mSupportsTextureBlitting) &&
-                  ReadParam(aMsg, aIter, &aResult->mSupportsPartialUploads) &&
-                  ReadParam(aMsg, aIter, &aResult->mSupportsComponentAlpha) &&
-                  ReadParam(aMsg, aIter, &aResult->mSyncHandle);
-    return result;
-  }
-};
-
-template<>
-struct ParamTraits<mozilla::layers::TextureInfo>
-{
-  typedef mozilla::layers::TextureInfo paramType;
-
-  static void Write(Message* aMsg, const paramType& aParam)
-  {
-    WriteParam(aMsg, aParam.mCompositableType);
-    WriteParam(aMsg, aParam.mTextureFlags);
-  }
-
-  static bool Read(const Message* aMsg, PickleIterator* aIter, paramType* aResult)
-  {
-    return ReadParam(aMsg, aIter, &aResult->mCompositableType) &&
-           ReadParam(aMsg, aIter, &aResult->mTextureFlags);
-  }
-};
-
-template <>
-struct ParamTraits<mozilla::layers::CompositableType>
-  : public ContiguousEnumSerializer<
-             mozilla::layers::CompositableType,
-             mozilla::layers::CompositableType::UNKNOWN,
-             mozilla::layers::CompositableType::COUNT>
-=======
-             GeckoProcessType,
-             GeckoProcessType_Default,
-             GeckoProcessType_End>
->>>>>>> a17af05f
-{};
-
 template <>
 struct ParamTraits<mozilla::gfx::SurfaceFormat>
   : public ContiguousEnumSerializer<
@@ -1002,76 +707,6 @@
              mozilla::YUVColorSpace::BT601,
              mozilla::YUVColorSpace::UNKNOWN>
 {};
-<<<<<<< HEAD
-
-template <>
-struct ParamTraits<mozilla::layers::ScrollableLayerGuid>
-{
-  typedef mozilla::layers::ScrollableLayerGuid paramType;
-
-  static void Write(Message* aMsg, const paramType& aParam)
-  {
-    WriteParam(aMsg, aParam.mLayersId);
-    WriteParam(aMsg, aParam.mPresShellId);
-    WriteParam(aMsg, aParam.mScrollId);
-  }
-
-  static bool Read(const Message* aMsg, PickleIterator* aIter, paramType* aResult)
-  {
-    return (ReadParam(aMsg, aIter, &aResult->mLayersId) &&
-            ReadParam(aMsg, aIter, &aResult->mPresShellId) &&
-            ReadParam(aMsg, aIter, &aResult->mScrollId));
-  }
-};
-
-
-template <>
-struct ParamTraits<mozilla::layers::ZoomConstraints>
-{
-  typedef mozilla::layers::ZoomConstraints paramType;
-
-  static void Write(Message* aMsg, const paramType& aParam)
-  {
-    WriteParam(aMsg, aParam.mAllowZoom);
-    WriteParam(aMsg, aParam.mAllowDoubleTapZoom);
-    WriteParam(aMsg, aParam.mMinZoom);
-    WriteParam(aMsg, aParam.mMaxZoom);
-  }
-
-  static bool Read(const Message* aMsg, PickleIterator* aIter, paramType* aResult)
-  {
-    return (ReadParam(aMsg, aIter, &aResult->mAllowZoom) &&
-            ReadParam(aMsg, aIter, &aResult->mAllowDoubleTapZoom) &&
-            ReadParam(aMsg, aIter, &aResult->mMinZoom) &&
-            ReadParam(aMsg, aIter, &aResult->mMaxZoom));
-  }
-};
-
-template <>
-struct ParamTraits<mozilla::layers::EventRegions>
-{
-  typedef mozilla::layers::EventRegions paramType;
-
-  static void Write(Message* aMsg, const paramType& aParam)
-  {
-    WriteParam(aMsg, aParam.mHitRegion);
-    WriteParam(aMsg, aParam.mDispatchToContentHitRegion);
-    WriteParam(aMsg, aParam.mNoActionRegion);
-    WriteParam(aMsg, aParam.mHorizontalPanRegion);
-    WriteParam(aMsg, aParam.mVerticalPanRegion);
-  }
-
-  static bool Read(const Message* aMsg, PickleIterator* aIter, paramType* aResult)
-  {
-    return (ReadParam(aMsg, aIter, &aResult->mHitRegion) &&
-            ReadParam(aMsg, aIter, &aResult->mDispatchToContentHitRegion) &&
-            ReadParam(aMsg, aIter, &aResult->mNoActionRegion) &&
-            ReadParam(aMsg, aIter, &aResult->mHorizontalPanRegion) &&
-            ReadParam(aMsg, aIter, &aResult->mVerticalPanRegion));
-  }
-};
-=======
->>>>>>> a17af05f
 
 template <>
 struct ParamTraits<mozilla::gfx::AttributeMap>
@@ -1287,74 +922,6 @@
   }
 };
 
-<<<<<<< HEAD
-template <>
-struct ParamTraits<mozilla::gfx::Glyph>
-{
-  typedef mozilla::gfx::Glyph paramType;
-  static void Write(Message* aMsg, const paramType& aParam) {
-    WriteParam(aMsg, aParam.mIndex);
-    WriteParam(aMsg, aParam.mPosition);
-  }
-
-  static bool Read(const Message* aMsg, PickleIterator* aIter, paramType* aResult) {
-    return (ReadParam(aMsg, aIter, &aResult->mIndex) &&
-            ReadParam(aMsg, aIter, &aResult->mPosition)
-      );
-  }
-};
-
-template<typename T, size_t Length>
-struct ParamTraits<mozilla::Array<T, Length>>
-{
-  typedef mozilla::Array<T, Length> paramType;
-  static void Write(Message* aMsg, const paramType& aParam) {
-    for (size_t i = 0; i < Length; i++) {
-      WriteParam(aMsg, aParam[i]);
-    }
-  }
-
-  static bool Read(const Message* aMsg, PickleIterator* aIter, paramType* aResult) {
-    for (size_t i = 0; i < Length; i++) {
-      if (!ReadParam<T>(aMsg, aIter, &aResult->operator[](i))) {
-        return false;
-      }
-    }
-    return true;
-  }
-};
-
-template <>
-struct ParamTraits<mozilla::layers::CompositorOptions>
-{
-  typedef mozilla::layers::CompositorOptions paramType;
-
-  static void Write(Message* aMsg, const paramType& aParam) {
-    WriteParam(aMsg, aParam.mUseAPZ);
-    WriteParam(aMsg, aParam.mUseWebRender);
-  }
-
-  static bool Read(const Message* aMsg, PickleIterator* aIter, paramType* aResult) {
-    return ReadParam(aMsg, aIter, &aResult->mUseAPZ)
-        && ReadParam(aMsg, aIter, &aResult->mUseWebRender);
-  }
-};
-
-template <>
-struct ParamTraits<mozilla::layers::SimpleLayerAttributes>
-{
-  typedef mozilla::layers::SimpleLayerAttributes paramType;
-
-  static void Write(Message* aMsg, const paramType& aParam) {
-    aMsg->WriteBytes(&aParam, sizeof(aParam));
-  }
-
-  static bool Read(const Message* aMsg, PickleIterator* aIter, paramType* aResult) {
-    return aMsg->ReadBytesInto(aIter, aResult, sizeof(paramType));
-  }
-};
-=======
->>>>>>> a17af05f
 
 } /* namespace IPC */
 
