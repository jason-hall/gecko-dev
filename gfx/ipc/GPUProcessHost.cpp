/* -*- Mode: C++; tab-width: 4; indent-tabs-mode: nil; c-basic-offset: 4 -*-
 * vim: sts=8 sw=2 ts=2 tw=99 et :
 * This Source Code Form is subject to the terms of the Mozilla Public
 * License, v. 2.0. If a copy of the MPL was not distributed with this
 * file, You can obtain one at http://mozilla.org/MPL/2.0/. */

#include "GPUProcessHost.h"
#include "chrome/common/process_watcher.h"
#include "gfxPrefs.h"
#include "mozilla/gfx/Logging.h"
#include "nsITimer.h"
#include "mozilla/Preferences.h"

namespace mozilla {
namespace gfx {

using namespace ipc;

GPUProcessHost::GPUProcessHost(Listener* aListener)
 : GeckoChildProcessHost(GeckoProcessType_GPU),
   mListener(aListener),
   mTaskFactory(this),
   mLaunchPhase(LaunchPhase::Unlaunched),
   mProcessToken(0),
   mShutdownRequested(false),
   mChannelClosed(false)
{
  MOZ_COUNT_CTOR(GPUProcessHost);
}

GPUProcessHost::~GPUProcessHost()
{
  MOZ_COUNT_DTOR(GPUProcessHost);
}

bool
GPUProcessHost::Launch()
{
  MOZ_ASSERT(mLaunchPhase == LaunchPhase::Unlaunched);
  MOZ_ASSERT(!mGPUChild);
  MOZ_ASSERT(!gfxPlatform::IsHeadless());

#if defined(XP_WIN) && defined(MOZ_SANDBOX)
  mSandboxLevel = Preferences::GetInt("security.sandbox.gpu.level");
#endif

  mLaunchPhase = LaunchPhase::Waiting;
  mLaunchTime = TimeStamp::Now();

  if (!GeckoChildProcessHost::AsyncLaunch()) {
    mLaunchPhase = LaunchPhase::Complete;
    return false;
  }
  return true;
}

bool
GPUProcessHost::WaitForLaunch()
{
  if (mLaunchPhase == LaunchPhase::Complete) {
    return !!mGPUChild;
  }

  int32_t timeoutMs = gfxPrefs::GPUProcessTimeoutMs();
<<<<<<< HEAD
=======

  // If one of the following environment variables are set we can effectively
  // ignore the timeout - as we can guarantee the compositor process will be terminated
  if (PR_GetEnv("MOZ_DEBUG_CHILD_PROCESS") || PR_GetEnv("MOZ_DEBUG_CHILD_PAUSE")) {
    timeoutMs = 0;
  }
>>>>>>> a17af05f

  // Our caller expects the connection to be finished after we return, so we
  // immediately set up the IPDL actor and fire callbacks. The IO thread will
  // still dispatch a notification to the main thread - we'll just ignore it.
  bool result = GeckoChildProcessHost::WaitUntilConnected(timeoutMs);
  InitAfterConnect(result);
  return result;
}

void
GPUProcessHost::OnChannelConnected(int32_t peer_pid)
{
  MOZ_ASSERT(!NS_IsMainThread());

  GeckoChildProcessHost::OnChannelConnected(peer_pid);

  // Post a task to the main thread. Take the lock because mTaskFactory is not
  // thread-safe.
  RefPtr<Runnable> runnable;
  {
    MonitorAutoLock lock(mMonitor);
    runnable = mTaskFactory.NewRunnableMethod(&GPUProcessHost::OnChannelConnectedTask);
  }
  NS_DispatchToMainThread(runnable);
}

void
GPUProcessHost::OnChannelError()
{
  MOZ_ASSERT(!NS_IsMainThread());

  GeckoChildProcessHost::OnChannelError();

  // Post a task to the main thread. Take the lock because mTaskFactory is not
  // thread-safe.
  RefPtr<Runnable> runnable;
  {
    MonitorAutoLock lock(mMonitor);
    runnable = mTaskFactory.NewRunnableMethod(&GPUProcessHost::OnChannelErrorTask);
  }
  NS_DispatchToMainThread(runnable);
}

void
GPUProcessHost::OnChannelConnectedTask()
{
  if (mLaunchPhase == LaunchPhase::Waiting) {
    InitAfterConnect(true);
  }
}

void
GPUProcessHost::OnChannelErrorTask()
{
  if (mLaunchPhase == LaunchPhase::Waiting) {
    InitAfterConnect(false);
  }
}

static uint64_t sProcessTokenCounter = 0;

void
GPUProcessHost::InitAfterConnect(bool aSucceeded)
{
  MOZ_ASSERT(mLaunchPhase == LaunchPhase::Waiting);
  MOZ_ASSERT(!mGPUChild);

  mLaunchPhase = LaunchPhase::Complete;

  if (aSucceeded) {
    mProcessToken = ++sProcessTokenCounter;
    mGPUChild = MakeUnique<GPUChild>(this);
    DebugOnly<bool> rv =
      mGPUChild->Open(GetChannel(), base::GetProcId(GetChildProcessHandle()));
    MOZ_ASSERT(rv);

    mGPUChild->Init();
  }

  if (mListener) {
    mListener->OnProcessLaunchComplete(this);
  }
}

void
GPUProcessHost::Shutdown()
{
  MOZ_ASSERT(!mShutdownRequested);

  mListener = nullptr;

  if (mGPUChild) {
    // OnChannelClosed uses this to check if the shutdown was expected or
    // unexpected.
    mShutdownRequested = true;

    // The channel might already be closed if we got here unexpectedly.
    if (!mChannelClosed) {
      mGPUChild->Close();
    }

#ifndef NS_FREE_PERMANENT_DATA
    // No need to communicate shutdown, the GPU process doesn't need to
    // communicate anything back.
    KillHard("NormalShutdown");
#endif

    // If we're shutting down unexpectedly, we're in the middle of handling an
    // ActorDestroy for PGPUChild, which is still on the stack. We'll return
    // back to OnChannelClosed.
    //
    // Otherwise, we'll wait for OnChannelClose to be called whenever PGPUChild
    // acknowledges shutdown.
    return;
  }

  DestroyProcess();
}

void
GPUProcessHost::OnChannelClosed()
{
  if (!mShutdownRequested) {
    // This is an unclean shutdown. Notify our listener that we're going away.
    mChannelClosed = true;
    if (mListener) {
      mListener->OnProcessUnexpectedShutdown(this);
    }
  }

  // Release the actor.
  GPUChild::Destroy(Move(mGPUChild));
  MOZ_ASSERT(!mGPUChild);

  // If the owner of GPUProcessHost already requested shutdown, we can now
  // schedule destruction. Otherwise we must wait for someone to call
  // Shutdown. Note that GPUProcessManager calls Shutdown within
  // OnProcessUnexpectedShutdown.
  if (mShutdownRequested) {
    DestroyProcess();
  }
}

void
GPUProcessHost::KillHard(const char* aReason)
{
  ProcessHandle handle = GetChildProcessHandle();
  if (!base::KillProcess(handle, base::PROCESS_END_KILLED_BY_USER, false)) {
    NS_WARNING("failed to kill subprocess!");
  }

  SetAlreadyDead();
}

uint64_t
GPUProcessHost::GetProcessToken() const
{
  return mProcessToken;
}

static void
DelayedDeleteSubprocess(GeckoChildProcessHost* aSubprocess)
{
  XRE_GetIOMessageLoop()->
    PostTask(mozilla::MakeAndAddRef<DeleteTask<GeckoChildProcessHost>>(aSubprocess));
}

void
GPUProcessHost::KillProcess()
{
  KillHard("DiagnosticKill");
}

void
GPUProcessHost::DestroyProcess()
{
  // Cancel all tasks. We don't want anything triggering after our caller
  // expects this to go away.
  {
    MonitorAutoLock lock(mMonitor);
    mTaskFactory.RevokeAll();
  }

  MessageLoop::current()->
    PostTask(NewRunnableFunction(DelayedDeleteSubprocess, this));
}

} // namespace gfx
} // namespace mozilla<|MERGE_RESOLUTION|>--- conflicted
+++ resolved
@@ -62,15 +62,12 @@
   }
 
   int32_t timeoutMs = gfxPrefs::GPUProcessTimeoutMs();
-<<<<<<< HEAD
-=======
 
   // If one of the following environment variables are set we can effectively
   // ignore the timeout - as we can guarantee the compositor process will be terminated
   if (PR_GetEnv("MOZ_DEBUG_CHILD_PROCESS") || PR_GetEnv("MOZ_DEBUG_CHILD_PAUSE")) {
     timeoutMs = 0;
   }
->>>>>>> a17af05f
 
   // Our caller expects the connection to be finished after we return, so we
   // immediately set up the IPDL actor and fire callbacks. The IO thread will
