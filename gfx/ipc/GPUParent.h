/* -*- Mode: C++; tab-width: 8; indent-tabs-mode: nil; c-basic-offset: 4 -*- */
/* vim: set ts=8 sts=2 et sw=2 tw=99: */
/* This Source Code Form is subject to the terms of the Mozilla Public
 * License, v. 2.0. If a copy of the MPL was not distributed with this
 * file, You can obtain one at http://mozilla.org/MPL/2.0/. */
#ifndef _include_gfx_ipc_GPUParent_h__
#define _include_gfx_ipc_GPUParent_h__

#include "mozilla/RefPtr.h"
#include "mozilla/gfx/PGPUParent.h"

namespace mozilla {

class TimeStamp;
<<<<<<< HEAD
=======
class ChildProfilerController;
>>>>>>> a17af05f

namespace gfx {

class VsyncBridgeParent;

class GPUParent final : public PGPUParent
{
public:
  GPUParent();
  ~GPUParent();

  static GPUParent* GetSingleton();

  bool Init(base::ProcessId aParentPid,
            MessageLoop* aIOLoop,
            IPC::Channel* aChannel);
  void NotifyDeviceReset();

  mozilla::ipc::IPCResult RecvInit(nsTArray<GfxPrefSetting>&& prefs,
                                   nsTArray<GfxVarUpdate>&& vars,
                                   const DevicePrefs& devicePrefs,
                                   nsTArray<LayerTreeIdMapping>&& mappings) override;
<<<<<<< HEAD
  mozilla::ipc::IPCResult RecvInitVsyncBridge(Endpoint<PVsyncBridgeParent>&& aVsyncEndpoint) override;
  mozilla::ipc::IPCResult RecvInitImageBridge(Endpoint<PImageBridgeParent>&& aEndpoint) override;
  mozilla::ipc::IPCResult RecvInitVRManager(Endpoint<PVRManagerParent>&& aEndpoint) override;
  mozilla::ipc::IPCResult RecvInitUiCompositorController(Endpoint<PUiCompositorControllerParent>&& aEndpoint) override;
  mozilla::ipc::IPCResult RecvUpdatePref(const GfxPrefSetting& pref) override;
  mozilla::ipc::IPCResult RecvUpdateVar(const GfxVarUpdate& pref) override;
  mozilla::ipc::IPCResult RecvNewWidgetCompositor(
      Endpoint<PCompositorBridgeParent>&& aEndpoint,
      const CSSToLayoutDeviceScale& aScale,
      const TimeDuration& aVsyncRate,
      const CompositorOptions& aOptions,
      const bool& aUseExternalSurface,
      const IntSize& aSurfaceSize) override;
  mozilla::ipc::IPCResult RecvNewContentCompositorBridge(Endpoint<PCompositorBridgeParent>&& aEndpoint) override;
=======
  mozilla::ipc::IPCResult RecvInitCompositorManager(Endpoint<PCompositorManagerParent>&& aEndpoint) override;
  mozilla::ipc::IPCResult RecvInitVsyncBridge(Endpoint<PVsyncBridgeParent>&& aVsyncEndpoint) override;
  mozilla::ipc::IPCResult RecvInitImageBridge(Endpoint<PImageBridgeParent>&& aEndpoint) override;
  mozilla::ipc::IPCResult RecvInitVRManager(Endpoint<PVRManagerParent>&& aEndpoint) override;
  mozilla::ipc::IPCResult RecvInitUiCompositorController(const uint64_t& aRootLayerTreeId, Endpoint<PUiCompositorControllerParent>&& aEndpoint) override;
  mozilla::ipc::IPCResult RecvInitProfiler(Endpoint<PProfilerChild>&& aEndpoint) override;
  mozilla::ipc::IPCResult RecvUpdatePref(const GfxPrefSetting& pref) override;
  mozilla::ipc::IPCResult RecvUpdateVar(const GfxVarUpdate& pref) override;
  mozilla::ipc::IPCResult RecvNewContentCompositorManager(Endpoint<PCompositorManagerParent>&& aEndpoint) override;
>>>>>>> a17af05f
  mozilla::ipc::IPCResult RecvNewContentImageBridge(Endpoint<PImageBridgeParent>&& aEndpoint) override;
  mozilla::ipc::IPCResult RecvNewContentVRManager(Endpoint<PVRManagerParent>&& aEndpoint) override;
  mozilla::ipc::IPCResult RecvNewContentVideoDecoderManager(Endpoint<PVideoDecoderManagerParent>&& aEndpoint) override;
  mozilla::ipc::IPCResult RecvGetDeviceStatus(GPUDeviceData* aOutStatus) override;
  mozilla::ipc::IPCResult RecvAddLayerTreeIdMapping(const LayerTreeIdMapping& aMapping) override;
  mozilla::ipc::IPCResult RecvRemoveLayerTreeIdMapping(const LayerTreeIdMapping& aMapping) override;
  mozilla::ipc::IPCResult RecvNotifyGpuObservers(const nsCString& aTopic) override;
<<<<<<< HEAD
  mozilla::ipc::IPCResult RecvStartProfiler(const ProfilerInitParams& params) override;
  mozilla::ipc::IPCResult RecvPauseProfiler(const bool& aPause) override;
  mozilla::ipc::IPCResult RecvStopProfiler() override;
  mozilla::ipc::IPCResult RecvGatherProfile() override;
=======
>>>>>>> a17af05f
  mozilla::ipc::IPCResult RecvRequestMemoryReport(
    const uint32_t& generation,
    const bool& anonymize,
    const bool& minimizeMemoryUsage,
    const MaybeFileDesc& DMDFile) override;

  void ActorDestroy(ActorDestroyReason aWhy) override;

private:
  const TimeStamp mLaunchTime;
  RefPtr<VsyncBridgeParent> mVsyncBridge;
#ifdef MOZ_GECKO_PROFILER
  RefPtr<ChildProfilerController> mProfilerController;
#endif
};

} // namespace gfx
} // namespace mozilla

#endif // _include_gfx_ipc_GPUParent_h__<|MERGE_RESOLUTION|>--- conflicted
+++ resolved
@@ -12,10 +12,7 @@
 namespace mozilla {
 
 class TimeStamp;
-<<<<<<< HEAD
-=======
 class ChildProfilerController;
->>>>>>> a17af05f
 
 namespace gfx {
 
@@ -38,22 +35,6 @@
                                    nsTArray<GfxVarUpdate>&& vars,
                                    const DevicePrefs& devicePrefs,
                                    nsTArray<LayerTreeIdMapping>&& mappings) override;
-<<<<<<< HEAD
-  mozilla::ipc::IPCResult RecvInitVsyncBridge(Endpoint<PVsyncBridgeParent>&& aVsyncEndpoint) override;
-  mozilla::ipc::IPCResult RecvInitImageBridge(Endpoint<PImageBridgeParent>&& aEndpoint) override;
-  mozilla::ipc::IPCResult RecvInitVRManager(Endpoint<PVRManagerParent>&& aEndpoint) override;
-  mozilla::ipc::IPCResult RecvInitUiCompositorController(Endpoint<PUiCompositorControllerParent>&& aEndpoint) override;
-  mozilla::ipc::IPCResult RecvUpdatePref(const GfxPrefSetting& pref) override;
-  mozilla::ipc::IPCResult RecvUpdateVar(const GfxVarUpdate& pref) override;
-  mozilla::ipc::IPCResult RecvNewWidgetCompositor(
-      Endpoint<PCompositorBridgeParent>&& aEndpoint,
-      const CSSToLayoutDeviceScale& aScale,
-      const TimeDuration& aVsyncRate,
-      const CompositorOptions& aOptions,
-      const bool& aUseExternalSurface,
-      const IntSize& aSurfaceSize) override;
-  mozilla::ipc::IPCResult RecvNewContentCompositorBridge(Endpoint<PCompositorBridgeParent>&& aEndpoint) override;
-=======
   mozilla::ipc::IPCResult RecvInitCompositorManager(Endpoint<PCompositorManagerParent>&& aEndpoint) override;
   mozilla::ipc::IPCResult RecvInitVsyncBridge(Endpoint<PVsyncBridgeParent>&& aVsyncEndpoint) override;
   mozilla::ipc::IPCResult RecvInitImageBridge(Endpoint<PImageBridgeParent>&& aEndpoint) override;
@@ -63,7 +44,6 @@
   mozilla::ipc::IPCResult RecvUpdatePref(const GfxPrefSetting& pref) override;
   mozilla::ipc::IPCResult RecvUpdateVar(const GfxVarUpdate& pref) override;
   mozilla::ipc::IPCResult RecvNewContentCompositorManager(Endpoint<PCompositorManagerParent>&& aEndpoint) override;
->>>>>>> a17af05f
   mozilla::ipc::IPCResult RecvNewContentImageBridge(Endpoint<PImageBridgeParent>&& aEndpoint) override;
   mozilla::ipc::IPCResult RecvNewContentVRManager(Endpoint<PVRManagerParent>&& aEndpoint) override;
   mozilla::ipc::IPCResult RecvNewContentVideoDecoderManager(Endpoint<PVideoDecoderManagerParent>&& aEndpoint) override;
@@ -71,13 +51,6 @@
   mozilla::ipc::IPCResult RecvAddLayerTreeIdMapping(const LayerTreeIdMapping& aMapping) override;
   mozilla::ipc::IPCResult RecvRemoveLayerTreeIdMapping(const LayerTreeIdMapping& aMapping) override;
   mozilla::ipc::IPCResult RecvNotifyGpuObservers(const nsCString& aTopic) override;
-<<<<<<< HEAD
-  mozilla::ipc::IPCResult RecvStartProfiler(const ProfilerInitParams& params) override;
-  mozilla::ipc::IPCResult RecvPauseProfiler(const bool& aPause) override;
-  mozilla::ipc::IPCResult RecvStopProfiler() override;
-  mozilla::ipc::IPCResult RecvGatherProfile() override;
-=======
->>>>>>> a17af05f
   mozilla::ipc::IPCResult RecvRequestMemoryReport(
     const uint32_t& generation,
     const bool& anonymize,
