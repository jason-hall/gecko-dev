--- conflicted
+++ resolved
@@ -10,17 +10,9 @@
 #include "mozilla/UniquePtr.h"
 #include "mozilla/gfx/PGPUChild.h"
 #include "mozilla/gfx/gfxVarReceiver.h"
-#include "ProfilerControllingProcess.h"
 
 namespace mozilla {
 
-<<<<<<< HEAD
-#ifdef MOZ_GECKO_PROFILER
-class CrossProcessProfilerController;
-#endif
-
-=======
->>>>>>> a17af05f
 namespace ipc {
 class CrashReporterHost;
 } // namespace ipc
@@ -34,10 +26,6 @@
 class GPUChild final
   : public PGPUChild
   , public gfxVarReceiver
-<<<<<<< HEAD
-  , public ProfilerControllingProcess
-=======
->>>>>>> a17af05f
 {
   typedef mozilla::dom::MemoryReportRequestHost MemoryReportRequestHost;
 
@@ -62,31 +50,17 @@
   mozilla::ipc::IPCResult RecvUpdateChildScalars(InfallibleTArray<ScalarAction>&& aScalarActions) override;
   mozilla::ipc::IPCResult RecvUpdateChildKeyedScalars(InfallibleTArray<KeyedScalarAction>&& aScalarActions) override;
   mozilla::ipc::IPCResult RecvRecordChildEvents(nsTArray<ChildEventData>&& events) override;
-<<<<<<< HEAD
-=======
   mozilla::ipc::IPCResult RecvRecordDiscardedData(const DiscardedData& aDiscardedData) override;
->>>>>>> a17af05f
 
   void ActorDestroy(ActorDestroyReason aWhy) override;
   mozilla::ipc::IPCResult RecvGraphicsError(const nsCString& aError) override;
   mozilla::ipc::IPCResult RecvNotifyUiObservers(const nsCString& aTopic) override;
   mozilla::ipc::IPCResult RecvNotifyDeviceReset(const GPUDeviceData& aData) override;
-<<<<<<< HEAD
-  mozilla::ipc::IPCResult RecvProfile(const nsCString& aProfile) override;
-  mozilla::ipc::IPCResult RecvAddMemoryReport(const MemoryReport& aReport) override;
-  mozilla::ipc::IPCResult RecvFinishMemoryReport(const uint32_t& aGeneration) override;
-
-  void SendStartProfiler(const ProfilerInitParams& aParams) override;
-  void SendStopProfiler() override;
-  void SendPauseProfiler(const bool& aPause) override;
-  void SendGatherProfile() override;
-=======
   mozilla::ipc::IPCResult RecvAddMemoryReport(const MemoryReport& aReport) override;
   mozilla::ipc::IPCResult RecvFinishMemoryReport(const uint32_t& aGeneration) override;
   mozilla::ipc::IPCResult RecvUpdateFeature(const Feature& aFeature, const FeatureFailure& aChange) override;
   mozilla::ipc::IPCResult RecvUsedFallback(const Fallback& aFallback, const nsCString& aMessage) override;
   mozilla::ipc::IPCResult RecvBHRThreadHang(const HangDetails& aDetails) override;
->>>>>>> a17af05f
 
   bool SendRequestMemoryReport(const uint32_t& aGeneration,
                                const bool& aAnonymize,
@@ -100,9 +74,6 @@
   UniquePtr<ipc::CrashReporterHost> mCrashReporter;
   UniquePtr<MemoryReportRequestHost> mMemoryReportRequest;
   bool mGPUReady;
-#ifdef MOZ_GECKO_PROFILER
-  UniquePtr<CrossProcessProfilerController> mProfilerController;
-#endif
 };
 
 } // namespace gfx
