/* -*- Mode: C++; tab-width: 8; indent-tabs-mode: nil; c-basic-offset: 4 -*- */
/* vim: set ts=8 sts=2 et sw=2 tw=99: */
/* This Source Code Form is subject to the terms of the Mozilla Public
 * License, v. 2.0. If a copy of the MPL was not distributed with this
 * file, You can obtain one at http://mozilla.org/MPL/2.0/. */
#include "VsyncBridgeParent.h"
#include "mozilla/layers/CompositorThread.h"

namespace mozilla {
namespace gfx {

RefPtr<VsyncBridgeParent>
VsyncBridgeParent::Start(Endpoint<PVsyncBridgeParent>&& aEndpoint)
{
  RefPtr<VsyncBridgeParent> parent = new VsyncBridgeParent();

  RefPtr<Runnable> task = NewRunnableMethod<Endpoint<PVsyncBridgeParent>&&>(
    "gfx::VsyncBridgeParent::Open",
    parent,
    &VsyncBridgeParent::Open,
    Move(aEndpoint));
  CompositorThreadHolder::Loop()->PostTask(task.forget());

  return parent;
}

VsyncBridgeParent::VsyncBridgeParent()
 : mOpen(false)
{
  MOZ_COUNT_CTOR(VsyncBridgeParent);
  mCompositorThreadRef = CompositorThreadHolder::GetSingleton();
}

VsyncBridgeParent::~VsyncBridgeParent()
{
  MOZ_COUNT_DTOR(VsyncBridgeParent);
}

void
VsyncBridgeParent::Open(Endpoint<PVsyncBridgeParent>&& aEndpoint)
{
  if (!aEndpoint.Bind(this)) {
    // We can't recover from this.
    MOZ_CRASH("Failed to bind VsyncBridgeParent to endpoint");
  }
  AddRef();
  mOpen = true;
}

mozilla::ipc::IPCResult
VsyncBridgeParent::RecvNotifyVsync(const TimeStamp& aTimeStamp, const uint64_t& aLayersId)
{
  CompositorBridgeParent::NotifyVsync(aTimeStamp, aLayersId);
  return IPC_OK();
}

void
VsyncBridgeParent::Shutdown()
{
  MessageLoop* ccloop = CompositorThreadHolder::Loop();
  if (MessageLoop::current() != ccloop) {
<<<<<<< HEAD
    ccloop->PostTask(NewRunnableMethod(this, &VsyncBridgeParent::ShutdownImpl));
=======
    ccloop->PostTask(NewRunnableMethod("gfx::VsyncBridgeParent::ShutdownImpl",
                                       this,
                                       &VsyncBridgeParent::ShutdownImpl));
>>>>>>> a17af05f
    return;
  }

  ShutdownImpl();
}

void
VsyncBridgeParent::ShutdownImpl()
{
  if (mOpen) {
    Close();
    mOpen = false;
  }
}

void
VsyncBridgeParent::ActorDestroy(ActorDestroyReason aWhy)
{
  mOpen = false;
  mCompositorThreadRef = nullptr;
}

void
VsyncBridgeParent::DeallocPVsyncBridgeParent()
{
  Release();
}

} // namespace gfx
} // namespace mozilla<|MERGE_RESOLUTION|>--- conflicted
+++ resolved
@@ -59,13 +59,9 @@
 {
   MessageLoop* ccloop = CompositorThreadHolder::Loop();
   if (MessageLoop::current() != ccloop) {
-<<<<<<< HEAD
-    ccloop->PostTask(NewRunnableMethod(this, &VsyncBridgeParent::ShutdownImpl));
-=======
     ccloop->PostTask(NewRunnableMethod("gfx::VsyncBridgeParent::ShutdownImpl",
                                        this,
                                        &VsyncBridgeParent::ShutdownImpl));
->>>>>>> a17af05f
     return;
   }
 
