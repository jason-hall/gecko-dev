--- conflicted
+++ resolved
@@ -1,13 +1,9 @@
 # 468496-1 will also detect bugs in video drivers.
 == 468496-1.html 468496-1-ref.html
-<<<<<<< HEAD
-fuzzy(175,443) == 611498-1.html 611498-ref.html
-=======
 fuzzy(175,443) skip-if(styloVsGecko) == 611498-1.html 611498-ref.html
->>>>>>> a17af05f
 fuzzy-if(Android,8,1000) == 709477-1.html 709477-1-ref.html
 skip-if(!asyncPan) == 1086723.html 1086723-ref.html
 == 853889-1.html 853889-1-ref.html
 skip-if(Android) fuzzy-if(skiaContent,1,587) == 1143303-1.svg pass.svg
-fuzzy(100,30) fails-if(webrender) == 1149923.html 1149923-ref.html # use fuzzy due to few distorted pixels caused by border-radius
+fuzzy(100,30) == 1149923.html 1149923-ref.html # use fuzzy due to few distorted pixels caused by border-radius
 == 1131264-1.svg pass.svg