--- conflicted
+++ resolved
@@ -269,12 +269,8 @@
   clientData.mPicX = 0;
   clientData.mPicX = 0;
 
-<<<<<<< HEAD
-  ImageBridgeChild::InitSameProcess();
-=======
   uint32_t namespaceId = 1;
   ImageBridgeChild::InitSameProcess(namespaceId);
->>>>>>> a17af05f
 
   RefPtr<ImageBridgeChild> imageBridge = ImageBridgeChild::GetSingleton();
   static int retry = 5;
