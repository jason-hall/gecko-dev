/* -*- Mode: C++; tab-width: 4; indent-tabs-mode: nil; c-basic-offset: 4 -*-
 * vim: set ts=4 et sw=4 tw=80:
 * This Source Code Form is subject to the terms of the Mozilla Public
 * License, v. 2.0. If a copy of the MPL was not distributed with this
 * file, You can obtain one at http://mozilla.org/MPL/2.0/. */

#ifndef GFX_FONT_H
#define GFX_FONT_H

#include "gfxTypes.h"
#include "gfxFontEntry.h"
#include "gfxFontVariations.h"
#include "nsString.h"
#include "gfxPoint.h"
#include "gfxPattern.h"
#include "nsTArray.h"
#include "nsTHashtable.h"
#include "nsHashKeys.h"
#include "gfxRect.h"
#include "nsExpirationTracker.h"
#include "gfxPlatform.h"
#include "nsIAtom.h"
#include "mozilla/HashFunctions.h"
#include "nsIMemoryReporter.h"
#include "nsIObserver.h"
#include "mozilla/MemoryReporting.h"
#include "mozilla/Attributes.h"
<<<<<<< HEAD
=======
#include "mozilla/TypedEnumBits.h"
>>>>>>> a17af05f
#include "MainThreadUtils.h"
#include <algorithm>
#include "DrawMode.h"
#include "nsDataHashtable.h"
#include "harfbuzz/hb.h"
#include "mozilla/gfx/2D.h"
#include "nsColor.h"
#include "mozilla/ServoUtils.h"

typedef struct _cairo cairo_t;
typedef struct _cairo_scaled_font cairo_scaled_font_t;
//typedef struct gr_face            gr_face;

#ifdef DEBUG
#include <stdio.h>
#endif

class gfxContext;
class gfxTextRun;
class gfxFont;
class gfxGlyphExtents;
class gfxShapedText;
class gfxShapedWord;
class gfxSkipChars;
class gfxMathTable;

#define FONT_MAX_SIZE                  2000.0

#define NO_FONT_LANGUAGE_OVERRIDE      0

#define SMALL_CAPS_SCALE_FACTOR        0.8

// The skew factor used for synthetic-italic [oblique] fonts;
// we use a platform-dependent value to harmonize with the platform's own APIs.
#ifdef XP_WIN
#define OBLIQUE_SKEW_FACTOR  0.3
#elif defined(MOZ_WIDGET_GTK)
#define OBLIQUE_SKEW_FACTOR  0.2
#else
#define OBLIQUE_SKEW_FACTOR  0.25
#endif

struct gfxTextRunDrawCallbacks;

namespace mozilla {
class SVGContextPaint;
namespace gfx {
class GlyphRenderingOptions;
} // namespace gfx
} // namespace mozilla

struct gfxFontStyle {
    gfxFontStyle();
    gfxFontStyle(uint8_t aStyle, uint16_t aWeight, int16_t aStretch,
                 gfxFloat aSize, nsIAtom *aLanguage, bool aExplicitLanguage,
                 float aSizeAdjust, bool aSystemFont,
                 bool aPrinterFont,
                 bool aWeightSynthesis, bool aStyleSynthesis,
                 uint32_t aLanguageOverride);

    // the language (may be an internal langGroup code rather than an actual
    // language code) specified in the document or element's lang property,
    // or inferred from the charset
    RefPtr<nsIAtom> language;

    // Features are composed of (1) features from style rules (2) features
    // from feature settings rules and (3) family-specific features.  (1) and
    // (3) are guaranteed to be mutually exclusive

    // custom opentype feature settings
    nsTArray<gfxFontFeature> featureSettings;

    // Some font-variant property values require font-specific settings
    // defined via @font-feature-values rules.  These are resolved after
    // font matching occurs.

    // -- list of value tags for specific alternate features
    nsTArray<gfxAlternateValue> alternateValues;

    // -- object used to look these up once the font is matched
    RefPtr<gfxFontFeatureValueSet> featureValueLookup;

    // opentype variation settings
    nsTArray<gfxFontVariation> variationSettings;

    // The logical size of the font, in pixels
    gfxFloat size;

    // The aspect-value (ie., the ratio actualsize:actualxheight) that any
    // actual physical font created from this font structure must have when
    // rendering or measuring a string. A value of -1.0 means no adjustment
    // needs to be done; otherwise the value must be nonnegative.
    float sizeAdjust;

    // baseline offset, used when simulating sub/superscript glyphs
    float baselineOffset;

    // Language system tag, to override document language;
    // an OpenType "language system" tag represented as a 32-bit integer
    // (see http://www.microsoft.com/typography/otspec/languagetags.htm).
    // Normally 0, so font rendering will use the document or element language
    // (see above) to control any language-specific rendering, but the author
    // can override this for cases where the options implemented in the font
    // do not directly match the actual language. (E.g. lang may be Macedonian,
    // but the font in use does not explicitly support this; the author can
    // use font-language-override to request the Serbian option in the font
    // in order to get correct glyph shapes.)
    uint32_t languageOverride;

    // The weight of the font: 100, 200, ... 900.
    uint16_t weight;

    // The stretch of the font (the sum of various NS_FONT_STRETCH_*
    // constants; see gfxFontConstants.h).
    int8_t stretch;

    // The style of font (normal, italic, oblique)
    uint8_t style;

    // caps variant (small-caps, petite-caps, etc.)
    uint8_t variantCaps;

    // sub/superscript variant
    uint8_t variantSubSuper;

    // Say that this font is a system font and therefore does not
    // require certain fixup that we do for fonts from untrusted
    // sources.
    bool systemFont : 1;

    // Say that this font is used for print or print preview.
    bool printerFont : 1;

    // Used to imitate -webkit-font-smoothing: antialiased
    bool useGrayscaleAntialiasing : 1;

    // Whether synthetic styles are allowed
    bool allowSyntheticWeight : 1;
    bool allowSyntheticStyle : 1;

    // some variant features require fallback which complicates the shaping
    // code, so set up a bool to indicate when shaping with fallback is needed
    bool noFallbackVariantFeatures : 1;

    // whether the |language| field comes from explicit lang tagging in the
    // document, or was inferred from charset/system locale
    bool explicitLanguage : 1;

    // Return the final adjusted font size for the given aspect ratio.
    // Not meant to be called when sizeAdjust = -1.0.
    gfxFloat GetAdjustedSize(gfxFloat aspect) const {
        NS_ASSERTION(sizeAdjust >= 0.0, "Not meant to be called when sizeAdjust = -1.0");
        gfxFloat adjustedSize = std::max(NS_round(size*(sizeAdjust/aspect)), 1.0);
        return std::min(adjustedSize, FONT_MAX_SIZE);
    }

    PLDHashNumber Hash() const {
        return ((style + (systemFont << 7) +
            (weight << 8)) + uint32_t(size*1000) + uint32_t(sizeAdjust*1000)) ^
            nsISupportsHashKey::HashKey(language);
    }

    int8_t ComputeWeight() const;

    // Adjust this style to simulate sub/superscript (as requested in the
    // variantSubSuper field) using size and baselineOffset instead.
    void AdjustForSubSuperscript(int32_t aAppUnitsPerDevPixel);

    bool Equals(const gfxFontStyle& other) const {
        return
            (*reinterpret_cast<const uint64_t*>(&size) ==
             *reinterpret_cast<const uint64_t*>(&other.size)) &&
            (style == other.style) &&
            (weight == other.weight) &&
            (stretch == other.stretch) &&
            (variantCaps == other.variantCaps) &&
            (variantSubSuper == other.variantSubSuper) &&
            (allowSyntheticWeight == other.allowSyntheticWeight) &&
            (allowSyntheticStyle == other.allowSyntheticStyle) &&
            (systemFont == other.systemFont) &&
            (printerFont == other.printerFont) &&
            (useGrayscaleAntialiasing == other.useGrayscaleAntialiasing) &&
            (explicitLanguage == other.explicitLanguage) &&
            (language == other.language) &&
            (baselineOffset == other.baselineOffset) &&
            (*reinterpret_cast<const uint32_t*>(&sizeAdjust) ==
             *reinterpret_cast<const uint32_t*>(&other.sizeAdjust)) &&
            (featureSettings == other.featureSettings) &&
            (alternateValues == other.alternateValues) &&
            (featureValueLookup == other.featureValueLookup) &&
            (variationSettings == other.variationSettings) &&
            (languageOverride == other.languageOverride);
    }
<<<<<<< HEAD
};

struct gfxTextRange {
    enum {
        // flags for recording the kind of font-matching that was used
        kFontGroup      = 0x0001,
        kPrefsFallback  = 0x0002,
        kSystemFallback = 0x0004
    };
    gfxTextRange(uint32_t aStart, uint32_t aEnd,
                 gfxFont* aFont, uint8_t aMatchType,
                 uint16_t aOrientation)
        : start(aStart),
          end(aEnd),
          font(aFont),
          matchType(aMatchType),
          orientation(aOrientation)
    { }
    uint32_t Length() const { return end - start; }
    uint32_t start, end;
    RefPtr<gfxFont> font;
    uint8_t matchType;
    uint16_t orientation;
=======
>>>>>>> a17af05f
};


/**
 * Font cache design:
 * 
 * The mFonts hashtable contains most fonts, indexed by (gfxFontEntry*, style).
 * It does not add a reference to the fonts it contains.
 * When a font's refcount decreases to zero, instead of deleting it we
 * add it to our expiration tracker.
 * The expiration tracker tracks fonts with zero refcount. After a certain
 * period of time, such fonts expire and are deleted.
 *
 * We're using 3 generations with a ten-second generation interval, so
 * zero-refcount fonts will be deleted 20-30 seconds after their refcount
 * goes to zero, if timer events fire in a timely manner.
 *
 * The font cache also handles timed expiration of cached ShapedWords
 * for "persistent" fonts: it has a repeating timer, and notifies
 * each cached font to "age" its shaped words. The words will be released
 * by the fonts if they get aged three times without being re-used in the
 * meantime.
 *
 * Note that the ShapedWord timeout is much larger than the font timeout,
 * so that in the case of a short-lived font, we'll discard the gfxFont
 * completely, with all its words, and avoid the cost of aging the words
 * individually. That only happens with longer-lived fonts.
 */
struct FontCacheSizes {
    FontCacheSizes()
        : mFontInstances(0), mShapedWords(0)
    { }

    size_t mFontInstances; // memory used by instances of gfxFont subclasses
    size_t mShapedWords; // memory used by the per-font shapedWord caches
};

class gfxFontCacheExpirationTracker
    : public ExpirationTrackerImpl<gfxFont, 3,
                                   ::detail::PlaceholderLock,
                                   ::detail::PlaceholderAutoLock>
{
protected:
    typedef ::detail::PlaceholderLock Lock;
    typedef ::detail::PlaceholderAutoLock AutoLock;

    Lock mLock;

    AutoLock FakeLock()
    {
        return AutoLock(mLock);
    }

    Lock& GetMutex() override
    {
        mozilla::AssertIsMainThreadOrServoFontMetricsLocked();
        return mLock;
    }

public:
    enum { FONT_TIMEOUT_SECONDS = 10 };

    gfxFontCacheExpirationTracker(nsIEventTarget* aEventTarget)
        : ExpirationTrackerImpl<gfxFont, 3, Lock, AutoLock>(
            FONT_TIMEOUT_SECONDS * 1000, "gfxFontCache", aEventTarget)
    {
    }
};

class gfxFontCache final : private gfxFontCacheExpirationTracker {
public:
    enum { SHAPED_WORD_TIMEOUT_SECONDS = 60 };

    explicit gfxFontCache(nsIEventTarget* aEventTarget);
    ~gfxFontCache();

    /*
     * Get the global gfxFontCache.  You must call Init() before
     * calling this method --- the result will not be null.
     */
    static gfxFontCache* GetCache() {
        return gGlobalCache;
    }

    static nsresult Init();
    // It's OK to call this even if Init() has not been called.
    static void Shutdown();

    // Look up a font in the cache. Returns null if there's nothing matching
    // in the cache
    gfxFont* Lookup(const gfxFontEntry* aFontEntry,
                    const gfxFontStyle* aStyle,
                    const gfxCharacterMap* aUnicodeRangeMap);

    // We created a new font (presumably because Lookup returned null);
    // put it in the cache. The font's refcount should be nonzero. It is
    // allowable to add a new font even if there is one already in the
    // cache with the same key; we'll forget about the old one.
    void AddNew(gfxFont *aFont);

    // The font's refcount has gone to zero; give ownership of it to
    // the cache. We delete it if it's not acquired again after a certain
    // amount of time.
    void NotifyReleased(gfxFont *aFont);

    // Cleans out the hashtable and removes expired fonts waiting for cleanup.
    // Other gfxFont objects may be still in use but they will be pushed
    // into the expiration queues and removed.
    void Flush() {
        mFonts.Clear();
        AgeAllGenerations();
    }

    void FlushShapedWordCaches();
    void NotifyGlyphsChanged();

    void AddSizeOfExcludingThis(mozilla::MallocSizeOf aMallocSizeOf,
                                FontCacheSizes* aSizes) const;
    void AddSizeOfIncludingThis(mozilla::MallocSizeOf aMallocSizeOf,
                                FontCacheSizes* aSizes) const;

    void AgeAllGenerations()
    {
        AgeAllGenerationsLocked(FakeLock());
    }

    void RemoveObject(gfxFont* aFont)
    {
        RemoveObjectLocked(aFont, FakeLock());
    }

protected:
    class MemoryReporter final : public nsIMemoryReporter
    {
        ~MemoryReporter() {}
    public:
        NS_DECL_ISUPPORTS
        NS_DECL_NSIMEMORYREPORTER
    };

    // Observer for notifications that the font cache cares about
    class Observer final
        : public nsIObserver
    {
        ~Observer() {}
    public:
        NS_DECL_ISUPPORTS
        NS_DECL_NSIOBSERVER
    };

    nsresult AddObject(gfxFont* aFont)
    {
        return AddObjectLocked(aFont, FakeLock());
    }

    // This gets called when the timeout has expired on a zero-refcount
    // font; we just delete it.
    virtual void NotifyExpiredLocked(gfxFont* aFont, const AutoLock&) override
    {
        NotifyExpired(aFont);
    }

    void NotifyExpired(gfxFont* aFont);

    void DestroyFont(gfxFont *aFont);

    static gfxFontCache *gGlobalCache;

    struct MOZ_STACK_CLASS Key {
        const gfxFontEntry* mFontEntry;
        const gfxFontStyle* mStyle;
        const gfxCharacterMap* mUnicodeRangeMap;
        Key(const gfxFontEntry* aFontEntry, const gfxFontStyle* aStyle,
            const gfxCharacterMap* aUnicodeRangeMap)
            : mFontEntry(aFontEntry), mStyle(aStyle),
              mUnicodeRangeMap(aUnicodeRangeMap)
        {}
    };

    class HashEntry : public PLDHashEntryHdr {
    public:
        typedef const Key& KeyType;
        typedef const Key* KeyTypePointer;

        // When constructing a new entry in the hashtable, we'll leave this
        // blank. The caller of Put() will fill this in.
        explicit HashEntry(KeyTypePointer aStr) : mFont(nullptr) { }
        HashEntry(const HashEntry& toCopy) : mFont(toCopy.mFont) { }
        ~HashEntry() { }

        bool KeyEquals(const KeyTypePointer aKey) const;
        static KeyTypePointer KeyToPointer(KeyType aKey) { return &aKey; }
        static PLDHashNumber HashKey(const KeyTypePointer aKey) {
            return mozilla::HashGeneric(aKey->mStyle->Hash(), aKey->mFontEntry,
                                        aKey->mUnicodeRangeMap);
        }
        enum { ALLOW_MEMMOVE = true };

        // The cache tracks gfxFont objects whose refcount has dropped to zero,
        // so they are not immediately deleted but may be "resurrected" if they
        // have not yet expired from the tracker when they are needed again.
        // See the custom AddRef/Release methods in gfxFont.
        gfxFont* MOZ_UNSAFE_REF("tracking for deferred deletion") mFont;
    };

    nsTHashtable<HashEntry> mFonts;

    static void WordCacheExpirationTimerCallback(nsITimer* aTimer, void* aCache);
    nsCOMPtr<nsITimer>      mWordCacheExpirationTimer;
};

class gfxTextPerfMetrics {
public:

    struct TextCounts {
        uint32_t    numContentTextRuns;
        uint32_t    numChromeTextRuns;
        uint32_t    numChars;
        uint32_t    maxTextRunLen;
        uint32_t    wordCacheSpaceRules;
        uint32_t    wordCacheLong;
        uint32_t    wordCacheHit;
        uint32_t    wordCacheMiss;
        uint32_t    fallbackPrefs;
        uint32_t    fallbackSystem;
        uint32_t    textrunConst;
        uint32_t    textrunDestr;
        uint32_t    genericLookups;
    };

    uint32_t reflowCount;

    // counts per reflow operation
    TextCounts current;

    // totals for the lifetime of a document
    TextCounts cumulative;

    gfxTextPerfMetrics() {
        memset(this, 0, sizeof(gfxTextPerfMetrics));
    }

    // add current totals to cumulative ones
    void Accumulate() {
        if (current.numChars == 0) {
            return;
        }
        cumulative.numContentTextRuns += current.numContentTextRuns;
        cumulative.numChromeTextRuns += current.numChromeTextRuns;
        cumulative.numChars += current.numChars;
        if (current.maxTextRunLen > cumulative.maxTextRunLen) {
            cumulative.maxTextRunLen = current.maxTextRunLen;
        }
        cumulative.wordCacheSpaceRules += current.wordCacheSpaceRules;
        cumulative.wordCacheLong += current.wordCacheLong;
        cumulative.wordCacheHit += current.wordCacheHit;
        cumulative.wordCacheMiss += current.wordCacheMiss;
        cumulative.fallbackPrefs += current.fallbackPrefs;
        cumulative.fallbackSystem += current.fallbackSystem;
        cumulative.textrunConst += current.textrunConst;
        cumulative.textrunDestr += current.textrunDestr;
        cumulative.genericLookups += current.genericLookups;
        memset(&current, 0, sizeof(current));
    }
};

<<<<<<< HEAD
class gfxTextRunFactory {
    // Used by stylo
    NS_INLINE_DECL_THREADSAFE_REFCOUNTING(gfxTextRunFactory)
=======
namespace mozilla {
namespace gfx {
// Flags that live in the gfxShapedText::mFlags field.
// (Note that gfxTextRun has an additional mFlags2 field for use
// by textrun clients like nsTextFrame.)
enum class ShapedTextFlags : uint16_t {
    /**
     * When set, the text is RTL.
     */
    TEXT_IS_RTL                  = 0x0001,
    /**
     * When set, spacing is enabled and the textrun needs to call GetSpacing
     * on the spacing provider.
     */
    TEXT_ENABLE_SPACING          = 0x0002,
    /**
     * When set, the text has no characters above 255 and it is stored
     * in the textrun in 8-bit format.
     */
    TEXT_IS_8BIT                 = 0x0004,
    /**
     * When set, GetHyphenationBreaks may return true for some character
     * positions, otherwise it will always return false for all characters.
     */
    TEXT_ENABLE_HYPHEN_BREAKS    = 0x0008,
    /**
     * When set, the RunMetrics::mBoundingBox field will be initialized
     * properly based on glyph extents, in particular, glyph extents that
     * overflow the standard font-box (the box defined by the ascent, descent
     * and advance width of the glyph). When not set, it may just be the
     * standard font-box even if glyphs overflow.
     */
    TEXT_NEED_BOUNDING_BOX       = 0x0010,
    /**
     * When set, optional ligatures are disabled. Ligatures that are
     * required for legible text should still be enabled.
     */
    TEXT_DISABLE_OPTIONAL_LIGATURES = 0x0020,
    /**
     * When set, the textrun should favour speed of construction over
     * quality. This may involve disabling ligatures and/or kerning or
     * other effects.
     */
    TEXT_OPTIMIZE_SPEED          = 0x0040,
    /**
     * When set, the textrun should discard control characters instead of
     * turning them into hexboxes.
     */
    TEXT_HIDE_CONTROL_CHARACTERS = 0x0080,
>>>>>>> a17af05f

    /**
     * nsTextFrameThebes sets these, but they're defined here rather than
     * in nsTextFrameUtils.h because ShapedWord creation/caching also needs
     * to check the _INCOMING flag
     */
    TEXT_TRAILING_ARABICCHAR     = 0x0100,
    /**
     * When set, the previous character for this textrun was an Arabic
     * character.  This is used for the context detection necessary for
     * bidi.numeral implementation.
     */
    TEXT_INCOMING_ARABICCHAR     = 0x0200,

    /**
     * Set if the textrun should use the OpenType 'math' script.
     */
    TEXT_USE_MATH_SCRIPT         = 0x0400,

    /*
     * Bit 0x0800 is currently unused.
     */

    /**
     * Field for orientation of the textrun and glyphs within it.
     * Possible values of the TEXT_ORIENT_MASK field:
     *   TEXT_ORIENT_HORIZONTAL
     *   TEXT_ORIENT_VERTICAL_UPRIGHT
     *   TEXT_ORIENT_VERTICAL_SIDEWAYS_RIGHT
     *   TEXT_ORIENT_VERTICAL_SIDEWAYS_LEFT
     *   TEXT_ORIENT_VERTICAL_MIXED
     * For all VERTICAL settings, the x and y coordinates of glyph
     * positions are exchanged, so that simple advances are vertical.
     *
     * The MIXED value indicates vertical textRuns for which the CSS
     * text-orientation property is 'mixed', but is never used for
     * individual glyphRuns; it will be resolved to either UPRIGHT
     * or SIDEWAYS_RIGHT according to the UTR50 properties of the
     * characters, and separate glyphRuns created for the resulting
     * glyph orientations.
     */
    TEXT_ORIENT_MASK                    = 0x7000,
    TEXT_ORIENT_HORIZONTAL              = 0x0000,
    TEXT_ORIENT_VERTICAL_UPRIGHT        = 0x1000,
    TEXT_ORIENT_VERTICAL_SIDEWAYS_RIGHT = 0x2000,
    TEXT_ORIENT_VERTICAL_MIXED          = 0x3000,
    TEXT_ORIENT_VERTICAL_SIDEWAYS_LEFT  = 0x4000,
};

MOZ_MAKE_ENUM_CLASS_BITWISE_OPERATORS(ShapedTextFlags)
} // namespace gfx
} // namespace mozilla

class gfxTextRunFactory {
    // Used by stylo
    NS_INLINE_DECL_THREADSAFE_REFCOUNTING(gfxTextRunFactory)

public:
    typedef mozilla::gfx::DrawTarget DrawTarget;

    /**
     * This record contains all the parameters needed to initialize a textrun.
     */
    struct MOZ_STACK_CLASS Parameters {
        // Shape text params suggesting where the textrun will be rendered
        DrawTarget   *mDrawTarget;
        // Pointer to arbitrary user data (which should outlive the textrun)
        void         *mUserData;
        // A description of which characters have been stripped from the original
        // DOM string to produce the characters in the textrun. May be null
        // if that information is not relevant.
        gfxSkipChars *mSkipChars;
        // A list of where linebreaks are currently placed in the textrun. May
        // be null if mInitialBreakCount is zero.
        uint32_t     *mInitialBreaks;
        uint32_t      mInitialBreakCount;
        // The ratio to use to convert device pixels to application layout units
        int32_t       mAppUnitsPerDevUnit;
    };

protected:
    // Protected destructor, to discourage deletion outside of Release():
    virtual ~gfxTextRunFactory();
<<<<<<< HEAD
=======
};

struct gfxTextRange {
    enum {
        // flags for recording the kind of font-matching that was used
        kFontGroup      = 0x0001,
        kPrefsFallback  = 0x0002,
        kSystemFallback = 0x0004
    };
    gfxTextRange(uint32_t aStart, uint32_t aEnd,
                 gfxFont* aFont, uint8_t aMatchType,
                 mozilla::gfx::ShapedTextFlags aOrientation)
        : start(aStart),
          end(aEnd),
          font(aFont),
          matchType(aMatchType),
          orientation(aOrientation)
    { }
    uint32_t Length() const { return end - start; }
    uint32_t start, end;
    RefPtr<gfxFont> font;
    uint8_t matchType;
    mozilla::gfx::ShapedTextFlags orientation;
>>>>>>> a17af05f
};

/**
 * gfxFontShaper
 *
 * This class implements text shaping (character to glyph mapping and
 * glyph layout). There is a gfxFontShaper subclass for each text layout
 * technology (uniscribe, core text, harfbuzz,....) we support.
 *
 * The shaper is responsible for setting up glyph data in gfxTextRuns.
 *
 * A generic, platform-independent shaper relies only on the standard
 * gfxFont interface and can work with any concrete subclass of gfxFont.
 *
 * Platform-specific implementations designed to interface to platform
 * shaping APIs such as Uniscribe or CoreText may rely on features of a
 * specific font subclass to access native font references
 * (such as CTFont, HFONT, DWriteFont, etc).
 */

class gfxFontShaper {
public:
    typedef mozilla::gfx::DrawTarget DrawTarget;
    typedef mozilla::unicode::Script Script;

    enum class RoundingFlags : uint8_t {
        kRoundX = 0x01,
        kRoundY = 0x02
    };

    explicit gfxFontShaper(gfxFont *aFont)
        : mFont(aFont)
    {
        NS_ASSERTION(aFont, "shaper requires a valid font!");
    }

    virtual ~gfxFontShaper() { }

    // Shape a piece of text and store the resulting glyph data into
    // aShapedText. Parameters aOffset/aLength indicate the range of
    // aShapedText to be updated; aLength is also the length of aText.
    virtual bool ShapeText(DrawTarget     *aDrawTarget,
                           const char16_t *aText,
                           uint32_t        aOffset,
                           uint32_t        aLength,
                           Script          aScript,
                           bool            aVertical,
                           RoundingFlags   aRounding,
                           gfxShapedText  *aShapedText) = 0;

    gfxFont *GetFont() const { return mFont; }

    static void
    MergeFontFeatures(const gfxFontStyle *aStyle,
                      const nsTArray<gfxFontFeature>& aFontFeatures,
                      bool aDisableLigatures,
                      const nsAString& aFamilyName,
                      bool aAddSmallCaps,
                      void (*aHandleFeature)(const uint32_t&,
                                             uint32_t&, void*),
                      void* aHandleFeatureData);

protected:
    // the font this shaper is working with. The font owns a UniquePtr reference
    // to this object, and will destroy it before it dies. Thus, mFont will always
    // be valid.
    gfxFont* MOZ_NON_OWNING_REF mFont;
};

MOZ_MAKE_ENUM_CLASS_BITWISE_OPERATORS(gfxFontShaper::RoundingFlags)

/*
 * gfxShapedText is an abstract superclass for gfxShapedWord and gfxTextRun.
 * These are objects that store a list of zero or more glyphs for each character.
 * For each glyph we store the glyph ID, the advance, and possibly x/y-offsets.
 * The idea is that a string is rendered by a loop that draws each glyph
 * at its designated offset from the current point, then advances the current
 * point by the glyph's advance in the direction of the textrun (LTR or RTL).
 * Each glyph advance is always rounded to the nearest appunit; this ensures
 * consistent results when dividing the text in a textrun into multiple text
 * frames (frame boundaries are always aligned to appunits). We optimize
 * for the case where a character has a single glyph and zero xoffset and yoffset,
 * and the glyph ID and advance are in a reasonable range so we can pack all
 * necessary data into 32 bits.
 *
 * gfxFontShaper can shape text into either a gfxShapedWord (cached by a gfxFont)
 * or directly into a gfxTextRun (for cases where we want to shape textruns in
 * their entirety rather than using cached words, because there may be layout
 * features that depend on the inter-word spaces).
 */
class gfxShapedText
{
public:
    typedef mozilla::unicode::Script Script;

    gfxShapedText(uint32_t aLength, mozilla::gfx::ShapedTextFlags aFlags,
                  int32_t aAppUnitsPerDevUnit)
        : mLength(aLength)
        , mFlags(aFlags)
        , mAppUnitsPerDevUnit(aAppUnitsPerDevUnit)
    { }

    virtual ~gfxShapedText() { }

    /**
     * This class records the information associated with a character in the
     * input string. It's optimized for the case where there is one glyph
     * representing that character alone.
     * 
     * A character can have zero or more associated glyphs. Each glyph
     * has an advance width and an x and y offset.
     * A character may be the start of a cluster.
     * A character may be the start of a ligature group.
     * A character can be "missing", indicating that the system is unable
     * to render the character.
     * 
     * All characters in a ligature group conceptually share all the glyphs
     * associated with the characters in a group.
     */
    class CompressedGlyph {
    public:
        CompressedGlyph() { mValue = 0; }

        enum {
            // Indicates that a cluster and ligature group starts at this
            // character; this character has a single glyph with a reasonable
            // advance and zero offsets. A "reasonable" advance
            // is one that fits in the available bits (currently 12) (specified
            // in appunits).
            FLAG_IS_SIMPLE_GLYPH  = 0x80000000U,

            // Indicates whether a linebreak is allowed before this character;
            // this is a two-bit field that holds a FLAG_BREAK_TYPE_xxx value
            // indicating the kind of linebreak (if any) allowed here.
            FLAGS_CAN_BREAK_BEFORE = 0x60000000U,

            FLAGS_CAN_BREAK_SHIFT = 29,
            FLAG_BREAK_TYPE_NONE   = 0,
            FLAG_BREAK_TYPE_NORMAL = 1,
            FLAG_BREAK_TYPE_HYPHEN = 2,

            FLAG_CHAR_IS_SPACE     = 0x10000000U,

            // The advance is stored in appunits
            ADVANCE_MASK  = 0x0FFF0000U,
            ADVANCE_SHIFT = 16,

            GLYPH_MASK = 0x0000FFFFU,

            // Non-simple glyphs may or may not have glyph data in the
            // corresponding mDetailedGlyphs entry. They have the following
            // flag bits:

            // When NOT set, indicates that this character corresponds to a
            // missing glyph and should be skipped (or possibly, render the character
            // Unicode value in some special way). If there are glyphs,
            // the mGlyphID is actually the UTF16 character code. The bit is
            // inverted so we can memset the array to zero to indicate all missing.
            FLAG_NOT_MISSING              = 0x01,
            FLAG_NOT_CLUSTER_START        = 0x02,
            FLAG_NOT_LIGATURE_GROUP_START = 0x04,

            FLAG_CHAR_IS_TAB              = 0x08,
            FLAG_CHAR_IS_NEWLINE          = 0x10,
            // Per CSS Text Decoration Module Level 3, emphasis marks are not
            // drawn for any character in Unicode categories Z*, Cc, Cf, and Cn
            // which is not combined with any combining characters. This flag is
            // set for all those characters except 0x20 whitespace.
            FLAG_CHAR_NO_EMPHASIS_MARK    = 0x20,
            CHAR_TYPE_FLAGS_MASK          = 0x38,

            GLYPH_COUNT_MASK = 0x00FFFF00U,
            GLYPH_COUNT_SHIFT = 8
        };

        // "Simple glyphs" have a simple glyph ID, simple advance and their
        // x and y offsets are zero. Also the glyph extents do not overflow
        // the font-box defined by the font ascent, descent and glyph advance width.
        // These case is optimized to avoid storing DetailedGlyphs.

        // Returns true if the glyph ID aGlyph fits into the compressed representation
        static bool IsSimpleGlyphID(uint32_t aGlyph) {
            return (aGlyph & GLYPH_MASK) == aGlyph;
        }
        // Returns true if the advance aAdvance fits into the compressed representation.
        // aAdvance is in appunits.
        static bool IsSimpleAdvance(uint32_t aAdvance) {
            return (aAdvance & (ADVANCE_MASK >> ADVANCE_SHIFT)) == aAdvance;
        }

        bool IsSimpleGlyph() const { return (mValue & FLAG_IS_SIMPLE_GLYPH) != 0; }
        uint32_t GetSimpleAdvance() const { return (mValue & ADVANCE_MASK) >> ADVANCE_SHIFT; }
        uint32_t GetSimpleGlyph() const { return mValue & GLYPH_MASK; }

        bool IsMissing() const { return (mValue & (FLAG_NOT_MISSING|FLAG_IS_SIMPLE_GLYPH)) == 0; }
        bool IsClusterStart() const {
            return (mValue & FLAG_IS_SIMPLE_GLYPH) || !(mValue & FLAG_NOT_CLUSTER_START);
        }
        bool IsLigatureGroupStart() const {
            return (mValue & FLAG_IS_SIMPLE_GLYPH) || !(mValue & FLAG_NOT_LIGATURE_GROUP_START);
        }
        bool IsLigatureContinuation() const {
            return (mValue & FLAG_IS_SIMPLE_GLYPH) == 0 &&
                (mValue & (FLAG_NOT_LIGATURE_GROUP_START | FLAG_NOT_MISSING)) ==
                    (FLAG_NOT_LIGATURE_GROUP_START | FLAG_NOT_MISSING);
        }

        // Return true if the original character was a normal (breakable,
        // trimmable) space (U+0020). Not true for other characters that
        // may happen to map to the space glyph (U+00A0).
        bool CharIsSpace() const {
            return (mValue & FLAG_CHAR_IS_SPACE) != 0;
        }

        bool CharIsTab() const {
            return !IsSimpleGlyph() && (mValue & FLAG_CHAR_IS_TAB) != 0;
        }
        bool CharIsNewline() const {
            return !IsSimpleGlyph() && (mValue & FLAG_CHAR_IS_NEWLINE) != 0;
        }
        bool CharMayHaveEmphasisMark() const {
            return !CharIsSpace() &&
                (IsSimpleGlyph() || !(mValue & FLAG_CHAR_NO_EMPHASIS_MARK));
        }

        uint32_t CharTypeFlags() const {
            return IsSimpleGlyph() ? 0 : (mValue & CHAR_TYPE_FLAGS_MASK);
        }

        void SetClusterStart(bool aIsClusterStart) {
            NS_ASSERTION(!IsSimpleGlyph(),
                         "can't call SetClusterStart on simple glyphs");
            if (aIsClusterStart) {
                mValue &= ~FLAG_NOT_CLUSTER_START;
            } else {
                mValue |= FLAG_NOT_CLUSTER_START;
            }
        }

        uint8_t CanBreakBefore() const {
            return (mValue & FLAGS_CAN_BREAK_BEFORE) >> FLAGS_CAN_BREAK_SHIFT;
        }
        // Returns FLAGS_CAN_BREAK_BEFORE if the setting changed, 0 otherwise
        uint32_t SetCanBreakBefore(uint8_t aCanBreakBefore) {
            NS_ASSERTION(aCanBreakBefore <= 2,
                         "Bogus break-before value!");
            uint32_t breakMask = (uint32_t(aCanBreakBefore) << FLAGS_CAN_BREAK_SHIFT);
            uint32_t toggle = breakMask ^ (mValue & FLAGS_CAN_BREAK_BEFORE);
            mValue ^= toggle;
            return toggle;
        }

        CompressedGlyph& SetSimpleGlyph(uint32_t aAdvanceAppUnits, uint32_t aGlyph) {
            NS_ASSERTION(IsSimpleAdvance(aAdvanceAppUnits), "Advance overflow");
            NS_ASSERTION(IsSimpleGlyphID(aGlyph), "Glyph overflow");
            NS_ASSERTION(!CharTypeFlags(), "Char type flags lost");
            mValue = (mValue & (FLAGS_CAN_BREAK_BEFORE | FLAG_CHAR_IS_SPACE)) |
                FLAG_IS_SIMPLE_GLYPH |
                (aAdvanceAppUnits << ADVANCE_SHIFT) | aGlyph;
            return *this;
        }
        CompressedGlyph& SetComplex(bool aClusterStart, bool aLigatureStart,
                uint32_t aGlyphCount) {
            mValue = (mValue & (FLAGS_CAN_BREAK_BEFORE | FLAG_CHAR_IS_SPACE)) |
                FLAG_NOT_MISSING |
                CharTypeFlags() |
                (aClusterStart ? 0 : FLAG_NOT_CLUSTER_START) |
                (aLigatureStart ? 0 : FLAG_NOT_LIGATURE_GROUP_START) |
                (aGlyphCount << GLYPH_COUNT_SHIFT);
            return *this;
        }
        /**
         * Missing glyphs are treated as ligature group starts; don't mess with
         * the cluster-start flag (see bugs 618870 and 619286).
         */
        CompressedGlyph& SetMissing(uint32_t aGlyphCount) {
            mValue = (mValue & (FLAGS_CAN_BREAK_BEFORE | FLAG_NOT_CLUSTER_START |
                                FLAG_CHAR_IS_SPACE)) |
                CharTypeFlags() |
                (aGlyphCount << GLYPH_COUNT_SHIFT);
            return *this;
        }
        uint32_t GetGlyphCount() const {
            NS_ASSERTION(!IsSimpleGlyph(), "Expected non-simple-glyph");
            return (mValue & GLYPH_COUNT_MASK) >> GLYPH_COUNT_SHIFT;
        }

        void SetIsSpace() {
            mValue |= FLAG_CHAR_IS_SPACE;
        }
        void SetIsTab() {
            NS_ASSERTION(!IsSimpleGlyph(), "Expected non-simple-glyph");
            mValue |= FLAG_CHAR_IS_TAB;
        }
        void SetIsNewline() {
            NS_ASSERTION(!IsSimpleGlyph(), "Expected non-simple-glyph");
            mValue |= FLAG_CHAR_IS_NEWLINE;
        }
        void SetNoEmphasisMark() {
            NS_ASSERTION(!IsSimpleGlyph(), "Expected non-simple-glyph");
            mValue |= FLAG_CHAR_NO_EMPHASIS_MARK;
        }

    private:
        uint32_t mValue;
    };

    // Accessor for the array of CompressedGlyph records, which will be in
    // a different place in gfxShapedWord vs gfxTextRun
    virtual const CompressedGlyph *GetCharacterGlyphs() const = 0;
    virtual CompressedGlyph *GetCharacterGlyphs() = 0;

    /**
     * When the glyphs for a character don't fit into a CompressedGlyph record
     * in SimpleGlyph format, we use an array of DetailedGlyphs instead.
     */
    struct DetailedGlyph {
        /** The glyphID, or the Unicode character
         * if this is a missing glyph */
        uint32_t mGlyphID;
        /** The advance, x-offset and y-offset of the glyph, in appunits
         *  mAdvance is in the text direction (RTL or LTR)
         *  mXOffset is always from left to right
         *  mYOffset is always from top to bottom */   
        int32_t  mAdvance;
        float    mXOffset, mYOffset;
    };

    void SetGlyphs(uint32_t aCharIndex, CompressedGlyph aGlyph,
                   const DetailedGlyph *aGlyphs);

    void SetMissingGlyph(uint32_t aIndex, uint32_t aChar, gfxFont *aFont);

    void SetIsSpace(uint32_t aIndex) {
        GetCharacterGlyphs()[aIndex].SetIsSpace();
    }

    bool HasDetailedGlyphs() const {
        return mDetailedGlyphs != nullptr;
    }

    bool IsLigatureGroupStart(uint32_t aPos) {
        NS_ASSERTION(aPos < GetLength(), "aPos out of range");
        return GetCharacterGlyphs()[aPos].IsLigatureGroupStart();
    }

    // NOTE that this must not be called for a character offset that does
    // not have any DetailedGlyph records; callers must have verified that
    // GetCharacterGlyphs()[aCharIndex].GetGlyphCount() is greater than zero.
    DetailedGlyph *GetDetailedGlyphs(uint32_t aCharIndex) const {
        NS_ASSERTION(GetCharacterGlyphs() && HasDetailedGlyphs() &&
                     !GetCharacterGlyphs()[aCharIndex].IsSimpleGlyph() &&
                     GetCharacterGlyphs()[aCharIndex].GetGlyphCount() > 0,
                     "invalid use of GetDetailedGlyphs; check the caller!");
        return mDetailedGlyphs->Get(aCharIndex);
    }

    void AdjustAdvancesForSyntheticBold(float aSynBoldOffset,
                                        uint32_t aOffset, uint32_t aLength);

    // Mark clusters in the CompressedGlyph records, starting at aOffset,
    // based on the Unicode properties of the text in aString.
    // This is also responsible to set the IsSpace flag for space characters.
    void SetupClusterBoundaries(uint32_t         aOffset,
                                const char16_t *aString,
                                uint32_t         aLength);
    // In 8-bit text, there won't actually be any clusters, but we still need
    // the space-marking functionality.
    void SetupClusterBoundaries(uint32_t       aOffset,
                                const uint8_t *aString,
                                uint32_t       aLength);

    mozilla::gfx::ShapedTextFlags GetFlags() const {
        return mFlags;
    }

    bool IsVertical() const {
        return (GetFlags() & mozilla::gfx::ShapedTextFlags::TEXT_ORIENT_MASK) !=
                mozilla::gfx::ShapedTextFlags::TEXT_ORIENT_HORIZONTAL;
    }

    bool UseCenterBaseline() const {
        mozilla::gfx::ShapedTextFlags orient =
            GetFlags() & mozilla::gfx::ShapedTextFlags::TEXT_ORIENT_MASK;
        return orient == mozilla::gfx::ShapedTextFlags::TEXT_ORIENT_VERTICAL_MIXED ||
               orient == mozilla::gfx::ShapedTextFlags::TEXT_ORIENT_VERTICAL_UPRIGHT;
    }

    bool IsRightToLeft() const {
        return (GetFlags() & mozilla::gfx::ShapedTextFlags::TEXT_IS_RTL) ==
               mozilla::gfx::ShapedTextFlags::TEXT_IS_RTL;
    }

    bool IsSidewaysLeft() const {
        return (GetFlags() & mozilla::gfx::ShapedTextFlags::TEXT_ORIENT_MASK) ==
               mozilla::gfx::ShapedTextFlags::TEXT_ORIENT_VERTICAL_SIDEWAYS_LEFT;
    }

    // Return true if the logical inline direction is reversed compared to
    // normal physical coordinates (i.e. if it is leftwards or upwards)
    bool IsInlineReversed() const {
        return IsSidewaysLeft() != IsRightToLeft();
    }

    gfxFloat GetDirection() const {
        return IsInlineReversed() ? -1.0f : 1.0f;
    }

    bool DisableLigatures() const {
        return (GetFlags() &
                mozilla::gfx::ShapedTextFlags::TEXT_DISABLE_OPTIONAL_LIGATURES) ==
               mozilla::gfx::ShapedTextFlags::TEXT_DISABLE_OPTIONAL_LIGATURES;
    }

    bool TextIs8Bit() const {
        return (GetFlags() & mozilla::gfx::ShapedTextFlags::TEXT_IS_8BIT) ==
               mozilla::gfx::ShapedTextFlags::TEXT_IS_8BIT;
    }

    int32_t GetAppUnitsPerDevUnit() const {
        return mAppUnitsPerDevUnit;
    }

    uint32_t GetLength() const {
        return mLength;
    }

    bool FilterIfIgnorable(uint32_t aIndex, uint32_t aCh);

protected:
    // Allocate aCount DetailedGlyphs for the given index
    DetailedGlyph *AllocateDetailedGlyphs(uint32_t aCharIndex,
                                          uint32_t aCount);

    // Ensure the glyph on the given index is complex glyph so that we can use
    // it to record specific characters that layout may need to detect.
    void EnsureComplexGlyph(uint32_t aIndex, CompressedGlyph& aGlyph)
    {
        MOZ_ASSERT(GetCharacterGlyphs() + aIndex == &aGlyph);
        if (aGlyph.IsSimpleGlyph()) {
            DetailedGlyph details = {
                aGlyph.GetSimpleGlyph(),
                (int32_t) aGlyph.GetSimpleAdvance(),
                0, 0
            };
            SetGlyphs(aIndex, CompressedGlyph().SetComplex(true, true, 1),
                      &details);
        }
    }

    // For characters whose glyph data does not fit the "simple" glyph criteria
    // in CompressedGlyph, we use a sorted array to store the association
    // between the source character offset and an index into an array 
    // DetailedGlyphs. The CompressedGlyph record includes a count of
    // the number of DetailedGlyph records that belong to the character,
    // starting at the given index.
    class DetailedGlyphStore {
    public:
        DetailedGlyphStore()
            : mLastUsed(0)
        { }

        // This is optimized for the most common calling patterns:
        // we rarely need random access to the records, access is most commonly
        // sequential through the textRun, so we record the last-used index
        // and check whether the caller wants the same record again, or the
        // next; if not, it's most likely we're starting over from the start
        // of the run, so we check the first entry before resorting to binary
        // search as a last resort.
        // NOTE that this must not be called for a character offset that does
        // not have any DetailedGlyph records; callers must have verified that
        // mCharacterGlyphs[aOffset].GetGlyphCount() is greater than zero
        // before calling this, otherwise the assertions here will fire (in a
        // debug build), and we'll probably crash.
        DetailedGlyph* Get(uint32_t aOffset) {
            NS_ASSERTION(mOffsetToIndex.Length() > 0,
                         "no detailed glyph records!");
            DetailedGlyph* details = mDetails.Elements();
            // check common cases (fwd iteration, initial entry, etc) first
            if (mLastUsed < mOffsetToIndex.Length() - 1 &&
                aOffset == mOffsetToIndex[mLastUsed + 1].mOffset) {
                ++mLastUsed;
            } else if (aOffset == mOffsetToIndex[0].mOffset) {
                mLastUsed = 0;
            } else if (aOffset == mOffsetToIndex[mLastUsed].mOffset) {
                // do nothing
            } else if (mLastUsed > 0 &&
                       aOffset == mOffsetToIndex[mLastUsed - 1].mOffset) {
                --mLastUsed;
            } else {
                mLastUsed =
                    mOffsetToIndex.BinaryIndexOf(aOffset, CompareToOffset());
            }
            NS_ASSERTION(mLastUsed != nsTArray<DGRec>::NoIndex,
                         "detailed glyph record missing!");
            return details + mOffsetToIndex[mLastUsed].mIndex;
        }

        DetailedGlyph* Allocate(uint32_t aOffset, uint32_t aCount) {
            uint32_t detailIndex = mDetails.Length();
            DetailedGlyph *details = mDetails.AppendElements(aCount);
            // We normally set up glyph records sequentially, so the common case
            // here is to append new records to the mOffsetToIndex array;
            // test for that before falling back to the InsertElementSorted
            // method.
            if (mOffsetToIndex.Length() == 0 ||
                aOffset > mOffsetToIndex[mOffsetToIndex.Length() - 1].mOffset) {
                mOffsetToIndex.AppendElement(DGRec(aOffset, detailIndex));
            } else {
                mOffsetToIndex.InsertElementSorted(DGRec(aOffset, detailIndex),
                                                   CompareRecordOffsets());
            }
            return details;
        }

        size_t SizeOfIncludingThis(mozilla::MallocSizeOf aMallocSizeOf) {
            return aMallocSizeOf(this) +
                mDetails.ShallowSizeOfExcludingThis(aMallocSizeOf) +
                mOffsetToIndex.ShallowSizeOfExcludingThis(aMallocSizeOf);
        }

    private:
        struct DGRec {
            DGRec(const uint32_t& aOffset, const uint32_t& aIndex)
                : mOffset(aOffset), mIndex(aIndex) { }
            uint32_t mOffset; // source character offset in the textrun
            uint32_t mIndex;  // index where this char's DetailedGlyphs begin
        };

        struct CompareToOffset {
            bool Equals(const DGRec& a, const uint32_t& b) const {
                return a.mOffset == b;
            }
            bool LessThan(const DGRec& a, const uint32_t& b) const {
                return a.mOffset < b;
            }
        };

        struct CompareRecordOffsets {
            bool Equals(const DGRec& a, const DGRec& b) const {
                return a.mOffset == b.mOffset;
            }
            bool LessThan(const DGRec& a, const DGRec& b) const {
                return a.mOffset < b.mOffset;
            }
        };

        // Concatenated array of all the DetailedGlyph records needed for the
        // textRun; individual character offsets are associated with indexes
        // into this array via the mOffsetToIndex table.
        nsTArray<DetailedGlyph>     mDetails;

        // For each character offset that needs DetailedGlyphs, we record the
        // index in mDetails where the list of glyphs begins. This array is
        // sorted by mOffset.
        nsTArray<DGRec>             mOffsetToIndex;

        // Records the most recently used index into mOffsetToIndex, so that
        // we can support sequential access more quickly than just doing
        // a binary search each time.
        nsTArray<DGRec>::index_type mLastUsed;
    };

    mozilla::UniquePtr<DetailedGlyphStore>   mDetailedGlyphs;

    // Number of char16_t characters and CompressedGlyph glyph records
    uint32_t                        mLength;

    // Shaping flags (direction, ligature-suppression)
    mozilla::gfx::ShapedTextFlags   mFlags;

    uint16_t                        mAppUnitsPerDevUnit;
};

/*
 * gfxShapedWord: an individual (space-delimited) run of text shaped with a
 * particular font, without regard to external context.
 *
 * The glyph data is copied into gfxTextRuns as needed from the cache of
 * ShapedWords associated with each gfxFont instance.
 */
class gfxShapedWord final : public gfxShapedText
{
public:
    typedef mozilla::unicode::Script Script;

    // Create a ShapedWord that can hold glyphs for aLength characters,
    // with mCharacterGlyphs sized appropriately.
    //
    // Returns null on allocation failure (does NOT use infallible alloc)
    // so caller must check for success.
    //
    // This does NOT perform shaping, so the returned word contains no
    // glyph data; the caller must call gfxFont::ShapeText() with appropriate
    // parameters to set up the glyphs.
    static gfxShapedWord* Create(const uint8_t *aText, uint32_t aLength,
                                 Script aRunScript,
                                 int32_t aAppUnitsPerDevUnit,
                                 mozilla::gfx::ShapedTextFlags aFlags,
                                 gfxFontShaper::RoundingFlags aRounding) {
        NS_ASSERTION(aLength <= gfxPlatform::GetPlatform()->WordCacheCharLimit(),
                     "excessive length for gfxShapedWord!");

        // Compute size needed including the mCharacterGlyphs array
        // and a copy of the original text
        uint32_t size =
            offsetof(gfxShapedWord, mCharGlyphsStorage) +
            aLength * (sizeof(CompressedGlyph) + sizeof(uint8_t));
        void *storage = malloc(size);
        if (!storage) {
            return nullptr;
        }

        // Construct in the pre-allocated storage, using placement new
        return new (storage) gfxShapedWord(aText, aLength, aRunScript,
                                           aAppUnitsPerDevUnit, aFlags,
                                           aRounding);
    }

    static gfxShapedWord* Create(const char16_t *aText, uint32_t aLength,
                                 Script aRunScript,
                                 int32_t aAppUnitsPerDevUnit,
                                 mozilla::gfx::ShapedTextFlags aFlags,
                                 gfxFontShaper::RoundingFlags aRounding) {
        NS_ASSERTION(aLength <= gfxPlatform::GetPlatform()->WordCacheCharLimit(),
                     "excessive length for gfxShapedWord!");

        // In the 16-bit version of Create, if the TEXT_IS_8BIT flag is set,
        // then we convert the text to an 8-bit version and call the 8-bit
        // Create function instead.
        if (aFlags & mozilla::gfx::ShapedTextFlags::TEXT_IS_8BIT) {
            nsAutoCString narrowText;
            LossyAppendUTF16toASCII(nsDependentSubstring(aText, aLength),
                                    narrowText);
            return Create((const uint8_t*)(narrowText.BeginReading()),
                          aLength, aRunScript, aAppUnitsPerDevUnit, aFlags,
                          aRounding);
        }

        uint32_t size =
            offsetof(gfxShapedWord, mCharGlyphsStorage) +
            aLength * (sizeof(CompressedGlyph) + sizeof(char16_t));
        void *storage = malloc(size);
        if (!storage) {
            return nullptr;
        }

        return new (storage) gfxShapedWord(aText, aLength, aRunScript,
                                           aAppUnitsPerDevUnit, aFlags,
                                           aRounding);
    }

    // Override operator delete to properly free the object that was
    // allocated via malloc.
    void operator delete(void* p) {
        free(p);
    }

    virtual const CompressedGlyph *GetCharacterGlyphs() const override {
        return &mCharGlyphsStorage[0];
    }
    virtual CompressedGlyph *GetCharacterGlyphs() override {
        return &mCharGlyphsStorage[0];
    }

    const uint8_t* Text8Bit() const {
        NS_ASSERTION(TextIs8Bit(), "invalid use of Text8Bit()");
        return reinterpret_cast<const uint8_t*>(mCharGlyphsStorage + GetLength());
    }

    const char16_t* TextUnicode() const {
        NS_ASSERTION(!TextIs8Bit(), "invalid use of TextUnicode()");
        return reinterpret_cast<const char16_t*>(mCharGlyphsStorage + GetLength());
    }

    char16_t GetCharAt(uint32_t aOffset) const {
        NS_ASSERTION(aOffset < GetLength(), "aOffset out of range");
        return TextIs8Bit() ?
            char16_t(Text8Bit()[aOffset]) : TextUnicode()[aOffset];
    }

    Script GetScript() const {
        return mScript;
    }

    gfxFontShaper::RoundingFlags GetRounding() const {
        return mRounding;
    }

    void ResetAge() {
        mAgeCounter = 0;
    }
    uint32_t IncrementAge() {
        return ++mAgeCounter;
    }

    // Helper used when hashing a word for the shaped-word caches
    static uint32_t HashMix(uint32_t aHash, char16_t aCh)
    {
        return (aHash >> 28) ^ (aHash << 4) ^ aCh;
    }

private:
    // so that gfxTextRun can share our DetailedGlyphStore class
    friend class gfxTextRun;

    // Construct storage for a ShapedWord, ready to receive glyph data
    gfxShapedWord(const uint8_t *aText, uint32_t aLength,
                  Script aRunScript,
                  int32_t aAppUnitsPerDevUnit,
                  mozilla::gfx::ShapedTextFlags aFlags,
                  gfxFontShaper::RoundingFlags aRounding)
        : gfxShapedText(aLength, aFlags | mozilla::gfx::ShapedTextFlags::TEXT_IS_8BIT,
                        aAppUnitsPerDevUnit)
        , mScript(aRunScript)
        , mRounding(aRounding)
        , mAgeCounter(0)
    {
        memset(mCharGlyphsStorage, 0, aLength * sizeof(CompressedGlyph));
        uint8_t *text = reinterpret_cast<uint8_t*>(&mCharGlyphsStorage[aLength]);
        memcpy(text, aText, aLength * sizeof(uint8_t));
    }

    gfxShapedWord(const char16_t *aText, uint32_t aLength,
                  Script aRunScript,
                  int32_t aAppUnitsPerDevUnit,
                  mozilla::gfx::ShapedTextFlags aFlags,
                  gfxFontShaper::RoundingFlags aRounding)
        : gfxShapedText(aLength, aFlags, aAppUnitsPerDevUnit)
        , mScript(aRunScript)
        , mRounding(aRounding)
        , mAgeCounter(0)
    {
        memset(mCharGlyphsStorage, 0, aLength * sizeof(CompressedGlyph));
        char16_t *text = reinterpret_cast<char16_t*>(&mCharGlyphsStorage[aLength]);
        memcpy(text, aText, aLength * sizeof(char16_t));
        SetupClusterBoundaries(0, aText, aLength);
    }

    Script           mScript;

    gfxFontShaper::RoundingFlags mRounding;

    uint32_t         mAgeCounter;

    // The mCharGlyphsStorage array is actually a variable-size member;
    // when the ShapedWord is created, its size will be increased as necessary
    // to allow the proper number of glyphs to be stored.
    // The original text, in either 8-bit or 16-bit form, will be stored
    // immediately following the CompressedGlyphs.
    CompressedGlyph  mCharGlyphsStorage[1];
};

class GlyphBufferAzure;
struct TextRunDrawParams;
struct FontDrawParams;
struct EmphasisMarkDrawParams;

class gfxFont {

    friend class gfxHarfBuzzShaper;
    friend class gfxGraphiteShaper;

protected:
    typedef mozilla::gfx::DrawTarget DrawTarget;
    typedef mozilla::unicode::Script Script;
    typedef mozilla::SVGContextPaint SVGContextPaint;

    typedef gfxFontShaper::RoundingFlags RoundingFlags;

public:
    nsrefcnt AddRef(void) {
        NS_PRECONDITION(int32_t(mRefCnt) >= 0, "illegal refcnt");
        if (mExpirationState.IsTracked()) {
            gfxFontCache::GetCache()->RemoveObject(this);
        }
        ++mRefCnt;
        NS_LOG_ADDREF(this, mRefCnt, "gfxFont", sizeof(*this));
        return mRefCnt;
    }
    nsrefcnt Release(void) {
        NS_PRECONDITION(0 != mRefCnt, "dup release");
        --mRefCnt;
        NS_LOG_RELEASE(this, mRefCnt, "gfxFont");
        if (mRefCnt == 0) {
            NotifyReleased();
            // |this| may have been deleted.
            return 0;
        }
        return mRefCnt;
    }

    int32_t GetRefCount() { return mRefCnt; }

    // options to specify the kind of AA to be used when creating a font
    typedef enum {
        kAntialiasDefault,
        kAntialiasNone,
        kAntialiasGrayscale,
        kAntialiasSubpixel
    } AntialiasOption;

protected:
    nsAutoRefCnt mRefCnt;
    cairo_scaled_font_t *mScaledFont;

    void NotifyReleased() {
        gfxFontCache *cache = gfxFontCache::GetCache();
        if (cache) {
            // Don't delete just yet; return the object to the cache for
            // possibly recycling within some time limit
            cache->NotifyReleased(this);
        } else {
            // The cache may have already been shut down.
            delete this;
        }
    }

    gfxFont(const RefPtr<mozilla::gfx::UnscaledFont>& aUnscaledFont,
            gfxFontEntry *aFontEntry, const gfxFontStyle *aFontStyle,
            AntialiasOption anAAOption = kAntialiasDefault,
            cairo_scaled_font_t *aScaledFont = nullptr);

public:
    virtual ~gfxFont();

    bool Valid() const {
        return mIsValid;
    }

    // options for the kind of bounding box to return from measurement
    typedef enum {
        LOOSE_INK_EXTENTS,
            // A box that encloses all the painted pixels, and may
            // include sidebearings and/or additional ascent/descent
            // within the glyph cell even if the ink is smaller.
        TIGHT_INK_EXTENTS,
            // A box that tightly encloses all the painted pixels
            // (although actually on Windows, at least, it may be
            // slightly larger than strictly necessary because
            // we can't get precise extents with ClearType).
        TIGHT_HINTED_OUTLINE_EXTENTS
            // A box that tightly encloses the glyph outline,
            // ignoring possible antialiasing pixels that extend
            // beyond this.
            // NOTE: The default implementation of gfxFont::Measure(),
            // which works with the glyph extents cache, does not
            // differentiate between this and TIGHT_INK_EXTENTS.
            // Whether the distinction is important depends on the
            // antialiasing behavior of the platform; currently the
            // distinction is only implemented in the gfxWindowsFont
            // subclass, because of ClearType's tendency to paint
            // outside the hinted outline.
            // Also NOTE: it is relatively expensive to request this,
            // as it does not use cached glyph extents in the font.
    } BoundingBoxType;

    const nsString& GetName() const { return mFontEntry->Name(); }
    const gfxFontStyle *GetStyle() const { return &mStyle; }

    cairo_scaled_font_t* GetCairoScaledFont() { return mScaledFont; }

    virtual mozilla::UniquePtr<gfxFont>
    CopyWithAntialiasOption(AntialiasOption anAAOption) {
        // platforms where this actually matters should override
        return nullptr;
    }

    gfxFloat GetAdjustedSize() const {
        return mAdjustedSize > 0.0
                 ? mAdjustedSize
                 : (mStyle.sizeAdjust == 0.0 ? 0.0 : mStyle.size);
    }

    float FUnitsToDevUnitsFactor() const {
        // check this was set up during font initialization
        NS_ASSERTION(mFUnitsConvFactor >= 0.0f, "mFUnitsConvFactor not valid");
        return mFUnitsConvFactor;
    }

    // check whether this is an sfnt we can potentially use with harfbuzz
    bool FontCanSupportHarfBuzz() {
        return mFontEntry->HasCmapTable();
    }

    // check whether this is an sfnt we can potentially use with Graphite
    bool FontCanSupportGraphite() {
        return mFontEntry->HasGraphiteTables();
    }

    // Whether this is a font that may be doing full-color rendering,
    // and therefore needs us to use a mask for text-shadow even when
    // we're not actually blurring.
    bool AlwaysNeedsMaskForShadow() {
        return mFontEntry->TryGetColorGlyphs() ||
               mFontEntry->TryGetSVGData(this) ||
               mFontEntry->HasFontTable(TRUETYPE_TAG('C','B','D','T')) ||
               mFontEntry->HasFontTable(TRUETYPE_TAG('s','b','i','x'));
    }

    // whether a feature is supported by the font (limited to a small set
    // of features for which some form of fallback needs to be implemented)
    bool SupportsFeature(Script aScript, uint32_t aFeatureTag);

    // whether the font supports "real" small caps, petite caps etc.
    // aFallbackToSmallCaps true when petite caps should fallback to small caps
    bool SupportsVariantCaps(Script aScript, uint32_t aVariantCaps,
                             bool& aFallbackToSmallCaps,
                             bool& aSyntheticLowerToSmallCaps,
                             bool& aSyntheticUpperToSmallCaps);

    // whether the font supports subscript/superscript feature
    // for fallback, need to verify that all characters in the run
    // have variant substitutions
    bool SupportsSubSuperscript(uint32_t aSubSuperscript,
                                const uint8_t *aString,
                                uint32_t aLength,
                                Script aRunScript);

    bool SupportsSubSuperscript(uint32_t aSubSuperscript,
                                const char16_t *aString,
                                uint32_t aLength,
                                Script aRunScript);

    // Subclasses may choose to look up glyph ids for characters.
    // If they do not override this, gfxHarfBuzzShaper will fetch the cmap
    // table and use that.
    virtual bool ProvidesGetGlyph() const {
        return false;
    }
    // Map unicode character to glyph ID.
    // Only used if ProvidesGetGlyph() returns true.
    virtual uint32_t GetGlyph(uint32_t unicode, uint32_t variation_selector) {
        return 0;
    }
    // Return the horizontal advance of a glyph.
    gfxFloat GetGlyphHAdvance(DrawTarget* aDrawTarget, uint16_t aGID);

    // Return Azure GlyphRenderingOptions for drawing this font.
    virtual already_AddRefed<mozilla::gfx::GlyphRenderingOptions>
      GetGlyphRenderingOptions(const TextRunDrawParams* aRunParams = nullptr)
    { return nullptr; }

    gfxFloat SynthesizeSpaceWidth(uint32_t aCh);

    // Work out whether cairo will snap inter-glyph spacing to pixels
    // when rendering to the given drawTarget.
    RoundingFlags GetRoundOffsetsToPixels(DrawTarget* aDrawTarget);

    // Font metrics
    struct Metrics {
        gfxFloat capHeight;
        gfxFloat xHeight;
        gfxFloat strikeoutSize;
        gfxFloat strikeoutOffset;
        gfxFloat underlineSize;
        gfxFloat underlineOffset;

        gfxFloat internalLeading;
        gfxFloat externalLeading;

        gfxFloat emHeight;
        gfxFloat emAscent;
        gfxFloat emDescent;
        gfxFloat maxHeight;
        gfxFloat maxAscent;
        gfxFloat maxDescent;
        gfxFloat maxAdvance;

        gfxFloat aveCharWidth;
        gfxFloat spaceWidth;
        gfxFloat zeroOrAveCharWidth;  // width of '0', or if there is
                                      // no '0' glyph in this font,
                                      // equal to .aveCharWidth
    };

    enum Orientation {
        eHorizontal,
        eVertical
    };

    const Metrics& GetMetrics(Orientation aOrientation)
    {
        if (aOrientation == eHorizontal) {
            return GetHorizontalMetrics();
        }
        if (!mVerticalMetrics) {
            mVerticalMetrics = CreateVerticalMetrics();
        }
        return *mVerticalMetrics;
    }

    /**
     * We let layout specify spacing on either side of any
     * character. We need to specify both before and after
     * spacing so that substring measurement can do the right things.
     * These values are in appunits. They're always an integral number of
     * appunits, but we specify them in floats in case very large spacing
     * values are required.
     */
    struct Spacing {
        gfxFloat mBefore;
        gfxFloat mAfter;
    };
    /**
     * Metrics for a particular string
     */
    struct RunMetrics {
        RunMetrics() {
            mAdvanceWidth = mAscent = mDescent = 0.0;
        }

        void CombineWith(const RunMetrics& aOther, bool aOtherIsOnLeft);

        // can be negative (partly due to negative spacing).
        // Advance widths should be additive: the advance width of the
        // (offset1, length1) plus the advance width of (offset1 + length1,
        // length2) should be the advance width of (offset1, length1 + length2)
        gfxFloat mAdvanceWidth;
        
        // For zero-width substrings, these must be zero!
        gfxFloat mAscent;  // always non-negative
        gfxFloat mDescent; // always non-negative
        
        // Bounding box that is guaranteed to include everything drawn.
        // If a tight boundingBox was requested when these metrics were
        // generated, this will tightly wrap the glyphs, otherwise it is
        // "loose" and may be larger than the true bounding box.
        // Coordinates are relative to the baseline left origin, so typically
        // mBoundingBox.y == -mAscent
        gfxRect  mBoundingBox;
    };

    /**
     * Draw a series of glyphs to aContext. The direction of aTextRun must
     * be honoured.
     * @param aStart the first character to draw
     * @param aEnd draw characters up to here
     * @param aPt the baseline origin; the left end of the baseline
     * for LTR textruns, the right end for RTL textruns.
     * On return, this will be updated to the other end of the baseline.
     * In application units, really!
     * @param aRunParams record with drawing parameters, see TextRunDrawParams.
     * Particular fields of interest include
     * .spacing  spacing to insert before and after characters (for RTL
     *   glyphs, before-spacing is inserted to the right of characters). There
     *   are aEnd - aStart elements in this array, unless it's null to indicate
     *   that there is no spacing.
     * .drawMode  specifies whether the fill or stroke of the glyph should be
     *   drawn, or if it should be drawn into the current path
     * .contextPaint  information about how to construct the fill and
     *   stroke pattern. Can be nullptr if we are not stroking the text, which
     *   indicates that the current source from context should be used for fill
     * .context  the Thebes graphics context to which we're drawing
     * .dt  Moz2D DrawTarget to which we're drawing
     *
     * Callers guarantee:
     * -- aStart and aEnd are aligned to cluster and ligature boundaries
     * -- all glyphs use this font
     */
    void Draw(const gfxTextRun *aTextRun, uint32_t aStart, uint32_t aEnd,
              gfxPoint *aPt, const TextRunDrawParams& aRunParams,
              mozilla::gfx::ShapedTextFlags aOrientation);

    /**
     * Draw the emphasis marks for the given text run. Its prerequisite
     * and output are similiar to the method Draw().
     * @param aPt the baseline origin of the emphasis marks.
     * @param aParams some drawing parameters, see EmphasisMarkDrawParams.
     */
    void DrawEmphasisMarks(const gfxTextRun* aShapedText, gfxPoint* aPt,
                           uint32_t aOffset, uint32_t aCount,
                           const EmphasisMarkDrawParams& aParams);

    /**
     * Measure a run of characters. See gfxTextRun::Metrics.
     * @param aTight if false, then return the union of the glyph extents
     * with the font-box for the characters (the rectangle with x=0,width=
     * the advance width for the character run,y=-(font ascent), and height=
     * font ascent + font descent). Otherwise, we must return as tight as possible
     * an approximation to the area actually painted by glyphs.
     * @param aDrawTargetForTightBoundingBox when aTight is true, this must
     * be non-null.
     * @param aSpacing spacing to insert before and after glyphs. The bounding box
     * need not include the spacing itself, but the spacing affects the glyph
     * positions. null if there is no spacing.
     * 
     * Callers guarantee:
     * -- aStart and aEnd are aligned to cluster and ligature boundaries
     * -- all glyphs use this font
     * 
     * The default implementation just uses font metrics and aTextRun's
     * advances, and assumes no characters fall outside the font box. In
     * general this is insufficient, because that assumption is not always true.
     */
    virtual RunMetrics Measure(const gfxTextRun *aTextRun,
                               uint32_t aStart, uint32_t aEnd,
                               BoundingBoxType aBoundingBoxType,
                               DrawTarget* aDrawTargetForTightBoundingBox,
                               Spacing *aSpacing,
                               mozilla::gfx::ShapedTextFlags aOrientation);
    /**
     * Line breaks have been changed at the beginning and/or end of a substring
     * of the text. Reshaping may be required; glyph updating is permitted.
     * @return true if anything was changed, false otherwise
     */
    bool NotifyLineBreaksChanged(gfxTextRun *aTextRun,
                                   uint32_t aStart, uint32_t aLength)
    { return false; }

    // Expiration tracking
    nsExpirationState *GetExpirationState() { return &mExpirationState; }

    // Get the glyphID of a space
    virtual uint32_t GetSpaceGlyph() = 0;

    gfxGlyphExtents *GetOrCreateGlyphExtents(int32_t aAppUnitsPerDevUnit);

    // You need to call SetupCairoFont on aDrawTarget just before calling this.
    void SetupGlyphExtents(DrawTarget* aDrawTarget, uint32_t aGlyphID,
                           bool aNeedTight, gfxGlyphExtents *aExtents);

    // This is called by the default Draw() implementation above.
    virtual bool SetupCairoFont(DrawTarget* aDrawTarget) = 0;

    virtual bool AllowSubpixelAA() { return true; }

    bool IsSyntheticBold() { return mApplySyntheticBold; }

    // Amount by which synthetic bold "fattens" the glyphs:
    // For size S up to a threshold size T, we use (0.25 + 3S / 4T),
    // so that the result ranges from 0.25 to 1.0; thereafter,
    // simply use (S / T).
    gfxFloat GetSyntheticBoldOffset() {
        gfxFloat size = GetAdjustedSize();
        const gfxFloat threshold = 48.0;
        return size < threshold ? (0.25 + 0.75 * size / threshold) :
                                  (size / threshold);
    }

    gfxFontEntry *GetFontEntry() const { return mFontEntry.get(); }
    bool HasCharacter(uint32_t ch) {
        if (!mIsValid ||
            (mUnicodeRangeMap && !mUnicodeRangeMap->test(ch))) {
            return false;
        }
        return mFontEntry->HasCharacter(ch); 
    }

    const gfxCharacterMap* GetUnicodeRangeMap() const {
        return mUnicodeRangeMap.get();
    }

    void SetUnicodeRangeMap(gfxCharacterMap* aUnicodeRangeMap) {
        mUnicodeRangeMap = aUnicodeRangeMap;
    }

    uint16_t GetUVSGlyph(uint32_t aCh, uint32_t aVS) {
        if (!mIsValid) {
            return 0;
        }
        return mFontEntry->GetUVSGlyph(aCh, aVS); 
    }

    template<typename T>
    bool InitFakeSmallCapsRun(DrawTarget *aDrawTarget,
                              gfxTextRun *aTextRun,
                              const T    *aText,
                              uint32_t    aOffset,
                              uint32_t    aLength,
                              uint8_t     aMatchType,
                              mozilla::gfx::ShapedTextFlags aOrientation,
                              Script      aScript,
                              bool        aSyntheticLower,
                              bool        aSyntheticUpper);

    // call the (virtual) InitTextRun method to do glyph generation/shaping,
    // limiting the length of text passed by processing the run in multiple
    // segments if necessary
    template<typename T>
    bool SplitAndInitTextRun(DrawTarget *aDrawTarget,
                             gfxTextRun *aTextRun,
                             const T *aString,
                             uint32_t aRunStart,
                             uint32_t aRunLength,
                             Script aRunScript,
                             bool aVertical);

    // Get a ShapedWord representing the given text (either 8- or 16-bit)
    // for use in setting up a gfxTextRun.
    template<typename T>
    gfxShapedWord* GetShapedWord(DrawTarget *aDrawTarget,
                                 const T *aText,
                                 uint32_t aLength,
                                 uint32_t aHash,
                                 Script aRunScript,
                                 bool aVertical,
                                 int32_t aAppUnitsPerDevUnit,
                                 mozilla::gfx::ShapedTextFlags aFlags,
                                 RoundingFlags aRounding,
                                 gfxTextPerfMetrics *aTextPerf);

    // Ensure the ShapedWord cache is initialized. This MUST be called before
    // any attempt to use GetShapedWord().
    void InitWordCache() {
        if (!mWordCache) {
            mWordCache = mozilla::MakeUnique<nsTHashtable<CacheHashEntry>>();
        }
    }

    // Called by the gfxFontCache timer to increment the age of all the words,
    // so that they'll expire after a sufficient period of non-use
    void AgeCachedWords();

    // Discard all cached word records; called on memory-pressure notification.
    void ClearCachedWords() {
        if (mWordCache) {
            mWordCache->Clear();
        }
    }

    // Glyph rendering/geometry has changed, so invalidate data as necessary.
    void NotifyGlyphsChanged();

    virtual void AddSizeOfExcludingThis(mozilla::MallocSizeOf aMallocSizeOf,
                                        FontCacheSizes* aSizes) const;
    virtual void AddSizeOfIncludingThis(mozilla::MallocSizeOf aMallocSizeOf,
                                        FontCacheSizes* aSizes) const;

    typedef enum {
        FONT_TYPE_DWRITE,
        FONT_TYPE_GDI,
        FONT_TYPE_FT2,
        FONT_TYPE_MAC,
        FONT_TYPE_OS2,
        FONT_TYPE_CAIRO,
        FONT_TYPE_FONTCONFIG
    } FontType;

    virtual FontType GetType() const = 0;

    const RefPtr<mozilla::gfx::UnscaledFont>& GetUnscaledFont() const {
        return mUnscaledFont;
    }

<<<<<<< HEAD
    virtual already_AddRefed<mozilla::gfx::ScaledFont> GetScaledFont(DrawTarget* aTarget)
    {
        return gfxPlatform::GetPlatform()->GetScaledFontForFont(aTarget, this);
    }
=======
    virtual already_AddRefed<mozilla::gfx::ScaledFont> GetScaledFont(DrawTarget* aTarget) = 0;
>>>>>>> a17af05f

    bool KerningDisabled() {
        return mKerningSet && !mKerningEnabled;
    }

    /**
     * Subclass this object to be notified of glyph changes. Delete the object
     * when no longer needed.
     */
    class GlyphChangeObserver {
    public:
        virtual ~GlyphChangeObserver()
        {
            if (mFont) {
                mFont->RemoveGlyphChangeObserver(this);
            }
        }
        // This gets called when the gfxFont dies.
        void ForgetFont() { mFont = nullptr; }
        virtual void NotifyGlyphsChanged() = 0;
    protected:
        explicit GlyphChangeObserver(gfxFont *aFont) : mFont(aFont)
        {
            mFont->AddGlyphChangeObserver(this);
        }
        // This pointer is nulled by ForgetFont in the gfxFont's
        // destructor. Before the gfxFont dies.
        gfxFont* MOZ_NON_OWNING_REF mFont;
    };
    friend class GlyphChangeObserver;

    bool GlyphsMayChange()
    {
        // Currently only fonts with SVG glyphs can have animated glyphs
        return mFontEntry->TryGetSVGData(this);
    }

    static void DestroySingletons() {
        delete sScriptTagToCode;
        delete sDefaultFeatures;
    }

    // Call TryGetMathTable() to try and load the Open Type MATH table.
    // If (and ONLY if) TryGetMathTable() has returned true, the MathTable()
    // method may be called to access the gfxMathTable data.
    bool          TryGetMathTable();
    gfxMathTable* MathTable() {
        MOZ_RELEASE_ASSERT(mMathTable, "A successful call to TryGetMathTable() must be performed before calling this function");
        return mMathTable.get();
    }

<<<<<<< HEAD
    // return a cloned font resized and offset to simulate sub/superscript glyphs
    virtual already_AddRefed<gfxFont>
    GetSubSuperscriptFont(int32_t aAppUnitsPerDevPixel);
=======
    // Return a cloned font resized and offset to simulate sub/superscript
    // glyphs. This does not add a reference to the returned font.
    gfxFont* GetSubSuperscriptFont(int32_t aAppUnitsPerDevPixel);
>>>>>>> a17af05f

    /**
     * Return the reference cairo_t object from aDT.
     */
    static cairo_t* RefCairo(mozilla::gfx::DrawTarget* aDT);

protected:
    virtual const Metrics& GetHorizontalMetrics() = 0;

    mozilla::UniquePtr<const Metrics> CreateVerticalMetrics();

    // Output a single glyph at *aPt, which is updated by the glyph's advance.
    // Normal glyphs are simply accumulated in aBuffer until it is full and
    // gets flushed, but SVG or color-font glyphs will instead be rendered
    // directly to the destination (found from the buffer's parameters).
    void DrawOneGlyph(uint32_t           aGlyphID,
                      double             aAdvance,
                      gfxPoint          *aPt,
                      GlyphBufferAzure&  aBuffer,
                      bool              *aEmittedGlyphs) const;

    // Output a run of glyphs at *aPt, which is updated to follow the last glyph
    // in the run. This method also takes account of any letter-spacing provided
    // in aRunParams.
    bool DrawGlyphs(const gfxShapedText      *aShapedText,
                    uint32_t                  aOffset, // offset in the textrun
                    uint32_t                  aCount, // length of run to draw
                    gfxPoint                 *aPt,
                    const TextRunDrawParams&  aRunParams,
                    const FontDrawParams&     aFontParams);

    // set the font size and offset used for
    // synthetic subscript/superscript glyphs
    void CalculateSubSuperSizeAndOffset(int32_t aAppUnitsPerDevPixel,
                                        gfxFloat& aSubSuperSizeRatio,
                                        float& aBaselineOffset);

    // Return a font that is a "clone" of this one, but reduced to 80% size
    // (and with variantCaps set to normal). This does not add a reference to
    // the returned font.
    gfxFont* GetSmallCapsFont();

    // subclasses may provide (possibly hinted) glyph widths (in font units);
    // if they do not override this, harfbuzz will use unhinted widths
    // derived from the font tables
    virtual bool ProvidesGlyphWidths() const {
        return false;
    }

    // The return value is interpreted as a horizontal advance in 16.16 fixed
    // point format.
    virtual int32_t GetGlyphWidth(DrawTarget& aDrawTarget, uint16_t aGID) {
        return -1;
    }

    bool IsSpaceGlyphInvisible(DrawTarget* aRefDrawTarget,
                               const gfxTextRun* aTextRun);

    void AddGlyphChangeObserver(GlyphChangeObserver *aObserver);
    void RemoveGlyphChangeObserver(GlyphChangeObserver *aObserver);

    // whether font contains substitution lookups containing spaces
    bool HasSubstitutionRulesWithSpaceLookups(Script aRunScript);

    // do spaces participate in shaping rules? if so, can't used word cache
    bool SpaceMayParticipateInShaping(Script aRunScript);

    // For 8-bit text, expand to 16-bit and then call the following method.
    bool ShapeText(DrawTarget    *aContext,
                   const uint8_t *aText,
                   uint32_t       aOffset, // dest offset in gfxShapedText
                   uint32_t       aLength,
                   Script         aScript,
                   bool           aVertical,
                   RoundingFlags  aRounding,
                   gfxShapedText *aShapedText); // where to store the result

    // Call the appropriate shaper to generate glyphs for aText and store
    // them into aShapedText.
    virtual bool ShapeText(DrawTarget      *aContext,
                           const char16_t *aText,
                           uint32_t         aOffset,
                           uint32_t         aLength,
                           Script           aScript,
                           bool             aVertical,
                           RoundingFlags    aRounding,
                           gfxShapedText   *aShapedText);

    // Helper to adjust for synthetic bold and set character-type flags
    // in the shaped text; implementations of ShapeText should call this
    // after glyph shaping has been completed.
    void PostShapingFixup(DrawTarget*     aContext,
                          const char16_t* aText,
                          uint32_t        aOffset, // position within aShapedText
                          uint32_t        aLength,
                          bool            aVertical,
                          gfxShapedText*  aShapedText);

    // Shape text directly into a range within a textrun, without using the
    // font's word cache. Intended for use when the font has layout features
    // that involve space, and therefore require shaping complete runs rather
    // than isolated words, or for long strings that are inefficient to cache.
    // This will split the text on "invalid" characters (tab/newline) that are
    // not handled via normal shaping, but does not otherwise divide up the
    // text.
    template<typename T>
    bool ShapeTextWithoutWordCache(DrawTarget *aDrawTarget,
                                   const T    *aText,
                                   uint32_t    aOffset,
                                   uint32_t    aLength,
                                   Script      aScript,
                                   bool        aVertical,
                                   RoundingFlags aRounding,
                                   gfxTextRun *aTextRun);

    // Shape a fragment of text (a run that is known to contain only
    // "valid" characters, no newlines/tabs/other control chars).
    // All non-wordcache shaping goes through here; this is the function
    // that will ensure we don't pass excessively long runs to the various
    // platform shapers.
    template<typename T>
    bool ShapeFragmentWithoutWordCache(DrawTarget *aDrawTarget,
                                       const T    *aText,
                                       uint32_t    aOffset,
                                       uint32_t    aLength,
                                       Script      aScript,
                                       bool        aVertical,
                                       RoundingFlags aRounding,
                                       gfxTextRun *aTextRun);

    void CheckForFeaturesInvolvingSpace();

    // whether a given feature is included in feature settings from both the
    // font and the style. aFeatureOn set if resolved feature value is non-zero
    bool HasFeatureSet(uint32_t aFeature, bool& aFeatureOn);

    // used when analyzing whether a font has space contextual lookups
    static nsDataHashtable<nsUint32HashKey,Script> *sScriptTagToCode;
    static nsTHashtable<nsUint32HashKey>           *sDefaultFeatures;

    RefPtr<gfxFontEntry> mFontEntry;

    struct CacheHashKey {
        union {
            const uint8_t   *mSingle;
            const char16_t *mDouble;
        }                mText;
        uint32_t         mLength;
        mozilla::gfx::ShapedTextFlags mFlags;
        Script           mScript;
        int32_t          mAppUnitsPerDevUnit;
        PLDHashNumber    mHashKey;
        bool             mTextIs8Bit;
        RoundingFlags    mRounding;

        CacheHashKey(const uint8_t *aText, uint32_t aLength,
                     uint32_t aStringHash,
                     Script aScriptCode, int32_t aAppUnitsPerDevUnit,
                     mozilla::gfx::ShapedTextFlags aFlags,
                     RoundingFlags aRounding)
            : mLength(aLength),
              mFlags(aFlags),
              mScript(aScriptCode),
              mAppUnitsPerDevUnit(aAppUnitsPerDevUnit),
              mHashKey(aStringHash
                           + static_cast<int32_t>(aScriptCode)
                           + aAppUnitsPerDevUnit * 0x100
                           + uint16_t(aFlags) * 0x10000
                           + int(aRounding)),
              mTextIs8Bit(true),
              mRounding(aRounding)
        {
            NS_ASSERTION(aFlags & mozilla::gfx::ShapedTextFlags::TEXT_IS_8BIT,
                         "8-bit flag should have been set");
            mText.mSingle = aText;
        }

        CacheHashKey(const char16_t *aText, uint32_t aLength,
                     uint32_t aStringHash,
                     Script aScriptCode, int32_t aAppUnitsPerDevUnit,
                     mozilla::gfx::ShapedTextFlags aFlags,
                     RoundingFlags aRounding)
            : mLength(aLength),
              mFlags(aFlags),
              mScript(aScriptCode),
              mAppUnitsPerDevUnit(aAppUnitsPerDevUnit),
              mHashKey(aStringHash
                           + static_cast<int32_t>(aScriptCode)
                           + aAppUnitsPerDevUnit * 0x100
                           + uint16_t(aFlags) * 0x10000
                           + int(aRounding)),
              mTextIs8Bit(false),
              mRounding(aRounding)
        {
            // We can NOT assert that TEXT_IS_8BIT is false in aFlags here,
            // because this might be an 8bit-only word from a 16-bit textrun,
            // in which case the text we're passed is still in 16-bit form,
            // and we'll have to use an 8-to-16bit comparison in KeyEquals.
            mText.mDouble = aText;
        }
    };

    class CacheHashEntry : public PLDHashEntryHdr {
    public:
        typedef const CacheHashKey &KeyType;
        typedef const CacheHashKey *KeyTypePointer;

        // When constructing a new entry in the hashtable, the caller of Put()
        // will fill us in.
        explicit CacheHashEntry(KeyTypePointer aKey) { }
        CacheHashEntry(const CacheHashEntry& toCopy) { NS_ERROR("Should not be called"); }
        ~CacheHashEntry() { }

        bool KeyEquals(const KeyTypePointer aKey) const;

        static KeyTypePointer KeyToPointer(KeyType aKey) { return &aKey; }

        static PLDHashNumber HashKey(const KeyTypePointer aKey) {
            return aKey->mHashKey;
        }

        size_t SizeOfExcludingThis(mozilla::MallocSizeOf aMallocSizeOf) const
        {
            return aMallocSizeOf(mShapedWord.get());
        }

        enum { ALLOW_MEMMOVE = true };

        mozilla::UniquePtr<gfxShapedWord> mShapedWord;
    };

    mozilla::UniquePtr<nsTHashtable<CacheHashEntry> > mWordCache;

    static const uint32_t  kShapedWordCacheMaxAge = 3;

    bool                       mIsValid;

    // use synthetic bolding for environments where this is not supported
    // by the platform
    bool                       mApplySyntheticBold;

    bool                       mKerningSet;     // kerning explicitly set?
    bool                       mKerningEnabled; // if set, on or off?

    bool                       mMathInitialized; // TryGetMathTable() called?

    nsExpirationState          mExpirationState;
    gfxFontStyle               mStyle;
    nsTArray<mozilla::UniquePtr<gfxGlyphExtents>> mGlyphExtentsArray;
    mozilla::UniquePtr<nsTHashtable<nsPtrHashKey<GlyphChangeObserver>>>
                               mGlyphChangeObservers;

    gfxFloat                   mAdjustedSize;

    // Conversion factor from font units to dev units; note that this may be
    // zero (in the degenerate case where mAdjustedSize has become zero).
    // This is OK because we only multiply by this factor, never divide.
    float                      mFUnitsConvFactor;

    // the AA setting requested for this font - may affect glyph bounds
    AntialiasOption            mAntialiasOption;

    // a copy of the font without antialiasing, if needed for separate
    // measurement by mathml code
    mozilla::UniquePtr<gfxFont>         mNonAAFont;

    // we create either or both of these shapers when needed, depending
    // whether the font has graphite tables, and whether graphite shaping
    // is actually enabled
    mozilla::UniquePtr<gfxFontShaper>   mHarfBuzzShaper;
    mozilla::UniquePtr<gfxFontShaper>   mGraphiteShaper;

    // if a userfont with unicode-range specified, contains map of *possible*
    // ranges supported by font
    RefPtr<gfxCharacterMap> mUnicodeRangeMap;

    RefPtr<mozilla::gfx::UnscaledFont> mUnscaledFont;
    RefPtr<mozilla::gfx::ScaledFont> mAzureScaledFont;

    // For vertical metrics, created on demand.
    mozilla::UniquePtr<const Metrics> mVerticalMetrics;

    // Table used for MathML layout.
    mozilla::UniquePtr<gfxMathTable> mMathTable;

    // Helper for subclasses that want to initialize standard metrics from the
    // tables of sfnt (TrueType/OpenType) fonts.
    // This will use mFUnitsConvFactor if it is already set, else compute it
    // from mAdjustedSize and the unitsPerEm in the font's 'head' table.
    // Returns TRUE and sets mIsValid=TRUE if successful;
    // Returns TRUE but leaves mIsValid=FALSE if the font seems to be broken.
    // Returns FALSE if the font does not appear to be an sfnt at all,
    // and should be handled (if possible) using other APIs.
    bool InitMetricsFromSfntTables(Metrics& aMetrics);

    // Helper to calculate various derived metrics from the results of
    // InitMetricsFromSfntTables or equivalent platform code
    void CalculateDerivedMetrics(Metrics& aMetrics);

    // some fonts have bad metrics, this method sanitize them.
    // if this font has bad underline offset, aIsBadUnderlineFont should be true.
    void SanitizeMetrics(Metrics *aMetrics, bool aIsBadUnderlineFont);

    bool RenderSVGGlyph(gfxContext *aContext, gfxPoint aPoint,
                        uint32_t aGlyphId, SVGContextPaint* aContextPaint) const;
    bool RenderSVGGlyph(gfxContext *aContext, gfxPoint aPoint,
                        uint32_t aGlyphId, SVGContextPaint* aContextPaint,
                        gfxTextRunDrawCallbacks *aCallbacks,
                        bool& aEmittedGlyphs) const;

    bool RenderColorGlyph(DrawTarget* aDrawTarget,
                          gfxContext* aContext,
                          mozilla::gfx::ScaledFont* scaledFont,
                          mozilla::gfx::GlyphRenderingOptions* renderingOptions,
                          mozilla::gfx::DrawOptions drawOptions,
                          const mozilla::gfx::Point& aPoint,
                          uint32_t aGlyphId) const;

    // Bug 674909. When synthetic bolding text by drawing twice, need to
    // render using a pixel offset in device pixels, otherwise text
    // doesn't appear bolded, it appears as if a bad text shadow exists
    // when a non-identity transform exists.  Use an offset factor so that
    // the second draw occurs at a constant offset in device pixels.
    // This helper calculates the scale factor we need to apply to the
    // synthetic-bold offset.
    static double CalcXScale(DrawTarget* aDrawTarget);
};

// proportion of ascent used for x-height, if unable to read value from font
#define DEFAULT_XHEIGHT_FACTOR 0.56f

// Parameters passed to gfxFont methods for drawing glyphs from a textrun.
// The TextRunDrawParams are set up once per textrun; the FontDrawParams
// are dependent on the specific font, so they are set per GlyphRun.

struct MOZ_STACK_CLASS TextRunDrawParams {
    RefPtr<mozilla::gfx::DrawTarget> dt;
    gfxContext              *context;
    gfxFont::Spacing        *spacing;
    gfxTextRunDrawCallbacks *callbacks;
    mozilla::SVGContextPaint *runContextPaint;
    mozilla::gfx::Color      fontSmoothingBGColor;
    gfxFloat                 direction;
    double                   devPerApp;
    nscolor                  textStrokeColor;
    gfxPattern              *textStrokePattern;
    const mozilla::gfx::StrokeOptions *strokeOpts;
    const mozilla::gfx::DrawOptions   *drawOpts;
    DrawMode                 drawMode;
    bool                     isVerticalRun;
    bool                     isRTL;
    bool                     paintSVGGlyphs;
};

struct MOZ_STACK_CLASS FontDrawParams {
    RefPtr<mozilla::gfx::ScaledFont>            scaledFont;
    RefPtr<mozilla::gfx::GlyphRenderingOptions> renderingOptions;
    mozilla::SVGContextPaint *contextPaint;
    mozilla::gfx::Matrix     *passedInvMatrix;
    mozilla::gfx::Matrix      matInv;
    double                    synBoldOnePixelOffset;
    int32_t                   extraStrikes;
    mozilla::gfx::DrawOptions drawOptions;
    bool                      isVerticalFont;
    bool                      haveSVGGlyphs;
    bool                      haveColorGlyphs;
};

struct MOZ_STACK_CLASS EmphasisMarkDrawParams {
    gfxContext* context;
    gfxFont::Spacing* spacing;
    gfxTextRun* mark;
    gfxFloat advance;
    gfxFloat direction;
    bool isVertical;
};

#endif<|MERGE_RESOLUTION|>--- conflicted
+++ resolved
@@ -25,10 +25,7 @@
 #include "nsIObserver.h"
 #include "mozilla/MemoryReporting.h"
 #include "mozilla/Attributes.h"
-<<<<<<< HEAD
-=======
 #include "mozilla/TypedEnumBits.h"
->>>>>>> a17af05f
 #include "MainThreadUtils.h"
 #include <algorithm>
 #include "DrawMode.h"
@@ -222,32 +219,6 @@
             (variationSettings == other.variationSettings) &&
             (languageOverride == other.languageOverride);
     }
-<<<<<<< HEAD
-};
-
-struct gfxTextRange {
-    enum {
-        // flags for recording the kind of font-matching that was used
-        kFontGroup      = 0x0001,
-        kPrefsFallback  = 0x0002,
-        kSystemFallback = 0x0004
-    };
-    gfxTextRange(uint32_t aStart, uint32_t aEnd,
-                 gfxFont* aFont, uint8_t aMatchType,
-                 uint16_t aOrientation)
-        : start(aStart),
-          end(aEnd),
-          font(aFont),
-          matchType(aMatchType),
-          orientation(aOrientation)
-    { }
-    uint32_t Length() const { return end - start; }
-    uint32_t start, end;
-    RefPtr<gfxFont> font;
-    uint8_t matchType;
-    uint16_t orientation;
-=======
->>>>>>> a17af05f
 };
 
 
@@ -514,11 +485,6 @@
     }
 };
 
-<<<<<<< HEAD
-class gfxTextRunFactory {
-    // Used by stylo
-    NS_INLINE_DECL_THREADSAFE_REFCOUNTING(gfxTextRunFactory)
-=======
 namespace mozilla {
 namespace gfx {
 // Flags that live in the gfxShapedText::mFlags field.
@@ -568,7 +534,6 @@
      * turning them into hexboxes.
      */
     TEXT_HIDE_CONTROL_CHARACTERS = 0x0080,
->>>>>>> a17af05f
 
     /**
      * nsTextFrameThebes sets these, but they're defined here rather than
@@ -652,8 +617,6 @@
 protected:
     // Protected destructor, to discourage deletion outside of Release():
     virtual ~gfxTextRunFactory();
-<<<<<<< HEAD
-=======
 };
 
 struct gfxTextRange {
@@ -677,7 +640,6 @@
     RefPtr<gfxFont> font;
     uint8_t matchType;
     mozilla::gfx::ShapedTextFlags orientation;
->>>>>>> a17af05f
 };
 
 /**
@@ -1923,14 +1885,7 @@
         return mUnscaledFont;
     }
 
-<<<<<<< HEAD
-    virtual already_AddRefed<mozilla::gfx::ScaledFont> GetScaledFont(DrawTarget* aTarget)
-    {
-        return gfxPlatform::GetPlatform()->GetScaledFontForFont(aTarget, this);
-    }
-=======
     virtual already_AddRefed<mozilla::gfx::ScaledFont> GetScaledFont(DrawTarget* aTarget) = 0;
->>>>>>> a17af05f
 
     bool KerningDisabled() {
         return mKerningSet && !mKerningEnabled;
@@ -1982,15 +1937,9 @@
         return mMathTable.get();
     }
 
-<<<<<<< HEAD
-    // return a cloned font resized and offset to simulate sub/superscript glyphs
-    virtual already_AddRefed<gfxFont>
-    GetSubSuperscriptFont(int32_t aAppUnitsPerDevPixel);
-=======
     // Return a cloned font resized and offset to simulate sub/superscript
     // glyphs. This does not add a reference to the returned font.
     gfxFont* GetSubSuperscriptFont(int32_t aAppUnitsPerDevPixel);
->>>>>>> a17af05f
 
     /**
      * Return the reference cairo_t object from aDT.
