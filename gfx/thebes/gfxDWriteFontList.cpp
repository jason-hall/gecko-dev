/* -*- Mode: C++; tab-width: 20; indent-tabs-mode: nil; c-basic-offset: 4 -*-
 * This Source Code Form is subject to the terms of the Mozilla Public
 * License, v. 2.0. If a copy of the MPL was not distributed with this
 * file, You can obtain one at http://mozilla.org/MPL/2.0/. */

#include "mozilla/ArrayUtils.h"
#include "mozilla/MemoryReporting.h"
#include "mozilla/intl/OSPreferences.h"

#include "gfxDWriteFontList.h"
#include "gfxDWriteFonts.h"
#include "nsUnicharUtils.h"
#include "nsServiceManagerUtils.h"
#include "nsCharSeparatedTokenizer.h"
#include "mozilla/Preferences.h"
#include "mozilla/Sprintf.h"
#include "mozilla/Telemetry.h"
#include "nsDirectoryServiceUtils.h"
#include "nsDirectoryServiceDefs.h"
#include "nsAppDirectoryServiceDefs.h"
#include "nsISimpleEnumerator.h"

#include "gfxGDIFontList.h"

#include "nsIWindowsRegKey.h"

#include "harfbuzz/hb.h"

using namespace mozilla;
using namespace mozilla::gfx;
using mozilla::intl::OSPreferences;

#define LOG_FONTLIST(args) MOZ_LOG(gfxPlatform::GetLog(eGfxLog_fontlist), \
                               LogLevel::Debug, args)
#define LOG_FONTLIST_ENABLED() MOZ_LOG_TEST( \
                                   gfxPlatform::GetLog(eGfxLog_fontlist), \
                                   LogLevel::Debug)

#define LOG_FONTINIT(args) MOZ_LOG(gfxPlatform::GetLog(eGfxLog_fontinit), \
                               LogLevel::Debug, args)
#define LOG_FONTINIT_ENABLED() MOZ_LOG_TEST( \
                                   gfxPlatform::GetLog(eGfxLog_fontinit), \
                                   LogLevel::Debug)

#define LOG_CMAPDATA_ENABLED() MOZ_LOG_TEST( \
                                   gfxPlatform::GetLog(eGfxLog_cmapdata), \
                                   LogLevel::Debug)

static __inline void
BuildKeyNameFromFontName(nsAString &aName)
{
    if (aName.Length() >= LF_FACESIZE)
        aName.Truncate(LF_FACESIZE - 1);
    ToLowerCase(aName);
}

////////////////////////////////////////////////////////////////////////////////
// gfxDWriteFontFamily

gfxDWriteFontFamily::~gfxDWriteFontFamily()
{
}

static HRESULT
GetDirectWriteFontName(IDWriteFont *aFont, nsAString& aFontName)
{
    HRESULT hr;

    RefPtr<IDWriteLocalizedStrings> names;
    hr = aFont->GetFaceNames(getter_AddRefs(names));
    if (FAILED(hr)) {
        return hr;
    }

    BOOL exists;
    AutoTArray<wchar_t,32> faceName;
    UINT32 englishIdx = 0;
    hr = names->FindLocaleName(L"en-us", &englishIdx, &exists);
    if (FAILED(hr)) {
        return hr;
    }

    if (!exists) {
        // No english found, use whatever is first in the list.
        englishIdx = 0;
    }
    UINT32 length;
    hr = names->GetStringLength(englishIdx, &length);
    if (FAILED(hr)) {
        return hr;
    }
    faceName.SetLength(length + 1);
    hr = names->GetString(englishIdx, faceName.Elements(), length + 1);
    if (FAILED(hr)) {
        return hr;
    }

    aFontName.Assign(faceName.Elements());
    return S_OK;
}

#define FULLNAME_ID   DWRITE_INFORMATIONAL_STRING_FULL_NAME
#define PSNAME_ID     DWRITE_INFORMATIONAL_STRING_POSTSCRIPT_NAME

// for use in reading postscript or fullname
static HRESULT
GetDirectWriteFaceName(IDWriteFont *aFont,
                       DWRITE_INFORMATIONAL_STRING_ID aWhichName,
                       nsAString& aFontName)
{
    HRESULT hr;

    BOOL exists;
    RefPtr<IDWriteLocalizedStrings> infostrings;
    hr = aFont->GetInformationalStrings(aWhichName, getter_AddRefs(infostrings), &exists);
    if (FAILED(hr) || !exists) {
        return E_FAIL;
    }

    AutoTArray<wchar_t,32> faceName;
    UINT32 englishIdx = 0;
    hr = infostrings->FindLocaleName(L"en-us", &englishIdx, &exists);
    if (FAILED(hr)) {
        return hr;
    }

    if (!exists) {
        // No english found, use whatever is first in the list.
        englishIdx = 0;
    }
    UINT32 length;
    hr = infostrings->GetStringLength(englishIdx, &length);
    if (FAILED(hr)) {
        return hr;
    }
    faceName.SetLength(length + 1);
    hr = infostrings->GetString(englishIdx, faceName.Elements(), length + 1);
    if (FAILED(hr)) {
        return hr;
    }

    aFontName.Assign(faceName.Elements());
    return S_OK;
}

void
gfxDWriteFontFamily::FindStyleVariations(FontInfoData *aFontInfoData)
{
    HRESULT hr;
    if (mHasStyles) {
        return;
    }
    mHasStyles = true;

    gfxPlatformFontList *fp = gfxPlatformFontList::PlatformFontList();

    bool skipFaceNames = mFaceNamesInitialized ||
                         !fp->NeedFullnamePostscriptNames();
    bool fontInfoShouldHaveFaceNames = !mFaceNamesInitialized &&
                                       fp->NeedFullnamePostscriptNames() &&
                                       aFontInfoData;

    for (UINT32 i = 0; i < mDWFamily->GetFontCount(); i++) {
        RefPtr<IDWriteFont> font;
        hr = mDWFamily->GetFont(i, getter_AddRefs(font));
        if (FAILED(hr)) {
            // This should never happen.
            NS_WARNING("Failed to get existing font from family.");
            continue;
        }

        if (font->GetSimulations() != DWRITE_FONT_SIMULATIONS_NONE) {
            // We don't want these in the font list; we'll apply simulations
            // on the fly when appropriate.
            continue;
        }

        // name
        nsString fullID(mName);
        nsAutoString faceName;
        hr = GetDirectWriteFontName(font, faceName);
        if (FAILED(hr)) {
            continue;
        }
        fullID.Append(' ');
        fullID.Append(faceName);

        // Ignore italic style's "Meiryo" because "Meiryo (Bold) Italic" has
        // non-italic style glyphs as Japanese characters.  However, using it
        // causes serious problem if web pages wants some elements to be
        // different style from others only with font-style.  For example,
        // <em> and <i> should be rendered as italic in the default style.
        if (fullID.EqualsLiteral("Meiryo Italic") ||
            fullID.EqualsLiteral("Meiryo Bold Italic")) {
            continue;
        }

        gfxDWriteFontEntry *fe = new gfxDWriteFontEntry(fullID, font);
        fe->SetForceGDIClassic(mForceGDIClassic);
        AddFontEntry(fe);

        // postscript/fullname if needed
        nsAutoString psname, fullname;
        if (fontInfoShouldHaveFaceNames) {
            aFontInfoData->GetFaceNames(fe->Name(), fullname, psname);
            if (!fullname.IsEmpty()) {
                fp->AddFullname(fe, fullname);
            }
            if (!psname.IsEmpty()) {
                fp->AddPostscriptName(fe, psname);
            }
        } else if (!skipFaceNames) {
            hr = GetDirectWriteFaceName(font, PSNAME_ID, psname);
            if (FAILED(hr)) {
                skipFaceNames = true;
            } else if (psname.Length() > 0) {
                fp->AddPostscriptName(fe, psname);
            }

            hr = GetDirectWriteFaceName(font, FULLNAME_ID, fullname);
            if (FAILED(hr)) {
                skipFaceNames = true;
            } else if (fullname.Length() > 0) {
                fp->AddFullname(fe, fullname);
            }
        }

        if (LOG_FONTLIST_ENABLED()) {
            LOG_FONTLIST(("(fontlist) added (%s) to family (%s)"
                 " with style: %s weight: %d stretch: %d psname: %s fullname: %s",
                 NS_ConvertUTF16toUTF8(fe->Name()).get(),
                 NS_ConvertUTF16toUTF8(Name()).get(),
                 (fe->IsItalic()) ?
                  "italic" : (fe->IsOblique() ? "oblique" : "normal"),
                 fe->Weight(), fe->Stretch(),
                 NS_ConvertUTF16toUTF8(psname).get(),
                 NS_ConvertUTF16toUTF8(fullname).get()));
        }
    }

    // assume that if no error, all postscript/fullnames were initialized
    if (!skipFaceNames) {
        mFaceNamesInitialized = true;
    }

    if (!mAvailableFonts.Length()) {
        NS_WARNING("Family with no font faces in it.");
    }

    if (mIsBadUnderlineFamily) {
        SetBadUnderlineFonts();
    }
}

void
gfxDWriteFontFamily::ReadFaceNames(gfxPlatformFontList *aPlatformFontList,
                                   bool aNeedFullnamePostscriptNames,
                                   FontInfoData *aFontInfoData)
{
    // if all needed names have already been read, skip
    if (mOtherFamilyNamesInitialized &&
        (mFaceNamesInitialized || !aNeedFullnamePostscriptNames)) {
        return;
    }

    // If we've been passed a FontInfoData, we skip the DWrite implementation
    // here and fall back to the generic code which will use that info.
    if (!aFontInfoData) {
        // DirectWrite version of this will try to read
        // postscript/fullnames via DirectWrite API
        FindStyleVariations();
    }

    // fallback to looking up via name table
    if (!mOtherFamilyNamesInitialized || !mFaceNamesInitialized) {
        gfxFontFamily::ReadFaceNames(aPlatformFontList,
                                     aNeedFullnamePostscriptNames,
                                     aFontInfoData);
    }
}

void
gfxDWriteFontFamily::LocalizedName(nsAString &aLocalizedName)
{
<<<<<<< HEAD
    aLocalizedName.AssignLiteral("Unknown Font");
    HRESULT hr;
    nsAutoCString locale;
    // We use system locale here because it's what user expects to see.
    // See bug 1349454 for details.
    OSPreferences::GetInstance()->GetSystemLocale(locale);
=======
    aLocalizedName = Name(); // just return canonical name in case of failure

    if (!mDWFamily) {
        return;
    }
>>>>>>> a17af05f

    HRESULT hr;
    nsAutoCString locale;
    // We use system locale here because it's what user expects to see.
    // See bug 1349454 for details.
    OSPreferences::GetInstance()->GetSystemLocale(locale);

    RefPtr<IDWriteLocalizedStrings> names;

    hr = mDWFamily->GetFamilyNames(getter_AddRefs(names));
    if (FAILED(hr)) {
        return;
    }
    UINT32 idx = 0;
    BOOL exists;
    hr = names->FindLocaleName(NS_ConvertUTF8toUTF16(locale).get(),
                               &idx,
                               &exists);
    if (FAILED(hr)) {
        return;
    }
    if (!exists) {
        // Use english is localized is not found.
        hr = names->FindLocaleName(L"en-us", &idx, &exists);
        if (FAILED(hr)) {
            return;
        }
        if (!exists) {
            // Use 0 index if english is not found.
            idx = 0;
        }
    }
    AutoTArray<WCHAR, 32> famName;
    UINT32 length;
    
    hr = names->GetStringLength(idx, &length);
    if (FAILED(hr)) {
        return;
    }
    
    if (!famName.SetLength(length + 1, fallible)) {
        // Eeep - running out of memory. Unlikely to end well.
        return;
    }

    hr = names->GetString(idx, famName.Elements(), length + 1);
    if (FAILED(hr)) {
        return;
    }

    aLocalizedName = nsDependentString(famName.Elements());
}

void
gfxDWriteFontFamily::AddSizeOfExcludingThis(MallocSizeOf aMallocSizeOf,
                                            FontListSizes* aSizes) const
{
    gfxFontFamily::AddSizeOfExcludingThis(aMallocSizeOf, aSizes);
    // TODO:
    // This doesn't currently account for |mDWFamily|
}

void
gfxDWriteFontFamily::AddSizeOfIncludingThis(MallocSizeOf aMallocSizeOf,
                                            FontListSizes* aSizes) const
{
    aSizes->mFontListSize += aMallocSizeOf(this);
    AddSizeOfExcludingThis(aMallocSizeOf, aSizes);
}

////////////////////////////////////////////////////////////////////////////////
// gfxDWriteFontEntry

gfxFontEntry*
gfxDWriteFontEntry::Clone() const
{
    MOZ_ASSERT(!IsUserFont(), "we can only clone installed fonts!");
    return new gfxDWriteFontEntry(Name(), mFont);
}

gfxDWriteFontEntry::~gfxDWriteFontEntry()
{
}

bool
gfxDWriteFontEntry::IsSymbolFont()
{
    if (mFont) {
        return mFont->IsSymbolFont();
    } else {
        return false;
    }
}

static bool
UsingArabicOrHebrewScriptSystemLocale()
{
    LANGID langid = PRIMARYLANGID(::GetSystemDefaultLangID());
    switch (langid) {
    case LANG_ARABIC:
    case LANG_DARI:
    case LANG_PASHTO:
    case LANG_PERSIAN:
    case LANG_SINDHI:
    case LANG_UIGHUR:
    case LANG_URDU:
    case LANG_HEBREW:
        return true;
    default:
        return false;
    }
}

nsresult
gfxDWriteFontEntry::CopyFontTable(uint32_t aTableTag,
                                  nsTArray<uint8_t> &aBuffer)
{
    gfxDWriteFontList *pFontList = gfxDWriteFontList::PlatformFontList();
    const uint32_t tagBE = NativeEndian::swapToBigEndian(aTableTag);

    // Don't use GDI table loading for symbol fonts or for
    // italic fonts in Arabic-script system locales because of
    // potential cmap discrepancies, see bug 629386.
    // Ditto for Hebrew, bug 837498.
    if (mFont && pFontList->UseGDIFontTableAccess() &&
        !(mStyle && UsingArabicOrHebrewScriptSystemLocale()) &&
        !mFont->IsSymbolFont())
    {
        LOGFONTW logfont = { 0 };
        if (InitLogFont(mFont, &logfont)) {
            AutoDC dc;
            AutoSelectFont font(dc.GetDC(), &logfont);
            if (font.IsValid()) {
                uint32_t tableSize =
                    ::GetFontData(dc.GetDC(), tagBE, 0, nullptr, 0);
                if (tableSize != GDI_ERROR) {
                    if (aBuffer.SetLength(tableSize, fallible)) {
                        ::GetFontData(dc.GetDC(), tagBE, 0,
                                      aBuffer.Elements(), aBuffer.Length());
                        return NS_OK;
                    }
                    return NS_ERROR_OUT_OF_MEMORY;
                }
            }
        }
    }

    RefPtr<IDWriteFontFace> fontFace;
    nsresult rv = CreateFontFace(getter_AddRefs(fontFace));
    if (NS_FAILED(rv)) {
        return rv;
    }

    uint8_t *tableData;
    uint32_t len;
    void *tableContext = nullptr;
    BOOL exists;
    HRESULT hr =
        fontFace->TryGetFontTable(tagBE, (const void**)&tableData, &len,
                                  &tableContext, &exists);
    if (FAILED(hr) || !exists) {
        return NS_ERROR_FAILURE;
    }

    if (aBuffer.SetLength(len, fallible)) {
        memcpy(aBuffer.Elements(), tableData, len);
        rv = NS_OK;
    } else {
        rv = NS_ERROR_OUT_OF_MEMORY;
    }

    if (tableContext) {
        fontFace->ReleaseFontTable(&tableContext);
    }

    return rv;
}

// Access to font tables packaged in hb_blob_t form

// object attached to the Harfbuzz blob, used to release
// the table when the blob is destroyed
class FontTableRec {
public:
    FontTableRec(IDWriteFontFace *aFontFace, void *aContext)
        : mFontFace(aFontFace), mContext(aContext)
    {
        MOZ_COUNT_CTOR(FontTableRec);
    }

    ~FontTableRec() {
        MOZ_COUNT_DTOR(FontTableRec);
        mFontFace->ReleaseFontTable(mContext);
    }

private:
    RefPtr<IDWriteFontFace> mFontFace;
    void            *mContext;
};

static void
DestroyBlobFunc(void* aUserData)
{
    FontTableRec *ftr = static_cast<FontTableRec*>(aUserData);
    delete ftr;
}

hb_blob_t *
gfxDWriteFontEntry::GetFontTable(uint32_t aTag)
{
    // try to avoid potentially expensive DWrite call if we haven't actually
    // created the font face yet, by using the gfxFontEntry method that will
    // use CopyFontTable and then cache the data
    if (!mFontFace) {
        return gfxFontEntry::GetFontTable(aTag);
    }

    const void *data;
    UINT32      size;
    void       *context;
    BOOL        exists;
    HRESULT hr = mFontFace->TryGetFontTable(NativeEndian::swapToBigEndian(aTag),
                                            &data, &size, &context, &exists);
    if (SUCCEEDED(hr) && exists) {
        FontTableRec *ftr = new FontTableRec(mFontFace, context);
        return hb_blob_create(static_cast<const char*>(data), size,
                              HB_MEMORY_MODE_READONLY,
                              ftr, DestroyBlobFunc);
    }

    return nullptr;
}

nsresult
gfxDWriteFontEntry::ReadCMAP(FontInfoData *aFontInfoData)
{
    AUTO_PROFILER_LABEL("gfxDWriteFontEntry::ReadCMAP", GRAPHICS);

    // attempt this once, if errors occur leave a blank cmap
    if (mCharacterMap) {
        return NS_OK;
    }

    RefPtr<gfxCharacterMap> charmap;
    nsresult rv;
    bool symbolFont;

    if (aFontInfoData && (charmap = GetCMAPFromFontInfo(aFontInfoData,
                                                        mUVSOffset,
                                                        symbolFont))) {
        rv = NS_OK;
    } else {
        uint32_t kCMAP = TRUETYPE_TAG('c','m','a','p');
        charmap = new gfxCharacterMap();
        AutoTable cmapTable(this, kCMAP);

        if (cmapTable) {
            bool unicodeFont = false, symbolFont = false; // currently ignored
            uint32_t cmapLen;
            const uint8_t* cmapData =
                reinterpret_cast<const uint8_t*>(hb_blob_get_data(cmapTable,
                                                                  &cmapLen));
            rv = gfxFontUtils::ReadCMAP(cmapData, cmapLen,
                                        *charmap, mUVSOffset,
                                        unicodeFont, symbolFont);
        } else {
            rv = NS_ERROR_NOT_AVAILABLE;
        }
    }

    mHasCmapTable = NS_SUCCEEDED(rv);
    if (mHasCmapTable) {
        // Bug 969504: exclude U+25B6 from Segoe UI family, because it's used
        // by sites to represent a "Play" icon, but the glyph in Segoe UI Light
        // and Semibold on Windows 7 is too thin. (Ditto for leftward U+25C0.)
        // Fallback to Segoe UI Symbol is preferred.
        if (FamilyName().EqualsLiteral("Segoe UI")) {
            charmap->clear(0x25b6);
            charmap->clear(0x25c0);
        }
        gfxPlatformFontList *pfl = gfxPlatformFontList::PlatformFontList();
        mCharacterMap = pfl->FindCharMap(charmap);
    } else {
        // if error occurred, initialize to null cmap
        mCharacterMap = new gfxCharacterMap();
    }

    LOG_FONTLIST(("(fontlist-cmap) name: %s, size: %d hash: %8.8x%s\n",
                  NS_ConvertUTF16toUTF8(mName).get(),
                  charmap->SizeOfIncludingThis(moz_malloc_size_of),
                  charmap->mHash, mCharacterMap == charmap ? " new" : ""));
    if (LOG_CMAPDATA_ENABLED()) {
        char prefix[256];
        SprintfLiteral(prefix, "(cmapdata) name: %.220s",
                       NS_ConvertUTF16toUTF8(mName).get());
        charmap->Dump(prefix, eGfxLog_cmapdata);
    }

    return rv;
}

gfxFont *
gfxDWriteFontEntry::CreateFontInstance(const gfxFontStyle* aFontStyle,
                                       bool aNeedsBold)
{
    WeakPtr<UnscaledFont>& unscaledFontPtr =
        aNeedsBold ? mUnscaledFontBold : mUnscaledFont;
    RefPtr<UnscaledFontDWrite> unscaledFont =
        static_cast<UnscaledFontDWrite*>(unscaledFontPtr.get());
    if (!unscaledFont) {
        DWRITE_FONT_SIMULATIONS sims = DWRITE_FONT_SIMULATIONS_NONE;
        if (aNeedsBold) {
            sims |= DWRITE_FONT_SIMULATIONS_BOLD;
        }
        RefPtr<IDWriteFontFace> fontFace;
        nsresult rv = CreateFontFace(getter_AddRefs(fontFace), sims);
        if (NS_FAILED(rv)) {
            return nullptr;
        }

        unscaledFont = new UnscaledFontDWrite(fontFace, sims);
        unscaledFontPtr = unscaledFont;
    }

    return new gfxDWriteFont(unscaledFont, this, aFontStyle, aNeedsBold);
}

nsresult
gfxDWriteFontEntry::CreateFontFace(IDWriteFontFace **aFontFace,
                                   DWRITE_FONT_SIMULATIONS aSimulations)
{
    // initialize mFontFace if this hasn't been done before
    if (!mFontFace) {
        HRESULT hr;
        if (mFont) {
            hr = mFont->CreateFontFace(getter_AddRefs(mFontFace));
        } else if (mFontFile) {
            IDWriteFontFile *fontFile = mFontFile.get();
            hr = Factory::GetDWriteFactory()->
                CreateFontFace(mFaceType,
                               1,
                               &fontFile,
                               0,
                               DWRITE_FONT_SIMULATIONS_NONE,
                               getter_AddRefs(mFontFace));
        } else {
            NS_NOTREACHED("invalid font entry");
            return NS_ERROR_FAILURE;
        }
        if (FAILED(hr)) {
            return NS_ERROR_FAILURE;
        }
    }

    // check whether we need to add a DWrite simulated style
    if ((aSimulations & DWRITE_FONT_SIMULATIONS_BOLD) &&
        !(mFontFace->GetSimulations() & DWRITE_FONT_SIMULATIONS_BOLD)) {
        // if so, we need to return not mFontFace itself but a version that
        // has the Bold simulation - unfortunately, DWrite doesn't provide
        // a simple API for this
        UINT32 numberOfFiles = 0;
        if (FAILED(mFontFace->GetFiles(&numberOfFiles, nullptr))) {
            return NS_ERROR_FAILURE;
        }
        AutoTArray<IDWriteFontFile*,1> files;
        files.AppendElements(numberOfFiles);
        if (FAILED(mFontFace->GetFiles(&numberOfFiles, files.Elements()))) {
            return NS_ERROR_FAILURE;
        }
        HRESULT hr = Factory::GetDWriteFactory()->
            CreateFontFace(mFontFace->GetType(),
                           numberOfFiles,
                           files.Elements(),
                           mFontFace->GetIndex(),
                           aSimulations,
                           aFontFace);
        for (UINT32 i = 0; i < numberOfFiles; ++i) {
            files[i]->Release();
        }
        return FAILED(hr) ? NS_ERROR_FAILURE : NS_OK;
    }

    // no simulation: we can just add a reference to mFontFace and return that
    *aFontFace = mFontFace;
    (*aFontFace)->AddRef();
    return NS_OK;
}

bool
gfxDWriteFontEntry::InitLogFont(IDWriteFont *aFont, LOGFONTW *aLogFont)
{
    HRESULT hr;

    BOOL isInSystemCollection;
    IDWriteGdiInterop *gdi = 
        gfxDWriteFontList::PlatformFontList()->GetGDIInterop();
    hr = gdi->ConvertFontToLOGFONT(aFont, aLogFont, &isInSystemCollection);
    // If the font is not in the system collection, GDI will be unable to
    // select it and load its tables, so we return false here to indicate
    // failure, and let CopyFontTable fall back to DWrite native methods.
    return (SUCCEEDED(hr) && isInSystemCollection);
}

bool
gfxDWriteFontEntry::IsCJKFont()
{
    if (mIsCJK != UNINITIALIZED_VALUE) {
        return mIsCJK;
    }

    mIsCJK = false;

    const uint32_t kOS2Tag = TRUETYPE_TAG('O','S','/','2');
    AutoTArray<uint8_t, 128> buffer;
    if (CopyFontTable(kOS2Tag, buffer) != NS_OK) {
        return mIsCJK;
    }

    // ulCodePageRange bit definitions for the CJK codepages,
    // from http://www.microsoft.com/typography/otspec/os2.htm#cpr
    const uint32_t CJK_CODEPAGE_BITS =
        (1 << 17) | // codepage 932 - JIS/Japan
        (1 << 18) | // codepage 936 - Chinese (simplified)
        (1 << 19) | // codepage 949 - Korean Wansung
        (1 << 20) | // codepage 950 - Chinese (traditional)
        (1 << 21);  // codepage 1361 - Korean Johab

    if (buffer.Length() >= offsetof(OS2Table, sxHeight)) {
        const OS2Table* os2 =
            reinterpret_cast<const OS2Table*>(buffer.Elements());
        if ((uint32_t(os2->codePageRange1) & CJK_CODEPAGE_BITS) != 0) {
            mIsCJK = true;
        }
    }

    return mIsCJK;
}

void
gfxDWriteFontEntry::AddSizeOfExcludingThis(MallocSizeOf aMallocSizeOf,
                                           FontListSizes* aSizes) const
{
    gfxFontEntry::AddSizeOfExcludingThis(aMallocSizeOf, aSizes);
    // TODO:
    // This doesn't currently account for the |mFont| and |mFontFile| members
}

void
gfxDWriteFontEntry::AddSizeOfIncludingThis(MallocSizeOf aMallocSizeOf,
                                           FontListSizes* aSizes) const
{
    aSizes->mFontListSize += aMallocSizeOf(this);
    AddSizeOfExcludingThis(aMallocSizeOf, aSizes);
}

////////////////////////////////////////////////////////////////////////////////
// gfxDWriteFontList

gfxDWriteFontList::gfxDWriteFontList()
    : mForceGDIClassicMaxFontSize(0.0)
{
}

// bug 602792 - CJK systems default to large CJK fonts which cause excessive
//   I/O strain during cold startup due to dwrite caching bugs.  Default to
//   Arial to avoid this.

gfxFontFamily *
gfxDWriteFontList::GetDefaultFontForPlatform(const gfxFontStyle *aStyle)
{
    nsAutoString resolvedName;

    // try Arial first
    gfxFontFamily *ff;
    if ((ff = FindFamily(NS_LITERAL_STRING("Arial")))) {
        return ff;
    }

    // otherwise, use local default
    NONCLIENTMETRICSW ncm;
    ncm.cbSize = sizeof(ncm);
    BOOL status = ::SystemParametersInfoW(SPI_GETNONCLIENTMETRICS, 
                                          sizeof(ncm), &ncm, 0);

    if (status) {
        ff = FindFamily(nsDependentString(ncm.lfMessageFont.lfFaceName));
        if (ff) {
            return ff;
        }
    }

    return nullptr;
}

gfxFontEntry *
gfxDWriteFontList::LookupLocalFont(const nsAString& aFontName,
                                   uint16_t aWeight,
                                   int16_t aStretch,
                                   uint8_t aStyle)
{
    gfxFontEntry *lookup;

    lookup = LookupInFaceNameLists(aFontName);
    if (!lookup) {
        return nullptr;
    }

    gfxDWriteFontEntry* dwriteLookup = static_cast<gfxDWriteFontEntry*>(lookup);
    gfxDWriteFontEntry *fe =
        new gfxDWriteFontEntry(lookup->Name(),
                               dwriteLookup->mFont,
                               aWeight,
                               aStretch,
                               aStyle);
    fe->SetForceGDIClassic(dwriteLookup->GetForceGDIClassic());
    return fe;
}

gfxFontEntry *
gfxDWriteFontList::MakePlatformFont(const nsAString& aFontName,
                                    uint16_t aWeight,
                                    int16_t aStretch,
                                    uint8_t aStyle,
                                    const uint8_t* aFontData,
                                    uint32_t aLength)
{
    nsresult rv;
    nsAutoString uniqueName;
    rv = gfxFontUtils::MakeUniqueUserFontName(uniqueName);
    if (NS_FAILED(rv)) {
        free((void*)aFontData);
        return nullptr;
    }

    FallibleTArray<uint8_t> newFontData;

    rv = gfxFontUtils::RenameFont(uniqueName, aFontData, aLength, &newFontData);
    free((void*)aFontData);

    if (NS_FAILED(rv)) {
        return nullptr;
    }
    
    RefPtr<IDWriteFontFileStream> fontFileStream;
    RefPtr<IDWriteFontFile> fontFile;
    HRESULT hr =
      gfxDWriteFontFileLoader::CreateCustomFontFile(newFontData,
                                                    getter_AddRefs(fontFile),
                                                    getter_AddRefs(fontFileStream));

    if (FAILED(hr)) {
        NS_WARNING("Failed to create custom font file reference.");
        return nullptr;
    }

    BOOL isSupported;
    DWRITE_FONT_FILE_TYPE fileType;
    UINT32 numFaces;

    gfxDWriteFontEntry *entry = 
        new gfxDWriteFontEntry(uniqueName, 
                               fontFile,
                               fontFileStream,
                               aWeight,
                               aStretch,
                               aStyle);

    fontFile->Analyze(&isSupported, &fileType, &entry->mFaceType, &numFaces);
    if (!isSupported || numFaces > 1) {
        // We don't know how to deal with 0 faces either.
        delete entry;
        return nullptr;
    }

    return entry;
}

enum DWriteInitError {
    errGDIInterop = 1,
    errSystemFontCollection = 2,
    errNoFonts = 3
};

nsresult
gfxDWriteFontList::InitFontListForPlatform()
{
    LARGE_INTEGER frequency;          // ticks per second
    LARGE_INTEGER t1, t2, t3, t4, t5; // ticks
    double elapsedTime, upTime;
    char nowTime[256], nowDate[256];

    if (LOG_FONTINIT_ENABLED()) {
        GetTimeFormatA(LOCALE_INVARIANT, TIME_FORCE24HOURFORMAT,
                      nullptr, nullptr, nowTime, 256);
        GetDateFormatA(LOCALE_INVARIANT, 0, nullptr, nullptr, nowDate, 256);
        upTime = (double) GetTickCount();
    }
    QueryPerformanceFrequency(&frequency);
    QueryPerformanceCounter(&t1); // start

    HRESULT hr;
    mGDIFontTableAccess =
        Preferences::GetBool("gfx.font_rendering.directwrite.use_gdi_table_loading",
                             false);

    mFontSubstitutes.Clear();
    mNonExistingFonts.Clear();

    hr = Factory::GetDWriteFactory()->
        GetGdiInterop(getter_AddRefs(mGDIInterop));
    if (FAILED(hr)) {
        Telemetry::Accumulate(Telemetry::DWRITEFONT_INIT_PROBLEM,
                              uint32_t(errGDIInterop));
        return NS_ERROR_FAILURE;
    }

    QueryPerformanceCounter(&t2); // base-class/interop initialization

    RefPtr<IDWriteFactory> factory =
        Factory::GetDWriteFactory();

    hr = factory->GetSystemFontCollection(getter_AddRefs(mSystemFonts));
    NS_ASSERTION(SUCCEEDED(hr), "GetSystemFontCollection failed!");

    if (FAILED(hr)) {
        Telemetry::Accumulate(Telemetry::DWRITEFONT_INIT_PROBLEM,
                              uint32_t(errSystemFontCollection));
        return NS_ERROR_FAILURE;
    }

    QueryPerformanceCounter(&t3); // system font collection

    GetFontsFromCollection(mSystemFonts);

    // if no fonts found, something is out of whack, bail and use GDI backend
    NS_ASSERTION(mFontFamilies.Count() != 0,
                 "no fonts found in the system fontlist -- holy crap batman!");
    if (mFontFamilies.Count() == 0) {
        Telemetry::Accumulate(Telemetry::DWRITEFONT_INIT_PROBLEM,
                              uint32_t(errNoFonts));
        return NS_ERROR_FAILURE;
    }

    QueryPerformanceCounter(&t4); // iterate over system fonts

#ifdef MOZ_BUNDLED_FONTS
    mBundledFonts = CreateBundledFontsCollection(factory);
    if (mBundledFonts) {
        GetFontsFromCollection(mBundledFonts);
    }
#endif

    mOtherFamilyNamesInitialized = true;
    GetFontSubstitutes();

    // bug 642093 - DirectWrite does not support old bitmap (.fon)
    // font files, but a few of these such as "Courier" and "MS Sans Serif"
    // are frequently specified in shoddy CSS, without appropriate fallbacks.
    // By mapping these to TrueType equivalents, we provide better consistency
    // with both pre-DW systems and with IE9, which appears to do the same.
    GetDirectWriteSubstitutes();

    // bug 551313 - DirectWrite creates a Gill Sans family out of
    // poorly named members of the Gill Sans MT family containing
    // only Ultra Bold weights.  This causes big problems for pages
    // using Gill Sans which is usually only available on OSX

    nsAutoString nameGillSans(L"Gill Sans");
    nsAutoString nameGillSansMT(L"Gill Sans MT");
    BuildKeyNameFromFontName(nameGillSans);
    BuildKeyNameFromFontName(nameGillSansMT);

    gfxFontFamily *gillSansFamily = mFontFamilies.GetWeak(nameGillSans);
    gfxFontFamily *gillSansMTFamily = mFontFamilies.GetWeak(nameGillSansMT);

    if (gillSansFamily && gillSansMTFamily) {
        gillSansFamily->FindStyleVariations();
        nsTArray<RefPtr<gfxFontEntry> >& faces = gillSansFamily->GetFontList();
        uint32_t i;

        bool allUltraBold = true;
        for (i = 0; i < faces.Length(); i++) {
            // does the face have 'Ultra Bold' in the name?
            if (faces[i]->Name().Find(NS_LITERAL_STRING("Ultra Bold")) == -1) {
                allUltraBold = false;
                break;
            }
        }

        // if all the Gill Sans faces are Ultra Bold ==> move faces
        // for Gill Sans into Gill Sans MT family
        if (allUltraBold) {

            // add faces to Gill Sans MT
            for (i = 0; i < faces.Length(); i++) {
                // change the entry's family name to match its adoptive family
                faces[i]->mFamilyName = gillSansMTFamily->Name();
                gillSansMTFamily->AddFontEntry(faces[i]);

                if (LOG_FONTLIST_ENABLED()) {
                    gfxFontEntry *fe = faces[i];
                    LOG_FONTLIST(("(fontlist) moved (%s) to family (%s)"
                         " with style: %s weight: %d stretch: %d",
                         NS_ConvertUTF16toUTF8(fe->Name()).get(),
                         NS_ConvertUTF16toUTF8(gillSansMTFamily->Name()).get(),
                         (fe->IsItalic()) ?
                          "italic" : (fe->IsOblique() ? "oblique" : "normal"),
                         fe->Weight(), fe->Stretch()));
                }
            }

            // remove Gills Sans
            mFontFamilies.Remove(nameGillSans);
        }
    }

    nsAutoCString classicFamilies;
    nsresult rv = Preferences::GetCString(
      "gfx.font_rendering.cleartype_params.force_gdi_classic_for_families",
      classicFamilies);
    if (NS_SUCCEEDED(rv)) {
        nsCCharSeparatedTokenizer tokenizer(classicFamilies, ',');
        while (tokenizer.hasMoreTokens()) {
            NS_ConvertUTF8toUTF16 name(tokenizer.nextToken());
            BuildKeyNameFromFontName(name);
            gfxFontFamily *family = mFontFamilies.GetWeak(name);
            if (family) {
                static_cast<gfxDWriteFontFamily*>(family)->SetForceGDIClassic(true);
            }
        }
    }
    mForceGDIClassicMaxFontSize =
        Preferences::GetInt("gfx.font_rendering.cleartype_params.force_gdi_classic_max_size",
                            mForceGDIClassicMaxFontSize);

    GetPrefsAndStartLoader();

    QueryPerformanceCounter(&t5); // misc initialization

    if (LOG_FONTINIT_ENABLED()) {
        // determine dwrite version
        nsAutoString dwriteVers;
        gfxWindowsPlatform::GetDLLVersion(L"dwrite.dll", dwriteVers);
        LOG_FONTINIT(("(fontinit) Start: %s %s\n", nowDate, nowTime));
        LOG_FONTINIT(("(fontinit) Uptime: %9.3f s\n", upTime/1000));
        LOG_FONTINIT(("(fontinit) dwrite version: %s\n",
                      NS_ConvertUTF16toUTF8(dwriteVers).get()));
    }

    elapsedTime = (t5.QuadPart - t1.QuadPart) * 1000.0 / frequency.QuadPart;
    Telemetry::Accumulate(Telemetry::DWRITEFONT_DELAYEDINITFONTLIST_TOTAL, elapsedTime);
    Telemetry::Accumulate(Telemetry::DWRITEFONT_DELAYEDINITFONTLIST_COUNT,
                          mSystemFonts->GetFontFamilyCount());
    LOG_FONTINIT((
       "(fontinit) Total time in InitFontList:    %9.3f ms (families: %d, %s)\n",
       elapsedTime, mSystemFonts->GetFontFamilyCount(),
       (mGDIFontTableAccess ? "gdi table access" : "dwrite table access")));

    elapsedTime = (t2.QuadPart - t1.QuadPart) * 1000.0 / frequency.QuadPart;
    LOG_FONTINIT(("(fontinit)  --- base/interop obj initialization init: %9.3f ms\n", elapsedTime));

    elapsedTime = (t3.QuadPart - t2.QuadPart) * 1000.0 / frequency.QuadPart;
    Telemetry::Accumulate(Telemetry::DWRITEFONT_DELAYEDINITFONTLIST_COLLECT, elapsedTime);
    LOG_FONTINIT(("(fontinit)  --- GetSystemFontCollection:  %9.3f ms\n", elapsedTime));

    elapsedTime = (t4.QuadPart - t3.QuadPart) * 1000.0 / frequency.QuadPart;
    LOG_FONTINIT(("(fontinit)  --- iterate over families:    %9.3f ms\n", elapsedTime));

    elapsedTime = (t5.QuadPart - t4.QuadPart) * 1000.0 / frequency.QuadPart;
    LOG_FONTINIT(("(fontinit)  --- misc initialization:    %9.3f ms\n", elapsedTime));

    return NS_OK;
}

void
gfxDWriteFontList::GetFontsFromCollection(IDWriteFontCollection* aCollection)
{
    for (UINT32 i = 0; i < aCollection->GetFontFamilyCount(); i++) {
        RefPtr<IDWriteFontFamily> family;
        aCollection->GetFontFamily(i, getter_AddRefs(family));

        RefPtr<IDWriteLocalizedStrings> names;
        HRESULT hr = family->GetFamilyNames(getter_AddRefs(names));
        if (FAILED(hr)) {
            continue;
        }

        UINT32 englishIdx = 0;

        BOOL exists;
        hr = names->FindLocaleName(L"en-us", &englishIdx, &exists);
        if (FAILED(hr)) {
            continue;
        }
        if (!exists) {
            // Use 0 index if english is not found.
            englishIdx = 0;
        }

        AutoTArray<WCHAR, 32> enName;
        UINT32 length;

        hr = names->GetStringLength(englishIdx, &length);
        if (FAILED(hr)) {
            continue;
        }

        if (!enName.SetLength(length + 1, fallible)) {
            // Eeep - running out of memory. Unlikely to end well.
            continue;
        }

        hr = names->GetString(englishIdx, enName.Elements(), length + 1);
        if (FAILED(hr)) {
            continue;
        }

        nsAutoString name(enName.Elements());
        BuildKeyNameFromFontName(name);

        RefPtr<gfxFontFamily> fam;

        if (mFontFamilies.GetWeak(name)) {
            continue;
        }

        nsDependentString familyName(enName.Elements());

        fam = new gfxDWriteFontFamily(familyName, family);
        if (!fam) {
            continue;
        }

        if (mBadUnderlineFamilyNames.Contains(name)) {
            fam->SetBadUnderlineFamily();
        }
        mFontFamilies.Put(name, fam);

        // now add other family name localizations, if present
        uint32_t nameCount = names->GetCount();
        uint32_t nameIndex;

        for (nameIndex = 0; nameIndex < nameCount; nameIndex++) {
            UINT32 nameLen;
            AutoTArray<WCHAR, 32> localizedName;

            // only add other names
            if (nameIndex == englishIdx) {
                continue;
            }

            hr = names->GetStringLength(nameIndex, &nameLen);
            if (FAILED(hr)) {
                continue;
            }

            if (!localizedName.SetLength(nameLen + 1, fallible)) {
                continue;
            }

            hr = names->GetString(nameIndex, localizedName.Elements(),
                                  nameLen + 1);
            if (FAILED(hr)) {
                continue;
            }

            nsDependentString locName(localizedName.Elements());

            if (!familyName.Equals(locName)) {
                AddOtherFamilyName(fam, locName);
            }

        }

        // at this point, all family names have been read in
        fam->SetOtherFamilyNamesInitialized();
    }
}

static void
RemoveCharsetFromFontSubstitute(nsAString &aName)
{
    int32_t comma = aName.FindChar(char16_t(','));
    if (comma >= 0)
        aName.Truncate(comma);
}

#define MAX_VALUE_NAME 512
#define MAX_VALUE_DATA 512

nsresult
gfxDWriteFontList::GetFontSubstitutes()
{
    HKEY hKey;
    DWORD i, rv, lenAlias, lenActual, valueType;
    WCHAR aliasName[MAX_VALUE_NAME];
    WCHAR actualName[MAX_VALUE_DATA];

    if (RegOpenKeyExW(HKEY_LOCAL_MACHINE, 
          L"SOFTWARE\\Microsoft\\Windows NT\\CurrentVersion\\FontSubstitutes",
          0, KEY_READ, &hKey) != ERROR_SUCCESS)
    {
        return NS_ERROR_FAILURE;
    }

    for (i = 0, rv = ERROR_SUCCESS; rv != ERROR_NO_MORE_ITEMS; i++) {
        aliasName[0] = 0;
        lenAlias = ArrayLength(aliasName);
        actualName[0] = 0;
        lenActual = sizeof(actualName);
        rv = RegEnumValueW(hKey, i, aliasName, &lenAlias, nullptr, &valueType,
                (LPBYTE)actualName, &lenActual);

        if (rv != ERROR_SUCCESS || valueType != REG_SZ || lenAlias == 0) {
            continue;
        }

        if (aliasName[0] == WCHAR('@')) {
            continue;
        }

        nsAutoString substituteName((char16_t*) aliasName);
        nsAutoString actualFontName((char16_t*) actualName);
        RemoveCharsetFromFontSubstitute(substituteName);
        BuildKeyNameFromFontName(substituteName);
        RemoveCharsetFromFontSubstitute(actualFontName);
        BuildKeyNameFromFontName(actualFontName);
        gfxFontFamily *ff;
        if (!actualFontName.IsEmpty() && 
            (ff = mFontFamilies.GetWeak(actualFontName))) {
            mFontSubstitutes.Put(substituteName, ff);
        } else {
            mNonExistingFonts.AppendElement(substituteName);
        }
    }
    return NS_OK;
}

struct FontSubstitution {
    const WCHAR* aliasName;
    const WCHAR* actualName;
};

static const FontSubstitution sDirectWriteSubs[] = {
    { L"MS Sans Serif", L"Microsoft Sans Serif" },
    { L"MS Serif", L"Times New Roman" },
    { L"Courier", L"Courier New" },
    { L"Small Fonts", L"Arial" },
    { L"Roman", L"Times New Roman" },
    { L"Script", L"Mistral" }
};

void
gfxDWriteFontList::GetDirectWriteSubstitutes()
{
    for (uint32_t i = 0; i < ArrayLength(sDirectWriteSubs); ++i) {
        const FontSubstitution& sub(sDirectWriteSubs[i]);
        nsAutoString substituteName((char16_t*)sub.aliasName);
        BuildKeyNameFromFontName(substituteName);
        if (nullptr != mFontFamilies.GetWeak(substituteName)) {
            // don't do the substitution if user actually has a usable font
            // with this name installed
            continue;
        }
        nsAutoString actualFontName((char16_t*)sub.actualName);
        BuildKeyNameFromFontName(actualFontName);
        gfxFontFamily *ff;
        if (nullptr != (ff = mFontFamilies.GetWeak(actualFontName))) {
            mFontSubstitutes.Put(substituteName, ff);
        } else {
            mNonExistingFonts.AppendElement(substituteName);
        }
    }
}

bool
gfxDWriteFontList::GetStandardFamilyName(const nsAString& aFontName,
                                         nsAString& aFamilyName)
{
    gfxFontFamily *family = FindFamily(aFontName);
    if (family) {
        family->LocalizedName(aFamilyName);
        return true;
    }

    return false;
}

bool
gfxDWriteFontList::FindAndAddFamilies(const nsAString& aFamily,
                                      nsTArray<gfxFontFamily*>* aOutput,
                                      FindFamiliesFlags aFlags,
                                      gfxFontStyle* aStyle,
                                      gfxFloat aDevToCssSize)
{
    nsAutoString keyName(aFamily);
    BuildKeyNameFromFontName(keyName);

    gfxFontFamily *ff = mFontSubstitutes.GetWeak(keyName);
    if (ff) {
        aOutput->AppendElement(ff);
        return true;
    }

    if (mNonExistingFonts.Contains(keyName)) {
        return false;
    }

    return gfxPlatformFontList::FindAndAddFamilies(aFamily,
                                                   aOutput,
                                                   aFlags,
                                                   aStyle,
                                                   aDevToCssSize);
}

void
gfxDWriteFontList::AddSizeOfExcludingThis(MallocSizeOf aMallocSizeOf,
                                          FontListSizes* aSizes) const
{
    gfxPlatformFontList::AddSizeOfExcludingThis(aMallocSizeOf, aSizes);

    aSizes->mFontListSize +=
        SizeOfFontFamilyTableExcludingThis(mFontSubstitutes, aMallocSizeOf);

    aSizes->mFontListSize +=
        mNonExistingFonts.ShallowSizeOfExcludingThis(aMallocSizeOf);
    for (uint32_t i = 0; i < mNonExistingFonts.Length(); ++i) {
        aSizes->mFontListSize +=
            mNonExistingFonts[i].SizeOfExcludingThisIfUnshared(aMallocSizeOf);
    }
}

void
gfxDWriteFontList::AddSizeOfIncludingThis(MallocSizeOf aMallocSizeOf,
                                          FontListSizes* aSizes) const
{
    aSizes->mFontListSize += aMallocSizeOf(this);
    AddSizeOfExcludingThis(aMallocSizeOf, aSizes);
}

static HRESULT GetFamilyName(IDWriteFont *aFont, nsString& aFamilyName)
{
    HRESULT hr;
    RefPtr<IDWriteFontFamily> family;

    // clean out previous value
    aFamilyName.Truncate();

    hr = aFont->GetFontFamily(getter_AddRefs(family));
    if (FAILED(hr)) {
        return hr;
    }

    RefPtr<IDWriteLocalizedStrings> familyNames;

    hr = family->GetFamilyNames(getter_AddRefs(familyNames));
    if (FAILED(hr)) {
        return hr;
    }

    UINT32 index = 0;
    BOOL exists = false;

    hr = familyNames->FindLocaleName(L"en-us", &index, &exists);
    if (FAILED(hr)) {
        return hr;
    }

    // If the specified locale doesn't exist, select the first on the list.
    if (!exists) {
        index = 0;
    }

    AutoTArray<WCHAR, 32> name;
    UINT32 length;

    hr = familyNames->GetStringLength(index, &length);
    if (FAILED(hr)) {
        return hr;
    }

    if (!name.SetLength(length + 1, fallible)) {
        return E_FAIL;
    }
    hr = familyNames->GetString(index, name.Elements(), length + 1);
    if (FAILED(hr)) {
        return hr;
    }

    aFamilyName.Assign(name.Elements());
    return S_OK;
}

// bug 705594 - the method below doesn't actually do any "drawing", it's only
// used to invoke the DirectWrite layout engine to determine the fallback font
// for a given character.

IFACEMETHODIMP DWriteFontFallbackRenderer::DrawGlyphRun(
    void* clientDrawingContext,
    FLOAT baselineOriginX,
    FLOAT baselineOriginY,
    DWRITE_MEASURING_MODE measuringMode,
    DWRITE_GLYPH_RUN const* glyphRun,
    DWRITE_GLYPH_RUN_DESCRIPTION const* glyphRunDescription,
    IUnknown* clientDrawingEffect
    )
{
    if (!mSystemFonts) {
        return E_FAIL;
    }

    HRESULT hr = S_OK;

    RefPtr<IDWriteFont> font;
    hr = mSystemFonts->GetFontFromFontFace(glyphRun->fontFace,
                                           getter_AddRefs(font));
    if (FAILED(hr)) {
        return hr;
    }

    // copy the family name
    hr = GetFamilyName(font, mFamilyName);
    if (FAILED(hr)) {
        return hr;
    }

    // Arial is used as the default fallback font
    // so if it matches ==> no font found
    if (mFamilyName.EqualsLiteral("Arial")) {
        mFamilyName.Truncate();
        return E_FAIL;
    }
    return hr;
}

gfxFontEntry*
gfxDWriteFontList::PlatformGlobalFontFallback(const uint32_t aCh,
                                              Script aRunScript,
                                              const gfxFontStyle* aMatchStyle,
                                              gfxFontFamily** aMatchedFamily)
{
    HRESULT hr;

    RefPtr<IDWriteFactory> dwFactory =
        Factory::GetDWriteFactory();
    if (!dwFactory) {
        return nullptr;
    }

    // initialize fallback renderer
    if (!mFallbackRenderer) {
        mFallbackRenderer = new DWriteFontFallbackRenderer(dwFactory);
    }

    // initialize text format
    if (!mFallbackFormat) {
        hr = dwFactory->CreateTextFormat(L"Arial", nullptr,
                                         DWRITE_FONT_WEIGHT_REGULAR,
                                         DWRITE_FONT_STYLE_NORMAL,
                                         DWRITE_FONT_STRETCH_NORMAL,
                                         72.0f, L"en-us",
                                         getter_AddRefs(mFallbackFormat));
        if (FAILED(hr)) {
            return nullptr;
        }
    }

    // set up string with fallback character
    wchar_t str[16];
    uint32_t strLen;

    if (IS_IN_BMP(aCh)) {
        str[0] = static_cast<wchar_t> (aCh);
        str[1] = 0;
        strLen = 1;
    } else {
        str[0] = static_cast<wchar_t> (H_SURROGATE(aCh));
        str[1] = static_cast<wchar_t> (L_SURROGATE(aCh));
        str[2] = 0;
        strLen = 2;
    }

    // set up layout
    RefPtr<IDWriteTextLayout> fallbackLayout;

    hr = dwFactory->CreateTextLayout(str, strLen, mFallbackFormat,
                                     200.0f, 200.0f,
                                     getter_AddRefs(fallbackLayout));
    if (FAILED(hr)) {
        return nullptr;
    }

    // call the draw method to invoke the DirectWrite layout functions
    // which determine the fallback font
    hr = fallbackLayout->Draw(nullptr, mFallbackRenderer, 50.0f, 50.0f);
    if (FAILED(hr)) {
        return nullptr;
    }

    gfxFontFamily *family = FindFamily(mFallbackRenderer->FallbackFamilyName());
    if (family) {
        gfxFontEntry *fontEntry;
        bool needsBold;  // ignored in the system fallback case
        fontEntry = family->FindFontForStyle(*aMatchStyle, needsBold);
        if (fontEntry && fontEntry->HasCharacter(aCh)) {
            *aMatchedFamily = family;
            return fontEntry;
        }
        Telemetry::Accumulate(Telemetry::BAD_FALLBACK_FONT, true);
    }

    return nullptr;
}

// used to load system-wide font info on off-main thread
class DirectWriteFontInfo : public FontInfoData {
public:
    DirectWriteFontInfo(bool aLoadOtherNames,
                        bool aLoadFaceNames,
                        bool aLoadCmaps,
                        IDWriteFontCollection* aSystemFonts
#ifdef MOZ_BUNDLED_FONTS
                        , IDWriteFontCollection* aBundledFonts
#endif
                       ) :
        FontInfoData(aLoadOtherNames, aLoadFaceNames, aLoadCmaps)
        , mSystemFonts(aSystemFonts)
#ifdef MOZ_BUNDLED_FONTS
        , mBundledFonts(aBundledFonts)
#endif
    {}

    virtual ~DirectWriteFontInfo() {}

    // loads font data for all members of a given family
    virtual void LoadFontFamilyData(const nsAString& aFamilyName);

private:
    RefPtr<IDWriteFontCollection> mSystemFonts;
#ifdef MOZ_BUNDLED_FONTS
    RefPtr<IDWriteFontCollection> mBundledFonts;
#endif
};

void
DirectWriteFontInfo::LoadFontFamilyData(const nsAString& aFamilyName)
{
    // lookup the family
    AutoTArray<wchar_t, 32> famName;

    uint32_t len = aFamilyName.Length();
    if(!famName.SetLength(len + 1, fallible)) {
        return;
    }
    memcpy(famName.Elements(), aFamilyName.BeginReading(), len * sizeof(char16_t));
    famName[len] = 0;

    HRESULT hr;
    BOOL exists = false;

    uint32_t index;
    RefPtr<IDWriteFontFamily> family;
    hr = mSystemFonts->FindFamilyName(famName.Elements(), &index, &exists);
    if (SUCCEEDED(hr) && exists) {
        mSystemFonts->GetFontFamily(index, getter_AddRefs(family));
        if (!family) {
            return;
        }
    }

#ifdef MOZ_BUNDLED_FONTS
    if (!family && mBundledFonts) {
        hr = mBundledFonts->FindFamilyName(famName.Elements(), &index, &exists);
        if (SUCCEEDED(hr) && exists) {
            mBundledFonts->GetFontFamily(index, getter_AddRefs(family));
        }
    }
#endif

    if (!family) {
        return;
    }

    // later versions of DirectWrite support querying the fullname/psname
    bool loadFaceNamesUsingDirectWrite = mLoadFaceNames;

    for (uint32_t i = 0; i < family->GetFontCount(); i++) {
        // get the font
        RefPtr<IDWriteFont> dwFont;
        hr = family->GetFont(i, getter_AddRefs(dwFont));
        if (FAILED(hr)) {
            // This should never happen.
            NS_WARNING("Failed to get existing font from family.");
            continue;
        }

        if (dwFont->GetSimulations() != DWRITE_FONT_SIMULATIONS_NONE) {
            // We don't want these in the font list; we'll apply simulations
            // on the fly when appropriate.
            continue;
        }

        mLoadStats.fonts++;

        // get the name of the face
        nsString fullID(aFamilyName);
        nsAutoString fontName;
        hr = GetDirectWriteFontName(dwFont, fontName);
        if (FAILED(hr)) {
            continue;
        }
        fullID.Append(' ');
        fullID.Append(fontName);

        FontFaceData fontData;
        bool haveData = true;
        RefPtr<IDWriteFontFace> dwFontFace;

        if (mLoadFaceNames) {
            // try to load using DirectWrite first
            if (loadFaceNamesUsingDirectWrite) {
                hr = GetDirectWriteFaceName(dwFont, PSNAME_ID, fontData.mPostscriptName);
                if (FAILED(hr)) {
                    loadFaceNamesUsingDirectWrite = false;
                }
                hr = GetDirectWriteFaceName(dwFont, FULLNAME_ID, fontData.mFullName);
                if (FAILED(hr)) {
                    loadFaceNamesUsingDirectWrite = false;
                }
            }

            // if DirectWrite read fails, load directly from name table
            if (!loadFaceNamesUsingDirectWrite) {
                hr = dwFont->CreateFontFace(getter_AddRefs(dwFontFace));
                if (SUCCEEDED(hr)) {
                    uint32_t kNAME =
                        NativeEndian::swapToBigEndian(TRUETYPE_TAG('n','a','m','e'));
                    const char *nameData;
                    BOOL exists;
                    void* ctx;
                    uint32_t nameSize;

                    hr = dwFontFace->TryGetFontTable(
                             kNAME,
                             (const void**)&nameData, &nameSize, &ctx, &exists);

                    if (SUCCEEDED(hr) && nameData && nameSize > 0) {
                        gfxFontUtils::ReadCanonicalName(nameData, nameSize,
                            gfxFontUtils::NAME_ID_FULL,
                            fontData.mFullName);
                        gfxFontUtils::ReadCanonicalName(nameData, nameSize,
                            gfxFontUtils::NAME_ID_POSTSCRIPT,
                            fontData.mPostscriptName);
                        dwFontFace->ReleaseFontTable(ctx);
                    }
                }
            }

            haveData = !fontData.mPostscriptName.IsEmpty() ||
                       !fontData.mFullName.IsEmpty();
            if (haveData) {
                mLoadStats.facenames++;
            }
        }

        // cmaps
        if (mLoadCmaps) {
            if (!dwFontFace) {
                hr = dwFont->CreateFontFace(getter_AddRefs(dwFontFace));
                if (!SUCCEEDED(hr)) {
                    continue;
                }
            }

            uint32_t kCMAP =
                NativeEndian::swapToBigEndian(TRUETYPE_TAG('c','m','a','p'));
            const uint8_t *cmapData;
            BOOL exists;
            void* ctx;
            uint32_t cmapSize;

            hr = dwFontFace->TryGetFontTable(kCMAP,
                     (const void**)&cmapData, &cmapSize, &ctx, &exists);

            if (SUCCEEDED(hr)) {
                bool cmapLoaded = false;
                bool unicodeFont = false, symbolFont = false;
                RefPtr<gfxCharacterMap> charmap = new gfxCharacterMap();
                uint32_t offset;

                if (cmapData &&
                    cmapSize > 0 &&
                    NS_SUCCEEDED(
                        gfxFontUtils::ReadCMAP(cmapData, cmapSize, *charmap,
                                               offset, unicodeFont, symbolFont))) {
                    fontData.mCharacterMap = charmap;
                    fontData.mUVSOffset = offset;
                    fontData.mSymbolFont = symbolFont;
                    cmapLoaded = true;
                    mLoadStats.cmaps++;
                }
                dwFontFace->ReleaseFontTable(ctx);
                haveData = haveData || cmapLoaded;
           }
        }

        // if have data, load
        if (haveData) {
            mFontFaceData.Put(fullID, fontData);
        }
    }
}

already_AddRefed<FontInfoData>
gfxDWriteFontList::CreateFontInfoData()
{
    bool loadCmaps = !UsesSystemFallback() ||
        gfxPlatform::GetPlatform()->UseCmapsDuringSystemFallback();

    RefPtr<DirectWriteFontInfo> fi =
        new DirectWriteFontInfo(false, NeedFullnamePostscriptNames(), loadCmaps,
                                mSystemFonts
#ifdef MOZ_BUNDLED_FONTS
                                , mBundledFonts
#endif
                               );

    return fi.forget();
}

gfxFontFamily*
gfxDWriteFontList::CreateFontFamily(const nsAString& aName) const
{
    return new gfxDWriteFontFamily(aName, nullptr);
}


#ifdef MOZ_BUNDLED_FONTS

#define IMPL_QI_FOR_DWRITE(_interface)                                        \
    public:                                                                   \
        IFACEMETHOD(QueryInterface) (IID const& riid, void** ppvObject)       \
        {                                                                     \
            if (__uuidof(_interface) == riid) {                               \
                *ppvObject = this;                                            \
            } else if (__uuidof(IUnknown) == riid) {                          \
                *ppvObject = this;                                            \
            } else {                                                          \
                *ppvObject = nullptr;                                         \
                return E_NOINTERFACE;                                         \
            }                                                                 \
            this->AddRef();                                                   \
            return S_OK;                                                      \
        }

class BundledFontFileEnumerator
    : public IDWriteFontFileEnumerator
{
    IMPL_QI_FOR_DWRITE(IDWriteFontFileEnumerator)

    NS_INLINE_DECL_REFCOUNTING(BundledFontFileEnumerator)

public:
    BundledFontFileEnumerator(IDWriteFactory *aFactory,
                              nsIFile        *aFontDir);

    IFACEMETHODIMP MoveNext(BOOL * hasCurrentFile);

    IFACEMETHODIMP GetCurrentFontFile(IDWriteFontFile ** fontFile);

private:
    BundledFontFileEnumerator() = delete;
    BundledFontFileEnumerator(const BundledFontFileEnumerator&) = delete;
    BundledFontFileEnumerator& operator=(const BundledFontFileEnumerator&) = delete;
    virtual ~BundledFontFileEnumerator() {}

    RefPtr<IDWriteFactory>      mFactory;

    nsCOMPtr<nsIFile>             mFontDir;
    nsCOMPtr<nsISimpleEnumerator> mEntries;
    nsCOMPtr<nsISupports>         mCurrent;
};

BundledFontFileEnumerator::BundledFontFileEnumerator(IDWriteFactory *aFactory,
                                                     nsIFile        *aFontDir)
    : mFactory(aFactory)
    , mFontDir(aFontDir)
{
    mFontDir->GetDirectoryEntries(getter_AddRefs(mEntries));
}

IFACEMETHODIMP
BundledFontFileEnumerator::MoveNext(BOOL * aHasCurrentFile)
{
    bool hasMore = false;
    if (mEntries) {
        if (NS_SUCCEEDED(mEntries->HasMoreElements(&hasMore)) && hasMore) {
            if (NS_SUCCEEDED(mEntries->GetNext(getter_AddRefs(mCurrent)))) {
                hasMore = true;
            }
        }
    }
    *aHasCurrentFile = hasMore;
    return S_OK;
}

IFACEMETHODIMP
BundledFontFileEnumerator::GetCurrentFontFile(IDWriteFontFile ** aFontFile)
{
    nsCOMPtr<nsIFile> file = do_QueryInterface(mCurrent);
    if (!file) {
        return E_FAIL;
    }
    nsString path;
    if (NS_FAILED(file->GetPath(path))) {
        return E_FAIL;
    }
    return mFactory->CreateFontFileReference((const WCHAR*)path.get(),
                                             nullptr, aFontFile);
}

class BundledFontLoader
    : public IDWriteFontCollectionLoader
{
    IMPL_QI_FOR_DWRITE(IDWriteFontCollectionLoader)

    NS_INLINE_DECL_REFCOUNTING(BundledFontLoader)

public:
    BundledFontLoader()
    {
    }

    IFACEMETHODIMP CreateEnumeratorFromKey(
        IDWriteFactory *aFactory,
        const void *aCollectionKey,
        UINT32 aCollectionKeySize,
        IDWriteFontFileEnumerator **aFontFileEnumerator);

private:
    BundledFontLoader(const BundledFontLoader&) = delete;
    BundledFontLoader& operator=(const BundledFontLoader&) = delete;
    virtual ~BundledFontLoader() { }
};

IFACEMETHODIMP
BundledFontLoader::CreateEnumeratorFromKey(
    IDWriteFactory *aFactory,
    const void *aCollectionKey,
    UINT32  aCollectionKeySize,
    IDWriteFontFileEnumerator **aFontFileEnumerator)
{
    nsIFile *fontDir = *(nsIFile**)aCollectionKey;
    *aFontFileEnumerator = new BundledFontFileEnumerator(aFactory, fontDir);
    NS_ADDREF(*aFontFileEnumerator);
    return S_OK;
}

already_AddRefed<IDWriteFontCollection>
gfxDWriteFontList::CreateBundledFontsCollection(IDWriteFactory* aFactory)
{
    nsCOMPtr<nsIFile> localDir;
    nsresult rv = NS_GetSpecialDirectory(NS_GRE_DIR, getter_AddRefs(localDir));
    if (NS_FAILED(rv)) {
        return nullptr;
    }
    if (NS_FAILED(localDir->Append(NS_LITERAL_STRING("fonts")))) {
        return nullptr;
    }
    bool isDir;
    if (NS_FAILED(localDir->IsDirectory(&isDir)) || !isDir) {
        return nullptr;
    }

    RefPtr<BundledFontLoader> loader = new BundledFontLoader();
    if (FAILED(aFactory->RegisterFontCollectionLoader(loader))) {
        return nullptr;
    }

    const void *key = localDir.get();
    RefPtr<IDWriteFontCollection> collection;
    HRESULT hr =
        aFactory->CreateCustomFontCollection(loader, &key, sizeof(key),
                                             getter_AddRefs(collection));

    aFactory->UnregisterFontCollectionLoader(loader);

    if (FAILED(hr)) {
        return nullptr;
    } else {
        return collection.forget();
    }
}

#endif<|MERGE_RESOLUTION|>--- conflicted
+++ resolved
@@ -282,20 +282,11 @@
 void
 gfxDWriteFontFamily::LocalizedName(nsAString &aLocalizedName)
 {
-<<<<<<< HEAD
-    aLocalizedName.AssignLiteral("Unknown Font");
-    HRESULT hr;
-    nsAutoCString locale;
-    // We use system locale here because it's what user expects to see.
-    // See bug 1349454 for details.
-    OSPreferences::GetInstance()->GetSystemLocale(locale);
-=======
     aLocalizedName = Name(); // just return canonical name in case of failure
 
     if (!mDWFamily) {
         return;
     }
->>>>>>> a17af05f
 
     HRESULT hr;
     nsAutoCString locale;
