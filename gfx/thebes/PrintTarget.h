--- conflicted
+++ resolved
@@ -150,8 +150,6 @@
 
   cairo_surface_t* mCairoSurface;
   RefPtr<DrawTarget> mRefDT; // reference DT
-<<<<<<< HEAD
-=======
 
   // Early on during printing we expect to be called without a recorder in
   // order to gather metrics for reflow.  However, in a content process, once
@@ -159,16 +157,12 @@
   // we have this separate recording reference DrawTarget (which wraps mRefDT).
   RefPtr<DrawTarget> mRecordingRefDT;
 
->>>>>>> a17af05f
   IntSize mSize;
   bool mIsFinished;
 #ifdef DEBUG
   bool mHasActivePage;
-<<<<<<< HEAD
-=======
   // owned by mRecordingRefDT, so kept alive for our entire lifetime if set:
   DrawEventRecorder* mRecorder;
->>>>>>> a17af05f
 #endif
 };
 
