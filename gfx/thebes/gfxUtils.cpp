/* -*- Mode: C++; tab-width: 20; indent-tabs-mode: nil; c-basic-offset: 4 -*-
 * This Source Code Form is subject to the terms of the Mozilla Public
 * License, v. 2.0. If a copy of the MPL was not distributed with this
 * file, You can obtain one at http://mozilla.org/MPL/2.0/. */

#include "gfxUtils.h"

#include "cairo.h"
#include "gfxContext.h"
#include "gfxEnv.h"
#include "gfxImageSurface.h"
#include "gfxPlatform.h"
#include "gfxDrawable.h"
#include "gfxQuad.h"
#include "imgIEncoder.h"
#include "mozilla/Base64.h"
#include "mozilla/dom/ImageEncoder.h"
#include "mozilla/dom/WorkerPrivate.h"
#include "mozilla/dom/WorkerRunnable.h"
#include "mozilla/gfx/2D.h"
#include "mozilla/gfx/DataSurfaceHelpers.h"
#include "mozilla/gfx/Logging.h"
#include "mozilla/gfx/PathHelpers.h"
#include "mozilla/gfx/Swizzle.h"
#include "mozilla/Maybe.h"
#include "mozilla/RefPtr.h"
#include "mozilla/UniquePtrExtensions.h"
#include "mozilla/Vector.h"
#include "nsComponentManagerUtils.h"
#include "nsIClipboardHelper.h"
#include "nsIFile.h"
#include "nsIGfxInfo.h"
#include "nsIPresShell.h"
#include "nsPresContext.h"
#include "nsRegion.h"
#include "nsServiceManagerUtils.h"
#include "GeckoProfiler.h"
#include "ImageContainer.h"
#include "ImageRegion.h"
#include "gfx2DGlue.h"
#include "gfxPrefs.h"

#ifdef XP_WIN
#include "gfxWindowsPlatform.h"
#endif

using namespace mozilla;
using namespace mozilla::image;
using namespace mozilla::layers;
using namespace mozilla::gfx;

#undef compress
#include "mozilla/Compression.h"

using namespace mozilla::Compression;
extern "C" {

/**
 * Dump a raw image to the default log.  This function is exported
 * from libxul, so it can be called from any library in addition to
 * (of course) from a debugger.
 *
 * Note: this helper currently assumes that all 2-bytepp images are
 * r5g6b5, and that all 4-bytepp images are r8g8b8a8.
 */
NS_EXPORT
void mozilla_dump_image(void* bytes, int width, int height, int bytepp,
                        int strideBytes)
{
    if (0 == strideBytes) {
        strideBytes = width * bytepp;
    }
    SurfaceFormat format;
    // TODO more flexible; parse string?
    switch (bytepp) {
    case 2:
        format = SurfaceFormat::R5G6B5_UINT16;
        break;
    case 4:
    default:
        format = SurfaceFormat::R8G8B8A8;
        break;
    }

    RefPtr<DataSourceSurface> surf =
        Factory::CreateWrappingDataSourceSurface((uint8_t*)bytes, strideBytes,
                                                 IntSize(width, height),
                                                 format);
    gfxUtils::DumpAsDataURI(surf);
}

}

static bool
MapSrcDest(DataSourceSurface* srcSurf,
           DataSourceSurface* destSurf,
           DataSourceSurface::MappedSurface* out_srcMap,
           DataSourceSurface::MappedSurface* out_destMap)
{
    MOZ_ASSERT(srcSurf && destSurf);
    MOZ_ASSERT(out_srcMap && out_destMap);

    if (srcSurf->GetSize() != destSurf->GetSize()) {
        MOZ_ASSERT(false, "Width and height must match.");
        return false;
    }

    if (srcSurf == destSurf) {
        DataSourceSurface::MappedSurface map;
        if (!srcSurf->Map(DataSourceSurface::MapType::READ_WRITE, &map)) {
            NS_WARNING("Couldn't Map srcSurf/destSurf.");
            return false;
        }

        *out_srcMap = map;
        *out_destMap = map;
        return true;
    }

    // Map src for reading.
    DataSourceSurface::MappedSurface srcMap;
    if (!srcSurf->Map(DataSourceSurface::MapType::READ, &srcMap)) {
        NS_WARNING("Couldn't Map srcSurf.");
        return false;
    }

    // Map dest for writing.
    DataSourceSurface::MappedSurface destMap;
    if (!destSurf->Map(DataSourceSurface::MapType::WRITE, &destMap)) {
        NS_WARNING("Couldn't Map aDest.");
        srcSurf->Unmap();
        return false;
    }

    *out_srcMap = srcMap;
    *out_destMap = destMap;
    return true;
}

static void
UnmapSrcDest(DataSourceSurface* srcSurf,
             DataSourceSurface* destSurf)
{
    if (srcSurf == destSurf) {
        srcSurf->Unmap();
    } else {
        srcSurf->Unmap();
        destSurf->Unmap();
    }
}

bool
gfxUtils::PremultiplyDataSurface(DataSourceSurface* srcSurf,
                                 DataSourceSurface* destSurf)
{
    MOZ_ASSERT(srcSurf && destSurf);

    DataSourceSurface::MappedSurface srcMap;
    DataSourceSurface::MappedSurface destMap;
    if (!MapSrcDest(srcSurf, destSurf, &srcMap, &destMap))
        return false;

    PremultiplyData(srcMap.mData, srcMap.mStride, srcSurf->GetFormat(),
                    destMap.mData, destMap.mStride, destSurf->GetFormat(),
                    srcSurf->GetSize());

    UnmapSrcDest(srcSurf, destSurf);
    return true;
}

bool
gfxUtils::UnpremultiplyDataSurface(DataSourceSurface* srcSurf,
                                   DataSourceSurface* destSurf)
{
    MOZ_ASSERT(srcSurf && destSurf);

    DataSourceSurface::MappedSurface srcMap;
    DataSourceSurface::MappedSurface destMap;
    if (!MapSrcDest(srcSurf, destSurf, &srcMap, &destMap))
        return false;

    UnpremultiplyData(srcMap.mData, srcMap.mStride, srcSurf->GetFormat(),
                      destMap.mData, destMap.mStride, destSurf->GetFormat(),
                      srcSurf->GetSize());

    UnmapSrcDest(srcSurf, destSurf);
    return true;
}

static bool
MapSrcAndCreateMappedDest(DataSourceSurface* srcSurf,
                          RefPtr<DataSourceSurface>* out_destSurf,
                          DataSourceSurface::MappedSurface* out_srcMap,
                          DataSourceSurface::MappedSurface* out_destMap)
{
    MOZ_ASSERT(srcSurf);
    MOZ_ASSERT(out_destSurf && out_srcMap && out_destMap);

    // Ok, map source for reading.
    DataSourceSurface::MappedSurface srcMap;
    if (!srcSurf->Map(DataSourceSurface::MapType::READ, &srcMap)) {
        MOZ_ASSERT(false, "Couldn't Map srcSurf.");
        return false;
    }

    // Make our dest surface based on the src.
    RefPtr<DataSourceSurface> destSurf =
        Factory::CreateDataSourceSurfaceWithStride(srcSurf->GetSize(),
                                                   srcSurf->GetFormat(),
                                                   srcMap.mStride);
    if (NS_WARN_IF(!destSurf)) {
        return false;
    }

    DataSourceSurface::MappedSurface destMap;
    if (!destSurf->Map(DataSourceSurface::MapType::WRITE, &destMap)) {
        MOZ_ASSERT(false, "Couldn't Map destSurf.");
        srcSurf->Unmap();
        return false;
    }

    *out_destSurf = destSurf;
    *out_srcMap = srcMap;
    *out_destMap = destMap;
    return true;
}

already_AddRefed<DataSourceSurface>
gfxUtils::CreatePremultipliedDataSurface(DataSourceSurface* srcSurf)
{
    RefPtr<DataSourceSurface> destSurf;
    DataSourceSurface::MappedSurface srcMap;
    DataSourceSurface::MappedSurface destMap;
    if (!MapSrcAndCreateMappedDest(srcSurf, &destSurf, &srcMap, &destMap)) {
        MOZ_ASSERT(false, "MapSrcAndCreateMappedDest failed.");
        RefPtr<DataSourceSurface> surface(srcSurf);
        return surface.forget();
    }

    PremultiplyData(srcMap.mData, srcMap.mStride, srcSurf->GetFormat(),
                    destMap.mData, destMap.mStride, destSurf->GetFormat(),
                    srcSurf->GetSize());

    UnmapSrcDest(srcSurf, destSurf);
    return destSurf.forget();
}

already_AddRefed<DataSourceSurface>
gfxUtils::CreateUnpremultipliedDataSurface(DataSourceSurface* srcSurf)
{
    RefPtr<DataSourceSurface> destSurf;
    DataSourceSurface::MappedSurface srcMap;
    DataSourceSurface::MappedSurface destMap;
    if (!MapSrcAndCreateMappedDest(srcSurf, &destSurf, &srcMap, &destMap)) {
        MOZ_ASSERT(false, "MapSrcAndCreateMappedDest failed.");
        RefPtr<DataSourceSurface> surface(srcSurf);
        return surface.forget();
    }

    UnpremultiplyData(srcMap.mData, srcMap.mStride, srcSurf->GetFormat(),
                      destMap.mData, destMap.mStride, destSurf->GetFormat(),
                      srcSurf->GetSize());

    UnmapSrcDest(srcSurf, destSurf);
    return destSurf.forget();
}

void
gfxUtils::ConvertBGRAtoRGBA(uint8_t* aData, uint32_t aLength)
{
    MOZ_ASSERT((aLength % 4) == 0, "Loop below will pass srcEnd!");
    SwizzleData(aData, aLength, SurfaceFormat::B8G8R8A8,
                aData, aLength, SurfaceFormat::R8G8B8A8,
                IntSize(aLength / 4, 1));
}

#if !defined(MOZ_GFX_OPTIMIZE_MOBILE)
/**
 * This returns the fastest operator to use for solid surfaces which have no
 * alpha channel or their alpha channel is uniformly opaque.
 * This differs per render mode.
 */
static CompositionOp
OptimalFillOp()
{
#ifdef XP_WIN
    if (gfxWindowsPlatform::GetPlatform()->IsDirect2DBackend()) {
        // D2D -really- hates operator source.
        return CompositionOp::OP_OVER;
    }
#endif
    return CompositionOp::OP_SOURCE;
}

// EXTEND_PAD won't help us here; we have to create a temporary surface to hold
// the subimage of pixels we're allowed to sample.
static already_AddRefed<gfxDrawable>
CreateSamplingRestrictedDrawable(gfxDrawable* aDrawable,
                                 gfxContext* aContext,
                                 const ImageRegion& aRegion,
                                 const SurfaceFormat aFormat)
{
    AUTO_PROFILER_LABEL("CreateSamplingRestrictedDrawable", GRAPHICS);

    DrawTarget* destDrawTarget = aContext->GetDrawTarget();
    if (destDrawTarget->GetBackendType() == BackendType::DIRECT2D1_1) {
      return nullptr;
    }

    gfxRect clipExtents = aContext->GetClipExtents();

    // Inflate by one pixel because bilinear filtering will sample at most
    // one pixel beyond the computed image pixel coordinate.
    clipExtents.Inflate(1.0);

    gfxRect needed = aRegion.IntersectAndRestrict(clipExtents);
    needed.RoundOut();

    // if 'needed' is empty, nothing will be drawn since aFill
    // must be entirely outside the clip region, so it doesn't
    // matter what we do here, but we should avoid trying to
    // create a zero-size surface.
    if (needed.IsEmpty())
        return nullptr;

    IntSize size(int32_t(needed.Width()), int32_t(needed.Height()));

    RefPtr<DrawTarget> target =
      gfxPlatform::GetPlatform()->CreateOffscreenContentDrawTarget(size, aFormat);
    if (!target || !target->IsValid()) {
      return nullptr;
    }

    RefPtr<gfxContext> tmpCtx = gfxContext::CreateOrNull(target);
    MOZ_ASSERT(tmpCtx); // already checked the target above

    tmpCtx->SetOp(OptimalFillOp());
    aDrawable->Draw(tmpCtx, needed - needed.TopLeft(), ExtendMode::REPEAT,
                    SamplingFilter::LINEAR,
                    1.0, gfxMatrix::Translation(needed.TopLeft()));
    RefPtr<SourceSurface> surface = target->Snapshot();

    RefPtr<gfxDrawable> drawable = new gfxSurfaceDrawable(surface, size, gfxMatrix::Translation(-needed.TopLeft()));
    return drawable.forget();
}
#endif // !MOZ_GFX_OPTIMIZE_MOBILE

/* These heuristics are based on Source/WebCore/platform/graphics/skia/ImageSkia.cpp:computeResamplingMode() */
#ifdef MOZ_GFX_OPTIMIZE_MOBILE
static SamplingFilter ReduceResamplingFilter(SamplingFilter aSamplingFilter,
                                             int aImgWidth, int aImgHeight,
                                             float aSourceWidth, float aSourceHeight)
{
    // Images smaller than this in either direction are considered "small" and
    // are not resampled ever (see below).
    const int kSmallImageSizeThreshold = 8;

    // The amount an image can be stretched in a single direction before we
    // say that it is being stretched so much that it must be a line or
    // background that doesn't need resampling.
    const float kLargeStretch = 3.0f;

    if (aImgWidth <= kSmallImageSizeThreshold
        || aImgHeight <= kSmallImageSizeThreshold) {
        // Never resample small images. These are often used for borders and
        // rules (think 1x1 images used to make lines).
        return SamplingFilter::POINT;
    }

    if (aImgHeight * kLargeStretch <= aSourceHeight || aImgWidth * kLargeStretch <= aSourceWidth) {
        // Large image tiling detected.

        // Don't resample if it is being tiled a lot in only one direction.
        // This is trying to catch cases where somebody has created a border
        // (which might be large) and then is stretching it to fill some part
        // of the page.
        if (fabs(aSourceWidth - aImgWidth)/aImgWidth < 0.5 || fabs(aSourceHeight - aImgHeight)/aImgHeight < 0.5)
            return SamplingFilter::POINT;

        // The image is growing a lot and in more than one direction. Resampling
        // is slow and doesn't give us very much when growing a lot.
        return aSamplingFilter;
    }

    /* Some notes on other heuristics:
       The Skia backend also uses nearest for backgrounds that are stretched by
       a large amount. I'm not sure this is common enough for us to worry about
       now. It also uses nearest for backgrounds/avoids high quality for images
       that are very slightly scaled.  I'm also not sure that very slightly
       scaled backgrounds are common enough us to worry about.

       We don't currently have much support for doing high quality interpolation.
       The only place this currently happens is on Quartz and we don't have as
       much control over it as would be needed. Webkit avoids using high quality
       resampling during load. It also avoids high quality if the transformation
       is not just a scale and translation

       WebKit bug #40045 added code to avoid resampling different parts
       of an image with different methods by using a resampling hint size.
       It currently looks unused in WebKit but it's something to watch out for.
    */

    return aSamplingFilter;
}
#else
static SamplingFilter ReduceResamplingFilter(SamplingFilter aSamplingFilter,
                                             int aImgWidth, int aImgHeight,
                                             int aSourceWidth, int aSourceHeight)
{
    // Just pass the filter through unchanged
    return aSamplingFilter;
}
#endif

#ifdef MOZ_WIDGET_COCOA
// Only prescale a temporary surface if we're going to repeat it often.
// Scaling is expensive on OS X and without prescaling, we'd scale
// every tile of the repeated rect. However, using a temp surface also potentially uses
// more memory if the scaled image is large. So only prescale on a temp
// surface if we know we're going to repeat the image in either the X or Y axis
// multiple times.
static bool
ShouldUseTempSurface(Rect aImageRect, Rect aNeededRect)
{
  int repeatX = aNeededRect.width / aImageRect.width;
  int repeatY = aNeededRect.height / aImageRect.height;
  return (repeatX >= 5) || (repeatY >= 5);
}

static bool
PrescaleAndTileDrawable(gfxDrawable* aDrawable,
                        gfxContext* aContext,
                        const ImageRegion& aRegion,
                        Rect aImageRect,
                        const SamplingFilter aSamplingFilter,
                        const SurfaceFormat aFormat,
                        gfxFloat aOpacity,
                        ExtendMode aExtendMode)
{
  gfxSize scaleFactor = aContext->CurrentMatrix().ScaleFactors(true);
  gfxMatrix scaleMatrix = gfxMatrix::Scaling(scaleFactor.width, scaleFactor.height);
  const float fuzzFactor = 0.01;

  // If we aren't scaling or translating, don't go down this path
  if ((FuzzyEqual(scaleFactor.width, 1.0, fuzzFactor) &&
      FuzzyEqual(scaleFactor.width, 1.0, fuzzFactor)) ||
      aContext->CurrentMatrix().HasNonAxisAlignedTransform()) {
    return false;
  }

  gfxRect clipExtents = aContext->GetClipExtents();

  // Inflate by one pixel because bilinear filtering will sample at most
  // one pixel beyond the computed image pixel coordinate.
  clipExtents.Inflate(1.0);

  gfxRect needed = aRegion.IntersectAndRestrict(clipExtents);
  Rect scaledNeededRect = ToMatrix(scaleMatrix).TransformBounds(ToRect(needed));
  scaledNeededRect.RoundOut();
  if (scaledNeededRect.IsEmpty()) {
    return false;
  }

  Rect scaledImageRect = ToMatrix(scaleMatrix).TransformBounds(aImageRect);
  if (!ShouldUseTempSurface(scaledImageRect, scaledNeededRect)) {
    return false;
  }

  IntSize scaledImageSize((int32_t)scaledImageRect.width,
                          (int32_t)scaledImageRect.height);
  if (scaledImageSize.width != scaledImageRect.width ||
      scaledImageSize.height != scaledImageRect.height) {
    // If the scaled image isn't pixel aligned, we'll get artifacts
    // so we have to take the slow path.
    return false;
  }

  RefPtr<DrawTarget> scaledDT =
    gfxPlatform::GetPlatform()->CreateOffscreenContentDrawTarget(scaledImageSize, aFormat);
  if (!scaledDT || !scaledDT->IsValid()) {
    return false;
  }

  RefPtr<gfxContext> tmpCtx = gfxContext::CreateOrNull(scaledDT);
  MOZ_ASSERT(tmpCtx); // already checked the target above

  scaledDT->SetTransform(ToMatrix(scaleMatrix));
  gfxRect gfxImageRect(aImageRect.x, aImageRect.y, aImageRect.width, aImageRect.height);

  // Since this is just the scaled image, we don't want to repeat anything yet.
  aDrawable->Draw(tmpCtx, gfxImageRect, ExtendMode::CLAMP, aSamplingFilter, 1.0, gfxMatrix());

  RefPtr<SourceSurface> scaledImage = scaledDT->Snapshot();

  {
    gfxContextMatrixAutoSaveRestore autoSR(aContext);
    Matrix withoutScale = ToMatrix(aContext->CurrentMatrix());
    DrawTarget* destDrawTarget = aContext->GetDrawTarget();

    // The translation still is in scaled units
    withoutScale.PreScale(1.0 / scaleFactor.width, 1.0 / scaleFactor.height);
    aContext->SetMatrix(ThebesMatrix(withoutScale));

    DrawOptions drawOptions(aOpacity, aContext->CurrentOp(),
                            aContext->CurrentAntialiasMode());

    SurfacePattern scaledImagePattern(scaledImage, aExtendMode,
                                      Matrix(), aSamplingFilter);
    destDrawTarget->FillRect(scaledNeededRect, scaledImagePattern, drawOptions);
  }
  return true;
}
#endif // MOZ_WIDGET_COCOA

/* static */ void
gfxUtils::DrawPixelSnapped(gfxContext*         aContext,
                           gfxDrawable*        aDrawable,
                           const gfxSize&      aImageSize,
                           const ImageRegion&  aRegion,
                           const SurfaceFormat aFormat,
                           SamplingFilter      aSamplingFilter,
                           uint32_t            aImageFlags,
                           gfxFloat            aOpacity)
{
    AUTO_PROFILER_LABEL("gfxUtils::DrawPixelSnapped", GRAPHICS);

    gfxRect imageRect(gfxPoint(0, 0), aImageSize);
    gfxRect region(aRegion.Rect());
    ExtendMode extendMode = aRegion.GetExtendMode();

    RefPtr<gfxDrawable> drawable = aDrawable;

    aSamplingFilter =
      ReduceResamplingFilter(aSamplingFilter,
                             imageRect.Width(), imageRect.Height(),
                             region.Width(), region.Height());

    // OK now, the hard part left is to account for the subimage sampling
    // restriction. If all the transforms involved are just integer
    // translations, then we assume no resampling will occur so there's
    // nothing to do.
    // XXX if only we had source-clipping in cairo!

    if (aContext->CurrentMatrix().HasNonIntegerTranslation()) {
        if ((extendMode != ExtendMode::CLAMP) || !aRegion.RestrictionContains(imageRect)) {
            if (drawable->DrawWithSamplingRect(aContext->GetDrawTarget(),
                                               aContext->CurrentOp(),
                                               aContext->CurrentAntialiasMode(),
                                               aRegion.Rect(),
                                               aRegion.Restriction(),
                                               extendMode, aSamplingFilter,
                                               aOpacity)) {
              return;
            }

#ifdef MOZ_WIDGET_COCOA
            if (PrescaleAndTileDrawable(aDrawable, aContext, aRegion,
                                        ToRect(imageRect), aSamplingFilter,
                                        aFormat, aOpacity, extendMode)) {
              return;
            }
#endif

            // On Mobile, we don't ever want to do this; it has the potential for
            // allocating very large temporary surfaces, especially since we'll
            // do full-page snapshots often (see bug 749426).
#if !defined(MOZ_GFX_OPTIMIZE_MOBILE)
            RefPtr<gfxDrawable> restrictedDrawable =
              CreateSamplingRestrictedDrawable(aDrawable, aContext,
                                               aRegion, aFormat);
            if (restrictedDrawable) {
              drawable.swap(restrictedDrawable);

              // We no longer need to tile: Either we never needed to, or we already
              // filled a surface with the tiled pattern; this surface can now be
              // drawn without tiling.
              extendMode = ExtendMode::CLAMP;
            }
#endif
        }
    }

    drawable->Draw(aContext, aRegion.Rect(), extendMode, aSamplingFilter,
                   aOpacity, gfxMatrix());
}

/* static */ int
gfxUtils::ImageFormatToDepth(gfxImageFormat aFormat)
{
    switch (aFormat) {
        case SurfaceFormat::A8R8G8B8_UINT32:
            return 32;
        case SurfaceFormat::X8R8G8B8_UINT32:
            return 24;
        case SurfaceFormat::R5G6B5_UINT16:
            return 16;
        default:
            break;
    }
    return 0;
}

/*static*/ void
gfxUtils::ClipToRegion(gfxContext* aContext, const nsIntRegion& aRegion)
{
  aContext->NewPath();
  for (auto iter = aRegion.RectIter(); !iter.Done(); iter.Next()) {
    const IntRect& r = iter.Get();
    aContext->Rectangle(gfxRect(r.x, r.y, r.width, r.height));
  }
  aContext->Clip();
}

/*static*/ void
gfxUtils::ClipToRegion(DrawTarget* aTarget, const nsIntRegion& aRegion)
{
  uint32_t numRects = aRegion.GetNumRects();
  // If there is only one rect, then the region bounds are equivalent to the
  // contents. So just use push a single clip rect with the bounds.
  if (numRects == 1) {
    aTarget->PushClipRect(Rect(aRegion.GetBounds()));
    return;
  }

  // Check if the target's transform will preserve axis-alignment and
  // pixel-alignment for each rect. For now, just handle the common case
  // of integer translations.
  Matrix transform = aTarget->GetTransform();
  if (transform.IsIntegerTranslation()) {
    IntPoint translation = RoundedToInt(transform.GetTranslation());
    AutoTArray<IntRect, 16> rects;
    rects.SetLength(numRects);
    uint32_t i = 0;
    // Build the list of transformed rects by adding in the translation.
    for (auto iter = aRegion.RectIter(); !iter.Done(); iter.Next()) {
      IntRect rect = iter.Get();
      rect.MoveBy(translation);
      rects[i++] = rect;
    }
    aTarget->PushDeviceSpaceClipRects(rects.Elements(), rects.Length());
  } else {
    // The transform does not produce axis-aligned rects or a rect was not
    // pixel-aligned. So just build a path with all the rects and clip to it
    // instead.
    RefPtr<PathBuilder> pathBuilder = aTarget->CreatePathBuilder();
    for (auto iter = aRegion.RectIter(); !iter.Done(); iter.Next()) {
      AppendRectToPath(pathBuilder, Rect(iter.Get()));
    }
    RefPtr<Path> path = pathBuilder->Finish();
    aTarget->PushClip(path);
  }
}

/*static*/ gfxFloat
gfxUtils::ClampToScaleFactor(gfxFloat aVal, bool aRoundDown)
{
  // Arbitary scale factor limitation. We can increase this
  // for better scaling performance at the cost of worse
  // quality.
  static const gfxFloat kScaleResolution = 2;

  // Negative scaling is just a flip and irrelevant to
  // our resolution calculation.
  if (aVal < 0.0) {
    aVal = -aVal;
  }

  bool inverse = false;
  if (aVal < 1.0) {
    inverse = true;
    aVal = 1 / aVal;
  }

  gfxFloat power = log(aVal)/log(kScaleResolution);

  // If power is within 1e-5 of an integer, round to nearest to
  // prevent floating point errors, otherwise round up to the
  // next integer value.
  if (fabs(power - NS_round(power)) < 1e-5) {
    power = NS_round(power);
  // Use floor when we are either inverted or rounding down, but
  // not both.
  } else if (inverse != aRoundDown) {
    power = floor(power);
  // Otherwise, ceil when we are not inverted and not rounding
  // down, or we are inverted and rounding down.
  } else {
    power = ceil(power);
  }

  gfxFloat scale = pow(kScaleResolution, power);

  if (inverse) {
    scale = 1 / scale;
  }

  return scale;
}

gfxMatrix
gfxUtils::TransformRectToRect(const gfxRect& aFrom, const gfxPoint& aToTopLeft,
                              const gfxPoint& aToTopRight, const gfxPoint& aToBottomRight)
{
  gfxMatrix m;
  if (aToTopRight.y == aToTopLeft.y && aToTopRight.x == aToBottomRight.x) {
    // Not a rotation, so xy and yx are zero
    m._21 = m._12 = 0.0;
    m._11 = (aToBottomRight.x - aToTopLeft.x)/aFrom.width;
    m._22 = (aToBottomRight.y - aToTopLeft.y)/aFrom.height;
    m._31 = aToTopLeft.x - m._11*aFrom.x;
    m._32 = aToTopLeft.y - m._22*aFrom.y;
  } else {
    NS_ASSERTION(aToTopRight.y == aToBottomRight.y && aToTopRight.x == aToTopLeft.x,
                 "Destination rectangle not axis-aligned");
    m._11 = m._22 = 0.0;
    m._21 = (aToBottomRight.x - aToTopLeft.x)/aFrom.height;
    m._12 = (aToBottomRight.y - aToTopLeft.y)/aFrom.width;
    m._31 = aToTopLeft.x - m._21*aFrom.y;
    m._32 = aToTopLeft.y - m._12*aFrom.x;
  }
  return m;
}

Matrix
gfxUtils::TransformRectToRect(const gfxRect& aFrom, const IntPoint& aToTopLeft,
                              const IntPoint& aToTopRight, const IntPoint& aToBottomRight)
{
  Matrix m;
  if (aToTopRight.y == aToTopLeft.y && aToTopRight.x == aToBottomRight.x) {
    // Not a rotation, so xy and yx are zero
    m._12 = m._21 = 0.0;
    m._11 = (aToBottomRight.x - aToTopLeft.x)/aFrom.width;
    m._22 = (aToBottomRight.y - aToTopLeft.y)/aFrom.height;
    m._31 = aToTopLeft.x - m._11*aFrom.x;
    m._32 = aToTopLeft.y - m._22*aFrom.y;
  } else {
    NS_ASSERTION(aToTopRight.y == aToBottomRight.y && aToTopRight.x == aToTopLeft.x,
                 "Destination rectangle not axis-aligned");
    m._11 = m._22 = 0.0;
    m._21 = (aToBottomRight.x - aToTopLeft.x)/aFrom.height;
    m._12 = (aToBottomRight.y - aToTopLeft.y)/aFrom.width;
    m._31 = aToTopLeft.x - m._21*aFrom.y;
    m._32 = aToTopLeft.y - m._12*aFrom.x;
  }
  return m;
}

/* This function is sort of shitty. We truncate doubles
 * to ints then convert those ints back to doubles to make sure that
 * they equal the doubles that we got in. */
bool
gfxUtils::GfxRectToIntRect(const gfxRect& aIn, IntRect* aOut)
{
  *aOut = IntRect(int32_t(aIn.X()), int32_t(aIn.Y()),
  int32_t(aIn.Width()), int32_t(aIn.Height()));
  return gfxRect(aOut->x, aOut->y, aOut->width, aOut->height).IsEqualEdges(aIn);
}

/* Clamp r to CAIRO_COORD_MIN .. CAIRO_COORD_MAX
 * these are to be device coordinates.
 *
 * Cairo is currently using 24.8 fixed point,
 * so -2^24 .. 2^24-1 is our valid
 */
/*static*/ void
gfxUtils::ConditionRect(gfxRect& aRect)
{
#define CAIRO_COORD_MAX (16777215.0)
#define CAIRO_COORD_MIN (-16777216.0)
  // if either x or y is way out of bounds;
  // note that we don't handle negative w/h here
  if (aRect.x > CAIRO_COORD_MAX) {
    aRect.x = CAIRO_COORD_MAX;
    aRect.width = 0.0;
  }

  if (aRect.y > CAIRO_COORD_MAX) {
    aRect.y = CAIRO_COORD_MAX;
    aRect.height = 0.0;
  }

  if (aRect.x < CAIRO_COORD_MIN) {
    aRect.width += aRect.x - CAIRO_COORD_MIN;
    if (aRect.width < 0.0) {
      aRect.width = 0.0;
    }
    aRect.x = CAIRO_COORD_MIN;
  }

  if (aRect.y < CAIRO_COORD_MIN) {
    aRect.height += aRect.y - CAIRO_COORD_MIN;
    if (aRect.height < 0.0) {
      aRect.height = 0.0;
    }
    aRect.y = CAIRO_COORD_MIN;
  }

  if (aRect.x + aRect.width > CAIRO_COORD_MAX) {
    aRect.width = CAIRO_COORD_MAX - aRect.x;
  }

  if (aRect.y + aRect.height > CAIRO_COORD_MAX) {
    aRect.height = CAIRO_COORD_MAX - aRect.y;
  }
#undef CAIRO_COORD_MAX
#undef CAIRO_COORD_MIN
}

/*static*/ gfxQuad
gfxUtils::TransformToQuad(const gfxRect& aRect,
                          const mozilla::gfx::Matrix4x4 &aMatrix)
{
  gfxPoint points[4];

  points[0] = aMatrix.TransformPoint(aRect.TopLeft());
  points[1] = aMatrix.TransformPoint(aRect.TopRight());
  points[2] = aMatrix.TransformPoint(aRect.BottomRight());
  points[3] = aMatrix.TransformPoint(aRect.BottomLeft());

  // Could this ever result in lines that intersect? I don't think so.
  return gfxQuad(points[0], points[1], points[2], points[3]);
}

/* static */ void gfxUtils::ClearThebesSurface(gfxASurface* aSurface)
{
  if (aSurface->CairoStatus()) {
    return;
  }
  cairo_surface_t* surf = aSurface->CairoSurface();
  if (cairo_surface_status(surf)) {
    return;
  }
  cairo_t* ctx = cairo_create(surf);
  cairo_set_source_rgba(ctx, 0.0, 0.0, 0.0, 0.0);
  cairo_set_operator(ctx, CAIRO_OPERATOR_SOURCE);
  IntRect bounds(nsIntPoint(0, 0), aSurface->GetSize());
  cairo_rectangle(ctx, bounds.x, bounds.y, bounds.width, bounds.height);
  cairo_fill(ctx);
  cairo_destroy(ctx);
}

/* static */ already_AddRefed<DataSourceSurface>
gfxUtils::CopySurfaceToDataSourceSurfaceWithFormat(SourceSurface* aSurface,
                                                   SurfaceFormat aFormat)
{
  MOZ_ASSERT(aFormat != aSurface->GetFormat(),
             "Unnecessary - and very expersive - surface format conversion");

  Rect bounds(0, 0, aSurface->GetSize().width, aSurface->GetSize().height);

  if (!aSurface->IsDataSourceSurface()) {
    // If the surface is NOT of type DATA then its data is not mapped into main
    // memory. Format conversion is probably faster on the GPU, and by doing it
    // there we can avoid any expensive uploads/readbacks except for (possibly)
    // a single readback due to the unavoidable GetDataSurface() call. Using
    // CreateOffscreenContentDrawTarget ensures the conversion happens on the
    // GPU.
    RefPtr<DrawTarget> dt = gfxPlatform::GetPlatform()->
      CreateOffscreenContentDrawTarget(aSurface->GetSize(), aFormat);
    if (!dt) {
      gfxWarning() << "gfxUtils::CopySurfaceToDataSourceSurfaceWithFormat failed in CreateOffscreenContentDrawTarget";
      return nullptr;
    }

    // Using DrawSurface() here rather than CopySurface() because CopySurface
    // is optimized for memcpy and therefore isn't good for format conversion.
    // Using OP_OVER since in our case it's equivalent to OP_SOURCE and
    // generally more optimized.
    dt->DrawSurface(aSurface, bounds, bounds, DrawSurfaceOptions(),
                    DrawOptions(1.0f, CompositionOp::OP_OVER));
    RefPtr<SourceSurface> surface = dt->Snapshot();
    return surface->GetDataSurface();
  }

  // If the surface IS of type DATA then it may or may not be in main memory
  // depending on whether or not it has been mapped yet. We have no way of
  // knowing, so we can't be sure if it's best to create a data wrapping
  // DrawTarget for the conversion or an offscreen content DrawTarget. We could
  // guess it's not mapped and create an offscreen content DrawTarget, but if
  // it is then we'll end up uploading the surface data, and most likely the
  // caller is going to be accessing the resulting surface data, resulting in a
  // readback (both very expensive operations). Alternatively we could guess
  // the data is mapped and create a data wrapping DrawTarget and, if the
  // surface is not in main memory, then we will incure a readback. The latter
  // of these two "wrong choices" is the least costly (a readback, vs an
  // upload and a readback), and more than likely the DATA surface that we've
  // been passed actually IS in main memory anyway. For these reasons it's most
  // likely best to create a data wrapping DrawTarget here to do the format
  // conversion.
  RefPtr<DataSourceSurface> dataSurface =
    Factory::CreateDataSourceSurface(aSurface->GetSize(), aFormat);
  DataSourceSurface::MappedSurface map;
  if (!dataSurface ||
      !dataSurface->Map(DataSourceSurface::MapType::READ_WRITE, &map)) {
    return nullptr;
  }
  RefPtr<DrawTarget> dt =
    Factory::CreateDrawTargetForData(BackendType::CAIRO,
                                     map.mData,
                                     dataSurface->GetSize(),
                                     map.mStride,
                                     aFormat);
  if (!dt) {
    dataSurface->Unmap();
    return nullptr;
  }
  // Using DrawSurface() here rather than CopySurface() because CopySurface
  // is optimized for memcpy and therefore isn't good for format conversion.
  // Using OP_OVER since in our case it's equivalent to OP_SOURCE and
  // generally more optimized.
  dt->DrawSurface(aSurface, bounds, bounds, DrawSurfaceOptions(),
                  DrawOptions(1.0f, CompositionOp::OP_OVER));
  dataSurface->Unmap();
  return dataSurface.forget();
}

const uint32_t gfxUtils::sNumFrameColors = 8;

/* static */ const gfx::Color&
gfxUtils::GetColorForFrameNumber(uint64_t aFrameNumber)
{
    static bool initialized = false;
    static gfx::Color colors[sNumFrameColors];

    if (!initialized) {
        uint32_t i = 0;
        colors[i++] = gfx::Color::FromABGR(0xffff0000);
        colors[i++] = gfx::Color::FromABGR(0xffcc00ff);
        colors[i++] = gfx::Color::FromABGR(0xff0066cc);
        colors[i++] = gfx::Color::FromABGR(0xff00ff00);
        colors[i++] = gfx::Color::FromABGR(0xff33ffff);
        colors[i++] = gfx::Color::FromABGR(0xffff0099);
        colors[i++] = gfx::Color::FromABGR(0xff0000ff);
        colors[i++] = gfx::Color::FromABGR(0xff999999);
        MOZ_ASSERT(i == sNumFrameColors);
        initialized = true;
    }

    return colors[aFrameNumber % sNumFrameColors];
}

static nsresult
EncodeSourceSurfaceInternal(SourceSurface* aSurface,
                           const nsACString& aMimeType,
                           const nsAString& aOutputOptions,
                           gfxUtils::BinaryOrData aBinaryOrData,
                           FILE* aFile,
                           nsCString* aStrOut)
{
  MOZ_ASSERT(aBinaryOrData == gfxUtils::eDataURIEncode || aFile || aStrOut,
             "Copying binary encoding to clipboard not currently supported");

  const IntSize size = aSurface->GetSize();
  if (size.IsEmpty()) {
    return NS_ERROR_INVALID_ARG;
  }
  const Size floatSize(size.width, size.height);

  RefPtr<DataSourceSurface> dataSurface;
  if (aSurface->GetFormat() != SurfaceFormat::B8G8R8A8) {
    // FIXME bug 995807 (B8G8R8X8), bug 831898 (R5G6B5)
    dataSurface =
      gfxUtils::CopySurfaceToDataSourceSurfaceWithFormat(aSurface,
                                                         SurfaceFormat::B8G8R8A8);
  } else {
    dataSurface = aSurface->GetDataSurface();
  }
  if (!dataSurface) {
    return NS_ERROR_FAILURE;
  }

  DataSourceSurface::MappedSurface map;
  if (!dataSurface->Map(DataSourceSurface::MapType::READ, &map)) {
    return NS_ERROR_FAILURE;
  }

  nsAutoCString encoderCID(
    NS_LITERAL_CSTRING("@mozilla.org/image/encoder;2?type=") + aMimeType);
  nsCOMPtr<imgIEncoder> encoder = do_CreateInstance(encoderCID.get());
  if (!encoder) {
#ifdef DEBUG
    int32_t w = std::min(size.width, 8);
    int32_t h = std::min(size.height, 8);
    printf("Could not create encoder. Top-left %dx%d pixels contain:\n", w, h);
    for (int32_t y = 0; y < h; ++y) {
      for (int32_t x = 0; x < w; ++x) {
        printf("%x ", reinterpret_cast<uint32_t*>(map.mData)[y*map.mStride+x]);
      }
    }
#endif
    dataSurface->Unmap();
    return NS_ERROR_FAILURE;
  }

  nsresult rv = encoder->InitFromData(map.mData,
                                      BufferSizeFromStrideAndHeight(map.mStride, size.height),
                                      size.width,
                                      size.height,
                                      map.mStride,
                                      imgIEncoder::INPUT_FORMAT_HOSTARGB,
                                      aOutputOptions);
  dataSurface->Unmap();
  NS_ENSURE_SUCCESS(rv, rv);

  nsCOMPtr<nsIInputStream> imgStream;
  CallQueryInterface(encoder.get(), getter_AddRefs(imgStream));
  if (!imgStream) {
    return NS_ERROR_FAILURE;
  }

  uint64_t bufSize64;
  rv = imgStream->Available(&bufSize64);
  NS_ENSURE_SUCCESS(rv, rv);

  NS_ENSURE_TRUE(bufSize64 < UINT32_MAX - 16, NS_ERROR_FAILURE);

  uint32_t bufSize = (uint32_t)bufSize64;

  // ...leave a little extra room so we can call read again and make sure we
  // got everything. 16 bytes for better padding (maybe)
  bufSize += 16;
  uint32_t imgSize = 0;
  Vector<char> imgData;
  if (!imgData.initCapacity(bufSize)) {
    return NS_ERROR_OUT_OF_MEMORY;
  }
  uint32_t numReadThisTime = 0;
  while ((rv = imgStream->Read(imgData.begin() + imgSize,
                               bufSize - imgSize,
                               &numReadThisTime)) == NS_OK && numReadThisTime > 0)
  {
    // Update the length of the vector without overwriting the new data.
    if (!imgData.growByUninitialized(numReadThisTime)) {
      return NS_ERROR_OUT_OF_MEMORY;
    }

    imgSize += numReadThisTime;
    if (imgSize == bufSize) {
      // need a bigger buffer, just double
      bufSize *= 2;
      if (!imgData.resizeUninitialized(bufSize)) {
        return NS_ERROR_OUT_OF_MEMORY;
      }
    }
  }
  NS_ENSURE_SUCCESS(rv, rv);
  NS_ENSURE_TRUE(!imgData.empty(), NS_ERROR_FAILURE);

  if (aBinaryOrData == gfxUtils::eBinaryEncode) {
    if (aFile) {
      fwrite(imgData.begin(), 1, imgSize, aFile);
    }
    return NS_OK;
  }

  // base 64, result will be null-terminated
  nsCString encodedImg;
  rv = Base64Encode(Substring(imgData.begin(), imgSize), encodedImg);
  NS_ENSURE_SUCCESS(rv, rv);

  nsCString string("data:");
  string.Append(aMimeType);
  string.Append(";base64,");
  string.Append(encodedImg);

  if (aFile) {
#ifdef ANDROID
    if (aFile == stdout || aFile == stderr) {
      // ADB logcat cuts off long strings so we will break it down
      const char* cStr = string.BeginReading();
      size_t len = strlen(cStr);
      while (true) {
        printf_stderr("IMG: %.140s\n", cStr);
        if (len <= 140)
          break;
        len -= 140;
        cStr += 140;
      }
    }
#endif
    fprintf(aFile, "%s", string.BeginReading());
  } else if (aStrOut) {
    *aStrOut = string;
  } else {
    nsCOMPtr<nsIClipboardHelper> clipboard(do_GetService("@mozilla.org/widget/clipboardhelper;1", &rv));
    if (clipboard) {
      clipboard->CopyString(NS_ConvertASCIItoUTF16(string));
    }
  }
  return NS_OK;
}

static nsCString
EncodeSourceSurfaceAsPNGURI(SourceSurface* aSurface)
{
  nsCString string;
  EncodeSourceSurfaceInternal(aSurface, NS_LITERAL_CSTRING("image/png"),
                              EmptyString(), gfxUtils::eDataURIEncode,
                              nullptr, &string);
  return string;
}

/* static */ nsresult
gfxUtils::EncodeSourceSurface(SourceSurface* aSurface,
                              const nsACString& aMimeType,
                              const nsAString& aOutputOptions,
                              BinaryOrData aBinaryOrData,
                              FILE* aFile)
{
  return EncodeSourceSurfaceInternal(aSurface, aMimeType, aOutputOptions,
                                     aBinaryOrData, aFile, nullptr);
}

<<<<<<< HEAD
/* From Rec601:
[R]   [1.1643835616438356,  0.0,                 1.5960267857142858]      [ Y -  16]
[G] = [1.1643835616438358, -0.3917622900949137, -0.8129676472377708]    x [Cb - 128]
[B]   [1.1643835616438356,  2.017232142857143,   8.862867620416422e-17]   [Cr - 128]

For [0,1] instead of [0,255], and to 5 places:
[R]   [1.16438,  0.00000,  1.59603]   [ Y - 0.06275]
[G] = [1.16438, -0.39176, -0.81297] x [Cb - 0.50196]
[B]   [1.16438,  2.01723,  0.00000]   [Cr - 0.50196]

From Rec709:
[R]   [1.1643835616438356,  4.2781193979771426e-17, 1.7927410714285714]     [ Y -  16]
[G] = [1.1643835616438358, -0.21324861427372963,   -0.532909328559444]    x [Cb - 128]
[B]   [1.1643835616438356,  2.1124017857142854,     0.0]                    [Cr - 128]

For [0,1] instead of [0,255], and to 5 places:
[R]   [1.16438,  0.00000,  1.79274]   [ Y - 0.06275]
[G] = [1.16438, -0.21325, -0.53291] x [Cb - 0.50196]
[B]   [1.16438,  2.11240,  0.00000]   [Cr - 0.50196]
*/

static const float kRec601[9] = {
  1.16438f, 0.00000f, 1.59603f,
  1.16438f,-0.39176f,-0.81297f,
  1.16438f, 2.01723f, 0.00000f,
};
static const float kRec709[9] = {
  1.16438f, 0.00000f, 1.79274f,
  1.16438f,-0.21325f,-0.53291f,
  1.16438f, 2.11240f, 0.00000f,
=======
// https://jdashg.github.io/misc/colors/from-coeffs.html
const float kBT601NarrowYCbCrToRGB_RowMajor[16] = {
  1.16438f, 0.00000f, 1.59603f,-0.87420f,
  1.16438f,-0.39176f,-0.81297f, 0.53167f,
  1.16438f, 2.01723f, 0.00000f,-1.08563f,
  0.00000f, 0.00000f, 0.00000f, 1.00000f
};
const float kBT709NarrowYCbCrToRGB_RowMajor[16] = {
  1.16438f, 0.00000f, 1.79274f,-0.97295f,
  1.16438f,-0.21325f,-0.53291f, 0.30148f,
  1.16438f, 2.11240f, 0.00000f,-1.13340f,
  0.00000f, 0.00000f, 0.00000f, 1.00000f
>>>>>>> a17af05f
};

/* static */ const float*
gfxUtils::YuvToRgbMatrix4x3RowMajor(YUVColorSpace aYUVColorSpace)
{
<<<<<<< HEAD
  #define X(x) { x[0], x[1], x[2], 0.0f, \
                 x[3], x[4], x[5], 0.0f, \
                 x[6], x[7], x[8], 0.0f }

  static const float rec601[12] = X(kRec601);
  static const float rec709[12] = X(kRec709);
=======
  #define X(x) { x[0], x[1], x[ 2], 0.0f, \
                 x[4], x[5], x[ 6], 0.0f, \
                 x[8], x[9], x[10], 0.0f }

  static const float rec601[12] = X(kBT601NarrowYCbCrToRGB_RowMajor);
  static const float rec709[12] = X(kBT709NarrowYCbCrToRGB_RowMajor);
>>>>>>> a17af05f

  #undef X

  switch (aYUVColorSpace) {
  case YUVColorSpace::BT601:
    return rec601;
  case YUVColorSpace::BT709:
    return rec709;
  default: // YUVColorSpace::UNKNOWN
    MOZ_ASSERT(false, "unknown aYUVColorSpace");
    return rec601;
  }
}

/* static */ const float*
gfxUtils::YuvToRgbMatrix3x3ColumnMajor(YUVColorSpace aYUVColorSpace)
{
<<<<<<< HEAD
  #define X(x) { x[0], x[3], x[6], \
                 x[1], x[4], x[7], \
                 x[2], x[5], x[8] }

  static const float rec601[9] = X(kRec601);
  static const float rec709[9] = X(kRec709);
=======
  #define X(x) { x[0], x[4], x[ 8], \
                 x[1], x[5], x[ 9], \
                 x[2], x[6], x[10] }

  static const float rec601[9] = X(kBT601NarrowYCbCrToRGB_RowMajor);
  static const float rec709[9] = X(kBT709NarrowYCbCrToRGB_RowMajor);

  #undef X

  switch (aYUVColorSpace) {
  case YUVColorSpace::BT601:
    return rec601;
  case YUVColorSpace::BT709:
    return rec709;
  default: // YUVColorSpace::UNKNOWN
    MOZ_ASSERT(false, "unknown aYUVColorSpace");
    return rec601;
  }
}

/* static */ const float*
gfxUtils::YuvToRgbMatrix4x4ColumnMajor(YUVColorSpace aYUVColorSpace)
{
  #define X(x) { x[0], x[4], x[ 8], x[12], \
                 x[1], x[5], x[ 9], x[13], \
                 x[2], x[6], x[10], x[14], \
                 x[3], x[7], x[11], x[15] }

  static const float rec601[16] = X(kBT601NarrowYCbCrToRGB_RowMajor);
  static const float rec709[16] = X(kBT709NarrowYCbCrToRGB_RowMajor);
>>>>>>> a17af05f

  #undef X

  switch (aYUVColorSpace) {
  case YUVColorSpace::BT601:
    return rec601;
  case YUVColorSpace::BT709:
    return rec709;
  default: // YUVColorSpace::UNKNOWN
    MOZ_ASSERT(false, "unknown aYUVColorSpace");
    return rec601;
  }
}

/* static */ void
gfxUtils::WriteAsPNG(SourceSurface* aSurface, const nsAString& aFile)
{
  WriteAsPNG(aSurface, NS_ConvertUTF16toUTF8(aFile).get());
}

/* static */ void
gfxUtils::WriteAsPNG(SourceSurface* aSurface, const char* aFile)
{
  FILE* file = fopen(aFile, "wb");

  if (!file) {
    // Maybe the directory doesn't exist; try creating it, then fopen again.
    nsresult rv = NS_ERROR_FAILURE;
    nsCOMPtr<nsIFile> comFile = do_CreateInstance("@mozilla.org/file/local;1");
    if (comFile) {
      NS_ConvertUTF8toUTF16 utf16path((nsDependentCString(aFile)));
      rv = comFile->InitWithPath(utf16path);
      if (NS_SUCCEEDED(rv)) {
        nsCOMPtr<nsIFile> dirPath;
        comFile->GetParent(getter_AddRefs(dirPath));
        if (dirPath) {
          rv = dirPath->Create(nsIFile::DIRECTORY_TYPE, 0777);
          if (NS_SUCCEEDED(rv) || rv == NS_ERROR_FILE_ALREADY_EXISTS) {
            file = fopen(aFile, "wb");
          }
        }
      }
    }
    if (!file) {
      NS_WARNING("Failed to open file to create PNG!");
      return;
    }
  }

  EncodeSourceSurface(aSurface, NS_LITERAL_CSTRING("image/png"),
                      EmptyString(), eBinaryEncode, file);
  fclose(file);
}

/* static */ void
gfxUtils::WriteAsPNG(DrawTarget* aDT, const nsAString& aFile)
{
  WriteAsPNG(aDT, NS_ConvertUTF16toUTF8(aFile).get());
}

/* static */ void
gfxUtils::WriteAsPNG(DrawTarget* aDT, const char* aFile)
{
  RefPtr<SourceSurface> surface = aDT->Snapshot();
  if (surface) {
    WriteAsPNG(surface, aFile);
  } else {
    NS_WARNING("Failed to get surface!");
  }
}

/* static */ void
gfxUtils::WriteAsPNG(nsIPresShell* aShell, const char* aFile)
{
  int32_t width = 1000, height = 1000;
  nsRect r(0, 0, aShell->GetPresContext()->DevPixelsToAppUnits(width),
           aShell->GetPresContext()->DevPixelsToAppUnits(height));

  RefPtr<mozilla::gfx::DrawTarget> dt = gfxPlatform::GetPlatform()->
    CreateOffscreenContentDrawTarget(IntSize(width, height),
                                     SurfaceFormat::B8G8R8A8);
  NS_ENSURE_TRUE(dt && dt->IsValid(), /*void*/);

  RefPtr<gfxContext> context = gfxContext::CreateOrNull(dt);
  MOZ_ASSERT(context); // already checked the draw target above
  aShell->RenderDocument(r, 0, NS_RGB(255, 255, 0), context);
  WriteAsPNG(dt.get(), aFile);
}

/* static */ void
gfxUtils::DumpAsDataURI(SourceSurface* aSurface, FILE* aFile)
{
  EncodeSourceSurface(aSurface, NS_LITERAL_CSTRING("image/png"),
                      EmptyString(), eDataURIEncode, aFile);
}

/* static */ nsCString
gfxUtils::GetAsDataURI(SourceSurface* aSurface)
{
  return EncodeSourceSurfaceAsPNGURI(aSurface);
}

/* static */ void
gfxUtils::DumpAsDataURI(DrawTarget* aDT, FILE* aFile)
{
  RefPtr<SourceSurface> surface = aDT->Snapshot();
  if (surface) {
    DumpAsDataURI(surface, aFile);
  } else {
    NS_WARNING("Failed to get surface!");
  }
}

/* static */ nsCString
gfxUtils::GetAsLZ4Base64Str(DataSourceSurface* aSourceSurface)
{
  int32_t dataSize = aSourceSurface->GetSize().height * aSourceSurface->Stride();
  auto compressedData = MakeUnique<char[]>(LZ4::maxCompressedSize(dataSize));
  if (compressedData) {
    int nDataSize = LZ4::compress((char*)aSourceSurface->GetData(),
                                  dataSize,
                                  compressedData.get());
    if (nDataSize > 0) {
      nsCString encodedImg;
      nsresult rv = Base64Encode(Substring(compressedData.get(), nDataSize), encodedImg);
      if (rv == NS_OK) {
        nsCString string("");
        string.AppendPrintf("data:image/lz4bgra;base64,%i,%i,%i,",
                             aSourceSurface->GetSize().width,
                             aSourceSurface->Stride(),
                             aSourceSurface->GetSize().height);
        string.Append(encodedImg);
        return string;
      }
    }
  }
  return nsCString("");
}

/* static */ nsCString
gfxUtils::GetAsDataURI(DrawTarget* aDT)
{
  RefPtr<SourceSurface> surface = aDT->Snapshot();
  if (surface) {
    return EncodeSourceSurfaceAsPNGURI(surface);
  } else {
    NS_WARNING("Failed to get surface!");
    return nsCString("");
  }
}

/* static */ void
gfxUtils::CopyAsDataURI(SourceSurface* aSurface)
{
  EncodeSourceSurface(aSurface, NS_LITERAL_CSTRING("image/png"),
                      EmptyString(), eDataURIEncode, nullptr);
}

/* static */ void
gfxUtils::CopyAsDataURI(DrawTarget* aDT)
{
  RefPtr<SourceSurface> surface = aDT->Snapshot();
  if (surface) {
    CopyAsDataURI(surface);
  } else {
    NS_WARNING("Failed to get surface!");
  }
}

/* static */ UniquePtr<uint8_t[]>
gfxUtils::GetImageBuffer(gfx::DataSourceSurface* aSurface,
                         bool aIsAlphaPremultiplied,
                         int32_t* outFormat)
{
    *outFormat = 0;

    DataSourceSurface::MappedSurface map;
    if (!aSurface->Map(DataSourceSurface::MapType::READ, &map))
        return nullptr;

    uint32_t bufferSize = aSurface->GetSize().width * aSurface->GetSize().height * 4;
    auto imageBuffer = MakeUniqueFallible<uint8_t[]>(bufferSize);
    if (!imageBuffer) {
        aSurface->Unmap();
        return nullptr;
    }
    memcpy(imageBuffer.get(), map.mData, bufferSize);

    aSurface->Unmap();

    int32_t format = imgIEncoder::INPUT_FORMAT_HOSTARGB;
    if (!aIsAlphaPremultiplied) {
        // We need to convert to INPUT_FORMAT_RGBA, otherwise
        // we are automatically considered premult, and unpremult'd.
        // Yes, it is THAT silly.
        // Except for different lossy conversions by color,
        // we could probably just change the label, and not change the data.
        gfxUtils::ConvertBGRAtoRGBA(imageBuffer.get(), bufferSize);
        format = imgIEncoder::INPUT_FORMAT_RGBA;
    }

    *outFormat = format;
    return imageBuffer;
}

/* static */ nsresult
gfxUtils::GetInputStream(gfx::DataSourceSurface* aSurface,
                         bool aIsAlphaPremultiplied,
                         const char* aMimeType,
                         const char16_t* aEncoderOptions,
                         nsIInputStream** outStream)
{
    nsCString enccid("@mozilla.org/image/encoder;2?type=");
    enccid += aMimeType;
    nsCOMPtr<imgIEncoder> encoder = do_CreateInstance(enccid.get());
    if (!encoder)
        return NS_ERROR_FAILURE;

    int32_t format = 0;
    UniquePtr<uint8_t[]> imageBuffer = GetImageBuffer(aSurface, aIsAlphaPremultiplied, &format);
    if (!imageBuffer)
        return NS_ERROR_FAILURE;

    return dom::ImageEncoder::GetInputStream(aSurface->GetSize().width,
                                             aSurface->GetSize().height,
                                             imageBuffer.get(), format,
                                             encoder, aEncoderOptions, outStream);
}

class GetFeatureStatusRunnable final : public dom::workers::WorkerMainThreadRunnable
{
public:
    GetFeatureStatusRunnable(dom::workers::WorkerPrivate* workerPrivate,
                             const nsCOMPtr<nsIGfxInfo>& gfxInfo,
                             int32_t feature,
                             nsACString& failureId,
                             int32_t* status)
      : WorkerMainThreadRunnable(workerPrivate,
                                 NS_LITERAL_CSTRING("GFX :: GetFeatureStatus"))
      , mGfxInfo(gfxInfo)
      , mFeature(feature)
      , mStatus(status)
      , mFailureId(failureId)
      , mNSResult(NS_OK)
    {
    }

    bool MainThreadRun() override
    {
      if (mGfxInfo) {
        mNSResult = mGfxInfo->GetFeatureStatus(mFeature, mFailureId, mStatus);
      }
      return true;
    }

    nsresult GetNSResult() const
    {
      return mNSResult;
    }

protected:
    ~GetFeatureStatusRunnable() {}

private:
    nsCOMPtr<nsIGfxInfo> mGfxInfo;
    int32_t mFeature;
    int32_t* mStatus;
    nsACString& mFailureId;
    nsresult mNSResult;
};

/* static */ nsresult
gfxUtils::ThreadSafeGetFeatureStatus(const nsCOMPtr<nsIGfxInfo>& gfxInfo,
                                     int32_t feature, nsACString& failureId,
                                     int32_t* status)
{
  if (!NS_IsMainThread()) {
    dom::workers::WorkerPrivate* workerPrivate =
      dom::workers::GetCurrentThreadWorkerPrivate();

    RefPtr<GetFeatureStatusRunnable> runnable =
      new GetFeatureStatusRunnable(workerPrivate, gfxInfo, feature, failureId,
                                   status);

    ErrorResult rv;
    runnable->Dispatch(dom::workers::Terminating, rv);
    if (rv.Failed()) {
        // XXXbz This is totally broken, since we're supposed to just abort
        // everything up the callstack but the callers basically eat the
        // exception.  Ah, well.
        return rv.StealNSResult();
    }

    return runnable->GetNSResult();
  }

  return gfxInfo->GetFeatureStatus(feature, failureId, status);
}

/* static */ bool
gfxUtils::DumpDisplayList() {
  return gfxPrefs::LayoutDumpDisplayList() ||
         (gfxPrefs::LayoutDumpDisplayListContent() && XRE_IsContentProcess());
}

FILE *gfxUtils::sDumpPaintFile = stderr;

namespace mozilla {
namespace gfx {

Color ToDeviceColor(Color aColor)
{
  // aColor is pass-by-value since to get return value optimization goodness we
  // need to return the same object from all return points in this function. We
  // could declare a local Color variable and use that, but we might as well
  // just use aColor.
  if (gfxPlatform::GetCMSMode() == eCMSMode_All) {
    qcms_transform *transform = gfxPlatform::GetCMSRGBTransform();
    if (transform) {
      gfxPlatform::TransformPixel(aColor, aColor, transform);
      // Use the original alpha to avoid unnecessary float->byte->float
      // conversion errors
    }
  }
  return aColor;
}

Color ToDeviceColor(nscolor aColor)
{
  return ToDeviceColor(Color::FromABGR(aColor));
}

} // namespace gfx
} // namespace mozilla<|MERGE_RESOLUTION|>--- conflicted
+++ resolved
@@ -1111,38 +1111,6 @@
                                      aBinaryOrData, aFile, nullptr);
 }
 
-<<<<<<< HEAD
-/* From Rec601:
-[R]   [1.1643835616438356,  0.0,                 1.5960267857142858]      [ Y -  16]
-[G] = [1.1643835616438358, -0.3917622900949137, -0.8129676472377708]    x [Cb - 128]
-[B]   [1.1643835616438356,  2.017232142857143,   8.862867620416422e-17]   [Cr - 128]
-
-For [0,1] instead of [0,255], and to 5 places:
-[R]   [1.16438,  0.00000,  1.59603]   [ Y - 0.06275]
-[G] = [1.16438, -0.39176, -0.81297] x [Cb - 0.50196]
-[B]   [1.16438,  2.01723,  0.00000]   [Cr - 0.50196]
-
-From Rec709:
-[R]   [1.1643835616438356,  4.2781193979771426e-17, 1.7927410714285714]     [ Y -  16]
-[G] = [1.1643835616438358, -0.21324861427372963,   -0.532909328559444]    x [Cb - 128]
-[B]   [1.1643835616438356,  2.1124017857142854,     0.0]                    [Cr - 128]
-
-For [0,1] instead of [0,255], and to 5 places:
-[R]   [1.16438,  0.00000,  1.79274]   [ Y - 0.06275]
-[G] = [1.16438, -0.21325, -0.53291] x [Cb - 0.50196]
-[B]   [1.16438,  2.11240,  0.00000]   [Cr - 0.50196]
-*/
-
-static const float kRec601[9] = {
-  1.16438f, 0.00000f, 1.59603f,
-  1.16438f,-0.39176f,-0.81297f,
-  1.16438f, 2.01723f, 0.00000f,
-};
-static const float kRec709[9] = {
-  1.16438f, 0.00000f, 1.79274f,
-  1.16438f,-0.21325f,-0.53291f,
-  1.16438f, 2.11240f, 0.00000f,
-=======
 // https://jdashg.github.io/misc/colors/from-coeffs.html
 const float kBT601NarrowYCbCrToRGB_RowMajor[16] = {
   1.16438f, 0.00000f, 1.59603f,-0.87420f,
@@ -1155,27 +1123,17 @@
   1.16438f,-0.21325f,-0.53291f, 0.30148f,
   1.16438f, 2.11240f, 0.00000f,-1.13340f,
   0.00000f, 0.00000f, 0.00000f, 1.00000f
->>>>>>> a17af05f
 };
 
 /* static */ const float*
 gfxUtils::YuvToRgbMatrix4x3RowMajor(YUVColorSpace aYUVColorSpace)
 {
-<<<<<<< HEAD
-  #define X(x) { x[0], x[1], x[2], 0.0f, \
-                 x[3], x[4], x[5], 0.0f, \
-                 x[6], x[7], x[8], 0.0f }
-
-  static const float rec601[12] = X(kRec601);
-  static const float rec709[12] = X(kRec709);
-=======
   #define X(x) { x[0], x[1], x[ 2], 0.0f, \
                  x[4], x[5], x[ 6], 0.0f, \
                  x[8], x[9], x[10], 0.0f }
 
   static const float rec601[12] = X(kBT601NarrowYCbCrToRGB_RowMajor);
   static const float rec709[12] = X(kBT709NarrowYCbCrToRGB_RowMajor);
->>>>>>> a17af05f
 
   #undef X
 
@@ -1193,14 +1151,6 @@
 /* static */ const float*
 gfxUtils::YuvToRgbMatrix3x3ColumnMajor(YUVColorSpace aYUVColorSpace)
 {
-<<<<<<< HEAD
-  #define X(x) { x[0], x[3], x[6], \
-                 x[1], x[4], x[7], \
-                 x[2], x[5], x[8] }
-
-  static const float rec601[9] = X(kRec601);
-  static const float rec709[9] = X(kRec709);
-=======
   #define X(x) { x[0], x[4], x[ 8], \
                  x[1], x[5], x[ 9], \
                  x[2], x[6], x[10] }
@@ -1231,7 +1181,6 @@
 
   static const float rec601[16] = X(kBT601NarrowYCbCrToRGB_RowMajor);
   static const float rec709[16] = X(kBT709NarrowYCbCrToRGB_RowMajor);
->>>>>>> a17af05f
 
   #undef X
 
