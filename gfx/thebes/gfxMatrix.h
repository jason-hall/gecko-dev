--- conflicted
+++ resolved
@@ -8,315 +8,6 @@
 
 #include "mozilla/gfx/MatrixFwd.h"
 
-<<<<<<< HEAD
-// XX - I don't think this class should use gfxFloat at all,
-// but should use 'double' and be called gfxDoubleMatrix;
-// we can then typedef that to gfxMatrix where we typedef
-// double to be gfxFloat.
-
-/**
- * A matrix that represents an affine transformation. Projective
- * transformations are not supported. This matrix looks like:
- *
- * / a  b  0 \
- * | c  d  0 |
- * \ tx ty 1 /
- *
- * So, transforming a point (x, y) results in:
- *
- *           / a  b  0 \   / a * x + c * y + tx \ T
- * (x y 1) * | c  d  0 | = | b * x + d * y + ty |
- *           \ tx ty 1 /   \         1          /
- *
- */
-class gfxMatrix {
-public:
-    double _11; double _12;
-    double _21; double _22;
-    double _31; double _32;
-
-    /**
-     * Initializes this matrix as the identity matrix.
-     */
-    gfxMatrix() { Reset(); }
-
-    /**
-     * Initializes the matrix from individual components. See the class
-     * description for the layout of the matrix.
-     */
-    gfxMatrix(gfxFloat a, gfxFloat b, gfxFloat c, gfxFloat d, gfxFloat tx, gfxFloat ty) :
-        _11(a),  _12(b),
-        _21(c),  _22(d),
-        _31(tx), _32(ty) { }
-
-    MOZ_ALWAYS_INLINE gfxMatrix Copy() const {
-        return gfxMatrix(*this);
-    }
-
-    friend std::ostream& operator<<(std::ostream& stream, const gfxMatrix& m) {
-      if (m.IsIdentity()) {
-        return stream << "[identity]";
-      }
-
-      return stream << "["
-             << m._11 << " " << m._12
-             << m._21 << " " << m._22
-             << m._31 << " " << m._32
-             << "]";
-    }
-
-    /**
-     * Post-multiplies m onto the matrix.
-     */
-    const gfxMatrix& operator *= (const gfxMatrix& m);
-
-    /**
-     * Multiplies *this with m and returns the result.
-     */
-    gfxMatrix operator * (const gfxMatrix& m) const {
-        return gfxMatrix(*this) *= m;
-    }
-
-    /**
-     * Multiplies *this with aMatrix and returns the result.
-     */
-    mozilla::gfx::Matrix4x4 operator * (const mozilla::gfx::Matrix4x4& aMatrix) const;
-
-    /* Returns true if the other matrix is fuzzy-equal to this matrix.
-     * Note that this isn't a cheap comparison!
-     */
-    bool operator==(const gfxMatrix& other) const
-    {
-      return FuzzyEqual(_11, other._11) && FuzzyEqual(_12, other._12) &&
-             FuzzyEqual(_21, other._21) && FuzzyEqual(_22, other._22) &&
-             FuzzyEqual(_31, other._31) && FuzzyEqual(_32, other._32);
-    }
-
-    bool operator!=(const gfxMatrix& other) const
-    {
-      return !(*this == other);
-    }
-
-    // matrix operations
-    /**
-     * Resets this matrix to the identity matrix.
-     */
-    const gfxMatrix& Reset();
-
-    bool IsIdentity() const {
-       return _11 == 1.0 && _12 == 0.0 &&
-              _21 == 0.0 && _22 == 1.0 &&
-              _31 == 0.0 && _32 == 0.0;
-    }
-
-    /* Returns true if the matrix is a rectilinear transformation (i.e.
-     * grid-aligned rectangles are transformed to grid-aligned rectangles)
-     */
-    bool IsRectilinear() const {
-      if (FuzzyEqual(_12, 0) && FuzzyEqual(_21, 0)) {
-        return true;
-      } else if (FuzzyEqual(_22, 0) && FuzzyEqual(_11, 0)) {
-        return true;
-      }
-      return false;
-    }
-
-    /**
-     * Inverts this matrix, if possible. Otherwise, the matrix is left
-     * unchanged.
-     *
-     * XXX should this do something with the return value of
-     * cairo_matrix_invert?
-     */
-    bool Invert();
-
-    /**
-     * Check if matrix is singular (no inverse exists).
-     */
-    bool IsSingular() const {
-        // if the determinant (ad - bc) is zero it's singular
-        return (_11 * _22) == (_12 * _21);
-    }
-
-    /**
-     * Scales this matrix. The scale is pre-multiplied onto this matrix,
-     * i.e. the scaling takes place before the other transformations.
-     */
-    gfxMatrix& Scale(gfxFloat x, gfxFloat y);
-
-    /**
-     * Translates this matrix. The translation is pre-multiplied onto this matrix,
-     * i.e. the translation takes place before the other transformations.
-     */
-    gfxMatrix& Translate(const gfxPoint& pt);
-
-    gfxMatrix& Translate(gfxFloat x, gfxFloat y) {
-      return Translate(gfxPoint(x, y));
-    }
-
-    /**
-     * Rotates this matrix. The rotation is pre-multiplied onto this matrix,
-     * i.e. the translation takes place after the other transformations.
-     *
-     * @param radians Angle in radians.
-     */
-    gfxMatrix& Rotate(gfxFloat radians);
-
-    /**
-     * Multiplies the current matrix with m.
-     * This is a pre-multiplication, i.e. the transformations of m are
-     * applied _before_ the existing transformations.
-     */
-    gfxMatrix& PreMultiply(const gfxMatrix& m);
-
-    static gfxMatrix Translation(gfxFloat aX, gfxFloat aY)
-    {
-        return gfxMatrix(1.0, 0.0, 0.0, 1.0, aX, aY);
-    }
-
-    static gfxMatrix Translation(gfxPoint aPoint)
-    {
-        return Translation(aPoint.x, aPoint.y);
-    }
-
-    static gfxMatrix Rotation(gfxFloat aAngle);
-
-    static gfxMatrix Scaling(gfxFloat aX, gfxFloat aY)
-    {
-        return gfxMatrix(aX, 0.0, 0.0, aY, 0.0, 0.0);
-    }
-
-    /**
-     * Transforms a point according to this matrix.
-     */
-    gfxPoint Transform(const gfxPoint& point) const;
-
-
-    /**
-     * Transform a distance according to this matrix. This does not apply
-     * any translation components.
-     */
-    gfxSize Transform(const gfxSize& size) const;
-
-    /**
-     * Transforms both the point and distance according to this matrix.
-     */
-    gfxRect Transform(const gfxRect& rect) const;
-
-    gfxRect TransformBounds(const gfxRect& rect) const;
-
-    /**
-     * Returns the translation component of this matrix.
-     */
-    gfxPoint GetTranslation() const {
-        return gfxPoint(_31, _32);
-    }
-
-    /**
-     * Returns true if the matrix is anything other than a straight
-     * translation by integers.
-     */
-    bool HasNonIntegerTranslation() const {
-        return HasNonTranslation() ||
-            !FuzzyEqual(_31, floor(_31 + 0.5)) ||
-            !FuzzyEqual(_32, floor(_32 + 0.5));
-    }
-
-    /**
-     * Returns true if the matrix has any transform other
-     * than a straight translation
-     */
-    bool HasNonTranslation() const {
-        return !FuzzyEqual(_11, 1.0) || !FuzzyEqual(_22, 1.0) ||
-               !FuzzyEqual(_21, 0.0) || !FuzzyEqual(_12, 0.0);
-    }
-
-    /**
-     * Returns true if the matrix only has an integer translation.
-     */
-    bool HasOnlyIntegerTranslation() const {
-        return !HasNonIntegerTranslation();
-    }
-
-    /**
-     * Returns true if the matrix has any transform other
-     * than a translation or a -1 y scale (y axis flip)
-     */
-    bool HasNonTranslationOrFlip() const {
-        return !FuzzyEqual(_11, 1.0) ||
-               (!FuzzyEqual(_22, 1.0) && !FuzzyEqual(_22, -1.0)) ||
-               !FuzzyEqual(_21, 0.0) || !FuzzyEqual(_12, 0.0);
-    }
-
-    /**
-     * Returns true if the matrix has any transform other
-     * than a translation or scale; this is, if there is
-     * no rotation.
-     */
-    bool HasNonAxisAlignedTransform() const {
-        return !FuzzyEqual(_21, 0.0) || !FuzzyEqual(_12, 0.0);
-    }
-
-    /**
-     * Computes the determinant of this matrix.
-     */
-    double Determinant() const {
-        return _11*_22 - _12*_21;
-    }
-
-    /* Computes the scale factors of this matrix; that is,
-     * the amounts each basis vector is scaled by.
-     * The xMajor parameter indicates if the larger scale is
-     * to be assumed to be in the X direction or not.
-     */
-    gfxSize ScaleFactors(bool xMajor) const {
-        double det = Determinant();
-
-        if (det == 0.0)
-            return gfxSize(0.0, 0.0);
-
-        gfxSize sz = xMajor ? gfxSize(1.0, 0.0) : gfxSize(0.0, 1.0);
-        sz = Transform(sz);
-
-        double major = sqrt(sz.width * sz.width + sz.height * sz.height);
-        double minor = 0.0;
-
-        // ignore mirroring
-        if (det < 0.0)
-            det = - det;
-
-        if (major)
-            minor = det / major;
-
-        if (xMajor)
-            return gfxSize(major, minor);
-
-        return gfxSize(minor, major);
-    }
-
-    /**
-     * Snap matrix components that are close to integers
-     * to integers. In particular, components that are integral when
-     * converted to single precision are set to those integers.
-     */
-    gfxMatrix& NudgeToIntegers(void);
-
-    /**
-     * Returns true if matrix is multiple of 90 degrees rotation with flipping,
-     * scaling and translation.
-     */
-    bool PreservesAxisAlignedRectangles() const {
-        return ((FuzzyEqual(_11, 0.0) && FuzzyEqual(_22, 0.0))
-            || (FuzzyEqual(_21, 0.0) && FuzzyEqual(_12, 0.0)));
-    }
-
-private:
-    static bool FuzzyEqual(gfxFloat aV1, gfxFloat aV2) {
-        return fabs(aV2 - aV1) < 1e-6;
-    }
-};
-=======
 typedef mozilla::gfx::MatrixDouble gfxMatrix;
->>>>>>> a17af05f
 
 #endif /* GFX_MATRIX_H */