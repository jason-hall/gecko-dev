/* -*- Mode: C++; tab-width: 20; indent-tabs-mode: nil; c-basic-offset: 4 -*-
 * This Source Code Form is subject to the terms of the Mozilla Public
 * License, v. 2.0. If a copy of the MPL was not distributed with this
 * file, You can obtain one at http://mozilla.org/MPL/2.0/. */

#ifndef ROUNDED_RECT_H
#define ROUNDED_RECT_H

#include "gfxRect.h"
#include "gfxTypes.h"
#include "mozilla/gfx/PathHelpers.h"

namespace mozilla {
/* A rounded rectangle abstraction.
 *
 * This can represent a rectangle with a different pair of radii on each corner.
 *
 * Note: CoreGraphics and Direct2D only support rounded rectangle with the same
 * radii on all corners. However, supporting CSS's border-radius requires the extra flexibility. */
struct RoundedRect {
    typedef mozilla::gfx::RectCornerRadii RectCornerRadii;

    RoundedRect(gfxRect &aRect, RectCornerRadii &aCorners) : rect(aRect), corners(aCorners) { }
    void Deflate(gfxFloat aTopWidth, gfxFloat aBottomWidth, gfxFloat aLeftWidth, gfxFloat aRightWidth) {
        // deflate the internal rect
        rect.x += aLeftWidth;
        rect.y += aTopWidth;
<<<<<<< HEAD
        rect.width = std::max(0., rect.width - aLeftWidth - aRightWidth);
        rect.height = std::max(0., rect.height - aTopWidth - aBottomWidth);
=======
        rect.SetWidth(std::max(0., rect.Width() - aLeftWidth - aRightWidth));
        rect.SetHeight(std::max(0., rect.Height() - aTopWidth - aBottomWidth));
>>>>>>> a17af05f

        corners.radii[mozilla::eCornerTopLeft].width =
            std::max(0., corners.radii[mozilla::eCornerTopLeft].width - aLeftWidth);
        corners.radii[mozilla::eCornerTopLeft].height =
            std::max(0., corners.radii[mozilla::eCornerTopLeft].height - aTopWidth);

        corners.radii[mozilla::eCornerTopRight].width =
            std::max(0., corners.radii[mozilla::eCornerTopRight].width - aRightWidth);
        corners.radii[mozilla::eCornerTopRight].height =
            std::max(0., corners.radii[mozilla::eCornerTopRight].height - aTopWidth);

        corners.radii[mozilla::eCornerBottomLeft].width =
            std::max(0., corners.radii[mozilla::eCornerBottomLeft].width - aLeftWidth);
        corners.radii[mozilla::eCornerBottomLeft].height =
            std::max(0., corners.radii[mozilla::eCornerBottomLeft].height - aBottomWidth);

        corners.radii[mozilla::eCornerBottomRight].width =
            std::max(0., corners.radii[mozilla::eCornerBottomRight].width - aRightWidth);
        corners.radii[mozilla::eCornerBottomRight].height =
            std::max(0., corners.radii[mozilla::eCornerBottomRight].height - aBottomWidth);
    }
    gfxRect rect;
    RectCornerRadii corners;
};

} // namespace mozilla

#endif<|MERGE_RESOLUTION|>--- conflicted
+++ resolved
@@ -25,13 +25,8 @@
         // deflate the internal rect
         rect.x += aLeftWidth;
         rect.y += aTopWidth;
-<<<<<<< HEAD
-        rect.width = std::max(0., rect.width - aLeftWidth - aRightWidth);
-        rect.height = std::max(0., rect.height - aTopWidth - aBottomWidth);
-=======
         rect.SetWidth(std::max(0., rect.Width() - aLeftWidth - aRightWidth));
         rect.SetHeight(std::max(0., rect.Height() - aTopWidth - aBottomWidth));
->>>>>>> a17af05f
 
         corners.radii[mozilla::eCornerTopLeft].width =
             std::max(0., corners.radii[mozilla::eCornerTopLeft].width - aLeftWidth);
