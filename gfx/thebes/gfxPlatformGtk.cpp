/* -*- Mode: C++; tab-width: 20; indent-tabs-mode: nil; c-basic-offset: 4 -*-
 * This Source Code Form is subject to the terms of the Mozilla Public
 * License, v. 2.0. If a copy of the MPL was not distributed with this
 * file, You can obtain one at http://mozilla.org/MPL/2.0/. */

#define PANGO_ENABLE_BACKEND
#define PANGO_ENABLE_ENGINE

#include "gfxPlatformGtk.h"
#include "prenv.h"

#include "nsUnicharUtils.h"
#include "nsUnicodeProperties.h"
#include "gfx2DGlue.h"
#include "gfxFcPlatformFontList.h"
#include "gfxFontconfigFonts.h"
#include "gfxConfig.h"
#include "gfxContext.h"
#include "gfxUserFontSet.h"
#include "gfxUtils.h"
#include "gfxFT2FontBase.h"
#include "gfxPrefs.h"
#include "VsyncSource.h"
#include "mozilla/Atomics.h"
#include "mozilla/Monitor.h"
#include "base/task.h"
#include "base/thread.h"
#include "base/message_loop.h"
#include "mozilla/gfx/Logging.h"

#include "mozilla/gfx/2D.h"

#include "cairo.h"
#include <gtk/gtk.h>

#include "gfxImageSurface.h"
#ifdef MOZ_X11
#include <gdk/gdkx.h>
#include "gfxXlibSurface.h"
#include "cairo-xlib.h"
#include "mozilla/Preferences.h"
#include "mozilla/X11Util.h"

#ifdef GL_PROVIDER_GLX
#include "GLContextProvider.h"
#include "GLContextGLX.h"
#include "GLXLibrary.h"
#endif

/* Undefine the Status from Xlib since it will conflict with system headers on OSX */
#if defined(__APPLE__) && defined(Status)
#undef Status
#endif

#endif /* MOZ_X11 */

#include <fontconfig/fontconfig.h>

#include "nsMathUtils.h"

#define GDK_PIXMAP_SIZE_MAX 32767

#define GFX_PREF_MAX_GENERIC_SUBSTITUTIONS "gfx.font_rendering.fontconfig.max_generic_substitutions"

using namespace mozilla;
using namespace mozilla::gfx;
using namespace mozilla::unicode;

#if (MOZ_WIDGET_GTK == 2)
static cairo_user_data_key_t cairo_gdk_drawable_key;
#endif

gfxPlatformGtk::gfxPlatformGtk()
{
    if (!gfxPlatform::IsHeadless()) {
        gtk_init(nullptr, nullptr);
    }

    mMaxGenericSubstitutions = UNINITIALIZED_VALUE;

#ifdef MOZ_X11
    if (!gfxPlatform::IsHeadless() && XRE_IsParentProcess()) {
      if (GDK_IS_X11_DISPLAY(gdk_display_get_default()) &&
          mozilla::Preferences::GetBool("gfx.xrender.enabled"))
      {
          gfxVars::SetUseXRender(true);
      }
    }
#endif

    uint32_t canvasMask = BackendTypeBit(BackendType::CAIRO);
    uint32_t contentMask = BackendTypeBit(BackendType::CAIRO);
#ifdef USE_SKIA
    canvasMask |= BackendTypeBit(BackendType::SKIA);
    contentMask |= BackendTypeBit(BackendType::SKIA);
#endif
    InitBackendPrefs(canvasMask, BackendType::CAIRO,
                     contentMask, BackendType::CAIRO);

#ifdef MOZ_X11
    if (gfxPlatform::IsHeadless() && GDK_IS_X11_DISPLAY(gdk_display_get_default())) {
      mCompositorDisplay = XOpenDisplay(nullptr);
      MOZ_ASSERT(mCompositorDisplay, "Failed to create compositor display!");
    } else {
      mCompositorDisplay = nullptr;
    }
#endif // MOZ_X11
}

gfxPlatformGtk::~gfxPlatformGtk()
{
#ifdef MOZ_X11
    if (mCompositorDisplay) {
      XCloseDisplay(mCompositorDisplay);
    }
#endif // MOZ_X11
}

void
gfxPlatformGtk::FlushContentDrawing()
{
    if (gfxVars::UseXRender()) {
        XFlush(DefaultXDisplay());
    }
}

already_AddRefed<gfxASurface>
gfxPlatformGtk::CreateOffscreenSurface(const IntSize& aSize,
                                       gfxImageFormat aFormat)
{
    if (!Factory::AllowedSurfaceSize(aSize)) {
        return nullptr;
    }

    RefPtr<gfxASurface> newSurface;
    bool needsClear = true;
#ifdef MOZ_X11
    // XXX we really need a different interface here, something that passes
    // in more context, including the display and/or target surface type that
    // we should try to match
    GdkScreen *gdkScreen = gdk_screen_get_default();
    if (gdkScreen) {
        // When forcing PaintedLayers to use image surfaces for content,
        // force creation of gfxImageSurface surfaces.
        if (gfxVars::UseXRender() && !UseImageOffscreenSurfaces()) {
            Screen *screen = gdk_x11_screen_get_xscreen(gdkScreen);
            XRenderPictFormat* xrenderFormat =
                gfxXlibSurface::FindRenderFormat(DisplayOfScreen(screen),
                                                 aFormat);

            if (xrenderFormat) {
                newSurface = gfxXlibSurface::Create(screen, xrenderFormat,
                                                    aSize);
            }
        } else {
            // We're not going to use XRender, so we don't need to
            // search for a render format
            newSurface = new gfxImageSurface(aSize, aFormat);
            // The gfxImageSurface ctor zeroes this for us, no need to
            // waste time clearing again
            needsClear = false;
        }
    }
#endif

    if (!newSurface) {
        // We couldn't create a native surface for whatever reason;
        // e.g., no display, no RENDER, bad size, etc.
        // Fall back to image surface for the data.
        newSurface = new gfxImageSurface(aSize, aFormat);
    }

    if (newSurface->CairoStatus()) {
        newSurface = nullptr; // surface isn't valid for some reason
    }

    if (newSurface && needsClear) {
        gfxUtils::ClearThebesSurface(newSurface);
    }

    return newSurface.forget();
}

nsresult
gfxPlatformGtk::GetFontList(nsIAtom *aLangGroup,
                            const nsACString& aGenericFamily,
                            nsTArray<nsString>& aListOfFonts)
{
    gfxPlatformFontList::PlatformFontList()->GetFontList(aLangGroup,
                                                         aGenericFamily,
                                                         aListOfFonts);
    return NS_OK;
}

nsresult
gfxPlatformGtk::UpdateFontList()
{
    gfxPlatformFontList::PlatformFontList()->UpdateFontList();
    return NS_OK;
}

// xxx - this is ubuntu centric, need to go through other distros and flesh
// out a more general list
static const char kFontDejaVuSans[] = "DejaVu Sans";
static const char kFontDejaVuSerif[] = "DejaVu Serif";
static const char kFontEmojiOneMozilla[] = "EmojiOne Mozilla";
static const char kFontFreeSans[] = "FreeSans";
static const char kFontFreeSerif[] = "FreeSerif";
static const char kFontTakaoPGothic[] = "TakaoPGothic";
static const char kFontDroidSansFallback[] = "Droid Sans Fallback";
static const char kFontWenQuanYiMicroHei[] = "WenQuanYi Micro Hei";
static const char kFontNanumGothic[] = "NanumGothic";

void
gfxPlatformGtk::GetCommonFallbackFonts(uint32_t aCh, uint32_t aNextCh,
                                       Script aRunScript,
                                       nsTArray<const char*>& aFontList)
{
    if (aNextCh == 0xfe0fu) {
      // if char is followed by VS16, try for a color emoji glyph
      aFontList.AppendElement(kFontEmojiOneMozilla);
    }

    aFontList.AppendElement(kFontDejaVuSerif);
    aFontList.AppendElement(kFontFreeSerif);
    aFontList.AppendElement(kFontDejaVuSans);
    aFontList.AppendElement(kFontFreeSans);

    if (!IS_IN_BMP(aCh)) {
        uint32_t p = aCh >> 16;
        if (p == 1) { // try color emoji font, unless VS15 (text style) present
            if (aNextCh != 0xfe0fu && aNextCh != 0xfe0eu) {
                aFontList.AppendElement(kFontEmojiOneMozilla);
            }
        }
    }

    // add fonts for CJK ranges
    // xxx - this isn't really correct, should use the same CJK font ordering
    // as the pref font code
    if (aCh >= 0x3000 &&
        ((aCh < 0xe000) ||
         (aCh >= 0xf900 && aCh < 0xfff0) ||
         ((aCh >> 16) == 2))) {
        aFontList.AppendElement(kFontTakaoPGothic);
        aFontList.AppendElement(kFontDroidSansFallback);
        aFontList.AppendElement(kFontWenQuanYiMicroHei);
        aFontList.AppendElement(kFontNanumGothic);
    }
}

gfxPlatformFontList*
gfxPlatformGtk::CreatePlatformFontList()
{
    gfxPlatformFontList* list = new gfxFcPlatformFontList();
    if (NS_SUCCEEDED(list->InitFontList())) {
        return list;
    }
    gfxPlatformFontList::Shutdown();
    return nullptr;
}

nsresult
gfxPlatformGtk::GetStandardFamilyName(const nsAString& aFontName, nsAString& aFamilyName)
{
    gfxPlatformFontList::PlatformFontList()->
        GetStandardFamilyName(aFontName, aFamilyName);
    return NS_OK;
}

gfxFontGroup *
gfxPlatformGtk::CreateFontGroup(const FontFamilyList& aFontFamilyList,
                                const gfxFontStyle* aStyle,
                                gfxTextPerfMetrics* aTextPerf,
                                gfxUserFontSet* aUserFontSet,
                                gfxFloat aDevToCssSize)
{
    return new gfxFontGroup(aFontFamilyList, aStyle, aTextPerf,
                            aUserFontSet, aDevToCssSize);
}

gfxFontEntry*
gfxPlatformGtk::LookupLocalFont(const nsAString& aFontName,
                                uint16_t aWeight,
                                int16_t aStretch,
                                uint8_t aStyle)
{
    gfxPlatformFontList* pfl = gfxPlatformFontList::PlatformFontList();
    return pfl->LookupLocalFont(aFontName, aWeight, aStretch,
                                aStyle);
}

gfxFontEntry*
gfxPlatformGtk::MakePlatformFont(const nsAString& aFontName,
                                 uint16_t aWeight,
                                 int16_t aStretch,
                                 uint8_t aStyle,
                                 const uint8_t* aFontData,
                                 uint32_t aLength)
{
    gfxPlatformFontList* pfl = gfxPlatformFontList::PlatformFontList();
    return pfl->MakePlatformFont(aFontName, aWeight, aStretch,
                                 aStyle, aFontData, aLength);
<<<<<<< HEAD
}

FT_Library
gfxPlatformGtk::GetFTLibrary()
{
    return gfxFcPlatformFontList::GetFTLibrary();
=======
>>>>>>> a17af05f
}

FT_Library
gfxPlatformGtk::GetFTLibrary()
{
    return gfxFcPlatformFontList::GetFTLibrary();
}

static int32_t sDPI = 0;

int32_t
gfxPlatformGtk::GetFontScaleDPI()
{
    if (!sDPI) {
        // Make sure init is run so we have a resolution
        GdkScreen *screen = gdk_screen_get_default();
        gtk_settings_get_for_screen(screen);
        sDPI = int32_t(round(gdk_screen_get_resolution(screen)));
        if (sDPI <= 0) {
            // Fall back to something sane
            sDPI = 96;
        }
    }
    return sDPI;
}

double
gfxPlatformGtk::GetFontScaleFactor()
{
    // Integer scale factors work well with GTK window scaling, image scaling,
    // and pixel alignment, but there is a range where 1 is too small and 2 is
    // too big.  An additional step of 1.5 is added because this is common
    // scale on WINNT and at this ratio the advantages of larger rendering
    // outweigh the disadvantages from scaling and pixel mis-alignment.
<<<<<<< HEAD
    int32_t dpi = GetDPI();
=======
    int32_t dpi = GetFontScaleDPI();
>>>>>>> a17af05f
    if (dpi < 132) {
        return 1.0;
    }
    if (dpi < 168) {
        return 1.5;
    }
    return round(dpi/96.0);

}

bool
gfxPlatformGtk::UseImageOffscreenSurfaces()
{
    return GetDefaultContentBackend() != mozilla::gfx::BackendType::CAIRO ||
           gfxPrefs::UseImageOffscreenSurfaces();
}

gfxImageFormat
gfxPlatformGtk::GetOffscreenFormat()
{
    // Make sure there is a screen
    GdkScreen *screen = gdk_screen_get_default();
    if (screen && gdk_visual_get_depth(gdk_visual_get_system()) == 16) {
        return SurfaceFormat::R5G6B5_UINT16;
    }

    return SurfaceFormat::X8R8G8B8_UINT32;
}

void gfxPlatformGtk::FontsPrefsChanged(const char *aPref)
{
    // only checking for generic substitions, pass other changes up
    if (strcmp(GFX_PREF_MAX_GENERIC_SUBSTITUTIONS, aPref)) {
        gfxPlatform::FontsPrefsChanged(aPref);
        return;
    }

    mMaxGenericSubstitutions = UNINITIALIZED_VALUE;
    gfxFcPlatformFontList* pfl = gfxFcPlatformFontList::PlatformFontList();
    pfl->ClearGenericMappings();
    FlushFontAndWordCaches();
}

uint32_t gfxPlatformGtk::MaxGenericSubstitions()
{
    if (mMaxGenericSubstitutions == UNINITIALIZED_VALUE) {
        mMaxGenericSubstitutions =
            Preferences::GetInt(GFX_PREF_MAX_GENERIC_SUBSTITUTIONS, 3);
        if (mMaxGenericSubstitutions < 0) {
            mMaxGenericSubstitutions = 3;
        }
    }

    return uint32_t(mMaxGenericSubstitutions);
}

void
gfxPlatformGtk::GetPlatformCMSOutputProfile(void *&mem, size_t &size)
{
    mem = nullptr;
    size = 0;

#ifdef MOZ_X11
    GdkDisplay *display = gdk_display_get_default();
    if (!GDK_IS_X11_DISPLAY(display))
        return;

    const char EDID1_ATOM_NAME[] = "XFree86_DDC_EDID1_RAWDATA";
    const char ICC_PROFILE_ATOM_NAME[] = "_ICC_PROFILE";

    Atom edidAtom, iccAtom;
    Display *dpy = GDK_DISPLAY_XDISPLAY(display);
    // In xpcshell tests, we never initialize X and hence don't have a Display.
    // In this case, there's no output colour management to be done, so we just
    // return with nullptr.
    if (!dpy)
        return;

    Window root = gdk_x11_get_default_root_xwindow();

    Atom retAtom;
    int retFormat;
    unsigned long retLength, retAfter;
    unsigned char *retProperty ;

    iccAtom = XInternAtom(dpy, ICC_PROFILE_ATOM_NAME, TRUE);
    if (iccAtom) {
        // read once to get size, once for the data
        if (Success == XGetWindowProperty(dpy, root, iccAtom,
                                          0, INT_MAX /* length */,
                                          False, AnyPropertyType,
                                          &retAtom, &retFormat, &retLength,
                                          &retAfter, &retProperty)) {

            if (retLength > 0) {
                void *buffer = malloc(retLength);
                if (buffer) {
                    memcpy(buffer, retProperty, retLength);
                    mem = buffer;
                    size = retLength;
                }
            }

            XFree(retProperty);
            if (size > 0) {
#ifdef DEBUG_tor
                fprintf(stderr,
                        "ICM profile read from %s successfully\n",
                        ICC_PROFILE_ATOM_NAME);
#endif
                return;
            }
        }
    }

    edidAtom = XInternAtom(dpy, EDID1_ATOM_NAME, TRUE);
    if (edidAtom) {
        if (Success == XGetWindowProperty(dpy, root, edidAtom, 0, 32,
                                          False, AnyPropertyType,
                                          &retAtom, &retFormat, &retLength,
                                          &retAfter, &retProperty)) {
            double gamma;
            qcms_CIE_xyY whitePoint;
            qcms_CIE_xyYTRIPLE primaries;

            if (retLength != 128) {
#ifdef DEBUG_tor
                fprintf(stderr, "Short EDID data\n");
#endif
                return;
            }

            // Format documented in "VESA E-EDID Implementation Guide"

            gamma = (100 + retProperty[0x17]) / 100.0;
            whitePoint.x = ((retProperty[0x21] << 2) |
                            (retProperty[0x1a] >> 2 & 3)) / 1024.0;
            whitePoint.y = ((retProperty[0x22] << 2) |
                            (retProperty[0x1a] >> 0 & 3)) / 1024.0;
            whitePoint.Y = 1.0;

            primaries.red.x = ((retProperty[0x1b] << 2) |
                               (retProperty[0x19] >> 6 & 3)) / 1024.0;
            primaries.red.y = ((retProperty[0x1c] << 2) |
                               (retProperty[0x19] >> 4 & 3)) / 1024.0;
            primaries.red.Y = 1.0;

            primaries.green.x = ((retProperty[0x1d] << 2) |
                                 (retProperty[0x19] >> 2 & 3)) / 1024.0;
            primaries.green.y = ((retProperty[0x1e] << 2) |
                                 (retProperty[0x19] >> 0 & 3)) / 1024.0;
            primaries.green.Y = 1.0;

            primaries.blue.x = ((retProperty[0x1f] << 2) |
                               (retProperty[0x1a] >> 6 & 3)) / 1024.0;
            primaries.blue.y = ((retProperty[0x20] << 2) |
                               (retProperty[0x1a] >> 4 & 3)) / 1024.0;
            primaries.blue.Y = 1.0;

            XFree(retProperty);

#ifdef DEBUG_tor
            fprintf(stderr, "EDID gamma: %f\n", gamma);
            fprintf(stderr, "EDID whitepoint: %f %f %f\n",
                    whitePoint.x, whitePoint.y, whitePoint.Y);
            fprintf(stderr, "EDID primaries: [%f %f %f] [%f %f %f] [%f %f %f]\n",
                    primaries.Red.x, primaries.Red.y, primaries.Red.Y,
                    primaries.Green.x, primaries.Green.y, primaries.Green.Y,
                    primaries.Blue.x, primaries.Blue.y, primaries.Blue.Y);
#endif

            qcms_data_create_rgb_with_gamma(whitePoint, primaries, gamma, &mem, &size);

#ifdef DEBUG_tor
            if (size > 0) {
                fprintf(stderr,
                        "ICM profile read from %s successfully\n",
                        EDID1_ATOM_NAME);
            }
#endif
        }
    }
#endif
}


#if (MOZ_WIDGET_GTK == 2)
void
gfxPlatformGtk::SetGdkDrawable(cairo_surface_t *target,
                               GdkDrawable *drawable)
{
    if (cairo_surface_status(target))
        return;

    g_object_ref(drawable);

    cairo_surface_set_user_data (target,
                                 &cairo_gdk_drawable_key,
                                 drawable,
                                 g_object_unref);
}

GdkDrawable *
gfxPlatformGtk::GetGdkDrawable(cairo_surface_t *target)
{
    if (cairo_surface_status(target))
        return nullptr;

    GdkDrawable *result;

    result = (GdkDrawable*) cairo_surface_get_user_data (target,
                                                         &cairo_gdk_drawable_key);
    if (result)
        return result;

#ifdef MOZ_X11
    if (cairo_surface_get_type(target) != CAIRO_SURFACE_TYPE_XLIB)
        return nullptr;

    // try looking it up in gdk's table
    result = (GdkDrawable*) gdk_xid_table_lookup(cairo_xlib_surface_get_drawable(target));
    if (result) {
        SetGdkDrawable(target, result);
        return result;
    }
#endif

    return nullptr;
}
#endif

<<<<<<< HEAD
already_AddRefed<ScaledFont>
gfxPlatformGtk::GetScaledFontForFont(DrawTarget* aTarget, gfxFont *aFont)
{
    switch (aTarget->GetBackendType()) {
    case BackendType::CAIRO:
    case BackendType::SKIA:
        if (aFont->GetType() == gfxFont::FONT_TYPE_FONTCONFIG) {
            gfxFontconfigFontBase* fcFont = static_cast<gfxFontconfigFontBase*>(aFont);
            return Factory::CreateScaledFontForFontconfigFont(
                    fcFont->GetCairoScaledFont(),
                    fcFont->GetPattern(),
                    fcFont->GetUnscaledFont(),
                    fcFont->GetAdjustedSize());
        }
        MOZ_FALLTHROUGH;
    default:
        return GetScaledFontForFontWithCairoSkia(aTarget, aFont);
    }
}

=======
>>>>>>> a17af05f
#ifdef GL_PROVIDER_GLX

class GLXVsyncSource final : public VsyncSource
{
public:
  GLXVsyncSource()
  {
    MOZ_ASSERT(NS_IsMainThread());
    mGlobalDisplay = new GLXDisplay();
  }

  virtual ~GLXVsyncSource()
  {
    MOZ_ASSERT(NS_IsMainThread());
  }

  virtual Display& GetGlobalDisplay() override
  {
    return *mGlobalDisplay;
  }

  class GLXDisplay final : public VsyncSource::Display
  {
  NS_INLINE_DECL_THREADSAFE_REFCOUNTING(GLXDisplay)

  public:
    GLXDisplay() : mGLContext(nullptr)
                 , mXDisplay(nullptr)
                 , mSetupLock("GLXVsyncSetupLock")
                 , mVsyncThread("GLXVsyncThread")
                 , mVsyncTask(nullptr)
                 , mVsyncEnabledLock("GLXVsyncEnabledLock")
                 , mVsyncEnabled(false)
    {
    }

    // Sets up the display's GL context on a worker thread.
    // Required as GLContexts may only be used by the creating thread.
    // Returns true if setup was a success.
    bool Setup()
    {
      MonitorAutoLock lock(mSetupLock);
      MOZ_ASSERT(NS_IsMainThread());
      if (!mVsyncThread.Start())
        return false;

      RefPtr<Runnable> vsyncSetup =
        NewRunnableMethod("GLXVsyncSource::GLXDisplay::SetupGLContext",
                          this,
                          &GLXDisplay::SetupGLContext);
      mVsyncThread.message_loop()->PostTask(vsyncSetup.forget());
      // Wait until the setup has completed.
      lock.Wait();
      return mGLContext != nullptr;
    }

    // Called on the Vsync thread to setup the GL context.
    void SetupGLContext()
    {
        MonitorAutoLock lock(mSetupLock);
        MOZ_ASSERT(!NS_IsMainThread());
        MOZ_ASSERT(!mGLContext, "GLContext already setup!");

        // Create video sync timer on a separate Display to prevent locking the
        // main thread X display.
        mXDisplay = XOpenDisplay(nullptr);
        if (!mXDisplay) {
          lock.NotifyAll();
          return;
        }

        // Most compositors wait for vsync events on the root window.
        Window root = DefaultRootWindow(mXDisplay);
        int screen = DefaultScreen(mXDisplay);

        ScopedXFree<GLXFBConfig> cfgs;
        GLXFBConfig config;
        int visid;
        bool forWebRender = false;
        if (!gl::GLContextGLX::FindFBConfigForWindow(mXDisplay, screen, root,
                                                     &cfgs, &config, &visid,
                                                     forWebRender)) {
          lock.NotifyAll();
          return;
        }

        mGLContext = gl::GLContextGLX::CreateGLContext(gl::CreateContextFlags::NONE,
                                                       gl::SurfaceCaps::Any(), false,
                                                       mXDisplay, root, config, false,
                                                       nullptr);

        if (!mGLContext) {
          lock.NotifyAll();
          return;
        }

        mGLContext->MakeCurrent();

        // Test that SGI_video_sync lets us get the counter.
        unsigned int syncCounter = 0;
        if (gl::sGLXLibrary.fGetVideoSync(&syncCounter) != 0) {
          mGLContext = nullptr;
        }

        lock.NotifyAll();
    }

    virtual void EnableVsync() override
    {
      MOZ_ASSERT(NS_IsMainThread());
      MOZ_ASSERT(mGLContext, "GLContext not setup!");

      MonitorAutoLock lock(mVsyncEnabledLock);
      if (mVsyncEnabled) {
        return;
      }
      mVsyncEnabled = true;

      // If the task has not nulled itself out, it hasn't yet realized
      // that vsync was disabled earlier, so continue its execution.
      if (!mVsyncTask) {
        mVsyncTask = NewRunnableMethod(
          "GLXVsyncSource::GLXDisplay::RunVsync", this, &GLXDisplay::RunVsync);
        RefPtr<Runnable> addrefedTask = mVsyncTask;
        mVsyncThread.message_loop()->PostTask(addrefedTask.forget());
      }
    }

    virtual void DisableVsync() override
    {
      MonitorAutoLock lock(mVsyncEnabledLock);
      mVsyncEnabled = false;
    }

    virtual bool IsVsyncEnabled() override
    {
      MonitorAutoLock lock(mVsyncEnabledLock);
      return mVsyncEnabled;
    }

    virtual void Shutdown() override
    {
      MOZ_ASSERT(NS_IsMainThread());
      DisableVsync();

      // Cleanup thread-specific resources before shutting down.
      RefPtr<Runnable> shutdownTask = NewRunnableMethod(
        "GLXVsyncSource::GLXDisplay::Cleanup", this, &GLXDisplay::Cleanup);
      mVsyncThread.message_loop()->PostTask(shutdownTask.forget());

      // Stop, waiting for the cleanup task to finish execution.
      mVsyncThread.Stop();
    }

  private:
    virtual ~GLXDisplay()
    {
    }

    void RunVsync()
    {
      MOZ_ASSERT(!NS_IsMainThread());

      mGLContext->MakeCurrent();

      unsigned int syncCounter = 0;
      gl::sGLXLibrary.fGetVideoSync(&syncCounter);
      for (;;) {
        {
          MonitorAutoLock lock(mVsyncEnabledLock);
          if (!mVsyncEnabled) {
            mVsyncTask = nullptr;
            return;
          }
        }

        TimeStamp lastVsync = TimeStamp::Now();
        bool useSoftware = false;

        // Wait until the video sync counter reaches the next value by waiting
        // until the parity of the counter value changes.
        unsigned int nextSync = syncCounter + 1;
        int status;
        if ((status = gl::sGLXLibrary.fWaitVideoSync(2, nextSync % 2, &syncCounter)) != 0) {
          gfxWarningOnce() << "glXWaitVideoSync returned " << status;
          useSoftware = true;
        }

        if (syncCounter == (nextSync - 1)) {
          gfxWarningOnce() << "glXWaitVideoSync failed to increment the sync counter.";
          useSoftware = true;
        }

        if (useSoftware) {
          double remaining = (1000.f / 60.f) -
            (TimeStamp::Now() - lastVsync).ToMilliseconds();
          if (remaining > 0) {
            PlatformThread::Sleep(remaining);
          }
        }

        lastVsync = TimeStamp::Now();
        NotifyVsync(lastVsync);
      }
    }

    void Cleanup() {
      MOZ_ASSERT(!NS_IsMainThread());

      mGLContext = nullptr;
      XCloseDisplay(mXDisplay);
    }

    // Owned by the vsync thread.
    RefPtr<gl::GLContextGLX> mGLContext;
    _XDisplay* mXDisplay;
    Monitor mSetupLock;
    base::Thread mVsyncThread;
    RefPtr<Runnable> mVsyncTask;
    Monitor mVsyncEnabledLock;
    bool mVsyncEnabled;
  };
private:
  // We need a refcounted VsyncSource::Display to use chromium IPC runnables.
  RefPtr<GLXDisplay> mGlobalDisplay;
};

already_AddRefed<gfx::VsyncSource>
gfxPlatformGtk::CreateHardwareVsyncSource()
{
  // Only use GLX vsync when the OpenGL compositor is being used.
  // The extra cost of initializing a GLX context while blocking the main
  // thread is not worth it when using basic composition.
  if (gfxConfig::IsEnabled(Feature::HW_COMPOSITING)) {
    if (gl::sGLXLibrary.SupportsVideoSync()) {
      RefPtr<VsyncSource> vsyncSource = new GLXVsyncSource();
      VsyncSource::Display& display = vsyncSource->GetGlobalDisplay();
      if (!static_cast<GLXVsyncSource::GLXDisplay&>(display).Setup()) {
        NS_WARNING("Failed to setup GLContext, falling back to software vsync.");
        return gfxPlatform::CreateHardwareVsyncSource();
      }
      return vsyncSource.forget();
    }
    NS_WARNING("SGI_video_sync unsupported. Falling back to software vsync.");
  }
  return gfxPlatform::CreateHardwareVsyncSource();
}

#endif<|MERGE_RESOLUTION|>--- conflicted
+++ resolved
@@ -301,15 +301,6 @@
     gfxPlatformFontList* pfl = gfxPlatformFontList::PlatformFontList();
     return pfl->MakePlatformFont(aFontName, aWeight, aStretch,
                                  aStyle, aFontData, aLength);
-<<<<<<< HEAD
-}
-
-FT_Library
-gfxPlatformGtk::GetFTLibrary()
-{
-    return gfxFcPlatformFontList::GetFTLibrary();
-=======
->>>>>>> a17af05f
 }
 
 FT_Library
@@ -344,11 +335,7 @@
     // too big.  An additional step of 1.5 is added because this is common
     // scale on WINNT and at this ratio the advantages of larger rendering
     // outweigh the disadvantages from scaling and pixel mis-alignment.
-<<<<<<< HEAD
-    int32_t dpi = GetDPI();
-=======
     int32_t dpi = GetFontScaleDPI();
->>>>>>> a17af05f
     if (dpi < 132) {
         return 1.0;
     }
@@ -580,29 +567,6 @@
 }
 #endif
 
-<<<<<<< HEAD
-already_AddRefed<ScaledFont>
-gfxPlatformGtk::GetScaledFontForFont(DrawTarget* aTarget, gfxFont *aFont)
-{
-    switch (aTarget->GetBackendType()) {
-    case BackendType::CAIRO:
-    case BackendType::SKIA:
-        if (aFont->GetType() == gfxFont::FONT_TYPE_FONTCONFIG) {
-            gfxFontconfigFontBase* fcFont = static_cast<gfxFontconfigFontBase*>(aFont);
-            return Factory::CreateScaledFontForFontconfigFont(
-                    fcFont->GetCairoScaledFont(),
-                    fcFont->GetPattern(),
-                    fcFont->GetUnscaledFont(),
-                    fcFont->GetAdjustedSize());
-        }
-        MOZ_FALLTHROUGH;
-    default:
-        return GetScaledFontForFontWithCairoSkia(aTarget, aFont);
-    }
-}
-
-=======
->>>>>>> a17af05f
 #ifdef GL_PROVIDER_GLX
 
 class GLXVsyncSource final : public VsyncSource
