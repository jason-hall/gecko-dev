--- conflicted
+++ resolved
@@ -289,11 +289,7 @@
 class GDIFontFamily : public gfxFontFamily
 {
 public:
-<<<<<<< HEAD
-    explicit GDIFontFamily(nsAString &aName) :
-=======
     explicit GDIFontFamily(const nsAString& aName) :
->>>>>>> a17af05f
         gfxFontFamily(aName) {}
 
     virtual void FindStyleVariations(FontInfoData *aFontInfoData = nullptr);
