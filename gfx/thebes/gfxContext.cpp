/* -*- Mode: C++; tab-width: 8; indent-tabs-mode: nil; c-basic-offset: 2 -*- */
/* vim: set ts=8 sts=2 et sw=2 tw=80: */
/* This Source Code Form is subject to the terms of the Mozilla Public
 * License, v. 2.0. If a copy of the MPL was not distributed with this
 * file, You can obtain one at http://mozilla.org/MPL/2.0/. */

#include <math.h>

#include "mozilla/Alignment.h"

#include "cairo.h"

#include "gfxContext.h"

#include "gfxMatrix.h"
#include "gfxUtils.h"
#include "gfxASurface.h"
#include "gfxPattern.h"
#include "gfxPlatform.h"
#include "gfxPrefs.h"
#include "GeckoProfiler.h"
#include "gfx2DGlue.h"
#include "mozilla/gfx/PathHelpers.h"
#include "mozilla/gfx/DrawTargetTiled.h"
#include <algorithm>

#if XP_WIN
#include "gfxWindowsPlatform.h"
#include "mozilla/gfx/DeviceManagerDx.h"
#endif

using namespace mozilla;
using namespace mozilla::gfx;

UserDataKey gfxContext::sDontUseAsSourceKey;

#ifdef DEBUG
  #define CURRENTSTATE_CHANGED() \
    CurrentState().mContentChanged = true;
#else
  #define CURRENTSTATE_CHANGED()
#endif

PatternFromState::operator mozilla::gfx::Pattern&()
{
  gfxContext::AzureState &state = mContext->CurrentState();

  if (state.pattern) {
    return *state.pattern->GetPattern(mContext->mDT, state.patternTransformChanged ? &state.patternTransform : nullptr);
  }

  if (state.sourceSurface) {
    Matrix transform = state.surfTransform;

    if (state.patternTransformChanged) {
      Matrix mat = mContext->GetDTTransform();
      if (!mat.Invert()) {
        mPattern = new (mColorPattern.addr())
        ColorPattern(Color()); // transparent black to paint nothing
        return *mPattern;
      }
      transform = transform * state.patternTransform * mat;
    }

    mPattern = new (mSurfacePattern.addr())
    SurfacePattern(state.sourceSurface, ExtendMode::CLAMP, transform);
    return *mPattern;
  }

  mPattern = new (mColorPattern.addr())
  ColorPattern(state.color);
  return *mPattern;
}


gfxContext::gfxContext(DrawTarget *aTarget, const Point& aDeviceOffset)
  : mPathIsRect(false)
  , mTransformChanged(false)
  , mDT(aTarget)
{
  if (!aTarget) {
    gfxCriticalError() << "Don't create a gfxContext without a DrawTarget";
  }

  mStateStack.SetLength(1);
  CurrentState().drawTarget = mDT;
  CurrentState().deviceOffset = aDeviceOffset;
  mDT->SetTransform(GetDTTransform());
}

/* static */ already_AddRefed<gfxContext>
gfxContext::CreateOrNull(DrawTarget* aTarget,
                         const mozilla::gfx::Point& aDeviceOffset)
{
  if (!aTarget || !aTarget->IsValid()) {
    gfxCriticalNote << "Invalid target in gfxContext::CreateOrNull " << hexa(aTarget);
    return nullptr;
  }

  RefPtr<gfxContext> result = new gfxContext(aTarget, aDeviceOffset);
  return result.forget();
}

/* static */ already_AddRefed<gfxContext>
gfxContext::CreatePreservingTransformOrNull(DrawTarget* aTarget)
{
  if (!aTarget || !aTarget->IsValid()) {
    gfxCriticalNote << "Invalid target in gfxContext::CreatePreservingTransformOrNull " << hexa(aTarget);
    return nullptr;
  }

  Matrix transform = aTarget->GetTransform();
  RefPtr<gfxContext> result = new gfxContext(aTarget);
  result->SetMatrix(ThebesMatrix(transform));
  return result.forget();
}

gfxContext::~gfxContext()
{
  for (int i = mStateStack.Length() - 1; i >= 0; i--) {
    for (unsigned int c = 0; c < mStateStack[i].pushedClips.Length(); c++) {
      mStateStack[i].drawTarget->PopClip();
    }
  }
}

void
gfxContext::Save()
{
  CurrentState().transform = mTransform;
  mStateStack.AppendElement(AzureState(CurrentState()));
  CurrentState().pushedClips.Clear();
#ifdef DEBUG
  CurrentState().mContentChanged = false;
#endif
}

void
gfxContext::Restore()
{
#ifdef DEBUG
  // gfxContext::Restore is used to restore AzureState. We need to restore it
  // only if it was altered. The following APIs do change the content of
  // AzureState, a user should save the state before using them and restore it
  // after finishing painting:
  // 1. APIs to setup how to paint, such as SetColor()/SetAntialiasMode(). All
  //    gfxContext SetXXXX public functions belong to this category, except
  //    gfxContext::SetPath & gfxContext::SetMatrix.
  // 2. Clip functions, such as Clip() or PopClip(). You may call PopClip()
  //    directly instead of using gfxContext::Save if the clip region is the
  //    only thing that you altered in the target context.
  // 3. Function of setup transform matrix, such as Multiply() and
  //    SetMatrix(). Using gfxContextMatrixAutoSaveRestore is more recommended
  //    if transform data is the only thing that you are going to alter.
  //
  // You will hit the assertion message below if there is no above functions
  // been used between a pair of gfxContext::Save and gfxContext::Restore.
  // Considerate to remove that pair of Save/Restore if hitting that assertion.
  //
  // In the other hand, the following APIs do not alter the content of the
  // current AzureState, therefore, there is no need to save & restore
  // AzureState:
  // 1. constant member functions of gfxContext.
  // 2. Paint calls, such as Line()/Rectangle()/Fill(). Those APIs change the
  //    content of drawing buffer, which is not part of AzureState.
  // 3. Path building APIs, such as SetPath()/MoveTo()/LineTo()/NewPath().
  //    Surprisingly, path information is not stored in AzureState either.
  // Save current AzureState before using these type of APIs does nothing but
  // make performance worse.
  NS_ASSERTION(CurrentState().mContentChanged ||
               CurrentState().pushedClips.Length() > 0,
               "The context of the current AzureState is not altered after "
               "Save() been called. you may consider to remove this pair of "
               "gfxContext::Save/Restore.");
#endif

  for (unsigned int c = 0; c < CurrentState().pushedClips.Length(); c++) {
    mDT->PopClip();
  }

  mStateStack.RemoveElementAt(mStateStack.Length() - 1);

  mDT = CurrentState().drawTarget;

  ChangeTransform(CurrentState().transform, false);
}

// drawing
void
gfxContext::NewPath()
{
  mPath = nullptr;
  mPathBuilder = nullptr;
  mPathIsRect = false;
  mTransformChanged = false;
}

void
gfxContext::ClosePath()
{
  EnsurePathBuilder();
  mPathBuilder->Close();
}

already_AddRefed<Path> gfxContext::GetPath()
{
  EnsurePath();
  RefPtr<Path> path(mPath);
  return path.forget();
}

void gfxContext::SetPath(Path* path)
{
  MOZ_ASSERT(path->GetBackendType() == mDT->GetBackendType() ||
             path->GetBackendType() == BackendType::RECORDING ||
             (mDT->GetBackendType() == BackendType::DIRECT2D1_1 && path->GetBackendType() == BackendType::DIRECT2D));
  mPath = path;
  mPathBuilder = nullptr;
  mPathIsRect = false;
  mTransformChanged = false;
}

gfxPoint
gfxContext::CurrentPoint()
{
  EnsurePathBuilder();
  return ThebesPoint(mPathBuilder->CurrentPoint());
}

void
gfxContext::Fill()
{
  Fill(PatternFromState(this));
}

void
gfxContext::Fill(const Pattern& aPattern)
{
  AUTO_PROFILER_LABEL("gfxContext::Fill", GRAPHICS);
  FillAzure(aPattern, 1.0f);
}

void
gfxContext::MoveTo(const gfxPoint& pt)
{
  EnsurePathBuilder();
  mPathBuilder->MoveTo(ToPoint(pt));
}

void
gfxContext::LineTo(const gfxPoint& pt)
{
  EnsurePathBuilder();
  mPathBuilder->LineTo(ToPoint(pt));
}

void
gfxContext::Line(const gfxPoint& start, const gfxPoint& end)
{
  EnsurePathBuilder();
  mPathBuilder->MoveTo(ToPoint(start));
  mPathBuilder->LineTo(ToPoint(end));
}

// XXX snapToPixels is only valid when snapping for filled
// rectangles and for even-width stroked rectangles.
// For odd-width stroked rectangles, we need to offset x/y by
// 0.5...
void
gfxContext::Rectangle(const gfxRect& rect, bool snapToPixels)
{
  Rect rec = ToRect(rect);

  if (snapToPixels) {
    gfxRect newRect(rect);
    if (UserToDevicePixelSnapped(newRect, true)) {
      gfxMatrix mat = ThebesMatrix(mTransform);
      if (mat.Invert()) {
        // We need the user space rect.
        rec = ToRect(mat.TransformBounds(newRect));
      } else {
        rec = Rect();
      }
    }
  }

  if (!mPathBuilder && !mPathIsRect) {
    mPathIsRect = true;
    mRect = rec;
    return;
  }

  EnsurePathBuilder();

  mPathBuilder->MoveTo(rec.TopLeft());
  mPathBuilder->LineTo(rec.TopRight());
  mPathBuilder->LineTo(rec.BottomRight());
  mPathBuilder->LineTo(rec.BottomLeft());
  mPathBuilder->Close();
}

// transform stuff
void
gfxContext::Multiply(const gfxMatrix& matrix)
{
  CURRENTSTATE_CHANGED()
  ChangeTransform(ToMatrix(matrix) * mTransform);
}

void
gfxContext::SetMatrix(const gfxMatrix& matrix)
{
  CURRENTSTATE_CHANGED()
  ChangeTransform(ToMatrix(matrix));
}

gfxMatrix
gfxContext::CurrentMatrix() const
{
  return ThebesMatrix(mTransform);
}

gfxPoint
gfxContext::DeviceToUser(const gfxPoint& point) const
{
  return ThebesPoint(mTransform.Inverse().TransformPoint(ToPoint(point)));
}

Size
gfxContext::DeviceToUser(const Size& size) const
{
  return mTransform.Inverse().TransformSize(size);
}

gfxRect
gfxContext::DeviceToUser(const gfxRect& rect) const
{
  return ThebesRect(mTransform.Inverse().TransformBounds(ToRect(rect)));
}

gfxPoint
gfxContext::UserToDevice(const gfxPoint& point) const
{
  return ThebesPoint(mTransform.TransformPoint(ToPoint(point)));
}

Size
gfxContext::UserToDevice(const Size& size) const
{
  const Matrix &matrix = mTransform;

  Size newSize;
  newSize.width = size.width * matrix._11 + size.height * matrix._12;
  newSize.height = size.width * matrix._21 + size.height * matrix._22;
  return newSize;
}

gfxRect
gfxContext::UserToDevice(const gfxRect& rect) const
{
  const Matrix &matrix = mTransform;
  return ThebesRect(matrix.TransformBounds(ToRect(rect)));
}

bool
gfxContext::UserToDevicePixelSnapped(gfxRect& rect, bool ignoreScale) const
{
  if (mDT->GetUserData(&sDisablePixelSnapping))
      return false;

  // if we're not at 1.0 scale, don't snap, unless we're
  // ignoring the scale.  If we're not -just- a scale,
  // never snap.
  const gfxFloat epsilon = 0.0000001;
#define WITHIN_E(a,b) (fabs((a)-(b)) < epsilon)
  Matrix mat = mTransform;
  if (!ignoreScale &&
      (!WITHIN_E(mat._11,1.0) || !WITHIN_E(mat._22,1.0) ||
        !WITHIN_E(mat._12,0.0) || !WITHIN_E(mat._21,0.0)))
      return false;
#undef WITHIN_E

  gfxPoint p1 = UserToDevice(rect.TopLeft());
  gfxPoint p2 = UserToDevice(rect.TopRight());
  gfxPoint p3 = UserToDevice(rect.BottomRight());

  // Check that the rectangle is axis-aligned. For an axis-aligned rectangle,
  // two opposite corners define the entire rectangle. So check if
  // the axis-aligned rectangle with opposite corners p1 and p3
  // define an axis-aligned rectangle whose other corners are p2 and p4.
  // We actually only need to check one of p2 and p4, since an affine
  // transform maps parallelograms to parallelograms.
  if (p2 == gfxPoint(p1.x, p3.y) || p2 == gfxPoint(p3.x, p1.y)) {
      p1.Round();
      p3.Round();

      rect.MoveTo(gfxPoint(std::min(p1.x, p3.x), std::min(p1.y, p3.y)));
      rect.SizeTo(gfxSize(std::max(p1.x, p3.x) - rect.X(),
                          std::max(p1.y, p3.y) - rect.Y()));
      return true;
  }

  return false;
}

bool
gfxContext::UserToDevicePixelSnapped(gfxPoint& pt, bool ignoreScale) const
{
  if (mDT->GetUserData(&sDisablePixelSnapping))
      return false;

  // if we're not at 1.0 scale, don't snap, unless we're
  // ignoring the scale.  If we're not -just- a scale,
  // never snap.
  const gfxFloat epsilon = 0.0000001;
#define WITHIN_E(a,b) (fabs((a)-(b)) < epsilon)
  Matrix mat = mTransform;
  if (!ignoreScale &&
      (!WITHIN_E(mat._11,1.0) || !WITHIN_E(mat._22,1.0) ||
        !WITHIN_E(mat._12,0.0) || !WITHIN_E(mat._21,0.0)))
      return false;
#undef WITHIN_E

  pt = UserToDevice(pt);
  pt.Round();
  return true;
}

void
gfxContext::SetAntialiasMode(AntialiasMode mode)
{
  CURRENTSTATE_CHANGED()
  CurrentState().aaMode = mode;
}

AntialiasMode
gfxContext::CurrentAntialiasMode() const
{
  return CurrentState().aaMode;
}

void
gfxContext::SetDash(gfxFloat *dashes, int ndash, gfxFloat offset)
{
  CURRENTSTATE_CHANGED()
  AzureState &state = CurrentState();

  state.dashPattern.SetLength(ndash);
  for (int i = 0; i < ndash; i++) {
    state.dashPattern[i] = Float(dashes[i]);
  }
  state.strokeOptions.mDashLength = ndash;
  state.strokeOptions.mDashOffset = Float(offset);
  state.strokeOptions.mDashPattern = ndash ? state.dashPattern.Elements()
                                           : nullptr;
}

bool
gfxContext::CurrentDash(FallibleTArray<gfxFloat>& dashes, gfxFloat* offset) const
{
  const AzureState &state = CurrentState();
  int count = state.strokeOptions.mDashLength;

  if (count <= 0 || !dashes.SetLength(count, fallible)) {
    return false;
  }

  for (int i = 0; i < count; i++) {
    dashes[i] = state.dashPattern[i];
  }

  *offset = state.strokeOptions.mDashOffset;

  return true;
}

gfxFloat
gfxContext::CurrentDashOffset() const
{
  return CurrentState().strokeOptions.mDashOffset;
}

void
gfxContext::SetLineWidth(gfxFloat width)
{
  CurrentState().strokeOptions.mLineWidth = Float(width);
}

gfxFloat
gfxContext::CurrentLineWidth() const
{
  return CurrentState().strokeOptions.mLineWidth;
}

void
gfxContext::SetOp(CompositionOp aOp)
{
  CURRENTSTATE_CHANGED()
  CurrentState().op = aOp;
}

CompositionOp
gfxContext::CurrentOp() const
{
  return CurrentState().op;
}

void
gfxContext::SetLineCap(CapStyle cap)
{
  CURRENTSTATE_CHANGED()
  CurrentState().strokeOptions.mLineCap = cap;
}

CapStyle
gfxContext::CurrentLineCap() const
{
  return CurrentState().strokeOptions.mLineCap;
}

void
gfxContext::SetLineJoin(JoinStyle join)
{
  CURRENTSTATE_CHANGED()
  CurrentState().strokeOptions.mLineJoin = join;
}

JoinStyle
gfxContext::CurrentLineJoin() const
{
  return CurrentState().strokeOptions.mLineJoin;
}

void
gfxContext::SetMiterLimit(gfxFloat limit)
{
  CURRENTSTATE_CHANGED()
  CurrentState().strokeOptions.mMiterLimit = Float(limit);
}

gfxFloat
gfxContext::CurrentMiterLimit() const
{
  return CurrentState().strokeOptions.mMiterLimit;
}

// clipping
void
gfxContext::Clip(const Rect& rect)
{
  AzureState::PushedClip clip = { nullptr, rect, mTransform };
  CurrentState().pushedClips.AppendElement(clip);
  mDT->PushClipRect(rect);
  NewPath();
}

void
gfxContext::Clip(const gfxRect& rect)
{
  Clip(ToRect(rect));
}

void
gfxContext::Clip(Path* aPath)
{
  mDT->PushClip(aPath);
  AzureState::PushedClip clip = { aPath, Rect(), mTransform };
  CurrentState().pushedClips.AppendElement(clip);
}

void
gfxContext::Clip()
{
  if (mPathIsRect) {
    MOZ_ASSERT(!mTransformChanged);

    AzureState::PushedClip clip = { nullptr, mRect, mTransform };
    CurrentState().pushedClips.AppendElement(clip);
    mDT->PushClipRect(mRect);
  } else {
    EnsurePath();
    mDT->PushClip(mPath);
    AzureState::PushedClip clip = { mPath, Rect(), mTransform };
    CurrentState().pushedClips.AppendElement(clip);
  }
}

void
gfxContext::PopClip()
{
  MOZ_ASSERT(CurrentState().pushedClips.Length() > 0);

  CurrentState().pushedClips.RemoveElementAt(CurrentState().pushedClips.Length() - 1);
  mDT->PopClip();
}

gfxRect
gfxContext::GetClipExtents()
{
  Rect rect = GetAzureDeviceSpaceClipBounds();

  if (rect.width == 0 || rect.height == 0) {
    return gfxRect(0, 0, 0, 0);
  }

  Matrix mat = mTransform;
  mat.Invert();
  rect = mat.TransformBounds(rect);

  return ThebesRect(rect);
}

bool
gfxContext::ExportClip(ClipExporter& aExporter)
{
  for (unsigned int i = 0; i < mStateStack.Length(); i++) {
    for (unsigned int c = 0; c < mStateStack[i].pushedClips.Length(); c++) {
      AzureState::PushedClip &clip = mStateStack[i].pushedClips[c];
      gfx::Matrix transform = clip.transform;
      transform.PostTranslate(-GetDeviceOffset());

      aExporter.BeginClip(transform);
      if (clip.path) {
        clip.path->StreamToSink(&aExporter);
      } else {
        aExporter.MoveTo(clip.rect.TopLeft());
        aExporter.LineTo(clip.rect.TopRight());
        aExporter.LineTo(clip.rect.BottomRight());
        aExporter.LineTo(clip.rect.BottomLeft());
        aExporter.Close();
      }
      aExporter.EndClip();
    }
  }

  return true;
}

bool
gfxContext::ClipContainsRect(const gfxRect& aRect)
{
  // Since we always return false when the clip list contains a
  // non-rectangular clip or a non-rectilinear transform, our 'total' clip
  // is always a rectangle if we hit the end of this function.
  Rect clipBounds(0, 0, Float(mDT->GetSize().width), Float(mDT->GetSize().height));

  for (unsigned int i = 0; i < mStateStack.Length(); i++) {
    for (unsigned int c = 0; c < mStateStack[i].pushedClips.Length(); c++) {
      AzureState::PushedClip &clip = mStateStack[i].pushedClips[c];
      if (clip.path || !clip.transform.IsRectilinear()) {
        // Cairo behavior is we return false if the clip contains a non-
        // rectangle.
        return false;
      } else {
        Rect clipRect = mTransform.TransformBounds(clip.rect);

        clipBounds.IntersectRect(clipBounds, clipRect);
      }
    }
  }

  return clipBounds.Contains(ToRect(aRect));
}

// rendering sources

void
gfxContext::SetColor(const Color& aColor)
{
  CURRENTSTATE_CHANGED()
  CurrentState().pattern = nullptr;
  CurrentState().sourceSurfCairo = nullptr;
  CurrentState().sourceSurface = nullptr;
  CurrentState().color = ToDeviceColor(aColor);
}

void
gfxContext::SetDeviceColor(const Color& aColor)
{
  CURRENTSTATE_CHANGED()
  CurrentState().pattern = nullptr;
  CurrentState().sourceSurfCairo = nullptr;
  CurrentState().sourceSurface = nullptr;
  CurrentState().color = aColor;
}

bool
gfxContext::GetDeviceColor(Color& aColorOut)
{
  if (CurrentState().sourceSurface) {
    return false;
  }
  if (CurrentState().pattern) {
    return CurrentState().pattern->GetSolidColor(aColorOut);
  }

  aColorOut = CurrentState().color;
  return true;
}

void
gfxContext::SetSource(gfxASurface *surface, const gfxPoint& offset)
{
  CURRENTSTATE_CHANGED()
  CurrentState().surfTransform = Matrix(1.0f, 0, 0, 1.0f, Float(offset.x), Float(offset.y));
  CurrentState().pattern = nullptr;
  CurrentState().patternTransformChanged = false;
  // Keep the underlying cairo surface around while we keep the
  // sourceSurface.
  CurrentState().sourceSurfCairo = surface;
  CurrentState().sourceSurface =
  gfxPlatform::GetPlatform()->GetSourceSurfaceForSurface(mDT, surface);
  CurrentState().color = Color(0, 0, 0, 0);
}

void
gfxContext::SetPattern(gfxPattern *pattern)
{
  CURRENTSTATE_CHANGED()
  CurrentState().sourceSurfCairo = nullptr;
  CurrentState().sourceSurface = nullptr;
  CurrentState().patternTransformChanged = false;
  CurrentState().pattern = pattern;
}

already_AddRefed<gfxPattern>
gfxContext::GetPattern()
{
  RefPtr<gfxPattern> pat;

  AzureState &state = CurrentState();
  if (state.pattern) {
    pat = state.pattern;
  } else if (state.sourceSurface) {
    NS_ASSERTION(false, "Ugh, this isn't good.");
  } else {
    pat = new gfxPattern(state.color);
  }
  return pat.forget();
}

void
gfxContext::SetFontSmoothingBackgroundColor(const Color& aColor)
{
  CURRENTSTATE_CHANGED()
  CurrentState().fontSmoothingBackgroundColor = aColor;
}

Color
gfxContext::GetFontSmoothingBackgroundColor()
{
  return CurrentState().fontSmoothingBackgroundColor;
}

// masking
void
gfxContext::Mask(SourceSurface* aSurface, Float aAlpha, const Matrix& aTransform)
{
  Matrix old = mTransform;
  Matrix mat = aTransform * mTransform;

  ChangeTransform(mat);
  mDT->MaskSurface(PatternFromState(this), aSurface, Point(),
                   DrawOptions(aAlpha, CurrentState().op, CurrentState().aaMode));
  ChangeTransform(old);
}

void
gfxContext::Mask(SourceSurface *surface, float alpha, const Point& offset)
{
  // We clip here to bind to the mask surface bounds, see above.
  mDT->MaskSurface(PatternFromState(this),
            surface,
            offset,
            DrawOptions(alpha, CurrentState().op, CurrentState().aaMode));
}

void
gfxContext::Paint(gfxFloat alpha)
{
  AUTO_PROFILER_LABEL("gfxContext::Paint", GRAPHICS);

  AzureState &state = CurrentState();

  if (state.sourceSurface && !state.sourceSurfCairo &&
      !state.patternTransformChanged)
  {
    // This is the case where a PopGroupToSource has been done and this
    // paint is executed without changing the transform or the source.
    Matrix oldMat = mDT->GetTransform();

    IntSize surfSize = state.sourceSurface->GetSize();

    mDT->SetTransform(Matrix::Translation(-state.deviceOffset.x,
                                          -state.deviceOffset.y));

    mDT->DrawSurface(state.sourceSurface,
                     Rect(state.sourceSurfaceDeviceOffset, Size(surfSize.width, surfSize.height)),
                     Rect(Point(), Size(surfSize.width, surfSize.height)),
                     DrawSurfaceOptions(), DrawOptions(alpha, GetOp()));
    mDT->SetTransform(oldMat);
    return;
  }

  Matrix mat = mDT->GetTransform();
  mat.Invert();
  Rect paintRect = mat.TransformBounds(Rect(Point(0, 0), Size(mDT->GetSize())));

  mDT->FillRect(paintRect, PatternFromState(this),
                DrawOptions(Float(alpha), GetOp()));
}

void
gfxContext::PushGroupForBlendBack(gfxContentType content, Float aOpacity, SourceSurface* aMask, const Matrix& aMaskTransform)
{
<<<<<<< HEAD
  Save();
=======
>>>>>>> a17af05f
  mDT->PushLayer(content == gfxContentType::COLOR, aOpacity, aMask, aMaskTransform);
}

static gfxRect
GetRoundOutDeviceClipExtents(gfxContext* aCtx)
{
  gfxContextMatrixAutoSaveRestore save(aCtx);
  aCtx->SetMatrix(gfxMatrix());
  gfxRect r = aCtx->GetClipExtents();
  r.RoundOut();
  return r;
}

void
gfxContext::PushGroupAndCopyBackground(gfxContentType content, Float aOpacity, SourceSurface* aMask, const Matrix& aMaskTransform)
{
  IntRect clipExtents;
  if (mDT->GetFormat() != SurfaceFormat::B8G8R8X8) {
    gfxRect clipRect = GetRoundOutDeviceClipExtents(this);
    clipExtents = IntRect::Truncate(clipRect.x, clipRect.y, clipRect.width, clipRect.height);
  }
  bool pushOpaqueWithCopiedBG = (mDT->GetFormat() == SurfaceFormat::B8G8R8X8 ||
                                 mDT->GetOpaqueRect().Contains(clipExtents)) &&
                                !mDT->GetUserData(&sDontUseAsSourceKey);

<<<<<<< HEAD
  Save();

=======
>>>>>>> a17af05f
  if (pushOpaqueWithCopiedBG) {
    mDT->PushLayer(true, aOpacity, aMask, aMaskTransform, IntRect(), true);
  } else {
    mDT->PushLayer(content == gfxContentType::COLOR, aOpacity, aMask, aMaskTransform, IntRect(), false);
  }
}

void
gfxContext::PopGroupAndBlend()
{
  mDT->PopLayer();
<<<<<<< HEAD
  Restore();
=======
>>>>>>> a17af05f
}

#ifdef MOZ_DUMP_PAINTING
void
gfxContext::WriteAsPNG(const char* aFile)
{
  gfxUtils::WriteAsPNG(mDT, aFile);
}

void 
gfxContext::DumpAsDataURI()
{
  gfxUtils::DumpAsDataURI(mDT);
}

void 
gfxContext::CopyAsDataURI()
{
  gfxUtils::CopyAsDataURI(mDT);
}
#endif

void
gfxContext::EnsurePath()
{
  if (mPathBuilder) {
    mPath = mPathBuilder->Finish();
    mPathBuilder = nullptr;
  }

  if (mPath) {
    if (mTransformChanged) {
      Matrix mat = mTransform;
      mat.Invert();
      mat = mPathTransform * mat;
      mPathBuilder = mPath->TransformedCopyToBuilder(mat);
      mPath = mPathBuilder->Finish();
      mPathBuilder = nullptr;

      mTransformChanged = false;
    }
    return;
  }

  EnsurePathBuilder();
  mPath = mPathBuilder->Finish();
  mPathBuilder = nullptr;
}

void
gfxContext::EnsurePathBuilder()
{
  if (mPathBuilder && !mTransformChanged) {
    return;
  }

  if (mPath) {
    if (!mTransformChanged) {
      mPathBuilder = mPath->CopyToBuilder();
      mPath = nullptr;
    } else {
      Matrix invTransform = mTransform;
      invTransform.Invert();
      Matrix toNewUS = mPathTransform * invTransform;
      mPathBuilder = mPath->TransformedCopyToBuilder(toNewUS);
    }
    return;
  }

  DebugOnly<PathBuilder*> oldPath = mPathBuilder.get();

  if (!mPathBuilder) {
    mPathBuilder = mDT->CreatePathBuilder(FillRule::FILL_WINDING);

    if (mPathIsRect) {
      mPathBuilder->MoveTo(mRect.TopLeft());
      mPathBuilder->LineTo(mRect.TopRight());
      mPathBuilder->LineTo(mRect.BottomRight());
      mPathBuilder->LineTo(mRect.BottomLeft());
      mPathBuilder->Close();
    }
  }

  if (mTransformChanged) {
    // This could be an else if since this should never happen when
    // mPathBuilder is nullptr and mPath is nullptr. But this way we can
    // assert if all the state is as expected.
    MOZ_ASSERT(oldPath);
    MOZ_ASSERT(!mPathIsRect);

    Matrix invTransform = mTransform;
    invTransform.Invert();
    Matrix toNewUS = mPathTransform * invTransform;

    RefPtr<Path> path = mPathBuilder->Finish();
    if (!path) {
      gfxCriticalError() << "gfxContext::EnsurePathBuilder failed in PathBuilder::Finish";
    }
    mPathBuilder = path->TransformedCopyToBuilder(toNewUS);
  }

  mPathIsRect = false;
}

void
gfxContext::FillAzure(const Pattern& aPattern, Float aOpacity)
{
  AzureState &state = CurrentState();

  CompositionOp op = GetOp();

  if (mPathIsRect) {
    MOZ_ASSERT(!mTransformChanged);

    if (op == CompositionOp::OP_SOURCE) {
      // Emulate cairo operator source which is bound by mask!
      mDT->ClearRect(mRect);
      mDT->FillRect(mRect, aPattern, DrawOptions(aOpacity));
    } else {
      mDT->FillRect(mRect, aPattern, DrawOptions(aOpacity, op, state.aaMode));
    }
  } else {
    EnsurePath();
    mDT->Fill(mPath, aPattern, DrawOptions(aOpacity, op, state.aaMode));
  }
}

CompositionOp
gfxContext::GetOp()
{
  if (CurrentState().op != CompositionOp::OP_SOURCE) {
    return CurrentState().op;
  }

  AzureState &state = CurrentState();
  if (state.pattern) {
    if (state.pattern->IsOpaque()) {
      return CompositionOp::OP_OVER;
    } else {
      return CompositionOp::OP_SOURCE;
    }
  } else if (state.sourceSurface) {
    if (state.sourceSurface->GetFormat() == SurfaceFormat::B8G8R8X8) {
      return CompositionOp::OP_OVER;
    } else {
      return CompositionOp::OP_SOURCE;
    }
  } else {
    if (state.color.a > 0.999) {
      return CompositionOp::OP_OVER;
    } else {
      return CompositionOp::OP_SOURCE;
    }
  }
}

/* SVG font code can change the transform after having set the pattern on the
 * context. When the pattern is set it is in user space, if the transform is
 * changed after doing so the pattern needs to be converted back into userspace.
 * We just store the old pattern transform here so that we only do the work
 * needed here if the pattern is actually used.
 * We need to avoid doing this when this ChangeTransform comes from a restore,
 * since the current pattern and the current transform are both part of the
 * state we know the new CurrentState()'s values are valid. But if we assume
 * a change they might become invalid since patternTransformChanged is part of
 * the state and might be false for the restored AzureState.
 */
void
gfxContext::ChangeTransform(const Matrix &aNewMatrix, bool aUpdatePatternTransform)
{
  AzureState &state = CurrentState();

  if (aUpdatePatternTransform && (state.pattern || state.sourceSurface)
      && !state.patternTransformChanged) {
    state.patternTransform = GetDTTransform();
    state.patternTransformChanged = true;
  }

  if (mPathIsRect) {
    Matrix invMatrix = aNewMatrix;
    
    invMatrix.Invert();

    Matrix toNewUS = mTransform * invMatrix;

    if (toNewUS.IsRectilinear()) {
      mRect = toNewUS.TransformBounds(mRect);
      mRect.NudgeToIntegers();
    } else {
      mPathBuilder = mDT->CreatePathBuilder(FillRule::FILL_WINDING);

      mPathBuilder->MoveTo(toNewUS.TransformPoint(mRect.TopLeft()));
      mPathBuilder->LineTo(toNewUS.TransformPoint(mRect.TopRight()));
      mPathBuilder->LineTo(toNewUS.TransformPoint(mRect.BottomRight()));
      mPathBuilder->LineTo(toNewUS.TransformPoint(mRect.BottomLeft()));
      mPathBuilder->Close();

      mPathIsRect = false;
    }

    // No need to consider the transform changed now!
    mTransformChanged = false;
  } else if ((mPath || mPathBuilder) && !mTransformChanged) {
    mTransformChanged = true;
    mPathTransform = mTransform;
  }

  mTransform = aNewMatrix;

  mDT->SetTransform(GetDTTransform());
}

Rect
gfxContext::GetAzureDeviceSpaceClipBounds()
{
  Rect rect(CurrentState().deviceOffset.x, CurrentState().deviceOffset.y,
            Float(mDT->GetSize().width), Float(mDT->GetSize().height));
  for (unsigned int i = 0; i < mStateStack.Length(); i++) {
    for (unsigned int c = 0; c < mStateStack[i].pushedClips.Length(); c++) {
      AzureState::PushedClip &clip = mStateStack[i].pushedClips[c];
      if (clip.path) {
        Rect bounds = clip.path->GetBounds(clip.transform);
        rect.IntersectRect(rect, bounds);
      } else {
        rect.IntersectRect(rect, clip.transform.TransformBounds(clip.rect));
      }
    }
  }

  return rect;
}

Point
gfxContext::GetDeviceOffset() const
{
  return CurrentState().deviceOffset;
}

Matrix
gfxContext::GetDeviceTransform() const
{
  return Matrix::Translation(-CurrentState().deviceOffset.x,
                             -CurrentState().deviceOffset.y);
}

Matrix
gfxContext::GetDTTransform() const
{
  Matrix mat = mTransform;
  mat._31 -= CurrentState().deviceOffset.x;
  mat._32 -= CurrentState().deviceOffset.y;
  return mat;
}<|MERGE_RESOLUTION|>--- conflicted
+++ resolved
@@ -813,10 +813,6 @@
 void
 gfxContext::PushGroupForBlendBack(gfxContentType content, Float aOpacity, SourceSurface* aMask, const Matrix& aMaskTransform)
 {
-<<<<<<< HEAD
-  Save();
-=======
->>>>>>> a17af05f
   mDT->PushLayer(content == gfxContentType::COLOR, aOpacity, aMask, aMaskTransform);
 }
 
@@ -842,11 +838,6 @@
                                  mDT->GetOpaqueRect().Contains(clipExtents)) &&
                                 !mDT->GetUserData(&sDontUseAsSourceKey);
 
-<<<<<<< HEAD
-  Save();
-
-=======
->>>>>>> a17af05f
   if (pushOpaqueWithCopiedBG) {
     mDT->PushLayer(true, aOpacity, aMask, aMaskTransform, IntRect(), true);
   } else {
@@ -858,10 +849,6 @@
 gfxContext::PopGroupAndBlend()
 {
   mDT->PopLayer();
-<<<<<<< HEAD
-  Restore();
-=======
->>>>>>> a17af05f
 }
 
 #ifdef MOZ_DUMP_PAINTING
