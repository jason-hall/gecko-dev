/* -*- Mode: C++; tab-width: 20; indent-tabs-mode: nil; c-basic-offset: 4 -*-
 * This Source Code Form is subject to the terms of the Mozilla Public
 * License, v. 2.0. If a copy of the MPL was not distributed with this
 * file, You can obtain one at http://mozilla.org/MPL/2.0/. */

#include "PrintTarget.h"

#include "cairo.h"
#ifdef CAIRO_HAS_QUARTZ_SURFACE
#include "cairo-quartz.h"
#endif
#ifdef CAIRO_HAS_WIN32_SURFACE
#include "cairo-win32.h"
#endif
#include "mozilla/gfx/2D.h"
#include "mozilla/gfx/HelpersCairo.h"
#include "mozilla/gfx/Logging.h"

namespace mozilla {
namespace gfx {

PrintTarget::PrintTarget(cairo_surface_t* aCairoSurface, const IntSize& aSize)
  : mCairoSurface(aCairoSurface)
  , mSize(aSize)
  , mIsFinished(false)
#ifdef DEBUG
  , mHasActivePage(false)
<<<<<<< HEAD
=======
  , mRecorder(nullptr)
>>>>>>> a17af05f
#endif

{
#if 0
  // aCairoSurface is null when our PrintTargetThebes subclass's ctor calls us.
  // Once PrintTargetThebes is removed, enable this assertion.
  MOZ_ASSERT(aCairoSurface && !cairo_surface_status(aCairoSurface),
             "CreateOrNull factory methods should not call us without a "
             "valid cairo_surface_t*");
#endif

  // CreateOrNull factory methods hand over ownership of aCairoSurface,
  // so we don't call cairo_surface_reference(aSurface) here.

  // This code was copied from gfxASurface::Init:
#ifdef MOZ_TREE_CAIRO
  if (mCairoSurface &&
      cairo_surface_get_content(mCairoSurface) != CAIRO_CONTENT_COLOR) {
    cairo_surface_set_subpixel_antialiasing(mCairoSurface,
                                            CAIRO_SUBPIXEL_ANTIALIASING_DISABLED);
  }
#endif
}

PrintTarget::~PrintTarget()
{
  // null surfaces are allowed here
  cairo_surface_destroy(mCairoSurface);
  mCairoSurface = nullptr;
}

already_AddRefed<DrawTarget>
PrintTarget::MakeDrawTarget(const IntSize& aSize,
                            DrawEventRecorder* aRecorder)
{
  MOZ_ASSERT(mCairoSurface,
             "We shouldn't have been constructed without a cairo surface");

  // This should not be called outside of BeginPage()/EndPage() calls since
  // some backends can only provide a valid DrawTarget at that time.
  MOZ_ASSERT(mHasActivePage, "We can't guarantee a valid DrawTarget");

  if (cairo_surface_status(mCairoSurface)) {
    return nullptr;
  }

  // Note than aSize may not be the same as mSize (the size of mCairoSurface).
  // See the comments in our header.  If the sizes are different a clip will
  // be applied to mCairoSurface.
  RefPtr<DrawTarget> dt =
    Factory::CreateDrawTargetForCairoSurface(mCairoSurface, aSize);
  if (!dt || !dt->IsValid()) {
    return nullptr;
  }

  if (aRecorder) {
    dt = CreateWrapAndRecordDrawTarget(aRecorder, dt);
    if (!dt || !dt->IsValid()) {
      return nullptr;
    }
  }

  return dt.forget();
}

already_AddRefed<DrawTarget>
PrintTarget::GetReferenceDrawTarget(DrawEventRecorder* aRecorder)
{
  if (!mRefDT) {
    const IntSize size(1, 1);

    cairo_surface_t* similar;
    switch (cairo_surface_get_type(mCairoSurface)) {
#ifdef CAIRO_HAS_WIN32_SURFACE
    case CAIRO_SURFACE_TYPE_WIN32:
      similar = cairo_win32_surface_create_with_dib(
        CairoContentToCairoFormat(cairo_surface_get_content(mCairoSurface)),
        size.width, size.height);
      break;
#endif
#ifdef CAIRO_HAS_QUARTZ_SURFACE
    case CAIRO_SURFACE_TYPE_QUARTZ:
      similar = cairo_quartz_surface_create_cg_layer(
                  mCairoSurface, cairo_surface_get_content(mCairoSurface),
                  size.width, size.height);
      break;
#endif
    default:
      similar = cairo_surface_create_similar(
                  mCairoSurface, cairo_surface_get_content(mCairoSurface),
                  size.width, size.height);
      break;
    }

    if (cairo_surface_status(similar)) {
      return nullptr;
    }

    RefPtr<DrawTarget> dt =
      Factory::CreateDrawTargetForCairoSurface(similar, size);

    // The DT addrefs the surface, so we need drop our own reference to it:
    cairo_surface_destroy(similar);

    if (!dt || !dt->IsValid()) {
      return nullptr;
    }
<<<<<<< HEAD

    if (aRecorder) {
      dt = CreateRecordingDrawTarget(aRecorder, dt);
      if (!dt || !dt->IsValid()) {
        return nullptr;
      }
    }

    mRefDT = dt.forget();
  }
  return do_AddRef(mRefDT);
}

already_AddRefed<DrawTarget>
PrintTarget::CreateRecordingDrawTarget(DrawEventRecorder* aRecorder,
=======
    mRefDT = dt.forget();
  }

  if (aRecorder) {
    if (!mRecordingRefDT) {
      RefPtr<DrawTarget> dt = CreateWrapAndRecordDrawTarget(aRecorder, mRefDT);
      if (!dt || !dt->IsValid()) {
        return nullptr;
      }
      mRecordingRefDT = dt.forget();
#ifdef DEBUG
      mRecorder = aRecorder;
#endif
    }
#ifdef DEBUG
    else {
      MOZ_ASSERT(aRecorder == mRecorder,
                 "Caching mRecordingRefDT assumes the aRecorder is an invariant");
    }
#endif

    return do_AddRef(mRecordingRefDT);
  }

  return do_AddRef(mRefDT);
}

/* static */ already_AddRefed<DrawTarget>
PrintTarget::CreateWrapAndRecordDrawTarget(DrawEventRecorder* aRecorder,
>>>>>>> a17af05f
                                       DrawTarget* aDrawTarget)
{
  MOZ_ASSERT(aRecorder);
  MOZ_ASSERT(aDrawTarget);

  RefPtr<DrawTarget> dt;

  if (aRecorder) {
    // It doesn't really matter what we pass as the DrawTarget here.
    dt = gfx::Factory::CreateWrapAndRecordDrawTarget(aRecorder, aDrawTarget);
  }

  if (!dt || !dt->IsValid()) {
    gfxCriticalNote
      << "Failed to create a recording DrawTarget for PrintTarget";
    return nullptr;
  }

  return dt.forget();
}

void
PrintTarget::Finish()
{
  if (mIsFinished) {
    return;
  }
  mIsFinished = true;

  // null surfaces are allowed here
  cairo_surface_finish(mCairoSurface);
}

} // namespace gfx
} // namespace mozilla<|MERGE_RESOLUTION|>--- conflicted
+++ resolved
@@ -25,10 +25,7 @@
   , mIsFinished(false)
 #ifdef DEBUG
   , mHasActivePage(false)
-<<<<<<< HEAD
-=======
   , mRecorder(nullptr)
->>>>>>> a17af05f
 #endif
 
 {
@@ -136,23 +133,6 @@
     if (!dt || !dt->IsValid()) {
       return nullptr;
     }
-<<<<<<< HEAD
-
-    if (aRecorder) {
-      dt = CreateRecordingDrawTarget(aRecorder, dt);
-      if (!dt || !dt->IsValid()) {
-        return nullptr;
-      }
-    }
-
-    mRefDT = dt.forget();
-  }
-  return do_AddRef(mRefDT);
-}
-
-already_AddRefed<DrawTarget>
-PrintTarget::CreateRecordingDrawTarget(DrawEventRecorder* aRecorder,
-=======
     mRefDT = dt.forget();
   }
 
@@ -182,7 +162,6 @@
 
 /* static */ already_AddRefed<DrawTarget>
 PrintTarget::CreateWrapAndRecordDrawTarget(DrawEventRecorder* aRecorder,
->>>>>>> a17af05f
                                        DrawTarget* aDrawTarget)
 {
   MOZ_ASSERT(aRecorder);
