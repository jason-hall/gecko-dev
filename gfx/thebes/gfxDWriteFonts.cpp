--- conflicted
+++ resolved
@@ -91,14 +91,11 @@
     }
 
     mFontFace = aUnscaledFont->GetFontFace();
-<<<<<<< HEAD
-=======
 
     // If the IDWriteFontFace1 interface is available, we can use that for
     // faster glyph width retrieval.
     mFontFace->QueryInterface(__uuidof(IDWriteFontFace1),
                               (void**)getter_AddRefs(mFontFace1));
->>>>>>> a17af05f
 
     ComputeMetrics(anAAOption);
 }
@@ -602,22 +599,6 @@
     return width;
 }
 
-<<<<<<< HEAD
-already_AddRefed<GlyphRenderingOptions>
-gfxDWriteFont::GetGlyphRenderingOptions(const TextRunDrawParams* aRunParams)
-{
-  if (mUseClearType) {
-    return Factory::CreateDWriteGlyphRenderingOptions(
-      gfxWindowsPlatform::GetPlatform()->GetRenderingParams(GetForceGDIClassic() ?
-        gfxWindowsPlatform::TEXT_RENDERING_GDI_CLASSIC : gfxWindowsPlatform::TEXT_RENDERING_NORMAL));
-  } else {
-    return Factory::CreateDWriteGlyphRenderingOptions(gfxWindowsPlatform::GetPlatform()->
-      GetRenderingParams(gfxWindowsPlatform::TEXT_RENDERING_NO_CLEARTYPE));
-  }
-}
-
-=======
->>>>>>> a17af05f
 bool
 gfxDWriteFont::GetForceGDIClassic()
 {
@@ -698,30 +679,6 @@
 already_AddRefed<ScaledFont>
 gfxDWriteFont::GetScaledFont(mozilla::gfx::DrawTarget *aTarget)
 {
-<<<<<<< HEAD
-  bool wantCairo = aTarget->GetBackendType() == BackendType::CAIRO;
-  if (mAzureScaledFont && mAzureScaledFontIsCairo == wantCairo) {
-    RefPtr<ScaledFont> scaledFont(mAzureScaledFont);
-    return scaledFont.forget();
-  }
-
-  NativeFont nativeFont;
-  nativeFont.mType = NativeFontType::DWRITE_FONT_FACE;
-  nativeFont.mFont = GetFontFace();
-
-  if (wantCairo) {
-    mAzureScaledFont = Factory::CreateScaledFontWithCairo(nativeFont,
-                                                        GetUnscaledFont(),
-                                                        GetAdjustedSize(),
-                                                        GetCairoScaledFont());
-  } else if (aTarget->GetBackendType() == BackendType::SKIA) {
-    gfxDWriteFontEntry *fe =
-        static_cast<gfxDWriteFontEntry*>(mFontEntry.get());
-    bool useEmbeddedBitmap = (fe->IsCJKFont() && HasBitmapStrikeForSize(NS_lround(mAdjustedSize)));
-
-    const gfxFontStyle* fontStyle = GetStyle();
-    mAzureScaledFont =
-=======
     if (!mAzureScaledFont) {
         gfxDWriteFontEntry *fe =
             static_cast<gfxDWriteFontEntry*>(mFontEntry.get());
@@ -739,19 +696,10 @@
 
         const gfxFontStyle* fontStyle = GetStyle();
         mAzureScaledFont =
->>>>>>> a17af05f
             Factory::CreateScaledFontForDWriteFont(mFontFace, fontStyle,
                                                    GetUnscaledFont(),
                                                    GetAdjustedSize(),
                                                    useEmbeddedBitmap,
-<<<<<<< HEAD
-                                                   GetForceGDIClassic());
-  } else {
-    mAzureScaledFont = Factory::CreateScaledFontForNativeFont(nativeFont,
-                                                            GetUnscaledFont(),
-                                                            GetAdjustedSize());
-  }
-=======
                                                    forceGDI,
                                                    params,
                                                    params->GetGamma(),
@@ -760,7 +708,6 @@
             return nullptr;
         }
     }
->>>>>>> a17af05f
 
     if (aTarget->GetBackendType() == BackendType::CAIRO) {
         if (!mAzureScaledFont->GetCairoScaledFont()) {
