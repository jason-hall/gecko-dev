--- conflicted
+++ resolved
@@ -24,14 +24,8 @@
                                cairo_scaled_font_t *aScaledFont,
                                gfxFontEntry *aFontEntry,
                                const gfxFontStyle *aFontStyle)
-<<<<<<< HEAD
-    : gfxFont(aUnscaledFont, aFontEntry, aFontStyle, kAntialiasDefault, aScaledFont),
-      mSpaceGlyph(0),
-      mHasMetrics(false)
-=======
     : gfxFont(aUnscaledFont, aFontEntry, aFontStyle, kAntialiasDefault, aScaledFont)
     , mSpaceGlyph(0)
->>>>>>> a17af05f
 {
     cairo_scaled_font_reference(mScaledFont);
 
