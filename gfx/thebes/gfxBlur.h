/* -*- Mode: C++; tab-width: 4; indent-tabs-mode: nil; c-basic-offset: 4 -*-
 * This Source Code Form is subject to the terms of the Mozilla Public
 * License, v. 2.0. If a copy of the MPL was not distributed with this
 * file, You can obtain one at http://mozilla.org/MPL/2.0/. */

#ifndef GFX_BLUR_H
#define GFX_BLUR_H

#include "gfxTypes.h"
#include "gfxRect.h"
#include "nsSize.h"
#include "gfxPoint.h"
#include "mozilla/RefPtr.h"
#include "mozilla/gfx/Blur.h"

class gfxContext;

namespace mozilla {
  namespace gfx {
    struct Color;
    struct RectCornerRadii;
    class SourceSurface;
    class DrawTarget;
  } // namespace gfx
} // namespace mozilla

/**
 * Implementation of a triple box blur approximation of a Gaussian blur.
 *
 * A Gaussian blur is good for blurring because, when done independently
 * in the horizontal and vertical directions, it matches the result that
 * would be obtained using a different (rotated) set of axes.  A triple
 * box blur is a very close approximation of a Gaussian.
 *
 * Creates an 8-bit alpha channel context for callers to draw in,
 * spreads the contents of that context, blurs the contents, and applies
 * it as an alpha mask on a different existing context.
 * 
 * A spread N makes each output pixel the maximum value of all source
 * pixels within a square of side length 2N+1 centered on the output pixel.
 * 
 * A temporary surface is created in the Init function. The caller then draws
 * any desired content onto the context acquired through GetContext, and lastly
 * calls Paint to apply the blurred content as an alpha mask.
 */
class gfxAlphaBoxBlur
{
    typedef mozilla::gfx::Color Color;
    typedef mozilla::gfx::DrawTarget DrawTarget;
    typedef mozilla::gfx::RectCornerRadii RectCornerRadii;

public:
    gfxAlphaBoxBlur();

    ~gfxAlphaBoxBlur();

    /**
     * Constructs a box blur and initializes the temporary surface.
     *
     * @param aDestinationCtx The destination to blur to.
     *
     * @param aRect The coordinates of the surface to create in device units.
     *
     * @param aBlurRadius The blur radius in pixels.  This is the radius of
     *   the entire (triple) kernel function.  Each individual box blur has
     *   radius approximately 1/3 this value, or diameter approximately 2/3
     *   this value.  This parameter should nearly always be computed using
     *   CalculateBlurRadius, below.
     *
     * @param aDirtyRect A pointer to a dirty rect, measured in device units,
     *  if available. This will be used for optimizing the blur operation. It
     *  is safe to pass nullptr here.
     *
     * @param aSkipRect A pointer to a rect, measured in device units, that
     *  represents an area where blurring is unnecessary and shouldn't be done
     *  for speed reasons. It is safe to pass nullptr here.
     *
     * @param aUseHardwareAccel Flag to state whether or not we can use hardware
     *  acceleration to speed up this blur.
     */
    already_AddRefed<gfxContext>
    Init(gfxContext* aDestinationCtx,
         const gfxRect& aRect,
         const mozilla::gfx::IntSize& aSpreadRadius,
         const mozilla::gfx::IntSize& aBlurRadius,
         const gfxRect* aDirtyRect,
<<<<<<< HEAD
         const gfxRect* aSkipRect);
=======
         const gfxRect* aSkipRect,
         bool aUseHardwareAccel = true);
>>>>>>> a17af05f

    already_AddRefed<DrawTarget>
    InitDrawTarget(const mozilla::gfx::DrawTarget* aReferenceDT,
                   const mozilla::gfx::Rect& aRect,
                   const mozilla::gfx::IntSize& aSpreadRadius,
                   const mozilla::gfx::IntSize& aBlurRadius,
                   const mozilla::gfx::Rect* aDirtyRect = nullptr,
<<<<<<< HEAD
                   const mozilla::gfx::Rect* aSkipRect = nullptr);
=======
                   const mozilla::gfx::Rect* aSkipRect = nullptr,
                   bool aUseHardwareAccel = true);
>>>>>>> a17af05f

    /**
     * Performs the blur and optionally colors the result if aShadowColor is not null.
     */
    already_AddRefed<mozilla::gfx::SourceSurface>
    DoBlur(const mozilla::gfx::Color* aShadowColor = nullptr,
           mozilla::gfx::IntPoint* aOutTopLeft = nullptr);

    /**
     * Does the actual blurring/spreading and mask applying. Users of this
     * object must have drawn whatever they want to be blurred onto the internal
     * gfxContext returned by GetContext before calling this.
     *
     * @param aDestinationCtx The graphics context on which to apply the
     *  blurred mask.
     */
    void Paint(gfxContext* aDestinationCtx);

    /**
     * Calculates a blur radius that, when used with box blur, approximates
     * a Gaussian blur with the given standard deviation.  The result of
     * this function should be used as the aBlurRadius parameter to Init,
     * above.
     */
    static mozilla::gfx::IntSize CalculateBlurRadius(const gfxPoint& aStandardDeviation);

    /**
     * Blurs a coloured rectangle onto aDestinationCtx. This is equivalent
     * to calling Init(), drawing a rectangle onto the returned surface
     * and then calling Paint, but may let us optimize better in the
     * backend.
     *
     * @param aDestinationCtx      The destination to blur to.
     * @param aRect                The rectangle to blur in device pixels.
     * @param aCornerRadii         Corner radii for aRect, if it is a rounded
     *                             rectangle.
     * @param aBlurRadius          The standard deviation of the blur.
     * @param aShadowColor         The color to draw the blurred shadow.
     * @param aDirtyRect           An area in device pixels that is dirty and needs
     *                             to be redrawn.
     * @param aSkipRect            An area in device pixels to avoid blurring over,
     *                             to prevent unnecessary work.
     */
    static void BlurRectangle(gfxContext *aDestinationCtx,
                              const gfxRect& aRect,
                              const RectCornerRadii* aCornerRadii,
                              const gfxPoint& aBlurStdDev,
                              const Color& aShadowColor,
                              const gfxRect& aDirtyRect,
                              const gfxRect& aSkipRect);

    static void ShutdownBlurCache();

    /***
     * Blurs an inset box shadow according to a given path.
     * This is equivalent to calling Init(), drawing the inset path,
     * and calling paint. Do not call Init() if using this method.
     *
     * @param aDestinationCtx     The destination to blur to.
     * @param aDestinationRect    The destination rect in device pixels
     * @param aShadowClipRect     The destiniation inner rect of the
     *                            inset path in device pixels.
     * @param aBlurRadius         The standard deviation of the blur.
     * @param aShadowColor        The color of the blur.
     * @param aInnerClipRadii     Corner radii for the inside rect if it is a rounded rect.
     * @param aSkipRect           An area in device pixels we don't have to paint in.
     */
    void BlurInsetBox(gfxContext* aDestinationCtx,
                      const mozilla::gfx::Rect& aDestinationRect,
                      const mozilla::gfx::Rect& aShadowClipRect,
                      const mozilla::gfx::IntSize& aBlurRadius,
                      const mozilla::gfx::Color& aShadowColor,
                      const RectCornerRadii* aInnerClipRadii,
                      const mozilla::gfx::Rect& aSkipRect,
                      const mozilla::gfx::Point& aShadowOffset);

protected:
    already_AddRefed<mozilla::gfx::SourceSurface>
    GetInsetBlur(const mozilla::gfx::Rect& aOuterRect,
                 const mozilla::gfx::Rect& aWhitespaceRect,
                 bool aIsDestRect,
                 const mozilla::gfx::Color& aShadowColor,
                 const mozilla::gfx::IntSize& aBlurRadius,
                 const RectCornerRadii* aInnerClipRadii,
                 DrawTarget* aDestDrawTarget,
                 bool aMirrorCorners);


    /**
     * The DrawTarget of the temporary alpha surface.
     */
    RefPtr<DrawTarget> mDrawTarget;

    /**
     * The temporary alpha surface.
     */
    uint8_t* mData;

     /**
      * The object that actually does the blurring for us.
      */
    mozilla::gfx::AlphaBoxBlur mBlur;

    /**
     * Indicates using DrawTarget-accelerated blurs.
     */
    bool mAccelerated;
};

#endif /* GFX_BLUR_H */<|MERGE_RESOLUTION|>--- conflicted
+++ resolved
@@ -84,12 +84,8 @@
          const mozilla::gfx::IntSize& aSpreadRadius,
          const mozilla::gfx::IntSize& aBlurRadius,
          const gfxRect* aDirtyRect,
-<<<<<<< HEAD
-         const gfxRect* aSkipRect);
-=======
          const gfxRect* aSkipRect,
          bool aUseHardwareAccel = true);
->>>>>>> a17af05f
 
     already_AddRefed<DrawTarget>
     InitDrawTarget(const mozilla::gfx::DrawTarget* aReferenceDT,
@@ -97,12 +93,8 @@
                    const mozilla::gfx::IntSize& aSpreadRadius,
                    const mozilla::gfx::IntSize& aBlurRadius,
                    const mozilla::gfx::Rect* aDirtyRect = nullptr,
-<<<<<<< HEAD
-                   const mozilla::gfx::Rect* aSkipRect = nullptr);
-=======
                    const mozilla::gfx::Rect* aSkipRect = nullptr,
                    bool aUseHardwareAccel = true);
->>>>>>> a17af05f
 
     /**
      * Performs the blur and optionally colors the result if aShadowColor is not null.
