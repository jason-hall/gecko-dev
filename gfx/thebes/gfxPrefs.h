/* -*- Mode: C++; tab-width: 20; indent-tabs-mode: nil; c-basic-offset: 2 -*-
 * This Source Code Form is subject to the terms of the Mozilla Public
 * License, v. 2.0. If a copy of the MPL was not distributed with this
 * file, You can obtain one at http://mozilla.org/MPL/2.0/. */

#ifndef GFX_PREFS_H
#define GFX_PREFS_H

#include <cmath>                 // for M_PI
#include <stdint.h>
#include <string>
#include "mozilla/Assertions.h"
#include "mozilla/gfx/LoggingConstants.h"
#include "nsTArray.h"

// First time gfxPrefs::GetSingleton() needs to be called on the main thread,
// before any of the methods accessing the values are used, but after
// the Preferences system has been initialized.

// The static methods to access the preference value are safe to call
// from any thread after that first call.

// To register a preference, you need to add a line in this file using
// the DECL_GFX_PREF macro.
//
// Update argument controls whether we read the preference value and save it
// or connect with a callback.  See UpdatePolicy enum below.
// Pref is the string with the preference name.
// Name argument is the name of the static function to create.
// Type is the type of the preference - bool, int32_t, uint32_t.
// Default is the default value for the preference.
//
// For example this line in the .h:
//   DECL_GFX_PREF(Once,"layers.dump",LayersDump,bool,false);
// means that you can call
//   bool var = gfxPrefs::LayersDump();
// from any thread, but that you will only get the preference value of
// "layers.dump" as it was set at the start of the session (subject to
// note 2 below). If the value was not set, the default would be false.
//
// In another example, this line in the .h:
//   DECL_GFX_PREF(Live,"gl.msaa-level",MSAALevel,uint32_t,2);
// means that every time you call
//   uint32_t var = gfxPrefs::MSAALevel();
// from any thread, you will get the most up to date preference value of
// "gl.msaa-level".  If the value is not set, the default would be 2.

// Note 1: Changing a preference from Live to Once is now as simple
// as changing the Update argument.  If your code worked before, it will
// keep working, and behave as if the user never changes the preference.
// Things are a bit more complicated and perhaps even dangerous when
// going from Once to Live, or indeed setting a preference to be Live
// in the first place, so be careful.  You need to be ready for the
// values changing mid execution, and if you're using those preferences
// in any setup and initialization, you may need to do extra work.

// Note 2: Prefs can be set by using the corresponding Set method. For
// example, if the accessor is Foo() then calling SetFoo(...) will update
// the preference and also change the return value of subsequent Foo() calls.
// This is true even for 'Once' prefs which otherwise do not change if the
// pref is updated after initialization. Changing gfxPrefs values in content
// processes will not affect the result in other processes. Changing gfxPrefs
// values in the GPU process is not supported at all.

#define DECL_GFX_PREF(Update, Prefname, Name, Type, Default)                  \
public:                                                                       \
static Type Name() { MOZ_ASSERT(SingletonExists()); return GetSingleton().mPref##Name.mValue; } \
static void Set##Name(Type aVal) { MOZ_ASSERT(SingletonExists());             \
    GetSingleton().mPref##Name.Set(UpdatePolicy::Update, Get##Name##PrefName(), aVal); } \
static const char* Get##Name##PrefName() { return Prefname; }                 \
static Type Get##Name##PrefDefault() { return Default; }                      \
static void Set##Name##ChangeCallback(Pref::ChangeCallback aCallback) {       \
    MOZ_ASSERT(SingletonExists());                                            \
    GetSingleton().mPref##Name.SetChangeCallback(aCallback); }                \
private:                                                                      \
PrefTemplate<UpdatePolicy::Update, Type, Get##Name##PrefDefault, Get##Name##PrefName> mPref##Name

// This declares an "override" pref, which is exposed as a "bool" pref by the API,
// but is internally stored as a tri-state int pref with three possible values:
// - A value of 0 means that it has been force-disabled, and is exposed as a
//   false-valued bool.
// - A value of 1 means that it has been force-enabled, and is exposed as a
//   true-valued bool.
// - A value of 2 (the default) means that it returns the provided BaseValue
//   as a boolean. The BaseValue may be a constant expression or a function.
// If the prefs defined with this macro are listed in prefs files (e.g. all.js),
// then they must be listed with an int value (default to 2, but you can use 0
// or 1 if you want to force it on or off).
#define DECL_OVERRIDE_PREF(Update, Prefname, Name, BaseValue)                 \
public:                                                                       \
static bool Name() { MOZ_ASSERT(SingletonExists());                           \
    int32_t val = GetSingleton().mPref##Name.mValue;                          \
    return val == 2 ? !!(BaseValue) : !!val; }                                  \
static void Set##Name(bool aVal) { MOZ_ASSERT(SingletonExists());             \
    GetSingleton().mPref##Name.Set(UpdatePolicy::Update, Get##Name##PrefName(), aVal ? 1 : 0); } \
static const char* Get##Name##PrefName() { return Prefname; }                 \
static int32_t Get##Name##PrefDefault() { return 2; }                         \
static void Set##Name##ChangeCallback(Pref::ChangeCallback aCallback) {       \
    MOZ_ASSERT(SingletonExists());                                            \
    GetSingleton().mPref##Name.SetChangeCallback(aCallback); }                \
private:                                                                      \
PrefTemplate<UpdatePolicy::Update, int32_t, Get##Name##PrefDefault, Get##Name##PrefName> mPref##Name

namespace mozilla {
namespace gfx {
class GfxPrefValue;   // defined in PGPU.ipdl
} // namespace gfx
} // namespace mozilla

class gfxPrefs;
class gfxPrefs final
{
  typedef mozilla::gfx::GfxPrefValue GfxPrefValue;

private:
  // Enums for the update policy.
  enum class UpdatePolicy {
    Skip, // Set the value to default, skip any Preferences calls
    Once, // Evaluate the preference once, unchanged during the session
    Live  // Evaluate the preference and set callback so it stays current/live
  };

public:
  class Pref
  {
  public:
    Pref() : mChangeCallback(nullptr)
    {
      mIndex = sGfxPrefList->Length();
      sGfxPrefList->AppendElement(this);
    }

    size_t Index() const { return mIndex; }
    void OnChange();

    typedef void (*ChangeCallback)(const GfxPrefValue&);
    void SetChangeCallback(ChangeCallback aCallback);

    virtual const char* Name() const = 0;

    // Returns true if the value is default, false if changed.
    virtual bool HasDefaultValue() const = 0;

    // Returns the pref value as a discriminated union.
    virtual void GetLiveValue(GfxPrefValue* aOutValue) const = 0;

    // Returns the pref value as a discriminated union.
    virtual void GetCachedValue(GfxPrefValue* aOutValue) const = 0;

    // Change the cached value. GfxPrefValue must be a compatible type.
    virtual void SetCachedValue(const GfxPrefValue& aOutValue) = 0;

  protected:
    void FireChangeCallback();

  private:
    size_t mIndex;
    ChangeCallback mChangeCallback;
  };

  static const nsTArray<Pref*>& all() {
    return *sGfxPrefList;
  }

private:
  // We split out a base class to reduce the number of virtual function
  // instantiations that we do, which saves code size.
  template<class T>
  class TypedPref : public Pref
  {
  public:
    explicit TypedPref(T aValue)
      : mValue(aValue)
    {}

    void GetCachedValue(GfxPrefValue* aOutValue) const override {
      CopyPrefValue(&mValue, aOutValue);
    }
    void SetCachedValue(const GfxPrefValue& aOutValue) override {
      // This is only used in non-XPCOM processes.
      MOZ_ASSERT(!IsPrefsServiceAvailable());

      T newValue;
      CopyPrefValue(&aOutValue, &newValue);

      if (mValue != newValue) {
        mValue = newValue;
        FireChangeCallback();
      }
    }

  protected:
    T GetLiveValueByName(const char* aPrefName) const {
      if (IsPrefsServiceAvailable()) {
        return PrefGet(aPrefName, mValue);
      }
      return mValue;
    }

  public:
    T mValue;
  };

  // Since we cannot use const char*, use a function that returns it.
  template <UpdatePolicy Update, class T, T Default(void), const char* Prefname(void)>
  class PrefTemplate final : public TypedPref<T>
  {
    typedef TypedPref<T> BaseClass;
  public:
    PrefTemplate()
      : BaseClass(Default())
    {
      // If not using the Preferences service, values are synced over IPC, so
      // there's no need to register us as a Preferences observer.
      if (IsPrefsServiceAvailable()) {
        Register(Update, Prefname());
      }
      // By default we only watch changes in the parent process, to communicate
      // changes to the GPU process.
      if (IsParentProcess() && Update == UpdatePolicy::Live) {
        WatchChanges(Prefname(), this);
      }
    }
    ~PrefTemplate() {
      if (IsParentProcess() && Update == UpdatePolicy::Live) {
        UnwatchChanges(Prefname(), this);
      }
    }
    void Register(UpdatePolicy aUpdate, const char* aPreference)
    {
      AssertMainThread();
      switch (aUpdate) {
        case UpdatePolicy::Skip:
          break;
        case UpdatePolicy::Once:
          this->mValue = PrefGet(aPreference, this->mValue);
          break;
        case UpdatePolicy::Live:
          PrefAddVarCache(&this->mValue, aPreference, this->mValue);
          break;
        default:
          MOZ_CRASH("Incomplete switch");
      }
    }
    void Set(UpdatePolicy aUpdate, const char* aPref, T aValue)
    {
      AssertMainThread();
      PrefSet(aPref, aValue);
      switch (aUpdate) {
        case UpdatePolicy::Skip:
        case UpdatePolicy::Live:
          break;
        case UpdatePolicy::Once:
          this->mValue = PrefGet(aPref, this->mValue);
          break;
        default:
          MOZ_CRASH("Incomplete switch");
      }
    }
    const char *Name() const override {
      return Prefname();
    }
    void GetLiveValue(GfxPrefValue* aOutValue) const override {
      T value = GetLiveValue();
      CopyPrefValue(&value, aOutValue);
    }
    // When using the Preferences service, the change callback can be triggered
    // *before* our cached value is updated, so we expose a method to grab the
    // true live value.
    T GetLiveValue() const {
      return BaseClass::GetLiveValueByName(Prefname());
    }
    bool HasDefaultValue() const override {
      return this->mValue == Default();
    }
  };

  // This is where DECL_GFX_PREF for each of the preferences should go.
  // We will keep these in an alphabetical order to make it easier to see if
  // a method accessing a pref already exists. Just add yours in the list.

  DECL_GFX_PREF(Live, "accessibility.browsewithcaret", AccessibilityBrowseWithCaret, bool, false);

  // The apz prefs are explained in AsyncPanZoomController.cpp
  DECL_GFX_PREF(Live, "apz.allow_checkerboarding",             APZAllowCheckerboarding, bool, true);
  DECL_GFX_PREF(Live, "apz.allow_immediate_handoff",           APZAllowImmediateHandoff, bool, true);
  DECL_GFX_PREF(Once, "apz.allow_with_webrender",              APZAllowWithWebRender, bool, false);
  DECL_GFX_PREF(Live, "apz.allow_zooming",                     APZAllowZooming, bool, false);
  DECL_GFX_PREF(Live, "apz.autoscroll.enabled",                APZAutoscrollEnabled, bool, false);
  DECL_GFX_PREF(Live, "apz.axis_lock.breakout_angle",          APZAxisBreakoutAngle, float, float(M_PI / 8.0) /* 22.5 degrees */);
  DECL_GFX_PREF(Live, "apz.axis_lock.breakout_threshold",      APZAxisBreakoutThreshold, float, 1.0f / 32.0f);
  DECL_GFX_PREF(Live, "apz.axis_lock.direct_pan_angle",        APZAllowedDirectPanAngle, float, float(M_PI / 3.0) /* 60 degrees */);
  DECL_GFX_PREF(Live, "apz.axis_lock.lock_angle",              APZAxisLockAngle, float, float(M_PI / 6.0) /* 30 degrees */);
  DECL_GFX_PREF(Live, "apz.axis_lock.mode",                    APZAxisLockMode, int32_t, 0);
  DECL_GFX_PREF(Live, "apz.content_response_timeout",          APZContentResponseTimeout, int32_t, 400);
  DECL_GFX_PREF(Live, "apz.danger_zone_x",                     APZDangerZoneX, int32_t, 50);
  DECL_GFX_PREF(Live, "apz.danger_zone_y",                     APZDangerZoneY, int32_t, 100);
  DECL_GFX_PREF(Live, "apz.disable_for_scroll_linked_effects", APZDisableForScrollLinkedEffects, bool, false);
  DECL_GFX_PREF(Live, "apz.displayport_expiry_ms",             APZDisplayPortExpiryTime, uint32_t, 15000);
  DECL_GFX_PREF(Live, "apz.drag.enabled",                      APZDragEnabled, bool, false);
  DECL_GFX_PREF(Live, "apz.drag.initial.enabled",              APZDragInitiationEnabled, bool, false);
  DECL_GFX_PREF(Live, "apz.enlarge_displayport_when_clipped",  APZEnlargeDisplayPortWhenClipped, bool, false);
  DECL_GFX_PREF(Live, "apz.fling_accel_base_mult",             APZFlingAccelBaseMultiplier, float, 1.0f);
  DECL_GFX_PREF(Live, "apz.fling_accel_interval_ms",           APZFlingAccelInterval, int32_t, 500);
  DECL_GFX_PREF(Live, "apz.fling_accel_supplemental_mult",     APZFlingAccelSupplementalMultiplier, float, 1.0f);
  DECL_GFX_PREF(Live, "apz.fling_accel_min_velocity",          APZFlingAccelMinVelocity, float, 1.5f);
  DECL_GFX_PREF(Once, "apz.fling_curve_function_x1",           APZCurveFunctionX1, float, 0.0f);
  DECL_GFX_PREF(Once, "apz.fling_curve_function_x2",           APZCurveFunctionX2, float, 1.0f);
  DECL_GFX_PREF(Once, "apz.fling_curve_function_y1",           APZCurveFunctionY1, float, 0.0f);
  DECL_GFX_PREF(Once, "apz.fling_curve_function_y2",           APZCurveFunctionY2, float, 1.0f);
  DECL_GFX_PREF(Live, "apz.fling_curve_threshold_inches_per_ms", APZCurveThreshold, float, -1.0f);
  DECL_GFX_PREF(Live, "apz.fling_friction",                    APZFlingFriction, float, 0.002f);
  DECL_GFX_PREF(Live, "apz.fling_min_velocity_threshold",      APZFlingMinVelocityThreshold, float, 0.5f);
  DECL_GFX_PREF(Live, "apz.fling_stop_on_tap_threshold",       APZFlingStopOnTapThreshold, float, 0.05f);
  DECL_GFX_PREF(Live, "apz.fling_stopped_threshold",           APZFlingStoppedThreshold, float, 0.01f);
  DECL_GFX_PREF(Live, "apz.frame_delay.enabled",               APZFrameDelayEnabled, bool, false);
  DECL_GFX_PREF(Once, "apz.keyboard.enabled",                  APZKeyboardEnabled, bool, false);
  DECL_GFX_PREF(Live, "apz.keyboard.passive-listeners",        APZKeyboardPassiveListeners, bool, false);
  DECL_GFX_PREF(Live, "apz.max_velocity_inches_per_ms",        APZMaxVelocity, float, -1.0f);
  DECL_GFX_PREF(Once, "apz.max_velocity_queue_size",           APZMaxVelocityQueueSize, uint32_t, 5);
  DECL_GFX_PREF(Live, "apz.min_skate_speed",                   APZMinSkateSpeed, float, 1.0f);
  DECL_GFX_PREF(Live, "apz.minimap.enabled",                   APZMinimap, bool, false);
  DECL_GFX_PREF(Live, "apz.minimap.visibility.enabled",        APZMinimapVisibilityEnabled, bool, false);
  DECL_GFX_PREF(Live, "apz.one_touch_pinch.enabled",           APZOneTouchPinchEnabled, bool, true);
  DECL_GFX_PREF(Live, "apz.overscroll.enabled",                APZOverscrollEnabled, bool, false);
  DECL_GFX_PREF(Live, "apz.overscroll.min_pan_distance_ratio", APZMinPanDistanceRatio, float, 1.0f);
  DECL_GFX_PREF(Live, "apz.overscroll.spring_friction",        APZOverscrollSpringFriction, float, 0.015f);
  DECL_GFX_PREF(Live, "apz.overscroll.spring_stiffness",       APZOverscrollSpringStiffness, float, 0.001f);
  DECL_GFX_PREF(Live, "apz.overscroll.stop_distance_threshold", APZOverscrollStopDistanceThreshold, float, 5.0f);
  DECL_GFX_PREF(Live, "apz.overscroll.stop_velocity_threshold", APZOverscrollStopVelocityThreshold, float, 0.01f);
  DECL_GFX_PREF(Live, "apz.overscroll.stretch_factor",         APZOverscrollStretchFactor, float, 0.5f);
  DECL_GFX_PREF(Live, "apz.paint_skipping.enabled",            APZPaintSkipping, bool, true);
  DECL_GFX_PREF(Live, "apz.peek_messages.enabled",             APZPeekMessages, bool, true);
  DECL_GFX_PREF(Live, "apz.popups.enabled",                    APZPopupsEnabled, bool, false);
  DECL_GFX_PREF(Live, "apz.printtree",                         APZPrintTree, bool, false);
  DECL_GFX_PREF(Live, "apz.record_checkerboarding",            APZRecordCheckerboarding, bool, false);
<<<<<<< HEAD
=======
  DECL_GFX_PREF(Live, "apz.second_tap_tolerance",              APZSecondTapTolerance, float, 0.5f);
>>>>>>> a17af05f
  DECL_GFX_PREF(Live, "apz.test.fails_with_native_injection",  APZTestFailsWithNativeInjection, bool, false);
  DECL_GFX_PREF(Live, "apz.test.logging_enabled",              APZTestLoggingEnabled, bool, false);
  DECL_GFX_PREF(Live, "apz.touch_move_tolerance",              APZTouchMoveTolerance, float, 0.1f);
  DECL_GFX_PREF(Live, "apz.touch_start_tolerance",             APZTouchStartTolerance, float, 1.0f/4.5f);
  DECL_GFX_PREF(Live, "apz.velocity_bias",                     APZVelocityBias, float, 0.0f);
  DECL_GFX_PREF(Live, "apz.velocity_relevance_time_ms",        APZVelocityRelevanceTime, uint32_t, 150);
  DECL_GFX_PREF(Live, "apz.x_skate_highmem_adjust",            APZXSkateHighMemAdjust, float, 0.0f);
  DECL_GFX_PREF(Live, "apz.x_skate_size_multiplier",           APZXSkateSizeMultiplier, float, 1.5f);
  DECL_GFX_PREF(Live, "apz.x_stationary_size_multiplier",      APZXStationarySizeMultiplier, float, 3.0f);
  DECL_GFX_PREF(Live, "apz.y_skate_highmem_adjust",            APZYSkateHighMemAdjust, float, 0.0f);
  DECL_GFX_PREF(Live, "apz.y_skate_size_multiplier",           APZYSkateSizeMultiplier, float, 2.5f);
  DECL_GFX_PREF(Live, "apz.y_stationary_size_multiplier",      APZYStationarySizeMultiplier, float, 3.5f);
  DECL_GFX_PREF(Live, "apz.zoom_animation_duration_ms",        APZZoomAnimationDuration, int32_t, 250);
  DECL_GFX_PREF(Live, "apz.scale_repaint_delay_ms",            APZScaleRepaintDelay, int32_t, 500);

  DECL_GFX_PREF(Live, "browser.ui.scroll-toolbar-threshold",   ToolbarScrollThreshold, int32_t, 10);
  DECL_GFX_PREF(Live, "browser.ui.zoom.force-user-scalable",   ForceUserScalable, bool, false);
  DECL_GFX_PREF(Live, "browser.viewport.desktopWidth",         DesktopViewportWidth, int32_t, 980);

  DECL_GFX_PREF(Live, "dom.ipc.plugins.asyncdrawing.enabled",  PluginAsyncDrawingEnabled, bool, false);
  DECL_GFX_PREF(Live, "dom.meta-viewport.enabled",             MetaViewportEnabled, bool, false);
  DECL_GFX_PREF(Once, "dom.vr.enabled",                        VREnabled, bool, false);
  DECL_GFX_PREF(Live, "dom.vr.autoactivate.enabled",           VRAutoActivateEnabled, bool, false);
<<<<<<< HEAD
=======
  DECL_GFX_PREF(Live, "dom.vr.controller_trigger_threshold",   VRControllerTriggerThreshold, float, 0.1f);
>>>>>>> a17af05f
  DECL_GFX_PREF(Live, "dom.vr.navigation.timeout",             VRNavigationTimeout, int32_t, 1000);
  DECL_GFX_PREF(Once, "dom.vr.oculus.enabled",                 VROculusEnabled, bool, true);
  DECL_GFX_PREF(Live, "dom.vr.oculus.present.timeout",         VROculusPresentTimeout, int32_t, 10000);
  DECL_GFX_PREF(Live, "dom.vr.oculus.quit.timeout",            VROculusQuitTimeout, int32_t, 30000);
  DECL_GFX_PREF(Once, "dom.vr.openvr.enabled",                 VROpenVREnabled, bool, false);
  DECL_GFX_PREF(Once, "dom.vr.osvr.enabled",                   VROSVREnabled, bool, false);
  DECL_GFX_PREF(Live, "dom.vr.poseprediction.enabled",         VRPosePredictionEnabled, bool, true);
  DECL_GFX_PREF(Live, "dom.vr.require-gesture",                VRRequireGesture, bool, true);
  DECL_GFX_PREF(Live, "dom.vr.puppet.enabled",                 VRPuppetEnabled, bool, false);
<<<<<<< HEAD
=======
  DECL_GFX_PREF(Live, "dom.vr.puppet.submitframe",             VRPuppetSubmitFrame, uint32_t, 0);
>>>>>>> a17af05f
  DECL_GFX_PREF(Live, "dom.w3c_pointer_events.enabled",        PointerEventsEnabled, bool, false);
  DECL_GFX_PREF(Live, "dom.w3c_touch_events.enabled",          TouchEventsEnabled, int32_t, 0);

  DECL_GFX_PREF(Live, "general.smoothScroll",                  SmoothScrollEnabled, bool, true);
  DECL_GFX_PREF(Live, "general.smoothScroll.currentVelocityWeighting",
                SmoothScrollCurrentVelocityWeighting, float, 0.25);
  DECL_GFX_PREF(Live, "general.smoothScroll.durationToIntervalRatio",
                SmoothScrollDurationToIntervalRatio, int32_t, 200);
  DECL_GFX_PREF(Live, "general.smoothScroll.lines",            LineSmoothScrollEnabled, bool, true);
  DECL_GFX_PREF(Live, "general.smoothScroll.lines.durationMaxMS",
                LineSmoothScrollMaxDurationMs, int32_t, 150);
  DECL_GFX_PREF(Live, "general.smoothScroll.lines.durationMinMS",
                LineSmoothScrollMinDurationMs, int32_t, 150);
  DECL_GFX_PREF(Live, "general.smoothScroll.mouseWheel",       WheelSmoothScrollEnabled, bool, true);
  DECL_GFX_PREF(Live, "general.smoothScroll.mouseWheel.durationMaxMS",
                WheelSmoothScrollMaxDurationMs, int32_t, 400);
  DECL_GFX_PREF(Live, "general.smoothScroll.mouseWheel.durationMinMS",
                WheelSmoothScrollMinDurationMs, int32_t, 200);
  DECL_GFX_PREF(Live, "general.smoothScroll.other.durationMaxMS",
                OtherSmoothScrollMaxDurationMs, int32_t, 150);
  DECL_GFX_PREF(Live, "general.smoothScroll.other.durationMinMS",
                OtherSmoothScrollMinDurationMs, int32_t, 150);
  DECL_GFX_PREF(Live, "general.smoothScroll.pages",            PageSmoothScrollEnabled, bool, true);
  DECL_GFX_PREF(Live, "general.smoothScroll.pages.durationMaxMS",
                PageSmoothScrollMaxDurationMs, int32_t, 150);
  DECL_GFX_PREF(Live, "general.smoothScroll.pages.durationMinMS",
                PageSmoothScrollMinDurationMs, int32_t, 150);
  DECL_GFX_PREF(Live, "general.smoothScroll.pixels",           PixelSmoothScrollEnabled, bool, true);
  DECL_GFX_PREF(Live, "general.smoothScroll.pixels.durationMaxMS",
                PixelSmoothScrollMaxDurationMs, int32_t, 150);
  DECL_GFX_PREF(Live, "general.smoothScroll.pixels.durationMinMS",
                PixelSmoothScrollMinDurationMs, int32_t, 150);
  DECL_GFX_PREF(Live, "general.smoothScroll.stopDecelerationWeighting",
                SmoothScrollStopDecelerationWeighting, float, 0.4f);

  DECL_GFX_PREF(Once, "gfx.android.rgb16.force",               AndroidRGB16Force, bool, false);
#if defined(ANDROID)
  DECL_GFX_PREF(Once, "gfx.apitrace.enabled",                  UseApitrace, bool, false);
#endif
#if defined(RELEASE_OR_BETA)
  // "Skip" means this is locked to the default value in beta and release.
  DECL_GFX_PREF(Skip, "gfx.blocklist.all",                     BlocklistAll, int32_t, 0);
#else
  DECL_GFX_PREF(Once, "gfx.blocklist.all",                     BlocklistAll, int32_t, 0);
#endif
  DECL_GFX_PREF(Live, "gfx.compositor.clearstate",             CompositorClearState, bool, false);
  DECL_GFX_PREF(Live, "gfx.canvas.auto_accelerate.min_calls",  CanvasAutoAccelerateMinCalls, int32_t, 4);
  DECL_GFX_PREF(Live, "gfx.canvas.auto_accelerate.min_frames", CanvasAutoAccelerateMinFrames, int32_t, 30);
  DECL_GFX_PREF(Live, "gfx.canvas.auto_accelerate.min_seconds", CanvasAutoAccelerateMinSeconds, float, 5.0f);
  DECL_GFX_PREF(Live, "gfx.canvas.azure.accelerated",          CanvasAzureAccelerated, bool, false);
  DECL_GFX_PREF(Once, "gfx.canvas.azure.accelerated.limit",    CanvasAzureAcceleratedLimit, int32_t, 0);
  // 0x7fff is the maximum supported xlib surface size and is more than enough for canvases.
  DECL_GFX_PREF(Live, "gfx.canvas.max-size",                   MaxCanvasSize, int32_t, 0x7fff);
  DECL_GFX_PREF(Once, "gfx.canvas.skiagl.cache-items",         CanvasSkiaGLCacheItems, int32_t, 256);
  DECL_GFX_PREF(Once, "gfx.canvas.skiagl.cache-size",          CanvasSkiaGLCacheSize, int32_t, 96);
  DECL_GFX_PREF(Once, "gfx.canvas.skiagl.dynamic-cache",       CanvasSkiaGLDynamicCache, bool, false);

  DECL_GFX_PREF(Live, "gfx.color_management.enablev4",         CMSEnableV4, bool, false);
  DECL_GFX_PREF(Live, "gfx.color_management.mode",             CMSMode, int32_t,-1);
  // The zero default here should match QCMS_INTENT_DEFAULT from qcms.h
  DECL_GFX_PREF(Live, "gfx.color_management.rendering_intent", CMSRenderingIntent, int32_t, 0);
  DECL_GFX_PREF(Live, "gfx.content.always-paint",              AlwaysPaint, bool, false);
  // Size in megabytes
  DECL_GFX_PREF(Once, "gfx.content.skia-font-cache-size",      SkiaContentFontCacheSize, int32_t, 10);

  DECL_GFX_PREF(Once, "gfx.device-reset.limit",                DeviceResetLimitCount, int32_t, 10);
  DECL_GFX_PREF(Once, "gfx.device-reset.threshold-ms",         DeviceResetThresholdMilliseconds, int32_t, -1);

  DECL_GFX_PREF(Once, "gfx.device-reset.limit",                DeviceResetLimitCount, int32_t, 10);
  DECL_GFX_PREF(Once, "gfx.device-reset.threshold-ms",         DeviceResetThresholdMilliseconds, int32_t, -1);

  DECL_GFX_PREF(Once, "gfx.direct2d.disabled",                 Direct2DDisabled, bool, false);
  DECL_GFX_PREF(Once, "gfx.direct2d.force-enabled",            Direct2DForceEnabled, bool, false);
  DECL_GFX_PREF(Live, "gfx.direct3d11.reuse-decoder-device",   Direct3D11ReuseDecoderDevice, int32_t, -1);
<<<<<<< HEAD
  DECL_GFX_PREF(Live, "gfx.direct3d11.allow-intel-mutex",      Direct3D11AllowIntelMutex, bool, true);
  DECL_GFX_PREF(Live, "gfx.direct3d11.use-double-buffering",   Direct3D11UseDoubleBuffering, bool, false);
=======
  DECL_GFX_PREF(Live, "gfx.direct3d11.allow-keyed-mutex",      Direct3D11AllowKeyedMutex, bool, true);
  DECL_GFX_PREF(Live, "gfx.direct3d11.use-double-buffering",   Direct3D11UseDoubleBuffering, bool, false);
  DECL_GFX_PREF(Once, "gfx.direct3d11.enable-debug-layer",     Direct3D11EnableDebugLayer, bool, false);
  DECL_GFX_PREF(Once, "gfx.direct3d11.break-on-error",         Direct3D11BreakOnError, bool, false);
  DECL_GFX_PREF(Once, "gfx.direct3d11.sleep-on-create-device", Direct3D11SleepOnCreateDevice, int32_t, 0);
>>>>>>> a17af05f
  DECL_GFX_PREF(Live, "gfx.downloadable_fonts.keep_variation_tables", KeepVariationTables, bool, false);
  DECL_GFX_PREF(Live, "gfx.downloadable_fonts.otl_validation", ValidateOTLTables, bool, true);
  DECL_GFX_PREF(Live, "gfx.draw-color-bars",                   CompositorDrawColorBars, bool, false);
  DECL_GFX_PREF(Once, "gfx.e10s.hide-plugins-for-scroll",      HidePluginsForScroll, bool, true);
  DECL_GFX_PREF(Live, "gfx.layerscope.enabled",                LayerScopeEnabled, bool, false);
  DECL_GFX_PREF(Live, "gfx.layerscope.port",                   LayerScopePort, int32_t, 23456);
  // Note that        "gfx.logging.level" is defined in Logging.h.
  DECL_GFX_PREF(Live, "gfx.logging.level",                     GfxLoggingLevel, int32_t, mozilla::gfx::LOG_DEFAULT);
  DECL_GFX_PREF(Once, "gfx.logging.crash.length",              GfxLoggingCrashLength, uint32_t, 16);
  DECL_GFX_PREF(Live, "gfx.logging.painted-pixel-count.enabled",GfxLoggingPaintedPixelCountEnabled, bool, false);
  // The maximums here are quite conservative, we can tighten them if problems show up.
  DECL_GFX_PREF(Once, "gfx.logging.texture-usage.enabled",     GfxLoggingTextureUsageEnabled, bool, false);
  DECL_GFX_PREF(Once, "gfx.logging.peak-texture-usage.enabled",GfxLoggingPeakTextureUsageEnabled, bool, false);
  // Use gfxPlatform::MaxAllocSize instead of the pref directly
  DECL_GFX_PREF(Once, "gfx.max-alloc-size",                    MaxAllocSizeDoNotUseDirectly, int32_t, (int32_t)500000000);
  // Use gfxPlatform::MaxTextureSize instead of the pref directly
  DECL_GFX_PREF(Once, "gfx.max-texture-size",                  MaxTextureSizeDoNotUseDirectly, int32_t, (int32_t)32767);
  DECL_GFX_PREF(Live, "gfx.partialpresent.force",              PartialPresent, int32_t, 0);
  DECL_GFX_PREF(Live, "gfx.perf-warnings.enabled",             PerfWarnings, bool, false);
  DECL_GFX_PREF(Live, "gfx.SurfaceTexture.detach.enabled",     SurfaceTextureDetachEnabled, bool, true);
  DECL_GFX_PREF(Live, "gfx.testing.device-reset",              DeviceResetForTesting, int32_t, 0);
  DECL_GFX_PREF(Live, "gfx.testing.device-fail",               DeviceFailForTesting, bool, false);
  DECL_GFX_PREF(Once, "gfx.text.disable-aa",                   DisableAllTextAA, bool, false);
  DECL_GFX_PREF(Live, "gfx.ycbcr.accurate-conversion",         YCbCrAccurateConversion, bool, false);

<<<<<<< HEAD
  DECL_GFX_PREF(Live, "gfx.content.always-paint",              AlwaysPaint, bool, false);

=======
>>>>>>> a17af05f
  // Disable surface sharing due to issues with compatible FBConfigs on
  // NVIDIA drivers as described in bug 1193015.
  DECL_GFX_PREF(Live, "gfx.use-glx-texture-from-pixmap",       UseGLXTextureFromPixmap, bool, false);
  DECL_GFX_PREF(Once, "gfx.use-iosurface-textures",            UseIOSurfaceTextures, bool, false);
  DECL_GFX_PREF(Once, "gfx.use-mutex-on-present",              UseMutexOnPresent, bool, false);
  // These times should be in milliseconds
  DECL_GFX_PREF(Once, "gfx.touch.resample.delay-threshold",    TouchResampleVsyncDelayThreshold, int32_t, 20);
  DECL_GFX_PREF(Once, "gfx.touch.resample.max-predict",        TouchResampleMaxPredict, int32_t, 8);
  DECL_GFX_PREF(Once, "gfx.touch.resample.min-delta",          TouchResampleMinDelta, int32_t, 2);
  DECL_GFX_PREF(Once, "gfx.touch.resample.old-touch-threshold",TouchResampleOldTouchThreshold, int32_t, 17);
  DECL_GFX_PREF(Once, "gfx.touch.resample.vsync-adjust",       TouchVsyncSampleAdjust, int32_t, 5);

  DECL_GFX_PREF(Once, "gfx.vr.openvr-runtime",                 VROpenVRRuntime, std::string, "");
  DECL_GFX_PREF(Live, "gfx.vsync.collect-scroll-transforms",   CollectScrollTransforms, bool, false);
  DECL_GFX_PREF(Once, "gfx.vsync.compositor.unobserve-count",  CompositorUnobserveCount, int32_t, 10);
<<<<<<< HEAD
  DECL_GFX_PREF(Live, "gfx.webrender.profiler.enable",         WebRenderProfilerEnabled, bool, false);
=======

  DECL_GFX_PREF(Live, "gfx.webrender.blob-images",             WebRenderBlobImages, bool, false);
  DECL_GFX_PREF(Live, "gfx.webrender.highlight-painted-layers",WebRenderHighlightPaintedLayers, bool, false);
  DECL_GFX_PREF(Live, "gfx.webrender.layers-free",             WebRenderLayersFree, bool, false);
  DECL_GFX_PREF(Live, "gfx.webrendest.enabled",                WebRendestEnabled, bool, false);

>>>>>>> a17af05f
  // Use vsync events generated by hardware
  DECL_GFX_PREF(Once, "gfx.work-around-driver-bugs",           WorkAroundDriverBugs, bool, true);
  DECL_GFX_PREF(Once, "gfx.screen-mirroring.enabled",          ScreenMirroringEnabled, bool, false);

  DECL_GFX_PREF(Live, "gl.ignore-dx-interop2-blacklist",       IgnoreDXInterop2Blacklist, bool, false);
  DECL_GFX_PREF(Live, "gl.msaa-level",                         MSAALevel, uint32_t, 2);
#if defined(XP_MACOSX)
  DECL_GFX_PREF(Live, "gl.multithreaded",                      GLMultithreaded, bool, false);
#endif
  DECL_GFX_PREF(Live, "gl.require-hardware",                   RequireHardwareGL, bool, false);
<<<<<<< HEAD
=======
  DECL_GFX_PREF(Live, "gl.use-tls-is-current",                 UseTLSIsCurrent, int32_t, 0);
>>>>>>> a17af05f

  DECL_GFX_PREF(Once, "image.cache.size",                      ImageCacheSize, int32_t, 5*1024*1024);
  DECL_GFX_PREF(Once, "image.cache.timeweight",                ImageCacheTimeWeight, int32_t, 500);
  DECL_GFX_PREF(Live, "image.decode-immediately.enabled",      ImageDecodeImmediatelyEnabled, bool, false);
  DECL_GFX_PREF(Live, "image.downscale-during-decode.enabled", ImageDownscaleDuringDecodeEnabled, bool, true);
  DECL_GFX_PREF(Live, "image.infer-src-animation.threshold-ms", ImageInferSrcAnimationThresholdMS, uint32_t, 2000);
  DECL_GFX_PREF(Live, "image.layout_network_priority",         ImageLayoutNetworkPriority, bool, true);
  DECL_GFX_PREF(Once, "image.mem.decode_bytes_at_a_time",      ImageMemDecodeBytesAtATime, uint32_t, 200000);
  DECL_GFX_PREF(Live, "image.mem.discardable",                 ImageMemDiscardable, bool, false);
  DECL_GFX_PREF(Once, "image.mem.animated.discardable",        ImageMemAnimatedDiscardable, bool, false);
  DECL_GFX_PREF(Live, "image.mem.shared",                      ImageMemShared, bool, false);
  DECL_GFX_PREF(Once, "image.mem.surfacecache.discard_factor", ImageMemSurfaceCacheDiscardFactor, uint32_t, 1);
  DECL_GFX_PREF(Once, "image.mem.surfacecache.max_size_kb",    ImageMemSurfaceCacheMaxSizeKB, uint32_t, 100 * 1024);
  DECL_GFX_PREF(Once, "image.mem.surfacecache.min_expiration_ms", ImageMemSurfaceCacheMinExpirationMS, uint32_t, 60*1000);
  DECL_GFX_PREF(Once, "image.mem.surfacecache.size_factor",    ImageMemSurfaceCacheSizeFactor, uint32_t, 64);
  DECL_GFX_PREF(Once, "image.multithreaded_decoding.limit",    ImageMTDecodingLimit, int32_t, -1);

  DECL_GFX_PREF(Once, "layers.acceleration.disabled",          LayersAccelerationDisabledDoNotUseDirectly, bool, false);
  DECL_GFX_PREF(Live, "layers.acceleration.draw-fps",          LayersDrawFPS, bool, false);
  DECL_GFX_PREF(Live, "layers.acceleration.draw-fps.print-histogram",  FPSPrintHistogram, bool, false);
  DECL_GFX_PREF(Live, "layers.acceleration.draw-fps.write-to-file", WriteFPSToFile, bool, false);
  DECL_GFX_PREF(Once, "layers.acceleration.force-enabled",     LayersAccelerationForceEnabledDoNotUseDirectly, bool, false);
<<<<<<< HEAD
  DECL_GFX_PREF(Live, "layers.advanced.background-color",      LayersAllowBackgroundColorLayers, bool, false);
  DECL_OVERRIDE_PREF(Live, "layers.advanced.background-image", LayersAllowBackgroundImage, false);
  DECL_OVERRIDE_PREF(Live, "layers.advanced.border-layers",    LayersAllowBorderLayers, false);
  DECL_OVERRIDE_PREF(Live, "layers.advanced.boxshadow-inset-layers", LayersAllowInsetBoxShadow, gfxPrefs::OverrideBase_WebRender());
  DECL_OVERRIDE_PREF(Live, "layers.advanced.boxshadow-outer-layers", LayersAllowOuterBoxShadow, gfxPrefs::OverrideBase_WebRender());
  DECL_GFX_PREF(Live, "layers.advanced.bullet-layers",         LayersAllowBulletLayers, bool, false);
  DECL_GFX_PREF(Live, "layers.advanced.button-foreground-layers", LayersAllowButtonForegroundLayers, bool, false);
  DECL_GFX_PREF(Live, "layers.advanced.canvas-background-color", LayersAllowCanvasBackgroundColorLayers, bool, false);
  DECL_OVERRIDE_PREF(Live, "layers.advanced.caret-layers",     LayersAllowCaretLayers, gfxPrefs::OverrideBase_WebRender());
  DECL_GFX_PREF(Live, "layers.advanced.columnRule-layers",     LayersAllowColumnRuleLayers, bool, false);
  DECL_OVERRIDE_PREF(Live, "layers.advanced.displaybuttonborder-layers", LayersAllowDisplayButtonBorder, gfxPrefs::OverrideBase_WebRender());
  DECL_GFX_PREF(Live, "layers.advanced.image-layers",          LayersAllowImageLayers, bool, false);
  DECL_OVERRIDE_PREF(Live, "layers.advanced.outline-layers",   LayersAllowOutlineLayers, gfxPrefs::OverrideBase_WebRender());
  DECL_GFX_PREF(Live, "layers.advanced.solid-color",           LayersAllowSolidColorLayers, bool, false);
  DECL_GFX_PREF(Live, "layers.advanced.text-layers",           LayersAllowTextLayers, bool, false);
=======
  DECL_OVERRIDE_PREF(Live, "layers.advanced.background-color",        LayersAllowBackgroundColorLayers, gfxPrefs::OverrideBase_WebRender());
  DECL_OVERRIDE_PREF(Live, "layers.advanced.background-image",        LayersAllowBackgroundImage, gfxPrefs::OverrideBase_WebRendest());
  DECL_GFX_PREF(Live, "layers.advanced.basic-layer.enabled",          LayersAdvancedBasicLayerEnabled, bool, false);
  DECL_OVERRIDE_PREF(Live, "layers.advanced.border-layers",           LayersAllowBorderLayers, gfxPrefs::OverrideBase_WebRender());
  DECL_OVERRIDE_PREF(Live, "layers.advanced.boxshadow-inset-layers",  LayersAllowInsetBoxShadow, gfxPrefs::OverrideBase_WebRender());
  DECL_OVERRIDE_PREF(Live, "layers.advanced.boxshadow-outer-layers",  LayersAllowOuterBoxShadow, gfxPrefs::OverrideBase_WebRender());
  DECL_OVERRIDE_PREF(Live, "layers.advanced.bullet-layers",           LayersAllowBulletLayers, gfxPrefs::OverrideBase_WebRender());
  DECL_OVERRIDE_PREF(Live, "layers.advanced.button-foreground-layers", LayersAllowButtonForegroundLayers, gfxPrefs::OverrideBase_WebRender());
  DECL_OVERRIDE_PREF(Live, "layers.advanced.canvas-background-color", LayersAllowCanvasBackgroundColorLayers, gfxPrefs::OverrideBase_WebRender());
  DECL_OVERRIDE_PREF(Live, "layers.advanced.caret-layers",            LayersAllowCaretLayers, gfxPrefs::OverrideBase_WebRender());
  DECL_OVERRIDE_PREF(Live, "layers.advanced.columnRule-layers",       LayersAllowColumnRuleLayers, gfxPrefs::OverrideBase_WebRender());
  DECL_OVERRIDE_PREF(Live, "layers.advanced.displaybuttonborder-layers", LayersAllowDisplayButtonBorder, gfxPrefs::OverrideBase_WebRender());
  DECL_OVERRIDE_PREF(Live, "layers.advanced.filter-layers",           LayersAllowFilterLayers, gfxPrefs::OverrideBase_WebRender());
  DECL_OVERRIDE_PREF(Live, "layers.advanced.image-layers",            LayersAllowImageLayers, gfxPrefs::OverrideBase_WebRender());
  DECL_OVERRIDE_PREF(Live, "layers.advanced.outline-layers",          LayersAllowOutlineLayers, gfxPrefs::OverrideBase_WebRender());
  DECL_OVERRIDE_PREF(Live, "layers.advanced.solid-color",             LayersAllowSolidColorLayers, gfxPrefs::OverrideBase_WebRender());
  DECL_OVERRIDE_PREF(Live, "layers.advanced.table",                   LayersAllowTable, gfxPrefs::OverrideBase_WebRender());
  DECL_OVERRIDE_PREF(Live, "layers.advanced.text-layers",             LayersAllowTextLayers, gfxPrefs::OverrideBase_WebRendest());
>>>>>>> a17af05f
  DECL_GFX_PREF(Once, "layers.amd-switchable-gfx.enabled",     LayersAMDSwitchableGfxEnabled, bool, false);
  DECL_GFX_PREF(Once, "layers.async-pan-zoom.enabled",         AsyncPanZoomEnabledDoNotUseDirectly, bool, true);
  DECL_GFX_PREF(Once, "layers.async-pan-zoom.separate-event-thread", AsyncPanZoomSeparateEventThread, bool, false);
  DECL_GFX_PREF(Live, "layers.bench.enabled",                  LayersBenchEnabled, bool, false);
  DECL_GFX_PREF(Once, "layers.bufferrotation.enabled",         BufferRotationEnabled, bool, true);
  DECL_GFX_PREF(Live, "layers.child-process-shutdown",         ChildProcessShutdown, bool, true);
#ifdef MOZ_GFX_OPTIMIZE_MOBILE
  // If MOZ_GFX_OPTIMIZE_MOBILE is defined, we force component alpha off
  // and ignore the preference.
  DECL_GFX_PREF(Skip, "layers.componentalpha.enabled",         ComponentAlphaEnabled, bool, false);
#else
  // If MOZ_GFX_OPTIMIZE_MOBILE is not defined, we actually take the
  // preference value, defaulting to true.
  DECL_GFX_PREF(Once, "layers.componentalpha.enabled",         ComponentAlphaEnabled, bool, true);
#endif
  DECL_GFX_PREF(Live, "layers.composer2d.enabled",             Composer2DCompositionEnabled, bool, false);
  DECL_GFX_PREF(Once, "layers.d3d11.force-warp",               LayersD3D11ForceWARP, bool, false);
  DECL_GFX_PREF(Live, "layers.deaa.enabled",                   LayersDEAAEnabled, bool, false);
  DECL_GFX_PREF(Live, "layers.draw-bigimage-borders",          DrawBigImageBorders, bool, false);
  DECL_GFX_PREF(Live, "layers.draw-borders",                   DrawLayerBorders, bool, false);
  DECL_GFX_PREF(Live, "layers.draw-tile-borders",              DrawTileBorders, bool, false);
  DECL_GFX_PREF(Live, "layers.draw-layer-info",                DrawLayerInfo, bool, false);
  DECL_GFX_PREF(Live, "layers.dump",                           LayersDump, bool, false);
  DECL_GFX_PREF(Live, "layers.dump-texture",                   LayersDumpTexture, bool, false);
#ifdef MOZ_DUMP_PAINTING
  DECL_GFX_PREF(Live, "layers.dump-client-layers",             DumpClientLayers, bool, false);
  DECL_GFX_PREF(Live, "layers.dump-decision",                  LayersDumpDecision, bool, false);
  DECL_GFX_PREF(Live, "layers.dump-host-layers",               DumpHostLayers, bool, false);
#endif

  // 0 is "no change" for contrast, positive values increase it, negative values
  // decrease it until we hit mid gray at -1 contrast, after that it gets weird.
  DECL_GFX_PREF(Live, "layers.effect.contrast",                LayersEffectContrast, float, 0.0f);
  DECL_GFX_PREF(Live, "layers.effect.grayscale",               LayersEffectGrayscale, bool, false);
  DECL_GFX_PREF(Live, "layers.effect.invert",                  LayersEffectInvert, bool, false);
  DECL_GFX_PREF(Once, "layers.enable-tiles",                   LayersTilesEnabled, bool, false);
  DECL_GFX_PREF(Live, "layers.flash-borders",                  FlashLayerBorders, bool, false);
  DECL_GFX_PREF(Once, "layers.force-shmem-tiles",              ForceShmemTiles, bool, false);
<<<<<<< HEAD
  DECL_GFX_PREF(Live, "layers.frame-counter",                  DrawFrameCounter, bool, false);
  DECL_GFX_PREF(Once, "layers.gpu-process.enabled",            GPUProcessEnabled, bool, false);
  DECL_GFX_PREF(Once, "layers.gpu-process.force-enabled",      GPUProcessForceEnabled, bool, false);
  DECL_GFX_PREF(Once, "layers.gpu-process.timeout_ms",         GPUProcessTimeoutMs, int32_t, 5000);
  DECL_GFX_PREF(Live, "layers.gpu-process.max_restarts",       GPUProcessMaxRestarts, int32_t, 0);
=======
  DECL_GFX_PREF(Once, "layers.gpu-process.allow-software",     GPUProcessAllowSoftware, bool, false);
  DECL_GFX_PREF(Once, "layers.gpu-process.enabled",            GPUProcessEnabled, bool, false);
  DECL_GFX_PREF(Once, "layers.gpu-process.force-enabled",      GPUProcessForceEnabled, bool, false);
  DECL_GFX_PREF(Once, "layers.gpu-process.ipc_reply_timeout_ms", GPUProcessIPCReplyTimeoutMs, int32_t, 10000);
  DECL_GFX_PREF(Live, "layers.gpu-process.max_restarts",       GPUProcessMaxRestarts, int32_t, 1);
  // Note: This pref will only be used if it is less than layers.gpu-process.max_restarts.
  DECL_GFX_PREF(Live, "layers.gpu-process.max_restarts_with_decoder", GPUProcessMaxRestartsWithDecoder, int32_t, 0);
  DECL_GFX_PREF(Once, "layers.gpu-process.startup_timeout_ms", GPUProcessTimeoutMs, int32_t, 5000);
>>>>>>> a17af05f
  DECL_GFX_PREF(Live, "layers.low-precision-buffer",           UseLowPrecisionBuffer, bool, false);
  DECL_GFX_PREF(Live, "layers.low-precision-opacity",          LowPrecisionOpacity, float, 1.0f);
  DECL_GFX_PREF(Live, "layers.low-precision-resolution",       LowPrecisionResolution, float, 0.25f);
  DECL_GFX_PREF(Live, "layers.max-active",                     MaxActiveLayers, int32_t, -1);
  DECL_GFX_PREF(Once, "layers.mlgpu.dev-enabled",              AdvancedLayersEnabledDoNotUseDirectly, bool, false);
  DECL_GFX_PREF(Once, "layers.mlgpu.enable-buffer-cache",      AdvancedLayersEnableBufferCache, bool, true);
  DECL_GFX_PREF(Once, "layers.mlgpu.enable-buffer-sharing",    AdvancedLayersEnableBufferSharing, bool, true);
  DECL_GFX_PREF(Once, "layers.mlgpu.enable-clear-view",        AdvancedLayersEnableClearView, bool, true);
  DECL_GFX_PREF(Once, "layers.mlgpu.enable-cpu-occlusion",     AdvancedLayersEnableCPUOcclusion, bool, true);
  DECL_GFX_PREF(Once, "layers.mlgpu.enable-depth-buffer",      AdvancedLayersEnableDepthBuffer, bool, false);
  DECL_GFX_PREF(Live, "layers.mlgpu.enable-invalidation",      AdvancedLayersUseInvalidation, bool, true);
  DECL_GFX_PREF(Once, "layers.mlgpu.enable-on-windows7",       AdvancedLayersEnableOnWindows7, bool, false);
  DECL_GFX_PREF(Once, "layers.mlgpu.enable-container-resizing", AdvancedLayersEnableContainerResizing, bool, true);
  DECL_GFX_PREF(Once, "layers.offmainthreadcomposition.force-disabled", LayersOffMainThreadCompositionForceDisabled, bool, false);
  DECL_GFX_PREF(Live, "layers.offmainthreadcomposition.frame-rate", LayersCompositionFrameRate, int32_t,-1);
  DECL_GFX_PREF(Live, "layers.omtp.force-sync",                LayersOMTPForceSync, bool, false);
  DECL_GFX_PREF(Live, "layers.orientation.sync.timeout",       OrientationSyncMillis, uint32_t, (uint32_t)0);
  DECL_GFX_PREF(Once, "layers.prefer-opengl",                  LayersPreferOpenGL, bool, false);
  DECL_GFX_PREF(Live, "layers.progressive-paint",              ProgressivePaint, bool, false);
  DECL_GFX_PREF(Live, "layers.shared-buffer-provider.enabled", PersistentBufferProviderSharedEnabled, bool, false);
  DECL_GFX_PREF(Live, "layers.single-tile.enabled",            LayersSingleTileEnabled, bool, true);
  DECL_GFX_PREF(Once, "layers.stereo-video.enabled",           StereoVideoEnabled, bool, false);
  DECL_GFX_PREF(Live, "layers.force-synchronous-resize",       LayersForceSynchronousResize, bool, false);

  // We allow for configurable and rectangular tile size to avoid wasting memory on devices whose
  // screen size does not align nicely to the default tile size. Although layers can be any size,
  // they are often the same size as the screen, especially for width.
  DECL_GFX_PREF(Once, "layers.tile-width",                     LayersTileWidth, int32_t, 256);
  DECL_GFX_PREF(Once, "layers.tile-height",                    LayersTileHeight, int32_t, 256);
  DECL_GFX_PREF(Once, "layers.tile-initial-pool-size",         LayersTileInitialPoolSize, uint32_t, (uint32_t)50);
  DECL_GFX_PREF(Once, "layers.tile-pool-unused-size",          LayersTilePoolUnusedSize, uint32_t, (uint32_t)10);
  DECL_GFX_PREF(Once, "layers.tile-pool-shrink-timeout",       LayersTilePoolShrinkTimeout, uint32_t, (uint32_t)50);
  DECL_GFX_PREF(Once, "layers.tile-pool-clear-timeout",        LayersTilePoolClearTimeout, uint32_t, (uint32_t)5000);
  DECL_GFX_PREF(Once, "layers.tiles.adjust",                   LayersTilesAdjust, bool, true);
  DECL_GFX_PREF(Once, "layers.tiles.edge-padding",             TileEdgePaddingEnabled, bool, true);
  DECL_GFX_PREF(Live, "layers.tiles.fade-in.enabled",          LayerTileFadeInEnabled, bool, false);
  DECL_GFX_PREF(Live, "layers.tiles.fade-in.duration-ms",      LayerTileFadeInDuration, uint32_t, 250);
  DECL_GFX_PREF(Live, "layers.transaction.warning-ms",         LayerTransactionWarning, uint32_t, 200);
  DECL_GFX_PREF(Once, "layers.uniformity-info",                UniformityInfo, bool, false);
  DECL_GFX_PREF(Once, "layers.use-image-offscreen-surfaces",   UseImageOffscreenSurfaces, bool, true);
  DECL_GFX_PREF(Live, "layers.draw-mask-debug",                DrawMaskLayer, bool, false);

  DECL_GFX_PREF(Live, "layers.geometry.opengl.enabled",        OGLLayerGeometry, bool, false);
  DECL_GFX_PREF(Live, "layers.geometry.basic.enabled",         BasicLayerGeometry, bool, false);
  DECL_GFX_PREF(Live, "layers.geometry.d3d11.enabled",         D3D11LayerGeometry, bool, false);

  DECL_GFX_PREF(Live, "layout.animation.prerender.partial", PartiallyPrerenderAnimatedContent, bool, false);
  DECL_GFX_PREF(Live, "layout.animation.prerender.viewport-ratio-limit-x", AnimationPrerenderViewportRatioLimitX, float, 1.125f);
  DECL_GFX_PREF(Live, "layout.animation.prerender.viewport-ratio-limit-y", AnimationPrerenderViewportRatioLimitY, float, 1.125f);
  DECL_GFX_PREF(Live, "layout.animation.prerender.absolute-limit-x", AnimationPrerenderAbsoluteLimitX, uint32_t, 4096);
  DECL_GFX_PREF(Live, "layout.animation.prerender.absolute-limit-y", AnimationPrerenderAbsoluteLimitY, uint32_t, 4096);

  DECL_GFX_PREF(Live, "layout.css.scroll-behavior.damping-ratio", ScrollBehaviorDampingRatio, float, 1.0f);
  DECL_GFX_PREF(Live, "layout.css.scroll-behavior.enabled",    ScrollBehaviorEnabled, bool, true);
  DECL_GFX_PREF(Live, "layout.css.scroll-behavior.spring-constant", ScrollBehaviorSpringConstant, float, 250.0f);
  DECL_GFX_PREF(Live, "layout.css.scroll-snap.prediction-max-velocity", ScrollSnapPredictionMaxVelocity, int32_t, 2000);
  DECL_GFX_PREF(Live, "layout.css.scroll-snap.prediction-sensitivity", ScrollSnapPredictionSensitivity, float, 0.750f);
  DECL_GFX_PREF(Live, "layout.css.scroll-snap.proximity-threshold", ScrollSnapProximityThreshold, int32_t, 200);
  DECL_GFX_PREF(Live, "layout.css.touch_action.enabled",       TouchActionEnabled, bool, false);
  DECL_GFX_PREF(Live, "layout.display-list.dump",              LayoutDumpDisplayList, bool, false);
  DECL_GFX_PREF(Live, "layout.display-list.dump-content",      LayoutDumpDisplayListContent, bool, false);
  DECL_GFX_PREF(Live, "layout.event-regions.enabled",          LayoutEventRegionsEnabledDoNotUseDirectly, bool, false);
  DECL_GFX_PREF(Once, "layout.frame_rate",                     LayoutFrameRate, int32_t, -1);
  DECL_GFX_PREF(Live, "layout.min-active-layer-size",          LayoutMinActiveLayerSize, int, 64);
  DECL_GFX_PREF(Once, "layout.paint_rects_separately",         LayoutPaintRectsSeparately, bool, true);

  // This and code dependent on it should be removed once containerless scrolling looks stable.
  DECL_GFX_PREF(Once, "layout.scroll.root-frame-containers",   LayoutUseContainersForRootFrames, bool, true);
  // This pref is to be set by test code only.
  DECL_GFX_PREF(Live, "layout.scrollbars.always-layerize-track", AlwaysLayerizeScrollbarTrackTestOnly, bool, false);
  DECL_GFX_PREF(Live, "layout.smaller-painted-layers",         LayoutSmallerPaintedLayers, bool, false);

  DECL_GFX_PREF(Once, "media.hardware-video-decoding.force-enabled",
                                                               HardwareVideoDecodingForceEnabled, bool, false);
#ifdef XP_WIN
  DECL_GFX_PREF(Live, "media.windows-media-foundation.allow-d3d11-dxva", PDMWMFAllowD3D11, bool, true);
  DECL_GFX_PREF(Live, "media.windows-media-foundation.max-dxva-videos", PDMWMFMaxDXVAVideos, uint32_t, 8);
  DECL_GFX_PREF(Live, "media.windows-media-foundation.use-nv12-format", PDMWMFUseNV12Format, bool, true);
  DECL_GFX_PREF(Once, "media.windows-media-foundation.use-sync-texture", PDMWMFUseSyncTexture, bool, true);
  DECL_GFX_PREF(Live, "media.wmf.low-latency.enabled", PDMWMFLowLatencyEnabled, bool, false);
  DECL_GFX_PREF(Live, "media.wmf.skip-blacklist", PDMWMFSkipBlacklist, bool, false);
<<<<<<< HEAD
=======
  DECL_GFX_PREF(Live, "media.wmf.deblacklisting-for-telemetry-in-gpu-process", PDMWMFDeblacklistingForTelemetryInGPUProcess, bool, false);
  DECL_GFX_PREF(Live, "media.wmf.amd.vp9.enabled", PDMWMFAMDVP9DecoderEnabled, bool, true);
>>>>>>> a17af05f
#endif

  // These affect how line scrolls from wheel events will be accelerated.
  DECL_GFX_PREF(Live, "mousewheel.acceleration.factor",        MouseWheelAccelerationFactor, int32_t, -1);
  DECL_GFX_PREF(Live, "mousewheel.acceleration.start",         MouseWheelAccelerationStart, int32_t, -1);

  // This affects whether events will be routed through APZ or not.
  DECL_GFX_PREF(Live, "mousewheel.system_scroll_override_on_root_content.enabled",
                                                               MouseWheelHasRootScrollDeltaOverride, bool, false);
  DECL_GFX_PREF(Live, "mousewheel.system_scroll_override_on_root_content.horizontal.factor",
                                                               MouseWheelRootScrollHorizontalFactor, int32_t, 0);
  DECL_GFX_PREF(Live, "mousewheel.system_scroll_override_on_root_content.vertical.factor",
                                                               MouseWheelRootScrollVerticalFactor, int32_t, 0);
  DECL_GFX_PREF(Live, "mousewheel.transaction.ignoremovedelay",MouseWheelIgnoreMoveDelayMs, int32_t, (int32_t)100);
  DECL_GFX_PREF(Live, "mousewheel.transaction.timeout",        MouseWheelTransactionTimeoutMs, int32_t, (int32_t)1500);

  DECL_GFX_PREF(Live, "nglayout.debug.widget_update_flashing", WidgetUpdateFlashing, bool, false);

  DECL_GFX_PREF(Once, "slider.snapMultiplier",                 SliderSnapMultiplier, int32_t, 0);

  DECL_GFX_PREF(Live, "test.events.async.enabled",             TestEventsAsyncEnabled, bool, false);
  DECL_GFX_PREF(Live, "test.mousescroll",                      MouseScrollTestingEnabled, bool, false);

  DECL_GFX_PREF(Live, "toolkit.scrollbox.horizontalScrollDistance", ToolkitHorizontalScrollDistance, int32_t, 5);
  DECL_GFX_PREF(Live, "toolkit.scrollbox.verticalScrollDistance",   ToolkitVerticalScrollDistance, int32_t, 3);

  DECL_GFX_PREF(Live, "ui.click_hold_context_menus.delay",     UiClickHoldContextMenusDelay, int32_t, 500);

  // WebGL (for pref access from Worker threads)
  DECL_GFX_PREF(Live, "webgl.1.allow-core-profiles",           WebGL1AllowCoreProfile, bool, false);

  DECL_GFX_PREF(Live, "webgl.all-angle-options",               WebGLAllANGLEOptions, bool, false);
  DECL_GFX_PREF(Live, "webgl.angle.force-d3d11",               WebGLANGLEForceD3D11, bool, false);
  DECL_GFX_PREF(Live, "webgl.angle.try-d3d11",                 WebGLANGLETryD3D11, bool, false);
  DECL_GFX_PREF(Live, "webgl.angle.force-warp",                WebGLANGLEForceWARP, bool, false);
  DECL_GFX_PREF(Live, "webgl.bypass-shader-validation",        WebGLBypassShaderValidator, bool, true);
  DECL_GFX_PREF(Live, "webgl.can-lose-context-in-foreground",  WebGLCanLoseContextInForeground, bool, true);
  DECL_GFX_PREF(Live, "webgl.default-no-alpha",                WebGLDefaultNoAlpha, bool, false);
  DECL_GFX_PREF(Live, "webgl.disable-angle",                   WebGLDisableANGLE, bool, false);
  DECL_GFX_PREF(Live, "webgl.disable-wgl",                     WebGLDisableWGL, bool, false);
  DECL_GFX_PREF(Live, "webgl.disable-extensions",              WebGLDisableExtensions, bool, false);
  DECL_GFX_PREF(Live, "webgl.dxgl.enabled",                    WebGLDXGLEnabled, bool, false);
  DECL_GFX_PREF(Live, "webgl.dxgl.needs-finish",               WebGLDXGLNeedsFinish, bool, false);

  DECL_GFX_PREF(Live, "webgl.disable-fail-if-major-performance-caveat",
                WebGLDisableFailIfMajorPerformanceCaveat, bool, false);
  DECL_GFX_PREF(Live, "webgl.disable-DOM-blit-uploads",
                WebGLDisableDOMBlitUploads, bool, false);

  DECL_GFX_PREF(Live, "webgl.disabled",                        WebGLDisabled, bool, false);

  DECL_GFX_PREF(Live, "webgl.enable-draft-extensions",         WebGLDraftExtensionsEnabled, bool, false);
  DECL_GFX_PREF(Live, "webgl.enable-privileged-extensions",    WebGLPrivilegedExtensionsEnabled, bool, false);
  DECL_GFX_PREF(Live, "webgl.enable-surface-texture",          WebGLSurfaceTextureEnabled, bool, false);
  DECL_GFX_PREF(Live, "webgl.enable-webgl2",                   WebGL2Enabled, bool, true);
  DECL_GFX_PREF(Live, "webgl.force-enabled",                   WebGLForceEnabled, bool, false);
  DECL_GFX_PREF(Once, "webgl.force-layers-readback",           WebGLForceLayersReadback, bool, false);
  DECL_GFX_PREF(Live, "webgl.force-index-validation",          WebGLForceIndexValidation, bool, false);
  DECL_GFX_PREF(Live, "webgl.lose-context-on-memory-pressure", WebGLLoseContextOnMemoryPressure, bool, false);
  DECL_GFX_PREF(Live, "webgl.max-warnings-per-context",        WebGLMaxWarningsPerContext, uint32_t, 32);
  DECL_GFX_PREF(Live, "webgl.min_capability_mode",             WebGLMinCapabilityMode, bool, false);
  DECL_GFX_PREF(Live, "webgl.msaa-force",                      WebGLForceMSAA, bool, false);
  DECL_GFX_PREF(Live, "webgl.prefer-16bpp",                    WebGLPrefer16bpp, bool, false);
  DECL_GFX_PREF(Live, "webgl.restore-context-when-visible",    WebGLRestoreWhenVisible, bool, true);
  DECL_GFX_PREF(Live, "webgl.allow-immediate-queries",         WebGLImmediateQueries, bool, false);
  DECL_GFX_PREF(Live, "webgl.allow-fb-invalidation",           WebGLFBInvalidation, bool, false);

<<<<<<< HEAD
  DECL_GFX_PREF(Live, "webgl.max-perf-warnings",               WebGLMaxPerfWarnings, int32_t, 0);
  DECL_GFX_PREF(Live, "webgl.max-acceptable-fb-status-invals", WebGLMaxAcceptableFBStatusInvals, int32_t, 0);
=======
  DECL_GFX_PREF(Live, "webgl.perf.max-warnings",                    WebGLMaxPerfWarnings, int32_t, 0);
  DECL_GFX_PREF(Live, "webgl.perf.max-acceptable-fb-status-invals", WebGLMaxAcceptableFBStatusInvals, int32_t, 0);
  DECL_GFX_PREF(Live, "webgl.perf.spew-frame-allocs",          WebGLSpewFrameAllocs, bool, true);

>>>>>>> a17af05f

  DECL_GFX_PREF(Live, "webgl.webgl2-compat-mode",              WebGL2CompatMode, bool, false);

  DECL_GFX_PREF(Live, "widget.window-transforms.disabled",     WindowTransformsDisabled, bool, false);

  // WARNING:
  // Please make sure that you've added your new preference to the list above in alphabetical order.
  // Please do not just append it to the end of the list.

public:
  // Manage the singleton:
  static gfxPrefs& GetSingleton()
  {
    MOZ_ASSERT(!sInstanceHasBeenDestroyed, "Should never recreate a gfxPrefs instance!");
    if (!sInstance) {
      sGfxPrefList = new nsTArray<Pref*>();
      sInstance = new gfxPrefs;
      sInstance->Init();
    }
    MOZ_ASSERT(SingletonExists());
    return *sInstance;
  }
  static void DestroySingleton();
  static bool SingletonExists();

private:
  static gfxPrefs* sInstance;
  static bool sInstanceHasBeenDestroyed;
  static nsTArray<Pref*>* sGfxPrefList;

private:
  // The constructor cannot access GetSingleton(), since sInstance (necessarily)
  // has not been assigned yet. Follow-up initialization that needs GetSingleton()
  // must be added to Init().
  void Init();

  static bool IsPrefsServiceAvailable();
  static bool IsParentProcess();
  // Creating these to avoid having to include Preferences.h in the .h
  static void PrefAddVarCache(bool*, const char*, bool);
  static void PrefAddVarCache(int32_t*, const char*, int32_t);
  static void PrefAddVarCache(uint32_t*, const char*, uint32_t);
  static void PrefAddVarCache(float*, const char*, float);
  static void PrefAddVarCache(std::string*, const char*, std::string);
  static bool PrefGet(const char*, bool);
  static int32_t PrefGet(const char*, int32_t);
  static uint32_t PrefGet(const char*, uint32_t);
  static float PrefGet(const char*, float);
  static std::string PrefGet(const char*, std::string);
  static void PrefSet(const char* aPref, bool aValue);
  static void PrefSet(const char* aPref, int32_t aValue);
  static void PrefSet(const char* aPref, uint32_t aValue);
  static void PrefSet(const char* aPref, float aValue);
  static void PrefSet(const char* aPref, std::string aValue);
  static void WatchChanges(const char* aPrefname, Pref* aPref);
  static void UnwatchChanges(const char* aPrefname, Pref* aPref);
  // Creating these to avoid having to include PGPU.h in the .h
  static void CopyPrefValue(const bool* aValue, GfxPrefValue* aOutValue);
  static void CopyPrefValue(const int32_t* aValue, GfxPrefValue* aOutValue);
  static void CopyPrefValue(const uint32_t* aValue, GfxPrefValue* aOutValue);
  static void CopyPrefValue(const float* aValue, GfxPrefValue* aOutValue);
  static void CopyPrefValue(const std::string* aValue, GfxPrefValue* aOutValue);
  static void CopyPrefValue(const GfxPrefValue* aValue, bool* aOutValue);
  static void CopyPrefValue(const GfxPrefValue* aValue, int32_t* aOutValue);
  static void CopyPrefValue(const GfxPrefValue* aValue, uint32_t* aOutValue);
  static void CopyPrefValue(const GfxPrefValue* aValue, float* aOutValue);
  static void CopyPrefValue(const GfxPrefValue* aValue, std::string* aOutValue);

  static void AssertMainThread();

  // Some wrapper functions for the DECL_OVERRIDE_PREF prefs' base values, so
  // that we don't to include all sorts of header files into this gfxPrefs.h
  // file.
  static bool OverrideBase_WebRender();
<<<<<<< HEAD
=======
  static bool OverrideBase_WebRendest();
>>>>>>> a17af05f

  gfxPrefs();
  ~gfxPrefs();
  gfxPrefs(const gfxPrefs&) = delete;
  gfxPrefs& operator=(const gfxPrefs&) = delete;
};

#undef DECL_GFX_PREF /* Don't need it outside of this file */

#endif /* GFX_PREFS_H */<|MERGE_RESOLUTION|>--- conflicted
+++ resolved
@@ -284,7 +284,6 @@
   // The apz prefs are explained in AsyncPanZoomController.cpp
   DECL_GFX_PREF(Live, "apz.allow_checkerboarding",             APZAllowCheckerboarding, bool, true);
   DECL_GFX_PREF(Live, "apz.allow_immediate_handoff",           APZAllowImmediateHandoff, bool, true);
-  DECL_GFX_PREF(Once, "apz.allow_with_webrender",              APZAllowWithWebRender, bool, false);
   DECL_GFX_PREF(Live, "apz.allow_zooming",                     APZAllowZooming, bool, false);
   DECL_GFX_PREF(Live, "apz.autoscroll.enabled",                APZAutoscrollEnabled, bool, false);
   DECL_GFX_PREF(Live, "apz.axis_lock.breakout_angle",          APZAxisBreakoutAngle, float, float(M_PI / 8.0) /* 22.5 degrees */);
@@ -334,10 +333,7 @@
   DECL_GFX_PREF(Live, "apz.popups.enabled",                    APZPopupsEnabled, bool, false);
   DECL_GFX_PREF(Live, "apz.printtree",                         APZPrintTree, bool, false);
   DECL_GFX_PREF(Live, "apz.record_checkerboarding",            APZRecordCheckerboarding, bool, false);
-<<<<<<< HEAD
-=======
   DECL_GFX_PREF(Live, "apz.second_tap_tolerance",              APZSecondTapTolerance, float, 0.5f);
->>>>>>> a17af05f
   DECL_GFX_PREF(Live, "apz.test.fails_with_native_injection",  APZTestFailsWithNativeInjection, bool, false);
   DECL_GFX_PREF(Live, "apz.test.logging_enabled",              APZTestLoggingEnabled, bool, false);
   DECL_GFX_PREF(Live, "apz.touch_move_tolerance",              APZTouchMoveTolerance, float, 0.1f);
@@ -361,10 +357,7 @@
   DECL_GFX_PREF(Live, "dom.meta-viewport.enabled",             MetaViewportEnabled, bool, false);
   DECL_GFX_PREF(Once, "dom.vr.enabled",                        VREnabled, bool, false);
   DECL_GFX_PREF(Live, "dom.vr.autoactivate.enabled",           VRAutoActivateEnabled, bool, false);
-<<<<<<< HEAD
-=======
   DECL_GFX_PREF(Live, "dom.vr.controller_trigger_threshold",   VRControllerTriggerThreshold, float, 0.1f);
->>>>>>> a17af05f
   DECL_GFX_PREF(Live, "dom.vr.navigation.timeout",             VRNavigationTimeout, int32_t, 1000);
   DECL_GFX_PREF(Once, "dom.vr.oculus.enabled",                 VROculusEnabled, bool, true);
   DECL_GFX_PREF(Live, "dom.vr.oculus.present.timeout",         VROculusPresentTimeout, int32_t, 10000);
@@ -374,10 +367,7 @@
   DECL_GFX_PREF(Live, "dom.vr.poseprediction.enabled",         VRPosePredictionEnabled, bool, true);
   DECL_GFX_PREF(Live, "dom.vr.require-gesture",                VRRequireGesture, bool, true);
   DECL_GFX_PREF(Live, "dom.vr.puppet.enabled",                 VRPuppetEnabled, bool, false);
-<<<<<<< HEAD
-=======
   DECL_GFX_PREF(Live, "dom.vr.puppet.submitframe",             VRPuppetSubmitFrame, uint32_t, 0);
->>>>>>> a17af05f
   DECL_GFX_PREF(Live, "dom.w3c_pointer_events.enabled",        PointerEventsEnabled, bool, false);
   DECL_GFX_PREF(Live, "dom.w3c_touch_events.enabled",          TouchEventsEnabled, int32_t, 0);
 
@@ -446,22 +436,14 @@
   DECL_GFX_PREF(Once, "gfx.device-reset.limit",                DeviceResetLimitCount, int32_t, 10);
   DECL_GFX_PREF(Once, "gfx.device-reset.threshold-ms",         DeviceResetThresholdMilliseconds, int32_t, -1);
 
-  DECL_GFX_PREF(Once, "gfx.device-reset.limit",                DeviceResetLimitCount, int32_t, 10);
-  DECL_GFX_PREF(Once, "gfx.device-reset.threshold-ms",         DeviceResetThresholdMilliseconds, int32_t, -1);
-
   DECL_GFX_PREF(Once, "gfx.direct2d.disabled",                 Direct2DDisabled, bool, false);
   DECL_GFX_PREF(Once, "gfx.direct2d.force-enabled",            Direct2DForceEnabled, bool, false);
   DECL_GFX_PREF(Live, "gfx.direct3d11.reuse-decoder-device",   Direct3D11ReuseDecoderDevice, int32_t, -1);
-<<<<<<< HEAD
-  DECL_GFX_PREF(Live, "gfx.direct3d11.allow-intel-mutex",      Direct3D11AllowIntelMutex, bool, true);
-  DECL_GFX_PREF(Live, "gfx.direct3d11.use-double-buffering",   Direct3D11UseDoubleBuffering, bool, false);
-=======
   DECL_GFX_PREF(Live, "gfx.direct3d11.allow-keyed-mutex",      Direct3D11AllowKeyedMutex, bool, true);
   DECL_GFX_PREF(Live, "gfx.direct3d11.use-double-buffering",   Direct3D11UseDoubleBuffering, bool, false);
   DECL_GFX_PREF(Once, "gfx.direct3d11.enable-debug-layer",     Direct3D11EnableDebugLayer, bool, false);
   DECL_GFX_PREF(Once, "gfx.direct3d11.break-on-error",         Direct3D11BreakOnError, bool, false);
   DECL_GFX_PREF(Once, "gfx.direct3d11.sleep-on-create-device", Direct3D11SleepOnCreateDevice, int32_t, 0);
->>>>>>> a17af05f
   DECL_GFX_PREF(Live, "gfx.downloadable_fonts.keep_variation_tables", KeepVariationTables, bool, false);
   DECL_GFX_PREF(Live, "gfx.downloadable_fonts.otl_validation", ValidateOTLTables, bool, true);
   DECL_GFX_PREF(Live, "gfx.draw-color-bars",                   CompositorDrawColorBars, bool, false);
@@ -487,11 +469,6 @@
   DECL_GFX_PREF(Once, "gfx.text.disable-aa",                   DisableAllTextAA, bool, false);
   DECL_GFX_PREF(Live, "gfx.ycbcr.accurate-conversion",         YCbCrAccurateConversion, bool, false);
 
-<<<<<<< HEAD
-  DECL_GFX_PREF(Live, "gfx.content.always-paint",              AlwaysPaint, bool, false);
-
-=======
->>>>>>> a17af05f
   // Disable surface sharing due to issues with compatible FBConfigs on
   // NVIDIA drivers as described in bug 1193015.
   DECL_GFX_PREF(Live, "gfx.use-glx-texture-from-pixmap",       UseGLXTextureFromPixmap, bool, false);
@@ -504,19 +481,14 @@
   DECL_GFX_PREF(Once, "gfx.touch.resample.old-touch-threshold",TouchResampleOldTouchThreshold, int32_t, 17);
   DECL_GFX_PREF(Once, "gfx.touch.resample.vsync-adjust",       TouchVsyncSampleAdjust, int32_t, 5);
 
-  DECL_GFX_PREF(Once, "gfx.vr.openvr-runtime",                 VROpenVRRuntime, std::string, "");
   DECL_GFX_PREF(Live, "gfx.vsync.collect-scroll-transforms",   CollectScrollTransforms, bool, false);
   DECL_GFX_PREF(Once, "gfx.vsync.compositor.unobserve-count",  CompositorUnobserveCount, int32_t, 10);
-<<<<<<< HEAD
-  DECL_GFX_PREF(Live, "gfx.webrender.profiler.enable",         WebRenderProfilerEnabled, bool, false);
-=======
 
   DECL_GFX_PREF(Live, "gfx.webrender.blob-images",             WebRenderBlobImages, bool, false);
   DECL_GFX_PREF(Live, "gfx.webrender.highlight-painted-layers",WebRenderHighlightPaintedLayers, bool, false);
   DECL_GFX_PREF(Live, "gfx.webrender.layers-free",             WebRenderLayersFree, bool, false);
   DECL_GFX_PREF(Live, "gfx.webrendest.enabled",                WebRendestEnabled, bool, false);
 
->>>>>>> a17af05f
   // Use vsync events generated by hardware
   DECL_GFX_PREF(Once, "gfx.work-around-driver-bugs",           WorkAroundDriverBugs, bool, true);
   DECL_GFX_PREF(Once, "gfx.screen-mirroring.enabled",          ScreenMirroringEnabled, bool, false);
@@ -527,10 +499,7 @@
   DECL_GFX_PREF(Live, "gl.multithreaded",                      GLMultithreaded, bool, false);
 #endif
   DECL_GFX_PREF(Live, "gl.require-hardware",                   RequireHardwareGL, bool, false);
-<<<<<<< HEAD
-=======
   DECL_GFX_PREF(Live, "gl.use-tls-is-current",                 UseTLSIsCurrent, int32_t, 0);
->>>>>>> a17af05f
 
   DECL_GFX_PREF(Once, "image.cache.size",                      ImageCacheSize, int32_t, 5*1024*1024);
   DECL_GFX_PREF(Once, "image.cache.timeweight",                ImageCacheTimeWeight, int32_t, 500);
@@ -553,23 +522,6 @@
   DECL_GFX_PREF(Live, "layers.acceleration.draw-fps.print-histogram",  FPSPrintHistogram, bool, false);
   DECL_GFX_PREF(Live, "layers.acceleration.draw-fps.write-to-file", WriteFPSToFile, bool, false);
   DECL_GFX_PREF(Once, "layers.acceleration.force-enabled",     LayersAccelerationForceEnabledDoNotUseDirectly, bool, false);
-<<<<<<< HEAD
-  DECL_GFX_PREF(Live, "layers.advanced.background-color",      LayersAllowBackgroundColorLayers, bool, false);
-  DECL_OVERRIDE_PREF(Live, "layers.advanced.background-image", LayersAllowBackgroundImage, false);
-  DECL_OVERRIDE_PREF(Live, "layers.advanced.border-layers",    LayersAllowBorderLayers, false);
-  DECL_OVERRIDE_PREF(Live, "layers.advanced.boxshadow-inset-layers", LayersAllowInsetBoxShadow, gfxPrefs::OverrideBase_WebRender());
-  DECL_OVERRIDE_PREF(Live, "layers.advanced.boxshadow-outer-layers", LayersAllowOuterBoxShadow, gfxPrefs::OverrideBase_WebRender());
-  DECL_GFX_PREF(Live, "layers.advanced.bullet-layers",         LayersAllowBulletLayers, bool, false);
-  DECL_GFX_PREF(Live, "layers.advanced.button-foreground-layers", LayersAllowButtonForegroundLayers, bool, false);
-  DECL_GFX_PREF(Live, "layers.advanced.canvas-background-color", LayersAllowCanvasBackgroundColorLayers, bool, false);
-  DECL_OVERRIDE_PREF(Live, "layers.advanced.caret-layers",     LayersAllowCaretLayers, gfxPrefs::OverrideBase_WebRender());
-  DECL_GFX_PREF(Live, "layers.advanced.columnRule-layers",     LayersAllowColumnRuleLayers, bool, false);
-  DECL_OVERRIDE_PREF(Live, "layers.advanced.displaybuttonborder-layers", LayersAllowDisplayButtonBorder, gfxPrefs::OverrideBase_WebRender());
-  DECL_GFX_PREF(Live, "layers.advanced.image-layers",          LayersAllowImageLayers, bool, false);
-  DECL_OVERRIDE_PREF(Live, "layers.advanced.outline-layers",   LayersAllowOutlineLayers, gfxPrefs::OverrideBase_WebRender());
-  DECL_GFX_PREF(Live, "layers.advanced.solid-color",           LayersAllowSolidColorLayers, bool, false);
-  DECL_GFX_PREF(Live, "layers.advanced.text-layers",           LayersAllowTextLayers, bool, false);
-=======
   DECL_OVERRIDE_PREF(Live, "layers.advanced.background-color",        LayersAllowBackgroundColorLayers, gfxPrefs::OverrideBase_WebRender());
   DECL_OVERRIDE_PREF(Live, "layers.advanced.background-image",        LayersAllowBackgroundImage, gfxPrefs::OverrideBase_WebRendest());
   DECL_GFX_PREF(Live, "layers.advanced.basic-layer.enabled",          LayersAdvancedBasicLayerEnabled, bool, false);
@@ -588,7 +540,6 @@
   DECL_OVERRIDE_PREF(Live, "layers.advanced.solid-color",             LayersAllowSolidColorLayers, gfxPrefs::OverrideBase_WebRender());
   DECL_OVERRIDE_PREF(Live, "layers.advanced.table",                   LayersAllowTable, gfxPrefs::OverrideBase_WebRender());
   DECL_OVERRIDE_PREF(Live, "layers.advanced.text-layers",             LayersAllowTextLayers, gfxPrefs::OverrideBase_WebRendest());
->>>>>>> a17af05f
   DECL_GFX_PREF(Once, "layers.amd-switchable-gfx.enabled",     LayersAMDSwitchableGfxEnabled, bool, false);
   DECL_GFX_PREF(Once, "layers.async-pan-zoom.enabled",         AsyncPanZoomEnabledDoNotUseDirectly, bool, true);
   DECL_GFX_PREF(Once, "layers.async-pan-zoom.separate-event-thread", AsyncPanZoomSeparateEventThread, bool, false);
@@ -627,13 +578,6 @@
   DECL_GFX_PREF(Once, "layers.enable-tiles",                   LayersTilesEnabled, bool, false);
   DECL_GFX_PREF(Live, "layers.flash-borders",                  FlashLayerBorders, bool, false);
   DECL_GFX_PREF(Once, "layers.force-shmem-tiles",              ForceShmemTiles, bool, false);
-<<<<<<< HEAD
-  DECL_GFX_PREF(Live, "layers.frame-counter",                  DrawFrameCounter, bool, false);
-  DECL_GFX_PREF(Once, "layers.gpu-process.enabled",            GPUProcessEnabled, bool, false);
-  DECL_GFX_PREF(Once, "layers.gpu-process.force-enabled",      GPUProcessForceEnabled, bool, false);
-  DECL_GFX_PREF(Once, "layers.gpu-process.timeout_ms",         GPUProcessTimeoutMs, int32_t, 5000);
-  DECL_GFX_PREF(Live, "layers.gpu-process.max_restarts",       GPUProcessMaxRestarts, int32_t, 0);
-=======
   DECL_GFX_PREF(Once, "layers.gpu-process.allow-software",     GPUProcessAllowSoftware, bool, false);
   DECL_GFX_PREF(Once, "layers.gpu-process.enabled",            GPUProcessEnabled, bool, false);
   DECL_GFX_PREF(Once, "layers.gpu-process.force-enabled",      GPUProcessForceEnabled, bool, false);
@@ -642,7 +586,6 @@
   // Note: This pref will only be used if it is less than layers.gpu-process.max_restarts.
   DECL_GFX_PREF(Live, "layers.gpu-process.max_restarts_with_decoder", GPUProcessMaxRestartsWithDecoder, int32_t, 0);
   DECL_GFX_PREF(Once, "layers.gpu-process.startup_timeout_ms", GPUProcessTimeoutMs, int32_t, 5000);
->>>>>>> a17af05f
   DECL_GFX_PREF(Live, "layers.low-precision-buffer",           UseLowPrecisionBuffer, bool, false);
   DECL_GFX_PREF(Live, "layers.low-precision-opacity",          LowPrecisionOpacity, float, 1.0f);
   DECL_GFX_PREF(Live, "layers.low-precision-resolution",       LowPrecisionResolution, float, 0.25f);
@@ -724,11 +667,8 @@
   DECL_GFX_PREF(Once, "media.windows-media-foundation.use-sync-texture", PDMWMFUseSyncTexture, bool, true);
   DECL_GFX_PREF(Live, "media.wmf.low-latency.enabled", PDMWMFLowLatencyEnabled, bool, false);
   DECL_GFX_PREF(Live, "media.wmf.skip-blacklist", PDMWMFSkipBlacklist, bool, false);
-<<<<<<< HEAD
-=======
   DECL_GFX_PREF(Live, "media.wmf.deblacklisting-for-telemetry-in-gpu-process", PDMWMFDeblacklistingForTelemetryInGPUProcess, bool, false);
   DECL_GFX_PREF(Live, "media.wmf.amd.vp9.enabled", PDMWMFAMDVP9DecoderEnabled, bool, true);
->>>>>>> a17af05f
 #endif
 
   // These affect how line scrolls from wheel events will be accelerated.
@@ -796,15 +736,10 @@
   DECL_GFX_PREF(Live, "webgl.allow-immediate-queries",         WebGLImmediateQueries, bool, false);
   DECL_GFX_PREF(Live, "webgl.allow-fb-invalidation",           WebGLFBInvalidation, bool, false);
 
-<<<<<<< HEAD
-  DECL_GFX_PREF(Live, "webgl.max-perf-warnings",               WebGLMaxPerfWarnings, int32_t, 0);
-  DECL_GFX_PREF(Live, "webgl.max-acceptable-fb-status-invals", WebGLMaxAcceptableFBStatusInvals, int32_t, 0);
-=======
   DECL_GFX_PREF(Live, "webgl.perf.max-warnings",                    WebGLMaxPerfWarnings, int32_t, 0);
   DECL_GFX_PREF(Live, "webgl.perf.max-acceptable-fb-status-invals", WebGLMaxAcceptableFBStatusInvals, int32_t, 0);
   DECL_GFX_PREF(Live, "webgl.perf.spew-frame-allocs",          WebGLSpewFrameAllocs, bool, true);
 
->>>>>>> a17af05f
 
   DECL_GFX_PREF(Live, "webgl.webgl2-compat-mode",              WebGL2CompatMode, bool, false);
 
@@ -879,10 +814,7 @@
   // that we don't to include all sorts of header files into this gfxPrefs.h
   // file.
   static bool OverrideBase_WebRender();
-<<<<<<< HEAD
-=======
   static bool OverrideBase_WebRendest();
->>>>>>> a17af05f
 
   gfxPrefs();
   ~gfxPrefs();
