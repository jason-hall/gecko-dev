--- conflicted
+++ resolved
@@ -10,7 +10,6 @@
 #include "gfxUserFontSet.h"
 #include "mozilla/gfx/2D.h"
 #include "mozilla/gfx/PathHelpers.h"
-#include "mozilla/SizePrintfMacros.h"
 #include "mozilla/Sprintf.h"
 
 #include "gfxContext.h"
@@ -964,11 +963,7 @@
     bool haveHyphenation = aProvider &&
         (aProvider->GetHyphensOption() == StyleHyphens::Auto ||
          (aProvider->GetHyphensOption() == StyleHyphens::Manual &&
-<<<<<<< HEAD
-          (mFlags & gfxTextRunFactory::TEXT_ENABLE_HYPHEN_BREAKS) != 0));
-=======
           !!(mFlags & gfx::ShapedTextFlags::TEXT_ENABLE_HYPHEN_BREAKS)));
->>>>>>> a17af05f
     if (haveHyphenation) {
         if (hyphenBuffer.AppendElements(bufferRange.Length(), fallible)) {
             aProvider->GetHyphenationBreaks(bufferRange, hyphenBuffer.Elements());
@@ -1306,9 +1301,6 @@
     if (!aFont) {
         return NS_OK;
     }
-<<<<<<< HEAD
-    uint32_t numGlyphRuns = mGlyphRuns.Length();
-=======
     if (!mHasGlyphRunArray) {
         // We don't currently have an array.
         if (!mSingleGlyphRun.mFont) {
@@ -1321,7 +1313,6 @@
         }
     }
     uint32_t numGlyphRuns = mHasGlyphRunArray ? mGlyphRunArray.Length() : 1;
->>>>>>> a17af05f
     if (!aForceNewRun && numGlyphRuns > 0) {
         GlyphRun* lastGlyphRun =
             mHasGlyphRunArray ? &mGlyphRunArray[numGlyphRuns - 1]
@@ -2434,11 +2425,7 @@
                 nsAutoCString str((const char*)aString, aLength);
                 MOZ_LOG(log, LogLevel::Warning,\
                        ("(%s) fontgroup: [%s] default: %s lang: %s script: %d "
-<<<<<<< HEAD
-                        "len %d weight: %d width: %d style: %s size: %6.2f %" PRIuSIZE "-byte "
-=======
                         "len %d weight: %d width: %d style: %s size: %6.2f %zu-byte "
->>>>>>> a17af05f
                         "TEXTRUN [%s] ENDTEXTRUN\n",
                         (mStyle.systemFont ? "textrunui" : "textrun"),
                         NS_ConvertUTF16toUTF8(families).get(),
@@ -2487,11 +2474,7 @@
                     MOZ_LOG(log, LogLevel::Warning,\
                            ("(%s) fontgroup: [%s] default: %s lang: %s script: %d "
                             "len %d weight: %d width: %d style: %s size: %6.2f "
-<<<<<<< HEAD
-                            "%" PRIuSIZE "-byte TEXTRUN [%s] ENDTEXTRUN\n",
-=======
                             "%zu-byte TEXTRUN [%s] ENDTEXTRUN\n",
->>>>>>> a17af05f
                             (mStyle.systemFont ? "textrunui" : "textrun"),
                             NS_ConvertUTF16toUTF8(families).get(),
                             (mFamilyList.GetDefaultFontType() == eFamily_serif ?
