--- conflicted
+++ resolved
@@ -158,10 +158,7 @@
 
     static const float* YuvToRgbMatrix4x3RowMajor(mozilla::YUVColorSpace aYUVColorSpace);
     static const float* YuvToRgbMatrix3x3ColumnMajor(mozilla::YUVColorSpace aYUVColorSpace);
-<<<<<<< HEAD
-=======
     static const float* YuvToRgbMatrix4x4ColumnMajor(mozilla::YUVColorSpace aYUVColorSpace);
->>>>>>> a17af05f
 
     /**
      * Creates a copy of aSurface, but having the SurfaceFormat aFormat.
