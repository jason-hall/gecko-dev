/* -*- Mode: C++; tab-width: 20; indent-tabs-mode: nil; c-basic-offset: 2 -*-
 * This Source Code Form is subject to the terms of the Mozilla Public
 * License, v. 2.0. If a copy of the MPL was not distributed with this
 * file, You can obtain one at http://mozilla.org/MPL/2.0/. */

#include "gfxPrefs.h"

#include "MainThreadUtils.h"
#include "nsXULAppAPI.h"
#include "mozilla/Preferences.h"
#include "mozilla/Unused.h"
#include "mozilla/gfx/gfxVars.h"
#include "mozilla/gfx/Logging.h"
#include "mozilla/gfx/GPUChild.h"
#include "mozilla/gfx/GPUProcessManager.h"

using namespace mozilla;

nsTArray<gfxPrefs::Pref*>* gfxPrefs::sGfxPrefList = nullptr;
gfxPrefs* gfxPrefs::sInstance = nullptr;
bool gfxPrefs::sInstanceHasBeenDestroyed = false;

void
gfxPrefs::DestroySingleton()
{
  if (sInstance) {
    delete sInstance;
    sInstance = nullptr;
    sInstanceHasBeenDestroyed = true;
  }
  MOZ_ASSERT(!SingletonExists());
}

bool
gfxPrefs::SingletonExists()
{
  return sInstance != nullptr;
}

gfxPrefs::gfxPrefs()
{
  // UI, content, and plugin processes use XPCOM and should have prefs
  // ready by the time we initialize gfxPrefs.
  MOZ_ASSERT_IF(XRE_IsContentProcess() ||
                XRE_IsParentProcess() ||
                XRE_GetProcessType() == GeckoProcessType_Plugin,
                Preferences::IsServiceAvailable());

  gfxPrefs::AssertMainThread();
}

void
gfxPrefs::Init()
{
  // Set up Moz2D prefs.
  SetGfxLoggingLevelChangeCallback([](const GfxPrefValue& aValue) -> void {
    mozilla::gfx::LoggingPrefs::sGfxLogLevel = aValue.get_int32_t();
  });
}

gfxPrefs::~gfxPrefs()
{
  gfxPrefs::AssertMainThread();
  SetGfxLoggingLevelChangeCallback(nullptr);
  delete sGfxPrefList;
  sGfxPrefList = nullptr;
}

void gfxPrefs::AssertMainThread()
{
  MOZ_ASSERT(NS_IsMainThread(), "this code must be run on the main thread");
}

void
gfxPrefs::Pref::OnChange()
{
  if (auto gpm = gfx::GPUProcessManager::Get()) {
    if (gfx::GPUChild* gpu = gpm->GetGPUChild()) {
      GfxPrefValue value;
      GetLiveValue(&value);
      Unused << gpu->SendUpdatePref(gfx::GfxPrefSetting(mIndex, value));
    }
  }
  FireChangeCallback();
}

void
gfxPrefs::Pref::FireChangeCallback()
{
  if (mChangeCallback) {
    GfxPrefValue value;
    GetLiveValue(&value);
    mChangeCallback(value);
  }
}

void
gfxPrefs::Pref::SetChangeCallback(ChangeCallback aCallback)
{
  mChangeCallback = aCallback;

  if (!IsParentProcess() && IsPrefsServiceAvailable()) {
    // If we're in the parent process, we watch prefs by default so we can
    // send changes over to the GPU process. Otherwise, we need to add or
    // remove a watch for the pref now.
    if (aCallback) {
      WatchChanges(Name(), this);
    } else {
      UnwatchChanges(Name(), this);
    }
  }

  // Fire the callback once to make initialization easier for the caller.
  FireChangeCallback();
}

// On lightweight processes such as for GMP and GPU, XPCOM is not initialized,
// and therefore we don't have access to Preferences. When XPCOM is not
// available we rely on manual synchronization of gfxPrefs values over IPC.
/* static */ bool
gfxPrefs::IsPrefsServiceAvailable()
{
  return Preferences::IsServiceAvailable();
}

/* static */ bool
gfxPrefs::IsParentProcess()
{
  return XRE_IsParentProcess();
}

void gfxPrefs::PrefAddVarCache(bool* aVariable,
                               const char* aPref,
                               bool aDefault)
{
  MOZ_ASSERT(IsPrefsServiceAvailable());
  Preferences::AddBoolVarCache(aVariable, aPref, aDefault);
}

void gfxPrefs::PrefAddVarCache(int32_t* aVariable,
                               const char* aPref,
                               int32_t aDefault)
{
  MOZ_ASSERT(IsPrefsServiceAvailable());
  Preferences::AddIntVarCache(aVariable, aPref, aDefault);
}

void gfxPrefs::PrefAddVarCache(uint32_t* aVariable,
                               const char* aPref,
                               uint32_t aDefault)
{
  MOZ_ASSERT(IsPrefsServiceAvailable());
  Preferences::AddUintVarCache(aVariable, aPref, aDefault);
}

void gfxPrefs::PrefAddVarCache(float* aVariable,
                               const char* aPref,
                               float aDefault)
{
  MOZ_ASSERT(IsPrefsServiceAvailable());
  Preferences::AddFloatVarCache(aVariable, aPref, aDefault);
}

void gfxPrefs::PrefAddVarCache(std::string* aVariable,
                               const char* aPref,
                               std::string aDefault)
{
  MOZ_ASSERT(IsPrefsServiceAvailable());
  Preferences::SetCString(aPref, aVariable->c_str());
}

bool gfxPrefs::PrefGet(const char* aPref, bool aDefault)
{
  MOZ_ASSERT(IsPrefsServiceAvailable());
  return Preferences::GetBool(aPref, aDefault);
}

int32_t gfxPrefs::PrefGet(const char* aPref, int32_t aDefault)
{
  MOZ_ASSERT(IsPrefsServiceAvailable());
  return Preferences::GetInt(aPref, aDefault);
}

uint32_t gfxPrefs::PrefGet(const char* aPref, uint32_t aDefault)
{
  MOZ_ASSERT(IsPrefsServiceAvailable());
  return Preferences::GetUint(aPref, aDefault);
}

float gfxPrefs::PrefGet(const char* aPref, float aDefault)
{
  MOZ_ASSERT(IsPrefsServiceAvailable());
  return Preferences::GetFloat(aPref, aDefault);
}

std::string gfxPrefs::PrefGet(const char* aPref, std::string aDefault)
{
  MOZ_ASSERT(IsPrefsServiceAvailable());

<<<<<<< HEAD
  nsAdoptingCString result;
  Preferences::GetCString(aPref, &result);
=======
  nsAutoCString result;
  Preferences::GetCString(aPref, result);
>>>>>>> a17af05f

  if (result.IsEmpty()) {
    return aDefault;
  }

  return result.get();
}

void gfxPrefs::PrefSet(const char* aPref, bool aValue)
{
  MOZ_ASSERT(IsPrefsServiceAvailable());
  Preferences::SetBool(aPref, aValue);
}

void gfxPrefs::PrefSet(const char* aPref, int32_t aValue)
{
  MOZ_ASSERT(IsPrefsServiceAvailable());
  Preferences::SetInt(aPref, aValue);
}

void gfxPrefs::PrefSet(const char* aPref, uint32_t aValue)
{
  MOZ_ASSERT(IsPrefsServiceAvailable());
  Preferences::SetUint(aPref, aValue);
}

void gfxPrefs::PrefSet(const char* aPref, float aValue)
{
  MOZ_ASSERT(IsPrefsServiceAvailable());
  Preferences::SetFloat(aPref, aValue);
}

void gfxPrefs::PrefSet(const char* aPref, std::string aValue)
{
  MOZ_ASSERT(IsPrefsServiceAvailable());
  Preferences::SetCString(aPref, aValue.c_str());
}

static void
OnGfxPrefChanged(const char* aPrefname, void* aClosure)
{
  reinterpret_cast<gfxPrefs::Pref*>(aClosure)->OnChange();
}

void gfxPrefs::WatchChanges(const char* aPrefname, Pref* aPref)
{
  MOZ_ASSERT(IsPrefsServiceAvailable());
  Preferences::RegisterCallback(OnGfxPrefChanged, aPrefname, aPref);
}

void gfxPrefs::UnwatchChanges(const char* aPrefname, Pref* aPref)
{
  // The Preferences service can go offline before gfxPrefs is destroyed.
  if (IsPrefsServiceAvailable()) {
    Preferences::UnregisterCallback(OnGfxPrefChanged, aPrefname, aPref);
  }
}

void gfxPrefs::CopyPrefValue(const bool* aValue, GfxPrefValue* aOutValue)
{
  *aOutValue = *aValue;
}

void gfxPrefs::CopyPrefValue(const int32_t* aValue, GfxPrefValue* aOutValue)
{
  *aOutValue = *aValue;
}

void gfxPrefs::CopyPrefValue(const uint32_t* aValue, GfxPrefValue* aOutValue)
{
  *aOutValue = *aValue;
}

void gfxPrefs::CopyPrefValue(const float* aValue, GfxPrefValue* aOutValue)
{
  *aOutValue = *aValue;
}

void gfxPrefs::CopyPrefValue(const std::string* aValue, GfxPrefValue* aOutValue)
{
  *aOutValue = nsCString(aValue->c_str());
}

void gfxPrefs::CopyPrefValue(const GfxPrefValue* aValue, bool* aOutValue)
{
  *aOutValue = aValue->get_bool();
}

void gfxPrefs::CopyPrefValue(const GfxPrefValue* aValue, int32_t* aOutValue)
{
  *aOutValue = aValue->get_int32_t();
}

void gfxPrefs::CopyPrefValue(const GfxPrefValue* aValue, uint32_t* aOutValue)
{
  *aOutValue = aValue->get_uint32_t();
}

void gfxPrefs::CopyPrefValue(const GfxPrefValue* aValue, float* aOutValue)
{
  *aOutValue = aValue->get_float();
}

void gfxPrefs::CopyPrefValue(const GfxPrefValue* aValue, std::string* aOutValue)
{
  *aOutValue = aValue->get_nsCString().get();
}

bool gfxPrefs::OverrideBase_WebRender()
{
  return gfx::gfxVars::UseWebRender();
<<<<<<< HEAD
=======
}

bool gfxPrefs::OverrideBase_WebRendest()
{
  return gfx::gfxVars::UseWebRender() && gfxPrefs::WebRendestEnabled();
>>>>>>> a17af05f
}<|MERGE_RESOLUTION|>--- conflicted
+++ resolved
@@ -197,13 +197,8 @@
 {
   MOZ_ASSERT(IsPrefsServiceAvailable());
 
-<<<<<<< HEAD
-  nsAdoptingCString result;
-  Preferences::GetCString(aPref, &result);
-=======
   nsAutoCString result;
   Preferences::GetCString(aPref, result);
->>>>>>> a17af05f
 
   if (result.IsEmpty()) {
     return aDefault;
@@ -315,12 +310,9 @@
 bool gfxPrefs::OverrideBase_WebRender()
 {
   return gfx::gfxVars::UseWebRender();
-<<<<<<< HEAD
-=======
 }
 
 bool gfxPrefs::OverrideBase_WebRendest()
 {
   return gfx::gfxVars::UseWebRender() && gfxPrefs::WebRendestEnabled();
->>>>>>> a17af05f
 }