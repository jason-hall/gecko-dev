/* -*- Mode: ObjC; tab-width: 20; indent-tabs-mode: nil; c-basic-offset: 4 -*-
 * ***** BEGIN LICENSE BLOCK *****
 * Version: BSD
 *
 * Copyright (C) 2006-2009 Mozilla Corporation.  All rights reserved.
 *
 * Contributor(s):
 *   Vladimir Vukicevic <vladimir@pobox.com>
 *   Masayuki Nakano <masayuki@d-toybox.com>
 *   John Daggett <jdaggett@mozilla.com>
 *   Jonathan Kew <jfkthame@gmail.com>
 *
 * Copyright (C) 2006 Apple Computer, Inc.  All rights reserved.
 *
 * Redistribution and use in source and binary forms, with or without
 * modification, are permitted provided that the following conditions
 * are met:
 *
 * 1.  Redistributions of source code must retain the above copyright
 *     notice, this list of conditions and the following disclaimer.
 * 2.  Redistributions in binary form must reproduce the above copyright
 *     notice, this list of conditions and the following disclaimer in the
 *     documentation and/or other materials provided with the distribution.
 * 3.  Neither the name of Apple Computer, Inc. ("Apple") nor the names of
 *     its contributors may be used to endorse or promote products derived
 *     from this software without specific prior written permission.
 *
 * THIS SOFTWARE IS PROVIDED BY APPLE AND ITS CONTRIBUTORS "AS IS" AND ANY
 * EXPRESS OR IMPLIED WARRANTIES, INCLUDING, BUT NOT LIMITED TO, THE IMPLIED
 * WARRANTIES OF MERCHANTABILITY AND FITNESS FOR A PARTICULAR PURPOSE ARE
 * DISCLAIMED. IN NO EVENT SHALL APPLE OR ITS CONTRIBUTORS BE LIABLE FOR ANY
 * DIRECT, INDIRECT, INCIDENTAL, SPECIAL, EXEMPLARY, OR CONSEQUENTIAL DAMAGES
 * (INCLUDING, BUT NOT LIMITED TO, PROCUREMENT OF SUBSTITUTE GOODS OR SERVICES;
 * LOSS OF USE, DATA, OR PROFITS; OR BUSINESS INTERRUPTION) HOWEVER CAUSED AND
 * ON ANY THEORY OF LIABILITY, WHETHER IN CONTRACT, STRICT LIABILITY, OR TORT
 * (INCLUDING NEGLIGENCE OR OTHERWISE) ARISING IN ANY WAY OUT OF THE USE OF
 * THIS SOFTWARE, EVEN IF ADVISED OF THE POSSIBILITY OF SUCH DAMAGE.
 *
 * ***** END LICENSE BLOCK ***** */

#include "mozilla/Logging.h"

#include <algorithm>

#import <AppKit/AppKit.h>

#include "gfxPlatformMac.h"
#include "gfxMacPlatformFontList.h"
#include "gfxMacFont.h"
#include "gfxUserFontSet.h"
#include "harfbuzz/hb.h"

#include "nsServiceManagerUtils.h"
#include "nsTArray.h"

#include "nsDirectoryServiceUtils.h"
#include "nsDirectoryServiceDefs.h"
#include "nsAppDirectoryServiceDefs.h"
#include "nsISimpleEnumerator.h"
#include "nsCharTraits.h"
#include "nsCocoaFeatures.h"
#include "nsCocoaUtils.h"
#include "gfxFontConstants.h"

#include "mozilla/dom/ContentChild.h"
#include "mozilla/MemoryReporting.h"
#include "mozilla/Preferences.h"
#include "mozilla/SizePrintfMacros.h"
#include "mozilla/Sprintf.h"
#include "mozilla/Telemetry.h"
#include "mozilla/gfx/2D.h"

#include <unistd.h>
#include <time.h>
#include <dlfcn.h>

using namespace mozilla;
using namespace mozilla::gfx;
using mozilla::dom::FontFamilyListEntry;

// indexes into the NSArray objects that the Cocoa font manager returns
// as the available members of a family
#define INDEX_FONT_POSTSCRIPT_NAME 0
#define INDEX_FONT_FACE_NAME 1
#define INDEX_FONT_WEIGHT 2
#define INDEX_FONT_TRAITS 3

static const int kAppleMaxWeight = 14;
static const int kAppleExtraLightWeight = 3;
static const int kAppleUltraLightWeight = 2;

static const int gAppleWeightToCSSWeight[] = {
    0,
    1, // 1.
    1, // 2.  W1, ultralight
    2, // 3.  W2, extralight
    3, // 4.  W3, light
    4, // 5.  W4, semilight
    5, // 6.  W5, medium
    6, // 7.
    6, // 8.  W6, semibold
    7, // 9.  W7, bold
    8, // 10. W8, extrabold
    8, // 11.
    9, // 12. W9, ultrabold
    9, // 13
    9  // 14
};

// cache Cocoa's "shared font manager" for performance
static NSFontManager *sFontManager;

static void GetStringForNSString(const NSString *aSrc, nsAString& aDist)
{
    aDist.SetLength([aSrc length]);
    [aSrc getCharacters:reinterpret_cast<unichar*>(aDist.BeginWriting())];
}

static NSString* GetNSStringForString(const nsAString& aSrc)
{
    return [NSString stringWithCharacters:reinterpret_cast<const unichar*>(aSrc.BeginReading())
                                   length:aSrc.Length()];
}

#define LOG_FONTLIST(args) MOZ_LOG(gfxPlatform::GetLog(eGfxLog_fontlist), \
                               mozilla::LogLevel::Debug, args)
#define LOG_FONTLIST_ENABLED() MOZ_LOG_TEST( \
                                   gfxPlatform::GetLog(eGfxLog_fontlist), \
                                   mozilla::LogLevel::Debug)
#define LOG_CMAPDATA_ENABLED() MOZ_LOG_TEST( \
                                   gfxPlatform::GetLog(eGfxLog_cmapdata), \
                                   mozilla::LogLevel::Debug)

#pragma mark-

// Complex scripts will not render correctly unless appropriate AAT or OT
// layout tables are present.
// For OpenType, we also check that the GSUB table supports the relevant
// script tag, to avoid using things like Arial Unicode MS for Lao (it has
// the characters, but lacks OpenType support).

// TODO: consider whether we should move this to gfxFontEntry and do similar
// cmap-masking on other platforms to avoid using fonts that won't shape
// properly.

nsresult
MacOSFontEntry::ReadCMAP(FontInfoData *aFontInfoData)
{
    // attempt this once, if errors occur leave a blank cmap
    if (mCharacterMap) {
        return NS_OK;
    }

    RefPtr<gfxCharacterMap> charmap;
    nsresult rv;
    bool symbolFont = false; // currently ignored

    if (aFontInfoData && (charmap = GetCMAPFromFontInfo(aFontInfoData,
                                                        mUVSOffset,
                                                        symbolFont))) {
        rv = NS_OK;
    } else {
        uint32_t kCMAP = TRUETYPE_TAG('c','m','a','p');
        charmap = new gfxCharacterMap();
        AutoTable cmapTable(this, kCMAP);

        if (cmapTable) {
            bool unicodeFont = false; // currently ignored
            uint32_t cmapLen;
            const uint8_t* cmapData =
                reinterpret_cast<const uint8_t*>(hb_blob_get_data(cmapTable,
                                                                  &cmapLen));
            rv = gfxFontUtils::ReadCMAP(cmapData, cmapLen,
                                        *charmap, mUVSOffset,
                                        unicodeFont, symbolFont);
        } else {
            rv = NS_ERROR_NOT_AVAILABLE;
        }
    }

    if (NS_SUCCEEDED(rv) && !HasGraphiteTables()) {
        // We assume a Graphite font knows what it's doing,
        // and provides whatever shaping is needed for the
        // characters it supports, so only check/clear the
        // complex-script ranges for non-Graphite fonts

        // for layout support, check for the presence of mort/morx and/or
        // opentype layout tables
        bool hasAATLayout = HasFontTable(TRUETYPE_TAG('m','o','r','x')) ||
                            HasFontTable(TRUETYPE_TAG('m','o','r','t'));
        bool hasGSUB = HasFontTable(TRUETYPE_TAG('G','S','U','B'));
        bool hasGPOS = HasFontTable(TRUETYPE_TAG('G','P','O','S'));
        if (hasAATLayout && !(hasGSUB || hasGPOS)) {
            mRequiresAAT = true; // prefer CoreText if font has no OTL tables
        }

        for (const ScriptRange* sr = gfxPlatformFontList::sComplexScriptRanges;
             sr->rangeStart; sr++) {
            // check to see if the cmap includes complex script codepoints
            if (charmap->TestRange(sr->rangeStart, sr->rangeEnd)) {
                if (hasAATLayout) {
                    // prefer CoreText for Apple's complex-script fonts,
                    // even if they also have some OpenType tables
                    // (e.g. Geeza Pro Bold on 10.6; see bug 614903)
                    mRequiresAAT = true;
                    // and don't mask off complex-script ranges, we assume
                    // the AAT tables will provide the necessary shaping
                    continue;
                }

                // We check for GSUB here, as GPOS alone would not be ok.
                if (hasGSUB && SupportsScriptInGSUB(sr->tags)) {
                    continue;
                }

                charmap->ClearRange(sr->rangeStart, sr->rangeEnd);
            }
        }

        // Bug 1360309, 1393624: several of Apple's Chinese fonts have spurious
        // blank glyphs for obscure Tibetan and Arabic-script codepoints.
        // Blacklist these so that font fallback will not use them.
        if (mRequiresAAT && (FamilyName().EqualsLiteral("Songti SC") ||
                             FamilyName().EqualsLiteral("Songti TC") ||
                             FamilyName().EqualsLiteral("STSong") ||
        // Bug 1390980: on 10.11, the Kaiti fonts are also affected.
                             FamilyName().EqualsLiteral("Kaiti SC") ||
                             FamilyName().EqualsLiteral("Kaiti TC") ||
                             FamilyName().EqualsLiteral("STKaiti"))) {
            charmap->ClearRange(0x0f6b, 0x0f70);
            charmap->ClearRange(0x0f8c, 0x0f8f);
            charmap->clear(0x0f98);
            charmap->clear(0x0fbd);
            charmap->ClearRange(0x0fcd, 0x0fff);
            charmap->clear(0x0620);
            charmap->clear(0x065f);
            charmap->ClearRange(0x06ee, 0x06ef);
            charmap->clear(0x06ff);
        }
    }

    mHasCmapTable = NS_SUCCEEDED(rv);
    if (mHasCmapTable) {
        gfxPlatformFontList *pfl = gfxPlatformFontList::PlatformFontList();
        mCharacterMap = pfl->FindCharMap(charmap);
    } else {
        // if error occurred, initialize to null cmap
        mCharacterMap = new gfxCharacterMap();
    }

<<<<<<< HEAD
    LOG_FONTLIST(("(fontlist-cmap) name: %s, size: %" PRIuSIZE " hash: %8.8x%s\n",
=======
    LOG_FONTLIST(("(fontlist-cmap) name: %s, size: %zu hash: %8.8x%s\n",
>>>>>>> a17af05f
                  NS_ConvertUTF16toUTF8(mName).get(),
                  charmap->SizeOfIncludingThis(moz_malloc_size_of),
                  charmap->mHash, mCharacterMap == charmap ? " new" : ""));
    if (LOG_CMAPDATA_ENABLED()) {
        char prefix[256];
        SprintfLiteral(prefix, "(cmapdata) name: %.220s",
                       NS_ConvertUTF16toUTF8(mName).get());
        charmap->Dump(prefix, eGfxLog_cmapdata);
    }

    return rv;
}

gfxFont*
MacOSFontEntry::CreateFontInstance(const gfxFontStyle *aFontStyle, bool aNeedsBold)
{
    RefPtr<UnscaledFontMac> unscaledFont =
        static_cast<UnscaledFontMac*>(mUnscaledFont.get());
    if (!unscaledFont) {
        CGFontRef baseFont = GetFontRef();
        if (!baseFont) {
            return nullptr;
        }
        unscaledFont = new UnscaledFontMac(baseFont);
        mUnscaledFont = unscaledFont;
    }

    return new gfxMacFont(unscaledFont, this, aFontStyle, aNeedsBold);
}

bool
MacOSFontEntry::HasVariations()
{
    if (!mHasVariationsInitialized) {
        mHasVariationsInitialized = true;
        mHasVariations = HasFontTable(TRUETYPE_TAG('f','v','a','r'));
    }

    return mHasVariations;
}

bool
MacOSFontEntry::IsCFF()
{
    if (!mIsCFFInitialized) {
        mIsCFFInitialized = true;
        mIsCFF = HasFontTable(TRUETYPE_TAG('C','F','F',' '));
    }

    return mIsCFF;
}

MacOSFontEntry::MacOSFontEntry(const nsAString& aPostscriptName,
                               int32_t aWeight,
                               bool aIsStandardFace,
                               double aSizeHint)
    : gfxFontEntry(aPostscriptName, aIsStandardFace),
      mFontRef(NULL),
      mSizeHint(aSizeHint),
      mFontRefInitialized(false),
      mRequiresAAT(false),
      mIsCFF(false),
      mIsCFFInitialized(false),
      mHasVariations(false),
      mHasVariationsInitialized(false)
{
    mWeight = aWeight;
}

MacOSFontEntry::MacOSFontEntry(const nsAString& aPostscriptName,
                               CGFontRef aFontRef,
                               uint16_t aWeight, uint16_t aStretch,
                               uint8_t aStyle,
                               bool aIsDataUserFont,
                               bool aIsLocalUserFont)
    : gfxFontEntry(aPostscriptName, false),
      mFontRef(NULL),
      mSizeHint(0.0),
      mFontRefInitialized(false),
      mRequiresAAT(false),
      mIsCFF(false),
      mIsCFFInitialized(false),
      mHasVariations(false),
      mHasVariationsInitialized(false)
{
    mFontRef = aFontRef;
    mFontRefInitialized = true;
    ::CFRetain(mFontRef);

    mWeight = aWeight;
    mStretch = aStretch;
    mFixedPitch = false; // xxx - do we need this for downloaded fonts?
    mStyle = aStyle;

    NS_ASSERTION(!(aIsDataUserFont && aIsLocalUserFont),
                 "userfont is either a data font or a local font");
    mIsDataUserFont = aIsDataUserFont;
    mIsLocalUserFont = aIsLocalUserFont;
}

gfxFontEntry*
MacOSFontEntry::Clone() const
{
    MOZ_ASSERT(!IsUserFont(), "we can only clone installed fonts!");
    MacOSFontEntry* fe =
        new MacOSFontEntry(Name(), mWeight, mStandardFace, mSizeHint);
    fe->mStyle = mStyle;
    fe->mStretch = mStretch;
    fe->mFixedPitch = mFixedPitch;
    return fe;
}

CGFontRef
MacOSFontEntry::GetFontRef()
{
    if (!mFontRefInitialized) {
        mFontRefInitialized = true;
        NSString *psname = GetNSStringForString(mName);
        mFontRef = ::CGFontCreateWithFontName(CFStringRef(psname));
        if (!mFontRef) {
            // This happens on macOS 10.12 for font entry names that start with
            // .AppleSystemUIFont. For those fonts, we need to go through NSFont
            // to get the correct CGFontRef.
            // Both the Text and the Display variant of the display font use
            // .AppleSystemUIFontSomethingSomething as their member names.
            // That's why we're carrying along mSizeHint to this place so that
            // we get the variant that we want for this family.
            NSFont* font = [NSFont fontWithName:psname size:mSizeHint];
            if (font) {
                mFontRef = CTFontCopyGraphicsFont((CTFontRef)font, nullptr);
            }
        }
    }
    return mFontRef;
}

// For a logging build, we wrap the CFDataRef in a FontTableRec so that we can
// use the MOZ_COUNT_[CD]TOR macros in it. A release build without logging
// does not get this overhead.
class FontTableRec {
public:
    explicit FontTableRec(CFDataRef aDataRef)
        : mDataRef(aDataRef)
    {
        MOZ_COUNT_CTOR(FontTableRec);
    }

    ~FontTableRec() {
        MOZ_COUNT_DTOR(FontTableRec);
        ::CFRelease(mDataRef);
    }

private:
    CFDataRef mDataRef;
};

/*static*/ void
MacOSFontEntry::DestroyBlobFunc(void* aUserData)
{
#ifdef NS_BUILD_REFCNT_LOGGING
    FontTableRec *ftr = static_cast<FontTableRec*>(aUserData);
    delete ftr;
#else
    ::CFRelease((CFDataRef)aUserData);
#endif
}

hb_blob_t *
MacOSFontEntry::GetFontTable(uint32_t aTag)
{
    CGFontRef fontRef = GetFontRef();
    if (!fontRef) {
        return nullptr;
    }

    CFDataRef dataRef = ::CGFontCopyTableForTag(fontRef, aTag);
    if (dataRef) {
        return hb_blob_create((const char*)::CFDataGetBytePtr(dataRef),
                              ::CFDataGetLength(dataRef),
                              HB_MEMORY_MODE_READONLY,
#ifdef NS_BUILD_REFCNT_LOGGING
                              new FontTableRec(dataRef),
#else
                              (void*)dataRef,
#endif
                              DestroyBlobFunc);
    }

    return nullptr;
}

bool
MacOSFontEntry::HasFontTable(uint32_t aTableTag)
{
    if (mAvailableTables.Count() == 0) {
        nsAutoreleasePool localPool;

        CGFontRef fontRef = GetFontRef();
        if (!fontRef) {
            return false;
        }
        CFArrayRef tags = ::CGFontCopyTableTags(fontRef);
        if (!tags) {
            return false;
        }
        int numTags = (int) ::CFArrayGetCount(tags);
        for (int t = 0; t < numTags; t++) {
            uint32_t tag = (uint32_t)(uintptr_t)::CFArrayGetValueAtIndex(tags, t);
            mAvailableTables.PutEntry(tag);
        }
        ::CFRelease(tags);
    }

    return mAvailableTables.GetEntry(aTableTag);
}

void
MacOSFontEntry::AddSizeOfIncludingThis(MallocSizeOf aMallocSizeOf,
                                       FontListSizes* aSizes) const
{
    aSizes->mFontListSize += aMallocSizeOf(this);
    AddSizeOfExcludingThis(aMallocSizeOf, aSizes);
}

/* gfxMacFontFamily */
#pragma mark-

class gfxMacFontFamily : public gfxFontFamily
{
public:
    explicit gfxMacFontFamily(const nsAString& aName, double aSizeHint) :
        gfxFontFamily(aName),
        mSizeHint(aSizeHint)
    {}

    virtual ~gfxMacFontFamily() {}

    virtual void LocalizedName(nsAString& aLocalizedName);

    virtual void FindStyleVariations(FontInfoData *aFontInfoData = nullptr);

    virtual bool IsSingleFaceFamily() const
    {
        return false;
    }

protected:
    double mSizeHint;
};

void
gfxMacFontFamily::LocalizedName(nsAString& aLocalizedName)
{
    nsAutoreleasePool localPool;

    if (!HasOtherFamilyNames()) {
        aLocalizedName = mName;
        return;
    }

    NSString *family = GetNSStringForString(mName);
    NSString *localized = [sFontManager
                           localizedNameForFamily:family
                                             face:nil];

    if (localized) {
        GetStringForNSString(localized, aLocalizedName);
        return;
    }

    // failed to get localized name, just use the canonical one
    aLocalizedName = mName;
}

// Return the CSS weight value to use for the given face, overriding what
// AppKit gives us (used to adjust families with bad weight values, see
// bug 931426).
// A return value of 0 indicates no override - use the existing weight.
static inline int
GetWeightOverride(const nsAString& aPSName)
{
    nsAutoCString prefName("font.weight-override.");
    // The PostScript name is required to be ASCII; if it's not, the font is
    // broken anyway, so we really don't care that this is lossy.
    LossyAppendUTF16toASCII(aPSName, prefName);
    return Preferences::GetInt(prefName.get(), 0);
}

void
gfxMacFontFamily::FindStyleVariations(FontInfoData *aFontInfoData)
{
    if (mHasStyles)
        return;

    nsAutoreleasePool localPool;

    NSString *family = GetNSStringForString(mName);

    // create a font entry for each face
    NSArray *fontfaces = [sFontManager
                          availableMembersOfFontFamily:family];  // returns an array of [psname, style name, weight, traits] elements, goofy api
    int faceCount = [fontfaces count];
    int faceIndex;

    for (faceIndex = 0; faceIndex < faceCount; faceIndex++) {
        NSArray *face = [fontfaces objectAtIndex:faceIndex];
        NSString *psname = [face objectAtIndex:INDEX_FONT_POSTSCRIPT_NAME];
        int32_t appKitWeight = [[face objectAtIndex:INDEX_FONT_WEIGHT] unsignedIntValue];
        uint32_t macTraits = [[face objectAtIndex:INDEX_FONT_TRAITS] unsignedIntValue];
        NSString *facename = [face objectAtIndex:INDEX_FONT_FACE_NAME];
        bool isStandardFace = false;

        if (appKitWeight == kAppleExtraLightWeight) {
            // if the facename contains UltraLight, set the weight to the ultralight weight value
            NSRange range = [facename rangeOfString:@"ultralight" options:NSCaseInsensitiveSearch];
            if (range.location != NSNotFound) {
                appKitWeight = kAppleUltraLightWeight;
            }
        }

        // make a nsString
        nsAutoString postscriptFontName;
        GetStringForNSString(psname, postscriptFontName);

        int32_t cssWeight = GetWeightOverride(postscriptFontName);
        if (cssWeight) {
            // scale down and clamp, to get a value from 1..9
            cssWeight = ((cssWeight + 50) / 100);
            cssWeight = std::max(1, std::min(cssWeight, 9));
        } else {
            cssWeight =
                gfxMacPlatformFontList::AppleWeightToCSSWeight(appKitWeight);
        }
        cssWeight *= 100; // scale up to CSS values

        if ([facename isEqualToString:@"Regular"] ||
            [facename isEqualToString:@"Bold"] ||
            [facename isEqualToString:@"Italic"] ||
            [facename isEqualToString:@"Oblique"] ||
            [facename isEqualToString:@"Bold Italic"] ||
            [facename isEqualToString:@"Bold Oblique"])
        {
            isStandardFace = true;
        }

        // create a font entry
        MacOSFontEntry *fontEntry =
            new MacOSFontEntry(postscriptFontName, cssWeight, isStandardFace, mSizeHint);
        if (!fontEntry) {
            break;
        }

        // set additional properties based on the traits reported by Cocoa
        if (macTraits & (NSCondensedFontMask | NSNarrowFontMask | NSCompressedFontMask)) {
            fontEntry->mStretch = NS_FONT_STRETCH_CONDENSED;
        } else if (macTraits & NSExpandedFontMask) {
            fontEntry->mStretch = NS_FONT_STRETCH_EXPANDED;
        }
        // Cocoa fails to set the Italic traits bit for HelveticaLightItalic,
        // at least (see bug 611855), so check for style name endings as well
        if ((macTraits & NSItalicFontMask) ||
            [facename hasSuffix:@"Italic"] ||
            [facename hasSuffix:@"Oblique"])
        {
            fontEntry->mStyle = NS_FONT_STYLE_ITALIC;
        }
        if (macTraits & NSFixedPitchFontMask) {
            fontEntry->mFixedPitch = true;
        }

        if (LOG_FONTLIST_ENABLED()) {
            LOG_FONTLIST(("(fontlist) added (%s) to family (%s)"
                 " with style: %s weight: %d stretch: %d"
                 " (apple-weight: %d macTraits: %8.8x)",
                 NS_ConvertUTF16toUTF8(fontEntry->Name()).get(), 
                 NS_ConvertUTF16toUTF8(Name()).get(), 
                 fontEntry->IsItalic() ? "italic" : "normal",
                 cssWeight, fontEntry->Stretch(),
                 appKitWeight, macTraits));
        }

        // insert into font entry array of family
        AddFontEntry(fontEntry);
    }

    SortAvailableFonts();
    SetHasStyles(true);

    if (mIsBadUnderlineFamily) {
        SetBadUnderlineFonts();
    }
}

/* gfxSingleFaceMacFontFamily */
#pragma mark-

class gfxSingleFaceMacFontFamily : public gfxFontFamily
{
public:
    explicit gfxSingleFaceMacFontFamily(const nsAString& aName) :
        gfxFontFamily(aName)
    {
        mFaceNamesInitialized = true; // omit from face name lists
    }

    virtual ~gfxSingleFaceMacFontFamily() {}

    virtual void LocalizedName(nsAString& aLocalizedName);

    virtual void ReadOtherFamilyNames(gfxPlatformFontList *aPlatformFontList);

    virtual bool IsSingleFaceFamily() const
    {
        return true;
    }
};

void
gfxSingleFaceMacFontFamily::LocalizedName(nsAString& aLocalizedName)
{
    nsAutoreleasePool localPool;

    if (!HasOtherFamilyNames()) {
        aLocalizedName = mName;
        return;
    }

    gfxFontEntry *fe = mAvailableFonts[0];
    NSFont *font = [NSFont fontWithName:GetNSStringForString(fe->Name())
                                   size:0.0];
    if (font) {
        NSString *localized = [font displayName];
        if (localized) {
            GetStringForNSString(localized, aLocalizedName);
            return;
        }
    }

    // failed to get localized name, just use the canonical one
    aLocalizedName = mName;
}

void
gfxSingleFaceMacFontFamily::ReadOtherFamilyNames(gfxPlatformFontList *aPlatformFontList)
{
    if (mOtherFamilyNamesInitialized) {
        return;
    }

    gfxFontEntry *fe = mAvailableFonts[0];
    if (!fe) {
        return;
    }

    const uint32_t kNAME = TRUETYPE_TAG('n','a','m','e');

    gfxFontEntry::AutoTable nameTable(fe, kNAME);
    if (!nameTable) {
        return;
    }

    mHasOtherFamilyNames = ReadOtherFamilyNamesForFace(aPlatformFontList,
                                                       nameTable,
                                                       true);

    mOtherFamilyNamesInitialized = true;
}

/* gfxMacPlatformFontList */
#pragma mark-

// A bunch of fonts for "additional language support" are shipped in a
// "Language Support" directory, and don't show up in the standard font
// list returned by CTFontManagerCopyAvailableFontFamilyNames unless
// we explicitly activate them.
#define LANG_FONTS_DIR "/Library/Application Support/Apple/Fonts/Language Support"

gfxMacPlatformFontList::gfxMacPlatformFontList() :
    gfxPlatformFontList(false),
    mDefaultFont(nullptr),
    mUseSizeSensitiveSystemFont(false)
{
#ifdef MOZ_BUNDLED_FONTS
    ActivateBundledFonts();
#endif

    nsresult rv;
    nsCOMPtr<nsIFile> langFonts(do_CreateInstance(NS_LOCAL_FILE_CONTRACTID, &rv));
    if (NS_SUCCEEDED(rv)) {
        rv = langFonts->InitWithNativePath(NS_LITERAL_CSTRING(LANG_FONTS_DIR));
        if (NS_SUCCEEDED(rv)) {
            ActivateFontsFromDir(langFonts);
        }
    }

    ::CFNotificationCenterAddObserver(::CFNotificationCenterGetLocalCenter(),
                                      this,
                                      RegisteredFontsChangedNotificationCallback,
                                      kCTFontManagerRegisteredFontsChangedNotification,
                                      0,
                                      CFNotificationSuspensionBehaviorDeliverImmediately);

    // cache this in a static variable so that MacOSFontFamily objects
    // don't have to repeatedly look it up
    sFontManager = [NSFontManager sharedFontManager];
}

gfxMacPlatformFontList::~gfxMacPlatformFontList()
{
    if (mDefaultFont) {
        ::CFRelease(mDefaultFont);
    }
}

void
gfxMacPlatformFontList::AddFamily(const nsAString& aFamilyName,
                                  bool aSystemFont)
{
    FontFamilyTable& table =
        aSystemFont ? mSystemFontFamilies : mFontFamilies;

    double sizeHint = 0.0;
    if (aSystemFont && mUseSizeSensitiveSystemFont &&
        mSystemDisplayFontFamilyName.Equals(aFamilyName)) {
        sizeHint = 128.0;
    }

    nsAutoString key;
    ToLowerCase(aFamilyName, key);

    RefPtr<gfxFontFamily> familyEntry =
        new gfxMacFontFamily(aFamilyName, sizeHint);
    table.Put(key, familyEntry);

    // check the bad underline blacklist
    if (mBadUnderlineFamilyNames.Contains(key)) {
        familyEntry->SetBadUnderlineFamily();
    }
}

void
gfxMacPlatformFontList::AddFamily(CFStringRef aFamily)
{
    NSString* family = (NSString*)aFamily;

    // CTFontManager includes weird internal family names and
    // LastResort, skip over those
    if (!family || [family caseInsensitiveCompare:@"LastResort"] == NSOrderedSame) {
        return;
    }

    nsAutoString familyName;
    nsCocoaUtils::GetStringForNSString(family, familyName);

    bool isHiddenSystemFont = familyName[0] == '.';
    AddFamily(familyName, isHiddenSystemFont);
}

void
gfxMacPlatformFontList::GetSystemFontFamilyList(
    InfallibleTArray<FontFamilyListEntry>* aList)
{
    // Note: We rely on the records for mSystemTextFontFamilyName and
    // mSystemDisplayFontFamilyName (if present) being *before* the main
    // font list, so that those names are known in the content process
    // by the time we add the actual family records to the font list.
    aList->AppendElement(FontFamilyListEntry(mSystemTextFontFamilyName,
                                             kTextSizeSystemFontFamily));
    if (mUseSizeSensitiveSystemFont) {
        aList->AppendElement(FontFamilyListEntry(mSystemDisplayFontFamilyName,
                                                 kDisplaySizeSystemFontFamily));
    }

    // Now collect the lists of available families, both hidden and visible.
    for (auto f = mSystemFontFamilies.Iter(); !f.Done(); f.Next()) {
        aList->AppendElement(FontFamilyListEntry(f.Data()->Name(),
                                                 kHiddenSystemFontFamily));
    }
    for (auto f = mFontFamilies.Iter(); !f.Done(); f.Next()) {
        auto macFamily = static_cast<gfxMacFontFamily*>(f.Data().get());
        if (macFamily->IsSingleFaceFamily()) {
            continue; // skip, this will be recreated separately in the child
        }
        aList->AppendElement(FontFamilyListEntry(macFamily->Name(),
                                                 kStandardFontFamily));
    }
}

nsresult
gfxMacPlatformFontList::InitFontListForPlatform()
{
    nsAutoreleasePool localPool;

    Telemetry::AutoTimer<Telemetry::MAC_INITFONTLIST_TOTAL> timer;

    // reset system font list
    mSystemFontFamilies.Clear();

    if (XRE_IsContentProcess()) {
        // Content process: use font list passed from the chrome process via
        // the GetXPCOMProcessAttributes message, because it's much faster than
        // querying Core Text again in the child.
        mozilla::dom::ContentChild* cc =
            mozilla::dom::ContentChild::GetSingleton();
        for (auto f : cc->SystemFontFamilyList()) {
            switch (f.entryType()) {
            case kStandardFontFamily:
                AddFamily(f.familyName(), false);
                break;
            case kHiddenSystemFontFamily:
                AddFamily(f.familyName(), true);
                break;
            case kTextSizeSystemFontFamily:
                mSystemTextFontFamilyName = f.familyName();
                break;
            case kDisplaySizeSystemFontFamily:
                mSystemDisplayFontFamilyName = f.familyName();
                mUseSizeSensitiveSystemFont = true;
                break;
            }
        }
        // The ContentChild doesn't need the font list any longer.
        cc->SystemFontFamilyList().Clear();
    }

    // If this is the chrome process, or if for some reason we failed to get
    // a usable list above, get the available fonts from Core Text.
    if (!mFontFamilies.Count()) {
        InitSystemFontNames();
        CFArrayRef familyNames = CTFontManagerCopyAvailableFontFamilyNames();
        for (NSString* familyName in (NSArray*)familyNames) {
            AddFamily((CFStringRef)familyName);
        }
        CFRelease(familyNames);
    }

    InitSingleFaceList();

    // to avoid full search of font name tables, seed the other names table with localized names from
    // some of the prefs fonts which are accessed via their localized names.  changes in the pref fonts will only cause
    // a font lookup miss earlier. this is a simple optimization, it's not required for correctness
    PreloadNamesList();

    // start the delayed cmap loader
    GetPrefsAndStartLoader();

    return NS_OK;
}

void
gfxMacPlatformFontList::InitSingleFaceList()
{
    AutoTArray<nsString, 10> singleFaceFonts;
    gfxFontUtils::GetPrefsFontList("font.single-face-list", singleFaceFonts);

    for (const auto& singleFaceFamily : singleFaceFonts) {
        LOG_FONTLIST(("(fontlist-singleface) face name: %s\n",
                      NS_ConvertUTF16toUTF8(singleFaceFamily).get()));
        // Each entry in the "single face families" list is expected to be a
        // colon-separated pair of FaceName:Family,
        // where FaceName is the individual face name (psname) of a font
        // that should be exposed as a separate family name,
        // and Family is the standard family to which that face belongs.
        // The only such face listed by default is
        //    Osaka-Mono:Osaka
        nsAutoString familyName(singleFaceFamily);
        auto colon = familyName.FindChar(':');
        if (colon == kNotFound) {
            continue;
        }

        // Look for the parent family in the main font family list,
        // and ensure we have loaded its list of available faces.
        nsAutoString key(Substring(familyName, colon + 1));
        ToLowerCase(key);
        gfxFontFamily* family = mFontFamilies.GetWeak(key);
        if (!family) {
            continue;
        }
        family->FindStyleVariations();

        // Truncate the entry from prefs at the colon, so now it is just the
        // desired single-face-family name.
        familyName.Truncate(colon);

        // Look through the family's faces to see if this one is present.
        const gfxFontEntry* fe = nullptr;
        for (const auto& face : family->GetFontList()) {
            if (face->Name().Equals(familyName)) {
                fe = face;
                break;
            }
        }
        if (!fe) {
            continue;
        }

        // We found the correct face, so create the single-face family record.
        GenerateFontListKey(familyName, key);
        LOG_FONTLIST(("(fontlist-singleface) family name: %s, key: %s\n",
                      NS_ConvertUTF16toUTF8(familyName).get(),
                      NS_ConvertUTF16toUTF8(key).get()));

        // add only if doesn't exist already
        if (!mFontFamilies.GetWeak(key)) {
            RefPtr<gfxFontFamily> familyEntry =
                new gfxSingleFaceMacFontFamily(familyName);
            // We need a separate font entry, because its family name will
            // differ from the one we found in the main list.
            MacOSFontEntry* fontEntry =
                new MacOSFontEntry(fe->Name(), fe->mWeight, true,
                                   static_cast<const MacOSFontEntry*>(fe)->
                                       mSizeHint);
            familyEntry->AddFontEntry(fontEntry);
            familyEntry->SetHasStyles(true);
            mFontFamilies.Put(key, familyEntry);
            LOG_FONTLIST(("(fontlist-singleface) added new family: %s, key: %s\n",
                          NS_ConvertUTF16toUTF8(familyName).get(),
                          NS_ConvertUTF16toUTF8(key).get()));
        }
    }
}

// System fonts under OSX may contain weird "meta" names but if we create
// a new font using just the Postscript name, the NSFont api returns an object
// with the actual real family name. For example, under OSX 10.11:
//
// [[NSFont menuFontOfSize:8.0] familyName] ==> .AppleSystemUIFont
// [[NSFont fontWithName:[[[NSFont menuFontOfSize:8.0] fontDescriptor] postscriptName]
//          size:8.0] familyName] ==> .SF NS Text

static NSString* GetRealFamilyName(NSFont* aFont)
{
    NSFont* f = [NSFont fontWithName: [[aFont fontDescriptor] postscriptName]
                        size: 0.0];
    return [f familyName];
}

// System fonts under OSX 10.11 use a combination of two families, one
// for text sizes and another for larger, display sizes. Each has a
// different number of weights. There aren't efficient API's for looking
// this information up, so hard code the logic here but confirm via
// debug assertions that the logic is correct.

const CGFloat kTextDisplayCrossover = 20.0; // use text family below this size

void
gfxMacPlatformFontList::InitSystemFontNames()
{
    // system font under 10.11 are two distinct families for text/display sizes
    if (nsCocoaFeatures::OnElCapitanOrLater()) {
        mUseSizeSensitiveSystemFont = true;
    }

    // text font family
    NSFont* sys = [NSFont systemFontOfSize: 0.0];
    NSString* textFamilyName = GetRealFamilyName(sys);
    nsAutoString familyName;
    nsCocoaUtils::GetStringForNSString(textFamilyName, familyName);
    mSystemTextFontFamilyName = familyName;

    // display font family, if on OSX 10.11
    if (mUseSizeSensitiveSystemFont) {
        NSFont* displaySys = [NSFont systemFontOfSize: 128.0];
        NSString* displayFamilyName = GetRealFamilyName(displaySys);
        nsCocoaUtils::GetStringForNSString(displayFamilyName, familyName);
        mSystemDisplayFontFamilyName = familyName;

#if DEBUG
        // confirm that the optical size switch is at 20.0
        NS_ASSERTION([textFamilyName compare:displayFamilyName] != NSOrderedSame,
                     "system text/display fonts are the same!");
        NSString* fam19 = GetRealFamilyName([NSFont systemFontOfSize:
                                             (kTextDisplayCrossover - 1.0)]);
        NSString* fam20 = GetRealFamilyName([NSFont systemFontOfSize:
                                             kTextDisplayCrossover]);
        NS_ASSERTION(fam19 && fam20 && [fam19 compare:fam20] != NSOrderedSame,
                     "system text/display font size switch point is not as expected!");
#endif
    }

#ifdef DEBUG
    // different system font API's always map to the same family under OSX, so
    // just assume that and emit a warning if that ever changes
    NSString *sysFamily = GetRealFamilyName([NSFont systemFontOfSize:0.0]);
    if ([sysFamily compare:GetRealFamilyName([NSFont boldSystemFontOfSize:0.0])] != NSOrderedSame ||
        [sysFamily compare:GetRealFamilyName([NSFont controlContentFontOfSize:0.0])] != NSOrderedSame ||
        [sysFamily compare:GetRealFamilyName([NSFont menuBarFontOfSize:0.0])] != NSOrderedSame ||
        [sysFamily compare:GetRealFamilyName([NSFont toolTipsFontOfSize:0.0])] != NSOrderedSame) {
        NS_WARNING("system font types map to different font families"
                   " -- please log a bug!!");
    }
#endif
}

gfxFontFamily*
gfxMacPlatformFontList::FindSystemFontFamily(const nsAString& aFamily)
{
    nsAutoString key;
    GenerateFontListKey(aFamily, key);

    gfxFontFamily* familyEntry;

    // lookup in hidden system family name list
    if ((familyEntry = mSystemFontFamilies.GetWeak(key))) {
        return CheckFamily(familyEntry);
    }

    // lookup in user-exposed family name list
    if ((familyEntry = mFontFamilies.GetWeak(key))) {
        return CheckFamily(familyEntry);
    }

    return nullptr;
}

bool
gfxMacPlatformFontList::GetStandardFamilyName(const nsAString& aFontName, nsAString& aFamilyName)
{
    gfxFontFamily *family = FindFamily(aFontName);
    if (family) {
        family->LocalizedName(aFamilyName);
        return true;
    }

    return false;
}

void
gfxMacPlatformFontList::RegisteredFontsChangedNotificationCallback(CFNotificationCenterRef center,
                                                                   void *observer,
                                                                   CFStringRef name,
                                                                   const void *object,
                                                                   CFDictionaryRef userInfo)
{
    if (!::CFEqual(name, kCTFontManagerRegisteredFontsChangedNotification)) {
        return;
    }

    gfxMacPlatformFontList* fl = static_cast<gfxMacPlatformFontList*>(observer);

    // xxx - should be carefully pruning the list of fonts, not rebuilding it from scratch
    fl->UpdateFontList();

    // modify a preference that will trigger reflow everywhere
    fl->ForceGlobalReflow();
}

gfxFontEntry*
gfxMacPlatformFontList::PlatformGlobalFontFallback(const uint32_t aCh,
                                                   Script aRunScript,
                                                   const gfxFontStyle* aMatchStyle,
                                                   gfxFontFamily** aMatchedFamily)
{
    CFStringRef str;
    UniChar ch[2];
    CFIndex length = 1;

    if (IS_IN_BMP(aCh)) {
        ch[0] = aCh;
        str = ::CFStringCreateWithCharactersNoCopy(kCFAllocatorDefault, ch, 1,
                                                   kCFAllocatorNull);
    } else {
        ch[0] = H_SURROGATE(aCh);
        ch[1] = L_SURROGATE(aCh);
        str = ::CFStringCreateWithCharactersNoCopy(kCFAllocatorDefault, ch, 2,
                                                   kCFAllocatorNull);
        if (!str) {
            return nullptr;
        }
        length = 2;
    }

    // use CoreText to find the fallback family

    gfxFontEntry *fontEntry = nullptr;
    CTFontRef fallback;
    bool cantUseFallbackFont = false;

    if (!mDefaultFont) {
        mDefaultFont = ::CTFontCreateWithName(CFSTR("LucidaGrande"), 12.f,
                                              NULL);
    }

    fallback = ::CTFontCreateForString(mDefaultFont, str,
                                       ::CFRangeMake(0, length));

    if (fallback) {
        CFStringRef familyNameRef = ::CTFontCopyFamilyName(fallback);
        ::CFRelease(fallback);

        if (familyNameRef &&
            ::CFStringCompare(familyNameRef, CFSTR("LastResort"),
                              kCFCompareCaseInsensitive) != kCFCompareEqualTo)
        {
            AutoTArray<UniChar, 1024> buffer;
            CFIndex familyNameLen = ::CFStringGetLength(familyNameRef);
            buffer.SetLength(familyNameLen+1);
            ::CFStringGetCharacters(familyNameRef, ::CFRangeMake(0, familyNameLen),
                                    buffer.Elements());
            buffer[familyNameLen] = 0;
            nsDependentString familyNameString(reinterpret_cast<char16_t*>(buffer.Elements()), familyNameLen);

            bool needsBold;  // ignored in the system fallback case

            gfxFontFamily *family = FindSystemFontFamily(familyNameString);
            if (family) {
                fontEntry = family->FindFontForStyle(*aMatchStyle, needsBold);
                if (fontEntry) {
                    if (fontEntry->HasCharacter(aCh)) {
                        *aMatchedFamily = family;
                    } else {
                        fontEntry = nullptr;
                        cantUseFallbackFont = true;
                    }
                }
            }
        }

        if (familyNameRef) {
            ::CFRelease(familyNameRef);
        }
    }

    if (cantUseFallbackFont) {
        Telemetry::Accumulate(Telemetry::BAD_FALLBACK_FONT, cantUseFallbackFont);
    }

    ::CFRelease(str);

    return fontEntry;
}

gfxFontFamily*
gfxMacPlatformFontList::GetDefaultFontForPlatform(const gfxFontStyle* aStyle)
{
    nsAutoreleasePool localPool;

    NSString *defaultFamily = [[NSFont userFontOfSize:aStyle->size] familyName];
    nsAutoString familyName;

    GetStringForNSString(defaultFamily, familyName);
    return FindFamily(familyName);
}

int32_t
gfxMacPlatformFontList::AppleWeightToCSSWeight(int32_t aAppleWeight)
{
    if (aAppleWeight < 1)
        aAppleWeight = 1;
    else if (aAppleWeight > kAppleMaxWeight)
        aAppleWeight = kAppleMaxWeight;
    return gAppleWeightToCSSWeight[aAppleWeight];
}

gfxFontEntry*
gfxMacPlatformFontList::LookupLocalFont(const nsAString& aFontName,
                                        uint16_t aWeight,
                                        int16_t aStretch,
                                        uint8_t aStyle)
{
    nsAutoreleasePool localPool;

    NSString *faceName = GetNSStringForString(aFontName);
    MacOSFontEntry *newFontEntry;

    // lookup face based on postscript or full name
    CGFontRef fontRef = ::CGFontCreateWithFontName(CFStringRef(faceName));
    if (!fontRef) {
        return nullptr;
    }

    NS_ASSERTION(aWeight >= 100 && aWeight <= 900,
                 "bogus font weight value!");

    newFontEntry =
        new MacOSFontEntry(aFontName, fontRef, aWeight, aStretch, aStyle,
                           false, true);
    ::CFRelease(fontRef);

    return newFontEntry;
}

static void ReleaseData(void *info, const void *data, size_t size)
{
    free((void*)data);
}

gfxFontEntry*
gfxMacPlatformFontList::MakePlatformFont(const nsAString& aFontName,
                                         uint16_t aWeight,
                                         int16_t aStretch,
                                         uint8_t aStyle,
                                         const uint8_t* aFontData,
                                         uint32_t aLength)
{
    NS_ASSERTION(aFontData, "MakePlatformFont called with null data");

    NS_ASSERTION(aWeight >= 100 && aWeight <= 900, "bogus font weight value!");

    // create the font entry
    nsAutoString uniqueName;

    nsresult rv = gfxFontUtils::MakeUniqueUserFontName(uniqueName);
    if (NS_FAILED(rv)) {
        return nullptr;
    }

    CGDataProviderRef provider =
        ::CGDataProviderCreateWithData(nullptr, aFontData, aLength,
                                       &ReleaseData);
    CGFontRef fontRef = ::CGFontCreateWithDataProvider(provider);
    ::CGDataProviderRelease(provider);

    if (!fontRef) {
        return nullptr;
    }

    auto newFontEntry =
        MakeUnique<MacOSFontEntry>(uniqueName, fontRef, aWeight, aStretch,
                                   aStyle, true, false);
    ::CFRelease(fontRef);

    // if succeeded and font cmap is good, return the new font
    if (newFontEntry->mIsValid && NS_SUCCEEDED(newFontEntry->ReadCMAP())) {
        return newFontEntry.release();
    }

    // if something is funky about this font, delete immediately

#if DEBUG
    NS_WARNING("downloaded font not loaded properly");
#endif

    return nullptr;
}

// Webkit code uses a system font meta name, so mimic that here
// WebCore/platform/graphics/mac/FontCacheMac.mm
static const char kSystemFont_system[] = "-apple-system";

bool
gfxMacPlatformFontList::FindAndAddFamilies(const nsAString& aFamily,
                                           nsTArray<gfxFontFamily*>* aOutput,
                                           FindFamiliesFlags aFlags,
                                           gfxFontStyle* aStyle,
                                           gfxFloat aDevToCssSize)
{
    // search for special system font name, -apple-system
    if (aFamily.EqualsLiteral(kSystemFont_system)) {
        if (mUseSizeSensitiveSystemFont &&
            aStyle && (aStyle->size * aDevToCssSize) >= kTextDisplayCrossover) {
            aOutput->AppendElement(FindSystemFontFamily(mSystemDisplayFontFamilyName));
            return true;
        }
        aOutput->AppendElement(FindSystemFontFamily(mSystemTextFontFamilyName));
        return true;
    }

    return gfxPlatformFontList::FindAndAddFamilies(aFamily,
                                                   aOutput,
                                                   aFlags,
                                                   aStyle,
                                                   aDevToCssSize);
}

void
gfxMacPlatformFontList::LookupSystemFont(LookAndFeel::FontID aSystemFontID,
                                         nsAString& aSystemFontName,
                                         gfxFontStyle &aFontStyle,
                                         float aDevPixPerCSSPixel)
{
    // code moved here from widget/cocoa/nsLookAndFeel.mm
    NSFont *font = nullptr;
    char* systemFontName = nullptr;
    switch (aSystemFontID) {
        case LookAndFeel::eFont_MessageBox:
        case LookAndFeel::eFont_StatusBar:
        case LookAndFeel::eFont_List:
        case LookAndFeel::eFont_Field:
        case LookAndFeel::eFont_Button:
        case LookAndFeel::eFont_Widget:
            font = [NSFont systemFontOfSize:[NSFont smallSystemFontSize]];
            systemFontName = (char*) kSystemFont_system;
            break;

        case LookAndFeel::eFont_SmallCaption:
            font = [NSFont boldSystemFontOfSize:[NSFont smallSystemFontSize]];
            systemFontName = (char*) kSystemFont_system;
            break;

        case LookAndFeel::eFont_Icon: // used in urlbar; tried labelFont, but too small
        case LookAndFeel::eFont_Workspace:
        case LookAndFeel::eFont_Desktop:
        case LookAndFeel::eFont_Info:
            font = [NSFont controlContentFontOfSize:0.0];
            systemFontName = (char*) kSystemFont_system;
            break;

        case LookAndFeel::eFont_PullDownMenu:
            font = [NSFont menuBarFontOfSize:0.0];
            systemFontName = (char*) kSystemFont_system;
            break;

        case LookAndFeel::eFont_Tooltips:
            font = [NSFont toolTipsFontOfSize:0.0];
            systemFontName = (char*) kSystemFont_system;
            break;

        case LookAndFeel::eFont_Caption:
        case LookAndFeel::eFont_Menu:
        case LookAndFeel::eFont_Dialog:
        default:
            font = [NSFont systemFontOfSize:0.0];
            systemFontName = (char*) kSystemFont_system;
            break;
    }
    NS_ASSERTION(font, "system font not set");
    NS_ASSERTION(systemFontName, "system font name not set");

    if (systemFontName) {
        aSystemFontName.AssignASCII(systemFontName);
    }

    NSFontSymbolicTraits traits = [[font fontDescriptor] symbolicTraits];
    aFontStyle.style =
        (traits & NSFontItalicTrait) ?  NS_FONT_STYLE_ITALIC : NS_FONT_STYLE_NORMAL;
    aFontStyle.weight =
        (traits & NSFontBoldTrait) ? NS_FONT_WEIGHT_BOLD : NS_FONT_WEIGHT_NORMAL;
    aFontStyle.stretch =
        (traits & NSFontExpandedTrait) ?
            NS_FONT_STRETCH_EXPANDED : (traits & NSFontCondensedTrait) ?
                NS_FONT_STRETCH_CONDENSED : NS_FONT_STRETCH_NORMAL;
    // convert size from css pixels to device pixels
    aFontStyle.size = [font pointSize] * aDevPixPerCSSPixel;
    aFontStyle.systemFont = true;
}

// used to load system-wide font info on off-main thread
class MacFontInfo : public FontInfoData {
public:
    MacFontInfo(bool aLoadOtherNames,
                bool aLoadFaceNames,
                bool aLoadCmaps) :
        FontInfoData(aLoadOtherNames, aLoadFaceNames, aLoadCmaps)
    {}

    virtual ~MacFontInfo() {}

    virtual void Load() {
        nsAutoreleasePool localPool;
        FontInfoData::Load();
    }

    // loads font data for all members of a given family
    virtual void LoadFontFamilyData(const nsAString& aFamilyName);
};

void
MacFontInfo::LoadFontFamilyData(const nsAString& aFamilyName)
{
    // family name ==> CTFontDescriptor
    NSString *famName = GetNSStringForString(aFamilyName);
    CFStringRef family = CFStringRef(famName);

    CFMutableDictionaryRef attr =
        CFDictionaryCreateMutable(NULL, 0, &kCFTypeDictionaryKeyCallBacks,
                                  &kCFTypeDictionaryValueCallBacks);
    CFDictionaryAddValue(attr, kCTFontFamilyNameAttribute, family);
    CTFontDescriptorRef fd = CTFontDescriptorCreateWithAttributes(attr);
    CFRelease(attr);
    CFArrayRef matchingFonts =
        CTFontDescriptorCreateMatchingFontDescriptors(fd, NULL);
    CFRelease(fd);
    if (!matchingFonts) {
        return;
    }

    nsTArray<nsString> otherFamilyNames;
    bool hasOtherFamilyNames = true;

    // iterate over faces in the family
    int f, numFaces = (int) CFArrayGetCount(matchingFonts);
    for (f = 0; f < numFaces; f++) {
        mLoadStats.fonts++;

        CTFontDescriptorRef faceDesc =
            (CTFontDescriptorRef)CFArrayGetValueAtIndex(matchingFonts, f);
        if (!faceDesc) {
            continue;
        }
        CTFontRef fontRef = CTFontCreateWithFontDescriptor(faceDesc,
                                                           0.0, nullptr);
        if (!fontRef) {
            NS_WARNING("failed to create a CTFontRef");
            continue;
        }

        if (mLoadCmaps) {
            // face name
            CFStringRef faceName = (CFStringRef)
                CTFontDescriptorCopyAttribute(faceDesc, kCTFontNameAttribute);

            AutoTArray<UniChar, 1024> buffer;
            CFIndex len = CFStringGetLength(faceName);
            buffer.SetLength(len+1);
            CFStringGetCharacters(faceName, ::CFRangeMake(0, len),
                                    buffer.Elements());
            buffer[len] = 0;
            nsAutoString fontName(reinterpret_cast<char16_t*>(buffer.Elements()),
                                  len);

            // load the cmap data
            FontFaceData fontData;
            CFDataRef cmapTable = CTFontCopyTable(fontRef, kCTFontTableCmap,
                                                  kCTFontTableOptionNoOptions);

            if (cmapTable) {
                const uint8_t *cmapData =
                    (const uint8_t*)CFDataGetBytePtr(cmapTable);
                uint32_t cmapLen = CFDataGetLength(cmapTable);
                RefPtr<gfxCharacterMap> charmap = new gfxCharacterMap();
                uint32_t offset;
                bool unicodeFont = false; // ignored
                bool symbolFont = false;
                nsresult rv;

                rv = gfxFontUtils::ReadCMAP(cmapData, cmapLen, *charmap, offset,
                                            unicodeFont, symbolFont);
                if (NS_SUCCEEDED(rv)) {
                    fontData.mCharacterMap = charmap;
                    fontData.mUVSOffset = offset;
                    fontData.mSymbolFont = symbolFont;
                    mLoadStats.cmaps++;
                }
                CFRelease(cmapTable);
            }

            mFontFaceData.Put(fontName, fontData);
            CFRelease(faceName);
        }

        if (mLoadOtherNames && hasOtherFamilyNames) {
            CFDataRef nameTable = CTFontCopyTable(fontRef, kCTFontTableName,
                                                  kCTFontTableOptionNoOptions);

            if (nameTable) {
                const char *nameData = (const char*)CFDataGetBytePtr(nameTable);
                uint32_t nameLen = CFDataGetLength(nameTable);
                gfxFontFamily::ReadOtherFamilyNamesForFace(aFamilyName,
                                                           nameData, nameLen,
                                                           otherFamilyNames,
                                                           false);
                hasOtherFamilyNames = otherFamilyNames.Length() != 0;
                CFRelease(nameTable);
            }
        }

        CFRelease(fontRef);
    }
    CFRelease(matchingFonts);

    // if found other names, insert them in the hash table
    if (otherFamilyNames.Length() != 0) {
        mOtherFamilyNames.Put(aFamilyName, otherFamilyNames);
        mLoadStats.othernames += otherFamilyNames.Length();
    }
}

already_AddRefed<FontInfoData>
gfxMacPlatformFontList::CreateFontInfoData()
{
    bool loadCmaps = !UsesSystemFallback() ||
        gfxPlatform::GetPlatform()->UseCmapsDuringSystemFallback();

    RefPtr<MacFontInfo> fi =
        new MacFontInfo(true, NeedFullnamePostscriptNames(), loadCmaps);
    return fi.forget();
}

gfxFontFamily*
gfxMacPlatformFontList::CreateFontFamily(const nsAString& aName) const
{
    return new gfxMacFontFamily(aName, 0.0);
}

void
gfxMacPlatformFontList::ActivateFontsFromDir(nsIFile* aDir)
{
    bool isDir;
    if (NS_FAILED(aDir->IsDirectory(&isDir)) || !isDir) {
        return;
    }

    nsCOMPtr<nsISimpleEnumerator> e;
    if (NS_FAILED(aDir->GetDirectoryEntries(getter_AddRefs(e)))) {
        return;
    }

    bool hasMore;
    while (NS_SUCCEEDED(e->HasMoreElements(&hasMore)) && hasMore) {
        nsCOMPtr<nsISupports> entry;
        if (NS_FAILED(e->GetNext(getter_AddRefs(entry)))) {
            break;
        }
        nsCOMPtr<nsIFile> file = do_QueryInterface(entry);
        if (!file) {
            continue;
        }
        nsCString path;
        if (NS_FAILED(file->GetNativePath(path))) {
            continue;
        }
        CFURLRef fontURL =
            ::CFURLCreateFromFileSystemRepresentation(kCFAllocatorDefault,
                                                      (uint8_t*)path.get(),
                                                      path.Length(),
                                                      false);
        if (fontURL) {
            CFErrorRef error = nullptr;
            ::CTFontManagerRegisterFontsForURL(fontURL,
                                               kCTFontManagerScopeProcess,
                                               &error);
            ::CFRelease(fontURL);
        }
    }
}

#ifdef MOZ_BUNDLED_FONTS

void
gfxMacPlatformFontList::ActivateBundledFonts()
{
    nsCOMPtr<nsIFile> localDir;
    if (NS_FAILED(NS_GetSpecialDirectory(NS_GRE_DIR,
                                         getter_AddRefs(localDir)))) {
        return;
    }
    if (NS_FAILED(localDir->Append(NS_LITERAL_STRING("fonts")))) {
        return;
    }

    ActivateFontsFromDir(localDir);
}

#endif<|MERGE_RESOLUTION|>--- conflicted
+++ resolved
@@ -65,7 +65,6 @@
 #include "mozilla/dom/ContentChild.h"
 #include "mozilla/MemoryReporting.h"
 #include "mozilla/Preferences.h"
-#include "mozilla/SizePrintfMacros.h"
 #include "mozilla/Sprintf.h"
 #include "mozilla/Telemetry.h"
 #include "mozilla/gfx/2D.h"
@@ -248,11 +247,7 @@
         mCharacterMap = new gfxCharacterMap();
     }
 
-<<<<<<< HEAD
-    LOG_FONTLIST(("(fontlist-cmap) name: %s, size: %" PRIuSIZE " hash: %8.8x%s\n",
-=======
     LOG_FONTLIST(("(fontlist-cmap) name: %s, size: %zu hash: %8.8x%s\n",
->>>>>>> a17af05f
                   NS_ConvertUTF16toUTF8(mName).get(),
                   charmap->SizeOfIncludingThis(moz_malloc_size_of),
                   charmap->mHash, mCharacterMap == charmap ? " new" : ""));
