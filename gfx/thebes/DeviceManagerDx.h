/* -*- Mode: C++; tab-width: 20; indent-tabs-mode: nil; c-basic-offset: 4 -*-
 * This Source Code Form is subject to the terms of the Mozilla Public
 * License, v. 2.0. If a copy of the MPL was not distributed with this
 * file, You can obtain one at http://mozilla.org/MPL/2.0/. */

#ifndef mozilla_gfx_thebes_DeviceManagerDx_h
#define mozilla_gfx_thebes_DeviceManagerDx_h

#include "gfxPlatform.h"
#include "gfxTelemetry.h"
#include "mozilla/Maybe.h"
#include "mozilla/Mutex.h"
#include "mozilla/RefPtr.h"
#include "mozilla/StaticPtr.h"
#include "mozilla/gfx/GraphicsMessages.h"
#include "nsTArray.h"
#include "nsWindowsHelpers.h"

#include <windows.h>
#include <objbase.h>

#include <dxgi.h>

// This header is available in the June 2010 SDK and in the Win8 SDK
#include <d3dcommon.h>
// Win 8.0 SDK types we'll need when building using older sdks.
#if !defined(D3D_FEATURE_LEVEL_11_1) // defined in the 8.0 SDK only
#define D3D_FEATURE_LEVEL_11_1 static_cast<D3D_FEATURE_LEVEL>(0xb100)
#define D3D_FL9_1_REQ_TEXTURE2D_U_OR_V_DIMENSION 2048
#define D3D_FL9_3_REQ_TEXTURE2D_U_OR_V_DIMENSION 4096
#endif

struct ID3D11Device;
struct IDirectDraw7;

namespace mozilla {
class ScopedGfxFeatureReporter;
namespace layers {
class DeviceAttachmentsD3D11;
class MLGDevice;
} // namespace layers

namespace gfx {
class FeatureState;

class DeviceManagerDx final
{
public:
  static void Init();
  static void Shutdown();

  DeviceManagerDx();

  static DeviceManagerDx* Get() {
    return sInstance;
  }

  RefPtr<ID3D11Device> GetCompositorDevice();
  RefPtr<ID3D11Device> GetContentDevice();
  RefPtr<ID3D11Device> CreateDecoderDevice();
  RefPtr<layers::MLGDevice> GetMLGDevice();
  IDirectDraw7* GetDirectDraw();

  unsigned GetCompositorFeatureLevel() const;
  bool TextureSharingWorks();
  bool IsWARP();

  // Returns true if we can create a texture with
  // D3D11_RESOURCE_MISC_SHARED_KEYEDMUTEX and also
  // upload texture data during the CreateTexture2D
  // call. This crashes on some devices, so we might
  // need to avoid it.
  bool CanInitializeKeyedMutexTextures();

<<<<<<< HEAD
=======
  // Intel devices on older windows versions seem to occasionally have
  // stability issues when supplying InitData to CreateTexture2D.
  bool HasCrashyInitData();

>>>>>>> a17af05f
  bool CreateCompositorDevices();
  void CreateContentDevices();

  void GetCompositorDevices(RefPtr<ID3D11Device>* aOutDevice,
                            RefPtr<layers::DeviceAttachmentsD3D11>* aOutAttachments);

  void ImportDeviceInfo(const D3D11DeviceStatus& aDeviceStatus);
  void ExportDeviceInfo(D3D11DeviceStatus* aOut);

  void ResetDevices();
  void InitializeDirectDraw();

  // Reset and reacquire the devices if a reset has happened.
  // Returns whether a reset occurred not whether reacquiring
  // was successful.
  bool MaybeResetAndReacquireDevices();

  // Test whether we can acquire a DXGI 1.2-compatible adapter. This should
  // only be called on startup before devices are initialized.
  bool CheckRemotePresentSupport();

  // Device reset helpers.
  bool HasDeviceReset(DeviceResetReason* aOutReason = nullptr);

  // Note: these set the cached device reset reason, which will be picked up
  // on the next frame.
  void ForceDeviceReset(ForcedDeviceResetReason aReason);
<<<<<<< HEAD
  void NotifyD3D9DeviceReset();
=======
>>>>>>> a17af05f

private:
  // Pre-load any compositor resources that are expensive, and are needed when we
  // attempt to create a compositor.
  static void PreloadAttachmentsOnCompositorThread();

  IDXGIAdapter1 *GetDXGIAdapter();

  void DisableD3D11AfterCrash();

  void CreateCompositorDevice(mozilla::gfx::FeatureState& d3d11);
  bool CreateCompositorDeviceHelper(
      mozilla::gfx::FeatureState& aD3d11,
      IDXGIAdapter1* aAdapter,
      bool aAttemptVideoSupport,
      RefPtr<ID3D11Device>& aOutDevice);

  void CreateWARPCompositorDevice();
  void CreateMLGDevice();

  mozilla::gfx::FeatureStatus CreateContentDevice();

  bool CreateDevice(IDXGIAdapter* aAdapter,
                    D3D_DRIVER_TYPE aDriverType,
                    UINT aFlags,
                    HRESULT& aResOut,
                    RefPtr<ID3D11Device>& aOutDevice);

  bool ContentAdapterIsParentAdapter(ID3D11Device* device);

  bool LoadD3D11();
  void ReleaseD3D11();

  // Call GetDeviceRemovedReason on each device until one returns
  // a failure.
  bool GetAnyDeviceRemovedReason(DeviceResetReason* aOutReason);

private:
  static StaticAutoPtr<DeviceManagerDx> sInstance;

  // This is assigned during device creation. Afterwards, it is released if
  // devices failed, and "forgotten" if devices succeeded (meaning, we leak
  // the ref and unassign the module).
  nsModuleHandle mD3D11Module;

  mozilla::Mutex mDeviceLock;
  nsTArray<D3D_FEATURE_LEVEL> mFeatureLevels;
  RefPtr<IDXGIAdapter1> mAdapter;
  RefPtr<ID3D11Device> mCompositorDevice;
  RefPtr<ID3D11Device> mContentDevice;
  RefPtr<ID3D11Device> mDecoderDevice;
  RefPtr<layers::DeviceAttachmentsD3D11> mCompositorAttachments;
  RefPtr<layers::MLGDevice> mMLGDevice;
  bool mCompositorDeviceSupportsVideo;

  Maybe<D3D11DeviceStatus> mDeviceStatus;

  nsModuleHandle mDirectDrawDLL;
  RefPtr<IDirectDraw7> mDirectDraw;

  Maybe<DeviceResetReason> mDeviceResetReason;
};

} // namespace gfx
} // namespace mozilla

#endif // mozilla_gfx_thebes_DeviceManagerDx_h<|MERGE_RESOLUTION|>--- conflicted
+++ resolved
@@ -72,13 +72,10 @@
   // need to avoid it.
   bool CanInitializeKeyedMutexTextures();
 
-<<<<<<< HEAD
-=======
   // Intel devices on older windows versions seem to occasionally have
   // stability issues when supplying InitData to CreateTexture2D.
   bool HasCrashyInitData();
 
->>>>>>> a17af05f
   bool CreateCompositorDevices();
   void CreateContentDevices();
 
@@ -106,10 +103,6 @@
   // Note: these set the cached device reset reason, which will be picked up
   // on the next frame.
   void ForceDeviceReset(ForcedDeviceResetReason aReason);
-<<<<<<< HEAD
-  void NotifyD3D9DeviceReset();
-=======
->>>>>>> a17af05f
 
 private:
   // Pre-load any compositor resources that are expensive, and are needed when we
