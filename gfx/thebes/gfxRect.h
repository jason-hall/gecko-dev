--- conflicted
+++ resolved
@@ -8,106 +8,7 @@
 
 #include "mozilla/gfx/Rect.h"
 
-<<<<<<< HEAD
-struct gfxQuad;
-
-struct gfxMargin : public mozilla::gfx::BaseMargin<gfxFloat, gfxMargin> {
-  typedef mozilla::gfx::BaseMargin<gfxFloat, gfxMargin> Super;
-
-  // Constructors
-  gfxMargin() : Super() {}
-  gfxMargin(const gfxMargin& aMargin) : Super(aMargin) {}
-  gfxMargin(gfxFloat aTop, gfxFloat aRight, gfxFloat aBottom, gfxFloat aLeft)
-    : Super(aTop, aRight, aBottom, aLeft) {}
-};
-
-struct gfxRect :
-    public mozilla::gfx::BaseRect<gfxFloat, gfxRect, gfxPoint, gfxSize, gfxMargin> {
-    typedef mozilla::gfx::BaseRect<gfxFloat, gfxRect, gfxPoint, gfxSize, gfxMargin> Super;
-
-    gfxRect() : Super() {}
-    gfxRect(const gfxPoint& aPos, const gfxSize& aSize) :
-        Super(aPos, aSize) {}
-    gfxRect(gfxFloat aX, gfxFloat aY, gfxFloat aWidth, gfxFloat aHeight) :
-        Super(aX, aY, aWidth, aHeight) {}
-
-    /**
-     * Return true if all components of this rect are within
-     * aEpsilon of integer coordinates, defined as
-     *   |round(coord) - coord| <= |aEpsilon|
-     * for x,y,width,height.
-     */
-    bool WithinEpsilonOfIntegerPixels(gfxFloat aEpsilon) const;
-
-    gfxPoint AtCorner(mozilla::Corner corner) const {
-        switch (corner) {
-            case mozilla::eCornerTopLeft: return TopLeft();
-            case mozilla::eCornerTopRight: return TopRight();
-            case mozilla::eCornerBottomRight: return BottomRight();
-            case mozilla::eCornerBottomLeft: return BottomLeft();
-        }
-        return gfxPoint(0.0, 0.0);
-    }
-
-    gfxPoint CCWCorner(mozilla::Side side) const {
-        switch (side) {
-            case mozilla::eSideTop: return TopLeft();
-            case mozilla::eSideRight: return TopRight();
-            case mozilla::eSideBottom: return BottomRight();
-            case mozilla::eSideLeft: return BottomLeft();
-        }
-        MOZ_CRASH("Incomplete switch");
-    }
-
-    gfxPoint CWCorner(mozilla::Side side) const {
-        switch (side) {
-            case mozilla::eSideTop: return TopRight();
-            case mozilla::eSideRight: return BottomRight();
-            case mozilla::eSideBottom: return BottomLeft();
-            case mozilla::eSideLeft: return TopLeft();
-        }
-        MOZ_CRASH("Incomplete switch");
-    }
-
-    /* Conditions this border to Cairo's max coordinate space.
-     * The caller can check IsEmpty() after Condition() -- if it's TRUE,
-     * the caller can possibly avoid doing any extra rendering.
-     */
-    void Condition();
-
-    void Scale(gfxFloat k) {
-        NS_ASSERTION(k >= 0.0, "Invalid (negative) scale factor");
-        x *= k;
-        y *= k;
-        width *= k;
-        height *= k;
-    }
-
-    void Scale(gfxFloat sx, gfxFloat sy) {
-        NS_ASSERTION(sx >= 0.0, "Invalid (negative) scale factor");
-        NS_ASSERTION(sy >= 0.0, "Invalid (negative) scale factor");
-        x *= sx;
-        y *= sy;
-        width *= sx;
-        height *= sy;
-    }
-
-    void ScaleInverse(gfxFloat k) {
-        NS_ASSERTION(k > 0.0, "Invalid (negative) scale factor");
-        x /= k;
-        y /= k;
-        width /= k;
-        height /= k;
-    }
-
-    /*
-     * Transform this rectangle with aMatrix, resulting in a gfxQuad.
-     */
-    gfxQuad TransformToQuad(const mozilla::gfx::Matrix4x4 &aMatrix) const;
-};
-=======
 typedef mozilla::gfx::MarginDouble gfxMargin;
 typedef mozilla::gfx::RectDouble gfxRect;
->>>>>>> a17af05f
 
 #endif /* GFX_RECT_H */