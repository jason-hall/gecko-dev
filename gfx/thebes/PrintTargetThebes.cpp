--- conflicted
+++ resolved
@@ -65,16 +65,6 @@
     if (!dt || !dt->IsValid()) {
       return nullptr;
     }
-<<<<<<< HEAD
-    if (aRecorder) {
-      dt = CreateRecordingDrawTarget(aRecorder, dt);
-      if (!dt || !dt->IsValid()) {
-        return nullptr;
-      }
-    }
-    mRefDT = dt->CreateSimilarDrawTarget(IntSize(1,1), dt->GetFormat());
-  }
-=======
     mRefDT = dt->CreateSimilarDrawTarget(IntSize(1,1), dt->GetFormat());
   }
 
@@ -99,7 +89,6 @@
     return do_AddRef(mRecordingRefDT);
   }
 
->>>>>>> a17af05f
   return do_AddRef(mRefDT);
 }
 
