/* -*- Mode: C++; tab-width: 4; indent-tabs-mode: nil; c-basic-offset: 4 -*-
 * This Source Code Form is subject to the terms of the Mozilla Public
 * License, v. 2.0. If a copy of the MPL was not distributed with this
 * file, You can obtain one at http://mozilla.org/MPL/2.0/. */

#include "gfxBlur.h"

#include "gfx2DGlue.h"
#include "gfxContext.h"
#include "gfxPlatform.h"
#include "mozilla/gfx/2D.h"
#include "mozilla/gfx/Blur.h"
#include "mozilla/gfx/PathHelpers.h"
#include "mozilla/Maybe.h"
<<<<<<< HEAD
=======
#include "mozilla/SystemGroup.h"
>>>>>>> a17af05f
#include "nsExpirationTracker.h"
#include "nsClassHashtable.h"
#include "gfxUtils.h"

using namespace mozilla;
using namespace mozilla::gfx;

gfxAlphaBoxBlur::gfxAlphaBoxBlur()
  : mData(nullptr),
    mAccelerated(false)
{
}

gfxAlphaBoxBlur::~gfxAlphaBoxBlur()
{
<<<<<<< HEAD
  if (mData) {
    free(mData);
  }
=======
>>>>>>> a17af05f
}

already_AddRefed<gfxContext>
gfxAlphaBoxBlur::Init(gfxContext* aDestinationCtx,
                      const gfxRect& aRect,
                      const IntSize& aSpreadRadius,
                      const IntSize& aBlurRadius,
                      const gfxRect* aDirtyRect,
                      const gfxRect* aSkipRect,
                      bool aUseHardwareAccel)
{
  DrawTarget* refDT = aDestinationCtx->GetDrawTarget();
  Maybe<Rect> dirtyRect = aDirtyRect ? Some(ToRect(*aDirtyRect)) : Nothing();
  Maybe<Rect> skipRect = aSkipRect ? Some(ToRect(*aSkipRect)) : Nothing();
  RefPtr<DrawTarget> dt =
    InitDrawTarget(refDT, ToRect(aRect), aSpreadRadius, aBlurRadius,
<<<<<<< HEAD
                   dirtyRect.ptrOr(nullptr), skipRect.ptrOr(nullptr));
=======
                   dirtyRect.ptrOr(nullptr), skipRect.ptrOr(nullptr),
                   aUseHardwareAccel);
>>>>>>> a17af05f
  if (!dt) {
    return nullptr;
  }

  RefPtr<gfxContext> context = gfxContext::CreateOrNull(dt);
  MOZ_ASSERT(context); // already checked for target above
  context->SetMatrix(gfxMatrix::Translation(-mBlur.GetRect().TopLeft()));
  return context.forget();
}

already_AddRefed<DrawTarget>
gfxAlphaBoxBlur::InitDrawTarget(const DrawTarget* aReferenceDT,
                                const Rect& aRect,
                                const IntSize& aSpreadRadius,
                                const IntSize& aBlurRadius,
                                const Rect* aDirtyRect,
<<<<<<< HEAD
                                const Rect* aSkipRect)
=======
                                const Rect* aSkipRect,
                                bool aUseHardwareAccel)
>>>>>>> a17af05f
{
  mBlur.Init(aRect, aSpreadRadius, aBlurRadius, aDirtyRect, aSkipRect);
  size_t blurDataSize = mBlur.GetSurfaceAllocationSize();
  if (blurDataSize == 0) {
    return nullptr;
  }

  BackendType backend = aReferenceDT->GetBackendType();

  // Check if the backend has an accelerated DrawSurfaceWithShadow.
  // Currently, only D2D1.1 supports this.
  // Otherwise, DrawSurfaceWithShadow only supports square blurs without spread.
<<<<<<< HEAD
  if (aBlurRadius.IsSquare() && aSpreadRadius.IsEmpty() &&
=======
  // When blurring small draw targets such as short spans text, the cost of
  // creating and flushing an accelerated draw target may exceed the speedup
  // gained from the faster blur. It's up to the users of this blur
  // to determine whether they want to use hardware acceleration.
  if (aBlurRadius.IsSquare() && aSpreadRadius.IsEmpty() &&
      aUseHardwareAccel &&
>>>>>>> a17af05f
      backend == BackendType::DIRECT2D1_1) {
    mAccelerated = true;
    mDrawTarget =
      aReferenceDT->CreateShadowDrawTarget(mBlur.GetSize(),
                                           SurfaceFormat::A8,
                                           AlphaBoxBlur::CalculateBlurSigma(aBlurRadius.width));
  } else {
    // Make an alpha-only surface to draw on. We will play with the data after
    // everything is drawn to create a blur effect.
<<<<<<< HEAD
=======
    // This will be freed when the DrawTarget dies
>>>>>>> a17af05f
    mData = static_cast<uint8_t*>(calloc(1, blurDataSize));
    if (!mData) {
      return nullptr;
    }
    mDrawTarget =
      Factory::DoesBackendSupportDataDrawtarget(backend) ?
        Factory::CreateDrawTargetForData(backend,
                                         mData,
                                         mBlur.GetSize(),
                                         mBlur.GetStride(),
                                         SurfaceFormat::A8) :
        gfxPlatform::CreateDrawTargetForData(mData,
                                             mBlur.GetSize(),
                                             mBlur.GetStride(),
                                             SurfaceFormat::A8);
  }
<<<<<<< HEAD

  if (!mDrawTarget || !mDrawTarget->IsValid()) {
    return nullptr;
  }
=======

  if (!mDrawTarget || !mDrawTarget->IsValid()) {
    if (mData) {
      free(mData);
    }

    return nullptr;
  }

  if (mData) {
    mDrawTarget->AddUserData(reinterpret_cast<UserDataKey*>(mDrawTarget.get()),
                              mData,
                              free);
  }

>>>>>>> a17af05f
  mDrawTarget->SetTransform(Matrix::Translation(-mBlur.GetRect().TopLeft()));
  return do_AddRef(mDrawTarget);
}

already_AddRefed<SourceSurface>
gfxAlphaBoxBlur::DoBlur(const Color* aShadowColor, IntPoint* aOutTopLeft)
{
  if (mData) {
    mBlur.Blur(mData);
  }

  if (aOutTopLeft) {
    *aOutTopLeft = mBlur.GetRect().TopLeft();
  }

  RefPtr<SourceSurface> blurMask = mDrawTarget->Snapshot();
  if (mAccelerated) {
    RefPtr<DrawTarget> blurDT =
      Factory::CreateDrawTarget(mDrawTarget->GetBackendType(),
                                blurMask->GetSize(),
                                SurfaceFormat::A8);
    if (!blurDT) {
      return nullptr;
    }
    blurDT->DrawSurfaceWithShadow(blurMask, Point(0, 0), Color(1, 1, 1), Point(0, 0),
                                  AlphaBoxBlur::CalculateBlurSigma(mBlur.GetBlurRadius().width),
                                  CompositionOp::OP_OVER);
    blurMask = blurDT->Snapshot();
  }

  if (!aShadowColor) {
    return blurMask.forget();
  }

  RefPtr<DrawTarget> shadowDT =
    Factory::CreateDrawTarget(mDrawTarget->GetBackendType(),
                              blurMask->GetSize(),
                              SurfaceFormat::B8G8R8A8);
  if (!shadowDT) {
    return nullptr;
  }
  ColorPattern shadowColor(ToDeviceColor(*aShadowColor));
  shadowDT->MaskSurface(shadowColor, blurMask, Point(0, 0));

  return shadowDT->Snapshot();
}

void
gfxAlphaBoxBlur::Paint(gfxContext* aDestinationCtx)
{
  if (!mAccelerated && !mData) {
    return;
  }

  DrawTarget *dest = aDestinationCtx->GetDrawTarget();
  if (!dest) {
    NS_WARNING("Blurring not supported for Thebes contexts!");
    return;
  }

  RefPtr<gfxPattern> thebesPat = aDestinationCtx->GetPattern();
  Pattern* pat = thebesPat->GetPattern(dest, nullptr);
  if (!pat) {
    NS_WARNING("Failed to get pattern for blur!");
    return;
  }

  IntPoint topLeft;
  RefPtr<SourceSurface> mask = DoBlur(nullptr, &topLeft);
  if (!mask) {
    NS_ERROR("Failed to create mask!");
    return;
  }

  // Avoid a semi-expensive clip operation if we can, otherwise
  // clip to the dirty rect
  Rect* dirtyRect = mBlur.GetDirtyRect();
  if (dirtyRect) {
    dest->PushClipRect(*dirtyRect);
  }

  Matrix oldTransform = dest->GetTransform();
  Matrix newTransform = oldTransform;
  newTransform.PreTranslate(topLeft);
  dest->SetTransform(newTransform);
<<<<<<< HEAD

  dest->MaskSurface(*pat, mask, Point(0, 0));

=======

  dest->MaskSurface(*pat, mask, Point(0, 0));

>>>>>>> a17af05f
  dest->SetTransform(oldTransform);

  if (dirtyRect) {
    dest->PopClip();
  }
}

IntSize gfxAlphaBoxBlur::CalculateBlurRadius(const gfxPoint& aStd)
{
    mozilla::gfx::Point std(Float(aStd.x), Float(aStd.y));
    IntSize size = AlphaBoxBlur::CalculateBlurRadius(std);
    return IntSize(size.width, size.height);
}

struct BlurCacheKey : public PLDHashEntryHdr {
  typedef const BlurCacheKey& KeyType;
  typedef const BlurCacheKey* KeyTypePointer;
  enum { ALLOW_MEMMOVE = true };

  IntSize mMinSize;
  IntSize mBlurRadius;
  Color mShadowColor;
  BackendType mBackend;
  RectCornerRadii mCornerRadii;
  bool mIsInset;

  // Only used for inset blurs
  IntSize mInnerMinSize;

  BlurCacheKey(const IntSize& aMinSize, const IntSize& aBlurRadius,
               const RectCornerRadii* aCornerRadii, const Color& aShadowColor,
               BackendType aBackendType)
    : BlurCacheKey(aMinSize, IntSize(0, 0),
                   aBlurRadius, aCornerRadii,
                   aShadowColor, false,
                   aBackendType)
  {}

  explicit BlurCacheKey(const BlurCacheKey* aOther)
    : mMinSize(aOther->mMinSize)
    , mBlurRadius(aOther->mBlurRadius)
    , mShadowColor(aOther->mShadowColor)
    , mBackend(aOther->mBackend)
    , mCornerRadii(aOther->mCornerRadii)
    , mIsInset(aOther->mIsInset)
    , mInnerMinSize(aOther->mInnerMinSize)
  { }

  explicit BlurCacheKey(const IntSize& aOuterMinSize, const IntSize& aInnerMinSize,
                        const IntSize& aBlurRadius,
                        const RectCornerRadii* aCornerRadii,
                        const Color& aShadowColor, bool aIsInset,
                        BackendType aBackendType)
    : mMinSize(aOuterMinSize)
    , mBlurRadius(aBlurRadius)
    , mShadowColor(aShadowColor)
    , mBackend(aBackendType)
    , mCornerRadii(aCornerRadii ? *aCornerRadii : RectCornerRadii())
    , mIsInset(aIsInset)
    , mInnerMinSize(aInnerMinSize)
  { }

  static PLDHashNumber
  HashKey(const KeyTypePointer aKey)
  {
    PLDHashNumber hash = 0;
    hash = AddToHash(hash, aKey->mMinSize.width, aKey->mMinSize.height);
    hash = AddToHash(hash, aKey->mBlurRadius.width, aKey->mBlurRadius.height);

    hash = AddToHash(hash, HashBytes(&aKey->mShadowColor.r,
                                     sizeof(aKey->mShadowColor.r)));
    hash = AddToHash(hash, HashBytes(&aKey->mShadowColor.g,
                                     sizeof(aKey->mShadowColor.g)));
    hash = AddToHash(hash, HashBytes(&aKey->mShadowColor.b,
                                     sizeof(aKey->mShadowColor.b)));
    hash = AddToHash(hash, HashBytes(&aKey->mShadowColor.a,
                                     sizeof(aKey->mShadowColor.a)));

    for (int i = 0; i < 4; i++) {
      hash = AddToHash(hash, aKey->mCornerRadii[i].width, aKey->mCornerRadii[i].height);
    }

    hash = AddToHash(hash, (uint32_t)aKey->mBackend);

    if (aKey->mIsInset) {
      hash = AddToHash(hash, aKey->mInnerMinSize.width, aKey->mInnerMinSize.height);
    }
    return hash;
  }

  bool
  KeyEquals(KeyTypePointer aKey) const
  {
    if (aKey->mMinSize == mMinSize &&
        aKey->mBlurRadius == mBlurRadius &&
        aKey->mCornerRadii == mCornerRadii &&
        aKey->mShadowColor == mShadowColor &&
        aKey->mBackend == mBackend) {

      if (mIsInset) {
        return (mInnerMinSize == aKey->mInnerMinSize);
      }

      return true;
     }

     return false;
  }

  static KeyTypePointer
  KeyToPointer(KeyType aKey)
  {
    return &aKey;
  }
};

/**
 * This class is what is cached. It need to be allocated in an object separated
 * to the cache entry to be able to be tracked by the nsExpirationTracker.
 * */
struct BlurCacheData {
  BlurCacheData(SourceSurface* aBlur, const IntMargin& aBlurMargin, const BlurCacheKey& aKey)
    : mBlur(aBlur)
    , mBlurMargin(aBlurMargin)
    , mKey(aKey)
  {}

  BlurCacheData(const BlurCacheData& aOther)
    : mBlur(aOther.mBlur)
    , mBlurMargin(aOther.mBlurMargin)
    , mKey(aOther.mKey)
  { }

  nsExpirationState *GetExpirationState() {
    return &mExpirationState;
  }

  nsExpirationState mExpirationState;
  RefPtr<SourceSurface> mBlur;
  IntMargin mBlurMargin;
  BlurCacheKey mKey;
};

/**
 * This class implements a cache with no maximum size, that retains the
 * SourceSurfaces used to draw the blurs.
 *
 * An entry stays in the cache as long as it is used often.
 */
class BlurCache final : public nsExpirationTracker<BlurCacheData,4>
{
  public:
    BlurCache()
      : nsExpirationTracker<BlurCacheData, 4>(GENERATION_MS, "BlurCache",
                                              SystemGroup::EventTargetFor(TaskCategory::Other))
    {
    }

    virtual void NotifyExpired(BlurCacheData* aObject)
    {
      RemoveObject(aObject);
      mHashEntries.Remove(aObject->mKey);
    }

    BlurCacheData* Lookup(const IntSize& aMinSize,
                          const IntSize& aBlurRadius,
                          const RectCornerRadii* aCornerRadii,
                          const Color& aShadowColor,
                          BackendType aBackendType)
    {
      BlurCacheData* blur =
        mHashEntries.Get(BlurCacheKey(aMinSize, aBlurRadius,
                                      aCornerRadii, aShadowColor,
                                      aBackendType));
      if (blur) {
        MarkUsed(blur);
      }

      return blur;
    }

    BlurCacheData* LookupInsetBoxShadow(const IntSize& aOuterMinSize,
                                        const IntSize& aInnerMinSize,
                                        const IntSize& aBlurRadius,
                                        const RectCornerRadii* aCornerRadii,
                                        const Color& aShadowColor,
                                        BackendType aBackendType)
    {
      bool insetBoxShadow = true;
      BlurCacheKey key(aOuterMinSize, aInnerMinSize,
                       aBlurRadius, aCornerRadii,
                       aShadowColor, insetBoxShadow,
                       aBackendType);
      BlurCacheData* blur = mHashEntries.Get(key);
      if (blur) {
        MarkUsed(blur);
      }

      return blur;
    }

    // Returns true if we successfully register the blur in the cache, false
    // otherwise.
    bool RegisterEntry(BlurCacheData* aValue)
    {
      nsresult rv = AddObject(aValue);
      if (NS_FAILED(rv)) {
        // We are OOM, and we cannot track this object. We don't want stall
        // entries in the hash table (since the expiration tracker is responsible
        // for removing the cache entries), so we avoid putting that entry in the
        // table, which is a good things considering we are short on memory
        // anyway, we probably don't want to retain things.
        return false;
      }
      mHashEntries.Put(aValue->mKey, aValue);
      return true;
    }

  protected:
    static const uint32_t GENERATION_MS = 1000;
    /**
     * FIXME use nsTHashtable to avoid duplicating the BlurCacheKey.
     * https://bugzilla.mozilla.org/show_bug.cgi?id=761393#c47
     */
    nsClassHashtable<BlurCacheKey, BlurCacheData> mHashEntries;
};

static BlurCache* gBlurCache = nullptr;

static IntSize
ComputeMinSizeForShadowShape(const RectCornerRadii* aCornerRadii,
                             const IntSize& aBlurRadius,
                             IntMargin& aOutSlice,
                             const IntSize& aRectSize)
{
  Size cornerSize(0, 0);
  if (aCornerRadii) {
    const RectCornerRadii& corners = *aCornerRadii;
    NS_FOR_CSS_FULL_CORNERS(i) {
      cornerSize.width = std::max(cornerSize.width, corners[i].width);
      cornerSize.height = std::max(cornerSize.height, corners[i].height);
    }
  }

  IntSize margin = IntSize::Ceil(cornerSize) + aBlurRadius;
  aOutSlice = IntMargin(margin.height, margin.width,
                        margin.height, margin.width);

  IntSize minSize(aOutSlice.LeftRight() + 1,
                  aOutSlice.TopBottom() + 1);

  // If aRectSize is smaller than minSize, the border-image approach won't
  // work; there's no way to squeeze parts of the min box-shadow source
  // image such that the result looks correct. So we need to adjust minSize
  // in such a way that we can later draw it without stretching in the affected
  // dimension. We also need to adjust "slice" to ensure that we're not trying
  // to slice away more than we have.
  if (aRectSize.width < minSize.width) {
    minSize.width = aRectSize.width;
    aOutSlice.left = 0;
    aOutSlice.right = 0;
  }
  if (aRectSize.height < minSize.height) {
    minSize.height = aRectSize.height;
    aOutSlice.top = 0;
    aOutSlice.bottom = 0;
  }

  MOZ_ASSERT(aOutSlice.LeftRight() <= minSize.width);
  MOZ_ASSERT(aOutSlice.TopBottom() <= minSize.height);
  return minSize;
}

void
CacheBlur(DrawTarget* aDT,
          const IntSize& aMinSize,
          const IntSize& aBlurRadius,
          const RectCornerRadii* aCornerRadii,
          const Color& aShadowColor,
          const IntMargin& aBlurMargin,
          SourceSurface* aBoxShadow)
{
  BlurCacheKey key(aMinSize, aBlurRadius, aCornerRadii, aShadowColor, aDT->GetBackendType());
  BlurCacheData* data = new BlurCacheData(aBoxShadow, aBlurMargin, key);
  if (!gBlurCache->RegisterEntry(data)) {
    delete data;
  }
}

// Blurs a small surface and creates the colored box shadow.
static already_AddRefed<SourceSurface>
CreateBoxShadow(DrawTarget* aDestDrawTarget,
                const IntSize& aMinSize,
                const RectCornerRadii* aCornerRadii,
                const IntSize& aBlurRadius,
                const Color& aShadowColor,
                bool aMirrorCorners,
                IntMargin& aOutBlurMargin)
{
  gfxAlphaBoxBlur blur;
  Rect minRect(Point(0, 0), Size(aMinSize));
  Rect blurRect(minRect);
  // If mirroring corners, we only need to draw the top-left quadrant.
  // Use ceil to preserve the remaining 1x1 middle area for minimized box
  // shadows.
  if (aMirrorCorners) {
    blurRect.SizeTo(ceil(blurRect.width * 0.5f), ceil(blurRect.height * 0.5f));
  }
  IntSize zeroSpread(0, 0);
  RefPtr<DrawTarget> blurDT =
    blur.InitDrawTarget(aDestDrawTarget, blurRect, zeroSpread, aBlurRadius);
  if (!blurDT) {
    return nullptr;
  }

  ColorPattern black(Color(0.f, 0.f, 0.f, 1.f));

  if (aCornerRadii) {
    RefPtr<Path> roundedRect =
      MakePathForRoundedRect(*blurDT, minRect, *aCornerRadii);
    blurDT->Fill(roundedRect, black);
  } else {
    blurDT->FillRect(minRect, black);
  }

  IntPoint topLeft;
  RefPtr<SourceSurface> result = blur.DoBlur(&aShadowColor, &topLeft);
  if (!result) {
    return nullptr;
  }

  // Since blurRect is at (0, 0), we can find the inflated margin by
  // negating the new rect origin, which would have been negative if
  // the rect was inflated.
  aOutBlurMargin = IntMargin(-topLeft.y, -topLeft.x, -topLeft.y, -topLeft.x);

  return result.forget();
}

static already_AddRefed<SourceSurface>
GetBlur(gfxContext* aDestinationCtx,
        const IntSize& aRectSize,
        const IntSize& aBlurRadius,
        const RectCornerRadii* aCornerRadii,
        const Color& aShadowColor,
        bool aMirrorCorners,
        IntMargin& aOutBlurMargin,
        IntMargin& aOutSlice,
        IntSize& aOutMinSize)
{
  if (!gBlurCache) {
    gBlurCache = new BlurCache();
  }

  IntSize minSize =
    ComputeMinSizeForShadowShape(aCornerRadii, aBlurRadius, aOutSlice, aRectSize);

  // We can get seams using the min size rect when drawing to the destination rect
  // if we have a non-pixel aligned destination transformation. In those cases,
  // fallback to just rendering the destination rect.
  // During printing, we record all the Moz 2d commands and replay them on the parent side
  // with Cairo. Cairo printing uses StretchDIBits to stretch the surface. However,
  // since our source image is only 1px for some parts, we make thousands of calls.
  // Instead just render the blur ourself here as one image and send it over for printing.
  // TODO: May need to change this with the blob renderer in WR since it also records.
  Matrix destMatrix = ToMatrix(aDestinationCtx->CurrentMatrix());
  bool useDestRect = !destMatrix.IsRectilinear() || destMatrix.HasNonIntegerTranslation() ||
                     aDestinationCtx->GetDrawTarget()->IsRecording();
  if (useDestRect) {
    minSize = aRectSize;
  }
  aOutMinSize = minSize;

  DrawTarget* destDT = aDestinationCtx->GetDrawTarget();

  if (!useDestRect) {
    BlurCacheData* cached = gBlurCache->Lookup(minSize, aBlurRadius,
                                               aCornerRadii, aShadowColor,
                                               destDT->GetBackendType());
    if (cached) {
      // See CreateBoxShadow() for these values
      aOutBlurMargin = cached->mBlurMargin;
      RefPtr<SourceSurface> blur = cached->mBlur;
      return blur.forget();
    }
<<<<<<< HEAD
  }

  RefPtr<SourceSurface> boxShadow =
    CreateBoxShadow(destDT, minSize, aCornerRadii, aBlurRadius,
                    aShadowColor, aMirrorCorners, aOutBlurMargin);
  if (!boxShadow) {
    return nullptr;
=======
  }

  RefPtr<SourceSurface> boxShadow =
    CreateBoxShadow(destDT, minSize, aCornerRadii, aBlurRadius,
                    aShadowColor, aMirrorCorners, aOutBlurMargin);
  if (!boxShadow) {
    return nullptr;
  }

  if (RefPtr<SourceSurface> opt = destDT->OptimizeSourceSurface(boxShadow)) {
    boxShadow = opt;
>>>>>>> a17af05f
  }

  if (!useDestRect) {
    CacheBlur(destDT, minSize, aBlurRadius, aCornerRadii, aShadowColor,
              aOutBlurMargin, boxShadow);
  }
  return boxShadow.forget();
}

void
gfxAlphaBoxBlur::ShutdownBlurCache()
{
  delete gBlurCache;
  gBlurCache = nullptr;
}

static Rect
RectWithEdgesTRBL(Float aTop, Float aRight, Float aBottom, Float aLeft)
{
  return Rect(aLeft, aTop, aRight - aLeft, aBottom - aTop);
}

static bool
ShouldStretchSurface(DrawTarget* aDT, SourceSurface* aSurface)
{
  // Use stretching if possible, since it leads to less seams when the
  // destination is transformed. However, don't do this if we're using cairo,
  // because if cairo is using pixman it won't render anything for large
  // stretch factors because pixman's internal fixed point precision is not
  // high enough to handle those scale factors.
  // Calling FillRect on a D2D backend with a repeating pattern is much slower
  // than DrawSurface, so special case the D2D backend here.
  return (!aDT->GetTransform().IsRectilinear() &&
          aDT->GetBackendType() != BackendType::CAIRO) ||
         (aDT->GetBackendType() == BackendType::DIRECT2D1_1);
}

static void
RepeatOrStretchSurface(DrawTarget* aDT, SourceSurface* aSurface,
                       const Rect& aDest, const Rect& aSrc, const Rect& aSkipRect)
{
  if (aSkipRect.Contains(aDest)) {
    return;
  }

  if (ShouldStretchSurface(aDT, aSurface)) {
    aDT->DrawSurface(aSurface, aDest, aSrc);
    return;
  }

  SurfacePattern pattern(aSurface, ExtendMode::REPEAT,
                         Matrix::Translation(aDest.TopLeft() - aSrc.TopLeft()),
                         SamplingFilter::GOOD, RoundedToInt(aSrc));
  aDT->FillRect(aDest, pattern);
}

static void
DrawCorner(DrawTarget* aDT, SourceSurface* aSurface,
           const Rect& aDest, const Rect& aSrc, const Rect& aSkipRect)
{
  if (aSkipRect.Contains(aDest)) {
    return;
  }

  aDT->DrawSurface(aSurface, aDest, aSrc);
}

static void
DrawMinBoxShadow(DrawTarget* aDestDrawTarget, SourceSurface* aSourceBlur,
                 const Rect& aDstOuter, const Rect& aDstInner,
                 const Rect& aSrcOuter, const Rect& aSrcInner,
                 const Rect& aSkipRect, bool aMiddle = false)
{
  // Corners: top left, top right, bottom left, bottom right
  DrawCorner(aDestDrawTarget, aSourceBlur,
             RectWithEdgesTRBL(aDstOuter.Y(), aDstInner.X(),
                               aDstInner.Y(), aDstOuter.X()),
             RectWithEdgesTRBL(aSrcOuter.Y(), aSrcInner.X(),
                               aSrcInner.Y(), aSrcOuter.X()),
                               aSkipRect);

  DrawCorner(aDestDrawTarget, aSourceBlur,
             RectWithEdgesTRBL(aDstOuter.Y(), aDstOuter.XMost(),
                               aDstInner.Y(), aDstInner.XMost()),
             RectWithEdgesTRBL(aSrcOuter.Y(), aSrcOuter.XMost(),
                               aSrcInner.Y(), aSrcInner.XMost()),
             aSkipRect);

  DrawCorner(aDestDrawTarget, aSourceBlur,
             RectWithEdgesTRBL(aDstInner.YMost(), aDstInner.X(),
                               aDstOuter.YMost(), aDstOuter.X()),
             RectWithEdgesTRBL(aSrcInner.YMost(), aSrcInner.X(),
                               aSrcOuter.YMost(), aSrcOuter.X()),
             aSkipRect);

  DrawCorner(aDestDrawTarget, aSourceBlur,
             RectWithEdgesTRBL(aDstInner.YMost(), aDstOuter.XMost(),
                               aDstOuter.YMost(), aDstInner.XMost()),
             RectWithEdgesTRBL(aSrcInner.YMost(), aSrcOuter.XMost(),
                               aSrcOuter.YMost(), aSrcInner.XMost()),
             aSkipRect);

  // Edges: top, left, right, bottom
  RepeatOrStretchSurface(aDestDrawTarget, aSourceBlur,
                         RectWithEdgesTRBL(aDstOuter.Y(), aDstInner.XMost(),
                                           aDstInner.Y(), aDstInner.X()),
                         RectWithEdgesTRBL(aSrcOuter.Y(), aSrcInner.XMost(),
                                           aSrcInner.Y(), aSrcInner.X()),
                         aSkipRect);
  RepeatOrStretchSurface(aDestDrawTarget, aSourceBlur,
                         RectWithEdgesTRBL(aDstInner.Y(), aDstInner.X(),
                                           aDstInner.YMost(), aDstOuter.X()),
                         RectWithEdgesTRBL(aSrcInner.Y(), aSrcInner.X(),
                                           aSrcInner.YMost(), aSrcOuter.X()),
                         aSkipRect);

  RepeatOrStretchSurface(aDestDrawTarget, aSourceBlur,
                         RectWithEdgesTRBL(aDstInner.Y(), aDstOuter.XMost(),
                                           aDstInner.YMost(), aDstInner.XMost()),
                         RectWithEdgesTRBL(aSrcInner.Y(), aSrcOuter.XMost(),
                                           aSrcInner.YMost(), aSrcInner.XMost()),
                         aSkipRect);
  RepeatOrStretchSurface(aDestDrawTarget, aSourceBlur,
                         RectWithEdgesTRBL(aDstInner.YMost(), aDstInner.XMost(),
                                           aDstOuter.YMost(), aDstInner.X()),
                         RectWithEdgesTRBL(aSrcInner.YMost(), aSrcInner.XMost(),
                                           aSrcOuter.YMost(), aSrcInner.X()),
                         aSkipRect);

  // Middle part
  if (aMiddle) {
    RepeatOrStretchSurface(aDestDrawTarget, aSourceBlur,
                           RectWithEdgesTRBL(aDstInner.Y(), aDstInner.XMost(),
                                             aDstInner.YMost(), aDstInner.X()),
                           RectWithEdgesTRBL(aSrcInner.Y(), aSrcInner.XMost(),
                                             aSrcInner.YMost(), aSrcInner.X()),
                           aSkipRect);
  }
}

static void
DrawMirroredRect(DrawTarget* aDT,
                 SourceSurface* aSurface,
                 const Rect& aDest, const Point& aSrc,
                 Float aScaleX, Float aScaleY)
{
  SurfacePattern pattern(aSurface, ExtendMode::CLAMP,
                         Matrix::Scaling(aScaleX, aScaleY)
                           .PreTranslate(-aSrc)
                           .PostTranslate(
                             aScaleX < 0 ? aDest.XMost() : aDest.x,
                             aScaleY < 0 ? aDest.YMost() : aDest.y));
  aDT->FillRect(aDest, pattern);
}

static void
DrawMirroredBoxShadow(DrawTarget* aDT,
                      SourceSurface* aSurface,
                      const Rect& aDestRect)
{
  Point center(ceil(aDestRect.x + aDestRect.width / 2),
               ceil(aDestRect.y + aDestRect.height / 2));
  Rect topLeft(aDestRect.x, aDestRect.y,
               center.x - aDestRect.x,
               center.y - aDestRect.y);
  Rect bottomRight(topLeft.BottomRight(), aDestRect.Size() - topLeft.Size());
  Rect topRight(bottomRight.x, topLeft.y, bottomRight.width, topLeft.height);
  Rect bottomLeft(topLeft.x, bottomRight.y, topLeft.width, bottomRight.height);
  DrawMirroredRect(aDT, aSurface, topLeft, Point(), 1, 1);
  DrawMirroredRect(aDT, aSurface, topRight, Point(), -1, 1);
  DrawMirroredRect(aDT, aSurface, bottomLeft, Point(), 1, -1);
  DrawMirroredRect(aDT, aSurface, bottomRight, Point(), -1, -1);
}

static void
DrawMirroredCorner(DrawTarget* aDT, SourceSurface* aSurface,
                   const Rect& aDest, const Point& aSrc,
                   const Rect& aSkipRect, Float aScaleX, Float aScaleY)
{
  if (aSkipRect.Contains(aDest)) {
    return;
  }

  DrawMirroredRect(aDT, aSurface, aDest, aSrc, aScaleX, aScaleY);
}

static void
RepeatOrStretchMirroredSurface(DrawTarget* aDT, SourceSurface* aSurface,
                               const Rect& aDest, const Rect& aSrc,
                               const Rect& aSkipRect, Float aScaleX, Float aScaleY)
{
  if (aSkipRect.Contains(aDest)) {
    return;
  }

  if (ShouldStretchSurface(aDT, aSurface)) {
    aScaleX *= aDest.width / aSrc.width;
    aScaleY *= aDest.height / aSrc.height;
    DrawMirroredRect(aDT, aSurface, aDest, aSrc.TopLeft(), aScaleX, aScaleY);
    return;
  }

  SurfacePattern pattern(aSurface, ExtendMode::REPEAT,
                         Matrix::Scaling(aScaleX, aScaleY)
                           .PreTranslate(-aSrc.TopLeft())
                           .PostTranslate(
                             aScaleX < 0 ? aDest.XMost() : aDest.x,
                             aScaleY < 0 ? aDest.YMost() : aDest.y),
                         SamplingFilter::GOOD, RoundedToInt(aSrc));
  aDT->FillRect(aDest, pattern);
}

static void
DrawMirroredMinBoxShadow(DrawTarget* aDestDrawTarget, SourceSurface* aSourceBlur,
                         const Rect& aDstOuter, const Rect& aDstInner,
                         const Rect& aSrcOuter, const Rect& aSrcInner,
                         const Rect& aSkipRect, bool aMiddle = false)
{
  // Corners: top left, top right, bottom left, bottom right
  // Compute quadrant bounds and then clip them to corners along
  // dimensions where we need to stretch from min size.
  Point center(ceil(aDstOuter.x + aDstOuter.width / 2),
               ceil(aDstOuter.y + aDstOuter.height / 2));
  Rect topLeft(aDstOuter.x, aDstOuter.y,
               center.x - aDstOuter.x,
               center.y - aDstOuter.y);
  Rect bottomRight(topLeft.BottomRight(), aDstOuter.Size() - topLeft.Size());
  Rect topRight(bottomRight.x, topLeft.y, bottomRight.width, topLeft.height);
  Rect bottomLeft(topLeft.x, bottomRight.y, topLeft.width, bottomRight.height);

  // Check if the middle part has been minimized along each dimension.
  // If so, those will be strecthed/drawn separately and need to be clipped out.
  if (aSrcInner.width == 1) {
    topLeft.SetRightEdge(aDstInner.x);
    topRight.SetLeftEdge(aDstInner.XMost());
    bottomLeft.SetRightEdge(aDstInner.x);
    bottomRight.SetLeftEdge(aDstInner.XMost());
  }
  if (aSrcInner.height == 1) {
    topLeft.SetBottomEdge(aDstInner.y);
    topRight.SetBottomEdge(aDstInner.y);
    bottomLeft.SetTopEdge(aDstInner.YMost());
    bottomRight.SetTopEdge(aDstInner.YMost());
  }

  DrawMirroredCorner(aDestDrawTarget, aSourceBlur, topLeft,
                     aSrcOuter.TopLeft(), aSkipRect, 1, 1);
  DrawMirroredCorner(aDestDrawTarget, aSourceBlur, topRight,
                     aSrcOuter.TopLeft(), aSkipRect, -1, 1);
  DrawMirroredCorner(aDestDrawTarget, aSourceBlur, bottomLeft,
                     aSrcOuter.TopLeft(), aSkipRect, 1, -1);
  DrawMirroredCorner(aDestDrawTarget, aSourceBlur, bottomRight,
                     aSrcOuter.TopLeft(), aSkipRect, -1, -1);

  // Edges: top, bottom, left, right
  // Draw middle edges where they need to be stretched. The top and left
  // sections that are part of the top-left quadrant will be mirrored to
  // the bottom and right sections, respectively.
  if (aSrcInner.width == 1) {
    Rect dstTop = RectWithEdgesTRBL(aDstOuter.Y(), aDstInner.XMost(),
                                    aDstInner.Y(), aDstInner.X());
    Rect srcTop = RectWithEdgesTRBL(aSrcOuter.Y(), aSrcInner.XMost(),
                                    aSrcInner.Y(), aSrcInner.X());
    Rect dstBottom = RectWithEdgesTRBL(aDstInner.YMost(), aDstInner.XMost(),
                                       aDstOuter.YMost(), aDstInner.X());
    Rect srcBottom = RectWithEdgesTRBL(aSrcOuter.Y(), aSrcInner.XMost(),
                                       aSrcInner.Y(), aSrcInner.X());
    // If we only need to stretch along the X axis and we're drawing
    // the middle section, just sample all the way to the center of the
    // source on the Y axis to avoid extra draw calls.
    if (aMiddle && aSrcInner.height != 1) {
      dstTop.SetBottomEdge(center.y);
      srcTop.height = dstTop.height;
      dstBottom.SetTopEdge(dstTop.YMost());
      srcBottom.height = dstBottom.height;
    }
    RepeatOrStretchMirroredSurface(aDestDrawTarget, aSourceBlur,
                                   dstTop, srcTop, aSkipRect, 1, 1);
    RepeatOrStretchMirroredSurface(aDestDrawTarget, aSourceBlur,
                                   dstBottom, srcBottom, aSkipRect, 1, -1);
  }

  if (aSrcInner.height == 1) {
    Rect dstLeft = RectWithEdgesTRBL(aDstInner.Y(), aDstInner.X(),
                                     aDstInner.YMost(), aDstOuter.X());
    Rect srcLeft = RectWithEdgesTRBL(aSrcInner.Y(), aSrcInner.X(),
                                     aSrcInner.YMost(), aSrcOuter.X());
    Rect dstRight = RectWithEdgesTRBL(aDstInner.Y(), aDstOuter.XMost(),
                                      aDstInner.YMost(), aDstInner.XMost());
    Rect srcRight = RectWithEdgesTRBL(aSrcInner.Y(), aSrcInner.X(),
                                      aSrcInner.YMost(), aSrcOuter.X());
    // Only stretching on Y axis, so sample source to the center of the X axis.
    if (aMiddle && aSrcInner.width != 1) {
      dstLeft.SetRightEdge(center.x);
      srcLeft.width = dstLeft.width;
      dstRight.SetLeftEdge(dstLeft.XMost());
      srcRight.width = dstRight.width;
    }
    RepeatOrStretchMirroredSurface(aDestDrawTarget, aSourceBlur,
                                   dstLeft, srcLeft, aSkipRect, 1, 1);
    RepeatOrStretchMirroredSurface(aDestDrawTarget, aSourceBlur,
                                   dstRight, srcRight, aSkipRect, -1, 1);
  }

  // If we need to stretch along both dimensions, then the middle part
  // must be drawn separately.
  if (aMiddle && aSrcInner.width == 1 && aSrcInner.height == 1) {
    RepeatOrStretchSurface(aDestDrawTarget, aSourceBlur,
                           RectWithEdgesTRBL(aDstInner.Y(), aDstInner.XMost(),
                                             aDstInner.YMost(), aDstInner.X()),
                           RectWithEdgesTRBL(aSrcInner.Y(), aSrcInner.XMost(),
                                             aSrcInner.YMost(), aSrcInner.X()),
                           aSkipRect);
  }
}

/***
 * We draw a blurred a rectangle by only blurring a smaller rectangle and
 * splitting the rectangle into 9 parts.
 * First, a small minimum source rect is calculated and used to create a blur
 * mask since the actual blurring itself is expensive. Next, we use the mask
 * with the given shadow color to create a minimally-sized box shadow of the
 * right color. Finally, we cut out the 9 parts from the box-shadow source and
 * paint each part in the right place, stretching the non-corner parts to fill
 * the space between the corners.
 */

/* static */ void
gfxAlphaBoxBlur::BlurRectangle(gfxContext* aDestinationCtx,
                               const gfxRect& aRect,
                               const RectCornerRadii* aCornerRadii,
                               const gfxPoint& aBlurStdDev,
                               const Color& aShadowColor,
                               const gfxRect& aDirtyRect,
                               const gfxRect& aSkipRect)
{
  IntSize blurRadius = CalculateBlurRadius(aBlurStdDev);
  bool mirrorCorners = !aCornerRadii || aCornerRadii->AreRadiiSame();

  IntRect rect = RoundedToInt(ToRect(aRect));
  IntMargin blurMargin;
  IntMargin slice;
  IntSize minSize;
  RefPtr<SourceSurface> boxShadow = GetBlur(aDestinationCtx,
                                            rect.Size(), blurRadius,
                                            aCornerRadii, aShadowColor, mirrorCorners,
                                            blurMargin, slice, minSize);
  if (!boxShadow) {
    return;
  }

  DrawTarget* destDrawTarget = aDestinationCtx->GetDrawTarget();
  destDrawTarget->PushClipRect(ToRect(aDirtyRect));

  // Copy the right parts from boxShadow into destDrawTarget. The middle parts
  // will be stretched, border-image style.

  Rect srcOuter(Point(blurMargin.left, blurMargin.top), Size(minSize));
  Rect srcInner(srcOuter);
  srcOuter.Inflate(Margin(blurMargin));
  srcInner.Deflate(Margin(slice));

  Rect dstOuter(rect);
  Rect dstInner(rect);
  dstOuter.Inflate(Margin(blurMargin));
  dstInner.Deflate(Margin(slice));

  Rect skipRect = ToRect(aSkipRect);

  if (minSize == rect.Size()) {
    // The target rect is smaller than the minimal size so just draw the surface
    if (mirrorCorners) {
      DrawMirroredBoxShadow(destDrawTarget, boxShadow, dstOuter);
    } else {
      destDrawTarget->DrawSurface(boxShadow, dstOuter, srcOuter);
    }
  } else {
    if (mirrorCorners) {
      DrawMirroredMinBoxShadow(destDrawTarget, boxShadow, dstOuter, dstInner,
                               srcOuter, srcInner, skipRect, true);
    } else {
      DrawMinBoxShadow(destDrawTarget, boxShadow, dstOuter, dstInner,
                       srcOuter, srcInner, skipRect, true);
    }
  }

  // A note about anti-aliasing and seems between adjacent parts:
  // We don't explicitly disable anti-aliasing in the DrawSurface calls above,
  // so if there's a transform on destDrawTarget that is not pixel-aligned,
  // there will be seams between adjacent parts of the box-shadow. It's hard to
  // avoid those without the use of an intermediate surface.
  // You might think that we could avoid those by just turning of AA, but there
  // is a problem with that: Box-shadow rendering needs to clip out the
  // element's border box, and we'd like that clip to have anti-aliasing -
  // especially if the element has rounded corners! So we can't do that unless
  // we have a way to say "Please anti-alias the clip, but don't antialias the
  // destination rect of the DrawSurface call".
  // On OS X there is an additional problem with turning off AA: CoreGraphics
  // will not just fill the pixels that have their pixel center inside the
  // filled shape. Instead, it will fill all the pixels which are partially
  // covered by the shape. So for pixels on the edge between two adjacent parts,
  // all those pixels will be painted to by both parts, which looks very bad.

  destDrawTarget->PopClip();
}

static already_AddRefed<Path>
GetBoxShadowInsetPath(DrawTarget* aDrawTarget,
                      const Rect aOuterRect, const Rect aInnerRect,
                      const RectCornerRadii* aInnerClipRadii)
{
  /***
   * We create an inset path by having two rects.
   *
   *  -----------------------
   *  |  ________________   |
   *  | |                |  |
   *  | |                |  |
   *  | ------------------  |
   *  |_____________________|
   *
   * The outer rect and the inside rect. The path
   * creates a frame around the content where we draw the inset shadow.
   */
  RefPtr<PathBuilder> builder =
    aDrawTarget->CreatePathBuilder(FillRule::FILL_EVEN_ODD);
  AppendRectToPath(builder, aOuterRect, true);

  if (aInnerClipRadii) {
    AppendRoundedRectToPath(builder, aInnerRect, *aInnerClipRadii, false);
  } else {
    AppendRectToPath(builder, aInnerRect, false);
  }
  return builder->Finish();
}

static void
FillDestinationPath(gfxContext* aDestinationCtx,
                    const Rect& aDestinationRect,
                    const Rect& aShadowClipRect,
                    const Color& aShadowColor,
                    const RectCornerRadii* aInnerClipRadii = nullptr)
{
  // When there is no blur radius, fill the path onto the destination
  // surface.
  aDestinationCtx->SetColor(aShadowColor);
  DrawTarget* destDrawTarget = aDestinationCtx->GetDrawTarget();
  RefPtr<Path> shadowPath = GetBoxShadowInsetPath(destDrawTarget, aDestinationRect,
                                                  aShadowClipRect, aInnerClipRadii);

  aDestinationCtx->SetPath(shadowPath);
  aDestinationCtx->Fill();
}

static void
CacheInsetBlur(const IntSize& aMinOuterSize,
               const IntSize& aMinInnerSize,
               const IntSize& aBlurRadius,
               const RectCornerRadii* aCornerRadii,
               const Color& aShadowColor,
               BackendType aBackendType,
               SourceSurface* aBoxShadow)
{
  bool isInsetBlur = true;
  BlurCacheKey key(aMinOuterSize, aMinInnerSize,
                   aBlurRadius, aCornerRadii,
                   aShadowColor, isInsetBlur,
                   aBackendType);
  IntMargin blurMargin(0, 0, 0, 0);
  BlurCacheData* data = new BlurCacheData(aBoxShadow, blurMargin, key);
  if (!gBlurCache->RegisterEntry(data)) {
    delete data;
  }
}

already_AddRefed<SourceSurface>
gfxAlphaBoxBlur::GetInsetBlur(const Rect& aOuterRect,
                              const Rect& aWhitespaceRect,
                              bool aIsDestRect,
                              const Color& aShadowColor,
                              const IntSize& aBlurRadius,
                              const RectCornerRadii* aInnerClipRadii,
                              DrawTarget* aDestDrawTarget,
                              bool aMirrorCorners)
{
  if (!gBlurCache) {
    gBlurCache = new BlurCache();
  }

  IntSize outerSize = IntSize::Truncate(aOuterRect.Size());
  IntSize whitespaceSize = IntSize::Truncate(aWhitespaceRect.Size());
  if (!aIsDestRect) {
    BlurCacheData* cached =
      gBlurCache->LookupInsetBoxShadow(outerSize, whitespaceSize,
                                       aBlurRadius, aInnerClipRadii,
                                       aShadowColor, aDestDrawTarget->GetBackendType());
    if (cached) {
      // So we don't forget the actual cached blur
      RefPtr<SourceSurface> cachedBlur = cached->mBlur;
      return cachedBlur.forget();
    }
  }

  // If we can do a min rect, the whitespace rect will be expanded in Init to
  // aOuterRect.
  Rect blurRect = aIsDestRect ? aOuterRect : aWhitespaceRect;
  // If mirroring corners, we only need to draw the top-left quadrant.
  // Use ceil to preserve the remaining 1x1 middle area for minimized box
  // shadows.
  if (aMirrorCorners) {
    blurRect.SizeTo(ceil(blurRect.width * 0.5f), ceil(blurRect.height * 0.5f));
  }
  IntSize zeroSpread(0, 0);
  RefPtr<DrawTarget> minDrawTarget =
    InitDrawTarget(aDestDrawTarget, blurRect, zeroSpread, aBlurRadius);
  if (!minDrawTarget) {
    return nullptr;
  }

  // This is really annoying. When we create the AlphaBoxBlur, the DrawTarget
  // has a translation applied to it that is the topLeft point. This is actually
  // the rect we gave it plus the blur radius. The rects we give this for the outer
  // and whitespace rects are based at (0, 0). We could either translate those rects
  // when we don't have a destination rect or ignore the translation when using
  // the dest rect. The dest rects layout gives us expect this translation.
  if (!aIsDestRect) {
    minDrawTarget->SetTransform(Matrix());
  }

  // Fill in the path between the inside white space / outer rects
  // NOT the inner frame
  RefPtr<Path> maskPath =
    GetBoxShadowInsetPath(minDrawTarget, aOuterRect,
                          aWhitespaceRect, aInnerClipRadii);

  ColorPattern black(Color(0.f, 0.f, 0.f, 1.f));
  minDrawTarget->Fill(maskPath, black);
<<<<<<< HEAD

  // Blur and fill in with the color we actually wanted
  RefPtr<SourceSurface> minInsetBlur = DoBlur(&aShadowColor);
  if (!minInsetBlur) {
    return nullptr;
=======

  // Blur and fill in with the color we actually wanted
  RefPtr<SourceSurface> minInsetBlur = DoBlur(&aShadowColor);
  if (!minInsetBlur) {
    return nullptr;
  }

  if (RefPtr<SourceSurface> opt = aDestDrawTarget->OptimizeSourceSurface(minInsetBlur)) {
    minInsetBlur = opt;
>>>>>>> a17af05f
  }

  if (!aIsDestRect) {
    CacheInsetBlur(outerSize, whitespaceSize,
                   aBlurRadius, aInnerClipRadii,
                   aShadowColor, aDestDrawTarget->GetBackendType(),
                   minInsetBlur);
  }

  return minInsetBlur.forget();
}

/***
 * We create our minimal rect with 2 rects.
 * The first is the inside whitespace rect, that is "cut out"
 * from the box. This is (1). This must be the size
 * of the blur radius + corner radius so we can have a big enough
 * inside cut.
 *
 * The second (2) is one blur radius surrounding the inner
 * frame of (1). This is the amount of blur space required
 * to get a proper blend.
 *
 * B = one blur size
 * W = one blur + corner radii - known as inner margin
 * ___________________________________
 * |                                |
 * |          |             |       |
 * |      (2) |    (1)      |  (2)  |
 * |       B  |     W       |   B   |
 * |          |             |       |
 * |          |             |       |
 * |          |                     |
 * |________________________________|
 */
static void GetBlurMargins(const RectCornerRadii* aInnerClipRadii,
                           const IntSize& aBlurRadius,
                           Margin& aOutBlurMargin,
                           Margin& aOutInnerMargin)
{
  Size cornerSize(0, 0);
  if (aInnerClipRadii) {
    const RectCornerRadii& corners = *aInnerClipRadii;
    NS_FOR_CSS_FULL_CORNERS(i) {
      cornerSize.width = std::max(cornerSize.width, corners[i].width);
      cornerSize.height = std::max(cornerSize.height, corners[i].height);
    }
  }

  // Only the inside whitespace size cares about the border radius size.
  // Outer sizes only care about blur.
  IntSize margin = IntSize::Ceil(cornerSize) + aBlurRadius;

  aOutInnerMargin.SizeTo(margin.height, margin.width,
                         margin.height, margin.width);
  aOutBlurMargin.SizeTo(aBlurRadius.height, aBlurRadius.width,
                        aBlurRadius.height, aBlurRadius.width);
}

static bool
GetInsetBoxShadowRects(const Margin& aBlurMargin,
                       const Margin& aInnerMargin,
                       const Rect& aShadowClipRect,
                       const Rect& aDestinationRect,
                       Rect& aOutWhitespaceRect,
                       Rect& aOutOuterRect)
{
  // We always copy (2 * blur radius) + corner radius worth of data to the destination rect
  // This covers the blend of the path + the actual blur
  // Need +1 so that we copy the edges correctly as we'll copy
  // over the min box shadow corners then the +1 for the edges between
  // Note, the (x,y) coordinates are from the blur margin
  // since the frame outside the whitespace rect is 1 blur radius extra space.
  Rect insideWhiteSpace(aBlurMargin.left,
                        aBlurMargin.top,
                        aInnerMargin.LeftRight() + 1,
                        aInnerMargin.TopBottom() + 1);

  // If the inner white space rect is larger than the shadow clip rect
  // our approach does not work as we'll just copy one corner
  // and cover the destination. In those cases, fallback to the destination rect
  bool useDestRect = (aShadowClipRect.width <= aInnerMargin.LeftRight()) ||
                     (aShadowClipRect.height <= aInnerMargin.TopBottom());

  if (useDestRect) {
    aOutWhitespaceRect = aShadowClipRect;
    aOutOuterRect = aDestinationRect;
  } else {
    aOutWhitespaceRect = insideWhiteSpace;
    aOutOuterRect = aOutWhitespaceRect;
    aOutOuterRect.Inflate(aBlurMargin);
  }

  return useDestRect;
}

void
gfxAlphaBoxBlur::BlurInsetBox(gfxContext* aDestinationCtx,
                              const Rect& aDestinationRect,
                              const Rect& aShadowClipRect,
                              const IntSize& aBlurRadius,
                              const Color& aShadowColor,
                              const RectCornerRadii* aInnerClipRadii,
                              const Rect& aSkipRect,
                              const Point& aShadowOffset)
{
  if ((aBlurRadius.width == 0 && aBlurRadius.height == 0)
      || aShadowClipRect.IsEmpty()) {
    FillDestinationPath(aDestinationCtx, aDestinationRect, aShadowClipRect,
        aShadowColor, aInnerClipRadii);
    return;
  }

  DrawTarget* destDrawTarget = aDestinationCtx->GetDrawTarget();

  Margin innerMargin;
  Margin blurMargin;
  GetBlurMargins(aInnerClipRadii, aBlurRadius, blurMargin, innerMargin);

  Rect whitespaceRect;
  Rect outerRect;
  bool useDestRect =
    GetInsetBoxShadowRects(blurMargin, innerMargin, aShadowClipRect,
                           aDestinationRect, whitespaceRect, outerRect);

  // Check that the inset margin between the outer and whitespace rects is symmetric,
  // and that all corner radii are the same, in which case the blur can be mirrored.
  Margin checkMargin = outerRect - whitespaceRect;
  bool mirrorCorners =
    checkMargin.left == checkMargin.right &&
    checkMargin.top == checkMargin.bottom &&
    (!aInnerClipRadii || aInnerClipRadii->AreRadiiSame());
  RefPtr<SourceSurface> minBlur =
    GetInsetBlur(outerRect, whitespaceRect, useDestRect, aShadowColor,
                 aBlurRadius, aInnerClipRadii, destDrawTarget, mirrorCorners);
  if (!minBlur) {
    return;
  }

  if (useDestRect) {
    Rect destBlur = aDestinationRect;
    destBlur.Inflate(blurMargin);
    if (mirrorCorners) {
      DrawMirroredBoxShadow(destDrawTarget, minBlur.get(), destBlur);
    } else {
      Rect srcBlur(Point(0, 0), Size(minBlur->GetSize()));
      MOZ_ASSERT(srcBlur.Size() == destBlur.Size());
      destDrawTarget->DrawSurface(minBlur, destBlur, srcBlur);
    }
  } else {
    Rect srcOuter(outerRect);
    Rect srcInner(srcOuter);
    srcInner.Deflate(blurMargin);   // The outer color fill
    srcInner.Deflate(innerMargin);  // The inner whitespace

    // The shadow clip rect already takes into account the spread radius
    Rect outerFillRect(aShadowClipRect);
    outerFillRect.Inflate(blurMargin);
    FillDestinationPath(aDestinationCtx, aDestinationRect, outerFillRect, aShadowColor);

    // Inflate once for the frame around the whitespace
    Rect destRect(aShadowClipRect);
    destRect.Inflate(blurMargin);

    // Deflate for the blurred in white space
    Rect destInnerRect(aShadowClipRect);
    destInnerRect.Deflate(innerMargin);

    if (mirrorCorners) {
      DrawMirroredMinBoxShadow(destDrawTarget, minBlur,
                               destRect, destInnerRect,
                               srcOuter, srcInner,
                               aSkipRect);
    } else {
      DrawMinBoxShadow(destDrawTarget, minBlur,
                       destRect, destInnerRect,
                       srcOuter, srcInner,
                       aSkipRect);
    }
  }
}<|MERGE_RESOLUTION|>--- conflicted
+++ resolved
@@ -12,10 +12,7 @@
 #include "mozilla/gfx/Blur.h"
 #include "mozilla/gfx/PathHelpers.h"
 #include "mozilla/Maybe.h"
-<<<<<<< HEAD
-=======
 #include "mozilla/SystemGroup.h"
->>>>>>> a17af05f
 #include "nsExpirationTracker.h"
 #include "nsClassHashtable.h"
 #include "gfxUtils.h"
@@ -31,12 +28,6 @@
 
 gfxAlphaBoxBlur::~gfxAlphaBoxBlur()
 {
-<<<<<<< HEAD
-  if (mData) {
-    free(mData);
-  }
-=======
->>>>>>> a17af05f
 }
 
 already_AddRefed<gfxContext>
@@ -53,12 +44,8 @@
   Maybe<Rect> skipRect = aSkipRect ? Some(ToRect(*aSkipRect)) : Nothing();
   RefPtr<DrawTarget> dt =
     InitDrawTarget(refDT, ToRect(aRect), aSpreadRadius, aBlurRadius,
-<<<<<<< HEAD
-                   dirtyRect.ptrOr(nullptr), skipRect.ptrOr(nullptr));
-=======
                    dirtyRect.ptrOr(nullptr), skipRect.ptrOr(nullptr),
                    aUseHardwareAccel);
->>>>>>> a17af05f
   if (!dt) {
     return nullptr;
   }
@@ -75,12 +62,8 @@
                                 const IntSize& aSpreadRadius,
                                 const IntSize& aBlurRadius,
                                 const Rect* aDirtyRect,
-<<<<<<< HEAD
-                                const Rect* aSkipRect)
-=======
                                 const Rect* aSkipRect,
                                 bool aUseHardwareAccel)
->>>>>>> a17af05f
 {
   mBlur.Init(aRect, aSpreadRadius, aBlurRadius, aDirtyRect, aSkipRect);
   size_t blurDataSize = mBlur.GetSurfaceAllocationSize();
@@ -93,16 +76,12 @@
   // Check if the backend has an accelerated DrawSurfaceWithShadow.
   // Currently, only D2D1.1 supports this.
   // Otherwise, DrawSurfaceWithShadow only supports square blurs without spread.
-<<<<<<< HEAD
-  if (aBlurRadius.IsSquare() && aSpreadRadius.IsEmpty() &&
-=======
   // When blurring small draw targets such as short spans text, the cost of
   // creating and flushing an accelerated draw target may exceed the speedup
   // gained from the faster blur. It's up to the users of this blur
   // to determine whether they want to use hardware acceleration.
   if (aBlurRadius.IsSquare() && aSpreadRadius.IsEmpty() &&
       aUseHardwareAccel &&
->>>>>>> a17af05f
       backend == BackendType::DIRECT2D1_1) {
     mAccelerated = true;
     mDrawTarget =
@@ -112,10 +91,7 @@
   } else {
     // Make an alpha-only surface to draw on. We will play with the data after
     // everything is drawn to create a blur effect.
-<<<<<<< HEAD
-=======
     // This will be freed when the DrawTarget dies
->>>>>>> a17af05f
     mData = static_cast<uint8_t*>(calloc(1, blurDataSize));
     if (!mData) {
       return nullptr;
@@ -132,12 +108,6 @@
                                              mBlur.GetStride(),
                                              SurfaceFormat::A8);
   }
-<<<<<<< HEAD
-
-  if (!mDrawTarget || !mDrawTarget->IsValid()) {
-    return nullptr;
-  }
-=======
 
   if (!mDrawTarget || !mDrawTarget->IsValid()) {
     if (mData) {
@@ -153,7 +123,6 @@
                               free);
   }
 
->>>>>>> a17af05f
   mDrawTarget->SetTransform(Matrix::Translation(-mBlur.GetRect().TopLeft()));
   return do_AddRef(mDrawTarget);
 }
@@ -239,15 +208,9 @@
   Matrix newTransform = oldTransform;
   newTransform.PreTranslate(topLeft);
   dest->SetTransform(newTransform);
-<<<<<<< HEAD
 
   dest->MaskSurface(*pat, mask, Point(0, 0));
 
-=======
-
-  dest->MaskSurface(*pat, mask, Point(0, 0));
-
->>>>>>> a17af05f
   dest->SetTransform(oldTransform);
 
   if (dirtyRect) {
@@ -633,7 +596,6 @@
       RefPtr<SourceSurface> blur = cached->mBlur;
       return blur.forget();
     }
-<<<<<<< HEAD
   }
 
   RefPtr<SourceSurface> boxShadow =
@@ -641,19 +603,10 @@
                     aShadowColor, aMirrorCorners, aOutBlurMargin);
   if (!boxShadow) {
     return nullptr;
-=======
-  }
-
-  RefPtr<SourceSurface> boxShadow =
-    CreateBoxShadow(destDT, minSize, aCornerRadii, aBlurRadius,
-                    aShadowColor, aMirrorCorners, aOutBlurMargin);
-  if (!boxShadow) {
-    return nullptr;
   }
 
   if (RefPtr<SourceSurface> opt = destDT->OptimizeSourceSurface(boxShadow)) {
     boxShadow = opt;
->>>>>>> a17af05f
   }
 
   if (!useDestRect) {
@@ -1191,23 +1144,15 @@
 
   ColorPattern black(Color(0.f, 0.f, 0.f, 1.f));
   minDrawTarget->Fill(maskPath, black);
-<<<<<<< HEAD
 
   // Blur and fill in with the color we actually wanted
   RefPtr<SourceSurface> minInsetBlur = DoBlur(&aShadowColor);
   if (!minInsetBlur) {
     return nullptr;
-=======
-
-  // Blur and fill in with the color we actually wanted
-  RefPtr<SourceSurface> minInsetBlur = DoBlur(&aShadowColor);
-  if (!minInsetBlur) {
-    return nullptr;
   }
 
   if (RefPtr<SourceSurface> opt = aDestDrawTarget->OptimizeSourceSurface(minInsetBlur)) {
     minInsetBlur = opt;
->>>>>>> a17af05f
   }
 
   if (!aIsDestRect) {
