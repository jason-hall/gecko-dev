/* -*- Mode: C++; tab-width: 20; indent-tabs-mode: nil; c-basic-offset: 4 -*-
 * This Source Code Form is subject to the terms of the Mozilla Public
 * License, v. 2.0. If a copy of the MPL was not distributed with this
 * file, You can obtain one at http://mozilla.org/MPL/2.0/. */

#ifndef GFXFCPLATFORMFONTLIST_H_
#define GFXFCPLATFORMFONTLIST_H_

#include "gfxFont.h"
#include "gfxFontEntry.h"
#include "gfxFT2FontBase.h"
#include "gfxPlatformFontList.h"
#include "mozilla/mozalloc.h"
#include "nsAutoRef.h"
#include "nsClassHashtable.h"

#include <fontconfig/fontconfig.h>
#include "ft2build.h"
#include FT_FREETYPE_H
#include FT_TRUETYPE_TABLES_H
#include <cairo.h>
#include <cairo-ft.h>

template <>
class nsAutoRefTraits<FcPattern> : public nsPointerRefTraits<FcPattern>
{
public:
    static void Release(FcPattern *ptr) { FcPatternDestroy(ptr); }
    static void AddRef(FcPattern *ptr) { FcPatternReference(ptr); }
};

template <>
class nsAutoRefTraits<FcConfig> : public nsPointerRefTraits<FcConfig>
{
public:
    static void Release(FcConfig *ptr) { FcConfigDestroy(ptr); }
    static void AddRef(FcConfig *ptr) { FcConfigReference(ptr); }
};

// Helper classes used for clearning out user font data when cairo font
// face is destroyed. Since multiple faces may use the same data, be
// careful to assure that the data is only cleared out when all uses
// expire. The font entry object contains a refptr to FTUserFontData and
// each cairo font created from that font entry contains a
// FTUserFontDataRef with a refptr to that same FTUserFontData object.

class FTUserFontData {
public:
    NS_INLINE_DECL_THREADSAFE_REFCOUNTING(FTUserFontData)

    explicit FTUserFontData(FT_Face aFace, const uint8_t* aData)
        : mFace(aFace), mFontData(aData)
    {
    }

    const uint8_t *FontData() const { return mFontData; }

private:
    ~FTUserFontData()
    {
        mozilla::gfx::Factory::ReleaseFTFace(mFace);
        if (mFontData) {
            NS_Free((void*)mFontData);
        }
    }

    FT_Face        mFace;
    const uint8_t *mFontData;
};

// The names for the font entry and font classes should really
// the common 'Fc' abbreviation but the gfxPangoFontGroup code already
// defines versions of these, so use the verbose name for now.

class gfxFontconfigFontEntry : public gfxFontEntry {
public:
    // used for system fonts with explicit patterns
    explicit gfxFontconfigFontEntry(const nsAString& aFaceName,
                                    FcPattern* aFontPattern,
                                    bool aIgnoreFcCharmap);

    // used for data fonts where the fontentry takes ownership
    // of the font data and the FT_Face
    explicit gfxFontconfigFontEntry(const nsAString& aFaceName,
                                    uint16_t aWeight,
                                    int16_t aStretch,
                                    uint8_t aStyle,
                                    const uint8_t *aData,
                                    FT_Face aFace);

    // used for @font-face local system fonts with explicit patterns
    explicit gfxFontconfigFontEntry(const nsAString& aFaceName,
                                    FcPattern* aFontPattern,
                                    uint16_t aWeight,
                                    int16_t aStretch,
                                    uint8_t aStyle);

    gfxFontEntry* Clone() const override;

    FcPattern* GetPattern() { return mFontPattern; }

    bool SupportsLangGroup(nsIAtom *aLangGroup) const override;

    nsresult ReadCMAP(FontInfoData *aFontInfoData = nullptr) override;
    bool TestCharacterMap(uint32_t aCh) override;

    hb_blob_t* GetFontTable(uint32_t aTableTag) override;

    void ForgetHBFace() override;
    void ReleaseGrFace(gr_face* aFace) override;

    double GetAspect();

protected:
    virtual ~gfxFontconfigFontEntry();

    gfxFont *CreateFontInstance(const gfxFontStyle *aFontStyle,
                                bool aNeedsBold) override;

    // helper method for creating cairo font from pattern
    cairo_scaled_font_t*
    CreateScaledFont(FcPattern* aRenderPattern,
                     gfxFloat aAdjustedSize,
                     const gfxFontStyle *aStyle,
                     bool aNeedsBold);

    // override to pull data from FTFace
    virtual nsresult
    CopyFontTable(uint32_t aTableTag,
                  nsTArray<uint8_t>& aBuffer) override;

    // if HB or GR faces are gone, close down the FT_Face
    void MaybeReleaseFTFace();

    // pattern for a single face of a family
    nsCountedRef<FcPattern> mFontPattern;

    // user font data, when needed
    RefPtr<FTUserFontData> mUserFontData;

    // FTFace - initialized when needed
    FT_Face   mFTFace;
    bool      mFTFaceInitialized;

    // Whether TestCharacterMap should check the actual cmap rather than asking
    // fontconfig about character coverage.
    // We do this for app-bundled (rather than system) fonts, as they may
    // include color glyphs that fontconfig would overlook, and for fonts
    // loaded via @font-face.
    bool      mIgnoreFcCharmap;

    double    mAspect;

    // data font
    const uint8_t* mFontData;

    class UnscaledFontCache
    {
    public:
        already_AddRefed<mozilla::gfx::UnscaledFontFontconfig>
        Lookup(const char* aFile, uint32_t aIndex);

        void Add(const RefPtr<mozilla::gfx::UnscaledFontFontconfig>& aUnscaledFont) {
            mUnscaledFonts[kNumEntries-1] = aUnscaledFont;
            MoveToFront(kNumEntries-1);
        }

    private:
        void MoveToFront(size_t aIndex);

        static const size_t kNumEntries = 3;
        mozilla::WeakPtr<mozilla::gfx::UnscaledFont> mUnscaledFonts[kNumEntries];
    };

    UnscaledFontCache mUnscaledFontCache;
};

class gfxFontconfigFontFamily : public gfxFontFamily {
public:
    explicit gfxFontconfigFontFamily(const nsAString& aName) :
        gfxFontFamily(aName),
        mContainsAppFonts(false),
<<<<<<< HEAD
        mHasNonScalableFaces(false)
=======
        mHasNonScalableFaces(false),
        mForceScalable(false)
>>>>>>> a17af05f
    { }

    void FindStyleVariations(FontInfoData *aFontInfoData = nullptr) override;

    // Families are constructed initially with just references to patterns.
    // When necessary, these are enumerated within FindStyleVariations.
    void AddFontPattern(FcPattern* aFontPattern);

    void SetFamilyContainsAppFonts(bool aContainsAppFonts)
    {
        mContainsAppFonts = aContainsAppFonts;
    }

    void
    FindAllFontsForStyle(const gfxFontStyle& aFontStyle,
                         nsTArray<gfxFontEntry*>& aFontEntryList,
<<<<<<< HEAD
                         bool& aNeedsSyntheticBold) override;
=======
                         bool& aNeedsSyntheticBold,
                         bool aIgnoreSizeTolerance) override;
>>>>>>> a17af05f

protected:
    virtual ~gfxFontconfigFontFamily();

    nsTArray<nsCountedRef<FcPattern> > mFontPatterns;

    bool      mContainsAppFonts;
    bool      mHasNonScalableFaces;
<<<<<<< HEAD
=======
    bool      mForceScalable;
>>>>>>> a17af05f
};

class gfxFontconfigFont : public gfxFT2FontBase {
public:
    gfxFontconfigFont(const RefPtr<mozilla::gfx::UnscaledFontFontconfig> &aUnscaledFont,
                      cairo_scaled_font_t *aScaledFont,
                      FcPattern *aPattern,
                      gfxFloat aAdjustedSize,
                      gfxFontEntry *aFontEntry,
                      const gfxFontStyle *aFontStyle,
                      bool aNeedsBold);

    virtual FontType GetType() const override { return FONT_TYPE_FONTCONFIG; }
    virtual FcPattern *GetPattern() const { return mPattern; }

    virtual already_AddRefed<mozilla::gfx::ScaledFont>
    GetScaledFont(DrawTarget *aTarget) override;

private:
    virtual ~gfxFontconfigFont();

    nsCountedRef<FcPattern> mPattern;
};

class gfxFcPlatformFontList : public gfxPlatformFontList {
public:
    gfxFcPlatformFontList();

    static gfxFcPlatformFontList* PlatformFontList() {
        return static_cast<gfxFcPlatformFontList*>(sPlatformFontList);
    }

    // initialize font lists
    virtual nsresult InitFontListForPlatform() override;

    void GetFontList(nsIAtom *aLangGroup,
                     const nsACString& aGenericFamily,
                     nsTArray<nsString>& aListOfFonts) override;


    gfxFontEntry*
    LookupLocalFont(const nsAString& aFontName, uint16_t aWeight,
                    int16_t aStretch, uint8_t aStyle) override;

    gfxFontEntry*
    MakePlatformFont(const nsAString& aFontName, uint16_t aWeight,
                     int16_t aStretch,
                     uint8_t aStyle,
                     const uint8_t* aFontData,
                     uint32_t aLength) override;

    bool FindAndAddFamilies(const nsAString& aFamily,
                            nsTArray<gfxFontFamily*>* aOutput,
                            FindFamiliesFlags aFlags,
                            gfxFontStyle* aStyle = nullptr,
                            gfxFloat aDevToCssSize = 1.0) override;

    bool GetStandardFamilyName(const nsAString& aFontName,
                               nsAString& aFamilyName) override;

    FcConfig* GetLastConfig() const { return mLastConfig; }

    // override to use fontconfig lookup for generics
    void AddGenericFonts(mozilla::FontFamilyType aGenericType,
                         nsIAtom* aLanguage,
                         nsTArray<gfxFontFamily*>& aFamilyList) override;

    void ClearLangGroupPrefFonts() override;

    // clear out cached generic-lang ==> family-list mappings
    void ClearGenericMappings() {
        mGenericMappings.Clear();
    }

    static FT_Library GetFTLibrary();

protected:
    virtual ~gfxFcPlatformFontList();

    // Add all the font families found in a font set.
    // aAppFonts indicates whether this is the system or application fontset.
    void AddFontSetFamilies(FcFontSet* aFontSet, bool aAppFonts);

    // figure out which families fontconfig maps a generic to
    // (aGeneric assumed already lowercase)
    PrefFontList* FindGenericFamilies(const nsAString& aGeneric,
                                      nsIAtom* aLanguage);

    // are all pref font settings set to use fontconfig generics?
    bool PrefFontListsUseOnlyGenerics();

    static void CheckFontUpdates(nsITimer *aTimer, void *aThis);

    virtual gfxFontFamily*
    GetDefaultFontForPlatform(const gfxFontStyle* aStyle) override;

    gfxFontFamily* CreateFontFamily(const nsAString& aName) const override;

#ifdef MOZ_BUNDLED_FONTS
    void ActivateBundledFonts();
    nsCString mBundledFontsPath;
    bool mBundledFontsInitialized;
#endif

    // to avoid enumerating all fonts, maintain a mapping of local font
    // names to family
    nsBaseHashtable<nsStringHashKey,
                    nsCountedRef<FcPattern>,
                    FcPattern*> mLocalNames;

    // caching generic/lang ==> font family list
    nsClassHashtable<nsCStringHashKey,
                     PrefFontList> mGenericMappings;

    // Caching family lookups as found by FindAndAddFamilies after resolving
    // substitutions. The gfxFontFamily objects cached here are owned by the
    // gfxFcPlatformFontList via its mFamilies table; note that if the main
    // font list is rebuilt (e.g. due to a fontconfig configuration change),
    // these pointers will be invalidated. InitFontList() flushes the cache
    // in this case.
    nsDataHashtable<nsCStringHashKey,
                    nsTArray<gfxFontFamily*>> mFcSubstituteCache;

    nsCOMPtr<nsITimer> mCheckFontUpdatesTimer;
    nsCountedRef<FcConfig> mLastConfig;

    // By default, font prefs under Linux are set to simply lookup
    // via fontconfig the appropriate font for serif/sans-serif/monospace.
    // Rather than check each time a font pref is used, check them all at startup
    // and set a boolean to flag the case that non-default user font prefs exist
    // Note: langGroup == x-math is handled separately
    bool mAlwaysUseFontconfigGenerics;

    static FT_Library sCairoFTLibrary;
};

#endif /* GFXPLATFORMFONTLIST_H_ */<|MERGE_RESOLUTION|>--- conflicted
+++ resolved
@@ -180,12 +180,8 @@
     explicit gfxFontconfigFontFamily(const nsAString& aName) :
         gfxFontFamily(aName),
         mContainsAppFonts(false),
-<<<<<<< HEAD
-        mHasNonScalableFaces(false)
-=======
         mHasNonScalableFaces(false),
         mForceScalable(false)
->>>>>>> a17af05f
     { }
 
     void FindStyleVariations(FontInfoData *aFontInfoData = nullptr) override;
@@ -202,12 +198,8 @@
     void
     FindAllFontsForStyle(const gfxFontStyle& aFontStyle,
                          nsTArray<gfxFontEntry*>& aFontEntryList,
-<<<<<<< HEAD
-                         bool& aNeedsSyntheticBold) override;
-=======
                          bool& aNeedsSyntheticBold,
                          bool aIgnoreSizeTolerance) override;
->>>>>>> a17af05f
 
 protected:
     virtual ~gfxFontconfigFontFamily();
@@ -216,10 +208,7 @@
 
     bool      mContainsAppFonts;
     bool      mHasNonScalableFaces;
-<<<<<<< HEAD
-=======
     bool      mForceScalable;
->>>>>>> a17af05f
 };
 
 class gfxFontconfigFont : public gfxFT2FontBase {
