--- conflicted
+++ resolved
@@ -84,14 +84,6 @@
 using namespace mozilla::layers;
 using namespace mozilla::widget;
 using namespace mozilla::image;
-
-IDWriteRenderingParams* GetDwriteRenderingParams(bool aGDI)
-{
-  gfxWindowsPlatform::TextRenderingMode mode = aGDI ?
-    gfxWindowsPlatform::TEXT_RENDERING_GDI_CLASSIC :
-    gfxWindowsPlatform::TEXT_RENDERING_NORMAL;
-  return gfxWindowsPlatform::GetPlatform()->GetRenderingParams(mode);
-}
 
 DCFromDrawTarget::DCFromDrawTarget(DrawTarget& aDrawTarget)
 {
@@ -392,37 +384,11 @@
 bool
 gfxWindowsPlatform::InitDWriteSupport()
 {
-<<<<<<< HEAD
-  // DWrite is only supported on Windows 7 with the platform update and higher.
-  // We check this by seeing if D2D1 support is available.
-  if (!Factory::SupportsD2D1()) {
-    return false;
-  }
-
-=======
->>>>>>> a17af05f
   mozilla::ScopedGfxFeatureReporter reporter("DWrite");
   if (!Factory::EnsureDWriteFactory()) {
     return false;
   }
 
-<<<<<<< HEAD
-  // I need a direct pointer to be able to cast to IUnknown**, I also need to
-  // remember to release this because the nsRefPtr will AddRef it.
-  RefPtr<IDWriteFactory> factory;
-  HRESULT hr = createDWriteFactory(
-      DWRITE_FACTORY_TYPE_SHARED,
-      __uuidof(IDWriteFactory),
-      (IUnknown **)((IDWriteFactory **)getter_AddRefs(factory)));
-  if (FAILED(hr) || !factory) {
-    return false;
-  }
-
-  mDWriteFactory = factory;
-  Factory::SetDWriteFactory(mDWriteFactory);
-
-=======
->>>>>>> a17af05f
   SetupClearTypeParams();
   reporter.SetSuccessful();
   return true;
@@ -467,13 +433,8 @@
                         BackendTypeBit(BackendType::SKIA);
   uint32_t contentMask = BackendTypeBit(BackendType::CAIRO) |
                          BackendTypeBit(BackendType::SKIA);
-<<<<<<< HEAD
-  BackendType defaultBackend = BackendType::CAIRO;
-  if (gfxConfig::IsEnabled(Feature::DIRECT2D) && Factory::GetD2D1Device()) {
-=======
   BackendType defaultBackend = BackendType::SKIA;
   if (gfxConfig::IsEnabled(Feature::DIRECT2D) && Factory::HasD2D1Device()) {
->>>>>>> a17af05f
     contentMask |= BackendTypeBit(BackendType::DIRECT2D1_1);
     canvasMask |= BackendTypeBit(BackendType::DIRECT2D1_1);
     defaultBackend = BackendType::DIRECT2D1_1;
@@ -598,52 +559,6 @@
     return surf.forget();
 }
 
-<<<<<<< HEAD
-already_AddRefed<ScaledFont>
-gfxWindowsPlatform::GetScaledFontForFont(DrawTarget* aTarget, gfxFont *aFont)
-{
-    if (aFont->GetType() == gfxFont::FONT_TYPE_DWRITE) {
-        gfxDWriteFont *font = static_cast<gfxDWriteFont*>(aFont);
-
-        NativeFont nativeFont;
-        nativeFont.mType = NativeFontType::DWRITE_FONT_FACE;
-        nativeFont.mFont = font->GetFontFace();
-
-        if (aTarget->GetBackendType() == BackendType::CAIRO) {
-          return Factory::CreateScaledFontWithCairo(nativeFont,
-                                                    font->GetUnscaledFont(),
-                                                    font->GetAdjustedSize(),
-                                                    font->GetCairoScaledFont());
-        }
-
-        return Factory::CreateScaledFontForNativeFont(nativeFont,
-                                                      font->GetUnscaledFont(),
-                                                      font->GetAdjustedSize());
-    }
-
-    NS_ASSERTION(aFont->GetType() == gfxFont::FONT_TYPE_GDI,
-        "Fonts on windows should be GDI or DWrite!");
-
-    NativeFont nativeFont;
-    nativeFont.mType = NativeFontType::GDI_FONT_FACE;
-    LOGFONT lf;
-    GetObject(static_cast<gfxGDIFont*>(aFont)->GetHFONT(), sizeof(LOGFONT), &lf);
-    nativeFont.mFont = &lf;
-
-    if (aTarget->GetBackendType() == BackendType::CAIRO) {
-      return Factory::CreateScaledFontWithCairo(nativeFont,
-                                                aFont->GetUnscaledFont(),
-                                                aFont->GetAdjustedSize(),
-                                                aFont->GetCairoScaledFont());
-    }
-
-    return Factory::CreateScaledFontForNativeFont(nativeFont,
-                                                  aFont->GetUnscaledFont(),
-                                                  aFont->GetAdjustedSize());
-}
-
-=======
->>>>>>> a17af05f
 static const char kFontAparajita[] = "Aparajita";
 static const char kFontArabicTypesetting[] = "Arabic Typesetting";
 static const char kFontArial[] = "Arial";
@@ -910,19 +825,6 @@
   return dm->HasDeviceReset(aResetReason);
 }
 
-<<<<<<< HEAD
-bool
-gfxWindowsPlatform::DidRenderingDeviceReset(DeviceResetReason* aResetReason)
-{
-  DeviceManagerDx* dm = DeviceManagerDx::Get();
-  if (!dm) {
-    return false;
-  }
-  return dm->HasDeviceReset(aResetReason);
-}
-
-=======
->>>>>>> a17af05f
 void
 gfxWindowsPlatform::CompositorUpdated()
 {
@@ -1268,14 +1170,6 @@
             }
         }
 
-        if (GetDefaultContentBackend() == BackendType::SKIA) {
-          // Skia doesn't support a contrast value outside of 0-1, so default to 1.0
-          if (contrast < 0.0 || contrast > 1.0) {
-            NS_WARNING("Custom dwrite contrast not supported in Skia. Defaulting to 1.0.");
-            contrast = 1.0;
-          }
-        }
-
         // For parameters that have not been explicitly set,
         // we copy values from default params (or our overridden value for contrast)
         if (gamma < 1.0 || gamma > 2.2) {
@@ -1303,22 +1197,14 @@
 
         mRenderingParams[TEXT_RENDERING_NO_CLEARTYPE] = defaultRenderingParams;
 
-<<<<<<< HEAD
-        HRESULT hr = GetDWriteFactory()->CreateCustomRenderingParams(
-=======
         HRESULT hr = Factory::GetDWriteFactory()->CreateCustomRenderingParams(
->>>>>>> a17af05f
             gamma, contrast, level, dwriteGeometry, renderMode,
             getter_AddRefs(mRenderingParams[TEXT_RENDERING_NORMAL]));
         if (FAILED(hr) || !mRenderingParams[TEXT_RENDERING_NORMAL]) {
             mRenderingParams[TEXT_RENDERING_NORMAL] = defaultRenderingParams;
         }
 
-<<<<<<< HEAD
-        hr = GetDWriteFactory()->CreateCustomRenderingParams(
-=======
         hr = Factory::GetDWriteFactory()->CreateCustomRenderingParams(
->>>>>>> a17af05f
             gamma, contrast, level,
             dwriteGeometry, DWRITE_RENDERING_MODE_CLEARTYPE_GDI_CLASSIC,
             getter_AddRefs(mRenderingParams[TEXT_RENDERING_GDI_CLASSIC]));
@@ -1427,8 +1313,6 @@
 
   d3d11.EnableByDefault();
 
-<<<<<<< HEAD
-=======
   if (!IsWin8OrLater() &&
       !DeviceManagerDx::Get()->CheckRemotePresentSupport()) {
     nsCOMPtr<nsIGfxInfo> gfxInfo;
@@ -1448,7 +1332,6 @@
     }
   }
 
->>>>>>> a17af05f
   nsCString message;
   nsCString failureId;
   if (!gfxPlatform::IsGfxInfoStatusOkay(nsIGfxInfo::FEATURE_DIRECT3D_11_LAYERS, &message, failureId)) {
@@ -1690,15 +1573,11 @@
   }
 
   if (!gfxConfig::IsEnabled(Feature::D3D11_COMPOSITING)) {
-<<<<<<< HEAD
-    // Don't use the GPU process if not using D3D11.
-=======
     // Don't use the GPU process if not using D3D11, unless software
     // compositor is allowed
     if (gfxPrefs::GPUProcessAllowSoftware()) {
       return gpuProc.IsEnabled();
     }
->>>>>>> a17af05f
     gpuProc.Disable(
       FeatureStatus::Unavailable,
       "Not using GPU Process since D3D11 is unavailable",
