--- conflicted
+++ resolved
@@ -19,13 +19,9 @@
   NS_INLINE_DECL_THREADSAFE_REFCOUNTING(VRDisplayPresentation)
 
 public:
-<<<<<<< HEAD
-  VRDisplayPresentation(VRDisplayClient *aDisplayClient, const nsTArray<dom::VRLayer>& aLayers);
-=======
   VRDisplayPresentation(VRDisplayClient *aDisplayClient,
                         const nsTArray<dom::VRLayer>& aLayers,
                         uint32_t aGroup);
->>>>>>> a17af05f
   void SubmitFrame();
   void GetDOMLayers(nsTArray<dom::VRLayer>& result);
   uint32_t GetGroup() const;
