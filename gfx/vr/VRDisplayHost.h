--- conflicted
+++ resolved
@@ -40,10 +40,6 @@
   void AddLayer(VRLayerParent* aLayer);
   void RemoveLayer(VRLayerParent* aLayer);
 
-<<<<<<< HEAD
-  virtual VRHMDSensorState GetSensorState() = 0;
-=======
->>>>>>> a17af05f
   virtual void ZeroSensor() = 0;
   virtual void StartPresentation() = 0;
   virtual void StopPresentation() = 0;
@@ -123,34 +119,6 @@
   dom::GamepadPoseState mPose;
 };
 
-class VRControllerHost {
-public:
-  NS_INLINE_DECL_THREADSAFE_REFCOUNTING(VRControllerHost)
-
-  const VRControllerInfo& GetControllerInfo() const;
-  void SetButtonPressed(uint64_t aBit);
-  uint64_t GetButtonPressed();
-  void SetButtonTouched(uint64_t aBit);
-  uint64_t GetButtonTouched();
-  void SetPose(const dom::GamepadPoseState& aPose);
-  const dom::GamepadPoseState& GetPose();
-  dom::GamepadHand GetHand();
-  void SetVibrateIndex(uint64_t aIndex);
-  uint64_t GetVibrateIndex();
-
-protected:
-  explicit VRControllerHost(VRDeviceType aType);
-  virtual ~VRControllerHost();
-
-  VRControllerInfo mControllerInfo;
-  // The current button pressed bit of button mask.
-  uint64_t mButtonPressed;
-  // The current button touched bit of button mask.
-  uint64_t mButtonTouched;
-  uint64_t mVibrateIndex;
-  dom::GamepadPoseState mPose;
-};
-
 } // namespace gfx
 } // namespace mozilla
 
