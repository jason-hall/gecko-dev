/* -*- Mode: C++; tab-width: 20; indent-tabs-mode: nil; c-basic-offset: 2 -*-
 * This Source Code Form is subject to the terms of the Mozilla Public
 * License, v. 2.0. If a copy of the MPL was not distributed with this
 * file, You can obtain one at http://mozilla.org/MPL/2.0/. */

#ifndef GFX_VR_OPENVR_H
#define GFX_VR_OPENVR_H

#include "nsTArray.h"
#include "nsIScreen.h"
#include "nsIThread.h"
#include "nsCOMPtr.h"
#include "mozilla/RefPtr.h"

#include "mozilla/gfx/2D.h"
#include "mozilla/EnumeratedArray.h"

<<<<<<< HEAD
#include "openvr/openvr.h"
=======
#include "openvr.h"
>>>>>>> a17af05f
#include "gfxVR.h"
#include "VRDisplayHost.h"

#if defined(XP_MACOSX)
class MacIOSurface;
#endif
namespace mozilla {
namespace gfx {
namespace impl {

class VRDisplayOpenVR : public VRDisplayHost
{
public:
  virtual void NotifyVSync() override;
<<<<<<< HEAD
  virtual VRHMDSensorState GetSensorState() override;
=======
>>>>>>> a17af05f
  void ZeroSensor() override;

protected:
  virtual VRHMDSensorState GetSensorState() override;
  virtual void StartPresentation() override;
  virtual void StopPresentation() override;
#if defined(XP_WIN)
  virtual bool SubmitFrame(mozilla::layers::TextureSourceD3D11* aSource,
                           const IntSize& aSize,
                           const gfx::Rect& aLeftEyeRect,
                           const gfx::Rect& aRightEyeRect) override;
#elif defined(XP_MACOSX)
  virtual bool SubmitFrame(MacIOSurface* aMacIOSurface,
                           const IntSize& aSize,
                           const gfx::Rect& aLeftEyeRect,
                           const gfx::Rect& aRightEyeRect) override;
#endif

public:
  explicit VRDisplayOpenVR(::vr::IVRSystem *aVRSystem,
                           ::vr::IVRChaperone *aVRChaperone,
                           ::vr::IVRCompositor *aVRCompositor);

protected:
  virtual ~VRDisplayOpenVR();
  void Destroy();

  // not owned by us; global from OpenVR
  ::vr::IVRSystem *mVRSystem;
  ::vr::IVRChaperone *mVRChaperone;
  ::vr::IVRCompositor *mVRCompositor;

  TimeStamp mPresentationStart;
  bool mIsPresenting;

  void UpdateStageParameters();
  void PollEvents();
<<<<<<< HEAD
=======
  bool SubmitFrame(void* aTextureHandle,
                   ::vr::ETextureType aTextureType,
                   const IntSize& aSize,
                   const gfx::Rect& aLeftEyeRect,
                   const gfx::Rect& aRightEyeRect);
>>>>>>> a17af05f
};

class VRControllerOpenVR : public VRControllerHost
{
public:
<<<<<<< HEAD
  explicit VRControllerOpenVR(dom::GamepadHand aHand, uint32_t aNumButtons,
                              uint32_t aNumAxes, vr::ETrackedDeviceClass aDeviceType);
  void SetTrackedIndex(uint32_t aTrackedIndex);
  uint32_t GetTrackedIndex();
  void SetTrigger(float aValue);
  float GetTrigger();
  void VibrateHaptic(vr::IVRSystem* aVRSystem,
=======
  explicit VRControllerOpenVR(dom::GamepadHand aHand, uint32_t aDisplayID, uint32_t aNumButtons,
                              uint32_t aNumTriggers, uint32_t aNumAxes,
                              const nsCString& aId);
  void SetTrackedIndex(uint32_t aTrackedIndex);
  uint32_t GetTrackedIndex();
  float GetAxisMove(uint32_t aAxis);
  void SetAxisMove(uint32_t aAxis, float aValue);
  void SetTrigger(uint32_t aButton, float aValue);
  float GetTrigger(uint32_t aButton);
  void SetHand(dom::GamepadHand aHand);
  void VibrateHaptic(::vr::IVRSystem* aVRSystem,
>>>>>>> a17af05f
                     uint32_t aHapticIndex,
                     double aIntensity,
                     double aDuration,
                     uint32_t aPromiseID);
  void StopVibrateHaptic();

protected:
  virtual ~VRControllerOpenVR();

private:
<<<<<<< HEAD
  void UpdateVibrateHaptic(vr::IVRSystem* aVRSystem,
=======
  void UpdateVibrateHaptic(::vr::IVRSystem* aVRSystem,
>>>>>>> a17af05f
                           uint32_t aHapticIndex,
                           double aIntensity,
                           double aDuration,
                           uint64_t aVibrateIndex,
                           uint32_t aPromiseID);
  void VibrateHapticComplete(uint32_t aPromiseID);

<<<<<<< HEAD
  // The index of tracked devices from vr::IVRSystem.
  uint32_t mTrackedIndex;
  float mTrigger;
=======
  // The index of tracked devices from ::vr::IVRSystem.
  uint32_t mTrackedIndex;
  nsTArray<float> mTrigger;
  nsTArray<float> mAxisMove;
>>>>>>> a17af05f
  nsCOMPtr<nsIThread> mVibrateThread;
  Atomic<bool> mIsVibrateStopped;
};

} // namespace impl

class VRSystemManagerOpenVR : public VRSystemManager
{
public:
  static already_AddRefed<VRSystemManagerOpenVR> Create();

  virtual void Destroy() override;
  virtual void Shutdown() override;
<<<<<<< HEAD
  virtual void GetHMDs(nsTArray<RefPtr<VRDisplayHost> >& aHMDResult) override;
=======
  virtual bool GetHMDs(nsTArray<RefPtr<VRDisplayHost> >& aHMDResult) override;
>>>>>>> a17af05f
  virtual bool GetIsPresenting() override;
  virtual void HandleInput() override;
  virtual void GetControllers(nsTArray<RefPtr<VRControllerHost>>&
                              aControllerResult) override;
  virtual void ScanForControllers() override;
  virtual void RemoveControllers() override;
  virtual void VibrateHaptic(uint32_t aControllerIdx,
                             uint32_t aHapticIndex,
                             double aIntensity,
                             double aDuration,
                             uint32_t aPromiseID) override;
  virtual void StopVibrateHaptic(uint32_t aControllerIdx) override;

protected:
  VRSystemManagerOpenVR();

private:
  void HandleButtonPress(uint32_t aControllerIdx,
                         uint32_t aButton,
                         uint64_t aButtonMask,
                         uint64_t aButtonPressed,
                         uint64_t aButtonTouched);
  void HandleTriggerPress(uint32_t aControllerIdx,
                          uint32_t aButton,
<<<<<<< HEAD
                          uint64_t aButtonMask,
                          float aValue,
                          uint64_t aButtonPressed,
                          uint64_t aButtonTouched);
=======
                          uint32_t aTrigger,
                          float aValue);
>>>>>>> a17af05f
  void HandleAxisMove(uint32_t aControllerIdx, uint32_t aAxis,
                      float aValue);
  void HandlePoseTracking(uint32_t aControllerIdx,
                          const dom::GamepadPoseState& aPose,
                          VRControllerHost* aController);
<<<<<<< HEAD
=======
  dom::GamepadHand GetGamepadHandFromControllerRole(
                          ::vr::ETrackedControllerRole aRole);
  void GetControllerDeviceId(::vr::ETrackedDeviceClass aDeviceType,
                             ::vr::TrackedDeviceIndex_t aDeviceIndex,
                             nsCString& aId);
>>>>>>> a17af05f

  // there can only be one
  RefPtr<impl::VRDisplayOpenVR> mOpenVRHMD;
  nsTArray<RefPtr<impl::VRControllerOpenVR>> mOpenVRController;
<<<<<<< HEAD
  vr::IVRSystem *mVRSystem;
=======
  ::vr::IVRSystem *mVRSystem;
>>>>>>> a17af05f
};

} // namespace gfx
} // namespace mozilla


#endif /* GFX_VR_OPENVR_H */<|MERGE_RESOLUTION|>--- conflicted
+++ resolved
@@ -15,11 +15,7 @@
 #include "mozilla/gfx/2D.h"
 #include "mozilla/EnumeratedArray.h"
 
-<<<<<<< HEAD
-#include "openvr/openvr.h"
-=======
 #include "openvr.h"
->>>>>>> a17af05f
 #include "gfxVR.h"
 #include "VRDisplayHost.h"
 
@@ -34,10 +30,6 @@
 {
 public:
   virtual void NotifyVSync() override;
-<<<<<<< HEAD
-  virtual VRHMDSensorState GetSensorState() override;
-=======
->>>>>>> a17af05f
   void ZeroSensor() override;
 
 protected:
@@ -75,28 +67,16 @@
 
   void UpdateStageParameters();
   void PollEvents();
-<<<<<<< HEAD
-=======
   bool SubmitFrame(void* aTextureHandle,
                    ::vr::ETextureType aTextureType,
                    const IntSize& aSize,
                    const gfx::Rect& aLeftEyeRect,
                    const gfx::Rect& aRightEyeRect);
->>>>>>> a17af05f
 };
 
 class VRControllerOpenVR : public VRControllerHost
 {
 public:
-<<<<<<< HEAD
-  explicit VRControllerOpenVR(dom::GamepadHand aHand, uint32_t aNumButtons,
-                              uint32_t aNumAxes, vr::ETrackedDeviceClass aDeviceType);
-  void SetTrackedIndex(uint32_t aTrackedIndex);
-  uint32_t GetTrackedIndex();
-  void SetTrigger(float aValue);
-  float GetTrigger();
-  void VibrateHaptic(vr::IVRSystem* aVRSystem,
-=======
   explicit VRControllerOpenVR(dom::GamepadHand aHand, uint32_t aDisplayID, uint32_t aNumButtons,
                               uint32_t aNumTriggers, uint32_t aNumAxes,
                               const nsCString& aId);
@@ -108,7 +88,6 @@
   float GetTrigger(uint32_t aButton);
   void SetHand(dom::GamepadHand aHand);
   void VibrateHaptic(::vr::IVRSystem* aVRSystem,
->>>>>>> a17af05f
                      uint32_t aHapticIndex,
                      double aIntensity,
                      double aDuration,
@@ -119,11 +98,7 @@
   virtual ~VRControllerOpenVR();
 
 private:
-<<<<<<< HEAD
-  void UpdateVibrateHaptic(vr::IVRSystem* aVRSystem,
-=======
   void UpdateVibrateHaptic(::vr::IVRSystem* aVRSystem,
->>>>>>> a17af05f
                            uint32_t aHapticIndex,
                            double aIntensity,
                            double aDuration,
@@ -131,16 +106,10 @@
                            uint32_t aPromiseID);
   void VibrateHapticComplete(uint32_t aPromiseID);
 
-<<<<<<< HEAD
-  // The index of tracked devices from vr::IVRSystem.
-  uint32_t mTrackedIndex;
-  float mTrigger;
-=======
   // The index of tracked devices from ::vr::IVRSystem.
   uint32_t mTrackedIndex;
   nsTArray<float> mTrigger;
   nsTArray<float> mAxisMove;
->>>>>>> a17af05f
   nsCOMPtr<nsIThread> mVibrateThread;
   Atomic<bool> mIsVibrateStopped;
 };
@@ -154,11 +123,7 @@
 
   virtual void Destroy() override;
   virtual void Shutdown() override;
-<<<<<<< HEAD
-  virtual void GetHMDs(nsTArray<RefPtr<VRDisplayHost> >& aHMDResult) override;
-=======
   virtual bool GetHMDs(nsTArray<RefPtr<VRDisplayHost> >& aHMDResult) override;
->>>>>>> a17af05f
   virtual bool GetIsPresenting() override;
   virtual void HandleInput() override;
   virtual void GetControllers(nsTArray<RefPtr<VRControllerHost>>&
@@ -183,37 +148,23 @@
                          uint64_t aButtonTouched);
   void HandleTriggerPress(uint32_t aControllerIdx,
                           uint32_t aButton,
-<<<<<<< HEAD
-                          uint64_t aButtonMask,
-                          float aValue,
-                          uint64_t aButtonPressed,
-                          uint64_t aButtonTouched);
-=======
                           uint32_t aTrigger,
                           float aValue);
->>>>>>> a17af05f
   void HandleAxisMove(uint32_t aControllerIdx, uint32_t aAxis,
                       float aValue);
   void HandlePoseTracking(uint32_t aControllerIdx,
                           const dom::GamepadPoseState& aPose,
                           VRControllerHost* aController);
-<<<<<<< HEAD
-=======
   dom::GamepadHand GetGamepadHandFromControllerRole(
                           ::vr::ETrackedControllerRole aRole);
   void GetControllerDeviceId(::vr::ETrackedDeviceClass aDeviceType,
                              ::vr::TrackedDeviceIndex_t aDeviceIndex,
                              nsCString& aId);
->>>>>>> a17af05f
 
   // there can only be one
   RefPtr<impl::VRDisplayOpenVR> mOpenVRHMD;
   nsTArray<RefPtr<impl::VRControllerOpenVR>> mOpenVRController;
-<<<<<<< HEAD
-  vr::IVRSystem *mVRSystem;
-=======
   ::vr::IVRSystem *mVRSystem;
->>>>>>> a17af05f
 };
 
 } // namespace gfx
