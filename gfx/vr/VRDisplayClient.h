--- conflicted
+++ resolved
@@ -30,10 +30,7 @@
 
   const VRDisplayInfo& GetDisplayInfo() const { return mDisplayInfo; }
   virtual VRHMDSensorState GetSensorState();
-<<<<<<< HEAD
-=======
   void GetSubmitFrameResult(VRSubmitFrameResultInfo& aResult);
->>>>>>> a17af05f
 
   virtual void ZeroSensor();
 
