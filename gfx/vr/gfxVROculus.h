--- conflicted
+++ resolved
@@ -34,8 +34,6 @@
   NumVRControllerAxisType
 };
 
-<<<<<<< HEAD
-=======
 class VROculusSession
 {
   NS_INLINE_DECL_REFCOUNTING(VROculusSession);
@@ -80,15 +78,10 @@
   void StopRendering();
 };
 
->>>>>>> a17af05f
 class VRDisplayOculus : public VRDisplayHost
 {
 public:
   virtual void NotifyVSync() override;
-<<<<<<< HEAD
-  virtual VRHMDSensorState GetSensorState() override;
-=======
->>>>>>> a17af05f
   void ZeroSensor() override;
 
 protected:
@@ -126,10 +119,6 @@
   RefPtr<ID3D11Buffer> mVertexBuffer;
   RefPtr<ID3D11InputLayout> mInputLayout;
 
-<<<<<<< HEAD
-  bool mIsPresenting;
-=======
->>>>>>> a17af05f
   float mEyeHeight;
 
   bool UpdateConstantBuffers();
@@ -143,11 +132,7 @@
 class VRControllerOculus : public VRControllerHost
 {
 public:
-<<<<<<< HEAD
-  explicit VRControllerOculus(dom::GamepadHand aHand);
-=======
   explicit VRControllerOculus(dom::GamepadHand aHand, uint32_t aDisplayID);
->>>>>>> a17af05f
   float GetAxisMove(uint32_t aAxis);
   void SetAxisMove(uint32_t aAxis, float aValue);
   float GetIndexTrigger();
@@ -189,11 +174,7 @@
   static already_AddRefed<VRSystemManagerOculus> Create();
   virtual void Destroy() override;
   virtual void Shutdown() override;
-<<<<<<< HEAD
-  virtual void GetHMDs(nsTArray<RefPtr<VRDisplayHost> >& aHMDResult) override;
-=======
   virtual bool GetHMDs(nsTArray<RefPtr<VRDisplayHost> >& aHMDResult) override;
->>>>>>> a17af05f
   virtual bool GetIsPresenting() override;
   virtual void HandleInput() override;
   virtual void GetControllers(nsTArray<RefPtr<VRControllerHost>>&
@@ -203,49 +184,21 @@
   virtual void VibrateHaptic(uint32_t aControllerIdx, uint32_t aHapticIndex,
                              double aIntensity, double aDuration, uint32_t aPromiseID) override;
   virtual void StopVibrateHaptic(uint32_t aControllerIdx) override;
-<<<<<<< HEAD
-
-protected:
-  VRSystemManagerOculus()
-    : mOvrLib(nullptr), mSession(nullptr), mStarted(false)
-  { }
-
-  bool Startup();
-  bool LoadOvrLib();
-  void UnloadOvrLib();
-=======
 
 protected:
   VRSystemManagerOculus();
->>>>>>> a17af05f
 
 private:
   void HandleButtonPress(uint32_t aControllerIdx,
                          uint32_t aButton,
                          uint64_t aButtonMask,
-<<<<<<< HEAD
-                         uint64_t aButtonPressed);
-=======
                          uint64_t aButtonPressed,
                          uint64_t aButtonTouched);
->>>>>>> a17af05f
   void HandleAxisMove(uint32_t aControllerIdx, uint32_t aAxis,
                       float aValue);
   void HandlePoseTracking(uint32_t aControllerIdx,
                           const dom::GamepadPoseState& aPose,
                           VRControllerHost* aController);
-<<<<<<< HEAD
-  void HandleTriggerPress(uint32_t aControllerIdx, uint32_t aButton,
-                          float aValue);
-  void HandleTouchEvent(uint32_t aControllerIdx, uint32_t aButton,
-                        uint64_t aTouchMask, uint64_t aTouched);
-  PRLibrary* mOvrLib;
-  RefPtr<impl::VRDisplayOculus> mHMDInfo;
-  nsTArray<RefPtr<impl::VRControllerOculus>> mOculusController;
-  RefPtr<nsIThread> mOculusThread;
-  ovrSession mSession;
-  bool mStarted;
-=======
   void HandleIndexTriggerPress(uint32_t aControllerIdx, uint32_t aButton, float aValue);
   void HandleHandTriggerPress(uint32_t aControllerIdx, uint32_t aButton, float aValue);
   void HandleTouchEvent(uint32_t aControllerIdx, uint32_t aButton,
@@ -256,7 +209,6 @@
   RefPtr<impl::VRDisplayOculus> mDisplay;
   nsTArray<RefPtr<impl::VRControllerOculus>> mOculusController;
   RefPtr<impl::VROculusSession> mSession;
->>>>>>> a17af05f
 };
 
 } // namespace gfx
