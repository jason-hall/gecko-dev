--- conflicted
+++ resolved
@@ -31,10 +31,7 @@
 #include "mozilla/layers/CompositorThread.h"
 #include "mozilla/dom/GamepadEventTypes.h"
 #include "mozilla/dom/GamepadBinding.h"
-<<<<<<< HEAD
-=======
 #include "mozilla/Telemetry.h"
->>>>>>> a17af05f
 
 /** XXX The DX11 objects and quad blitting could be encapsulated
  *    into a separate object if either Oculus starts supporting
@@ -121,12 +118,8 @@
 static pfn_ovr_SetFloatArray ovr_SetFloatArray = nullptr;
 static pfn_ovr_GetString ovr_GetString = nullptr;
 static pfn_ovr_SetString ovr_SetString = nullptr;
-<<<<<<< HEAD
-static pfn_ovr_GetBoundaryDimensions ovr_GetBoundaryDimensions = nullptr;
-=======
 static pfn_ovr_GetExternalCameras ovr_GetExternalCameras = nullptr;
 static pfn_ovr_SetExternalCameraProperties ovr_SetExternalCameraProperties = nullptr;
->>>>>>> a17af05f
 
 #ifdef XP_WIN
 static pfn_ovr_CreateTextureSwapChainDX ovr_CreateTextureSwapChainDX = nullptr;
@@ -148,11 +141,7 @@
 
 #define OVR_PRODUCT_VERSION 1
 #define OVR_MAJOR_VERSION   1
-<<<<<<< HEAD
-#define OVR_MINOR_VERSION   10
-=======
 #define OVR_MINOR_VERSION   15
->>>>>>> a17af05f
 
 enum class OculusLeftControllerButtonType : uint16_t {
   LThumb,
@@ -178,54 +167,6 @@
                                          (OculusLeftControllerButtonType::
                                          NumButtonType);
 static const uint32_t kNumOculusHaptcs = 1;
-<<<<<<< HEAD
-
-ovrFovPort
-ToFovPort(const VRFieldOfView& aFOV)
-{
-  ovrFovPort fovPort;
-  fovPort.LeftTan = tan(aFOV.leftDegrees * M_PI / 180.0);
-  fovPort.RightTan = tan(aFOV.rightDegrees * M_PI / 180.0);
-  fovPort.UpTan = tan(aFOV.upDegrees * M_PI / 180.0);
-  fovPort.DownTan = tan(aFOV.downDegrees * M_PI / 180.0);
-  return fovPort;
-}
-
-VRFieldOfView
-FromFovPort(const ovrFovPort& aFOV)
-{
-  VRFieldOfView fovInfo;
-  fovInfo.leftDegrees = atan(aFOV.LeftTan) * 180.0 / M_PI;
-  fovInfo.rightDegrees = atan(aFOV.RightTan) * 180.0 / M_PI;
-  fovInfo.upDegrees = atan(aFOV.UpTan) * 180.0 / M_PI;
-  fovInfo.downDegrees = atan(aFOV.DownTan) * 180.0 / M_PI;
-  return fovInfo;
-}
-
-} // namespace
-
-bool
-VRSystemManagerOculus::LoadOvrLib()
-{
-  if (!mOvrLib) {
-    nsTArray<nsCString> libSearchPaths;
-    nsCString libName;
-    nsCString searchPath;
-
-#if defined(_WIN32)
-    static const char dirSep = '\\';
-    static const int pathLen = 260;
-    searchPath.SetCapacity(pathLen);
-    int realLen = ::GetSystemDirectoryA(searchPath.BeginWriting(), pathLen);
-    if (realLen != 0 && realLen < pathLen) {
-      searchPath.SetLength(realLen);
-      libSearchPaths.AppendElement(searchPath);
-    }
-    libName.AppendPrintf("LibOVRRT%d_%d.dll", BUILD_BITS, OVR_PRODUCT_VERSION);
-#else
-#error "Unsupported platform!"
-#endif
-=======
 
 ovrFovPort
 ToFovPort(const VRFieldOfView& aFOV)
@@ -419,7 +360,6 @@
   }
   return false;
 }
->>>>>>> a17af05f
 
 bool
 VROculusSession::Initialize(ovrInitFlags aFlags)
@@ -491,12 +431,6 @@
     }
   }
 
-<<<<<<< HEAD
-      mOvrLib = PR_LoadLibrary(fullName.BeginReading());
-      if (mOvrLib) {
-        break;
-      }
-=======
   if (mTextureSet && mRenderTargets.IsEmpty()) {
     int textureCount = 0;
     ovrResult orv = ovr_GetTextureSwapChainLength(mSession, mTextureSet, &textureCount);
@@ -514,7 +448,6 @@
       rt->SetSize(mPresentationSize);
       mRenderTargets[i] = rt;
       texture->Release();
->>>>>>> a17af05f
     }
   }
   return true;
@@ -533,14 +466,10 @@
 
     ovrResult orv = ovr_Initialize(&params);
 
-<<<<<<< HEAD
-    if (!mOvrLib) {
-=======
     if (orv == ovrSuccess) {
       mInitFlags = aFlags;
     }
     else {
->>>>>>> a17af05f
       return false;
     }
   }
@@ -582,8 +511,6 @@
     return true;
   }
 
-<<<<<<< HEAD
-=======
   // Failed to create a session for the HMD
   return false;
 }
@@ -645,7 +572,6 @@
     return false;
   }
 
->>>>>>> a17af05f
 #define REQUIRE_FUNCTION(_x) do { \
     *(void **)&_x = (void *) PR_FindSymbol(mOvrLib, #_x);                \
     if (!_x) { printf_stderr(#_x " symbol missing\n"); goto fail; }       \
@@ -708,12 +634,8 @@
   REQUIRE_FUNCTION(ovr_SetFloatArray);
   REQUIRE_FUNCTION(ovr_GetString);
   REQUIRE_FUNCTION(ovr_SetString);
-<<<<<<< HEAD
-  REQUIRE_FUNCTION(ovr_GetBoundaryDimensions);
-=======
   REQUIRE_FUNCTION(ovr_GetExternalCameras);
   REQUIRE_FUNCTION(ovr_SetExternalCameraProperties);
->>>>>>> a17af05f
 
 #ifdef XP_WIN
 
@@ -740,10 +662,6 @@
   return false;
 }
 
-<<<<<<< HEAD
-void
-VRSystemManagerOculus::UnloadOvrLib()
-=======
 already_AddRefed<CompositingRenderTargetD3D11>
 VROculusSession::GetNextRenderTarget()
 {
@@ -765,7 +683,6 @@
 
 void
 VROculusSession::UnloadOvrLib()
->>>>>>> a17af05f
 {
   if (mOvrLib) {
     PR_UnloadLibrary(mOvrLib);
@@ -773,11 +690,7 @@
   }
 }
 
-<<<<<<< HEAD
-VRDisplayOculus::VRDisplayOculus(ovrSession aSession)
-=======
 VRDisplayOculus::VRDisplayOculus(VROculusSession* aSession)
->>>>>>> a17af05f
   : VRDisplayHost(VRDeviceType::Oculus)
   , mSession(aSession)
   , mQuadVS(nullptr)
@@ -787,10 +700,6 @@
   , mPSConstantBuffer(nullptr)
   , mVertexBuffer(nullptr)
   , mInputLayout(nullptr)
-<<<<<<< HEAD
-  , mIsPresenting(false)
-=======
->>>>>>> a17af05f
   , mEyeHeight(OVR_DEFAULT_EYE_HEIGHT)
 {
   MOZ_COUNT_CTOR_INHERITED(VRDisplayOculus, VRDisplayHost);
@@ -896,54 +805,12 @@
 }
 
 void
-VRDisplayOculus::UpdateStageParameters()
-{
-  ovrVector3f playArea;
-  ovrResult res = ovr_GetBoundaryDimensions(mSession, ovrBoundary_PlayArea, &playArea);
-  if (res == ovrSuccess) {
-    mDisplayInfo.mStageSize.width = playArea.x;
-    mDisplayInfo.mStageSize.height = playArea.z;
-  } else {
-    // If we fail, fall back to reasonable defaults.
-    // 1m x 1m space
-    mDisplayInfo.mStageSize.width = 1.0f;
-    mDisplayInfo.mStageSize.height = 1.0f;
-  }
-
-  mEyeHeight = ovr_GetFloat(mSession, OVR_KEY_EYE_HEIGHT, OVR_DEFAULT_EYE_HEIGHT);
-
-  mDisplayInfo.mSittingToStandingTransform._11 = 1.0f;
-  mDisplayInfo.mSittingToStandingTransform._12 = 0.0f;
-  mDisplayInfo.mSittingToStandingTransform._13 = 0.0f;
-  mDisplayInfo.mSittingToStandingTransform._14 = 0.0f;
-
-  mDisplayInfo.mSittingToStandingTransform._21 = 0.0f;
-  mDisplayInfo.mSittingToStandingTransform._22 = 1.0f;
-  mDisplayInfo.mSittingToStandingTransform._23 = 0.0f;
-  mDisplayInfo.mSittingToStandingTransform._24 = 0.0f;
-
-  mDisplayInfo.mSittingToStandingTransform._31 = 0.0f;
-  mDisplayInfo.mSittingToStandingTransform._32 = 0.0f;
-  mDisplayInfo.mSittingToStandingTransform._33 = 1.0f;
-  mDisplayInfo.mSittingToStandingTransform._34 = 0.0f;
-
-  mDisplayInfo.mSittingToStandingTransform._41 = 0.0f;
-  mDisplayInfo.mSittingToStandingTransform._42 = mEyeHeight;
-  mDisplayInfo.mSittingToStandingTransform._43 = 0.0f;
-  mDisplayInfo.mSittingToStandingTransform._44 = 1.0f;
-}
-
-void
 VRDisplayOculus::ZeroSensor()
 {
-<<<<<<< HEAD
-  ovr_RecenterTrackingOrigin(mSession);
-=======
   if (!mSession->IsTrackingReady()) {
     return;
   }
   ovr_RecenterTrackingOrigin(mSession->Get());
->>>>>>> a17af05f
   UpdateStageParameters();
 }
 
@@ -951,19 +818,6 @@
 VRDisplayOculus::GetSensorState()
 {
   VRHMDSensorState result;
-<<<<<<< HEAD
-  double frameDelta = 0.0f;
-  if (gfxPrefs::VRPosePredictionEnabled()) {
-    // XXX We might need to call ovr_GetPredictedDisplayTime even if we don't use the result.
-    // If we don't call it, the Oculus driver will spew out many warnings...
-    double predictedFrameTime = ovr_GetPredictedDisplayTime(mSession, 0);
-    frameDelta = predictedFrameTime - ovr_GetTimeInSeconds();
-  }
-  result = GetSensorState(frameDelta);
-  result.inputFrameID = mInputFrameID;
-  mLastSensorState[result.inputFrameID % kMaxLatencyFrames] = result;
-  result.position[1] -= mEyeHeight;
-=======
   if (mSession->IsTrackingReady()) {
     double predictedFrameTime = 0.0f;
     if (gfxPrefs::VRPosePredictionEnabled()) {
@@ -976,16 +830,11 @@
   result.inputFrameID = mDisplayInfo.mFrameId;
   result.position[1] -= mEyeHeight;
   mDisplayInfo.mLastSensorState[result.inputFrameID % kVRMaxLatencyFrames] = result;
->>>>>>> a17af05f
   return result;
 }
 
 VRHMDSensorState
-<<<<<<< HEAD
-VRDisplayOculus::GetSensorState(double timeOffset)
-=======
 VRDisplayOculus::GetSensorState(double absTime)
->>>>>>> a17af05f
 {
   VRHMDSensorState result;
 
@@ -1138,33 +987,9 @@
 void
 VRDisplayOculus::StopPresentation()
 {
-<<<<<<< HEAD
-  if (!mIsPresenting) {
-    return;
-  }
-  mIsPresenting = false;
-
-  if (mTextureSet) {
-    ovr_DestroyTextureSwapChain(mSession, mTextureSet);
-    mTextureSet = nullptr;
-  }
-}
-
-already_AddRefed<CompositingRenderTargetD3D11>
-VRDisplayOculus::GetNextRenderTarget()
-{
-  int currentRenderTarget = 0;
-  DebugOnly<ovrResult> orv = ovr_GetTextureSwapChainCurrentIndex(mSession, mTextureSet, &currentRenderTarget);
-  MOZ_ASSERT(orv == ovrSuccess, "ovr_GetTextureSwapChainCurrentIndex failed.");
-
-  mRenderTargets[currentRenderTarget]->ClearOnBind();
-  RefPtr<CompositingRenderTargetD3D11> rt = mRenderTargets[currentRenderTarget];
-  return rt.forget();
-=======
   if (mSession) {
     mSession->StopPresentation();
   }
->>>>>>> a17af05f
 }
 
 bool
@@ -1838,466 +1663,6 @@
                                               uint32_t aButton,
                                               float aValue)
 {
-<<<<<<< HEAD
-  ovrSessionStatus sessionStatus;
-  ovrResult ovr = ovr_GetSessionStatus(mSession, &sessionStatus);
-  mDisplayInfo.mIsConnected = (ovr == ovrSuccess && sessionStatus.HmdPresent);
-}
-
-VRControllerOculus::VRControllerOculus(dom::GamepadHand aHand)
-  : VRControllerHost(VRDeviceType::Oculus)
-  , mIndexTrigger(0.0f)
-  , mHandTrigger(0.0f)
-  , mVibrateThread(nullptr)
-  , mIsVibrateStopped(false)
-{
-  MOZ_COUNT_CTOR_INHERITED(VRControllerOculus, VRControllerHost);
-
-  char* touchID = "";
-  switch (aHand) {
-    case dom::GamepadHand::Left:
-      touchID = "Oculus Touch (Left)";
-      break;
-    case dom::GamepadHand::Right:
-      touchID = "Oculus Touch (Right)";
-      break;
-    default:
-      MOZ_ASSERT(false);
-      break;
-  }
-  mControllerInfo.mControllerName = touchID;
-  mControllerInfo.mMappingType = GamepadMappingType::_empty;
-  mControllerInfo.mHand = aHand;
-
-  MOZ_ASSERT(kNumOculusButton ==
-             static_cast<uint32_t>(OculusLeftControllerButtonType::NumButtonType)
-             && kNumOculusButton ==
-             static_cast<uint32_t>(OculusRightControllerButtonType::NumButtonType));
-
-  mControllerInfo.mNumButtons = kNumOculusButton;
-  mControllerInfo.mNumAxes = static_cast<uint32_t>(
-                             OculusControllerAxisType::NumVRControllerAxisType);
-  mControllerInfo.mNumHaptics = kNumOculusHaptcs;
-}
-
-float
-VRControllerOculus::GetAxisMove(uint32_t aAxis)
-{
-  return mAxisMove[aAxis];
-}
-
-void
-VRControllerOculus::SetAxisMove(uint32_t aAxis, float aValue)
-{
-  mAxisMove[aAxis] = aValue;
-}
-
-float
-VRControllerOculus::GetIndexTrigger()
-{
-  return mIndexTrigger;
-}
-
-void
-VRControllerOculus::SetIndexTrigger(float aValue)
-{
-  mIndexTrigger = aValue;
-}
-
-float
-VRControllerOculus::GetHandTrigger()
-{
-  return mHandTrigger;
-}
-
-void
-VRControllerOculus::SetHandTrigger(float aValue)
-{
-  mHandTrigger = aValue;
-}
-
-VRControllerOculus::~VRControllerOculus()
-{
-  MOZ_COUNT_DTOR_INHERITED(VRControllerOculus, VRControllerHost);
-}
-
-void
-VRControllerOculus::UpdateVibrateHaptic(ovrSession aSession,
-                                        uint32_t aHapticIndex,
-                                        double aIntensity,
-                                        double aDuration,
-                                        uint64_t aVibrateIndex,
-                                        uint32_t aPromiseID)
-{
-  // UpdateVibrateHaptic() only can be called by mVibrateThread
-  MOZ_ASSERT(mVibrateThread == NS_GetCurrentThread());
-
-  // It has been interrupted by loss focus.
-  if (mIsVibrateStopped) {
-    VibrateHapticComplete(aSession, aPromiseID, true);
-    return;
-  }
-  // Avoid the previous vibrate event to override the new one.
-  if (mVibrateIndex != aVibrateIndex) {
-    VibrateHapticComplete(aSession, aPromiseID, false);
-    return;
-  }
-
-  const double duration = (aIntensity == 0) ? 0 : aDuration;
-  // Vibration amplitude in the [0.0, 1.0] range.
-  const float amplitude = aIntensity > 1.0 ? 1.0 : aIntensity;
-  // Vibration is enabled by specifying the frequency.
-  // Specifying 0.0f will disable the vibration, 0.5f will vibrate at 160Hz,
-  // and 1.0f will vibrate at 320Hz.
-  const float frequency = (duration > 0) ? 1.0f : 0.0f;
-  ovrControllerType hand;
-
-  switch (GetHand()) {
-    case GamepadHand::Left:
-      hand = ovrControllerType::ovrControllerType_LTouch;
-      break;
-    case GamepadHand::Right:
-      hand = ovrControllerType::ovrControllerType_RTouch;
-      break;
-    default:
-      MOZ_ASSERT(false);
-      break;
-  }
-
-  // Oculus Touch only can get the response from ovr_SetControllerVibration()
-  // at the presenting mode.
-  ovrResult result = ovr_SetControllerVibration(aSession, hand, frequency,
-                                                (frequency == 0.0f) ? 0.0f : amplitude);
-  if (result != ovrSuccess) {
-    printf_stderr("%s hand ovr_SetControllerVibration skipped.\n",
-                  GamepadHandValues::strings[uint32_t(GetHand())].value);
-  }
-
-  // In Oculus dev doc, it mentions vibration lasts for a maximum of 2.5 seconds
-  // at ovr_SetControllerVibration(), but we found 2.450 sec is more close to the
-  // real looping use case.
-  const double kVibrateRate = 2450.0;
-  const double remainingTime = (duration > kVibrateRate)
-                                ? (duration - kVibrateRate) : duration;
-
-  if (remainingTime) {
-    MOZ_ASSERT(mVibrateThread);
-
-    RefPtr<Runnable> runnable =
-      NewRunnableMethod<ovrSession, uint32_t, double, double, uint64_t, uint32_t>
-        (this, &VRControllerOculus::UpdateVibrateHaptic, aSession,
-         aHapticIndex, aIntensity, (duration > kVibrateRate) ? remainingTime : 0, aVibrateIndex, aPromiseID);
-    NS_DelayedDispatchToCurrentThread(runnable.forget(),
-                                      (duration > kVibrateRate) ? kVibrateRate : remainingTime);
-  } else {
-    VibrateHapticComplete(aSession, aPromiseID, true);
-  }
-}
-
-void
-VRControllerOculus::VibrateHapticComplete(ovrSession aSession, uint32_t aPromiseID,
-                                          bool aStop)
-{
-  if (aStop) {
-    ovrControllerType hand;
-
-    switch (GetHand()) {
-      case GamepadHand::Left:
-        hand = ovrControllerType::ovrControllerType_LTouch;
-        break;
-      case GamepadHand::Right:
-        hand = ovrControllerType::ovrControllerType_RTouch;
-        break;
-      default:
-        MOZ_ASSERT(false);
-        break;
-    }
-
-    ovrResult result = ovr_SetControllerVibration(aSession, hand, 0.0f, 0.0f);
-    if (result != ovrSuccess) {
-      printf_stderr("%s Haptics skipped.\n",
-                    GamepadHandValues::strings[uint32_t(GetHand())].value);
-    }
-  }
-
-  VRManager *vm = VRManager::Get();
-  MOZ_ASSERT(vm);
-
-  CompositorThreadHolder::Loop()->PostTask(NewRunnableMethod<uint32_t>
-    (vm, &VRManager::NotifyVibrateHapticCompleted, aPromiseID));
-}
-
-void
-VRControllerOculus::VibrateHaptic(ovrSession aSession,
-                                  uint32_t aHapticIndex,
-                                  double aIntensity,
-                                  double aDuration,
-                                  uint32_t aPromiseID)
-{
-  // Spinning up the haptics thread at the first haptics call.
-  if (!mVibrateThread) {
-    nsresult rv = NS_NewThread(getter_AddRefs(mVibrateThread));
-    MOZ_ASSERT(mVibrateThread);
-
-    if (NS_FAILED(rv)) {
-      MOZ_ASSERT(false, "Failed to create async thread.");
-    }
-  }
-  ++mVibrateIndex;
-  mIsVibrateStopped = false;
-
-  RefPtr<Runnable> runnable =
-       NewRunnableMethod<ovrSession, uint32_t, double, double, uint64_t, uint32_t>
-         (this, &VRControllerOculus::UpdateVibrateHaptic, aSession,
-          aHapticIndex, aIntensity, aDuration, mVibrateIndex, aPromiseID);
-  mVibrateThread->Dispatch(runnable.forget(), NS_DISPATCH_NORMAL);
-}
-
-void
-VRControllerOculus::StopVibrateHaptic()
-{
-  mIsVibrateStopped = true;
-}
-
-/*static*/ already_AddRefed<VRSystemManagerOculus>
-VRSystemManagerOculus::Create()
-{
-  MOZ_ASSERT(NS_IsMainThread());
-
-  if (!gfxPrefs::VREnabled() || !gfxPrefs::VROculusEnabled())
-  {
-    return nullptr;
-  }
-
-  RefPtr<VRSystemManagerOculus> manager = new VRSystemManagerOculus();
-  return manager.forget();
-}
-
-bool
-VRSystemManagerOculus::Startup()
-{
-  if (mStarted) {
-    return true;
-  }
-
-  if (!LoadOvrLib()) {
-    return false;
-  }
-
-  nsIThread* thread = nullptr;
-  NS_GetCurrentThread(&thread);
-  mOculusThread = already_AddRefed<nsIThread>(thread);
-
-  ovrInitParams params;
-  memset(&params, 0, sizeof(params));
-  params.Flags = ovrInit_RequestVersion;
-  params.RequestedMinorVersion = OVR_MINOR_VERSION;
-  params.LogCallback = nullptr;
-  params.ConnectionTimeoutMS = 0;
-
-  ovrResult orv = ovr_Initialize(&params);
-
-  if (orv == ovrSuccess) {
-    mStarted = true;
-  }
-
-  return mStarted;
-}
-
-void
-VRSystemManagerOculus::Destroy()
-{
-  Shutdown();
-}
-
-void
-VRSystemManagerOculus::Shutdown()
-{
-  if (mStarted) {
-    RemoveControllers();
-    MOZ_ASSERT(NS_GetCurrentThread() == mOculusThread);
-    mOculusThread = nullptr;
-    mSession = nullptr;
-    mHMDInfo = nullptr;
-
-    ovr_Shutdown();
-    UnloadOvrLib();
-    mStarted = false;
-  }
-}
-
-void
-VRSystemManagerOculus::GetHMDs(nsTArray<RefPtr<VRDisplayHost>>& aHMDResult)
-{
-  if (!Startup()) {
-    return;
-  }
-
-  // ovr_Create can be slow when no HMD is present and we wish
-  // to keep the same oculus session when possible, so we detect
-  // presence of an HMD with ovr_GetHmdDesc before calling ovr_Create
-  ovrHmdDesc desc = ovr_GetHmdDesc(NULL);
-  if (desc.Type == ovrHmd_None) {
-    // No HMD connected.
-    mHMDInfo = nullptr;
-  } else if (mHMDInfo == nullptr) {
-    // HMD Detected
-    ovrSession session;
-    ovrGraphicsLuid luid;
-    ovrResult orv = ovr_Create(&session, &luid);
-    if (orv == ovrSuccess) {
-      mSession = session;
-      orv = ovr_SetTrackingOriginType(session, ovrTrackingOrigin_FloorLevel);
-      if (orv != ovrSuccess) {
-        NS_WARNING("ovr_SetTrackingOriginType failed.\n");
-      }
-
-      mHMDInfo = new VRDisplayOculus(session);
-    }
-  }
-
-  if (mHMDInfo) {
-    aHMDResult.AppendElement(mHMDInfo);
-  }
-}
-
-bool
-VRSystemManagerOculus::GetIsPresenting()
-{
-  if (mHMDInfo) {
-    VRDisplayInfo displayInfo(mHMDInfo->GetDisplayInfo());
-    return displayInfo.GetIsPresenting();
-  }
-
-  return false;
-}
-
-void
-VRSystemManagerOculus::HandleInput()
-{
-  // mSession is available after VRDisplay is created
-  // at GetHMDs().
-  if (!mSession) {
-    return;
-  }
-
-  RefPtr<impl::VRControllerOculus> controller;
-  ovrInputState inputState;
-  uint32_t axis = 0;
-  const bool hasInputState = ovr_GetInputState(mSession, ovrControllerType_Touch,
-                                               &inputState) == ovrSuccess;
-
-  if (!hasInputState) {
-    return;
-  }
-
-  for (uint32_t i = 0; i < mOculusController.Length(); ++i) {
-    controller = mOculusController[i];
-    const GamepadHand hand = controller->GetHand();
-    const uint32_t handIdx = static_cast<uint32_t>(hand) - 1;
-    uint32_t buttonIdx = 0;
-
-    switch (hand) {
-      case dom::GamepadHand::Left:
-        HandleButtonPress(i, buttonIdx, ovrButton_LThumb, inputState.Buttons);
-        ++buttonIdx;
-        HandleTriggerPress(i, buttonIdx, inputState.IndexTrigger[handIdx]);
-        ++buttonIdx;
-        HandleTriggerPress(i, buttonIdx, inputState.HandTrigger[handIdx]);
-        ++buttonIdx;
-        HandleButtonPress(i, buttonIdx, ovrButton_X, inputState.Buttons);
-        ++buttonIdx;
-        HandleButtonPress(i, buttonIdx, ovrButton_Y, inputState.Buttons);
-        ++buttonIdx;
-        HandleTouchEvent(i, buttonIdx, ovrTouch_LThumbRest, inputState.Touches);
-        ++buttonIdx;
-        break;
-      case dom::GamepadHand::Right:
-        HandleButtonPress(i, buttonIdx, ovrButton_RThumb, inputState.Buttons);
-        ++buttonIdx;
-        HandleTriggerPress(i, buttonIdx, inputState.IndexTrigger[handIdx]);
-        ++buttonIdx;
-        HandleTriggerPress(i, buttonIdx, inputState.HandTrigger[handIdx]);
-        ++buttonIdx;
-        HandleButtonPress(i, buttonIdx, ovrButton_A, inputState.Buttons);
-        ++buttonIdx;
-        HandleButtonPress(i, buttonIdx, ovrButton_B, inputState.Buttons);
-        ++buttonIdx;
-        HandleTouchEvent(i, buttonIdx, ovrTouch_RThumbRest, inputState.Touches);
-        ++buttonIdx;
-        break;
-      default:
-        MOZ_ASSERT(false);
-        break;
-    }
-    controller->SetButtonPressed(inputState.Buttons);
-
-    axis = static_cast<uint32_t>(OculusControllerAxisType::ThumbstickXAxis);
-    HandleAxisMove(i, axis, inputState.Thumbstick[i].x);
-
-    axis = static_cast<uint32_t>(OculusControllerAxisType::ThumbstickYAxis);
-    HandleAxisMove(i, axis, -inputState.Thumbstick[i].y);
-
-    // Start to process pose
-    ovrTrackingState state = ovr_GetTrackingState(mSession, 0.0, false);
-    // HandPoses is ordered by ovrControllerType_LTouch and ovrControllerType_RTouch,
-    // therefore, we can't get its state by the index of mOculusController.
-
-    ovrPoseStatef& pose(state.HandPoses[handIdx]);
-    GamepadPoseState poseState;
-
-    if (state.HandStatusFlags[handIdx] & ovrStatus_OrientationTracked) {
-      poseState.flags |= GamepadCapabilityFlags::Cap_Orientation;
-      poseState.orientation[0] = pose.ThePose.Orientation.x;
-      poseState.orientation[1] = pose.ThePose.Orientation.y;
-      poseState.orientation[2] = pose.ThePose.Orientation.z;
-      poseState.orientation[3] = pose.ThePose.Orientation.w;
-      poseState.angularVelocity[0] = pose.AngularVelocity.x;
-      poseState.angularVelocity[1] = pose.AngularVelocity.y;
-      poseState.angularVelocity[2] = pose.AngularVelocity.z;
-
-      poseState.flags |= GamepadCapabilityFlags::Cap_AngularAcceleration;
-      poseState.angularAcceleration[0] = pose.AngularAcceleration.x;
-      poseState.angularAcceleration[1] = pose.AngularAcceleration.y;
-      poseState.angularAcceleration[2] = pose.AngularAcceleration.z;
-    }
-    if (state.HandStatusFlags[handIdx] & ovrStatus_PositionTracked) {
-      poseState.flags |= GamepadCapabilityFlags::Cap_Position;
-      poseState.position[0] = pose.ThePose.Position.x;
-      poseState.position[1] = pose.ThePose.Position.y;
-      poseState.position[2] = pose.ThePose.Position.z;
-      poseState.linearVelocity[0] = pose.LinearVelocity.x;
-      poseState.linearVelocity[1] = pose.LinearVelocity.y;
-      poseState.linearVelocity[2] = pose.LinearVelocity.z;
-
-      poseState.flags |= GamepadCapabilityFlags::Cap_LinearAcceleration;
-      poseState.linearAcceleration[0] = pose.LinearAcceleration.x;
-      poseState.linearAcceleration[1] = pose.LinearAcceleration.y;
-      poseState.linearAcceleration[2] = pose.LinearAcceleration.z;
-
-      float eyeHeight = ovr_GetFloat(mSession, OVR_KEY_EYE_HEIGHT, OVR_DEFAULT_EYE_HEIGHT);
-      poseState.position[1] -= eyeHeight;
-    }
-    HandlePoseTracking(i, poseState, controller);
-  }
-}
-
-void
-VRSystemManagerOculus::HandleButtonPress(uint32_t aControllerIdx,
-                                         uint32_t aButton,
-                                         uint64_t aButtonMask,
-                                         uint64_t aButtonPressed)
-{
-  RefPtr<impl::VRControllerOculus> controller(mOculusController[aControllerIdx]);
-  MOZ_ASSERT(controller);
-  const uint64_t diff = (controller->GetButtonPressed() ^ aButtonPressed);
-
-  if (diff & aButtonMask) {
-    // TODO: Bug 1336003 for button touched support.
-    NewButtonEvent(aControllerIdx, aButton, aButtonMask & aButtonPressed,
-                   aButtonMask & aButtonPressed,
-                   (aButtonMask & aButtonPressed) ? 1.0L : 0.0L);
-=======
   RefPtr<impl::VRControllerOculus> controller(mOculusController[aControllerIdx]);
   MOZ_ASSERT(controller);
   const float oldValue = controller->GetHandTrigger();
@@ -2311,50 +1676,10 @@
     NewButtonEvent(aControllerIdx, aButton, aValue > threshold,
                    aValue > threshold, aValue);
     controller->SetHandTrigger(aValue);
->>>>>>> a17af05f
-  }
-}
-
-void
-<<<<<<< HEAD
-VRSystemManagerOculus::HandleTriggerPress(uint32_t aControllerIdx, uint32_t aButton,
-                                          float aValue)
-{
-  RefPtr<impl::VRControllerOculus> controller(mOculusController[aControllerIdx]);
-  MOZ_ASSERT(controller);
-  const uint32_t indexTrigger = static_cast<const uint32_t>
-                                (OculusLeftControllerButtonType::IndexTrigger);
-  const uint32_t handTrigger =  static_cast<const uint32_t>
-                                (OculusLeftControllerButtonType::HandTrigger);
-  float oldValue = 0.0f;
-
-  // Avoid sending duplicated events in IPC channels.
-  if (aButton == indexTrigger) {
-    oldValue = controller->GetIndexTrigger();
-    if (oldValue == aValue) {
-      return;
-    }
-    controller->SetIndexTrigger(aValue);
-  } else if (aButton == handTrigger) {
-    oldValue = controller->GetHandTrigger();
-    if (oldValue == aValue) {
-      return;
-    }
-    controller->SetHandTrigger(aValue);
-  } else {
-    MOZ_ASSERT(false, "We only support indexTrigger and handTrigger in Oculus.");
-  }
-
-  // TODO: Bug 1336003 for button touched support.
-  NewButtonEvent(aControllerIdx, aButton, aValue > 0.1f, aValue > 0.1f, aValue);
-}
-
-void
-VRSystemManagerOculus::HandleTouchEvent(uint32_t aControllerIdx, uint32_t aButton,
-                                        uint64_t aTouchMask, uint64_t aTouched)
-{
-  // TODO: Bug 1336003
-=======
+  }
+}
+
+void
 VRSystemManagerOculus::HandleTouchEvent(uint32_t aControllerIdx, uint32_t aButton,
                                         uint64_t aTouchMask, uint64_t aButtonTouched)
 {
@@ -2365,7 +1690,6 @@
   if (touchedDiff & aTouchMask) {
     NewButtonEvent(aControllerIdx, aButton, false, aTouchMask & aButtonTouched, 0.0f);
   }
->>>>>>> a17af05f
 }
 
 void
@@ -2405,41 +1729,25 @@
                                      double aDuration,
                                      uint32_t aPromiseID)
 {
-<<<<<<< HEAD
-  // mSession is available after VRDisplay is created
-  // at GetHMDs().
-  if (!mSession) {
-=======
   // The session is available after VRDisplay is created
   // at GetHMDs().
   if (!mSession || !mSession->IsTrackingReady()) {
->>>>>>> a17af05f
     return;
   }
 
   RefPtr<impl::VRControllerOculus> controller = mOculusController[aControllerIdx];
   MOZ_ASSERT(controller);
 
-<<<<<<< HEAD
-  controller->VibrateHaptic(mSession, aHapticIndex, aIntensity, aDuration, aPromiseID);
-=======
   controller->VibrateHaptic(mSession->Get(), aHapticIndex, aIntensity, aDuration, aPromiseID);
->>>>>>> a17af05f
 }
 
 void
 VRSystemManagerOculus::StopVibrateHaptic(uint32_t aControllerIdx)
 {
-<<<<<<< HEAD
-  // mSession is available after VRDisplay is created
-  // at GetHMDs().
-  if (!mSession) {
-=======
   // The session is available after VRDisplay is created
   // at GetHMDs().
   if (!mSession || !mSession->IsTrackingReady() ||
       (aControllerIdx >= mOculusController.Length())) {
->>>>>>> a17af05f
     return;
   }
 
@@ -2464,19 +1772,11 @@
 {
   // mSession is available after VRDisplay is created
   // at GetHMDs().
-<<<<<<< HEAD
-  if (!mSession) {
-=======
   if (!mSession || !mSession->IsTrackingReady()) {
->>>>>>> a17af05f
     return;
   }
 
   ovrInputState inputState;
-<<<<<<< HEAD
-  bool hasInputState = ovr_GetInputState(mSession, ovrControllerType_Touch,
-                                         &inputState) == ovrSuccess;
-=======
   bool hasInputState = ovr_GetInputState(mSession->Get(), ovrControllerType_Touch,
                                          &inputState) == ovrSuccess;
 
@@ -2484,7 +1784,6 @@
     return;
   }
 
->>>>>>> a17af05f
   ovrControllerType activeControllerArray[2];
   uint32_t newControllerCount = 0;
 
@@ -2499,17 +1798,7 @@
   }
 
   if (newControllerCount != mControllerCount) {
-<<<<<<< HEAD
-    // controller count is changed, removing the existing gamepads first.
-    for (uint32_t i = 0; i < mOculusController.Length(); ++i) {
-      RemoveGamepad(i);
-    }
-
-    mControllerCount = 0;
-    mOculusController.Clear();
-=======
     RemoveControllers();
->>>>>>> a17af05f
 
     // Re-adding controllers to VRControllerManager.
     for (uint32_t i = 0; i < newControllerCount; ++i) {
@@ -2523,18 +1812,12 @@
           hand = GamepadHand::Right;
           break;
       }
-<<<<<<< HEAD
-      RefPtr<VRControllerOculus> oculusController = new VRControllerOculus(hand);
-=======
       RefPtr<VRControllerOculus> oculusController = new VRControllerOculus(hand,
                                                       mDisplay->GetDisplayInfo().GetDisplayID());
->>>>>>> a17af05f
       mOculusController.AppendElement(oculusController);
 
       // Not already present, add it.
       AddGamepad(oculusController->GetControllerInfo());
-<<<<<<< HEAD
-=======
 
       // Process pose state.
       // We wanna Oculus Touch has the right position when it shows up,
@@ -2545,7 +1828,6 @@
       GetControllerPoseState(handIdx, poseState, true);
       HandlePoseTracking(i, poseState, oculusController);
 
->>>>>>> a17af05f
       ++mControllerCount;
     }
   }
@@ -2554,14 +1836,11 @@
 void
 VRSystemManagerOculus::RemoveControllers()
 {
-<<<<<<< HEAD
-=======
   // controller count is changed, removing the existing gamepads first.
   for (uint32_t i = 0; i < mOculusController.Length(); ++i) {
     RemoveGamepad(i);
   }
 
->>>>>>> a17af05f
   mOculusController.Clear();
   mControllerCount = 0;
 }