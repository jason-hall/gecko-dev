--- conflicted
+++ resolved
@@ -40,12 +40,8 @@
     WriteParam(aMsg, aParam.mEyeResolution);
     WriteParam(aMsg, aParam.mIsConnected);
     WriteParam(aMsg, aParam.mIsMounted);
-<<<<<<< HEAD
-    WriteParam(aMsg, aParam.mIsPresenting);
-=======
     WriteParam(aMsg, aParam.mPresentingGroups);
     WriteParam(aMsg, aParam.mGroupMask);
->>>>>>> a17af05f
     WriteParam(aMsg, aParam.mStageSize);
     WriteParam(aMsg, aParam.mSittingToStandingTransform);
     WriteParam(aMsg, aParam.mFrameId);
@@ -67,12 +63,8 @@
         !ReadParam(aMsg, aIter, &(aResult->mEyeResolution)) ||
         !ReadParam(aMsg, aIter, &(aResult->mIsConnected)) ||
         !ReadParam(aMsg, aIter, &(aResult->mIsMounted)) ||
-<<<<<<< HEAD
-        !ReadParam(aMsg, aIter, &(aResult->mIsPresenting)) ||
-=======
         !ReadParam(aMsg, aIter, &(aResult->mPresentingGroups)) ||
         !ReadParam(aMsg, aIter, &(aResult->mGroupMask)) ||
->>>>>>> a17af05f
         !ReadParam(aMsg, aIter, &(aResult->mStageSize)) ||
         !ReadParam(aMsg, aIter, &(aResult->mSittingToStandingTransform)) ||
         !ReadParam(aMsg, aIter, &(aResult->mFrameId))) {
@@ -210,8 +202,6 @@
     return true;
   }
 };
-<<<<<<< HEAD
-=======
 
 template <>
 struct ParamTraits<mozilla::gfx::VRSubmitFrameResultInfo>
@@ -241,7 +231,6 @@
   }
 };
 
->>>>>>> a17af05f
 } // namespace IPC
 
 #endif // mozilla_gfx_vr_VRMessageUtils_h