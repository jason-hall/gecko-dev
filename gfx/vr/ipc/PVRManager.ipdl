/* -*- Mode: C++; tab-width: 8; indent-tabs-mode: nil; c-basic-offset: 2 -*-
 * vim: sw=2 ts=8 et :
 */
/* This Source Code Form is subject to the terms of the Mozilla Public
 * License, v. 2.0. If a copy of the MPL was not distributed with this
 * file, You can obtain one at http://mozilla.org/MPL/2.0/. */

include LayersSurfaces;
include protocol PTexture;
include protocol PVRLayer;
include LayersMessages;
include GamepadEventTypes;

include "VRMessageUtils.h";

using struct mozilla::gfx::VRFieldOfView from "gfxVR.h";
using struct mozilla::gfx::VRDisplayInfo from "gfxVR.h";
using struct mozilla::gfx::VRSensorUpdate from "gfxVR.h";
using struct mozilla::gfx::VRHMDSensorState from "gfxVR.h";
using struct mozilla::gfx::VRControllerInfo from "gfxVR.h";
<<<<<<< HEAD
=======
using struct mozilla::gfx::VRSubmitFrameResultInfo from "gfxVR.h";
>>>>>>> a17af05f
using mozilla::layers::LayersBackend from "mozilla/layers/LayersTypes.h";
using mozilla::layers::TextureFlags from "mozilla/layers/CompositorTypes.h";


namespace mozilla {
namespace gfx {

/**
 * The PVRManager protocol is used to enable communication of VR display
 * enumeration and sensor state between the compositor thread and
 * content threads/processes.
 */
sync protocol PVRManager
{
  manages PTexture;
  manages PVRLayer;

parent:
  async PTexture(SurfaceDescriptor aSharedData, LayersBackend aBackend,
                 TextureFlags aTextureFlags, uint64_t aSerial);

  async PVRLayer(uint32_t aDisplayID, float aLeftEyeX, float aLeftEyeY,
                 float aLeftEyeWidth, float aLeftEyeHeight, float aRightEyeX,
                 float aRightEyeY, float aRightEyeWidth, float aRightEyeHeight,
                 uint32_t aGroup);

  // (Re)Enumerate VR Displays.  An updated list of VR displays will be returned
  // asynchronously to children via UpdateDisplayInfo.
  async RefreshDisplays();

  // Reset the sensor of the display identified by aDisplayID so that the current
  // sensor state is the "Zero" position.
  async ResetSensor(uint32_t aDisplayID);

<<<<<<< HEAD
  sync GetSensorState(uint32_t aDisplayID) returns(VRHMDSensorState aState);
=======
  async SetGroupMask(uint32_t aDisplayID, uint32_t aGroupMask);
>>>>>>> a17af05f
  async SetHaveEventListener(bool aHaveEventListener);

  async ControllerListenerAdded();
  async ControllerListenerRemoved();
  async VibrateHaptic(uint32_t aControllerIdx, uint32_t aHapticIndex,
                      double aIntensity, double aDuration, uint32_t aPromiseID);
  async StopVibrateHaptic(uint32_t aControllerIdx);

  async CreateVRTestSystem();
  async CreateVRServiceTestDisplay(nsCString aID, uint32_t aPromiseID);
  async CreateVRServiceTestController(nsCString aID, uint32_t aPromiseID);
  async SetDisplayInfoToMockDisplay(uint32_t aDeviceID, VRDisplayInfo aDisplayInfo);
  async SetSensorStateToMockDisplay(uint32_t aDeviceID, VRHMDSensorState aSensorState);

  async NewButtonEventToMockController(uint32_t aDeviceID, long aButton,
                                       bool aPressed);
  async NewAxisMoveEventToMockController(uint32_t aDeviceID, long aAxis,
                                         double aValue);
  async NewPoseMoveToMockController(uint32_t aDeviceID, GamepadPoseState aPose);

child:

  async ParentAsyncMessages(AsyncParentMessageData[] aMessages);

  // Notify children of updated VR display enumeration and details.  This will
  // be sent to all children when the parent receives RefreshDisplays, even
  // if no changes have been detected.  This ensures that Promises exposed
  // through DOM calls are always resolved.
  async UpdateDisplayInfo(VRDisplayInfo[] aDisplayUpdates);

<<<<<<< HEAD
  async NotifyVSync();
  async NotifyVRVSync(uint32_t aDisplayID);
=======
  async DispatchSubmitFrameResult(uint32_t aDisplayID, VRSubmitFrameResultInfo aResult);
>>>>>>> a17af05f
  async GamepadUpdate(GamepadChangeEvent aGamepadEvent);
  async ReplyGamepadVibrateHaptic(uint32_t aPromiseID);

  async ReplyCreateVRServiceTestDisplay(nsCString aID, uint32_t aPromiseID,
                                        uint32_t aDeviceID);
  async ReplyCreateVRServiceTestController(nsCString aID, uint32_t aPromiseID,
                                           uint32_t aDeviceID);

  async __delete__();

};

} // gfx
} // mozilla<|MERGE_RESOLUTION|>--- conflicted
+++ resolved
@@ -18,10 +18,7 @@
 using struct mozilla::gfx::VRSensorUpdate from "gfxVR.h";
 using struct mozilla::gfx::VRHMDSensorState from "gfxVR.h";
 using struct mozilla::gfx::VRControllerInfo from "gfxVR.h";
-<<<<<<< HEAD
-=======
 using struct mozilla::gfx::VRSubmitFrameResultInfo from "gfxVR.h";
->>>>>>> a17af05f
 using mozilla::layers::LayersBackend from "mozilla/layers/LayersTypes.h";
 using mozilla::layers::TextureFlags from "mozilla/layers/CompositorTypes.h";
 
@@ -56,11 +53,7 @@
   // sensor state is the "Zero" position.
   async ResetSensor(uint32_t aDisplayID);
 
-<<<<<<< HEAD
-  sync GetSensorState(uint32_t aDisplayID) returns(VRHMDSensorState aState);
-=======
   async SetGroupMask(uint32_t aDisplayID, uint32_t aGroupMask);
->>>>>>> a17af05f
   async SetHaveEventListener(bool aHaveEventListener);
 
   async ControllerListenerAdded();
@@ -91,12 +84,7 @@
   // through DOM calls are always resolved.
   async UpdateDisplayInfo(VRDisplayInfo[] aDisplayUpdates);
 
-<<<<<<< HEAD
-  async NotifyVSync();
-  async NotifyVRVSync(uint32_t aDisplayID);
-=======
   async DispatchSubmitFrameResult(uint32_t aDisplayID, VRSubmitFrameResultInfo aResult);
->>>>>>> a17af05f
   async GamepadUpdate(GamepadChangeEvent aGamepadEvent);
   async ReplyGamepadVibrateHaptic(uint32_t aPromiseID);
 
