/* -*- Mode: C++; tab-width: 8; indent-tabs-mode: nil; c-basic-offset: 2 -*-
 * vim: sw=2 ts=8 et :
 */
/* This Source Code Form is subject to the terms of the Mozilla Public
 * License, v. 2.0. If a copy of the MPL was not distributed with this
 * file, You can obtain one at http://mozilla.org/MPL/2.0/. */

#ifndef MOZILLA_GFX_VR_VRMANAGERCHILD_H
#define MOZILLA_GFX_VR_VRMANAGERCHILD_H

#include "mozilla/gfx/PVRManagerChild.h"
#include "mozilla/ipc/SharedMemory.h"   // for SharedMemory, etc
#include "ThreadSafeRefcountingWithMainThreadDestruction.h"
#include "mozilla/layers/ISurfaceAllocator.h"  // for ISurfaceAllocator
#include "mozilla/layers/LayersTypes.h"  // for LayersBackend
#include "mozilla/layers/TextureForwarder.h"

namespace mozilla {
namespace dom {
class Promise;
class GamepadManager;
class Navigator;
class VRDisplay;
class VREventObserver;
class VRMockDisplay;
} // namespace dom
namespace layers {
<<<<<<< HEAD
=======
class SyncObjectClient;
>>>>>>> a17af05f
class TextureClient;
}
namespace gfx {
class VRLayerChild;
class VRDisplayClient;

class VRManagerChild : public PVRManagerChild
                     , public layers::TextureForwarder
                     , public layers::KnowsCompositor
{
public:
  NS_INLINE_DECL_THREADSAFE_REFCOUNTING(VRManagerChild, override);

  TextureForwarder* GetTextureForwarder() override { return this; }
  LayersIPCActor* GetLayersIPCActor() override { return this; }

  static VRManagerChild* Get();

  // Indicate that an observer wants to receive VR events.
  void AddListener(dom::VREventObserver* aObserver);
  // Indicate that an observer should no longer receive VR events.
  void RemoveListener(dom::VREventObserver* aObserver);

  bool GetVRDisplays(nsTArray<RefPtr<VRDisplayClient> >& aDisplays);
  bool RefreshVRDisplaysWithCallback(uint64_t aWindowId);
  void AddPromise(const uint32_t& aID, dom::Promise* aPromise);

  void CreateVRServiceTestDisplay(const nsCString& aID, dom::Promise* aPromise);
  void CreateVRServiceTestController(const nsCString& aID, dom::Promise* aPromise);

  static void InitSameProcess();
  static void InitWithGPUProcess(Endpoint<PVRManagerChild>&& aEndpoint);
  static bool InitForContent(Endpoint<PVRManagerChild>&& aEndpoint);
  static bool ReinitForContent(Endpoint<PVRManagerChild>&& aEndpoint);
  static void ShutDown();

  static bool IsCreated();

  virtual PTextureChild* CreateTexture(
    const SurfaceDescriptor& aSharedData,
    layers::LayersBackend aLayersBackend,
    TextureFlags aFlags,
    uint64_t aSerial,
    wr::MaybeExternalImageId& aExternalImageId,
    nsIEventTarget* aTarget = nullptr) override;
  virtual void CancelWaitForRecycle(uint64_t aTextureId) override;

  PVRLayerChild* CreateVRLayer(uint32_t aDisplayID,
                               const Rect& aLeftEyeRect,
                               const Rect& aRightEyeRect,
<<<<<<< HEAD
                               nsIEventTarget* aTarget);
=======
                               nsIEventTarget* aTarget,
                               uint32_t aGroup);
>>>>>>> a17af05f

  static void IdentifyTextureHost(const layers::TextureFactoryIdentifier& aIdentifier);
  layers::LayersBackend GetBackendType() const;
  layers::SyncObjectClient* GetSyncObject() { return mSyncObject; }

  virtual MessageLoop* GetMessageLoop() const override { return mMessageLoop; }
  virtual base::ProcessId GetParentPid() const override { return OtherPid(); }

  nsresult ScheduleFrameRequestCallback(mozilla::dom::FrameRequestCallback& aCallback,
    int32_t *aHandle);
  void CancelFrameRequestCallback(int32_t aHandle);
  void RunFrameRequestCallbacks();

  void UpdateDisplayInfo(nsTArray<VRDisplayInfo>& aDisplayUpdates);
  void FireDOMVRDisplayMountedEvent(uint32_t aDisplayID);
  void FireDOMVRDisplayUnmountedEvent(uint32_t aDisplayID);
  void FireDOMVRDisplayConnectEvent(uint32_t aDisplayID);
  void FireDOMVRDisplayDisconnectEvent(uint32_t aDisplayID);
  void FireDOMVRDisplayPresentChangeEvent(uint32_t aDisplayID);

  virtual void HandleFatalError(const char* aName, const char* aMsg) const override;

protected:
  explicit VRManagerChild();
  ~VRManagerChild();
  void Destroy();
  static void DeferredDestroy(RefPtr<VRManagerChild> aVRManagerChild);

  virtual PTextureChild* AllocPTextureChild(const SurfaceDescriptor& aSharedData,
                                            const layers::LayersBackend& aLayersBackend,
                                            const TextureFlags& aFlags,
                                            const uint64_t& aSerial) override;
  virtual bool DeallocPTextureChild(PTextureChild* actor) override;

  virtual PVRLayerChild* AllocPVRLayerChild(const uint32_t& aDisplayID,
                                            const float& aLeftEyeX,
                                            const float& aLeftEyeY,
                                            const float& aLeftEyeWidth,
                                            const float& aLeftEyeHeight,
                                            const float& aRightEyeX,
                                            const float& aRightEyeY,
                                            const float& aRightEyeWidth,
                                            const float& aRightEyeHeight,
                                            const uint32_t& aGroup) override;
  virtual bool DeallocPVRLayerChild(PVRLayerChild* actor) override;

  virtual mozilla::ipc::IPCResult RecvUpdateDisplayInfo(nsTArray<VRDisplayInfo>&& aDisplayUpdates) override;

  virtual mozilla::ipc::IPCResult RecvParentAsyncMessages(InfallibleTArray<AsyncParentMessageData>&& aMessages) override;

<<<<<<< HEAD
  virtual mozilla::ipc::IPCResult RecvNotifyVSync() override;
  virtual mozilla::ipc::IPCResult RecvNotifyVRVSync(const uint32_t& aDisplayID) override;
=======
  virtual mozilla::ipc::IPCResult RecvDispatchSubmitFrameResult(const uint32_t& aDisplayID, const VRSubmitFrameResultInfo& aResult) override;
>>>>>>> a17af05f
  virtual mozilla::ipc::IPCResult RecvGamepadUpdate(const GamepadChangeEvent& aGamepadEvent) override;
  virtual mozilla::ipc::IPCResult RecvReplyGamepadVibrateHaptic(const uint32_t& aPromiseID) override;

  virtual mozilla::ipc::IPCResult RecvReplyCreateVRServiceTestDisplay(const nsCString& aID,
                                                                      const uint32_t& aPromiseID,
                                                                      const uint32_t& aDeviceID) override;
  virtual mozilla::ipc::IPCResult RecvReplyCreateVRServiceTestController(const nsCString& aID,
                                                                         const uint32_t& aPromiseID,
                                                                         const uint32_t& aDeviceID) override;

  // ShmemAllocator

  virtual bool AllocShmem(size_t aSize,
                          ipc::SharedMemory::SharedMemoryType aType,
                          ipc::Shmem* aShmem) override;

  virtual bool AllocUnsafeShmem(size_t aSize,
                                ipc::SharedMemory::SharedMemoryType aType,
                                ipc::Shmem* aShmem) override;

  virtual bool DeallocShmem(ipc::Shmem& aShmem) override;

  virtual bool IsSameProcess() const override
  {
    return OtherPid() == base::GetCurrentProcId();
  }

  friend class layers::CompositorBridgeChild;

private:

  void FireDOMVRDisplayMountedEventInternal(uint32_t aDisplayID);
  void FireDOMVRDisplayUnmountedEventInternal(uint32_t aDisplayID);
  void FireDOMVRDisplayConnectEventInternal(uint32_t aDisplayID);
  void FireDOMVRDisplayDisconnectEventInternal(uint32_t aDisplayID);
  void FireDOMVRDisplayPresentChangeEventInternal(uint32_t aDisplayID);
  /**
  * Notify id of Texture When host side end its use. Transaction id is used to
  * make sure if there is no newer usage.
  */
  void NotifyNotUsed(uint64_t aTextureId, uint64_t aFwdTransactionId);

  nsTArray<RefPtr<VRDisplayClient> > mDisplays;
  bool mDisplaysInitialized;
  nsTArray<uint64_t> mNavigatorCallbacks;
<<<<<<< HEAD

  int32_t mInputFrameID;
=======
>>>>>>> a17af05f

  MessageLoop* mMessageLoop;

  struct FrameRequest;

  nsTArray<FrameRequest> mFrameRequestCallbacks;
  /**
  * The current frame request callback handle
  */
  int32_t mFrameRequestCallbackCounter;
  mozilla::TimeStamp mStartTimeStamp;

  nsTArray<RefPtr<dom::VREventObserver>> mListeners;

  /**
  * Hold TextureClients refs until end of their usages on host side.
  * It defer calling of TextureClient recycle callback.
  */
  nsDataHashtable<nsUint64HashKey, RefPtr<layers::TextureClient> > mTexturesWaitingRecycled;

  layers::LayersBackend mBackend;
<<<<<<< HEAD
  RefPtr<layers::SyncObject> mSyncObject;
=======
  RefPtr<layers::SyncObjectClient> mSyncObject;
>>>>>>> a17af05f
  nsRefPtrHashtable<nsUint32HashKey, dom::Promise> mGamepadPromiseList; // TODO: check if it can merge into one list?
  uint32_t mPromiseID;
  nsRefPtrHashtable<nsUint32HashKey, dom::Promise> mPromiseList;
  RefPtr<dom::VRMockDisplay> mVRMockDisplay;

  DISALLOW_COPY_AND_ASSIGN(VRManagerChild);
};

} // namespace mozilla
} // namespace gfx

#endif // MOZILLA_GFX_VR_VRMANAGERCHILD_H<|MERGE_RESOLUTION|>--- conflicted
+++ resolved
@@ -25,10 +25,7 @@
 class VRMockDisplay;
 } // namespace dom
 namespace layers {
-<<<<<<< HEAD
-=======
 class SyncObjectClient;
->>>>>>> a17af05f
 class TextureClient;
 }
 namespace gfx {
@@ -79,12 +76,8 @@
   PVRLayerChild* CreateVRLayer(uint32_t aDisplayID,
                                const Rect& aLeftEyeRect,
                                const Rect& aRightEyeRect,
-<<<<<<< HEAD
-                               nsIEventTarget* aTarget);
-=======
                                nsIEventTarget* aTarget,
                                uint32_t aGroup);
->>>>>>> a17af05f
 
   static void IdentifyTextureHost(const layers::TextureFactoryIdentifier& aIdentifier);
   layers::LayersBackend GetBackendType() const;
@@ -135,12 +128,7 @@
 
   virtual mozilla::ipc::IPCResult RecvParentAsyncMessages(InfallibleTArray<AsyncParentMessageData>&& aMessages) override;
 
-<<<<<<< HEAD
-  virtual mozilla::ipc::IPCResult RecvNotifyVSync() override;
-  virtual mozilla::ipc::IPCResult RecvNotifyVRVSync(const uint32_t& aDisplayID) override;
-=======
   virtual mozilla::ipc::IPCResult RecvDispatchSubmitFrameResult(const uint32_t& aDisplayID, const VRSubmitFrameResultInfo& aResult) override;
->>>>>>> a17af05f
   virtual mozilla::ipc::IPCResult RecvGamepadUpdate(const GamepadChangeEvent& aGamepadEvent) override;
   virtual mozilla::ipc::IPCResult RecvReplyGamepadVibrateHaptic(const uint32_t& aPromiseID) override;
 
@@ -186,11 +174,6 @@
   nsTArray<RefPtr<VRDisplayClient> > mDisplays;
   bool mDisplaysInitialized;
   nsTArray<uint64_t> mNavigatorCallbacks;
-<<<<<<< HEAD
-
-  int32_t mInputFrameID;
-=======
->>>>>>> a17af05f
 
   MessageLoop* mMessageLoop;
 
@@ -212,11 +195,7 @@
   nsDataHashtable<nsUint64HashKey, RefPtr<layers::TextureClient> > mTexturesWaitingRecycled;
 
   layers::LayersBackend mBackend;
-<<<<<<< HEAD
-  RefPtr<layers::SyncObject> mSyncObject;
-=======
   RefPtr<layers::SyncObjectClient> mSyncObject;
->>>>>>> a17af05f
   nsRefPtrHashtable<nsUint32HashKey, dom::Promise> mGamepadPromiseList; // TODO: check if it can merge into one list?
   uint32_t mPromiseID;
   nsRefPtrHashtable<nsUint32HashKey, dom::Promise> mPromiseList;
