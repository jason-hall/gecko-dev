/* -*- Mode: c++; c-basic-offset: 2; indent-tabs-mode: nil; tab-width: 40 -*- */
/* This Source Code Form is subject to the terms of the Mozilla Public
 * License, v. 2.0. If a copy of the MPL was not distributed with this file,
 * You can obtain one at http://mozilla.org/MPL/2.0/. */

/* This file contains just the needed struct definitions for
 * interacting with the Oculus VR C API, without needing to #include
 * OVR_CAPI.h directly.  Note that it uses the same type names as the
 * CAPI, and cannot be #included at the same time as OVR_CAPI.h.  It
 * does not include the entire C API, just want's needed.
 */

#ifdef OVR_CAPI_h
#ifdef _MSC_VER
#pragma message("ovr_capi_dyanmic.h: OVR_CAPI.h included before ovr_capi_dynamic.h, skipping this")
#else
#warning OVR_CAPI.h included before ovr_capi_dynamic.h, skipping this
#endif
#define mozilla_ovr_capi_dynamic_h_

#else

#ifndef mozilla_ovr_capi_dynamic_h_
#define mozilla_ovr_capi_dynamic_h_

#ifdef HAVE_64BIT_BUILD
#define OVR_PTR_SIZE 8
#define OVR_ON64(x)     x
#else
#define OVR_PTR_SIZE 4
#define OVR_ON64(x)     /**/
#endif

#if defined(_WIN32)
#define OVR_PFN __cdecl
#else
#define OVR_PFN
#endif

#if !defined(OVR_ALIGNAS)
#if defined(__GNUC__) || defined(__clang__)
#define OVR_ALIGNAS(n) __attribute__((aligned(n)))
#elif defined(_MSC_VER) || defined(__INTEL_COMPILER)
#define OVR_ALIGNAS(n) __declspec(align(n))
#elif defined(__CC_ARM)
#define OVR_ALIGNAS(n) __align(n)
#else
#error Need to define OVR_ALIGNAS
#endif
#endif

#if !defined(OVR_UNUSED_STRUCT_PAD)
#define OVR_UNUSED_STRUCT_PAD(padName, size) char padName[size];
#endif

#ifdef __cplusplus 
extern "C" {
#endif

typedef int32_t ovrResult;



typedef enum {
  ovrSuccess = 0,
} ovrSuccessType;

typedef char ovrBool;
typedef struct OVR_ALIGNAS(4) { float r, g, b, a; } ovrColorf;
typedef struct OVR_ALIGNAS(4) { int x, y; } ovrVector2i;
typedef struct OVR_ALIGNAS(4) { int w, h; } ovrSizei;
typedef struct OVR_ALIGNAS(4) { ovrVector2i Pos; ovrSizei Size; } ovrRecti;
typedef struct OVR_ALIGNAS(4) { float x, y, z, w; } ovrQuatf;
typedef struct OVR_ALIGNAS(4) { float x, y; } ovrVector2f;
typedef struct OVR_ALIGNAS(4) { float x, y, z; } ovrVector3f;
typedef struct OVR_ALIGNAS(4) { float M[4][4]; } ovrMatrix4f;

typedef struct OVR_ALIGNAS(4) {
  ovrQuatf Orientation;
  ovrVector3f Position;
} ovrPosef;

typedef struct OVR_ALIGNAS(8) {
  ovrPosef ThePose;
  ovrVector3f AngularVelocity;
  ovrVector3f LinearVelocity;
  ovrVector3f AngularAcceleration;
  ovrVector3f LinearAcceleration;
  OVR_UNUSED_STRUCT_PAD(pad0, 4)
  double      TimeInSeconds;
} ovrPoseStatef;

typedef struct {
  float UpTan;
  float DownTan;
  float LeftTan;
  float RightTan;
} ovrFovPort;

typedef enum {
  ovrHmd_None      = 0,    
  ovrHmd_DK1       = 3,
  ovrHmd_DKHD      = 4,
  ovrHmd_DK2       = 6,
  ovrHmd_CB        = 8,
  ovrHmd_Other     = 9,
  ovrHmd_E3_2015   = 10,
  ovrHmd_ES06      = 11,
  ovrHmd_ES09      = 12,
  ovrHmd_ES11      = 13,
  ovrHmd_CV1       = 14,
  ovrHmd_EnumSize = 0x7fffffff
} ovrHmdType;

typedef enum {
  ovrHmdCap_DebugDevice       = 0x0010,
  ovrHmdCap_EnumSize          = 0x7fffffff
} ovrHmdCaps;

typedef enum
{
  ovrTrackingCap_Orientation      = 0x0010,
  ovrTrackingCap_MagYawCorrection = 0x0020,
  ovrTrackingCap_Position         = 0x0040,
  ovrTrackingCap_EnumSize         = 0x7fffffff
} ovrTrackingCaps;

typedef enum {
  ovrEye_Left  = 0,
  ovrEye_Right = 1,
  ovrEye_Count = 2,
  ovrEye_EnumSize = 0x7fffffff
} ovrEyeType;

typedef enum {
  ovrTrackingOrigin_EyeLevel = 0,
  ovrTrackingOrigin_FloorLevel = 1,
  ovrTrackingOrigin_Count = 2,            ///< \internal Count of enumerated elements.
  ovrTrackingOrigin_EnumSize = 0x7fffffff ///< \internal Force type int32_t.
} ovrTrackingOrigin;

typedef struct OVR_ALIGNAS(OVR_PTR_SIZE) {
	char Reserved[8];
} ovrGraphicsLuid;

typedef struct OVR_ALIGNAS(OVR_PTR_SIZE) {
  ovrHmdType  Type;
  OVR_ON64(OVR_UNUSED_STRUCT_PAD(pad0, 4))
  char ProductName[64];
  char Manufacturer[64];
  short VendorId;
  short ProductId;
  char SerialNumber[24];
  short FirmwareMajor;
  short FirmwareMinor;
  unsigned int AvailableHmdCaps;
  unsigned int DefaultHmdCaps;
  unsigned int AvailableTrackingCaps;
  unsigned int DefaultTrackingCaps;
  ovrFovPort DefaultEyeFov[ovrEye_Count];
  ovrFovPort MaxEyeFov[ovrEye_Count];
  ovrSizei Resolution;
  float DisplayRefreshRate;
  OVR_ON64(OVR_UNUSED_STRUCT_PAD(pad1, 4))
} ovrHmdDesc;

typedef struct ovrHmdStruct* ovrSession;

#ifdef XP_WIN
typedef uint32_t ovrProcessId;
#else
typedef pid_t ovrProcessId;
#endif

typedef enum {
  ovrStatus_OrientationTracked    = 0x0001,
  ovrStatus_PositionTracked       = 0x0002,
  ovrStatus_EnumSize              = 0x7fffffff
} ovrStatusBits;

typedef struct OVR_ALIGNAS(OVR_PTR_SIZE) {
  float FrustumHFovInRadians;
  float FrustumVFovInRadians;
  float FrustumNearZInMeters;
  float FrustumFarZInMeters;
} ovrTrackerDesc;

typedef enum {
  ovrTracker_Connected = 0x0020,
  ovrTracker_PoseTracked = 0x0004
} ovrTrackerFlags;

typedef struct OVR_ALIGNAS(8) {
  unsigned int TrackerFlags;
  ovrPosef Pose;
  ovrPosef LeveledPose;
  OVR_UNUSED_STRUCT_PAD(pad0, 4)
} ovrTrackerPose;

typedef struct OVR_ALIGNAS(8) {
  ovrPoseStatef HeadPose;
  unsigned int StatusFlags;
  ovrPoseStatef HandPoses[2];
  unsigned int HandStatusFlags[2];
  ovrPosef CalibratedOrigin;
} ovrTrackingState;

typedef struct OVR_ALIGNAS(4) {
  ovrEyeType  Eye;
  ovrFovPort  Fov;
  ovrRecti    DistortedViewport;
  ovrVector2f PixelsPerTanAngleAtCenter;
  ovrVector3f HmdToEyeOffset;
} ovrEyeRenderDesc;

typedef struct OVR_ALIGNAS(4) {
  float Projection22;
  float Projection23;
  float Projection32;
} ovrTimewarpProjectionDesc;

typedef struct OVR_ALIGNAS(4) {
  ovrVector3f HmdToEyeOffset[ovrEye_Count];
  float HmdSpaceToWorldScaleInMeters;
} ovrViewScaleDesc;

typedef enum {
  ovrTexture_2D,
  ovrTexture_2D_External,
  ovrTexture_Cube,
  ovrTexture_Count,
  ovrTexture_EnumSize = 0x7fffffff
} ovrTextureType;

typedef enum {
  ovrTextureBind_None,
  ovrTextureBind_DX_RenderTarget = 0x0001,
  ovrTextureBind_DX_UnorderedAccess = 0x0002,
  ovrTextureBind_DX_DepthStencil = 0x0004,
  ovrTextureBind_EnumSize = 0x7fffffff
} ovrTextureBindFlags;

typedef enum {
<<<<<<< HEAD
  OVR_FORMAT_UNKNOWN,
  OVR_FORMAT_B5G6R5_UNORM,
  OVR_FORMAT_B5G5R5A1_UNORM,
  OVR_FORMAT_B4G4R4A4_UNORM,
  OVR_FORMAT_R8G8B8A8_UNORM,
  OVR_FORMAT_R8G8B8A8_UNORM_SRGB,
  OVR_FORMAT_B8G8R8A8_UNORM,
  OVR_FORMAT_B8G8R8A8_UNORM_SRGB,
  OVR_FORMAT_B8G8R8X8_UNORM,
  OVR_FORMAT_B8G8R8X8_UNORM_SRGB,
  OVR_FORMAT_R16G16B16A16_FLOAT,
  OVR_FORMAT_D16_UNORM,
  OVR_FORMAT_D24_UNORM_S8_UINT,
  OVR_FORMAT_D32_FLOAT,
  OVR_FORMAT_D32_FLOAT_S8X24_UINT,
  OVR_FORMAT_BC1_UNORM,
  OVR_FORMAT_BC1_UNORM_SRGB,
  OVR_FORMAT_BC2_UNORM,
  OVR_FORMAT_BC2_UNORM_SRGB,
  OVR_FORMAT_BC3_UNORM,
  OVR_FORMAT_BC3_UNORM_SRGB,
  OVR_FORMAT_BC6H_UF16,
  OVR_FORMAT_BC6H_SF16,
  OVR_FORMAT_BC7_UNORM,
  OVR_FORMAT_BC7_UNORM_SRGB,
  OVR_FORMAT_R11G11B10_FLOAT,
=======
  OVR_FORMAT_UNKNOWN = 0,
  OVR_FORMAT_B5G6R5_UNORM = 1,
  OVR_FORMAT_B5G5R5A1_UNORM = 2,
  OVR_FORMAT_B4G4R4A4_UNORM = 3,
  OVR_FORMAT_R8G8B8A8_UNORM = 4,
  OVR_FORMAT_R8G8B8A8_UNORM_SRGB = 5,
  OVR_FORMAT_B8G8R8A8_UNORM = 6,
  OVR_FORMAT_B8G8R8A8_UNORM_SRGB = 7,
  OVR_FORMAT_B8G8R8X8_UNORM = 8,
  OVR_FORMAT_B8G8R8X8_UNORM_SRGB = 9,
  OVR_FORMAT_R16G16B16A16_FLOAT = 10,
  OVR_FORMAT_R11G11B10_FLOAT = 25,
  OVR_FORMAT_D16_UNORM = 11,
  OVR_FORMAT_D24_UNORM_S8_UINT = 12,
  OVR_FORMAT_D32_FLOAT = 13,
  OVR_FORMAT_D32_FLOAT_S8X24_UINT = 14,
  OVR_FORMAT_BC1_UNORM = 15,
  OVR_FORMAT_BC1_UNORM_SRGB = 16,
  OVR_FORMAT_BC2_UNORM = 17,
  OVR_FORMAT_BC2_UNORM_SRGB = 18,
  OVR_FORMAT_BC3_UNORM = 19,
  OVR_FORMAT_BC3_UNORM_SRGB = 20,
  OVR_FORMAT_BC6H_UF16 = 21,
  OVR_FORMAT_BC6H_SF16 = 22,
  OVR_FORMAT_BC7_UNORM = 23,
  OVR_FORMAT_BC7_UNORM_SRGB = 24,

>>>>>>> a17af05f
  OVR_FORMAT_ENUMSIZE = 0x7fffffff
} ovrTextureFormat;

typedef enum {
  ovrTextureMisc_None,
  ovrTextureMisc_DX_Typeless = 0x0001,
  ovrTextureMisc_AllowGenerateMips = 0x0002,
  ovrTextureMisc_ProtectedContent = 0x0004,
  ovrTextureMisc_EnumSize = 0x7fffffff
} ovrTextureFlags;

typedef struct {
  ovrTextureType Type;
  ovrTextureFormat Format;
  int ArraySize;
  int Width;
  int Height;
  int MipLevels;
  int SampleCount;
  ovrBool StaticImage;
  unsigned int MiscFlags;
  unsigned int BindFlags;
} ovrTextureSwapChainDesc;

typedef struct {
  ovrTextureFormat Format;
  int Width;
  int Height;
  unsigned int MiscFlags;
  unsigned int MirrorOptions;
} ovrMirrorTextureDesc;

typedef struct ovrTextureSwapChainData* ovrTextureSwapChain;
typedef struct ovrMirrorTextureData* ovrMirrorTexture;

typedef enum {
  ovrButton_A = 0x00000001,
  ovrButton_B = 0x00000002,
  ovrButton_RThumb = 0x00000004,
  ovrButton_RShoulder = 0x00000008,
  ovrButton_X = 0x00000100,
  ovrButton_Y = 0x00000200,
  ovrButton_LThumb = 0x00000400,
  ovrButton_LShoulder = 0x00000800,
  ovrButton_Up = 0x00010000,
  ovrButton_Down = 0x00020000,
  ovrButton_Left = 0x00040000,
  ovrButton_Right = 0x00080000,
  ovrButton_Enter = 0x00100000,
  ovrButton_Back = 0x00200000,
  ovrButton_VolUp = 0x00400000,
  ovrButton_VolDown = 0x00800000,
  ovrButton_Home = 0x01000000,
  ovrButton_Private = ovrButton_VolUp | ovrButton_VolDown | ovrButton_Home,
  ovrButton_RMask = ovrButton_A | ovrButton_B | ovrButton_RThumb | ovrButton_RShoulder,
  ovrButton_LMask = ovrButton_X | ovrButton_Y | ovrButton_LThumb | ovrButton_LShoulder | ovrButton_Enter,
  ovrButton_EnumSize = 0x7fffffff
} ovrButton;

typedef enum {
  ovrTouch_A = ovrButton_A,
  ovrTouch_B = ovrButton_B,
  ovrTouch_RThumb = ovrButton_RThumb,
  ovrTouch_RThumbRest = 0x00000008,
  ovrTouch_RIndexTrigger = 0x00000010,
  ovrTouch_RButtonMask = ovrTouch_A | ovrTouch_B | ovrTouch_RThumb | ovrTouch_RThumbRest | ovrTouch_RIndexTrigger,
  ovrTouch_X = ovrButton_X,
  ovrTouch_Y = ovrButton_Y,
  ovrTouch_LThumb = ovrButton_LThumb,
  ovrTouch_LThumbRest = 0x00000800,
  ovrTouch_LIndexTrigger = 0x00001000,
  ovrTouch_LButtonMask = ovrTouch_X | ovrTouch_Y | ovrTouch_LThumb | ovrTouch_LThumbRest | ovrTouch_LIndexTrigger,
  ovrTouch_RIndexPointing = 0x00000020,
  ovrTouch_RThumbUp = 0x00000040,
  ovrTouch_LIndexPointing = 0x00002000,
  ovrTouch_LThumbUp = 0x00004000,
  ovrTouch_RPoseMask = ovrTouch_RIndexPointing | ovrTouch_RThumbUp,
  ovrTouch_LPoseMask = ovrTouch_LIndexPointing | ovrTouch_LThumbUp,
  ovrTouch_EnumSize = 0x7fffffff
} ovrTouch;

typedef struct OVR_ALIGNAS(OVR_PTR_SIZE) {
  int SampleRateHz;
  int SampleSizeInBytes;
  int QueueMinSizeToAvoidStarvation;
  int SubmitMinSamples;
  int SubmitMaxSamples;
  int SubmitOptimalSamples;
} ovrTouchHapticsDesc;

typedef enum {
  ovrControllerType_None = 0x0000,
  ovrControllerType_LTouch = 0x0001,
  ovrControllerType_RTouch = 0x0002,
  ovrControllerType_Touch = (ovrControllerType_LTouch | ovrControllerType_RTouch),
  ovrControllerType_Remote = 0x0004,
  ovrControllerType_XBox = 0x0010,
  ovrControllerType_Object0 = 0x0100,
  ovrControllerType_Object1 = 0x0200,
  ovrControllerType_Object2 = 0x0400,
  ovrControllerType_Object3 = 0x0800,
  ovrControllerType_Active = 0xffffffff,
  ovrControllerType_EnumSize = 0x7fffffff
} ovrControllerType;

typedef enum {
  ovrHapticsBufferSubmit_Enqueue
} ovrHapticsBufferSubmitMode;

typedef struct {
  const void* Samples;
  int SamplesCount;
  ovrHapticsBufferSubmitMode SubmitMode;
} ovrHapticsBuffer;

typedef struct {
  int RemainingQueueSpace;
  int SamplesQueued;
} ovrHapticsPlaybackState;

typedef enum {
<<<<<<< HEAD
  ovrTrackedDevice_HMD = 0x0001,
  ovrTrackedDevice_LTouch = 0x0002,
  ovrTrackedDevice_RTouch = 0x0004,
  ovrTrackedDevice_Touch = 0x0006,
=======
  ovrTrackedDevice_None = 0x0000,
  ovrTrackedDevice_HMD = 0x0001,
  ovrTrackedDevice_LTouch = 0x0002,
  ovrTrackedDevice_RTouch = 0x0004,
  ovrTrackedDevice_Touch = (ovrTrackedDevice_LTouch | ovrTrackedDevice_RTouch),
  ovrTrackedDevice_Object0 = 0x0010,
  ovrTrackedDevice_Object1 = 0x0020,
  ovrTrackedDevice_Object2 = 0x0040,
  ovrTrackedDevice_Object3 = 0x0080,
>>>>>>> a17af05f
  ovrTrackedDevice_All = 0xFFFF,
} ovrTrackedDeviceType;

typedef enum {
<<<<<<< HEAD
=======
  ovrBoundary_Outer = 0x0001,
  ovrBoundary_PlayArea = 0x0100,
} ovrBoundaryType;

typedef struct {
  ovrColorf Color;
} ovrBoundaryLookAndFeel;

typedef struct {
  ovrBool IsTriggering;
  float ClosestDistance;
  ovrVector3f ClosestPoint;
  ovrVector3f ClosestPointNormal;
} ovrBoundaryTestResult;

typedef enum {
>>>>>>> a17af05f
  ovrHand_Left = 0,
  ovrHand_Right = 1,
  ovrHand_Count = 2,
  ovrHand_EnumSize = 0x7fffffff
} ovrHandType;

typedef struct {
  double TimeInSeconds;
  unsigned int Buttons;
  unsigned int Touches;
  float IndexTrigger[ovrHand_Count];
  float HandTrigger[ovrHand_Count];
  ovrVector2f Thumbstick[ovrHand_Count];
  ovrControllerType ControllerType;
  float IndexTriggerNoDeadzone[ovrHand_Count];
  float HandTriggerNoDeadzone[ovrHand_Count];
  ovrVector2f ThumbstickNoDeadzone[ovrHand_Count];
<<<<<<< HEAD
=======
  float IndexTriggerRaw[ovrHand_Count];
  float HandTriggerRaw[ovrHand_Count];
  ovrVector2f ThumbstickRaw[ovrHand_Count];
>>>>>>> a17af05f
} ovrInputState;

typedef struct {
  double LastChangedTime;
  ovrFovPort FOVPort;
  float VirtualNearPlaneDistanceMeters;
  float VirtualFarPlaneDistanceMeters;
  ovrSizei ImageSensorPixelResolution;
  ovrMatrix4f LensDistortionMatrix;
  double ExposurePeriodSeconds;
  double ExposureDurationSeconds;
} ovrCameraIntrinsics;

typedef enum {
  ovrCameraStatus_None = 0x0,
  ovrCameraStatus_Connected = 0x1,
  ovrCameraStatus_Calibrating = 0x2,
  ovrCameraStatus_CalibrationFailed = 0x4,
  ovrCameraStatus_Calibrated = 0x8,
  ovrCameraStatus_EnumSize = 0x7fffffff
} ovrCameraStatusFlags;

typedef struct {
  double LastChangedTimeSeconds;
  unsigned int CameraStatusFlags;
  ovrTrackedDeviceType AttachedToDevice;
  ovrPosef RelativePose;
  double LastExposureTimeSeconds;
  double ExposureLatencySeconds;
  double AdditionalLatencySeconds;
} ovrCameraExtrinsics;

#define OVR_EXTERNAL_CAMERA_NAME_SIZE 32
typedef struct {
  char Name[OVR_EXTERNAL_CAMERA_NAME_SIZE];
  ovrCameraIntrinsics Intrinsics;
  ovrCameraExtrinsics Extrinsics;
} ovrExternalCamera;

typedef enum {
  ovrInit_Debug          = 0x00000001,
  ovrInit_RequestVersion = 0x00000004,
  ovrInit_Invisible      = 0x00000010,
  ovrInit_MixedRendering = 0x00000020,
  ovrinit_WritableBits   = 0x00ffffff,
  ovrInit_EnumSize       = 0x7fffffff
} ovrInitFlags;

typedef enum {
  ovrLogLevel_Debug = 0,
  ovrLogLevel_Info  = 1,
  ovrLogLevel_Error = 2,
  ovrLogLevel_EnumSize = 0x7fffffff
} ovrLogLevel;

typedef void (OVR_PFN* ovrLogCallback)(uintptr_t userData, int level, const char* message);

typedef struct OVR_ALIGNAS(8) {
  uint32_t Flags;
  uint32_t RequestedMinorVersion;
  ovrLogCallback LogCallback;
  uintptr_t UserData;
  uint32_t ConnectionTimeoutMS;
  OVR_ON64(OVR_UNUSED_STRUCT_PAD(pad0, 4))
} ovrInitParams;

typedef ovrResult(OVR_PFN* pfn_ovr_Initialize)(const ovrInitParams* params);
typedef void (OVR_PFN* pfn_ovr_Shutdown)();

typedef struct {
  ovrResult Result;
  char      ErrorString[512];
} ovrErrorInfo;

typedef void (OVR_PFN* pfn_ovr_GetLastErrorInfo)(ovrErrorInfo* errorInfo);
typedef const char* (OVR_PFN* pfn_ovr_GetVersionString)();
typedef int (OVR_PFN* pfn_ovr_TraceMessage)(int level, const char* message);
typedef ovrResult (OVR_PFN* pfn_ovr_IdentifyClient)(const char* identity);
typedef ovrHmdDesc (OVR_PFN* pfn_ovr_GetHmdDesc)(ovrSession session);
typedef unsigned int (OVR_PFN* pfn_ovr_GetTrackerCount)(ovrSession session);
typedef ovrTrackerDesc (OVR_PFN* pfn_ovr_GetTrackerDesc)(ovrSession session, unsigned int trackerDescIndex);
typedef ovrResult (OVR_PFN* pfn_ovr_Create)(ovrSession* pSession, ovrGraphicsLuid* pLuid);
typedef void (OVR_PFN* pfn_ovr_Destroy)(ovrSession session);

typedef struct {
  ovrBool IsVisible;
  ovrBool HmdPresent;
  ovrBool HmdMounted;
  ovrBool DisplayLost;
  ovrBool ShouldQuit;
  ovrBool ShouldRecenter;
} ovrSessionStatus;

typedef ovrResult (OVR_PFN* pfn_ovr_GetSessionStatus)(ovrSession session, ovrSessionStatus* sessionStatus);
typedef ovrResult (OVR_PFN* pfn_ovr_SetTrackingOriginType)(ovrSession session, ovrTrackingOrigin origin);
typedef ovrTrackingOrigin (OVR_PFN* pfn_ovr_GetTrackingOriginType)(ovrSession session);
typedef ovrResult (OVR_PFN* pfn_ovr_RecenterTrackingOrigin)(ovrSession session);
typedef ovrResult (OVR_PFN* pfn_ovr_SpecifyTrackingOrigin)(ovrSession session, ovrPosef originPose);
typedef void (OVR_PFN* pfn_ovr_ClearShouldRecenterFlag)(ovrSession session);
typedef ovrTrackingState (OVR_PFN* pfn_ovr_GetTrackingState)(ovrSession session, double absTime, ovrBool latencyMarker);
typedef ovrResult  (OVR_PFN* pfn_ovr_GetDevicePoses)(ovrSession session,
                                                     ovrTrackedDeviceType* deviceTypes,
                                                     int deviceCount,
                                                     double absTime,
                                                     ovrPoseStatef* outDevicePoses);
typedef ovrTrackerPose (OVR_PFN* pfn_ovr_GetTrackerPose)(ovrSession session, unsigned int trackerPoseIndex);
typedef ovrResult (OVR_PFN* pfn_ovr_GetInputState)(ovrSession session, ovrControllerType controllerType, ovrInputState* inputState);
typedef unsigned int (OVR_PFN* pfn_ovr_GetConnectedControllerTypes)(ovrSession session);
typedef ovrTouchHapticsDesc (OVR_PFN* pfn_ovr_GetTouchHapticsDesc)(ovrSession session, ovrControllerType controllerType);
typedef ovrResult (OVR_PFN* pfn_ovr_SetControllerVibration)(ovrSession session, ovrControllerType controllerType, float frequency, float amplitude);
typedef ovrResult (OVR_PFN* pfn_ovr_SubmitControllerVibration)(ovrSession session,
                                                               ovrControllerType controllerType,
                                                               const ovrHapticsBuffer* buffer);
typedef ovrResult (OVR_PFN* pfn_ovr_GetControllerVibrationState)(ovrSession session,
                                                                 ovrControllerType controllerType,
                                                                 ovrHapticsPlaybackState* outState);
typedef ovrResult (OVR_PFN* pfn_ovr_TestBoundary)(ovrSession session,
                                                  ovrTrackedDeviceType deviceBitmask,
                                                  ovrBoundaryType boundaryType,
                                                  ovrBoundaryTestResult* outTestResult);
typedef ovrResult (OVR_PFN* pfn_ovr_TestBoundaryPoint)(ovrSession session,
                                                       const ovrVector3f* point,
                                                       ovrBoundaryType singleBoundaryType,
                                                       ovrBoundaryTestResult* outTestResult);
typedef ovrResult (OVR_PFN* pfn_ovr_SetBoundaryLookAndFeel)(ovrSession session, const ovrBoundaryLookAndFeel* lookAndFeel);
typedef ovrResult (OVR_PFN* pfn_ovr_ResetBoundaryLookAndFeel)(ovrSession session);
typedef ovrResult (OVR_PFN* pfn_ovr_GetBoundaryGeometry)(ovrSession session,
                                                         ovrBoundaryType boundaryType,
                                                         ovrVector3f* outFloorPoints,
                                                         int* outFloorPointsCount);
typedef ovrResult (OVR_PFN* pfn_ovr_GetBoundaryDimensions)(ovrSession session,
                                                           ovrBoundaryType boundaryType,
                                                           ovrVector3f* outDimensions);
typedef ovrResult (OVR_PFN* pfn_ovr_GetBoundaryVisible)(ovrSession session, ovrBool* outIsVisible);
typedef ovrResult (OVR_PFN* pfn_ovr_RequestBoundaryVisible)(ovrSession session, ovrBool visible);

enum {
  ovrMaxLayerCount = 16
};

typedef enum {
  ovrLayerType_Disabled       = 0,
  ovrLayerType_EyeFov         = 1,
  ovrLayerType_Quad           = 3,
  ovrLayerType_EyeMatrix      = 5,
  ovrLayerType_EnumSize       = 0x7fffffff
} ovrLayerType;

typedef enum {
  ovrLayerFlag_HighQuality               = 0x01,
  ovrLayerFlag_TextureOriginAtBottomLeft = 0x02,
  ovrLayerFlag_HeadLocked                = 0x04
} ovrLayerFlags;

typedef struct OVR_ALIGNAS(OVR_PTR_SIZE) {
  ovrLayerType Type;
  unsigned Flags;
} ovrLayerHeader;

typedef struct OVR_ALIGNAS(OVR_PTR_SIZE) {
  ovrLayerHeader Header;
  ovrTextureSwapChain ColorTexture[ovrEye_Count];
  ovrRecti Viewport[ovrEye_Count];
  ovrFovPort Fov[ovrEye_Count];
  ovrPosef RenderPose[ovrEye_Count];
  double SensorSampleTime;
} ovrLayerEyeFov;

typedef struct OVR_ALIGNAS(OVR_PTR_SIZE) {
  ovrLayerHeader Header;
  ovrTextureSwapChain ColorTexture[ovrEye_Count];
  ovrRecti Viewport[ovrEye_Count];
  ovrPosef RenderPose[ovrEye_Count];
  ovrMatrix4f Matrix[ovrEye_Count];
  double SensorSampleTime;
} ovrLayerEyeMatrix;

typedef struct OVR_ALIGNAS(OVR_PTR_SIZE) {
  ovrLayerHeader Header;
  ovrTextureSwapChain ColorTexture;
  ovrRecti Viewport;
  ovrPosef QuadPoseCenter;
  ovrVector2f QuadSize;
} ovrLayerQuad;

typedef union {
  ovrLayerHeader Header;
  ovrLayerEyeFov EyeFov;
  ovrLayerQuad Quad;
} ovrLayer_Union;


typedef ovrResult (OVR_PFN* pfn_ovr_GetTextureSwapChainLength)(ovrSession session, ovrTextureSwapChain chain, int* out_Length);
typedef ovrResult (OVR_PFN* pfn_ovr_GetTextureSwapChainCurrentIndex)(ovrSession session, ovrTextureSwapChain chain, int* out_Index);
typedef ovrResult (OVR_PFN* pfn_ovr_GetTextureSwapChainDesc)(ovrSession session, ovrTextureSwapChain chain, ovrTextureSwapChainDesc* out_Desc);
typedef ovrResult (OVR_PFN* pfn_ovr_CommitTextureSwapChain)(ovrSession session, ovrTextureSwapChain chain);
typedef void (OVR_PFN* pfn_ovr_DestroyTextureSwapChain)(ovrSession session, ovrTextureSwapChain chain);
typedef void (OVR_PFN* pfn_ovr_DestroyMirrorTexture)(ovrSession session, ovrMirrorTexture mirrorTexture);
typedef ovrSizei(OVR_PFN* pfn_ovr_GetFovTextureSize)(ovrSession session, ovrEyeType eye, ovrFovPort fov, float pixelsPerDisplayPixel);
typedef ovrEyeRenderDesc(OVR_PFN* pfn_ovr_GetRenderDesc)(ovrSession session, ovrEyeType eyeType, ovrFovPort fov);
typedef ovrResult(OVR_PFN* pfn_ovr_SubmitFrame)(ovrSession session, long long frameIndex,
	const ovrViewScaleDesc* viewScaleDesc,
	ovrLayerHeader const * const * layerPtrList, unsigned int layerCount);

typedef struct OVR_ALIGNAS(4) {
  int HmdVsyncIndex;
  int AppFrameIndex;
  int AppDroppedFrameCount;
  float AppMotionToPhotonLatency;
  float AppQueueAheadTime;
  float AppCpuElapsedTime;
  float AppGpuElapsedTime;
  int CompositorFrameIndex;
  int CompositorDroppedFrameCount;
  float CompositorLatency;
  float CompositorCpuElapsedTime;
  float CompositorGpuElapsedTime;
  float CompositorCpuStartToGpuEndElapsedTime;
  float CompositorGpuEndToVsyncElapsedTime;
  ovrBool AswIsActive;
  int AswActivatedToggleCount;
  int AswPresentedFrameCount;
  int AswFailedFrameCount;
} ovrPerfStatsPerCompositorFrame;

enum { ovrMaxProvidedFrameStats = 5 };

typedef struct OVR_ALIGNAS(4) {
  ovrPerfStatsPerCompositorFrame FrameStats[ovrMaxProvidedFrameStats];
  int FrameStatsCount;
  ovrBool AnyFrameStatsDropped;
  float AdaptiveGpuPerformanceScale;
  ovrBool AswIsAvailable;
  ovrProcessId VisibleProcessId;
} ovrPerfStats;

typedef ovrResult (OVR_PFN* pfn_ovr_GetPerfStats)(ovrSession session, ovrPerfStats* outStats);
typedef ovrResult (OVR_PFN* pfn_ovr_ResetPerfStats)(ovrSession session);
typedef double (OVR_PFN* pfn_ovr_GetPredictedDisplayTime)(ovrSession session, long long frameIndex);
typedef double (OVR_PFN* pfn_ovr_GetTimeInSeconds)();

typedef enum {
  ovrPerfHud_Off = 0,
  ovrPerfHud_PerfSummary = 1,
  ovrPerfHud_LatencyTiming = 2,
  ovrPerfHud_AppRenderTiming = 3,
  ovrPerfHud_CompRenderTiming = 4,
  ovrPerfHud_AswStats = 6,
  ovrPerfHud_VersionInfo = 5,
  ovrPerfHud_Count = 7,
  ovrPerfHud_EnumSize = 0x7fffffff
} ovrPerfHudMode;

typedef enum {
  ovrLayerHud_Off = 0,
  ovrLayerHud_Info = 1,
  ovrLayerHud_EnumSize = 0x7fffffff
} ovrLayerHudMode;

typedef enum {
  ovrDebugHudStereo_Off = 0,
  ovrDebugHudStereo_Quad = 1,
  ovrDebugHudStereo_QuadWithCrosshair = 2,
  ovrDebugHudStereo_CrosshairAtInfinity = 3,
  ovrDebugHudStereo_Count,
  ovrDebugHudStereo_EnumSize = 0x7fffffff
} ovrDebugHudStereoMode;

typedef enum {
  // Outer boundary - closely represents user setup walls
  ovrBoundary_Outer = 0x0001,
  // Play area - safe rectangular area inside outer boundary which can optionally be used to restrict user interactions and motion.
  ovrBoundary_PlayArea = 0x0100,
} ovrBoundaryType;

typedef ovrBool(OVR_PFN* pfn_ovr_GetBool)(ovrSession session, const char* propertyName, ovrBool defaultVal);
typedef ovrBool(OVR_PFN* pfn_ovr_SetBool)(ovrSession session, const char* propertyName, ovrBool value);
typedef int (OVR_PFN* pfn_ovr_GetInt)(ovrSession session, const char* propertyName, int defaultVal);
typedef ovrBool (OVR_PFN* pfn_ovr_SetInt)(ovrSession session, const char* propertyName, int value);
typedef float (OVR_PFN* pfn_ovr_GetFloat)(ovrSession session, const char* propertyName, float defaultVal);
typedef ovrBool (OVR_PFN* pfn_ovr_SetFloat)(ovrSession session, const char* propertyName, float value);
typedef unsigned int (OVR_PFN* pfn_ovr_GetFloatArray)(ovrSession session, const char* propertyName,
  float values[], unsigned int valuesCapacity);
typedef ovrBool (OVR_PFN* pfn_ovr_SetFloatArray)(ovrSession session, const char* propertyName,
  const float values[], unsigned int valuesSize);
typedef const char* (OVR_PFN* pfn_ovr_GetString)(ovrSession session, const char* propertyName,
  const char* defaultVal);
typedef ovrBool (OVR_PFN* pfn_ovr_SetString)(ovrSession session, const char* propertyName,
  const char* value);
<<<<<<< HEAD
typedef ovrResult (OVR_PFN* pfn_ovr_GetBoundaryDimensions)(ovrSession session,
                                                           ovrBoundaryType boundaryType,
                                                           ovrVector3f* outDimensions);
=======

typedef ovrResult (OVR_PFN* pfn_ovr_GetExternalCameras)(ovrSession session,
                                                    ovrExternalCamera* cameras,
                                                    unsigned int* inoutCameraCount);
typedef ovrResult (OVR_PFN* pfn_ovr_SetExternalCameraProperties)(ovrSession session,
                                                             const char* name,
                                                             const ovrCameraIntrinsics* const intrinsics,
                                                             const ovrCameraExtrinsics* const extrinsics);

typedef enum {
  ovrSuccess_NotVisible = 1000,
  ovrSuccess_BoundaryInvalid = 1001,
  ovrSuccess_DeviceUnavailable = 1002,
} ovrSuccessTypes;
>>>>>>> a17af05f

typedef enum {
  ovrError_MemoryAllocationFailure = -1000,
  ovrError_InvalidSession = -1002,
  ovrError_Timeout = -1003,
  ovrError_NotInitialized = -1004,
  ovrError_InvalidParameter = -1005,
  ovrError_ServiceError = -1006,
  ovrError_NoHmd = -1007,
  ovrError_Unsupported = -1009,
  ovrError_DeviceUnavailable = -1010,
  ovrError_InvalidHeadsetOrientation = -1011,
  ovrError_ClientSkippedDestroy = -1012,
  ovrError_ClientSkippedShutdown = -1013,
  ovrError_ServiceDeadlockDetected = -1014,
  ovrError_InvalidOperation = -1015,
  ovrError_InsufficientArraySize = -1016,
  ovrError_NoExternalCameraInfo = -1017,
  ovrError_AudioDeviceNotFound = -2001,
  ovrError_AudioComError = -2002,
  ovrError_Initialize = -3000,
  ovrError_LibLoad = -3001,
  ovrError_LibVersion = -3002,
  ovrError_ServiceConnection = -3003,
  ovrError_ServiceVersion = -3004,
  ovrError_IncompatibleOS = -3005,
  ovrError_DisplayInit = -3006,
  ovrError_ServerStart = -3007,
  ovrError_Reinitialization = -3008,
  ovrError_MismatchedAdapters = -3009,
  ovrError_LeakingResources = -3010,
  ovrError_ClientVersion = -3011,
  ovrError_OutOfDateOS = -3012,
  ovrError_OutOfDateGfxDriver = -3013,
  ovrError_IncompatibleGPU = -3014,
  ovrError_NoValidVRDisplaySystem = -3015,
  ovrError_Obsolete = -3016,
  ovrError_DisabledOrDefaultAdapter = -3017,
  ovrError_HybridGraphicsNotSupported = -3018,
  ovrError_DisplayManagerInit = -3019,
  ovrError_TrackerDriverInit = -3020,
  ovrError_LibSignCheck = -3021,
  ovrError_LibPath = -3022,
  ovrError_LibSymbols = -3023,
  ovrError_RemoteSession = -3024,
  ovrError_InitializeVulkan = -3025,
  ovrError_DisplayLost = -6000,
  ovrError_TextureSwapChainFull = -6001,
  ovrError_TextureSwapChainInvalid = -6002,
  ovrError_GraphicsDeviceReset = -6003,
  ovrError_DisplayRemoved = -6004,
  ovrError_ContentProtectionNotAvailable = -6005,
  ovrError_ApplicationInvisible = -6006,
  ovrError_Disallowed = -6007,
  ovrError_DisplayPluggedIncorrectly = -6008,
  ovrError_RuntimeException = -7000,
  ovrError_NoCalibration = -9000,
  ovrError_OldVersion = -9001,
  ovrError_MisformattedBlock = -9002,
} ovrErrorType;


#ifdef XP_WIN

struct IUnknown;

typedef ovrResult (OVR_PFN* pfn_ovr_CreateTextureSwapChainDX)(ovrSession session,
	IUnknown* d3dPtr,
	const ovrTextureSwapChainDesc* desc,
	ovrTextureSwapChain* out_TextureSwapChain);

typedef ovrResult (OVR_PFN* pfn_ovr_GetTextureSwapChainBufferDX)(ovrSession session,
	ovrTextureSwapChain chain,
	int index,
	IID iid,
	void** out_Buffer);

typedef ovrResult (OVR_PFN* pfn_ovr_CreateMirrorTextureDX)(ovrSession session,
	IUnknown* d3dPtr,
	const ovrMirrorTextureDesc* desc,
	ovrMirrorTexture* out_MirrorTexture);

typedef ovrResult (OVR_PFN* pfn_ovr_GetMirrorTextureBufferDX)(ovrSession session,
	ovrMirrorTexture mirrorTexture,
	IID iid,
	void** out_Buffer);

#endif


typedef ovrResult (OVR_PFN* pfn_ovr_CreateTextureSwapChainGL)(ovrSession session,
	const ovrTextureSwapChainDesc* desc,
	ovrTextureSwapChain* out_TextureSwapChain);

typedef ovrResult (OVR_PFN* pfn_ovr_GetTextureSwapChainBufferGL)(ovrSession session,
	ovrTextureSwapChain chain,
	int index,
	unsigned int* out_TexId);

typedef ovrResult (OVR_PFN* pfn_ovr_CreateMirrorTextureGL)(ovrSession session,
	const ovrMirrorTextureDesc* desc,
	ovrMirrorTexture* out_MirrorTexture);

typedef ovrResult (OVR_PFN* pfn_ovr_GetMirrorTextureBufferGL)(ovrSession session,
	ovrMirrorTexture mirrorTexture,
	unsigned int* out_TexId);

#define OVR_KEY_EYE_HEIGHT "EyeHeight" // float meters
#define OVR_DEFAULT_EYE_HEIGHT 1.675f

<<<<<<< HEAD
=======
#if !defined(OVR_SUCCESS)
#define OVR_SUCCESS(result) (result >= 0)
#endif

#if !defined(OVR_UNQUALIFIED_SUCCESS)
#define OVR_UNQUALIFIED_SUCCESS(result) (result == ovrSuccess)
#endif

#if !defined(OVR_FAILURE)
#define OVR_FAILURE(result) (!OVR_SUCCESS(result))
#endif

>>>>>>> a17af05f
#ifdef __cplusplus
}
#endif

#endif /* mozilla_ovr_capi_dynamic_h_ */
#endif /* OVR_CAPI_h */<|MERGE_RESOLUTION|>--- conflicted
+++ resolved
@@ -241,34 +241,6 @@
 } ovrTextureBindFlags;
 
 typedef enum {
-<<<<<<< HEAD
-  OVR_FORMAT_UNKNOWN,
-  OVR_FORMAT_B5G6R5_UNORM,
-  OVR_FORMAT_B5G5R5A1_UNORM,
-  OVR_FORMAT_B4G4R4A4_UNORM,
-  OVR_FORMAT_R8G8B8A8_UNORM,
-  OVR_FORMAT_R8G8B8A8_UNORM_SRGB,
-  OVR_FORMAT_B8G8R8A8_UNORM,
-  OVR_FORMAT_B8G8R8A8_UNORM_SRGB,
-  OVR_FORMAT_B8G8R8X8_UNORM,
-  OVR_FORMAT_B8G8R8X8_UNORM_SRGB,
-  OVR_FORMAT_R16G16B16A16_FLOAT,
-  OVR_FORMAT_D16_UNORM,
-  OVR_FORMAT_D24_UNORM_S8_UINT,
-  OVR_FORMAT_D32_FLOAT,
-  OVR_FORMAT_D32_FLOAT_S8X24_UINT,
-  OVR_FORMAT_BC1_UNORM,
-  OVR_FORMAT_BC1_UNORM_SRGB,
-  OVR_FORMAT_BC2_UNORM,
-  OVR_FORMAT_BC2_UNORM_SRGB,
-  OVR_FORMAT_BC3_UNORM,
-  OVR_FORMAT_BC3_UNORM_SRGB,
-  OVR_FORMAT_BC6H_UF16,
-  OVR_FORMAT_BC6H_SF16,
-  OVR_FORMAT_BC7_UNORM,
-  OVR_FORMAT_BC7_UNORM_SRGB,
-  OVR_FORMAT_R11G11B10_FLOAT,
-=======
   OVR_FORMAT_UNKNOWN = 0,
   OVR_FORMAT_B5G6R5_UNORM = 1,
   OVR_FORMAT_B5G5R5A1_UNORM = 2,
@@ -296,7 +268,6 @@
   OVR_FORMAT_BC7_UNORM = 23,
   OVR_FORMAT_BC7_UNORM_SRGB = 24,
 
->>>>>>> a17af05f
   OVR_FORMAT_ENUMSIZE = 0x7fffffff
 } ovrTextureFormat;
 
@@ -418,12 +389,6 @@
 } ovrHapticsPlaybackState;
 
 typedef enum {
-<<<<<<< HEAD
-  ovrTrackedDevice_HMD = 0x0001,
-  ovrTrackedDevice_LTouch = 0x0002,
-  ovrTrackedDevice_RTouch = 0x0004,
-  ovrTrackedDevice_Touch = 0x0006,
-=======
   ovrTrackedDevice_None = 0x0000,
   ovrTrackedDevice_HMD = 0x0001,
   ovrTrackedDevice_LTouch = 0x0002,
@@ -433,13 +398,10 @@
   ovrTrackedDevice_Object1 = 0x0020,
   ovrTrackedDevice_Object2 = 0x0040,
   ovrTrackedDevice_Object3 = 0x0080,
->>>>>>> a17af05f
   ovrTrackedDevice_All = 0xFFFF,
 } ovrTrackedDeviceType;
 
 typedef enum {
-<<<<<<< HEAD
-=======
   ovrBoundary_Outer = 0x0001,
   ovrBoundary_PlayArea = 0x0100,
 } ovrBoundaryType;
@@ -456,7 +418,6 @@
 } ovrBoundaryTestResult;
 
 typedef enum {
->>>>>>> a17af05f
   ovrHand_Left = 0,
   ovrHand_Right = 1,
   ovrHand_Count = 2,
@@ -474,12 +435,9 @@
   float IndexTriggerNoDeadzone[ovrHand_Count];
   float HandTriggerNoDeadzone[ovrHand_Count];
   ovrVector2f ThumbstickNoDeadzone[ovrHand_Count];
-<<<<<<< HEAD
-=======
   float IndexTriggerRaw[ovrHand_Count];
   float HandTriggerRaw[ovrHand_Count];
   ovrVector2f ThumbstickRaw[ovrHand_Count];
->>>>>>> a17af05f
 } ovrInputState;
 
 typedef struct {
@@ -748,13 +706,6 @@
   ovrDebugHudStereo_EnumSize = 0x7fffffff
 } ovrDebugHudStereoMode;
 
-typedef enum {
-  // Outer boundary - closely represents user setup walls
-  ovrBoundary_Outer = 0x0001,
-  // Play area - safe rectangular area inside outer boundary which can optionally be used to restrict user interactions and motion.
-  ovrBoundary_PlayArea = 0x0100,
-} ovrBoundaryType;
-
 typedef ovrBool(OVR_PFN* pfn_ovr_GetBool)(ovrSession session, const char* propertyName, ovrBool defaultVal);
 typedef ovrBool(OVR_PFN* pfn_ovr_SetBool)(ovrSession session, const char* propertyName, ovrBool value);
 typedef int (OVR_PFN* pfn_ovr_GetInt)(ovrSession session, const char* propertyName, int defaultVal);
@@ -769,11 +720,6 @@
   const char* defaultVal);
 typedef ovrBool (OVR_PFN* pfn_ovr_SetString)(ovrSession session, const char* propertyName,
   const char* value);
-<<<<<<< HEAD
-typedef ovrResult (OVR_PFN* pfn_ovr_GetBoundaryDimensions)(ovrSession session,
-                                                           ovrBoundaryType boundaryType,
-                                                           ovrVector3f* outDimensions);
-=======
 
 typedef ovrResult (OVR_PFN* pfn_ovr_GetExternalCameras)(ovrSession session,
                                                     ovrExternalCamera* cameras,
@@ -788,7 +734,6 @@
   ovrSuccess_BoundaryInvalid = 1001,
   ovrSuccess_DeviceUnavailable = 1002,
 } ovrSuccessTypes;
->>>>>>> a17af05f
 
 typedef enum {
   ovrError_MemoryAllocationFailure = -1000,
@@ -899,8 +844,6 @@
 #define OVR_KEY_EYE_HEIGHT "EyeHeight" // float meters
 #define OVR_DEFAULT_EYE_HEIGHT 1.675f
 
-<<<<<<< HEAD
-=======
 #if !defined(OVR_SUCCESS)
 #define OVR_SUCCESS(result) (result >= 0)
 #endif
@@ -913,7 +856,6 @@
 #define OVR_FAILURE(result) (!OVR_SUCCESS(result))
 #endif
 
->>>>>>> a17af05f
 #ifdef __cplusplus
 }
 #endif
