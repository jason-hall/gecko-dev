/* -*- Mode: C++; tab-width: 20; indent-tabs-mode: nil; c-basic-offset: 2 -*-
 * This Source Code Form is subject to the terms of the Mozilla Public
 * License, v. 2.0. If a copy of the MPL was not distributed with this
 * file, You can obtain one at http://mozilla.org/MPL/2.0/. */

#include <math.h>

#include "prlink.h"
#include "prenv.h"
#include "gfxPrefs.h"
#include "mozilla/Preferences.h"

#include "mozilla/gfx/Quaternion.h"

#ifdef XP_WIN
#include "CompositorD3D11.h"
#include "TextureD3D11.h"
#elif defined(XP_MACOSX)
#include "mozilla/gfx/MacIOSurface.h"
#endif

#include "gfxVROpenVR.h"
#include "VRManager.h"

#include "nsServiceManagerUtils.h"
#include "nsIScreenManager.h"

<<<<<<< HEAD
#include "mozilla/dom/GamepadEventTypes.h"
#include "mozilla/dom/GamepadBinding.h"
=======
#include "mozilla/layers/CompositorThread.h"
#include "mozilla/dom/GamepadEventTypes.h"
#include "mozilla/dom/GamepadBinding.h"
#include "mozilla/Telemetry.h"
>>>>>>> a17af05f

#ifndef M_PI
# define M_PI 3.14159265358979323846
#endif

using namespace mozilla;
using namespace mozilla::gfx;
using namespace mozilla::gfx::impl;
using namespace mozilla::layers;
using namespace mozilla::dom;

<<<<<<< HEAD
namespace {
extern "C" {
typedef uint32_t (VR_CALLTYPE * pfn_VR_InitInternal)(::vr::HmdError *peError, ::vr::EVRApplicationType eApplicationType);
typedef void (VR_CALLTYPE * pfn_VR_ShutdownInternal)();
typedef bool (VR_CALLTYPE * pfn_VR_IsHmdPresent)();
typedef bool (VR_CALLTYPE * pfn_VR_IsRuntimeInstalled)();
typedef const char * (VR_CALLTYPE * pfn_VR_GetStringForHmdError)(::vr::HmdError error);
typedef void * (VR_CALLTYPE * pfn_VR_GetGenericInterface)(const char *pchInterfaceVersion, ::vr::HmdError *peError);
} // extern "C"
} // namespace

static pfn_VR_InitInternal vr_InitInternal = nullptr;
static pfn_VR_ShutdownInternal vr_ShutdownInternal = nullptr;
static pfn_VR_IsHmdPresent vr_IsHmdPresent = nullptr;
static pfn_VR_IsRuntimeInstalled vr_IsRuntimeInstalled = nullptr;
static pfn_VR_GetStringForHmdError vr_GetStringForHmdError = nullptr;
static pfn_VR_GetGenericInterface vr_GetGenericInterface = nullptr;

#define BTN_MASK_FROM_ID(_id) \
  vr::ButtonMaskFromId(vr::EVRButtonId::_id)

static const uint32_t kNumOpenVRHaptcs = 1;


bool
LoadOpenVRRuntime()
{
  static PRLibrary *openvrLib = nullptr;
  std::string openvrPath = gfxPrefs::VROpenVRRuntime();

  if (!openvrPath.c_str())
    return false;

  openvrLib = PR_LoadLibrary(openvrPath.c_str());
  if (!openvrLib)
    return false;

#define REQUIRE_FUNCTION(_x) do {                                       \
    *(void **)&vr_##_x = (void *) PR_FindSymbol(openvrLib, "VR_" #_x);  \
    if (!vr_##_x) { printf_stderr("VR_" #_x " symbol missing\n"); return false; } \
  } while (0)

  REQUIRE_FUNCTION(InitInternal);
  REQUIRE_FUNCTION(ShutdownInternal);
  REQUIRE_FUNCTION(IsHmdPresent);
  REQUIRE_FUNCTION(IsRuntimeInstalled);
  REQUIRE_FUNCTION(GetStringForHmdError);
  REQUIRE_FUNCTION(GetGenericInterface);

#undef REQUIRE_FUNCTION

  return true;
}
=======
#define BTN_MASK_FROM_ID(_id) \
  ::vr::ButtonMaskFromId(vr::EVRButtonId::_id)

static const uint32_t kNumOpenVRHaptcs = 1;
>>>>>>> a17af05f

VRDisplayOpenVR::VRDisplayOpenVR(::vr::IVRSystem *aVRSystem,
                                 ::vr::IVRChaperone *aVRChaperone,
                                 ::vr::IVRCompositor *aVRCompositor)
  : VRDisplayHost(VRDeviceType::OpenVR)
  , mVRSystem(aVRSystem)
  , mVRChaperone(aVRChaperone)
  , mVRCompositor(aVRCompositor)
  , mIsPresenting(false)
{
  MOZ_COUNT_CTOR_INHERITED(VRDisplayOpenVR, VRDisplayHost);

  mDisplayInfo.mDisplayName.AssignLiteral("OpenVR HMD");
  mDisplayInfo.mIsConnected = true;
  mDisplayInfo.mIsMounted = false;
  mDisplayInfo.mCapabilityFlags = VRDisplayCapabilityFlags::Cap_None |
                                  VRDisplayCapabilityFlags::Cap_Orientation |
                                  VRDisplayCapabilityFlags::Cap_Position |
                                  VRDisplayCapabilityFlags::Cap_External |
                                  VRDisplayCapabilityFlags::Cap_Present |
                                  VRDisplayCapabilityFlags::Cap_StageParameters;

  ::vr::ETrackedPropertyError err;
  bool bHasProximitySensor = mVRSystem->GetBoolTrackedDeviceProperty(::vr::k_unTrackedDeviceIndex_Hmd, ::vr::Prop_ContainsProximitySensor_Bool, &err);
  if (err == ::vr::TrackedProp_Success && bHasProximitySensor) {
    mDisplayInfo.mCapabilityFlags |= VRDisplayCapabilityFlags::Cap_MountDetection;
  }

  mVRCompositor->SetTrackingSpace(::vr::TrackingUniverseSeated);

  uint32_t w, h;
  mVRSystem->GetRecommendedRenderTargetSize(&w, &h);
  mDisplayInfo.mEyeResolution.width = w;
  mDisplayInfo.mEyeResolution.height = h;

  // SteamVR gives the application a single FOV to use; it's not configurable as with Oculus
  for (uint32_t eye = 0; eye < 2; ++eye) {
    // get l/r/t/b clip plane coordinates
    float l, r, t, b;
    mVRSystem->GetProjectionRaw(static_cast<::vr::Hmd_Eye>(eye), &l, &r, &t, &b);
    mDisplayInfo.mEyeFOV[eye].SetFromTanRadians(-t, r, b, -l);

    ::vr::HmdMatrix34_t eyeToHead = mVRSystem->GetEyeToHeadTransform(static_cast<::vr::Hmd_Eye>(eye));

    mDisplayInfo.mEyeTranslation[eye].x = eyeToHead.m[0][3];
    mDisplayInfo.mEyeTranslation[eye].y = eyeToHead.m[1][3];
    mDisplayInfo.mEyeTranslation[eye].z = eyeToHead.m[2][3];
  }

  UpdateStageParameters();
}

VRDisplayOpenVR::~VRDisplayOpenVR()
{
  Destroy();
  MOZ_COUNT_DTOR_INHERITED(VRDisplayOpenVR, VRDisplayHost);
}

void
VRDisplayOpenVR::Destroy()
{
  StopPresentation();
  ::vr::VR_Shutdown();
}

void
VRDisplayOpenVR::UpdateStageParameters()
{
  float sizeX = 0.0f;
  float sizeZ = 0.0f;
  if (mVRChaperone->GetPlayAreaSize(&sizeX, &sizeZ)) {
    ::vr::HmdMatrix34_t t = mVRSystem->GetSeatedZeroPoseToStandingAbsoluteTrackingPose();
    mDisplayInfo.mStageSize.width = sizeX;
    mDisplayInfo.mStageSize.height = sizeZ;

    mDisplayInfo.mSittingToStandingTransform._11 = t.m[0][0];
    mDisplayInfo.mSittingToStandingTransform._12 = t.m[1][0];
    mDisplayInfo.mSittingToStandingTransform._13 = t.m[2][0];
    mDisplayInfo.mSittingToStandingTransform._14 = 0.0f;

    mDisplayInfo.mSittingToStandingTransform._21 = t.m[0][1];
    mDisplayInfo.mSittingToStandingTransform._22 = t.m[1][1];
    mDisplayInfo.mSittingToStandingTransform._23 = t.m[2][1];
    mDisplayInfo.mSittingToStandingTransform._24 = 0.0f;

    mDisplayInfo.mSittingToStandingTransform._31 = t.m[0][2];
    mDisplayInfo.mSittingToStandingTransform._32 = t.m[1][2];
    mDisplayInfo.mSittingToStandingTransform._33 = t.m[2][2];
    mDisplayInfo.mSittingToStandingTransform._34 = 0.0f;

    mDisplayInfo.mSittingToStandingTransform._41 = t.m[0][3];
    mDisplayInfo.mSittingToStandingTransform._42 = t.m[1][3];
    mDisplayInfo.mSittingToStandingTransform._43 = t.m[2][3];
    mDisplayInfo.mSittingToStandingTransform._44 = 1.0f;
  } else {
    // If we fail, fall back to reasonable defaults.
    // 1m x 1m space, 0.75m high in seated position

    mDisplayInfo.mStageSize.width = 1.0f;
    mDisplayInfo.mStageSize.height = 1.0f;

    mDisplayInfo.mSittingToStandingTransform._11 = 1.0f;
    mDisplayInfo.mSittingToStandingTransform._12 = 0.0f;
    mDisplayInfo.mSittingToStandingTransform._13 = 0.0f;
    mDisplayInfo.mSittingToStandingTransform._14 = 0.0f;

    mDisplayInfo.mSittingToStandingTransform._21 = 0.0f;
    mDisplayInfo.mSittingToStandingTransform._22 = 1.0f;
    mDisplayInfo.mSittingToStandingTransform._23 = 0.0f;
    mDisplayInfo.mSittingToStandingTransform._24 = 0.0f;

    mDisplayInfo.mSittingToStandingTransform._31 = 0.0f;
    mDisplayInfo.mSittingToStandingTransform._32 = 0.0f;
    mDisplayInfo.mSittingToStandingTransform._33 = 1.0f;
    mDisplayInfo.mSittingToStandingTransform._34 = 0.0f;

    mDisplayInfo.mSittingToStandingTransform._41 = 0.0f;
    mDisplayInfo.mSittingToStandingTransform._42 = 0.75f;
    mDisplayInfo.mSittingToStandingTransform._43 = 0.0f;
    mDisplayInfo.mSittingToStandingTransform._44 = 1.0f;
  }
}

void
VRDisplayOpenVR::ZeroSensor()
{
  mVRSystem->ResetSeatedZeroPose();
  UpdateStageParameters();
}

<<<<<<< HEAD
VRHMDSensorState
VRDisplayOpenVR::GetSensorState()
{
  return GetSensorState(0.0f);
}

=======
>>>>>>> a17af05f
void
VRDisplayOpenVR::PollEvents()
{
  ::vr::VREvent_t event;
  while (mVRSystem->PollNextEvent(&event, sizeof(event))) {
<<<<<<< HEAD
    if (event.trackedDeviceIndex == ::vr::k_unTrackedDeviceIndex_Hmd) {
      switch (event.eventType) {
=======
    switch (event.eventType) {
>>>>>>> a17af05f
      case ::vr::VREvent_TrackedDeviceUserInteractionStarted:
        mDisplayInfo.mIsMounted = true;
        break;
      case ::vr::VREvent_TrackedDeviceUserInteractionEnded:
        mDisplayInfo.mIsMounted = false;
        break;
<<<<<<< HEAD
      default:
        // ignore
        break;
      }
=======
      case ::vr::EVREventType::VREvent_DriverRequestedQuit:
      case ::vr::EVREventType::VREvent_Quit:
      case ::vr::EVREventType::VREvent_ProcessQuit:
      case ::vr::EVREventType::VREvent_QuitAcknowledged:
      case ::vr::EVREventType::VREvent_QuitAborted_UserPrompt:
        mDisplayInfo.mIsConnected = false;
        break;
      default:
        // ignore
        break;
>>>>>>> a17af05f
    }
  }
}

VRHMDSensorState
VRDisplayOpenVR::GetSensorState()
{
  PollEvents();

  const uint32_t posesSize = ::vr::k_unTrackedDeviceIndex_Hmd + 1;
  ::vr::TrackedDevicePose_t poses[posesSize];
  // Note: We *must* call WaitGetPoses in order for any rendering to happen at all.
  mVRCompositor->WaitGetPoses(nullptr, 0, poses, posesSize);

  VRHMDSensorState result;
<<<<<<< HEAD
  result.Clear();
=======
>>>>>>> a17af05f

  ::vr::Compositor_FrameTiming timing;
  timing.m_nSize = sizeof(::vr::Compositor_FrameTiming);
  if (mVRCompositor->GetFrameTiming(&timing)) {
    result.timestamp = timing.m_flSystemTimeInSeconds;
  } else {
    // This should not happen, but log it just in case
    NS_WARNING("OpenVR - IVRCompositor::GetFrameTiming failed");
  }

  if (poses[::vr::k_unTrackedDeviceIndex_Hmd].bDeviceIsConnected &&
      poses[::vr::k_unTrackedDeviceIndex_Hmd].bPoseIsValid &&
      poses[::vr::k_unTrackedDeviceIndex_Hmd].eTrackingResult == ::vr::TrackingResult_Running_OK)
  {
    const ::vr::TrackedDevicePose_t& pose = poses[::vr::k_unTrackedDeviceIndex_Hmd];

    gfx::Matrix4x4 m;
    // NOTE! mDeviceToAbsoluteTracking is a 3x4 matrix, not 4x4.  But
    // because of its arrangement, we can copy the 12 elements in and
    // then transpose them to the right place.  We do this so we can
    // pull out a Quaternion.
    memcpy(&m._11, &pose.mDeviceToAbsoluteTracking, sizeof(float) * 12);
    m.Transpose();

    gfx::Quaternion rot;
    rot.SetFromRotationMatrix(m);
    rot.Invert();

    result.flags |= VRDisplayCapabilityFlags::Cap_Orientation;
    result.orientation[0] = rot.x;
    result.orientation[1] = rot.y;
    result.orientation[2] = rot.z;
    result.orientation[3] = rot.w;
    result.angularVelocity[0] = pose.vAngularVelocity.v[0];
    result.angularVelocity[1] = pose.vAngularVelocity.v[1];
    result.angularVelocity[2] = pose.vAngularVelocity.v[2];

    result.flags |= VRDisplayCapabilityFlags::Cap_Position;
    result.position[0] = m._41;
    result.position[1] = m._42;
    result.position[2] = m._43;
    result.linearVelocity[0] = pose.vVelocity.v[0];
    result.linearVelocity[1] = pose.vVelocity.v[1];
    result.linearVelocity[2] = pose.vVelocity.v[2];
  }

  result.inputFrameID = mDisplayInfo.mFrameId;
  return result;
}

void
VRDisplayOpenVR::StartPresentation()
{
  if (mIsPresenting) {
    return;
  }
  mIsPresenting = true;
  mPresentationStart = TimeStamp::Now();
}

void
VRDisplayOpenVR::StopPresentation()
{
  if (!mIsPresenting) {
    return;
  }

  mVRCompositor->ClearLastSubmittedFrame();

  mIsPresenting = false;
  Telemetry::Accumulate(Telemetry::WEBVR_USERS_VIEW_IN, 2);
  Telemetry::AccumulateTimeDelta(Telemetry::WEBVR_TIME_SPENT_VIEWING_IN_OPENVR,
                                 mPresentationStart);
}

bool
VRDisplayOpenVR::SubmitFrame(void* aTextureHandle,
                             ::vr::ETextureType aTextureType,
                             const IntSize& aSize,
                             const gfx::Rect& aLeftEyeRect,
                             const gfx::Rect& aRightEyeRect)
{
  if (!mIsPresenting) {
    return false;
  }

  ::vr::Texture_t tex;
  tex.handle = aTextureHandle;
  tex.eType = aTextureType;
  tex.eColorSpace = ::vr::EColorSpace::ColorSpace_Auto;

  ::vr::VRTextureBounds_t bounds;
  bounds.uMin = aLeftEyeRect.x;
  bounds.vMin = 1.0 - aLeftEyeRect.y;
  bounds.uMax = aLeftEyeRect.x + aLeftEyeRect.Width();
  bounds.vMax = 1.0 - aLeftEyeRect.y - aLeftEyeRect.Height();

  ::vr::EVRCompositorError err;
  err = mVRCompositor->Submit(::vr::EVREye::Eye_Left, &tex, &bounds);
  if (err != ::vr::EVRCompositorError::VRCompositorError_None) {
    printf_stderr("OpenVR Compositor Submit() failed.\n");
  }

  bounds.uMin = aRightEyeRect.x;
  bounds.vMin = 1.0 - aRightEyeRect.y;
  bounds.uMax = aRightEyeRect.x + aRightEyeRect.Width();
  bounds.vMax = 1.0 - aRightEyeRect.y - aRightEyeRect.Height();

  err = mVRCompositor->Submit(::vr::EVREye::Eye_Right, &tex, &bounds);
  if (err != ::vr::EVRCompositorError::VRCompositorError_None) {
    printf_stderr("OpenVR Compositor Submit() failed.\n");
  }

  mVRCompositor->PostPresentHandoff();
  return true;
}

#if defined(XP_WIN)

bool
VRDisplayOpenVR::SubmitFrame(TextureSourceD3D11* aSource,
                             const IntSize& aSize,
                             const gfx::Rect& aLeftEyeRect,
                             const gfx::Rect& aRightEyeRect)
{
  return SubmitFrame((void *)aSource->GetD3D11Texture(),
                     ::vr::ETextureType::TextureType_DirectX,
                     aSize, aLeftEyeRect, aRightEyeRect);
}

#elif defined(XP_MACOSX)

bool
VRDisplayOpenVR::SubmitFrame(MacIOSurface* aMacIOSurface,
                             const IntSize& aSize,
                             const gfx::Rect& aLeftEyeRect,
                             const gfx::Rect& aRightEyeRect)
{
  const void* ioSurface = aMacIOSurface->GetIOSurfacePtr();
  bool result = false;
  if (ioSurface == nullptr) {
    NS_WARNING("VRDisplayOpenVR::SubmitFrame() could not get an IOSurface");
  } else {
    result = SubmitFrame((void *)ioSurface,
                         ::vr::ETextureType::TextureType_IOSurface,
                         aSize, aLeftEyeRect, aRightEyeRect);
  }
  return result;
}

#endif

void
VRDisplayOpenVR::NotifyVSync()
{
  // We update mIsConneced once per frame.
<<<<<<< HEAD
  mDisplayInfo.mIsConnected = vr_IsHmdPresent();

  // Make sure we respond to OpenVR events even when not presenting
  PollEvents();
}

VRControllerOpenVR::VRControllerOpenVR(dom::GamepadHand aHand, uint32_t aNumButtons,
                                       uint32_t aNumAxes, vr::ETrackedDeviceClass aDeviceType)
  : VRControllerHost(VRDeviceType::OpenVR)
  , mTrigger(0)
  , mVibrateThread(nullptr)
  , mIsVibrateStopped(false)
{
  MOZ_COUNT_CTOR_INHERITED(VRControllerOpenVR, VRControllerHost);

  switch (aDeviceType) {
    case vr::TrackedDeviceClass_Controller:
      mControllerInfo.mControllerName.AssignLiteral("OpenVR Gamepad");
      break;
    case vr::TrackedDeviceClass_GenericTracker:
      mControllerInfo.mControllerName.AssignLiteral("OpenVR Tracker");
      break;
    default:
      MOZ_ASSERT(false);
      break;
  }

  mControllerInfo.mMappingType = GamepadMappingType::_empty;
  mControllerInfo.mHand = aHand;
  mControllerInfo.mNumButtons = aNumButtons;
  mControllerInfo.mNumAxes = aNumAxes;
  mControllerInfo.mNumHaptics = kNumOpenVRHaptcs;
}

VRControllerOpenVR::~VRControllerOpenVR()
{
  if (mVibrateThread) {
    mVibrateThread->Shutdown();
    mVibrateThread = nullptr;
  }

  MOZ_COUNT_DTOR_INHERITED(VRControllerOpenVR, VRControllerHost);
}

void
VRControllerOpenVR::SetTrackedIndex(uint32_t aTrackedIndex)
{
  mTrackedIndex = aTrackedIndex;
}

uint32_t
VRControllerOpenVR::GetTrackedIndex()
{
  return mTrackedIndex;
}

void
VRControllerOpenVR::SetTrigger(float aValue)
{
  mTrigger = aValue;
}

float
VRControllerOpenVR::GetTrigger()
{
  return mTrigger;
}

void
VRControllerOpenVR::UpdateVibrateHaptic(vr::IVRSystem* aVRSystem,
                                        uint32_t aHapticIndex,
                                        double aIntensity,
                                        double aDuration,
                                        uint64_t aVibrateIndex,
                                        uint32_t aPromiseID)
{
  // UpdateVibrateHaptic() only can be called by mVibrateThread
  MOZ_ASSERT(mVibrateThread == NS_GetCurrentThread());

  // It has been interrupted by loss focus.
  if (mIsVibrateStopped) {
    VibrateHapticComplete(aPromiseID);
    return;
  }
  // Avoid the previous vibrate event to override the new one.
  if (mVibrateIndex != aVibrateIndex) {
    VibrateHapticComplete(aPromiseID);
    return;
  }

  const double duration = (aIntensity == 0) ? 0 : aDuration;
  // We expect OpenVR to vibrate for 5 ms, but we found it only response the
  // commend ~ 3.9 ms. For duration time longer than 3.9 ms, we separate them
  // to a loop of 3.9 ms for make users feel that is a continuous events.
  const uint32_t microSec = (duration < 3.9 ? duration : 3.9) * 1000 * aIntensity;
  aVRSystem->TriggerHapticPulse(GetTrackedIndex(),
                                aHapticIndex, microSec);

  // In OpenVR spec, it mentions TriggerHapticPulse() may not trigger another haptic pulse
  // on this controller and axis combination for 5ms.
  const double kVibrateRate = 5.0;
  if (duration >= kVibrateRate) {
    MOZ_ASSERT(mVibrateThread);

    RefPtr<Runnable> runnable =
      NewRunnableMethod<vr::IVRSystem*, uint32_t, double, double, uint64_t, uint32_t>
        (this, &VRControllerOpenVR::UpdateVibrateHaptic, aVRSystem,
         aHapticIndex, aIntensity, duration - kVibrateRate, aVibrateIndex, aPromiseID);
    NS_DelayedDispatchToCurrentThread(runnable.forget(), kVibrateRate);
  } else {
    // The pulse has completed
    VibrateHapticComplete(aPromiseID);
  }
}

void
VRControllerOpenVR::VibrateHapticComplete(uint32_t aPromiseID)
{
  VRManager *vm = VRManager::Get();
  MOZ_ASSERT(vm);

  CompositorThreadHolder::Loop()->PostTask(NewRunnableMethod<uint32_t>
    (vm, &VRManager::NotifyVibrateHapticCompleted, aPromiseID));
}

void
VRControllerOpenVR::VibrateHaptic(vr::IVRSystem* aVRSystem,
                                  uint32_t aHapticIndex,
                                  double aIntensity,
                                  double aDuration,
                                  uint32_t aPromiseID)
{
  // Spinning up the haptics thread at the first haptics call.
  if (!mVibrateThread) {
    nsresult rv = NS_NewThread(getter_AddRefs(mVibrateThread));
    MOZ_ASSERT(mVibrateThread);

    if (NS_FAILED(rv)) {
      MOZ_ASSERT(false, "Failed to create async thread.");
    }
  }
  ++mVibrateIndex;
  mIsVibrateStopped = false;

  RefPtr<Runnable> runnable =
      NewRunnableMethod<vr::IVRSystem*, uint32_t, double, double, uint64_t, uint32_t>
        (this, &VRControllerOpenVR::UpdateVibrateHaptic, aVRSystem,
         aHapticIndex, aIntensity, aDuration, mVibrateIndex, aPromiseID);
  mVibrateThread->Dispatch(runnable.forget(), NS_DISPATCH_NORMAL);
}

void
VRControllerOpenVR::StopVibrateHaptic()
{
  mIsVibrateStopped = true;
}

=======
  mDisplayInfo.mIsConnected = ::vr::VR_IsHmdPresent();

  // Make sure we respond to OpenVR events even when not presenting
  PollEvents();

  VRDisplayHost::NotifyVSync();
}

VRControllerOpenVR::VRControllerOpenVR(dom::GamepadHand aHand, uint32_t aDisplayID,
                                       uint32_t aNumButtons, uint32_t aNumTriggers,
                                       uint32_t aNumAxes, const nsCString& aId)
  : VRControllerHost(VRDeviceType::OpenVR, aHand, aDisplayID)
  , mTrigger(aNumTriggers)
  , mAxisMove(aNumAxes)
  , mVibrateThread(nullptr)
  , mIsVibrateStopped(false)
{
  MOZ_COUNT_CTOR_INHERITED(VRControllerOpenVR, VRControllerHost);

  mAxisMove.SetLengthAndRetainStorage(aNumAxes);
  mTrigger.SetLengthAndRetainStorage(aNumTriggers);
  mControllerInfo.mControllerName = aId;
  mControllerInfo.mNumButtons = aNumButtons;
  mControllerInfo.mNumAxes = aNumAxes;
  mControllerInfo.mNumHaptics = kNumOpenVRHaptcs;
}

VRControllerOpenVR::~VRControllerOpenVR()
{
  if (mVibrateThread) {
    mVibrateThread->Shutdown();
    mVibrateThread = nullptr;
  }

  MOZ_COUNT_DTOR_INHERITED(VRControllerOpenVR, VRControllerHost);
}

void
VRControllerOpenVR::SetTrackedIndex(uint32_t aTrackedIndex)
{
  mTrackedIndex = aTrackedIndex;
}

uint32_t
VRControllerOpenVR::GetTrackedIndex()
{
  return mTrackedIndex;
}

float
VRControllerOpenVR::GetAxisMove(uint32_t aAxis)
{
  return mAxisMove[aAxis];
}

void
VRControllerOpenVR::SetAxisMove(uint32_t aAxis, float aValue)
{
  mAxisMove[aAxis] = aValue;
}

void
VRControllerOpenVR::SetTrigger(uint32_t aButton, float aValue)
{
  mTrigger[aButton] = aValue;
}

float
VRControllerOpenVR::GetTrigger(uint32_t aButton)
{
  return mTrigger[aButton];
}

void
VRControllerOpenVR::SetHand(dom::GamepadHand aHand)
{
  mControllerInfo.mHand = aHand;
}

void
VRControllerOpenVR::UpdateVibrateHaptic(::vr::IVRSystem* aVRSystem,
                                        uint32_t aHapticIndex,
                                        double aIntensity,
                                        double aDuration,
                                        uint64_t aVibrateIndex,
                                        uint32_t aPromiseID)
{
  // UpdateVibrateHaptic() only can be called by mVibrateThread
  MOZ_ASSERT(mVibrateThread == NS_GetCurrentThread());

  // It has been interrupted by loss focus.
  if (mIsVibrateStopped) {
    VibrateHapticComplete(aPromiseID);
    return;
  }
  // Avoid the previous vibrate event to override the new one.
  if (mVibrateIndex != aVibrateIndex) {
    VibrateHapticComplete(aPromiseID);
    return;
  }

  const double duration = (aIntensity == 0) ? 0 : aDuration;
  // We expect OpenVR to vibrate for 5 ms, but we found it only response the
  // commend ~ 3.9 ms. For duration time longer than 3.9 ms, we separate them
  // to a loop of 3.9 ms for make users feel that is a continuous events.
  const uint32_t microSec = (duration < 3.9 ? duration : 3.9) * 1000 * aIntensity;
  aVRSystem->TriggerHapticPulse(GetTrackedIndex(),
                                aHapticIndex, microSec);

  // In OpenVR spec, it mentions TriggerHapticPulse() may not trigger another haptic pulse
  // on this controller and axis combination for 5ms.
  const double kVibrateRate = 5.0;
  if (duration >= kVibrateRate) {
    MOZ_ASSERT(mVibrateThread);

    RefPtr<Runnable> runnable =
      NewRunnableMethod<::vr::IVRSystem*, uint32_t, double, double, uint64_t, uint32_t>
        ("VRControllerOpenVR::UpdateVibrateHaptic",
         this, &VRControllerOpenVR::UpdateVibrateHaptic, aVRSystem,
         aHapticIndex, aIntensity, duration - kVibrateRate, aVibrateIndex, aPromiseID);
    NS_DelayedDispatchToCurrentThread(runnable.forget(), kVibrateRate);
  } else {
    // The pulse has completed
    VibrateHapticComplete(aPromiseID);
  }
}

void
VRControllerOpenVR::VibrateHapticComplete(uint32_t aPromiseID)
{
  VRManager *vm = VRManager::Get();

  CompositorThreadHolder::Loop()->PostTask(NewRunnableMethod<uint32_t>
    ("VRManager::NotifyVibrateHapticCompleted",
     vm, &VRManager::NotifyVibrateHapticCompleted, aPromiseID));
}

void
VRControllerOpenVR::VibrateHaptic(::vr::IVRSystem* aVRSystem,
                                  uint32_t aHapticIndex,
                                  double aIntensity,
                                  double aDuration,
                                  uint32_t aPromiseID)
{
  // Spinning up the haptics thread at the first haptics call.
  if (!mVibrateThread) {
    nsresult rv = NS_NewThread(getter_AddRefs(mVibrateThread));
    MOZ_ASSERT(mVibrateThread);

    if (NS_FAILED(rv)) {
      MOZ_ASSERT(false, "Failed to create async thread.");
    }
  }
  ++mVibrateIndex;
  mIsVibrateStopped = false;

  RefPtr<Runnable> runnable =
      NewRunnableMethod<::vr::IVRSystem*, uint32_t, double, double, uint64_t, uint32_t>
        ("VRControllerOpenVR::UpdateVibrateHaptic",
         this, &VRControllerOpenVR::UpdateVibrateHaptic, aVRSystem,
         aHapticIndex, aIntensity, aDuration, mVibrateIndex, aPromiseID);
  mVibrateThread->Dispatch(runnable.forget(), NS_DISPATCH_NORMAL);
}

void
VRControllerOpenVR::StopVibrateHaptic()
{
  mIsVibrateStopped = true;
}

>>>>>>> a17af05f
VRSystemManagerOpenVR::VRSystemManagerOpenVR()
  : mVRSystem(nullptr)
{
}

/*static*/ already_AddRefed<VRSystemManagerOpenVR>
VRSystemManagerOpenVR::Create()
{
  MOZ_ASSERT(NS_IsMainThread());

  if (!gfxPrefs::VREnabled() || !gfxPrefs::VROpenVREnabled()) {
    return nullptr;
  }

  if (!::vr::VR_IsRuntimeInstalled()) {
    return nullptr;
  }

<<<<<<< HEAD
  if (!vr_IsRuntimeInstalled()) {
    return nullptr;
  }

=======
>>>>>>> a17af05f
  RefPtr<VRSystemManagerOpenVR> manager = new VRSystemManagerOpenVR();
  return manager.forget();
}

void
VRSystemManagerOpenVR::Destroy()
{
  Shutdown();
}

void
VRSystemManagerOpenVR::Shutdown()
{
  if (mOpenVRHMD) {
    mOpenVRHMD = nullptr;
  }
  RemoveControllers();
  mVRSystem = nullptr;
}

<<<<<<< HEAD
void
VRSystemManagerOpenVR::GetHMDs(nsTArray<RefPtr<VRDisplayHost>>& aHMDResult)
{
  if (!vr_IsHmdPresent()) {
    if (mOpenVRHMD) {
      mOpenVRHMD = nullptr;
    }
=======
bool
VRSystemManagerOpenVR::GetHMDs(nsTArray<RefPtr<VRDisplayHost>>& aHMDResult)
{
  if (!::vr::VR_IsHmdPresent() ||
      (mOpenVRHMD && !mOpenVRHMD->GetIsConnected())) {
    // OpenVR runtime could be quit accidentally,
    // and we make it re-initialize.
    mOpenVRHMD = nullptr;
    mVRSystem = nullptr;
>>>>>>> a17af05f
  } else if (mOpenVRHMD == nullptr) {
    ::vr::HmdError err;

    ::vr::VR_Init(&err, ::vr::EVRApplicationType::VRApplication_Scene);
    if (err) {
      return false;
    }

    ::vr::IVRSystem *system = (::vr::IVRSystem *)::vr::VR_GetGenericInterface(::vr::IVRSystem_Version, &err);
    if (err || !system) {
      ::vr::VR_Shutdown();
      return false;
    }
    ::vr::IVRChaperone *chaperone = (::vr::IVRChaperone *)::vr::VR_GetGenericInterface(::vr::IVRChaperone_Version, &err);
    if (err || !chaperone) {
      ::vr::VR_Shutdown();
      return false;
    }
    ::vr::IVRCompositor *compositor = (::vr::IVRCompositor*)::vr::VR_GetGenericInterface(::vr::IVRCompositor_Version, &err);
    if (err || !compositor) {
      ::vr::VR_Shutdown();
      return false;
    }

    mVRSystem = system;
    mOpenVRHMD = new VRDisplayOpenVR(system, chaperone, compositor);
  }

  if (mOpenVRHMD) {
    aHMDResult.AppendElement(mOpenVRHMD);
    return true;
  }
  return false;
}

bool
VRSystemManagerOpenVR::GetIsPresenting()
{
  if (mOpenVRHMD) {
    VRDisplayInfo displayInfo(mOpenVRHMD->GetDisplayInfo());
    return displayInfo.GetPresentingGroups() != kVRGroupNone;
  }

  return false;
}

void
VRSystemManagerOpenVR::HandleInput()
{
  // mVRSystem is available after VRDisplay is created
  // at GetHMDs().
  if (!mVRSystem) {
    return;
  }

  RefPtr<impl::VRControllerOpenVR> controller;
  ::vr::VRControllerState_t state;
  ::vr::TrackedDevicePose_t poses[::vr::k_unMaxTrackedDeviceCount];
  mVRSystem->GetDeviceToAbsoluteTrackingPose(::vr::TrackingUniverseSeated, 0.0f,
                                             poses, ::vr::k_unMaxTrackedDeviceCount);
  // Process OpenVR controller state
  for (uint32_t i = 0; i < mOpenVRController.Length(); ++i) {
    uint32_t axisIdx = 0;
    uint32_t buttonIdx = 0;
    uint32_t triggerIdx = 0;
    controller = mOpenVRController[i];
    const uint32_t trackedIndex = controller->GetTrackedIndex();

    MOZ_ASSERT(mVRSystem->GetTrackedDeviceClass(trackedIndex)
               == ::vr::TrackedDeviceClass_Controller ||
               mVRSystem->GetTrackedDeviceClass(trackedIndex)
               == ::vr::TrackedDeviceClass_GenericTracker);

    // Sometimes, OpenVR controllers are not located by HMD at the initial time.
    // That makes us have to update the hand info at runtime although switching controllers
    // to the other hand does not have new changes at the current OpenVR SDK. But, it makes sense
    // to detect hand changing at runtime.
    const ::vr::ETrackedControllerRole role = mVRSystem->
                                                GetControllerRoleForTrackedDeviceIndex(
                                                trackedIndex);
    const dom::GamepadHand hand = GetGamepadHandFromControllerRole(role);
    if (hand != controller->GetHand()) {
      controller->SetHand(hand);
      NewHandChangeEvent(i, hand);
    }

    if (mVRSystem->GetControllerState(trackedIndex, &state, sizeof(state))) {
      for (uint32_t j = 0; j < ::vr::k_unControllerStateAxisCount; ++j) {
        const uint32_t axisType = mVRSystem->GetInt32TrackedDeviceProperty(
                                   trackedIndex,
                                   static_cast<::vr::TrackedDeviceProperty>(
                                   ::vr::Prop_Axis0Type_Int32 + j));
        switch (axisType) {
          case ::vr::EVRControllerAxisType::k_eControllerAxis_Joystick:
          case ::vr::EVRControllerAxisType::k_eControllerAxis_TrackPad:
            HandleAxisMove(i, axisIdx,
                           state.rAxis[j].x);
            ++axisIdx;
            HandleAxisMove(i, axisIdx,
                           state.rAxis[j].y);
            ++axisIdx;
            HandleButtonPress(i, buttonIdx,
                              ::vr::ButtonMaskFromId(
                                 static_cast<::vr::EVRButtonId>(::vr::k_EButton_Axis0 + j)),
                                 state.ulButtonPressed, state.ulButtonTouched);
            ++buttonIdx;
            break;
          case vr::EVRControllerAxisType::k_eControllerAxis_Trigger:
            if (j <= 2) {
              HandleTriggerPress(i, buttonIdx, triggerIdx, state.rAxis[j].x);
              ++buttonIdx;
              ++triggerIdx;
            } else {
              HandleTriggerPress(i, buttonIdx, triggerIdx, state.rAxis[j].x);
              ++buttonIdx;
              ++triggerIdx;
              HandleTriggerPress(i, buttonIdx, triggerIdx, state.rAxis[j].y);
              ++buttonIdx;
              ++triggerIdx;
            }
            break;
        }
      }
      MOZ_ASSERT(axisIdx ==
                 controller->GetControllerInfo().GetNumAxes());

      const uint64_t supportedButtons = mVRSystem->GetUint64TrackedDeviceProperty(
                                         trackedIndex, ::vr::Prop_SupportedButtons_Uint64);
      if (supportedButtons &
          BTN_MASK_FROM_ID(k_EButton_A)) {
        HandleButtonPress(i, buttonIdx,
                          BTN_MASK_FROM_ID(k_EButton_A),
                          state.ulButtonPressed, state.ulButtonTouched);
        ++buttonIdx;
      }
      if (supportedButtons &
          BTN_MASK_FROM_ID(k_EButton_Grip)) {
        HandleButtonPress(i, buttonIdx,
                          BTN_MASK_FROM_ID(k_EButton_Grip),
                          state.ulButtonPressed, state.ulButtonTouched);
        ++buttonIdx;
      }
      if (supportedButtons &
          BTN_MASK_FROM_ID(k_EButton_ApplicationMenu)) {
        HandleButtonPress(i, buttonIdx,
                          BTN_MASK_FROM_ID(k_EButton_ApplicationMenu),
                          state.ulButtonPressed, state.ulButtonTouched);
        ++buttonIdx;
      }
      if (supportedButtons &
          BTN_MASK_FROM_ID(k_EButton_DPad_Left)) {
        HandleButtonPress(i, buttonIdx,
                          BTN_MASK_FROM_ID(k_EButton_DPad_Left),
                          state.ulButtonPressed, state.ulButtonTouched);
        ++buttonIdx;
      }
      if (supportedButtons &
          BTN_MASK_FROM_ID(k_EButton_DPad_Up)) {
        HandleButtonPress(i, buttonIdx,
                          BTN_MASK_FROM_ID(k_EButton_DPad_Up),
                          state.ulButtonPressed, state.ulButtonTouched);
        ++buttonIdx;
      }
      if (supportedButtons &
          BTN_MASK_FROM_ID(k_EButton_DPad_Right)) {
        HandleButtonPress(i, buttonIdx,
                          BTN_MASK_FROM_ID(k_EButton_DPad_Right),
                          state.ulButtonPressed, state.ulButtonTouched);
        ++buttonIdx;
      }
      if (supportedButtons &
          BTN_MASK_FROM_ID(k_EButton_DPad_Down)) {
        HandleButtonPress(i, buttonIdx,
                          BTN_MASK_FROM_ID(k_EButton_DPad_Down),
                          state.ulButtonPressed, state.ulButtonTouched);
        ++buttonIdx;
      }
      MOZ_ASSERT(buttonIdx ==
                 controller->GetControllerInfo().GetNumButtons());
      controller->SetButtonPressed(state.ulButtonPressed);
      controller->SetButtonTouched(state.ulButtonTouched);

      // Start to process pose
      const ::vr::TrackedDevicePose_t& pose = poses[trackedIndex];
      GamepadPoseState poseState;

      if (pose.bDeviceIsConnected) {
        poseState.flags |= (GamepadCapabilityFlags::Cap_Orientation |
                            GamepadCapabilityFlags::Cap_Position);
      }

      if (pose.bPoseIsValid &&
          pose.eTrackingResult == ::vr::TrackingResult_Running_OK) {
        gfx::Matrix4x4 m;

        // NOTE! mDeviceToAbsoluteTracking is a 3x4 matrix, not 4x4.  But
        // because of its arrangement, we can copy the 12 elements in and
        // then transpose them to the right place.  We do this so we can
        // pull out a Quaternion.
        memcpy(&m.components, &pose.mDeviceToAbsoluteTracking, sizeof(float) * 12);
        m.Transpose();

        gfx::Quaternion rot;
        rot.SetFromRotationMatrix(m);
        rot.Invert();

        poseState.orientation[0] = rot.x;
        poseState.orientation[1] = rot.y;
        poseState.orientation[2] = rot.z;
        poseState.orientation[3] = rot.w;
        poseState.angularVelocity[0] = pose.vAngularVelocity.v[0];
        poseState.angularVelocity[1] = pose.vAngularVelocity.v[1];
        poseState.angularVelocity[2] = pose.vAngularVelocity.v[2];
        poseState.isOrientationValid = true;

        poseState.position[0] = m._41;
        poseState.position[1] = m._42;
        poseState.position[2] = m._43;
        poseState.linearVelocity[0] = pose.vVelocity.v[0];
        poseState.linearVelocity[1] = pose.vVelocity.v[1];
        poseState.linearVelocity[2] = pose.vVelocity.v[2];
        poseState.isPositionValid = true;
      }
      HandlePoseTracking(i, poseState, controller);
    }
  }
}

void
VRSystemManagerOpenVR::HandleButtonPress(uint32_t aControllerIdx,
                                         uint32_t aButton,
                                         uint64_t aButtonMask,
                                         uint64_t aButtonPressed,
                                         uint64_t aButtonTouched)
{
  RefPtr<impl::VRControllerOpenVR> controller(mOpenVRController[aControllerIdx]);
  MOZ_ASSERT(controller);
  const uint64_t pressedDiff = (controller->GetButtonPressed() ^ aButtonPressed);
  const uint64_t touchedDiff = (controller->GetButtonTouched() ^ aButtonTouched);

  if (!pressedDiff && !touchedDiff) {
    return;
  }

  if (pressedDiff & aButtonMask ||
      touchedDiff & aButtonMask) {
    // diff & (aButtonPressed, aButtonTouched) would be true while a new button pressed or
    // touched event, otherwise it is an old event and needs to notify
    // the button has been released.
    NewButtonEvent(aControllerIdx, aButton, aButtonMask & aButtonPressed,
                   aButtonMask & aButtonTouched,
                   (aButtonMask & aButtonPressed) ? 1.0L : 0.0L);
  }
}

void
VRSystemManagerOpenVR::HandleTriggerPress(uint32_t aControllerIdx,
                                          uint32_t aButton,
                                          uint32_t aTrigger,
                                          float aValue)
{
  RefPtr<impl::VRControllerOpenVR> controller(mOpenVRController[aControllerIdx]);
  MOZ_ASSERT(controller);
  const float oldValue = controller->GetTrigger(aTrigger);
  // For OpenVR, the threshold value of ButtonPressed and ButtonTouched is 0.55.
  // We prefer to let developers to set their own threshold for the adjustment.
  // Therefore, we don't check ButtonPressed and ButtonTouched with ButtonMask here.
  // we just check the button value is larger than the threshold value or not.
  const float threshold = gfxPrefs::VRControllerTriggerThreshold();

  // Avoid sending duplicated events in IPC channels.
  if (oldValue != aValue) {
    NewButtonEvent(aControllerIdx, aButton, aValue > threshold,
                   aValue > threshold, aValue);
    controller->SetTrigger(aTrigger, aValue);
  }
}

void
VRSystemManagerOpenVR::HandleAxisMove(uint32_t aControllerIdx, uint32_t aAxis,
                                      float aValue)
{
  RefPtr<impl::VRControllerOpenVR> controller(mOpenVRController[aControllerIdx]);
  MOZ_ASSERT(controller);

  if (controller->GetAxisMove(aAxis) != aValue) {
    NewAxisMove(aControllerIdx, aAxis, aValue);
    controller->SetAxisMove(aAxis, aValue);
  }
}

void
VRSystemManagerOpenVR::HandlePoseTracking(uint32_t aControllerIdx,
                                          const GamepadPoseState& aPose,
                                          VRControllerHost* aController)
{
  MOZ_ASSERT(aController);
  if (aPose != aController->GetPose()) {
    aController->SetPose(aPose);
    NewPoseState(aControllerIdx, aPose);
  }
}

dom::GamepadHand
VRSystemManagerOpenVR::GetGamepadHandFromControllerRole(
                                          ::vr::ETrackedControllerRole aRole)
{
  dom::GamepadHand hand;

  switch(aRole) {
    case ::vr::ETrackedControllerRole::TrackedControllerRole_Invalid:
      hand = dom::GamepadHand::_empty;
      break;
    case ::vr::ETrackedControllerRole::TrackedControllerRole_LeftHand:
      hand = dom::GamepadHand::Left;
      break;
    case ::vr::ETrackedControllerRole::TrackedControllerRole_RightHand:
      hand = dom::GamepadHand::Right;
      break;
    default:
      MOZ_ASSERT(false);
      break;
  }

  return hand;
}

void
VRSystemManagerOpenVR::VibrateHaptic(uint32_t aControllerIdx,
                                     uint32_t aHapticIndex,
                                     double aIntensity,
                                     double aDuration,
                                     uint32_t aPromiseID)
{
  // mVRSystem is available after VRDisplay is created
  // at GetHMDs().
  if (!mVRSystem) {
    return;
  }

  RefPtr<impl::VRControllerOpenVR> controller = mOpenVRController[aControllerIdx];
  MOZ_ASSERT(controller);

  controller->VibrateHaptic(mVRSystem, aHapticIndex, aIntensity, aDuration, aPromiseID);
}

void
VRSystemManagerOpenVR::StopVibrateHaptic(uint32_t aControllerIdx)
{
  // mVRSystem is available after VRDisplay is created
  // at GetHMDs().
  if (!mVRSystem || (aControllerIdx >= mOpenVRController.Length())) {
    return;
  }

  RefPtr<impl::VRControllerOpenVR> controller = mOpenVRController[aControllerIdx];
  MOZ_ASSERT(controller);

  controller->StopVibrateHaptic();
}

void
VRSystemManagerOpenVR::GetControllers(nsTArray<RefPtr<VRControllerHost>>& aControllerResult)
{
  aControllerResult.Clear();
  for (uint32_t i = 0; i < mOpenVRController.Length(); ++i) {
    aControllerResult.AppendElement(mOpenVRController[i]);
  }
}

void
VRSystemManagerOpenVR::ScanForControllers()
{
  // mVRSystem is available after VRDisplay is created
  // at GetHMDs().
  if (!mVRSystem) {
    return;
  }

  ::vr::TrackedDeviceIndex_t trackedIndexArray[::vr::k_unMaxTrackedDeviceCount];
  uint32_t newControllerCount = 0;
  // Basically, we would have HMDs in the tracked devices,
  // but we are just interested in the controllers.
  for (::vr::TrackedDeviceIndex_t trackedDevice = ::vr::k_unTrackedDeviceIndex_Hmd + 1;
       trackedDevice < ::vr::k_unMaxTrackedDeviceCount; ++trackedDevice) {

    if (!mVRSystem->IsTrackedDeviceConnected(trackedDevice)) {
      continue;
    }

    const ::vr::ETrackedDeviceClass deviceType = mVRSystem->
                                                 GetTrackedDeviceClass(trackedDevice);
    if (deviceType != ::vr::TrackedDeviceClass_Controller
        && deviceType != ::vr::TrackedDeviceClass_GenericTracker) {
      continue;
    }

    trackedIndexArray[newControllerCount] = trackedDevice;
    ++newControllerCount;
  }

  if (newControllerCount != mControllerCount) {
    RemoveControllers();

    // Re-adding controllers to VRControllerManager.
    for (::vr::TrackedDeviceIndex_t i = 0; i < newControllerCount; ++i) {
      const ::vr::TrackedDeviceIndex_t trackedDevice = trackedIndexArray[i];
      const ::vr::ETrackedDeviceClass deviceType = mVRSystem->
                                                   GetTrackedDeviceClass(trackedDevice);
      const ::vr::ETrackedControllerRole role = mVRSystem->
                                                GetControllerRoleForTrackedDeviceIndex(
                                                trackedDevice);
      const GamepadHand hand = GetGamepadHandFromControllerRole(role);
      uint32_t numButtons = 0;
      uint32_t numTriggers = 0;
      uint32_t numAxes = 0;

      // Scan the axes that the controllers support
      for (uint32_t j = 0; j < ::vr::k_unControllerStateAxisCount; ++j) {
        const uint32_t supportAxis = mVRSystem->GetInt32TrackedDeviceProperty(trackedDevice,
                                      static_cast<vr::TrackedDeviceProperty>(
                                      ::vr::Prop_Axis0Type_Int32 + j));
        switch (supportAxis) {
          case ::vr::EVRControllerAxisType::k_eControllerAxis_Joystick:
          case ::vr::EVRControllerAxisType::k_eControllerAxis_TrackPad:
            numAxes += 2; // It has x and y axes.
            ++numButtons;
            break;
          case ::vr::k_eControllerAxis_Trigger:
            if (j <= 2) {
              ++numButtons;
              ++numTriggers;
            } else {
          #ifdef DEBUG
              // SteamVR Knuckles is the only special case for using 2D axis values on triggers.
              ::vr::ETrackedPropertyError err;
              uint32_t requiredBufferLen;
              char charBuf[128];
              requiredBufferLen = mVRSystem->GetStringTrackedDeviceProperty(trackedDevice,
                                  ::vr::Prop_RenderModelName_String, charBuf, 128, &err);
              MOZ_ASSERT(requiredBufferLen && err == ::vr::TrackedProp_Success);
              nsCString deviceId(charBuf);
              MOZ_ASSERT(deviceId.Find("knuckles") != kNotFound);
          #endif // #ifdef DEBUG
              numButtons += 2;
              numTriggers += 2;
            }
            break;
        }
      }

      // Scan the buttons that the controllers support
      const uint64_t supportButtons = mVRSystem->GetUint64TrackedDeviceProperty(
                                       trackedDevice, ::vr::Prop_SupportedButtons_Uint64);
      if (supportButtons &
          BTN_MASK_FROM_ID(k_EButton_A)) {
        ++numButtons;
      }
      if (supportButtons &
          BTN_MASK_FROM_ID(k_EButton_Grip)) {
        ++numButtons;
      }
      if (supportButtons &
          BTN_MASK_FROM_ID(k_EButton_ApplicationMenu)) {
        ++numButtons;
      }
      if (supportButtons &
          BTN_MASK_FROM_ID(k_EButton_DPad_Left)) {
        ++numButtons;
      }
      if (supportButtons &
          BTN_MASK_FROM_ID(k_EButton_DPad_Up)) {
        ++numButtons;
      }
      if (supportButtons &
          BTN_MASK_FROM_ID(k_EButton_DPad_Right)) {
        ++numButtons;
      }
      if (supportButtons &
          BTN_MASK_FROM_ID(k_EButton_DPad_Down)) {
        ++numButtons;
      }

      nsCString deviceId;
      GetControllerDeviceId(deviceType, trackedDevice, deviceId);
      RefPtr<VRControllerOpenVR> openVRController =
        new VRControllerOpenVR(hand, mOpenVRHMD->GetDisplayInfo().GetDisplayID(),
                               numButtons, numTriggers, numAxes, deviceId);
      openVRController->SetTrackedIndex(trackedDevice);
      mOpenVRController.AppendElement(openVRController);

      // Not already present, add it.
      AddGamepad(openVRController->GetControllerInfo());
      ++mControllerCount;
    }
  }
}

void
VRSystemManagerOpenVR::RemoveControllers()
{
  // The controller count is changed, removing the existing gamepads first.
  for (uint32_t i = 0; i < mOpenVRController.Length(); ++i) {
    RemoveGamepad(i);
  }
  mOpenVRController.Clear();
  mControllerCount = 0;
}

void
VRSystemManagerOpenVR::GetControllerDeviceId(::vr::ETrackedDeviceClass aDeviceType,
                                             ::vr::TrackedDeviceIndex_t aDeviceIndex, nsCString& aId)
{
  switch (aDeviceType) {
    case ::vr::TrackedDeviceClass_Controller:
    {
      ::vr::ETrackedPropertyError err;
      uint32_t requiredBufferLen;
      char charBuf[128];
      requiredBufferLen = mVRSystem->GetStringTrackedDeviceProperty(aDeviceIndex,
                          ::vr::Prop_RenderModelName_String, charBuf, 128, &err);
      if (requiredBufferLen > 128) {
        MOZ_CRASH("Larger than the buffer size.");
      }
      MOZ_ASSERT(requiredBufferLen && err == ::vr::TrackedProp_Success);
      nsCString deviceId(charBuf);
      if (deviceId.Find("knuckles") != kNotFound) {
        aId.AssignLiteral("OpenVR Knuckles");
      } else {
        aId.AssignLiteral("OpenVR Gamepad");
      }
      break;
    }
    case ::vr::TrackedDeviceClass_GenericTracker:
    {
      aId.AssignLiteral("OpenVR Tracker");
      break;
    }
    default:
      MOZ_ASSERT(false);
      break;
  }
}

bool
VRSystemManagerOpenVR::GetIsPresenting()
{
  if (mOpenVRHMD) {
    VRDisplayInfo displayInfo(mOpenVRHMD->GetDisplayInfo());
    return displayInfo.GetIsPresenting();
  }

  return false;
}

void
VRSystemManagerOpenVR::HandleInput()
{
  // mVRSystem is available after VRDisplay is created
  // at GetHMDs().
  if (!mVRSystem) {
    return;
  }

  RefPtr<impl::VRControllerOpenVR> controller;
  vr::VRControllerState_t state;
  vr::TrackedDevicePose_t poses[vr::k_unMaxTrackedDeviceCount];
  mVRSystem->GetDeviceToAbsoluteTrackingPose(vr::TrackingUniverseSeated, 0.0f,
                                             poses, vr::k_unMaxTrackedDeviceCount);
  // Process OpenVR controller state
  for (uint32_t i = 0; i < mOpenVRController.Length(); ++i) {
    uint32_t axisIdx = 0;
    uint32_t buttonIdx = 0;
    controller = mOpenVRController[i];
    const uint32_t trackedIndex = controller->GetTrackedIndex();

    MOZ_ASSERT(mVRSystem->GetTrackedDeviceClass(trackedIndex)
               == vr::TrackedDeviceClass_Controller ||
               mVRSystem->GetTrackedDeviceClass(trackedIndex)
               == vr::TrackedDeviceClass_GenericTracker);

    if (mVRSystem->GetControllerState(trackedIndex, &state)) {
      for (uint32_t j = 0; j < vr::k_unControllerStateAxisCount; ++j) {
        const uint32_t axisType = mVRSystem->GetInt32TrackedDeviceProperty(
                                   trackedIndex,
                                   static_cast<vr::TrackedDeviceProperty>(
                                   vr::Prop_Axis0Type_Int32 + j));
        switch (axisType) {
          case vr::EVRControllerAxisType::k_eControllerAxis_Joystick:
          case vr::EVRControllerAxisType::k_eControllerAxis_TrackPad:
            HandleAxisMove(i, axisIdx,
                           state.rAxis[j].x);
            ++axisIdx;
            HandleAxisMove(i, axisIdx,
                           state.rAxis[j].y);
            ++axisIdx;
            HandleButtonPress(i, buttonIdx,
                              vr::ButtonMaskFromId(
                               static_cast<vr::EVRButtonId>(vr::k_EButton_Axis0 + j)),
                              state.ulButtonPressed, state.ulButtonTouched);
            ++buttonIdx;
            break;
          case vr::EVRControllerAxisType::k_eControllerAxis_Trigger:
            HandleTriggerPress(i, buttonIdx,
                               vr::ButtonMaskFromId(
                                static_cast<vr::EVRButtonId>(vr::k_EButton_Axis0 + j)),
                               state.rAxis[j].x, state.ulButtonPressed, state.ulButtonTouched);
            ++buttonIdx;
            break;
        }
      }
      MOZ_ASSERT(axisIdx ==
                 controller->GetControllerInfo().GetNumAxes());

      const uint64_t supportedButtons = mVRSystem->GetUint64TrackedDeviceProperty(
                                         trackedIndex, vr::Prop_SupportedButtons_Uint64);
      if (supportedButtons &
          BTN_MASK_FROM_ID(k_EButton_A)) {
        HandleButtonPress(i, buttonIdx,
                          BTN_MASK_FROM_ID(k_EButton_A),
                          state.ulButtonPressed, state.ulButtonTouched);
        ++buttonIdx;
      }
      if (supportedButtons &
          BTN_MASK_FROM_ID(k_EButton_Grip)) {
        HandleButtonPress(i, buttonIdx,
                          BTN_MASK_FROM_ID(k_EButton_Grip),
                          state.ulButtonPressed, state.ulButtonTouched);
        ++buttonIdx;
      }
      if (supportedButtons &
          BTN_MASK_FROM_ID(k_EButton_ApplicationMenu)) {
        HandleButtonPress(i, buttonIdx,
                          BTN_MASK_FROM_ID(k_EButton_ApplicationMenu),
                          state.ulButtonPressed, state.ulButtonTouched);
        ++buttonIdx;
      }
      if (supportedButtons &
          BTN_MASK_FROM_ID(k_EButton_DPad_Left)) {
        HandleButtonPress(i, buttonIdx,
                          BTN_MASK_FROM_ID(k_EButton_DPad_Left),
                          state.ulButtonPressed, state.ulButtonTouched);
        ++buttonIdx;
      }
      if (supportedButtons &
          BTN_MASK_FROM_ID(k_EButton_DPad_Up)) {
        HandleButtonPress(i, buttonIdx,
                          BTN_MASK_FROM_ID(k_EButton_DPad_Up),
                          state.ulButtonPressed, state.ulButtonTouched);
        ++buttonIdx;
      }
      if (supportedButtons &
          BTN_MASK_FROM_ID(k_EButton_DPad_Right)) {
        HandleButtonPress(i, buttonIdx,
                          BTN_MASK_FROM_ID(k_EButton_DPad_Right),
                          state.ulButtonPressed, state.ulButtonTouched);
        ++buttonIdx;
      }
      if (supportedButtons &
          BTN_MASK_FROM_ID(k_EButton_DPad_Down)) {
        HandleButtonPress(i, buttonIdx,
                          BTN_MASK_FROM_ID(k_EButton_DPad_Down),
                          state.ulButtonPressed, state.ulButtonTouched);
        ++buttonIdx;
      }
      MOZ_ASSERT(buttonIdx ==
                 controller->GetControllerInfo().GetNumButtons());
      controller->SetButtonPressed(state.ulButtonPressed);
      controller->SetButtonTouched(state.ulButtonTouched);

      // Start to process pose
      const ::vr::TrackedDevicePose_t& pose = poses[trackedIndex];

      if (pose.bDeviceIsConnected && pose.bPoseIsValid &&
        pose.eTrackingResult == vr::TrackingResult_Running_OK) {
        gfx::Matrix4x4 m;

        // NOTE! mDeviceToAbsoluteTracking is a 3x4 matrix, not 4x4.  But
        // because of its arrangement, we can copy the 12 elements in and
        // then transpose them to the right place.  We do this so we can
        // pull out a Quaternion.
        memcpy(&m.components, &pose.mDeviceToAbsoluteTracking, sizeof(float) * 12);
        m.Transpose();

        gfx::Quaternion rot;
        rot.SetFromRotationMatrix(m);
        rot.Invert();

        GamepadPoseState poseState;
        poseState.flags |= GamepadCapabilityFlags::Cap_Orientation;
        poseState.orientation[0] = rot.x;
        poseState.orientation[1] = rot.y;
        poseState.orientation[2] = rot.z;
        poseState.orientation[3] = rot.w;
        poseState.angularVelocity[0] = pose.vAngularVelocity.v[0];
        poseState.angularVelocity[1] = pose.vAngularVelocity.v[1];
        poseState.angularVelocity[2] = pose.vAngularVelocity.v[2];

        poseState.flags |= GamepadCapabilityFlags::Cap_Position;
        poseState.position[0] = m._41;
        poseState.position[1] = m._42;
        poseState.position[2] = m._43;
        poseState.linearVelocity[0] = pose.vVelocity.v[0];
        poseState.linearVelocity[1] = pose.vVelocity.v[1];
        poseState.linearVelocity[2] = pose.vVelocity.v[2];
        HandlePoseTracking(i, poseState, controller);
      }
    }
  }
}

void
VRSystemManagerOpenVR::HandleButtonPress(uint32_t aControllerIdx,
                                         uint32_t aButton,
                                         uint64_t aButtonMask,
                                         uint64_t aButtonPressed,
                                         uint64_t aButtonTouched)
{
  RefPtr<impl::VRControllerOpenVR> controller(mOpenVRController[aControllerIdx]);
  MOZ_ASSERT(controller);
  const uint64_t pressedDiff = (controller->GetButtonPressed() ^ aButtonPressed);
  const uint64_t touchedDiff = (controller->GetButtonTouched() ^ aButtonTouched);

  if (!pressedDiff && !touchedDiff) {
    return;
  }

  if (pressedDiff & aButtonMask ||
      touchedDiff & aButtonMask) {
    // diff & (aButtonPressed, aButtonTouched) would be true while a new button pressed or
    // touched event, otherwise it is an old event and needs to notify
    // the button has been released.
    NewButtonEvent(aControllerIdx, aButton, aButtonMask & aButtonPressed,
                   aButtonMask & aButtonTouched,
                   (aButtonMask & aButtonPressed) ? 1.0L : 0.0L);
  }
}

void
VRSystemManagerOpenVR::HandleTriggerPress(uint32_t aControllerIdx,
                                          uint32_t aButton,
                                          uint64_t aButtonMask,
                                          float aValue,
                                          uint64_t aButtonPressed,
                                          uint64_t aButtonTouched)
{
  RefPtr<impl::VRControllerOpenVR> controller(mOpenVRController[aControllerIdx]);
  MOZ_ASSERT(controller);
  const uint64_t pressedDiff = (controller->GetButtonPressed() ^ aButtonPressed);
  const uint64_t touchedDiff = (controller->GetButtonTouched() ^ aButtonTouched);
  const float oldValue = controller->GetTrigger();

  // Avoid sending duplicated events in IPC channels.
  if ((oldValue != aValue) ||
      (pressedDiff & aButtonMask) ||
      (touchedDiff & aButtonMask)) {
    NewButtonEvent(aControllerIdx, aButton, aButtonMask & aButtonPressed,
                   aButtonMask & aButtonTouched, aValue);
    controller->SetTrigger(aValue);
  }
}

void
VRSystemManagerOpenVR::HandleAxisMove(uint32_t aControllerIdx, uint32_t aAxis,
                                      float aValue)
{
  if (aValue != 0.0f) {
    NewAxisMove(aControllerIdx, aAxis, aValue);
  }
}

void
VRSystemManagerOpenVR::HandlePoseTracking(uint32_t aControllerIdx,
                                          const GamepadPoseState& aPose,
                                          VRControllerHost* aController)
{
  MOZ_ASSERT(aController);
  if (aPose != aController->GetPose()) {
    aController->SetPose(aPose);
    NewPoseState(aControllerIdx, aPose);
  }
}

void
VRSystemManagerOpenVR::VibrateHaptic(uint32_t aControllerIdx,
                                     uint32_t aHapticIndex,
                                     double aIntensity,
                                     double aDuration,
                                     uint32_t aPromiseID)
{
  // mVRSystem is available after VRDisplay is created
  // at GetHMDs().
  if (!mVRSystem) {
    return;
  }

  RefPtr<impl::VRControllerOpenVR> controller = mOpenVRController[aControllerIdx];
  MOZ_ASSERT(controller);

  controller->VibrateHaptic(mVRSystem, aHapticIndex, aIntensity, aDuration, aPromiseID);
}

void
VRSystemManagerOpenVR::StopVibrateHaptic(uint32_t aControllerIdx)
{
  // mVRSystem is available after VRDisplay is created
  // at GetHMDs().
  if (!mVRSystem) {
    return;
  }

  RefPtr<impl::VRControllerOpenVR> controller = mOpenVRController[aControllerIdx];
  MOZ_ASSERT(controller);

  controller->StopVibrateHaptic();
}

void
VRSystemManagerOpenVR::GetControllers(nsTArray<RefPtr<VRControllerHost>>& aControllerResult)
{
  aControllerResult.Clear();
  for (uint32_t i = 0; i < mOpenVRController.Length(); ++i) {
    aControllerResult.AppendElement(mOpenVRController[i]);
  }
}

void
VRSystemManagerOpenVR::ScanForControllers()
{
  // mVRSystem is available after VRDisplay is created
  // at GetHMDs().
  if (!mVRSystem) {
    return;
  }

  vr::TrackedDeviceIndex_t trackedIndexArray[vr::k_unMaxTrackedDeviceCount];
  uint32_t newControllerCount = 0;
  vr::ETrackedDeviceClass deviceType;
  // Basically, we would have HMDs in the tracked devices,
  // but we are just interested in the controllers.
  for (vr::TrackedDeviceIndex_t trackedDevice = vr::k_unTrackedDeviceIndex_Hmd + 1;
       trackedDevice < vr::k_unMaxTrackedDeviceCount; ++trackedDevice) {

    if (!mVRSystem->IsTrackedDeviceConnected(trackedDevice)) {
      continue;
    }

    deviceType = mVRSystem->GetTrackedDeviceClass(trackedDevice);
    if (deviceType != vr::TrackedDeviceClass_Controller
        && deviceType != vr::TrackedDeviceClass_GenericTracker) {
      continue;
    }

    trackedIndexArray[newControllerCount] = trackedDevice;
    ++newControllerCount;
  }

  if (newControllerCount != mControllerCount) {
    // The controller count is changed, removing the existing gamepads first.
    for (uint32_t i = 0; i < mOpenVRController.Length(); ++i) {
      RemoveGamepad(i);
    }
    mControllerCount = 0;
    mOpenVRController.Clear();

    // Re-adding controllers to VRControllerManager.
    for (vr::TrackedDeviceIndex_t i = 0; i < newControllerCount; ++i) {
      const vr::TrackedDeviceIndex_t trackedDevice = trackedIndexArray[i];
      const vr::ETrackedControllerRole role = mVRSystem->
                                               GetControllerRoleForTrackedDeviceIndex(
                                               trackedDevice);
      GamepadHand hand;
      uint32_t numButtons = 0;
      uint32_t numAxes = 0;

      switch(role) {
        case vr::ETrackedControllerRole::TrackedControllerRole_Invalid:
          hand = GamepadHand::_empty;
          break;
        case vr::ETrackedControllerRole::TrackedControllerRole_LeftHand:
          hand = GamepadHand::Left;
          break;
        case vr::ETrackedControllerRole::TrackedControllerRole_RightHand:
          hand = GamepadHand::Right;
          break;
      }

      // Scan the axes that the controllers support
      for (uint32_t j = 0; j < vr::k_unControllerStateAxisCount; ++j) {
        const uint32_t supportAxis = mVRSystem->GetInt32TrackedDeviceProperty(trackedDevice,
                                      static_cast<vr::TrackedDeviceProperty>(
                                      vr::Prop_Axis0Type_Int32 + j));
        switch (supportAxis) {
          case vr::EVRControllerAxisType::k_eControllerAxis_Joystick:
          case vr::EVRControllerAxisType::k_eControllerAxis_TrackPad:
            numAxes += 2; // It has x and y axes.
            ++numButtons;
            break;
          case vr::k_eControllerAxis_Trigger:
            ++numButtons;
            break;
        }
      }

      // Scan the buttons that the controllers support
      const uint64_t supportButtons = mVRSystem->GetUint64TrackedDeviceProperty(
                                       trackedDevice, vr::Prop_SupportedButtons_Uint64);
      if (supportButtons &
          BTN_MASK_FROM_ID(k_EButton_A)) {
        ++numButtons;
      }
      if (supportButtons &
          BTN_MASK_FROM_ID(k_EButton_Grip)) {
        ++numButtons;
      }
      if (supportButtons &
          BTN_MASK_FROM_ID(k_EButton_ApplicationMenu)) {
        ++numButtons;
      }
      if (supportButtons &
          BTN_MASK_FROM_ID(k_EButton_DPad_Left)) {
        ++numButtons;
      }
      if (supportButtons &
          BTN_MASK_FROM_ID(k_EButton_DPad_Up)) {
        ++numButtons;
      }
      if (supportButtons &
          BTN_MASK_FROM_ID(k_EButton_DPad_Right)) {
        ++numButtons;
      }
      if (supportButtons &
          BTN_MASK_FROM_ID(k_EButton_DPad_Down)) {
        ++numButtons;
      }

      RefPtr<VRControllerOpenVR> openVRController =
        new VRControllerOpenVR(hand, numButtons, numAxes, deviceType);
      openVRController->SetTrackedIndex(trackedDevice);
      mOpenVRController.AppendElement(openVRController);

      // Not already present, add it.
      AddGamepad(openVRController->GetControllerInfo());
      ++mControllerCount;
    }
  }
}

void
VRSystemManagerOpenVR::RemoveControllers()
{
  mOpenVRController.Clear();
  mControllerCount = 0;
}
<|MERGE_RESOLUTION|>--- conflicted
+++ resolved
@@ -25,15 +25,10 @@
 #include "nsServiceManagerUtils.h"
 #include "nsIScreenManager.h"
 
-<<<<<<< HEAD
-#include "mozilla/dom/GamepadEventTypes.h"
-#include "mozilla/dom/GamepadBinding.h"
-=======
 #include "mozilla/layers/CompositorThread.h"
 #include "mozilla/dom/GamepadEventTypes.h"
 #include "mozilla/dom/GamepadBinding.h"
 #include "mozilla/Telemetry.h"
->>>>>>> a17af05f
 
 #ifndef M_PI
 # define M_PI 3.14159265358979323846
@@ -45,66 +40,10 @@
 using namespace mozilla::layers;
 using namespace mozilla::dom;
 
-<<<<<<< HEAD
-namespace {
-extern "C" {
-typedef uint32_t (VR_CALLTYPE * pfn_VR_InitInternal)(::vr::HmdError *peError, ::vr::EVRApplicationType eApplicationType);
-typedef void (VR_CALLTYPE * pfn_VR_ShutdownInternal)();
-typedef bool (VR_CALLTYPE * pfn_VR_IsHmdPresent)();
-typedef bool (VR_CALLTYPE * pfn_VR_IsRuntimeInstalled)();
-typedef const char * (VR_CALLTYPE * pfn_VR_GetStringForHmdError)(::vr::HmdError error);
-typedef void * (VR_CALLTYPE * pfn_VR_GetGenericInterface)(const char *pchInterfaceVersion, ::vr::HmdError *peError);
-} // extern "C"
-} // namespace
-
-static pfn_VR_InitInternal vr_InitInternal = nullptr;
-static pfn_VR_ShutdownInternal vr_ShutdownInternal = nullptr;
-static pfn_VR_IsHmdPresent vr_IsHmdPresent = nullptr;
-static pfn_VR_IsRuntimeInstalled vr_IsRuntimeInstalled = nullptr;
-static pfn_VR_GetStringForHmdError vr_GetStringForHmdError = nullptr;
-static pfn_VR_GetGenericInterface vr_GetGenericInterface = nullptr;
-
-#define BTN_MASK_FROM_ID(_id) \
-  vr::ButtonMaskFromId(vr::EVRButtonId::_id)
-
-static const uint32_t kNumOpenVRHaptcs = 1;
-
-
-bool
-LoadOpenVRRuntime()
-{
-  static PRLibrary *openvrLib = nullptr;
-  std::string openvrPath = gfxPrefs::VROpenVRRuntime();
-
-  if (!openvrPath.c_str())
-    return false;
-
-  openvrLib = PR_LoadLibrary(openvrPath.c_str());
-  if (!openvrLib)
-    return false;
-
-#define REQUIRE_FUNCTION(_x) do {                                       \
-    *(void **)&vr_##_x = (void *) PR_FindSymbol(openvrLib, "VR_" #_x);  \
-    if (!vr_##_x) { printf_stderr("VR_" #_x " symbol missing\n"); return false; } \
-  } while (0)
-
-  REQUIRE_FUNCTION(InitInternal);
-  REQUIRE_FUNCTION(ShutdownInternal);
-  REQUIRE_FUNCTION(IsHmdPresent);
-  REQUIRE_FUNCTION(IsRuntimeInstalled);
-  REQUIRE_FUNCTION(GetStringForHmdError);
-  REQUIRE_FUNCTION(GetGenericInterface);
-
-#undef REQUIRE_FUNCTION
-
-  return true;
-}
-=======
 #define BTN_MASK_FROM_ID(_id) \
   ::vr::ButtonMaskFromId(vr::EVRButtonId::_id)
 
 static const uint32_t kNumOpenVRHaptcs = 1;
->>>>>>> a17af05f
 
 VRDisplayOpenVR::VRDisplayOpenVR(::vr::IVRSystem *aVRSystem,
                                  ::vr::IVRChaperone *aVRChaperone,
@@ -235,38 +174,18 @@
   UpdateStageParameters();
 }
 
-<<<<<<< HEAD
-VRHMDSensorState
-VRDisplayOpenVR::GetSensorState()
-{
-  return GetSensorState(0.0f);
-}
-
-=======
->>>>>>> a17af05f
 void
 VRDisplayOpenVR::PollEvents()
 {
   ::vr::VREvent_t event;
   while (mVRSystem->PollNextEvent(&event, sizeof(event))) {
-<<<<<<< HEAD
-    if (event.trackedDeviceIndex == ::vr::k_unTrackedDeviceIndex_Hmd) {
-      switch (event.eventType) {
-=======
     switch (event.eventType) {
->>>>>>> a17af05f
       case ::vr::VREvent_TrackedDeviceUserInteractionStarted:
         mDisplayInfo.mIsMounted = true;
         break;
       case ::vr::VREvent_TrackedDeviceUserInteractionEnded:
         mDisplayInfo.mIsMounted = false;
         break;
-<<<<<<< HEAD
-      default:
-        // ignore
-        break;
-      }
-=======
       case ::vr::EVREventType::VREvent_DriverRequestedQuit:
       case ::vr::EVREventType::VREvent_Quit:
       case ::vr::EVREventType::VREvent_ProcessQuit:
@@ -277,7 +196,6 @@
       default:
         // ignore
         break;
->>>>>>> a17af05f
     }
   }
 }
@@ -293,10 +211,6 @@
   mVRCompositor->WaitGetPoses(nullptr, 0, poses, posesSize);
 
   VRHMDSensorState result;
-<<<<<<< HEAD
-  result.Clear();
-=======
->>>>>>> a17af05f
 
   ::vr::Compositor_FrameTiming timing;
   timing.m_nSize = sizeof(::vr::Compositor_FrameTiming);
@@ -453,165 +367,6 @@
 VRDisplayOpenVR::NotifyVSync()
 {
   // We update mIsConneced once per frame.
-<<<<<<< HEAD
-  mDisplayInfo.mIsConnected = vr_IsHmdPresent();
-
-  // Make sure we respond to OpenVR events even when not presenting
-  PollEvents();
-}
-
-VRControllerOpenVR::VRControllerOpenVR(dom::GamepadHand aHand, uint32_t aNumButtons,
-                                       uint32_t aNumAxes, vr::ETrackedDeviceClass aDeviceType)
-  : VRControllerHost(VRDeviceType::OpenVR)
-  , mTrigger(0)
-  , mVibrateThread(nullptr)
-  , mIsVibrateStopped(false)
-{
-  MOZ_COUNT_CTOR_INHERITED(VRControllerOpenVR, VRControllerHost);
-
-  switch (aDeviceType) {
-    case vr::TrackedDeviceClass_Controller:
-      mControllerInfo.mControllerName.AssignLiteral("OpenVR Gamepad");
-      break;
-    case vr::TrackedDeviceClass_GenericTracker:
-      mControllerInfo.mControllerName.AssignLiteral("OpenVR Tracker");
-      break;
-    default:
-      MOZ_ASSERT(false);
-      break;
-  }
-
-  mControllerInfo.mMappingType = GamepadMappingType::_empty;
-  mControllerInfo.mHand = aHand;
-  mControllerInfo.mNumButtons = aNumButtons;
-  mControllerInfo.mNumAxes = aNumAxes;
-  mControllerInfo.mNumHaptics = kNumOpenVRHaptcs;
-}
-
-VRControllerOpenVR::~VRControllerOpenVR()
-{
-  if (mVibrateThread) {
-    mVibrateThread->Shutdown();
-    mVibrateThread = nullptr;
-  }
-
-  MOZ_COUNT_DTOR_INHERITED(VRControllerOpenVR, VRControllerHost);
-}
-
-void
-VRControllerOpenVR::SetTrackedIndex(uint32_t aTrackedIndex)
-{
-  mTrackedIndex = aTrackedIndex;
-}
-
-uint32_t
-VRControllerOpenVR::GetTrackedIndex()
-{
-  return mTrackedIndex;
-}
-
-void
-VRControllerOpenVR::SetTrigger(float aValue)
-{
-  mTrigger = aValue;
-}
-
-float
-VRControllerOpenVR::GetTrigger()
-{
-  return mTrigger;
-}
-
-void
-VRControllerOpenVR::UpdateVibrateHaptic(vr::IVRSystem* aVRSystem,
-                                        uint32_t aHapticIndex,
-                                        double aIntensity,
-                                        double aDuration,
-                                        uint64_t aVibrateIndex,
-                                        uint32_t aPromiseID)
-{
-  // UpdateVibrateHaptic() only can be called by mVibrateThread
-  MOZ_ASSERT(mVibrateThread == NS_GetCurrentThread());
-
-  // It has been interrupted by loss focus.
-  if (mIsVibrateStopped) {
-    VibrateHapticComplete(aPromiseID);
-    return;
-  }
-  // Avoid the previous vibrate event to override the new one.
-  if (mVibrateIndex != aVibrateIndex) {
-    VibrateHapticComplete(aPromiseID);
-    return;
-  }
-
-  const double duration = (aIntensity == 0) ? 0 : aDuration;
-  // We expect OpenVR to vibrate for 5 ms, but we found it only response the
-  // commend ~ 3.9 ms. For duration time longer than 3.9 ms, we separate them
-  // to a loop of 3.9 ms for make users feel that is a continuous events.
-  const uint32_t microSec = (duration < 3.9 ? duration : 3.9) * 1000 * aIntensity;
-  aVRSystem->TriggerHapticPulse(GetTrackedIndex(),
-                                aHapticIndex, microSec);
-
-  // In OpenVR spec, it mentions TriggerHapticPulse() may not trigger another haptic pulse
-  // on this controller and axis combination for 5ms.
-  const double kVibrateRate = 5.0;
-  if (duration >= kVibrateRate) {
-    MOZ_ASSERT(mVibrateThread);
-
-    RefPtr<Runnable> runnable =
-      NewRunnableMethod<vr::IVRSystem*, uint32_t, double, double, uint64_t, uint32_t>
-        (this, &VRControllerOpenVR::UpdateVibrateHaptic, aVRSystem,
-         aHapticIndex, aIntensity, duration - kVibrateRate, aVibrateIndex, aPromiseID);
-    NS_DelayedDispatchToCurrentThread(runnable.forget(), kVibrateRate);
-  } else {
-    // The pulse has completed
-    VibrateHapticComplete(aPromiseID);
-  }
-}
-
-void
-VRControllerOpenVR::VibrateHapticComplete(uint32_t aPromiseID)
-{
-  VRManager *vm = VRManager::Get();
-  MOZ_ASSERT(vm);
-
-  CompositorThreadHolder::Loop()->PostTask(NewRunnableMethod<uint32_t>
-    (vm, &VRManager::NotifyVibrateHapticCompleted, aPromiseID));
-}
-
-void
-VRControllerOpenVR::VibrateHaptic(vr::IVRSystem* aVRSystem,
-                                  uint32_t aHapticIndex,
-                                  double aIntensity,
-                                  double aDuration,
-                                  uint32_t aPromiseID)
-{
-  // Spinning up the haptics thread at the first haptics call.
-  if (!mVibrateThread) {
-    nsresult rv = NS_NewThread(getter_AddRefs(mVibrateThread));
-    MOZ_ASSERT(mVibrateThread);
-
-    if (NS_FAILED(rv)) {
-      MOZ_ASSERT(false, "Failed to create async thread.");
-    }
-  }
-  ++mVibrateIndex;
-  mIsVibrateStopped = false;
-
-  RefPtr<Runnable> runnable =
-      NewRunnableMethod<vr::IVRSystem*, uint32_t, double, double, uint64_t, uint32_t>
-        (this, &VRControllerOpenVR::UpdateVibrateHaptic, aVRSystem,
-         aHapticIndex, aIntensity, aDuration, mVibrateIndex, aPromiseID);
-  mVibrateThread->Dispatch(runnable.forget(), NS_DISPATCH_NORMAL);
-}
-
-void
-VRControllerOpenVR::StopVibrateHaptic()
-{
-  mIsVibrateStopped = true;
-}
-
-=======
   mDisplayInfo.mIsConnected = ::vr::VR_IsHmdPresent();
 
   // Make sure we respond to OpenVR events even when not presenting
@@ -782,7 +537,6 @@
   mIsVibrateStopped = true;
 }
 
->>>>>>> a17af05f
 VRSystemManagerOpenVR::VRSystemManagerOpenVR()
   : mVRSystem(nullptr)
 {
@@ -801,13 +555,6 @@
     return nullptr;
   }
 
-<<<<<<< HEAD
-  if (!vr_IsRuntimeInstalled()) {
-    return nullptr;
-  }
-
-=======
->>>>>>> a17af05f
   RefPtr<VRSystemManagerOpenVR> manager = new VRSystemManagerOpenVR();
   return manager.forget();
 }
@@ -828,15 +575,6 @@
   mVRSystem = nullptr;
 }
 
-<<<<<<< HEAD
-void
-VRSystemManagerOpenVR::GetHMDs(nsTArray<RefPtr<VRDisplayHost>>& aHMDResult)
-{
-  if (!vr_IsHmdPresent()) {
-    if (mOpenVRHMD) {
-      mOpenVRHMD = nullptr;
-    }
-=======
 bool
 VRSystemManagerOpenVR::GetHMDs(nsTArray<RefPtr<VRDisplayHost>>& aHMDResult)
 {
@@ -846,7 +584,6 @@
     // and we make it re-initialize.
     mOpenVRHMD = nullptr;
     mVRSystem = nullptr;
->>>>>>> a17af05f
   } else if (mOpenVRHMD == nullptr) {
     ::vr::HmdError err;
 
@@ -1389,415 +1126,4 @@
       MOZ_ASSERT(false);
       break;
   }
-}
-
-bool
-VRSystemManagerOpenVR::GetIsPresenting()
-{
-  if (mOpenVRHMD) {
-    VRDisplayInfo displayInfo(mOpenVRHMD->GetDisplayInfo());
-    return displayInfo.GetIsPresenting();
-  }
-
-  return false;
-}
-
-void
-VRSystemManagerOpenVR::HandleInput()
-{
-  // mVRSystem is available after VRDisplay is created
-  // at GetHMDs().
-  if (!mVRSystem) {
-    return;
-  }
-
-  RefPtr<impl::VRControllerOpenVR> controller;
-  vr::VRControllerState_t state;
-  vr::TrackedDevicePose_t poses[vr::k_unMaxTrackedDeviceCount];
-  mVRSystem->GetDeviceToAbsoluteTrackingPose(vr::TrackingUniverseSeated, 0.0f,
-                                             poses, vr::k_unMaxTrackedDeviceCount);
-  // Process OpenVR controller state
-  for (uint32_t i = 0; i < mOpenVRController.Length(); ++i) {
-    uint32_t axisIdx = 0;
-    uint32_t buttonIdx = 0;
-    controller = mOpenVRController[i];
-    const uint32_t trackedIndex = controller->GetTrackedIndex();
-
-    MOZ_ASSERT(mVRSystem->GetTrackedDeviceClass(trackedIndex)
-               == vr::TrackedDeviceClass_Controller ||
-               mVRSystem->GetTrackedDeviceClass(trackedIndex)
-               == vr::TrackedDeviceClass_GenericTracker);
-
-    if (mVRSystem->GetControllerState(trackedIndex, &state)) {
-      for (uint32_t j = 0; j < vr::k_unControllerStateAxisCount; ++j) {
-        const uint32_t axisType = mVRSystem->GetInt32TrackedDeviceProperty(
-                                   trackedIndex,
-                                   static_cast<vr::TrackedDeviceProperty>(
-                                   vr::Prop_Axis0Type_Int32 + j));
-        switch (axisType) {
-          case vr::EVRControllerAxisType::k_eControllerAxis_Joystick:
-          case vr::EVRControllerAxisType::k_eControllerAxis_TrackPad:
-            HandleAxisMove(i, axisIdx,
-                           state.rAxis[j].x);
-            ++axisIdx;
-            HandleAxisMove(i, axisIdx,
-                           state.rAxis[j].y);
-            ++axisIdx;
-            HandleButtonPress(i, buttonIdx,
-                              vr::ButtonMaskFromId(
-                               static_cast<vr::EVRButtonId>(vr::k_EButton_Axis0 + j)),
-                              state.ulButtonPressed, state.ulButtonTouched);
-            ++buttonIdx;
-            break;
-          case vr::EVRControllerAxisType::k_eControllerAxis_Trigger:
-            HandleTriggerPress(i, buttonIdx,
-                               vr::ButtonMaskFromId(
-                                static_cast<vr::EVRButtonId>(vr::k_EButton_Axis0 + j)),
-                               state.rAxis[j].x, state.ulButtonPressed, state.ulButtonTouched);
-            ++buttonIdx;
-            break;
-        }
-      }
-      MOZ_ASSERT(axisIdx ==
-                 controller->GetControllerInfo().GetNumAxes());
-
-      const uint64_t supportedButtons = mVRSystem->GetUint64TrackedDeviceProperty(
-                                         trackedIndex, vr::Prop_SupportedButtons_Uint64);
-      if (supportedButtons &
-          BTN_MASK_FROM_ID(k_EButton_A)) {
-        HandleButtonPress(i, buttonIdx,
-                          BTN_MASK_FROM_ID(k_EButton_A),
-                          state.ulButtonPressed, state.ulButtonTouched);
-        ++buttonIdx;
-      }
-      if (supportedButtons &
-          BTN_MASK_FROM_ID(k_EButton_Grip)) {
-        HandleButtonPress(i, buttonIdx,
-                          BTN_MASK_FROM_ID(k_EButton_Grip),
-                          state.ulButtonPressed, state.ulButtonTouched);
-        ++buttonIdx;
-      }
-      if (supportedButtons &
-          BTN_MASK_FROM_ID(k_EButton_ApplicationMenu)) {
-        HandleButtonPress(i, buttonIdx,
-                          BTN_MASK_FROM_ID(k_EButton_ApplicationMenu),
-                          state.ulButtonPressed, state.ulButtonTouched);
-        ++buttonIdx;
-      }
-      if (supportedButtons &
-          BTN_MASK_FROM_ID(k_EButton_DPad_Left)) {
-        HandleButtonPress(i, buttonIdx,
-                          BTN_MASK_FROM_ID(k_EButton_DPad_Left),
-                          state.ulButtonPressed, state.ulButtonTouched);
-        ++buttonIdx;
-      }
-      if (supportedButtons &
-          BTN_MASK_FROM_ID(k_EButton_DPad_Up)) {
-        HandleButtonPress(i, buttonIdx,
-                          BTN_MASK_FROM_ID(k_EButton_DPad_Up),
-                          state.ulButtonPressed, state.ulButtonTouched);
-        ++buttonIdx;
-      }
-      if (supportedButtons &
-          BTN_MASK_FROM_ID(k_EButton_DPad_Right)) {
-        HandleButtonPress(i, buttonIdx,
-                          BTN_MASK_FROM_ID(k_EButton_DPad_Right),
-                          state.ulButtonPressed, state.ulButtonTouched);
-        ++buttonIdx;
-      }
-      if (supportedButtons &
-          BTN_MASK_FROM_ID(k_EButton_DPad_Down)) {
-        HandleButtonPress(i, buttonIdx,
-                          BTN_MASK_FROM_ID(k_EButton_DPad_Down),
-                          state.ulButtonPressed, state.ulButtonTouched);
-        ++buttonIdx;
-      }
-      MOZ_ASSERT(buttonIdx ==
-                 controller->GetControllerInfo().GetNumButtons());
-      controller->SetButtonPressed(state.ulButtonPressed);
-      controller->SetButtonTouched(state.ulButtonTouched);
-
-      // Start to process pose
-      const ::vr::TrackedDevicePose_t& pose = poses[trackedIndex];
-
-      if (pose.bDeviceIsConnected && pose.bPoseIsValid &&
-        pose.eTrackingResult == vr::TrackingResult_Running_OK) {
-        gfx::Matrix4x4 m;
-
-        // NOTE! mDeviceToAbsoluteTracking is a 3x4 matrix, not 4x4.  But
-        // because of its arrangement, we can copy the 12 elements in and
-        // then transpose them to the right place.  We do this so we can
-        // pull out a Quaternion.
-        memcpy(&m.components, &pose.mDeviceToAbsoluteTracking, sizeof(float) * 12);
-        m.Transpose();
-
-        gfx::Quaternion rot;
-        rot.SetFromRotationMatrix(m);
-        rot.Invert();
-
-        GamepadPoseState poseState;
-        poseState.flags |= GamepadCapabilityFlags::Cap_Orientation;
-        poseState.orientation[0] = rot.x;
-        poseState.orientation[1] = rot.y;
-        poseState.orientation[2] = rot.z;
-        poseState.orientation[3] = rot.w;
-        poseState.angularVelocity[0] = pose.vAngularVelocity.v[0];
-        poseState.angularVelocity[1] = pose.vAngularVelocity.v[1];
-        poseState.angularVelocity[2] = pose.vAngularVelocity.v[2];
-
-        poseState.flags |= GamepadCapabilityFlags::Cap_Position;
-        poseState.position[0] = m._41;
-        poseState.position[1] = m._42;
-        poseState.position[2] = m._43;
-        poseState.linearVelocity[0] = pose.vVelocity.v[0];
-        poseState.linearVelocity[1] = pose.vVelocity.v[1];
-        poseState.linearVelocity[2] = pose.vVelocity.v[2];
-        HandlePoseTracking(i, poseState, controller);
-      }
-    }
-  }
-}
-
-void
-VRSystemManagerOpenVR::HandleButtonPress(uint32_t aControllerIdx,
-                                         uint32_t aButton,
-                                         uint64_t aButtonMask,
-                                         uint64_t aButtonPressed,
-                                         uint64_t aButtonTouched)
-{
-  RefPtr<impl::VRControllerOpenVR> controller(mOpenVRController[aControllerIdx]);
-  MOZ_ASSERT(controller);
-  const uint64_t pressedDiff = (controller->GetButtonPressed() ^ aButtonPressed);
-  const uint64_t touchedDiff = (controller->GetButtonTouched() ^ aButtonTouched);
-
-  if (!pressedDiff && !touchedDiff) {
-    return;
-  }
-
-  if (pressedDiff & aButtonMask ||
-      touchedDiff & aButtonMask) {
-    // diff & (aButtonPressed, aButtonTouched) would be true while a new button pressed or
-    // touched event, otherwise it is an old event and needs to notify
-    // the button has been released.
-    NewButtonEvent(aControllerIdx, aButton, aButtonMask & aButtonPressed,
-                   aButtonMask & aButtonTouched,
-                   (aButtonMask & aButtonPressed) ? 1.0L : 0.0L);
-  }
-}
-
-void
-VRSystemManagerOpenVR::HandleTriggerPress(uint32_t aControllerIdx,
-                                          uint32_t aButton,
-                                          uint64_t aButtonMask,
-                                          float aValue,
-                                          uint64_t aButtonPressed,
-                                          uint64_t aButtonTouched)
-{
-  RefPtr<impl::VRControllerOpenVR> controller(mOpenVRController[aControllerIdx]);
-  MOZ_ASSERT(controller);
-  const uint64_t pressedDiff = (controller->GetButtonPressed() ^ aButtonPressed);
-  const uint64_t touchedDiff = (controller->GetButtonTouched() ^ aButtonTouched);
-  const float oldValue = controller->GetTrigger();
-
-  // Avoid sending duplicated events in IPC channels.
-  if ((oldValue != aValue) ||
-      (pressedDiff & aButtonMask) ||
-      (touchedDiff & aButtonMask)) {
-    NewButtonEvent(aControllerIdx, aButton, aButtonMask & aButtonPressed,
-                   aButtonMask & aButtonTouched, aValue);
-    controller->SetTrigger(aValue);
-  }
-}
-
-void
-VRSystemManagerOpenVR::HandleAxisMove(uint32_t aControllerIdx, uint32_t aAxis,
-                                      float aValue)
-{
-  if (aValue != 0.0f) {
-    NewAxisMove(aControllerIdx, aAxis, aValue);
-  }
-}
-
-void
-VRSystemManagerOpenVR::HandlePoseTracking(uint32_t aControllerIdx,
-                                          const GamepadPoseState& aPose,
-                                          VRControllerHost* aController)
-{
-  MOZ_ASSERT(aController);
-  if (aPose != aController->GetPose()) {
-    aController->SetPose(aPose);
-    NewPoseState(aControllerIdx, aPose);
-  }
-}
-
-void
-VRSystemManagerOpenVR::VibrateHaptic(uint32_t aControllerIdx,
-                                     uint32_t aHapticIndex,
-                                     double aIntensity,
-                                     double aDuration,
-                                     uint32_t aPromiseID)
-{
-  // mVRSystem is available after VRDisplay is created
-  // at GetHMDs().
-  if (!mVRSystem) {
-    return;
-  }
-
-  RefPtr<impl::VRControllerOpenVR> controller = mOpenVRController[aControllerIdx];
-  MOZ_ASSERT(controller);
-
-  controller->VibrateHaptic(mVRSystem, aHapticIndex, aIntensity, aDuration, aPromiseID);
-}
-
-void
-VRSystemManagerOpenVR::StopVibrateHaptic(uint32_t aControllerIdx)
-{
-  // mVRSystem is available after VRDisplay is created
-  // at GetHMDs().
-  if (!mVRSystem) {
-    return;
-  }
-
-  RefPtr<impl::VRControllerOpenVR> controller = mOpenVRController[aControllerIdx];
-  MOZ_ASSERT(controller);
-
-  controller->StopVibrateHaptic();
-}
-
-void
-VRSystemManagerOpenVR::GetControllers(nsTArray<RefPtr<VRControllerHost>>& aControllerResult)
-{
-  aControllerResult.Clear();
-  for (uint32_t i = 0; i < mOpenVRController.Length(); ++i) {
-    aControllerResult.AppendElement(mOpenVRController[i]);
-  }
-}
-
-void
-VRSystemManagerOpenVR::ScanForControllers()
-{
-  // mVRSystem is available after VRDisplay is created
-  // at GetHMDs().
-  if (!mVRSystem) {
-    return;
-  }
-
-  vr::TrackedDeviceIndex_t trackedIndexArray[vr::k_unMaxTrackedDeviceCount];
-  uint32_t newControllerCount = 0;
-  vr::ETrackedDeviceClass deviceType;
-  // Basically, we would have HMDs in the tracked devices,
-  // but we are just interested in the controllers.
-  for (vr::TrackedDeviceIndex_t trackedDevice = vr::k_unTrackedDeviceIndex_Hmd + 1;
-       trackedDevice < vr::k_unMaxTrackedDeviceCount; ++trackedDevice) {
-
-    if (!mVRSystem->IsTrackedDeviceConnected(trackedDevice)) {
-      continue;
-    }
-
-    deviceType = mVRSystem->GetTrackedDeviceClass(trackedDevice);
-    if (deviceType != vr::TrackedDeviceClass_Controller
-        && deviceType != vr::TrackedDeviceClass_GenericTracker) {
-      continue;
-    }
-
-    trackedIndexArray[newControllerCount] = trackedDevice;
-    ++newControllerCount;
-  }
-
-  if (newControllerCount != mControllerCount) {
-    // The controller count is changed, removing the existing gamepads first.
-    for (uint32_t i = 0; i < mOpenVRController.Length(); ++i) {
-      RemoveGamepad(i);
-    }
-    mControllerCount = 0;
-    mOpenVRController.Clear();
-
-    // Re-adding controllers to VRControllerManager.
-    for (vr::TrackedDeviceIndex_t i = 0; i < newControllerCount; ++i) {
-      const vr::TrackedDeviceIndex_t trackedDevice = trackedIndexArray[i];
-      const vr::ETrackedControllerRole role = mVRSystem->
-                                               GetControllerRoleForTrackedDeviceIndex(
-                                               trackedDevice);
-      GamepadHand hand;
-      uint32_t numButtons = 0;
-      uint32_t numAxes = 0;
-
-      switch(role) {
-        case vr::ETrackedControllerRole::TrackedControllerRole_Invalid:
-          hand = GamepadHand::_empty;
-          break;
-        case vr::ETrackedControllerRole::TrackedControllerRole_LeftHand:
-          hand = GamepadHand::Left;
-          break;
-        case vr::ETrackedControllerRole::TrackedControllerRole_RightHand:
-          hand = GamepadHand::Right;
-          break;
-      }
-
-      // Scan the axes that the controllers support
-      for (uint32_t j = 0; j < vr::k_unControllerStateAxisCount; ++j) {
-        const uint32_t supportAxis = mVRSystem->GetInt32TrackedDeviceProperty(trackedDevice,
-                                      static_cast<vr::TrackedDeviceProperty>(
-                                      vr::Prop_Axis0Type_Int32 + j));
-        switch (supportAxis) {
-          case vr::EVRControllerAxisType::k_eControllerAxis_Joystick:
-          case vr::EVRControllerAxisType::k_eControllerAxis_TrackPad:
-            numAxes += 2; // It has x and y axes.
-            ++numButtons;
-            break;
-          case vr::k_eControllerAxis_Trigger:
-            ++numButtons;
-            break;
-        }
-      }
-
-      // Scan the buttons that the controllers support
-      const uint64_t supportButtons = mVRSystem->GetUint64TrackedDeviceProperty(
-                                       trackedDevice, vr::Prop_SupportedButtons_Uint64);
-      if (supportButtons &
-          BTN_MASK_FROM_ID(k_EButton_A)) {
-        ++numButtons;
-      }
-      if (supportButtons &
-          BTN_MASK_FROM_ID(k_EButton_Grip)) {
-        ++numButtons;
-      }
-      if (supportButtons &
-          BTN_MASK_FROM_ID(k_EButton_ApplicationMenu)) {
-        ++numButtons;
-      }
-      if (supportButtons &
-          BTN_MASK_FROM_ID(k_EButton_DPad_Left)) {
-        ++numButtons;
-      }
-      if (supportButtons &
-          BTN_MASK_FROM_ID(k_EButton_DPad_Up)) {
-        ++numButtons;
-      }
-      if (supportButtons &
-          BTN_MASK_FROM_ID(k_EButton_DPad_Right)) {
-        ++numButtons;
-      }
-      if (supportButtons &
-          BTN_MASK_FROM_ID(k_EButton_DPad_Down)) {
-        ++numButtons;
-      }
-
-      RefPtr<VRControllerOpenVR> openVRController =
-        new VRControllerOpenVR(hand, numButtons, numAxes, deviceType);
-      openVRController->SetTrackedIndex(trackedDevice);
-      mOpenVRController.AppendElement(openVRController);
-
-      // Not already present, add it.
-      AddGamepad(openVRController->GetControllerInfo());
-      ++mControllerCount;
-    }
-  }
-}
-
-void
-VRSystemManagerOpenVR::RemoveControllers()
-{
-  mOpenVRController.Clear();
-  mControllerCount = 0;
-}
+}