--- conflicted
+++ resolved
@@ -524,22 +524,14 @@
   osvr_ClientShutdown(m_ctx);
 }
 
-<<<<<<< HEAD
-void
-=======
 bool
->>>>>>> a17af05f
 VRSystemManagerOSVR::GetHMDs(nsTArray<RefPtr<VRDisplayHost>>& aHMDResult)
 {
   // make sure context, interface and display are initialized
   CheckOSVRStatus();
 
   if (!Init()) {
-<<<<<<< HEAD
-    return;
-=======
     return false;
->>>>>>> a17af05f
   }
 
   mHMDInfo = new VRDisplayOSVR(&m_ctx, &m_iface, &m_display);
@@ -558,18 +550,6 @@
     VRDisplayInfo displayInfo(mHMDInfo->GetDisplayInfo());
     return displayInfo.GetPresentingGroups() != kVRGroupNone;
   }
-<<<<<<< HEAD
-}
-
-bool
-VRSystemManagerOSVR::GetIsPresenting()
-{
-  if (mHMDInfo) {
-    VRDisplayInfo displayInfo(mHMDInfo->GetDisplayInfo());
-    return displayInfo.GetIsPresenting();
-  }
-=======
->>>>>>> a17af05f
 
   return false;
 }
