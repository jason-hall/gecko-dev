//
// Copyright (c) 2011 The ANGLE Project Authors. All rights reserved.
// Use of this source code is governed by a BSD-style license that can be
// found in the LICENSE file.
//

#ifndef COMPILER_PREPROCESSOR_PREPROCESSOR_H_
#define COMPILER_PREPROCESSOR_PREPROCESSOR_H_

#include <cstddef>

#include "common/angleutils.h"

namespace pp
{

class Diagnostics;
class DirectiveHandler;
struct PreprocessorImpl;
struct Token;

<<<<<<< HEAD
=======
struct PreprocessorSettings : angle::NonCopyable
{
    PreprocessorSettings() : maxMacroExpansionDepth(1000) {}
    int maxMacroExpansionDepth;
};

>>>>>>> a17af05f
class Preprocessor : angle::NonCopyable
{
  public:
    Preprocessor(Diagnostics *diagnostics,
                 DirectiveHandler *directiveHandler,
                 const PreprocessorSettings &settings);
    ~Preprocessor();

    // count: specifies the number of elements in the string and length arrays.
    // string: specifies an array of pointers to strings.
    // length: specifies an array of string lengths.
    // If length is NULL, each string is assumed to be null terminated.
    // If length is a value other than NULL, it points to an array containing
    // a string length for each of the corresponding elements of string.
    // Each element in the length array may contain the length of the
    // corresponding string or a value less than 0 to indicate that the string
    // is null terminated.
    bool init(size_t count, const char * const string[], const int length[]);
    // Adds a pre-defined macro.
    void predefineMacro(const char *name, int value);

    void lex(Token *token);

    // Set maximum preprocessor token size
    void setMaxTokenSize(size_t maxTokenSize);

  private:
    PreprocessorImpl *mImpl;
};

}  // namespace pp

#endif  // COMPILER_PREPROCESSOR_PREPROCESSOR_H_<|MERGE_RESOLUTION|>--- conflicted
+++ resolved
@@ -19,15 +19,12 @@
 struct PreprocessorImpl;
 struct Token;
 
-<<<<<<< HEAD
-=======
 struct PreprocessorSettings : angle::NonCopyable
 {
     PreprocessorSettings() : maxMacroExpansionDepth(1000) {}
     int maxMacroExpansionDepth;
 };
 
->>>>>>> a17af05f
 class Preprocessor : angle::NonCopyable
 {
   public:
