--- conflicted
+++ resolved
@@ -201,11 +201,7 @@
                 TIntermTyped *cond,
                 TIntermTyped *expr,
                 TIntermBlock *body)
-<<<<<<< HEAD
-        : mType(type), mInit(init), mCond(cond), mExpr(expr), mBody(body), mUnrollFlag(false)
-=======
         : mType(type), mInit(init), mCond(cond), mExpr(expr), mBody(body)
->>>>>>> a17af05f
     {
     }
 
@@ -222,12 +218,6 @@
     void setCondition(TIntermTyped *condition) { mCond = condition; }
     void setExpression(TIntermTyped *expression) { mExpr = expression; }
     void setBody(TIntermBlock *body) { mBody = body; }
-<<<<<<< HEAD
-
-    void setUnrollFlag(bool flag) { mUnrollFlag = flag; }
-    bool getUnrollFlag() const { return mUnrollFlag; }
-=======
->>>>>>> a17af05f
 
   protected:
     TLoopType mType;
@@ -235,11 +225,6 @@
     TIntermTyped *mCond; // loop exit condition
     TIntermTyped *mExpr; // for-loop expression
     TIntermBlock *mBody;  // loop body
-<<<<<<< HEAD
-
-    bool mUnrollFlag; // Whether the loop should be unrolled or not.
-=======
->>>>>>> a17af05f
 };
 
 //
