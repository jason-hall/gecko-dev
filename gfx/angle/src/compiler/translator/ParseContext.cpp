--- conflicted
+++ resolved
@@ -99,11 +99,7 @@
                         mShaderVersion,
                         mShaderType,
                         resources.WEBGL_debug_shader_precision == 1),
-<<<<<<< HEAD
-      mPreprocessor(&mDiagnostics, &mDirectiveHandler),
-=======
       mPreprocessor(&mDiagnostics, &mDirectiveHandler, pp::PreprocessorSettings()),
->>>>>>> a17af05f
       mScanner(nullptr),
       mUsesFragData(false),
       mUsesFragColor(false),
@@ -1689,17 +1685,10 @@
     {
         returnType.precision = typeQualifier.precision;
     }
-<<<<<<< HEAD
 
     checkPrecisionSpecified(typeSpecifier.getLine(), returnType.precision,
                             typeSpecifier.getBasicType());
 
-=======
-
-    checkPrecisionSpecified(typeSpecifier.getLine(), returnType.precision,
-                            typeSpecifier.getBasicType());
-
->>>>>>> a17af05f
     checkInvariantVariableQualifier(returnType.invariant, returnType.qualifier,
                                     typeSpecifier.getLine());
 
@@ -2056,8 +2045,6 @@
     TTypeQualifier typeQualifier = typeQualifierBuilder.getVariableTypeQualifier(&mDiagnostics);
 
     if (!typeQualifier.invariant)
-<<<<<<< HEAD
-=======
     {
         error(identifierLoc, "Expected invariant", identifier->c_str());
         return nullptr;
@@ -2067,17 +2054,6 @@
         return nullptr;
     }
     if (!symbol)
->>>>>>> a17af05f
-    {
-        error(identifierLoc, "Expected invariant", identifier->c_str());
-        return nullptr;
-    }
-<<<<<<< HEAD
-    if (!checkIsAtGlobalLevel(identifierLoc, "invariant varying"))
-    {
-        return nullptr;
-    }
-    if (!symbol)
     {
         error(identifierLoc, "undeclared identifier declared as invariant", identifier->c_str());
         return nullptr;
@@ -2092,18 +2068,6 @@
         error(identifierLoc, "invariant declaration specifies precision",
               getPrecisionString(typeQualifier.precision));
     }
-=======
-    if (!IsQualifierUnspecified(typeQualifier.qualifier))
-    {
-        error(identifierLoc, "invariant declaration specifies qualifier",
-              getQualifierString(typeQualifier.qualifier));
-    }
-    if (typeQualifier.precision != EbpUndefined)
-    {
-        error(identifierLoc, "invariant declaration specifies precision",
-              getPrecisionString(typeQualifier.precision));
-    }
->>>>>>> a17af05f
     if (!typeQualifier.layoutQualifier.isEmpty())
     {
         error(identifierLoc, "invariant declaration specifies layout", "'layout'");
@@ -3457,15 +3421,9 @@
 {
     checkPrecisionSpecified(typeSpecifier.getLine(), typeSpecifier.precision,
                             typeSpecifier.getBasicType());
-<<<<<<< HEAD
 
     checkIsNonVoid(typeSpecifier.getLine(), (*fieldList)[0]->name(), typeSpecifier.getBasicType());
 
-=======
-
-    checkIsNonVoid(typeSpecifier.getLine(), (*fieldList)[0]->name(), typeSpecifier.getBasicType());
-
->>>>>>> a17af05f
     checkWorkGroupSizeIsNotSpecified(typeSpecifier.getLine(), typeSpecifier.layoutQualifier);
 
     for (unsigned int i = 0; i < fieldList->size(); ++i)
