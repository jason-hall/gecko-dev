//
// Copyright (c) 2002-2014 The ANGLE Project Authors. All rights reserved.
// Use of this source code is governed by a BSD-style license that can be
// found in the LICENSE file.
//

#include "compiler/translator/OutputGLSLBase.h"

#include "common/debug.h"
#include "common/mathutil.h"

#include <cfloat>

namespace sh
{

namespace
{
TString arrayBrackets(const TType &type)
{
    ASSERT(type.isArray());
    TInfoSinkBase out;
    out << "[" << type.getArraySize() << "]";
    return TString(out.c_str());
}

bool isSingleStatement(TIntermNode *node)
{
    if (node->getAsFunctionDefinition())
<<<<<<< HEAD
    {
        return false;
    }
    else if (node->getAsBlock())
    {
        return false;
    }
    else if (node->getAsIfElseNode())
    {
        return false;
=======
    {
        return false;
    }
    else if (node->getAsBlock())
    {
        return false;
    }
    else if (node->getAsIfElseNode())
    {
        return false;
>>>>>>> a17af05f
    }
    else if (node->getAsLoopNode())
    {
        return false;
    }
    else if (node->getAsSwitchNode())
    {
        return false;
    }
    else if (node->getAsCaseNode())
    {
        return false;
    }
    return true;
}

// If SH_SCALARIZE_VEC_AND_MAT_CONSTRUCTOR_ARGS is enabled, layout qualifiers are spilled whenever
// variables with specified layout qualifiers are copied. Additional checks are needed against the
// type and storage qualifier of the variable to verify that layout qualifiers have to be outputted.
// TODO (mradev): Fix layout qualifier spilling in ScalarizeVecAndMatConstructorArgs and remove
// NeedsToWriteLayoutQualifier.
bool NeedsToWriteLayoutQualifier(const TType &type)
{
    if (type.getBasicType() == EbtInterfaceBlock)
    {
        return false;
    }

    const TLayoutQualifier &layoutQualifier = type.getLayoutQualifier();

    if ((type.getQualifier() == EvqFragmentOut || type.getQualifier() == EvqVertexIn) &&
        layoutQualifier.location >= 0)
    {
        return true;
    }
    if (IsImage(type.getBasicType()) && layoutQualifier.imageInternalFormat != EiifUnspecified)
    {
        return true;
    }
    return false;
}

}  // namespace

TOutputGLSLBase::TOutputGLSLBase(TInfoSinkBase &objSink,
                                 ShArrayIndexClampingStrategy clampingStrategy,
                                 ShHashFunction64 hashFunction,
                                 NameMap &nameMap,
                                 TSymbolTable &symbolTable,
                                 sh::GLenum shaderType,
                                 int shaderVersion,
                                 ShShaderOutput output,
                                 ShCompileOptions compileOptions)
    : TIntermTraverser(true, true, true),
      mObjSink(objSink),
      mDeclaringVariables(false),
      mClampingStrategy(clampingStrategy),
      mHashFunction(hashFunction),
      mNameMap(nameMap),
      mSymbolTable(symbolTable),
      mShaderType(shaderType),
      mShaderVersion(shaderVersion),
      mOutput(output),
      mCompileOptions(compileOptions)
<<<<<<< HEAD
{
}

void TOutputGLSLBase::writeInvariantQualifier(const TType &type)
=======
>>>>>>> a17af05f
{
    if (!sh::RemoveInvariant(mShaderType, mShaderVersion, mOutput, mCompileOptions))
    {
        TInfoSinkBase &out = objSink();
        out << "invariant ";
    }
}

void TOutputGLSLBase::writeInvariantQualifier(const TType &type)
{
    if (!sh::RemoveInvariant(mShaderType, mShaderVersion, mOutput, mCompileOptions))
    {
        TInfoSinkBase &out = objSink();
        out << "invariant ";
    }
}

void TOutputGLSLBase::writeFloat(TInfoSinkBase &out, float f)
{
    if ((gl::isInf(f) || gl::isNaN(f)) && mShaderVersion >= 300)
    {
        out << "uintBitsToFloat(" << gl::bitCast<uint32_t>(f) << "u)";
    }
    else
    {
        out << std::min(FLT_MAX, std::max(-FLT_MAX, f));
    }
}

void TOutputGLSLBase::writeTriplet(
    Visit visit, const char *preStr, const char *inStr, const char *postStr)
{
    TInfoSinkBase &out = objSink();
    if (visit == PreVisit && preStr)
        out << preStr;
    else if (visit == InVisit && inStr)
        out << inStr;
    else if (visit == PostVisit && postStr)
        out << postStr;
}

void TOutputGLSLBase::writeBuiltInFunctionTriplet(
    Visit visit, const char *preStr, bool useEmulatedFunction)
{
    TString preString = useEmulatedFunction ?
        BuiltInFunctionEmulator::GetEmulatedFunctionName(preStr) : preStr;
    writeTriplet(visit, preString.c_str(), ", ", ")");
}

void TOutputGLSLBase::writeLayoutQualifier(const TType &type)
{
    if (!NeedsToWriteLayoutQualifier(type))
    {
        return;
    }

    TInfoSinkBase &out                      = objSink();
    const TLayoutQualifier &layoutQualifier = type.getLayoutQualifier();
    out << "layout(";

    if (type.getQualifier() == EvqFragmentOut || type.getQualifier() == EvqVertexIn)
    {
        if (layoutQualifier.location >= 0)
        {
            out << "location = " << layoutQualifier.location;
        }
    }

    if (IsImage(type.getBasicType()) && layoutQualifier.imageInternalFormat != EiifUnspecified)
    {
        ASSERT(type.getQualifier() == EvqTemporary || type.getQualifier() == EvqUniform);
        out << getImageInternalFormatString(layoutQualifier.imageInternalFormat);
    }

    out << ") ";
}

const char *TOutputGLSLBase::mapQualifierToString(TQualifier qualifier)
{
    if (sh::IsGLSL410OrOlder(mOutput) && mShaderVersion >= 300 &&
        (mCompileOptions & SH_REMOVE_INVARIANT_AND_CENTROID_FOR_ESSL3) != 0)
    {
        switch (qualifier)
        {
            // The return string is consistent with sh::getQualifierString() from
            // BaseTypes.h minus the "centroid" keyword.
            case EvqCentroid:
                return "";
            case EvqCentroidIn:
                return "smooth in";
            case EvqCentroidOut:
                return "smooth out";
            default:
                break;
        }
    }
    if (sh::IsGLSL130OrNewer(mOutput))
    {
        switch (qualifier)
        {
            case EvqAttribute:
                return "in";
            case EvqVaryingIn:
                return "in";
            case EvqVaryingOut:
                return "out";
            default:
                break;
        }
    }
    return sh::getQualifierString(qualifier);
}

void TOutputGLSLBase::writeVariableType(const TType &type)
{
    TQualifier qualifier = type.getQualifier();
    TInfoSinkBase &out = objSink();
    if (type.isInvariant())
    {
        writeInvariantQualifier(type);
    }
    if (type.getBasicType() == EbtInterfaceBlock)
    {
        TInterfaceBlock *interfaceBlock = type.getInterfaceBlock();
        declareInterfaceBlockLayout(interfaceBlock);
    }
    if (qualifier != EvqTemporary && qualifier != EvqGlobal)
    {
        const char *qualifierString = mapQualifierToString(qualifier);
        if (qualifierString && qualifierString[0] != '\0')
        {
            out << qualifierString << " ";
        }
    }

    const TMemoryQualifier &memoryQualifier = type.getMemoryQualifier();
    if (memoryQualifier.readonly)
    {
        ASSERT(IsImage(type.getBasicType()));
        out << "readonly ";
    }

    if (memoryQualifier.writeonly)
    {
        ASSERT(IsImage(type.getBasicType()));
        out << "writeonly ";
    }

    if (memoryQualifier.coherent)
    {
        ASSERT(IsImage(type.getBasicType()));
        out << "coherent ";
    }

    if (memoryQualifier.restrictQualifier)
    {
        ASSERT(IsImage(type.getBasicType()));
        out << "restrict ";
    }

    if (memoryQualifier.volatileQualifier)
    {
        ASSERT(IsImage(type.getBasicType()));
        out << "volatile ";
    }

    // Declare the struct if we have not done so already.
    if (type.getBasicType() == EbtStruct && !structDeclared(type.getStruct()))
    {
        TStructure *structure = type.getStruct();

        declareStruct(structure);

        if (!structure->name().empty())
        {
            mDeclaredStructs.insert(structure->uniqueId());
        }
    }
    else if (type.getBasicType() == EbtInterfaceBlock)
    {
        TInterfaceBlock *interfaceBlock = type.getInterfaceBlock();
        declareInterfaceBlock(interfaceBlock);
    }
    else
    {
        if (writeVariablePrecision(type.getPrecision()))
            out << " ";
        out << getTypeName(type);
    }
}

void TOutputGLSLBase::writeFunctionParameters(const TIntermSequence &args)
{
    TInfoSinkBase &out = objSink();
    for (TIntermSequence::const_iterator iter = args.begin();
         iter != args.end(); ++iter)
    {
        const TIntermSymbol *arg = (*iter)->getAsSymbolNode();
        ASSERT(arg != NULL);

        const TType &type = arg->getType();
        writeVariableType(type);

        if (!arg->getName().getString().empty())
            out << " " << hashName(arg->getName());
        if (type.isArray())
            out << arrayBrackets(type);

        // Put a comma if this is not the last argument.
        if (iter != args.end() - 1)
            out << ", ";
    }
}

const TConstantUnion *TOutputGLSLBase::writeConstantUnion(
    const TType &type, const TConstantUnion *pConstUnion)
{
    TInfoSinkBase &out = objSink();

    if (type.getBasicType() == EbtStruct)
    {
        const TStructure *structure = type.getStruct();
        out << hashName(TName(structure->name())) << "(";

        const TFieldList &fields = structure->fields();
        for (size_t i = 0; i < fields.size(); ++i)
        {
            const TType *fieldType = fields[i]->type();
            ASSERT(fieldType != NULL);
            pConstUnion = writeConstantUnion(*fieldType, pConstUnion);
            if (i != fields.size() - 1)
                out << ", ";
        }
        out << ")";
    }
    else
    {
        size_t size = type.getObjectSize();
        bool writeType = size > 1;
        if (writeType)
            out << getTypeName(type) << "(";
        for (size_t i = 0; i < size; ++i, ++pConstUnion)
        {
            switch (pConstUnion->getType())
            {
              case EbtFloat:
                  writeFloat(out, pConstUnion->getFConst());
                  break;
              case EbtInt:
                out << pConstUnion->getIConst();
                break;
              case EbtUInt:
                out << pConstUnion->getUConst() << "u";
                break;
              case EbtBool:
                out << pConstUnion->getBConst();
                break;
              default: UNREACHABLE();
            }
            if (i != size - 1)
                out << ", ";
        }
        if (writeType)
            out << ")";
    }
    return pConstUnion;
}

void TOutputGLSLBase::writeConstructorTriplet(Visit visit, const TType &type)
{
    TInfoSinkBase &out = objSink();
    if (visit == PreVisit)
    {
        if (type.isArray())
        {
            out << getTypeName(type);
            out << arrayBrackets(type);
            out << "(";
        }
        else
        {
            out << getTypeName(type) << "(";
        }
    }
    else
    {
        writeTriplet(visit, nullptr, ", ", ")");
    }
}

void TOutputGLSLBase::visitSymbol(TIntermSymbol *node)
{
    TInfoSinkBase &out = objSink();
<<<<<<< HEAD
    if (mLoopUnrollStack.needsToReplaceSymbolWithValue(node))
        out << mLoopUnrollStack.getLoopIndexValue(node);
    else
        out << hashVariableName(node->getName());
=======
    out << hashVariableName(node->getName());
>>>>>>> a17af05f

    if (mDeclaringVariables && node->getType().isArray())
        out << arrayBrackets(node->getType());
}

void TOutputGLSLBase::visitConstantUnion(TIntermConstantUnion *node)
{
    writeConstantUnion(node->getType(), node->getUnionArrayPointer());
}

bool TOutputGLSLBase::visitSwizzle(Visit visit, TIntermSwizzle *node)
{
    TInfoSinkBase &out = objSink();
    if (visit == PostVisit)
    {
        out << ".";
        node->writeOffsetsAsXYZW(&out);
    }
    return true;
}

bool TOutputGLSLBase::visitBinary(Visit visit, TIntermBinary *node)
{
    bool visitChildren = true;
    TInfoSinkBase &out = objSink();
    switch (node->getOp())
    {
        case EOpComma:
            writeTriplet(visit, "(", ", ", ")");
            break;
        case EOpInitialize:
            if (visit == InVisit)
            {
                out << " = ";
                // RHS of initialize is not being declared.
                mDeclaringVariables = false;
            }
            break;
        case EOpAssign:
            writeTriplet(visit, "(", " = ", ")");
            break;
        case EOpAddAssign:
            writeTriplet(visit, "(", " += ", ")");
            break;
        case EOpSubAssign:
            writeTriplet(visit, "(", " -= ", ")");
            break;
        case EOpDivAssign:
            writeTriplet(visit, "(", " /= ", ")");
            break;
        case EOpIModAssign:
            writeTriplet(visit, "(", " %= ", ")");
            break;
        // Notice the fall-through.
        case EOpMulAssign:
        case EOpVectorTimesMatrixAssign:
        case EOpVectorTimesScalarAssign:
        case EOpMatrixTimesScalarAssign:
        case EOpMatrixTimesMatrixAssign:
            writeTriplet(visit, "(", " *= ", ")");
            break;
        case EOpBitShiftLeftAssign:
            writeTriplet(visit, "(", " <<= ", ")");
            break;
        case EOpBitShiftRightAssign:
            writeTriplet(visit, "(", " >>= ", ")");
            break;
        case EOpBitwiseAndAssign:
            writeTriplet(visit, "(", " &= ", ")");
            break;
        case EOpBitwiseXorAssign:
            writeTriplet(visit, "(", " ^= ", ")");
            break;
        case EOpBitwiseOrAssign:
            writeTriplet(visit, "(", " |= ", ")");
            break;

        case EOpIndexDirect:
            writeTriplet(visit, NULL, "[", "]");
            break;
        case EOpIndexIndirect:
            if (node->getAddIndexClamp())
            {
                if (visit == InVisit)
                {
                    if (mClampingStrategy == SH_CLAMP_WITH_CLAMP_INTRINSIC)
                        out << "[int(clamp(float(";
                    else
                        out << "[webgl_int_clamp(";
                }
                else if (visit == PostVisit)
                {
                    int maxSize;
                    TIntermTyped *left = node->getLeft();
                    TType leftType     = left->getType();

                    if (left->isArray())
                    {
                        // The shader will fail validation if the array length is not > 0.
                        maxSize = static_cast<int>(leftType.getArraySize()) - 1;
                    }
                    else
                    {
                        maxSize = leftType.getNominalSize() - 1;
                    }

                    if (mClampingStrategy == SH_CLAMP_WITH_CLAMP_INTRINSIC)
                        out << "), 0.0, float(" << maxSize << ")))]";
                    else
                        out << ", 0, " << maxSize << ")]";
                }
            }
            else
            {
                writeTriplet(visit, NULL, "[", "]");
            }
            break;
        case EOpIndexDirectStruct:
            if (visit == InVisit)
            {
                // Here we are writing out "foo.bar", where "foo" is struct
                // and "bar" is field. In AST, it is represented as a binary
                // node, where left child represents "foo" and right child "bar".
                // The node itself represents ".". The struct field "bar" is
                // actually stored as an index into TStructure::fields.
                out << ".";
                const TStructure *structure       = node->getLeft()->getType().getStruct();
                const TIntermConstantUnion *index = node->getRight()->getAsConstantUnion();
                const TField *field               = structure->fields()[index->getIConst(0)];

                TString fieldName = field->name();
                if (!mSymbolTable.findBuiltIn(structure->name(), mShaderVersion))
                    fieldName = hashName(TName(fieldName));

                out << fieldName;
                visitChildren = false;
            }
            break;
        case EOpIndexDirectInterfaceBlock:
            if (visit == InVisit)
            {
                out << ".";
                const TInterfaceBlock *interfaceBlock =
                    node->getLeft()->getType().getInterfaceBlock();
                const TIntermConstantUnion *index = node->getRight()->getAsConstantUnion();
                const TField *field               = interfaceBlock->fields()[index->getIConst(0)];

                TString fieldName = field->name();
                ASSERT(!mSymbolTable.findBuiltIn(interfaceBlock->name(), mShaderVersion));
                fieldName = hashName(TName(fieldName));

                out << fieldName;
                visitChildren = false;
            }
            break;

        case EOpAdd:
            writeTriplet(visit, "(", " + ", ")");
            break;
        case EOpSub:
            writeTriplet(visit, "(", " - ", ")");
            break;
        case EOpMul:
            writeTriplet(visit, "(", " * ", ")");
            break;
        case EOpDiv:
            writeTriplet(visit, "(", " / ", ")");
            break;
        case EOpIMod:
            writeTriplet(visit, "(", " % ", ")");
            break;
        case EOpBitShiftLeft:
            writeTriplet(visit, "(", " << ", ")");
            break;
        case EOpBitShiftRight:
            writeTriplet(visit, "(", " >> ", ")");
            break;
        case EOpBitwiseAnd:
            writeTriplet(visit, "(", " & ", ")");
            break;
        case EOpBitwiseXor:
            writeTriplet(visit, "(", " ^ ", ")");
            break;
        case EOpBitwiseOr:
            writeTriplet(visit, "(", " | ", ")");
            break;

        case EOpEqual:
            writeTriplet(visit, "(", " == ", ")");
            break;
        case EOpNotEqual:
            writeTriplet(visit, "(", " != ", ")");
            break;
        case EOpLessThan:
            writeTriplet(visit, "(", " < ", ")");
            break;
        case EOpGreaterThan:
            writeTriplet(visit, "(", " > ", ")");
            break;
        case EOpLessThanEqual:
            writeTriplet(visit, "(", " <= ", ")");
            break;
        case EOpGreaterThanEqual:
            writeTriplet(visit, "(", " >= ", ")");
            break;

        // Notice the fall-through.
        case EOpVectorTimesScalar:
        case EOpVectorTimesMatrix:
        case EOpMatrixTimesVector:
        case EOpMatrixTimesScalar:
        case EOpMatrixTimesMatrix:
            writeTriplet(visit, "(", " * ", ")");
            break;

        case EOpLogicalOr:
            writeTriplet(visit, "(", " || ", ")");
            break;
        case EOpLogicalXor:
            writeTriplet(visit, "(", " ^^ ", ")");
            break;
        case EOpLogicalAnd:
            writeTriplet(visit, "(", " && ", ")");
            break;
        default:
            UNREACHABLE();
    }

    return visitChildren;
}

bool TOutputGLSLBase::visitUnary(Visit visit, TIntermUnary *node)
{
    TString preString;
    TString postString = ")";

    switch (node->getOp())
    {
      case EOpNegative: preString = "(-"; break;
      case EOpPositive: preString = "(+"; break;
      case EOpVectorLogicalNot: preString = "not("; break;
      case EOpLogicalNot: preString = "(!"; break;
      case EOpBitwiseNot: preString = "(~"; break;

      case EOpPostIncrement: preString = "("; postString = "++)"; break;
      case EOpPostDecrement: preString = "("; postString = "--)"; break;
      case EOpPreIncrement: preString = "(++"; break;
      case EOpPreDecrement: preString = "(--"; break;

      case EOpRadians:
        preString = "radians(";
        break;
      case EOpDegrees:
        preString = "degrees(";
        break;
      case EOpSin:
        preString = "sin(";
        break;
      case EOpCos:
        preString = "cos(";
        break;
      case EOpTan:
        preString = "tan(";
        break;
      case EOpAsin:
        preString = "asin(";
        break;
      case EOpAcos:
        preString = "acos(";
        break;
      case EOpAtan:
        preString = "atan(";
        break;

      case EOpSinh:
        preString = "sinh(";
        break;
      case EOpCosh:
        preString = "cosh(";
        break;
      case EOpTanh:
        preString = "tanh(";
        break;
      case EOpAsinh:
        preString = "asinh(";
        break;
      case EOpAcosh:
        preString = "acosh(";
        break;
      case EOpAtanh:
        preString = "atanh(";
        break;

      case EOpExp:
        preString = "exp(";
        break;
      case EOpLog:
        preString = "log(";
        break;
      case EOpExp2:
        preString = "exp2(";
        break;
      case EOpLog2:
        preString = "log2(";
        break;
      case EOpSqrt:
        preString = "sqrt(";
        break;
      case EOpInverseSqrt:
        preString = "inversesqrt(";
        break;

      case EOpAbs:
        preString = "abs(";
        break;
      case EOpSign:
        preString = "sign(";
        break;
      case EOpFloor:
        preString = "floor(";
        break;
      case EOpTrunc:
        preString = "trunc(";
        break;
      case EOpRound:
        preString = "round(";
        break;
      case EOpRoundEven:
        preString = "roundEven(";
        break;
      case EOpCeil:
        preString = "ceil(";
        break;
      case EOpFract:
        preString = "fract(";
        break;
      case EOpIsNan:
        preString = "isnan(";
        break;
      case EOpIsInf:
        preString = "isinf(";
        break;

      case EOpFloatBitsToInt:
        preString = "floatBitsToInt(";
        break;
      case EOpFloatBitsToUint:
        preString = "floatBitsToUint(";
        break;
      case EOpIntBitsToFloat:
        preString = "intBitsToFloat(";
        break;
      case EOpUintBitsToFloat:
        preString = "uintBitsToFloat(";
        break;

      case EOpPackSnorm2x16:
        preString = "packSnorm2x16(";
        break;
      case EOpPackUnorm2x16:
        preString = "packUnorm2x16(";
        break;
      case EOpPackHalf2x16:
        preString = "packHalf2x16(";
        break;
      case EOpUnpackSnorm2x16:
        preString = "unpackSnorm2x16(";
        break;
      case EOpUnpackUnorm2x16:
        preString = "unpackUnorm2x16(";
        break;
      case EOpUnpackHalf2x16:
        preString = "unpackHalf2x16(";
        break;

      case EOpLength:
        preString = "length(";
        break;
      case EOpNormalize:
        preString = "normalize(";
        break;

      case EOpDFdx:
        preString = "dFdx(";
        break;
      case EOpDFdy:
        preString = "dFdy(";
        break;
      case EOpFwidth:
        preString = "fwidth(";
        break;

      case EOpTranspose:
        preString = "transpose(";
        break;
      case EOpDeterminant:
        preString = "determinant(";
        break;
      case EOpInverse:
        preString = "inverse(";
        break;

      case EOpAny:
        preString = "any(";
        break;
      case EOpAll:
        preString = "all(";
        break;

      default:
        UNREACHABLE();
    }

    if (visit == PreVisit && node->getUseEmulatedFunction())
        preString = BuiltInFunctionEmulator::GetEmulatedFunctionName(preString);
    writeTriplet(visit, preString.c_str(), NULL, postString.c_str());

    return true;
}

bool TOutputGLSLBase::visitTernary(Visit visit, TIntermTernary *node)
{
    TInfoSinkBase &out = objSink();
    // Notice two brackets at the beginning and end. The outer ones
    // encapsulate the whole ternary expression. This preserves the
    // order of precedence when ternary expressions are used in a
    // compound expression, i.e., c = 2 * (a < b ? 1 : 2).
    out << "((";
    node->getCondition()->traverse(this);
    out << ") ? (";
    node->getTrueExpression()->traverse(this);
    out << ") : (";
    node->getFalseExpression()->traverse(this);
    out << "))";
    return false;
}

bool TOutputGLSLBase::visitIfElse(Visit visit, TIntermIfElse *node)
{
    TInfoSinkBase &out = objSink();

    out << "if (";
    node->getCondition()->traverse(this);
    out << ")\n";

    incrementDepth(node);
    visitCodeBlock(node->getTrueBlock());

    if (node->getFalseBlock())
    {
        out << "else\n";
        visitCodeBlock(node->getFalseBlock());
    }
    decrementDepth();
    return false;
}

bool TOutputGLSLBase::visitSwitch(Visit visit, TIntermSwitch *node)
{
    if (node->getStatementList())
    {
        writeTriplet(visit, "switch (", ") ", nullptr);
        // The curly braces get written when visiting the statementList aggregate
    }
    else
    {
        // No statementList, so it won't output curly braces
        writeTriplet(visit, "switch (", ") {", "}\n");
    }
    return true;
}

bool TOutputGLSLBase::visitCase(Visit visit, TIntermCase *node)
{
    if (node->hasCondition())
    {
        writeTriplet(visit, "case (", nullptr, "):\n");
        return true;
    }
    else
    {
        TInfoSinkBase &out = objSink();
        out << "default:\n";
        return false;
    }
}

bool TOutputGLSLBase::visitBlock(Visit visit, TIntermBlock *node)
{
    TInfoSinkBase &out = objSink();
    // Scope the blocks except when at the global scope.
    if (mDepth > 0)
    {
        out << "{\n";
    }

    incrementDepth(node);
    for (TIntermSequence::const_iterator iter = node->getSequence()->begin();
         iter != node->getSequence()->end(); ++iter)
    {
        TIntermNode *curNode = *iter;
        ASSERT(curNode != nullptr);
        curNode->traverse(this);

        if (isSingleStatement(curNode))
            out << ";\n";
    }
    decrementDepth();

    // Scope the blocks except when at the global scope.
    if (mDepth > 0)
    {
        out << "}\n";
    }
    return false;
}

bool TOutputGLSLBase::visitFunctionDefinition(Visit visit, TIntermFunctionDefinition *node)
{
    TInfoSinkBase &out = objSink();

    ASSERT(visit == PreVisit);
    {
        const TType &type = node->getType();
        writeVariableType(type);
        if (type.isArray())
            out << arrayBrackets(type);
    }

    out << " " << hashFunctionNameIfNeeded(node->getFunctionSymbolInfo()->getNameObj());

    incrementDepth(node);

    // Traverse function parameters.
    TIntermAggregate *params = node->getFunctionParameters()->getAsAggregate();
    ASSERT(params->getOp() == EOpParameters);
    params->traverse(this);

    // Traverse function body.
    visitCodeBlock(node->getBody());
    decrementDepth();

    // Fully processed; no need to visit children.
    return false;
}

bool TOutputGLSLBase::visitAggregate(Visit visit, TIntermAggregate *node)
{
    bool visitChildren = true;
    TInfoSinkBase &out = objSink();
    bool useEmulatedFunction = (visit == PreVisit && node->getUseEmulatedFunction());
    switch (node->getOp())
    {
      case EOpPrototype:
        // Function declaration.
        ASSERT(visit == PreVisit);
        {
            const TType &type = node->getType();
            writeVariableType(type);
            if (type.isArray())
                out << arrayBrackets(type);
        }

        out << " " << hashFunctionNameIfNeeded(node->getFunctionSymbolInfo()->getNameObj());

        out << "(";
        writeFunctionParameters(*(node->getSequence()));
        out << ")";

        visitChildren = false;
        break;
      case EOpFunctionCall:
        // Function call.
        if (visit == PreVisit)
            out << hashFunctionNameIfNeeded(node->getFunctionSymbolInfo()->getNameObj()) << "(";
        else if (visit == InVisit)
            out << ", ";
        else
            out << ")";
        break;
      case EOpParameters:
        // Function parameters.
        ASSERT(visit == PreVisit);
        out << "(";
        writeFunctionParameters(*(node->getSequence()));
        out << ")";
        visitChildren = false;
        break;
      case EOpInvariantDeclaration:
        // Invariant declaration.
        ASSERT(visit == PreVisit);
        {
            const TIntermSequence *sequence = node->getSequence();
            ASSERT(sequence && sequence->size() == 1);
            const TIntermSymbol *symbol = sequence->front()->getAsSymbolNode();
            ASSERT(symbol);
            out << "invariant " << hashVariableName(symbol->getName());
        }
        visitChildren = false;
        break;
      case EOpConstructFloat:
      case EOpConstructVec2:
      case EOpConstructVec3:
      case EOpConstructVec4:
      case EOpConstructBool:
      case EOpConstructBVec2:
      case EOpConstructBVec3:
      case EOpConstructBVec4:
      case EOpConstructInt:
      case EOpConstructIVec2:
      case EOpConstructIVec3:
      case EOpConstructIVec4:
      case EOpConstructUInt:
      case EOpConstructUVec2:
      case EOpConstructUVec3:
      case EOpConstructUVec4:
      case EOpConstructMat2:
      case EOpConstructMat2x3:
      case EOpConstructMat2x4:
      case EOpConstructMat3x2:
      case EOpConstructMat3:
      case EOpConstructMat3x4:
      case EOpConstructMat4x2:
      case EOpConstructMat4x3:
      case EOpConstructMat4:
      case EOpConstructStruct:
          writeConstructorTriplet(visit, node->getType());
          break;

      case EOpOuterProduct:
        writeBuiltInFunctionTriplet(visit, "outerProduct(", useEmulatedFunction);
        break;

      case EOpLessThan:
        writeBuiltInFunctionTriplet(visit, "lessThan(", useEmulatedFunction);
        break;
      case EOpGreaterThan:
        writeBuiltInFunctionTriplet(visit, "greaterThan(", useEmulatedFunction);
        break;
      case EOpLessThanEqual:
        writeBuiltInFunctionTriplet(visit, "lessThanEqual(", useEmulatedFunction);
        break;
      case EOpGreaterThanEqual:
        writeBuiltInFunctionTriplet(visit, "greaterThanEqual(", useEmulatedFunction);
        break;
      case EOpVectorEqual:
        writeBuiltInFunctionTriplet(visit, "equal(", useEmulatedFunction);
        break;
      case EOpVectorNotEqual:
        writeBuiltInFunctionTriplet(visit, "notEqual(", useEmulatedFunction);
        break;

      case EOpMod:
        writeBuiltInFunctionTriplet(visit, "mod(", useEmulatedFunction);
        break;
      case EOpModf:
        writeBuiltInFunctionTriplet(visit, "modf(", useEmulatedFunction);
        break;
      case EOpPow:
        writeBuiltInFunctionTriplet(visit, "pow(", useEmulatedFunction);
        break;
      case EOpAtan:
        writeBuiltInFunctionTriplet(visit, "atan(", useEmulatedFunction);
        break;
      case EOpMin:
        writeBuiltInFunctionTriplet(visit, "min(", useEmulatedFunction);
        break;
      case EOpMax:
        writeBuiltInFunctionTriplet(visit, "max(", useEmulatedFunction);
        break;
      case EOpClamp:
        writeBuiltInFunctionTriplet(visit, "clamp(", useEmulatedFunction);
        break;
      case EOpMix:
        writeBuiltInFunctionTriplet(visit, "mix(", useEmulatedFunction);
        break;
      case EOpStep:
        writeBuiltInFunctionTriplet(visit, "step(", useEmulatedFunction);
        break;
      case EOpSmoothStep:
        writeBuiltInFunctionTriplet(visit, "smoothstep(", useEmulatedFunction);
        break;
      case EOpDistance:
        writeBuiltInFunctionTriplet(visit, "distance(", useEmulatedFunction);
        break;
      case EOpDot:
        writeBuiltInFunctionTriplet(visit, "dot(", useEmulatedFunction);
        break;
      case EOpCross:
        writeBuiltInFunctionTriplet(visit, "cross(", useEmulatedFunction);
        break;
      case EOpFaceForward:
        writeBuiltInFunctionTriplet(visit, "faceforward(", useEmulatedFunction);
        break;
      case EOpReflect:
        writeBuiltInFunctionTriplet(visit, "reflect(", useEmulatedFunction);
        break;
      case EOpRefract:
        writeBuiltInFunctionTriplet(visit, "refract(", useEmulatedFunction);
        break;
      case EOpMul:
        writeBuiltInFunctionTriplet(visit, "matrixCompMult(", useEmulatedFunction);
        break;

      default:
        UNREACHABLE();
    }
    return visitChildren;
}

bool TOutputGLSLBase::visitDeclaration(Visit visit, TIntermDeclaration *node)
{
    TInfoSinkBase &out = objSink();

    // Variable declaration.
    if (visit == PreVisit)
    {
        const TIntermSequence &sequence = *(node->getSequence());
        const TIntermTyped *variable    = sequence.front()->getAsTyped();
        writeLayoutQualifier(variable->getType());
        writeVariableType(variable->getType());
        out << " ";
        mDeclaringVariables = true;
    }
    else if (visit == InVisit)
    {
        out << ", ";
        mDeclaringVariables = true;
    }
    else
    {
        mDeclaringVariables = false;
    }
    return true;
}

bool TOutputGLSLBase::visitLoop(Visit visit, TIntermLoop *node)
{
    TInfoSinkBase &out = objSink();

    incrementDepth(node);

    TLoopType loopType = node->getType();

    if (loopType == ELoopFor)  // for loop
    {
        out << "for (";
        if (node->getInit())
            node->getInit()->traverse(this);
        out << "; ";

        if (node->getCondition())
            node->getCondition()->traverse(this);
        out << "; ";

        if (node->getExpression())
            node->getExpression()->traverse(this);
        out << ")\n";

<<<<<<< HEAD
            visitCodeBlock(node->getBody());
        }
        else
        {
            // Need to put a one-iteration loop here to handle break.
            TIntermSequence *declSeq = node->getInit()->getAsDeclarationNode()->getSequence();
            TIntermSymbol *indexSymbol =
                (*declSeq)[0]->getAsBinaryNode()->getLeft()->getAsSymbolNode();
            TString name = hashVariableName(indexSymbol->getName());
            out << "for (int " << name << " = 0; "
                << name << " < 1; "
                << "++" << name << ")\n";

            out << "{\n";
            mLoopUnrollStack.push(node);
            while (mLoopUnrollStack.satisfiesLoopCondition())
            {
                visitCodeBlock(node->getBody());
                mLoopUnrollStack.step();
            }
            mLoopUnrollStack.pop();
            out << "}\n";
        }
=======
        visitCodeBlock(node->getBody());
>>>>>>> a17af05f
    }
    else if (loopType == ELoopWhile)  // while loop
    {
        out << "while (";
        ASSERT(node->getCondition() != NULL);
        node->getCondition()->traverse(this);
        out << ")\n";

        visitCodeBlock(node->getBody());
    }
    else  // do-while loop
    {
        ASSERT(loopType == ELoopDoWhile);
        out << "do\n";

        visitCodeBlock(node->getBody());

        out << "while (";
        ASSERT(node->getCondition() != NULL);
        node->getCondition()->traverse(this);
        out << ");\n";
    }

    decrementDepth();

    // No need to visit children. They have been already processed in
    // this function.
    return false;
}

bool TOutputGLSLBase::visitBranch(Visit visit, TIntermBranch *node)
{
    switch (node->getFlowOp())
    {
      case EOpKill:
        writeTriplet(visit, "discard", NULL, NULL);
        break;
      case EOpBreak:
        writeTriplet(visit, "break", NULL, NULL);
        break;
      case EOpContinue:
        writeTriplet(visit, "continue", NULL, NULL);
        break;
      case EOpReturn:
        writeTriplet(visit, "return ", NULL, NULL);
        break;
      default:
        UNREACHABLE();
    }

    return true;
}

void TOutputGLSLBase::visitCodeBlock(TIntermBlock *node)
{
    TInfoSinkBase &out = objSink();
    if (node != NULL)
    {
        node->traverse(this);
        // Single statements not part of a sequence need to be terminated
        // with semi-colon.
        if (isSingleStatement(node))
            out << ";\n";
    }
    else
    {
        out << "{\n}\n";  // Empty code block.
    }
}

TString TOutputGLSLBase::getTypeName(const TType &type)
{
    if (type.getBasicType() == EbtStruct)
        return hashName(TName(type.getStruct()->name()));
    else
        return type.getBuiltInTypeNameString();
}

TString TOutputGLSLBase::hashName(const TName &name)
{
    if (name.getString().empty())
    {
        ASSERT(!name.isInternal());
        return name.getString();
    }
    if (name.isInternal())
    {
        // TODO(oetuaho): Would be nicer to prefix non-internal names with "_" instead, like is
        // done in the HLSL output, but that requires fairly complex changes elsewhere in the code
        // as well.
        // We need to use a prefix that is reserved in WebGL in order to guarantee that the internal
        // names don't conflict with user-defined names from WebGL.
        return "webgl_angle_" + name.getString();
    }
    if (mHashFunction == nullptr)
    {
        return name.getString();
    }
    NameMap::const_iterator it = mNameMap.find(name.getString().c_str());
    if (it != mNameMap.end())
        return it->second.c_str();
    TString hashedName                 = TIntermTraverser::hash(name.getString(), mHashFunction);
    mNameMap[name.getString().c_str()] = hashedName.c_str();
    return hashedName;
}

TString TOutputGLSLBase::hashVariableName(const TName &name)
{
    if (mSymbolTable.findBuiltIn(name.getString(), mShaderVersion) != NULL)
        return name.getString();
    return hashName(name);
}

TString TOutputGLSLBase::hashFunctionNameIfNeeded(const TName &mangledName)
{
    TString mangledStr = mangledName.getString();
    TString name = TFunction::unmangleName(mangledStr);
    if (mSymbolTable.findBuiltIn(mangledStr, mShaderVersion) != nullptr || name == "main")
        return translateTextureFunction(name);
    if (mangledName.isInternal())
    {
        // Internal function names are outputted as-is - they may refer to functions manually added
        // to the output shader source that are not included in the AST at all.
        return name;
    }
    else
    {
        TName nameObj(name);
        return hashName(nameObj);
    }
}

bool TOutputGLSLBase::structDeclared(const TStructure *structure) const
{
    ASSERT(structure);
    if (structure->name().empty())
    {
        return false;
    }

    return (mDeclaredStructs.count(structure->uniqueId()) > 0);
}

void TOutputGLSLBase::declareStruct(const TStructure *structure)
{
    TInfoSinkBase &out = objSink();

    out << "struct " << hashName(TName(structure->name())) << "{\n";
    const TFieldList &fields = structure->fields();
    for (size_t i = 0; i < fields.size(); ++i)
    {
        const TField *field = fields[i];
        if (writeVariablePrecision(field->type()->getPrecision()))
            out << " ";
        out << getTypeName(*field->type()) << " " << hashName(TName(field->name()));
        if (field->type()->isArray())
            out << arrayBrackets(*field->type());
        out << ";\n";
    }
    out << "}";
}

void TOutputGLSLBase::declareInterfaceBlockLayout(const TInterfaceBlock *interfaceBlock)
{
    TInfoSinkBase &out = objSink();

    out << "layout(";

    switch (interfaceBlock->blockStorage())
    {
        case EbsUnspecified:
        case EbsShared:
            // Default block storage is shared.
            out << "shared";
            break;

        case EbsPacked:
            out << "packed";
            break;

        case EbsStd140:
            out << "std140";
            break;

        default:
            UNREACHABLE();
            break;
    }

    out << ", ";

    switch (interfaceBlock->matrixPacking())
    {
        case EmpUnspecified:
        case EmpColumnMajor:
            // Default matrix packing is column major.
            out << "column_major";
            break;

        case EmpRowMajor:
            out << "row_major";
            break;

        default:
            UNREACHABLE();
            break;
    }

    out << ") ";
}

void TOutputGLSLBase::declareInterfaceBlock(const TInterfaceBlock *interfaceBlock)
{
    TInfoSinkBase &out = objSink();

    out << hashName(TName(interfaceBlock->name())) << "{\n";
    const TFieldList &fields = interfaceBlock->fields();
    for (size_t i = 0; i < fields.size(); ++i)
    {
        const TField *field = fields[i];
        if (writeVariablePrecision(field->type()->getPrecision()))
            out << " ";
        out << getTypeName(*field->type()) << " " << hashName(TName(field->name()));
        if (field->type()->isArray())
            out << arrayBrackets(*field->type());
        out << ";\n";
    }
    out << "}";
}

}  // namespace sh<|MERGE_RESOLUTION|>--- conflicted
+++ resolved
@@ -27,7 +27,6 @@
 bool isSingleStatement(TIntermNode *node)
 {
     if (node->getAsFunctionDefinition())
-<<<<<<< HEAD
     {
         return false;
     }
@@ -38,18 +37,6 @@
     else if (node->getAsIfElseNode())
     {
         return false;
-=======
-    {
-        return false;
-    }
-    else if (node->getAsBlock())
-    {
-        return false;
-    }
-    else if (node->getAsIfElseNode())
-    {
-        return false;
->>>>>>> a17af05f
     }
     else if (node->getAsLoopNode())
     {
@@ -114,19 +101,7 @@
       mShaderVersion(shaderVersion),
       mOutput(output),
       mCompileOptions(compileOptions)
-<<<<<<< HEAD
-{
-}
-
-void TOutputGLSLBase::writeInvariantQualifier(const TType &type)
-=======
->>>>>>> a17af05f
-{
-    if (!sh::RemoveInvariant(mShaderType, mShaderVersion, mOutput, mCompileOptions))
-    {
-        TInfoSinkBase &out = objSink();
-        out << "invariant ";
-    }
+{
 }
 
 void TOutputGLSLBase::writeInvariantQualifier(const TType &type)
@@ -414,14 +389,7 @@
 void TOutputGLSLBase::visitSymbol(TIntermSymbol *node)
 {
     TInfoSinkBase &out = objSink();
-<<<<<<< HEAD
-    if (mLoopUnrollStack.needsToReplaceSymbolWithValue(node))
-        out << mLoopUnrollStack.getLoopIndexValue(node);
-    else
-        out << hashVariableName(node->getName());
-=======
     out << hashVariableName(node->getName());
->>>>>>> a17af05f
 
     if (mDeclaringVariables && node->getType().isArray())
         out << arrayBrackets(node->getType());
@@ -1181,33 +1149,7 @@
             node->getExpression()->traverse(this);
         out << ")\n";
 
-<<<<<<< HEAD
-            visitCodeBlock(node->getBody());
-        }
-        else
-        {
-            // Need to put a one-iteration loop here to handle break.
-            TIntermSequence *declSeq = node->getInit()->getAsDeclarationNode()->getSequence();
-            TIntermSymbol *indexSymbol =
-                (*declSeq)[0]->getAsBinaryNode()->getLeft()->getAsSymbolNode();
-            TString name = hashVariableName(indexSymbol->getName());
-            out << "for (int " << name << " = 0; "
-                << name << " < 1; "
-                << "++" << name << ")\n";
-
-            out << "{\n";
-            mLoopUnrollStack.push(node);
-            while (mLoopUnrollStack.satisfiesLoopCondition())
-            {
-                visitCodeBlock(node->getBody());
-                mLoopUnrollStack.step();
-            }
-            mLoopUnrollStack.pop();
-            out << "}\n";
-        }
-=======
         visitCodeBlock(node->getBody());
->>>>>>> a17af05f
     }
     else if (loopType == ELoopWhile)  // while loop
     {
