//
// Copyright (c) 2002-2012 The ANGLE Project Authors. All rights reserved.
// Use of this source code is governed by a BSD-style license that can be
// found in the LICENSE file.
//

#include "compiler/translator/VersionGLSL.h"

<<<<<<< HEAD
=======
#include "angle_gl.h"

>>>>>>> a17af05f
namespace sh
{

int ShaderOutputTypeToGLSLVersion(ShShaderOutput output)
{
    switch (output)
    {
      case SH_GLSL_130_OUTPUT:           return GLSL_VERSION_130;
      case SH_GLSL_140_OUTPUT:           return GLSL_VERSION_140;
      case SH_GLSL_150_CORE_OUTPUT:      return GLSL_VERSION_150;
      case SH_GLSL_330_CORE_OUTPUT:      return GLSL_VERSION_330;
      case SH_GLSL_400_CORE_OUTPUT:      return GLSL_VERSION_400;
      case SH_GLSL_410_CORE_OUTPUT:      return GLSL_VERSION_410;
      case SH_GLSL_420_CORE_OUTPUT:      return GLSL_VERSION_420;
      case SH_GLSL_430_CORE_OUTPUT:      return GLSL_VERSION_430;
      case SH_GLSL_440_CORE_OUTPUT:      return GLSL_VERSION_440;
      case SH_GLSL_450_CORE_OUTPUT:      return GLSL_VERSION_450;
      case SH_GLSL_COMPATIBILITY_OUTPUT: return GLSL_VERSION_110;
      default: UNREACHABLE();            return 0;
    }
}

// We need to scan for the following:
// 1. "invariant" keyword: This can occur in both - vertex and fragment shaders
//    but only at the global scope.
// 2. "gl_PointCoord" built-in variable: This can only occur in fragment shader
//    but inside any scope.
// 3. Call to a matrix constructor with another matrix as argument.
//    (These constructors were reserved in GLSL version 1.10.)
// 4. Arrays as "out" function parameters.
//    GLSL spec section 6.1.1: "When calling a function, expressions that do
//    not evaluate to l-values cannot be passed to parameters declared as
//    out or inout."
//    GLSL 1.1 section 5.8: "Other binary or unary expressions,
//    non-dereferenced arrays, function names, swizzles with repeated fields,
//    and constants cannot be l-values."
//    GLSL 1.2 relaxed the restriction on arrays, section 5.8: "Variables that
//    are built-in types, entire structures or arrays... are all l-values."
//
TVersionGLSL::TVersionGLSL(sh::GLenum type,
                           const TPragma &pragma,
                           ShShaderOutput output)
    : TIntermTraverser(true, false, false)
{
    mVersion = ShaderOutputTypeToGLSLVersion(output);
    if (pragma.stdgl.invariantAll)
    {
        ensureVersionIsAtLeast(GLSL_VERSION_120);
    }
    if (type == GL_COMPUTE_SHADER)
    {
        ensureVersionIsAtLeast(GLSL_VERSION_430);
    }
}

void TVersionGLSL::visitSymbol(TIntermSymbol *node)
{
    if (node->getSymbol() == "gl_PointCoord")
    {
        ensureVersionIsAtLeast(GLSL_VERSION_120);
    }
}

bool TVersionGLSL::visitDeclaration(Visit, TIntermDeclaration *node)
{
    const TIntermSequence &sequence = *(node->getSequence());
    if (sequence.front()->getAsTyped()->getType().isInvariant())
    {
        ensureVersionIsAtLeast(GLSL_VERSION_120);
    }
    return true;
}

bool TVersionGLSL::visitAggregate(Visit, TIntermAggregate *node)
{
    bool visitChildren = true;

    switch (node->getOp())
    {
      case EOpInvariantDeclaration:
        ensureVersionIsAtLeast(GLSL_VERSION_120);
        break;
      case EOpParameters:
        {
            const TIntermSequence &params = *(node->getSequence());
            for (TIntermSequence::const_iterator iter = params.begin();
                 iter != params.end(); ++iter)
            {
                const TIntermTyped *param = (*iter)->getAsTyped();
                if (param->isArray())
                {
                    TQualifier qualifier = param->getQualifier();
                    if ((qualifier == EvqOut) || (qualifier ==  EvqInOut))
                    {
                        ensureVersionIsAtLeast(GLSL_VERSION_120);
                        break;
                    }
                }
            }
            // Fully processed. No need to visit children.
            visitChildren = false;
            break;
        }
      case EOpConstructMat2:
      case EOpConstructMat2x3:
      case EOpConstructMat2x4:
      case EOpConstructMat3x2:
      case EOpConstructMat3:
      case EOpConstructMat3x4:
      case EOpConstructMat4x2:
      case EOpConstructMat4x3:
      case EOpConstructMat4:
        {
            const TIntermSequence &sequence = *(node->getSequence());
            if (sequence.size() == 1)
            {
                TIntermTyped *typed = sequence.front()->getAsTyped();
                if (typed && typed->isMatrix())
                {
                    ensureVersionIsAtLeast(GLSL_VERSION_120);
                }
            }
            break;
        }
      default:
        break;
    }

    return visitChildren;
}

void TVersionGLSL::ensureVersionIsAtLeast(int version)
{
    mVersion = std::max(version, mVersion);
}

}  // namespace sh<|MERGE_RESOLUTION|>--- conflicted
+++ resolved
@@ -6,11 +6,8 @@
 
 #include "compiler/translator/VersionGLSL.h"
 
-<<<<<<< HEAD
-=======
 #include "angle_gl.h"
 
->>>>>>> a17af05f
 namespace sh
 {
 
