//
// Copyright (c) 2016 The ANGLE Project Authors. All rights reserved.
// Use of this source code is governed by a BSD-style license that can be
// found in the LICENSE file.
//
// SimplifyLoopConditions is an AST traverser that converts loop conditions and loop expressions
// to regular statements inside the loop. This way further transformations that generate statements
// from loop conditions and loop expressions work correctly.
//

#include "compiler/translator/SimplifyLoopConditions.h"

#include "compiler/translator/IntermNode.h"
#include "compiler/translator/IntermNodePatternMatcher.h"

namespace sh
{

namespace
{

TIntermConstantUnion *CreateBoolConstantNode(bool value)
{
    TConstantUnion *u = new TConstantUnion;
    u->setBConst(value);
    TIntermConstantUnion *node =
        new TIntermConstantUnion(u, TType(EbtBool, EbpUndefined, EvqConst, 1));
    return node;
}

class SimplifyLoopConditionsTraverser : public TLValueTrackingTraverser
{
  public:
    SimplifyLoopConditionsTraverser(unsigned int conditionsToSimplifyMask,
                                    const TSymbolTable &symbolTable,
                                    int shaderVersion);

    void traverseLoop(TIntermLoop *node) override;

    bool visitBinary(Visit visit, TIntermBinary *node) override;
    bool visitAggregate(Visit visit, TIntermAggregate *node) override;
    bool visitTernary(Visit visit, TIntermTernary *node) override;
<<<<<<< HEAD
=======
    bool visitDeclaration(Visit visit, TIntermDeclaration *node) override;
>>>>>>> a17af05f

    void nextIteration();
    bool foundLoopToChange() const { return mFoundLoopToChange; }

  protected:
    // Marked to true once an operation that needs to be hoisted out of the expression has been
    // found. After that, no more AST updates are performed on that traversal.
    bool mFoundLoopToChange;
    bool mInsideLoopInitConditionOrExpression;
    IntermNodePatternMatcher mConditionsToSimplify;
};

SimplifyLoopConditionsTraverser::SimplifyLoopConditionsTraverser(
    unsigned int conditionsToSimplifyMask,
    const TSymbolTable &symbolTable,
    int shaderVersion)
    : TLValueTrackingTraverser(true, false, false, symbolTable, shaderVersion),
      mFoundLoopToChange(false),
      mInsideLoopInitConditionOrExpression(false),
      mConditionsToSimplify(conditionsToSimplifyMask)
{
}

void SimplifyLoopConditionsTraverser::nextIteration()
{
    mFoundLoopToChange               = false;
    mInsideLoopInitConditionOrExpression = false;
    nextTemporaryIndex();
}

// The visit functions operate in three modes:
// 1. If a matching expression has already been found, we return early since only one loop can
//    be transformed on one traversal.
// 2. We try to find loops. In case a node is not inside a loop and can not contain loops, we
//    stop traversing the subtree.
// 3. If we're inside a loop initialization, condition or expression, we check for expressions
//    that should be moved out of the loop condition or expression. If one is found, the loop
//    is processed.
bool SimplifyLoopConditionsTraverser::visitBinary(Visit visit, TIntermBinary *node)
{

    if (mFoundLoopToChange)
        return false;

    if (!mInsideLoopInitConditionOrExpression)
        return false;

    mFoundLoopToChange = mConditionsToSimplify.match(node, getParentNode(), isLValueRequiredHere());
    return !mFoundLoopToChange;
}

bool SimplifyLoopConditionsTraverser::visitAggregate(Visit visit, TIntermAggregate *node)
{
    if (mFoundLoopToChange)
        return false;

<<<<<<< HEAD
    // If we're outside a loop condition, we only need to traverse nodes that may contain loops.
    if (!mInsideLoopConditionOrExpression)
=======
    if (!mInsideLoopInitConditionOrExpression)
>>>>>>> a17af05f
        return false;

    mFoundLoopToChange = mConditionsToSimplify.match(node, getParentNode());
    return !mFoundLoopToChange;
}

bool SimplifyLoopConditionsTraverser::visitTernary(Visit visit, TIntermTernary *node)
<<<<<<< HEAD
=======
{
    if (mFoundLoopToChange)
        return false;

    if (!mInsideLoopInitConditionOrExpression)
        return false;

    mFoundLoopToChange = mConditionsToSimplify.match(node);
    return !mFoundLoopToChange;
}

bool SimplifyLoopConditionsTraverser::visitDeclaration(Visit visit, TIntermDeclaration *node)
>>>>>>> a17af05f
{
    if (mFoundLoopToChange)
        return false;

<<<<<<< HEAD
    // Don't traverse ternary operators outside loop conditions.
    if (!mInsideLoopConditionOrExpression)
=======
    if (!mInsideLoopInitConditionOrExpression)
>>>>>>> a17af05f
        return false;

    mFoundLoopToChange = mConditionsToSimplify.match(node);
    return !mFoundLoopToChange;
}

void SimplifyLoopConditionsTraverser::traverseLoop(TIntermLoop *node)
{
    if (mFoundLoopToChange)
        return;

    // Mark that we're inside a loop condition or expression, and transform the loop if needed.

    incrementDepth(node);

    // Note: No need to traverse the loop init node.

    mInsideLoopInitConditionOrExpression = true;
    TLoopType loopType                   = node->getType();

    if (!mFoundLoopToChange && node->getInit())
    {
        node->getInit()->traverse(this);
    }

    if (!mFoundLoopToChange && node->getCondition())
    {
        node->getCondition()->traverse(this);
    }

    if (!mFoundLoopToChange && node->getExpression())
    {
        node->getExpression()->traverse(this);
    }

    if (mFoundLoopToChange)
    {
        // Replace the loop condition with a boolean variable that's updated on each iteration.
        if (loopType == ELoopWhile)
        {
<<<<<<< HEAD
            // Replace the loop condition with a boolean variable that's updated on each iteration.
            if (loopType == ELoopWhile)
            {
                // Transform:
                //   while (expr) { body; }
                // into
                //   bool s0 = expr;
                //   while (s0) { { body; } s0 = expr; }
                TIntermSequence tempInitSeq;
                tempInitSeq.push_back(createTempInitDeclaration(node->getCondition()->deepCopy()));
                insertStatementsInParentBlock(tempInitSeq);

                TIntermBlock *newBody = new TIntermBlock();
                if (node->getBody())
                {
                    newBody->getSequence()->push_back(node->getBody());
                }
                newBody->getSequence()->push_back(
                    createTempAssignment(node->getCondition()->deepCopy()));

                // Can't use queueReplacement to replace old body, since it may have been nullptr.
                // It's safe to do the replacements in place here - this node won't be traversed
                // further.
                node->setBody(newBody);
                node->setCondition(createTempSymbol(node->getCondition()->getType()));
            }
            else if (loopType == ELoopDoWhile)
            {
                // Transform:
                //   do {
                //     body;
                //   } while (expr);
                // into
                //   bool s0 = true;
                //   do {
                //     { body; }
                //     s0 = expr;
                //   while (s0);
                TIntermSequence tempInitSeq;
                tempInitSeq.push_back(createTempInitDeclaration(CreateBoolConstantNode(true)));
                insertStatementsInParentBlock(tempInitSeq);

                TIntermBlock *newBody = new TIntermBlock();
                if (node->getBody())
                {
                    newBody->getSequence()->push_back(node->getBody());
                }
                newBody->getSequence()->push_back(
                    createTempAssignment(node->getCondition()->deepCopy()));

                // Can't use queueReplacement to replace old body, since it may have been nullptr.
                // It's safe to do the replacements in place here - this node won't be traversed
                // further.
                node->setBody(newBody);
                node->setCondition(createTempSymbol(node->getCondition()->getType()));
=======
            // Transform:
            //   while (expr) { body; }
            // into
            //   bool s0 = expr;
            //   while (s0) { { body; } s0 = expr; }
            TIntermSequence tempInitSeq;
            tempInitSeq.push_back(createTempInitDeclaration(node->getCondition()->deepCopy()));
            insertStatementsInParentBlock(tempInitSeq);

            TIntermBlock *newBody = new TIntermBlock();
            if (node->getBody())
            {
                newBody->getSequence()->push_back(node->getBody());
>>>>>>> a17af05f
            }
            newBody->getSequence()->push_back(
                createTempAssignment(node->getCondition()->deepCopy()));

            // Can't use queueReplacement to replace old body, since it may have been nullptr.
            // It's safe to do the replacements in place here - this node won't be traversed
            // further.
            node->setBody(newBody);
            node->setCondition(createTempSymbol(node->getCondition()->getType()));
        }
        else if (loopType == ELoopDoWhile)
        {
            // Transform:
            //   do {
            //     body;
            //   } while (expr);
            // into
            //   bool s0 = true;
            //   do {
            //     { body; }
            //     s0 = expr;
            //   } while (s0);
            TIntermSequence tempInitSeq;
            tempInitSeq.push_back(createTempInitDeclaration(CreateBoolConstantNode(true)));
            insertStatementsInParentBlock(tempInitSeq);

            TIntermBlock *newBody = new TIntermBlock();
            if (node->getBody())
            {
<<<<<<< HEAD
                // Move the loop condition inside the loop.
                // Transform:
                //   for (init; expr; exprB) { body; }
                // into
                //   {
                //     init;
                //     bool s0 = expr;
                //     while (s0) { { body; } exprB; s0 = expr; }
                //   }
                TIntermBlock *loopScope = new TIntermBlock();
                if (node->getInit())
                {
                    loopScope->getSequence()->push_back(node->getInit());
                }
                loopScope->getSequence()->push_back(
                    createTempInitDeclaration(node->getCondition()->deepCopy()));

                TIntermBlock *whileLoopBody = new TIntermBlock();
                if (node->getBody())
                {
                    whileLoopBody->getSequence()->push_back(node->getBody());
                }
                if (node->getExpression())
                {
                    whileLoopBody->getSequence()->push_back(node->getExpression());
                }
                whileLoopBody->getSequence()->push_back(
                    createTempAssignment(node->getCondition()->deepCopy()));
                TIntermLoop *whileLoop = new TIntermLoop(
                    ELoopWhile, nullptr, createTempSymbol(node->getCondition()->getType()), nullptr,
                    whileLoopBody);
                loopScope->getSequence()->push_back(whileLoop);
                queueReplacementWithParent(getAncestorNode(1), node, loopScope,
                                           OriginalNode::IS_DROPPED);
=======
                newBody->getSequence()->push_back(node->getBody());
>>>>>>> a17af05f
            }
            newBody->getSequence()->push_back(
                createTempAssignment(node->getCondition()->deepCopy()));

            // Can't use queueReplacement to replace old body, since it may have been nullptr.
            // It's safe to do the replacements in place here - this node won't be traversed
            // further.
            node->setBody(newBody);
            node->setCondition(createTempSymbol(node->getCondition()->getType()));
        }
        else if (loopType == ELoopFor)
        {
            // Move the loop condition inside the loop.
            // Transform:
            //   for (init; expr; exprB) { body; }
            // into
<<<<<<< HEAD
            //   for (init; expr; ) { { body; } exprB; }
            TIntermTyped *loopExpression = node->getExpression();
            node->setExpression(nullptr);
            TIntermBlock *oldBody = node->getBody();
            node->setBody(new TIntermBlock());
            if (oldBody != nullptr)
=======
            //   {
            //     init;
            //     bool s0 = expr;
            //     while (s0) { { body; } exprB; s0 = expr; }
            //   }
            TIntermBlock *loopScope = new TIntermBlock();
            if (node->getInit())
            {
                loopScope->getSequence()->push_back(node->getInit());
            }
            loopScope->getSequence()->push_back(
                createTempInitDeclaration(node->getCondition()->deepCopy()));

            TIntermBlock *whileLoopBody = new TIntermBlock();
            if (node->getBody())
            {
                whileLoopBody->getSequence()->push_back(node->getBody());
            }
            if (node->getExpression())
>>>>>>> a17af05f
            {
                whileLoopBody->getSequence()->push_back(node->getExpression());
            }
            whileLoopBody->getSequence()->push_back(
                createTempAssignment(node->getCondition()->deepCopy()));
            TIntermLoop *whileLoop = new TIntermLoop(
                ELoopWhile, nullptr, createTempSymbol(node->getCondition()->getType()), nullptr,
                whileLoopBody);
            loopScope->getSequence()->push_back(whileLoop);
            queueReplacementWithParent(getAncestorNode(1), node, loopScope,
                                       OriginalNode::IS_DROPPED);
        }
    }

    mInsideLoopInitConditionOrExpression = false;

    if (!mFoundLoopToChange && node->getBody())
        node->getBody()->traverse(this);

    decrementDepth();
}

}  // namespace

void SimplifyLoopConditions(TIntermNode *root,
                            unsigned int conditionsToSimplifyMask,
                            unsigned int *temporaryIndex,
                            const TSymbolTable &symbolTable,
                            int shaderVersion)
{
    SimplifyLoopConditionsTraverser traverser(conditionsToSimplifyMask, symbolTable, shaderVersion);
    ASSERT(temporaryIndex != nullptr);
    traverser.useTemporaryIndex(temporaryIndex);
    // Process one loop at a time, and reset the traverser between iterations.
    do
    {
        traverser.nextIteration();
        root->traverse(&traverser);
        if (traverser.foundLoopToChange())
            traverser.updateTree();
    } while (traverser.foundLoopToChange());
}

}  // namespace sh<|MERGE_RESOLUTION|>--- conflicted
+++ resolved
@@ -40,10 +40,7 @@
     bool visitBinary(Visit visit, TIntermBinary *node) override;
     bool visitAggregate(Visit visit, TIntermAggregate *node) override;
     bool visitTernary(Visit visit, TIntermTernary *node) override;
-<<<<<<< HEAD
-=======
     bool visitDeclaration(Visit visit, TIntermDeclaration *node) override;
->>>>>>> a17af05f
 
     void nextIteration();
     bool foundLoopToChange() const { return mFoundLoopToChange; }
@@ -100,12 +97,7 @@
     if (mFoundLoopToChange)
         return false;
 
-<<<<<<< HEAD
-    // If we're outside a loop condition, we only need to traverse nodes that may contain loops.
-    if (!mInsideLoopConditionOrExpression)
-=======
-    if (!mInsideLoopInitConditionOrExpression)
->>>>>>> a17af05f
+    if (!mInsideLoopInitConditionOrExpression)
         return false;
 
     mFoundLoopToChange = mConditionsToSimplify.match(node, getParentNode());
@@ -113,8 +105,6 @@
 }
 
 bool SimplifyLoopConditionsTraverser::visitTernary(Visit visit, TIntermTernary *node)
-<<<<<<< HEAD
-=======
 {
     if (mFoundLoopToChange)
         return false;
@@ -127,17 +117,11 @@
 }
 
 bool SimplifyLoopConditionsTraverser::visitDeclaration(Visit visit, TIntermDeclaration *node)
->>>>>>> a17af05f
-{
-    if (mFoundLoopToChange)
-        return false;
-
-<<<<<<< HEAD
-    // Don't traverse ternary operators outside loop conditions.
-    if (!mInsideLoopConditionOrExpression)
-=======
-    if (!mInsideLoopInitConditionOrExpression)
->>>>>>> a17af05f
+{
+    if (mFoundLoopToChange)
+        return false;
+
+    if (!mInsideLoopInitConditionOrExpression)
         return false;
 
     mFoundLoopToChange = mConditionsToSimplify.match(node);
@@ -178,63 +162,6 @@
         // Replace the loop condition with a boolean variable that's updated on each iteration.
         if (loopType == ELoopWhile)
         {
-<<<<<<< HEAD
-            // Replace the loop condition with a boolean variable that's updated on each iteration.
-            if (loopType == ELoopWhile)
-            {
-                // Transform:
-                //   while (expr) { body; }
-                // into
-                //   bool s0 = expr;
-                //   while (s0) { { body; } s0 = expr; }
-                TIntermSequence tempInitSeq;
-                tempInitSeq.push_back(createTempInitDeclaration(node->getCondition()->deepCopy()));
-                insertStatementsInParentBlock(tempInitSeq);
-
-                TIntermBlock *newBody = new TIntermBlock();
-                if (node->getBody())
-                {
-                    newBody->getSequence()->push_back(node->getBody());
-                }
-                newBody->getSequence()->push_back(
-                    createTempAssignment(node->getCondition()->deepCopy()));
-
-                // Can't use queueReplacement to replace old body, since it may have been nullptr.
-                // It's safe to do the replacements in place here - this node won't be traversed
-                // further.
-                node->setBody(newBody);
-                node->setCondition(createTempSymbol(node->getCondition()->getType()));
-            }
-            else if (loopType == ELoopDoWhile)
-            {
-                // Transform:
-                //   do {
-                //     body;
-                //   } while (expr);
-                // into
-                //   bool s0 = true;
-                //   do {
-                //     { body; }
-                //     s0 = expr;
-                //   while (s0);
-                TIntermSequence tempInitSeq;
-                tempInitSeq.push_back(createTempInitDeclaration(CreateBoolConstantNode(true)));
-                insertStatementsInParentBlock(tempInitSeq);
-
-                TIntermBlock *newBody = new TIntermBlock();
-                if (node->getBody())
-                {
-                    newBody->getSequence()->push_back(node->getBody());
-                }
-                newBody->getSequence()->push_back(
-                    createTempAssignment(node->getCondition()->deepCopy()));
-
-                // Can't use queueReplacement to replace old body, since it may have been nullptr.
-                // It's safe to do the replacements in place here - this node won't be traversed
-                // further.
-                node->setBody(newBody);
-                node->setCondition(createTempSymbol(node->getCondition()->getType()));
-=======
             // Transform:
             //   while (expr) { body; }
             // into
@@ -248,7 +175,6 @@
             if (node->getBody())
             {
                 newBody->getSequence()->push_back(node->getBody());
->>>>>>> a17af05f
             }
             newBody->getSequence()->push_back(
                 createTempAssignment(node->getCondition()->deepCopy()));
@@ -278,44 +204,7 @@
             TIntermBlock *newBody = new TIntermBlock();
             if (node->getBody())
             {
-<<<<<<< HEAD
-                // Move the loop condition inside the loop.
-                // Transform:
-                //   for (init; expr; exprB) { body; }
-                // into
-                //   {
-                //     init;
-                //     bool s0 = expr;
-                //     while (s0) { { body; } exprB; s0 = expr; }
-                //   }
-                TIntermBlock *loopScope = new TIntermBlock();
-                if (node->getInit())
-                {
-                    loopScope->getSequence()->push_back(node->getInit());
-                }
-                loopScope->getSequence()->push_back(
-                    createTempInitDeclaration(node->getCondition()->deepCopy()));
-
-                TIntermBlock *whileLoopBody = new TIntermBlock();
-                if (node->getBody())
-                {
-                    whileLoopBody->getSequence()->push_back(node->getBody());
-                }
-                if (node->getExpression())
-                {
-                    whileLoopBody->getSequence()->push_back(node->getExpression());
-                }
-                whileLoopBody->getSequence()->push_back(
-                    createTempAssignment(node->getCondition()->deepCopy()));
-                TIntermLoop *whileLoop = new TIntermLoop(
-                    ELoopWhile, nullptr, createTempSymbol(node->getCondition()->getType()), nullptr,
-                    whileLoopBody);
-                loopScope->getSequence()->push_back(whileLoop);
-                queueReplacementWithParent(getAncestorNode(1), node, loopScope,
-                                           OriginalNode::IS_DROPPED);
-=======
                 newBody->getSequence()->push_back(node->getBody());
->>>>>>> a17af05f
             }
             newBody->getSequence()->push_back(
                 createTempAssignment(node->getCondition()->deepCopy()));
@@ -332,14 +221,6 @@
             // Transform:
             //   for (init; expr; exprB) { body; }
             // into
-<<<<<<< HEAD
-            //   for (init; expr; ) { { body; } exprB; }
-            TIntermTyped *loopExpression = node->getExpression();
-            node->setExpression(nullptr);
-            TIntermBlock *oldBody = node->getBody();
-            node->setBody(new TIntermBlock());
-            if (oldBody != nullptr)
-=======
             //   {
             //     init;
             //     bool s0 = expr;
@@ -359,7 +240,6 @@
                 whileLoopBody->getSequence()->push_back(node->getBody());
             }
             if (node->getExpression())
->>>>>>> a17af05f
             {
                 whileLoopBody->getSequence()->push_back(node->getExpression());
             }
