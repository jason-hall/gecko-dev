--- conflicted
+++ resolved
@@ -491,11 +491,7 @@
     symbolTable.insertBuiltIn(ESSL3_1_BUILTINS, int2, "imageSize", gimage2D);
     symbolTable.insertBuiltIn(ESSL3_1_BUILTINS, int3, "imageSize", gimage3D);
     symbolTable.insertBuiltIn(ESSL3_1_BUILTINS, int3, "imageSize", gimage2DArray);
-<<<<<<< HEAD
-    symbolTable.insertBuiltIn(ESSL3_1_BUILTINS, int3, "imageSize", gimageCube);
-=======
     symbolTable.insertBuiltIn(ESSL3_1_BUILTINS, int2, "imageSize", gimageCube);
->>>>>>> a17af05f
 
     //
     // Depth range in window coordinates
