//
// Copyright (c) 2016 The ANGLE Project Authors. All rights reserved.
// Use of this source code is governed by a BSD-style license that can be
// found in the LICENSE file.
//
// IntermNodePatternMatcher is a helper class for matching node trees to given patterns.
// It can be used whenever the same checks for certain node structures are common to multiple AST
// traversers.
//

#include "compiler/translator/IntermNodePatternMatcher.h"

#include "compiler/translator/IntermNode.h"

namespace sh
{

IntermNodePatternMatcher::IntermNodePatternMatcher(const unsigned int mask) : mMask(mask)
{
}

// static
bool IntermNodePatternMatcher::IsDynamicIndexingOfVectorOrMatrix(TIntermBinary *node)
{
    return node->getOp() == EOpIndexIndirect && !node->getLeft()->isArray() &&
           node->getLeft()->getBasicType() != EbtStruct;
}

bool IntermNodePatternMatcher::matchInternal(TIntermBinary *node, TIntermNode *parentNode)
{
    if ((mMask & kExpressionReturningArray) != 0)
    {
        if (node->isArray() && node->getOp() == EOpAssign && parentNode != nullptr &&
            !parentNode->getAsBlock())
        {
            return true;
        }
    }

    if ((mMask & kUnfoldedShortCircuitExpression) != 0)
    {
        if (node->getRight()->hasSideEffects() &&
            (node->getOp() == EOpLogicalOr || node->getOp() == EOpLogicalAnd))
        {
            return true;
        }
    }
    return false;
}

bool IntermNodePatternMatcher::match(TIntermBinary *node, TIntermNode *parentNode)
{
    // L-value tracking information is needed to check for dynamic indexing in L-value.
    // Traversers that don't track l-values can still use this class and match binary nodes with
    // this variation of this method if they don't need to check for dynamic indexing in l-values.
    ASSERT((mMask & kDynamicIndexingOfVectorOrMatrixInLValue) == 0);
    return matchInternal(node, parentNode);
}

bool IntermNodePatternMatcher::match(TIntermBinary *node,
                                     TIntermNode *parentNode,
                                     bool isLValueRequiredHere)
{
    if (matchInternal(node, parentNode))
    {
        return true;
    }
    if ((mMask & kDynamicIndexingOfVectorOrMatrixInLValue) != 0)
    {
        if (isLValueRequiredHere && IsDynamicIndexingOfVectorOrMatrix(node))
        {
            return true;
        }
    }
    return false;
}

bool IntermNodePatternMatcher::match(TIntermAggregate *node, TIntermNode *parentNode)
{
    if ((mMask & kExpressionReturningArray) != 0)
    {
        if (parentNode != nullptr)
        {
            TIntermBinary *parentBinary = parentNode->getAsBinaryNode();
            bool parentIsAssignment =
                (parentBinary != nullptr &&
                 (parentBinary->getOp() == EOpAssign || parentBinary->getOp() == EOpInitialize));

            if (node->getType().isArray() && !parentIsAssignment &&
                (node->isConstructor() || node->getOp() == EOpFunctionCall) &&
                !parentNode->getAsBlock())
            {
                return true;
            }
        }
    }
    return false;
}

bool IntermNodePatternMatcher::match(TIntermTernary *node)
{
    if ((mMask & kUnfoldedShortCircuitExpression) != 0)
    {
        return true;
    }
    return false;
}

<<<<<<< HEAD
=======
bool IntermNodePatternMatcher::match(TIntermDeclaration *node)
{
    if ((mMask & kMultiDeclaration) != 0)
    {
        return node->getSequence()->size() > 1;
    }
    return false;
}

>>>>>>> a17af05f
}  // namespace sh<|MERGE_RESOLUTION|>--- conflicted
+++ resolved
@@ -106,8 +106,6 @@
     return false;
 }
 
-<<<<<<< HEAD
-=======
 bool IntermNodePatternMatcher::match(TIntermDeclaration *node)
 {
     if ((mMask & kMultiDeclaration) != 0)
@@ -117,5 +115,4 @@
     return false;
 }
 
->>>>>>> a17af05f
 }  // namespace sh