//
// Copyright (c) 2002-2010 The ANGLE Project Authors. All rights reserved.
// Use of this source code is governed by a BSD-style license that can be
// found in the LICENSE file.
//

#ifndef COMPILER_TRANSLATOR_UTIL_H_
#define COMPILER_TRANSLATOR_UTIL_H_

#include <stack>

#include "angle_gl.h"
#include <GLSLANG/ShaderLang.h>

#include "compiler/translator/Operator.h"
#include "compiler/translator/Types.h"

// If overflow happens, clamp the value to UINT_MIN or UINT_MAX.
// Return false if overflow happens.
bool atoi_clamp(const char *str, unsigned int *value);

namespace sh
{
class TSymbolTable;
<<<<<<< HEAD
=======

float NumericLexFloat32OutOfRangeToInfinity(const std::string &str);

// strtof_clamp is like strtof but
//   1. it forces C locale, i.e. forcing '.' as decimal point.
//   2. it sets the value to infinity if overflow happens.
//   3. str should be guaranteed to be in the valid format for a floating point number as defined
//      by the grammar in the ESSL 3.00.6 spec section 4.1.4.
// Return false if overflow happens.
bool strtof_clamp(const std::string &str, float *value);
>>>>>>> a17af05f

GLenum GLVariableType(const TType &type);
GLenum GLVariablePrecision(const TType &type);
bool IsVaryingIn(TQualifier qualifier);
bool IsVaryingOut(TQualifier qualifier);
bool IsVarying(TQualifier qualifier);
InterpolationType GetInterpolationType(TQualifier qualifier);
TString ArrayString(const TType &type);

TType GetShaderVariableBasicType(const sh::ShaderVariable &var);

TOperator TypeToConstructorOperator(const TType &type);

class GetVariableTraverser : angle::NonCopyable
{
  public:
    GetVariableTraverser(const TSymbolTable &symbolTable);
    virtual ~GetVariableTraverser() {}

    template <typename VarT>
    void traverse(const TType &type, const TString &name, std::vector<VarT> *output);

  protected:
    // May be overloaded
    virtual void visitVariable(ShaderVariable *newVar) {}

  private:
    // Helper function called by traverse() to fill specific fields
    // for attributes/varyings/uniforms.
    template <typename VarT>
    void setTypeSpecificInfo(
        const TType &type, const TString &name, VarT *variable) {}

    const TSymbolTable &mSymbolTable;
};

bool IsBuiltinOutputVariable(TQualifier qualifier);
bool IsBuiltinFragmentInputVariable(TQualifier qualifier);
bool CanBeInvariantESSL1(TQualifier qualifier);
bool CanBeInvariantESSL3OrGreater(TQualifier qualifier);
}  // namespace sh

#endif // COMPILER_TRANSLATOR_UTIL_H_<|MERGE_RESOLUTION|>--- conflicted
+++ resolved
@@ -22,8 +22,6 @@
 namespace sh
 {
 class TSymbolTable;
-<<<<<<< HEAD
-=======
 
 float NumericLexFloat32OutOfRangeToInfinity(const std::string &str);
 
@@ -34,7 +32,6 @@
 //      by the grammar in the ESSL 3.00.6 spec section 4.1.4.
 // Return false if overflow happens.
 bool strtof_clamp(const std::string &str, float *value);
->>>>>>> a17af05f
 
 GLenum GLVariableType(const TType &type);
 GLenum GLVariablePrecision(const TType &type);
