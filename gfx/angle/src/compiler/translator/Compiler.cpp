//
// Copyright (c) 2002-2014 The ANGLE Project Authors. All rights reserved.
// Use of this source code is governed by a BSD-style license that can be
// found in the LICENSE file.
//

#include "compiler/translator/Compiler.h"

#include <sstream>

#include "angle_gl.h"
#include "common/utilities.h"
#include "compiler/translator/AddAndTrueToLoopCondition.h"
#include "compiler/translator/Cache.h"
#include "compiler/translator/CallDAG.h"
#include "compiler/translator/DeferGlobalInitializers.h"
#include "compiler/translator/EmulateGLFragColorBroadcast.h"
#include "compiler/translator/EmulatePrecision.h"
<<<<<<< HEAD
#include "compiler/translator/ForLoopUnroll.h"
=======
>>>>>>> a17af05f
#include "compiler/translator/Initialize.h"
#include "compiler/translator/InitializeParseContext.h"
#include "compiler/translator/InitializeVariables.h"
#include "compiler/translator/ParseContext.h"
#include "compiler/translator/PruneEmptyDeclarations.h"
#include "compiler/translator/RegenerateStructNames.h"
#include "compiler/translator/RemoveInvariantDeclaration.h"
#include "compiler/translator/RemovePow.h"
#include "compiler/translator/RewriteDoWhile.h"
#include "compiler/translator/ScalarizeVecAndMatConstructorArgs.h"
#include "compiler/translator/UnfoldShortCircuitAST.h"
#include "compiler/translator/UseInterfaceBlockFields.h"
#include "compiler/translator/ValidateLimitations.h"
#include "compiler/translator/ValidateMaxParameters.h"
#include "compiler/translator/ValidateOutputs.h"
#include "compiler/translator/VariablePacker.h"
#include "third_party/compiler/ArrayBoundsClamper.h"

namespace sh
{

namespace
{

#if defined(ANGLE_ENABLE_FUZZER_CORPUS_OUTPUT)
void DumpFuzzerCase(char const *const *shaderStrings,
                    size_t numStrings,
                    uint32_t type,
                    uint32_t spec,
                    uint32_t output,
                    uint64_t options)
{
    static int fileIndex = 0;

    std::ostringstream o;
    o << "corpus/" << fileIndex++ << ".sample";
    std::string s = o.str();

    // Must match the input format of the fuzzer
    FILE *f = fopen(s.c_str(), "w");
    fwrite(&type, sizeof(type), 1, f);
    fwrite(&spec, sizeof(spec), 1, f);
    fwrite(&output, sizeof(output), 1, f);
    fwrite(&options, sizeof(options), 1, f);

    char zero[128 - 20] = {0};
    fwrite(&zero, 128 - 20, 1, f);

    for (size_t i = 0; i < numStrings; i++)
    {
        fwrite(shaderStrings[i], sizeof(char), strlen(shaderStrings[i]), f);
    }
    fwrite(&zero, 1, 1, f);

    fclose(f);
}
#endif  // defined(ANGLE_ENABLE_FUZZER_CORPUS_OUTPUT)
}  // anonymous namespace

bool IsWebGLBasedSpec(ShShaderSpec spec)
{
    return (spec == SH_WEBGL_SPEC || spec == SH_WEBGL2_SPEC || spec == SH_WEBGL3_SPEC);
}

bool IsGLSL130OrNewer(ShShaderOutput output)
{
    return (output == SH_GLSL_130_OUTPUT || output == SH_GLSL_140_OUTPUT ||
            output == SH_GLSL_150_CORE_OUTPUT || output == SH_GLSL_330_CORE_OUTPUT ||
            output == SH_GLSL_400_CORE_OUTPUT || output == SH_GLSL_410_CORE_OUTPUT ||
            output == SH_GLSL_420_CORE_OUTPUT || output == SH_GLSL_430_CORE_OUTPUT ||
            output == SH_GLSL_440_CORE_OUTPUT || output == SH_GLSL_450_CORE_OUTPUT);
}

bool IsGLSL420OrNewer(ShShaderOutput output)
{
    return (output == SH_GLSL_420_CORE_OUTPUT || output == SH_GLSL_430_CORE_OUTPUT ||
            output == SH_GLSL_440_CORE_OUTPUT || output == SH_GLSL_450_CORE_OUTPUT);
}

bool IsGLSL410OrOlder(ShShaderOutput output)
{
    return (output == SH_GLSL_130_OUTPUT || output == SH_GLSL_140_OUTPUT ||
            output == SH_GLSL_150_CORE_OUTPUT || output == SH_GLSL_330_CORE_OUTPUT ||
            output == SH_GLSL_400_CORE_OUTPUT || output == SH_GLSL_410_CORE_OUTPUT);
}

bool RemoveInvariant(sh::GLenum shaderType,
                     int shaderVersion,
                     ShShaderOutput outputType,
                     ShCompileOptions compileOptions)
{
    if ((compileOptions & SH_DONT_REMOVE_INVARIANT_FOR_FRAGMENT_INPUT) == 0 &&
        shaderType == GL_FRAGMENT_SHADER && IsGLSL420OrNewer(outputType))
        return true;

    if ((compileOptions & SH_REMOVE_INVARIANT_AND_CENTROID_FOR_ESSL3) != 0 &&
<<<<<<< HEAD
        shaderVersion >= 300 && shaderType == GL_VERTEX_SHADER && IsGLSL410OrOlder(outputType))
=======
        shaderVersion >= 300 && shaderType == GL_VERTEX_SHADER)
>>>>>>> a17af05f
        return true;

    return false;
}

size_t GetGlobalMaxTokenSize(ShShaderSpec spec)
{
    // WebGL defines a max token length of 256, while ES2 leaves max token
    // size undefined. ES3 defines a max size of 1024 characters.
    switch (spec)
    {
        case SH_WEBGL_SPEC:
            return 256;
        default:
            return 1024;
    }
}

namespace {

class TScopedPoolAllocator
{
  public:
    TScopedPoolAllocator(TPoolAllocator* allocator) : mAllocator(allocator)
    {
        mAllocator->push();
        SetGlobalPoolAllocator(mAllocator);
    }
    ~TScopedPoolAllocator()
    {
        SetGlobalPoolAllocator(NULL);
        mAllocator->pop();
    }

  private:
    TPoolAllocator* mAllocator;
};

class TScopedSymbolTableLevel
{
  public:
    TScopedSymbolTableLevel(TSymbolTable* table) : mTable(table)
    {
        ASSERT(mTable->atBuiltInLevel());
        mTable->push();
    }
    ~TScopedSymbolTableLevel()
    {
        while (!mTable->atBuiltInLevel())
            mTable->pop();
    }

  private:
    TSymbolTable* mTable;
};

int MapSpecToShaderVersion(ShShaderSpec spec)
{
    switch (spec)
    {
        case SH_GLES2_SPEC:
        case SH_WEBGL_SPEC:
            return 100;
        case SH_GLES3_SPEC:
        case SH_WEBGL2_SPEC:
            return 300;
        case SH_GLES3_1_SPEC:
        case SH_WEBGL3_SPEC:
            return 310;
        default:
            UNREACHABLE();
            return 0;
    }
}

}  // namespace

TShHandleBase::TShHandleBase()
{
    allocator.push();
    SetGlobalPoolAllocator(&allocator);
}

TShHandleBase::~TShHandleBase()
{
    SetGlobalPoolAllocator(NULL);
    allocator.popAll();
}

TCompiler::TCompiler(sh::GLenum type, ShShaderSpec spec, ShShaderOutput output)
    : variablesCollected(false),
      shaderType(type),
      shaderSpec(spec),
      outputType(output),
      maxUniformVectors(0),
      maxExpressionComplexity(0),
      maxCallStackDepth(0),
      maxFunctionParameters(0),
      fragmentPrecisionHigh(false),
      clampingStrategy(SH_CLAMP_WITH_CLAMP_INTRINSIC),
      builtInFunctionEmulator(),
      mSourcePath(NULL),
      mComputeShaderLocalSizeDeclared(false),
      mTemporaryIndex(0)
{
    mComputeShaderLocalSize.fill(1);
}

TCompiler::~TCompiler()
{
}

bool TCompiler::shouldRunLoopAndIndexingValidation(ShCompileOptions compileOptions) const
{
    // If compiling an ESSL 1.00 shader for WebGL, or if its been requested through the API,
    // validate loop and indexing as well (to verify that the shader only uses minimal functionality
    // of ESSL 1.00 as in Appendix A of the spec).
    return (IsWebGLBasedSpec(shaderSpec) && shaderVersion == 100) ||
           (compileOptions & SH_VALIDATE_LOOP_INDEXING);
}

bool TCompiler::Init(const ShBuiltInResources& resources)
{
    shaderVersion = 100;
    maxUniformVectors = (shaderType == GL_VERTEX_SHADER) ?
        resources.MaxVertexUniformVectors :
        resources.MaxFragmentUniformVectors;
    maxExpressionComplexity = resources.MaxExpressionComplexity;
    maxCallStackDepth       = resources.MaxCallStackDepth;
    maxFunctionParameters   = resources.MaxFunctionParameters;

    SetGlobalPoolAllocator(&allocator);

    // Generate built-in symbol table.
    if (!InitBuiltInSymbolTable(resources))
        return false;
    InitExtensionBehavior(resources, extensionBehavior);
    fragmentPrecisionHigh = resources.FragmentPrecisionHigh == 1;

    arrayBoundsClamper.SetClampingStrategy(resources.ArrayIndexClampingStrategy);
    clampingStrategy = resources.ArrayIndexClampingStrategy;

    hashFunction = resources.HashFunction;

    return true;
}

TIntermBlock *TCompiler::compileTreeForTesting(const char *const shaderStrings[],
                                               size_t numStrings,
                                               ShCompileOptions compileOptions)
{
    return compileTreeImpl(shaderStrings, numStrings, compileOptions);
}

TIntermBlock *TCompiler::compileTreeImpl(const char *const shaderStrings[],
                                         size_t numStrings,
                                         const ShCompileOptions compileOptions)
{
    clearResults();

    ASSERT(numStrings > 0);
    ASSERT(GetGlobalPoolAllocator());

    // Reset the extension behavior for each compilation unit.
    ResetExtensionBehavior(extensionBehavior);

    // First string is path of source file if flag is set. The actual source follows.
    size_t firstSource = 0;
    if (compileOptions & SH_SOURCE_PATH)
    {
        mSourcePath = shaderStrings[0];
        ++firstSource;
    }

    TParseContext parseContext(symbolTable, extensionBehavior, shaderType, shaderSpec,
                               compileOptions, true, infoSink, getResources());

    parseContext.setFragmentPrecisionHighOnESSL1(fragmentPrecisionHigh);
    SetGlobalParseContext(&parseContext);

    // We preserve symbols at the built-in level from compile-to-compile.
    // Start pushing the user-defined symbols at global level.
    TScopedSymbolTableLevel scopedSymbolLevel(&symbolTable);

    // Parse shader.
    bool success =
        (PaParseStrings(numStrings - firstSource, &shaderStrings[firstSource], nullptr, &parseContext) == 0) &&
        (parseContext.getTreeRoot() != nullptr);

    shaderVersion = parseContext.getShaderVersion();
    if (success && MapSpecToShaderVersion(shaderSpec) < shaderVersion)
    {
        infoSink.info.prefix(EPrefixError);
        infoSink.info << "unsupported shader version";
        success = false;
    }

    TIntermBlock *root = nullptr;

    if (success)
    {
        mPragma = parseContext.pragma();
        symbolTable.setGlobalInvariant(mPragma.stdgl.invariantAll);

        mComputeShaderLocalSizeDeclared = parseContext.isComputeShaderLocalSizeDeclared();
        mComputeShaderLocalSize         = parseContext.getComputeShaderLocalSize();

        root = parseContext.getTreeRoot();

        // Highp might have been auto-enabled based on shader version
        fragmentPrecisionHigh = parseContext.getFragmentPrecisionHigh();

        // Disallow expressions deemed too complex.
        if (success && (compileOptions & SH_LIMIT_EXPRESSION_COMPLEXITY))
            success = limitExpressionComplexity(root);

        // Create the function DAG and check there is no recursion
        if (success)
            success = initCallDag(root);

        if (success && (compileOptions & SH_LIMIT_CALL_STACK_DEPTH))
            success = checkCallDepth();

        // Checks which functions are used and if "main" exists
        if (success)
        {
            functionMetadata.clear();
            functionMetadata.resize(mCallDag.size());
            success = tagUsedFunctions();
        }

        if (success && !(compileOptions & SH_DONT_PRUNE_UNUSED_FUNCTIONS))
            success = pruneUnusedFunctions(root);

        // Prune empty declarations to work around driver bugs and to keep declaration output simple.
        if (success)
            PruneEmptyDeclarations(root);

        if (success && shaderVersion == 300 && shaderType == GL_FRAGMENT_SHADER)
            success = validateOutputs(root);

        if (success && shouldRunLoopAndIndexingValidation(compileOptions))
            success = validateLimitations(root);

        // Fail compilation if precision emulation not supported.
        if (success && getResources().WEBGL_debug_shader_precision &&
            getPragma().debugShaderPrecision)
<<<<<<< HEAD
        {
            if (!EmulatePrecision::SupportedInLanguage(outputType))
            {
                infoSink.info.prefix(EPrefixError);
                infoSink.info << "Precision emulation not supported for this output type.";
                success = false;
            }
        }

        // Unroll for-loop markup needs to happen after validateLimitations pass.
        if (success && (compileOptions & SH_UNROLL_FOR_LOOP_WITH_INTEGER_INDEX))
        {
            ForLoopUnrollMarker marker(ForLoopUnrollMarker::kIntegerIndex,
                                       shouldRunLoopAndIndexingValidation(compileOptions));
            root->traverse(&marker);
        }
        if (success && (compileOptions & SH_UNROLL_FOR_LOOP_WITH_SAMPLER_ARRAY_INDEX))
=======
>>>>>>> a17af05f
        {
            if (!EmulatePrecision::SupportedInLanguage(outputType))
            {
                infoSink.info.prefix(EPrefixError);
                infoSink.info << "Precision emulation not supported for this output type.";
                success = false;
            }
        }

        // Built-in function emulation needs to happen after validateLimitations pass.
        if (success)
        {
            // TODO(jmadill): Remove global pool allocator.
            GetGlobalPoolAllocator()->lock();
            initBuiltInFunctionEmulator(&builtInFunctionEmulator, compileOptions);
            GetGlobalPoolAllocator()->unlock();
            builtInFunctionEmulator.MarkBuiltInFunctionsForEmulation(root);
        }

        // Clamping uniform array bounds needs to happen after validateLimitations pass.
        if (success && (compileOptions & SH_CLAMP_INDIRECT_ARRAY_BOUNDS))
            arrayBoundsClamper.MarkIndirectArrayBoundsForClamping(root);

        // gl_Position is always written in compatibility output mode
        if (success && shaderType == GL_VERTEX_SHADER &&
            ((compileOptions & SH_INIT_GL_POSITION) ||
             (outputType == SH_GLSL_COMPATIBILITY_OUTPUT)))
            initializeGLPosition(root);

        if (success && RemoveInvariant(shaderType, shaderVersion, outputType, compileOptions))
            sh::RemoveInvariantDeclaration(root);

        // This pass might emit short circuits so keep it before the short circuit unfolding
        if (success && (compileOptions & SH_REWRITE_DO_WHILE_LOOPS))
            RewriteDoWhile(root, getTemporaryIndex());

        if (success && (compileOptions & SH_ADD_AND_TRUE_TO_LOOP_CONDITION))
            sh::AddAndTrueToLoopCondition(root);

        if (success && (compileOptions & SH_UNFOLD_SHORT_CIRCUIT))
        {
            UnfoldShortCircuitAST unfoldShortCircuit;
            root->traverse(&unfoldShortCircuit);
            unfoldShortCircuit.updateTree();
        }

        if (success && (compileOptions & SH_REMOVE_POW_WITH_CONSTANT_EXPONENT))
        {
            RemovePow(root);
        }

        if (success && shouldCollectVariables(compileOptions))
        {
            collectVariables(root);
            if (compileOptions & SH_USE_UNUSED_STANDARD_SHARED_BLOCKS)
            {
                useAllMembersInUnusedStandardAndSharedBlocks(root);
            }
            if (compileOptions & SH_ENFORCE_PACKING_RESTRICTIONS)
            {
                success = enforcePackingRestrictions();
                if (!success)
                {
                    infoSink.info.prefix(EPrefixError);
                    infoSink.info << "too many uniforms";
                }
            }
            if (success && (compileOptions & SH_INIT_OUTPUT_VARIABLES))
            {
                initializeOutputVariables(root);
            }
        }

        if (success && (compileOptions & SH_SCALARIZE_VEC_AND_MAT_CONSTRUCTOR_ARGS))
        {
            ScalarizeVecAndMatConstructorArgs(root, shaderType, fragmentPrecisionHigh,
                                              &mTemporaryIndex);
        }

        if (success && (compileOptions & SH_REGENERATE_STRUCT_NAMES))
        {
            RegenerateStructNames gen(symbolTable, shaderVersion);
            root->traverse(&gen);
        }

        if (success && shaderType == GL_FRAGMENT_SHADER && shaderVersion == 100 &&
            compileResources.EXT_draw_buffers && compileResources.MaxDrawBuffers > 1 &&
            IsExtensionEnabled(extensionBehavior, "GL_EXT_draw_buffers"))
        {
            EmulateGLFragColorBroadcast(root, compileResources.MaxDrawBuffers, &outputVariables);
        }

        if (success)
        {
            DeferGlobalInitializers(root);
        }
    }

    SetGlobalParseContext(NULL);
    if (success)
        return root;

    return NULL;
}

bool TCompiler::compile(const char *const shaderStrings[],
                        size_t numStrings,
                        ShCompileOptions compileOptionsIn)
{
#if defined(ANGLE_ENABLE_FUZZER_CORPUS_OUTPUT)
    DumpFuzzerCase(shaderStrings, numStrings, shaderType, shaderSpec, outputType, compileOptionsIn);
#endif  // defined(ANGLE_ENABLE_FUZZER_CORPUS_OUTPUT)

    if (numStrings == 0)
        return true;

    ShCompileOptions compileOptions = compileOptionsIn;

    // Apply key workarounds.
    if (shouldFlattenPragmaStdglInvariantAll())
    {
        // This should be harmless to do in all cases, but for the moment, do it only conditionally.
        compileOptions |= SH_FLATTEN_PRAGMA_STDGL_INVARIANT_ALL;
    }

    ShCompileOptions unrollFlags =
        SH_UNROLL_FOR_LOOP_WITH_INTEGER_INDEX | SH_UNROLL_FOR_LOOP_WITH_SAMPLER_ARRAY_INDEX;
    if ((compileOptions & SH_ADD_AND_TRUE_TO_LOOP_CONDITION) != 0 &&
        (compileOptions & unrollFlags) != 0)
    {
        infoSink.info.prefix(EPrefixError);
        infoSink.info
            << "Unsupported compile flag combination: unroll & ADD_TRUE_TO_LOOP_CONDITION";
        return false;
    }

    TScopedPoolAllocator scopedAlloc(&allocator);
    TIntermBlock *root = compileTreeImpl(shaderStrings, numStrings, compileOptions);

    if (root)
    {
        if (compileOptions & SH_INTERMEDIATE_TREE)
            TIntermediate::outputTree(root, infoSink.info);

        if (compileOptions & SH_OBJECT_CODE)
            translate(root, compileOptions);

        // The IntermNode tree doesn't need to be deleted here, since the
        // memory will be freed in a big chunk by the PoolAllocator.
        return true;
    }
    return false;
}

bool TCompiler::InitBuiltInSymbolTable(const ShBuiltInResources &resources)
{
    if (resources.MaxDrawBuffers < 1)
    {
        return false;
    }
    if (resources.EXT_blend_func_extended && resources.MaxDualSourceDrawBuffers < 1)
    {
        return false;
    }

    compileResources = resources;
    setResourceString();

    assert(symbolTable.isEmpty());
    symbolTable.push();   // COMMON_BUILTINS
    symbolTable.push();   // ESSL1_BUILTINS
    symbolTable.push();   // ESSL3_BUILTINS
    symbolTable.push();   // ESSL3_1_BUILTINS

    TPublicType integer;
    integer.initializeBasicType(EbtInt);

    TPublicType floatingPoint;
    floatingPoint.initializeBasicType(EbtFloat);

    switch (shaderType)
    {
        case GL_FRAGMENT_SHADER:
            symbolTable.setDefaultPrecision(integer, EbpMedium);
            break;
        case GL_VERTEX_SHADER:
            symbolTable.setDefaultPrecision(integer, EbpHigh);
            symbolTable.setDefaultPrecision(floatingPoint, EbpHigh);
            break;
        case GL_COMPUTE_SHADER:
            symbolTable.setDefaultPrecision(integer, EbpHigh);
            symbolTable.setDefaultPrecision(floatingPoint, EbpHigh);
            break;
        default:
            assert(false && "Language not supported");
    }
    // Set defaults for sampler types that have default precision, even those that are
    // only available if an extension exists.
    // New sampler types in ESSL3 don't have default precision. ESSL1 types do.
    initSamplerDefaultPrecision(EbtSampler2D);
    initSamplerDefaultPrecision(EbtSamplerCube);
    // SamplerExternalOES is specified in the extension to have default precision.
    initSamplerDefaultPrecision(EbtSamplerExternalOES);
    // It isn't specified whether Sampler2DRect has default precision.
    initSamplerDefaultPrecision(EbtSampler2DRect);

    InsertBuiltInFunctions(shaderType, shaderSpec, resources, symbolTable);

    IdentifyBuiltIns(shaderType, shaderSpec, resources, symbolTable);

    return true;
}

void TCompiler::initSamplerDefaultPrecision(TBasicType samplerType)
{
    ASSERT(samplerType > EbtGuardSamplerBegin && samplerType < EbtGuardSamplerEnd);
    TPublicType sampler;
    sampler.initializeBasicType(samplerType);
    symbolTable.setDefaultPrecision(sampler, EbpLow);
}

void TCompiler::setResourceString()
{
    std::ostringstream strstream;

    // clang-format off
    strstream << ":MaxVertexAttribs:" << compileResources.MaxVertexAttribs
        << ":MaxVertexUniformVectors:" << compileResources.MaxVertexUniformVectors
        << ":MaxVaryingVectors:" << compileResources.MaxVaryingVectors
        << ":MaxVertexTextureImageUnits:" << compileResources.MaxVertexTextureImageUnits
        << ":MaxCombinedTextureImageUnits:" << compileResources.MaxCombinedTextureImageUnits
        << ":MaxTextureImageUnits:" << compileResources.MaxTextureImageUnits
        << ":MaxFragmentUniformVectors:" << compileResources.MaxFragmentUniformVectors
        << ":MaxDrawBuffers:" << compileResources.MaxDrawBuffers
        << ":OES_standard_derivatives:" << compileResources.OES_standard_derivatives
        << ":OES_EGL_image_external:" << compileResources.OES_EGL_image_external
        << ":OES_EGL_image_external_essl3:" << compileResources.OES_EGL_image_external_essl3
        << ":NV_EGL_stream_consumer_external:" << compileResources.NV_EGL_stream_consumer_external
        << ":ARB_texture_rectangle:" << compileResources.ARB_texture_rectangle
        << ":EXT_draw_buffers:" << compileResources.EXT_draw_buffers
        << ":FragmentPrecisionHigh:" << compileResources.FragmentPrecisionHigh
        << ":MaxExpressionComplexity:" << compileResources.MaxExpressionComplexity
        << ":MaxCallStackDepth:" << compileResources.MaxCallStackDepth
        << ":MaxFunctionParameters:" << compileResources.MaxFunctionParameters
        << ":EXT_blend_func_extended:" << compileResources.EXT_blend_func_extended
        << ":EXT_frag_depth:" << compileResources.EXT_frag_depth
        << ":EXT_shader_texture_lod:" << compileResources.EXT_shader_texture_lod
        << ":EXT_shader_framebuffer_fetch:" << compileResources.EXT_shader_framebuffer_fetch
        << ":NV_shader_framebuffer_fetch:" << compileResources.NV_shader_framebuffer_fetch
        << ":ARM_shader_framebuffer_fetch:" << compileResources.ARM_shader_framebuffer_fetch
        << ":MaxVertexOutputVectors:" << compileResources.MaxVertexOutputVectors
        << ":MaxFragmentInputVectors:" << compileResources.MaxFragmentInputVectors
        << ":MinProgramTexelOffset:" << compileResources.MinProgramTexelOffset
        << ":MaxProgramTexelOffset:" << compileResources.MaxProgramTexelOffset
        << ":MaxDualSourceDrawBuffers:" << compileResources.MaxDualSourceDrawBuffers
        << ":NV_draw_buffers:" << compileResources.NV_draw_buffers
        << ":WEBGL_debug_shader_precision:" << compileResources.WEBGL_debug_shader_precision
        << ":MaxImageUnits:" << compileResources.MaxImageUnits
        << ":MaxVertexImageUniforms:" << compileResources.MaxVertexImageUniforms
        << ":MaxFragmentImageUniforms:" << compileResources.MaxFragmentImageUniforms
        << ":MaxComputeImageUniforms:" << compileResources.MaxComputeImageUniforms
        << ":MaxCombinedImageUniforms:" << compileResources.MaxCombinedImageUniforms
        << ":MaxCombinedShaderOutputResources:" << compileResources.MaxCombinedShaderOutputResources
        << ":MaxComputeWorkGroupCountX:" << compileResources.MaxComputeWorkGroupCount[0]
        << ":MaxComputeWorkGroupCountY:" << compileResources.MaxComputeWorkGroupCount[1]
        << ":MaxComputeWorkGroupCountZ:" << compileResources.MaxComputeWorkGroupCount[2]
        << ":MaxComputeWorkGroupSizeX:" << compileResources.MaxComputeWorkGroupSize[0]
        << ":MaxComputeWorkGroupSizeY:" << compileResources.MaxComputeWorkGroupSize[1]
        << ":MaxComputeWorkGroupSizeZ:" << compileResources.MaxComputeWorkGroupSize[2]
        << ":MaxComputeUniformComponents:" << compileResources.MaxComputeUniformComponents
        << ":MaxComputeTextureImageUnits:" << compileResources.MaxComputeTextureImageUnits
        << ":MaxComputeAtomicCounters:" << compileResources.MaxComputeAtomicCounters
        << ":MaxComputeAtomicCounterBuffers:" << compileResources.MaxComputeAtomicCounterBuffers
        << ":MaxVertexAtomicCounters:" << compileResources.MaxVertexAtomicCounters
        << ":MaxFragmentAtomicCounters:" << compileResources.MaxFragmentAtomicCounters
        << ":MaxCombinedAtomicCounters:" << compileResources.MaxCombinedAtomicCounters
        << ":MaxAtomicCounterBindings:" << compileResources.MaxAtomicCounterBindings
        << ":MaxVertexAtomicCounterBuffers:" << compileResources.MaxVertexAtomicCounterBuffers
        << ":MaxFragmentAtomicCounterBuffers:" << compileResources.MaxFragmentAtomicCounterBuffers
        << ":MaxCombinedAtomicCounterBuffers:" << compileResources.MaxCombinedAtomicCounterBuffers
        << ":MaxAtomicCounterBufferSize:" << compileResources.MaxAtomicCounterBufferSize;
    // clang-format on

    builtInResourcesString = strstream.str();
}

void TCompiler::clearResults()
{
    arrayBoundsClamper.Cleanup();
    infoSink.info.erase();
    infoSink.obj.erase();
    infoSink.debug.erase();

    attributes.clear();
    outputVariables.clear();
    uniforms.clear();
    expandedUniforms.clear();
    varyings.clear();
    interfaceBlocks.clear();
    variablesCollected = false;

    builtInFunctionEmulator.Cleanup();

    nameMap.clear();

    mSourcePath = NULL;
    mTemporaryIndex = 0;
}

bool TCompiler::initCallDag(TIntermNode *root)
{
    mCallDag.clear();

    switch (mCallDag.init(root, &infoSink.info))
    {
        case CallDAG::INITDAG_SUCCESS:
            return true;
        case CallDAG::INITDAG_RECURSION:
            infoSink.info.prefix(EPrefixError);
            infoSink.info << "Function recursion detected";
            return false;
        case CallDAG::INITDAG_UNDEFINED:
            infoSink.info.prefix(EPrefixError);
            infoSink.info << "Unimplemented function detected";
            return false;
    }

    UNREACHABLE();
    return true;
}

bool TCompiler::checkCallDepth()
{
    std::vector<int> depths(mCallDag.size());

    for (size_t i = 0; i < mCallDag.size(); i++)
    {
        int depth = 0;
        auto &record = mCallDag.getRecordFromIndex(i);

        for (auto &calleeIndex : record.callees)
        {
            depth = std::max(depth, depths[calleeIndex] + 1);
        }

        depths[i] = depth;

        if (depth >= maxCallStackDepth)
        {
            // Trace back the function chain to have a meaningful info log.
            infoSink.info.prefix(EPrefixError);
            infoSink.info << "Call stack too deep (larger than " << maxCallStackDepth
                          << ") with the following call chain: " << record.name;

            int currentFunction = static_cast<int>(i);
            int currentDepth = depth;

            while (currentFunction != -1)
            {
                infoSink.info << " -> " << mCallDag.getRecordFromIndex(currentFunction).name;

                int nextFunction = -1;
                for (auto& calleeIndex : mCallDag.getRecordFromIndex(currentFunction).callees)
                {
                    if (depths[calleeIndex] == currentDepth - 1)
                    {
                        currentDepth--;
                        nextFunction = calleeIndex;
                    }
                }

                currentFunction = nextFunction;
            }

            return false;
        }
    }

    return true;
}

bool TCompiler::tagUsedFunctions()
{
    // Search from main, starting from the end of the DAG as it usually is the root.
    for (size_t i = mCallDag.size(); i-- > 0;)
    {
        if (mCallDag.getRecordFromIndex(i).name == "main(")
        {
            internalTagUsedFunction(i);
            return true;
        }
    }

    infoSink.info.prefix(EPrefixError);
    infoSink.info << "Missing main()\n";
    return false;
}

void TCompiler::internalTagUsedFunction(size_t index)
{
    if (functionMetadata[index].used)
    {
        return;
    }

    functionMetadata[index].used = true;

    for (int calleeIndex : mCallDag.getRecordFromIndex(index).callees)
    {
        internalTagUsedFunction(calleeIndex);
    }
}

// A predicate for the stl that returns if a top-level node is unused
class TCompiler::UnusedPredicate
{
  public:
    UnusedPredicate(const CallDAG *callDag, const std::vector<FunctionMetadata> *metadatas)
        : mCallDag(callDag), mMetadatas(metadatas)
    {
    }

    bool operator ()(TIntermNode *node)
    {
        const TIntermAggregate *asAggregate = node->getAsAggregate();
        const TIntermFunctionDefinition *asFunction = node->getAsFunctionDefinition();
<<<<<<< HEAD

        const TFunctionSymbolInfo *functionInfo = nullptr;

=======

        const TFunctionSymbolInfo *functionInfo = nullptr;

>>>>>>> a17af05f
        if (asFunction)
        {
            functionInfo = asFunction->getFunctionSymbolInfo();
        }
        else if (asAggregate)
        {
            if (asAggregate->getOp() == EOpPrototype)
            {
                functionInfo = asAggregate->getFunctionSymbolInfo();
            }
        }
        if (functionInfo == nullptr)
        {
            return false;
        }

        size_t callDagIndex = mCallDag->findIndex(functionInfo);
        if (callDagIndex == CallDAG::InvalidIndex)
        {
            // This happens only for unimplemented prototypes which are thus unused
            ASSERT(asAggregate && asAggregate->getOp() == EOpPrototype);
            return true;
        }

        ASSERT(callDagIndex < mMetadatas->size());
        return !(*mMetadatas)[callDagIndex].used;
    }

  private:
    const CallDAG *mCallDag;
    const std::vector<FunctionMetadata> *mMetadatas;
};

bool TCompiler::pruneUnusedFunctions(TIntermBlock *root)
{
    UnusedPredicate isUnused(&mCallDag, &functionMetadata);
    TIntermSequence *sequence = root->getSequence();

    if (!sequence->empty())
    {
        sequence->erase(std::remove_if(sequence->begin(), sequence->end(), isUnused), sequence->end());
    }

    return true;
}

bool TCompiler::validateOutputs(TIntermNode* root)
{
    ValidateOutputs validateOutputs(getExtensionBehavior(), compileResources.MaxDrawBuffers);
    root->traverse(&validateOutputs);
    return (validateOutputs.validateAndCountErrors(infoSink.info) == 0);
}

bool TCompiler::validateLimitations(TIntermNode* root)
{
    ValidateLimitations validate(shaderType, &infoSink.info);
    root->traverse(&validate);
    return validate.numErrors() == 0;
}

bool TCompiler::limitExpressionComplexity(TIntermNode* root)
{
    TMaxDepthTraverser traverser(maxExpressionComplexity + 1);
    root->traverse(&traverser);

    if (traverser.getMaxDepth() > maxExpressionComplexity)
    {
        infoSink.info << "Expression too complex.";
        return false;
    }

    if (!ValidateMaxParameters::validate(root, maxFunctionParameters))
    {
        infoSink.info << "Function has too many parameters.";
        return false;
    }

    return true;
}

void TCompiler::collectVariables(TIntermNode* root)
{
    if (!variablesCollected)
    {
        sh::CollectVariables collect(&attributes, &outputVariables, &uniforms, &varyings,
                                     &interfaceBlocks, hashFunction, symbolTable,
                                     extensionBehavior);
        root->traverse(&collect);

        // This is for enforcePackingRestriction().
        sh::ExpandUniforms(uniforms, &expandedUniforms);
        variablesCollected = true;
    }
}

bool TCompiler::shouldCollectVariables(ShCompileOptions compileOptions)
{
    return (compileOptions & SH_VARIABLES) != 0;
}

bool TCompiler::wereVariablesCollected() const
{
    return variablesCollected;
}

bool TCompiler::enforcePackingRestrictions()
{
    VariablePacker packer;
    return packer.CheckVariablesWithinPackingLimits(maxUniformVectors, expandedUniforms);
}

void TCompiler::initializeGLPosition(TIntermNode* root)
{
    InitVariableList list;
    sh::ShaderVariable var(GL_FLOAT_VEC4, 0);
    var.name = "gl_Position";
    list.push_back(var);
    InitializeVariables(root, list, symbolTable);
}

void TCompiler::useAllMembersInUnusedStandardAndSharedBlocks(TIntermNode *root)
{
    sh::InterfaceBlockList list;

    for (auto block : interfaceBlocks)
    {
        if (!block.staticUse &&
            (block.layout == sh::BLOCKLAYOUT_STANDARD || block.layout == sh::BLOCKLAYOUT_SHARED))
        {
            list.push_back(block);
        }
    }

    sh::UseInterfaceBlockFields(root, list, symbolTable);
}

void TCompiler::initializeOutputVariables(TIntermNode *root)
{
    InitVariableList list;
    if (shaderType == GL_VERTEX_SHADER)
    {
        for (auto var : varyings)
        {
            list.push_back(var);
        }
    }
    else
    {
        ASSERT(shaderType == GL_FRAGMENT_SHADER);
        for (auto var : outputVariables)
        {
            list.push_back(var);
        }
    }
    InitializeVariables(root, list, symbolTable);
}

const TExtensionBehavior& TCompiler::getExtensionBehavior() const
{
    return extensionBehavior;
}

const char *TCompiler::getSourcePath() const
{
    return mSourcePath;
}

const ShBuiltInResources& TCompiler::getResources() const
{
    return compileResources;
}

const ArrayBoundsClamper& TCompiler::getArrayBoundsClamper() const
{
    return arrayBoundsClamper;
}

ShArrayIndexClampingStrategy TCompiler::getArrayIndexClampingStrategy() const
{
    return clampingStrategy;
}

const BuiltInFunctionEmulator& TCompiler::getBuiltInFunctionEmulator() const
{
    return builtInFunctionEmulator;
}

void TCompiler::writePragma(ShCompileOptions compileOptions)
{
    if (!(compileOptions & SH_FLATTEN_PRAGMA_STDGL_INVARIANT_ALL))
    {
        TInfoSinkBase &sink = infoSink.obj;
        if (mPragma.stdgl.invariantAll)
            sink << "#pragma STDGL invariant(all)\n";
    }
}

bool TCompiler::isVaryingDefined(const char *varyingName)
{
    ASSERT(variablesCollected);
    for (size_t ii = 0; ii < varyings.size(); ++ii)
    {
        if (varyings[ii].name == varyingName)
        {
            return true;
        }
    }

    return false;
}

}  // namespace sh<|MERGE_RESOLUTION|>--- conflicted
+++ resolved
@@ -16,10 +16,6 @@
 #include "compiler/translator/DeferGlobalInitializers.h"
 #include "compiler/translator/EmulateGLFragColorBroadcast.h"
 #include "compiler/translator/EmulatePrecision.h"
-<<<<<<< HEAD
-#include "compiler/translator/ForLoopUnroll.h"
-=======
->>>>>>> a17af05f
 #include "compiler/translator/Initialize.h"
 #include "compiler/translator/InitializeParseContext.h"
 #include "compiler/translator/InitializeVariables.h"
@@ -116,11 +112,7 @@
         return true;
 
     if ((compileOptions & SH_REMOVE_INVARIANT_AND_CENTROID_FOR_ESSL3) != 0 &&
-<<<<<<< HEAD
-        shaderVersion >= 300 && shaderType == GL_VERTEX_SHADER && IsGLSL410OrOlder(outputType))
-=======
         shaderVersion >= 300 && shaderType == GL_VERTEX_SHADER)
->>>>>>> a17af05f
         return true;
 
     return false;
@@ -368,26 +360,6 @@
         // Fail compilation if precision emulation not supported.
         if (success && getResources().WEBGL_debug_shader_precision &&
             getPragma().debugShaderPrecision)
-<<<<<<< HEAD
-        {
-            if (!EmulatePrecision::SupportedInLanguage(outputType))
-            {
-                infoSink.info.prefix(EPrefixError);
-                infoSink.info << "Precision emulation not supported for this output type.";
-                success = false;
-            }
-        }
-
-        // Unroll for-loop markup needs to happen after validateLimitations pass.
-        if (success && (compileOptions & SH_UNROLL_FOR_LOOP_WITH_INTEGER_INDEX))
-        {
-            ForLoopUnrollMarker marker(ForLoopUnrollMarker::kIntegerIndex,
-                                       shouldRunLoopAndIndexingValidation(compileOptions));
-            root->traverse(&marker);
-        }
-        if (success && (compileOptions & SH_UNROLL_FOR_LOOP_WITH_SAMPLER_ARRAY_INDEX))
-=======
->>>>>>> a17af05f
         {
             if (!EmulatePrecision::SupportedInLanguage(outputType))
             {
@@ -511,17 +483,6 @@
     {
         // This should be harmless to do in all cases, but for the moment, do it only conditionally.
         compileOptions |= SH_FLATTEN_PRAGMA_STDGL_INVARIANT_ALL;
-    }
-
-    ShCompileOptions unrollFlags =
-        SH_UNROLL_FOR_LOOP_WITH_INTEGER_INDEX | SH_UNROLL_FOR_LOOP_WITH_SAMPLER_ARRAY_INDEX;
-    if ((compileOptions & SH_ADD_AND_TRUE_TO_LOOP_CONDITION) != 0 &&
-        (compileOptions & unrollFlags) != 0)
-    {
-        infoSink.info.prefix(EPrefixError);
-        infoSink.info
-            << "Unsupported compile flag combination: unroll & ADD_TRUE_TO_LOOP_CONDITION";
-        return false;
     }
 
     TScopedPoolAllocator scopedAlloc(&allocator);
@@ -814,15 +775,9 @@
     {
         const TIntermAggregate *asAggregate = node->getAsAggregate();
         const TIntermFunctionDefinition *asFunction = node->getAsFunctionDefinition();
-<<<<<<< HEAD
 
         const TFunctionSymbolInfo *functionInfo = nullptr;
 
-=======
-
-        const TFunctionSymbolInfo *functionInfo = nullptr;
-
->>>>>>> a17af05f
         if (asFunction)
         {
             functionInfo = asFunction->getFunctionSymbolInfo();
