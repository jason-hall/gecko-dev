--- conflicted
+++ resolved
@@ -18,10 +18,7 @@
 class TIntermBinary;
 class TIntermNode;
 class TIntermTernary;
-<<<<<<< HEAD
-=======
 class TIntermDeclaration;
->>>>>>> a17af05f
 
 class IntermNodePatternMatcher
 {
@@ -53,10 +50,7 @@
 
     bool match(TIntermAggregate *node, TIntermNode *parentNode);
     bool match(TIntermTernary *node);
-<<<<<<< HEAD
-=======
     bool match(TIntermDeclaration *node);
->>>>>>> a17af05f
 
   private:
     const unsigned int mMask;
