--- conflicted
+++ resolved
@@ -1432,11 +1432,7 @@
             return nullptr;
         }
 
-<<<<<<< HEAD
-        return reinterpret_cast<const GLubyte *>(context->getExtensionString(index));
-=======
         return context->getStringi(name, index);
->>>>>>> a17af05f
     }
 
     return nullptr;
