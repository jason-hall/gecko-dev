//
// Copyright(c) 2014 The ANGLE Project Authors. All rights reserved.
// Use of this source code is governed by a BSD-style license that can be
// found in the LICENSE file.
//

// entry_points_egl.cpp : Implements the EGL entry points.

#include "libGLESv2/entry_points_egl.h"
#include "libGLESv2/entry_points_egl_ext.h"
#include "libGLESv2/entry_points_gles_2_0.h"
#include "libGLESv2/entry_points_gles_2_0_ext.h"
#include "libGLESv2/entry_points_gles_3_0.h"
#include "libGLESv2/entry_points_gles_3_1.h"
#include "libGLESv2/global_state.h"

#include "libANGLE/Context.h"
#include "libANGLE/Display.h"
#include "libANGLE/Texture.h"
#include "libANGLE/Thread.h"
#include "libANGLE/Surface.h"
#include "libANGLE/validationEGL.h"

#include "common/debug.h"
#include "common/version.h"

#include "platform/Platform.h"

#include <EGL/eglext.h>

namespace egl
{

// EGL 1.0
EGLint EGLAPIENTRY GetError(void)
{
    EVENT("()");
    Thread *thread = GetCurrentThread();

    EGLint error = thread->getError();
    thread->setError(Error(EGL_SUCCESS));
    return error;
}

EGLDisplay EGLAPIENTRY GetDisplay(EGLNativeDisplayType display_id)
{
    EVENT("(EGLNativeDisplayType display_id = 0x%0.8p)", display_id);

    return Display::GetDisplayFromAttribs(reinterpret_cast<void *>(display_id), AttributeMap());
}

EGLBoolean EGLAPIENTRY Initialize(EGLDisplay dpy, EGLint *major, EGLint *minor)
{
    EVENT("(EGLDisplay dpy = 0x%0.8p, EGLint *major = 0x%0.8p, EGLint *minor = 0x%0.8p)", dpy,
          major, minor);
    Thread *thread = GetCurrentThread();

    Display *display = static_cast<Display *>(dpy);
    if (dpy == EGL_NO_DISPLAY || !Display::isValidDisplay(display))
    {
        thread->setError(Error(EGL_BAD_DISPLAY));
        return EGL_FALSE;
    }

    Error error = display->initialize();
    if (error.isError())
    {
        thread->setError(error);
        return EGL_FALSE;
    }

    if (major) *major = 1;
    if (minor) *minor = 4;

    thread->setError(Error(EGL_SUCCESS));
    return EGL_TRUE;
}

EGLBoolean EGLAPIENTRY Terminate(EGLDisplay dpy)
{
    EVENT("(EGLDisplay dpy = 0x%0.8p)", dpy);
    Thread *thread = GetCurrentThread();

    Display *display = static_cast<Display *>(dpy);
    if (dpy == EGL_NO_DISPLAY || !Display::isValidDisplay(display))
    {
        thread->setError(Error(EGL_BAD_DISPLAY));
        return EGL_FALSE;
    }

    if (display->isValidContext(thread->getContext()))
    {
        thread->setCurrent(nullptr, nullptr, nullptr, nullptr);
    }

    display->terminate();

    thread->setError(Error(EGL_SUCCESS));
    return EGL_TRUE;
}

const char *EGLAPIENTRY QueryString(EGLDisplay dpy, EGLint name)
{
    EVENT("(EGLDisplay dpy = 0x%0.8p, EGLint name = %d)", dpy, name);
    Thread *thread = GetCurrentThread();

    Display *display = static_cast<Display*>(dpy);
    if (!(display == EGL_NO_DISPLAY && name == EGL_EXTENSIONS))
    {
        Error error = ValidateDisplay(display);
        if (error.isError())
        {
            thread->setError(error);
            return NULL;
        }
    }

    const char *result;
    switch (name)
    {
      case EGL_CLIENT_APIS:
        result = "OpenGL_ES";
        break;
      case EGL_EXTENSIONS:
        if (display == EGL_NO_DISPLAY)
        {
            result = Display::getClientExtensionString().c_str();
        }
        else
        {
            result = display->getExtensionString().c_str();
        }
        break;
      case EGL_VENDOR:
        result = display->getVendorString().c_str();
        break;
      case EGL_VERSION:
        result = "1.4 (ANGLE " ANGLE_VERSION_STRING ")";
        break;
      default:
          thread->setError(Error(EGL_BAD_PARAMETER));
          return NULL;
    }

    thread->setError(Error(EGL_SUCCESS));
    return result;
}

EGLBoolean EGLAPIENTRY GetConfigs(EGLDisplay dpy, EGLConfig *configs, EGLint config_size, EGLint *num_config)
{
    EVENT(
        "(EGLDisplay dpy = 0x%0.8p, EGLConfig *configs = 0x%0.8p, "
        "EGLint config_size = %d, EGLint *num_config = 0x%0.8p)",
        dpy, configs, config_size, num_config);
    Thread *thread = GetCurrentThread();

    Display *display = static_cast<Display*>(dpy);

    Error error = ValidateDisplay(display);
    if (error.isError())
    {
        thread->setError(error);
        return EGL_FALSE;
    }

    if (!num_config)
    {
        thread->setError(Error(EGL_BAD_PARAMETER));
        return EGL_FALSE;
    }

    std::vector<const Config*> filteredConfigs = display->getConfigs(AttributeMap());
    if (configs)
    {
        filteredConfigs.resize(std::min<size_t>(filteredConfigs.size(), config_size));
        for (size_t i = 0; i < filteredConfigs.size(); i++)
        {
            configs[i] = const_cast<Config*>(filteredConfigs[i]);
        }
    }
    *num_config = static_cast<EGLint>(filteredConfigs.size());

    thread->setError(Error(EGL_SUCCESS));
    return EGL_TRUE;
}

EGLBoolean EGLAPIENTRY ChooseConfig(EGLDisplay dpy, const EGLint *attrib_list, EGLConfig *configs, EGLint config_size, EGLint *num_config)
{
    EVENT(
        "(EGLDisplay dpy = 0x%0.8p, const EGLint *attrib_list = 0x%0.8p, "
        "EGLConfig *configs = 0x%0.8p, EGLint config_size = %d, EGLint *num_config = 0x%0.8p)",
        dpy, attrib_list, configs, config_size, num_config);
    Thread *thread = GetCurrentThread();

    Display *display = static_cast<Display*>(dpy);

    Error error = ValidateDisplay(display);
    if (error.isError())
    {
        thread->setError(error);
        return EGL_FALSE;
    }

    if (!num_config)
    {
        thread->setError(Error(EGL_BAD_PARAMETER));
        return EGL_FALSE;
    }

    std::vector<const Config *> filteredConfigs =
        display->getConfigs(AttributeMap::CreateFromIntArray(attrib_list));
    if (configs)
    {
        filteredConfigs.resize(std::min<size_t>(filteredConfigs.size(), config_size));
        for (size_t i = 0; i < filteredConfigs.size(); i++)
        {
            configs[i] = const_cast<Config*>(filteredConfigs[i]);
        }
    }
    *num_config = static_cast<EGLint>(filteredConfigs.size());

    thread->setError(Error(EGL_SUCCESS));
    return EGL_TRUE;
}

EGLBoolean EGLAPIENTRY GetConfigAttrib(EGLDisplay dpy, EGLConfig config, EGLint attribute, EGLint *value)
{
    EVENT(
        "(EGLDisplay dpy = 0x%0.8p, EGLConfig config = 0x%0.8p, EGLint attribute = %d, EGLint "
        "*value = 0x%0.8p)",
        dpy, config, attribute, value);
    Thread *thread = GetCurrentThread();

    Display *display = static_cast<Display*>(dpy);
    Config *configuration = static_cast<Config*>(config);

    Error error = ValidateConfig(display, configuration);
    if (error.isError())
    {
        thread->setError(error);
        return EGL_FALSE;
    }

    if (!display->getConfigAttrib(configuration, attribute, value))
    {
        thread->setError(Error(EGL_BAD_ATTRIBUTE));
        return EGL_FALSE;
    }

    thread->setError(Error(EGL_SUCCESS));
    return EGL_TRUE;
}

EGLSurface EGLAPIENTRY CreateWindowSurface(EGLDisplay dpy, EGLConfig config, EGLNativeWindowType win, const EGLint *attrib_list)
{
    EVENT(
        "(EGLDisplay dpy = 0x%0.8p, EGLConfig config = 0x%0.8p, EGLNativeWindowType win = 0x%0.8p, "
        "const EGLint *attrib_list = 0x%0.8p)",
        dpy, config, win, attrib_list);
    Thread *thread = GetCurrentThread();

    Display *display = static_cast<Display*>(dpy);
    Config *configuration = static_cast<Config*>(config);
    AttributeMap attributes = AttributeMap::CreateFromIntArray(attrib_list);

    Error error = ValidateCreateWindowSurface(display, configuration, win, attributes);
    if (error.isError())
    {
        thread->setError(error);
        return EGL_NO_SURFACE;
    }

    egl::Surface *surface = nullptr;
    error = display->createWindowSurface(configuration, win, attributes, &surface);
    if (error.isError())
    {
        thread->setError(error);
        return EGL_NO_SURFACE;
    }

    return static_cast<EGLSurface>(surface);
}

EGLSurface EGLAPIENTRY CreatePbufferSurface(EGLDisplay dpy, EGLConfig config, const EGLint *attrib_list)
{
    EVENT(
        "(EGLDisplay dpy = 0x%0.8p, EGLConfig config = 0x%0.8p, const EGLint *attrib_list = "
        "0x%0.8p)",
        dpy, config, attrib_list);
    Thread *thread = GetCurrentThread();

    Display *display = static_cast<Display*>(dpy);
    Config *configuration = static_cast<Config*>(config);
    AttributeMap attributes = AttributeMap::CreateFromIntArray(attrib_list);

    Error error = ValidateCreatePbufferSurface(display, configuration, attributes);
    if (error.isError())
    {
        thread->setError(error);
        return EGL_NO_SURFACE;
    }

    egl::Surface *surface = nullptr;
    error = display->createPbufferSurface(configuration, attributes, &surface);
    if (error.isError())
    {
        thread->setError(error);
        return EGL_NO_SURFACE;
    }

    return static_cast<EGLSurface>(surface);
}

EGLSurface EGLAPIENTRY CreatePixmapSurface(EGLDisplay dpy, EGLConfig config, EGLNativePixmapType pixmap, const EGLint *attrib_list)
{
    EVENT("(EGLDisplay dpy = 0x%0.8p, EGLConfig config = 0x%0.8p, EGLNativePixmapType pixmap = 0x%0.8p, "
          "const EGLint *attrib_list = 0x%0.8p)", dpy, config, pixmap, attrib_list);
    Thread *thread = GetCurrentThread();

    Display *display = static_cast<Display*>(dpy);
    Config *configuration = static_cast<Config*>(config);

    Error error = ValidateConfig(display, configuration);
    if (error.isError())
    {
        thread->setError(error);
        return EGL_NO_SURFACE;
    }

    UNIMPLEMENTED();   // FIXME

    thread->setError(Error(EGL_SUCCESS));
    return EGL_NO_SURFACE;
}

EGLBoolean EGLAPIENTRY DestroySurface(EGLDisplay dpy, EGLSurface surface)
{
    EVENT("(EGLDisplay dpy = 0x%0.8p, EGLSurface surface = 0x%0.8p)", dpy, surface);
    Thread *thread = GetCurrentThread();

    Display *display = static_cast<Display*>(dpy);
    Surface *eglSurface = static_cast<Surface*>(surface);

    Error error = ValidateSurface(display, eglSurface);
    if (error.isError())
    {
        thread->setError(error);
        return EGL_FALSE;
    }

    if (surface == EGL_NO_SURFACE)
    {
        thread->setError(Error(EGL_BAD_SURFACE));
        return EGL_FALSE;
    }

    display->destroySurface((Surface*)surface);

    thread->setError(Error(EGL_SUCCESS));
    return EGL_TRUE;
}

EGLBoolean EGLAPIENTRY QuerySurface(EGLDisplay dpy, EGLSurface surface, EGLint attribute, EGLint *value)
{
    EVENT("(EGLDisplay dpy = 0x%0.8p, EGLSurface surface = 0x%0.8p, EGLint attribute = %d, EGLint *value = 0x%0.8p)",
          dpy, surface, attribute, value);
    Thread *thread = GetCurrentThread();

    Display *display = static_cast<Display*>(dpy);
    Surface *eglSurface = (Surface*)surface;

    Error error = ValidateSurface(display, eglSurface);
    if (error.isError())
    {
        thread->setError(error);
        return EGL_FALSE;
    }

    if (surface == EGL_NO_SURFACE)
    {
        thread->setError(Error(EGL_BAD_SURFACE));
        return EGL_FALSE;
    }

    switch (attribute)
    {
      case EGL_VG_ALPHA_FORMAT:
        UNIMPLEMENTED();   // FIXME
        break;
      case EGL_VG_COLORSPACE:
        UNIMPLEMENTED();   // FIXME
        break;
      case EGL_CONFIG_ID:
        *value = eglSurface->getConfig()->configID;
        break;
      case EGL_HEIGHT:
        *value = eglSurface->getHeight();
        break;
      case EGL_HORIZONTAL_RESOLUTION:
        UNIMPLEMENTED();   // FIXME
        break;
      case EGL_LARGEST_PBUFFER:
        UNIMPLEMENTED();   // FIXME
        break;
      case EGL_MIPMAP_TEXTURE:
        UNIMPLEMENTED();   // FIXME
        break;
      case EGL_MIPMAP_LEVEL:
        UNIMPLEMENTED();   // FIXME
        break;
      case EGL_MULTISAMPLE_RESOLVE:
        UNIMPLEMENTED();   // FIXME
        break;
      case EGL_PIXEL_ASPECT_RATIO:
        *value = eglSurface->getPixelAspectRatio();
        break;
      case EGL_RENDER_BUFFER:
        *value = eglSurface->getRenderBuffer();
        break;
      case EGL_SWAP_BEHAVIOR:
        *value = eglSurface->getSwapBehavior();
        break;
      case EGL_TEXTURE_FORMAT:
        *value = eglSurface->getTextureFormat();
        break;
      case EGL_TEXTURE_TARGET:
        *value = eglSurface->getTextureTarget();
        break;
      case EGL_VERTICAL_RESOLUTION:
        UNIMPLEMENTED();   // FIXME
        break;
      case EGL_WIDTH:
        *value = eglSurface->getWidth();
        break;
      case EGL_POST_SUB_BUFFER_SUPPORTED_NV:
        if (!display->getExtensions().postSubBuffer)
        {
            thread->setError(Error(EGL_BAD_ATTRIBUTE));
            return EGL_FALSE;
        }
        *value = eglSurface->isPostSubBufferSupported();
        break;
      case EGL_FIXED_SIZE_ANGLE:
        if (!display->getExtensions().windowFixedSize)
        {
            thread->setError(Error(EGL_BAD_ATTRIBUTE));
            return EGL_FALSE;
        }
        *value = eglSurface->isFixedSize();
        break;
      case EGL_FLEXIBLE_SURFACE_COMPATIBILITY_SUPPORTED_ANGLE:
          if (!display->getExtensions().flexibleSurfaceCompatibility)
          {
              thread->setError(
                  Error(EGL_BAD_ATTRIBUTE,
                        "EGL_FLEXIBLE_SURFACE_COMPATIBILITY_SUPPORTED_ANGLE cannot be used without "
                        "EGL_ANGLE_flexible_surface_compatibility support."));
              return EGL_FALSE;
          }
          *value = eglSurface->flexibleSurfaceCompatibilityRequested();
          break;
      case EGL_SURFACE_ORIENTATION_ANGLE:
          if (!display->getExtensions().surfaceOrientation)
          {
              thread->setError(Error(EGL_BAD_ATTRIBUTE,
                                     "EGL_SURFACE_ORIENTATION_ANGLE cannot be queried without "
                                     "EGL_ANGLE_surface_orientation support."));
              return EGL_FALSE;
          }
          *value = eglSurface->getOrientation();
          break;
      case EGL_DIRECT_COMPOSITION_ANGLE:
          if (!display->getExtensions().directComposition)
          {
              thread->setError(Error(EGL_BAD_ATTRIBUTE,
                                     "EGL_DIRECT_COMPOSITION_ANGLE cannot be used without "
                                     "EGL_ANGLE_direct_composition support."));
              return EGL_FALSE;
          }
          *value = eglSurface->directComposition();
          break;
      default:
          thread->setError(Error(EGL_BAD_ATTRIBUTE));
          return EGL_FALSE;
    }

    thread->setError(Error(EGL_SUCCESS));
    return EGL_TRUE;
}

EGLContext EGLAPIENTRY CreateContext(EGLDisplay dpy, EGLConfig config, EGLContext share_context, const EGLint *attrib_list)
{
    EVENT("(EGLDisplay dpy = 0x%0.8p, EGLConfig config = 0x%0.8p, EGLContext share_context = 0x%0.8p, "
          "const EGLint *attrib_list = 0x%0.8p)", dpy, config, share_context, attrib_list);
    Thread *thread = GetCurrentThread();

    Display *display = static_cast<Display*>(dpy);
    Config *configuration = static_cast<Config*>(config);
    gl::Context* sharedGLContext = static_cast<gl::Context*>(share_context);
    AttributeMap attributes      = AttributeMap::CreateFromIntArray(attrib_list);

    Error error = ValidateCreateContext(display, configuration, sharedGLContext, attributes);
    if (error.isError())
    {
        thread->setError(error);
        return EGL_NO_CONTEXT;
    }

    gl::Context *context = nullptr;
    error = display->createContext(configuration, sharedGLContext, attributes, &context);
    if (error.isError())
    {
        thread->setError(error);
        return EGL_NO_CONTEXT;
    }

    thread->setError(Error(EGL_SUCCESS));
    return static_cast<EGLContext>(context);
}

EGLBoolean EGLAPIENTRY DestroyContext(EGLDisplay dpy, EGLContext ctx)
{
    EVENT("(EGLDisplay dpy = 0x%0.8p, EGLContext ctx = 0x%0.8p)", dpy, ctx);
    Thread *thread = GetCurrentThread();

    Display *display = static_cast<Display*>(dpy);
    gl::Context *context = static_cast<gl::Context*>(ctx);

    Error error = ValidateContext(display, context);
    if (error.isError())
    {
        thread->setError(error);
        return EGL_FALSE;
    }

    if (ctx == EGL_NO_CONTEXT)
    {
        thread->setError(Error(EGL_BAD_CONTEXT));
        return EGL_FALSE;
    }

    if (context == thread->getContext())
    {
        thread->setCurrent(nullptr, thread->getDrawSurface(), thread->getReadSurface(), nullptr);
    }

    display->destroyContext(context);

    thread->setError(Error(EGL_SUCCESS));
    return EGL_TRUE;
}

EGLBoolean EGLAPIENTRY MakeCurrent(EGLDisplay dpy, EGLSurface draw, EGLSurface read, EGLContext ctx)
{
    EVENT("(EGLDisplay dpy = 0x%0.8p, EGLSurface draw = 0x%0.8p, EGLSurface read = 0x%0.8p, EGLContext ctx = 0x%0.8p)",
          dpy, draw, read, ctx);
    Thread *thread = GetCurrentThread();

    Display *display = static_cast<Display*>(dpy);
    gl::Context *context = static_cast<gl::Context*>(ctx);

    // If ctx is EGL_NO_CONTEXT and either draw or read are not EGL_NO_SURFACE, an EGL_BAD_MATCH
    // error is generated.
    if (ctx == EGL_NO_CONTEXT && (draw != EGL_NO_SURFACE || read != EGL_NO_SURFACE))
    {
        thread->setError(Error(EGL_BAD_MATCH));
        return EGL_FALSE;
    }

    if (ctx != EGL_NO_CONTEXT && draw == EGL_NO_SURFACE && read == EGL_NO_SURFACE)
    {
        thread->setError(Error(EGL_BAD_MATCH));
        return EGL_FALSE;
    }

    // If either of draw or read is a valid surface and the other is EGL_NO_SURFACE, an
    // EGL_BAD_MATCH error is generated.
    if ((read == EGL_NO_SURFACE) != (draw == EGL_NO_SURFACE))
    {
        thread->setError(Error(
            EGL_BAD_MATCH, "read and draw must both be valid surfaces, or both be EGL_NO_SURFACE"));
        return EGL_FALSE;
    }

    if (dpy == EGL_NO_DISPLAY || !Display::isValidDisplay(display))
    {
        thread->setError(Error(EGL_BAD_DISPLAY, "'dpy' not a valid EGLDisplay handle"));
        return EGL_FALSE;
    }

    // EGL 1.5 spec: dpy can be uninitialized if all other parameters are null
    if (!display->isInitialized() && (ctx != EGL_NO_CONTEXT || draw != EGL_NO_SURFACE || read != EGL_NO_SURFACE))
    {
        thread->setError(Error(EGL_NOT_INITIALIZED, "'dpy' not initialized"));
        return EGL_FALSE;
    }

    if (ctx != EGL_NO_CONTEXT)
    {
        Error error = ValidateContext(display, context);
        if (error.isError())
        {
            thread->setError(error);
            return EGL_FALSE;
        }
    }

    if (display->isInitialized() && display->testDeviceLost())
    {
        thread->setError(Error(EGL_CONTEXT_LOST));
        return EGL_FALSE;
    }

    Surface *drawSurface = static_cast<Surface*>(draw);
    if (draw != EGL_NO_SURFACE)
    {
        Error error = ValidateSurface(display, drawSurface);
        if (error.isError())
        {
            thread->setError(error);
            return EGL_FALSE;
        }
    }

    Surface *readSurface = static_cast<Surface*>(read);
    if (read != EGL_NO_SURFACE)
    {
        Error error = ValidateSurface(display, readSurface);
        if (error.isError())
        {
            thread->setError(error);
            return EGL_FALSE;
        }
    }

    if (readSurface)
    {
        Error readCompatError =
            ValidateCompatibleConfigs(display, readSurface->getConfig(), readSurface,
                                      context->getConfig(), readSurface->getType());
        if (readCompatError.isError())
        {
            thread->setError(readCompatError);
            return EGL_FALSE;
        }
    }

    if (draw != read)
    {
        UNIMPLEMENTED();   // FIXME

        if (drawSurface)
        {
            Error drawCompatError =
                ValidateCompatibleConfigs(display, drawSurface->getConfig(), drawSurface,
                                          context->getConfig(), drawSurface->getType());
            if (drawCompatError.isError())
            {
                thread->setError(drawCompatError);
                return EGL_FALSE;
            }
        }
    }

    Error makeCurrentError = display->makeCurrent(drawSurface, readSurface, context);
    if (makeCurrentError.isError())
    {
        thread->setError(makeCurrentError);
        return EGL_FALSE;
    }

    gl::Context *previousContext = thread->getContext();
    thread->setCurrent(display, drawSurface, readSurface, context);

    // Release the surface from the previously-current context, to allow
    // destroyed surfaces to delete themselves.
    if (previousContext != nullptr && context != previousContext)
    {
        previousContext->releaseSurface();
    }

    thread->setError(Error(EGL_SUCCESS));
    return EGL_TRUE;
}

EGLSurface EGLAPIENTRY GetCurrentSurface(EGLint readdraw)
{
    EVENT("(EGLint readdraw = %d)", readdraw);
    Thread *thread = GetCurrentThread();

    if (readdraw == EGL_READ)
    {
        thread->setError(Error(EGL_SUCCESS));
        return thread->getReadSurface();
    }
    else if (readdraw == EGL_DRAW)
    {
        thread->setError(Error(EGL_SUCCESS));
        return thread->getDrawSurface();
    }
    else
    {
        thread->setError(Error(EGL_BAD_PARAMETER));
        return EGL_NO_SURFACE;
    }
}

EGLDisplay EGLAPIENTRY GetCurrentDisplay(void)
{
    EVENT("()");
    Thread *thread = GetCurrentThread();

    EGLDisplay dpy = thread->getDisplay();

    thread->setError(Error(EGL_SUCCESS));
    return dpy;
}

EGLBoolean EGLAPIENTRY QueryContext(EGLDisplay dpy, EGLContext ctx, EGLint attribute, EGLint *value)
{
    EVENT("(EGLDisplay dpy = 0x%0.8p, EGLContext ctx = 0x%0.8p, EGLint attribute = %d, EGLint *value = 0x%0.8p)",
          dpy, ctx, attribute, value);
    Thread *thread = GetCurrentThread();

    Display *display = static_cast<Display*>(dpy);
    gl::Context *context = static_cast<gl::Context*>(ctx);

    Error error = ValidateContext(display, context);
    if (error.isError())
    {
        thread->setError(error);
        return EGL_FALSE;
    }

    switch (attribute)
    {
      case EGL_CONFIG_ID:
        *value = context->getConfig()->configID;
        break;
      case EGL_CONTEXT_CLIENT_TYPE:
        *value = context->getClientType();
        break;
      case EGL_CONTEXT_CLIENT_VERSION:
          *value = context->getClientMajorVersion();
          break;
      case EGL_RENDER_BUFFER:
        *value = context->getRenderBuffer();
        break;
      default:
          thread->setError(Error(EGL_BAD_ATTRIBUTE));
          return EGL_FALSE;
    }

    thread->setError(Error(EGL_SUCCESS));
    return EGL_TRUE;
}

EGLBoolean EGLAPIENTRY WaitGL(void)
{
    EVENT("()");
    Thread *thread = GetCurrentThread();

    Display *display = thread->getDisplay();

    Error error = ValidateDisplay(display);
    if (error.isError())
    {
        thread->setError(error);
        return EGL_FALSE;
    }

    // eglWaitGL like calling eglWaitClient with the OpenGL ES API bound. Since we only implement
    // OpenGL ES we can do the call directly.
    error = display->waitClient();
    if (error.isError())
    {
        thread->setError(error);
        return EGL_FALSE;
    }

    thread->setError(Error(EGL_SUCCESS));
    return EGL_TRUE;
}

EGLBoolean EGLAPIENTRY WaitNative(EGLint engine)
{
    EVENT("(EGLint engine = %d)", engine);
    Thread *thread = GetCurrentThread();

    Display *display = thread->getDisplay();

    Error error = ValidateDisplay(display);
    if (error.isError())
    {
        thread->setError(error);
        return EGL_FALSE;
    }

    if (engine != EGL_CORE_NATIVE_ENGINE)
    {
        thread->setError(
            Error(EGL_BAD_PARAMETER, "the 'engine' parameter has an unrecognized value"));
    }

    error = display->waitNative(engine, thread->getDrawSurface(), thread->getReadSurface());
    if (error.isError())
    {
        thread->setError(error);
        return EGL_FALSE;
    }

    thread->setError(Error(EGL_SUCCESS));
    return EGL_TRUE;
}

EGLBoolean EGLAPIENTRY SwapBuffers(EGLDisplay dpy, EGLSurface surface)
{
    EVENT("(EGLDisplay dpy = 0x%0.8p, EGLSurface surface = 0x%0.8p)", dpy, surface);
    Thread *thread = GetCurrentThread();

    Display *display = static_cast<Display*>(dpy);
    Surface *eglSurface = (Surface*)surface;

    Error error = ValidateSurface(display, eglSurface);
    if (error.isError())
    {
        thread->setError(error);
        return EGL_FALSE;
    }

    if (display->testDeviceLost())
    {
        thread->setError(Error(EGL_CONTEXT_LOST));
        return EGL_FALSE;
    }

    if (surface == EGL_NO_SURFACE)
    {
        thread->setError(Error(EGL_BAD_SURFACE));
        return EGL_FALSE;
    }

    error = eglSurface->swap();
    if (error.isError())
    {
        thread->setError(error);
        return EGL_FALSE;
    }

    thread->setError(Error(EGL_SUCCESS));
    return EGL_TRUE;
}

EGLBoolean EGLAPIENTRY CopyBuffers(EGLDisplay dpy, EGLSurface surface, EGLNativePixmapType target)
{
    EVENT("(EGLDisplay dpy = 0x%0.8p, EGLSurface surface = 0x%0.8p, EGLNativePixmapType target = 0x%0.8p)", dpy, surface, target);
    Thread *thread = GetCurrentThread();

    Display *display = static_cast<Display*>(dpy);
    Surface *eglSurface = static_cast<Surface*>(surface);

    Error error = ValidateSurface(display, eglSurface);
    if (error.isError())
    {
        thread->setError(error);
        return EGL_FALSE;
    }

    if (display->testDeviceLost())
    {
        thread->setError(Error(EGL_CONTEXT_LOST));
        return EGL_FALSE;
    }

    UNIMPLEMENTED();   // FIXME

    thread->setError(Error(EGL_SUCCESS));
    return 0;
}

// EGL 1.1
EGLBoolean EGLAPIENTRY BindTexImage(EGLDisplay dpy, EGLSurface surface, EGLint buffer)
{
    EVENT("(EGLDisplay dpy = 0x%0.8p, EGLSurface surface = 0x%0.8p, EGLint buffer = %d)", dpy, surface, buffer);
    Thread *thread = GetCurrentThread();

    Display *display = static_cast<Display*>(dpy);
    Surface *eglSurface = static_cast<Surface*>(surface);

    Error error = ValidateSurface(display, eglSurface);
    if (error.isError())
    {
        thread->setError(error);
        return EGL_FALSE;
    }

    if (buffer != EGL_BACK_BUFFER)
    {
        thread->setError(Error(EGL_BAD_PARAMETER));
        return EGL_FALSE;
    }

    if (surface == EGL_NO_SURFACE || eglSurface->getType() == EGL_WINDOW_BIT)
    {
        thread->setError(Error(EGL_BAD_SURFACE));
        return EGL_FALSE;
    }

    if (eglSurface->getBoundTexture())
    {
        thread->setError(Error(EGL_BAD_ACCESS));
        return EGL_FALSE;
    }

    if (eglSurface->getTextureFormat() == EGL_NO_TEXTURE)
    {
        thread->setError(Error(EGL_BAD_MATCH));
        return EGL_FALSE;
    }

    gl::Context *context = thread->getContext();
    if (context)
    {
        gl::Texture *textureObject = context->getTargetTexture(GL_TEXTURE_2D);
        ASSERT(textureObject != NULL);

        if (textureObject->getImmutableFormat())
        {
            thread->setError(Error(EGL_BAD_MATCH));
            return EGL_FALSE;
        }

        error = eglSurface->bindTexImage(textureObject, buffer);
        if (error.isError())
        {
            thread->setError(error);
            return EGL_FALSE;
        }
    }

    thread->setError(Error(EGL_SUCCESS));
    return EGL_TRUE;
}

EGLBoolean EGLAPIENTRY SurfaceAttrib(EGLDisplay dpy, EGLSurface surface, EGLint attribute, EGLint value)
{
    EVENT("(EGLDisplay dpy = 0x%0.8p, EGLSurface surface = 0x%0.8p, EGLint attribute = %d, EGLint value = %d)",
        dpy, surface, attribute, value);
    Thread *thread = GetCurrentThread();

    Display *display = static_cast<Display*>(dpy);
    Surface *eglSurface = static_cast<Surface*>(surface);

    Error error = ValidateSurface(display, eglSurface);
    if (error.isError())
    {
        thread->setError(error);
        return EGL_FALSE;
    }

    UNIMPLEMENTED();   // FIXME

    thread->setError(Error(EGL_SUCCESS));
    return EGL_TRUE;
}

EGLBoolean EGLAPIENTRY ReleaseTexImage(EGLDisplay dpy, EGLSurface surface, EGLint buffer)
{
    EVENT("(EGLDisplay dpy = 0x%0.8p, EGLSurface surface = 0x%0.8p, EGLint buffer = %d)", dpy, surface, buffer);
    Thread *thread = GetCurrentThread();

    Display *display = static_cast<Display*>(dpy);
    Surface *eglSurface = static_cast<Surface*>(surface);

    Error error = ValidateSurface(display, eglSurface);
    if (error.isError())
    {
        thread->setError(error);
        return EGL_FALSE;
    }

    if (buffer != EGL_BACK_BUFFER)
    {
        thread->setError(Error(EGL_BAD_PARAMETER));
        return EGL_FALSE;
    }

    if (surface == EGL_NO_SURFACE || eglSurface->getType() == EGL_WINDOW_BIT)
    {
        thread->setError(Error(EGL_BAD_SURFACE));
        return EGL_FALSE;
    }

    if (eglSurface->getTextureFormat() == EGL_NO_TEXTURE)
    {
        thread->setError(Error(EGL_BAD_MATCH));
        return EGL_FALSE;
    }

    gl::Texture *texture = eglSurface->getBoundTexture();

    if (texture)
    {
        error = eglSurface->releaseTexImage(buffer);
        if (error.isError())
        {
            thread->setError(error);
            return EGL_FALSE;
        }
    }

    thread->setError(Error(EGL_SUCCESS));
    return EGL_TRUE;
}

EGLBoolean EGLAPIENTRY SwapInterval(EGLDisplay dpy, EGLint interval)
{
    EVENT("(EGLDisplay dpy = 0x%0.8p, EGLint interval = %d)", dpy, interval);
    Thread *thread = GetCurrentThread();

    Display *display = static_cast<Display*>(dpy);

    Error error = ValidateDisplay(display);
    if (error.isError())
    {
        thread->setError(error);
        return EGL_FALSE;
    }

    Surface *draw_surface = static_cast<Surface *>(thread->getDrawSurface());

    if (draw_surface == NULL)
    {
        thread->setError(Error(EGL_BAD_SURFACE));
        return EGL_FALSE;
    }

    const egl::Config *surfaceConfig = draw_surface->getConfig();
    EGLint clampedInterval = std::min(std::max(interval, surfaceConfig->minSwapInterval), surfaceConfig->maxSwapInterval);

    draw_surface->setSwapInterval(clampedInterval);

    thread->setError(Error(EGL_SUCCESS));
    return EGL_TRUE;
}


// EGL 1.2
EGLBoolean EGLAPIENTRY BindAPI(EGLenum api)
{
    EVENT("(EGLenum api = 0x%X)", api);
    Thread *thread = GetCurrentThread();

    switch (api)
    {
      case EGL_OPENGL_API:
      case EGL_OPENVG_API:
          thread->setError(Error(EGL_BAD_PARAMETER));
          return EGL_FALSE;  // Not supported by this implementation
      case EGL_OPENGL_ES_API:
        break;
      default:
          thread->setError(Error(EGL_BAD_PARAMETER));
          return EGL_FALSE;
    }

    thread->setAPI(api);

    thread->setError(Error(EGL_SUCCESS));
    return EGL_TRUE;
}

EGLenum EGLAPIENTRY QueryAPI(void)
{
    EVENT("()");
    Thread *thread = GetCurrentThread();

    EGLenum API = thread->getAPI();

    thread->setError(Error(EGL_SUCCESS));
    return API;
}

EGLSurface EGLAPIENTRY CreatePbufferFromClientBuffer(EGLDisplay dpy, EGLenum buftype, EGLClientBuffer buffer, EGLConfig config, const EGLint *attrib_list)
{
    EVENT("(EGLDisplay dpy = 0x%0.8p, EGLenum buftype = 0x%X, EGLClientBuffer buffer = 0x%0.8p, "
          "EGLConfig config = 0x%0.8p, const EGLint *attrib_list = 0x%0.8p)",
          dpy, buftype, buffer, config, attrib_list);
    Thread *thread = GetCurrentThread();

    Display *display = static_cast<Display*>(dpy);
    Config *configuration = static_cast<Config*>(config);
    AttributeMap attributes = AttributeMap::CreateFromIntArray(attrib_list);

    Error error = ValidateCreatePbufferFromClientBuffer(display, buftype, buffer, configuration, attributes);
    if (error.isError())
    {
        thread->setError(error);
        return EGL_NO_SURFACE;
    }

    egl::Surface *surface = nullptr;
    error = display->createPbufferFromClientBuffer(configuration, buftype, buffer, attributes,
                                                   &surface);
    if (error.isError())
    {
        thread->setError(error);
        return EGL_NO_SURFACE;
    }

    return static_cast<EGLSurface>(surface);
}

EGLBoolean EGLAPIENTRY ReleaseThread(void)
{
    EVENT("()");
    Thread *thread = GetCurrentThread();

    MakeCurrent(EGL_NO_DISPLAY, EGL_NO_CONTEXT, EGL_NO_SURFACE, EGL_NO_SURFACE);

    thread->setError(Error(EGL_SUCCESS));
    return EGL_TRUE;
}

EGLBoolean EGLAPIENTRY WaitClient(void)
{
    EVENT("()");
    Thread *thread = GetCurrentThread();

    Display *display = thread->getDisplay();

    Error error = ValidateDisplay(display);
    if (error.isError())
    {
        thread->setError(error);
        return EGL_FALSE;
    }

    error = display->waitClient();
    if (error.isError())
    {
        thread->setError(error);
        return EGL_FALSE;
    }

    thread->setError(Error(EGL_SUCCESS));
    return EGL_TRUE;
}

// EGL 1.4
EGLContext EGLAPIENTRY GetCurrentContext(void)
{
    EVENT("()");
    Thread *thread = GetCurrentThread();

    gl::Context *context = thread->getContext();

    thread->setError(Error(EGL_SUCCESS));
    return static_cast<EGLContext>(context);
}

// EGL 1.5
EGLSync EGLAPIENTRY CreateSync(EGLDisplay dpy, EGLenum type, const EGLAttrib *attrib_list)
{
    EVENT("(EGLDisplay dpy = 0x%0.8p, EGLenum type = 0x%X, const EGLint* attrib_list = 0x%0.8p)", dpy, type, attrib_list);
    Thread *thread = GetCurrentThread();

    UNIMPLEMENTED();
    thread->setError(Error(EGL_BAD_DISPLAY, "eglCreateSync unimplemented."));
    return EGL_NO_SYNC;
}

EGLBoolean EGLAPIENTRY DestroySync(EGLDisplay dpy, EGLSync sync)
{
    EVENT("(EGLDisplay dpy = 0x%0.8p, EGLSync sync = 0x%0.8p)", dpy, sync);
    Thread *thread = GetCurrentThread();

    UNIMPLEMENTED();
    thread->setError(Error(EGL_BAD_DISPLAY, "eglDestroySync unimplemented."));
    return EGL_FALSE;
}

EGLint EGLAPIENTRY ClientWaitSync(EGLDisplay dpy, EGLSync sync, EGLint flags, EGLTime timeout)
{
    EVENT("(EGLDisplay dpy = 0x%0.8p, EGLSync sync = 0x%0.8p, EGLint flags = 0x%X, EGLTime timeout = %d)", dpy, sync, flags, timeout);
    Thread *thread = GetCurrentThread();

    UNIMPLEMENTED();
    thread->setError(Error(EGL_BAD_DISPLAY, "eglClientWaitSync unimplemented."));
    return 0;
}

EGLBoolean EGLAPIENTRY GetSyncAttrib(EGLDisplay dpy, EGLSync sync, EGLint attribute, EGLAttrib *value)
{
    EVENT("(EGLDisplay dpy = 0x%0.8p, EGLSync sync = 0x%0.8p, EGLint attribute = 0x%X, EGLAttrib *value = 0x%0.8p)", dpy, sync, attribute, value);
    Thread *thread = GetCurrentThread();

    UNIMPLEMENTED();
    thread->setError(Error(EGL_BAD_DISPLAY, "eglSyncAttrib unimplemented."));
    return EGL_FALSE;
}

EGLImage EGLAPIENTRY CreateImage(EGLDisplay dpy, EGLContext ctx, EGLenum target, EGLClientBuffer buffer, const EGLAttrib *attrib_list)
{
    EVENT("(EGLDisplay dpy = 0x%0.8p, EGLContext ctx = 0x%0.8p, EGLenum target = 0x%X, "
          "EGLClientBuffer buffer = 0x%0.8p, const EGLAttrib *attrib_list = 0x%0.8p)",
          dpy, ctx, target, buffer, attrib_list);
    Thread *thread = GetCurrentThread();

    UNIMPLEMENTED();
    thread->setError(Error(EGL_BAD_DISPLAY, "eglCreateImage unimplemented."));
    return EGL_NO_IMAGE;
}

EGLBoolean EGLAPIENTRY DestroyImage(EGLDisplay dpy, EGLImage image)
{
    EVENT("(EGLDisplay dpy = 0x%0.8p, EGLImage image = 0x%0.8p)", dpy, image);
    Thread *thread = GetCurrentThread();

    UNIMPLEMENTED();
    thread->setError(Error(EGL_BAD_DISPLAY, "eglDestroyImage unimplemented."));
    return EGL_FALSE;
}

EGLDisplay EGLAPIENTRY GetPlatformDisplay(EGLenum platform, void *native_display, const EGLAttrib *attrib_list)
{
    EVENT("(EGLenum platform = %d, void* native_display = 0x%0.8p, const EGLint* attrib_list = 0x%0.8p)",
          platform, native_display, attrib_list);
    Thread *thread = GetCurrentThread();

    UNIMPLEMENTED();
    thread->setError(Error(EGL_BAD_DISPLAY, "eglGetPlatformDisplay unimplemented."));
    return EGL_NO_DISPLAY;
}

EGLSurface EGLAPIENTRY CreatePlatformWindowSurface(EGLDisplay dpy, EGLConfig config, void *native_window, const EGLAttrib *attrib_list)
{
    EVENT("(EGLDisplay dpy = 0x%0.8p, EGLConfig config = 0x%0.8p, void* native_window = 0x%0.8p, const EGLint* attrib_list = 0x%0.8p)",
          dpy, config, native_window, attrib_list);
    Thread *thread = GetCurrentThread();

    UNIMPLEMENTED();
    thread->setError(Error(EGL_BAD_DISPLAY, "eglCreatePlatformWindowSurface unimplemented."));
    return EGL_NO_SURFACE;
}

EGLSurface EGLAPIENTRY CreatePlatformPixmapSurface(EGLDisplay dpy, EGLConfig config, void *native_pixmap, const EGLAttrib *attrib_list)
{
    EVENT("(EGLDisplay dpy = 0x%0.8p, EGLConfig config = 0x%0.8p, void* native_pixmap = 0x%0.8p, const EGLint* attrib_list = 0x%0.8p)",
          dpy, config, native_pixmap, attrib_list);
    Thread *thread = GetCurrentThread();

    UNIMPLEMENTED();
    thread->setError(Error(EGL_BAD_DISPLAY, "eglCraetePlatformPixmaSurface unimplemented."));
    return EGL_NO_SURFACE;
}

EGLBoolean EGLAPIENTRY WaitSync(EGLDisplay dpy, EGLSync sync, EGLint flags)
{
    EVENT("(EGLDisplay dpy = 0x%0.8p, EGLSync sync = 0x%0.8p, EGLint flags = 0x%X)", dpy, sync, flags);
    Thread *thread = GetCurrentThread();

    UNIMPLEMENTED();
    thread->setError(Error(EGL_BAD_DISPLAY, "eglWaitSync unimplemented."));
    return EGL_FALSE;
}

__eglMustCastToProperFunctionPointerType EGLAPIENTRY GetProcAddress(const char *procname)
{
    EVENT("(const char *procname = \"%s\")", procname);
    Thread *thread = GetCurrentThread();

    typedef std::map<std::string, __eglMustCastToProperFunctionPointerType> ProcAddressMap;
    auto generateProcAddressMap = []()
    {
        ProcAddressMap map;
#define INSERT_PROC_ADDRESS(ns, proc) \
    map[#ns #proc] = reinterpret_cast<__eglMustCastToProperFunctionPointerType>(ns::proc)

#define INSERT_PROC_ADDRESS_NO_NS(name, proc) \
    map[name] = reinterpret_cast<__eglMustCastToProperFunctionPointerType>(proc)

        // GLES2 core
        INSERT_PROC_ADDRESS(gl, ActiveTexture);
        INSERT_PROC_ADDRESS(gl, AttachShader);
        INSERT_PROC_ADDRESS(gl, BindAttribLocation);
        INSERT_PROC_ADDRESS(gl, BindBuffer);
        INSERT_PROC_ADDRESS(gl, BindFramebuffer);
        INSERT_PROC_ADDRESS(gl, BindRenderbuffer);
        INSERT_PROC_ADDRESS(gl, BindTexture);
        INSERT_PROC_ADDRESS(gl, BlendColor);
        INSERT_PROC_ADDRESS(gl, BlendEquation);
        INSERT_PROC_ADDRESS(gl, BlendEquationSeparate);
        INSERT_PROC_ADDRESS(gl, BlendFunc);
        INSERT_PROC_ADDRESS(gl, BlendFuncSeparate);
        INSERT_PROC_ADDRESS(gl, BufferData);
        INSERT_PROC_ADDRESS(gl, BufferSubData);
        INSERT_PROC_ADDRESS(gl, CheckFramebufferStatus);
        INSERT_PROC_ADDRESS(gl, Clear);
        INSERT_PROC_ADDRESS(gl, ClearColor);
        INSERT_PROC_ADDRESS(gl, ClearDepthf);
        INSERT_PROC_ADDRESS(gl, ClearStencil);
        INSERT_PROC_ADDRESS(gl, ColorMask);
        INSERT_PROC_ADDRESS(gl, CompileShader);
        INSERT_PROC_ADDRESS(gl, CompressedTexImage2D);
        INSERT_PROC_ADDRESS(gl, CompressedTexSubImage2D);
        INSERT_PROC_ADDRESS(gl, CopyTexImage2D);
        INSERT_PROC_ADDRESS(gl, CopyTexSubImage2D);
        INSERT_PROC_ADDRESS(gl, CreateProgram);
        INSERT_PROC_ADDRESS(gl, CreateShader);
        INSERT_PROC_ADDRESS(gl, CullFace);
        INSERT_PROC_ADDRESS(gl, DeleteBuffers);
        INSERT_PROC_ADDRESS(gl, DeleteFramebuffers);
        INSERT_PROC_ADDRESS(gl, DeleteProgram);
        INSERT_PROC_ADDRESS(gl, DeleteRenderbuffers);
        INSERT_PROC_ADDRESS(gl, DeleteShader);
        INSERT_PROC_ADDRESS(gl, DeleteTextures);
        INSERT_PROC_ADDRESS(gl, DepthFunc);
        INSERT_PROC_ADDRESS(gl, DepthMask);
        INSERT_PROC_ADDRESS(gl, DepthRangef);
        INSERT_PROC_ADDRESS(gl, DetachShader);
        INSERT_PROC_ADDRESS(gl, Disable);
        INSERT_PROC_ADDRESS(gl, DisableVertexAttribArray);
        INSERT_PROC_ADDRESS(gl, DrawArrays);
        INSERT_PROC_ADDRESS(gl, DrawElements);
        INSERT_PROC_ADDRESS(gl, Enable);
        INSERT_PROC_ADDRESS(gl, EnableVertexAttribArray);
        INSERT_PROC_ADDRESS(gl, Finish);
        INSERT_PROC_ADDRESS(gl, Flush);
        INSERT_PROC_ADDRESS(gl, FramebufferRenderbuffer);
        INSERT_PROC_ADDRESS(gl, FramebufferTexture2D);
        INSERT_PROC_ADDRESS(gl, FrontFace);
        INSERT_PROC_ADDRESS(gl, GenBuffers);
        INSERT_PROC_ADDRESS(gl, GenerateMipmap);
        INSERT_PROC_ADDRESS(gl, GenFramebuffers);
        INSERT_PROC_ADDRESS(gl, GenRenderbuffers);
        INSERT_PROC_ADDRESS(gl, GenTextures);
        INSERT_PROC_ADDRESS(gl, GetActiveAttrib);
        INSERT_PROC_ADDRESS(gl, GetActiveUniform);
        INSERT_PROC_ADDRESS(gl, GetAttachedShaders);
        INSERT_PROC_ADDRESS(gl, GetAttribLocation);
        INSERT_PROC_ADDRESS(gl, GetBooleanv);
        INSERT_PROC_ADDRESS(gl, GetBufferParameteriv);
        INSERT_PROC_ADDRESS(gl, GetError);
        INSERT_PROC_ADDRESS(gl, GetFloatv);
        INSERT_PROC_ADDRESS(gl, GetFramebufferAttachmentParameteriv);
        INSERT_PROC_ADDRESS(gl, GetIntegerv);
        INSERT_PROC_ADDRESS(gl, GetProgramiv);
        INSERT_PROC_ADDRESS(gl, GetProgramInfoLog);
        INSERT_PROC_ADDRESS(gl, GetRenderbufferParameteriv);
        INSERT_PROC_ADDRESS(gl, GetShaderiv);
        INSERT_PROC_ADDRESS(gl, GetShaderInfoLog);
        INSERT_PROC_ADDRESS(gl, GetShaderPrecisionFormat);
        INSERT_PROC_ADDRESS(gl, GetShaderSource);
        INSERT_PROC_ADDRESS(gl, GetString);
        INSERT_PROC_ADDRESS(gl, GetTexParameterfv);
        INSERT_PROC_ADDRESS(gl, GetTexParameteriv);
        INSERT_PROC_ADDRESS(gl, GetUniformfv);
        INSERT_PROC_ADDRESS(gl, GetUniformiv);
        INSERT_PROC_ADDRESS(gl, GetUniformLocation);
        INSERT_PROC_ADDRESS(gl, GetVertexAttribfv);
        INSERT_PROC_ADDRESS(gl, GetVertexAttribiv);
        INSERT_PROC_ADDRESS(gl, GetVertexAttribPointerv);
        INSERT_PROC_ADDRESS(gl, Hint);
        INSERT_PROC_ADDRESS(gl, IsBuffer);
        INSERT_PROC_ADDRESS(gl, IsEnabled);
        INSERT_PROC_ADDRESS(gl, IsFramebuffer);
        INSERT_PROC_ADDRESS(gl, IsProgram);
        INSERT_PROC_ADDRESS(gl, IsRenderbuffer);
        INSERT_PROC_ADDRESS(gl, IsShader);
        INSERT_PROC_ADDRESS(gl, IsTexture);
        INSERT_PROC_ADDRESS(gl, LineWidth);
        INSERT_PROC_ADDRESS(gl, LinkProgram);
        INSERT_PROC_ADDRESS(gl, PixelStorei);
        INSERT_PROC_ADDRESS(gl, PolygonOffset);
        INSERT_PROC_ADDRESS(gl, ReadPixels);
        INSERT_PROC_ADDRESS(gl, ReleaseShaderCompiler);
        INSERT_PROC_ADDRESS(gl, RenderbufferStorage);
        INSERT_PROC_ADDRESS(gl, SampleCoverage);
        INSERT_PROC_ADDRESS(gl, Scissor);
        INSERT_PROC_ADDRESS(gl, ShaderBinary);
        INSERT_PROC_ADDRESS(gl, ShaderSource);
        INSERT_PROC_ADDRESS(gl, StencilFunc);
        INSERT_PROC_ADDRESS(gl, StencilFuncSeparate);
        INSERT_PROC_ADDRESS(gl, StencilMask);
        INSERT_PROC_ADDRESS(gl, StencilMaskSeparate);
        INSERT_PROC_ADDRESS(gl, StencilOp);
        INSERT_PROC_ADDRESS(gl, StencilOpSeparate);
        INSERT_PROC_ADDRESS(gl, TexImage2D);
        INSERT_PROC_ADDRESS(gl, TexParameterf);
        INSERT_PROC_ADDRESS(gl, TexParameterfv);
        INSERT_PROC_ADDRESS(gl, TexParameteri);
        INSERT_PROC_ADDRESS(gl, TexParameteriv);
        INSERT_PROC_ADDRESS(gl, TexSubImage2D);
        INSERT_PROC_ADDRESS(gl, Uniform1f);
        INSERT_PROC_ADDRESS(gl, Uniform1fv);
        INSERT_PROC_ADDRESS(gl, Uniform1i);
        INSERT_PROC_ADDRESS(gl, Uniform1iv);
        INSERT_PROC_ADDRESS(gl, Uniform2f);
        INSERT_PROC_ADDRESS(gl, Uniform2fv);
        INSERT_PROC_ADDRESS(gl, Uniform2i);
        INSERT_PROC_ADDRESS(gl, Uniform2iv);
        INSERT_PROC_ADDRESS(gl, Uniform3f);
        INSERT_PROC_ADDRESS(gl, Uniform3fv);
        INSERT_PROC_ADDRESS(gl, Uniform3i);
        INSERT_PROC_ADDRESS(gl, Uniform3iv);
        INSERT_PROC_ADDRESS(gl, Uniform4f);
        INSERT_PROC_ADDRESS(gl, Uniform4fv);
        INSERT_PROC_ADDRESS(gl, Uniform4i);
        INSERT_PROC_ADDRESS(gl, Uniform4iv);
        INSERT_PROC_ADDRESS(gl, UniformMatrix2fv);
        INSERT_PROC_ADDRESS(gl, UniformMatrix3fv);
        INSERT_PROC_ADDRESS(gl, UniformMatrix4fv);
        INSERT_PROC_ADDRESS(gl, UseProgram);
        INSERT_PROC_ADDRESS(gl, ValidateProgram);
        INSERT_PROC_ADDRESS(gl, VertexAttrib1f);
        INSERT_PROC_ADDRESS(gl, VertexAttrib1fv);
        INSERT_PROC_ADDRESS(gl, VertexAttrib2f);
        INSERT_PROC_ADDRESS(gl, VertexAttrib2fv);
        INSERT_PROC_ADDRESS(gl, VertexAttrib3f);
        INSERT_PROC_ADDRESS(gl, VertexAttrib3fv);
        INSERT_PROC_ADDRESS(gl, VertexAttrib4f);
        INSERT_PROC_ADDRESS(gl, VertexAttrib4fv);
        INSERT_PROC_ADDRESS(gl, VertexAttribPointer);
        INSERT_PROC_ADDRESS(gl, Viewport);

        // GL_ANGLE_framebuffer_blit
        INSERT_PROC_ADDRESS(gl, BlitFramebufferANGLE);

        // GL_ANGLE_framebuffer_multisample
        INSERT_PROC_ADDRESS(gl, RenderbufferStorageMultisampleANGLE);

        // GL_EXT_discard_framebuffer
        INSERT_PROC_ADDRESS(gl, DiscardFramebufferEXT);

        // GL_NV_fence
        INSERT_PROC_ADDRESS(gl, DeleteFencesNV);
        INSERT_PROC_ADDRESS(gl, GenFencesNV);
        INSERT_PROC_ADDRESS(gl, IsFenceNV);
        INSERT_PROC_ADDRESS(gl, TestFenceNV);
        INSERT_PROC_ADDRESS(gl, GetFenceivNV);
        INSERT_PROC_ADDRESS(gl, FinishFenceNV);
        INSERT_PROC_ADDRESS(gl, SetFenceNV);

        // GL_ANGLE_translated_shader_source
        INSERT_PROC_ADDRESS(gl, GetTranslatedShaderSourceANGLE);

        // GL_EXT_texture_storage
        INSERT_PROC_ADDRESS(gl, TexStorage2DEXT);

        // GL_EXT_robustness
        INSERT_PROC_ADDRESS(gl, GetGraphicsResetStatusEXT);
        INSERT_PROC_ADDRESS(gl, ReadnPixelsEXT);
        INSERT_PROC_ADDRESS(gl, GetnUniformfvEXT);
        INSERT_PROC_ADDRESS(gl, GetnUniformivEXT);

        // GL_EXT_occlusion_query_boolean
        INSERT_PROC_ADDRESS(gl, GenQueriesEXT);
        INSERT_PROC_ADDRESS(gl, DeleteQueriesEXT);
        INSERT_PROC_ADDRESS(gl, IsQueryEXT);
        INSERT_PROC_ADDRESS(gl, BeginQueryEXT);
        INSERT_PROC_ADDRESS(gl, EndQueryEXT);
        INSERT_PROC_ADDRESS(gl, GetQueryivEXT);
        INSERT_PROC_ADDRESS(gl, GetQueryObjectuivEXT);

        // GL_EXT_disjoint_timer_query
        INSERT_PROC_ADDRESS(gl, GenQueriesEXT);
        INSERT_PROC_ADDRESS(gl, DeleteQueriesEXT);
        INSERT_PROC_ADDRESS(gl, IsQueryEXT);
        INSERT_PROC_ADDRESS(gl, BeginQueryEXT);
        INSERT_PROC_ADDRESS(gl, EndQueryEXT);
        INSERT_PROC_ADDRESS(gl, QueryCounterEXT);
        INSERT_PROC_ADDRESS(gl, GetQueryivEXT);
        INSERT_PROC_ADDRESS(gl, GetQueryObjectivEXT);
        INSERT_PROC_ADDRESS(gl, GetQueryObjectuivEXT);
        INSERT_PROC_ADDRESS(gl, GetQueryObjecti64vEXT);
        INSERT_PROC_ADDRESS(gl, GetQueryObjectui64vEXT);

        // GL_EXT_draw_buffers
        INSERT_PROC_ADDRESS(gl, DrawBuffersEXT);

        // GL_ANGLE_instanced_arrays
        INSERT_PROC_ADDRESS(gl, DrawArraysInstancedANGLE);
        INSERT_PROC_ADDRESS(gl, DrawElementsInstancedANGLE);
        INSERT_PROC_ADDRESS(gl, VertexAttribDivisorANGLE);

        // GL_OES_get_program_binary
        INSERT_PROC_ADDRESS(gl, GetProgramBinaryOES);
        INSERT_PROC_ADDRESS(gl, ProgramBinaryOES);

        // GL_OES_mapbuffer
        INSERT_PROC_ADDRESS(gl, MapBufferOES);
        INSERT_PROC_ADDRESS(gl, UnmapBufferOES);
        INSERT_PROC_ADDRESS(gl, GetBufferPointervOES);

        // GL_EXT_map_buffer_range
        INSERT_PROC_ADDRESS(gl, MapBufferRangeEXT);
        INSERT_PROC_ADDRESS(gl, FlushMappedBufferRangeEXT);

        // GL_EXT_debug_marker
        INSERT_PROC_ADDRESS(gl, InsertEventMarkerEXT);
        INSERT_PROC_ADDRESS(gl, PushGroupMarkerEXT);
        INSERT_PROC_ADDRESS(gl, PopGroupMarkerEXT);

        // GL_OES_EGL_image
        INSERT_PROC_ADDRESS(gl, EGLImageTargetTexture2DOES);
        INSERT_PROC_ADDRESS(gl, EGLImageTargetRenderbufferStorageOES);

        // GL_OES_vertex_array_object
        INSERT_PROC_ADDRESS(gl, BindVertexArrayOES);
        INSERT_PROC_ADDRESS(gl, DeleteVertexArraysOES);
        INSERT_PROC_ADDRESS(gl, GenVertexArraysOES);
        INSERT_PROC_ADDRESS(gl, IsVertexArrayOES);

        // GL_KHR_debug
        INSERT_PROC_ADDRESS(gl, DebugMessageControlKHR);
        INSERT_PROC_ADDRESS(gl, DebugMessageInsertKHR);
        INSERT_PROC_ADDRESS(gl, DebugMessageCallbackKHR);
        INSERT_PROC_ADDRESS(gl, GetDebugMessageLogKHR);
        INSERT_PROC_ADDRESS(gl, PushDebugGroupKHR);
        INSERT_PROC_ADDRESS(gl, PopDebugGroupKHR);
        INSERT_PROC_ADDRESS(gl, ObjectLabelKHR);
        INSERT_PROC_ADDRESS(gl, GetObjectLabelKHR);
        INSERT_PROC_ADDRESS(gl, ObjectPtrLabelKHR);
        INSERT_PROC_ADDRESS(gl, GetObjectPtrLabelKHR);
        INSERT_PROC_ADDRESS(gl, GetPointervKHR);

        // GL_CHROMIUM_bind_uniform_location
        INSERT_PROC_ADDRESS(gl, BindUniformLocationCHROMIUM);

        // GL_CHROMIUM_copy_texture
        INSERT_PROC_ADDRESS(gl, CopyTextureCHROMIUM);
        INSERT_PROC_ADDRESS(gl, CopySubTextureCHROMIUM);

        // GL_CHROMIUM_copy_compressed_texture
        INSERT_PROC_ADDRESS(gl, CompressedCopyTextureCHROMIUM);

<<<<<<< HEAD
        // GL_ANGLE_webgl_compatibility
        INSERT_PROC_ADDRESS(gl, EnableExtensionANGLE);
=======
        // GL_ANGLE_request_extension
        INSERT_PROC_ADDRESS(gl, RequestExtensionANGLE);
>>>>>>> a17af05f

        // GL_ANGLE_robust_client_memory
        INSERT_PROC_ADDRESS(gl, GetBooleanvRobustANGLE);
        INSERT_PROC_ADDRESS(gl, GetBufferParameterivRobustANGLE);
        INSERT_PROC_ADDRESS(gl, GetFloatvRobustANGLE);
        INSERT_PROC_ADDRESS(gl, GetFramebufferAttachmentParameterivRobustANGLE);
        INSERT_PROC_ADDRESS(gl, GetIntegervRobustANGLE);
        INSERT_PROC_ADDRESS(gl, GetProgramivRobustANGLE);
        INSERT_PROC_ADDRESS(gl, GetRenderbufferParameterivRobustANGLE);
        INSERT_PROC_ADDRESS(gl, GetShaderivRobustANGLE);
        INSERT_PROC_ADDRESS(gl, GetTexParameterfvRobustANGLE);
        INSERT_PROC_ADDRESS(gl, GetTexParameterivRobustANGLE);
        INSERT_PROC_ADDRESS(gl, GetUniformfvRobustANGLE);
        INSERT_PROC_ADDRESS(gl, GetUniformivRobustANGLE);
        INSERT_PROC_ADDRESS(gl, GetVertexAttribfvRobustANGLE);
        INSERT_PROC_ADDRESS(gl, GetVertexAttribivRobustANGLE);
        INSERT_PROC_ADDRESS(gl, GetVertexAttribPointervRobustANGLE);
        INSERT_PROC_ADDRESS(gl, ReadPixelsRobustANGLE);
        INSERT_PROC_ADDRESS(gl, TexImage2DRobustANGLE);
        INSERT_PROC_ADDRESS(gl, TexParameterfvRobustANGLE);
        INSERT_PROC_ADDRESS(gl, TexParameterivRobustANGLE);
        INSERT_PROC_ADDRESS(gl, TexSubImage2DRobustANGLE);
        INSERT_PROC_ADDRESS(gl, TexImage3DRobustANGLE);
        INSERT_PROC_ADDRESS(gl, TexSubImage3DRobustANGLE);
        INSERT_PROC_ADDRESS(gl, GetQueryivRobustANGLE);
        INSERT_PROC_ADDRESS(gl, GetQueryObjectuivRobustANGLE);
        INSERT_PROC_ADDRESS(gl, GetBufferPointervRobustANGLE);
        INSERT_PROC_ADDRESS(gl, GetIntegeri_vRobustANGLE);
        INSERT_PROC_ADDRESS(gl, GetInternalformativRobustANGLE);
        INSERT_PROC_ADDRESS(gl, GetVertexAttribIivRobustANGLE);
        INSERT_PROC_ADDRESS(gl, GetVertexAttribIuivRobustANGLE);
        INSERT_PROC_ADDRESS(gl, GetUniformuivRobustANGLE);
        INSERT_PROC_ADDRESS(gl, GetActiveUniformBlockivRobustANGLE);
        INSERT_PROC_ADDRESS(gl, GetInteger64vRobustANGLE);
        INSERT_PROC_ADDRESS(gl, GetInteger64i_vRobustANGLE);
        INSERT_PROC_ADDRESS(gl, GetBufferParameteri64vRobustANGLE);
        INSERT_PROC_ADDRESS(gl, SamplerParameterivRobustANGLE);
        INSERT_PROC_ADDRESS(gl, SamplerParameterfvRobustANGLE);
        INSERT_PROC_ADDRESS(gl, GetSamplerParameterivRobustANGLE);
        INSERT_PROC_ADDRESS(gl, GetSamplerParameterfvRobustANGLE);
        INSERT_PROC_ADDRESS(gl, GetFramebufferParameterivRobustANGLE);
        INSERT_PROC_ADDRESS(gl, GetProgramInterfaceivRobustANGLE);
        INSERT_PROC_ADDRESS(gl, GetBooleani_vRobustANGLE);
        INSERT_PROC_ADDRESS(gl, GetMultisamplefvRobustANGLE);
        INSERT_PROC_ADDRESS(gl, GetTexLevelParameterivRobustANGLE);
        INSERT_PROC_ADDRESS(gl, GetTexLevelParameterfvRobustANGLE);
        INSERT_PROC_ADDRESS(gl, GetPointervRobustANGLERobustANGLE);
        INSERT_PROC_ADDRESS(gl, ReadnPixelsRobustANGLE);
        INSERT_PROC_ADDRESS(gl, GetnUniformfvRobustANGLE);
        INSERT_PROC_ADDRESS(gl, GetnUniformivRobustANGLE);
        INSERT_PROC_ADDRESS(gl, GetnUniformuivRobustANGLE);
        INSERT_PROC_ADDRESS(gl, TexParameterIivRobustANGLE);
        INSERT_PROC_ADDRESS(gl, TexParameterIuivRobustANGLE);
        INSERT_PROC_ADDRESS(gl, GetTexParameterIivRobustANGLE);
        INSERT_PROC_ADDRESS(gl, GetTexParameterIuivRobustANGLE);
        INSERT_PROC_ADDRESS(gl, SamplerParameterIivRobustANGLE);
        INSERT_PROC_ADDRESS(gl, SamplerParameterIuivRobustANGLE);
        INSERT_PROC_ADDRESS(gl, GetSamplerParameterIivRobustANGLE);
        INSERT_PROC_ADDRESS(gl, GetSamplerParameterIuivRobustANGLE);
        INSERT_PROC_ADDRESS(gl, GetQueryObjectivRobustANGLE);
        INSERT_PROC_ADDRESS(gl, GetQueryObjecti64vRobustANGLE);
        INSERT_PROC_ADDRESS(gl, GetQueryObjectui64vRobustANGLE);

        // GLES3 core
        INSERT_PROC_ADDRESS(gl, ReadBuffer);
        INSERT_PROC_ADDRESS(gl, DrawRangeElements);
        INSERT_PROC_ADDRESS(gl, TexImage3D);
        INSERT_PROC_ADDRESS(gl, TexSubImage3D);
        INSERT_PROC_ADDRESS(gl, CopyTexSubImage3D);
        INSERT_PROC_ADDRESS(gl, CompressedTexImage3D);
        INSERT_PROC_ADDRESS(gl, CompressedTexSubImage3D);
        INSERT_PROC_ADDRESS(gl, GenQueries);
        INSERT_PROC_ADDRESS(gl, DeleteQueries);
        INSERT_PROC_ADDRESS(gl, IsQuery);
        INSERT_PROC_ADDRESS(gl, BeginQuery);
        INSERT_PROC_ADDRESS(gl, EndQuery);
        INSERT_PROC_ADDRESS(gl, GetQueryiv);
        INSERT_PROC_ADDRESS(gl, GetQueryObjectuiv);
        INSERT_PROC_ADDRESS(gl, UnmapBuffer);
        INSERT_PROC_ADDRESS(gl, GetBufferPointerv);
        INSERT_PROC_ADDRESS(gl, DrawBuffers);
        INSERT_PROC_ADDRESS(gl, UniformMatrix2x3fv);
        INSERT_PROC_ADDRESS(gl, UniformMatrix3x2fv);
        INSERT_PROC_ADDRESS(gl, UniformMatrix2x4fv);
        INSERT_PROC_ADDRESS(gl, UniformMatrix4x2fv);
        INSERT_PROC_ADDRESS(gl, UniformMatrix3x4fv);
        INSERT_PROC_ADDRESS(gl, UniformMatrix4x3fv);
        INSERT_PROC_ADDRESS(gl, BlitFramebuffer);
        INSERT_PROC_ADDRESS(gl, RenderbufferStorageMultisample);
        INSERT_PROC_ADDRESS(gl, FramebufferTextureLayer);
        INSERT_PROC_ADDRESS(gl, MapBufferRange);
        INSERT_PROC_ADDRESS(gl, FlushMappedBufferRange);
        INSERT_PROC_ADDRESS(gl, BindVertexArray);
        INSERT_PROC_ADDRESS(gl, DeleteVertexArrays);
        INSERT_PROC_ADDRESS(gl, GenVertexArrays);
        INSERT_PROC_ADDRESS(gl, IsVertexArray);
        INSERT_PROC_ADDRESS(gl, GetIntegeri_v);
        INSERT_PROC_ADDRESS(gl, BeginTransformFeedback);
        INSERT_PROC_ADDRESS(gl, EndTransformFeedback);
        INSERT_PROC_ADDRESS(gl, BindBufferRange);
        INSERT_PROC_ADDRESS(gl, BindBufferBase);
        INSERT_PROC_ADDRESS(gl, TransformFeedbackVaryings);
        INSERT_PROC_ADDRESS(gl, GetTransformFeedbackVarying);
        INSERT_PROC_ADDRESS(gl, VertexAttribIPointer);
        INSERT_PROC_ADDRESS(gl, GetVertexAttribIiv);
        INSERT_PROC_ADDRESS(gl, GetVertexAttribIuiv);
        INSERT_PROC_ADDRESS(gl, VertexAttribI4i);
        INSERT_PROC_ADDRESS(gl, VertexAttribI4ui);
        INSERT_PROC_ADDRESS(gl, VertexAttribI4iv);
        INSERT_PROC_ADDRESS(gl, VertexAttribI4uiv);
        INSERT_PROC_ADDRESS(gl, GetUniformuiv);
        INSERT_PROC_ADDRESS(gl, GetFragDataLocation);
        INSERT_PROC_ADDRESS(gl, Uniform1ui);
        INSERT_PROC_ADDRESS(gl, Uniform2ui);
        INSERT_PROC_ADDRESS(gl, Uniform3ui);
        INSERT_PROC_ADDRESS(gl, Uniform4ui);
        INSERT_PROC_ADDRESS(gl, Uniform1uiv);
        INSERT_PROC_ADDRESS(gl, Uniform2uiv);
        INSERT_PROC_ADDRESS(gl, Uniform3uiv);
        INSERT_PROC_ADDRESS(gl, Uniform4uiv);
        INSERT_PROC_ADDRESS(gl, ClearBufferiv);
        INSERT_PROC_ADDRESS(gl, ClearBufferuiv);
        INSERT_PROC_ADDRESS(gl, ClearBufferfv);
        INSERT_PROC_ADDRESS(gl, ClearBufferfi);
        INSERT_PROC_ADDRESS(gl, GetStringi);
        INSERT_PROC_ADDRESS(gl, CopyBufferSubData);
        INSERT_PROC_ADDRESS(gl, GetUniformIndices);
        INSERT_PROC_ADDRESS(gl, GetActiveUniformsiv);
        INSERT_PROC_ADDRESS(gl, GetUniformBlockIndex);
        INSERT_PROC_ADDRESS(gl, GetActiveUniformBlockiv);
        INSERT_PROC_ADDRESS(gl, GetActiveUniformBlockName);
        INSERT_PROC_ADDRESS(gl, UniformBlockBinding);
        INSERT_PROC_ADDRESS(gl, DrawArraysInstanced);
        INSERT_PROC_ADDRESS(gl, DrawElementsInstanced);
        // FenceSync is the name of a class, the function has an added _ to prevent a name conflict.
        INSERT_PROC_ADDRESS_NO_NS("glFenceSync", gl::FenceSync_);
        INSERT_PROC_ADDRESS(gl, IsSync);
        INSERT_PROC_ADDRESS(gl, DeleteSync);
        INSERT_PROC_ADDRESS(gl, ClientWaitSync);
        INSERT_PROC_ADDRESS(gl, WaitSync);
        INSERT_PROC_ADDRESS(gl, GetInteger64v);
        INSERT_PROC_ADDRESS(gl, GetSynciv);
        INSERT_PROC_ADDRESS(gl, GetInteger64i_v);
        INSERT_PROC_ADDRESS(gl, GetBufferParameteri64v);
        INSERT_PROC_ADDRESS(gl, GenSamplers);
        INSERT_PROC_ADDRESS(gl, DeleteSamplers);
        INSERT_PROC_ADDRESS(gl, IsSampler);
        INSERT_PROC_ADDRESS(gl, BindSampler);
        INSERT_PROC_ADDRESS(gl, SamplerParameteri);
        INSERT_PROC_ADDRESS(gl, SamplerParameteriv);
        INSERT_PROC_ADDRESS(gl, SamplerParameterf);
        INSERT_PROC_ADDRESS(gl, SamplerParameterfv);
        INSERT_PROC_ADDRESS(gl, GetSamplerParameteriv);
        INSERT_PROC_ADDRESS(gl, GetSamplerParameterfv);
        INSERT_PROC_ADDRESS(gl, VertexAttribDivisor);
        INSERT_PROC_ADDRESS(gl, BindTransformFeedback);
        INSERT_PROC_ADDRESS(gl, DeleteTransformFeedbacks);
        INSERT_PROC_ADDRESS(gl, GenTransformFeedbacks);
        INSERT_PROC_ADDRESS(gl, IsTransformFeedback);
        INSERT_PROC_ADDRESS(gl, PauseTransformFeedback);
        INSERT_PROC_ADDRESS(gl, ResumeTransformFeedback);
        INSERT_PROC_ADDRESS(gl, GetProgramBinary);
        INSERT_PROC_ADDRESS(gl, ProgramBinary);
        INSERT_PROC_ADDRESS(gl, ProgramParameteri);
        INSERT_PROC_ADDRESS(gl, InvalidateFramebuffer);
        INSERT_PROC_ADDRESS(gl, InvalidateSubFramebuffer);
        INSERT_PROC_ADDRESS(gl, TexStorage2D);
        INSERT_PROC_ADDRESS(gl, TexStorage3D);
        INSERT_PROC_ADDRESS(gl, GetInternalformativ);

        // GLES31 core
        INSERT_PROC_ADDRESS(gl, DispatchCompute);
        INSERT_PROC_ADDRESS(gl, DispatchComputeIndirect);
        INSERT_PROC_ADDRESS(gl, DrawArraysIndirect);
        INSERT_PROC_ADDRESS(gl, DrawElementsIndirect);
        INSERT_PROC_ADDRESS(gl, FramebufferParameteri);
        INSERT_PROC_ADDRESS(gl, GetFramebufferParameteriv);
        INSERT_PROC_ADDRESS(gl, GetProgramInterfaceiv);
        INSERT_PROC_ADDRESS(gl, GetProgramResourceIndex);
        INSERT_PROC_ADDRESS(gl, GetProgramResourceName);
        INSERT_PROC_ADDRESS(gl, GetProgramResourceiv);
        INSERT_PROC_ADDRESS(gl, GetProgramResourceLocation);
        INSERT_PROC_ADDRESS(gl, UseProgramStages);
        INSERT_PROC_ADDRESS(gl, ActiveShaderProgram);
        INSERT_PROC_ADDRESS(gl, CreateShaderProgramv);
        INSERT_PROC_ADDRESS(gl, BindProgramPipeline);
        INSERT_PROC_ADDRESS(gl, DeleteProgramPipelines);
        INSERT_PROC_ADDRESS(gl, GenProgramPipelines);
        INSERT_PROC_ADDRESS(gl, IsProgramPipeline);
        INSERT_PROC_ADDRESS(gl, GetProgramPipelineiv);
        INSERT_PROC_ADDRESS(gl, ProgramUniform1i);
        INSERT_PROC_ADDRESS(gl, ProgramUniform2i);
        INSERT_PROC_ADDRESS(gl, ProgramUniform3i);
        INSERT_PROC_ADDRESS(gl, ProgramUniform4i);
        INSERT_PROC_ADDRESS(gl, ProgramUniform1ui);
        INSERT_PROC_ADDRESS(gl, ProgramUniform2ui);
        INSERT_PROC_ADDRESS(gl, ProgramUniform3ui);
        INSERT_PROC_ADDRESS(gl, ProgramUniform4ui);
        INSERT_PROC_ADDRESS(gl, ProgramUniform1f);
        INSERT_PROC_ADDRESS(gl, ProgramUniform2f);
        INSERT_PROC_ADDRESS(gl, ProgramUniform3f);
        INSERT_PROC_ADDRESS(gl, ProgramUniform4f);
        INSERT_PROC_ADDRESS(gl, ProgramUniform1iv);
        INSERT_PROC_ADDRESS(gl, ProgramUniform2iv);
        INSERT_PROC_ADDRESS(gl, ProgramUniform3iv);
        INSERT_PROC_ADDRESS(gl, ProgramUniform4iv);
        INSERT_PROC_ADDRESS(gl, ProgramUniform1uiv);
        INSERT_PROC_ADDRESS(gl, ProgramUniform2uiv);
        INSERT_PROC_ADDRESS(gl, ProgramUniform3uiv);
        INSERT_PROC_ADDRESS(gl, ProgramUniform4uiv);
        INSERT_PROC_ADDRESS(gl, ProgramUniform1fv);
        INSERT_PROC_ADDRESS(gl, ProgramUniform2fv);
        INSERT_PROC_ADDRESS(gl, ProgramUniform3fv);
        INSERT_PROC_ADDRESS(gl, ProgramUniform4fv);
        INSERT_PROC_ADDRESS(gl, ProgramUniformMatrix2fv);
        INSERT_PROC_ADDRESS(gl, ProgramUniformMatrix3fv);
        INSERT_PROC_ADDRESS(gl, ProgramUniformMatrix4fv);
        INSERT_PROC_ADDRESS(gl, ProgramUniformMatrix2x3fv);
        INSERT_PROC_ADDRESS(gl, ProgramUniformMatrix3x2fv);
        INSERT_PROC_ADDRESS(gl, ProgramUniformMatrix2x4fv);
        INSERT_PROC_ADDRESS(gl, ProgramUniformMatrix4x2fv);
        INSERT_PROC_ADDRESS(gl, ProgramUniformMatrix3x4fv);
        INSERT_PROC_ADDRESS(gl, ProgramUniformMatrix4x3fv);
        INSERT_PROC_ADDRESS(gl, ValidateProgramPipeline);
        INSERT_PROC_ADDRESS(gl, GetProgramPipelineInfoLog);
        INSERT_PROC_ADDRESS(gl, BindImageTexture);
        INSERT_PROC_ADDRESS(gl, GetBooleani_v);
        INSERT_PROC_ADDRESS(gl, MemoryBarrier);
        INSERT_PROC_ADDRESS(gl, MemoryBarrierByRegion);
        INSERT_PROC_ADDRESS(gl, TexStorage2DMultisample);
        INSERT_PROC_ADDRESS(gl, GetMultisamplefv);
        INSERT_PROC_ADDRESS(gl, SampleMaski);
        INSERT_PROC_ADDRESS(gl, GetTexLevelParameteriv);
        INSERT_PROC_ADDRESS(gl, GetTexLevelParameterfv);
        INSERT_PROC_ADDRESS(gl, BindVertexBuffer);
        INSERT_PROC_ADDRESS(gl, VertexAttribFormat);
        INSERT_PROC_ADDRESS(gl, VertexAttribIFormat);
        INSERT_PROC_ADDRESS(gl, VertexAttribBinding);
        INSERT_PROC_ADDRESS(gl, VertexBindingDivisor);

        // EGL 1.0
        INSERT_PROC_ADDRESS(egl, ChooseConfig);
        INSERT_PROC_ADDRESS(egl, CopyBuffers);
        INSERT_PROC_ADDRESS(egl, CreateContext);
        INSERT_PROC_ADDRESS(egl, CreatePbufferSurface);
        INSERT_PROC_ADDRESS(egl, CreatePixmapSurface);
        INSERT_PROC_ADDRESS(egl, CreateWindowSurface);
        INSERT_PROC_ADDRESS(egl, DestroyContext);
        INSERT_PROC_ADDRESS(egl, DestroySurface);
        INSERT_PROC_ADDRESS(egl, GetConfigAttrib);
        INSERT_PROC_ADDRESS(egl, GetConfigs);
        INSERT_PROC_ADDRESS(egl, GetCurrentDisplay);
        INSERT_PROC_ADDRESS(egl, GetCurrentSurface);
        INSERT_PROC_ADDRESS(egl, GetDisplay);
        INSERT_PROC_ADDRESS(egl, GetError);
        INSERT_PROC_ADDRESS(egl, GetProcAddress);
        INSERT_PROC_ADDRESS(egl, Initialize);
        INSERT_PROC_ADDRESS(egl, MakeCurrent);
        INSERT_PROC_ADDRESS(egl, QueryContext);
        INSERT_PROC_ADDRESS(egl, QueryString);
        INSERT_PROC_ADDRESS(egl, QuerySurface);
        INSERT_PROC_ADDRESS(egl, SwapBuffers);
        INSERT_PROC_ADDRESS(egl, Terminate);
        INSERT_PROC_ADDRESS(egl, WaitGL);
        INSERT_PROC_ADDRESS(egl, WaitNative);

        // EGL 1.1
        INSERT_PROC_ADDRESS(egl, BindTexImage);
        INSERT_PROC_ADDRESS(egl, ReleaseTexImage);
        INSERT_PROC_ADDRESS(egl, SurfaceAttrib);
        INSERT_PROC_ADDRESS(egl, SwapInterval);

        // EGL 1.2
        INSERT_PROC_ADDRESS(egl, BindAPI);
        INSERT_PROC_ADDRESS(egl, QueryAPI);
        INSERT_PROC_ADDRESS(egl, CreatePbufferFromClientBuffer);
        INSERT_PROC_ADDRESS(egl, ReleaseThread);
        INSERT_PROC_ADDRESS(egl, WaitClient);

        // EGL 1.4
        INSERT_PROC_ADDRESS(egl, GetCurrentContext);

        // EGL 1.5
        INSERT_PROC_ADDRESS(egl, CreateSync);
        INSERT_PROC_ADDRESS(egl, DestroySync);
        INSERT_PROC_ADDRESS(egl, ClientWaitSync);
        INSERT_PROC_ADDRESS(egl, GetSyncAttrib);
        INSERT_PROC_ADDRESS(egl, CreateImage);
        INSERT_PROC_ADDRESS(egl, DestroyImage);
        INSERT_PROC_ADDRESS(egl, GetPlatformDisplay);
        INSERT_PROC_ADDRESS(egl, CreatePlatformWindowSurface);
        INSERT_PROC_ADDRESS(egl, CreatePlatformPixmapSurface);
        INSERT_PROC_ADDRESS(egl, WaitSync);

        // EGL_ANGLE_query_surface_pointer
        INSERT_PROC_ADDRESS(egl, QuerySurfacePointerANGLE);

        // EGL_NV_post_sub_buffer
        INSERT_PROC_ADDRESS(egl, PostSubBufferNV);

        // EGL_EXT_platform_base
        INSERT_PROC_ADDRESS(egl, GetPlatformDisplayEXT);

        // EGL_EXT_device_query
        INSERT_PROC_ADDRESS(egl, QueryDisplayAttribEXT);
        INSERT_PROC_ADDRESS(egl, QueryDeviceAttribEXT);
        INSERT_PROC_ADDRESS(egl, QueryDeviceStringEXT);

        // EGL_KHR_image_base/EGL_KHR_image
        INSERT_PROC_ADDRESS(egl, CreateImageKHR);
        INSERT_PROC_ADDRESS(egl, DestroyImageKHR);

        // EGL_EXT_device_creation
        INSERT_PROC_ADDRESS(egl, CreateDeviceANGLE);
        INSERT_PROC_ADDRESS(egl, ReleaseDeviceANGLE);

        // EGL_KHR_stream
        INSERT_PROC_ADDRESS(egl, CreateStreamKHR);
        INSERT_PROC_ADDRESS(egl, DestroyStreamKHR);
        INSERT_PROC_ADDRESS(egl, StreamAttribKHR);
        INSERT_PROC_ADDRESS(egl, QueryStreamKHR);
        INSERT_PROC_ADDRESS(egl, QueryStreamu64KHR);

        // EGL_KHR_stream_consumer_gltexture
        INSERT_PROC_ADDRESS(egl, StreamConsumerGLTextureExternalKHR);
        INSERT_PROC_ADDRESS(egl, StreamConsumerAcquireKHR);
        INSERT_PROC_ADDRESS(egl, StreamConsumerReleaseKHR);

        // EGL_NV_stream_consumer_gltexture_yuv
        INSERT_PROC_ADDRESS(egl, StreamConsumerGLTextureExternalAttribsNV);

        // EGL_ANGLE_stream_producer_d3d_texture_nv12
        INSERT_PROC_ADDRESS(egl, CreateStreamProducerD3DTextureNV12ANGLE);
        INSERT_PROC_ADDRESS(egl, StreamPostD3DTextureNV12ANGLE);

        // EGL_EXT_swap_buffers_with_damage
        INSERT_PROC_ADDRESS(egl, SwapBuffersWithDamageEXT);

        // angle::Platform related entry points
        INSERT_PROC_ADDRESS_NO_NS("ANGLEPlatformInitialize", ANGLEPlatformInitialize);
        INSERT_PROC_ADDRESS_NO_NS("ANGLEPlatformShutdown", ANGLEPlatformShutdown);

#undef INSERT_PROC_ADDRESS
#undef INSERT_PROC_ADDRESS_NO_NS

        return map;
    };

    static const ProcAddressMap procAddressMap = generateProcAddressMap();

    thread->setError(Error(EGL_SUCCESS));
    auto iter = procAddressMap.find(procname);
    return iter != procAddressMap.end() ? iter->second : nullptr;
}

}<|MERGE_RESOLUTION|>--- conflicted
+++ resolved
@@ -1535,13 +1535,8 @@
         // GL_CHROMIUM_copy_compressed_texture
         INSERT_PROC_ADDRESS(gl, CompressedCopyTextureCHROMIUM);
 
-<<<<<<< HEAD
-        // GL_ANGLE_webgl_compatibility
-        INSERT_PROC_ADDRESS(gl, EnableExtensionANGLE);
-=======
         // GL_ANGLE_request_extension
         INSERT_PROC_ADDRESS(gl, RequestExtensionANGLE);
->>>>>>> a17af05f
 
         // GL_ANGLE_robust_client_memory
         INSERT_PROC_ADDRESS(gl, GetBooleanvRobustANGLE);
