--- conflicted
+++ resolved
@@ -52,17 +52,12 @@
     {"angle-d3d11", gpu::GPUTestConfig::kAPID3D11},
     {"angle-gl", gpu::GPUTestConfig::kAPIGLDesktop},
     {"angle-gles", gpu::GPUTestConfig::kAPIGLES},
-<<<<<<< HEAD
-};
-
-=======
     {"angle-null", gpu::GPUTestConfig::kAPIUnknown },
 };
 
 const char *g_deqpEGLString = "--deqp-egl-display-type=";
 const char *g_angleEGLString = "--use-angle=";
 
->>>>>>> a17af05f
 const APIInfo *g_initAPI = nullptr;
 
 // Returns the default API for a platform.
@@ -326,21 +321,6 @@
     sFails            = 0;
     sUnexpectedPasses = 0;
 
-<<<<<<< HEAD
-    int argc = 0;
-    std::vector<const char *> argv;
-
-    // Reserve one argument for the binary name.
-    argc++;
-    argv.push_back("");
-
-    // Add init api.
-    argc++;
-    argv.push_back(g_initAPI ? g_initAPI->first : GetDefaultAPIName());
-
-    // Init the platform.
-    if (!deqp_libtester_init_platform(argc, argv.data()))
-=======
     std::vector<const char *> argv;
 
     // Reserve one argument for the binary name.
@@ -353,7 +333,6 @@
 
     // Init the platform.
     if (!deqp_libtester_init_platform(static_cast<int>(argv.size()), argv.data()))
->>>>>>> a17af05f
     {
         std::cout << "Aborting test due to dEQP initialization error." << std::endl;
         exit(1);
@@ -409,12 +388,6 @@
 ANGLE_INSTANTIATE_DEQP_TEST_CASE(dEQP_EGL, 3);
 #endif
 
-<<<<<<< HEAD
-const char *g_deqpEGLString  = "--deqp-egl-display-type=";
-const char *g_angleEGLString = "--use-angle=";
-
-=======
->>>>>>> a17af05f
 void HandleDisplayType(const char *displayTypeString)
 {
     std::stringstream argStream;
