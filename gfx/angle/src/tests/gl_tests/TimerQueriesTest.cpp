//
// Copyright 2016 The ANGLE Project Authors. All rights reserved.
// Use of this source code is governed by a BSD-style license that can be
// found in the LICENSE file.
//
// TimerQueriesTest.cpp
//   Various tests for EXT_disjoint_timer_query functionality and validation
//

#include "system_utils.h"
#include "test_utils/ANGLETest.h"
#include "random_utils.h"

using namespace angle;

class TimerQueriesTest : public ANGLETest
{
  protected:
    TimerQueriesTest() : mProgram(0), mProgramCostly(0)
    {
        setWindowWidth(128);
        setWindowHeight(128);
        setConfigRedBits(8);
        setConfigGreenBits(8);
        setConfigBlueBits(8);
        setConfigAlphaBits(8);
        setConfigDepthBits(24);
    }

    virtual void SetUp()
    {
        ANGLETest::SetUp();

        const std::string passthroughVS =
            "attribute highp vec4 position; void main(void)\n"
            "{\n"
            "    gl_Position = position;\n"
            "}\n";

        const std::string passthroughPS =
            "precision highp float; void main(void)\n"
            "{\n"
            "    gl_FragColor = vec4(1.0, 1.0, 1.0, 1.0);\n"
            "}\n";

        const std::string costlyVS =
            "attribute highp vec4 position; varying highp vec4 testPos; void main(void)\n"
            "{\n"
            "    testPos     = position;\n"
            "    gl_Position = position;\n"
            "}\n";

        const std::string costlyPS =
            "precision highp float; varying highp vec4 testPos; void main(void)\n"
            "{\n"
            "    vec4 test = testPos;\n"
            "    for (int i = 0; i < 500; i++)\n"
            "    {\n"
            "        test = sqrt(test);\n"
            "    }\n"
            "    gl_FragColor = test;\n"
            "}\n";

        mProgram = CompileProgram(passthroughVS, passthroughPS);
        ASSERT_NE(0u, mProgram) << "shader compilation failed.";

        mProgramCostly = CompileProgram(costlyVS, costlyPS);
        ASSERT_NE(0u, mProgramCostly) << "shader compilation failed.";
    }

    virtual void TearDown()
    {
        glDeleteProgram(mProgram);
        glDeleteProgram(mProgramCostly);
        ANGLETest::TearDown();
    }

    GLuint mProgram;
    GLuint mProgramCostly;
};

// Test that all proc addresses are loadable
TEST_P(TimerQueriesTest, ProcAddresses)
{
    if (!extensionEnabled("GL_EXT_disjoint_timer_query"))
    {
        std::cout << "Test skipped because GL_EXT_disjoint_timer_query is not available."
                  << std::endl;
        return;
    }

    ASSERT_NE(nullptr, eglGetProcAddress("glGenQueriesEXT"));
    ASSERT_NE(nullptr, eglGetProcAddress("glDeleteQueriesEXT"));
    ASSERT_NE(nullptr, eglGetProcAddress("glIsQueryEXT"));
    ASSERT_NE(nullptr, eglGetProcAddress("glBeginQueryEXT"));
    ASSERT_NE(nullptr, eglGetProcAddress("glEndQueryEXT"));
    ASSERT_NE(nullptr, eglGetProcAddress("glQueryCounterEXT"));
    ASSERT_NE(nullptr, eglGetProcAddress("glGetQueryivEXT"));
    ASSERT_NE(nullptr, eglGetProcAddress("glGetQueryObjectivEXT"));
    ASSERT_NE(nullptr, eglGetProcAddress("glGetQueryObjectuivEXT"));
    ASSERT_NE(nullptr, eglGetProcAddress("glGetQueryObjecti64vEXT"));
    ASSERT_NE(nullptr, eglGetProcAddress("glGetQueryObjectui64vEXT"));
}

// Tests the time elapsed query
TEST_P(TimerQueriesTest, TimeElapsed)
{
    if (!extensionEnabled("GL_EXT_disjoint_timer_query"))
    {
        std::cout << "Test skipped because GL_EXT_disjoint_timer_query is not available."
                  << std::endl;
        return;
    }

    GLint queryTimeElapsedBits = 0;
    glGetQueryivEXT(GL_TIME_ELAPSED_EXT, GL_QUERY_COUNTER_BITS_EXT, &queryTimeElapsedBits);
    ASSERT_GL_NO_ERROR();

    std::cout << "Time elapsed counter bits: " << queryTimeElapsedBits << std::endl;

    // Skip test if the number of bits is 0
    if (queryTimeElapsedBits == 0)
    {
        std::cout << "Test skipped because of 0 counter bits" << std::endl;
        return;
    }

    glDepthMask(GL_TRUE);
    glClear(GL_COLOR_BUFFER_BIT | GL_DEPTH_BUFFER_BIT | GL_STENCIL_BUFFER_BIT);

    GLuint query1 = 0;
    GLuint query2 = 0;
    glGenQueriesEXT(1, &query1);
    glGenQueriesEXT(1, &query2);

    // Test time elapsed for a single quad
    glBeginQueryEXT(GL_TIME_ELAPSED_EXT, query1);
    drawQuad(mProgram, "position", 0.8f);
    glEndQueryEXT(GL_TIME_ELAPSED_EXT);
    ASSERT_GL_NO_ERROR();

    glClear(GL_COLOR_BUFFER_BIT | GL_DEPTH_BUFFER_BIT | GL_STENCIL_BUFFER_BIT);

    // Test time elapsed for costly quad
    glBeginQueryEXT(GL_TIME_ELAPSED_EXT, query2);
    drawQuad(mProgramCostly, "position", 0.8f);
    glEndQueryEXT(GL_TIME_ELAPSED_EXT);
    ASSERT_GL_NO_ERROR();

    swapBuffers();

    int timeout  = 200000;
    GLuint ready = GL_FALSE;
    while (ready == GL_FALSE && timeout > 0)
    {
        angle::Sleep(0);
        glGetQueryObjectuivEXT(query1, GL_QUERY_RESULT_AVAILABLE_EXT, &ready);
        timeout--;
    }
    ready = GL_FALSE;
    while (ready == GL_FALSE && timeout > 0)
    {
        angle::Sleep(0);
        glGetQueryObjectuivEXT(query2, GL_QUERY_RESULT_AVAILABLE_EXT, &ready);
        timeout--;
    }
    ASSERT_LT(0, timeout) << "Query result available timed out" << std::endl;

    GLuint64 result1 = 0;
    GLuint64 result2 = 0;
    glGetQueryObjectui64vEXT(query1, GL_QUERY_RESULT_EXT, &result1);
    glGetQueryObjectui64vEXT(query2, GL_QUERY_RESULT_EXT, &result2);
    ASSERT_GL_NO_ERROR();

    glDeleteQueriesEXT(1, &query1);
    glDeleteQueriesEXT(1, &query2);
    ASSERT_GL_NO_ERROR();

    std::cout << "Elapsed time: " << result1 << " cheap quad" << std::endl;
    std::cout << "Elapsed time: " << result2 << " costly quad" << std::endl;

    // The time elapsed should be nonzero
    EXPECT_LT(0ul, result1);
    EXPECT_LT(0ul, result2);

    // The costly quad should take longer than the cheap quad
    EXPECT_LT(result1, result2);
}

// Tests time elapsed for a non draw call (texture upload)
TEST_P(TimerQueriesTest, TimeElapsedTextureTest)
{
    // OSX drivers don't seem to properly time non-draw calls so we skip the test on Mac
    if (IsOSX())
    {
        std::cout << "Test skipped on OSX" << std::endl;
        return;
    }

    if (!extensionEnabled("GL_EXT_disjoint_timer_query"))
    {
        std::cout << "Test skipped because GL_EXT_disjoint_timer_query is not available."
                  << std::endl;
        return;
    }

    GLint queryTimeElapsedBits = 0;
    glGetQueryivEXT(GL_TIME_ELAPSED_EXT, GL_QUERY_COUNTER_BITS_EXT, &queryTimeElapsedBits);
    ASSERT_GL_NO_ERROR();

    std::cout << "Time elapsed counter bits: " << queryTimeElapsedBits << std::endl;

    // Skip test if the number of bits is 0
    if (queryTimeElapsedBits == 0)
    {
        std::cout << "Test skipped because of 0 counter bits" << std::endl;
        return;
    }

    GLubyte pixels[] = {0, 0, 0, 255, 255, 255, 255, 255, 255, 0, 0, 0};

    // Query and texture initialization
    GLuint texture;
    GLuint query = 0;
    glGenQueriesEXT(1, &query);
    glGenTextures(1, &texture);

    // Upload a texture inside the query
    glBeginQueryEXT(GL_TIME_ELAPSED_EXT, query);
    glClear(GL_COLOR_BUFFER_BIT | GL_DEPTH_BUFFER_BIT | GL_STENCIL_BUFFER_BIT);
    glBindTexture(GL_TEXTURE_2D, texture);
    glTexImage2D(GL_TEXTURE_2D, 0, GL_RGB, 2, 2, 0, GL_RGB, GL_UNSIGNED_BYTE, pixels);
    glGenerateMipmap(GL_TEXTURE_2D);
    glFinish();
    glEndQueryEXT(GL_TIME_ELAPSED_EXT);
    ASSERT_GL_NO_ERROR();

    int timeout  = 200000;
    GLuint ready = GL_FALSE;
    while (ready == GL_FALSE && timeout > 0)
    {
        angle::Sleep(0);
        glGetQueryObjectuivEXT(query, GL_QUERY_RESULT_AVAILABLE_EXT, &ready);
        timeout--;
    }
    ASSERT_LT(0, timeout) << "Query result available timed out" << std::endl;

    GLuint64 result = 0;
    glGetQueryObjectui64vEXT(query, GL_QUERY_RESULT_EXT, &result);
    ASSERT_GL_NO_ERROR();

    glDeleteTextures(1, &texture);
    glDeleteQueriesEXT(1, &query);

    std::cout << "Elapsed time: " << result << std::endl;
    EXPECT_LT(0ul, result);
}

// Tests validation of query functions with respect to elapsed time query
TEST_P(TimerQueriesTest, TimeElapsedValidationTest)
{
    if (!extensionEnabled("GL_EXT_disjoint_timer_query"))
    {
        std::cout << "Test skipped because GL_EXT_disjoint_timer_query is not available."
                  << std::endl;
        return;
    }

    GLint queryTimeElapsedBits = 0;
    glGetQueryivEXT(GL_TIME_ELAPSED_EXT, GL_QUERY_COUNTER_BITS_EXT, &queryTimeElapsedBits);
    ASSERT_GL_NO_ERROR();

    std::cout << "Time elapsed counter bits: " << queryTimeElapsedBits << std::endl;

    // Skip test if the number of bits is 0
    if (queryTimeElapsedBits == 0)
    {
        std::cout << "Test skipped because of 0 counter bits" << std::endl;
        return;
    }

    GLuint query = 0;
    glGenQueriesEXT(-1, &query);
    EXPECT_GL_ERROR(GL_INVALID_VALUE);

    glGenQueriesEXT(1, &query);
    EXPECT_GL_NO_ERROR();

    glBeginQueryEXT(GL_TIMESTAMP_EXT, query);
    EXPECT_GL_ERROR(GL_INVALID_ENUM);

    glBeginQueryEXT(GL_TIME_ELAPSED_EXT, 0);
    EXPECT_GL_ERROR(GL_INVALID_OPERATION);

    glEndQueryEXT(GL_TIME_ELAPSED_EXT);
    EXPECT_GL_ERROR(GL_INVALID_OPERATION);

    glBeginQueryEXT(GL_TIME_ELAPSED_EXT, query);
    EXPECT_GL_NO_ERROR();

    glBeginQueryEXT(GL_TIME_ELAPSED_EXT, query);
    EXPECT_GL_ERROR(GL_INVALID_OPERATION);

    glEndQueryEXT(GL_TIME_ELAPSED_EXT);
    EXPECT_GL_NO_ERROR();

    glEndQueryEXT(GL_TIME_ELAPSED_EXT);
    EXPECT_GL_ERROR(GL_INVALID_OPERATION);
}

// Tests timer queries operating under multiple EGL contexts with mid-query switching
TEST_P(TimerQueriesTest, TimeElapsedMulticontextTest)
{
<<<<<<< HEAD
    if (IsAMD() && IsOpenGL() && IsWindows() && IsDebug())
    {
        // TODO(jmadill): Figure out why this test is flaky on Win/AMD/OpenGL/Debug.
=======
    if (IsAMD() && IsOpenGL() && IsWindows())
    {
        // TODO(jmadill): Figure out why this test is flaky on Win/AMD/OpenGL.
        // http://anglebug.com/1541
>>>>>>> a17af05f
        std::cout << "Test skipped on Windows AMD OpenGL Debug." << std::endl;
        return;
    }

    if (!extensionEnabled("GL_EXT_disjoint_timer_query"))
    {
        std::cout << "Test skipped because GL_EXT_disjoint_timer_query is not available."
                  << std::endl;
        return;
    }

    GLint queryTimeElapsedBits = 0;
    glGetQueryivEXT(GL_TIME_ELAPSED_EXT, GL_QUERY_COUNTER_BITS_EXT, &queryTimeElapsedBits);
    ASSERT_GL_NO_ERROR();

    std::cout << "Time elapsed counter bits: " << queryTimeElapsedBits << std::endl;

    // Skip test if the number of bits is 0
    if (queryTimeElapsedBits == 0)
    {
        std::cout << "Test skipped because of 0 counter bits" << std::endl;
        return;
    }

    // Without a glClear, the first draw call on GL takes a huge amount of time when run after the
    // D3D test on certain NVIDIA drivers
    glDepthMask(GL_TRUE);
    glClear(GL_COLOR_BUFFER_BIT | GL_DEPTH_BUFFER_BIT | GL_STENCIL_BUFFER_BIT);

    EGLint contextAttributes[] = {
        EGL_CONTEXT_MAJOR_VERSION_KHR,
        GetParam().majorVersion,
        EGL_CONTEXT_MINOR_VERSION_KHR,
        GetParam().minorVersion,
        EGL_NONE,
    };

    EGLWindow *window = getEGLWindow();

    EGLDisplay display = window->getDisplay();
    EGLConfig config   = window->getConfig();
    EGLSurface surface = window->getSurface();

    struct ContextInfo
    {
        EGLContext context;
        GLuint program;
        GLuint query;
        EGLDisplay display;

        ContextInfo() : context(EGL_NO_CONTEXT), program(0), query(0), display(EGL_NO_DISPLAY) {}

        ~ContextInfo()
        {
            if (context != EGL_NO_CONTEXT && display != EGL_NO_DISPLAY)
            {
                eglDestroyContext(display, context);
            }
        }
    };
    ContextInfo contexts[2];

    // Shaders
    const std::string cheapVS =
        "attribute highp vec4 position; void main(void)\n"
        "{\n"
        "    gl_Position = position;\n"
        "}\n";

    const std::string cheapPS =
        "precision highp float; void main(void)\n"
        "{\n"
        "    gl_FragColor = vec4(1.0, 1.0, 1.0, 1.0);\n"
        "}\n";

    const std::string costlyVS =
        "attribute highp vec4 position; varying highp vec4 testPos; void main(void)\n"
        "{\n"
        "    testPos     = position;\n"
        "    gl_Position = position;\n"
        "}\n";

    const std::string costlyPS =
        "precision highp float; varying highp vec4 testPos; void main(void)\n"
        "{\n"
        "    vec4 test = testPos;\n"
        "    for (int i = 0; i < 500; i++)\n"
        "    {\n"
        "        test = sqrt(test);\n"
        "    }\n"
        "    gl_FragColor = test;\n"
        "}\n";

    // Setup the first context with a cheap shader
    contexts[0].context = eglCreateContext(display, config, EGL_NO_CONTEXT, contextAttributes);
    contexts[0].display = display;
    ASSERT_NE(contexts[0].context, EGL_NO_CONTEXT);
    eglMakeCurrent(display, surface, surface, contexts[0].context);
    contexts[0].program = CompileProgram(cheapVS, cheapPS);
    glGenQueriesEXT(1, &contexts[0].query);
    ASSERT_GL_NO_ERROR();

    // Setup the second context with an expensive shader
    contexts[1].context = eglCreateContext(display, config, EGL_NO_CONTEXT, contextAttributes);
    contexts[1].display = display;
    ASSERT_NE(contexts[1].context, EGL_NO_CONTEXT);
    eglMakeCurrent(display, surface, surface, contexts[1].context);
    contexts[1].program = CompileProgram(costlyVS, costlyPS);
    glGenQueriesEXT(1, &contexts[1].query);
    ASSERT_GL_NO_ERROR();

    // Start the query and draw a quad on the first context without ending the query
    eglMakeCurrent(display, surface, surface, contexts[0].context);
    glBeginQueryEXT(GL_TIME_ELAPSED_EXT, contexts[0].query);
    drawQuad(contexts[0].program, "position", 0.8f);
    ASSERT_GL_NO_ERROR();

    // Switch contexts, draw the expensive quad and end its query
    eglMakeCurrent(display, surface, surface, contexts[1].context);
    glBeginQueryEXT(GL_TIME_ELAPSED_EXT, contexts[1].query);
    drawQuad(contexts[1].program, "position", 0.8f);
    glEndQueryEXT(GL_TIME_ELAPSED_EXT);
    ASSERT_GL_NO_ERROR();

    // Go back to the first context, end its query, and get the result
    eglMakeCurrent(display, surface, surface, contexts[0].context);
    glEndQueryEXT(GL_TIME_ELAPSED_EXT);

    GLuint64 result1 = 0;
    GLuint64 result2 = 0;
    glGetQueryObjectui64vEXT(contexts[0].query, GL_QUERY_RESULT_EXT, &result1);
    glDeleteQueriesEXT(1, &contexts[0].query);
    glDeleteProgram(contexts[0].program);
    ASSERT_GL_NO_ERROR();

    // Get the 2nd context's results
    eglMakeCurrent(display, surface, surface, contexts[1].context);
    glGetQueryObjectui64vEXT(contexts[1].query, GL_QUERY_RESULT_EXT, &result2);
    glDeleteQueriesEXT(1, &contexts[1].query);
    glDeleteProgram(contexts[1].program);
    ASSERT_GL_NO_ERROR();

    // Switch back to main context
    eglMakeCurrent(display, surface, surface, window->getContext());

    // Compare the results. The cheap quad should be smaller than the expensive one if
    // virtualization is working correctly
    std::cout << "Elapsed time: " << result1 << " cheap quad" << std::endl;
    std::cout << "Elapsed time: " << result2 << " costly quad" << std::endl;
    EXPECT_LT(0ul, result1);
    EXPECT_LT(0ul, result2);
    EXPECT_LT(result1, result2);
}

// Tests GPU timestamp functionality
TEST_P(TimerQueriesTest, Timestamp)
{
    if (!extensionEnabled("GL_EXT_disjoint_timer_query"))
    {
        std::cout << "Test skipped because GL_EXT_disjoint_timer_query is not available."
                  << std::endl;
        return;
    }

    GLint queryTimestampBits = 0;
    glGetQueryivEXT(GL_TIMESTAMP_EXT, GL_QUERY_COUNTER_BITS_EXT, &queryTimestampBits);
    ASSERT_GL_NO_ERROR();

    std::cout << "Timestamp counter bits: " << queryTimestampBits << std::endl;

    // Macs for some reason return 0 bits so skip the test for now if either are 0
    if (queryTimestampBits == 0)
    {
        std::cout << "Test skipped because of 0 counter bits" << std::endl;
        return;
    }

    glDepthMask(GL_TRUE);
    glClear(GL_COLOR_BUFFER_BIT | GL_DEPTH_BUFFER_BIT | GL_STENCIL_BUFFER_BIT);

    GLuint query1 = 0;
    GLuint query2 = 0;
    glGenQueriesEXT(1, &query1);
    glGenQueriesEXT(1, &query2);
    glQueryCounterEXT(query1, GL_TIMESTAMP_EXT);
    drawQuad(mProgram, "position", 0.8f);
    glQueryCounterEXT(query2, GL_TIMESTAMP_EXT);

    ASSERT_GL_NO_ERROR();

    swapBuffers();

    int timeout  = 200000;
    GLuint ready = GL_FALSE;
    while (ready == GL_FALSE && timeout > 0)
    {
        angle::Sleep(0);
        glGetQueryObjectuivEXT(query1, GL_QUERY_RESULT_AVAILABLE_EXT, &ready);
        timeout--;
    }
    ready = GL_FALSE;
    while (ready == GL_FALSE && timeout > 0)
    {
        angle::Sleep(0);
        glGetQueryObjectuivEXT(query2, GL_QUERY_RESULT_AVAILABLE_EXT, &ready);
        timeout--;
    }
    ASSERT_LT(0, timeout) << "Query result available timed out" << std::endl;

    GLuint64 result1 = 0;
    GLuint64 result2 = 0;
    glGetQueryObjectui64vEXT(query1, GL_QUERY_RESULT_EXT, &result1);
    glGetQueryObjectui64vEXT(query2, GL_QUERY_RESULT_EXT, &result2);

    ASSERT_GL_NO_ERROR();

    glDeleteQueriesEXT(1, &query1);
    glDeleteQueriesEXT(1, &query2);

    std::cout << "Timestamps: " << result1 << " " << result2 << std::endl;
    EXPECT_LT(0ul, result1);
    EXPECT_LT(0ul, result2);
    EXPECT_LT(result1, result2);
}

class TimerQueriesTestES3 : public TimerQueriesTest
{
};

// Tests getting timestamps via glGetInteger64v
TEST_P(TimerQueriesTestES3, TimestampGetInteger64)
{
    if (!extensionEnabled("GL_EXT_disjoint_timer_query"))
    {
        std::cout << "Test skipped because GL_EXT_disjoint_timer_query is not available."
                  << std::endl;
        return;
    }

    GLint queryTimestampBits = 0;
    glGetQueryivEXT(GL_TIMESTAMP_EXT, GL_QUERY_COUNTER_BITS_EXT, &queryTimestampBits);
    ASSERT_GL_NO_ERROR();

    std::cout << "Timestamp counter bits: " << queryTimestampBits << std::endl;

    if (queryTimestampBits == 0)
    {
        std::cout << "Test skipped because of 0 counter bits" << std::endl;
        return;
    }

    glDepthMask(GL_TRUE);
    glClear(GL_COLOR_BUFFER_BIT | GL_DEPTH_BUFFER_BIT | GL_STENCIL_BUFFER_BIT);

    GLint64 result1 = 0;
    GLint64 result2 = 0;
    glGetInteger64v(GL_TIMESTAMP_EXT, &result1);
    drawQuad(mProgram, "position", 0.8f);
    glGetInteger64v(GL_TIMESTAMP_EXT, &result2);
    ASSERT_GL_NO_ERROR();
    std::cout << "Timestamps (getInteger64v): " << result1 << " " << result2 << std::endl;
    EXPECT_LT(0l, result1);
    EXPECT_LT(0l, result2);
    EXPECT_LT(result1, result2);
}

ANGLE_INSTANTIATE_TEST(TimerQueriesTest,
                       ES2_D3D9(),
                       ES2_D3D11(),
                       ES3_D3D11(),
                       ES2_OPENGL(),
                       ES3_OPENGL());

ANGLE_INSTANTIATE_TEST(TimerQueriesTestES3, ES3_D3D11(), ES3_OPENGL());<|MERGE_RESOLUTION|>--- conflicted
+++ resolved
@@ -311,16 +311,10 @@
 // Tests timer queries operating under multiple EGL contexts with mid-query switching
 TEST_P(TimerQueriesTest, TimeElapsedMulticontextTest)
 {
-<<<<<<< HEAD
-    if (IsAMD() && IsOpenGL() && IsWindows() && IsDebug())
-    {
-        // TODO(jmadill): Figure out why this test is flaky on Win/AMD/OpenGL/Debug.
-=======
     if (IsAMD() && IsOpenGL() && IsWindows())
     {
         // TODO(jmadill): Figure out why this test is flaky on Win/AMD/OpenGL.
         // http://anglebug.com/1541
->>>>>>> a17af05f
         std::cout << "Test skipped on Windows AMD OpenGL Debug." << std::endl;
         return;
     }
