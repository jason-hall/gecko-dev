//
// Copyright 2015 The ANGLE Project Authors. All rights reserved.
// Use of this source code is governed by a BSD-style license that can be
// found in the LICENSE file.
//

#include "test_utils/ANGLETest.h"
#include "test_utils/gl_raii.h"

using namespace angle;

namespace
{

class UniformBufferTest : public ANGLETest
{
  protected:
    UniformBufferTest()
    {
        setWindowWidth(128);
        setWindowHeight(128);
        setConfigRedBits(8);
        setConfigGreenBits(8);
        setConfigBlueBits(8);
        setConfigAlphaBits(8);
    }

    void SetUp() override
    {
        ANGLETest::SetUp();

        const std::string vertexShaderSource = SHADER_SOURCE
        (   #version 300 es\n
            in vec4 position;
            void main()
            {
                gl_Position = position;
            }
        );
        const std::string fragmentShaderSource = SHADER_SOURCE
        (   #version 300 es\n
            precision highp float;
            uniform uni {
                vec4 color;
            };

            out vec4 fragColor;

            void main()
            {
                fragColor = color;
            }
        );

        mProgram = CompileProgram(vertexShaderSource, fragmentShaderSource);
        ASSERT_NE(mProgram, 0u);

        mUniformBufferIndex = glGetUniformBlockIndex(mProgram, "uni");
        ASSERT_NE(mUniformBufferIndex, -1);

        glGenBuffers(1, &mUniformBuffer);

        ASSERT_GL_NO_ERROR();
    }

    void TearDown() override
    {
        glDeleteBuffers(1, &mUniformBuffer);
        glDeleteProgram(mProgram);
        ANGLETest::TearDown();
    }

    GLuint mProgram;
    GLint mUniformBufferIndex;
    GLuint mUniformBuffer;
};

// Basic UBO functionality.
TEST_P(UniformBufferTest, Simple)
{
    glClear(GL_COLOR_BUFFER_BIT);
    float floatData[4] = {0.5f, 0.75f, 0.25f, 1.0f};

    glBindBuffer(GL_UNIFORM_BUFFER, mUniformBuffer);
    glBufferData(GL_UNIFORM_BUFFER, sizeof(float) * 4, floatData, GL_STATIC_DRAW);

    glBindBufferBase(GL_UNIFORM_BUFFER, 0, mUniformBuffer);

    glUniformBlockBinding(mProgram, mUniformBufferIndex, 0);
    drawQuad(mProgram, "position", 0.5f);

    ASSERT_GL_NO_ERROR();
    EXPECT_PIXEL_NEAR(0, 0, 128, 191, 64, 255, 1);
}

// Test that using a UBO with a non-zero offset and size actually works.
// The first step of this test renders a color from a UBO with a zero offset.
// The second step renders a color from a UBO with a non-zero offset.
TEST_P(UniformBufferTest, UniformBufferRange)
{
    int px = getWindowWidth() / 2;
    int py = getWindowHeight() / 2;

    // Query the uniform buffer alignment requirement
    GLint alignment;
    glGetIntegerv(GL_UNIFORM_BUFFER_OFFSET_ALIGNMENT, &alignment);

    GLint64 maxUniformBlockSize;
    glGetInteger64v(GL_MAX_UNIFORM_BLOCK_SIZE, &maxUniformBlockSize);
    if (alignment >= maxUniformBlockSize)
    {
        // ANGLE doesn't implement UBO offsets for this platform.
        // Ignore the test case.
        return;
    }

    ASSERT_GL_NO_ERROR();

    // Let's create a buffer which contains two vec4.
    GLuint vec4Size = 4 * sizeof(float);
    GLuint stride = 0;
    do
    {
        stride += alignment;
    }
    while (stride < vec4Size);

    std::vector<char> v(2 * stride);
    float *first = reinterpret_cast<float*>(v.data());
    float *second = reinterpret_cast<float*>(v.data() + stride);

    first[0] = 10.f / 255.f;
    first[1] = 20.f / 255.f;
    first[2] = 30.f / 255.f;
    first[3] = 40.f / 255.f;

    second[0] = 110.f / 255.f;
    second[1] = 120.f / 255.f;
    second[2] = 130.f / 255.f;
    second[3] = 140.f / 255.f;

    glBindBuffer(GL_UNIFORM_BUFFER, mUniformBuffer);
    // We use on purpose a size which is not a multiple of the alignment.
    glBufferData(GL_UNIFORM_BUFFER, stride + vec4Size, v.data(), GL_STATIC_DRAW);

    glUniformBlockBinding(mProgram, mUniformBufferIndex, 0);

    EXPECT_GL_NO_ERROR();

    // Bind the first part of the uniform buffer and draw
    // Use a size which is smaller than the alignment to check
    // to check that this case is handle correctly in the conversion to 11.1.
    glBindBufferRange(GL_UNIFORM_BUFFER, 0, mUniformBuffer, 0, vec4Size);
    drawQuad(mProgram, "position", 0.5f);
    EXPECT_GL_NO_ERROR();
    EXPECT_PIXEL_EQ(px, py, 10, 20, 30, 40);

    // Bind the second part of the uniform buffer and draw
    // Furthermore the D3D11.1 backend will internally round the vec4Size (16 bytes) to a stride (256 bytes)
    // hence it will try to map the range [stride, 2 * stride] which is
    // out-of-bound of the buffer bufferSize = stride + vec4Size < 2 * stride.
    // Ensure that this behaviour works.
    glBindBufferRange(GL_UNIFORM_BUFFER, 0, mUniformBuffer, stride, vec4Size);
    drawQuad(mProgram, "position", 0.5f);
    EXPECT_GL_NO_ERROR();
    EXPECT_PIXEL_EQ(px, py, 110, 120, 130, 140);
}

// Test uniform block bindings.
TEST_P(UniformBufferTest, UniformBufferBindings)
{
    int px = getWindowWidth() / 2;
    int py = getWindowHeight() / 2;

    ASSERT_GL_NO_ERROR();

    // Let's create a buffer which contains one vec4.
    GLuint vec4Size = 4 * sizeof(float);
    std::vector<char> v(vec4Size);
    float *first = reinterpret_cast<float*>(v.data());

    first[0] = 10.f / 255.f;
    first[1] = 20.f / 255.f;
    first[2] = 30.f / 255.f;
    first[3] = 40.f / 255.f;

    glBindBuffer(GL_UNIFORM_BUFFER, mUniformBuffer);
    glBufferData(GL_UNIFORM_BUFFER, vec4Size, v.data(), GL_STATIC_DRAW);

    EXPECT_GL_NO_ERROR();

    // Try to bind the buffer to binding point 2
    glUniformBlockBinding(mProgram, mUniformBufferIndex, 2);
    glBindBufferBase(GL_UNIFORM_BUFFER, 2, mUniformBuffer);
    drawQuad(mProgram, "position", 0.5f);
    EXPECT_GL_NO_ERROR();
    EXPECT_PIXEL_EQ(px, py, 10, 20, 30, 40);

    // Clear the framebuffer
    glClearColor(0.0, 0.0, 0.0, 0.0);
    glClear(GL_COLOR_BUFFER_BIT);
    EXPECT_PIXEL_EQ(px, py, 0, 0, 0, 0);

    // Try to bind the buffer to another binding point
    glUniformBlockBinding(mProgram, mUniformBufferIndex, 5);
    glBindBufferBase(GL_UNIFORM_BUFFER, 5, mUniformBuffer);
    drawQuad(mProgram, "position", 0.5f);
    EXPECT_GL_NO_ERROR();
    EXPECT_PIXEL_EQ(px, py, 10, 20, 30, 40);
}

// Test that ANGLE handles used but unbound UBO.
// TODO: A test case shouldn't depend on the error code of an undefined behaviour. Move this to unit tests of the validation layer.
TEST_P(UniformBufferTest, UnboundUniformBuffer)
{
    glUniformBlockBinding(mProgram, mUniformBufferIndex, 0);
    glBindBufferBase(GL_UNIFORM_BUFFER, 0, 0);
    EXPECT_GL_NO_ERROR();

    drawQuad(mProgram, "position", 0.5f);
    EXPECT_GL_ERROR(GL_INVALID_OPERATION);
}

// Update a UBO many time and verify that ANGLE uses the latest version of the data.
// https://code.google.com/p/angleproject/issues/detail?id=965
TEST_P(UniformBufferTest, UniformBufferManyUpdates)
{
    // TODO(jmadill): Figure out why this fails on Intel OpenGL.
    if (IsIntel() && IsOpenGL())
    {
        std::cout << "Test skipped on Intel OpenGL." << std::endl;
        return;
    }

    int px = getWindowWidth() / 2;
    int py = getWindowHeight() / 2;

    ASSERT_GL_NO_ERROR();

    float data[4];

    glBindBuffer(GL_UNIFORM_BUFFER, mUniformBuffer);
    glBufferData(GL_UNIFORM_BUFFER, sizeof(data), NULL, GL_DYNAMIC_DRAW);
    glUniformBlockBinding(mProgram, mUniformBufferIndex, 0);
    glBindBufferBase(GL_UNIFORM_BUFFER, 0, mUniformBuffer);

    EXPECT_GL_NO_ERROR();

    // Repeteadly update the data and draw
    for (size_t i = 0; i < 10; ++i)
    {
        data[0] = (i + 10.f) / 255.f;
        data[1] = (i + 20.f) / 255.f;
        data[2] = (i + 30.f) / 255.f;
        data[3] = (i + 40.f) / 255.f;

        glBufferSubData(GL_UNIFORM_BUFFER, 0, sizeof(data), data);

        drawQuad(mProgram, "position", 0.5f);
        EXPECT_GL_NO_ERROR();
        EXPECT_PIXEL_EQ(px, py, i + 10, i + 20, i + 30, i + 40);
    }
}

// Use a large number of buffer ranges (compared to the actual size of the UBO)
TEST_P(UniformBufferTest, ManyUniformBufferRange)
{
    int px = getWindowWidth() / 2;
    int py = getWindowHeight() / 2;

    // Query the uniform buffer alignment requirement
    GLint alignment;
    glGetIntegerv(GL_UNIFORM_BUFFER_OFFSET_ALIGNMENT, &alignment);

    GLint64 maxUniformBlockSize;
    glGetInteger64v(GL_MAX_UNIFORM_BLOCK_SIZE, &maxUniformBlockSize);
    if (alignment >= maxUniformBlockSize)
    {
        // ANGLE doesn't implement UBO offsets for this platform.
        // Ignore the test case.
        return;
    }

    ASSERT_GL_NO_ERROR();

    // Let's create a buffer which contains eight vec4.
    GLuint vec4Size = 4 * sizeof(float);
    GLuint stride = 0;
    do
    {
        stride += alignment;
    }
    while (stride < vec4Size);

    std::vector<char> v(8 * stride);

    for (size_t i = 0; i < 8; ++i)
    {
        float *data = reinterpret_cast<float*>(v.data() + i * stride);

        data[0] = (i + 10.f) / 255.f;
        data[1] = (i + 20.f) / 255.f;
        data[2] = (i + 30.f) / 255.f;
        data[3] = (i + 40.f) / 255.f;
    }

    glBindBuffer(GL_UNIFORM_BUFFER, mUniformBuffer);
    glBufferData(GL_UNIFORM_BUFFER, v.size(), v.data(), GL_STATIC_DRAW);

    glUniformBlockBinding(mProgram, mUniformBufferIndex, 0);

    EXPECT_GL_NO_ERROR();

    // Bind each possible offset
    for (size_t i = 0; i < 8; ++i)
    {
        glBindBufferRange(GL_UNIFORM_BUFFER, 0, mUniformBuffer, i * stride, stride);
        drawQuad(mProgram, "position", 0.5f);
        EXPECT_GL_NO_ERROR();
        EXPECT_PIXEL_EQ(px, py, 10 + i, 20 + i, 30 + i, 40 + i);
    }

    // Try to bind larger range
    for (size_t i = 0; i < 7; ++i)
    {
        glBindBufferRange(GL_UNIFORM_BUFFER, 0, mUniformBuffer, i * stride, 2 * stride);
        drawQuad(mProgram, "position", 0.5f);
        EXPECT_GL_NO_ERROR();
        EXPECT_PIXEL_EQ(px, py, 10 + i, 20 + i, 30 + i, 40 + i);
    }

    // Try to bind even larger range
    for (size_t i = 0; i < 5; ++i)
    {
        glBindBufferRange(GL_UNIFORM_BUFFER, 0, mUniformBuffer, i * stride, 4 * stride);
        drawQuad(mProgram, "position", 0.5f);
        EXPECT_GL_NO_ERROR();
        EXPECT_PIXEL_EQ(px, py, 10 + i, 20 + i, 30 + i, 40 + i);
    }
}

// Tests that active uniforms have the right names.
TEST_P(UniformBufferTest, ActiveUniformNames)
{
    const std::string &vertexShaderSource =
        "#version 300 es\n"
        "in vec2 position;\n"
        "out vec2 v;\n"
        "uniform blockName1 {\n"
        "  float f1;\n"
        "} instanceName1;\n"
        "uniform blockName2 {\n"
        "  float f2;\n"
        "} instanceName2[1];\n"
        "void main() {\n"
        "  v = vec2(instanceName1.f1, instanceName2[0].f2);\n"
        "  gl_Position = vec4(position, 0, 1);\n"
        "}";

    const std::string &fragmentShaderSource =
        "#version 300 es\n"
        "precision highp float;\n"
        "in vec2 v;\n"
        "out vec4 color;\n"
        "void main() {\n"
        "  color = vec4(v, 0, 1);\n"
        "}";

    GLuint program = CompileProgram(vertexShaderSource, fragmentShaderSource);
    ASSERT_NE(0u, program);

    GLint activeUniformBlocks;
    glGetProgramiv(program, GL_ACTIVE_UNIFORM_BLOCKS, &activeUniformBlocks);
    ASSERT_EQ(2, activeUniformBlocks);

    GLint maxLength;
    GLsizei length;
    glGetProgramiv(program, GL_ACTIVE_UNIFORM_BLOCK_MAX_NAME_LENGTH, &maxLength);
    std::vector<GLchar> strBlockNameBuffer(maxLength + 1, 0);
    glGetActiveUniformBlockName(program, 0, maxLength, &length, &strBlockNameBuffer[0]);
    ASSERT_GL_NO_ERROR();
    EXPECT_EQ("blockName1", std::string(&strBlockNameBuffer[0]));

    glGetActiveUniformBlockName(program, 1, maxLength, &length, &strBlockNameBuffer[0]);
    ASSERT_GL_NO_ERROR();
    EXPECT_EQ("blockName2[0]", std::string(&strBlockNameBuffer[0]));

    GLint activeUniforms;
    glGetProgramiv(program, GL_ACTIVE_UNIFORMS, &activeUniforms);

    ASSERT_EQ(2, activeUniforms);

    GLint size;
    GLenum type;
    glGetProgramiv(program, GL_ACTIVE_UNIFORM_MAX_LENGTH, &maxLength);
    std::vector<GLchar> strUniformNameBuffer(maxLength + 1, 0);
    glGetActiveUniform(program, 0, maxLength, &length, &size, &type, &strUniformNameBuffer[0]);

    ASSERT_GL_NO_ERROR();
    EXPECT_EQ(1, size);
    EXPECT_GLENUM_EQ(GL_FLOAT, type);
    EXPECT_EQ("blockName1.f1", std::string(&strUniformNameBuffer[0]));

    glGetActiveUniform(program, 1, maxLength, &length, &size, &type, &strUniformNameBuffer[0]);

    ASSERT_GL_NO_ERROR();
    EXPECT_EQ(1, size);
    EXPECT_GLENUM_EQ(GL_FLOAT, type);
    EXPECT_EQ("blockName2.f2", std::string(&strUniformNameBuffer[0]));
}

// Tests active uniforms and blocks when the layout is std140, shared and packed.
TEST_P(UniformBufferTest, ActiveUniformNumberAndName)
{
    // TODO(Jiajia): Figure out why this fails on Intel on Mac.
    // This case can pass on Intel Mac-10.11/10.12. But it fails on Intel Mac-10.10.
    if (IsIntel() && IsOSX())
    {
        std::cout << "Test skipped on Intel on Mac." << std::endl;
        return;
    }

    // This case fails on all AMD platforms (Mac, Linux, Win).
    // TODO(zmo): This actually passes on certain AMD cards, but we don't have
    // a way to do device specific handling yet.
    if (IsAMD())
    {
        std::cout << "Test skipped on AMD." << std::endl;
        return;
    }

    const std::string &vertexShaderSource =
        "#version 300 es\n"
        "in vec2 position;\n"
        "out float v;\n"
        "struct S {\n"
        "  highp ivec3 a;\n"
        "  mediump ivec2 b[4];\n"
        "};\n"
        "layout(std140) uniform blockName0 {\n"
        "  S s0;\n"
        "  lowp vec2 v0;\n"
        "  S s1[2];\n"
        "  highp uint u0;\n"
        "};\n"
        "layout(std140) uniform blockName1 {\n"
        "  float f1;\n"
        "  bool b1;\n"
        "} instanceName1;\n"
        "layout(shared) uniform blockName2 {\n"
        "  float f2;\n"
        "};\n"
        "layout(packed) uniform blockName3 {\n"
        "  float f3;\n"
        "};\n"
        "void main() {\n"
        "  v = instanceName1.f1;\n"
        "  gl_Position = vec4(position, 0, 1);\n"
        "}";

    const std::string &fragmentShaderSource =
        "#version 300 es\n"
        "precision highp float;\n"
        "in float v;\n"
        "out vec4 color;\n"
        "void main() {\n"
        "  color = vec4(v, 0, 0, 1);\n"
        "}";

    ANGLE_GL_PROGRAM(program, vertexShaderSource, fragmentShaderSource);

    // Note that the packed |blockName3| might (or might not) be optimized out.
    GLint activeUniforms;
    glGetProgramiv(program.get(), GL_ACTIVE_UNIFORMS, &activeUniforms);
    EXPECT_GE(activeUniforms, 11);

    GLint activeUniformBlocks;
    glGetProgramiv(program.get(), GL_ACTIVE_UNIFORM_BLOCKS, &activeUniformBlocks);
    EXPECT_GE(activeUniformBlocks, 3);

    GLint maxLength, size;
    GLenum type;
    GLsizei length;
    glGetProgramiv(program.get(), GL_ACTIVE_UNIFORM_MAX_LENGTH, &maxLength);
    std::vector<GLchar> strBuffer(maxLength + 1, 0);

    glGetActiveUniform(program.get(), 0, maxLength, &length, &size, &type, &strBuffer[0]);
    ASSERT_GL_NO_ERROR();
    EXPECT_EQ(1, size);
    EXPECT_EQ("s0.a", std::string(&strBuffer[0]));

    glGetActiveUniform(program.get(), 1, maxLength, &length, &size, &type, &strBuffer[0]);
    ASSERT_GL_NO_ERROR();
    EXPECT_EQ(4, size);
    EXPECT_EQ("s0.b[0]", std::string(&strBuffer[0]));

    glGetActiveUniform(program.get(), 2, maxLength, &length, &size, &type, &strBuffer[0]);
    ASSERT_GL_NO_ERROR();
    EXPECT_EQ(1, size);
    EXPECT_EQ("v0", std::string(&strBuffer[0]));

    glGetActiveUniform(program.get(), 3, maxLength, &length, &size, &type, &strBuffer[0]);
    ASSERT_GL_NO_ERROR();
    EXPECT_EQ(1, size);
    EXPECT_EQ("s1[0].a", std::string(&strBuffer[0]));

    glGetActiveUniform(program.get(), 4, maxLength, &length, &size, &type, &strBuffer[0]);
    ASSERT_GL_NO_ERROR();
    EXPECT_EQ(4, size);
    EXPECT_EQ("s1[0].b[0]", std::string(&strBuffer[0]));

    glGetActiveUniform(program.get(), 5, maxLength, &length, &size, &type, &strBuffer[0]);
    ASSERT_GL_NO_ERROR();
    EXPECT_EQ(1, size);
    EXPECT_EQ("s1[1].a", std::string(&strBuffer[0]));

    glGetActiveUniform(program.get(), 6, maxLength, &length, &size, &type, &strBuffer[0]);
    ASSERT_GL_NO_ERROR();
    EXPECT_EQ(4, size);
    EXPECT_EQ("s1[1].b[0]", std::string(&strBuffer[0]));

    glGetActiveUniform(program.get(), 7, maxLength, &length, &size, &type, &strBuffer[0]);
    ASSERT_GL_NO_ERROR();
    EXPECT_EQ(1, size);
    EXPECT_EQ("u0", std::string(&strBuffer[0]));

    glGetActiveUniform(program.get(), 8, maxLength, &length, &size, &type, &strBuffer[0]);
    ASSERT_GL_NO_ERROR();
    EXPECT_EQ(1, size);
    EXPECT_EQ("blockName1.f1", std::string(&strBuffer[0]));

    glGetActiveUniform(program.get(), 9, maxLength, &length, &size, &type, &strBuffer[0]);
    ASSERT_GL_NO_ERROR();
    EXPECT_EQ(1, size);
    EXPECT_EQ("blockName1.b1", std::string(&strBuffer[0]));

    glGetActiveUniform(program.get(), 10, maxLength, &length, &size, &type, &strBuffer[0]);
    ASSERT_GL_NO_ERROR();
    EXPECT_EQ(1, size);
    EXPECT_EQ("f2", std::string(&strBuffer[0]));
}

// Test that using a very large buffer to back a small uniform block works OK.
TEST_P(UniformBufferTest, VeryLarge)
{
    glClear(GL_COLOR_BUFFER_BIT);
    float floatData[4] = {0.5f, 0.75f, 0.25f, 1.0f};

    GLsizei bigSize = 4096 * 64;
    std::vector<GLubyte> zero(bigSize, 0);

    glBindBuffer(GL_UNIFORM_BUFFER, mUniformBuffer);
    glBufferData(GL_UNIFORM_BUFFER, bigSize, zero.data(), GL_STATIC_DRAW);
    glBufferSubData(GL_UNIFORM_BUFFER, 0, sizeof(float) * 4, floatData);

    glBindBufferBase(GL_UNIFORM_BUFFER, 0, mUniformBuffer);

    glUniformBlockBinding(mProgram, mUniformBufferIndex, 0);
    drawQuad(mProgram, "position", 0.5f);

    ASSERT_GL_NO_ERROR();
    EXPECT_PIXEL_NEAR(0, 0, 128, 191, 64, 255, 1);
<<<<<<< HEAD
=======
}

// Test that readback from a very large uniform buffer works OK.
TEST_P(UniformBufferTest, VeryLargeReadback)
{
    glClear(GL_COLOR_BUFFER_BIT);

    // Generate some random data.
    GLsizei bigSize = 4096 * 64;
    std::vector<GLubyte> expectedData(bigSize);
    for (GLsizei index = 0; index < bigSize; ++index)
    {
        expectedData[index] = static_cast<GLubyte>(index);
    }

    // Initialize the GL buffer.
    glBindBuffer(GL_UNIFORM_BUFFER, mUniformBuffer);
    glBufferData(GL_UNIFORM_BUFFER, bigSize, expectedData.data(), GL_STATIC_DRAW);

    // Do a small update.
    GLsizei smallSize = sizeof(float) * 4;
    std::array<float, 4> floatData = {{0.5f, 0.75f, 0.25f, 1.0f}};
    memcpy(expectedData.data(), floatData.data(), smallSize);

    glBufferSubData(GL_UNIFORM_BUFFER, 0, smallSize, expectedData.data());

    // Draw with the buffer.
    glBindBufferBase(GL_UNIFORM_BUFFER, 0, mUniformBuffer);
    glUniformBlockBinding(mProgram, mUniformBufferIndex, 0);
    drawQuad(mProgram, "position", 0.5f);

    ASSERT_GL_NO_ERROR();
    EXPECT_PIXEL_NEAR(0, 0, 128, 191, 64, 255, 1);

    // Read back the large buffer data.
    const void *mapPtr = glMapBufferRange(GL_UNIFORM_BUFFER, 0, bigSize, GL_MAP_READ_BIT);
    ASSERT_GL_NO_ERROR();
    const GLubyte *bytePtr = reinterpret_cast<const GLubyte *>(mapPtr);
    std::vector<GLubyte> actualData(bytePtr, bytePtr + bigSize);
    EXPECT_EQ(expectedData, actualData);

    glUnmapBuffer(GL_UNIFORM_BUFFER);
>>>>>>> a17af05f
}

// Use this to select which configurations (e.g. which renderer, which GLES major version) these tests should be run against.
ANGLE_INSTANTIATE_TEST(UniformBufferTest,
                       ES3_D3D11(),
                       ES3_D3D11_FL11_1(),
                       ES3_D3D11_FL11_1_REFERENCE(),
                       ES3_OPENGL(),
                       ES3_OPENGLES());

} // namespace<|MERGE_RESOLUTION|>--- conflicted
+++ resolved
@@ -560,8 +560,6 @@
 
     ASSERT_GL_NO_ERROR();
     EXPECT_PIXEL_NEAR(0, 0, 128, 191, 64, 255, 1);
-<<<<<<< HEAD
-=======
 }
 
 // Test that readback from a very large uniform buffer works OK.
@@ -604,7 +602,6 @@
     EXPECT_EQ(expectedData, actualData);
 
     glUnmapBuffer(GL_UNIFORM_BUFFER);
->>>>>>> a17af05f
 }
 
 // Use this to select which configurations (e.g. which renderer, which GLES major version) these tests should be run against.
