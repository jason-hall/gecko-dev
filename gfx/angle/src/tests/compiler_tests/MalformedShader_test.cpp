--- conflicted
+++ resolved
@@ -3110,8 +3110,6 @@
     {
         FAIL() << "Shader compilation failed, expecting success " << mInfoLog;
     }
-<<<<<<< HEAD
-=======
 }
 
 // Test that work group size can be used to size arrays.
@@ -3131,5 +3129,4 @@
     {
         FAIL() << "Shader compilation failed, expecting success " << mInfoLog;
     }
->>>>>>> a17af05f
 }