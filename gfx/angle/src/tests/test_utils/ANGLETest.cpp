//
// Copyright 2015 The ANGLE Project Authors. All rights reserved.
// Use of this source code is governed by a BSD-style license that can be
// found in the LICENSE file.
//
// ANGLETest:
//   Implementation of common ANGLE testing fixture.
//

#include "ANGLETest.h"
#include "EGLWindow.h"
#include "OSWindow.h"
#include "platform/Platform.h"

namespace angle
{

const GLColorRGB GLColorRGB::black(0u, 0u, 0u);
const GLColorRGB GLColorRGB::blue(0u, 0u, 255u);
const GLColorRGB GLColorRGB::green(0u, 255u, 0u);
const GLColorRGB GLColorRGB::red(255u, 0u, 0u);
const GLColorRGB GLColorRGB::yellow(255u, 255u, 0);

const GLColor GLColor::black            = GLColor(0u, 0u, 0u, 255u);
const GLColor GLColor::blue             = GLColor(0u, 0u, 255u, 255u);
const GLColor GLColor::cyan             = GLColor(0u, 255u, 255u, 255u);
const GLColor GLColor::green            = GLColor(0u, 255u, 0u, 255u);
const GLColor GLColor::red              = GLColor(255u, 0u, 0u, 255u);
const GLColor GLColor::transparentBlack = GLColor(0u, 0u, 0u, 0u);
const GLColor GLColor::white            = GLColor(255u, 255u, 255u, 255u);
const GLColor GLColor::yellow           = GLColor(255u, 255u, 0, 255u);

namespace
{
float ColorNorm(GLubyte channelValue)
{
    return static_cast<float>(channelValue) / 255.0f;
}

GLubyte ColorDenorm(float colorValue)
{
    return static_cast<GLubyte>(colorValue * 255.0f);
}

// Use a custom ANGLE platform class to capture and report internal errors.
class TestPlatform : public angle::Platform
{
  public:
    TestPlatform() : mIgnoreMessages(false) {}

    void logError(const char *errorMessage) override;
    void logWarning(const char *warningMessage) override;
    void logInfo(const char *infoMessage) override;

    void ignoreMessages();
    void enableMessages();

  private:
    bool mIgnoreMessages;
};

void TestPlatform::logError(const char *errorMessage)
{
    if (mIgnoreMessages)
        return;

    FAIL() << errorMessage;
}

void TestPlatform::logWarning(const char *warningMessage)
{
    if (mIgnoreMessages)
        return;

    std::cerr << "Warning: " << warningMessage << std::endl;
}

void TestPlatform::logInfo(const char *infoMessage)
{
    if (mIgnoreMessages)
        return;

    angle::WriteDebugMessage("%s\n", infoMessage);
}

void TestPlatform::ignoreMessages()
{
    mIgnoreMessages = true;
}

void TestPlatform::enableMessages()
{
    mIgnoreMessages = false;
}

TestPlatform g_testPlatformInstance;

std::array<angle::Vector3, 4> GetIndexedQuadVertices()
{
    std::array<angle::Vector3, 4> vertices;
    vertices[0] = angle::Vector3(-1.0f, 1.0f, 0.5f);
    vertices[1] = angle::Vector3(-1.0f, -1.0f, 0.5f);
    vertices[2] = angle::Vector3(1.0f, -1.0f, 0.5f);
    vertices[3] = angle::Vector3(1.0f, 1.0f, 0.5f);
    return vertices;
}

}  // anonymous namespace

GLColorRGB::GLColorRGB() : R(0), G(0), B(0)
{
}

GLColorRGB::GLColorRGB(GLubyte r, GLubyte g, GLubyte b) : R(r), G(g), B(b)
{
}

GLColorRGB::GLColorRGB(const angle::Vector3 &floatColor)
    : R(ColorDenorm(floatColor.x())), G(ColorDenorm(floatColor.y())), B(ColorDenorm(floatColor.z()))
{
}

GLColor::GLColor() : R(0), G(0), B(0), A(0)
{
}

GLColor::GLColor(GLubyte r, GLubyte g, GLubyte b, GLubyte a) : R(r), G(g), B(b), A(a)
{
}

<<<<<<< HEAD
GLColor::GLColor(const Vector4 &floatColor)
    : R(ColorDenorm(floatColor.x)),
      G(ColorDenorm(floatColor.y)),
      B(ColorDenorm(floatColor.z)),
      A(ColorDenorm(floatColor.w))
=======
GLColor::GLColor(const angle::Vector4 &floatColor)
    : R(ColorDenorm(floatColor.x())),
      G(ColorDenorm(floatColor.y())),
      B(ColorDenorm(floatColor.z())),
      A(ColorDenorm(floatColor.w()))
>>>>>>> a17af05f
{
}

GLColor::GLColor(GLuint colorValue) : R(0), G(0), B(0), A(0)
{
    memcpy(&R, &colorValue, sizeof(GLuint));
}

angle::Vector4 GLColor::toNormalizedVector() const
{
    return angle::Vector4(ColorNorm(R), ColorNorm(G), ColorNorm(B), ColorNorm(A));
}

GLColor ReadColor(GLint x, GLint y)
{
    GLColor actual;
    glReadPixels((x), (y), 1, 1, GL_RGBA, GL_UNSIGNED_BYTE, &actual.R);
    EXPECT_GL_NO_ERROR();
    return actual;
}

bool operator==(const GLColor &a, const GLColor &b)
{
    return a.R == b.R && a.G == b.G && a.B == b.B && a.A == b.A;
}

std::ostream &operator<<(std::ostream &ostream, const GLColor &color)
{
    ostream << "(" << static_cast<unsigned int>(color.R) << ", "
            << static_cast<unsigned int>(color.G) << ", " << static_cast<unsigned int>(color.B)
            << ", " << static_cast<unsigned int>(color.A) << ")";
    return ostream;
}

}  // namespace angle

// static
std::array<angle::Vector3, 6> ANGLETest::GetQuadVertices()
{
    std::array<angle::Vector3, 6> vertices;
    vertices[0] = angle::Vector3(-1.0f, 1.0f, 0.5f);
    vertices[1] = angle::Vector3(-1.0f, -1.0f, 0.5f);
    vertices[2] = angle::Vector3(1.0f, -1.0f, 0.5f);
    vertices[3] = angle::Vector3(-1.0f, 1.0f, 0.5f);
    vertices[4] = angle::Vector3(1.0f, -1.0f, 0.5f);
    vertices[5] = angle::Vector3(1.0f, 1.0f, 0.5f);
    return vertices;
}

ANGLETest::ANGLETest()
    : mEGLWindow(nullptr),
      mWidth(16),
      mHeight(16),
      mIgnoreD3D11SDKLayersWarnings(false),
      mQuadVertexBuffer(0)
{
    mEGLWindow =
        new EGLWindow(GetParam().majorVersion, GetParam().minorVersion, GetParam().eglParameters);
}

ANGLETest::~ANGLETest()
{
    if (mQuadVertexBuffer)
    {
        glDeleteBuffers(1, &mQuadVertexBuffer);
    }
    SafeDelete(mEGLWindow);
}

void ANGLETest::SetUp()
{
    angle::g_testPlatformInstance.enableMessages();

    // Resize the window before creating the context so that the first make current
    // sets the viewport and scissor box to the right size.
    bool needSwap = false;
    if (mOSWindow->getWidth() != mWidth || mOSWindow->getHeight() != mHeight)
    {
        if (!mOSWindow->resize(mWidth, mHeight))
        {
            FAIL() << "Failed to resize ANGLE test window.";
        }
        needSwap = true;
    }

    if (!createEGLContext())
    {
        FAIL() << "egl context creation failed.";
    }

    if (needSwap)
    {
        // Swap the buffers so that the default framebuffer picks up the resize
        // which will allow follow-up test code to assume the framebuffer covers
        // the whole window.
        swapBuffers();
    }

    // This Viewport command is not strictly necessary but we add it so that programs
    // taking OpenGL traces can guess the size of the default framebuffer and show it
    // in their UIs
    glViewport(0, 0, mWidth, mHeight);

    const auto &info = testing::UnitTest::GetInstance()->current_test_info();
    angle::WriteDebugMessage("Entering %s.%s\n", info->test_case_name(), info->name());
}

void ANGLETest::TearDown()
{
    checkD3D11SDKLayersMessages();

    const auto &info = testing::UnitTest::GetInstance()->current_test_info();
    angle::WriteDebugMessage("Exiting %s.%s\n", info->test_case_name(), info->name());

    swapBuffers();
    mOSWindow->messageLoop();

    if (!destroyEGLContext())
    {
        FAIL() << "egl context destruction failed.";
    }

    // Check for quit message
    Event myEvent;
    while (mOSWindow->popEvent(&myEvent))
    {
        if (myEvent.Type == Event::EVENT_CLOSED)
        {
            exit(0);
        }
    }
}

void ANGLETest::swapBuffers()
{
    if (mEGLWindow->isGLInitialized())
    {
        mEGLWindow->swap();
    }
}

void ANGLETest::setupQuadVertexBuffer(GLfloat positionAttribZ, GLfloat positionAttribXYScale)
{
    if (mQuadVertexBuffer == 0)
    {
        glGenBuffers(1, &mQuadVertexBuffer);
    }

    auto quadVertices = GetQuadVertices();
    for (angle::Vector3 &vertex : quadVertices)
    {
        vertex.x() *= positionAttribXYScale;
        vertex.y() *= positionAttribXYScale;
        vertex.z() = positionAttribZ;
    }

    glBindBuffer(GL_ARRAY_BUFFER, mQuadVertexBuffer);
    glBufferData(GL_ARRAY_BUFFER, sizeof(GLfloat) * 3 * 6, quadVertices.data(), GL_STATIC_DRAW);
}

void ANGLETest::setupIndexedQuadVertexBuffer(GLfloat positionAttribZ, GLfloat positionAttribXYScale)
{
    if (mQuadVertexBuffer == 0)
    {
        glGenBuffers(1, &mQuadVertexBuffer);
    }

    auto quadVertices = angle::GetIndexedQuadVertices();
    for (angle::Vector3 &vertex : quadVertices)
    {
        vertex.x() *= positionAttribXYScale;
        vertex.y() *= positionAttribXYScale;
        vertex.z() = positionAttribZ;
    }

    glBindBuffer(GL_ARRAY_BUFFER, mQuadVertexBuffer);
    glBufferData(GL_ARRAY_BUFFER, sizeof(GLfloat) * 3 * 4, quadVertices.data(), GL_STATIC_DRAW);
}

// static
void ANGLETest::drawQuad(GLuint program,
                         const std::string &positionAttribName,
                         GLfloat positionAttribZ)
{
    drawQuad(program, positionAttribName, positionAttribZ, 1.0f);
}

// static
void ANGLETest::drawQuad(GLuint program,
                         const std::string &positionAttribName,
                         GLfloat positionAttribZ,
                         GLfloat positionAttribXYScale)
{
    drawQuad(program, positionAttribName, positionAttribZ, positionAttribXYScale, false);
}

void ANGLETest::drawQuad(GLuint program,
                         const std::string &positionAttribName,
                         GLfloat positionAttribZ,
                         GLfloat positionAttribXYScale,
                         bool useVertexBuffer)
{
    GLint previousProgram = 0;
    glGetIntegerv(GL_CURRENT_PROGRAM, &previousProgram);
    if (previousProgram != static_cast<GLint>(program))
    {
        glUseProgram(program);
    }

    GLint positionLocation = glGetAttribLocation(program, positionAttribName.c_str());

    if (useVertexBuffer)
    {
        setupQuadVertexBuffer(positionAttribZ, positionAttribXYScale);
        glVertexAttribPointer(positionLocation, 3, GL_FLOAT, GL_FALSE, 0, 0);
        glBindBuffer(GL_ARRAY_BUFFER, 0);
    }
    else
    {
        auto quadVertices = GetQuadVertices();
        for (angle::Vector3 &vertex : quadVertices)
        {
            vertex.x() *= positionAttribXYScale;
            vertex.y() *= positionAttribXYScale;
            vertex.z() = positionAttribZ;
        }

        glVertexAttribPointer(positionLocation, 3, GL_FLOAT, GL_FALSE, 0, quadVertices.data());
    }
    glEnableVertexAttribArray(positionLocation);

    glDrawArrays(GL_TRIANGLES, 0, 6);

    glDisableVertexAttribArray(positionLocation);
    glVertexAttribPointer(positionLocation, 4, GL_FLOAT, GL_FALSE, 0, NULL);

    if (previousProgram != static_cast<GLint>(program))
    {
        glUseProgram(previousProgram);
    }
}

void ANGLETest::drawIndexedQuad(GLuint program,
                                const std::string &positionAttribName,
                                GLfloat positionAttribZ)
{
    drawIndexedQuad(program, positionAttribName, positionAttribZ, 1.0f);
}

void ANGLETest::drawIndexedQuad(GLuint program,
                                const std::string &positionAttribName,
                                GLfloat positionAttribZ,
                                GLfloat positionAttribXYScale)
{
    GLint positionLocation = glGetAttribLocation(program, positionAttribName.c_str());

    GLint activeProgram = 0;
    glGetIntegerv(GL_CURRENT_PROGRAM, &activeProgram);
    if (static_cast<GLuint>(activeProgram) != program)
    {
        glUseProgram(program);
    }

    GLuint prevBinding = 0;
    glGetIntegerv(GL_ARRAY_BUFFER_BINDING, reinterpret_cast<GLint *>(&prevBinding));

    setupIndexedQuadVertexBuffer(positionAttribZ, positionAttribXYScale);

    glVertexAttribPointer(positionLocation, 3, GL_FLOAT, GL_FALSE, 0, nullptr);
    glEnableVertexAttribArray(positionLocation);
    glBindBuffer(GL_ARRAY_BUFFER, prevBinding);

    const GLushort indices[] = {
        0, 1, 2, 0, 2, 3,
    };

    glDrawElements(GL_TRIANGLES, 6, GL_UNSIGNED_SHORT, indices);

    glDisableVertexAttribArray(positionLocation);
    glVertexAttribPointer(positionLocation, 4, GL_FLOAT, GL_FALSE, 0, NULL);

    if (static_cast<GLuint>(activeProgram) != program)
    {
        glUseProgram(static_cast<GLuint>(activeProgram));
    }
}

GLuint ANGLETest::compileShader(GLenum type, const std::string &source)
{
    GLuint shader = glCreateShader(type);

    const char *sourceArray[1] = { source.c_str() };
    glShaderSource(shader, 1, sourceArray, NULL);
    glCompileShader(shader);

    GLint compileResult;
    glGetShaderiv(shader, GL_COMPILE_STATUS, &compileResult);

    if (compileResult == 0)
    {
        GLint infoLogLength;
        glGetShaderiv(shader, GL_INFO_LOG_LENGTH, &infoLogLength);

        if (infoLogLength == 0)
        {
            std::cerr << "shader compilation failed with empty log." << std::endl;
        }
        else
        {
            std::vector<GLchar> infoLog(infoLogLength);
            glGetShaderInfoLog(shader, static_cast<GLsizei>(infoLog.size()), NULL, &infoLog[0]);

            std::cerr << "shader compilation failed: " << &infoLog[0];
        }

        glDeleteShader(shader);
        shader = 0;
    }

    return shader;
}

void ANGLETest::checkD3D11SDKLayersMessages()
{
#if defined(ANGLE_PLATFORM_WINDOWS) && !defined(NDEBUG)
    // In debug D3D11 mode, check ID3D11InfoQueue to see if any D3D11 SDK Layers messages
    // were outputted by the test
    if (mIgnoreD3D11SDKLayersWarnings ||
        mEGLWindow->getPlatform().renderer != EGL_PLATFORM_ANGLE_TYPE_D3D11_ANGLE ||
        mEGLWindow->getDisplay() == EGL_NO_DISPLAY)
    {
        return;
    }

    const char *extensionString =
        static_cast<const char *>(eglQueryString(mEGLWindow->getDisplay(), EGL_EXTENSIONS));
    if (!strstr(extensionString, "EGL_EXT_device_query"))
    {
        return;
    }

    EGLAttrib device      = 0;
    EGLAttrib angleDevice = 0;

    PFNEGLQUERYDISPLAYATTRIBEXTPROC queryDisplayAttribEXT;
    PFNEGLQUERYDEVICEATTRIBEXTPROC queryDeviceAttribEXT;

    queryDisplayAttribEXT = reinterpret_cast<PFNEGLQUERYDISPLAYATTRIBEXTPROC>(
        eglGetProcAddress("eglQueryDisplayAttribEXT"));
    queryDeviceAttribEXT = reinterpret_cast<PFNEGLQUERYDEVICEATTRIBEXTPROC>(
        eglGetProcAddress("eglQueryDeviceAttribEXT"));
    ASSERT_NE(nullptr, queryDisplayAttribEXT);
    ASSERT_NE(nullptr, queryDeviceAttribEXT);

    ASSERT_EGL_TRUE(queryDisplayAttribEXT(mEGLWindow->getDisplay(), EGL_DEVICE_EXT, &angleDevice));
    ASSERT_EGL_TRUE(queryDeviceAttribEXT(reinterpret_cast<EGLDeviceEXT>(angleDevice),
                                         EGL_D3D11_DEVICE_ANGLE, &device));
    ID3D11Device *d3d11Device = reinterpret_cast<ID3D11Device *>(device);

    ID3D11InfoQueue *infoQueue = nullptr;
    HRESULT hr =
        d3d11Device->QueryInterface(__uuidof(infoQueue), reinterpret_cast<void **>(&infoQueue));
    if (SUCCEEDED(hr))
    {
        UINT64 numStoredD3DDebugMessages =
            infoQueue->GetNumStoredMessagesAllowedByRetrievalFilter();

        if (numStoredD3DDebugMessages > 0)
        {
            for (UINT64 i = 0; i < numStoredD3DDebugMessages; i++)
            {
                SIZE_T messageLength = 0;
                hr                   = infoQueue->GetMessage(i, nullptr, &messageLength);

                if (SUCCEEDED(hr))
                {
                    D3D11_MESSAGE *pMessage =
                        reinterpret_cast<D3D11_MESSAGE *>(malloc(messageLength));
                    infoQueue->GetMessage(i, pMessage, &messageLength);

                    std::cout << "Message " << i << ":"
                              << " " << pMessage->pDescription << "\n";
                    free(pMessage);
                }
            }

            FAIL() << numStoredD3DDebugMessages
                   << " D3D11 SDK Layers message(s) detected! Test Failed.\n";
        }
    }

    SafeRelease(infoQueue);
#endif
}

static bool checkExtensionExists(const char *allExtensions, const std::string &extName)
{
    return strstr(allExtensions, extName.c_str()) != nullptr;
}

bool ANGLETest::extensionEnabled(const std::string &extName)
{
    return checkExtensionExists(reinterpret_cast<const char *>(glGetString(GL_EXTENSIONS)),
                                extName);
}

bool ANGLETest::extensionRequestable(const std::string &extName)
{
    return checkExtensionExists(
        reinterpret_cast<const char *>(glGetString(GL_REQUESTABLE_EXTENSIONS_ANGLE)), extName);
}

bool ANGLETest::eglDisplayExtensionEnabled(EGLDisplay display, const std::string &extName)
{
    return checkExtensionExists(eglQueryString(display, EGL_EXTENSIONS), extName);
}

bool ANGLETest::eglClientExtensionEnabled(const std::string &extName)
{
    return checkExtensionExists(eglQueryString(EGL_NO_DISPLAY, EGL_EXTENSIONS), extName);
}

bool ANGLETest::eglDeviceExtensionEnabled(EGLDeviceEXT device, const std::string &extName)
{
    PFNEGLQUERYDEVICESTRINGEXTPROC eglQueryDeviceStringEXT =
        reinterpret_cast<PFNEGLQUERYDEVICESTRINGEXTPROC>(
            eglGetProcAddress("eglQueryDeviceStringEXT"));
    return checkExtensionExists(eglQueryDeviceStringEXT(device, EGL_EXTENSIONS), extName);
}

void ANGLETest::setWindowWidth(int width)
{
    mWidth = width;
}

void ANGLETest::setWindowHeight(int height)
{
    mHeight = height;
}

void ANGLETest::setConfigRedBits(int bits)
{
    mEGLWindow->setConfigRedBits(bits);
}

void ANGLETest::setConfigGreenBits(int bits)
{
    mEGLWindow->setConfigGreenBits(bits);
}

void ANGLETest::setConfigBlueBits(int bits)
{
    mEGLWindow->setConfigBlueBits(bits);
}

void ANGLETest::setConfigAlphaBits(int bits)
{
    mEGLWindow->setConfigAlphaBits(bits);
}

void ANGLETest::setConfigDepthBits(int bits)
{
    mEGLWindow->setConfigDepthBits(bits);
}

void ANGLETest::setConfigStencilBits(int bits)
{
    mEGLWindow->setConfigStencilBits(bits);
}

void ANGLETest::setMultisampleEnabled(bool enabled)
{
    mEGLWindow->setMultisample(enabled);
}

void ANGLETest::setDebugEnabled(bool enabled)
{
    mEGLWindow->setDebugEnabled(enabled);
}

void ANGLETest::setNoErrorEnabled(bool enabled)
{
    mEGLWindow->setNoErrorEnabled(enabled);
}

void ANGLETest::setWebGLCompatibilityEnabled(bool webglCompatibility)
{
    mEGLWindow->setWebGLCompatibilityEnabled(webglCompatibility);
}

void ANGLETest::setBindGeneratesResource(bool bindGeneratesResource)
{
    mEGLWindow->setBindGeneratesResource(bindGeneratesResource);
}

int ANGLETest::getClientMajorVersion() const
{
    return mEGLWindow->getClientMajorVersion();
}

int ANGLETest::getClientMinorVersion() const
{
    return mEGLWindow->getClientMinorVersion();
}

EGLWindow *ANGLETest::getEGLWindow() const
{
    return mEGLWindow;
}

int ANGLETest::getWindowWidth() const
{
    return mWidth;
}

int ANGLETest::getWindowHeight() const
{
    return mHeight;
}

bool ANGLETest::isMultisampleEnabled() const
{
    return mEGLWindow->isMultisample();
}

bool ANGLETest::createEGLContext()
{
    return mEGLWindow->initializeGL(mOSWindow);
}

bool ANGLETest::destroyEGLContext()
{
    mEGLWindow->destroyGL();
    return true;
}

bool ANGLETest::InitTestWindow()
{
    mOSWindow = CreateOSWindow();
    if (!mOSWindow->initialize("ANGLE_TEST", 128, 128))
    {
        return false;
    }

    mOSWindow->setVisible(true);

    return true;
}

bool ANGLETest::DestroyTestWindow()
{
    if (mOSWindow)
    {
        mOSWindow->destroy();
        delete mOSWindow;
        mOSWindow = NULL;
    }

    return true;
}

void ANGLETest::SetWindowVisible(bool isVisible)
{
    mOSWindow->setVisible(isVisible);
}

bool IsIntel()
{
    std::string rendererString(reinterpret_cast<const char *>(glGetString(GL_RENDERER)));
    return (rendererString.find("Intel") != std::string::npos);
}

bool IsAdreno()
{
    std::string rendererString(reinterpret_cast<const char *>(glGetString(GL_RENDERER)));
    return (rendererString.find("Adreno") != std::string::npos);
}

bool IsAMD()
{
    std::string rendererString(reinterpret_cast<const char *>(glGetString(GL_RENDERER)));
    return (rendererString.find("AMD") != std::string::npos) ||
           (rendererString.find("ATI") != std::string::npos);
}

bool IsNVIDIA()
{
    std::string rendererString(reinterpret_cast<const char *>(glGetString(GL_RENDERER)));
    return (rendererString.find("NVIDIA") != std::string::npos);
}

bool IsD3D11()
{
    std::string rendererString(reinterpret_cast<const char *>(glGetString(GL_RENDERER)));
    return (rendererString.find("Direct3D11 vs_5_0") != std::string::npos);
}

bool IsD3D11_FL93()
{
    std::string rendererString(reinterpret_cast<const char *>(glGetString(GL_RENDERER)));
    return (rendererString.find("Direct3D11 vs_4_0_") != std::string::npos);
}

bool IsD3D9()
{
    std::string rendererString(reinterpret_cast<const char *>(glGetString(GL_RENDERER)));
    return (rendererString.find("Direct3D9") != std::string::npos);
}

bool IsD3DSM3()
{
    return IsD3D9() || IsD3D11_FL93();
}

bool IsDesktopOpenGL()
{
    return IsOpenGL() && !IsOpenGLES();
}

bool IsOpenGLES()
{
    std::string rendererString(reinterpret_cast<const char *>(glGetString(GL_RENDERER)));
    return (rendererString.find("OpenGL ES") != std::string::npos);
}

bool IsOpenGL()
{
    std::string rendererString(reinterpret_cast<const char *>(glGetString(GL_RENDERER)));
    return (rendererString.find("OpenGL") != std::string::npos);
}

bool IsNULL()
{
    std::string rendererString(reinterpret_cast<const char *>(glGetString(GL_RENDERER)));
    return (rendererString.find("NULL") != std::string::npos);
}

bool IsAndroid()
{
#if defined(ANGLE_PLATFORM_ANDROID)
    return true;
#else
    return false;
#endif
}

bool IsLinux()
{
#if defined(ANGLE_PLATFORM_LINUX)
    return true;
#else
    return false;
#endif
}

bool IsOSX()
{
#if defined(ANGLE_PLATFORM_APPLE)
    return true;
#else
    return false;
#endif
}

bool IsWindows()
{
#if defined(ANGLE_PLATFORM_WINDOWS)
    return true;
#else
    return false;
#endif
}

bool IsDebug()
{
#if !defined(NDEBUG)
    return true;
#else
    return false;
#endif
}

bool IsRelease()
{
    return !IsDebug();
}

EGLint ANGLETest::getPlatformRenderer() const
{
    assert(mEGLWindow);
    return mEGLWindow->getPlatform().renderer;
}

void ANGLETest::ignoreD3D11SDKLayersWarnings()
{
    // Some tests may need to disable the D3D11 SDK Layers Warnings checks
    mIgnoreD3D11SDKLayersWarnings = true;
}

OSWindow *ANGLETest::mOSWindow = NULL;

void ANGLETestEnvironment::SetUp()
{
    mGLESLibrary.reset(angle::loadLibrary("libGLESv2"));
    if (mGLESLibrary)
    {
        auto initFunc = reinterpret_cast<ANGLEPlatformInitializeFunc>(
            mGLESLibrary->getSymbol("ANGLEPlatformInitialize"));
        if (initFunc)
        {
            initFunc(&angle::g_testPlatformInstance);
        }
    }

    if (!ANGLETest::InitTestWindow())
    {
        FAIL() << "Failed to create ANGLE test window.";
    }
}

void ANGLETestEnvironment::TearDown()
{
    ANGLETest::DestroyTestWindow();

    if (mGLESLibrary)
    {
        auto shutdownFunc = reinterpret_cast<ANGLEPlatformShutdownFunc>(
            mGLESLibrary->getSymbol("ANGLEPlatformShutdown"));
        if (shutdownFunc)
        {
            shutdownFunc();
        }
    }
}

void IgnoreANGLEPlatformMessages()
{
    // Negative tests may trigger expected errors/warnings in the ANGLE Platform.
    angle::g_testPlatformInstance.ignoreMessages();
}<|MERGE_RESOLUTION|>--- conflicted
+++ resolved
@@ -128,19 +128,11 @@
 {
 }
 
-<<<<<<< HEAD
-GLColor::GLColor(const Vector4 &floatColor)
-    : R(ColorDenorm(floatColor.x)),
-      G(ColorDenorm(floatColor.y)),
-      B(ColorDenorm(floatColor.z)),
-      A(ColorDenorm(floatColor.w))
-=======
 GLColor::GLColor(const angle::Vector4 &floatColor)
     : R(ColorDenorm(floatColor.x())),
       G(ColorDenorm(floatColor.y())),
       B(ColorDenorm(floatColor.z())),
       A(ColorDenorm(floatColor.w()))
->>>>>>> a17af05f
 {
 }
 
