//
// Copyright (c) 2013 The ANGLE Project Authors. All rights reserved.
// Use of this source code is governed by a BSD-style license that can be
// found in the LICENSE file.
//

// validationES3.h: Validation functions for OpenGL ES 3.0 entry point parameters

#ifndef LIBANGLE_VALIDATION_ES3_H_
#define LIBANGLE_VALIDATION_ES3_H_

#include <GLES3/gl3.h>

namespace gl
{
class Context;
struct IndexRange;
class ValidationContext;

bool ValidateES3TexImageParametersBase(ValidationContext *context,
                                       GLenum target,
                                       GLint level,
                                       GLenum internalformat,
                                       bool isCompressed,
                                       bool isSubImage,
                                       GLint xoffset,
                                       GLint yoffset,
                                       GLint zoffset,
                                       GLsizei width,
                                       GLsizei height,
                                       GLsizei depth,
                                       GLint border,
                                       GLenum format,
                                       GLenum type,
                                       GLsizei imageSize,
                                       const GLvoid *pixels);

bool ValidateES3TexStorageParameters(Context *context,
                                     GLenum target,
                                     GLsizei levels,
                                     GLenum internalformat,
                                     GLsizei width,
                                     GLsizei height,
                                     GLsizei depth);

bool ValidateES3TexImage2DParameters(Context *context,
                                     GLenum target,
                                     GLint level,
                                     GLenum internalformat,
                                     bool isCompressed,
                                     bool isSubImage,
                                     GLint xoffset,
                                     GLint yoffset,
                                     GLint zoffset,
                                     GLsizei width,
                                     GLsizei height,
                                     GLsizei depth,
                                     GLint border,
                                     GLenum format,
                                     GLenum type,
                                     GLsizei imageSize,
                                     const GLvoid *pixels);

bool ValidateES3TexImage3DParameters(Context *context,
                                     GLenum target,
                                     GLint level,
                                     GLenum internalformat,
                                     bool isCompressed,
                                     bool isSubImage,
                                     GLint xoffset,
                                     GLint yoffset,
                                     GLint zoffset,
                                     GLsizei width,
                                     GLsizei height,
                                     GLsizei depth,
                                     GLint border,
                                     GLenum format,
                                     GLenum type,
                                     GLsizei bufSize,
                                     const GLvoid *pixels);

bool ValidateES3CopyTexImageParametersBase(ValidationContext *context,
                                           GLenum target,
                                           GLint level,
                                           GLenum internalformat,
                                           bool isSubImage,
                                           GLint xoffset,
                                           GLint yoffset,
                                           GLint zoffset,
                                           GLint x,
                                           GLint y,
                                           GLsizei width,
                                           GLsizei height,
                                           GLint border);

bool ValidateES3CopyTexImage2DParameters(ValidationContext *context,
                                         GLenum target,
                                         GLint level,
                                         GLenum internalformat,
                                         bool isSubImage,
                                         GLint xoffset,
                                         GLint yoffset,
                                         GLint zoffset,
                                         GLint x,
                                         GLint y,
                                         GLsizei width,
                                         GLsizei height,
                                         GLint border);

bool ValidateES3CopyTexImage3DParameters(ValidationContext *context,
                                         GLenum target,
                                         GLint level,
                                         GLenum internalformat,
                                         bool isSubImage,
                                         GLint xoffset,
                                         GLint yoffset,
                                         GLint zoffset,
                                         GLint x,
                                         GLint y,
                                         GLsizei width,
                                         GLsizei height,
                                         GLint border);

bool ValidateES3TexStorageParametersBase(Context *context,
                                         GLenum target,
                                         GLsizei levels,
                                         GLenum internalformat,
                                         GLsizei width,
                                         GLsizei height,
                                         GLsizei depth);

bool ValidateES3TexStorage2DParameters(Context *context,
                                       GLenum target,
                                       GLsizei levels,
                                       GLenum internalformat,
                                       GLsizei width,
                                       GLsizei height,
                                       GLsizei depth);

bool ValidateES3TexStorage3DParameters(Context *context,
                                       GLenum target,
                                       GLsizei levels,
                                       GLenum internalformat,
                                       GLsizei width,
                                       GLsizei height,
                                       GLsizei depth);

bool ValidateBeginQuery(Context *context, GLenum target, GLuint id);

bool ValidateEndQuery(Context *context, GLenum target);

bool ValidateGetQueryiv(Context *context, GLenum target, GLenum pname, GLint *params);

bool ValidateGetQueryObjectuiv(Context *context, GLuint id, GLenum pname, GLuint *params);

bool ValidateFramebufferTextureLayer(Context *context, GLenum target, GLenum attachment,
                                     GLuint texture, GLint level, GLint layer);

bool ValidateES3RenderbufferStorageParameters(Context *context, GLenum target, GLsizei samples,
                                              GLenum internalformat, GLsizei width, GLsizei height);

bool ValidateInvalidateFramebuffer(Context *context, GLenum target, GLsizei numAttachments,
                                   const GLenum *attachments);

bool ValidateClearBuffer(ValidationContext *context);

bool ValidateDrawRangeElements(Context *context,
                               GLenum mode,
                               GLuint start,
                               GLuint end,
                               GLsizei count,
                               GLenum type,
                               const GLvoid *indices,
                               IndexRange *indexRange);

bool ValidateGetUniformuiv(Context *context, GLuint program, GLint location, GLuint* params);

bool ValidateReadBuffer(Context *context, GLenum mode);

bool ValidateCompressedTexImage3D(Context *context,
                                  GLenum target,
                                  GLint level,
                                  GLenum internalformat,
                                  GLsizei width,
                                  GLsizei height,
                                  GLsizei depth,
                                  GLint border,
                                  GLsizei imageSize,
                                  const GLvoid *data);

bool ValidateBindVertexArray(Context *context, GLuint array);
bool ValidateIsVertexArray(Context *context);

bool ValidateProgramBinary(Context *context,
                           GLuint program,
                           GLenum binaryFormat,
                           const void *binary,
                           GLint length);
bool ValidateGetProgramBinary(Context *context,
                              GLuint program,
                              GLsizei bufSize,
                              GLsizei *length,
                              GLenum *binaryFormat,
                              void *binary);
bool ValidateProgramParameteri(Context *context, GLuint program, GLenum pname, GLint value);
bool ValidateBlitFramebuffer(Context *context,
                             GLint srcX0,
                             GLint srcY0,
                             GLint srcX1,
                             GLint srcY1,
                             GLint dstX0,
                             GLint dstY0,
                             GLint dstX1,
                             GLint dstY1,
                             GLbitfield mask,
                             GLenum filter);
bool ValidateClearBufferiv(ValidationContext *context,
                           GLenum buffer,
                           GLint drawbuffer,
                           const GLint *value);
bool ValidateClearBufferuiv(ValidationContext *context,
                            GLenum buffer,
                            GLint drawbuffer,
                            const GLuint *value);
bool ValidateClearBufferfv(ValidationContext *context,
                           GLenum buffer,
                           GLint drawbuffer,
                           const GLfloat *value);
bool ValidateClearBufferfi(ValidationContext *context,
                           GLenum buffer,
                           GLint drawbuffer,
                           GLfloat depth,
                           GLint stencil);
bool ValidateDrawBuffers(ValidationContext *context, GLsizei n, const GLenum *bufs);
bool ValidateCopyTexSubImage3D(Context *context,
                               GLenum target,
                               GLint level,
                               GLint xoffset,
                               GLint yoffset,
                               GLint zoffset,
                               GLint x,
                               GLint y,
                               GLsizei width,
                               GLsizei height);
bool ValidateTexImage3D(Context *context,
                        GLenum target,
                        GLint level,
                        GLint internalformat,
                        GLsizei width,
                        GLsizei height,
                        GLsizei depth,
                        GLint border,
                        GLenum format,
                        GLenum type,
                        const GLvoid *pixels);
bool ValidateTexImage3DRobustANGLE(Context *context,
                                   GLenum target,
                                   GLint level,
                                   GLint internalformat,
                                   GLsizei width,
                                   GLsizei height,
                                   GLsizei depth,
                                   GLint border,
                                   GLenum format,
                                   GLenum type,
                                   GLsizei bufSize,
                                   const GLvoid *pixels);
bool ValidateTexSubImage3D(Context *context,
                           GLenum target,
                           GLint level,
                           GLint xoffset,
                           GLint yoffset,
                           GLint zoffset,
                           GLsizei width,
                           GLsizei height,
                           GLsizei depth,
                           GLenum format,
                           GLenum type,
                           const GLvoid *pixels);
bool ValidateTexSubImage3DRobustANGLE(Context *context,
                                      GLenum target,
                                      GLint level,
                                      GLint xoffset,
                                      GLint yoffset,
                                      GLint zoffset,
                                      GLsizei width,
                                      GLsizei height,
                                      GLsizei depth,
                                      GLenum format,
                                      GLenum type,
                                      GLsizei bufSize,
                                      const GLvoid *pixels);
bool ValidateCompressedTexSubImage3D(Context *context,
                                     GLenum target,
                                     GLint level,
                                     GLint xoffset,
                                     GLint yoffset,
                                     GLint zoffset,
                                     GLsizei width,
                                     GLsizei height,
                                     GLsizei depth,
                                     GLenum format,
                                     GLsizei imageSize,
                                     const GLvoid *data);

bool ValidateGenQueries(Context *context, GLint n, GLuint *ids);
bool ValidateDeleteQueries(Context *context, GLint n, const GLuint *ids);
bool ValidateGenSamplers(Context *context, GLint count, GLuint *samplers);
bool ValidateDeleteSamplers(Context *context, GLint count, const GLuint *samplers);
bool ValidateGenTransformFeedbacks(Context *context, GLint n, GLuint *ids);
bool ValidateDeleteTransformFeedbacks(Context *context, GLint n, const GLuint *ids);
bool ValidateGenVertexArrays(Context *context, GLint n, GLuint *arrays);
bool ValidateDeleteVertexArrays(Context *context, GLint n, const GLuint *arrays);

bool ValidateGenOrDeleteES3(Context *context, GLint n);
bool ValidateGenOrDeleteCountES3(Context *context, GLint count);

bool ValidateBeginTransformFeedback(Context *context, GLenum primitiveMode);

bool ValidateGetBufferPointerv(Context *context, GLenum target, GLenum pname, GLvoid **params);
bool ValidateGetBufferPointervRobustANGLE(Context *context,
                                          GLenum target,
                                          GLenum pname,
                                          GLsizei bufSize,
                                          GLsizei *length,
                                          GLvoid **params);
bool ValidateUnmapBuffer(Context *context, GLenum target);
bool ValidateMapBufferRange(Context *context,
                            GLenum target,
                            GLintptr offset,
                            GLsizeiptr length,
                            GLbitfield access);
bool ValidateFlushMappedBufferRange(Context *context,
                                    GLenum target,
                                    GLintptr offset,
                                    GLsizeiptr length);

bool ValidateIndexedStateQuery(ValidationContext *context,
                               GLenum pname,
                               GLuint index,
                               GLsizei *length);
bool ValidateGetIntegeri_v(ValidationContext *context, GLenum target, GLuint index, GLint *data);
bool ValidateGetIntegeri_vRobustANGLE(ValidationContext *context,
                                      GLenum target,
                                      GLuint index,
                                      GLsizei bufSize,
                                      GLsizei *length,
                                      GLint *data);
bool ValidateGetInteger64i_v(ValidationContext *context,
                             GLenum target,
                             GLuint index,
                             GLint64 *data);
bool ValidateGetInteger64i_vRobustANGLE(ValidationContext *context,
                                        GLenum target,
                                        GLuint index,
                                        GLsizei bufSize,
                                        GLsizei *length,
                                        GLint64 *data);

bool ValidateCopyBufferSubData(ValidationContext *context,
                               GLenum readTarget,
                               GLenum writeTarget,
                               GLintptr readOffset,
                               GLintptr writeOffset,
                               GLsizeiptr size);

<<<<<<< HEAD
=======
bool ValidateGetStringi(Context *context, GLenum name, GLuint index);

>>>>>>> a17af05f
}  // namespace gl

#endif // LIBANGLE_VALIDATION_ES3_H_<|MERGE_RESOLUTION|>--- conflicted
+++ resolved
@@ -364,11 +364,8 @@
                                GLintptr writeOffset,
                                GLsizeiptr size);
 
-<<<<<<< HEAD
-=======
 bool ValidateGetStringi(Context *context, GLenum name, GLuint index);
 
->>>>>>> a17af05f
 }  // namespace gl
 
 #endif // LIBANGLE_VALIDATION_ES3_H_