--- conflicted
+++ resolved
@@ -476,8 +476,6 @@
         }
     }
 
-<<<<<<< HEAD
-=======
     if (getExtensions().requestExtension)
     {
         switch (pname)
@@ -489,7 +487,6 @@
         }
     }
 
->>>>>>> a17af05f
     if (getClientVersion() < Version(3, 1))
     {
         return false;
