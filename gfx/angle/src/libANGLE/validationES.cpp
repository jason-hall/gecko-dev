//
// Copyright (c) 2013-2014 The ANGLE Project Authors. All rights reserved.
// Use of this source code is governed by a BSD-style license that can be
// found in the LICENSE file.
//

// validationES.h: Validation functions for generic OpenGL ES entry point parameters

#include "libANGLE/validationES.h"

#include "libANGLE/validationES2.h"
#include "libANGLE/validationES3.h"
#include "libANGLE/Context.h"
#include "libANGLE/Display.h"
#include "libANGLE/Texture.h"
#include "libANGLE/Framebuffer.h"
#include "libANGLE/FramebufferAttachment.h"
#include "libANGLE/formatutils.h"
#include "libANGLE/Image.h"
#include "libANGLE/Query.h"
#include "libANGLE/Program.h"
#include "libANGLE/Uniform.h"
#include "libANGLE/TransformFeedback.h"
#include "libANGLE/VertexArray.h"

#include "common/mathutil.h"
#include "common/utilities.h"

using namespace angle;

namespace gl
{
const char *g_ExceedsMaxElementErrorMessage = "Element value exceeds maximum element index.";

namespace
{
bool ValidateDrawAttribs(ValidationContext *context, GLint primcount, GLint maxVertex)
{
    const gl::State &state     = context->getGLState();
    const gl::Program *program = state.getProgram();

    const VertexArray *vao    = state.getVertexArray();
    const auto &vertexAttribs = vao->getVertexAttributes();
    size_t maxEnabledAttrib   = vao->getMaxEnabledAttribute();
    for (size_t attributeIndex = 0; attributeIndex < maxEnabledAttrib; ++attributeIndex)
    {
        const VertexAttribute &attrib = vertexAttribs[attributeIndex];
        if (program->isAttribLocationActive(attributeIndex) && attrib.enabled)
        {
            gl::Buffer *buffer = attrib.buffer.get();

            if (buffer)
            {
                GLint64 attribStride = static_cast<GLint64>(ComputeVertexAttributeStride(attrib));
                GLint64 maxVertexElement = 0;

                if (attrib.divisor > 0)
                {
                    maxVertexElement =
                        static_cast<GLint64>(primcount) / static_cast<GLint64>(attrib.divisor);
                }
                else
                {
                    maxVertexElement = static_cast<GLint64>(maxVertex);
                }

                // If we're drawing zero vertices, we have enough data.
                if (maxVertexElement > 0)
                {
                    // Note: Last vertex element does not take the full stride!
                    GLint64 attribSize =
                        static_cast<GLint64>(ComputeVertexAttributeTypeSize(attrib));
                    GLint64 attribDataSize = (maxVertexElement - 1) * attribStride + attribSize;
                    GLint64 attribOffset   = static_cast<GLint64>(attrib.offset);

                    // [OpenGL ES 3.0.2] section 2.9.4 page 40:
                    // We can return INVALID_OPERATION if our vertex attribute does not have
                    // enough backing data.
                    if (attribDataSize + attribOffset > buffer->getSize())
                    {
                        context->handleError(
                            Error(GL_INVALID_OPERATION,
                                  "Vertex buffer is not big enough for the draw call"));
                        return false;
                    }
                }
            }
            else if (attrib.pointer == NULL)
            {
                // This is an application error that would normally result in a crash,
                // but we catch it and return an error
                context->handleError(Error(
                    GL_INVALID_OPERATION, "An enabled vertex array has no buffer and no pointer."));
                return false;
            }
        }
    }

    return true;
}

bool ValidReadPixelsFormatType(ValidationContext *context,
                               GLenum framebufferComponentType,
                               GLenum format,
                               GLenum type)
{
    switch (framebufferComponentType)
    {
        case GL_UNSIGNED_NORMALIZED:
            // TODO(geofflang): Don't accept BGRA here.  Some chrome internals appear to try to use
            // ReadPixels with BGRA even if the extension is not present
            return (format == GL_RGBA && type == GL_UNSIGNED_BYTE) ||
                   (context->getExtensions().readFormatBGRA && format == GL_BGRA_EXT &&
                    type == GL_UNSIGNED_BYTE);
<<<<<<< HEAD

        case GL_SIGNED_NORMALIZED:
            return (format == GL_RGBA && type == GL_UNSIGNED_BYTE);

        case GL_INT:
            return (format == GL_RGBA_INTEGER && type == GL_INT);

        case GL_UNSIGNED_INT:
            return (format == GL_RGBA_INTEGER && type == GL_UNSIGNED_INT);

        case GL_FLOAT:
            return (format == GL_RGBA && type == GL_FLOAT);

        default:
            UNREACHABLE();
            return false;
    }
}

bool ValidCap(const Context *context, GLenum cap, bool queryOnly)
{
    switch (cap)
    {
        // EXT_multisample_compatibility
        case GL_MULTISAMPLE_EXT:
        case GL_SAMPLE_ALPHA_TO_ONE_EXT:
            return context->getExtensions().multisampleCompatibility;

        case GL_CULL_FACE:
        case GL_POLYGON_OFFSET_FILL:
        case GL_SAMPLE_ALPHA_TO_COVERAGE:
        case GL_SAMPLE_COVERAGE:
        case GL_SCISSOR_TEST:
        case GL_STENCIL_TEST:
        case GL_DEPTH_TEST:
        case GL_BLEND:
        case GL_DITHER:
            return true;
=======

        case GL_SIGNED_NORMALIZED:
            return (format == GL_RGBA && type == GL_UNSIGNED_BYTE);

        case GL_INT:
            return (format == GL_RGBA_INTEGER && type == GL_INT);

        case GL_UNSIGNED_INT:
            return (format == GL_RGBA_INTEGER && type == GL_UNSIGNED_INT);

        case GL_FLOAT:
            return (format == GL_RGBA && type == GL_FLOAT);
>>>>>>> a17af05f

        case GL_PRIMITIVE_RESTART_FIXED_INDEX:
        case GL_RASTERIZER_DISCARD:
            return (context->getClientMajorVersion() >= 3);

        case GL_DEBUG_OUTPUT_SYNCHRONOUS:
        case GL_DEBUG_OUTPUT:
            return context->getExtensions().debug;

        case GL_BIND_GENERATES_RESOURCE_CHROMIUM:
            return queryOnly && context->getExtensions().bindGeneratesResource;

        case GL_FRAMEBUFFER_SRGB_EXT:
            return context->getExtensions().sRGBWriteControl;

        default:
            UNREACHABLE();
            return false;
    }
}

<<<<<<< HEAD
bool ValidateReadPixelsBase(ValidationContext *context,
                            GLint x,
                            GLint y,
                            GLsizei width,
                            GLsizei height,
                            GLenum format,
                            GLenum type,
                            GLsizei bufSize,
                            GLsizei *length,
                            GLvoid *pixels)
{
    if (length != nullptr)
    {
        *length = 0;
    }

    if (width < 0 || height < 0)
    {
        context->handleError(Error(GL_INVALID_VALUE, "width and height must be positive"));
        return false;
=======
bool ValidCap(const Context *context, GLenum cap, bool queryOnly)
{
    switch (cap)
    {
        // EXT_multisample_compatibility
        case GL_MULTISAMPLE_EXT:
        case GL_SAMPLE_ALPHA_TO_ONE_EXT:
            return context->getExtensions().multisampleCompatibility;

        case GL_CULL_FACE:
        case GL_POLYGON_OFFSET_FILL:
        case GL_SAMPLE_ALPHA_TO_COVERAGE:
        case GL_SAMPLE_COVERAGE:
        case GL_SCISSOR_TEST:
        case GL_STENCIL_TEST:
        case GL_DEPTH_TEST:
        case GL_BLEND:
        case GL_DITHER:
            return true;

        case GL_PRIMITIVE_RESTART_FIXED_INDEX:
        case GL_RASTERIZER_DISCARD:
            return (context->getClientMajorVersion() >= 3);

        case GL_DEBUG_OUTPUT_SYNCHRONOUS:
        case GL_DEBUG_OUTPUT:
            return context->getExtensions().debug;

        case GL_BIND_GENERATES_RESOURCE_CHROMIUM:
            return queryOnly && context->getExtensions().bindGeneratesResource;

        case GL_FRAMEBUFFER_SRGB_EXT:
            return context->getExtensions().sRGBWriteControl;

        case GL_SAMPLE_MASK:
            return context->getClientVersion() >= Version(3, 1);

        default:
            return false;
>>>>>>> a17af05f
    }

<<<<<<< HEAD
    auto readFramebuffer = context->getGLState().getReadFramebuffer();

    if (readFramebuffer->checkStatus(context->getContextState()) != GL_FRAMEBUFFER_COMPLETE)
    {
        context->handleError(Error(GL_INVALID_FRAMEBUFFER_OPERATION));
        return false;
    }

    if (readFramebuffer->id() != 0 && readFramebuffer->getSamples(context->getContextState()) != 0)
    {
        context->handleError(Error(GL_INVALID_OPERATION));
        return false;
    }

    const Framebuffer *framebuffer = context->getGLState().getReadFramebuffer();
    ASSERT(framebuffer);

    if (framebuffer->getReadBufferState() == GL_NONE)
    {
        context->handleError(Error(GL_INVALID_OPERATION, "Read buffer is GL_NONE"));
        return false;
    }

    const FramebufferAttachment *readBuffer = framebuffer->getReadColorbuffer();
    if (!readBuffer)
    {
        context->handleError(Error(GL_INVALID_OPERATION));
        return false;
    }

    GLenum currentFormat         = framebuffer->getImplementationColorReadFormat();
    GLenum currentType           = framebuffer->getImplementationColorReadType();
    GLenum currentInternalFormat = readBuffer->getFormat().asSized();

    const gl::InternalFormat &internalFormatInfo = gl::GetInternalFormatInfo(currentInternalFormat);
    bool validFormatTypeCombination =
        ValidReadPixelsFormatType(context, internalFormatInfo.componentType, format, type);

    if (!(currentFormat == format && currentType == type) && !validFormatTypeCombination)
    {
        context->handleError(Error(GL_INVALID_OPERATION));
        return false;
    }

    // Check for pixel pack buffer related API errors
    gl::Buffer *pixelPackBuffer = context->getGLState().getTargetBuffer(GL_PIXEL_PACK_BUFFER);
    if (pixelPackBuffer != nullptr && pixelPackBuffer->isMapped())
    {
        // ...the buffer object's data store is currently mapped.
        context->handleError(Error(GL_INVALID_OPERATION, "Pixel pack buffer is mapped."));
        return false;
    }

    // ..  the data would be packed to the buffer object such that the memory writes required
    // would exceed the data store size.
    GLenum sizedInternalFormat       = GetSizedInternalFormat(format, type);
    const InternalFormat &formatInfo = GetInternalFormatInfo(sizedInternalFormat);
    const gl::Extents size(width, height, 1);
    const auto &pack = context->getGLState().getPackState();

    auto endByteOrErr = formatInfo.computePackUnpackEndByte(size, pack, false);
    if (endByteOrErr.isError())
    {
        context->handleError(endByteOrErr.getError());
        return false;
    }

    size_t endByte = endByteOrErr.getResult();
    if (bufSize >= 0)
    {

        if (static_cast<size_t>(bufSize) < endByte)
        {
            context->handleError(
                Error(GL_INVALID_OPERATION, "bufSize must be at least %u bytes.", endByte));
            return false;
        }
    }

    if (pixelPackBuffer != nullptr)
    {
        CheckedNumeric<size_t> checkedEndByte(endByte);
        CheckedNumeric<size_t> checkedOffset(reinterpret_cast<size_t>(pixels));
        checkedEndByte += checkedOffset;

        if (checkedEndByte.ValueOrDie() > static_cast<size_t>(pixelPackBuffer->getSize()))
        {
            // Overflow past the end of the buffer
            context->handleError(
                Error(GL_INVALID_OPERATION, "Writes would overflow the pixel pack buffer."));
            return false;
        }
    }

    if (length != nullptr)
    {
        if (endByte > static_cast<size_t>(std::numeric_limits<GLsizei>::max()))
        {
            context->handleError(
                Error(GL_INVALID_OPERATION, "length would overflow GLsizei.", endByte));
            return false;
        }

        *length = static_cast<GLsizei>(endByte);
    }

    return true;
}

bool ValidateGetRenderbufferParameterivBase(Context *context,
                                            GLenum target,
                                            GLenum pname,
                                            GLsizei *length)
{
    if (length)
    {
        *length = 0;
    }

    if (target != GL_RENDERBUFFER)
    {
        context->handleError(Error(GL_INVALID_ENUM, "Invalid target."));
        return false;
    }

    Renderbuffer *renderbuffer = context->getGLState().getCurrentRenderbuffer();
    if (renderbuffer == nullptr)
    {
        context->handleError(Error(GL_INVALID_OPERATION, "No renderbuffer bound."));
        return false;
    }

    switch (pname)
    {
        case GL_RENDERBUFFER_WIDTH:
        case GL_RENDERBUFFER_HEIGHT:
        case GL_RENDERBUFFER_INTERNAL_FORMAT:
        case GL_RENDERBUFFER_RED_SIZE:
        case GL_RENDERBUFFER_GREEN_SIZE:
        case GL_RENDERBUFFER_BLUE_SIZE:
        case GL_RENDERBUFFER_ALPHA_SIZE:
        case GL_RENDERBUFFER_DEPTH_SIZE:
        case GL_RENDERBUFFER_STENCIL_SIZE:
            break;

        case GL_RENDERBUFFER_SAMPLES_ANGLE:
            if (!context->getExtensions().framebufferMultisample)
            {
                context->handleError(
                    Error(GL_INVALID_ENUM, "GL_ANGLE_framebuffer_multisample is not enabled."));
                return false;
            }
            break;

        default:
            context->handleError(Error(GL_INVALID_ENUM, "Unknown pname."));
=======
bool ValidateReadPixelsBase(ValidationContext *context,
                            GLint x,
                            GLint y,
                            GLsizei width,
                            GLsizei height,
                            GLenum format,
                            GLenum type,
                            GLsizei bufSize,
                            GLsizei *length,
                            GLvoid *pixels)
{
    if (length != nullptr)
    {
        *length = 0;
    }

    if (width < 0 || height < 0)
    {
        context->handleError(Error(GL_INVALID_VALUE, "width and height must be positive"));
        return false;
    }

    auto readFramebuffer = context->getGLState().getReadFramebuffer();

    if (readFramebuffer->checkStatus(context->getContextState()) != GL_FRAMEBUFFER_COMPLETE)
    {
        context->handleError(Error(GL_INVALID_FRAMEBUFFER_OPERATION));
        return false;
    }

    if (readFramebuffer->id() != 0 && readFramebuffer->getSamples(context->getContextState()) != 0)
    {
        context->handleError(Error(GL_INVALID_OPERATION));
        return false;
    }

    const Framebuffer *framebuffer = context->getGLState().getReadFramebuffer();
    ASSERT(framebuffer);

    if (framebuffer->getReadBufferState() == GL_NONE)
    {
        context->handleError(Error(GL_INVALID_OPERATION, "Read buffer is GL_NONE"));
        return false;
    }

    const FramebufferAttachment *readBuffer = framebuffer->getReadColorbuffer();
    if (!readBuffer)
    {
        context->handleError(Error(GL_INVALID_OPERATION));
        return false;
    }

    GLenum currentFormat         = framebuffer->getImplementationColorReadFormat();
    GLenum currentType           = framebuffer->getImplementationColorReadType();
    GLenum currentInternalFormat = readBuffer->getFormat().asSized();

    const gl::InternalFormat &internalFormatInfo = gl::GetInternalFormatInfo(currentInternalFormat);
    bool validFormatTypeCombination =
        ValidReadPixelsFormatType(context, internalFormatInfo.componentType, format, type);

    if (!(currentFormat == format && currentType == type) && !validFormatTypeCombination)
    {
        context->handleError(Error(GL_INVALID_OPERATION));
        return false;
    }

    // Check for pixel pack buffer related API errors
    gl::Buffer *pixelPackBuffer = context->getGLState().getTargetBuffer(GL_PIXEL_PACK_BUFFER);
    if (pixelPackBuffer != nullptr && pixelPackBuffer->isMapped())
    {
        // ...the buffer object's data store is currently mapped.
        context->handleError(Error(GL_INVALID_OPERATION, "Pixel pack buffer is mapped."));
        return false;
    }

    // ..  the data would be packed to the buffer object such that the memory writes required
    // would exceed the data store size.
    GLenum sizedInternalFormat       = GetSizedInternalFormat(format, type);
    const InternalFormat &formatInfo = GetInternalFormatInfo(sizedInternalFormat);
    const gl::Extents size(width, height, 1);
    const auto &pack = context->getGLState().getPackState();

    auto endByteOrErr = formatInfo.computePackUnpackEndByte(size, pack, false);
    if (endByteOrErr.isError())
    {
        context->handleError(endByteOrErr.getError());
        return false;
    }

    size_t endByte = endByteOrErr.getResult();
    if (bufSize >= 0)
    {

        if (static_cast<size_t>(bufSize) < endByte)
        {
            context->handleError(
                Error(GL_INVALID_OPERATION, "bufSize must be at least %u bytes.", endByte));
>>>>>>> a17af05f
            return false;
        }
    }
<<<<<<< HEAD

    if (length)
    {
        *length = 1;
    }
    return true;
}

bool ValidateGetShaderivBase(Context *context, GLuint shader, GLenum pname, GLsizei *length)
{
    if (length)
    {
        *length = 0;
    }

    if (GetValidShader(context, shader) == nullptr)
    {
        return false;
    }

    switch (pname)
    {
        case GL_SHADER_TYPE:
        case GL_DELETE_STATUS:
        case GL_COMPILE_STATUS:
        case GL_INFO_LOG_LENGTH:
        case GL_SHADER_SOURCE_LENGTH:
            break;

        case GL_TRANSLATED_SHADER_SOURCE_LENGTH_ANGLE:
            if (!context->getExtensions().translatedShaderSource)
            {
                context->handleError(
                    Error(GL_INVALID_ENUM, "GL_ANGLE_translated_shader_source is not enabled."));
                return false;
            }
            break;

        default:
            context->handleError(Error(GL_INVALID_ENUM, "Unknown pname."));
            return false;
=======

    if (pixelPackBuffer != nullptr)
    {
        CheckedNumeric<size_t> checkedEndByte(endByte);
        CheckedNumeric<size_t> checkedOffset(reinterpret_cast<size_t>(pixels));
        checkedEndByte += checkedOffset;

        if (checkedEndByte.ValueOrDie() > static_cast<size_t>(pixelPackBuffer->getSize()))
        {
            // Overflow past the end of the buffer
            context->handleError(
                Error(GL_INVALID_OPERATION, "Writes would overflow the pixel pack buffer."));
            return false;
        }
    }

    if (length != nullptr)
    {
        if (endByte > static_cast<size_t>(std::numeric_limits<GLsizei>::max()))
        {
            context->handleError(
                Error(GL_INVALID_OPERATION, "length would overflow GLsizei.", endByte));
            return false;
        }

        *length = static_cast<GLsizei>(endByte);
>>>>>>> a17af05f
    }

    if (length)
    {
        *length = 1;
    }
    return true;
}

<<<<<<< HEAD
bool ValidateGetTexParameterBase(Context *context, GLenum target, GLenum pname, GLsizei *length)
=======
bool ValidateGetRenderbufferParameterivBase(Context *context,
                                            GLenum target,
                                            GLenum pname,
                                            GLsizei *length)
>>>>>>> a17af05f
{
    if (length)
    {
        *length = 0;
    }

<<<<<<< HEAD
    if (!ValidTextureTarget(context, target) && !ValidTextureExternalTarget(context, target))
    {
        context->handleError(Error(GL_INVALID_ENUM, "Invalid texture target"));
        return false;
    }

    if (context->getTargetTexture(target) == nullptr)
    {
        // Should only be possible for external textures
        context->handleError(Error(GL_INVALID_ENUM, "No texture bound."));
=======
    if (target != GL_RENDERBUFFER)
    {
        context->handleError(Error(GL_INVALID_ENUM, "Invalid target."));
        return false;
    }

    Renderbuffer *renderbuffer = context->getGLState().getCurrentRenderbuffer();
    if (renderbuffer == nullptr)
    {
        context->handleError(Error(GL_INVALID_OPERATION, "No renderbuffer bound."));
>>>>>>> a17af05f
        return false;
    }

    switch (pname)
    {
<<<<<<< HEAD
        case GL_TEXTURE_MAG_FILTER:
        case GL_TEXTURE_MIN_FILTER:
        case GL_TEXTURE_WRAP_S:
        case GL_TEXTURE_WRAP_T:
            break;

        case GL_TEXTURE_USAGE_ANGLE:
            if (!context->getExtensions().textureUsage)
            {
                context->handleError(
                    Error(GL_INVALID_ENUM, "GL_ANGLE_texture_usage is not enabled."));
=======
        case GL_RENDERBUFFER_WIDTH:
        case GL_RENDERBUFFER_HEIGHT:
        case GL_RENDERBUFFER_INTERNAL_FORMAT:
        case GL_RENDERBUFFER_RED_SIZE:
        case GL_RENDERBUFFER_GREEN_SIZE:
        case GL_RENDERBUFFER_BLUE_SIZE:
        case GL_RENDERBUFFER_ALPHA_SIZE:
        case GL_RENDERBUFFER_DEPTH_SIZE:
        case GL_RENDERBUFFER_STENCIL_SIZE:
            break;

        case GL_RENDERBUFFER_SAMPLES_ANGLE:
            if (!context->getExtensions().framebufferMultisample)
            {
                context->handleError(
                    Error(GL_INVALID_ENUM, "GL_ANGLE_framebuffer_multisample is not enabled."));
>>>>>>> a17af05f
                return false;
            }
            break;

<<<<<<< HEAD
        case GL_TEXTURE_MAX_ANISOTROPY_EXT:
            if (!context->getExtensions().textureFilterAnisotropic)
            {
                context->handleError(
                    Error(GL_INVALID_ENUM, "GL_EXT_texture_filter_anisotropic is not enabled."));
                return false;
            }
            break;

        case GL_TEXTURE_IMMUTABLE_FORMAT:
            if (context->getClientMajorVersion() < 3 && !context->getExtensions().textureStorage)
            {
                context->handleError(
                    Error(GL_INVALID_ENUM, "GL_EXT_texture_storage is not enabled."));
                return false;
            }
            break;

        case GL_TEXTURE_WRAP_R:
        case GL_TEXTURE_IMMUTABLE_LEVELS:
        case GL_TEXTURE_SWIZZLE_R:
        case GL_TEXTURE_SWIZZLE_G:
        case GL_TEXTURE_SWIZZLE_B:
        case GL_TEXTURE_SWIZZLE_A:
        case GL_TEXTURE_BASE_LEVEL:
        case GL_TEXTURE_MAX_LEVEL:
        case GL_TEXTURE_MIN_LOD:
        case GL_TEXTURE_MAX_LOD:
        case GL_TEXTURE_COMPARE_MODE:
        case GL_TEXTURE_COMPARE_FUNC:
            if (context->getClientMajorVersion() < 3)
            {
                context->handleError(Error(GL_INVALID_ENUM, "pname requires OpenGL ES 3.0."));
                return false;
            }
            break;

        case GL_TEXTURE_SRGB_DECODE_EXT:
            if (!context->getExtensions().textureSRGBDecode)
            {
                context->handleError(
                    Error(GL_INVALID_ENUM, "GL_EXT_texture_sRGB_decode is not enabled."));
                return false;
            }
            break;

        default:
            context->handleError(Error(GL_INVALID_ENUM, "Unknown pname."));
            return false;
    }

    if (length)
    {
        *length = 1;
    }
    return true;
}

template <typename ParamType>
bool ValidateTextureWrapModeValue(Context *context, ParamType *params, bool isExternalTextureTarget)
{
    switch (ConvertToGLenum(params[0]))
    {
        case GL_CLAMP_TO_EDGE:
            break;

        case GL_REPEAT:
        case GL_MIRRORED_REPEAT:
            if (isExternalTextureTarget)
            {
                // OES_EGL_image_external specifies this error.
                context->handleError(Error(
                    GL_INVALID_ENUM, "external textures only support CLAMP_TO_EDGE wrap mode"));
=======
        default:
            context->handleError(Error(GL_INVALID_ENUM, "Unknown pname."));
            return false;
    }

    if (length)
    {
        *length = 1;
    }
    return true;
}

bool ValidateGetShaderivBase(Context *context, GLuint shader, GLenum pname, GLsizei *length)
{
    if (length)
    {
        *length = 0;
    }

    if (GetValidShader(context, shader) == nullptr)
    {
        return false;
    }

    switch (pname)
    {
        case GL_SHADER_TYPE:
        case GL_DELETE_STATUS:
        case GL_COMPILE_STATUS:
        case GL_INFO_LOG_LENGTH:
        case GL_SHADER_SOURCE_LENGTH:
            break;

        case GL_TRANSLATED_SHADER_SOURCE_LENGTH_ANGLE:
            if (!context->getExtensions().translatedShaderSource)
            {
                context->handleError(
                    Error(GL_INVALID_ENUM, "GL_ANGLE_translated_shader_source is not enabled."));
>>>>>>> a17af05f
                return false;
            }
            break;

        default:
<<<<<<< HEAD
            context->handleError(Error(GL_INVALID_ENUM, "Unknown param value."));
=======
            context->handleError(Error(GL_INVALID_ENUM, "Unknown pname."));
>>>>>>> a17af05f
            return false;
    }

    if (length)
    {
        *length = 1;
    }
    return true;
}

<<<<<<< HEAD
template <typename ParamType>
bool ValidateTextureMinFilterValue(Context *context,
                                   ParamType *params,
                                   bool isExternalTextureTarget)
{
    switch (ConvertToGLenum(params[0]))
    {
        case GL_NEAREST:
        case GL_LINEAR:
            break;

        case GL_NEAREST_MIPMAP_NEAREST:
        case GL_LINEAR_MIPMAP_NEAREST:
        case GL_NEAREST_MIPMAP_LINEAR:
        case GL_LINEAR_MIPMAP_LINEAR:
            if (isExternalTextureTarget)
            {
                // OES_EGL_image_external specifies this error.
                context->handleError(
                    Error(GL_INVALID_ENUM,
                          "external textures only support NEAREST and LINEAR filtering"));
                return false;
            }
            break;

        default:
            context->handleError(Error(GL_INVALID_ENUM, "Unknown param value."));
            return false;
    }

    return true;
}

template <typename ParamType>
bool ValidateTextureMagFilterValue(Context *context, ParamType *params)
{
    switch (ConvertToGLenum(params[0]))
    {
        case GL_NEAREST:
        case GL_LINEAR:
            break;

        default:
            context->handleError(Error(GL_INVALID_ENUM, "Unknown param value."));
            return false;
=======
bool ValidateGetTexParameterBase(Context *context, GLenum target, GLenum pname, GLsizei *length)
{
    if (length)
    {
        *length = 0;
    }

    if (!ValidTextureTarget(context, target) && !ValidTextureExternalTarget(context, target))
    {
        context->handleError(Error(GL_INVALID_ENUM, "Invalid texture target"));
        return false;
    }

    if (context->getTargetTexture(target) == nullptr)
    {
        // Should only be possible for external textures
        context->handleError(Error(GL_INVALID_ENUM, "No texture bound."));
        return false;
    }

    switch (pname)
    {
        case GL_TEXTURE_MAG_FILTER:
        case GL_TEXTURE_MIN_FILTER:
        case GL_TEXTURE_WRAP_S:
        case GL_TEXTURE_WRAP_T:
            break;

        case GL_TEXTURE_USAGE_ANGLE:
            if (!context->getExtensions().textureUsage)
            {
                context->handleError(
                    Error(GL_INVALID_ENUM, "GL_ANGLE_texture_usage is not enabled."));
                return false;
            }
            break;

        case GL_TEXTURE_MAX_ANISOTROPY_EXT:
            if (!context->getExtensions().textureFilterAnisotropic)
            {
                context->handleError(
                    Error(GL_INVALID_ENUM, "GL_EXT_texture_filter_anisotropic is not enabled."));
                return false;
            }
            break;

        case GL_TEXTURE_IMMUTABLE_FORMAT:
            if (context->getClientMajorVersion() < 3 && !context->getExtensions().textureStorage)
            {
                context->handleError(
                    Error(GL_INVALID_ENUM, "GL_EXT_texture_storage is not enabled."));
                return false;
            }
            break;

        case GL_TEXTURE_WRAP_R:
        case GL_TEXTURE_IMMUTABLE_LEVELS:
        case GL_TEXTURE_SWIZZLE_R:
        case GL_TEXTURE_SWIZZLE_G:
        case GL_TEXTURE_SWIZZLE_B:
        case GL_TEXTURE_SWIZZLE_A:
        case GL_TEXTURE_BASE_LEVEL:
        case GL_TEXTURE_MAX_LEVEL:
        case GL_TEXTURE_MIN_LOD:
        case GL_TEXTURE_MAX_LOD:
        case GL_TEXTURE_COMPARE_MODE:
        case GL_TEXTURE_COMPARE_FUNC:
            if (context->getClientMajorVersion() < 3)
            {
                context->handleError(Error(GL_INVALID_ENUM, "pname requires OpenGL ES 3.0."));
                return false;
            }
            break;

        case GL_TEXTURE_SRGB_DECODE_EXT:
            if (!context->getExtensions().textureSRGBDecode)
            {
                context->handleError(
                    Error(GL_INVALID_ENUM, "GL_EXT_texture_sRGB_decode is not enabled."));
                return false;
            }
            break;

        default:
            context->handleError(Error(GL_INVALID_ENUM, "Unknown pname."));
            return false;
    }

    if (length)
    {
        *length = 1;
>>>>>>> a17af05f
    }
    return true;
}

template <typename ParamType>
<<<<<<< HEAD
bool ValidateTextureCompareModeValue(Context *context, ParamType *params)
{
    // Acceptable mode parameters from GLES 3.0.2 spec, table 3.17
    switch (ConvertToGLenum(params[0]))
    {
        case GL_NONE:
        case GL_COMPARE_REF_TO_TEXTURE:
            break;

=======
bool ValidateTextureWrapModeValue(Context *context, ParamType *params, bool isExternalTextureTarget)
{
    switch (ConvertToGLenum(params[0]))
    {
        case GL_CLAMP_TO_EDGE:
            break;

        case GL_REPEAT:
        case GL_MIRRORED_REPEAT:
            if (isExternalTextureTarget)
            {
                // OES_EGL_image_external specifies this error.
                context->handleError(Error(
                    GL_INVALID_ENUM, "external textures only support CLAMP_TO_EDGE wrap mode"));
                return false;
            }
            break;

>>>>>>> a17af05f
        default:
            context->handleError(Error(GL_INVALID_ENUM, "Unknown param value."));
            return false;
    }

    return true;
}

template <typename ParamType>
<<<<<<< HEAD
bool ValidateTextureCompareFuncValue(Context *context, ParamType *params)
{
    // Acceptable function parameters from GLES 3.0.2 spec, table 3.17
    switch (ConvertToGLenum(params[0]))
    {
        case GL_LEQUAL:
        case GL_GEQUAL:
        case GL_LESS:
        case GL_GREATER:
        case GL_EQUAL:
        case GL_NOTEQUAL:
        case GL_ALWAYS:
        case GL_NEVER:
            break;

        default:
            context->handleError(Error(GL_INVALID_ENUM, "Unknown param value."));
            return false;
    }

    return true;
}

template <typename ParamType>
bool ValidateTextureSRGBDecodeValue(Context *context, ParamType *params)
{
    if (!context->getExtensions().textureSRGBDecode)
    {
        context->handleError(Error(GL_INVALID_ENUM, "GL_EXT_texture_sRGB_decode is not enabled."));
        return false;
    }

    switch (ConvertToGLenum(params[0]))
    {
        case GL_DECODE_EXT:
        case GL_SKIP_DECODE_EXT:
            break;

=======
bool ValidateTextureMinFilterValue(Context *context,
                                   ParamType *params,
                                   bool isExternalTextureTarget)
{
    switch (ConvertToGLenum(params[0]))
    {
        case GL_NEAREST:
        case GL_LINEAR:
            break;

        case GL_NEAREST_MIPMAP_NEAREST:
        case GL_LINEAR_MIPMAP_NEAREST:
        case GL_NEAREST_MIPMAP_LINEAR:
        case GL_LINEAR_MIPMAP_LINEAR:
            if (isExternalTextureTarget)
            {
                // OES_EGL_image_external specifies this error.
                context->handleError(
                    Error(GL_INVALID_ENUM,
                          "external textures only support NEAREST and LINEAR filtering"));
                return false;
            }
            break;

        default:
            context->handleError(Error(GL_INVALID_ENUM, "Unknown param value."));
            return false;
    }

    return true;
}

template <typename ParamType>
bool ValidateTextureMagFilterValue(Context *context, ParamType *params)
{
    switch (ConvertToGLenum(params[0]))
    {
        case GL_NEAREST:
        case GL_LINEAR:
            break;

>>>>>>> a17af05f
        default:
            context->handleError(Error(GL_INVALID_ENUM, "Unknown param value."));
            return false;
    }

    return true;
}

template <typename ParamType>
<<<<<<< HEAD
bool ValidateTexParameterBase(Context *context,
                              GLenum target,
                              GLenum pname,
                              GLsizei bufSize,
                              ParamType *params)
{
    if (!ValidTextureTarget(context, target) && !ValidTextureExternalTarget(context, target))
    {
        context->handleError(Error(GL_INVALID_ENUM, "Invalid texture target"));
        return false;
    }

    if (context->getTargetTexture(target) == nullptr)
    {
        // Should only be possible for external textures
        context->handleError(Error(GL_INVALID_ENUM, "No texture bound."));
        return false;
    }

    const GLsizei minBufSize = 1;
    if (bufSize >= 0 && bufSize < minBufSize)
    {
        context->handleError(
            Error(GL_INVALID_OPERATION, "bufSize must be at least %i.", minBufSize));
        return false;
    }

    switch (pname)
    {
        case GL_TEXTURE_WRAP_R:
        case GL_TEXTURE_SWIZZLE_R:
        case GL_TEXTURE_SWIZZLE_G:
        case GL_TEXTURE_SWIZZLE_B:
        case GL_TEXTURE_SWIZZLE_A:
        case GL_TEXTURE_BASE_LEVEL:
        case GL_TEXTURE_MAX_LEVEL:
        case GL_TEXTURE_COMPARE_MODE:
        case GL_TEXTURE_COMPARE_FUNC:
        case GL_TEXTURE_MIN_LOD:
        case GL_TEXTURE_MAX_LOD:
            if (context->getClientMajorVersion() < 3)
            {
                context->handleError(Error(GL_INVALID_ENUM, "pname requires OpenGL ES 3.0."));
                return false;
            }
            if (target == GL_TEXTURE_EXTERNAL_OES &&
                !context->getExtensions().eglImageExternalEssl3)
            {
                context->handleError(Error(GL_INVALID_ENUM,
                                           "ES3 texture parameters are not available without "
                                           "GL_OES_EGL_image_external_essl3."));
                return false;
            }
            break;

        default:
            break;
    }

    switch (pname)
    {
        case GL_TEXTURE_WRAP_S:
        case GL_TEXTURE_WRAP_T:
        case GL_TEXTURE_WRAP_R:
            if (!ValidateTextureWrapModeValue(context, params, target == GL_TEXTURE_EXTERNAL_OES))
            {
                return false;
            }
            break;

        case GL_TEXTURE_MIN_FILTER:
            if (!ValidateTextureMinFilterValue(context, params, target == GL_TEXTURE_EXTERNAL_OES))
            {
                return false;
            }
            break;

        case GL_TEXTURE_MAG_FILTER:
            if (!ValidateTextureMagFilterValue(context, params))
            {
                return false;
            }
            break;

        case GL_TEXTURE_USAGE_ANGLE:
            switch (ConvertToGLenum(params[0]))
            {
                case GL_NONE:
                case GL_FRAMEBUFFER_ATTACHMENT_ANGLE:
                    break;

                default:
                    context->handleError(Error(GL_INVALID_ENUM, "Unknown param value."));
                    return false;
            }
            break;

        case GL_TEXTURE_MAX_ANISOTROPY_EXT:
            if (!context->getExtensions().textureFilterAnisotropic)
            {
                context->handleError(
                    Error(GL_INVALID_ENUM, "GL_EXT_texture_anisotropic is not enabled."));
                return false;
            }

            // we assume the parameter passed to this validation method is truncated, not rounded
            if (params[0] < 1)
            {
                context->handleError(Error(GL_INVALID_VALUE, "Max anisotropy must be at least 1."));
                return false;
            }
            break;

        case GL_TEXTURE_MIN_LOD:
        case GL_TEXTURE_MAX_LOD:
            // any value is permissible
            break;

        case GL_TEXTURE_COMPARE_MODE:
            if (!ValidateTextureCompareModeValue(context, params))
            {
                return false;
            }
            break;

        case GL_TEXTURE_COMPARE_FUNC:
            if (!ValidateTextureCompareFuncValue(context, params))
            {
                return false;
            }
            break;

        case GL_TEXTURE_SWIZZLE_R:
        case GL_TEXTURE_SWIZZLE_G:
        case GL_TEXTURE_SWIZZLE_B:
        case GL_TEXTURE_SWIZZLE_A:
            switch (ConvertToGLenum(params[0]))
            {
                case GL_RED:
                case GL_GREEN:
                case GL_BLUE:
                case GL_ALPHA:
                case GL_ZERO:
                case GL_ONE:
                    break;

                default:
                    context->handleError(Error(GL_INVALID_ENUM, "Unknown param value."));
                    return false;
            }
            break;

        case GL_TEXTURE_BASE_LEVEL:
            if (params[0] < 0)
            {
                context->handleError(Error(GL_INVALID_VALUE, "Base level must be at least 0."));
                return false;
            }
            if (target == GL_TEXTURE_EXTERNAL_OES && static_cast<GLuint>(params[0]) != 0)
            {
                context->handleError(
                    Error(GL_INVALID_OPERATION, "Base level must be 0 for external textures."));
                return false;
            }
            break;

        case GL_TEXTURE_MAX_LEVEL:
            if (params[0] < 0)
            {
                context->handleError(Error(GL_INVALID_VALUE, "Max level must be at least 0."));
                return false;
            }
            break;

        case GL_TEXTURE_SRGB_DECODE_EXT:
            if (!ValidateTextureSRGBDecodeValue(context, params))
            {
                return false;
            }
            break;

        default:
            context->handleError(Error(GL_INVALID_ENUM, "Unknown pname."));
            return false;
    }

    return true;
}

template <typename ParamType>
bool ValidateSamplerParameterBase(Context *context,
                                  GLuint sampler,
                                  GLenum pname,
                                  GLsizei bufSize,
                                  ParamType *params)
{
    if (context->getClientMajorVersion() < 3)
    {
        context->handleError(
            Error(GL_INVALID_OPERATION, "Context does not support OpenGL ES 3.0."));
        return false;
    }

    if (!context->isSampler(sampler))
    {
        context->handleError(Error(GL_INVALID_OPERATION, "Sampler is not valid."));
        return false;
    }

    const GLsizei minBufSize = 1;
    if (bufSize >= 0 && bufSize < minBufSize)
    {
        context->handleError(
            Error(GL_INVALID_OPERATION, "bufSize must be at least %i.", minBufSize));
        return false;
    }

    switch (pname)
    {
        case GL_TEXTURE_WRAP_S:
        case GL_TEXTURE_WRAP_T:
        case GL_TEXTURE_WRAP_R:
            if (!ValidateTextureWrapModeValue(context, params, false))
            {
                return false;
            }
            break;

        case GL_TEXTURE_MIN_FILTER:
            if (!ValidateTextureMinFilterValue(context, params, false))
            {
                return false;
            }
            break;

        case GL_TEXTURE_MAG_FILTER:
            if (!ValidateTextureMagFilterValue(context, params))
            {
                return false;
            }
            break;

        case GL_TEXTURE_MIN_LOD:
        case GL_TEXTURE_MAX_LOD:
            // any value is permissible
            break;

        case GL_TEXTURE_COMPARE_MODE:
            if (!ValidateTextureCompareModeValue(context, params))
            {
                return false;
            }
            break;

        case GL_TEXTURE_COMPARE_FUNC:
            if (!ValidateTextureCompareFuncValue(context, params))
            {
                return false;
            }
            break;

        case GL_TEXTURE_SRGB_DECODE_EXT:
            if (!ValidateTextureSRGBDecodeValue(context, params))
            {
                return false;
            }
            break;

        default:
            context->handleError(Error(GL_INVALID_ENUM, "Unknown pname."));
            return false;
    }

    return true;
}

bool ValidateGetSamplerParameterBase(Context *context,
                                     GLuint sampler,
                                     GLenum pname,
                                     GLsizei *length)
{
    if (length)
    {
        *length = 0;
    }

    if (context->getClientMajorVersion() < 3)
    {
        context->handleError(
            Error(GL_INVALID_OPERATION, "Context does not support OpenGL ES 3.0."));
        return false;
    }

    if (!context->isSampler(sampler))
    {
        context->handleError(Error(GL_INVALID_OPERATION, "Sampler is not valid."));
        return false;
    }

    switch (pname)
    {
        case GL_TEXTURE_WRAP_S:
        case GL_TEXTURE_WRAP_T:
        case GL_TEXTURE_WRAP_R:
        case GL_TEXTURE_MIN_FILTER:
        case GL_TEXTURE_MAG_FILTER:
        case GL_TEXTURE_MIN_LOD:
        case GL_TEXTURE_MAX_LOD:
        case GL_TEXTURE_COMPARE_MODE:
        case GL_TEXTURE_COMPARE_FUNC:
            break;

        case GL_TEXTURE_SRGB_DECODE_EXT:
            if (!context->getExtensions().textureSRGBDecode)
            {
                context->handleError(
                    Error(GL_INVALID_ENUM, "GL_EXT_texture_sRGB_decode is not enabled."));
                return false;
            }
            break;

        default:
            context->handleError(Error(GL_INVALID_ENUM, "Unknown pname."));
            return false;
    }

    if (length)
    {
        *length = 1;
    }
    return true;
}

bool ValidateGetVertexAttribBase(Context *context,
                                 GLuint index,
                                 GLenum pname,
                                 GLsizei *length,
                                 bool pointer,
                                 bool pureIntegerEntryPoint)
{
    if (length)
    {
        *length = 0;
    }

    if (pureIntegerEntryPoint && context->getClientMajorVersion() < 3)
    {
        context->handleError(
            Error(GL_INVALID_OPERATION, "Context does not support OpenGL ES 3.0."));
        return false;
    }

    if (index >= context->getCaps().maxVertexAttributes)
    {
        context->handleError(Error(
            GL_INVALID_VALUE, "index must be less than the value of GL_MAX_VERTEX_ATTRIBUTES."));
        return false;
    }

    if (pointer)
    {
        if (pname != GL_VERTEX_ATTRIB_ARRAY_POINTER)
        {
            context->handleError(Error(GL_INVALID_ENUM, "Unknown pname."));
            return false;
        }
    }
    else
    {
        switch (pname)
        {
            case GL_VERTEX_ATTRIB_ARRAY_ENABLED:
            case GL_VERTEX_ATTRIB_ARRAY_SIZE:
            case GL_VERTEX_ATTRIB_ARRAY_STRIDE:
            case GL_VERTEX_ATTRIB_ARRAY_TYPE:
            case GL_VERTEX_ATTRIB_ARRAY_NORMALIZED:
            case GL_VERTEX_ATTRIB_ARRAY_BUFFER_BINDING:
            case GL_CURRENT_VERTEX_ATTRIB:
                break;

            case GL_VERTEX_ATTRIB_ARRAY_DIVISOR:
                static_assert(
                    GL_VERTEX_ATTRIB_ARRAY_DIVISOR == GL_VERTEX_ATTRIB_ARRAY_DIVISOR_ANGLE,
                    "ANGLE extension enums not equal to GL enums.");
                if (context->getClientMajorVersion() < 3 &&
                    !context->getExtensions().instancedArrays)
                {
                    context->handleError(Error(GL_INVALID_ENUM,
                                               "GL_VERTEX_ATTRIB_ARRAY_DIVISOR requires OpenGL ES "
                                               "3.0 or GL_ANGLE_instanced_arrays."));
                    return false;
                }
                break;

            case GL_VERTEX_ATTRIB_ARRAY_INTEGER:
                if (context->getClientMajorVersion() < 3)
                {
                    context->handleError(Error(GL_INVALID_ENUM, "pname requires OpenGL ES 3.0."));
                    return false;
                }
                break;

            default:
                context->handleError(Error(GL_INVALID_ENUM, "Unknown pname."));
                return false;
        }
    }

    if (length)
    {
        if (pname == GL_CURRENT_VERTEX_ATTRIB)
        {
            *length = 4;
        }
        else
        {
            *length = 1;
        }
    }

    return true;
}

bool ValidateGetActiveUniformBlockivBase(Context *context,
                                         GLuint program,
                                         GLuint uniformBlockIndex,
                                         GLenum pname,
                                         GLsizei *length)
{
    if (length)
    {
        *length = 0;
    }

    if (context->getClientMajorVersion() < 3)
    {
        context->handleError(
            Error(GL_INVALID_OPERATION, "Context does not support OpenGL ES 3.0."));
        return false;
    }

    Program *programObject = GetValidProgram(context, program);
    if (!programObject)
    {
        return false;
    }

    if (uniformBlockIndex >= programObject->getActiveUniformBlockCount())
    {
        context->handleError(
            Error(GL_INVALID_VALUE, "uniformBlockIndex exceeds active uniform block count."));
        return false;
    }

    switch (pname)
    {
        case GL_UNIFORM_BLOCK_BINDING:
        case GL_UNIFORM_BLOCK_DATA_SIZE:
        case GL_UNIFORM_BLOCK_NAME_LENGTH:
        case GL_UNIFORM_BLOCK_ACTIVE_UNIFORMS:
        case GL_UNIFORM_BLOCK_ACTIVE_UNIFORM_INDICES:
        case GL_UNIFORM_BLOCK_REFERENCED_BY_VERTEX_SHADER:
        case GL_UNIFORM_BLOCK_REFERENCED_BY_FRAGMENT_SHADER:
            break;

        default:
            context->handleError(Error(GL_INVALID_ENUM, "Unknown pname."));
            return false;
    }

    if (length)
    {
        if (pname == GL_UNIFORM_BLOCK_ACTIVE_UNIFORM_INDICES)
        {
            const UniformBlock &uniformBlock =
                programObject->getUniformBlockByIndex(uniformBlockIndex);
            *length = static_cast<GLsizei>(uniformBlock.memberUniformIndexes.size());
        }
        else
        {
            *length = 1;
        }
    }

    return true;
}

bool ValidateGetBufferParameterBase(ValidationContext *context,
                                    GLenum target,
                                    GLenum pname,
                                    bool pointerVersion,
                                    GLsizei *numParams)
{
    if (numParams)
    {
        *numParams = 0;
    }

    if (!ValidBufferTarget(context, target))
    {
        context->handleError(Error(GL_INVALID_ENUM, "Invalid buffer target."));
        return false;
    }

    const Buffer *buffer = context->getGLState().getTargetBuffer(target);
    if (!buffer)
    {
        // A null buffer means that "0" is bound to the requested buffer target
        context->handleError(Error(GL_INVALID_OPERATION, "No buffer bound."));
        return false;
    }

    const Extensions &extensions = context->getExtensions();

    switch (pname)
    {
        case GL_BUFFER_USAGE:
        case GL_BUFFER_SIZE:
            break;

        case GL_BUFFER_ACCESS_OES:
            if (!extensions.mapBuffer)
            {
                context->handleError(
                    Error(GL_INVALID_ENUM, "pname requires OpenGL ES 3.0 or GL_OES_map_buffer."));
                return false;
            }
            break;

        case GL_BUFFER_MAPPED:
            static_assert(GL_BUFFER_MAPPED == GL_BUFFER_MAPPED_OES, "GL enums should be equal.");
            if (context->getClientMajorVersion() < 3 && !extensions.mapBuffer &&
                !extensions.mapBufferRange)
            {
                context->handleError(Error(
                    GL_INVALID_ENUM,
                    "pname requires OpenGL ES 3.0, GL_OES_map_buffer or GL_EXT_map_buffer_range."));
                return false;
            }
            break;

        case GL_BUFFER_MAP_POINTER:
            if (!pointerVersion)
            {
                context->handleError(
                    Error(GL_INVALID_ENUM,
                          "GL_BUFFER_MAP_POINTER can only be queried with GetBufferPointerv."));
                return false;
            }
            break;

        case GL_BUFFER_ACCESS_FLAGS:
        case GL_BUFFER_MAP_OFFSET:
        case GL_BUFFER_MAP_LENGTH:
            if (context->getClientMajorVersion() < 3 && !extensions.mapBufferRange)
            {
                context->handleError(Error(
                    GL_INVALID_ENUM, "pname requires OpenGL ES 3.0 or GL_EXT_map_buffer_range."));
                return false;
            }
            break;

        default:
            context->handleError(Error(GL_INVALID_ENUM, "Unknown pname."));
            return false;
    }

    // All buffer parameter queries return one value.
    if (numParams)
    {
        *numParams = 1;
    }

    return true;
}

bool ValidateGetInternalFormativBase(Context *context,
                                     GLenum target,
                                     GLenum internalformat,
                                     GLenum pname,
                                     GLsizei bufSize,
                                     GLsizei *numParams)
{
    if (numParams)
    {
        *numParams = 0;
    }

    if (context->getClientMajorVersion() < 3)
    {
        context->handleError(
            Error(GL_INVALID_OPERATION, "Context does not support OpenGL ES 3.0."));
        return false;
    }

    const TextureCaps &formatCaps = context->getTextureCaps().get(internalformat);
    if (!formatCaps.renderable)
    {
        context->handleError(Error(GL_INVALID_ENUM, "Internal format is not renderable."));
        return false;
    }

    switch (target)
    {
        case GL_RENDERBUFFER:
            break;

        default:
            context->handleError(Error(GL_INVALID_ENUM, "Invalid target."));
            return false;
    }

    if (bufSize < 0)
    {
        context->handleError(Error(GL_INVALID_VALUE, "bufSize cannot be negative."));
        return false;
    }

    GLsizei maxWriteParams = 0;
    switch (pname)
    {
        case GL_NUM_SAMPLE_COUNTS:
            maxWriteParams = 1;
            break;

        case GL_SAMPLES:
            maxWriteParams = static_cast<GLsizei>(formatCaps.sampleCounts.size());
            break;

        default:
            context->handleError(Error(GL_INVALID_ENUM, "Unknown pname."));
            return false;
    }

    if (numParams)
    {
        // glGetInternalFormativ will not overflow bufSize
        *numParams = std::min(bufSize, maxWriteParams);
    }

    return true;
}

}  // anonymous namespace

bool ValidTextureTarget(const ValidationContext *context, GLenum target)
{
    switch (target)
    {
      case GL_TEXTURE_2D:
      case GL_TEXTURE_CUBE_MAP:
        return true;

      case GL_TEXTURE_3D:
      case GL_TEXTURE_2D_ARRAY:
          return (context->getClientMajorVersion() >= 3);

      default:
        return false;
    }
}

bool ValidTexture2DTarget(const ValidationContext *context, GLenum target)
{
    switch (target)
    {
        case GL_TEXTURE_2D:
        case GL_TEXTURE_CUBE_MAP:
            return true;

        default:
            return false;
    }
}

bool ValidTexture3DTarget(const ValidationContext *context, GLenum target)
{
    switch (target)
    {
        case GL_TEXTURE_3D:
        case GL_TEXTURE_2D_ARRAY:
            return (context->getClientMajorVersion() >= 3);

        default:
            return false;
    }
}

// Most texture GL calls are not compatible with external textures, so we have a separate validation
// function for use in the GL calls that do
bool ValidTextureExternalTarget(const ValidationContext *context, GLenum target)
{
    return (target == GL_TEXTURE_EXTERNAL_OES) &&
           (context->getExtensions().eglImageExternal ||
            context->getExtensions().eglStreamConsumerExternal);
}

// This function differs from ValidTextureTarget in that the target must be
// usable as the destination of a 2D operation-- so a cube face is valid, but
// GL_TEXTURE_CUBE_MAP is not.
// Note: duplicate of IsInternalTextureTarget
bool ValidTexture2DDestinationTarget(const ValidationContext *context, GLenum target)
{
    switch (target)
    {
      case GL_TEXTURE_2D:
      case GL_TEXTURE_CUBE_MAP_POSITIVE_X:
      case GL_TEXTURE_CUBE_MAP_NEGATIVE_X:
      case GL_TEXTURE_CUBE_MAP_POSITIVE_Y:
      case GL_TEXTURE_CUBE_MAP_NEGATIVE_Y:
      case GL_TEXTURE_CUBE_MAP_POSITIVE_Z:
      case GL_TEXTURE_CUBE_MAP_NEGATIVE_Z:
        return true;
      default:
          return false;
    }
}

bool ValidTexture3DDestinationTarget(const ValidationContext *context, GLenum target)
{
    switch (target)
    {
      case GL_TEXTURE_3D:
      case GL_TEXTURE_2D_ARRAY:
          return true;
      default:
        return false;
    }
}

bool ValidFramebufferTarget(GLenum target)
{
    static_assert(GL_DRAW_FRAMEBUFFER_ANGLE == GL_DRAW_FRAMEBUFFER && GL_READ_FRAMEBUFFER_ANGLE == GL_READ_FRAMEBUFFER,
                  "ANGLE framebuffer enums must equal the ES3 framebuffer enums.");

    switch (target)
    {
      case GL_FRAMEBUFFER:      return true;
      case GL_READ_FRAMEBUFFER: return true;
      case GL_DRAW_FRAMEBUFFER: return true;
      default:                  return false;
    }
}

bool ValidBufferTarget(const ValidationContext *context, GLenum target)
{
    switch (target)
    {
      case GL_ARRAY_BUFFER:
      case GL_ELEMENT_ARRAY_BUFFER:
        return true;

      case GL_PIXEL_PACK_BUFFER:
      case GL_PIXEL_UNPACK_BUFFER:
          return (context->getExtensions().pixelBufferObject ||
                  context->getClientMajorVersion() >= 3);

      case GL_COPY_READ_BUFFER:
      case GL_COPY_WRITE_BUFFER:
      case GL_TRANSFORM_FEEDBACK_BUFFER:
      case GL_UNIFORM_BUFFER:
          return (context->getClientMajorVersion() >= 3);

      default:
        return false;
    }
}

bool ValidMipLevel(const ValidationContext *context, GLenum target, GLint level)
{
    const auto &caps    = context->getCaps();
    size_t maxDimension = 0;
    switch (target)
    {
        case GL_TEXTURE_2D:
            maxDimension = caps.max2DTextureSize;
            break;
      case GL_TEXTURE_CUBE_MAP:
      case GL_TEXTURE_CUBE_MAP_POSITIVE_X:
      case GL_TEXTURE_CUBE_MAP_NEGATIVE_X:
      case GL_TEXTURE_CUBE_MAP_POSITIVE_Y:
      case GL_TEXTURE_CUBE_MAP_NEGATIVE_Y:
      case GL_TEXTURE_CUBE_MAP_POSITIVE_Z:
      case GL_TEXTURE_CUBE_MAP_NEGATIVE_Z:
          maxDimension = caps.maxCubeMapTextureSize;
          break;
      case GL_TEXTURE_3D:
          maxDimension = caps.max3DTextureSize;
          break;
      case GL_TEXTURE_2D_ARRAY:
          maxDimension = caps.max2DTextureSize;
          break;
      default: UNREACHABLE();
    }

    return level <= gl::log2(static_cast<int>(maxDimension));
}

bool ValidImageSizeParameters(const Context *context,
                              GLenum target,
                              GLint level,
                              GLsizei width,
                              GLsizei height,
                              GLsizei depth,
                              bool isSubImage)
{
    if (level < 0 || width < 0 || height < 0 || depth < 0)
    {
        return false;
    }

    // TexSubImage parameters can be NPOT without textureNPOT extension,
    // as long as the destination texture is POT.
    if (!isSubImage && !context->getExtensions().textureNPOT &&
        (level != 0 && (!gl::isPow2(width) || !gl::isPow2(height) || !gl::isPow2(depth))))
    {
        return false;
    }

    if (!ValidMipLevel(context, target, level))
    {
        return false;
    }

    return true;
}

bool CompressedTextureFormatRequiresExactSize(GLenum internalFormat)
{
    // List of compressed format that require that the texture size is smaller than or a multiple of
    // the compressed block size.
    switch (internalFormat)
    {
        case GL_COMPRESSED_RGB_S3TC_DXT1_EXT:
        case GL_COMPRESSED_RGBA_S3TC_DXT1_EXT:
        case GL_COMPRESSED_RGBA_S3TC_DXT3_ANGLE:
        case GL_COMPRESSED_RGBA_S3TC_DXT5_ANGLE:
        case GL_ETC1_RGB8_LOSSY_DECODE_ANGLE:
            return true;

        default:
            return false;
    }
}

bool ValidCompressedImageSize(const ValidationContext *context,
                              GLenum internalFormat,
                              GLsizei width,
                              GLsizei height)
{
    const gl::InternalFormat &formatInfo = gl::GetInternalFormatInfo(internalFormat);
    if (!formatInfo.compressed)
    {
        return false;
    }

    if (width < 0 || height < 0)
    {
        return false;
    }

    if (CompressedTextureFormatRequiresExactSize(internalFormat))
    {
        if ((static_cast<GLuint>(width) > formatInfo.compressedBlockWidth &&
             width % formatInfo.compressedBlockWidth != 0) ||
            (static_cast<GLuint>(height) > formatInfo.compressedBlockHeight &&
             height % formatInfo.compressedBlockHeight != 0))
        {
            return false;
        }
    }

    return true;
}

bool ValidImageDataSize(ValidationContext *context,
                        GLenum textureTarget,
                        GLsizei width,
                        GLsizei height,
                        GLsizei depth,
                        GLenum internalFormat,
                        GLenum type,
                        const GLvoid *pixels,
                        GLsizei imageSize)
{
    gl::Buffer *pixelUnpackBuffer = context->getGLState().getTargetBuffer(GL_PIXEL_UNPACK_BUFFER);
    if (pixelUnpackBuffer == nullptr && imageSize < 0)
    {
        // Checks are not required
        return true;
    }

    // ...the data would be unpacked from the buffer object such that the memory reads required
    // would exceed the data store size.
    GLenum sizedFormat                   = GetSizedInternalFormat(internalFormat, type);
    const gl::InternalFormat &formatInfo = gl::GetInternalFormatInfo(sizedFormat);
    const gl::Extents size(width, height, depth);
    const auto &unpack = context->getGLState().getUnpackState();

    bool targetIs3D   = textureTarget == GL_TEXTURE_3D || textureTarget == GL_TEXTURE_2D_ARRAY;
    auto endByteOrErr = formatInfo.computePackUnpackEndByte(size, unpack, targetIs3D);
    if (endByteOrErr.isError())
    {
        context->handleError(endByteOrErr.getError());
        return false;
    }

    GLuint endByte = endByteOrErr.getResult();

    if (pixelUnpackBuffer)
    {
        CheckedNumeric<size_t> checkedEndByte(endByteOrErr.getResult());
        CheckedNumeric<size_t> checkedOffset(reinterpret_cast<size_t>(pixels));
        checkedEndByte += checkedOffset;

        if (!checkedEndByte.IsValid() ||
            (checkedEndByte.ValueOrDie() > static_cast<size_t>(pixelUnpackBuffer->getSize())))
        {
            // Overflow past the end of the buffer
            context->handleError(Error(GL_INVALID_OPERATION));
            return false;
        }
    }
    else
    {
        ASSERT(imageSize >= 0);
        if (pixels == nullptr && imageSize != 0)
        {
            context->handleError(
                Error(GL_INVALID_OPERATION, "imageSize must be 0 if no texture data is provided."));
            return false;
        }

        if (pixels != nullptr && endByte > static_cast<GLuint>(imageSize))
        {
            context->handleError(
                Error(GL_INVALID_OPERATION, "imageSize must be at least %u.", endByte));
            return false;
        }
    }

    return true;
}

bool ValidQueryType(const Context *context, GLenum queryType)
{
    static_assert(GL_ANY_SAMPLES_PASSED == GL_ANY_SAMPLES_PASSED_EXT, "GL extension enums not equal.");
    static_assert(GL_ANY_SAMPLES_PASSED_CONSERVATIVE == GL_ANY_SAMPLES_PASSED_CONSERVATIVE_EXT, "GL extension enums not equal.");

    switch (queryType)
    {
      case GL_ANY_SAMPLES_PASSED:
      case GL_ANY_SAMPLES_PASSED_CONSERVATIVE:
        return true;
      case GL_TRANSFORM_FEEDBACK_PRIMITIVES_WRITTEN:
          return (context->getClientMajorVersion() >= 3);
      case GL_TIME_ELAPSED_EXT:
          return context->getExtensions().disjointTimerQuery;
      case GL_COMMANDS_COMPLETED_CHROMIUM:
          return context->getExtensions().syncQuery;
      default:
        return false;
    }
}

Program *GetValidProgram(ValidationContext *context, GLuint id)
{
    // ES3 spec (section 2.11.1) -- "Commands that accept shader or program object names will generate the
    // error INVALID_VALUE if the provided name is not the name of either a shader or program object and
    // INVALID_OPERATION if the provided name identifies an object that is not the expected type."

    Program *validProgram = context->getProgram(id);

    if (!validProgram)
    {
        if (context->getShader(id))
        {
            context->handleError(
                Error(GL_INVALID_OPERATION, "Expected a program name, but found a shader name"));
        }
        else
        {
            context->handleError(Error(GL_INVALID_VALUE, "Program name is not valid"));
        }
    }

    return validProgram;
}

Shader *GetValidShader(ValidationContext *context, GLuint id)
{
    // See ValidProgram for spec details.

    Shader *validShader = context->getShader(id);

    if (!validShader)
    {
        if (context->getProgram(id))
        {
            context->handleError(
                Error(GL_INVALID_OPERATION, "Expected a shader name, but found a program name"));
        }
        else
        {
            context->handleError(Error(GL_INVALID_VALUE, "Shader name is invalid"));
        }
    }

    return validShader;
}

bool ValidateAttachmentTarget(gl::Context *context, GLenum attachment)
{
    if (attachment >= GL_COLOR_ATTACHMENT0_EXT && attachment <= GL_COLOR_ATTACHMENT15_EXT)
    {
        const unsigned int colorAttachment = (attachment - GL_COLOR_ATTACHMENT0_EXT);

        if (colorAttachment >= context->getCaps().maxColorAttachments)
        {
            context->handleError(Error(GL_INVALID_VALUE));
            return false;
        }
    }
    else
    {
        switch (attachment)
        {
          case GL_DEPTH_ATTACHMENT:
          case GL_STENCIL_ATTACHMENT:
              break;

          case GL_DEPTH_STENCIL_ATTACHMENT:
              if (!context->getExtensions().webglCompatibility &&
                  context->getClientMajorVersion() < 3)
              {
                  context->handleError(Error(GL_INVALID_ENUM));
                  return false;
              }
              break;

          default:
              context->handleError(Error(GL_INVALID_ENUM));
              return false;
        }
    }

    return true;
}

bool ValidateRenderbufferStorageParametersBase(gl::Context *context, GLenum target, GLsizei samples,
                                               GLenum internalformat, GLsizei width, GLsizei height)
{
    switch (target)
    {
      case GL_RENDERBUFFER:
        break;
      default:
          context->handleError(Error(GL_INVALID_ENUM));
        return false;
    }

    if (width < 0 || height < 0 || samples < 0)
    {
        context->handleError(Error(GL_INVALID_VALUE));
        return false;
    }

    const TextureCaps &formatCaps = context->getTextureCaps().get(internalformat);
    if (!formatCaps.renderable)
    {
        context->handleError(Error(GL_INVALID_ENUM));
        return false;
    }

    // ANGLE_framebuffer_multisample does not explicitly state that the internal format must be
    // sized but it does state that the format must be in the ES2.0 spec table 4.5 which contains
    // only sized internal formats.
    const gl::InternalFormat &formatInfo = gl::GetInternalFormatInfo(internalformat);
    if (formatInfo.pixelBytes == 0)
    {
        context->handleError(Error(GL_INVALID_ENUM));
        return false;
    }

    if (static_cast<GLuint>(std::max(width, height)) > context->getCaps().maxRenderbufferSize)
    {
        context->handleError(Error(GL_INVALID_VALUE));
        return false;
    }

    GLuint handle = context->getGLState().getRenderbufferId();
    if (handle == 0)
    {
        context->handleError(Error(GL_INVALID_OPERATION));
        return false;
    }

    return true;
}

bool ValidateRenderbufferStorageParametersANGLE(gl::Context *context, GLenum target, GLsizei samples,
                                                GLenum internalformat, GLsizei width, GLsizei height)
{
    ASSERT(samples == 0 || context->getExtensions().framebufferMultisample);

    // ANGLE_framebuffer_multisample states that the value of samples must be less than or equal
    // to MAX_SAMPLES_ANGLE (Context::getCaps().maxSamples) otherwise GL_INVALID_VALUE is
    // generated.
    if (static_cast<GLuint>(samples) > context->getCaps().maxSamples)
    {
        context->handleError(Error(GL_INVALID_VALUE));
        return false;
    }

    // ANGLE_framebuffer_multisample states GL_OUT_OF_MEMORY is generated on a failure to create
    // the specified storage. This is different than ES 3.0 in which a sample number higher
    // than the maximum sample number supported  by this format generates a GL_INVALID_VALUE.
    // The TextureCaps::getMaxSamples method is only guarenteed to be valid when the context is ES3.
    if (context->getClientMajorVersion() >= 3)
    {
        const TextureCaps &formatCaps = context->getTextureCaps().get(internalformat);
        if (static_cast<GLuint>(samples) > formatCaps.getMaxSamples())
        {
            context->handleError(Error(GL_OUT_OF_MEMORY));
            return false;
        }
    }

    return ValidateRenderbufferStorageParametersBase(context, target, samples, internalformat, width, height);
}

bool ValidateFramebufferRenderbufferParameters(gl::Context *context, GLenum target, GLenum attachment,
                                               GLenum renderbuffertarget, GLuint renderbuffer)
{
    if (!ValidFramebufferTarget(target))
    {
        context->handleError(Error(GL_INVALID_ENUM));
        return false;
    }

    gl::Framebuffer *framebuffer = context->getGLState().getTargetFramebuffer(target);

    ASSERT(framebuffer);
    if (framebuffer->id() == 0)
    {
        context->handleError(
            Error(GL_INVALID_OPERATION, "Cannot change default FBO's attachments"));
        return false;
    }

    if (!ValidateAttachmentTarget(context, attachment))
    {
        return false;
    }

    // [OpenGL ES 2.0.25] Section 4.4.3 page 112
    // [OpenGL ES 3.0.2] Section 4.4.2 page 201
    // 'renderbuffer' must be either zero or the name of an existing renderbuffer object of
    // type 'renderbuffertarget', otherwise an INVALID_OPERATION error is generated.
    if (renderbuffer != 0)
    {
        if (!context->getRenderbuffer(renderbuffer))
        {
            context->handleError(Error(GL_INVALID_OPERATION));
            return false;
        }
    }

    return true;
}

bool ValidateBlitFramebufferParameters(ValidationContext *context,
                                       GLint srcX0,
                                       GLint srcY0,
                                       GLint srcX1,
                                       GLint srcY1,
                                       GLint dstX0,
                                       GLint dstY0,
                                       GLint dstX1,
                                       GLint dstY1,
                                       GLbitfield mask,
                                       GLenum filter)
{
    switch (filter)
    {
      case GL_NEAREST:
        break;
      case GL_LINEAR:
        break;
      default:
          context->handleError(Error(GL_INVALID_ENUM));
        return false;
    }

    if ((mask & ~(GL_COLOR_BUFFER_BIT | GL_STENCIL_BUFFER_BIT | GL_DEPTH_BUFFER_BIT)) != 0)
    {
        context->handleError(Error(GL_INVALID_VALUE));
        return false;
    }

    if (mask == 0)
    {
        // ES3.0 spec, section 4.3.2 specifies that a mask of zero is valid and no
        // buffers are copied.
        return false;
    }

    // ES3.0 spec, section 4.3.2 states that linear filtering is only available for the
    // color buffer, leaving only nearest being unfiltered from above
    if ((mask & ~GL_COLOR_BUFFER_BIT) != 0 && filter != GL_NEAREST)
    {
        context->handleError(Error(GL_INVALID_OPERATION));
        return false;
    }

    const auto &glState              = context->getGLState();
    gl::Framebuffer *readFramebuffer = glState.getReadFramebuffer();
    gl::Framebuffer *drawFramebuffer = glState.getDrawFramebuffer();

    if (!readFramebuffer || !drawFramebuffer)
    {
        context->handleError(Error(GL_INVALID_FRAMEBUFFER_OPERATION));
        return false;
    }

    if (readFramebuffer->id() == drawFramebuffer->id())
    {
        context->handleError(Error(GL_INVALID_OPERATION));
        return false;
    }

    if (readFramebuffer->checkStatus(context->getContextState()) != GL_FRAMEBUFFER_COMPLETE)
    {
        context->handleError(Error(GL_INVALID_FRAMEBUFFER_OPERATION));
        return false;
    }

    if (drawFramebuffer->checkStatus(context->getContextState()) != GL_FRAMEBUFFER_COMPLETE)
    {
        context->handleError(Error(GL_INVALID_FRAMEBUFFER_OPERATION));
        return false;
    }

    if (drawFramebuffer->getSamples(context->getContextState()) != 0)
    {
        context->handleError(Error(GL_INVALID_OPERATION));
        return false;
    }

    bool sameBounds = srcX0 == dstX0 && srcY0 == dstY0 && srcX1 == dstX1 && srcY1 == dstY1;

    if (mask & GL_COLOR_BUFFER_BIT)
    {
        const gl::FramebufferAttachment *readColorBuffer = readFramebuffer->getReadColorbuffer();
        const gl::FramebufferAttachment *drawColorBuffer = drawFramebuffer->getFirstColorbuffer();
        const Extensions &extensions                     = context->getExtensions();

        if (readColorBuffer && drawColorBuffer)
        {
            const Format &readFormat = readColorBuffer->getFormat();

            for (size_t drawbufferIdx = 0;
                 drawbufferIdx < drawFramebuffer->getDrawbufferStateCount(); ++drawbufferIdx)
            {
                const FramebufferAttachment *attachment =
                    drawFramebuffer->getDrawBuffer(drawbufferIdx);
                if (attachment)
                {
                    const Format &drawFormat = attachment->getFormat();

                    // The GL ES 3.0.2 spec (pg 193) states that:
                    // 1) If the read buffer is fixed point format, the draw buffer must be as well
                    // 2) If the read buffer is an unsigned integer format, the draw buffer must be as well
                    // 3) If the read buffer is a signed integer format, the draw buffer must be as well
                    // Changes with EXT_color_buffer_float:
                    // Case 1) is changed to fixed point OR floating point
                    GLenum readComponentType = readFormat.info->componentType;
                    GLenum drawComponentType = drawFormat.info->componentType;
                    bool readFixedPoint = (readComponentType == GL_UNSIGNED_NORMALIZED ||
                                           readComponentType == GL_SIGNED_NORMALIZED);
                    bool drawFixedPoint = (drawComponentType == GL_UNSIGNED_NORMALIZED ||
                                           drawComponentType == GL_SIGNED_NORMALIZED);

                    if (extensions.colorBufferFloat)
                    {
                        bool readFixedOrFloat = (readFixedPoint || readComponentType == GL_FLOAT);
                        bool drawFixedOrFloat = (drawFixedPoint || drawComponentType == GL_FLOAT);

                        if (readFixedOrFloat != drawFixedOrFloat)
                        {
                            context->handleError(Error(GL_INVALID_OPERATION,
                                                       "If the read buffer contains fixed-point or "
                                                       "floating-point values, the draw buffer "
                                                       "must as well."));
                            return false;
                        }
                    }
                    else if (readFixedPoint != drawFixedPoint)
                    {
                        context->handleError(Error(GL_INVALID_OPERATION,
                                                   "If the read buffer contains fixed-point "
                                                   "values, the draw buffer must as well."));
                        return false;
                    }

                    if (readComponentType == GL_UNSIGNED_INT &&
                        drawComponentType != GL_UNSIGNED_INT)
                    {
                        context->handleError(Error(GL_INVALID_OPERATION));
                        return false;
                    }

                    if (readComponentType == GL_INT && drawComponentType != GL_INT)
                    {
                        context->handleError(Error(GL_INVALID_OPERATION));
                        return false;
                    }

                    if (readColorBuffer->getSamples() > 0 &&
                        (!Format::SameSized(readFormat, drawFormat) || !sameBounds))
                    {
                        context->handleError(Error(GL_INVALID_OPERATION));
                        return false;
                    }
                }
            }

            if ((readFormat.info->componentType == GL_INT ||
                 readFormat.info->componentType == GL_UNSIGNED_INT) &&
                filter == GL_LINEAR)
            {
                context->handleError(Error(GL_INVALID_OPERATION));
                return false;
            }
        }
    }

    GLenum masks[] = {GL_DEPTH_BUFFER_BIT, GL_STENCIL_BUFFER_BIT};
    GLenum attachments[] = {GL_DEPTH_ATTACHMENT, GL_STENCIL_ATTACHMENT};
    for (size_t i = 0; i < 2; i++)
    {
        if (mask & masks[i])
        {
            const gl::FramebufferAttachment *readBuffer = readFramebuffer->getAttachment(attachments[i]);
            const gl::FramebufferAttachment *drawBuffer = drawFramebuffer->getAttachment(attachments[i]);

            if (readBuffer && drawBuffer)
            {
                if (!Format::SameSized(readBuffer->getFormat(), drawBuffer->getFormat()))
                {
                    context->handleError(Error(GL_INVALID_OPERATION));
                    return false;
                }

                if (readBuffer->getSamples() > 0 && !sameBounds)
                {
                    context->handleError(Error(GL_INVALID_OPERATION));
                    return false;
                }
            }
        }
    }

    return true;
}

bool ValidateReadPixels(ValidationContext *context,
                        GLint x,
                        GLint y,
                        GLsizei width,
                        GLsizei height,
                        GLenum format,
                        GLenum type,
                        GLvoid *pixels)
{
    return ValidateReadPixelsBase(context, x, y, width, height, format, type, -1, nullptr, pixels);
}

bool ValidateReadPixelsRobustANGLE(ValidationContext *context,
                                   GLint x,
                                   GLint y,
                                   GLsizei width,
                                   GLsizei height,
                                   GLenum format,
                                   GLenum type,
                                   GLsizei bufSize,
                                   GLsizei *length,
                                   GLvoid *pixels)
{
    if (!ValidateRobustEntryPoint(context, bufSize))
    {
        return false;
    }

    if (!ValidateReadPixelsBase(context, x, y, width, height, format, type, bufSize, length,
                                pixels))
    {
        return false;
    }

    if (!ValidateRobustBufferSize(context, bufSize, *length))
    {
        return false;
    }

    return true;
}

bool ValidateReadnPixelsEXT(Context *context,
                            GLint x,
                            GLint y,
                            GLsizei width,
                            GLsizei height,
                            GLenum format,
                            GLenum type,
                            GLsizei bufSize,
                            GLvoid *pixels)
{
    if (bufSize < 0)
    {
        context->handleError(Error(GL_INVALID_VALUE, "bufSize must be a positive number"));
        return false;
    }

    return ValidateReadPixelsBase(context, x, y, width, height, format, type, bufSize, nullptr,
                                  pixels);
}

bool ValidateReadnPixelsRobustANGLE(ValidationContext *context,
                                    GLint x,
                                    GLint y,
                                    GLsizei width,
                                    GLsizei height,
                                    GLenum format,
                                    GLenum type,
                                    GLsizei bufSize,
                                    GLsizei *length,
                                    GLvoid *data)
{
    if (!ValidateRobustEntryPoint(context, bufSize))
    {
        return false;
    }

    if (!ValidateReadPixelsBase(context, x, y, width, height, format, type, bufSize, length, data))
    {
        return false;
    }

    if (!ValidateRobustBufferSize(context, bufSize, *length))
    {
        return false;
    }

    return true;
}

bool ValidateGenQueriesEXT(gl::Context *context, GLsizei n)
{
    if (!context->getExtensions().occlusionQueryBoolean &&
        !context->getExtensions().disjointTimerQuery)
    {
        context->handleError(Error(GL_INVALID_OPERATION, "Query extension not enabled"));
        return false;
    }

    return ValidateGenOrDelete(context, n);
}

bool ValidateDeleteQueriesEXT(gl::Context *context, GLsizei n)
{
    if (!context->getExtensions().occlusionQueryBoolean &&
        !context->getExtensions().disjointTimerQuery)
    {
        context->handleError(Error(GL_INVALID_OPERATION, "Query extension not enabled"));
        return false;
    }

    return ValidateGenOrDelete(context, n);
}

bool ValidateBeginQueryBase(gl::Context *context, GLenum target, GLuint id)
{
    if (!ValidQueryType(context, target))
    {
        context->handleError(Error(GL_INVALID_ENUM, "Invalid query target"));
        return false;
    }

    if (id == 0)
    {
        context->handleError(Error(GL_INVALID_OPERATION, "Query id is 0"));
        return false;
    }

    // From EXT_occlusion_query_boolean: If BeginQueryEXT is called with an <id>
    // of zero, if the active query object name for <target> is non-zero (for the
    // targets ANY_SAMPLES_PASSED_EXT and ANY_SAMPLES_PASSED_CONSERVATIVE_EXT, if
    // the active query for either target is non-zero), if <id> is the name of an
    // existing query object whose type does not match <target>, or if <id> is the
    // active query object name for any query type, the error INVALID_OPERATION is
    // generated.

    // Ensure no other queries are active
    // NOTE: If other queries than occlusion are supported, we will need to check
    // separately that:
    //    a) The query ID passed is not the current active query for any target/type
    //    b) There are no active queries for the requested target (and in the case
    //       of GL_ANY_SAMPLES_PASSED_EXT and GL_ANY_SAMPLES_PASSED_CONSERVATIVE_EXT,
    //       no query may be active for either if glBeginQuery targets either.

    if (context->getGLState().isQueryActive(target))
    {
        context->handleError(Error(GL_INVALID_OPERATION, "Other query is active"));
        return false;
    }

    Query *queryObject = context->getQuery(id, true, target);

    // check that name was obtained with glGenQueries
    if (!queryObject)
    {
        context->handleError(Error(GL_INVALID_OPERATION, "Invalid query id"));
        return false;
    }

    // check for type mismatch
    if (queryObject->getType() != target)
    {
        context->handleError(Error(GL_INVALID_OPERATION, "Query type does not match target"));
        return false;
    }

    return true;
}

bool ValidateBeginQueryEXT(gl::Context *context, GLenum target, GLuint id)
{
    if (!context->getExtensions().occlusionQueryBoolean &&
        !context->getExtensions().disjointTimerQuery && !context->getExtensions().syncQuery)
    {
        context->handleError(Error(GL_INVALID_OPERATION, "Query extension not enabled"));
        return false;
    }

    return ValidateBeginQueryBase(context, target, id);
}

bool ValidateEndQueryBase(gl::Context *context, GLenum target)
{
    if (!ValidQueryType(context, target))
    {
        context->handleError(Error(GL_INVALID_ENUM, "Invalid query target"));
        return false;
    }

    const Query *queryObject = context->getGLState().getActiveQuery(target);

    if (queryObject == nullptr)
    {
        context->handleError(Error(GL_INVALID_OPERATION, "Query target not active"));
        return false;
    }

    return true;
}

bool ValidateEndQueryEXT(gl::Context *context, GLenum target)
{
    if (!context->getExtensions().occlusionQueryBoolean &&
        !context->getExtensions().disjointTimerQuery && !context->getExtensions().syncQuery)
    {
        context->handleError(Error(GL_INVALID_OPERATION, "Query extension not enabled"));
        return false;
    }

    return ValidateEndQueryBase(context, target);
}

bool ValidateQueryCounterEXT(Context *context, GLuint id, GLenum target)
{
    if (!context->getExtensions().disjointTimerQuery)
    {
        context->handleError(Error(GL_INVALID_OPERATION, "Disjoint timer query not enabled"));
        return false;
    }

    if (target != GL_TIMESTAMP_EXT)
    {
        context->handleError(Error(GL_INVALID_ENUM, "Invalid query target"));
        return false;
    }

    Query *queryObject = context->getQuery(id, true, target);
    if (queryObject == nullptr)
    {
        context->handleError(Error(GL_INVALID_OPERATION, "Invalid query id"));
        return false;
    }

    if (context->getGLState().isQueryActive(queryObject))
    {
        context->handleError(Error(GL_INVALID_OPERATION, "Query is active"));
        return false;
    }

    return true;
}

bool ValidateGetQueryivBase(Context *context, GLenum target, GLenum pname, GLsizei *numParams)
{
    if (numParams)
    {
        *numParams = 0;
    }

    if (!ValidQueryType(context, target) && target != GL_TIMESTAMP_EXT)
    {
        context->handleError(Error(GL_INVALID_ENUM, "Invalid query type"));
        return false;
    }

    switch (pname)
    {
        case GL_CURRENT_QUERY_EXT:
            if (target == GL_TIMESTAMP_EXT)
            {
                context->handleError(
                    Error(GL_INVALID_ENUM, "Cannot use current query for timestamp"));
                return false;
            }
            break;
        case GL_QUERY_COUNTER_BITS_EXT:
            if (!context->getExtensions().disjointTimerQuery ||
                (target != GL_TIMESTAMP_EXT && target != GL_TIME_ELAPSED_EXT))
            {
                context->handleError(Error(GL_INVALID_ENUM, "Invalid pname"));
                return false;
            }
            break;
        default:
            context->handleError(Error(GL_INVALID_ENUM, "Invalid pname"));
            return false;
    }

    if (numParams)
    {
        // All queries return only one value
        *numParams = 1;
    }

    return true;
}

bool ValidateGetQueryivEXT(Context *context, GLenum target, GLenum pname, GLint *params)
{
    if (!context->getExtensions().occlusionQueryBoolean &&
        !context->getExtensions().disjointTimerQuery && !context->getExtensions().syncQuery)
    {
        context->handleError(Error(GL_INVALID_OPERATION, "Query extension not enabled"));
        return false;
    }

    return ValidateGetQueryivBase(context, target, pname, nullptr);
}

bool ValidateGetQueryivRobustANGLE(Context *context,
                                   GLenum target,
                                   GLenum pname,
                                   GLsizei bufSize,
                                   GLsizei *length,
                                   GLint *params)
{
    if (!ValidateRobustEntryPoint(context, bufSize))
    {
        return false;
    }

    if (!ValidateGetQueryivBase(context, target, pname, length))
    {
        return false;
    }

    if (!ValidateRobustBufferSize(context, bufSize, *length))
    {
        return false;
    }

    return true;
}

bool ValidateGetQueryObjectValueBase(Context *context, GLuint id, GLenum pname, GLsizei *numParams)
{
    if (numParams)
    {
        *numParams = 0;
    }

    Query *queryObject = context->getQuery(id, false, GL_NONE);

    if (!queryObject)
    {
        context->handleError(Error(GL_INVALID_OPERATION, "Query does not exist"));
        return false;
    }

    if (context->getGLState().isQueryActive(queryObject))
    {
        context->handleError(Error(GL_INVALID_OPERATION, "Query currently active"));
        return false;
    }

    switch (pname)
    {
        case GL_QUERY_RESULT_EXT:
        case GL_QUERY_RESULT_AVAILABLE_EXT:
            break;

        default:
            context->handleError(Error(GL_INVALID_ENUM, "Invalid pname enum"));
            return false;
    }

    if (numParams)
    {
        *numParams = 1;
    }

    return true;
}

bool ValidateGetQueryObjectivEXT(Context *context, GLuint id, GLenum pname, GLint *params)
{
    if (!context->getExtensions().disjointTimerQuery)
    {
        context->handleError(Error(GL_INVALID_OPERATION, "Timer query extension not enabled"));
        return false;
    }
    return ValidateGetQueryObjectValueBase(context, id, pname, nullptr);
}

bool ValidateGetQueryObjectivRobustANGLE(Context *context,
                                         GLuint id,
                                         GLenum pname,
                                         GLsizei bufSize,
                                         GLsizei *length,
                                         GLint *params)
{
    if (!context->getExtensions().disjointTimerQuery)
    {
        context->handleError(Error(GL_INVALID_OPERATION, "Timer query extension not enabled"));
        return false;
    }

    if (!ValidateRobustEntryPoint(context, bufSize))
    {
        return false;
    }

    if (!ValidateGetQueryObjectValueBase(context, id, pname, length))
    {
        return false;
    }

    if (!ValidateRobustBufferSize(context, bufSize, *length))
    {
        return false;
    }

    return true;
}

bool ValidateGetQueryObjectuivEXT(Context *context, GLuint id, GLenum pname, GLuint *params)
{
    if (!context->getExtensions().disjointTimerQuery &&
        !context->getExtensions().occlusionQueryBoolean && !context->getExtensions().syncQuery)
    {
        context->handleError(Error(GL_INVALID_OPERATION, "Query extension not enabled"));
        return false;
    }
    return ValidateGetQueryObjectValueBase(context, id, pname, nullptr);
}

bool ValidateGetQueryObjectuivRobustANGLE(Context *context,
                                          GLuint id,
                                          GLenum pname,
                                          GLsizei bufSize,
                                          GLsizei *length,
                                          GLuint *params)
{
    if (!context->getExtensions().disjointTimerQuery &&
        !context->getExtensions().occlusionQueryBoolean && !context->getExtensions().syncQuery)
    {
        context->handleError(Error(GL_INVALID_OPERATION, "Query extension not enabled"));
        return false;
    }

    if (!ValidateRobustEntryPoint(context, bufSize))
    {
        return false;
    }

    if (!ValidateGetQueryObjectValueBase(context, id, pname, length))
    {
        return false;
    }

    if (!ValidateRobustBufferSize(context, bufSize, *length))
    {
        return false;
    }

    return true;
}

bool ValidateGetQueryObjecti64vEXT(Context *context, GLuint id, GLenum pname, GLint64 *params)
{
    if (!context->getExtensions().disjointTimerQuery)
    {
        context->handleError(Error(GL_INVALID_OPERATION, "Timer query extension not enabled"));
        return false;
    }
    return ValidateGetQueryObjectValueBase(context, id, pname, nullptr);
}

bool ValidateGetQueryObjecti64vRobustANGLE(Context *context,
                                           GLuint id,
                                           GLenum pname,
                                           GLsizei bufSize,
                                           GLsizei *length,
                                           GLint64 *params)
{
    if (!context->getExtensions().disjointTimerQuery)
    {
        context->handleError(Error(GL_INVALID_OPERATION, "Timer query extension not enabled"));
        return false;
    }

    if (!ValidateRobustEntryPoint(context, bufSize))
    {
        return false;
    }

    if (!ValidateGetQueryObjectValueBase(context, id, pname, length))
    {
        return false;
    }

    if (!ValidateRobustBufferSize(context, bufSize, *length))
    {
        return false;
    }

    return true;
}

bool ValidateGetQueryObjectui64vEXT(Context *context, GLuint id, GLenum pname, GLuint64 *params)
{
    if (!context->getExtensions().disjointTimerQuery)
    {
        context->handleError(Error(GL_INVALID_OPERATION, "Timer query extension not enabled"));
        return false;
    }
    return ValidateGetQueryObjectValueBase(context, id, pname, nullptr);
}

bool ValidateGetQueryObjectui64vRobustANGLE(Context *context,
                                            GLuint id,
                                            GLenum pname,
                                            GLsizei bufSize,
                                            GLsizei *length,
                                            GLuint64 *params)
{
    if (!context->getExtensions().disjointTimerQuery)
    {
        context->handleError(Error(GL_INVALID_OPERATION, "Timer query extension not enabled"));
        return false;
    }

    if (!ValidateRobustEntryPoint(context, bufSize))
    {
        return false;
    }

    if (!ValidateGetQueryObjectValueBase(context, id, pname, length))
    {
        return false;
    }

    if (!ValidateRobustBufferSize(context, bufSize, *length))
    {
        return false;
    }

    return true;
}

static bool ValidateUniformCommonBase(gl::Context *context,
                                      GLenum targetUniformType,
                                      GLint location,
                                      GLsizei count,
                                      const LinkedUniform **uniformOut)
{
    if (count < 0)
    {
        context->handleError(Error(GL_INVALID_VALUE));
        return false;
    }

    gl::Program *program = context->getGLState().getProgram();
    if (!program)
=======
bool ValidateTextureCompareModeValue(Context *context, ParamType *params)
{
    // Acceptable mode parameters from GLES 3.0.2 spec, table 3.17
    switch (ConvertToGLenum(params[0]))
    {
        case GL_NONE:
        case GL_COMPARE_REF_TO_TEXTURE:
            break;

        default:
            context->handleError(Error(GL_INVALID_ENUM, "Unknown param value."));
            return false;
    }

    return true;
}

template <typename ParamType>
bool ValidateTextureCompareFuncValue(Context *context, ParamType *params)
{
    // Acceptable function parameters from GLES 3.0.2 spec, table 3.17
    switch (ConvertToGLenum(params[0]))
    {
        case GL_LEQUAL:
        case GL_GEQUAL:
        case GL_LESS:
        case GL_GREATER:
        case GL_EQUAL:
        case GL_NOTEQUAL:
        case GL_ALWAYS:
        case GL_NEVER:
            break;

        default:
            context->handleError(Error(GL_INVALID_ENUM, "Unknown param value."));
            return false;
    }

    return true;
}

template <typename ParamType>
bool ValidateTextureSRGBDecodeValue(Context *context, ParamType *params)
{
    if (!context->getExtensions().textureSRGBDecode)
    {
        context->handleError(Error(GL_INVALID_ENUM, "GL_EXT_texture_sRGB_decode is not enabled."));
        return false;
    }

    switch (ConvertToGLenum(params[0]))
>>>>>>> a17af05f
    {
        case GL_DECODE_EXT:
        case GL_SKIP_DECODE_EXT:
            break;

        default:
            context->handleError(Error(GL_INVALID_ENUM, "Unknown param value."));
            return false;
    }

<<<<<<< HEAD
    if (program->isIgnoredUniformLocation(location))
    {
        // Silently ignore the uniform command
        return false;
    }

    if (!program->isValidUniformLocation(location))
    {
        context->handleError(Error(GL_INVALID_OPERATION));
        return false;
    }

    const LinkedUniform &uniform = program->getUniformByLocation(location);

    // attempting to write an array to a non-array uniform is an INVALID_OPERATION
    if (!uniform.isArray() && count > 1)
=======
    return true;
}

template <typename ParamType>
bool ValidateTexParameterBase(Context *context,
                              GLenum target,
                              GLenum pname,
                              GLsizei bufSize,
                              ParamType *params)
{
    if (!ValidTextureTarget(context, target) && !ValidTextureExternalTarget(context, target))
    {
        context->handleError(Error(GL_INVALID_ENUM, "Invalid texture target"));
        return false;
    }

    if (context->getTargetTexture(target) == nullptr)
>>>>>>> a17af05f
    {
        // Should only be possible for external textures
        context->handleError(Error(GL_INVALID_ENUM, "No texture bound."));
        return false;
    }

<<<<<<< HEAD
    *uniformOut = &uniform;
    return true;
}

bool ValidateUniform(gl::Context *context, GLenum uniformType, GLint location, GLsizei count)
{
    // Check for ES3 uniform entry points
    if (VariableComponentType(uniformType) == GL_UNSIGNED_INT &&
        context->getClientMajorVersion() < 3)
    {
        context->handleError(Error(GL_INVALID_OPERATION));
        return false;
    }

    const LinkedUniform *uniform = nullptr;
    if (!ValidateUniformCommonBase(context, uniformType, location, count, &uniform))
    {
        return false;
    }

    GLenum targetBoolType = VariableBoolVectorType(uniformType);
    bool samplerUniformCheck = (IsSamplerType(uniform->type) && uniformType == GL_INT);
    if (!samplerUniformCheck && uniformType != uniform->type && targetBoolType != uniform->type)
=======
    const GLsizei minBufSize = 1;
    if (bufSize >= 0 && bufSize < minBufSize)
    {
        context->handleError(
            Error(GL_INVALID_OPERATION, "bufSize must be at least %i.", minBufSize));
        return false;
    }

    switch (pname)
    {
        case GL_TEXTURE_WRAP_R:
        case GL_TEXTURE_SWIZZLE_R:
        case GL_TEXTURE_SWIZZLE_G:
        case GL_TEXTURE_SWIZZLE_B:
        case GL_TEXTURE_SWIZZLE_A:
        case GL_TEXTURE_BASE_LEVEL:
        case GL_TEXTURE_MAX_LEVEL:
        case GL_TEXTURE_COMPARE_MODE:
        case GL_TEXTURE_COMPARE_FUNC:
        case GL_TEXTURE_MIN_LOD:
        case GL_TEXTURE_MAX_LOD:
            if (context->getClientMajorVersion() < 3)
            {
                context->handleError(Error(GL_INVALID_ENUM, "pname requires OpenGL ES 3.0."));
                return false;
            }
            if (target == GL_TEXTURE_EXTERNAL_OES &&
                !context->getExtensions().eglImageExternalEssl3)
            {
                context->handleError(Error(GL_INVALID_ENUM,
                                           "ES3 texture parameters are not available without "
                                           "GL_OES_EGL_image_external_essl3."));
                return false;
            }
            break;

        default:
            break;
    }

    switch (pname)
>>>>>>> a17af05f
    {
        case GL_TEXTURE_WRAP_S:
        case GL_TEXTURE_WRAP_T:
        case GL_TEXTURE_WRAP_R:
            if (!ValidateTextureWrapModeValue(context, params, target == GL_TEXTURE_EXTERNAL_OES))
            {
                return false;
            }
            break;

<<<<<<< HEAD
    return true;
}

bool ValidateUniformMatrix(gl::Context *context, GLenum matrixType, GLint location, GLsizei count,
                           GLboolean transpose)
{
    // Check for ES3 uniform entry points
    int rows = VariableRowCount(matrixType);
    int cols = VariableColumnCount(matrixType);
    if (rows != cols && context->getClientMajorVersion() < 3)
    {
        context->handleError(Error(GL_INVALID_OPERATION));
        return false;
    }

    if (transpose != GL_FALSE && context->getClientMajorVersion() < 3)
    {
        context->handleError(Error(GL_INVALID_VALUE));
        return false;
    }

    const LinkedUniform *uniform = nullptr;
    if (!ValidateUniformCommonBase(context, matrixType, location, count, &uniform))
    {
        return false;
    }

    if (uniform->type != matrixType)
    {
        context->handleError(Error(GL_INVALID_OPERATION));
        return false;
    }

    return true;
}

bool ValidateStateQuery(ValidationContext *context,
                        GLenum pname,
                        GLenum *nativeType,
                        unsigned int *numParams)
{
    if (!context->getQueryParameterInfo(pname, nativeType, numParams))
    {
        context->handleError(Error(GL_INVALID_ENUM));
        return false;
    }

    const Caps &caps = context->getCaps();

    if (pname >= GL_DRAW_BUFFER0 && pname <= GL_DRAW_BUFFER15)
    {
        unsigned int colorAttachment = (pname - GL_DRAW_BUFFER0);

        if (colorAttachment >= caps.maxDrawBuffers)
        {
            context->handleError(Error(GL_INVALID_OPERATION));
            return false;
        }
    }

    switch (pname)
    {
      case GL_TEXTURE_BINDING_2D:
      case GL_TEXTURE_BINDING_CUBE_MAP:
      case GL_TEXTURE_BINDING_3D:
      case GL_TEXTURE_BINDING_2D_ARRAY:
        break;
      case GL_TEXTURE_BINDING_EXTERNAL_OES:
          if (!context->getExtensions().eglStreamConsumerExternal &&
              !context->getExtensions().eglImageExternal)
          {
              context->handleError(Error(GL_INVALID_ENUM,
                                         "Neither NV_EGL_stream_consumer_external nor "
                                         "GL_OES_EGL_image_external extensions enabled"));
              return false;
          }
          break;

      case GL_IMPLEMENTATION_COLOR_READ_TYPE:
      case GL_IMPLEMENTATION_COLOR_READ_FORMAT:
        {
            if (context->getGLState().getReadFramebuffer()->checkStatus(
                    context->getContextState()) != GL_FRAMEBUFFER_COMPLETE)
            {
                context->handleError(Error(GL_INVALID_OPERATION));
                return false;
=======
        case GL_TEXTURE_MIN_FILTER:
            if (!ValidateTextureMinFilterValue(context, params, target == GL_TEXTURE_EXTERNAL_OES))
            {
                return false;
            }
            break;

        case GL_TEXTURE_MAG_FILTER:
            if (!ValidateTextureMagFilterValue(context, params))
            {
                return false;
            }
            break;

        case GL_TEXTURE_USAGE_ANGLE:
            switch (ConvertToGLenum(params[0]))
            {
                case GL_NONE:
                case GL_FRAMEBUFFER_ATTACHMENT_ANGLE:
                    break;

                default:
                    context->handleError(Error(GL_INVALID_ENUM, "Unknown param value."));
                    return false;
            }
            break;

        case GL_TEXTURE_MAX_ANISOTROPY_EXT:
            if (!context->getExtensions().textureFilterAnisotropic)
            {
                context->handleError(
                    Error(GL_INVALID_ENUM, "GL_EXT_texture_anisotropic is not enabled."));
                return false;
            }

            // we assume the parameter passed to this validation method is truncated, not rounded
            if (params[0] < 1)
            {
                context->handleError(Error(GL_INVALID_VALUE, "Max anisotropy must be at least 1."));
                return false;
            }
            break;

        case GL_TEXTURE_MIN_LOD:
        case GL_TEXTURE_MAX_LOD:
            // any value is permissible
            break;

        case GL_TEXTURE_COMPARE_MODE:
            if (!ValidateTextureCompareModeValue(context, params))
            {
                return false;
            }
            break;

        case GL_TEXTURE_COMPARE_FUNC:
            if (!ValidateTextureCompareFuncValue(context, params))
            {
                return false;
            }
            break;

        case GL_TEXTURE_SWIZZLE_R:
        case GL_TEXTURE_SWIZZLE_G:
        case GL_TEXTURE_SWIZZLE_B:
        case GL_TEXTURE_SWIZZLE_A:
            switch (ConvertToGLenum(params[0]))
            {
                case GL_RED:
                case GL_GREEN:
                case GL_BLUE:
                case GL_ALPHA:
                case GL_ZERO:
                case GL_ONE:
                    break;

                default:
                    context->handleError(Error(GL_INVALID_ENUM, "Unknown param value."));
                    return false;
>>>>>>> a17af05f
            }
            break;

<<<<<<< HEAD
            const Framebuffer *framebuffer = context->getGLState().getReadFramebuffer();
            ASSERT(framebuffer);

            if (framebuffer->getReadBufferState() == GL_NONE)
            {
                context->handleError(Error(GL_INVALID_OPERATION, "Read buffer is GL_NONE"));
                return false;
            }

            const FramebufferAttachment *attachment = framebuffer->getReadColorbuffer();
            if (!attachment)
=======
        case GL_TEXTURE_BASE_LEVEL:
            if (params[0] < 0)
>>>>>>> a17af05f
            {
                context->handleError(Error(GL_INVALID_VALUE, "Base level must be at least 0."));
                return false;
            }
<<<<<<< HEAD
        }
        break;

      default:
        break;
    }

    // pname is valid, but there are no parameters to return
    if (*numParams == 0)
    {
        return false;
    }

    return true;
}

bool ValidateRobustStateQuery(ValidationContext *context,
                              GLenum pname,
                              GLsizei bufSize,
                              GLenum *nativeType,
                              unsigned int *numParams)
{
    if (!ValidateRobustEntryPoint(context, bufSize))
    {
        return false;
    }

    if (!ValidateStateQuery(context, pname, nativeType, numParams))
    {
        return false;
    }

    if (!ValidateRobustBufferSize(context, bufSize, *numParams))
    {
        return false;
=======
            if (target == GL_TEXTURE_EXTERNAL_OES && static_cast<GLuint>(params[0]) != 0)
            {
                context->handleError(
                    Error(GL_INVALID_OPERATION, "Base level must be 0 for external textures."));
                return false;
            }
            break;

        case GL_TEXTURE_MAX_LEVEL:
            if (params[0] < 0)
            {
                context->handleError(Error(GL_INVALID_VALUE, "Max level must be at least 0."));
                return false;
            }
            break;

        case GL_DEPTH_STENCIL_TEXTURE_MODE:
            if (context->getClientVersion() < Version(3, 1))
            {
                context->handleError(Error(GL_INVALID_ENUM, "pname requires OpenGL ES 3.1."));
                return false;
            }
            switch (ConvertToGLenum(params[0]))
            {
                case GL_DEPTH_COMPONENT:
                case GL_STENCIL_INDEX:
                    break;

                default:
                    context->handleError(Error(GL_INVALID_ENUM, "Unknown param value."));
                    return false;
            }
            break;

        case GL_TEXTURE_SRGB_DECODE_EXT:
            if (!ValidateTextureSRGBDecodeValue(context, params))
            {
                return false;
            }
            break;

        default:
            context->handleError(Error(GL_INVALID_ENUM, "Unknown pname."));
            return false;
>>>>>>> a17af05f
    }

    return true;
}

<<<<<<< HEAD
bool ValidateCopyTexImageParametersBase(ValidationContext *context,
                                        GLenum target,
                                        GLint level,
                                        GLenum internalformat,
                                        bool isSubImage,
                                        GLint xoffset,
                                        GLint yoffset,
                                        GLint zoffset,
                                        GLint x,
                                        GLint y,
                                        GLsizei width,
                                        GLsizei height,
                                        GLint border,
                                        Format *textureFormatOut)
{
    if (level < 0 || xoffset < 0 || yoffset < 0 || zoffset < 0 || width < 0 || height < 0)
    {
        context->handleError(Error(GL_INVALID_VALUE));
        return false;
    }

    if (std::numeric_limits<GLsizei>::max() - xoffset < width || std::numeric_limits<GLsizei>::max() - yoffset < height)
    {
        context->handleError(Error(GL_INVALID_VALUE));
        return false;
    }

    if (border != 0)
    {
        context->handleError(Error(GL_INVALID_VALUE));
        return false;
    }

    if (!ValidMipLevel(context, target, level))
    {
        context->handleError(Error(GL_INVALID_VALUE));
        return false;
    }

    const auto &state    = context->getGLState();
    auto readFramebuffer = state.getReadFramebuffer();
    if (readFramebuffer->checkStatus(context->getContextState()) != GL_FRAMEBUFFER_COMPLETE)
    {
        context->handleError(Error(GL_INVALID_FRAMEBUFFER_OPERATION));
        return false;
    }

    if (readFramebuffer->id() != 0 && readFramebuffer->getSamples(context->getContextState()) != 0)
    {
        context->handleError(Error(GL_INVALID_OPERATION));
=======
template <typename ParamType>
bool ValidateSamplerParameterBase(Context *context,
                                  GLuint sampler,
                                  GLenum pname,
                                  GLsizei bufSize,
                                  ParamType *params)
{
    if (context->getClientMajorVersion() < 3)
    {
        context->handleError(
            Error(GL_INVALID_OPERATION, "Context does not support OpenGL ES 3.0."));
        return false;
    }

    if (!context->isSampler(sampler))
    {
        context->handleError(Error(GL_INVALID_OPERATION, "Sampler is not valid."));
        return false;
    }

    const GLsizei minBufSize = 1;
    if (bufSize >= 0 && bufSize < minBufSize)
    {
        context->handleError(
            Error(GL_INVALID_OPERATION, "bufSize must be at least %i.", minBufSize));
>>>>>>> a17af05f
        return false;
    }

    if (readFramebuffer->getReadBufferState() == GL_NONE)
    {
<<<<<<< HEAD
        context->handleError(Error(GL_INVALID_OPERATION, "Read buffer is GL_NONE"));
        return false;
    }

    const gl::Caps &caps = context->getCaps();

    GLuint maxDimension = 0;
    switch (target)
    {
      case GL_TEXTURE_2D:
        maxDimension = caps.max2DTextureSize;
        break;

      case GL_TEXTURE_CUBE_MAP_POSITIVE_X:
      case GL_TEXTURE_CUBE_MAP_NEGATIVE_X:
      case GL_TEXTURE_CUBE_MAP_POSITIVE_Y:
      case GL_TEXTURE_CUBE_MAP_NEGATIVE_Y:
      case GL_TEXTURE_CUBE_MAP_POSITIVE_Z:
      case GL_TEXTURE_CUBE_MAP_NEGATIVE_Z:
        maxDimension = caps.maxCubeMapTextureSize;
        break;

      case GL_TEXTURE_2D_ARRAY:
        maxDimension = caps.max2DTextureSize;
        break;

      case GL_TEXTURE_3D:
        maxDimension = caps.max3DTextureSize;
        break;

      default:
          context->handleError(Error(GL_INVALID_ENUM));
        return false;
    }

    gl::Texture *texture =
        state.getTargetTexture(IsCubeMapTextureTarget(target) ? GL_TEXTURE_CUBE_MAP : target);
    if (!texture)
    {
        context->handleError(Error(GL_INVALID_OPERATION));
        return false;
    }

    if (texture->getImmutableFormat() && !isSubImage)
    {
        context->handleError(Error(GL_INVALID_OPERATION));
        return false;
    }

    const gl::InternalFormat &formatInfo = gl::GetInternalFormatInfo(internalformat);

    if (formatInfo.depthBits > 0)
    {
        context->handleError(Error(GL_INVALID_OPERATION));
        return false;
    }

    if (formatInfo.compressed && !ValidCompressedImageSize(context, internalformat, width, height))
    {
        context->handleError(Error(GL_INVALID_OPERATION));
        return false;
    }

    if (isSubImage)
    {
        if (static_cast<size_t>(xoffset + width) > texture->getWidth(target, level) ||
            static_cast<size_t>(yoffset + height) > texture->getHeight(target, level) ||
            static_cast<size_t>(zoffset) >= texture->getDepth(target, level))
        {
            context->handleError(Error(GL_INVALID_VALUE));
            return false;
        }
    }
    else
    {
        if (IsCubeMapTextureTarget(target) && width != height)
        {
            context->handleError(Error(GL_INVALID_VALUE));
            return false;
        }

        if (!formatInfo.textureSupport(context->getClientVersion(), context->getExtensions()))
        {
            context->handleError(Error(GL_INVALID_ENUM));
            return false;
        }

        int maxLevelDimension = (maxDimension >> level);
        if (static_cast<int>(width) > maxLevelDimension || static_cast<int>(height) > maxLevelDimension)
        {
            context->handleError(Error(GL_INVALID_VALUE));
            return false;
        }
    }

    if (textureFormatOut)
    {
        *textureFormatOut = texture->getFormat(target, level);
    }
    return true;
}

static bool ValidateDrawBase(ValidationContext *context,
                             GLenum mode,
                             GLsizei count,
                             GLsizei primcount)
{
    switch (mode)
    {
      case GL_POINTS:
      case GL_LINES:
      case GL_LINE_LOOP:
      case GL_LINE_STRIP:
      case GL_TRIANGLES:
      case GL_TRIANGLE_STRIP:
      case GL_TRIANGLE_FAN:
        break;
      default:
          context->handleError(Error(GL_INVALID_ENUM));
        return false;
    }

    if (count < 0)
    {
        context->handleError(Error(GL_INVALID_VALUE));
        return false;
    }

    const State &state = context->getGLState();

    // Check for mapped buffers
    if (state.hasMappedBuffer(GL_ARRAY_BUFFER))
    {
        context->handleError(Error(GL_INVALID_OPERATION));
        return false;
    }

    Framebuffer *framebuffer = state.getDrawFramebuffer();
    if (context->getLimitations().noSeparateStencilRefsAndMasks)
    {
        const FramebufferAttachment *stencilBuffer = framebuffer->getStencilbuffer();
        GLuint stencilBits                         = stencilBuffer ? stencilBuffer->getStencilSize() : 0;
        GLuint minimumRequiredStencilMask          = (1 << stencilBits) - 1;
        const DepthStencilState &depthStencilState = state.getDepthStencilState();
        if ((depthStencilState.stencilWritemask & minimumRequiredStencilMask) !=
                (depthStencilState.stencilBackWritemask & minimumRequiredStencilMask) ||
            state.getStencilRef() != state.getStencilBackRef() ||
            (depthStencilState.stencilMask & minimumRequiredStencilMask) !=
                (depthStencilState.stencilBackMask & minimumRequiredStencilMask))
        {
            // Note: these separate values are not supported in WebGL, due to D3D's limitations. See
            // Section 6.10 of the WebGL 1.0 spec
            ERR(
                "This ANGLE implementation does not support separate front/back stencil "
                "writemasks, reference values, or stencil mask values.");
            context->handleError(Error(GL_INVALID_OPERATION));
            return false;
        }
    }

    if (framebuffer->checkStatus(context->getContextState()) != GL_FRAMEBUFFER_COMPLETE)
    {
        context->handleError(Error(GL_INVALID_FRAMEBUFFER_OPERATION));
        return false;
    }

    gl::Program *program = state.getProgram();
    if (!program)
=======
        case GL_TEXTURE_WRAP_S:
        case GL_TEXTURE_WRAP_T:
        case GL_TEXTURE_WRAP_R:
            if (!ValidateTextureWrapModeValue(context, params, false))
            {
                return false;
            }
            break;

        case GL_TEXTURE_MIN_FILTER:
            if (!ValidateTextureMinFilterValue(context, params, false))
            {
                return false;
            }
            break;

        case GL_TEXTURE_MAG_FILTER:
            if (!ValidateTextureMagFilterValue(context, params))
            {
                return false;
            }
            break;

        case GL_TEXTURE_MIN_LOD:
        case GL_TEXTURE_MAX_LOD:
            // any value is permissible
            break;

        case GL_TEXTURE_COMPARE_MODE:
            if (!ValidateTextureCompareModeValue(context, params))
            {
                return false;
            }
            break;

        case GL_TEXTURE_COMPARE_FUNC:
            if (!ValidateTextureCompareFuncValue(context, params))
            {
                return false;
            }
            break;

        case GL_TEXTURE_SRGB_DECODE_EXT:
            if (!ValidateTextureSRGBDecodeValue(context, params))
            {
                return false;
            }
            break;

        default:
            context->handleError(Error(GL_INVALID_ENUM, "Unknown pname."));
            return false;
    }

    return true;
}

bool ValidateGetSamplerParameterBase(Context *context,
                                     GLuint sampler,
                                     GLenum pname,
                                     GLsizei *length)
{
    if (length)
    {
        *length = 0;
    }

    if (context->getClientMajorVersion() < 3)
    {
        context->handleError(
            Error(GL_INVALID_OPERATION, "Context does not support OpenGL ES 3.0."));
        return false;
    }

    if (!context->isSampler(sampler))
    {
        context->handleError(Error(GL_INVALID_OPERATION, "Sampler is not valid."));
        return false;
    }

    switch (pname)
>>>>>>> a17af05f
    {
        case GL_TEXTURE_WRAP_S:
        case GL_TEXTURE_WRAP_T:
        case GL_TEXTURE_WRAP_R:
        case GL_TEXTURE_MIN_FILTER:
        case GL_TEXTURE_MAG_FILTER:
        case GL_TEXTURE_MIN_LOD:
        case GL_TEXTURE_MAX_LOD:
        case GL_TEXTURE_COMPARE_MODE:
        case GL_TEXTURE_COMPARE_FUNC:
            break;

<<<<<<< HEAD
    if (!program->validateSamplers(NULL, context->getCaps()))
=======
        case GL_TEXTURE_SRGB_DECODE_EXT:
            if (!context->getExtensions().textureSRGBDecode)
            {
                context->handleError(
                    Error(GL_INVALID_ENUM, "GL_EXT_texture_sRGB_decode is not enabled."));
                return false;
            }
            break;

        default:
            context->handleError(Error(GL_INVALID_ENUM, "Unknown pname."));
            return false;
    }

    if (length)
>>>>>>> a17af05f
    {
        *length = 1;
    }
<<<<<<< HEAD

    // Uniform buffer validation
    for (unsigned int uniformBlockIndex = 0; uniformBlockIndex < program->getActiveUniformBlockCount(); uniformBlockIndex++)
    {
        const gl::UniformBlock &uniformBlock = program->getUniformBlockByIndex(uniformBlockIndex);
        GLuint blockBinding = program->getUniformBlockBinding(uniformBlockIndex);
        const OffsetBindingPointer<Buffer> &uniformBuffer =
            state.getIndexedUniformBuffer(blockBinding);

        if (uniformBuffer.get() == nullptr)
        {
            // undefined behaviour
            context->handleError(
                Error(GL_INVALID_OPERATION,
                      "It is undefined behaviour to have a used but unbound uniform buffer."));
            return false;
        }

        size_t uniformBufferSize = uniformBuffer.getSize();
        if (uniformBufferSize == 0)
        {
            // Bind the whole buffer.
            uniformBufferSize = static_cast<size_t>(uniformBuffer->getSize());
        }

        if (uniformBufferSize < uniformBlock.dataSize)
        {
            // undefined behaviour
            context->handleError(
                Error(GL_INVALID_OPERATION,
                      "It is undefined behaviour to use a uniform buffer that is too small."));
            return false;
        }
    }

    // No-op if zero count
    return (count > 0);
}

bool ValidateDrawArrays(ValidationContext *context,
                        GLenum mode,
                        GLint first,
                        GLsizei count,
                        GLsizei primcount)
{
    if (first < 0)
    {
        context->handleError(Error(GL_INVALID_VALUE));
        return false;
    }

    const State &state                          = context->getGLState();
    gl::TransformFeedback *curTransformFeedback = state.getCurrentTransformFeedback();
    if (curTransformFeedback && curTransformFeedback->isActive() && !curTransformFeedback->isPaused() &&
        curTransformFeedback->getPrimitiveMode() != mode)
    {
        // It is an invalid operation to call DrawArrays or DrawArraysInstanced with a draw mode
        // that does not match the current transform feedback object's draw mode (if transform feedback
        // is active), (3.0.2, section 2.14, pg 86)
        context->handleError(Error(GL_INVALID_OPERATION));
        return false;
    }

    if (!ValidateDrawBase(context, mode, count, primcount))
    {
        return false;
    }

    if (!ValidateDrawAttribs(context, primcount, count))
    {
        return false;
    }

    return true;
}

bool ValidateDrawArraysInstanced(Context *context, GLenum mode, GLint first, GLsizei count, GLsizei primcount)
{
    if (primcount < 0)
    {
        context->handleError(Error(GL_INVALID_VALUE));
        return false;
    }

    if (!ValidateDrawArrays(context, mode, first, count, primcount))
    {
        return false;
    }

    // No-op if zero primitive count
    return (primcount > 0);
}

static bool ValidateDrawInstancedANGLE(Context *context)
{
    // Verify there is at least one active attribute with a divisor of zero
    const gl::State &state = context->getGLState();

    gl::Program *program = state.getProgram();

    const VertexArray *vao = state.getVertexArray();
    for (size_t attributeIndex = 0; attributeIndex < MAX_VERTEX_ATTRIBS; attributeIndex++)
    {
        const VertexAttribute &attrib = vao->getVertexAttribute(attributeIndex);
        if (program->isAttribLocationActive(attributeIndex) && attrib.divisor == 0)
        {
            return true;
        }
    }

    context->handleError(Error(GL_INVALID_OPERATION,
                               "ANGLE_instanced_arrays requires that at least one active attribute"
                               "has a divisor of zero."));
    return false;
}

bool ValidateDrawArraysInstancedANGLE(Context *context, GLenum mode, GLint first, GLsizei count, GLsizei primcount)
{
    if (!ValidateDrawInstancedANGLE(context))
    {
        return false;
    }

    return ValidateDrawArraysInstanced(context, mode, first, count, primcount);
}

bool ValidateDrawElements(ValidationContext *context,
                          GLenum mode,
                          GLsizei count,
                          GLenum type,
                          const GLvoid *indices,
                          GLsizei primcount,
                          IndexRange *indexRangeOut)
{
    switch (type)
    {
      case GL_UNSIGNED_BYTE:
      case GL_UNSIGNED_SHORT:
          break;
      case GL_UNSIGNED_INT:
          if (context->getClientMajorVersion() < 3 && !context->getExtensions().elementIndexUint)
          {
              context->handleError(Error(GL_INVALID_ENUM));
              return false;
          }
          break;
      default:
          context->handleError(Error(GL_INVALID_ENUM));
          return false;
    }

    const State &state = context->getGLState();

    gl::TransformFeedback *curTransformFeedback = state.getCurrentTransformFeedback();
    if (curTransformFeedback && curTransformFeedback->isActive() && !curTransformFeedback->isPaused())
    {
        // It is an invalid operation to call DrawElements, DrawRangeElements or DrawElementsInstanced
        // while transform feedback is active, (3.0.2, section 2.14, pg 86)
        context->handleError(Error(GL_INVALID_OPERATION));
        return false;
    }

    // Check for mapped buffers
    if (state.hasMappedBuffer(GL_ELEMENT_ARRAY_BUFFER))
    {
        context->handleError(Error(GL_INVALID_OPERATION));
        return false;
    }

    const gl::VertexArray *vao = state.getVertexArray();
    gl::Buffer *elementArrayBuffer = vao->getElementArrayBuffer().get();
    if (!indices && !elementArrayBuffer)
    {
        context->handleError(Error(GL_INVALID_OPERATION));
        return false;
=======
    return true;
}

bool ValidateGetVertexAttribBase(Context *context,
                                 GLuint index,
                                 GLenum pname,
                                 GLsizei *length,
                                 bool pointer,
                                 bool pureIntegerEntryPoint)
{
    if (length)
    {
        *length = 0;
    }

    if (pureIntegerEntryPoint && context->getClientMajorVersion() < 3)
    {
        context->handleError(
            Error(GL_INVALID_OPERATION, "Context does not support OpenGL ES 3.0."));
        return false;
    }

    if (index >= context->getCaps().maxVertexAttributes)
    {
        context->handleError(Error(
            GL_INVALID_VALUE, "index must be less than the value of GL_MAX_VERTEX_ATTRIBUTES."));
        return false;
    }

    if (pointer)
    {
        if (pname != GL_VERTEX_ATTRIB_ARRAY_POINTER)
        {
            context->handleError(Error(GL_INVALID_ENUM, "Unknown pname."));
            return false;
        }
    }
    else
    {
        switch (pname)
        {
            case GL_VERTEX_ATTRIB_ARRAY_ENABLED:
            case GL_VERTEX_ATTRIB_ARRAY_SIZE:
            case GL_VERTEX_ATTRIB_ARRAY_STRIDE:
            case GL_VERTEX_ATTRIB_ARRAY_TYPE:
            case GL_VERTEX_ATTRIB_ARRAY_NORMALIZED:
            case GL_VERTEX_ATTRIB_ARRAY_BUFFER_BINDING:
            case GL_CURRENT_VERTEX_ATTRIB:
                break;

            case GL_VERTEX_ATTRIB_ARRAY_DIVISOR:
                static_assert(
                    GL_VERTEX_ATTRIB_ARRAY_DIVISOR == GL_VERTEX_ATTRIB_ARRAY_DIVISOR_ANGLE,
                    "ANGLE extension enums not equal to GL enums.");
                if (context->getClientMajorVersion() < 3 &&
                    !context->getExtensions().instancedArrays)
                {
                    context->handleError(Error(GL_INVALID_ENUM,
                                               "GL_VERTEX_ATTRIB_ARRAY_DIVISOR requires OpenGL ES "
                                               "3.0 or GL_ANGLE_instanced_arrays."));
                    return false;
                }
                break;

            case GL_VERTEX_ATTRIB_ARRAY_INTEGER:
                if (context->getClientMajorVersion() < 3)
                {
                    context->handleError(Error(GL_INVALID_ENUM, "pname requires OpenGL ES 3.0."));
                    return false;
                }
                break;

            default:
                context->handleError(Error(GL_INVALID_ENUM, "Unknown pname."));
                return false;
        }
    }

    if (length)
    {
        if (pname == GL_CURRENT_VERTEX_ATTRIB)
        {
            *length = 4;
        }
        else
        {
            *length = 1;
        }
    }

    return true;
}

bool ValidateGetActiveUniformBlockivBase(Context *context,
                                         GLuint program,
                                         GLuint uniformBlockIndex,
                                         GLenum pname,
                                         GLsizei *length)
{
    if (length)
    {
        *length = 0;
    }

    if (context->getClientMajorVersion() < 3)
    {
        context->handleError(
            Error(GL_INVALID_OPERATION, "Context does not support OpenGL ES 3.0."));
        return false;
    }

    Program *programObject = GetValidProgram(context, program);
    if (!programObject)
    {
        return false;
    }

    if (uniformBlockIndex >= programObject->getActiveUniformBlockCount())
    {
        context->handleError(
            Error(GL_INVALID_VALUE, "uniformBlockIndex exceeds active uniform block count."));
        return false;
    }

    switch (pname)
    {
        case GL_UNIFORM_BLOCK_BINDING:
        case GL_UNIFORM_BLOCK_DATA_SIZE:
        case GL_UNIFORM_BLOCK_NAME_LENGTH:
        case GL_UNIFORM_BLOCK_ACTIVE_UNIFORMS:
        case GL_UNIFORM_BLOCK_ACTIVE_UNIFORM_INDICES:
        case GL_UNIFORM_BLOCK_REFERENCED_BY_VERTEX_SHADER:
        case GL_UNIFORM_BLOCK_REFERENCED_BY_FRAGMENT_SHADER:
            break;

        default:
            context->handleError(Error(GL_INVALID_ENUM, "Unknown pname."));
            return false;
    }

    if (length)
    {
        if (pname == GL_UNIFORM_BLOCK_ACTIVE_UNIFORM_INDICES)
        {
            const UniformBlock &uniformBlock =
                programObject->getUniformBlockByIndex(uniformBlockIndex);
            *length = static_cast<GLsizei>(uniformBlock.memberUniformIndexes.size());
        }
        else
        {
            *length = 1;
        }
>>>>>>> a17af05f
    }

    if (elementArrayBuffer)
    {
        const gl::Type &typeInfo = gl::GetTypeInfo(type);

<<<<<<< HEAD
        GLint64 offset = reinterpret_cast<GLint64>(indices);
        GLint64 byteCount = static_cast<GLint64>(typeInfo.bytes) * static_cast<GLint64>(count)+offset;

        // check for integer overflows
        if (static_cast<GLuint>(count) > (std::numeric_limits<GLuint>::max() / typeInfo.bytes) ||
            byteCount > static_cast<GLint64>(std::numeric_limits<GLuint>::max()))
        {
            context->handleError(Error(GL_OUT_OF_MEMORY));
            return false;
        }

        // Check for reading past the end of the bound buffer object
        if (byteCount > elementArrayBuffer->getSize())
        {
            context->handleError(Error(GL_INVALID_OPERATION));
            return false;
        }
    }
    else if (!indices)
    {
        // Catch this programming error here
        context->handleError(Error(GL_INVALID_OPERATION));
        return false;
    }

    if (!ValidateDrawBase(context, mode, count, primcount))
    {
        return false;
    }

    // Use max index to validate if our vertex buffers are large enough for the pull.
    // TODO: offer fast path, with disabled index validation.
    // TODO: also disable index checking on back-ends that are robust to out-of-range accesses.
    if (elementArrayBuffer)
    {
        uintptr_t offset = reinterpret_cast<uintptr_t>(indices);
        Error error =
            elementArrayBuffer->getIndexRange(type, static_cast<size_t>(offset), count,
                                              state.isPrimitiveRestartEnabled(), indexRangeOut);
        if (error.isError())
        {
            context->handleError(error);
            return false;
        }
    }
    else
    {
        *indexRangeOut = ComputeIndexRange(type, indices, count, state.isPrimitiveRestartEnabled());
    }

    // If we use an index greater than our maximum supported index range, return an error.
    // The ES3 spec does not specify behaviour here, it is undefined, but ANGLE should always
    // return an error if possible here.
    if (static_cast<GLuint64>(indexRangeOut->end) >= context->getCaps().maxElementIndex)
    {
        context->handleError(Error(GL_INVALID_OPERATION, g_ExceedsMaxElementErrorMessage));
        return false;
    }

    if (!ValidateDrawAttribs(context, primcount, static_cast<GLint>(indexRangeOut->end + 1)))
    {
        return false;
    }

    // No op if there are no real indices in the index data (all are primitive restart).
    return (indexRangeOut->vertexIndexCount > 0);
}

bool ValidateDrawElementsInstanced(Context *context,
                                   GLenum mode,
                                   GLsizei count,
                                   GLenum type,
                                   const GLvoid *indices,
                                   GLsizei primcount,
                                   IndexRange *indexRangeOut)
{
    if (primcount < 0)
    {
        context->handleError(Error(GL_INVALID_VALUE));
        return false;
    }

    if (!ValidateDrawElements(context, mode, count, type, indices, primcount, indexRangeOut))
    {
        return false;
    }

    // No-op zero primitive count
    return (primcount > 0);
}

bool ValidateDrawElementsInstancedANGLE(Context *context,
                                        GLenum mode,
                                        GLsizei count,
                                        GLenum type,
                                        const GLvoid *indices,
                                        GLsizei primcount,
                                        IndexRange *indexRangeOut)
{
    if (!ValidateDrawInstancedANGLE(context))
    {
        return false;
    }

    return ValidateDrawElementsInstanced(context, mode, count, type, indices, primcount, indexRangeOut);
}

bool ValidateFramebufferTextureBase(Context *context, GLenum target, GLenum attachment,
                                    GLuint texture, GLint level)
{
    if (!ValidFramebufferTarget(target))
    {
        context->handleError(Error(GL_INVALID_ENUM));
        return false;
    }

    if (!ValidateAttachmentTarget(context, attachment))
    {
        return false;
    }

    if (texture != 0)
    {
        gl::Texture *tex = context->getTexture(texture);

        if (tex == NULL)
        {
            context->handleError(Error(GL_INVALID_OPERATION));
=======
bool ValidateGetBufferParameterBase(ValidationContext *context,
                                    GLenum target,
                                    GLenum pname,
                                    bool pointerVersion,
                                    GLsizei *numParams)
{
    if (numParams)
    {
        *numParams = 0;
    }

    if (!ValidBufferTarget(context, target))
    {
        context->handleError(Error(GL_INVALID_ENUM, "Invalid buffer target."));
        return false;
    }

    const Buffer *buffer = context->getGLState().getTargetBuffer(target);
    if (!buffer)
    {
        // A null buffer means that "0" is bound to the requested buffer target
        context->handleError(Error(GL_INVALID_OPERATION, "No buffer bound."));
        return false;
    }

    const Extensions &extensions = context->getExtensions();

    switch (pname)
    {
        case GL_BUFFER_USAGE:
        case GL_BUFFER_SIZE:
            break;

        case GL_BUFFER_ACCESS_OES:
            if (!extensions.mapBuffer)
            {
                context->handleError(
                    Error(GL_INVALID_ENUM, "pname requires OpenGL ES 3.0 or GL_OES_map_buffer."));
                return false;
            }
            break;

        case GL_BUFFER_MAPPED:
            static_assert(GL_BUFFER_MAPPED == GL_BUFFER_MAPPED_OES, "GL enums should be equal.");
            if (context->getClientMajorVersion() < 3 && !extensions.mapBuffer &&
                !extensions.mapBufferRange)
            {
                context->handleError(Error(
                    GL_INVALID_ENUM,
                    "pname requires OpenGL ES 3.0, GL_OES_map_buffer or GL_EXT_map_buffer_range."));
                return false;
            }
            break;

        case GL_BUFFER_MAP_POINTER:
            if (!pointerVersion)
            {
                context->handleError(
                    Error(GL_INVALID_ENUM,
                          "GL_BUFFER_MAP_POINTER can only be queried with GetBufferPointerv."));
                return false;
            }
            break;

        case GL_BUFFER_ACCESS_FLAGS:
        case GL_BUFFER_MAP_OFFSET:
        case GL_BUFFER_MAP_LENGTH:
            if (context->getClientMajorVersion() < 3 && !extensions.mapBufferRange)
            {
                context->handleError(Error(
                    GL_INVALID_ENUM, "pname requires OpenGL ES 3.0 or GL_EXT_map_buffer_range."));
                return false;
            }
            break;

        default:
            context->handleError(Error(GL_INVALID_ENUM, "Unknown pname."));
            return false;
    }

    // All buffer parameter queries return one value.
    if (numParams)
    {
        *numParams = 1;
    }

    return true;
}

bool ValidateGetInternalFormativBase(Context *context,
                                     GLenum target,
                                     GLenum internalformat,
                                     GLenum pname,
                                     GLsizei bufSize,
                                     GLsizei *numParams)
{
    if (numParams)
    {
        *numParams = 0;
    }

    if (context->getClientMajorVersion() < 3)
    {
        context->handleError(
            Error(GL_INVALID_OPERATION, "Context does not support OpenGL ES 3.0."));
        return false;
    }

    const TextureCaps &formatCaps = context->getTextureCaps().get(internalformat);
    if (!formatCaps.renderable)
    {
        context->handleError(Error(GL_INVALID_ENUM, "Internal format is not renderable."));
        return false;
    }

    switch (target)
    {
        case GL_RENDERBUFFER:
            break;

        default:
            context->handleError(Error(GL_INVALID_ENUM, "Invalid target."));
            return false;
    }

    if (bufSize < 0)
    {
        context->handleError(Error(GL_INVALID_VALUE, "bufSize cannot be negative."));
        return false;
    }

    GLsizei maxWriteParams = 0;
    switch (pname)
    {
        case GL_NUM_SAMPLE_COUNTS:
            maxWriteParams = 1;
            break;

        case GL_SAMPLES:
            maxWriteParams = static_cast<GLsizei>(formatCaps.sampleCounts.size());
            break;

        default:
            context->handleError(Error(GL_INVALID_ENUM, "Unknown pname."));
>>>>>>> a17af05f
            return false;
        }

        if (level < 0)
        {
            context->handleError(Error(GL_INVALID_VALUE));
            return false;
        }
    }

<<<<<<< HEAD
    const gl::Framebuffer *framebuffer = context->getGLState().getTargetFramebuffer(target);
    ASSERT(framebuffer);

    if (framebuffer->id() == 0)
    {
        context->handleError(
            Error(GL_INVALID_OPERATION, "Cannot change default FBO's attachments"));
        return false;
    }

    return true;
}

bool ValidateFramebufferTexture2D(Context *context, GLenum target, GLenum attachment,
                                  GLenum textarget, GLuint texture, GLint level)
{
    // Attachments are required to be bound to level 0 without ES3 or the GL_OES_fbo_render_mipmap extension
    if (context->getClientMajorVersion() < 3 && !context->getExtensions().fboRenderMipmap &&
        level != 0)
    {
        context->handleError(Error(GL_INVALID_VALUE));
        return false;
    }

    if (!ValidateFramebufferTextureBase(context, target, attachment, texture, level))
    {
        return false;
    }

    if (texture != 0)
    {
        gl::Texture *tex = context->getTexture(texture);
        ASSERT(tex);

        const gl::Caps &caps = context->getCaps();

        switch (textarget)
        {
          case GL_TEXTURE_2D:
            {
                if (level > gl::log2(caps.max2DTextureSize))
                {
                    context->handleError(Error(GL_INVALID_VALUE));
                    return false;
                }
                if (tex->getTarget() != GL_TEXTURE_2D)
                {
                    context->handleError(Error(GL_INVALID_OPERATION));
                    return false;
                }
            }
            break;

          case GL_TEXTURE_CUBE_MAP_POSITIVE_X:
          case GL_TEXTURE_CUBE_MAP_NEGATIVE_X:
          case GL_TEXTURE_CUBE_MAP_POSITIVE_Y:
          case GL_TEXTURE_CUBE_MAP_NEGATIVE_Y:
          case GL_TEXTURE_CUBE_MAP_POSITIVE_Z:
          case GL_TEXTURE_CUBE_MAP_NEGATIVE_Z:
            {
                if (level > gl::log2(caps.maxCubeMapTextureSize))
                {
                    context->handleError(Error(GL_INVALID_VALUE));
                    return false;
                }
                if (tex->getTarget() != GL_TEXTURE_CUBE_MAP)
                {
                    context->handleError(Error(GL_INVALID_OPERATION));
                    return false;
                }
            }
            break;

          default:
              context->handleError(Error(GL_INVALID_ENUM));
            return false;
        }

        const Format &format = tex->getFormat(textarget, level);
        if (format.info->compressed)
        {
            context->handleError(Error(GL_INVALID_OPERATION));
            return false;
        }
=======
    if (numParams)
    {
        // glGetInternalFormativ will not overflow bufSize
        *numParams = std::min(bufSize, maxWriteParams);
    }

    return true;
}

}  // anonymous namespace

bool ValidTextureTarget(const ValidationContext *context, GLenum target)
{
    switch (target)
    {
        case GL_TEXTURE_2D:
        case GL_TEXTURE_CUBE_MAP:
            return true;

        case GL_TEXTURE_3D:
        case GL_TEXTURE_2D_ARRAY:
            return (context->getClientMajorVersion() >= 3);

        case GL_TEXTURE_2D_MULTISAMPLE:
            return (context->getClientVersion() >= Version(3, 1));

        default:
            return false;
    }
}

bool ValidTexture2DTarget(const ValidationContext *context, GLenum target)
{
    switch (target)
    {
        case GL_TEXTURE_2D:
        case GL_TEXTURE_CUBE_MAP:
            return true;

        default:
            return false;
    }
}

bool ValidTexture3DTarget(const ValidationContext *context, GLenum target)
{
    switch (target)
    {
        case GL_TEXTURE_3D:
        case GL_TEXTURE_2D_ARRAY:
            return (context->getClientMajorVersion() >= 3);

        default:
            return false;
    }
}

// Most texture GL calls are not compatible with external textures, so we have a separate validation
// function for use in the GL calls that do
bool ValidTextureExternalTarget(const ValidationContext *context, GLenum target)
{
    return (target == GL_TEXTURE_EXTERNAL_OES) &&
           (context->getExtensions().eglImageExternal ||
            context->getExtensions().eglStreamConsumerExternal);
}

// This function differs from ValidTextureTarget in that the target must be
// usable as the destination of a 2D operation-- so a cube face is valid, but
// GL_TEXTURE_CUBE_MAP is not.
// Note: duplicate of IsInternalTextureTarget
bool ValidTexture2DDestinationTarget(const ValidationContext *context, GLenum target)
{
    switch (target)
    {
        case GL_TEXTURE_2D:
        case GL_TEXTURE_CUBE_MAP_POSITIVE_X:
        case GL_TEXTURE_CUBE_MAP_NEGATIVE_X:
        case GL_TEXTURE_CUBE_MAP_POSITIVE_Y:
        case GL_TEXTURE_CUBE_MAP_NEGATIVE_Y:
        case GL_TEXTURE_CUBE_MAP_POSITIVE_Z:
        case GL_TEXTURE_CUBE_MAP_NEGATIVE_Z:
            return true;
        default:
            return false;
>>>>>>> a17af05f
    }
}

<<<<<<< HEAD
    return true;
}

bool ValidateGetUniformBase(Context *context, GLuint program, GLint location)
{
    if (program == 0)
    {
        context->handleError(Error(GL_INVALID_VALUE));
        return false;
=======
bool ValidTexture3DDestinationTarget(const ValidationContext *context, GLenum target)
{
    switch (target)
    {
        case GL_TEXTURE_3D:
        case GL_TEXTURE_2D_ARRAY:
            return true;
        default:
            return false;
>>>>>>> a17af05f
    }
}

<<<<<<< HEAD
    gl::Program *programObject = GetValidProgram(context, program);
    if (!programObject)
    {
        return false;
=======
bool ValidFramebufferTarget(GLenum target)
{
    static_assert(GL_DRAW_FRAMEBUFFER_ANGLE == GL_DRAW_FRAMEBUFFER &&
                      GL_READ_FRAMEBUFFER_ANGLE == GL_READ_FRAMEBUFFER,
                  "ANGLE framebuffer enums must equal the ES3 framebuffer enums.");

    switch (target)
    {
        case GL_FRAMEBUFFER:
            return true;
        case GL_READ_FRAMEBUFFER:
            return true;
        case GL_DRAW_FRAMEBUFFER:
            return true;
        default:
            return false;
>>>>>>> a17af05f
    }
}

<<<<<<< HEAD
    if (!programObject || !programObject->isLinked())
=======
bool ValidBufferTarget(const ValidationContext *context, GLenum target)
{
    switch (target)
>>>>>>> a17af05f
    {
        case GL_ARRAY_BUFFER:
        case GL_ELEMENT_ARRAY_BUFFER:
            return true;

<<<<<<< HEAD
    if (!programObject->isValidUniformLocation(location))
=======
        case GL_PIXEL_PACK_BUFFER:
        case GL_PIXEL_UNPACK_BUFFER:
            return (context->getExtensions().pixelBufferObject ||
                    context->getClientMajorVersion() >= 3);

        case GL_COPY_READ_BUFFER:
        case GL_COPY_WRITE_BUFFER:
        case GL_TRANSFORM_FEEDBACK_BUFFER:
        case GL_UNIFORM_BUFFER:
            return (context->getClientMajorVersion() >= 3);

        case GL_ATOMIC_COUNTER_BUFFER:
        case GL_SHADER_STORAGE_BUFFER:
        case GL_DRAW_INDIRECT_BUFFER:
        case GL_DISPATCH_INDIRECT_BUFFER:
            return context->getClientVersion() >= Version(3, 1);

        default:
            return false;
    }
}

bool ValidMipLevel(const ValidationContext *context, GLenum target, GLint level)
{
    const auto &caps    = context->getCaps();
    size_t maxDimension = 0;
    switch (target)
>>>>>>> a17af05f
    {
        case GL_TEXTURE_2D:
            maxDimension = caps.max2DTextureSize;
            break;
        case GL_TEXTURE_CUBE_MAP:
        case GL_TEXTURE_CUBE_MAP_POSITIVE_X:
        case GL_TEXTURE_CUBE_MAP_NEGATIVE_X:
        case GL_TEXTURE_CUBE_MAP_POSITIVE_Y:
        case GL_TEXTURE_CUBE_MAP_NEGATIVE_Y:
        case GL_TEXTURE_CUBE_MAP_POSITIVE_Z:
        case GL_TEXTURE_CUBE_MAP_NEGATIVE_Z:
            maxDimension = caps.maxCubeMapTextureSize;
            break;
        case GL_TEXTURE_3D:
            maxDimension = caps.max3DTextureSize;
            break;
        case GL_TEXTURE_2D_ARRAY:
            maxDimension = caps.max2DTextureSize;
            break;
        default:
            UNREACHABLE();
    }

<<<<<<< HEAD
    return true;
}

bool ValidateGetUniformfv(Context *context, GLuint program, GLint location, GLfloat* params)
{
    return ValidateGetUniformBase(context, program, location);
}

bool ValidateGetUniformiv(Context *context, GLuint program, GLint location, GLint* params)
{
    return ValidateGetUniformBase(context, program, location);
}

static bool ValidateSizedGetUniform(Context *context,
                                    GLuint program,
                                    GLint location,
                                    GLsizei bufSize,
                                    GLsizei *length)
{
    if (length)
    {
        *length = 0;
    }

    if (!ValidateGetUniformBase(context, program, location))
=======
    return level <= gl::log2(static_cast<int>(maxDimension));
}

bool ValidImageSizeParameters(const Context *context,
                              GLenum target,
                              GLint level,
                              GLsizei width,
                              GLsizei height,
                              GLsizei depth,
                              bool isSubImage)
{
    if (level < 0 || width < 0 || height < 0 || depth < 0)
>>>>>>> a17af05f
    {
        return false;
    }

<<<<<<< HEAD
    if (bufSize < 0)
=======
    // TexSubImage parameters can be NPOT without textureNPOT extension,
    // as long as the destination texture is POT.
    if (!isSubImage && !context->getExtensions().textureNPOT &&
        (level != 0 && (!gl::isPow2(width) || !gl::isPow2(height) || !gl::isPow2(depth))))
>>>>>>> a17af05f
    {
        context->handleError(Error(GL_INVALID_VALUE, "bufSize cannot be negative."));
        return false;
    }

<<<<<<< HEAD
    gl::Program *programObject = context->getProgram(program);
    ASSERT(programObject);

    // sized queries -- ensure the provided buffer is large enough
    const LinkedUniform &uniform = programObject->getUniformByLocation(location);
    size_t requiredBytes = VariableExternalSize(uniform.type);
    if (static_cast<size_t>(bufSize) < requiredBytes)
    {
        context->handleError(
            Error(GL_INVALID_OPERATION, "bufSize of at least %u is required.", requiredBytes));
=======
    if (!ValidMipLevel(context, target, level))
    {
>>>>>>> a17af05f
        return false;
    }

    if (length)
    {
        *length = VariableComponentCount(uniform.type);
    }

    return true;
}

<<<<<<< HEAD
bool ValidateGetnUniformfvEXT(Context *context, GLuint program, GLint location, GLsizei bufSize, GLfloat* params)
{
    return ValidateSizedGetUniform(context, program, location, bufSize, nullptr);
}

bool ValidateGetnUniformivEXT(Context *context, GLuint program, GLint location, GLsizei bufSize, GLint* params)
{
    return ValidateSizedGetUniform(context, program, location, bufSize, nullptr);
}

bool ValidateGetUniformfvRobustANGLE(Context *context,
                                     GLuint program,
                                     GLint location,
                                     GLsizei bufSize,
                                     GLsizei *length,
                                     GLfloat *params)
{
    if (!ValidateRobustEntryPoint(context, bufSize))
    {
        return false;
=======
bool CompressedTextureFormatRequiresExactSize(GLenum internalFormat)
{
    // List of compressed format that require that the texture size is smaller than or a multiple of
    // the compressed block size.
    switch (internalFormat)
    {
        case GL_COMPRESSED_RGB_S3TC_DXT1_EXT:
        case GL_COMPRESSED_RGBA_S3TC_DXT1_EXT:
        case GL_COMPRESSED_RGBA_S3TC_DXT3_ANGLE:
        case GL_COMPRESSED_RGBA_S3TC_DXT5_ANGLE:
        case GL_ETC1_RGB8_LOSSY_DECODE_ANGLE:
            return true;

        default:
            return false;
>>>>>>> a17af05f
    }
}

<<<<<<< HEAD
    // bufSize is validated in ValidateSizedGetUniform
    return ValidateSizedGetUniform(context, program, location, bufSize, length);
}

bool ValidateGetUniformivRobustANGLE(Context *context,
                                     GLuint program,
                                     GLint location,
                                     GLsizei bufSize,
                                     GLsizei *length,
                                     GLint *params)
{
    if (!ValidateRobustEntryPoint(context, bufSize))
=======
bool ValidCompressedImageSize(const ValidationContext *context,
                              GLenum internalFormat,
                              GLsizei width,
                              GLsizei height)
{
    const gl::InternalFormat &formatInfo = gl::GetInternalFormatInfo(internalFormat);
    if (!formatInfo.compressed)
>>>>>>> a17af05f
    {
        return false;
    }

<<<<<<< HEAD
    // bufSize is validated in ValidateSizedGetUniform
    return ValidateSizedGetUniform(context, program, location, bufSize, length);
}

bool ValidateGetUniformuivRobustANGLE(Context *context,
                                      GLuint program,
                                      GLint location,
                                      GLsizei bufSize,
                                      GLsizei *length,
                                      GLuint *params)
{
    if (!ValidateRobustEntryPoint(context, bufSize))
=======
    if (width < 0 || height < 0)
>>>>>>> a17af05f
    {
        return false;
    }

<<<<<<< HEAD
    if (context->getClientMajorVersion() < 3)
    {
        context->handleError(
            Error(GL_INVALID_OPERATION, "Entry point requires at least OpenGL ES 3.0."));
        return false;
=======
    if (CompressedTextureFormatRequiresExactSize(internalFormat))
    {
        if ((static_cast<GLuint>(width) > formatInfo.compressedBlockWidth &&
             width % formatInfo.compressedBlockWidth != 0) ||
            (static_cast<GLuint>(height) > formatInfo.compressedBlockHeight &&
             height % formatInfo.compressedBlockHeight != 0))
        {
            return false;
        }
>>>>>>> a17af05f
    }

    // bufSize is validated in ValidateSizedGetUniform
    return ValidateSizedGetUniform(context, program, location, bufSize, length);
}

<<<<<<< HEAD
bool ValidateDiscardFramebufferBase(Context *context, GLenum target, GLsizei numAttachments,
                                    const GLenum *attachments, bool defaultFramebuffer)
{
    if (numAttachments < 0)
    {
        context->handleError(Error(GL_INVALID_VALUE, "numAttachments must not be less than zero"));
        return false;
    }

    for (GLsizei i = 0; i < numAttachments; ++i)
    {
        if (attachments[i] >= GL_COLOR_ATTACHMENT0 && attachments[i] <= GL_COLOR_ATTACHMENT31)
        {
            if (defaultFramebuffer)
            {
                context->handleError(Error(
                    GL_INVALID_ENUM, "Invalid attachment when the default framebuffer is bound"));
                return false;
            }

            if (attachments[i] >= GL_COLOR_ATTACHMENT0 + context->getCaps().maxColorAttachments)
            {
                context->handleError(Error(GL_INVALID_OPERATION,
                                           "Requested color attachment is greater than the maximum "
                                           "supported color attachments"));
                return false;
            }
        }
        else
        {
            switch (attachments[i])
            {
              case GL_DEPTH_ATTACHMENT:
              case GL_STENCIL_ATTACHMENT:
              case GL_DEPTH_STENCIL_ATTACHMENT:
                if (defaultFramebuffer)
                {
                    context->handleError(
                        Error(GL_INVALID_ENUM,
                              "Invalid attachment when the default framebuffer is bound"));
                    return false;
                }
                break;
              case GL_COLOR:
              case GL_DEPTH:
              case GL_STENCIL:
                if (!defaultFramebuffer)
                {
                    context->handleError(
                        Error(GL_INVALID_ENUM,
                              "Invalid attachment when the default framebuffer is not bound"));
                    return false;
                }
                break;
              default:
                  context->handleError(Error(GL_INVALID_ENUM, "Invalid attachment"));
                return false;
            }
        }
    }

    return true;
}

bool ValidateInsertEventMarkerEXT(Context *context, GLsizei length, const char *marker)
{
    // Note that debug marker calls must not set error state

    if (length < 0)
    {
        return false;
    }

    if (marker == nullptr)
    {
        return false;
=======
bool ValidImageDataSize(ValidationContext *context,
                        GLenum textureTarget,
                        GLsizei width,
                        GLsizei height,
                        GLsizei depth,
                        GLenum internalFormat,
                        GLenum type,
                        const GLvoid *pixels,
                        GLsizei imageSize)
{
    gl::Buffer *pixelUnpackBuffer = context->getGLState().getTargetBuffer(GL_PIXEL_UNPACK_BUFFER);
    if (pixelUnpackBuffer == nullptr && imageSize < 0)
    {
        // Checks are not required
        return true;
    }

    // ...the data would be unpacked from the buffer object such that the memory reads required
    // would exceed the data store size.
    GLenum sizedFormat                   = GetSizedInternalFormat(internalFormat, type);
    const gl::InternalFormat &formatInfo = gl::GetInternalFormatInfo(sizedFormat);
    const gl::Extents size(width, height, depth);
    const auto &unpack = context->getGLState().getUnpackState();

    bool targetIs3D   = textureTarget == GL_TEXTURE_3D || textureTarget == GL_TEXTURE_2D_ARRAY;
    auto endByteOrErr = formatInfo.computePackUnpackEndByte(size, unpack, targetIs3D);
    if (endByteOrErr.isError())
    {
        context->handleError(endByteOrErr.getError());
        return false;
    }

    GLuint endByte = endByteOrErr.getResult();

    if (pixelUnpackBuffer)
    {
        CheckedNumeric<size_t> checkedEndByte(endByteOrErr.getResult());
        CheckedNumeric<size_t> checkedOffset(reinterpret_cast<size_t>(pixels));
        checkedEndByte += checkedOffset;

        if (!checkedEndByte.IsValid() ||
            (checkedEndByte.ValueOrDie() > static_cast<size_t>(pixelUnpackBuffer->getSize())))
        {
            // Overflow past the end of the buffer
            context->handleError(Error(GL_INVALID_OPERATION));
            return false;
        }
    }
    else
    {
        ASSERT(imageSize >= 0);
        if (pixels == nullptr && imageSize != 0)
        {
            context->handleError(
                Error(GL_INVALID_OPERATION, "imageSize must be 0 if no texture data is provided."));
            return false;
        }

        if (pixels != nullptr && endByte > static_cast<GLuint>(imageSize))
        {
            context->handleError(
                Error(GL_INVALID_OPERATION, "imageSize must be at least %u.", endByte));
            return false;
        }
>>>>>>> a17af05f
    }

    return true;
}

<<<<<<< HEAD
bool ValidatePushGroupMarkerEXT(Context *context, GLsizei length, const char *marker)
{
    // Note that debug marker calls must not set error state

    if (length < 0)
    {
        return false;
    }

    if (length > 0 && marker == nullptr)
    {
        return false;
=======
bool ValidQueryType(const Context *context, GLenum queryType)
{
    static_assert(GL_ANY_SAMPLES_PASSED == GL_ANY_SAMPLES_PASSED_EXT,
                  "GL extension enums not equal.");
    static_assert(GL_ANY_SAMPLES_PASSED_CONSERVATIVE == GL_ANY_SAMPLES_PASSED_CONSERVATIVE_EXT,
                  "GL extension enums not equal.");

    switch (queryType)
    {
        case GL_ANY_SAMPLES_PASSED:
        case GL_ANY_SAMPLES_PASSED_CONSERVATIVE:
            return true;
        case GL_TRANSFORM_FEEDBACK_PRIMITIVES_WRITTEN:
            return (context->getClientMajorVersion() >= 3);
        case GL_TIME_ELAPSED_EXT:
            return context->getExtensions().disjointTimerQuery;
        case GL_COMMANDS_COMPLETED_CHROMIUM:
            return context->getExtensions().syncQuery;
        default:
            return false;
>>>>>>> a17af05f
    }
}

<<<<<<< HEAD
    return true;
}

bool ValidateEGLImageTargetTexture2DOES(Context *context,
                                        egl::Display *display,
                                        GLenum target,
                                        egl::Image *image)
{
    if (!context->getExtensions().eglImage && !context->getExtensions().eglImageExternal)
    {
        context->handleError(Error(GL_INVALID_OPERATION));
        return false;
    }

    switch (target)
    {
        case GL_TEXTURE_2D:
            if (!context->getExtensions().eglImage)
            {
                context->handleError(Error(
                    GL_INVALID_ENUM, "GL_TEXTURE_2D texture target requires GL_OES_EGL_image."));
            }
            break;

        case GL_TEXTURE_EXTERNAL_OES:
            if (!context->getExtensions().eglImageExternal)
            {
                context->handleError(Error(
                    GL_INVALID_ENUM,
                    "GL_TEXTURE_EXTERNAL_OES texture target requires GL_OES_EGL_image_external."));
            }
            break;

        default:
            context->handleError(Error(GL_INVALID_ENUM, "invalid texture target."));
            return false;
    }

    if (!display->isValidImage(image))
    {
        context->handleError(Error(GL_INVALID_VALUE, "EGL image is not valid."));
        return false;
    }

    if (image->getSamples() > 0)
    {
        context->handleError(Error(GL_INVALID_OPERATION,
                                   "cannot create a 2D texture from a multisampled EGL image."));
        return false;
    }

    const TextureCaps &textureCaps = context->getTextureCaps().get(image->getFormat().asSized());
    if (!textureCaps.texturable)
    {
        context->handleError(Error(GL_INVALID_OPERATION,
                                   "EGL image internal format is not supported as a texture."));
        return false;
    }

    return true;
}

bool ValidateEGLImageTargetRenderbufferStorageOES(Context *context,
                                                  egl::Display *display,
                                                  GLenum target,
                                                  egl::Image *image)
{
    if (!context->getExtensions().eglImage)
    {
        context->handleError(Error(GL_INVALID_OPERATION));
        return false;
    }

    switch (target)
    {
        case GL_RENDERBUFFER:
            break;

        default:
            context->handleError(Error(GL_INVALID_ENUM, "invalid renderbuffer target."));
            return false;
    }

    if (!display->isValidImage(image))
    {
        context->handleError(Error(GL_INVALID_VALUE, "EGL image is not valid."));
        return false;
    }

    const TextureCaps &textureCaps = context->getTextureCaps().get(image->getFormat().asSized());
    if (!textureCaps.renderable)
    {
        context->handleError(Error(
            GL_INVALID_OPERATION, "EGL image internal format is not supported as a renderbuffer."));
        return false;
    }

    return true;
}

bool ValidateBindVertexArrayBase(Context *context, GLuint array)
{
    if (!context->isVertexArrayGenerated(array))
    {
        // The default VAO should always exist
        ASSERT(array != 0);
        context->handleError(Error(GL_INVALID_OPERATION));
        return false;
    }

    return true;
}

bool ValidateLinkProgram(Context *context, GLuint program)
{
    if (context->hasActiveTransformFeedback(program))
    {
        // ES 3.0.4 section 2.15 page 91
        context->handleError(Error(GL_INVALID_OPERATION,
                                   "Cannot link program while program is associated with an active "
                                   "transform feedback object."));
        return false;
    }
    return true;
}

bool ValidateProgramBinaryBase(Context *context,
                               GLuint program,
                               GLenum binaryFormat,
                               const void *binary,
                               GLint length)
{
    Program *programObject = GetValidProgram(context, program);
    if (programObject == nullptr)
    {
        return false;
    }

    const std::vector<GLenum> &programBinaryFormats = context->getCaps().programBinaryFormats;
    if (std::find(programBinaryFormats.begin(), programBinaryFormats.end(), binaryFormat) ==
        programBinaryFormats.end())
    {
        context->handleError(Error(GL_INVALID_ENUM, "Program binary format is not valid."));
        return false;
    }

    if (context->hasActiveTransformFeedback(program))
    {
        // ES 3.0.4 section 2.15 page 91
        context->handleError(Error(GL_INVALID_OPERATION,
                                   "Cannot change program binary while program is associated with "
                                   "an active transform feedback object."));
        return false;
    }

    return true;
}

bool ValidateGetProgramBinaryBase(Context *context,
                                  GLuint program,
                                  GLsizei bufSize,
                                  GLsizei *length,
                                  GLenum *binaryFormat,
                                  void *binary)
{
    Program *programObject = GetValidProgram(context, program);
    if (programObject == nullptr)
    {
        return false;
    }

    if (!programObject->isLinked())
=======
Program *GetValidProgram(ValidationContext *context, GLuint id)
{
    // ES3 spec (section 2.11.1) -- "Commands that accept shader or program object names will
    // generate the error INVALID_VALUE if the provided name is not the name of either a shader
    // or program object and INVALID_OPERATION if the provided name identifies an object
    // that is not the expected type."

    Program *validProgram = context->getProgram(id);

    if (!validProgram)
    {
        if (context->getShader(id))
        {
            context->handleError(
                Error(GL_INVALID_OPERATION, "Expected a program name, but found a shader name"));
        }
        else
        {
            context->handleError(Error(GL_INVALID_VALUE, "Program name is not valid"));
        }
    }

    return validProgram;
}

Shader *GetValidShader(ValidationContext *context, GLuint id)
{
    // See ValidProgram for spec details.

    Shader *validShader = context->getShader(id);

    if (!validShader)
    {
        if (context->getProgram(id))
        {
            context->handleError(
                Error(GL_INVALID_OPERATION, "Expected a shader name, but found a program name"));
        }
        else
        {
            context->handleError(Error(GL_INVALID_VALUE, "Shader name is invalid"));
        }
    }

    return validShader;
}

bool ValidateAttachmentTarget(gl::Context *context, GLenum attachment)
{
    if (attachment >= GL_COLOR_ATTACHMENT0_EXT && attachment <= GL_COLOR_ATTACHMENT15_EXT)
    {
        const unsigned int colorAttachment = (attachment - GL_COLOR_ATTACHMENT0_EXT);

        if (colorAttachment >= context->getCaps().maxColorAttachments)
        {
            context->handleError(Error(GL_INVALID_VALUE));
            return false;
        }
    }
    else
    {
        switch (attachment)
        {
            case GL_DEPTH_ATTACHMENT:
            case GL_STENCIL_ATTACHMENT:
                break;

            case GL_DEPTH_STENCIL_ATTACHMENT:
                if (!context->getExtensions().webglCompatibility &&
                    context->getClientMajorVersion() < 3)
                {
                    context->handleError(Error(GL_INVALID_ENUM));
                    return false;
                }
                break;

            default:
                context->handleError(Error(GL_INVALID_ENUM));
                return false;
        }
    }

    return true;
}

bool ValidateRenderbufferStorageParametersBase(gl::Context *context,
                                               GLenum target,
                                               GLsizei samples,
                                               GLenum internalformat,
                                               GLsizei width,
                                               GLsizei height)
{
    switch (target)
    {
        case GL_RENDERBUFFER:
            break;
        default:
            context->handleError(Error(GL_INVALID_ENUM));
            return false;
    }

    if (width < 0 || height < 0 || samples < 0)
>>>>>>> a17af05f
    {
        context->handleError(Error(GL_INVALID_OPERATION, "Program is not linked."));
        return false;
    }

<<<<<<< HEAD
    return true;
}

bool ValidateUseProgram(Context *context, GLuint program)
{
    if (program != 0)
    {
        Program *programObject = context->getProgram(program);
        if (!programObject)
        {
            // ES 3.1.0 section 7.3 page 72
            if (context->getShader(program))
            {
                context->handleError(
                    Error(GL_INVALID_OPERATION,
                          "Attempted to use a single shader instead of a shader program."));
                return false;
            }
            else
            {
                context->handleError(Error(GL_INVALID_VALUE, "Program invalid."));
                return false;
            }
        }
        if (!programObject->isLinked())
        {
            context->handleError(Error(GL_INVALID_OPERATION, "Program not linked."));
            return false;
        }
    }
    if (context->getGLState().isTransformFeedbackActiveUnpaused())
    {
        // ES 3.0.4 section 2.15 page 91
        context->handleError(
            Error(GL_INVALID_OPERATION,
                  "Cannot change active program while transform feedback is unpaused."));
        return false;
    }

    return true;
}

bool ValidateCopyTexImage2D(ValidationContext *context,
                            GLenum target,
                            GLint level,
                            GLenum internalformat,
                            GLint x,
                            GLint y,
                            GLsizei width,
                            GLsizei height,
                            GLint border)
{
    if (context->getClientMajorVersion() < 3)
    {
        return ValidateES2CopyTexImageParameters(context, target, level, internalformat, false, 0,
                                                 0, x, y, width, height, border);
    }

    ASSERT(context->getClientMajorVersion() == 3);
    return ValidateES3CopyTexImage2DParameters(context, target, level, internalformat, false, 0, 0,
                                               0, x, y, width, height, border);
}

bool ValidateFramebufferRenderbuffer(Context *context,
                                     GLenum target,
                                     GLenum attachment,
                                     GLenum renderbuffertarget,
                                     GLuint renderbuffer)
{
    if (!ValidFramebufferTarget(target) ||
        (renderbuffertarget != GL_RENDERBUFFER && renderbuffer != 0))
    {
        context->handleError(Error(GL_INVALID_ENUM));
        return false;
    }

    return ValidateFramebufferRenderbufferParameters(context, target, attachment,
                                                     renderbuffertarget, renderbuffer);
}

bool ValidateDrawBuffersBase(ValidationContext *context, GLsizei n, const GLenum *bufs)
{
    // INVALID_VALUE is generated if n is negative or greater than value of MAX_DRAW_BUFFERS
    if (n < 0 || static_cast<GLuint>(n) > context->getCaps().maxDrawBuffers)
    {
        context->handleError(
            Error(GL_INVALID_VALUE, "n must be non-negative and no greater than MAX_DRAW_BUFFERS"));
        return false;
    }

    ASSERT(context->getGLState().getDrawFramebuffer());
    GLuint frameBufferId      = context->getGLState().getDrawFramebuffer()->id();
    GLuint maxColorAttachment = GL_COLOR_ATTACHMENT0_EXT + context->getCaps().maxColorAttachments;

    // This should come first before the check for the default frame buffer
    // because when we switch to ES3.1+, invalid enums will return INVALID_ENUM
    // rather than INVALID_OPERATION
    for (int colorAttachment = 0; colorAttachment < n; colorAttachment++)
    {
        const GLenum attachment = GL_COLOR_ATTACHMENT0_EXT + colorAttachment;

        if (bufs[colorAttachment] != GL_NONE && bufs[colorAttachment] != GL_BACK &&
            (bufs[colorAttachment] < GL_COLOR_ATTACHMENT0 ||
             bufs[colorAttachment] > GL_COLOR_ATTACHMENT31))
        {
            // Value in bufs is not NONE, BACK, or GL_COLOR_ATTACHMENTi
            // The 3.0.4 spec says to generate GL_INVALID_OPERATION here, but this
            // was changed to GL_INVALID_ENUM in 3.1, which dEQP also expects.
            // 3.1 is still a bit ambiguous about the error, but future specs are
            // expected to clarify that GL_INVALID_ENUM is the correct error.
            context->handleError(Error(GL_INVALID_ENUM, "Invalid buffer value"));
            return false;
        }
        else if (bufs[colorAttachment] >= maxColorAttachment)
        {
            context->handleError(
                Error(GL_INVALID_OPERATION, "Buffer value is greater than MAX_DRAW_BUFFERS"));
            return false;
        }
        else if (bufs[colorAttachment] != GL_NONE && bufs[colorAttachment] != attachment &&
                 frameBufferId != 0)
        {
            // INVALID_OPERATION-GL is bound to buffer and ith argument
            // is not COLOR_ATTACHMENTi or NONE
            context->handleError(
                Error(GL_INVALID_OPERATION, "Ith value does not match COLOR_ATTACHMENTi or NONE"));
            return false;
        }
    }

    // INVALID_OPERATION is generated if GL is bound to the default framebuffer
    // and n is not 1 or bufs is bound to value other than BACK and NONE
    if (frameBufferId == 0)
    {
        if (n != 1)
        {
            context->handleError(Error(GL_INVALID_OPERATION,
                                       "n must be 1 when GL is bound to the default framebuffer"));
            return false;
        }

        if (bufs[0] != GL_NONE && bufs[0] != GL_BACK)
        {
            context->handleError(Error(
                GL_INVALID_OPERATION,
                "Only NONE or BACK are valid values when drawing to the default framebuffer"));
=======
    const TextureCaps &formatCaps = context->getTextureCaps().get(internalformat);
    if (!formatCaps.renderable)
    {
        context->handleError(Error(GL_INVALID_ENUM));
        return false;
    }

    // ANGLE_framebuffer_multisample does not explicitly state that the internal format must be
    // sized but it does state that the format must be in the ES2.0 spec table 4.5 which contains
    // only sized internal formats.
    const gl::InternalFormat &formatInfo = gl::GetInternalFormatInfo(internalformat);
    if (formatInfo.pixelBytes == 0)
    {
        context->handleError(Error(GL_INVALID_ENUM));
        return false;
    }

    if (static_cast<GLuint>(std::max(width, height)) > context->getCaps().maxRenderbufferSize)
    {
        context->handleError(Error(GL_INVALID_VALUE));
        return false;
    }

    GLuint handle = context->getGLState().getRenderbufferId();
    if (handle == 0)
    {
        context->handleError(Error(GL_INVALID_OPERATION));
        return false;
    }

    return true;
}

bool ValidateRenderbufferStorageParametersANGLE(gl::Context *context,
                                                GLenum target,
                                                GLsizei samples,
                                                GLenum internalformat,
                                                GLsizei width,
                                                GLsizei height)
{
    ASSERT(samples == 0 || context->getExtensions().framebufferMultisample);

    // ANGLE_framebuffer_multisample states that the value of samples must be less than or equal
    // to MAX_SAMPLES_ANGLE (Context::getCaps().maxSamples) otherwise GL_INVALID_VALUE is
    // generated.
    if (static_cast<GLuint>(samples) > context->getCaps().maxSamples)
    {
        context->handleError(Error(GL_INVALID_VALUE));
        return false;
    }

    // ANGLE_framebuffer_multisample states GL_OUT_OF_MEMORY is generated on a failure to create
    // the specified storage. This is different than ES 3.0 in which a sample number higher
    // than the maximum sample number supported  by this format generates a GL_INVALID_VALUE.
    // The TextureCaps::getMaxSamples method is only guarenteed to be valid when the context is ES3.
    if (context->getClientMajorVersion() >= 3)
    {
        const TextureCaps &formatCaps = context->getTextureCaps().get(internalformat);
        if (static_cast<GLuint>(samples) > formatCaps.getMaxSamples())
        {
            context->handleError(Error(GL_OUT_OF_MEMORY));
>>>>>>> a17af05f
            return false;
        }
    }

<<<<<<< HEAD
    return true;
}

bool ValidateCopyTexSubImage2D(Context *context,
                               GLenum target,
                               GLint level,
                               GLint xoffset,
                               GLint yoffset,
                               GLint x,
                               GLint y,
                               GLsizei width,
                               GLsizei height)
{
    if (context->getClientMajorVersion() < 3)
    {
        return ValidateES2CopyTexImageParameters(context, target, level, GL_NONE, true, xoffset,
                                                 yoffset, x, y, width, height, 0);
    }

    return ValidateES3CopyTexImage2DParameters(context, target, level, GL_NONE, true, xoffset,
                                               yoffset, 0, x, y, width, height, 0);
}

bool ValidateGetBufferPointervBase(Context *context,
                                   GLenum target,
                                   GLenum pname,
                                   GLsizei *length,
                                   void **params)
{
    if (length)
=======
    return ValidateRenderbufferStorageParametersBase(context, target, samples, internalformat,
                                                     width, height);
}

bool ValidateFramebufferRenderbufferParameters(gl::Context *context,
                                               GLenum target,
                                               GLenum attachment,
                                               GLenum renderbuffertarget,
                                               GLuint renderbuffer)
{
    if (!ValidFramebufferTarget(target))
    {
        context->handleError(Error(GL_INVALID_ENUM));
        return false;
    }

    gl::Framebuffer *framebuffer = context->getGLState().getTargetFramebuffer(target);

    ASSERT(framebuffer);
    if (framebuffer->id() == 0)
    {
        context->handleError(
            Error(GL_INVALID_OPERATION, "Cannot change default FBO's attachments"));
        return false;
    }

    if (!ValidateAttachmentTarget(context, attachment))
>>>>>>> a17af05f
    {
        *length = 0;
    }

<<<<<<< HEAD
    if (context->getClientMajorVersion() < 3 && !context->getExtensions().mapBuffer)
    {
        context->handleError(
            Error(GL_INVALID_OPERATION,
                  "Context does not support OpenGL ES 3.0 or GL_OES_map_buffer is not enabled."));
        return false;
    }

    if (!ValidBufferTarget(context, target))
    {
        context->handleError(Error(GL_INVALID_ENUM, "Buffer target not valid: 0x%X", target));
        return false;
    }

    switch (pname)
    {
        case GL_BUFFER_MAP_POINTER:
            break;

        default:
            context->handleError(Error(GL_INVALID_ENUM, "Unknown pname."));
            return false;
=======
    // [OpenGL ES 2.0.25] Section 4.4.3 page 112
    // [OpenGL ES 3.0.2] Section 4.4.2 page 201
    // 'renderbuffer' must be either zero or the name of an existing renderbuffer object of
    // type 'renderbuffertarget', otherwise an INVALID_OPERATION error is generated.
    if (renderbuffer != 0)
    {
        if (!context->getRenderbuffer(renderbuffer))
        {
            context->handleError(Error(GL_INVALID_OPERATION));
            return false;
        }
    }

    return true;
}

bool ValidateBlitFramebufferParameters(ValidationContext *context,
                                       GLint srcX0,
                                       GLint srcY0,
                                       GLint srcX1,
                                       GLint srcY1,
                                       GLint dstX0,
                                       GLint dstY0,
                                       GLint dstX1,
                                       GLint dstY1,
                                       GLbitfield mask,
                                       GLenum filter)
{
    switch (filter)
    {
        case GL_NEAREST:
            break;
        case GL_LINEAR:
            break;
        default:
            context->handleError(Error(GL_INVALID_ENUM));
            return false;
    }

    if ((mask & ~(GL_COLOR_BUFFER_BIT | GL_STENCIL_BUFFER_BIT | GL_DEPTH_BUFFER_BIT)) != 0)
    {
        context->handleError(Error(GL_INVALID_VALUE));
        return false;
    }

    if (mask == 0)
    {
        // ES3.0 spec, section 4.3.2 specifies that a mask of zero is valid and no
        // buffers are copied.
        return false;
    }

    // ES3.0 spec, section 4.3.2 states that linear filtering is only available for the
    // color buffer, leaving only nearest being unfiltered from above
    if ((mask & ~GL_COLOR_BUFFER_BIT) != 0 && filter != GL_NEAREST)
    {
        context->handleError(Error(GL_INVALID_OPERATION));
        return false;
    }

    const auto &glState              = context->getGLState();
    gl::Framebuffer *readFramebuffer = glState.getReadFramebuffer();
    gl::Framebuffer *drawFramebuffer = glState.getDrawFramebuffer();

    if (!readFramebuffer || !drawFramebuffer)
    {
        context->handleError(Error(GL_INVALID_FRAMEBUFFER_OPERATION));
        return false;
    }

    if (readFramebuffer->id() == drawFramebuffer->id())
    {
        context->handleError(Error(GL_INVALID_OPERATION));
        return false;
    }

    if (readFramebuffer->checkStatus(context->getContextState()) != GL_FRAMEBUFFER_COMPLETE)
    {
        context->handleError(Error(GL_INVALID_FRAMEBUFFER_OPERATION));
        return false;
    }

    if (drawFramebuffer->checkStatus(context->getContextState()) != GL_FRAMEBUFFER_COMPLETE)
    {
        context->handleError(Error(GL_INVALID_FRAMEBUFFER_OPERATION));
        return false;
    }

    if (drawFramebuffer->getSamples(context->getContextState()) != 0)
    {
        context->handleError(Error(GL_INVALID_OPERATION));
        return false;
    }

    bool sameBounds = srcX0 == dstX0 && srcY0 == dstY0 && srcX1 == dstX1 && srcY1 == dstY1;

    if (mask & GL_COLOR_BUFFER_BIT)
    {
        const gl::FramebufferAttachment *readColorBuffer = readFramebuffer->getReadColorbuffer();
        const gl::FramebufferAttachment *drawColorBuffer = drawFramebuffer->getFirstColorbuffer();
        const Extensions &extensions                     = context->getExtensions();

        if (readColorBuffer && drawColorBuffer)
        {
            const Format &readFormat = readColorBuffer->getFormat();

            for (size_t drawbufferIdx = 0;
                 drawbufferIdx < drawFramebuffer->getDrawbufferStateCount(); ++drawbufferIdx)
            {
                const FramebufferAttachment *attachment =
                    drawFramebuffer->getDrawBuffer(drawbufferIdx);
                if (attachment)
                {
                    const Format &drawFormat = attachment->getFormat();

                    // The GL ES 3.0.2 spec (pg 193) states that:
                    // 1) If the read buffer is fixed point format, the draw buffer must be as well
                    // 2) If the read buffer is an unsigned integer format, the draw buffer must be
                    // as well
                    // 3) If the read buffer is a signed integer format, the draw buffer must be as
                    // well
                    // Changes with EXT_color_buffer_float:
                    // Case 1) is changed to fixed point OR floating point
                    GLenum readComponentType = readFormat.info->componentType;
                    GLenum drawComponentType = drawFormat.info->componentType;
                    bool readFixedPoint      = (readComponentType == GL_UNSIGNED_NORMALIZED ||
                                           readComponentType == GL_SIGNED_NORMALIZED);
                    bool drawFixedPoint = (drawComponentType == GL_UNSIGNED_NORMALIZED ||
                                           drawComponentType == GL_SIGNED_NORMALIZED);

                    if (extensions.colorBufferFloat)
                    {
                        bool readFixedOrFloat = (readFixedPoint || readComponentType == GL_FLOAT);
                        bool drawFixedOrFloat = (drawFixedPoint || drawComponentType == GL_FLOAT);

                        if (readFixedOrFloat != drawFixedOrFloat)
                        {
                            context->handleError(Error(GL_INVALID_OPERATION,
                                                       "If the read buffer contains fixed-point or "
                                                       "floating-point values, the draw buffer "
                                                       "must as well."));
                            return false;
                        }
                    }
                    else if (readFixedPoint != drawFixedPoint)
                    {
                        context->handleError(Error(GL_INVALID_OPERATION,
                                                   "If the read buffer contains fixed-point "
                                                   "values, the draw buffer must as well."));
                        return false;
                    }

                    if (readComponentType == GL_UNSIGNED_INT &&
                        drawComponentType != GL_UNSIGNED_INT)
                    {
                        context->handleError(Error(GL_INVALID_OPERATION));
                        return false;
                    }

                    if (readComponentType == GL_INT && drawComponentType != GL_INT)
                    {
                        context->handleError(Error(GL_INVALID_OPERATION));
                        return false;
                    }

                    if (readColorBuffer->getSamples() > 0 &&
                        (!Format::SameSized(readFormat, drawFormat) || !sameBounds))
                    {
                        context->handleError(Error(GL_INVALID_OPERATION));
                        return false;
                    }
                }
            }

            if ((readFormat.info->componentType == GL_INT ||
                 readFormat.info->componentType == GL_UNSIGNED_INT) &&
                filter == GL_LINEAR)
            {
                context->handleError(Error(GL_INVALID_OPERATION));
                return false;
            }
        }
    }

    GLenum masks[]       = {GL_DEPTH_BUFFER_BIT, GL_STENCIL_BUFFER_BIT};
    GLenum attachments[] = {GL_DEPTH_ATTACHMENT, GL_STENCIL_ATTACHMENT};
    for (size_t i = 0; i < 2; i++)
    {
        if (mask & masks[i])
        {
            const gl::FramebufferAttachment *readBuffer =
                readFramebuffer->getAttachment(attachments[i]);
            const gl::FramebufferAttachment *drawBuffer =
                drawFramebuffer->getAttachment(attachments[i]);

            if (readBuffer && drawBuffer)
            {
                if (!Format::SameSized(readBuffer->getFormat(), drawBuffer->getFormat()))
                {
                    context->handleError(Error(GL_INVALID_OPERATION));
                    return false;
                }

                if (readBuffer->getSamples() > 0 && !sameBounds)
                {
                    context->handleError(Error(GL_INVALID_OPERATION));
                    return false;
                }
            }
        }
    }

    return true;
}

bool ValidateReadPixels(ValidationContext *context,
                        GLint x,
                        GLint y,
                        GLsizei width,
                        GLsizei height,
                        GLenum format,
                        GLenum type,
                        GLvoid *pixels)
{
    return ValidateReadPixelsBase(context, x, y, width, height, format, type, -1, nullptr, pixels);
}

bool ValidateReadPixelsRobustANGLE(ValidationContext *context,
                                   GLint x,
                                   GLint y,
                                   GLsizei width,
                                   GLsizei height,
                                   GLenum format,
                                   GLenum type,
                                   GLsizei bufSize,
                                   GLsizei *length,
                                   GLvoid *pixels)
{
    if (!ValidateRobustEntryPoint(context, bufSize))
    {
        return false;
    }

    if (!ValidateReadPixelsBase(context, x, y, width, height, format, type, bufSize, length,
                                pixels))
    {
        return false;
    }

    if (!ValidateRobustBufferSize(context, bufSize, *length))
    {
        return false;
    }

    return true;
}

bool ValidateReadnPixelsEXT(Context *context,
                            GLint x,
                            GLint y,
                            GLsizei width,
                            GLsizei height,
                            GLenum format,
                            GLenum type,
                            GLsizei bufSize,
                            GLvoid *pixels)
{
    if (bufSize < 0)
    {
        context->handleError(Error(GL_INVALID_VALUE, "bufSize must be a positive number"));
        return false;
    }

    return ValidateReadPixelsBase(context, x, y, width, height, format, type, bufSize, nullptr,
                                  pixels);
}

bool ValidateReadnPixelsRobustANGLE(ValidationContext *context,
                                    GLint x,
                                    GLint y,
                                    GLsizei width,
                                    GLsizei height,
                                    GLenum format,
                                    GLenum type,
                                    GLsizei bufSize,
                                    GLsizei *length,
                                    GLvoid *data)
{
    if (!ValidateRobustEntryPoint(context, bufSize))
    {
        return false;
    }

    if (!ValidateReadPixelsBase(context, x, y, width, height, format, type, bufSize, length, data))
    {
        return false;
    }

    if (!ValidateRobustBufferSize(context, bufSize, *length))
    {
        return false;
    }

    return true;
}

bool ValidateGenQueriesEXT(gl::Context *context, GLsizei n)
{
    if (!context->getExtensions().occlusionQueryBoolean &&
        !context->getExtensions().disjointTimerQuery)
    {
        context->handleError(Error(GL_INVALID_OPERATION, "Query extension not enabled"));
        return false;
    }

    return ValidateGenOrDelete(context, n);
}

bool ValidateDeleteQueriesEXT(gl::Context *context, GLsizei n)
{
    if (!context->getExtensions().occlusionQueryBoolean &&
        !context->getExtensions().disjointTimerQuery)
    {
        context->handleError(Error(GL_INVALID_OPERATION, "Query extension not enabled"));
        return false;
    }

    return ValidateGenOrDelete(context, n);
}

bool ValidateBeginQueryBase(gl::Context *context, GLenum target, GLuint id)
{
    if (!ValidQueryType(context, target))
    {
        context->handleError(Error(GL_INVALID_ENUM, "Invalid query target"));
        return false;
    }

    if (id == 0)
    {
        context->handleError(Error(GL_INVALID_OPERATION, "Query id is 0"));
        return false;
    }

    // From EXT_occlusion_query_boolean: If BeginQueryEXT is called with an <id>
    // of zero, if the active query object name for <target> is non-zero (for the
    // targets ANY_SAMPLES_PASSED_EXT and ANY_SAMPLES_PASSED_CONSERVATIVE_EXT, if
    // the active query for either target is non-zero), if <id> is the name of an
    // existing query object whose type does not match <target>, or if <id> is the
    // active query object name for any query type, the error INVALID_OPERATION is
    // generated.

    // Ensure no other queries are active
    // NOTE: If other queries than occlusion are supported, we will need to check
    // separately that:
    //    a) The query ID passed is not the current active query for any target/type
    //    b) There are no active queries for the requested target (and in the case
    //       of GL_ANY_SAMPLES_PASSED_EXT and GL_ANY_SAMPLES_PASSED_CONSERVATIVE_EXT,
    //       no query may be active for either if glBeginQuery targets either.

    if (context->getGLState().isQueryActive(target))
    {
        context->handleError(Error(GL_INVALID_OPERATION, "Other query is active"));
        return false;
    }

    Query *queryObject = context->getQuery(id, true, target);

    // check that name was obtained with glGenQueries
    if (!queryObject)
    {
        context->handleError(Error(GL_INVALID_OPERATION, "Invalid query id"));
        return false;
    }

    // check for type mismatch
    if (queryObject->getType() != target)
    {
        context->handleError(Error(GL_INVALID_OPERATION, "Query type does not match target"));
        return false;
    }

    return true;
}

bool ValidateBeginQueryEXT(gl::Context *context, GLenum target, GLuint id)
{
    if (!context->getExtensions().occlusionQueryBoolean &&
        !context->getExtensions().disjointTimerQuery && !context->getExtensions().syncQuery)
    {
        context->handleError(Error(GL_INVALID_OPERATION, "Query extension not enabled"));
        return false;
    }

    return ValidateBeginQueryBase(context, target, id);
}

bool ValidateEndQueryBase(gl::Context *context, GLenum target)
{
    if (!ValidQueryType(context, target))
    {
        context->handleError(Error(GL_INVALID_ENUM, "Invalid query target"));
        return false;
    }

    const Query *queryObject = context->getGLState().getActiveQuery(target);

    if (queryObject == nullptr)
    {
        context->handleError(Error(GL_INVALID_OPERATION, "Query target not active"));
        return false;
    }

    return true;
}

bool ValidateEndQueryEXT(gl::Context *context, GLenum target)
{
    if (!context->getExtensions().occlusionQueryBoolean &&
        !context->getExtensions().disjointTimerQuery && !context->getExtensions().syncQuery)
    {
        context->handleError(Error(GL_INVALID_OPERATION, "Query extension not enabled"));
        return false;
    }

    return ValidateEndQueryBase(context, target);
}

bool ValidateQueryCounterEXT(Context *context, GLuint id, GLenum target)
{
    if (!context->getExtensions().disjointTimerQuery)
    {
        context->handleError(Error(GL_INVALID_OPERATION, "Disjoint timer query not enabled"));
        return false;
    }

    if (target != GL_TIMESTAMP_EXT)
    {
        context->handleError(Error(GL_INVALID_ENUM, "Invalid query target"));
        return false;
    }

    Query *queryObject = context->getQuery(id, true, target);
    if (queryObject == nullptr)
    {
        context->handleError(Error(GL_INVALID_OPERATION, "Invalid query id"));
        return false;
    }

    if (context->getGLState().isQueryActive(queryObject))
    {
        context->handleError(Error(GL_INVALID_OPERATION, "Query is active"));
        return false;
    }

    return true;
}

bool ValidateGetQueryivBase(Context *context, GLenum target, GLenum pname, GLsizei *numParams)
{
    if (numParams)
    {
        *numParams = 0;
    }

    if (!ValidQueryType(context, target) && target != GL_TIMESTAMP_EXT)
    {
        context->handleError(Error(GL_INVALID_ENUM, "Invalid query type"));
        return false;
    }

    switch (pname)
    {
        case GL_CURRENT_QUERY_EXT:
            if (target == GL_TIMESTAMP_EXT)
            {
                context->handleError(
                    Error(GL_INVALID_ENUM, "Cannot use current query for timestamp"));
                return false;
            }
            break;
        case GL_QUERY_COUNTER_BITS_EXT:
            if (!context->getExtensions().disjointTimerQuery ||
                (target != GL_TIMESTAMP_EXT && target != GL_TIME_ELAPSED_EXT))
            {
                context->handleError(Error(GL_INVALID_ENUM, "Invalid pname"));
                return false;
            }
            break;
        default:
            context->handleError(Error(GL_INVALID_ENUM, "Invalid pname"));
            return false;
    }

    if (numParams)
    {
        // All queries return only one value
        *numParams = 1;
    }

    return true;
}

bool ValidateGetQueryivEXT(Context *context, GLenum target, GLenum pname, GLint *params)
{
    if (!context->getExtensions().occlusionQueryBoolean &&
        !context->getExtensions().disjointTimerQuery && !context->getExtensions().syncQuery)
    {
        context->handleError(Error(GL_INVALID_OPERATION, "Query extension not enabled"));
        return false;
    }

    return ValidateGetQueryivBase(context, target, pname, nullptr);
}

bool ValidateGetQueryivRobustANGLE(Context *context,
                                   GLenum target,
                                   GLenum pname,
                                   GLsizei bufSize,
                                   GLsizei *length,
                                   GLint *params)
{
    if (!ValidateRobustEntryPoint(context, bufSize))
    {
        return false;
    }

    if (!ValidateGetQueryivBase(context, target, pname, length))
    {
        return false;
    }

    if (!ValidateRobustBufferSize(context, bufSize, *length))
    {
        return false;
    }

    return true;
}

bool ValidateGetQueryObjectValueBase(Context *context, GLuint id, GLenum pname, GLsizei *numParams)
{
    if (numParams)
    {
        *numParams = 0;
    }

    Query *queryObject = context->getQuery(id, false, GL_NONE);

    if (!queryObject)
    {
        context->handleError(Error(GL_INVALID_OPERATION, "Query does not exist"));
        return false;
    }

    if (context->getGLState().isQueryActive(queryObject))
    {
        context->handleError(Error(GL_INVALID_OPERATION, "Query currently active"));
        return false;
    }

    switch (pname)
    {
        case GL_QUERY_RESULT_EXT:
        case GL_QUERY_RESULT_AVAILABLE_EXT:
            break;

        default:
            context->handleError(Error(GL_INVALID_ENUM, "Invalid pname enum"));
            return false;
    }

    if (numParams)
    {
        *numParams = 1;
    }

    return true;
}

bool ValidateGetQueryObjectivEXT(Context *context, GLuint id, GLenum pname, GLint *params)
{
    if (!context->getExtensions().disjointTimerQuery)
    {
        context->handleError(Error(GL_INVALID_OPERATION, "Timer query extension not enabled"));
        return false;
    }
    return ValidateGetQueryObjectValueBase(context, id, pname, nullptr);
}

bool ValidateGetQueryObjectivRobustANGLE(Context *context,
                                         GLuint id,
                                         GLenum pname,
                                         GLsizei bufSize,
                                         GLsizei *length,
                                         GLint *params)
{
    if (!context->getExtensions().disjointTimerQuery)
    {
        context->handleError(Error(GL_INVALID_OPERATION, "Timer query extension not enabled"));
        return false;
    }

    if (!ValidateRobustEntryPoint(context, bufSize))
    {
        return false;
    }

    if (!ValidateGetQueryObjectValueBase(context, id, pname, length))
    {
        return false;
    }

    if (!ValidateRobustBufferSize(context, bufSize, *length))
    {
        return false;
    }

    return true;
}

bool ValidateGetQueryObjectuivEXT(Context *context, GLuint id, GLenum pname, GLuint *params)
{
    if (!context->getExtensions().disjointTimerQuery &&
        !context->getExtensions().occlusionQueryBoolean && !context->getExtensions().syncQuery)
    {
        context->handleError(Error(GL_INVALID_OPERATION, "Query extension not enabled"));
        return false;
    }
    return ValidateGetQueryObjectValueBase(context, id, pname, nullptr);
}

bool ValidateGetQueryObjectuivRobustANGLE(Context *context,
                                          GLuint id,
                                          GLenum pname,
                                          GLsizei bufSize,
                                          GLsizei *length,
                                          GLuint *params)
{
    if (!context->getExtensions().disjointTimerQuery &&
        !context->getExtensions().occlusionQueryBoolean && !context->getExtensions().syncQuery)
    {
        context->handleError(Error(GL_INVALID_OPERATION, "Query extension not enabled"));
        return false;
    }

    if (!ValidateRobustEntryPoint(context, bufSize))
    {
        return false;
    }

    if (!ValidateGetQueryObjectValueBase(context, id, pname, length))
    {
        return false;
    }

    if (!ValidateRobustBufferSize(context, bufSize, *length))
    {
        return false;
    }

    return true;
}

bool ValidateGetQueryObjecti64vEXT(Context *context, GLuint id, GLenum pname, GLint64 *params)
{
    if (!context->getExtensions().disjointTimerQuery)
    {
        context->handleError(Error(GL_INVALID_OPERATION, "Timer query extension not enabled"));
        return false;
    }
    return ValidateGetQueryObjectValueBase(context, id, pname, nullptr);
}

bool ValidateGetQueryObjecti64vRobustANGLE(Context *context,
                                           GLuint id,
                                           GLenum pname,
                                           GLsizei bufSize,
                                           GLsizei *length,
                                           GLint64 *params)
{
    if (!context->getExtensions().disjointTimerQuery)
    {
        context->handleError(Error(GL_INVALID_OPERATION, "Timer query extension not enabled"));
        return false;
    }

    if (!ValidateRobustEntryPoint(context, bufSize))
    {
        return false;
    }

    if (!ValidateGetQueryObjectValueBase(context, id, pname, length))
    {
        return false;
    }

    if (!ValidateRobustBufferSize(context, bufSize, *length))
    {
        return false;
    }

    return true;
}

bool ValidateGetQueryObjectui64vEXT(Context *context, GLuint id, GLenum pname, GLuint64 *params)
{
    if (!context->getExtensions().disjointTimerQuery)
    {
        context->handleError(Error(GL_INVALID_OPERATION, "Timer query extension not enabled"));
        return false;
    }
    return ValidateGetQueryObjectValueBase(context, id, pname, nullptr);
}

bool ValidateGetQueryObjectui64vRobustANGLE(Context *context,
                                            GLuint id,
                                            GLenum pname,
                                            GLsizei bufSize,
                                            GLsizei *length,
                                            GLuint64 *params)
{
    if (!context->getExtensions().disjointTimerQuery)
    {
        context->handleError(Error(GL_INVALID_OPERATION, "Timer query extension not enabled"));
        return false;
    }

    if (!ValidateRobustEntryPoint(context, bufSize))
    {
        return false;
    }

    if (!ValidateGetQueryObjectValueBase(context, id, pname, length))
    {
        return false;
    }

    if (!ValidateRobustBufferSize(context, bufSize, *length))
    {
        return false;
    }

    return true;
}

static bool ValidateUniformCommonBase(gl::Context *context,
                                      gl::Program *program,
                                      GLenum targetUniformType,
                                      GLint location,
                                      GLsizei count,
                                      const LinkedUniform **uniformOut)
{
    // TODO(Jiajia): Add image uniform check in future.
    if (count < 0)
    {
        context->handleError(Error(GL_INVALID_VALUE));
        return false;
    }

    if (!program || !program->isLinked())
    {
        context->handleError(Error(GL_INVALID_OPERATION));
        return false;
    }

    if (program->isIgnoredUniformLocation(location))
    {
        // Silently ignore the uniform command
        return false;
    }

    if (!program->isValidUniformLocation(location))
    {
        context->handleError(Error(GL_INVALID_OPERATION));
        return false;
    }

    const LinkedUniform &uniform = program->getUniformByLocation(location);

    // attempting to write an array to a non-array uniform is an INVALID_OPERATION
    if (!uniform.isArray() && count > 1)
    {
        context->handleError(Error(GL_INVALID_OPERATION));
        return false;
    }

    *uniformOut = &uniform;
    return true;
}

bool ValidateProgramUniform(gl::Context *context,
                            GLenum uniformType,
                            GLuint program,
                            GLint location,
                            GLsizei count)
{
    // Check for ES31 program uniform entry points
    if (context->getClientVersion() < Version(3, 1))
    {
        context->handleError(Error(GL_INVALID_OPERATION));
        return false;
    }

    const LinkedUniform *uniform = nullptr;
    gl::Program *programObject   = GetValidProgram(context, program);
    if (!ValidateUniformCommonBase(context, programObject, uniformType, location, count, &uniform))
    {
        return false;
    }

    GLenum targetBoolType    = VariableBoolVectorType(uniformType);
    bool samplerUniformCheck = (IsSamplerType(uniform->type) && uniformType == GL_INT);
    if (!samplerUniformCheck && uniformType != uniform->type && targetBoolType != uniform->type)
    {
        context->handleError(Error(GL_INVALID_OPERATION));
        return false;
    }

    return true;
}

bool ValidateProgramUniformMatrix(gl::Context *context,
                                  GLenum matrixType,
                                  GLuint program,
                                  GLint location,
                                  GLsizei count,
                                  GLboolean transpose)
{
    // Check for ES31 program uniform entry points
    if (context->getClientVersion() < Version(3, 1))
    {
        context->handleError(Error(GL_INVALID_OPERATION));
        return false;
    }

    const LinkedUniform *uniform = nullptr;
    gl::Program *programObject   = GetValidProgram(context, program);
    if (!ValidateUniformCommonBase(context, programObject, matrixType, location, count, &uniform))
    {
        return false;
    }

    if (uniform->type != matrixType)
    {
        context->handleError(Error(GL_INVALID_OPERATION));
        return false;
    }

    return true;
}

bool ValidateUniform(gl::Context *context, GLenum uniformType, GLint location, GLsizei count)
{
    // Check for ES3 uniform entry points
    if (VariableComponentType(uniformType) == GL_UNSIGNED_INT &&
        context->getClientMajorVersion() < 3)
    {
        context->handleError(Error(GL_INVALID_OPERATION));
        return false;
    }

    const LinkedUniform *uniform = nullptr;
    gl::Program *program         = context->getGLState().getProgram();
    if (!ValidateUniformCommonBase(context, program, uniformType, location, count, &uniform))
    {
        return false;
    }

    GLenum targetBoolType    = VariableBoolVectorType(uniformType);
    bool samplerUniformCheck = (IsSamplerType(uniform->type) && uniformType == GL_INT);
    if (!samplerUniformCheck && uniformType != uniform->type && targetBoolType != uniform->type)
    {
        context->handleError(Error(GL_INVALID_OPERATION));
        return false;
    }

    return true;
}

bool ValidateUniformMatrix(gl::Context *context,
                           GLenum matrixType,
                           GLint location,
                           GLsizei count,
                           GLboolean transpose)
{
    // Check for ES3 uniform entry points
    int rows = VariableRowCount(matrixType);
    int cols = VariableColumnCount(matrixType);
    if (rows != cols && context->getClientMajorVersion() < 3)
    {
        context->handleError(Error(GL_INVALID_OPERATION));
        return false;
    }

    if (transpose != GL_FALSE && context->getClientMajorVersion() < 3)
    {
        context->handleError(Error(GL_INVALID_VALUE));
        return false;
    }

    const LinkedUniform *uniform = nullptr;
    gl::Program *program         = context->getGLState().getProgram();
    if (!ValidateUniformCommonBase(context, program, matrixType, location, count, &uniform))
    {
        return false;
    }

    if (uniform->type != matrixType)
    {
        context->handleError(Error(GL_INVALID_OPERATION));
        return false;
    }

    return true;
}

bool ValidateStateQuery(ValidationContext *context,
                        GLenum pname,
                        GLenum *nativeType,
                        unsigned int *numParams)
{
    if (!context->getQueryParameterInfo(pname, nativeType, numParams))
    {
        context->handleError(Error(GL_INVALID_ENUM));
        return false;
    }

    const Caps &caps = context->getCaps();

    if (pname >= GL_DRAW_BUFFER0 && pname <= GL_DRAW_BUFFER15)
    {
        unsigned int colorAttachment = (pname - GL_DRAW_BUFFER0);

        if (colorAttachment >= caps.maxDrawBuffers)
        {
            context->handleError(Error(GL_INVALID_OPERATION));
            return false;
        }
    }

    switch (pname)
    {
        case GL_TEXTURE_BINDING_2D:
        case GL_TEXTURE_BINDING_CUBE_MAP:
        case GL_TEXTURE_BINDING_3D:
        case GL_TEXTURE_BINDING_2D_ARRAY:
            break;
        case GL_TEXTURE_BINDING_EXTERNAL_OES:
            if (!context->getExtensions().eglStreamConsumerExternal &&
                !context->getExtensions().eglImageExternal)
            {
                context->handleError(Error(GL_INVALID_ENUM,
                                           "Neither NV_EGL_stream_consumer_external nor "
                                           "GL_OES_EGL_image_external extensions enabled"));
                return false;
            }
            break;

        case GL_IMPLEMENTATION_COLOR_READ_TYPE:
        case GL_IMPLEMENTATION_COLOR_READ_FORMAT:
        {
            if (context->getGLState().getReadFramebuffer()->checkStatus(
                    context->getContextState()) != GL_FRAMEBUFFER_COMPLETE)
            {
                context->handleError(Error(GL_INVALID_OPERATION));
                return false;
            }

            const Framebuffer *framebuffer = context->getGLState().getReadFramebuffer();
            ASSERT(framebuffer);

            if (framebuffer->getReadBufferState() == GL_NONE)
            {
                context->handleError(Error(GL_INVALID_OPERATION, "Read buffer is GL_NONE"));
                return false;
            }

            const FramebufferAttachment *attachment = framebuffer->getReadColorbuffer();
            if (!attachment)
            {
                context->handleError(Error(GL_INVALID_OPERATION));
                return false;
            }
        }
        break;

        default:
            break;
    }

    // pname is valid, but there are no parameters to return
    if (*numParams == 0)
    {
        return false;
    }

    return true;
}

bool ValidateRobustStateQuery(ValidationContext *context,
                              GLenum pname,
                              GLsizei bufSize,
                              GLenum *nativeType,
                              unsigned int *numParams)
{
    if (!ValidateRobustEntryPoint(context, bufSize))
    {
        return false;
    }

    if (!ValidateStateQuery(context, pname, nativeType, numParams))
    {
        return false;
    }

    if (!ValidateRobustBufferSize(context, bufSize, *numParams))
    {
        return false;
    }

    return true;
}

bool ValidateCopyTexImageParametersBase(ValidationContext *context,
                                        GLenum target,
                                        GLint level,
                                        GLenum internalformat,
                                        bool isSubImage,
                                        GLint xoffset,
                                        GLint yoffset,
                                        GLint zoffset,
                                        GLint x,
                                        GLint y,
                                        GLsizei width,
                                        GLsizei height,
                                        GLint border,
                                        Format *textureFormatOut)
{
    if (level < 0 || xoffset < 0 || yoffset < 0 || zoffset < 0 || width < 0 || height < 0)
    {
        context->handleError(Error(GL_INVALID_VALUE));
        return false;
    }

    if (std::numeric_limits<GLsizei>::max() - xoffset < width ||
        std::numeric_limits<GLsizei>::max() - yoffset < height)
    {
        context->handleError(Error(GL_INVALID_VALUE));
        return false;
    }

    if (border != 0)
    {
        context->handleError(Error(GL_INVALID_VALUE));
        return false;
    }

    if (!ValidMipLevel(context, target, level))
    {
        context->handleError(Error(GL_INVALID_VALUE));
        return false;
    }

    const auto &state    = context->getGLState();
    auto readFramebuffer = state.getReadFramebuffer();
    if (readFramebuffer->checkStatus(context->getContextState()) != GL_FRAMEBUFFER_COMPLETE)
    {
        context->handleError(Error(GL_INVALID_FRAMEBUFFER_OPERATION));
        return false;
    }

    if (readFramebuffer->id() != 0 && readFramebuffer->getSamples(context->getContextState()) != 0)
    {
        context->handleError(Error(GL_INVALID_OPERATION));
        return false;
    }

    if (readFramebuffer->getReadBufferState() == GL_NONE)
    {
        context->handleError(Error(GL_INVALID_OPERATION, "Read buffer is GL_NONE"));
        return false;
    }

    const gl::Caps &caps = context->getCaps();

    GLuint maxDimension = 0;
    switch (target)
    {
        case GL_TEXTURE_2D:
            maxDimension = caps.max2DTextureSize;
            break;

        case GL_TEXTURE_CUBE_MAP_POSITIVE_X:
        case GL_TEXTURE_CUBE_MAP_NEGATIVE_X:
        case GL_TEXTURE_CUBE_MAP_POSITIVE_Y:
        case GL_TEXTURE_CUBE_MAP_NEGATIVE_Y:
        case GL_TEXTURE_CUBE_MAP_POSITIVE_Z:
        case GL_TEXTURE_CUBE_MAP_NEGATIVE_Z:
            maxDimension = caps.maxCubeMapTextureSize;
            break;

        case GL_TEXTURE_2D_ARRAY:
            maxDimension = caps.max2DTextureSize;
            break;

        case GL_TEXTURE_3D:
            maxDimension = caps.max3DTextureSize;
            break;

        default:
            context->handleError(Error(GL_INVALID_ENUM));
            return false;
    }

    gl::Texture *texture =
        state.getTargetTexture(IsCubeMapTextureTarget(target) ? GL_TEXTURE_CUBE_MAP : target);
    if (!texture)
    {
        context->handleError(Error(GL_INVALID_OPERATION));
        return false;
    }

    if (texture->getImmutableFormat() && !isSubImage)
    {
        context->handleError(Error(GL_INVALID_OPERATION));
        return false;
    }

    const gl::InternalFormat &formatInfo = gl::GetInternalFormatInfo(internalformat);

    if (formatInfo.depthBits > 0)
    {
        context->handleError(Error(GL_INVALID_OPERATION));
        return false;
    }

    if (formatInfo.compressed && !ValidCompressedImageSize(context, internalformat, width, height))
    {
        context->handleError(Error(GL_INVALID_OPERATION));
        return false;
    }

    if (isSubImage)
    {
        if (static_cast<size_t>(xoffset + width) > texture->getWidth(target, level) ||
            static_cast<size_t>(yoffset + height) > texture->getHeight(target, level) ||
            static_cast<size_t>(zoffset) >= texture->getDepth(target, level))
        {
            context->handleError(Error(GL_INVALID_VALUE));
            return false;
        }
    }
    else
    {
        if (IsCubeMapTextureTarget(target) && width != height)
        {
            context->handleError(Error(GL_INVALID_VALUE));
            return false;
        }

        if (!formatInfo.textureSupport(context->getClientVersion(), context->getExtensions()))
        {
            context->handleError(Error(GL_INVALID_ENUM));
            return false;
        }

        int maxLevelDimension = (maxDimension >> level);
        if (static_cast<int>(width) > maxLevelDimension ||
            static_cast<int>(height) > maxLevelDimension)
        {
            context->handleError(Error(GL_INVALID_VALUE));
            return false;
        }
    }

    if (textureFormatOut)
    {
        *textureFormatOut = texture->getFormat(target, level);
    }
    return true;
}

static bool ValidateDrawBase(ValidationContext *context,
                             GLenum mode,
                             GLsizei count,
                             GLsizei primcount)
{
    switch (mode)
    {
        case GL_POINTS:
        case GL_LINES:
        case GL_LINE_LOOP:
        case GL_LINE_STRIP:
        case GL_TRIANGLES:
        case GL_TRIANGLE_STRIP:
        case GL_TRIANGLE_FAN:
            break;
        default:
            context->handleError(Error(GL_INVALID_ENUM));
            return false;
    }

    if (count < 0)
    {
        context->handleError(Error(GL_INVALID_VALUE));
        return false;
    }

    const State &state = context->getGLState();

    // Check for mapped buffers
    if (state.hasMappedBuffer(GL_ARRAY_BUFFER))
    {
        context->handleError(Error(GL_INVALID_OPERATION));
        return false;
    }

    Framebuffer *framebuffer = state.getDrawFramebuffer();
    if (context->getLimitations().noSeparateStencilRefsAndMasks)
    {
        const FramebufferAttachment *stencilBuffer = framebuffer->getStencilbuffer();
        GLuint stencilBits                = stencilBuffer ? stencilBuffer->getStencilSize() : 0;
        GLuint minimumRequiredStencilMask = (1 << stencilBits) - 1;
        const DepthStencilState &depthStencilState = state.getDepthStencilState();
        if ((depthStencilState.stencilWritemask & minimumRequiredStencilMask) !=
                (depthStencilState.stencilBackWritemask & minimumRequiredStencilMask) ||
            state.getStencilRef() != state.getStencilBackRef() ||
            (depthStencilState.stencilMask & minimumRequiredStencilMask) !=
                (depthStencilState.stencilBackMask & minimumRequiredStencilMask))
        {
            // Note: these separate values are not supported in WebGL, due to D3D's limitations. See
            // Section 6.10 of the WebGL 1.0 spec
            ERR("This ANGLE implementation does not support separate front/back stencil "
                "writemasks, reference values, or stencil mask values.");
            context->handleError(Error(GL_INVALID_OPERATION));
            return false;
        }
    }

    if (framebuffer->checkStatus(context->getContextState()) != GL_FRAMEBUFFER_COMPLETE)
    {
        context->handleError(Error(GL_INVALID_FRAMEBUFFER_OPERATION));
        return false;
    }

    gl::Program *program = state.getProgram();
    if (!program)
    {
        context->handleError(Error(GL_INVALID_OPERATION));
        return false;
    }

    if (!program->validateSamplers(NULL, context->getCaps()))
    {
        context->handleError(Error(GL_INVALID_OPERATION));
        return false;
    }

    // Uniform buffer validation
    for (unsigned int uniformBlockIndex = 0;
         uniformBlockIndex < program->getActiveUniformBlockCount(); uniformBlockIndex++)
    {
        const gl::UniformBlock &uniformBlock = program->getUniformBlockByIndex(uniformBlockIndex);
        GLuint blockBinding                  = program->getUniformBlockBinding(uniformBlockIndex);
        const OffsetBindingPointer<Buffer> &uniformBuffer =
            state.getIndexedUniformBuffer(blockBinding);

        if (uniformBuffer.get() == nullptr)
        {
            // undefined behaviour
            context->handleError(
                Error(GL_INVALID_OPERATION,
                      "It is undefined behaviour to have a used but unbound uniform buffer."));
            return false;
        }

        size_t uniformBufferSize = uniformBuffer.getSize();
        if (uniformBufferSize == 0)
        {
            // Bind the whole buffer.
            uniformBufferSize = static_cast<size_t>(uniformBuffer->getSize());
        }

        if (uniformBufferSize < uniformBlock.dataSize)
        {
            // undefined behaviour
            context->handleError(
                Error(GL_INVALID_OPERATION,
                      "It is undefined behaviour to use a uniform buffer that is too small."));
            return false;
        }
    }

    // No-op if zero count
    return (count > 0);
}

bool ValidateDrawArrays(ValidationContext *context,
                        GLenum mode,
                        GLint first,
                        GLsizei count,
                        GLsizei primcount)
{
    if (first < 0)
    {
        context->handleError(Error(GL_INVALID_VALUE));
        return false;
    }

    const State &state                          = context->getGLState();
    gl::TransformFeedback *curTransformFeedback = state.getCurrentTransformFeedback();
    if (curTransformFeedback && curTransformFeedback->isActive() &&
        !curTransformFeedback->isPaused() && curTransformFeedback->getPrimitiveMode() != mode)
    {
        // It is an invalid operation to call DrawArrays or DrawArraysInstanced with a draw mode
        // that does not match the current transform feedback object's draw mode (if transform
        // feedback
        // is active), (3.0.2, section 2.14, pg 86)
        context->handleError(Error(GL_INVALID_OPERATION));
        return false;
    }

    if (!ValidateDrawBase(context, mode, count, primcount))
    {
        return false;
    }

    if (!ValidateDrawAttribs(context, primcount, count))
    {
        return false;
    }

    return true;
}

bool ValidateDrawArraysInstanced(Context *context,
                                 GLenum mode,
                                 GLint first,
                                 GLsizei count,
                                 GLsizei primcount)
{
    if (primcount < 0)
    {
        context->handleError(Error(GL_INVALID_VALUE));
        return false;
    }

    if (!ValidateDrawArrays(context, mode, first, count, primcount))
    {
        return false;
    }

    // No-op if zero primitive count
    return (primcount > 0);
}

static bool ValidateDrawInstancedANGLE(Context *context)
{
    // Verify there is at least one active attribute with a divisor of zero
    const gl::State &state = context->getGLState();

    gl::Program *program = state.getProgram();

    const VertexArray *vao = state.getVertexArray();
    for (size_t attributeIndex = 0; attributeIndex < MAX_VERTEX_ATTRIBS; attributeIndex++)
    {
        const VertexAttribute &attrib = vao->getVertexAttribute(attributeIndex);
        if (program->isAttribLocationActive(attributeIndex) && attrib.divisor == 0)
        {
            return true;
        }
    }

    context->handleError(Error(GL_INVALID_OPERATION,
                               "ANGLE_instanced_arrays requires that at least one active attribute"
                               "has a divisor of zero."));
    return false;
}

bool ValidateDrawArraysInstancedANGLE(Context *context,
                                      GLenum mode,
                                      GLint first,
                                      GLsizei count,
                                      GLsizei primcount)
{
    if (!ValidateDrawInstancedANGLE(context))
    {
        return false;
    }

    return ValidateDrawArraysInstanced(context, mode, first, count, primcount);
}

bool ValidateDrawElements(ValidationContext *context,
                          GLenum mode,
                          GLsizei count,
                          GLenum type,
                          const GLvoid *indices,
                          GLsizei primcount,
                          IndexRange *indexRangeOut)
{
    switch (type)
    {
        case GL_UNSIGNED_BYTE:
        case GL_UNSIGNED_SHORT:
            break;
        case GL_UNSIGNED_INT:
            if (context->getClientMajorVersion() < 3 && !context->getExtensions().elementIndexUint)
            {
                context->handleError(Error(GL_INVALID_ENUM));
                return false;
            }
            break;
        default:
            context->handleError(Error(GL_INVALID_ENUM));
            return false;
    }

    const State &state = context->getGLState();

    gl::TransformFeedback *curTransformFeedback = state.getCurrentTransformFeedback();
    if (curTransformFeedback && curTransformFeedback->isActive() &&
        !curTransformFeedback->isPaused())
    {
        // It is an invalid operation to call DrawElements, DrawRangeElements or
        // DrawElementsInstanced
        // while transform feedback is active, (3.0.2, section 2.14, pg 86)
        context->handleError(Error(GL_INVALID_OPERATION));
        return false;
    }

    // Check for mapped buffers
    if (state.hasMappedBuffer(GL_ELEMENT_ARRAY_BUFFER))
    {
        context->handleError(Error(GL_INVALID_OPERATION));
        return false;
    }

    const gl::VertexArray *vao     = state.getVertexArray();
    gl::Buffer *elementArrayBuffer = vao->getElementArrayBuffer().get();
    if (!indices && !elementArrayBuffer)
    {
        context->handleError(Error(GL_INVALID_OPERATION));
        return false;
    }

    if (elementArrayBuffer)
    {
        const gl::Type &typeInfo = gl::GetTypeInfo(type);

        GLint64 offset = reinterpret_cast<GLint64>(indices);
        GLint64 byteCount =
            static_cast<GLint64>(typeInfo.bytes) * static_cast<GLint64>(count) + offset;

        // check for integer overflows
        if (static_cast<GLuint>(count) > (std::numeric_limits<GLuint>::max() / typeInfo.bytes) ||
            byteCount > static_cast<GLint64>(std::numeric_limits<GLuint>::max()))
        {
            context->handleError(Error(GL_OUT_OF_MEMORY));
            return false;
        }

        // Check for reading past the end of the bound buffer object
        if (byteCount > elementArrayBuffer->getSize())
        {
            context->handleError(Error(GL_INVALID_OPERATION));
            return false;
        }
    }
    else if (!indices)
    {
        // Catch this programming error here
        context->handleError(Error(GL_INVALID_OPERATION));
        return false;
    }

    if (!ValidateDrawBase(context, mode, count, primcount))
    {
        return false;
    }

    // Use max index to validate if our vertex buffers are large enough for the pull.
    // TODO: offer fast path, with disabled index validation.
    // TODO: also disable index checking on back-ends that are robust to out-of-range accesses.
    if (elementArrayBuffer)
    {
        uintptr_t offset = reinterpret_cast<uintptr_t>(indices);
        Error error =
            elementArrayBuffer->getIndexRange(type, static_cast<size_t>(offset), count,
                                              state.isPrimitiveRestartEnabled(), indexRangeOut);
        if (error.isError())
        {
            context->handleError(error);
            return false;
        }
    }
    else
    {
        *indexRangeOut = ComputeIndexRange(type, indices, count, state.isPrimitiveRestartEnabled());
    }

    // If we use an index greater than our maximum supported index range, return an error.
    // The ES3 spec does not specify behaviour here, it is undefined, but ANGLE should always
    // return an error if possible here.
    if (static_cast<GLuint64>(indexRangeOut->end) >= context->getCaps().maxElementIndex)
    {
        context->handleError(Error(GL_INVALID_OPERATION, g_ExceedsMaxElementErrorMessage));
        return false;
    }

    if (!ValidateDrawAttribs(context, primcount, static_cast<GLint>(indexRangeOut->vertexCount())))
    {
        return false;
    }

    // No op if there are no real indices in the index data (all are primitive restart).
    return (indexRangeOut->vertexIndexCount > 0);
}

bool ValidateDrawElementsInstanced(Context *context,
                                   GLenum mode,
                                   GLsizei count,
                                   GLenum type,
                                   const GLvoid *indices,
                                   GLsizei primcount,
                                   IndexRange *indexRangeOut)
{
    if (primcount < 0)
    {
        context->handleError(Error(GL_INVALID_VALUE));
        return false;
    }

    if (!ValidateDrawElements(context, mode, count, type, indices, primcount, indexRangeOut))
    {
        return false;
    }

    // No-op zero primitive count
    return (primcount > 0);
}

bool ValidateDrawElementsInstancedANGLE(Context *context,
                                        GLenum mode,
                                        GLsizei count,
                                        GLenum type,
                                        const GLvoid *indices,
                                        GLsizei primcount,
                                        IndexRange *indexRangeOut)
{
    if (!ValidateDrawInstancedANGLE(context))
    {
        return false;
    }

    return ValidateDrawElementsInstanced(context, mode, count, type, indices, primcount,
                                         indexRangeOut);
}

bool ValidateFramebufferTextureBase(Context *context,
                                    GLenum target,
                                    GLenum attachment,
                                    GLuint texture,
                                    GLint level)
{
    if (!ValidFramebufferTarget(target))
    {
        context->handleError(Error(GL_INVALID_ENUM));
        return false;
    }

    if (!ValidateAttachmentTarget(context, attachment))
    {
        return false;
    }

    if (texture != 0)
    {
        gl::Texture *tex = context->getTexture(texture);

        if (tex == NULL)
        {
            context->handleError(Error(GL_INVALID_OPERATION));
            return false;
        }

        if (level < 0)
        {
            context->handleError(Error(GL_INVALID_VALUE));
            return false;
        }
    }

    const gl::Framebuffer *framebuffer = context->getGLState().getTargetFramebuffer(target);
    ASSERT(framebuffer);

    if (framebuffer->id() == 0)
    {
        context->handleError(
            Error(GL_INVALID_OPERATION, "Cannot change default FBO's attachments"));
        return false;
    }

    return true;
}

bool ValidateFramebufferTexture2D(Context *context,
                                  GLenum target,
                                  GLenum attachment,
                                  GLenum textarget,
                                  GLuint texture,
                                  GLint level)
{
    // Attachments are required to be bound to level 0 without ES3 or the GL_OES_fbo_render_mipmap
    // extension
    if (context->getClientMajorVersion() < 3 && !context->getExtensions().fboRenderMipmap &&
        level != 0)
    {
        context->handleError(Error(GL_INVALID_VALUE));
        return false;
    }

    if (!ValidateFramebufferTextureBase(context, target, attachment, texture, level))
    {
        return false;
    }

    if (texture != 0)
    {
        gl::Texture *tex = context->getTexture(texture);
        ASSERT(tex);

        const gl::Caps &caps = context->getCaps();

        switch (textarget)
        {
            case GL_TEXTURE_2D:
            {
                if (level > gl::log2(caps.max2DTextureSize))
                {
                    context->handleError(Error(GL_INVALID_VALUE));
                    return false;
                }
                if (tex->getTarget() != GL_TEXTURE_2D)
                {
                    context->handleError(Error(GL_INVALID_OPERATION));
                    return false;
                }
            }
            break;

            case GL_TEXTURE_CUBE_MAP_POSITIVE_X:
            case GL_TEXTURE_CUBE_MAP_NEGATIVE_X:
            case GL_TEXTURE_CUBE_MAP_POSITIVE_Y:
            case GL_TEXTURE_CUBE_MAP_NEGATIVE_Y:
            case GL_TEXTURE_CUBE_MAP_POSITIVE_Z:
            case GL_TEXTURE_CUBE_MAP_NEGATIVE_Z:
            {
                if (level > gl::log2(caps.maxCubeMapTextureSize))
                {
                    context->handleError(Error(GL_INVALID_VALUE));
                    return false;
                }
                if (tex->getTarget() != GL_TEXTURE_CUBE_MAP)
                {
                    context->handleError(Error(GL_INVALID_OPERATION));
                    return false;
                }
            }
            break;

            default:
                context->handleError(Error(GL_INVALID_ENUM));
                return false;
        }

        const Format &format = tex->getFormat(textarget, level);
        if (format.info->compressed)
        {
            context->handleError(Error(GL_INVALID_OPERATION));
            return false;
        }
    }

    return true;
}

bool ValidateGetUniformBase(Context *context, GLuint program, GLint location)
{
    if (program == 0)
    {
        context->handleError(Error(GL_INVALID_VALUE));
        return false;
    }

    gl::Program *programObject = GetValidProgram(context, program);
    if (!programObject)
    {
        return false;
    }

    if (!programObject || !programObject->isLinked())
    {
        context->handleError(Error(GL_INVALID_OPERATION));
        return false;
    }

    if (!programObject->isValidUniformLocation(location))
    {
        context->handleError(Error(GL_INVALID_OPERATION));
        return false;
    }

    return true;
}

bool ValidateGetUniformfv(Context *context, GLuint program, GLint location, GLfloat *params)
{
    return ValidateGetUniformBase(context, program, location);
}

bool ValidateGetUniformiv(Context *context, GLuint program, GLint location, GLint *params)
{
    return ValidateGetUniformBase(context, program, location);
}

static bool ValidateSizedGetUniform(Context *context,
                                    GLuint program,
                                    GLint location,
                                    GLsizei bufSize,
                                    GLsizei *length)
{
    if (length)
    {
        *length = 0;
    }

    if (!ValidateGetUniformBase(context, program, location))
    {
        return false;
    }

    if (bufSize < 0)
    {
        context->handleError(Error(GL_INVALID_VALUE, "bufSize cannot be negative."));
        return false;
    }

    gl::Program *programObject = context->getProgram(program);
    ASSERT(programObject);

    // sized queries -- ensure the provided buffer is large enough
    const LinkedUniform &uniform = programObject->getUniformByLocation(location);
    size_t requiredBytes         = VariableExternalSize(uniform.type);
    if (static_cast<size_t>(bufSize) < requiredBytes)
    {
        context->handleError(
            Error(GL_INVALID_OPERATION, "bufSize of at least %u is required.", requiredBytes));
        return false;
    }

    if (length)
    {
        *length = VariableComponentCount(uniform.type);
    }

    return true;
}

bool ValidateGetnUniformfvEXT(Context *context,
                              GLuint program,
                              GLint location,
                              GLsizei bufSize,
                              GLfloat *params)
{
    return ValidateSizedGetUniform(context, program, location, bufSize, nullptr);
}

bool ValidateGetnUniformivEXT(Context *context,
                              GLuint program,
                              GLint location,
                              GLsizei bufSize,
                              GLint *params)
{
    return ValidateSizedGetUniform(context, program, location, bufSize, nullptr);
}

bool ValidateGetUniformfvRobustANGLE(Context *context,
                                     GLuint program,
                                     GLint location,
                                     GLsizei bufSize,
                                     GLsizei *length,
                                     GLfloat *params)
{
    if (!ValidateRobustEntryPoint(context, bufSize))
    {
        return false;
    }

    // bufSize is validated in ValidateSizedGetUniform
    return ValidateSizedGetUniform(context, program, location, bufSize, length);
}

bool ValidateGetUniformivRobustANGLE(Context *context,
                                     GLuint program,
                                     GLint location,
                                     GLsizei bufSize,
                                     GLsizei *length,
                                     GLint *params)
{
    if (!ValidateRobustEntryPoint(context, bufSize))
    {
        return false;
    }

    // bufSize is validated in ValidateSizedGetUniform
    return ValidateSizedGetUniform(context, program, location, bufSize, length);
}

bool ValidateGetUniformuivRobustANGLE(Context *context,
                                      GLuint program,
                                      GLint location,
                                      GLsizei bufSize,
                                      GLsizei *length,
                                      GLuint *params)
{
    if (!ValidateRobustEntryPoint(context, bufSize))
    {
        return false;
    }

    if (context->getClientMajorVersion() < 3)
    {
        context->handleError(
            Error(GL_INVALID_OPERATION, "Entry point requires at least OpenGL ES 3.0."));
        return false;
    }

    // bufSize is validated in ValidateSizedGetUniform
    return ValidateSizedGetUniform(context, program, location, bufSize, length);
}

bool ValidateDiscardFramebufferBase(Context *context,
                                    GLenum target,
                                    GLsizei numAttachments,
                                    const GLenum *attachments,
                                    bool defaultFramebuffer)
{
    if (numAttachments < 0)
    {
        context->handleError(Error(GL_INVALID_VALUE, "numAttachments must not be less than zero"));
        return false;
    }

    for (GLsizei i = 0; i < numAttachments; ++i)
    {
        if (attachments[i] >= GL_COLOR_ATTACHMENT0 && attachments[i] <= GL_COLOR_ATTACHMENT31)
        {
            if (defaultFramebuffer)
            {
                context->handleError(Error(
                    GL_INVALID_ENUM, "Invalid attachment when the default framebuffer is bound"));
                return false;
            }

            if (attachments[i] >= GL_COLOR_ATTACHMENT0 + context->getCaps().maxColorAttachments)
            {
                context->handleError(Error(GL_INVALID_OPERATION,
                                           "Requested color attachment is greater than the maximum "
                                           "supported color attachments"));
                return false;
            }
        }
        else
        {
            switch (attachments[i])
            {
                case GL_DEPTH_ATTACHMENT:
                case GL_STENCIL_ATTACHMENT:
                case GL_DEPTH_STENCIL_ATTACHMENT:
                    if (defaultFramebuffer)
                    {
                        context->handleError(
                            Error(GL_INVALID_ENUM,
                                  "Invalid attachment when the default framebuffer is bound"));
                        return false;
                    }
                    break;
                case GL_COLOR:
                case GL_DEPTH:
                case GL_STENCIL:
                    if (!defaultFramebuffer)
                    {
                        context->handleError(
                            Error(GL_INVALID_ENUM,
                                  "Invalid attachment when the default framebuffer is not bound"));
                        return false;
                    }
                    break;
                default:
                    context->handleError(Error(GL_INVALID_ENUM, "Invalid attachment"));
                    return false;
            }
        }
    }

    return true;
}

bool ValidateInsertEventMarkerEXT(Context *context, GLsizei length, const char *marker)
{
    // Note that debug marker calls must not set error state

    if (length < 0)
    {
        return false;
    }

    if (marker == nullptr)
    {
        return false;
    }

    return true;
}

bool ValidatePushGroupMarkerEXT(Context *context, GLsizei length, const char *marker)
{
    // Note that debug marker calls must not set error state

    if (length < 0)
    {
        return false;
    }

    if (length > 0 && marker == nullptr)
    {
        return false;
    }

    return true;
}

bool ValidateEGLImageTargetTexture2DOES(Context *context,
                                        egl::Display *display,
                                        GLenum target,
                                        egl::Image *image)
{
    if (!context->getExtensions().eglImage && !context->getExtensions().eglImageExternal)
    {
        context->handleError(Error(GL_INVALID_OPERATION));
        return false;
    }

    switch (target)
    {
        case GL_TEXTURE_2D:
            if (!context->getExtensions().eglImage)
            {
                context->handleError(Error(
                    GL_INVALID_ENUM, "GL_TEXTURE_2D texture target requires GL_OES_EGL_image."));
            }
            break;

        case GL_TEXTURE_EXTERNAL_OES:
            if (!context->getExtensions().eglImageExternal)
            {
                context->handleError(Error(
                    GL_INVALID_ENUM,
                    "GL_TEXTURE_EXTERNAL_OES texture target requires GL_OES_EGL_image_external."));
            }
            break;

        default:
            context->handleError(Error(GL_INVALID_ENUM, "invalid texture target."));
            return false;
    }

    if (!display->isValidImage(image))
    {
        context->handleError(Error(GL_INVALID_VALUE, "EGL image is not valid."));
        return false;
    }

    if (image->getSamples() > 0)
    {
        context->handleError(Error(GL_INVALID_OPERATION,
                                   "cannot create a 2D texture from a multisampled EGL image."));
        return false;
    }

    const TextureCaps &textureCaps = context->getTextureCaps().get(image->getFormat().asSized());
    if (!textureCaps.texturable)
    {
        context->handleError(Error(GL_INVALID_OPERATION,
                                   "EGL image internal format is not supported as a texture."));
        return false;
    }

    return true;
}

bool ValidateEGLImageTargetRenderbufferStorageOES(Context *context,
                                                  egl::Display *display,
                                                  GLenum target,
                                                  egl::Image *image)
{
    if (!context->getExtensions().eglImage)
    {
        context->handleError(Error(GL_INVALID_OPERATION));
        return false;
    }

    switch (target)
    {
        case GL_RENDERBUFFER:
            break;

        default:
            context->handleError(Error(GL_INVALID_ENUM, "invalid renderbuffer target."));
            return false;
    }

    if (!display->isValidImage(image))
    {
        context->handleError(Error(GL_INVALID_VALUE, "EGL image is not valid."));
        return false;
    }

    const TextureCaps &textureCaps = context->getTextureCaps().get(image->getFormat().asSized());
    if (!textureCaps.renderable)
    {
        context->handleError(Error(
            GL_INVALID_OPERATION, "EGL image internal format is not supported as a renderbuffer."));
        return false;
    }

    return true;
}

bool ValidateBindVertexArrayBase(Context *context, GLuint array)
{
    if (!context->isVertexArrayGenerated(array))
    {
        // The default VAO should always exist
        ASSERT(array != 0);
        context->handleError(Error(GL_INVALID_OPERATION));
        return false;
    }

    return true;
}

bool ValidateLinkProgram(Context *context, GLuint program)
{
    if (context->hasActiveTransformFeedback(program))
    {
        // ES 3.0.4 section 2.15 page 91
        context->handleError(Error(GL_INVALID_OPERATION,
                                   "Cannot link program while program is associated with an active "
                                   "transform feedback object."));
        return false;
    }
    return true;
}

bool ValidateProgramBinaryBase(Context *context,
                               GLuint program,
                               GLenum binaryFormat,
                               const void *binary,
                               GLint length)
{
    Program *programObject = GetValidProgram(context, program);
    if (programObject == nullptr)
    {
        return false;
    }

    const std::vector<GLenum> &programBinaryFormats = context->getCaps().programBinaryFormats;
    if (std::find(programBinaryFormats.begin(), programBinaryFormats.end(), binaryFormat) ==
        programBinaryFormats.end())
    {
        context->handleError(Error(GL_INVALID_ENUM, "Program binary format is not valid."));
        return false;
    }

    if (context->hasActiveTransformFeedback(program))
    {
        // ES 3.0.4 section 2.15 page 91
        context->handleError(Error(GL_INVALID_OPERATION,
                                   "Cannot change program binary while program is associated with "
                                   "an active transform feedback object."));
        return false;
    }

    return true;
}

bool ValidateGetProgramBinaryBase(Context *context,
                                  GLuint program,
                                  GLsizei bufSize,
                                  GLsizei *length,
                                  GLenum *binaryFormat,
                                  void *binary)
{
    Program *programObject = GetValidProgram(context, program);
    if (programObject == nullptr)
    {
        return false;
    }

    if (!programObject->isLinked())
    {
        context->handleError(Error(GL_INVALID_OPERATION, "Program is not linked."));
        return false;
    }

    return true;
}

bool ValidateUseProgram(Context *context, GLuint program)
{
    if (program != 0)
    {
        Program *programObject = context->getProgram(program);
        if (!programObject)
        {
            // ES 3.1.0 section 7.3 page 72
            if (context->getShader(program))
            {
                context->handleError(
                    Error(GL_INVALID_OPERATION,
                          "Attempted to use a single shader instead of a shader program."));
                return false;
            }
            else
            {
                context->handleError(Error(GL_INVALID_VALUE, "Program invalid."));
                return false;
            }
        }
        if (!programObject->isLinked())
        {
            context->handleError(Error(GL_INVALID_OPERATION, "Program not linked."));
            return false;
        }
>>>>>>> a17af05f
    }
    if (context->getGLState().isTransformFeedbackActiveUnpaused())
    {
        // ES 3.0.4 section 2.15 page 91
        context->handleError(
            Error(GL_INVALID_OPERATION,
                  "Cannot change active program while transform feedback is unpaused."));
        return false;
    }

<<<<<<< HEAD
    // GLES 3.0 section 2.10.1: "Attempts to attempts to modify or query buffer object state for a
    // target bound to zero generate an INVALID_OPERATION error."
    // GLES 3.1 section 6.6 explicitly specifies this error.
    if (context->getGLState().getTargetBuffer(target) == nullptr)
    {
        context->handleError(
            Error(GL_INVALID_OPERATION, "Can not get pointer for reserved buffer name zero."));
        return false;
    }

=======
    return true;
}

bool ValidateCopyTexImage2D(ValidationContext *context,
                            GLenum target,
                            GLint level,
                            GLenum internalformat,
                            GLint x,
                            GLint y,
                            GLsizei width,
                            GLsizei height,
                            GLint border)
{
    if (context->getClientMajorVersion() < 3)
    {
        return ValidateES2CopyTexImageParameters(context, target, level, internalformat, false, 0,
                                                 0, x, y, width, height, border);
    }

    ASSERT(context->getClientMajorVersion() == 3);
    return ValidateES3CopyTexImage2DParameters(context, target, level, internalformat, false, 0, 0,
                                               0, x, y, width, height, border);
}

bool ValidateFramebufferRenderbuffer(Context *context,
                                     GLenum target,
                                     GLenum attachment,
                                     GLenum renderbuffertarget,
                                     GLuint renderbuffer)
{
    if (!ValidFramebufferTarget(target) ||
        (renderbuffertarget != GL_RENDERBUFFER && renderbuffer != 0))
    {
        context->handleError(Error(GL_INVALID_ENUM));
        return false;
    }

    return ValidateFramebufferRenderbufferParameters(context, target, attachment,
                                                     renderbuffertarget, renderbuffer);
}

bool ValidateDrawBuffersBase(ValidationContext *context, GLsizei n, const GLenum *bufs)
{
    // INVALID_VALUE is generated if n is negative or greater than value of MAX_DRAW_BUFFERS
    if (n < 0 || static_cast<GLuint>(n) > context->getCaps().maxDrawBuffers)
    {
        context->handleError(
            Error(GL_INVALID_VALUE, "n must be non-negative and no greater than MAX_DRAW_BUFFERS"));
        return false;
    }

    ASSERT(context->getGLState().getDrawFramebuffer());
    GLuint frameBufferId      = context->getGLState().getDrawFramebuffer()->id();
    GLuint maxColorAttachment = GL_COLOR_ATTACHMENT0_EXT + context->getCaps().maxColorAttachments;

    // This should come first before the check for the default frame buffer
    // because when we switch to ES3.1+, invalid enums will return INVALID_ENUM
    // rather than INVALID_OPERATION
    for (int colorAttachment = 0; colorAttachment < n; colorAttachment++)
    {
        const GLenum attachment = GL_COLOR_ATTACHMENT0_EXT + colorAttachment;

        if (bufs[colorAttachment] != GL_NONE && bufs[colorAttachment] != GL_BACK &&
            (bufs[colorAttachment] < GL_COLOR_ATTACHMENT0 ||
             bufs[colorAttachment] > GL_COLOR_ATTACHMENT31))
        {
            // Value in bufs is not NONE, BACK, or GL_COLOR_ATTACHMENTi
            // The 3.0.4 spec says to generate GL_INVALID_OPERATION here, but this
            // was changed to GL_INVALID_ENUM in 3.1, which dEQP also expects.
            // 3.1 is still a bit ambiguous about the error, but future specs are
            // expected to clarify that GL_INVALID_ENUM is the correct error.
            context->handleError(Error(GL_INVALID_ENUM, "Invalid buffer value"));
            return false;
        }
        else if (bufs[colorAttachment] >= maxColorAttachment)
        {
            context->handleError(
                Error(GL_INVALID_OPERATION, "Buffer value is greater than MAX_DRAW_BUFFERS"));
            return false;
        }
        else if (bufs[colorAttachment] != GL_NONE && bufs[colorAttachment] != attachment &&
                 frameBufferId != 0)
        {
            // INVALID_OPERATION-GL is bound to buffer and ith argument
            // is not COLOR_ATTACHMENTi or NONE
            context->handleError(
                Error(GL_INVALID_OPERATION, "Ith value does not match COLOR_ATTACHMENTi or NONE"));
            return false;
        }
    }

    // INVALID_OPERATION is generated if GL is bound to the default framebuffer
    // and n is not 1 or bufs is bound to value other than BACK and NONE
    if (frameBufferId == 0)
    {
        if (n != 1)
        {
            context->handleError(Error(GL_INVALID_OPERATION,
                                       "n must be 1 when GL is bound to the default framebuffer"));
            return false;
        }

        if (bufs[0] != GL_NONE && bufs[0] != GL_BACK)
        {
            context->handleError(Error(
                GL_INVALID_OPERATION,
                "Only NONE or BACK are valid values when drawing to the default framebuffer"));
            return false;
        }
    }

    return true;
}

bool ValidateCopyTexSubImage2D(Context *context,
                               GLenum target,
                               GLint level,
                               GLint xoffset,
                               GLint yoffset,
                               GLint x,
                               GLint y,
                               GLsizei width,
                               GLsizei height)
{
    if (context->getClientMajorVersion() < 3)
    {
        return ValidateES2CopyTexImageParameters(context, target, level, GL_NONE, true, xoffset,
                                                 yoffset, x, y, width, height, 0);
    }

    return ValidateES3CopyTexImage2DParameters(context, target, level, GL_NONE, true, xoffset,
                                               yoffset, 0, x, y, width, height, 0);
}

bool ValidateGetBufferPointervBase(Context *context,
                                   GLenum target,
                                   GLenum pname,
                                   GLsizei *length,
                                   void **params)
{
    if (length)
    {
        *length = 0;
    }

    if (context->getClientMajorVersion() < 3 && !context->getExtensions().mapBuffer)
    {
        context->handleError(
            Error(GL_INVALID_OPERATION,
                  "Context does not support OpenGL ES 3.0 or GL_OES_map_buffer is not enabled."));
        return false;
    }

    if (!ValidBufferTarget(context, target))
    {
        context->handleError(Error(GL_INVALID_ENUM, "Buffer target not valid: 0x%X", target));
        return false;
    }

    switch (pname)
    {
        case GL_BUFFER_MAP_POINTER:
            break;

        default:
            context->handleError(Error(GL_INVALID_ENUM, "Unknown pname."));
            return false;
    }

    // GLES 3.0 section 2.10.1: "Attempts to attempts to modify or query buffer object state for a
    // target bound to zero generate an INVALID_OPERATION error."
    // GLES 3.1 section 6.6 explicitly specifies this error.
    if (context->getGLState().getTargetBuffer(target) == nullptr)
    {
        context->handleError(
            Error(GL_INVALID_OPERATION, "Can not get pointer for reserved buffer name zero."));
        return false;
    }

>>>>>>> a17af05f
    if (length)
    {
        *length = 1;
    }

    return true;
}

bool ValidateUnmapBufferBase(Context *context, GLenum target)
{
    if (!ValidBufferTarget(context, target))
    {
        context->handleError(Error(GL_INVALID_ENUM, "Invalid buffer target."));
        return false;
    }

    Buffer *buffer = context->getGLState().getTargetBuffer(target);
<<<<<<< HEAD

    if (buffer == nullptr || !buffer->isMapped())
    {
        context->handleError(Error(GL_INVALID_OPERATION, "Buffer not mapped."));
        return false;
    }

    return true;
}

bool ValidateMapBufferRangeBase(Context *context,
                                GLenum target,
                                GLintptr offset,
                                GLsizeiptr length,
                                GLbitfield access)
{
    if (!ValidBufferTarget(context, target))
    {
        context->handleError(Error(GL_INVALID_ENUM, "Invalid buffer target."));
        return false;
    }

    if (offset < 0 || length < 0)
    {
        context->handleError(Error(GL_INVALID_VALUE, "Invalid offset or length."));
        return false;
    }

    Buffer *buffer = context->getGLState().getTargetBuffer(target);

    if (!buffer)
    {
        context->handleError(Error(GL_INVALID_OPERATION, "Attempted to map buffer object zero."));
        return false;
    }

    // Check for buffer overflow
    CheckedNumeric<size_t> checkedOffset(offset);
    auto checkedSize = checkedOffset + length;

    if (!checkedSize.IsValid() || checkedSize.ValueOrDie() > static_cast<size_t>(buffer->getSize()))
    {
        context->handleError(
            Error(GL_INVALID_VALUE, "Mapped range does not fit into buffer dimensions."));
        return false;
    }

    // Check for invalid bits in the mask
    GLbitfield allAccessBits = GL_MAP_READ_BIT | GL_MAP_WRITE_BIT | GL_MAP_INVALIDATE_RANGE_BIT |
                               GL_MAP_INVALIDATE_BUFFER_BIT | GL_MAP_FLUSH_EXPLICIT_BIT |
                               GL_MAP_UNSYNCHRONIZED_BIT;

    if (access & ~(allAccessBits))
    {
        context->handleError(Error(GL_INVALID_VALUE, "Invalid access bits: 0x%X.", access));
        return false;
    }

    if (length == 0)
    {
        context->handleError(Error(GL_INVALID_OPERATION, "Buffer mapping length is zero."));
        return false;
    }

    if (buffer->isMapped())
    {
        context->handleError(Error(GL_INVALID_OPERATION, "Buffer is already mapped."));
        return false;
    }

    // Check for invalid bit combinations
    if ((access & (GL_MAP_READ_BIT | GL_MAP_WRITE_BIT)) == 0)
    {
        context->handleError(
            Error(GL_INVALID_OPERATION, "Need to map buffer for either reading or writing."));
        return false;
    }

    GLbitfield writeOnlyBits =
        GL_MAP_INVALIDATE_RANGE_BIT | GL_MAP_INVALIDATE_BUFFER_BIT | GL_MAP_UNSYNCHRONIZED_BIT;

    if ((access & GL_MAP_READ_BIT) != 0 && (access & writeOnlyBits) != 0)
    {
        context->handleError(Error(GL_INVALID_OPERATION,
                                   "Invalid access bits when mapping buffer for reading: 0x%X.",
                                   access));
        return false;
    }

    if ((access & GL_MAP_WRITE_BIT) == 0 && (access & GL_MAP_FLUSH_EXPLICIT_BIT) != 0)
    {
        context->handleError(Error(
            GL_INVALID_OPERATION,
            "The explicit flushing bit may only be set if the buffer is mapped for writing."));
        return false;
    }
    return true;
}

bool ValidateFlushMappedBufferRangeBase(Context *context,
                                        GLenum target,
                                        GLintptr offset,
                                        GLsizeiptr length)
{
    if (offset < 0 || length < 0)
    {
        context->handleError(Error(GL_INVALID_VALUE, "Invalid offset/length parameters."));
        return false;
    }

    if (!ValidBufferTarget(context, target))
    {
        context->handleError(Error(GL_INVALID_ENUM, "Invalid buffer target."));
        return false;
    }

    Buffer *buffer = context->getGLState().getTargetBuffer(target);

    if (buffer == nullptr)
    {
        context->handleError(Error(GL_INVALID_OPERATION, "Attempted to flush buffer object zero."));
        return false;
    }

=======

    if (buffer == nullptr || !buffer->isMapped())
    {
        context->handleError(Error(GL_INVALID_OPERATION, "Buffer not mapped."));
        return false;
    }

    return true;
}

bool ValidateMapBufferRangeBase(Context *context,
                                GLenum target,
                                GLintptr offset,
                                GLsizeiptr length,
                                GLbitfield access)
{
    if (!ValidBufferTarget(context, target))
    {
        context->handleError(Error(GL_INVALID_ENUM, "Invalid buffer target."));
        return false;
    }

    if (offset < 0 || length < 0)
    {
        context->handleError(Error(GL_INVALID_VALUE, "Invalid offset or length."));
        return false;
    }

    Buffer *buffer = context->getGLState().getTargetBuffer(target);

    if (!buffer)
    {
        context->handleError(Error(GL_INVALID_OPERATION, "Attempted to map buffer object zero."));
        return false;
    }

    // Check for buffer overflow
    CheckedNumeric<size_t> checkedOffset(offset);
    auto checkedSize = checkedOffset + length;

    if (!checkedSize.IsValid() || checkedSize.ValueOrDie() > static_cast<size_t>(buffer->getSize()))
    {
        context->handleError(
            Error(GL_INVALID_VALUE, "Mapped range does not fit into buffer dimensions."));
        return false;
    }

    // Check for invalid bits in the mask
    GLbitfield allAccessBits = GL_MAP_READ_BIT | GL_MAP_WRITE_BIT | GL_MAP_INVALIDATE_RANGE_BIT |
                               GL_MAP_INVALIDATE_BUFFER_BIT | GL_MAP_FLUSH_EXPLICIT_BIT |
                               GL_MAP_UNSYNCHRONIZED_BIT;

    if (access & ~(allAccessBits))
    {
        context->handleError(Error(GL_INVALID_VALUE, "Invalid access bits: 0x%X.", access));
        return false;
    }

    if (length == 0)
    {
        context->handleError(Error(GL_INVALID_OPERATION, "Buffer mapping length is zero."));
        return false;
    }

    if (buffer->isMapped())
    {
        context->handleError(Error(GL_INVALID_OPERATION, "Buffer is already mapped."));
        return false;
    }

    // Check for invalid bit combinations
    if ((access & (GL_MAP_READ_BIT | GL_MAP_WRITE_BIT)) == 0)
    {
        context->handleError(
            Error(GL_INVALID_OPERATION, "Need to map buffer for either reading or writing."));
        return false;
    }

    GLbitfield writeOnlyBits =
        GL_MAP_INVALIDATE_RANGE_BIT | GL_MAP_INVALIDATE_BUFFER_BIT | GL_MAP_UNSYNCHRONIZED_BIT;

    if ((access & GL_MAP_READ_BIT) != 0 && (access & writeOnlyBits) != 0)
    {
        context->handleError(Error(GL_INVALID_OPERATION,
                                   "Invalid access bits when mapping buffer for reading: 0x%X.",
                                   access));
        return false;
    }

    if ((access & GL_MAP_WRITE_BIT) == 0 && (access & GL_MAP_FLUSH_EXPLICIT_BIT) != 0)
    {
        context->handleError(Error(
            GL_INVALID_OPERATION,
            "The explicit flushing bit may only be set if the buffer is mapped for writing."));
        return false;
    }
    return true;
}

bool ValidateFlushMappedBufferRangeBase(Context *context,
                                        GLenum target,
                                        GLintptr offset,
                                        GLsizeiptr length)
{
    if (offset < 0 || length < 0)
    {
        context->handleError(Error(GL_INVALID_VALUE, "Invalid offset/length parameters."));
        return false;
    }

    if (!ValidBufferTarget(context, target))
    {
        context->handleError(Error(GL_INVALID_ENUM, "Invalid buffer target."));
        return false;
    }

    Buffer *buffer = context->getGLState().getTargetBuffer(target);

    if (buffer == nullptr)
    {
        context->handleError(Error(GL_INVALID_OPERATION, "Attempted to flush buffer object zero."));
        return false;
    }

>>>>>>> a17af05f
    if (!buffer->isMapped() || (buffer->getAccessFlags() & GL_MAP_FLUSH_EXPLICIT_BIT) == 0)
    {
        context->handleError(Error(
            GL_INVALID_OPERATION, "Attempted to flush a buffer not mapped for explicit flushing."));
        return false;
    }

    // Check for buffer overflow
    CheckedNumeric<size_t> checkedOffset(offset);
    auto checkedSize = checkedOffset + length;

    if (!checkedSize.IsValid() ||
        checkedSize.ValueOrDie() > static_cast<size_t>(buffer->getMapLength()))
    {
        context->handleError(
            Error(GL_INVALID_VALUE, "Flushed range does not fit into buffer mapping dimensions."));
        return false;
    }

    return true;
}

bool ValidateGenerateMipmap(Context *context, GLenum target)
{
    if (!ValidTextureTarget(context, target))
    {
        context->handleError(Error(GL_INVALID_ENUM));
        return false;
    }

    Texture *texture = context->getTargetTexture(target);

    if (texture == nullptr)
    {
        context->handleError(Error(GL_INVALID_OPERATION));
        return false;
    }

    const GLuint effectiveBaseLevel = texture->getTextureState().getEffectiveBaseLevel();

    // This error isn't spelled out in the spec in a very explicit way, but we interpret the spec so
    // that out-of-range base level has a non-color-renderable / non-texture-filterable format.
    if (effectiveBaseLevel >= gl::IMPLEMENTATION_MAX_TEXTURE_LEVELS)
    {
        context->handleError(Error(GL_INVALID_OPERATION));
        return false;
    }

    GLenum baseTarget  = (target == GL_TEXTURE_CUBE_MAP) ? GL_TEXTURE_CUBE_MAP_POSITIVE_X : target;
    const auto &format = texture->getFormat(baseTarget, effectiveBaseLevel);
    const TextureCaps &formatCaps = context->getTextureCaps().get(format.asSized());

    // GenerateMipmap should not generate an INVALID_OPERATION for textures created with
    // unsized formats or that are color renderable and filterable.  Since we do not track if
    // the texture was created with sized or unsized format (only sized formats are stored),
    // it is not possible to make sure the the LUMA formats can generate mipmaps (they should
    // be able to) because they aren't color renderable.  Simply do a special case for LUMA
    // textures since they're the only texture format that can be created with unsized formats
    // that is not color renderable.  New unsized formats are unlikely to be added, since ES2
    // was the last version to use add them.
    if (format.info->depthBits > 0 || format.info->stencilBits > 0 || !formatCaps.filterable ||
        (!formatCaps.renderable && !format.info->isLUMA()) || format.info->compressed)
    {
        context->handleError(Error(GL_INVALID_OPERATION));
        return false;
    }

    // GL_EXT_sRGB does not support mipmap generation on sRGB textures
    if (context->getClientMajorVersion() == 2 && format.info->colorEncoding == GL_SRGB)
    {
        context->handleError(Error(GL_INVALID_OPERATION));
        return false;
    }

    // Non-power of 2 ES2 check
<<<<<<< HEAD
    if (!context->getExtensions().textureNPOT &&
        (!isPow2(static_cast<int>(texture->getWidth(baseTarget, 0))) ||
         !isPow2(static_cast<int>(texture->getHeight(baseTarget, 0)))))
    {
        ASSERT(context->getClientMajorVersion() <= 2 &&
               (target == GL_TEXTURE_2D || target == GL_TEXTURE_CUBE_MAP));
=======
    if (context->getClientVersion() < Version(3, 0) && !context->getExtensions().textureNPOT &&
        (!isPow2(static_cast<int>(texture->getWidth(baseTarget, 0))) ||
         !isPow2(static_cast<int>(texture->getHeight(baseTarget, 0)))))
    {
        ASSERT(target == GL_TEXTURE_2D || target == GL_TEXTURE_CUBE_MAP);
>>>>>>> a17af05f
        context->handleError(Error(GL_INVALID_OPERATION));
        return false;
    }

    // Cube completeness check
    if (target == GL_TEXTURE_CUBE_MAP && !texture->getTextureState().isCubeComplete())
    {
        context->handleError(Error(GL_INVALID_OPERATION));
        return false;
    }

    return true;
}

bool ValidateGenBuffers(Context *context, GLint n, GLuint *)
{
    return ValidateGenOrDelete(context, n);
<<<<<<< HEAD
}

bool ValidateDeleteBuffers(Context *context, GLint n, const GLuint *)
=======
}

bool ValidateDeleteBuffers(Context *context, GLint n, const GLuint *)
{
    return ValidateGenOrDelete(context, n);
}

bool ValidateGenFramebuffers(Context *context, GLint n, GLuint *)
>>>>>>> a17af05f
{
    return ValidateGenOrDelete(context, n);
}

<<<<<<< HEAD
bool ValidateGenFramebuffers(Context *context, GLint n, GLuint *)
=======
bool ValidateDeleteFramebuffers(Context *context, GLint n, const GLuint *)
>>>>>>> a17af05f
{
    return ValidateGenOrDelete(context, n);
}

<<<<<<< HEAD
bool ValidateDeleteFramebuffers(Context *context, GLint n, const GLuint *)
=======
bool ValidateGenRenderbuffers(Context *context, GLint n, GLuint *)
>>>>>>> a17af05f
{
    return ValidateGenOrDelete(context, n);
}

<<<<<<< HEAD
bool ValidateGenRenderbuffers(Context *context, GLint n, GLuint *)
=======
bool ValidateDeleteRenderbuffers(Context *context, GLint n, const GLuint *)
>>>>>>> a17af05f
{
    return ValidateGenOrDelete(context, n);
}

<<<<<<< HEAD
bool ValidateDeleteRenderbuffers(Context *context, GLint n, const GLuint *)
=======
bool ValidateGenTextures(Context *context, GLint n, GLuint *)
>>>>>>> a17af05f
{
    return ValidateGenOrDelete(context, n);
}

<<<<<<< HEAD
bool ValidateGenTextures(Context *context, GLint n, GLuint *)
=======
bool ValidateDeleteTextures(Context *context, GLint n, const GLuint *)
>>>>>>> a17af05f
{
    return ValidateGenOrDelete(context, n);
}

<<<<<<< HEAD
bool ValidateDeleteTextures(Context *context, GLint n, const GLuint *)
{
    return ValidateGenOrDelete(context, n);
}

bool ValidateGenOrDelete(Context *context, GLint n)
{
    if (n < 0)
    {
        context->handleError(Error(GL_INVALID_VALUE, "n < 0"));
=======
bool ValidateGenOrDelete(Context *context, GLint n)
{
    if (n < 0)
    {
        context->handleError(Error(GL_INVALID_VALUE, "n < 0"));
        return false;
    }
    return true;
}

bool ValidateEnable(Context *context, GLenum cap)
{
    if (!ValidCap(context, cap, false))
    {
        context->handleError(Error(GL_INVALID_ENUM, "Invalid cap."));
>>>>>>> a17af05f
        return false;
    }
    return true;
}

<<<<<<< HEAD
bool ValidateEnable(Context *context, GLenum cap)
{
    if (!ValidCap(context, cap, false))
    {
        context->handleError(Error(GL_INVALID_ENUM, "Invalid cap."));
        return false;
    }

    if (context->getLimitations().noSampleAlphaToCoverageSupport &&
        cap == GL_SAMPLE_ALPHA_TO_COVERAGE)
    {
        const char *errorMessage = "Current renderer doesn't support alpha-to-coverage";
        context->handleError(Error(GL_INVALID_OPERATION, errorMessage));

=======
    if (context->getLimitations().noSampleAlphaToCoverageSupport &&
        cap == GL_SAMPLE_ALPHA_TO_COVERAGE)
    {
        const char *errorMessage = "Current renderer doesn't support alpha-to-coverage";
        context->handleError(Error(GL_INVALID_OPERATION, errorMessage));

>>>>>>> a17af05f
        // We also output an error message to the debugger window if tracing is active, so that
        // developers can see the error message.
        ERR("%s", errorMessage);
        return false;
    }

    return true;
}

bool ValidateDisable(Context *context, GLenum cap)
{
    if (!ValidCap(context, cap, false))
    {
        context->handleError(Error(GL_INVALID_ENUM, "Invalid cap."));
        return false;
    }

    return true;
}

bool ValidateIsEnabled(Context *context, GLenum cap)
{
    if (!ValidCap(context, cap, true))
    {
        context->handleError(Error(GL_INVALID_ENUM, "Invalid cap."));
        return false;
    }

    return true;
}

bool ValidateRobustEntryPoint(ValidationContext *context, GLsizei bufSize)
{
    if (!context->getExtensions().robustClientMemory)
    {
        context->handleError(
            Error(GL_INVALID_OPERATION, "GL_ANGLE_robust_client_memory is not available."));
        return false;
    }

    if (bufSize < 0)
    {
        context->handleError(Error(GL_INVALID_VALUE, "bufSize cannot be negative."));
        return false;
    }

    return true;
}

bool ValidateRobustBufferSize(ValidationContext *context, GLsizei bufSize, GLsizei numParams)
{
    if (bufSize < numParams)
    {
        context->handleError(Error(GL_INVALID_OPERATION,
                                   "%u parameters are required but %i were provided.", numParams,
                                   bufSize));
        return false;
    }

    return true;
}

bool ValidateGetFramebufferAttachmentParameteriv(ValidationContext *context,
                                                 GLenum target,
                                                 GLenum attachment,
                                                 GLenum pname,
                                                 GLsizei *numParams)
{
    // Only one parameter is returned from glGetFramebufferAttachmentParameteriv
    *numParams = 1;

    if (!ValidFramebufferTarget(target))
    {
        context->handleError(Error(GL_INVALID_ENUM));
        return false;
    }

    int clientVersion = context->getClientMajorVersion();

    switch (pname)
    {
        case GL_FRAMEBUFFER_ATTACHMENT_OBJECT_TYPE:
        case GL_FRAMEBUFFER_ATTACHMENT_OBJECT_NAME:
        case GL_FRAMEBUFFER_ATTACHMENT_TEXTURE_LEVEL:
        case GL_FRAMEBUFFER_ATTACHMENT_TEXTURE_CUBE_MAP_FACE:
            break;

        case GL_FRAMEBUFFER_ATTACHMENT_COLOR_ENCODING:
            if (clientVersion < 3 && !context->getExtensions().sRGB)
            {
                context->handleError(Error(GL_INVALID_ENUM));
                return false;
            }
            break;

        case GL_FRAMEBUFFER_ATTACHMENT_RED_SIZE:
        case GL_FRAMEBUFFER_ATTACHMENT_GREEN_SIZE:
        case GL_FRAMEBUFFER_ATTACHMENT_BLUE_SIZE:
        case GL_FRAMEBUFFER_ATTACHMENT_ALPHA_SIZE:
        case GL_FRAMEBUFFER_ATTACHMENT_DEPTH_SIZE:
        case GL_FRAMEBUFFER_ATTACHMENT_STENCIL_SIZE:
        case GL_FRAMEBUFFER_ATTACHMENT_COMPONENT_TYPE:
        case GL_FRAMEBUFFER_ATTACHMENT_TEXTURE_LAYER:
            if (clientVersion < 3)
            {
                context->handleError(Error(GL_INVALID_ENUM));
                return false;
<<<<<<< HEAD
=======
            }
            break;

        default:
            context->handleError(Error(GL_INVALID_ENUM));
            return false;
    }

    // Determine if the attachment is a valid enum
    switch (attachment)
    {
        case GL_BACK:
        case GL_FRONT:
        case GL_DEPTH:
        case GL_STENCIL:
        case GL_DEPTH_STENCIL_ATTACHMENT:
            if (clientVersion < 3)
            {
                context->handleError(Error(GL_INVALID_ENUM));
                return false;
            }
            break;

        case GL_DEPTH_ATTACHMENT:
        case GL_STENCIL_ATTACHMENT:
            break;

        default:
            if (attachment < GL_COLOR_ATTACHMENT0_EXT ||
                (attachment - GL_COLOR_ATTACHMENT0_EXT) >= context->getCaps().maxColorAttachments)
            {
                context->handleError(Error(GL_INVALID_ENUM));
                return false;
>>>>>>> a17af05f
            }
            break;
    }

    const Framebuffer *framebuffer = context->getGLState().getTargetFramebuffer(target);
    ASSERT(framebuffer);

    if (framebuffer->id() == 0)
    {
        if (clientVersion < 3)
        {
            context->handleError(Error(GL_INVALID_OPERATION));
            return false;
        }

        switch (attachment)
        {
            case GL_BACK:
            case GL_DEPTH:
            case GL_STENCIL:
                break;

            default:
                context->handleError(Error(GL_INVALID_OPERATION));
                return false;
        }
    }
    else
    {
        if (attachment >= GL_COLOR_ATTACHMENT0_EXT && attachment <= GL_COLOR_ATTACHMENT15_EXT)
        {
            // Valid attachment query
        }
        else
        {
            switch (attachment)
            {
                case GL_DEPTH_ATTACHMENT:
                case GL_STENCIL_ATTACHMENT:
                    break;

                case GL_DEPTH_STENCIL_ATTACHMENT:
                    if (!framebuffer->hasValidDepthStencil())
                    {
                        context->handleError(Error(GL_INVALID_OPERATION));
                        return false;
                    }
                    break;

                default:
                    context->handleError(Error(GL_INVALID_OPERATION));
                    return false;
            }
        }
    }

    const FramebufferAttachment *attachmentObject = framebuffer->getAttachment(attachment);
    if (attachmentObject)
    {
        ASSERT(attachmentObject->type() == GL_RENDERBUFFER ||
               attachmentObject->type() == GL_TEXTURE ||
               attachmentObject->type() == GL_FRAMEBUFFER_DEFAULT);

        switch (pname)
        {
            case GL_FRAMEBUFFER_ATTACHMENT_OBJECT_NAME:
                if (attachmentObject->type() != GL_RENDERBUFFER &&
                    attachmentObject->type() != GL_TEXTURE)
                {
                    context->handleError(Error(GL_INVALID_ENUM));
                    return false;
                }
                break;

            case GL_FRAMEBUFFER_ATTACHMENT_TEXTURE_LEVEL:
                if (attachmentObject->type() != GL_TEXTURE)
                {
                    context->handleError(Error(GL_INVALID_ENUM));
                    return false;
                }
                break;

            case GL_FRAMEBUFFER_ATTACHMENT_TEXTURE_CUBE_MAP_FACE:
                if (attachmentObject->type() != GL_TEXTURE)
                {
                    context->handleError(Error(GL_INVALID_ENUM));
                    return false;
                }
                break;

            case GL_FRAMEBUFFER_ATTACHMENT_COMPONENT_TYPE:
                if (attachment == GL_DEPTH_STENCIL_ATTACHMENT)
                {
                    context->handleError(Error(GL_INVALID_OPERATION));
                    return false;
                }
                break;

            case GL_FRAMEBUFFER_ATTACHMENT_TEXTURE_LAYER:
                if (attachmentObject->type() != GL_TEXTURE)
                {
                    context->handleError(Error(GL_INVALID_ENUM));
                    return false;
                }
                break;

            default:
                break;
        }
    }
    else
    {
        // ES 2.0.25 spec pg 127 states that if the value of FRAMEBUFFER_ATTACHMENT_OBJECT_TYPE
        // is NONE, then querying any other pname will generate INVALID_ENUM.

        // ES 3.0.2 spec pg 235 states that if the attachment type is none,
        // GL_FRAMEBUFFER_ATTACHMENT_OBJECT_NAME will return zero and be an
        // INVALID_OPERATION for all other pnames

        switch (pname)
        {
            case GL_FRAMEBUFFER_ATTACHMENT_OBJECT_TYPE:
                break;

            case GL_FRAMEBUFFER_ATTACHMENT_OBJECT_NAME:
                if (clientVersion < 3)
                {
                    context->handleError(Error(GL_INVALID_ENUM));
                    return false;
                }
                break;

<<<<<<< HEAD
        default:
            context->handleError(Error(GL_INVALID_ENUM));
            return false;
    }

    // Determine if the attachment is a valid enum
    switch (attachment)
    {
        case GL_BACK:
        case GL_FRONT:
        case GL_DEPTH:
        case GL_STENCIL:
        case GL_DEPTH_STENCIL_ATTACHMENT:
            if (clientVersion < 3)
            {
                context->handleError(Error(GL_INVALID_ENUM));
                return false;
            }
            break;

        case GL_DEPTH_ATTACHMENT:
        case GL_STENCIL_ATTACHMENT:
            break;

        default:
            if (attachment < GL_COLOR_ATTACHMENT0_EXT ||
                (attachment - GL_COLOR_ATTACHMENT0_EXT) >= context->getCaps().maxColorAttachments)
            {
                context->handleError(Error(GL_INVALID_ENUM));
                return false;
            }
            break;
    }

    const Framebuffer *framebuffer = context->getGLState().getTargetFramebuffer(target);
    ASSERT(framebuffer);

    if (framebuffer->id() == 0)
    {
        if (clientVersion < 3)
        {
            context->handleError(Error(GL_INVALID_OPERATION));
            return false;
        }

        switch (attachment)
        {
            case GL_BACK:
            case GL_DEPTH:
            case GL_STENCIL:
                break;

            default:
                context->handleError(Error(GL_INVALID_OPERATION));
                return false;
        }
    }
    else
    {
        if (attachment >= GL_COLOR_ATTACHMENT0_EXT && attachment <= GL_COLOR_ATTACHMENT15_EXT)
        {
            // Valid attachment query
        }
        else
        {
            switch (attachment)
            {
                case GL_DEPTH_ATTACHMENT:
                case GL_STENCIL_ATTACHMENT:
                    break;

                case GL_DEPTH_STENCIL_ATTACHMENT:
                    if (!framebuffer->hasValidDepthStencil())
                    {
                        context->handleError(Error(GL_INVALID_OPERATION));
                        return false;
                    }
                    break;

                default:
                    context->handleError(Error(GL_INVALID_OPERATION));
                    return false;
            }
        }
    }

    const FramebufferAttachment *attachmentObject = framebuffer->getAttachment(attachment);
    if (attachmentObject)
    {
        ASSERT(attachmentObject->type() == GL_RENDERBUFFER ||
               attachmentObject->type() == GL_TEXTURE ||
               attachmentObject->type() == GL_FRAMEBUFFER_DEFAULT);

        switch (pname)
        {
            case GL_FRAMEBUFFER_ATTACHMENT_OBJECT_NAME:
                if (attachmentObject->type() != GL_RENDERBUFFER &&
                    attachmentObject->type() != GL_TEXTURE)
                {
                    context->handleError(Error(GL_INVALID_ENUM));
                    return false;
                }
                break;

            case GL_FRAMEBUFFER_ATTACHMENT_TEXTURE_LEVEL:
                if (attachmentObject->type() != GL_TEXTURE)
                {
                    context->handleError(Error(GL_INVALID_ENUM));
                    return false;
                }
                break;

            case GL_FRAMEBUFFER_ATTACHMENT_TEXTURE_CUBE_MAP_FACE:
                if (attachmentObject->type() != GL_TEXTURE)
                {
                    context->handleError(Error(GL_INVALID_ENUM));
                    return false;
                }
                break;

            case GL_FRAMEBUFFER_ATTACHMENT_COMPONENT_TYPE:
                if (attachment == GL_DEPTH_STENCIL_ATTACHMENT)
                {
                    context->handleError(Error(GL_INVALID_OPERATION));
                    return false;
                }
                break;

            case GL_FRAMEBUFFER_ATTACHMENT_TEXTURE_LAYER:
                if (attachmentObject->type() != GL_TEXTURE)
                {
                    context->handleError(Error(GL_INVALID_ENUM));
                    return false;
                }
                break;

            default:
                break;
        }
    }
    else
    {
        // ES 2.0.25 spec pg 127 states that if the value of FRAMEBUFFER_ATTACHMENT_OBJECT_TYPE
        // is NONE, then querying any other pname will generate INVALID_ENUM.

        // ES 3.0.2 spec pg 235 states that if the attachment type is none,
        // GL_FRAMEBUFFER_ATTACHMENT_OBJECT_NAME will return zero and be an
        // INVALID_OPERATION for all other pnames

        switch (pname)
        {
            case GL_FRAMEBUFFER_ATTACHMENT_OBJECT_TYPE:
                break;

            case GL_FRAMEBUFFER_ATTACHMENT_OBJECT_NAME:
                if (clientVersion < 3)
                {
                    context->handleError(Error(GL_INVALID_ENUM));
                    return false;
                }
                break;

=======
>>>>>>> a17af05f
            default:
                if (clientVersion < 3)
                {
                    context->handleError(Error(GL_INVALID_ENUM));
                    return false;
                }
                else
                {
                    context->handleError(Error(GL_INVALID_OPERATION));
                    return false;
                }
        }
    }

    return true;
}

bool ValidateGetFramebufferAttachmentParameterivRobustANGLE(ValidationContext *context,
                                                            GLenum target,
                                                            GLenum attachment,
                                                            GLenum pname,
                                                            GLsizei bufSize,
                                                            GLsizei *numParams)
{
    if (!ValidateRobustEntryPoint(context, bufSize))
    {
        return false;
    }

    if (!ValidateGetFramebufferAttachmentParameteriv(context, target, attachment, pname, numParams))
    {
        return false;
    }

    if (!ValidateRobustBufferSize(context, bufSize, *numParams))
    {
        return false;
    }

    return true;
}

bool ValidateGetBufferParameteriv(ValidationContext *context,
                                  GLenum target,
                                  GLenum pname,
                                  GLint *params)
{
    return ValidateGetBufferParameterBase(context, target, pname, false, nullptr);
}

bool ValidateGetBufferParameterivRobustANGLE(ValidationContext *context,
                                             GLenum target,
                                             GLenum pname,
                                             GLsizei bufSize,
                                             GLsizei *length,
                                             GLint *params)
{
    if (!ValidateRobustEntryPoint(context, bufSize))
    {
        return false;
    }

    if (!ValidateGetBufferParameterBase(context, target, pname, false, length))
    {
        return false;
    }

    if (!ValidateRobustBufferSize(context, bufSize, *length))
    {
        return false;
    }

    return true;
}

bool ValidateGetBufferParameteri64v(ValidationContext *context,
                                    GLenum target,
                                    GLenum pname,
                                    GLint64 *params)
{
    return ValidateGetBufferParameterBase(context, target, pname, false, nullptr);
}

bool ValidateGetBufferParameteri64vRobustANGLE(ValidationContext *context,
                                               GLenum target,
                                               GLenum pname,
                                               GLsizei bufSize,
                                               GLsizei *length,
                                               GLint64 *params)
{
    if (!ValidateRobustEntryPoint(context, bufSize))
    {
        return false;
    }

    if (!ValidateGetBufferParameterBase(context, target, pname, false, length))
    {
        return false;
    }

    if (!ValidateRobustBufferSize(context, bufSize, *length))
    {
        return false;
    }

    return true;
}

bool ValidateGetProgramiv(Context *context, GLuint program, GLenum pname, GLsizei *numParams)
{
    // Currently, all GetProgramiv queries return 1 parameter
    *numParams = 1;

    Program *programObject = GetValidProgram(context, program);
    if (!programObject)
    {
        return false;
    }

    switch (pname)
    {
        case GL_DELETE_STATUS:
        case GL_LINK_STATUS:
        case GL_VALIDATE_STATUS:
        case GL_INFO_LOG_LENGTH:
        case GL_ATTACHED_SHADERS:
        case GL_ACTIVE_ATTRIBUTES:
        case GL_ACTIVE_ATTRIBUTE_MAX_LENGTH:
        case GL_ACTIVE_UNIFORMS:
        case GL_ACTIVE_UNIFORM_MAX_LENGTH:
            break;

        case GL_PROGRAM_BINARY_LENGTH:
            if (context->getClientMajorVersion() < 3 && !context->getExtensions().getProgramBinary)
            {
                context->handleError(Error(GL_INVALID_ENUM,
                                           "Querying GL_PROGRAM_BINARY_LENGTH requires "
                                           "GL_OES_get_program_binary or ES 3.0."));
                return false;
            }
            break;

        case GL_ACTIVE_UNIFORM_BLOCKS:
        case GL_ACTIVE_UNIFORM_BLOCK_MAX_NAME_LENGTH:
        case GL_TRANSFORM_FEEDBACK_BUFFER_MODE:
        case GL_TRANSFORM_FEEDBACK_VARYINGS:
        case GL_TRANSFORM_FEEDBACK_VARYING_MAX_LENGTH:
        case GL_PROGRAM_BINARY_RETRIEVABLE_HINT:
            if (context->getClientMajorVersion() < 3)
            {
                context->handleError(Error(GL_INVALID_ENUM, "Querying requires at least ES 3.0."));
                return false;
            }
            break;

        default:
            context->handleError(Error(GL_INVALID_ENUM, "Unknown parameter name."));
            return false;
    }

    return true;
}

bool ValidateGetProgramivRobustANGLE(Context *context,
                                     GLuint program,
                                     GLenum pname,
                                     GLsizei bufSize,
                                     GLsizei *numParams)
{
    if (!ValidateRobustEntryPoint(context, bufSize))
    {
        return false;
    }

    if (!ValidateGetProgramiv(context, program, pname, numParams))
    {
        return false;
    }

    if (!ValidateRobustBufferSize(context, bufSize, *numParams))
    {
        return false;
    }

    return true;
}

bool ValidateGetRenderbufferParameteriv(Context *context,
                                        GLenum target,
                                        GLenum pname,
                                        GLint *params)
{
    return ValidateGetRenderbufferParameterivBase(context, target, pname, nullptr);
}

bool ValidateGetRenderbufferParameterivRobustANGLE(Context *context,
                                                   GLenum target,
                                                   GLenum pname,
                                                   GLsizei bufSize,
                                                   GLsizei *length,
                                                   GLint *params)
{
    if (!ValidateRobustEntryPoint(context, bufSize))
    {
        return false;
    }

    if (!ValidateGetRenderbufferParameterivBase(context, target, pname, length))
    {
        return false;
    }

    if (!ValidateRobustBufferSize(context, bufSize, *length))
    {
        return false;
    }

    return true;
}

bool ValidateGetShaderiv(Context *context, GLuint shader, GLenum pname, GLint *params)
{
    return ValidateGetShaderivBase(context, shader, pname, nullptr);
<<<<<<< HEAD
}

bool ValidateGetShaderivRobustANGLE(Context *context,
                                    GLuint shader,
                                    GLenum pname,
                                    GLsizei bufSize,
                                    GLsizei *length,
                                    GLint *params)
{
    if (!ValidateRobustEntryPoint(context, bufSize))
    {
        return false;
    }

    if (!ValidateGetShaderivBase(context, shader, pname, length))
    {
        return false;
    }

    if (!ValidateRobustBufferSize(context, bufSize, *length))
    {
        return false;
    }

    return true;
}

bool ValidateGetTexParameterfv(Context *context, GLenum target, GLenum pname, GLfloat *params)
{
    return ValidateGetTexParameterBase(context, target, pname, nullptr);
}

bool ValidateGetTexParameterfvRobustANGLE(Context *context,
                                          GLenum target,
                                          GLenum pname,
                                          GLsizei bufSize,
                                          GLsizei *length,
                                          GLfloat *params)
=======
}

bool ValidateGetShaderivRobustANGLE(Context *context,
                                    GLuint shader,
                                    GLenum pname,
                                    GLsizei bufSize,
                                    GLsizei *length,
                                    GLint *params)
>>>>>>> a17af05f
{
    if (!ValidateRobustEntryPoint(context, bufSize))
    {
        return false;
    }

<<<<<<< HEAD
    if (!ValidateGetTexParameterBase(context, target, pname, length))
=======
    if (!ValidateGetShaderivBase(context, shader, pname, length))
>>>>>>> a17af05f
    {
        return false;
    }

    if (!ValidateRobustBufferSize(context, bufSize, *length))
    {
        return false;
    }

    return true;
}

<<<<<<< HEAD
bool ValidateGetTexParameteriv(Context *context, GLenum target, GLenum pname, GLint *params)
=======
bool ValidateGetTexParameterfv(Context *context, GLenum target, GLenum pname, GLfloat *params)
>>>>>>> a17af05f
{
    return ValidateGetTexParameterBase(context, target, pname, nullptr);
}

<<<<<<< HEAD
bool ValidateGetTexParameterivRobustANGLE(Context *context,
=======
bool ValidateGetTexParameterfvRobustANGLE(Context *context,
>>>>>>> a17af05f
                                          GLenum target,
                                          GLenum pname,
                                          GLsizei bufSize,
                                          GLsizei *length,
<<<<<<< HEAD
                                          GLint *params)
=======
                                          GLfloat *params)
>>>>>>> a17af05f
{
    if (!ValidateRobustEntryPoint(context, bufSize))
    {
        return false;
    }

    if (!ValidateGetTexParameterBase(context, target, pname, length))
    {
        return false;
    }

    if (!ValidateRobustBufferSize(context, bufSize, *length))
    {
        return false;
    }

    return true;
}

<<<<<<< HEAD
bool ValidateTexParameterf(Context *context, GLenum target, GLenum pname, GLfloat param)
{
    return ValidateTexParameterBase(context, target, pname, -1, &param);
}

bool ValidateTexParameterfv(Context *context, GLenum target, GLenum pname, const GLfloat *params)
{
    return ValidateTexParameterBase(context, target, pname, -1, params);
}

bool ValidateTexParameterfvRobustANGLE(Context *context,
                                       GLenum target,
                                       GLenum pname,
                                       GLsizei bufSize,
                                       const GLfloat *params)
{
    if (!ValidateRobustEntryPoint(context, bufSize))
=======
bool ValidateGetTexParameteriv(Context *context, GLenum target, GLenum pname, GLint *params)
{
    return ValidateGetTexParameterBase(context, target, pname, nullptr);
}

bool ValidateGetTexParameterivRobustANGLE(Context *context,
                                          GLenum target,
                                          GLenum pname,
                                          GLsizei bufSize,
                                          GLsizei *length,
                                          GLint *params)
{
    if (!ValidateRobustEntryPoint(context, bufSize))
    {
        return false;
    }

    if (!ValidateGetTexParameterBase(context, target, pname, length))
>>>>>>> a17af05f
    {
        return false;
    }

<<<<<<< HEAD
    return ValidateTexParameterBase(context, target, pname, bufSize, params);
}

bool ValidateTexParameteri(Context *context, GLenum target, GLenum pname, GLint param)
{
    return ValidateTexParameterBase(context, target, pname, -1, &param);
}

bool ValidateTexParameteriv(Context *context, GLenum target, GLenum pname, const GLint *params)
{
    return ValidateTexParameterBase(context, target, pname, -1, params);
}

bool ValidateTexParameterivRobustANGLE(Context *context,
                                       GLenum target,
                                       GLenum pname,
                                       GLsizei bufSize,
                                       const GLint *params)
=======
    if (!ValidateRobustBufferSize(context, bufSize, *length))
    {
        return false;
    }

    return true;
}

bool ValidateTexParameterf(Context *context, GLenum target, GLenum pname, GLfloat param)
{
    return ValidateTexParameterBase(context, target, pname, -1, &param);
}

bool ValidateTexParameterfv(Context *context, GLenum target, GLenum pname, const GLfloat *params)
{
    return ValidateTexParameterBase(context, target, pname, -1, params);
}

bool ValidateTexParameterfvRobustANGLE(Context *context,
                                       GLenum target,
                                       GLenum pname,
                                       GLsizei bufSize,
                                       const GLfloat *params)
>>>>>>> a17af05f
{
    if (!ValidateRobustEntryPoint(context, bufSize))
    {
        return false;
    }

    return ValidateTexParameterBase(context, target, pname, bufSize, params);
}

<<<<<<< HEAD
bool ValidateGetSamplerParameterfv(Context *context, GLuint sampler, GLenum pname, GLfloat *params)
{
    return ValidateGetSamplerParameterBase(context, sampler, pname, nullptr);
}

bool ValidateGetSamplerParameterfvRobustANGLE(Context *context,
                                              GLuint sampler,
                                              GLenum pname,
                                              GLuint bufSize,
                                              GLsizei *length,
                                              GLfloat *params)
=======
bool ValidateTexParameteri(Context *context, GLenum target, GLenum pname, GLint param)
{
    return ValidateTexParameterBase(context, target, pname, -1, &param);
}

bool ValidateTexParameteriv(Context *context, GLenum target, GLenum pname, const GLint *params)
{
    return ValidateTexParameterBase(context, target, pname, -1, params);
}

bool ValidateTexParameterivRobustANGLE(Context *context,
                                       GLenum target,
                                       GLenum pname,
                                       GLsizei bufSize,
                                       const GLint *params)
>>>>>>> a17af05f
{
    if (!ValidateRobustEntryPoint(context, bufSize))
    {
        return false;
    }

<<<<<<< HEAD
    if (!ValidateGetSamplerParameterBase(context, sampler, pname, length))
=======
    return ValidateTexParameterBase(context, target, pname, bufSize, params);
}

bool ValidateGetSamplerParameterfv(Context *context, GLuint sampler, GLenum pname, GLfloat *params)
{
    return ValidateGetSamplerParameterBase(context, sampler, pname, nullptr);
}

bool ValidateGetSamplerParameterfvRobustANGLE(Context *context,
                                              GLuint sampler,
                                              GLenum pname,
                                              GLuint bufSize,
                                              GLsizei *length,
                                              GLfloat *params)
{
    if (!ValidateRobustEntryPoint(context, bufSize))
>>>>>>> a17af05f
    {
        return false;
    }

<<<<<<< HEAD
    if (!ValidateRobustBufferSize(context, bufSize, *length))
=======
    if (!ValidateGetSamplerParameterBase(context, sampler, pname, length))
>>>>>>> a17af05f
    {
        return false;
    }

<<<<<<< HEAD
    return true;
}

bool ValidateGetSamplerParameteriv(Context *context, GLuint sampler, GLenum pname, GLint *params)
{
    return ValidateGetSamplerParameterBase(context, sampler, pname, nullptr);
}

bool ValidateGetSamplerParameterivRobustANGLE(Context *context,
                                              GLuint sampler,
                                              GLenum pname,
                                              GLuint bufSize,
                                              GLsizei *length,
                                              GLint *params)
{
    if (!ValidateRobustEntryPoint(context, bufSize))
=======
    if (!ValidateRobustBufferSize(context, bufSize, *length))
>>>>>>> a17af05f
    {
        return false;
    }

<<<<<<< HEAD
    if (!ValidateGetSamplerParameterBase(context, sampler, pname, length))
=======
    return true;
}

bool ValidateGetSamplerParameteriv(Context *context, GLuint sampler, GLenum pname, GLint *params)
{
    return ValidateGetSamplerParameterBase(context, sampler, pname, nullptr);
}

bool ValidateGetSamplerParameterivRobustANGLE(Context *context,
                                              GLuint sampler,
                                              GLenum pname,
                                              GLuint bufSize,
                                              GLsizei *length,
                                              GLint *params)
{
    if (!ValidateRobustEntryPoint(context, bufSize))
>>>>>>> a17af05f
    {
        return false;
    }

<<<<<<< HEAD
=======
    if (!ValidateGetSamplerParameterBase(context, sampler, pname, length))
    {
        return false;
    }

>>>>>>> a17af05f
    if (!ValidateRobustBufferSize(context, bufSize, *length))
    {
        return false;
    }

    return true;
}

bool ValidateSamplerParameterf(Context *context, GLuint sampler, GLenum pname, GLfloat param)
{
    return ValidateSamplerParameterBase(context, sampler, pname, -1, &param);
}

bool ValidateSamplerParameterfv(Context *context,
                                GLuint sampler,
                                GLenum pname,
                                const GLfloat *params)
{
    return ValidateSamplerParameterBase(context, sampler, pname, -1, params);
}

bool ValidateSamplerParameterfvRobustANGLE(Context *context,
                                           GLuint sampler,
                                           GLenum pname,
                                           GLsizei bufSize,
                                           const GLfloat *params)
{
    if (!ValidateRobustEntryPoint(context, bufSize))
    {
        return false;
    }

    return ValidateSamplerParameterBase(context, sampler, pname, bufSize, params);
}

bool ValidateSamplerParameteri(Context *context, GLuint sampler, GLenum pname, GLint param)
{
    return ValidateSamplerParameterBase(context, sampler, pname, -1, &param);
}

bool ValidateSamplerParameteriv(Context *context, GLuint sampler, GLenum pname, const GLint *params)
{
    return ValidateSamplerParameterBase(context, sampler, pname, -1, params);
}

bool ValidateSamplerParameterivRobustANGLE(Context *context,
                                           GLuint sampler,
                                           GLenum pname,
                                           GLsizei bufSize,
                                           const GLint *params)
{
    if (!ValidateRobustEntryPoint(context, bufSize))
    {
        return false;
    }

    return ValidateSamplerParameterBase(context, sampler, pname, bufSize, params);
}

bool ValidateGetVertexAttribfv(Context *context, GLuint index, GLenum pname, GLfloat *params)
{
    return ValidateGetVertexAttribBase(context, index, pname, nullptr, false, false);
}

bool ValidateGetVertexAttribfvRobustANGLE(Context *context,
                                          GLuint index,
                                          GLenum pname,
                                          GLsizei bufSize,
                                          GLsizei *length,
                                          GLfloat *params)
{
    if (!ValidateRobustEntryPoint(context, bufSize))
    {
        return false;
    }

    if (!ValidateGetVertexAttribBase(context, index, pname, length, false, false))
    {
        return false;
    }

    if (!ValidateRobustBufferSize(context, bufSize, *length))
    {
        return false;
    }

    return true;
}

bool ValidateGetVertexAttribiv(Context *context, GLuint index, GLenum pname, GLint *params)
{
    return ValidateGetVertexAttribBase(context, index, pname, nullptr, false, false);
}

bool ValidateGetVertexAttribivRobustANGLE(Context *context,
                                          GLuint index,
                                          GLenum pname,
                                          GLsizei bufSize,
                                          GLsizei *length,
                                          GLint *params)
{
    if (!ValidateRobustEntryPoint(context, bufSize))
    {
        return false;
    }

    if (!ValidateGetVertexAttribBase(context, index, pname, length, false, false))
    {
        return false;
    }

    if (!ValidateRobustBufferSize(context, bufSize, *length))
    {
        return false;
    }

    return true;
}

bool ValidateGetVertexAttribPointerv(Context *context, GLuint index, GLenum pname, void **pointer)
{
    return ValidateGetVertexAttribBase(context, index, pname, nullptr, true, false);
}

bool ValidateGetVertexAttribPointervRobustANGLE(Context *context,
                                                GLuint index,
                                                GLenum pname,
                                                GLsizei bufSize,
                                                GLsizei *length,
                                                void **pointer)
{
    if (!ValidateRobustEntryPoint(context, bufSize))
    {
        return false;
    }

    if (!ValidateGetVertexAttribBase(context, index, pname, length, true, false))
    {
        return false;
    }

    if (!ValidateRobustBufferSize(context, bufSize, *length))
    {
        return false;
    }

    return true;
}

bool ValidateGetVertexAttribIiv(Context *context, GLuint index, GLenum pname, GLint *params)
{
    return ValidateGetVertexAttribBase(context, index, pname, nullptr, false, true);
}

bool ValidateGetVertexAttribIivRobustANGLE(Context *context,
                                           GLuint index,
                                           GLenum pname,
                                           GLsizei bufSize,
                                           GLsizei *length,
                                           GLint *params)
{
    if (!ValidateRobustEntryPoint(context, bufSize))
    {
        return false;
    }

    if (!ValidateGetVertexAttribBase(context, index, pname, length, false, true))
    {
        return false;
    }

    if (!ValidateRobustBufferSize(context, bufSize, *length))
    {
        return false;
    }

    return true;
}

bool ValidateGetVertexAttribIuiv(Context *context, GLuint index, GLenum pname, GLuint *params)
{
    return ValidateGetVertexAttribBase(context, index, pname, nullptr, false, true);
}

bool ValidateGetVertexAttribIuivRobustANGLE(Context *context,
                                            GLuint index,
                                            GLenum pname,
                                            GLsizei bufSize,
                                            GLsizei *length,
                                            GLuint *params)
{
    if (!ValidateRobustEntryPoint(context, bufSize))
    {
        return false;
    }

    if (!ValidateGetVertexAttribBase(context, index, pname, length, false, true))
    {
        return false;
    }

    if (!ValidateRobustBufferSize(context, bufSize, *length))
    {
        return false;
    }

    return true;
}

bool ValidateGetActiveUniformBlockiv(Context *context,
                                     GLuint program,
                                     GLuint uniformBlockIndex,
                                     GLenum pname,
                                     GLint *params)
{
    return ValidateGetActiveUniformBlockivBase(context, program, uniformBlockIndex, pname, nullptr);
}

bool ValidateGetActiveUniformBlockivRobustANGLE(Context *context,
                                                GLuint program,
                                                GLuint uniformBlockIndex,
                                                GLenum pname,
                                                GLsizei bufSize,
                                                GLsizei *length,
                                                GLint *params)
{
    if (!ValidateRobustEntryPoint(context, bufSize))
    {
        return false;
    }

    if (!ValidateGetActiveUniformBlockivBase(context, program, uniformBlockIndex, pname, length))
    {
        return false;
    }

    if (!ValidateRobustBufferSize(context, bufSize, *length))
    {
        return false;
    }

    return true;
}

bool ValidateGetInternalFormativ(Context *context,
                                 GLenum target,
                                 GLenum internalformat,
                                 GLenum pname,
                                 GLsizei bufSize,
                                 GLint *params)
{
    return ValidateGetInternalFormativBase(context, target, internalformat, pname, bufSize,
                                           nullptr);
}

bool ValidateGetInternalFormativRobustANGLE(Context *context,
                                            GLenum target,
                                            GLenum internalformat,
                                            GLenum pname,
                                            GLsizei bufSize,
                                            GLsizei *length,
                                            GLint *params)
{
    if (!ValidateRobustEntryPoint(context, bufSize))
    {
        return false;
    }

    if (!ValidateGetInternalFormativBase(context, target, internalformat, pname, bufSize, length))
    {
        return false;
    }

    if (!ValidateRobustBufferSize(context, bufSize, *length))
    {
        return false;
    }

    return true;
}

}  // namespace gl<|MERGE_RESOLUTION|>--- conflicted
+++ resolved
@@ -112,7 +112,6 @@
             return (format == GL_RGBA && type == GL_UNSIGNED_BYTE) ||
                    (context->getExtensions().readFormatBGRA && format == GL_BGRA_EXT &&
                     type == GL_UNSIGNED_BYTE);
-<<<<<<< HEAD
 
         case GL_SIGNED_NORMALIZED:
             return (format == GL_RGBA && type == GL_UNSIGNED_BYTE);
@@ -151,20 +150,6 @@
         case GL_BLEND:
         case GL_DITHER:
             return true;
-=======
-
-        case GL_SIGNED_NORMALIZED:
-            return (format == GL_RGBA && type == GL_UNSIGNED_BYTE);
-
-        case GL_INT:
-            return (format == GL_RGBA_INTEGER && type == GL_INT);
-
-        case GL_UNSIGNED_INT:
-            return (format == GL_RGBA_INTEGER && type == GL_UNSIGNED_INT);
-
-        case GL_FLOAT:
-            return (format == GL_RGBA && type == GL_FLOAT);
->>>>>>> a17af05f
 
         case GL_PRIMITIVE_RESTART_FIXED_INDEX:
         case GL_RASTERIZER_DISCARD:
@@ -180,13 +165,14 @@
         case GL_FRAMEBUFFER_SRGB_EXT:
             return context->getExtensions().sRGBWriteControl;
 
+        case GL_SAMPLE_MASK:
+            return context->getClientVersion() >= Version(3, 1);
+
         default:
-            UNREACHABLE();
-            return false;
-    }
-}
-
-<<<<<<< HEAD
+            return false;
+    }
+}
+
 bool ValidateReadPixelsBase(ValidationContext *context,
                             GLint x,
                             GLint y,
@@ -207,50 +193,8 @@
     {
         context->handleError(Error(GL_INVALID_VALUE, "width and height must be positive"));
         return false;
-=======
-bool ValidCap(const Context *context, GLenum cap, bool queryOnly)
-{
-    switch (cap)
-    {
-        // EXT_multisample_compatibility
-        case GL_MULTISAMPLE_EXT:
-        case GL_SAMPLE_ALPHA_TO_ONE_EXT:
-            return context->getExtensions().multisampleCompatibility;
-
-        case GL_CULL_FACE:
-        case GL_POLYGON_OFFSET_FILL:
-        case GL_SAMPLE_ALPHA_TO_COVERAGE:
-        case GL_SAMPLE_COVERAGE:
-        case GL_SCISSOR_TEST:
-        case GL_STENCIL_TEST:
-        case GL_DEPTH_TEST:
-        case GL_BLEND:
-        case GL_DITHER:
-            return true;
-
-        case GL_PRIMITIVE_RESTART_FIXED_INDEX:
-        case GL_RASTERIZER_DISCARD:
-            return (context->getClientMajorVersion() >= 3);
-
-        case GL_DEBUG_OUTPUT_SYNCHRONOUS:
-        case GL_DEBUG_OUTPUT:
-            return context->getExtensions().debug;
-
-        case GL_BIND_GENERATES_RESOURCE_CHROMIUM:
-            return queryOnly && context->getExtensions().bindGeneratesResource;
-
-        case GL_FRAMEBUFFER_SRGB_EXT:
-            return context->getExtensions().sRGBWriteControl;
-
-        case GL_SAMPLE_MASK:
-            return context->getClientVersion() >= Version(3, 1);
-
-        default:
-            return false;
->>>>>>> a17af05f
-    }
-
-<<<<<<< HEAD
+    }
+
     auto readFramebuffer = context->getGLState().getReadFramebuffer();
 
     if (readFramebuffer->checkStatus(context->getContextState()) != GL_FRAMEBUFFER_COMPLETE)
@@ -407,109 +351,8 @@
 
         default:
             context->handleError(Error(GL_INVALID_ENUM, "Unknown pname."));
-=======
-bool ValidateReadPixelsBase(ValidationContext *context,
-                            GLint x,
-                            GLint y,
-                            GLsizei width,
-                            GLsizei height,
-                            GLenum format,
-                            GLenum type,
-                            GLsizei bufSize,
-                            GLsizei *length,
-                            GLvoid *pixels)
-{
-    if (length != nullptr)
-    {
-        *length = 0;
-    }
-
-    if (width < 0 || height < 0)
-    {
-        context->handleError(Error(GL_INVALID_VALUE, "width and height must be positive"));
-        return false;
-    }
-
-    auto readFramebuffer = context->getGLState().getReadFramebuffer();
-
-    if (readFramebuffer->checkStatus(context->getContextState()) != GL_FRAMEBUFFER_COMPLETE)
-    {
-        context->handleError(Error(GL_INVALID_FRAMEBUFFER_OPERATION));
-        return false;
-    }
-
-    if (readFramebuffer->id() != 0 && readFramebuffer->getSamples(context->getContextState()) != 0)
-    {
-        context->handleError(Error(GL_INVALID_OPERATION));
-        return false;
-    }
-
-    const Framebuffer *framebuffer = context->getGLState().getReadFramebuffer();
-    ASSERT(framebuffer);
-
-    if (framebuffer->getReadBufferState() == GL_NONE)
-    {
-        context->handleError(Error(GL_INVALID_OPERATION, "Read buffer is GL_NONE"));
-        return false;
-    }
-
-    const FramebufferAttachment *readBuffer = framebuffer->getReadColorbuffer();
-    if (!readBuffer)
-    {
-        context->handleError(Error(GL_INVALID_OPERATION));
-        return false;
-    }
-
-    GLenum currentFormat         = framebuffer->getImplementationColorReadFormat();
-    GLenum currentType           = framebuffer->getImplementationColorReadType();
-    GLenum currentInternalFormat = readBuffer->getFormat().asSized();
-
-    const gl::InternalFormat &internalFormatInfo = gl::GetInternalFormatInfo(currentInternalFormat);
-    bool validFormatTypeCombination =
-        ValidReadPixelsFormatType(context, internalFormatInfo.componentType, format, type);
-
-    if (!(currentFormat == format && currentType == type) && !validFormatTypeCombination)
-    {
-        context->handleError(Error(GL_INVALID_OPERATION));
-        return false;
-    }
-
-    // Check for pixel pack buffer related API errors
-    gl::Buffer *pixelPackBuffer = context->getGLState().getTargetBuffer(GL_PIXEL_PACK_BUFFER);
-    if (pixelPackBuffer != nullptr && pixelPackBuffer->isMapped())
-    {
-        // ...the buffer object's data store is currently mapped.
-        context->handleError(Error(GL_INVALID_OPERATION, "Pixel pack buffer is mapped."));
-        return false;
-    }
-
-    // ..  the data would be packed to the buffer object such that the memory writes required
-    // would exceed the data store size.
-    GLenum sizedInternalFormat       = GetSizedInternalFormat(format, type);
-    const InternalFormat &formatInfo = GetInternalFormatInfo(sizedInternalFormat);
-    const gl::Extents size(width, height, 1);
-    const auto &pack = context->getGLState().getPackState();
-
-    auto endByteOrErr = formatInfo.computePackUnpackEndByte(size, pack, false);
-    if (endByteOrErr.isError())
-    {
-        context->handleError(endByteOrErr.getError());
-        return false;
-    }
-
-    size_t endByte = endByteOrErr.getResult();
-    if (bufSize >= 0)
-    {
-
-        if (static_cast<size_t>(bufSize) < endByte)
-        {
-            context->handleError(
-                Error(GL_INVALID_OPERATION, "bufSize must be at least %u bytes.", endByte));
->>>>>>> a17af05f
-            return false;
-        }
-    }
-<<<<<<< HEAD
+            return false;
+    }
 
     if (length)
     {
@@ -551,34 +394,6 @@
         default:
             context->handleError(Error(GL_INVALID_ENUM, "Unknown pname."));
             return false;
-=======
-
-    if (pixelPackBuffer != nullptr)
-    {
-        CheckedNumeric<size_t> checkedEndByte(endByte);
-        CheckedNumeric<size_t> checkedOffset(reinterpret_cast<size_t>(pixels));
-        checkedEndByte += checkedOffset;
-
-        if (checkedEndByte.ValueOrDie() > static_cast<size_t>(pixelPackBuffer->getSize()))
-        {
-            // Overflow past the end of the buffer
-            context->handleError(
-                Error(GL_INVALID_OPERATION, "Writes would overflow the pixel pack buffer."));
-            return false;
-        }
-    }
-
-    if (length != nullptr)
-    {
-        if (endByte > static_cast<size_t>(std::numeric_limits<GLsizei>::max()))
-        {
-            context->handleError(
-                Error(GL_INVALID_OPERATION, "length would overflow GLsizei.", endByte));
-            return false;
-        }
-
-        *length = static_cast<GLsizei>(endByte);
->>>>>>> a17af05f
     }
 
     if (length)
@@ -588,21 +403,13 @@
     return true;
 }
 
-<<<<<<< HEAD
 bool ValidateGetTexParameterBase(Context *context, GLenum target, GLenum pname, GLsizei *length)
-=======
-bool ValidateGetRenderbufferParameterivBase(Context *context,
-                                            GLenum target,
-                                            GLenum pname,
-                                            GLsizei *length)
->>>>>>> a17af05f
 {
     if (length)
     {
         *length = 0;
     }
 
-<<<<<<< HEAD
     if (!ValidTextureTarget(context, target) && !ValidTextureExternalTarget(context, target))
     {
         context->handleError(Error(GL_INVALID_ENUM, "Invalid texture target"));
@@ -613,24 +420,11 @@
     {
         // Should only be possible for external textures
         context->handleError(Error(GL_INVALID_ENUM, "No texture bound."));
-=======
-    if (target != GL_RENDERBUFFER)
-    {
-        context->handleError(Error(GL_INVALID_ENUM, "Invalid target."));
-        return false;
-    }
-
-    Renderbuffer *renderbuffer = context->getGLState().getCurrentRenderbuffer();
-    if (renderbuffer == nullptr)
-    {
-        context->handleError(Error(GL_INVALID_OPERATION, "No renderbuffer bound."));
->>>>>>> a17af05f
         return false;
     }
 
     switch (pname)
     {
-<<<<<<< HEAD
         case GL_TEXTURE_MAG_FILTER:
         case GL_TEXTURE_MIN_FILTER:
         case GL_TEXTURE_WRAP_S:
@@ -642,29 +436,10 @@
             {
                 context->handleError(
                     Error(GL_INVALID_ENUM, "GL_ANGLE_texture_usage is not enabled."));
-=======
-        case GL_RENDERBUFFER_WIDTH:
-        case GL_RENDERBUFFER_HEIGHT:
-        case GL_RENDERBUFFER_INTERNAL_FORMAT:
-        case GL_RENDERBUFFER_RED_SIZE:
-        case GL_RENDERBUFFER_GREEN_SIZE:
-        case GL_RENDERBUFFER_BLUE_SIZE:
-        case GL_RENDERBUFFER_ALPHA_SIZE:
-        case GL_RENDERBUFFER_DEPTH_SIZE:
-        case GL_RENDERBUFFER_STENCIL_SIZE:
-            break;
-
-        case GL_RENDERBUFFER_SAMPLES_ANGLE:
-            if (!context->getExtensions().framebufferMultisample)
-            {
-                context->handleError(
-                    Error(GL_INVALID_ENUM, "GL_ANGLE_framebuffer_multisample is not enabled."));
->>>>>>> a17af05f
-                return false;
-            }
-            break;
-
-<<<<<<< HEAD
+                return false;
+            }
+            break;
+
         case GL_TEXTURE_MAX_ANISOTROPY_EXT:
             if (!context->getExtensions().textureFilterAnisotropic)
             {
@@ -738,67 +513,18 @@
                 // OES_EGL_image_external specifies this error.
                 context->handleError(Error(
                     GL_INVALID_ENUM, "external textures only support CLAMP_TO_EDGE wrap mode"));
-=======
+                return false;
+            }
+            break;
+
         default:
-            context->handleError(Error(GL_INVALID_ENUM, "Unknown pname."));
-            return false;
-    }
-
-    if (length)
-    {
-        *length = 1;
-    }
-    return true;
-}
-
-bool ValidateGetShaderivBase(Context *context, GLuint shader, GLenum pname, GLsizei *length)
-{
-    if (length)
-    {
-        *length = 0;
-    }
-
-    if (GetValidShader(context, shader) == nullptr)
-    {
-        return false;
-    }
-
-    switch (pname)
-    {
-        case GL_SHADER_TYPE:
-        case GL_DELETE_STATUS:
-        case GL_COMPILE_STATUS:
-        case GL_INFO_LOG_LENGTH:
-        case GL_SHADER_SOURCE_LENGTH:
-            break;
-
-        case GL_TRANSLATED_SHADER_SOURCE_LENGTH_ANGLE:
-            if (!context->getExtensions().translatedShaderSource)
-            {
-                context->handleError(
-                    Error(GL_INVALID_ENUM, "GL_ANGLE_translated_shader_source is not enabled."));
->>>>>>> a17af05f
-                return false;
-            }
-            break;
-
-        default:
-<<<<<<< HEAD
             context->handleError(Error(GL_INVALID_ENUM, "Unknown param value."));
-=======
-            context->handleError(Error(GL_INVALID_ENUM, "Unknown pname."));
->>>>>>> a17af05f
-            return false;
-    }
-
-    if (length)
-    {
-        *length = 1;
-    }
-    return true;
-}
-
-<<<<<<< HEAD
+            return false;
+    }
+
+    return true;
+}
+
 template <typename ParamType>
 bool ValidateTextureMinFilterValue(Context *context,
                                    ParamType *params,
@@ -844,105 +570,12 @@
         default:
             context->handleError(Error(GL_INVALID_ENUM, "Unknown param value."));
             return false;
-=======
-bool ValidateGetTexParameterBase(Context *context, GLenum target, GLenum pname, GLsizei *length)
-{
-    if (length)
-    {
-        *length = 0;
-    }
-
-    if (!ValidTextureTarget(context, target) && !ValidTextureExternalTarget(context, target))
-    {
-        context->handleError(Error(GL_INVALID_ENUM, "Invalid texture target"));
-        return false;
-    }
-
-    if (context->getTargetTexture(target) == nullptr)
-    {
-        // Should only be possible for external textures
-        context->handleError(Error(GL_INVALID_ENUM, "No texture bound."));
-        return false;
-    }
-
-    switch (pname)
-    {
-        case GL_TEXTURE_MAG_FILTER:
-        case GL_TEXTURE_MIN_FILTER:
-        case GL_TEXTURE_WRAP_S:
-        case GL_TEXTURE_WRAP_T:
-            break;
-
-        case GL_TEXTURE_USAGE_ANGLE:
-            if (!context->getExtensions().textureUsage)
-            {
-                context->handleError(
-                    Error(GL_INVALID_ENUM, "GL_ANGLE_texture_usage is not enabled."));
-                return false;
-            }
-            break;
-
-        case GL_TEXTURE_MAX_ANISOTROPY_EXT:
-            if (!context->getExtensions().textureFilterAnisotropic)
-            {
-                context->handleError(
-                    Error(GL_INVALID_ENUM, "GL_EXT_texture_filter_anisotropic is not enabled."));
-                return false;
-            }
-            break;
-
-        case GL_TEXTURE_IMMUTABLE_FORMAT:
-            if (context->getClientMajorVersion() < 3 && !context->getExtensions().textureStorage)
-            {
-                context->handleError(
-                    Error(GL_INVALID_ENUM, "GL_EXT_texture_storage is not enabled."));
-                return false;
-            }
-            break;
-
-        case GL_TEXTURE_WRAP_R:
-        case GL_TEXTURE_IMMUTABLE_LEVELS:
-        case GL_TEXTURE_SWIZZLE_R:
-        case GL_TEXTURE_SWIZZLE_G:
-        case GL_TEXTURE_SWIZZLE_B:
-        case GL_TEXTURE_SWIZZLE_A:
-        case GL_TEXTURE_BASE_LEVEL:
-        case GL_TEXTURE_MAX_LEVEL:
-        case GL_TEXTURE_MIN_LOD:
-        case GL_TEXTURE_MAX_LOD:
-        case GL_TEXTURE_COMPARE_MODE:
-        case GL_TEXTURE_COMPARE_FUNC:
-            if (context->getClientMajorVersion() < 3)
-            {
-                context->handleError(Error(GL_INVALID_ENUM, "pname requires OpenGL ES 3.0."));
-                return false;
-            }
-            break;
-
-        case GL_TEXTURE_SRGB_DECODE_EXT:
-            if (!context->getExtensions().textureSRGBDecode)
-            {
-                context->handleError(
-                    Error(GL_INVALID_ENUM, "GL_EXT_texture_sRGB_decode is not enabled."));
-                return false;
-            }
-            break;
-
-        default:
-            context->handleError(Error(GL_INVALID_ENUM, "Unknown pname."));
-            return false;
-    }
-
-    if (length)
-    {
-        *length = 1;
->>>>>>> a17af05f
-    }
+    }
+
     return true;
 }
 
 template <typename ParamType>
-<<<<<<< HEAD
 bool ValidateTextureCompareModeValue(Context *context, ParamType *params)
 {
     // Acceptable mode parameters from GLES 3.0.2 spec, table 3.17
@@ -952,26 +585,6 @@
         case GL_COMPARE_REF_TO_TEXTURE:
             break;
 
-=======
-bool ValidateTextureWrapModeValue(Context *context, ParamType *params, bool isExternalTextureTarget)
-{
-    switch (ConvertToGLenum(params[0]))
-    {
-        case GL_CLAMP_TO_EDGE:
-            break;
-
-        case GL_REPEAT:
-        case GL_MIRRORED_REPEAT:
-            if (isExternalTextureTarget)
-            {
-                // OES_EGL_image_external specifies this error.
-                context->handleError(Error(
-                    GL_INVALID_ENUM, "external textures only support CLAMP_TO_EDGE wrap mode"));
-                return false;
-            }
-            break;
-
->>>>>>> a17af05f
         default:
             context->handleError(Error(GL_INVALID_ENUM, "Unknown param value."));
             return false;
@@ -981,7 +594,6 @@
 }
 
 template <typename ParamType>
-<<<<<<< HEAD
 bool ValidateTextureCompareFuncValue(Context *context, ParamType *params)
 {
     // Acceptable function parameters from GLES 3.0.2 spec, table 3.17
@@ -1020,31 +632,6 @@
         case GL_SKIP_DECODE_EXT:
             break;
 
-=======
-bool ValidateTextureMinFilterValue(Context *context,
-                                   ParamType *params,
-                                   bool isExternalTextureTarget)
-{
-    switch (ConvertToGLenum(params[0]))
-    {
-        case GL_NEAREST:
-        case GL_LINEAR:
-            break;
-
-        case GL_NEAREST_MIPMAP_NEAREST:
-        case GL_LINEAR_MIPMAP_NEAREST:
-        case GL_NEAREST_MIPMAP_LINEAR:
-        case GL_LINEAR_MIPMAP_LINEAR:
-            if (isExternalTextureTarget)
-            {
-                // OES_EGL_image_external specifies this error.
-                context->handleError(
-                    Error(GL_INVALID_ENUM,
-                          "external textures only support NEAREST and LINEAR filtering"));
-                return false;
-            }
-            break;
-
         default:
             context->handleError(Error(GL_INVALID_ENUM, "Unknown param value."));
             return false;
@@ -1054,25 +641,6 @@
 }
 
 template <typename ParamType>
-bool ValidateTextureMagFilterValue(Context *context, ParamType *params)
-{
-    switch (ConvertToGLenum(params[0]))
-    {
-        case GL_NEAREST:
-        case GL_LINEAR:
-            break;
-
->>>>>>> a17af05f
-        default:
-            context->handleError(Error(GL_INVALID_ENUM, "Unknown param value."));
-            return false;
-    }
-
-    return true;
-}
-
-template <typename ParamType>
-<<<<<<< HEAD
 bool ValidateTexParameterBase(Context *context,
                               GLenum target,
                               GLenum pname,
@@ -1244,6 +812,24 @@
             {
                 context->handleError(Error(GL_INVALID_VALUE, "Max level must be at least 0."));
                 return false;
+            }
+            break;
+
+        case GL_DEPTH_STENCIL_TEXTURE_MODE:
+            if (context->getClientVersion() < Version(3, 1))
+            {
+                context->handleError(Error(GL_INVALID_ENUM, "pname requires OpenGL ES 3.1."));
+                return false;
+            }
+            switch (ConvertToGLenum(params[0]))
+            {
+                case GL_DEPTH_COMPONENT:
+                case GL_STENCIL_INDEX:
+                    break;
+
+                default:
+                    context->handleError(Error(GL_INVALID_ENUM, "Unknown param value."));
+                    return false;
             }
             break;
 
@@ -1722,16 +1308,19 @@
 {
     switch (target)
     {
-      case GL_TEXTURE_2D:
-      case GL_TEXTURE_CUBE_MAP:
-        return true;
-
-      case GL_TEXTURE_3D:
-      case GL_TEXTURE_2D_ARRAY:
-          return (context->getClientMajorVersion() >= 3);
-
-      default:
-        return false;
+        case GL_TEXTURE_2D:
+        case GL_TEXTURE_CUBE_MAP:
+            return true;
+
+        case GL_TEXTURE_3D:
+        case GL_TEXTURE_2D_ARRAY:
+            return (context->getClientMajorVersion() >= 3);
+
+        case GL_TEXTURE_2D_MULTISAMPLE:
+            return (context->getClientVersion() >= Version(3, 1));
+
+        default:
+            return false;
     }
 }
 
@@ -1778,16 +1367,16 @@
 {
     switch (target)
     {
-      case GL_TEXTURE_2D:
-      case GL_TEXTURE_CUBE_MAP_POSITIVE_X:
-      case GL_TEXTURE_CUBE_MAP_NEGATIVE_X:
-      case GL_TEXTURE_CUBE_MAP_POSITIVE_Y:
-      case GL_TEXTURE_CUBE_MAP_NEGATIVE_Y:
-      case GL_TEXTURE_CUBE_MAP_POSITIVE_Z:
-      case GL_TEXTURE_CUBE_MAP_NEGATIVE_Z:
-        return true;
-      default:
-          return false;
+        case GL_TEXTURE_2D:
+        case GL_TEXTURE_CUBE_MAP_POSITIVE_X:
+        case GL_TEXTURE_CUBE_MAP_NEGATIVE_X:
+        case GL_TEXTURE_CUBE_MAP_POSITIVE_Y:
+        case GL_TEXTURE_CUBE_MAP_NEGATIVE_Y:
+        case GL_TEXTURE_CUBE_MAP_POSITIVE_Z:
+        case GL_TEXTURE_CUBE_MAP_NEGATIVE_Z:
+            return true;
+        default:
+            return false;
     }
 }
 
@@ -1795,25 +1384,30 @@
 {
     switch (target)
     {
-      case GL_TEXTURE_3D:
-      case GL_TEXTURE_2D_ARRAY:
-          return true;
-      default:
-        return false;
+        case GL_TEXTURE_3D:
+        case GL_TEXTURE_2D_ARRAY:
+            return true;
+        default:
+            return false;
     }
 }
 
 bool ValidFramebufferTarget(GLenum target)
 {
-    static_assert(GL_DRAW_FRAMEBUFFER_ANGLE == GL_DRAW_FRAMEBUFFER && GL_READ_FRAMEBUFFER_ANGLE == GL_READ_FRAMEBUFFER,
+    static_assert(GL_DRAW_FRAMEBUFFER_ANGLE == GL_DRAW_FRAMEBUFFER &&
+                      GL_READ_FRAMEBUFFER_ANGLE == GL_READ_FRAMEBUFFER,
                   "ANGLE framebuffer enums must equal the ES3 framebuffer enums.");
 
     switch (target)
     {
-      case GL_FRAMEBUFFER:      return true;
-      case GL_READ_FRAMEBUFFER: return true;
-      case GL_DRAW_FRAMEBUFFER: return true;
-      default:                  return false;
+        case GL_FRAMEBUFFER:
+            return true;
+        case GL_READ_FRAMEBUFFER:
+            return true;
+        case GL_DRAW_FRAMEBUFFER:
+            return true;
+        default:
+            return false;
     }
 }
 
@@ -1821,23 +1415,29 @@
 {
     switch (target)
     {
-      case GL_ARRAY_BUFFER:
-      case GL_ELEMENT_ARRAY_BUFFER:
-        return true;
-
-      case GL_PIXEL_PACK_BUFFER:
-      case GL_PIXEL_UNPACK_BUFFER:
-          return (context->getExtensions().pixelBufferObject ||
-                  context->getClientMajorVersion() >= 3);
-
-      case GL_COPY_READ_BUFFER:
-      case GL_COPY_WRITE_BUFFER:
-      case GL_TRANSFORM_FEEDBACK_BUFFER:
-      case GL_UNIFORM_BUFFER:
-          return (context->getClientMajorVersion() >= 3);
-
-      default:
-        return false;
+        case GL_ARRAY_BUFFER:
+        case GL_ELEMENT_ARRAY_BUFFER:
+            return true;
+
+        case GL_PIXEL_PACK_BUFFER:
+        case GL_PIXEL_UNPACK_BUFFER:
+            return (context->getExtensions().pixelBufferObject ||
+                    context->getClientMajorVersion() >= 3);
+
+        case GL_COPY_READ_BUFFER:
+        case GL_COPY_WRITE_BUFFER:
+        case GL_TRANSFORM_FEEDBACK_BUFFER:
+        case GL_UNIFORM_BUFFER:
+            return (context->getClientMajorVersion() >= 3);
+
+        case GL_ATOMIC_COUNTER_BUFFER:
+        case GL_SHADER_STORAGE_BUFFER:
+        case GL_DRAW_INDIRECT_BUFFER:
+        case GL_DISPATCH_INDIRECT_BUFFER:
+            return context->getClientVersion() >= Version(3, 1);
+
+        default:
+            return false;
     }
 }
 
@@ -1850,22 +1450,23 @@
         case GL_TEXTURE_2D:
             maxDimension = caps.max2DTextureSize;
             break;
-      case GL_TEXTURE_CUBE_MAP:
-      case GL_TEXTURE_CUBE_MAP_POSITIVE_X:
-      case GL_TEXTURE_CUBE_MAP_NEGATIVE_X:
-      case GL_TEXTURE_CUBE_MAP_POSITIVE_Y:
-      case GL_TEXTURE_CUBE_MAP_NEGATIVE_Y:
-      case GL_TEXTURE_CUBE_MAP_POSITIVE_Z:
-      case GL_TEXTURE_CUBE_MAP_NEGATIVE_Z:
-          maxDimension = caps.maxCubeMapTextureSize;
-          break;
-      case GL_TEXTURE_3D:
-          maxDimension = caps.max3DTextureSize;
-          break;
-      case GL_TEXTURE_2D_ARRAY:
-          maxDimension = caps.max2DTextureSize;
-          break;
-      default: UNREACHABLE();
+        case GL_TEXTURE_CUBE_MAP:
+        case GL_TEXTURE_CUBE_MAP_POSITIVE_X:
+        case GL_TEXTURE_CUBE_MAP_NEGATIVE_X:
+        case GL_TEXTURE_CUBE_MAP_POSITIVE_Y:
+        case GL_TEXTURE_CUBE_MAP_NEGATIVE_Y:
+        case GL_TEXTURE_CUBE_MAP_POSITIVE_Z:
+        case GL_TEXTURE_CUBE_MAP_NEGATIVE_Z:
+            maxDimension = caps.maxCubeMapTextureSize;
+            break;
+        case GL_TEXTURE_3D:
+            maxDimension = caps.max3DTextureSize;
+            break;
+        case GL_TEXTURE_2D_ARRAY:
+            maxDimension = caps.max2DTextureSize;
+            break;
+        default:
+            UNREACHABLE();
     }
 
     return level <= gl::log2(static_cast<int>(maxDimension));
@@ -2017,3068 +1618,6 @@
     return true;
 }
 
-bool ValidQueryType(const Context *context, GLenum queryType)
-{
-    static_assert(GL_ANY_SAMPLES_PASSED == GL_ANY_SAMPLES_PASSED_EXT, "GL extension enums not equal.");
-    static_assert(GL_ANY_SAMPLES_PASSED_CONSERVATIVE == GL_ANY_SAMPLES_PASSED_CONSERVATIVE_EXT, "GL extension enums not equal.");
-
-    switch (queryType)
-    {
-      case GL_ANY_SAMPLES_PASSED:
-      case GL_ANY_SAMPLES_PASSED_CONSERVATIVE:
-        return true;
-      case GL_TRANSFORM_FEEDBACK_PRIMITIVES_WRITTEN:
-          return (context->getClientMajorVersion() >= 3);
-      case GL_TIME_ELAPSED_EXT:
-          return context->getExtensions().disjointTimerQuery;
-      case GL_COMMANDS_COMPLETED_CHROMIUM:
-          return context->getExtensions().syncQuery;
-      default:
-        return false;
-    }
-}
-
-Program *GetValidProgram(ValidationContext *context, GLuint id)
-{
-    // ES3 spec (section 2.11.1) -- "Commands that accept shader or program object names will generate the
-    // error INVALID_VALUE if the provided name is not the name of either a shader or program object and
-    // INVALID_OPERATION if the provided name identifies an object that is not the expected type."
-
-    Program *validProgram = context->getProgram(id);
-
-    if (!validProgram)
-    {
-        if (context->getShader(id))
-        {
-            context->handleError(
-                Error(GL_INVALID_OPERATION, "Expected a program name, but found a shader name"));
-        }
-        else
-        {
-            context->handleError(Error(GL_INVALID_VALUE, "Program name is not valid"));
-        }
-    }
-
-    return validProgram;
-}
-
-Shader *GetValidShader(ValidationContext *context, GLuint id)
-{
-    // See ValidProgram for spec details.
-
-    Shader *validShader = context->getShader(id);
-
-    if (!validShader)
-    {
-        if (context->getProgram(id))
-        {
-            context->handleError(
-                Error(GL_INVALID_OPERATION, "Expected a shader name, but found a program name"));
-        }
-        else
-        {
-            context->handleError(Error(GL_INVALID_VALUE, "Shader name is invalid"));
-        }
-    }
-
-    return validShader;
-}
-
-bool ValidateAttachmentTarget(gl::Context *context, GLenum attachment)
-{
-    if (attachment >= GL_COLOR_ATTACHMENT0_EXT && attachment <= GL_COLOR_ATTACHMENT15_EXT)
-    {
-        const unsigned int colorAttachment = (attachment - GL_COLOR_ATTACHMENT0_EXT);
-
-        if (colorAttachment >= context->getCaps().maxColorAttachments)
-        {
-            context->handleError(Error(GL_INVALID_VALUE));
-            return false;
-        }
-    }
-    else
-    {
-        switch (attachment)
-        {
-          case GL_DEPTH_ATTACHMENT:
-          case GL_STENCIL_ATTACHMENT:
-              break;
-
-          case GL_DEPTH_STENCIL_ATTACHMENT:
-              if (!context->getExtensions().webglCompatibility &&
-                  context->getClientMajorVersion() < 3)
-              {
-                  context->handleError(Error(GL_INVALID_ENUM));
-                  return false;
-              }
-              break;
-
-          default:
-              context->handleError(Error(GL_INVALID_ENUM));
-              return false;
-        }
-    }
-
-    return true;
-}
-
-bool ValidateRenderbufferStorageParametersBase(gl::Context *context, GLenum target, GLsizei samples,
-                                               GLenum internalformat, GLsizei width, GLsizei height)
-{
-    switch (target)
-    {
-      case GL_RENDERBUFFER:
-        break;
-      default:
-          context->handleError(Error(GL_INVALID_ENUM));
-        return false;
-    }
-
-    if (width < 0 || height < 0 || samples < 0)
-    {
-        context->handleError(Error(GL_INVALID_VALUE));
-        return false;
-    }
-
-    const TextureCaps &formatCaps = context->getTextureCaps().get(internalformat);
-    if (!formatCaps.renderable)
-    {
-        context->handleError(Error(GL_INVALID_ENUM));
-        return false;
-    }
-
-    // ANGLE_framebuffer_multisample does not explicitly state that the internal format must be
-    // sized but it does state that the format must be in the ES2.0 spec table 4.5 which contains
-    // only sized internal formats.
-    const gl::InternalFormat &formatInfo = gl::GetInternalFormatInfo(internalformat);
-    if (formatInfo.pixelBytes == 0)
-    {
-        context->handleError(Error(GL_INVALID_ENUM));
-        return false;
-    }
-
-    if (static_cast<GLuint>(std::max(width, height)) > context->getCaps().maxRenderbufferSize)
-    {
-        context->handleError(Error(GL_INVALID_VALUE));
-        return false;
-    }
-
-    GLuint handle = context->getGLState().getRenderbufferId();
-    if (handle == 0)
-    {
-        context->handleError(Error(GL_INVALID_OPERATION));
-        return false;
-    }
-
-    return true;
-}
-
-bool ValidateRenderbufferStorageParametersANGLE(gl::Context *context, GLenum target, GLsizei samples,
-                                                GLenum internalformat, GLsizei width, GLsizei height)
-{
-    ASSERT(samples == 0 || context->getExtensions().framebufferMultisample);
-
-    // ANGLE_framebuffer_multisample states that the value of samples must be less than or equal
-    // to MAX_SAMPLES_ANGLE (Context::getCaps().maxSamples) otherwise GL_INVALID_VALUE is
-    // generated.
-    if (static_cast<GLuint>(samples) > context->getCaps().maxSamples)
-    {
-        context->handleError(Error(GL_INVALID_VALUE));
-        return false;
-    }
-
-    // ANGLE_framebuffer_multisample states GL_OUT_OF_MEMORY is generated on a failure to create
-    // the specified storage. This is different than ES 3.0 in which a sample number higher
-    // than the maximum sample number supported  by this format generates a GL_INVALID_VALUE.
-    // The TextureCaps::getMaxSamples method is only guarenteed to be valid when the context is ES3.
-    if (context->getClientMajorVersion() >= 3)
-    {
-        const TextureCaps &formatCaps = context->getTextureCaps().get(internalformat);
-        if (static_cast<GLuint>(samples) > formatCaps.getMaxSamples())
-        {
-            context->handleError(Error(GL_OUT_OF_MEMORY));
-            return false;
-        }
-    }
-
-    return ValidateRenderbufferStorageParametersBase(context, target, samples, internalformat, width, height);
-}
-
-bool ValidateFramebufferRenderbufferParameters(gl::Context *context, GLenum target, GLenum attachment,
-                                               GLenum renderbuffertarget, GLuint renderbuffer)
-{
-    if (!ValidFramebufferTarget(target))
-    {
-        context->handleError(Error(GL_INVALID_ENUM));
-        return false;
-    }
-
-    gl::Framebuffer *framebuffer = context->getGLState().getTargetFramebuffer(target);
-
-    ASSERT(framebuffer);
-    if (framebuffer->id() == 0)
-    {
-        context->handleError(
-            Error(GL_INVALID_OPERATION, "Cannot change default FBO's attachments"));
-        return false;
-    }
-
-    if (!ValidateAttachmentTarget(context, attachment))
-    {
-        return false;
-    }
-
-    // [OpenGL ES 2.0.25] Section 4.4.3 page 112
-    // [OpenGL ES 3.0.2] Section 4.4.2 page 201
-    // 'renderbuffer' must be either zero or the name of an existing renderbuffer object of
-    // type 'renderbuffertarget', otherwise an INVALID_OPERATION error is generated.
-    if (renderbuffer != 0)
-    {
-        if (!context->getRenderbuffer(renderbuffer))
-        {
-            context->handleError(Error(GL_INVALID_OPERATION));
-            return false;
-        }
-    }
-
-    return true;
-}
-
-bool ValidateBlitFramebufferParameters(ValidationContext *context,
-                                       GLint srcX0,
-                                       GLint srcY0,
-                                       GLint srcX1,
-                                       GLint srcY1,
-                                       GLint dstX0,
-                                       GLint dstY0,
-                                       GLint dstX1,
-                                       GLint dstY1,
-                                       GLbitfield mask,
-                                       GLenum filter)
-{
-    switch (filter)
-    {
-      case GL_NEAREST:
-        break;
-      case GL_LINEAR:
-        break;
-      default:
-          context->handleError(Error(GL_INVALID_ENUM));
-        return false;
-    }
-
-    if ((mask & ~(GL_COLOR_BUFFER_BIT | GL_STENCIL_BUFFER_BIT | GL_DEPTH_BUFFER_BIT)) != 0)
-    {
-        context->handleError(Error(GL_INVALID_VALUE));
-        return false;
-    }
-
-    if (mask == 0)
-    {
-        // ES3.0 spec, section 4.3.2 specifies that a mask of zero is valid and no
-        // buffers are copied.
-        return false;
-    }
-
-    // ES3.0 spec, section 4.3.2 states that linear filtering is only available for the
-    // color buffer, leaving only nearest being unfiltered from above
-    if ((mask & ~GL_COLOR_BUFFER_BIT) != 0 && filter != GL_NEAREST)
-    {
-        context->handleError(Error(GL_INVALID_OPERATION));
-        return false;
-    }
-
-    const auto &glState              = context->getGLState();
-    gl::Framebuffer *readFramebuffer = glState.getReadFramebuffer();
-    gl::Framebuffer *drawFramebuffer = glState.getDrawFramebuffer();
-
-    if (!readFramebuffer || !drawFramebuffer)
-    {
-        context->handleError(Error(GL_INVALID_FRAMEBUFFER_OPERATION));
-        return false;
-    }
-
-    if (readFramebuffer->id() == drawFramebuffer->id())
-    {
-        context->handleError(Error(GL_INVALID_OPERATION));
-        return false;
-    }
-
-    if (readFramebuffer->checkStatus(context->getContextState()) != GL_FRAMEBUFFER_COMPLETE)
-    {
-        context->handleError(Error(GL_INVALID_FRAMEBUFFER_OPERATION));
-        return false;
-    }
-
-    if (drawFramebuffer->checkStatus(context->getContextState()) != GL_FRAMEBUFFER_COMPLETE)
-    {
-        context->handleError(Error(GL_INVALID_FRAMEBUFFER_OPERATION));
-        return false;
-    }
-
-    if (drawFramebuffer->getSamples(context->getContextState()) != 0)
-    {
-        context->handleError(Error(GL_INVALID_OPERATION));
-        return false;
-    }
-
-    bool sameBounds = srcX0 == dstX0 && srcY0 == dstY0 && srcX1 == dstX1 && srcY1 == dstY1;
-
-    if (mask & GL_COLOR_BUFFER_BIT)
-    {
-        const gl::FramebufferAttachment *readColorBuffer = readFramebuffer->getReadColorbuffer();
-        const gl::FramebufferAttachment *drawColorBuffer = drawFramebuffer->getFirstColorbuffer();
-        const Extensions &extensions                     = context->getExtensions();
-
-        if (readColorBuffer && drawColorBuffer)
-        {
-            const Format &readFormat = readColorBuffer->getFormat();
-
-            for (size_t drawbufferIdx = 0;
-                 drawbufferIdx < drawFramebuffer->getDrawbufferStateCount(); ++drawbufferIdx)
-            {
-                const FramebufferAttachment *attachment =
-                    drawFramebuffer->getDrawBuffer(drawbufferIdx);
-                if (attachment)
-                {
-                    const Format &drawFormat = attachment->getFormat();
-
-                    // The GL ES 3.0.2 spec (pg 193) states that:
-                    // 1) If the read buffer is fixed point format, the draw buffer must be as well
-                    // 2) If the read buffer is an unsigned integer format, the draw buffer must be as well
-                    // 3) If the read buffer is a signed integer format, the draw buffer must be as well
-                    // Changes with EXT_color_buffer_float:
-                    // Case 1) is changed to fixed point OR floating point
-                    GLenum readComponentType = readFormat.info->componentType;
-                    GLenum drawComponentType = drawFormat.info->componentType;
-                    bool readFixedPoint = (readComponentType == GL_UNSIGNED_NORMALIZED ||
-                                           readComponentType == GL_SIGNED_NORMALIZED);
-                    bool drawFixedPoint = (drawComponentType == GL_UNSIGNED_NORMALIZED ||
-                                           drawComponentType == GL_SIGNED_NORMALIZED);
-
-                    if (extensions.colorBufferFloat)
-                    {
-                        bool readFixedOrFloat = (readFixedPoint || readComponentType == GL_FLOAT);
-                        bool drawFixedOrFloat = (drawFixedPoint || drawComponentType == GL_FLOAT);
-
-                        if (readFixedOrFloat != drawFixedOrFloat)
-                        {
-                            context->handleError(Error(GL_INVALID_OPERATION,
-                                                       "If the read buffer contains fixed-point or "
-                                                       "floating-point values, the draw buffer "
-                                                       "must as well."));
-                            return false;
-                        }
-                    }
-                    else if (readFixedPoint != drawFixedPoint)
-                    {
-                        context->handleError(Error(GL_INVALID_OPERATION,
-                                                   "If the read buffer contains fixed-point "
-                                                   "values, the draw buffer must as well."));
-                        return false;
-                    }
-
-                    if (readComponentType == GL_UNSIGNED_INT &&
-                        drawComponentType != GL_UNSIGNED_INT)
-                    {
-                        context->handleError(Error(GL_INVALID_OPERATION));
-                        return false;
-                    }
-
-                    if (readComponentType == GL_INT && drawComponentType != GL_INT)
-                    {
-                        context->handleError(Error(GL_INVALID_OPERATION));
-                        return false;
-                    }
-
-                    if (readColorBuffer->getSamples() > 0 &&
-                        (!Format::SameSized(readFormat, drawFormat) || !sameBounds))
-                    {
-                        context->handleError(Error(GL_INVALID_OPERATION));
-                        return false;
-                    }
-                }
-            }
-
-            if ((readFormat.info->componentType == GL_INT ||
-                 readFormat.info->componentType == GL_UNSIGNED_INT) &&
-                filter == GL_LINEAR)
-            {
-                context->handleError(Error(GL_INVALID_OPERATION));
-                return false;
-            }
-        }
-    }
-
-    GLenum masks[] = {GL_DEPTH_BUFFER_BIT, GL_STENCIL_BUFFER_BIT};
-    GLenum attachments[] = {GL_DEPTH_ATTACHMENT, GL_STENCIL_ATTACHMENT};
-    for (size_t i = 0; i < 2; i++)
-    {
-        if (mask & masks[i])
-        {
-            const gl::FramebufferAttachment *readBuffer = readFramebuffer->getAttachment(attachments[i]);
-            const gl::FramebufferAttachment *drawBuffer = drawFramebuffer->getAttachment(attachments[i]);
-
-            if (readBuffer && drawBuffer)
-            {
-                if (!Format::SameSized(readBuffer->getFormat(), drawBuffer->getFormat()))
-                {
-                    context->handleError(Error(GL_INVALID_OPERATION));
-                    return false;
-                }
-
-                if (readBuffer->getSamples() > 0 && !sameBounds)
-                {
-                    context->handleError(Error(GL_INVALID_OPERATION));
-                    return false;
-                }
-            }
-        }
-    }
-
-    return true;
-}
-
-bool ValidateReadPixels(ValidationContext *context,
-                        GLint x,
-                        GLint y,
-                        GLsizei width,
-                        GLsizei height,
-                        GLenum format,
-                        GLenum type,
-                        GLvoid *pixels)
-{
-    return ValidateReadPixelsBase(context, x, y, width, height, format, type, -1, nullptr, pixels);
-}
-
-bool ValidateReadPixelsRobustANGLE(ValidationContext *context,
-                                   GLint x,
-                                   GLint y,
-                                   GLsizei width,
-                                   GLsizei height,
-                                   GLenum format,
-                                   GLenum type,
-                                   GLsizei bufSize,
-                                   GLsizei *length,
-                                   GLvoid *pixels)
-{
-    if (!ValidateRobustEntryPoint(context, bufSize))
-    {
-        return false;
-    }
-
-    if (!ValidateReadPixelsBase(context, x, y, width, height, format, type, bufSize, length,
-                                pixels))
-    {
-        return false;
-    }
-
-    if (!ValidateRobustBufferSize(context, bufSize, *length))
-    {
-        return false;
-    }
-
-    return true;
-}
-
-bool ValidateReadnPixelsEXT(Context *context,
-                            GLint x,
-                            GLint y,
-                            GLsizei width,
-                            GLsizei height,
-                            GLenum format,
-                            GLenum type,
-                            GLsizei bufSize,
-                            GLvoid *pixels)
-{
-    if (bufSize < 0)
-    {
-        context->handleError(Error(GL_INVALID_VALUE, "bufSize must be a positive number"));
-        return false;
-    }
-
-    return ValidateReadPixelsBase(context, x, y, width, height, format, type, bufSize, nullptr,
-                                  pixels);
-}
-
-bool ValidateReadnPixelsRobustANGLE(ValidationContext *context,
-                                    GLint x,
-                                    GLint y,
-                                    GLsizei width,
-                                    GLsizei height,
-                                    GLenum format,
-                                    GLenum type,
-                                    GLsizei bufSize,
-                                    GLsizei *length,
-                                    GLvoid *data)
-{
-    if (!ValidateRobustEntryPoint(context, bufSize))
-    {
-        return false;
-    }
-
-    if (!ValidateReadPixelsBase(context, x, y, width, height, format, type, bufSize, length, data))
-    {
-        return false;
-    }
-
-    if (!ValidateRobustBufferSize(context, bufSize, *length))
-    {
-        return false;
-    }
-
-    return true;
-}
-
-bool ValidateGenQueriesEXT(gl::Context *context, GLsizei n)
-{
-    if (!context->getExtensions().occlusionQueryBoolean &&
-        !context->getExtensions().disjointTimerQuery)
-    {
-        context->handleError(Error(GL_INVALID_OPERATION, "Query extension not enabled"));
-        return false;
-    }
-
-    return ValidateGenOrDelete(context, n);
-}
-
-bool ValidateDeleteQueriesEXT(gl::Context *context, GLsizei n)
-{
-    if (!context->getExtensions().occlusionQueryBoolean &&
-        !context->getExtensions().disjointTimerQuery)
-    {
-        context->handleError(Error(GL_INVALID_OPERATION, "Query extension not enabled"));
-        return false;
-    }
-
-    return ValidateGenOrDelete(context, n);
-}
-
-bool ValidateBeginQueryBase(gl::Context *context, GLenum target, GLuint id)
-{
-    if (!ValidQueryType(context, target))
-    {
-        context->handleError(Error(GL_INVALID_ENUM, "Invalid query target"));
-        return false;
-    }
-
-    if (id == 0)
-    {
-        context->handleError(Error(GL_INVALID_OPERATION, "Query id is 0"));
-        return false;
-    }
-
-    // From EXT_occlusion_query_boolean: If BeginQueryEXT is called with an <id>
-    // of zero, if the active query object name for <target> is non-zero (for the
-    // targets ANY_SAMPLES_PASSED_EXT and ANY_SAMPLES_PASSED_CONSERVATIVE_EXT, if
-    // the active query for either target is non-zero), if <id> is the name of an
-    // existing query object whose type does not match <target>, or if <id> is the
-    // active query object name for any query type, the error INVALID_OPERATION is
-    // generated.
-
-    // Ensure no other queries are active
-    // NOTE: If other queries than occlusion are supported, we will need to check
-    // separately that:
-    //    a) The query ID passed is not the current active query for any target/type
-    //    b) There are no active queries for the requested target (and in the case
-    //       of GL_ANY_SAMPLES_PASSED_EXT and GL_ANY_SAMPLES_PASSED_CONSERVATIVE_EXT,
-    //       no query may be active for either if glBeginQuery targets either.
-
-    if (context->getGLState().isQueryActive(target))
-    {
-        context->handleError(Error(GL_INVALID_OPERATION, "Other query is active"));
-        return false;
-    }
-
-    Query *queryObject = context->getQuery(id, true, target);
-
-    // check that name was obtained with glGenQueries
-    if (!queryObject)
-    {
-        context->handleError(Error(GL_INVALID_OPERATION, "Invalid query id"));
-        return false;
-    }
-
-    // check for type mismatch
-    if (queryObject->getType() != target)
-    {
-        context->handleError(Error(GL_INVALID_OPERATION, "Query type does not match target"));
-        return false;
-    }
-
-    return true;
-}
-
-bool ValidateBeginQueryEXT(gl::Context *context, GLenum target, GLuint id)
-{
-    if (!context->getExtensions().occlusionQueryBoolean &&
-        !context->getExtensions().disjointTimerQuery && !context->getExtensions().syncQuery)
-    {
-        context->handleError(Error(GL_INVALID_OPERATION, "Query extension not enabled"));
-        return false;
-    }
-
-    return ValidateBeginQueryBase(context, target, id);
-}
-
-bool ValidateEndQueryBase(gl::Context *context, GLenum target)
-{
-    if (!ValidQueryType(context, target))
-    {
-        context->handleError(Error(GL_INVALID_ENUM, "Invalid query target"));
-        return false;
-    }
-
-    const Query *queryObject = context->getGLState().getActiveQuery(target);
-
-    if (queryObject == nullptr)
-    {
-        context->handleError(Error(GL_INVALID_OPERATION, "Query target not active"));
-        return false;
-    }
-
-    return true;
-}
-
-bool ValidateEndQueryEXT(gl::Context *context, GLenum target)
-{
-    if (!context->getExtensions().occlusionQueryBoolean &&
-        !context->getExtensions().disjointTimerQuery && !context->getExtensions().syncQuery)
-    {
-        context->handleError(Error(GL_INVALID_OPERATION, "Query extension not enabled"));
-        return false;
-    }
-
-    return ValidateEndQueryBase(context, target);
-}
-
-bool ValidateQueryCounterEXT(Context *context, GLuint id, GLenum target)
-{
-    if (!context->getExtensions().disjointTimerQuery)
-    {
-        context->handleError(Error(GL_INVALID_OPERATION, "Disjoint timer query not enabled"));
-        return false;
-    }
-
-    if (target != GL_TIMESTAMP_EXT)
-    {
-        context->handleError(Error(GL_INVALID_ENUM, "Invalid query target"));
-        return false;
-    }
-
-    Query *queryObject = context->getQuery(id, true, target);
-    if (queryObject == nullptr)
-    {
-        context->handleError(Error(GL_INVALID_OPERATION, "Invalid query id"));
-        return false;
-    }
-
-    if (context->getGLState().isQueryActive(queryObject))
-    {
-        context->handleError(Error(GL_INVALID_OPERATION, "Query is active"));
-        return false;
-    }
-
-    return true;
-}
-
-bool ValidateGetQueryivBase(Context *context, GLenum target, GLenum pname, GLsizei *numParams)
-{
-    if (numParams)
-    {
-        *numParams = 0;
-    }
-
-    if (!ValidQueryType(context, target) && target != GL_TIMESTAMP_EXT)
-    {
-        context->handleError(Error(GL_INVALID_ENUM, "Invalid query type"));
-        return false;
-    }
-
-    switch (pname)
-    {
-        case GL_CURRENT_QUERY_EXT:
-            if (target == GL_TIMESTAMP_EXT)
-            {
-                context->handleError(
-                    Error(GL_INVALID_ENUM, "Cannot use current query for timestamp"));
-                return false;
-            }
-            break;
-        case GL_QUERY_COUNTER_BITS_EXT:
-            if (!context->getExtensions().disjointTimerQuery ||
-                (target != GL_TIMESTAMP_EXT && target != GL_TIME_ELAPSED_EXT))
-            {
-                context->handleError(Error(GL_INVALID_ENUM, "Invalid pname"));
-                return false;
-            }
-            break;
-        default:
-            context->handleError(Error(GL_INVALID_ENUM, "Invalid pname"));
-            return false;
-    }
-
-    if (numParams)
-    {
-        // All queries return only one value
-        *numParams = 1;
-    }
-
-    return true;
-}
-
-bool ValidateGetQueryivEXT(Context *context, GLenum target, GLenum pname, GLint *params)
-{
-    if (!context->getExtensions().occlusionQueryBoolean &&
-        !context->getExtensions().disjointTimerQuery && !context->getExtensions().syncQuery)
-    {
-        context->handleError(Error(GL_INVALID_OPERATION, "Query extension not enabled"));
-        return false;
-    }
-
-    return ValidateGetQueryivBase(context, target, pname, nullptr);
-}
-
-bool ValidateGetQueryivRobustANGLE(Context *context,
-                                   GLenum target,
-                                   GLenum pname,
-                                   GLsizei bufSize,
-                                   GLsizei *length,
-                                   GLint *params)
-{
-    if (!ValidateRobustEntryPoint(context, bufSize))
-    {
-        return false;
-    }
-
-    if (!ValidateGetQueryivBase(context, target, pname, length))
-    {
-        return false;
-    }
-
-    if (!ValidateRobustBufferSize(context, bufSize, *length))
-    {
-        return false;
-    }
-
-    return true;
-}
-
-bool ValidateGetQueryObjectValueBase(Context *context, GLuint id, GLenum pname, GLsizei *numParams)
-{
-    if (numParams)
-    {
-        *numParams = 0;
-    }
-
-    Query *queryObject = context->getQuery(id, false, GL_NONE);
-
-    if (!queryObject)
-    {
-        context->handleError(Error(GL_INVALID_OPERATION, "Query does not exist"));
-        return false;
-    }
-
-    if (context->getGLState().isQueryActive(queryObject))
-    {
-        context->handleError(Error(GL_INVALID_OPERATION, "Query currently active"));
-        return false;
-    }
-
-    switch (pname)
-    {
-        case GL_QUERY_RESULT_EXT:
-        case GL_QUERY_RESULT_AVAILABLE_EXT:
-            break;
-
-        default:
-            context->handleError(Error(GL_INVALID_ENUM, "Invalid pname enum"));
-            return false;
-    }
-
-    if (numParams)
-    {
-        *numParams = 1;
-    }
-
-    return true;
-}
-
-bool ValidateGetQueryObjectivEXT(Context *context, GLuint id, GLenum pname, GLint *params)
-{
-    if (!context->getExtensions().disjointTimerQuery)
-    {
-        context->handleError(Error(GL_INVALID_OPERATION, "Timer query extension not enabled"));
-        return false;
-    }
-    return ValidateGetQueryObjectValueBase(context, id, pname, nullptr);
-}
-
-bool ValidateGetQueryObjectivRobustANGLE(Context *context,
-                                         GLuint id,
-                                         GLenum pname,
-                                         GLsizei bufSize,
-                                         GLsizei *length,
-                                         GLint *params)
-{
-    if (!context->getExtensions().disjointTimerQuery)
-    {
-        context->handleError(Error(GL_INVALID_OPERATION, "Timer query extension not enabled"));
-        return false;
-    }
-
-    if (!ValidateRobustEntryPoint(context, bufSize))
-    {
-        return false;
-    }
-
-    if (!ValidateGetQueryObjectValueBase(context, id, pname, length))
-    {
-        return false;
-    }
-
-    if (!ValidateRobustBufferSize(context, bufSize, *length))
-    {
-        return false;
-    }
-
-    return true;
-}
-
-bool ValidateGetQueryObjectuivEXT(Context *context, GLuint id, GLenum pname, GLuint *params)
-{
-    if (!context->getExtensions().disjointTimerQuery &&
-        !context->getExtensions().occlusionQueryBoolean && !context->getExtensions().syncQuery)
-    {
-        context->handleError(Error(GL_INVALID_OPERATION, "Query extension not enabled"));
-        return false;
-    }
-    return ValidateGetQueryObjectValueBase(context, id, pname, nullptr);
-}
-
-bool ValidateGetQueryObjectuivRobustANGLE(Context *context,
-                                          GLuint id,
-                                          GLenum pname,
-                                          GLsizei bufSize,
-                                          GLsizei *length,
-                                          GLuint *params)
-{
-    if (!context->getExtensions().disjointTimerQuery &&
-        !context->getExtensions().occlusionQueryBoolean && !context->getExtensions().syncQuery)
-    {
-        context->handleError(Error(GL_INVALID_OPERATION, "Query extension not enabled"));
-        return false;
-    }
-
-    if (!ValidateRobustEntryPoint(context, bufSize))
-    {
-        return false;
-    }
-
-    if (!ValidateGetQueryObjectValueBase(context, id, pname, length))
-    {
-        return false;
-    }
-
-    if (!ValidateRobustBufferSize(context, bufSize, *length))
-    {
-        return false;
-    }
-
-    return true;
-}
-
-bool ValidateGetQueryObjecti64vEXT(Context *context, GLuint id, GLenum pname, GLint64 *params)
-{
-    if (!context->getExtensions().disjointTimerQuery)
-    {
-        context->handleError(Error(GL_INVALID_OPERATION, "Timer query extension not enabled"));
-        return false;
-    }
-    return ValidateGetQueryObjectValueBase(context, id, pname, nullptr);
-}
-
-bool ValidateGetQueryObjecti64vRobustANGLE(Context *context,
-                                           GLuint id,
-                                           GLenum pname,
-                                           GLsizei bufSize,
-                                           GLsizei *length,
-                                           GLint64 *params)
-{
-    if (!context->getExtensions().disjointTimerQuery)
-    {
-        context->handleError(Error(GL_INVALID_OPERATION, "Timer query extension not enabled"));
-        return false;
-    }
-
-    if (!ValidateRobustEntryPoint(context, bufSize))
-    {
-        return false;
-    }
-
-    if (!ValidateGetQueryObjectValueBase(context, id, pname, length))
-    {
-        return false;
-    }
-
-    if (!ValidateRobustBufferSize(context, bufSize, *length))
-    {
-        return false;
-    }
-
-    return true;
-}
-
-bool ValidateGetQueryObjectui64vEXT(Context *context, GLuint id, GLenum pname, GLuint64 *params)
-{
-    if (!context->getExtensions().disjointTimerQuery)
-    {
-        context->handleError(Error(GL_INVALID_OPERATION, "Timer query extension not enabled"));
-        return false;
-    }
-    return ValidateGetQueryObjectValueBase(context, id, pname, nullptr);
-}
-
-bool ValidateGetQueryObjectui64vRobustANGLE(Context *context,
-                                            GLuint id,
-                                            GLenum pname,
-                                            GLsizei bufSize,
-                                            GLsizei *length,
-                                            GLuint64 *params)
-{
-    if (!context->getExtensions().disjointTimerQuery)
-    {
-        context->handleError(Error(GL_INVALID_OPERATION, "Timer query extension not enabled"));
-        return false;
-    }
-
-    if (!ValidateRobustEntryPoint(context, bufSize))
-    {
-        return false;
-    }
-
-    if (!ValidateGetQueryObjectValueBase(context, id, pname, length))
-    {
-        return false;
-    }
-
-    if (!ValidateRobustBufferSize(context, bufSize, *length))
-    {
-        return false;
-    }
-
-    return true;
-}
-
-static bool ValidateUniformCommonBase(gl::Context *context,
-                                      GLenum targetUniformType,
-                                      GLint location,
-                                      GLsizei count,
-                                      const LinkedUniform **uniformOut)
-{
-    if (count < 0)
-    {
-        context->handleError(Error(GL_INVALID_VALUE));
-        return false;
-    }
-
-    gl::Program *program = context->getGLState().getProgram();
-    if (!program)
-=======
-bool ValidateTextureCompareModeValue(Context *context, ParamType *params)
-{
-    // Acceptable mode parameters from GLES 3.0.2 spec, table 3.17
-    switch (ConvertToGLenum(params[0]))
-    {
-        case GL_NONE:
-        case GL_COMPARE_REF_TO_TEXTURE:
-            break;
-
-        default:
-            context->handleError(Error(GL_INVALID_ENUM, "Unknown param value."));
-            return false;
-    }
-
-    return true;
-}
-
-template <typename ParamType>
-bool ValidateTextureCompareFuncValue(Context *context, ParamType *params)
-{
-    // Acceptable function parameters from GLES 3.0.2 spec, table 3.17
-    switch (ConvertToGLenum(params[0]))
-    {
-        case GL_LEQUAL:
-        case GL_GEQUAL:
-        case GL_LESS:
-        case GL_GREATER:
-        case GL_EQUAL:
-        case GL_NOTEQUAL:
-        case GL_ALWAYS:
-        case GL_NEVER:
-            break;
-
-        default:
-            context->handleError(Error(GL_INVALID_ENUM, "Unknown param value."));
-            return false;
-    }
-
-    return true;
-}
-
-template <typename ParamType>
-bool ValidateTextureSRGBDecodeValue(Context *context, ParamType *params)
-{
-    if (!context->getExtensions().textureSRGBDecode)
-    {
-        context->handleError(Error(GL_INVALID_ENUM, "GL_EXT_texture_sRGB_decode is not enabled."));
-        return false;
-    }
-
-    switch (ConvertToGLenum(params[0]))
->>>>>>> a17af05f
-    {
-        case GL_DECODE_EXT:
-        case GL_SKIP_DECODE_EXT:
-            break;
-
-        default:
-            context->handleError(Error(GL_INVALID_ENUM, "Unknown param value."));
-            return false;
-    }
-
-<<<<<<< HEAD
-    if (program->isIgnoredUniformLocation(location))
-    {
-        // Silently ignore the uniform command
-        return false;
-    }
-
-    if (!program->isValidUniformLocation(location))
-    {
-        context->handleError(Error(GL_INVALID_OPERATION));
-        return false;
-    }
-
-    const LinkedUniform &uniform = program->getUniformByLocation(location);
-
-    // attempting to write an array to a non-array uniform is an INVALID_OPERATION
-    if (!uniform.isArray() && count > 1)
-=======
-    return true;
-}
-
-template <typename ParamType>
-bool ValidateTexParameterBase(Context *context,
-                              GLenum target,
-                              GLenum pname,
-                              GLsizei bufSize,
-                              ParamType *params)
-{
-    if (!ValidTextureTarget(context, target) && !ValidTextureExternalTarget(context, target))
-    {
-        context->handleError(Error(GL_INVALID_ENUM, "Invalid texture target"));
-        return false;
-    }
-
-    if (context->getTargetTexture(target) == nullptr)
->>>>>>> a17af05f
-    {
-        // Should only be possible for external textures
-        context->handleError(Error(GL_INVALID_ENUM, "No texture bound."));
-        return false;
-    }
-
-<<<<<<< HEAD
-    *uniformOut = &uniform;
-    return true;
-}
-
-bool ValidateUniform(gl::Context *context, GLenum uniformType, GLint location, GLsizei count)
-{
-    // Check for ES3 uniform entry points
-    if (VariableComponentType(uniformType) == GL_UNSIGNED_INT &&
-        context->getClientMajorVersion() < 3)
-    {
-        context->handleError(Error(GL_INVALID_OPERATION));
-        return false;
-    }
-
-    const LinkedUniform *uniform = nullptr;
-    if (!ValidateUniformCommonBase(context, uniformType, location, count, &uniform))
-    {
-        return false;
-    }
-
-    GLenum targetBoolType = VariableBoolVectorType(uniformType);
-    bool samplerUniformCheck = (IsSamplerType(uniform->type) && uniformType == GL_INT);
-    if (!samplerUniformCheck && uniformType != uniform->type && targetBoolType != uniform->type)
-=======
-    const GLsizei minBufSize = 1;
-    if (bufSize >= 0 && bufSize < minBufSize)
-    {
-        context->handleError(
-            Error(GL_INVALID_OPERATION, "bufSize must be at least %i.", minBufSize));
-        return false;
-    }
-
-    switch (pname)
-    {
-        case GL_TEXTURE_WRAP_R:
-        case GL_TEXTURE_SWIZZLE_R:
-        case GL_TEXTURE_SWIZZLE_G:
-        case GL_TEXTURE_SWIZZLE_B:
-        case GL_TEXTURE_SWIZZLE_A:
-        case GL_TEXTURE_BASE_LEVEL:
-        case GL_TEXTURE_MAX_LEVEL:
-        case GL_TEXTURE_COMPARE_MODE:
-        case GL_TEXTURE_COMPARE_FUNC:
-        case GL_TEXTURE_MIN_LOD:
-        case GL_TEXTURE_MAX_LOD:
-            if (context->getClientMajorVersion() < 3)
-            {
-                context->handleError(Error(GL_INVALID_ENUM, "pname requires OpenGL ES 3.0."));
-                return false;
-            }
-            if (target == GL_TEXTURE_EXTERNAL_OES &&
-                !context->getExtensions().eglImageExternalEssl3)
-            {
-                context->handleError(Error(GL_INVALID_ENUM,
-                                           "ES3 texture parameters are not available without "
-                                           "GL_OES_EGL_image_external_essl3."));
-                return false;
-            }
-            break;
-
-        default:
-            break;
-    }
-
-    switch (pname)
->>>>>>> a17af05f
-    {
-        case GL_TEXTURE_WRAP_S:
-        case GL_TEXTURE_WRAP_T:
-        case GL_TEXTURE_WRAP_R:
-            if (!ValidateTextureWrapModeValue(context, params, target == GL_TEXTURE_EXTERNAL_OES))
-            {
-                return false;
-            }
-            break;
-
-<<<<<<< HEAD
-    return true;
-}
-
-bool ValidateUniformMatrix(gl::Context *context, GLenum matrixType, GLint location, GLsizei count,
-                           GLboolean transpose)
-{
-    // Check for ES3 uniform entry points
-    int rows = VariableRowCount(matrixType);
-    int cols = VariableColumnCount(matrixType);
-    if (rows != cols && context->getClientMajorVersion() < 3)
-    {
-        context->handleError(Error(GL_INVALID_OPERATION));
-        return false;
-    }
-
-    if (transpose != GL_FALSE && context->getClientMajorVersion() < 3)
-    {
-        context->handleError(Error(GL_INVALID_VALUE));
-        return false;
-    }
-
-    const LinkedUniform *uniform = nullptr;
-    if (!ValidateUniformCommonBase(context, matrixType, location, count, &uniform))
-    {
-        return false;
-    }
-
-    if (uniform->type != matrixType)
-    {
-        context->handleError(Error(GL_INVALID_OPERATION));
-        return false;
-    }
-
-    return true;
-}
-
-bool ValidateStateQuery(ValidationContext *context,
-                        GLenum pname,
-                        GLenum *nativeType,
-                        unsigned int *numParams)
-{
-    if (!context->getQueryParameterInfo(pname, nativeType, numParams))
-    {
-        context->handleError(Error(GL_INVALID_ENUM));
-        return false;
-    }
-
-    const Caps &caps = context->getCaps();
-
-    if (pname >= GL_DRAW_BUFFER0 && pname <= GL_DRAW_BUFFER15)
-    {
-        unsigned int colorAttachment = (pname - GL_DRAW_BUFFER0);
-
-        if (colorAttachment >= caps.maxDrawBuffers)
-        {
-            context->handleError(Error(GL_INVALID_OPERATION));
-            return false;
-        }
-    }
-
-    switch (pname)
-    {
-      case GL_TEXTURE_BINDING_2D:
-      case GL_TEXTURE_BINDING_CUBE_MAP:
-      case GL_TEXTURE_BINDING_3D:
-      case GL_TEXTURE_BINDING_2D_ARRAY:
-        break;
-      case GL_TEXTURE_BINDING_EXTERNAL_OES:
-          if (!context->getExtensions().eglStreamConsumerExternal &&
-              !context->getExtensions().eglImageExternal)
-          {
-              context->handleError(Error(GL_INVALID_ENUM,
-                                         "Neither NV_EGL_stream_consumer_external nor "
-                                         "GL_OES_EGL_image_external extensions enabled"));
-              return false;
-          }
-          break;
-
-      case GL_IMPLEMENTATION_COLOR_READ_TYPE:
-      case GL_IMPLEMENTATION_COLOR_READ_FORMAT:
-        {
-            if (context->getGLState().getReadFramebuffer()->checkStatus(
-                    context->getContextState()) != GL_FRAMEBUFFER_COMPLETE)
-            {
-                context->handleError(Error(GL_INVALID_OPERATION));
-                return false;
-=======
-        case GL_TEXTURE_MIN_FILTER:
-            if (!ValidateTextureMinFilterValue(context, params, target == GL_TEXTURE_EXTERNAL_OES))
-            {
-                return false;
-            }
-            break;
-
-        case GL_TEXTURE_MAG_FILTER:
-            if (!ValidateTextureMagFilterValue(context, params))
-            {
-                return false;
-            }
-            break;
-
-        case GL_TEXTURE_USAGE_ANGLE:
-            switch (ConvertToGLenum(params[0]))
-            {
-                case GL_NONE:
-                case GL_FRAMEBUFFER_ATTACHMENT_ANGLE:
-                    break;
-
-                default:
-                    context->handleError(Error(GL_INVALID_ENUM, "Unknown param value."));
-                    return false;
-            }
-            break;
-
-        case GL_TEXTURE_MAX_ANISOTROPY_EXT:
-            if (!context->getExtensions().textureFilterAnisotropic)
-            {
-                context->handleError(
-                    Error(GL_INVALID_ENUM, "GL_EXT_texture_anisotropic is not enabled."));
-                return false;
-            }
-
-            // we assume the parameter passed to this validation method is truncated, not rounded
-            if (params[0] < 1)
-            {
-                context->handleError(Error(GL_INVALID_VALUE, "Max anisotropy must be at least 1."));
-                return false;
-            }
-            break;
-
-        case GL_TEXTURE_MIN_LOD:
-        case GL_TEXTURE_MAX_LOD:
-            // any value is permissible
-            break;
-
-        case GL_TEXTURE_COMPARE_MODE:
-            if (!ValidateTextureCompareModeValue(context, params))
-            {
-                return false;
-            }
-            break;
-
-        case GL_TEXTURE_COMPARE_FUNC:
-            if (!ValidateTextureCompareFuncValue(context, params))
-            {
-                return false;
-            }
-            break;
-
-        case GL_TEXTURE_SWIZZLE_R:
-        case GL_TEXTURE_SWIZZLE_G:
-        case GL_TEXTURE_SWIZZLE_B:
-        case GL_TEXTURE_SWIZZLE_A:
-            switch (ConvertToGLenum(params[0]))
-            {
-                case GL_RED:
-                case GL_GREEN:
-                case GL_BLUE:
-                case GL_ALPHA:
-                case GL_ZERO:
-                case GL_ONE:
-                    break;
-
-                default:
-                    context->handleError(Error(GL_INVALID_ENUM, "Unknown param value."));
-                    return false;
->>>>>>> a17af05f
-            }
-            break;
-
-<<<<<<< HEAD
-            const Framebuffer *framebuffer = context->getGLState().getReadFramebuffer();
-            ASSERT(framebuffer);
-
-            if (framebuffer->getReadBufferState() == GL_NONE)
-            {
-                context->handleError(Error(GL_INVALID_OPERATION, "Read buffer is GL_NONE"));
-                return false;
-            }
-
-            const FramebufferAttachment *attachment = framebuffer->getReadColorbuffer();
-            if (!attachment)
-=======
-        case GL_TEXTURE_BASE_LEVEL:
-            if (params[0] < 0)
->>>>>>> a17af05f
-            {
-                context->handleError(Error(GL_INVALID_VALUE, "Base level must be at least 0."));
-                return false;
-            }
-<<<<<<< HEAD
-        }
-        break;
-
-      default:
-        break;
-    }
-
-    // pname is valid, but there are no parameters to return
-    if (*numParams == 0)
-    {
-        return false;
-    }
-
-    return true;
-}
-
-bool ValidateRobustStateQuery(ValidationContext *context,
-                              GLenum pname,
-                              GLsizei bufSize,
-                              GLenum *nativeType,
-                              unsigned int *numParams)
-{
-    if (!ValidateRobustEntryPoint(context, bufSize))
-    {
-        return false;
-    }
-
-    if (!ValidateStateQuery(context, pname, nativeType, numParams))
-    {
-        return false;
-    }
-
-    if (!ValidateRobustBufferSize(context, bufSize, *numParams))
-    {
-        return false;
-=======
-            if (target == GL_TEXTURE_EXTERNAL_OES && static_cast<GLuint>(params[0]) != 0)
-            {
-                context->handleError(
-                    Error(GL_INVALID_OPERATION, "Base level must be 0 for external textures."));
-                return false;
-            }
-            break;
-
-        case GL_TEXTURE_MAX_LEVEL:
-            if (params[0] < 0)
-            {
-                context->handleError(Error(GL_INVALID_VALUE, "Max level must be at least 0."));
-                return false;
-            }
-            break;
-
-        case GL_DEPTH_STENCIL_TEXTURE_MODE:
-            if (context->getClientVersion() < Version(3, 1))
-            {
-                context->handleError(Error(GL_INVALID_ENUM, "pname requires OpenGL ES 3.1."));
-                return false;
-            }
-            switch (ConvertToGLenum(params[0]))
-            {
-                case GL_DEPTH_COMPONENT:
-                case GL_STENCIL_INDEX:
-                    break;
-
-                default:
-                    context->handleError(Error(GL_INVALID_ENUM, "Unknown param value."));
-                    return false;
-            }
-            break;
-
-        case GL_TEXTURE_SRGB_DECODE_EXT:
-            if (!ValidateTextureSRGBDecodeValue(context, params))
-            {
-                return false;
-            }
-            break;
-
-        default:
-            context->handleError(Error(GL_INVALID_ENUM, "Unknown pname."));
-            return false;
->>>>>>> a17af05f
-    }
-
-    return true;
-}
-
-<<<<<<< HEAD
-bool ValidateCopyTexImageParametersBase(ValidationContext *context,
-                                        GLenum target,
-                                        GLint level,
-                                        GLenum internalformat,
-                                        bool isSubImage,
-                                        GLint xoffset,
-                                        GLint yoffset,
-                                        GLint zoffset,
-                                        GLint x,
-                                        GLint y,
-                                        GLsizei width,
-                                        GLsizei height,
-                                        GLint border,
-                                        Format *textureFormatOut)
-{
-    if (level < 0 || xoffset < 0 || yoffset < 0 || zoffset < 0 || width < 0 || height < 0)
-    {
-        context->handleError(Error(GL_INVALID_VALUE));
-        return false;
-    }
-
-    if (std::numeric_limits<GLsizei>::max() - xoffset < width || std::numeric_limits<GLsizei>::max() - yoffset < height)
-    {
-        context->handleError(Error(GL_INVALID_VALUE));
-        return false;
-    }
-
-    if (border != 0)
-    {
-        context->handleError(Error(GL_INVALID_VALUE));
-        return false;
-    }
-
-    if (!ValidMipLevel(context, target, level))
-    {
-        context->handleError(Error(GL_INVALID_VALUE));
-        return false;
-    }
-
-    const auto &state    = context->getGLState();
-    auto readFramebuffer = state.getReadFramebuffer();
-    if (readFramebuffer->checkStatus(context->getContextState()) != GL_FRAMEBUFFER_COMPLETE)
-    {
-        context->handleError(Error(GL_INVALID_FRAMEBUFFER_OPERATION));
-        return false;
-    }
-
-    if (readFramebuffer->id() != 0 && readFramebuffer->getSamples(context->getContextState()) != 0)
-    {
-        context->handleError(Error(GL_INVALID_OPERATION));
-=======
-template <typename ParamType>
-bool ValidateSamplerParameterBase(Context *context,
-                                  GLuint sampler,
-                                  GLenum pname,
-                                  GLsizei bufSize,
-                                  ParamType *params)
-{
-    if (context->getClientMajorVersion() < 3)
-    {
-        context->handleError(
-            Error(GL_INVALID_OPERATION, "Context does not support OpenGL ES 3.0."));
-        return false;
-    }
-
-    if (!context->isSampler(sampler))
-    {
-        context->handleError(Error(GL_INVALID_OPERATION, "Sampler is not valid."));
-        return false;
-    }
-
-    const GLsizei minBufSize = 1;
-    if (bufSize >= 0 && bufSize < minBufSize)
-    {
-        context->handleError(
-            Error(GL_INVALID_OPERATION, "bufSize must be at least %i.", minBufSize));
->>>>>>> a17af05f
-        return false;
-    }
-
-    if (readFramebuffer->getReadBufferState() == GL_NONE)
-    {
-<<<<<<< HEAD
-        context->handleError(Error(GL_INVALID_OPERATION, "Read buffer is GL_NONE"));
-        return false;
-    }
-
-    const gl::Caps &caps = context->getCaps();
-
-    GLuint maxDimension = 0;
-    switch (target)
-    {
-      case GL_TEXTURE_2D:
-        maxDimension = caps.max2DTextureSize;
-        break;
-
-      case GL_TEXTURE_CUBE_MAP_POSITIVE_X:
-      case GL_TEXTURE_CUBE_MAP_NEGATIVE_X:
-      case GL_TEXTURE_CUBE_MAP_POSITIVE_Y:
-      case GL_TEXTURE_CUBE_MAP_NEGATIVE_Y:
-      case GL_TEXTURE_CUBE_MAP_POSITIVE_Z:
-      case GL_TEXTURE_CUBE_MAP_NEGATIVE_Z:
-        maxDimension = caps.maxCubeMapTextureSize;
-        break;
-
-      case GL_TEXTURE_2D_ARRAY:
-        maxDimension = caps.max2DTextureSize;
-        break;
-
-      case GL_TEXTURE_3D:
-        maxDimension = caps.max3DTextureSize;
-        break;
-
-      default:
-          context->handleError(Error(GL_INVALID_ENUM));
-        return false;
-    }
-
-    gl::Texture *texture =
-        state.getTargetTexture(IsCubeMapTextureTarget(target) ? GL_TEXTURE_CUBE_MAP : target);
-    if (!texture)
-    {
-        context->handleError(Error(GL_INVALID_OPERATION));
-        return false;
-    }
-
-    if (texture->getImmutableFormat() && !isSubImage)
-    {
-        context->handleError(Error(GL_INVALID_OPERATION));
-        return false;
-    }
-
-    const gl::InternalFormat &formatInfo = gl::GetInternalFormatInfo(internalformat);
-
-    if (formatInfo.depthBits > 0)
-    {
-        context->handleError(Error(GL_INVALID_OPERATION));
-        return false;
-    }
-
-    if (formatInfo.compressed && !ValidCompressedImageSize(context, internalformat, width, height))
-    {
-        context->handleError(Error(GL_INVALID_OPERATION));
-        return false;
-    }
-
-    if (isSubImage)
-    {
-        if (static_cast<size_t>(xoffset + width) > texture->getWidth(target, level) ||
-            static_cast<size_t>(yoffset + height) > texture->getHeight(target, level) ||
-            static_cast<size_t>(zoffset) >= texture->getDepth(target, level))
-        {
-            context->handleError(Error(GL_INVALID_VALUE));
-            return false;
-        }
-    }
-    else
-    {
-        if (IsCubeMapTextureTarget(target) && width != height)
-        {
-            context->handleError(Error(GL_INVALID_VALUE));
-            return false;
-        }
-
-        if (!formatInfo.textureSupport(context->getClientVersion(), context->getExtensions()))
-        {
-            context->handleError(Error(GL_INVALID_ENUM));
-            return false;
-        }
-
-        int maxLevelDimension = (maxDimension >> level);
-        if (static_cast<int>(width) > maxLevelDimension || static_cast<int>(height) > maxLevelDimension)
-        {
-            context->handleError(Error(GL_INVALID_VALUE));
-            return false;
-        }
-    }
-
-    if (textureFormatOut)
-    {
-        *textureFormatOut = texture->getFormat(target, level);
-    }
-    return true;
-}
-
-static bool ValidateDrawBase(ValidationContext *context,
-                             GLenum mode,
-                             GLsizei count,
-                             GLsizei primcount)
-{
-    switch (mode)
-    {
-      case GL_POINTS:
-      case GL_LINES:
-      case GL_LINE_LOOP:
-      case GL_LINE_STRIP:
-      case GL_TRIANGLES:
-      case GL_TRIANGLE_STRIP:
-      case GL_TRIANGLE_FAN:
-        break;
-      default:
-          context->handleError(Error(GL_INVALID_ENUM));
-        return false;
-    }
-
-    if (count < 0)
-    {
-        context->handleError(Error(GL_INVALID_VALUE));
-        return false;
-    }
-
-    const State &state = context->getGLState();
-
-    // Check for mapped buffers
-    if (state.hasMappedBuffer(GL_ARRAY_BUFFER))
-    {
-        context->handleError(Error(GL_INVALID_OPERATION));
-        return false;
-    }
-
-    Framebuffer *framebuffer = state.getDrawFramebuffer();
-    if (context->getLimitations().noSeparateStencilRefsAndMasks)
-    {
-        const FramebufferAttachment *stencilBuffer = framebuffer->getStencilbuffer();
-        GLuint stencilBits                         = stencilBuffer ? stencilBuffer->getStencilSize() : 0;
-        GLuint minimumRequiredStencilMask          = (1 << stencilBits) - 1;
-        const DepthStencilState &depthStencilState = state.getDepthStencilState();
-        if ((depthStencilState.stencilWritemask & minimumRequiredStencilMask) !=
-                (depthStencilState.stencilBackWritemask & minimumRequiredStencilMask) ||
-            state.getStencilRef() != state.getStencilBackRef() ||
-            (depthStencilState.stencilMask & minimumRequiredStencilMask) !=
-                (depthStencilState.stencilBackMask & minimumRequiredStencilMask))
-        {
-            // Note: these separate values are not supported in WebGL, due to D3D's limitations. See
-            // Section 6.10 of the WebGL 1.0 spec
-            ERR(
-                "This ANGLE implementation does not support separate front/back stencil "
-                "writemasks, reference values, or stencil mask values.");
-            context->handleError(Error(GL_INVALID_OPERATION));
-            return false;
-        }
-    }
-
-    if (framebuffer->checkStatus(context->getContextState()) != GL_FRAMEBUFFER_COMPLETE)
-    {
-        context->handleError(Error(GL_INVALID_FRAMEBUFFER_OPERATION));
-        return false;
-    }
-
-    gl::Program *program = state.getProgram();
-    if (!program)
-=======
-        case GL_TEXTURE_WRAP_S:
-        case GL_TEXTURE_WRAP_T:
-        case GL_TEXTURE_WRAP_R:
-            if (!ValidateTextureWrapModeValue(context, params, false))
-            {
-                return false;
-            }
-            break;
-
-        case GL_TEXTURE_MIN_FILTER:
-            if (!ValidateTextureMinFilterValue(context, params, false))
-            {
-                return false;
-            }
-            break;
-
-        case GL_TEXTURE_MAG_FILTER:
-            if (!ValidateTextureMagFilterValue(context, params))
-            {
-                return false;
-            }
-            break;
-
-        case GL_TEXTURE_MIN_LOD:
-        case GL_TEXTURE_MAX_LOD:
-            // any value is permissible
-            break;
-
-        case GL_TEXTURE_COMPARE_MODE:
-            if (!ValidateTextureCompareModeValue(context, params))
-            {
-                return false;
-            }
-            break;
-
-        case GL_TEXTURE_COMPARE_FUNC:
-            if (!ValidateTextureCompareFuncValue(context, params))
-            {
-                return false;
-            }
-            break;
-
-        case GL_TEXTURE_SRGB_DECODE_EXT:
-            if (!ValidateTextureSRGBDecodeValue(context, params))
-            {
-                return false;
-            }
-            break;
-
-        default:
-            context->handleError(Error(GL_INVALID_ENUM, "Unknown pname."));
-            return false;
-    }
-
-    return true;
-}
-
-bool ValidateGetSamplerParameterBase(Context *context,
-                                     GLuint sampler,
-                                     GLenum pname,
-                                     GLsizei *length)
-{
-    if (length)
-    {
-        *length = 0;
-    }
-
-    if (context->getClientMajorVersion() < 3)
-    {
-        context->handleError(
-            Error(GL_INVALID_OPERATION, "Context does not support OpenGL ES 3.0."));
-        return false;
-    }
-
-    if (!context->isSampler(sampler))
-    {
-        context->handleError(Error(GL_INVALID_OPERATION, "Sampler is not valid."));
-        return false;
-    }
-
-    switch (pname)
->>>>>>> a17af05f
-    {
-        case GL_TEXTURE_WRAP_S:
-        case GL_TEXTURE_WRAP_T:
-        case GL_TEXTURE_WRAP_R:
-        case GL_TEXTURE_MIN_FILTER:
-        case GL_TEXTURE_MAG_FILTER:
-        case GL_TEXTURE_MIN_LOD:
-        case GL_TEXTURE_MAX_LOD:
-        case GL_TEXTURE_COMPARE_MODE:
-        case GL_TEXTURE_COMPARE_FUNC:
-            break;
-
-<<<<<<< HEAD
-    if (!program->validateSamplers(NULL, context->getCaps()))
-=======
-        case GL_TEXTURE_SRGB_DECODE_EXT:
-            if (!context->getExtensions().textureSRGBDecode)
-            {
-                context->handleError(
-                    Error(GL_INVALID_ENUM, "GL_EXT_texture_sRGB_decode is not enabled."));
-                return false;
-            }
-            break;
-
-        default:
-            context->handleError(Error(GL_INVALID_ENUM, "Unknown pname."));
-            return false;
-    }
-
-    if (length)
->>>>>>> a17af05f
-    {
-        *length = 1;
-    }
-<<<<<<< HEAD
-
-    // Uniform buffer validation
-    for (unsigned int uniformBlockIndex = 0; uniformBlockIndex < program->getActiveUniformBlockCount(); uniformBlockIndex++)
-    {
-        const gl::UniformBlock &uniformBlock = program->getUniformBlockByIndex(uniformBlockIndex);
-        GLuint blockBinding = program->getUniformBlockBinding(uniformBlockIndex);
-        const OffsetBindingPointer<Buffer> &uniformBuffer =
-            state.getIndexedUniformBuffer(blockBinding);
-
-        if (uniformBuffer.get() == nullptr)
-        {
-            // undefined behaviour
-            context->handleError(
-                Error(GL_INVALID_OPERATION,
-                      "It is undefined behaviour to have a used but unbound uniform buffer."));
-            return false;
-        }
-
-        size_t uniformBufferSize = uniformBuffer.getSize();
-        if (uniformBufferSize == 0)
-        {
-            // Bind the whole buffer.
-            uniformBufferSize = static_cast<size_t>(uniformBuffer->getSize());
-        }
-
-        if (uniformBufferSize < uniformBlock.dataSize)
-        {
-            // undefined behaviour
-            context->handleError(
-                Error(GL_INVALID_OPERATION,
-                      "It is undefined behaviour to use a uniform buffer that is too small."));
-            return false;
-        }
-    }
-
-    // No-op if zero count
-    return (count > 0);
-}
-
-bool ValidateDrawArrays(ValidationContext *context,
-                        GLenum mode,
-                        GLint first,
-                        GLsizei count,
-                        GLsizei primcount)
-{
-    if (first < 0)
-    {
-        context->handleError(Error(GL_INVALID_VALUE));
-        return false;
-    }
-
-    const State &state                          = context->getGLState();
-    gl::TransformFeedback *curTransformFeedback = state.getCurrentTransformFeedback();
-    if (curTransformFeedback && curTransformFeedback->isActive() && !curTransformFeedback->isPaused() &&
-        curTransformFeedback->getPrimitiveMode() != mode)
-    {
-        // It is an invalid operation to call DrawArrays or DrawArraysInstanced with a draw mode
-        // that does not match the current transform feedback object's draw mode (if transform feedback
-        // is active), (3.0.2, section 2.14, pg 86)
-        context->handleError(Error(GL_INVALID_OPERATION));
-        return false;
-    }
-
-    if (!ValidateDrawBase(context, mode, count, primcount))
-    {
-        return false;
-    }
-
-    if (!ValidateDrawAttribs(context, primcount, count))
-    {
-        return false;
-    }
-
-    return true;
-}
-
-bool ValidateDrawArraysInstanced(Context *context, GLenum mode, GLint first, GLsizei count, GLsizei primcount)
-{
-    if (primcount < 0)
-    {
-        context->handleError(Error(GL_INVALID_VALUE));
-        return false;
-    }
-
-    if (!ValidateDrawArrays(context, mode, first, count, primcount))
-    {
-        return false;
-    }
-
-    // No-op if zero primitive count
-    return (primcount > 0);
-}
-
-static bool ValidateDrawInstancedANGLE(Context *context)
-{
-    // Verify there is at least one active attribute with a divisor of zero
-    const gl::State &state = context->getGLState();
-
-    gl::Program *program = state.getProgram();
-
-    const VertexArray *vao = state.getVertexArray();
-    for (size_t attributeIndex = 0; attributeIndex < MAX_VERTEX_ATTRIBS; attributeIndex++)
-    {
-        const VertexAttribute &attrib = vao->getVertexAttribute(attributeIndex);
-        if (program->isAttribLocationActive(attributeIndex) && attrib.divisor == 0)
-        {
-            return true;
-        }
-    }
-
-    context->handleError(Error(GL_INVALID_OPERATION,
-                               "ANGLE_instanced_arrays requires that at least one active attribute"
-                               "has a divisor of zero."));
-    return false;
-}
-
-bool ValidateDrawArraysInstancedANGLE(Context *context, GLenum mode, GLint first, GLsizei count, GLsizei primcount)
-{
-    if (!ValidateDrawInstancedANGLE(context))
-    {
-        return false;
-    }
-
-    return ValidateDrawArraysInstanced(context, mode, first, count, primcount);
-}
-
-bool ValidateDrawElements(ValidationContext *context,
-                          GLenum mode,
-                          GLsizei count,
-                          GLenum type,
-                          const GLvoid *indices,
-                          GLsizei primcount,
-                          IndexRange *indexRangeOut)
-{
-    switch (type)
-    {
-      case GL_UNSIGNED_BYTE:
-      case GL_UNSIGNED_SHORT:
-          break;
-      case GL_UNSIGNED_INT:
-          if (context->getClientMajorVersion() < 3 && !context->getExtensions().elementIndexUint)
-          {
-              context->handleError(Error(GL_INVALID_ENUM));
-              return false;
-          }
-          break;
-      default:
-          context->handleError(Error(GL_INVALID_ENUM));
-          return false;
-    }
-
-    const State &state = context->getGLState();
-
-    gl::TransformFeedback *curTransformFeedback = state.getCurrentTransformFeedback();
-    if (curTransformFeedback && curTransformFeedback->isActive() && !curTransformFeedback->isPaused())
-    {
-        // It is an invalid operation to call DrawElements, DrawRangeElements or DrawElementsInstanced
-        // while transform feedback is active, (3.0.2, section 2.14, pg 86)
-        context->handleError(Error(GL_INVALID_OPERATION));
-        return false;
-    }
-
-    // Check for mapped buffers
-    if (state.hasMappedBuffer(GL_ELEMENT_ARRAY_BUFFER))
-    {
-        context->handleError(Error(GL_INVALID_OPERATION));
-        return false;
-    }
-
-    const gl::VertexArray *vao = state.getVertexArray();
-    gl::Buffer *elementArrayBuffer = vao->getElementArrayBuffer().get();
-    if (!indices && !elementArrayBuffer)
-    {
-        context->handleError(Error(GL_INVALID_OPERATION));
-        return false;
-=======
-    return true;
-}
-
-bool ValidateGetVertexAttribBase(Context *context,
-                                 GLuint index,
-                                 GLenum pname,
-                                 GLsizei *length,
-                                 bool pointer,
-                                 bool pureIntegerEntryPoint)
-{
-    if (length)
-    {
-        *length = 0;
-    }
-
-    if (pureIntegerEntryPoint && context->getClientMajorVersion() < 3)
-    {
-        context->handleError(
-            Error(GL_INVALID_OPERATION, "Context does not support OpenGL ES 3.0."));
-        return false;
-    }
-
-    if (index >= context->getCaps().maxVertexAttributes)
-    {
-        context->handleError(Error(
-            GL_INVALID_VALUE, "index must be less than the value of GL_MAX_VERTEX_ATTRIBUTES."));
-        return false;
-    }
-
-    if (pointer)
-    {
-        if (pname != GL_VERTEX_ATTRIB_ARRAY_POINTER)
-        {
-            context->handleError(Error(GL_INVALID_ENUM, "Unknown pname."));
-            return false;
-        }
-    }
-    else
-    {
-        switch (pname)
-        {
-            case GL_VERTEX_ATTRIB_ARRAY_ENABLED:
-            case GL_VERTEX_ATTRIB_ARRAY_SIZE:
-            case GL_VERTEX_ATTRIB_ARRAY_STRIDE:
-            case GL_VERTEX_ATTRIB_ARRAY_TYPE:
-            case GL_VERTEX_ATTRIB_ARRAY_NORMALIZED:
-            case GL_VERTEX_ATTRIB_ARRAY_BUFFER_BINDING:
-            case GL_CURRENT_VERTEX_ATTRIB:
-                break;
-
-            case GL_VERTEX_ATTRIB_ARRAY_DIVISOR:
-                static_assert(
-                    GL_VERTEX_ATTRIB_ARRAY_DIVISOR == GL_VERTEX_ATTRIB_ARRAY_DIVISOR_ANGLE,
-                    "ANGLE extension enums not equal to GL enums.");
-                if (context->getClientMajorVersion() < 3 &&
-                    !context->getExtensions().instancedArrays)
-                {
-                    context->handleError(Error(GL_INVALID_ENUM,
-                                               "GL_VERTEX_ATTRIB_ARRAY_DIVISOR requires OpenGL ES "
-                                               "3.0 or GL_ANGLE_instanced_arrays."));
-                    return false;
-                }
-                break;
-
-            case GL_VERTEX_ATTRIB_ARRAY_INTEGER:
-                if (context->getClientMajorVersion() < 3)
-                {
-                    context->handleError(Error(GL_INVALID_ENUM, "pname requires OpenGL ES 3.0."));
-                    return false;
-                }
-                break;
-
-            default:
-                context->handleError(Error(GL_INVALID_ENUM, "Unknown pname."));
-                return false;
-        }
-    }
-
-    if (length)
-    {
-        if (pname == GL_CURRENT_VERTEX_ATTRIB)
-        {
-            *length = 4;
-        }
-        else
-        {
-            *length = 1;
-        }
-    }
-
-    return true;
-}
-
-bool ValidateGetActiveUniformBlockivBase(Context *context,
-                                         GLuint program,
-                                         GLuint uniformBlockIndex,
-                                         GLenum pname,
-                                         GLsizei *length)
-{
-    if (length)
-    {
-        *length = 0;
-    }
-
-    if (context->getClientMajorVersion() < 3)
-    {
-        context->handleError(
-            Error(GL_INVALID_OPERATION, "Context does not support OpenGL ES 3.0."));
-        return false;
-    }
-
-    Program *programObject = GetValidProgram(context, program);
-    if (!programObject)
-    {
-        return false;
-    }
-
-    if (uniformBlockIndex >= programObject->getActiveUniformBlockCount())
-    {
-        context->handleError(
-            Error(GL_INVALID_VALUE, "uniformBlockIndex exceeds active uniform block count."));
-        return false;
-    }
-
-    switch (pname)
-    {
-        case GL_UNIFORM_BLOCK_BINDING:
-        case GL_UNIFORM_BLOCK_DATA_SIZE:
-        case GL_UNIFORM_BLOCK_NAME_LENGTH:
-        case GL_UNIFORM_BLOCK_ACTIVE_UNIFORMS:
-        case GL_UNIFORM_BLOCK_ACTIVE_UNIFORM_INDICES:
-        case GL_UNIFORM_BLOCK_REFERENCED_BY_VERTEX_SHADER:
-        case GL_UNIFORM_BLOCK_REFERENCED_BY_FRAGMENT_SHADER:
-            break;
-
-        default:
-            context->handleError(Error(GL_INVALID_ENUM, "Unknown pname."));
-            return false;
-    }
-
-    if (length)
-    {
-        if (pname == GL_UNIFORM_BLOCK_ACTIVE_UNIFORM_INDICES)
-        {
-            const UniformBlock &uniformBlock =
-                programObject->getUniformBlockByIndex(uniformBlockIndex);
-            *length = static_cast<GLsizei>(uniformBlock.memberUniformIndexes.size());
-        }
-        else
-        {
-            *length = 1;
-        }
->>>>>>> a17af05f
-    }
-
-    if (elementArrayBuffer)
-    {
-        const gl::Type &typeInfo = gl::GetTypeInfo(type);
-
-<<<<<<< HEAD
-        GLint64 offset = reinterpret_cast<GLint64>(indices);
-        GLint64 byteCount = static_cast<GLint64>(typeInfo.bytes) * static_cast<GLint64>(count)+offset;
-
-        // check for integer overflows
-        if (static_cast<GLuint>(count) > (std::numeric_limits<GLuint>::max() / typeInfo.bytes) ||
-            byteCount > static_cast<GLint64>(std::numeric_limits<GLuint>::max()))
-        {
-            context->handleError(Error(GL_OUT_OF_MEMORY));
-            return false;
-        }
-
-        // Check for reading past the end of the bound buffer object
-        if (byteCount > elementArrayBuffer->getSize())
-        {
-            context->handleError(Error(GL_INVALID_OPERATION));
-            return false;
-        }
-    }
-    else if (!indices)
-    {
-        // Catch this programming error here
-        context->handleError(Error(GL_INVALID_OPERATION));
-        return false;
-    }
-
-    if (!ValidateDrawBase(context, mode, count, primcount))
-    {
-        return false;
-    }
-
-    // Use max index to validate if our vertex buffers are large enough for the pull.
-    // TODO: offer fast path, with disabled index validation.
-    // TODO: also disable index checking on back-ends that are robust to out-of-range accesses.
-    if (elementArrayBuffer)
-    {
-        uintptr_t offset = reinterpret_cast<uintptr_t>(indices);
-        Error error =
-            elementArrayBuffer->getIndexRange(type, static_cast<size_t>(offset), count,
-                                              state.isPrimitiveRestartEnabled(), indexRangeOut);
-        if (error.isError())
-        {
-            context->handleError(error);
-            return false;
-        }
-    }
-    else
-    {
-        *indexRangeOut = ComputeIndexRange(type, indices, count, state.isPrimitiveRestartEnabled());
-    }
-
-    // If we use an index greater than our maximum supported index range, return an error.
-    // The ES3 spec does not specify behaviour here, it is undefined, but ANGLE should always
-    // return an error if possible here.
-    if (static_cast<GLuint64>(indexRangeOut->end) >= context->getCaps().maxElementIndex)
-    {
-        context->handleError(Error(GL_INVALID_OPERATION, g_ExceedsMaxElementErrorMessage));
-        return false;
-    }
-
-    if (!ValidateDrawAttribs(context, primcount, static_cast<GLint>(indexRangeOut->end + 1)))
-    {
-        return false;
-    }
-
-    // No op if there are no real indices in the index data (all are primitive restart).
-    return (indexRangeOut->vertexIndexCount > 0);
-}
-
-bool ValidateDrawElementsInstanced(Context *context,
-                                   GLenum mode,
-                                   GLsizei count,
-                                   GLenum type,
-                                   const GLvoid *indices,
-                                   GLsizei primcount,
-                                   IndexRange *indexRangeOut)
-{
-    if (primcount < 0)
-    {
-        context->handleError(Error(GL_INVALID_VALUE));
-        return false;
-    }
-
-    if (!ValidateDrawElements(context, mode, count, type, indices, primcount, indexRangeOut))
-    {
-        return false;
-    }
-
-    // No-op zero primitive count
-    return (primcount > 0);
-}
-
-bool ValidateDrawElementsInstancedANGLE(Context *context,
-                                        GLenum mode,
-                                        GLsizei count,
-                                        GLenum type,
-                                        const GLvoid *indices,
-                                        GLsizei primcount,
-                                        IndexRange *indexRangeOut)
-{
-    if (!ValidateDrawInstancedANGLE(context))
-    {
-        return false;
-    }
-
-    return ValidateDrawElementsInstanced(context, mode, count, type, indices, primcount, indexRangeOut);
-}
-
-bool ValidateFramebufferTextureBase(Context *context, GLenum target, GLenum attachment,
-                                    GLuint texture, GLint level)
-{
-    if (!ValidFramebufferTarget(target))
-    {
-        context->handleError(Error(GL_INVALID_ENUM));
-        return false;
-    }
-
-    if (!ValidateAttachmentTarget(context, attachment))
-    {
-        return false;
-    }
-
-    if (texture != 0)
-    {
-        gl::Texture *tex = context->getTexture(texture);
-
-        if (tex == NULL)
-        {
-            context->handleError(Error(GL_INVALID_OPERATION));
-=======
-bool ValidateGetBufferParameterBase(ValidationContext *context,
-                                    GLenum target,
-                                    GLenum pname,
-                                    bool pointerVersion,
-                                    GLsizei *numParams)
-{
-    if (numParams)
-    {
-        *numParams = 0;
-    }
-
-    if (!ValidBufferTarget(context, target))
-    {
-        context->handleError(Error(GL_INVALID_ENUM, "Invalid buffer target."));
-        return false;
-    }
-
-    const Buffer *buffer = context->getGLState().getTargetBuffer(target);
-    if (!buffer)
-    {
-        // A null buffer means that "0" is bound to the requested buffer target
-        context->handleError(Error(GL_INVALID_OPERATION, "No buffer bound."));
-        return false;
-    }
-
-    const Extensions &extensions = context->getExtensions();
-
-    switch (pname)
-    {
-        case GL_BUFFER_USAGE:
-        case GL_BUFFER_SIZE:
-            break;
-
-        case GL_BUFFER_ACCESS_OES:
-            if (!extensions.mapBuffer)
-            {
-                context->handleError(
-                    Error(GL_INVALID_ENUM, "pname requires OpenGL ES 3.0 or GL_OES_map_buffer."));
-                return false;
-            }
-            break;
-
-        case GL_BUFFER_MAPPED:
-            static_assert(GL_BUFFER_MAPPED == GL_BUFFER_MAPPED_OES, "GL enums should be equal.");
-            if (context->getClientMajorVersion() < 3 && !extensions.mapBuffer &&
-                !extensions.mapBufferRange)
-            {
-                context->handleError(Error(
-                    GL_INVALID_ENUM,
-                    "pname requires OpenGL ES 3.0, GL_OES_map_buffer or GL_EXT_map_buffer_range."));
-                return false;
-            }
-            break;
-
-        case GL_BUFFER_MAP_POINTER:
-            if (!pointerVersion)
-            {
-                context->handleError(
-                    Error(GL_INVALID_ENUM,
-                          "GL_BUFFER_MAP_POINTER can only be queried with GetBufferPointerv."));
-                return false;
-            }
-            break;
-
-        case GL_BUFFER_ACCESS_FLAGS:
-        case GL_BUFFER_MAP_OFFSET:
-        case GL_BUFFER_MAP_LENGTH:
-            if (context->getClientMajorVersion() < 3 && !extensions.mapBufferRange)
-            {
-                context->handleError(Error(
-                    GL_INVALID_ENUM, "pname requires OpenGL ES 3.0 or GL_EXT_map_buffer_range."));
-                return false;
-            }
-            break;
-
-        default:
-            context->handleError(Error(GL_INVALID_ENUM, "Unknown pname."));
-            return false;
-    }
-
-    // All buffer parameter queries return one value.
-    if (numParams)
-    {
-        *numParams = 1;
-    }
-
-    return true;
-}
-
-bool ValidateGetInternalFormativBase(Context *context,
-                                     GLenum target,
-                                     GLenum internalformat,
-                                     GLenum pname,
-                                     GLsizei bufSize,
-                                     GLsizei *numParams)
-{
-    if (numParams)
-    {
-        *numParams = 0;
-    }
-
-    if (context->getClientMajorVersion() < 3)
-    {
-        context->handleError(
-            Error(GL_INVALID_OPERATION, "Context does not support OpenGL ES 3.0."));
-        return false;
-    }
-
-    const TextureCaps &formatCaps = context->getTextureCaps().get(internalformat);
-    if (!formatCaps.renderable)
-    {
-        context->handleError(Error(GL_INVALID_ENUM, "Internal format is not renderable."));
-        return false;
-    }
-
-    switch (target)
-    {
-        case GL_RENDERBUFFER:
-            break;
-
-        default:
-            context->handleError(Error(GL_INVALID_ENUM, "Invalid target."));
-            return false;
-    }
-
-    if (bufSize < 0)
-    {
-        context->handleError(Error(GL_INVALID_VALUE, "bufSize cannot be negative."));
-        return false;
-    }
-
-    GLsizei maxWriteParams = 0;
-    switch (pname)
-    {
-        case GL_NUM_SAMPLE_COUNTS:
-            maxWriteParams = 1;
-            break;
-
-        case GL_SAMPLES:
-            maxWriteParams = static_cast<GLsizei>(formatCaps.sampleCounts.size());
-            break;
-
-        default:
-            context->handleError(Error(GL_INVALID_ENUM, "Unknown pname."));
->>>>>>> a17af05f
-            return false;
-        }
-
-        if (level < 0)
-        {
-            context->handleError(Error(GL_INVALID_VALUE));
-            return false;
-        }
-    }
-
-<<<<<<< HEAD
-    const gl::Framebuffer *framebuffer = context->getGLState().getTargetFramebuffer(target);
-    ASSERT(framebuffer);
-
-    if (framebuffer->id() == 0)
-    {
-        context->handleError(
-            Error(GL_INVALID_OPERATION, "Cannot change default FBO's attachments"));
-        return false;
-    }
-
-    return true;
-}
-
-bool ValidateFramebufferTexture2D(Context *context, GLenum target, GLenum attachment,
-                                  GLenum textarget, GLuint texture, GLint level)
-{
-    // Attachments are required to be bound to level 0 without ES3 or the GL_OES_fbo_render_mipmap extension
-    if (context->getClientMajorVersion() < 3 && !context->getExtensions().fboRenderMipmap &&
-        level != 0)
-    {
-        context->handleError(Error(GL_INVALID_VALUE));
-        return false;
-    }
-
-    if (!ValidateFramebufferTextureBase(context, target, attachment, texture, level))
-    {
-        return false;
-    }
-
-    if (texture != 0)
-    {
-        gl::Texture *tex = context->getTexture(texture);
-        ASSERT(tex);
-
-        const gl::Caps &caps = context->getCaps();
-
-        switch (textarget)
-        {
-          case GL_TEXTURE_2D:
-            {
-                if (level > gl::log2(caps.max2DTextureSize))
-                {
-                    context->handleError(Error(GL_INVALID_VALUE));
-                    return false;
-                }
-                if (tex->getTarget() != GL_TEXTURE_2D)
-                {
-                    context->handleError(Error(GL_INVALID_OPERATION));
-                    return false;
-                }
-            }
-            break;
-
-          case GL_TEXTURE_CUBE_MAP_POSITIVE_X:
-          case GL_TEXTURE_CUBE_MAP_NEGATIVE_X:
-          case GL_TEXTURE_CUBE_MAP_POSITIVE_Y:
-          case GL_TEXTURE_CUBE_MAP_NEGATIVE_Y:
-          case GL_TEXTURE_CUBE_MAP_POSITIVE_Z:
-          case GL_TEXTURE_CUBE_MAP_NEGATIVE_Z:
-            {
-                if (level > gl::log2(caps.maxCubeMapTextureSize))
-                {
-                    context->handleError(Error(GL_INVALID_VALUE));
-                    return false;
-                }
-                if (tex->getTarget() != GL_TEXTURE_CUBE_MAP)
-                {
-                    context->handleError(Error(GL_INVALID_OPERATION));
-                    return false;
-                }
-            }
-            break;
-
-          default:
-              context->handleError(Error(GL_INVALID_ENUM));
-            return false;
-        }
-
-        const Format &format = tex->getFormat(textarget, level);
-        if (format.info->compressed)
-        {
-            context->handleError(Error(GL_INVALID_OPERATION));
-            return false;
-        }
-=======
-    if (numParams)
-    {
-        // glGetInternalFormativ will not overflow bufSize
-        *numParams = std::min(bufSize, maxWriteParams);
-    }
-
-    return true;
-}
-
-}  // anonymous namespace
-
-bool ValidTextureTarget(const ValidationContext *context, GLenum target)
-{
-    switch (target)
-    {
-        case GL_TEXTURE_2D:
-        case GL_TEXTURE_CUBE_MAP:
-            return true;
-
-        case GL_TEXTURE_3D:
-        case GL_TEXTURE_2D_ARRAY:
-            return (context->getClientMajorVersion() >= 3);
-
-        case GL_TEXTURE_2D_MULTISAMPLE:
-            return (context->getClientVersion() >= Version(3, 1));
-
-        default:
-            return false;
-    }
-}
-
-bool ValidTexture2DTarget(const ValidationContext *context, GLenum target)
-{
-    switch (target)
-    {
-        case GL_TEXTURE_2D:
-        case GL_TEXTURE_CUBE_MAP:
-            return true;
-
-        default:
-            return false;
-    }
-}
-
-bool ValidTexture3DTarget(const ValidationContext *context, GLenum target)
-{
-    switch (target)
-    {
-        case GL_TEXTURE_3D:
-        case GL_TEXTURE_2D_ARRAY:
-            return (context->getClientMajorVersion() >= 3);
-
-        default:
-            return false;
-    }
-}
-
-// Most texture GL calls are not compatible with external textures, so we have a separate validation
-// function for use in the GL calls that do
-bool ValidTextureExternalTarget(const ValidationContext *context, GLenum target)
-{
-    return (target == GL_TEXTURE_EXTERNAL_OES) &&
-           (context->getExtensions().eglImageExternal ||
-            context->getExtensions().eglStreamConsumerExternal);
-}
-
-// This function differs from ValidTextureTarget in that the target must be
-// usable as the destination of a 2D operation-- so a cube face is valid, but
-// GL_TEXTURE_CUBE_MAP is not.
-// Note: duplicate of IsInternalTextureTarget
-bool ValidTexture2DDestinationTarget(const ValidationContext *context, GLenum target)
-{
-    switch (target)
-    {
-        case GL_TEXTURE_2D:
-        case GL_TEXTURE_CUBE_MAP_POSITIVE_X:
-        case GL_TEXTURE_CUBE_MAP_NEGATIVE_X:
-        case GL_TEXTURE_CUBE_MAP_POSITIVE_Y:
-        case GL_TEXTURE_CUBE_MAP_NEGATIVE_Y:
-        case GL_TEXTURE_CUBE_MAP_POSITIVE_Z:
-        case GL_TEXTURE_CUBE_MAP_NEGATIVE_Z:
-            return true;
-        default:
-            return false;
->>>>>>> a17af05f
-    }
-}
-
-<<<<<<< HEAD
-    return true;
-}
-
-bool ValidateGetUniformBase(Context *context, GLuint program, GLint location)
-{
-    if (program == 0)
-    {
-        context->handleError(Error(GL_INVALID_VALUE));
-        return false;
-=======
-bool ValidTexture3DDestinationTarget(const ValidationContext *context, GLenum target)
-{
-    switch (target)
-    {
-        case GL_TEXTURE_3D:
-        case GL_TEXTURE_2D_ARRAY:
-            return true;
-        default:
-            return false;
->>>>>>> a17af05f
-    }
-}
-
-<<<<<<< HEAD
-    gl::Program *programObject = GetValidProgram(context, program);
-    if (!programObject)
-    {
-        return false;
-=======
-bool ValidFramebufferTarget(GLenum target)
-{
-    static_assert(GL_DRAW_FRAMEBUFFER_ANGLE == GL_DRAW_FRAMEBUFFER &&
-                      GL_READ_FRAMEBUFFER_ANGLE == GL_READ_FRAMEBUFFER,
-                  "ANGLE framebuffer enums must equal the ES3 framebuffer enums.");
-
-    switch (target)
-    {
-        case GL_FRAMEBUFFER:
-            return true;
-        case GL_READ_FRAMEBUFFER:
-            return true;
-        case GL_DRAW_FRAMEBUFFER:
-            return true;
-        default:
-            return false;
->>>>>>> a17af05f
-    }
-}
-
-<<<<<<< HEAD
-    if (!programObject || !programObject->isLinked())
-=======
-bool ValidBufferTarget(const ValidationContext *context, GLenum target)
-{
-    switch (target)
->>>>>>> a17af05f
-    {
-        case GL_ARRAY_BUFFER:
-        case GL_ELEMENT_ARRAY_BUFFER:
-            return true;
-
-<<<<<<< HEAD
-    if (!programObject->isValidUniformLocation(location))
-=======
-        case GL_PIXEL_PACK_BUFFER:
-        case GL_PIXEL_UNPACK_BUFFER:
-            return (context->getExtensions().pixelBufferObject ||
-                    context->getClientMajorVersion() >= 3);
-
-        case GL_COPY_READ_BUFFER:
-        case GL_COPY_WRITE_BUFFER:
-        case GL_TRANSFORM_FEEDBACK_BUFFER:
-        case GL_UNIFORM_BUFFER:
-            return (context->getClientMajorVersion() >= 3);
-
-        case GL_ATOMIC_COUNTER_BUFFER:
-        case GL_SHADER_STORAGE_BUFFER:
-        case GL_DRAW_INDIRECT_BUFFER:
-        case GL_DISPATCH_INDIRECT_BUFFER:
-            return context->getClientVersion() >= Version(3, 1);
-
-        default:
-            return false;
-    }
-}
-
-bool ValidMipLevel(const ValidationContext *context, GLenum target, GLint level)
-{
-    const auto &caps    = context->getCaps();
-    size_t maxDimension = 0;
-    switch (target)
->>>>>>> a17af05f
-    {
-        case GL_TEXTURE_2D:
-            maxDimension = caps.max2DTextureSize;
-            break;
-        case GL_TEXTURE_CUBE_MAP:
-        case GL_TEXTURE_CUBE_MAP_POSITIVE_X:
-        case GL_TEXTURE_CUBE_MAP_NEGATIVE_X:
-        case GL_TEXTURE_CUBE_MAP_POSITIVE_Y:
-        case GL_TEXTURE_CUBE_MAP_NEGATIVE_Y:
-        case GL_TEXTURE_CUBE_MAP_POSITIVE_Z:
-        case GL_TEXTURE_CUBE_MAP_NEGATIVE_Z:
-            maxDimension = caps.maxCubeMapTextureSize;
-            break;
-        case GL_TEXTURE_3D:
-            maxDimension = caps.max3DTextureSize;
-            break;
-        case GL_TEXTURE_2D_ARRAY:
-            maxDimension = caps.max2DTextureSize;
-            break;
-        default:
-            UNREACHABLE();
-    }
-
-<<<<<<< HEAD
-    return true;
-}
-
-bool ValidateGetUniformfv(Context *context, GLuint program, GLint location, GLfloat* params)
-{
-    return ValidateGetUniformBase(context, program, location);
-}
-
-bool ValidateGetUniformiv(Context *context, GLuint program, GLint location, GLint* params)
-{
-    return ValidateGetUniformBase(context, program, location);
-}
-
-static bool ValidateSizedGetUniform(Context *context,
-                                    GLuint program,
-                                    GLint location,
-                                    GLsizei bufSize,
-                                    GLsizei *length)
-{
-    if (length)
-    {
-        *length = 0;
-    }
-
-    if (!ValidateGetUniformBase(context, program, location))
-=======
-    return level <= gl::log2(static_cast<int>(maxDimension));
-}
-
-bool ValidImageSizeParameters(const Context *context,
-                              GLenum target,
-                              GLint level,
-                              GLsizei width,
-                              GLsizei height,
-                              GLsizei depth,
-                              bool isSubImage)
-{
-    if (level < 0 || width < 0 || height < 0 || depth < 0)
->>>>>>> a17af05f
-    {
-        return false;
-    }
-
-<<<<<<< HEAD
-    if (bufSize < 0)
-=======
-    // TexSubImage parameters can be NPOT without textureNPOT extension,
-    // as long as the destination texture is POT.
-    if (!isSubImage && !context->getExtensions().textureNPOT &&
-        (level != 0 && (!gl::isPow2(width) || !gl::isPow2(height) || !gl::isPow2(depth))))
->>>>>>> a17af05f
-    {
-        context->handleError(Error(GL_INVALID_VALUE, "bufSize cannot be negative."));
-        return false;
-    }
-
-<<<<<<< HEAD
-    gl::Program *programObject = context->getProgram(program);
-    ASSERT(programObject);
-
-    // sized queries -- ensure the provided buffer is large enough
-    const LinkedUniform &uniform = programObject->getUniformByLocation(location);
-    size_t requiredBytes = VariableExternalSize(uniform.type);
-    if (static_cast<size_t>(bufSize) < requiredBytes)
-    {
-        context->handleError(
-            Error(GL_INVALID_OPERATION, "bufSize of at least %u is required.", requiredBytes));
-=======
-    if (!ValidMipLevel(context, target, level))
-    {
->>>>>>> a17af05f
-        return false;
-    }
-
-    if (length)
-    {
-        *length = VariableComponentCount(uniform.type);
-    }
-
-    return true;
-}
-
-<<<<<<< HEAD
-bool ValidateGetnUniformfvEXT(Context *context, GLuint program, GLint location, GLsizei bufSize, GLfloat* params)
-{
-    return ValidateSizedGetUniform(context, program, location, bufSize, nullptr);
-}
-
-bool ValidateGetnUniformivEXT(Context *context, GLuint program, GLint location, GLsizei bufSize, GLint* params)
-{
-    return ValidateSizedGetUniform(context, program, location, bufSize, nullptr);
-}
-
-bool ValidateGetUniformfvRobustANGLE(Context *context,
-                                     GLuint program,
-                                     GLint location,
-                                     GLsizei bufSize,
-                                     GLsizei *length,
-                                     GLfloat *params)
-{
-    if (!ValidateRobustEntryPoint(context, bufSize))
-    {
-        return false;
-=======
-bool CompressedTextureFormatRequiresExactSize(GLenum internalFormat)
-{
-    // List of compressed format that require that the texture size is smaller than or a multiple of
-    // the compressed block size.
-    switch (internalFormat)
-    {
-        case GL_COMPRESSED_RGB_S3TC_DXT1_EXT:
-        case GL_COMPRESSED_RGBA_S3TC_DXT1_EXT:
-        case GL_COMPRESSED_RGBA_S3TC_DXT3_ANGLE:
-        case GL_COMPRESSED_RGBA_S3TC_DXT5_ANGLE:
-        case GL_ETC1_RGB8_LOSSY_DECODE_ANGLE:
-            return true;
-
-        default:
-            return false;
->>>>>>> a17af05f
-    }
-}
-
-<<<<<<< HEAD
-    // bufSize is validated in ValidateSizedGetUniform
-    return ValidateSizedGetUniform(context, program, location, bufSize, length);
-}
-
-bool ValidateGetUniformivRobustANGLE(Context *context,
-                                     GLuint program,
-                                     GLint location,
-                                     GLsizei bufSize,
-                                     GLsizei *length,
-                                     GLint *params)
-{
-    if (!ValidateRobustEntryPoint(context, bufSize))
-=======
-bool ValidCompressedImageSize(const ValidationContext *context,
-                              GLenum internalFormat,
-                              GLsizei width,
-                              GLsizei height)
-{
-    const gl::InternalFormat &formatInfo = gl::GetInternalFormatInfo(internalFormat);
-    if (!formatInfo.compressed)
->>>>>>> a17af05f
-    {
-        return false;
-    }
-
-<<<<<<< HEAD
-    // bufSize is validated in ValidateSizedGetUniform
-    return ValidateSizedGetUniform(context, program, location, bufSize, length);
-}
-
-bool ValidateGetUniformuivRobustANGLE(Context *context,
-                                      GLuint program,
-                                      GLint location,
-                                      GLsizei bufSize,
-                                      GLsizei *length,
-                                      GLuint *params)
-{
-    if (!ValidateRobustEntryPoint(context, bufSize))
-=======
-    if (width < 0 || height < 0)
->>>>>>> a17af05f
-    {
-        return false;
-    }
-
-<<<<<<< HEAD
-    if (context->getClientMajorVersion() < 3)
-    {
-        context->handleError(
-            Error(GL_INVALID_OPERATION, "Entry point requires at least OpenGL ES 3.0."));
-        return false;
-=======
-    if (CompressedTextureFormatRequiresExactSize(internalFormat))
-    {
-        if ((static_cast<GLuint>(width) > formatInfo.compressedBlockWidth &&
-             width % formatInfo.compressedBlockWidth != 0) ||
-            (static_cast<GLuint>(height) > formatInfo.compressedBlockHeight &&
-             height % formatInfo.compressedBlockHeight != 0))
-        {
-            return false;
-        }
->>>>>>> a17af05f
-    }
-
-    // bufSize is validated in ValidateSizedGetUniform
-    return ValidateSizedGetUniform(context, program, location, bufSize, length);
-}
-
-<<<<<<< HEAD
-bool ValidateDiscardFramebufferBase(Context *context, GLenum target, GLsizei numAttachments,
-                                    const GLenum *attachments, bool defaultFramebuffer)
-{
-    if (numAttachments < 0)
-    {
-        context->handleError(Error(GL_INVALID_VALUE, "numAttachments must not be less than zero"));
-        return false;
-    }
-
-    for (GLsizei i = 0; i < numAttachments; ++i)
-    {
-        if (attachments[i] >= GL_COLOR_ATTACHMENT0 && attachments[i] <= GL_COLOR_ATTACHMENT31)
-        {
-            if (defaultFramebuffer)
-            {
-                context->handleError(Error(
-                    GL_INVALID_ENUM, "Invalid attachment when the default framebuffer is bound"));
-                return false;
-            }
-
-            if (attachments[i] >= GL_COLOR_ATTACHMENT0 + context->getCaps().maxColorAttachments)
-            {
-                context->handleError(Error(GL_INVALID_OPERATION,
-                                           "Requested color attachment is greater than the maximum "
-                                           "supported color attachments"));
-                return false;
-            }
-        }
-        else
-        {
-            switch (attachments[i])
-            {
-              case GL_DEPTH_ATTACHMENT:
-              case GL_STENCIL_ATTACHMENT:
-              case GL_DEPTH_STENCIL_ATTACHMENT:
-                if (defaultFramebuffer)
-                {
-                    context->handleError(
-                        Error(GL_INVALID_ENUM,
-                              "Invalid attachment when the default framebuffer is bound"));
-                    return false;
-                }
-                break;
-              case GL_COLOR:
-              case GL_DEPTH:
-              case GL_STENCIL:
-                if (!defaultFramebuffer)
-                {
-                    context->handleError(
-                        Error(GL_INVALID_ENUM,
-                              "Invalid attachment when the default framebuffer is not bound"));
-                    return false;
-                }
-                break;
-              default:
-                  context->handleError(Error(GL_INVALID_ENUM, "Invalid attachment"));
-                return false;
-            }
-        }
-    }
-
-    return true;
-}
-
-bool ValidateInsertEventMarkerEXT(Context *context, GLsizei length, const char *marker)
-{
-    // Note that debug marker calls must not set error state
-
-    if (length < 0)
-    {
-        return false;
-    }
-
-    if (marker == nullptr)
-    {
-        return false;
-=======
-bool ValidImageDataSize(ValidationContext *context,
-                        GLenum textureTarget,
-                        GLsizei width,
-                        GLsizei height,
-                        GLsizei depth,
-                        GLenum internalFormat,
-                        GLenum type,
-                        const GLvoid *pixels,
-                        GLsizei imageSize)
-{
-    gl::Buffer *pixelUnpackBuffer = context->getGLState().getTargetBuffer(GL_PIXEL_UNPACK_BUFFER);
-    if (pixelUnpackBuffer == nullptr && imageSize < 0)
-    {
-        // Checks are not required
-        return true;
-    }
-
-    // ...the data would be unpacked from the buffer object such that the memory reads required
-    // would exceed the data store size.
-    GLenum sizedFormat                   = GetSizedInternalFormat(internalFormat, type);
-    const gl::InternalFormat &formatInfo = gl::GetInternalFormatInfo(sizedFormat);
-    const gl::Extents size(width, height, depth);
-    const auto &unpack = context->getGLState().getUnpackState();
-
-    bool targetIs3D   = textureTarget == GL_TEXTURE_3D || textureTarget == GL_TEXTURE_2D_ARRAY;
-    auto endByteOrErr = formatInfo.computePackUnpackEndByte(size, unpack, targetIs3D);
-    if (endByteOrErr.isError())
-    {
-        context->handleError(endByteOrErr.getError());
-        return false;
-    }
-
-    GLuint endByte = endByteOrErr.getResult();
-
-    if (pixelUnpackBuffer)
-    {
-        CheckedNumeric<size_t> checkedEndByte(endByteOrErr.getResult());
-        CheckedNumeric<size_t> checkedOffset(reinterpret_cast<size_t>(pixels));
-        checkedEndByte += checkedOffset;
-
-        if (!checkedEndByte.IsValid() ||
-            (checkedEndByte.ValueOrDie() > static_cast<size_t>(pixelUnpackBuffer->getSize())))
-        {
-            // Overflow past the end of the buffer
-            context->handleError(Error(GL_INVALID_OPERATION));
-            return false;
-        }
-    }
-    else
-    {
-        ASSERT(imageSize >= 0);
-        if (pixels == nullptr && imageSize != 0)
-        {
-            context->handleError(
-                Error(GL_INVALID_OPERATION, "imageSize must be 0 if no texture data is provided."));
-            return false;
-        }
-
-        if (pixels != nullptr && endByte > static_cast<GLuint>(imageSize))
-        {
-            context->handleError(
-                Error(GL_INVALID_OPERATION, "imageSize must be at least %u.", endByte));
-            return false;
-        }
->>>>>>> a17af05f
-    }
-
-    return true;
-}
-
-<<<<<<< HEAD
-bool ValidatePushGroupMarkerEXT(Context *context, GLsizei length, const char *marker)
-{
-    // Note that debug marker calls must not set error state
-
-    if (length < 0)
-    {
-        return false;
-    }
-
-    if (length > 0 && marker == nullptr)
-    {
-        return false;
-=======
 bool ValidQueryType(const Context *context, GLenum queryType)
 {
     static_assert(GL_ANY_SAMPLES_PASSED == GL_ANY_SAMPLES_PASSED_EXT,
@@ -5099,184 +1638,9 @@
             return context->getExtensions().syncQuery;
         default:
             return false;
->>>>>>> a17af05f
-    }
-}
-
-<<<<<<< HEAD
-    return true;
-}
-
-bool ValidateEGLImageTargetTexture2DOES(Context *context,
-                                        egl::Display *display,
-                                        GLenum target,
-                                        egl::Image *image)
-{
-    if (!context->getExtensions().eglImage && !context->getExtensions().eglImageExternal)
-    {
-        context->handleError(Error(GL_INVALID_OPERATION));
-        return false;
-    }
-
-    switch (target)
-    {
-        case GL_TEXTURE_2D:
-            if (!context->getExtensions().eglImage)
-            {
-                context->handleError(Error(
-                    GL_INVALID_ENUM, "GL_TEXTURE_2D texture target requires GL_OES_EGL_image."));
-            }
-            break;
-
-        case GL_TEXTURE_EXTERNAL_OES:
-            if (!context->getExtensions().eglImageExternal)
-            {
-                context->handleError(Error(
-                    GL_INVALID_ENUM,
-                    "GL_TEXTURE_EXTERNAL_OES texture target requires GL_OES_EGL_image_external."));
-            }
-            break;
-
-        default:
-            context->handleError(Error(GL_INVALID_ENUM, "invalid texture target."));
-            return false;
-    }
-
-    if (!display->isValidImage(image))
-    {
-        context->handleError(Error(GL_INVALID_VALUE, "EGL image is not valid."));
-        return false;
-    }
-
-    if (image->getSamples() > 0)
-    {
-        context->handleError(Error(GL_INVALID_OPERATION,
-                                   "cannot create a 2D texture from a multisampled EGL image."));
-        return false;
-    }
-
-    const TextureCaps &textureCaps = context->getTextureCaps().get(image->getFormat().asSized());
-    if (!textureCaps.texturable)
-    {
-        context->handleError(Error(GL_INVALID_OPERATION,
-                                   "EGL image internal format is not supported as a texture."));
-        return false;
-    }
-
-    return true;
-}
-
-bool ValidateEGLImageTargetRenderbufferStorageOES(Context *context,
-                                                  egl::Display *display,
-                                                  GLenum target,
-                                                  egl::Image *image)
-{
-    if (!context->getExtensions().eglImage)
-    {
-        context->handleError(Error(GL_INVALID_OPERATION));
-        return false;
-    }
-
-    switch (target)
-    {
-        case GL_RENDERBUFFER:
-            break;
-
-        default:
-            context->handleError(Error(GL_INVALID_ENUM, "invalid renderbuffer target."));
-            return false;
-    }
-
-    if (!display->isValidImage(image))
-    {
-        context->handleError(Error(GL_INVALID_VALUE, "EGL image is not valid."));
-        return false;
-    }
-
-    const TextureCaps &textureCaps = context->getTextureCaps().get(image->getFormat().asSized());
-    if (!textureCaps.renderable)
-    {
-        context->handleError(Error(
-            GL_INVALID_OPERATION, "EGL image internal format is not supported as a renderbuffer."));
-        return false;
-    }
-
-    return true;
-}
-
-bool ValidateBindVertexArrayBase(Context *context, GLuint array)
-{
-    if (!context->isVertexArrayGenerated(array))
-    {
-        // The default VAO should always exist
-        ASSERT(array != 0);
-        context->handleError(Error(GL_INVALID_OPERATION));
-        return false;
-    }
-
-    return true;
-}
-
-bool ValidateLinkProgram(Context *context, GLuint program)
-{
-    if (context->hasActiveTransformFeedback(program))
-    {
-        // ES 3.0.4 section 2.15 page 91
-        context->handleError(Error(GL_INVALID_OPERATION,
-                                   "Cannot link program while program is associated with an active "
-                                   "transform feedback object."));
-        return false;
-    }
-    return true;
-}
-
-bool ValidateProgramBinaryBase(Context *context,
-                               GLuint program,
-                               GLenum binaryFormat,
-                               const void *binary,
-                               GLint length)
-{
-    Program *programObject = GetValidProgram(context, program);
-    if (programObject == nullptr)
-    {
-        return false;
-    }
-
-    const std::vector<GLenum> &programBinaryFormats = context->getCaps().programBinaryFormats;
-    if (std::find(programBinaryFormats.begin(), programBinaryFormats.end(), binaryFormat) ==
-        programBinaryFormats.end())
-    {
-        context->handleError(Error(GL_INVALID_ENUM, "Program binary format is not valid."));
-        return false;
-    }
-
-    if (context->hasActiveTransformFeedback(program))
-    {
-        // ES 3.0.4 section 2.15 page 91
-        context->handleError(Error(GL_INVALID_OPERATION,
-                                   "Cannot change program binary while program is associated with "
-                                   "an active transform feedback object."));
-        return false;
-    }
-
-    return true;
-}
-
-bool ValidateGetProgramBinaryBase(Context *context,
-                                  GLuint program,
-                                  GLsizei bufSize,
-                                  GLsizei *length,
-                                  GLenum *binaryFormat,
-                                  void *binary)
-{
-    Program *programObject = GetValidProgram(context, program);
-    if (programObject == nullptr)
-    {
-        return false;
-    }
-
-    if (!programObject->isLinked())
-=======
+    }
+}
+
 Program *GetValidProgram(ValidationContext *context, GLuint id)
 {
     // ES3 spec (section 2.11.1) -- "Commands that accept shader or program object names will
@@ -5379,160 +1743,11 @@
     }
 
     if (width < 0 || height < 0 || samples < 0)
->>>>>>> a17af05f
-    {
-        context->handleError(Error(GL_INVALID_OPERATION, "Program is not linked."));
-        return false;
-    }
-
-<<<<<<< HEAD
-    return true;
-}
-
-bool ValidateUseProgram(Context *context, GLuint program)
-{
-    if (program != 0)
-    {
-        Program *programObject = context->getProgram(program);
-        if (!programObject)
-        {
-            // ES 3.1.0 section 7.3 page 72
-            if (context->getShader(program))
-            {
-                context->handleError(
-                    Error(GL_INVALID_OPERATION,
-                          "Attempted to use a single shader instead of a shader program."));
-                return false;
-            }
-            else
-            {
-                context->handleError(Error(GL_INVALID_VALUE, "Program invalid."));
-                return false;
-            }
-        }
-        if (!programObject->isLinked())
-        {
-            context->handleError(Error(GL_INVALID_OPERATION, "Program not linked."));
-            return false;
-        }
-    }
-    if (context->getGLState().isTransformFeedbackActiveUnpaused())
-    {
-        // ES 3.0.4 section 2.15 page 91
-        context->handleError(
-            Error(GL_INVALID_OPERATION,
-                  "Cannot change active program while transform feedback is unpaused."));
-        return false;
-    }
-
-    return true;
-}
-
-bool ValidateCopyTexImage2D(ValidationContext *context,
-                            GLenum target,
-                            GLint level,
-                            GLenum internalformat,
-                            GLint x,
-                            GLint y,
-                            GLsizei width,
-                            GLsizei height,
-                            GLint border)
-{
-    if (context->getClientMajorVersion() < 3)
-    {
-        return ValidateES2CopyTexImageParameters(context, target, level, internalformat, false, 0,
-                                                 0, x, y, width, height, border);
-    }
-
-    ASSERT(context->getClientMajorVersion() == 3);
-    return ValidateES3CopyTexImage2DParameters(context, target, level, internalformat, false, 0, 0,
-                                               0, x, y, width, height, border);
-}
-
-bool ValidateFramebufferRenderbuffer(Context *context,
-                                     GLenum target,
-                                     GLenum attachment,
-                                     GLenum renderbuffertarget,
-                                     GLuint renderbuffer)
-{
-    if (!ValidFramebufferTarget(target) ||
-        (renderbuffertarget != GL_RENDERBUFFER && renderbuffer != 0))
-    {
-        context->handleError(Error(GL_INVALID_ENUM));
-        return false;
-    }
-
-    return ValidateFramebufferRenderbufferParameters(context, target, attachment,
-                                                     renderbuffertarget, renderbuffer);
-}
-
-bool ValidateDrawBuffersBase(ValidationContext *context, GLsizei n, const GLenum *bufs)
-{
-    // INVALID_VALUE is generated if n is negative or greater than value of MAX_DRAW_BUFFERS
-    if (n < 0 || static_cast<GLuint>(n) > context->getCaps().maxDrawBuffers)
-    {
-        context->handleError(
-            Error(GL_INVALID_VALUE, "n must be non-negative and no greater than MAX_DRAW_BUFFERS"));
-        return false;
-    }
-
-    ASSERT(context->getGLState().getDrawFramebuffer());
-    GLuint frameBufferId      = context->getGLState().getDrawFramebuffer()->id();
-    GLuint maxColorAttachment = GL_COLOR_ATTACHMENT0_EXT + context->getCaps().maxColorAttachments;
-
-    // This should come first before the check for the default frame buffer
-    // because when we switch to ES3.1+, invalid enums will return INVALID_ENUM
-    // rather than INVALID_OPERATION
-    for (int colorAttachment = 0; colorAttachment < n; colorAttachment++)
-    {
-        const GLenum attachment = GL_COLOR_ATTACHMENT0_EXT + colorAttachment;
-
-        if (bufs[colorAttachment] != GL_NONE && bufs[colorAttachment] != GL_BACK &&
-            (bufs[colorAttachment] < GL_COLOR_ATTACHMENT0 ||
-             bufs[colorAttachment] > GL_COLOR_ATTACHMENT31))
-        {
-            // Value in bufs is not NONE, BACK, or GL_COLOR_ATTACHMENTi
-            // The 3.0.4 spec says to generate GL_INVALID_OPERATION here, but this
-            // was changed to GL_INVALID_ENUM in 3.1, which dEQP also expects.
-            // 3.1 is still a bit ambiguous about the error, but future specs are
-            // expected to clarify that GL_INVALID_ENUM is the correct error.
-            context->handleError(Error(GL_INVALID_ENUM, "Invalid buffer value"));
-            return false;
-        }
-        else if (bufs[colorAttachment] >= maxColorAttachment)
-        {
-            context->handleError(
-                Error(GL_INVALID_OPERATION, "Buffer value is greater than MAX_DRAW_BUFFERS"));
-            return false;
-        }
-        else if (bufs[colorAttachment] != GL_NONE && bufs[colorAttachment] != attachment &&
-                 frameBufferId != 0)
-        {
-            // INVALID_OPERATION-GL is bound to buffer and ith argument
-            // is not COLOR_ATTACHMENTi or NONE
-            context->handleError(
-                Error(GL_INVALID_OPERATION, "Ith value does not match COLOR_ATTACHMENTi or NONE"));
-            return false;
-        }
-    }
-
-    // INVALID_OPERATION is generated if GL is bound to the default framebuffer
-    // and n is not 1 or bufs is bound to value other than BACK and NONE
-    if (frameBufferId == 0)
-    {
-        if (n != 1)
-        {
-            context->handleError(Error(GL_INVALID_OPERATION,
-                                       "n must be 1 when GL is bound to the default framebuffer"));
-            return false;
-        }
-
-        if (bufs[0] != GL_NONE && bufs[0] != GL_BACK)
-        {
-            context->handleError(Error(
-                GL_INVALID_OPERATION,
-                "Only NONE or BACK are valid values when drawing to the default framebuffer"));
-=======
+    {
+        context->handleError(Error(GL_INVALID_VALUE));
+        return false;
+    }
+
     const TextureCaps &formatCaps = context->getTextureCaps().get(internalformat);
     if (!formatCaps.renderable)
     {
@@ -5594,43 +1809,10 @@
         if (static_cast<GLuint>(samples) > formatCaps.getMaxSamples())
         {
             context->handleError(Error(GL_OUT_OF_MEMORY));
->>>>>>> a17af05f
-            return false;
-        }
-    }
-
-<<<<<<< HEAD
-    return true;
-}
-
-bool ValidateCopyTexSubImage2D(Context *context,
-                               GLenum target,
-                               GLint level,
-                               GLint xoffset,
-                               GLint yoffset,
-                               GLint x,
-                               GLint y,
-                               GLsizei width,
-                               GLsizei height)
-{
-    if (context->getClientMajorVersion() < 3)
-    {
-        return ValidateES2CopyTexImageParameters(context, target, level, GL_NONE, true, xoffset,
-                                                 yoffset, x, y, width, height, 0);
-    }
-
-    return ValidateES3CopyTexImage2DParameters(context, target, level, GL_NONE, true, xoffset,
-                                               yoffset, 0, x, y, width, height, 0);
-}
-
-bool ValidateGetBufferPointervBase(Context *context,
-                                   GLenum target,
-                                   GLenum pname,
-                                   GLsizei *length,
-                                   void **params)
-{
-    if (length)
-=======
+            return false;
+        }
+    }
+
     return ValidateRenderbufferStorageParametersBase(context, target, samples, internalformat,
                                                      width, height);
 }
@@ -5658,35 +1840,10 @@
     }
 
     if (!ValidateAttachmentTarget(context, attachment))
->>>>>>> a17af05f
-    {
-        *length = 0;
-    }
-
-<<<<<<< HEAD
-    if (context->getClientMajorVersion() < 3 && !context->getExtensions().mapBuffer)
-    {
-        context->handleError(
-            Error(GL_INVALID_OPERATION,
-                  "Context does not support OpenGL ES 3.0 or GL_OES_map_buffer is not enabled."));
-        return false;
-    }
-
-    if (!ValidBufferTarget(context, target))
-    {
-        context->handleError(Error(GL_INVALID_ENUM, "Buffer target not valid: 0x%X", target));
-        return false;
-    }
-
-    switch (pname)
-    {
-        case GL_BUFFER_MAP_POINTER:
-            break;
-
-        default:
-            context->handleError(Error(GL_INVALID_ENUM, "Unknown pname."));
-            return false;
-=======
+    {
+        return false;
+    }
+
     // [OpenGL ES 2.0.25] Section 4.4.3 page 112
     // [OpenGL ES 3.0.2] Section 4.4.2 page 201
     // 'renderbuffer' must be either zero or the name of an existing renderbuffer object of
@@ -7834,7 +3991,6 @@
             context->handleError(Error(GL_INVALID_OPERATION, "Program not linked."));
             return false;
         }
->>>>>>> a17af05f
     }
     if (context->getGLState().isTransformFeedbackActiveUnpaused())
     {
@@ -7845,18 +4001,6 @@
         return false;
     }
 
-<<<<<<< HEAD
-    // GLES 3.0 section 2.10.1: "Attempts to attempts to modify or query buffer object state for a
-    // target bound to zero generate an INVALID_OPERATION error."
-    // GLES 3.1 section 6.6 explicitly specifies this error.
-    if (context->getGLState().getTargetBuffer(target) == nullptr)
-    {
-        context->handleError(
-            Error(GL_INVALID_OPERATION, "Can not get pointer for reserved buffer name zero."));
-        return false;
-    }
-
-=======
     return true;
 }
 
@@ -8036,7 +4180,6 @@
         return false;
     }
 
->>>>>>> a17af05f
     if (length)
     {
         *length = 1;
@@ -8054,7 +4197,6 @@
     }
 
     Buffer *buffer = context->getGLState().getTargetBuffer(target);
-<<<<<<< HEAD
 
     if (buffer == nullptr || !buffer->isMapped())
     {
@@ -8179,132 +4321,6 @@
         return false;
     }
 
-=======
-
-    if (buffer == nullptr || !buffer->isMapped())
-    {
-        context->handleError(Error(GL_INVALID_OPERATION, "Buffer not mapped."));
-        return false;
-    }
-
-    return true;
-}
-
-bool ValidateMapBufferRangeBase(Context *context,
-                                GLenum target,
-                                GLintptr offset,
-                                GLsizeiptr length,
-                                GLbitfield access)
-{
-    if (!ValidBufferTarget(context, target))
-    {
-        context->handleError(Error(GL_INVALID_ENUM, "Invalid buffer target."));
-        return false;
-    }
-
-    if (offset < 0 || length < 0)
-    {
-        context->handleError(Error(GL_INVALID_VALUE, "Invalid offset or length."));
-        return false;
-    }
-
-    Buffer *buffer = context->getGLState().getTargetBuffer(target);
-
-    if (!buffer)
-    {
-        context->handleError(Error(GL_INVALID_OPERATION, "Attempted to map buffer object zero."));
-        return false;
-    }
-
-    // Check for buffer overflow
-    CheckedNumeric<size_t> checkedOffset(offset);
-    auto checkedSize = checkedOffset + length;
-
-    if (!checkedSize.IsValid() || checkedSize.ValueOrDie() > static_cast<size_t>(buffer->getSize()))
-    {
-        context->handleError(
-            Error(GL_INVALID_VALUE, "Mapped range does not fit into buffer dimensions."));
-        return false;
-    }
-
-    // Check for invalid bits in the mask
-    GLbitfield allAccessBits = GL_MAP_READ_BIT | GL_MAP_WRITE_BIT | GL_MAP_INVALIDATE_RANGE_BIT |
-                               GL_MAP_INVALIDATE_BUFFER_BIT | GL_MAP_FLUSH_EXPLICIT_BIT |
-                               GL_MAP_UNSYNCHRONIZED_BIT;
-
-    if (access & ~(allAccessBits))
-    {
-        context->handleError(Error(GL_INVALID_VALUE, "Invalid access bits: 0x%X.", access));
-        return false;
-    }
-
-    if (length == 0)
-    {
-        context->handleError(Error(GL_INVALID_OPERATION, "Buffer mapping length is zero."));
-        return false;
-    }
-
-    if (buffer->isMapped())
-    {
-        context->handleError(Error(GL_INVALID_OPERATION, "Buffer is already mapped."));
-        return false;
-    }
-
-    // Check for invalid bit combinations
-    if ((access & (GL_MAP_READ_BIT | GL_MAP_WRITE_BIT)) == 0)
-    {
-        context->handleError(
-            Error(GL_INVALID_OPERATION, "Need to map buffer for either reading or writing."));
-        return false;
-    }
-
-    GLbitfield writeOnlyBits =
-        GL_MAP_INVALIDATE_RANGE_BIT | GL_MAP_INVALIDATE_BUFFER_BIT | GL_MAP_UNSYNCHRONIZED_BIT;
-
-    if ((access & GL_MAP_READ_BIT) != 0 && (access & writeOnlyBits) != 0)
-    {
-        context->handleError(Error(GL_INVALID_OPERATION,
-                                   "Invalid access bits when mapping buffer for reading: 0x%X.",
-                                   access));
-        return false;
-    }
-
-    if ((access & GL_MAP_WRITE_BIT) == 0 && (access & GL_MAP_FLUSH_EXPLICIT_BIT) != 0)
-    {
-        context->handleError(Error(
-            GL_INVALID_OPERATION,
-            "The explicit flushing bit may only be set if the buffer is mapped for writing."));
-        return false;
-    }
-    return true;
-}
-
-bool ValidateFlushMappedBufferRangeBase(Context *context,
-                                        GLenum target,
-                                        GLintptr offset,
-                                        GLsizeiptr length)
-{
-    if (offset < 0 || length < 0)
-    {
-        context->handleError(Error(GL_INVALID_VALUE, "Invalid offset/length parameters."));
-        return false;
-    }
-
-    if (!ValidBufferTarget(context, target))
-    {
-        context->handleError(Error(GL_INVALID_ENUM, "Invalid buffer target."));
-        return false;
-    }
-
-    Buffer *buffer = context->getGLState().getTargetBuffer(target);
-
-    if (buffer == nullptr)
-    {
-        context->handleError(Error(GL_INVALID_OPERATION, "Attempted to flush buffer object zero."));
-        return false;
-    }
-
->>>>>>> a17af05f
     if (!buffer->isMapped() || (buffer->getAccessFlags() & GL_MAP_FLUSH_EXPLICIT_BIT) == 0)
     {
         context->handleError(Error(
@@ -8380,20 +4396,11 @@
     }
 
     // Non-power of 2 ES2 check
-<<<<<<< HEAD
-    if (!context->getExtensions().textureNPOT &&
-        (!isPow2(static_cast<int>(texture->getWidth(baseTarget, 0))) ||
-         !isPow2(static_cast<int>(texture->getHeight(baseTarget, 0)))))
-    {
-        ASSERT(context->getClientMajorVersion() <= 2 &&
-               (target == GL_TEXTURE_2D || target == GL_TEXTURE_CUBE_MAP));
-=======
     if (context->getClientVersion() < Version(3, 0) && !context->getExtensions().textureNPOT &&
         (!isPow2(static_cast<int>(texture->getWidth(baseTarget, 0))) ||
          !isPow2(static_cast<int>(texture->getHeight(baseTarget, 0)))))
     {
         ASSERT(target == GL_TEXTURE_2D || target == GL_TEXTURE_CUBE_MAP);
->>>>>>> a17af05f
         context->handleError(Error(GL_INVALID_OPERATION));
         return false;
     }
@@ -8411,103 +4418,53 @@
 bool ValidateGenBuffers(Context *context, GLint n, GLuint *)
 {
     return ValidateGenOrDelete(context, n);
-<<<<<<< HEAD
 }
 
 bool ValidateDeleteBuffers(Context *context, GLint n, const GLuint *)
-=======
-}
-
-bool ValidateDeleteBuffers(Context *context, GLint n, const GLuint *)
 {
     return ValidateGenOrDelete(context, n);
 }
 
 bool ValidateGenFramebuffers(Context *context, GLint n, GLuint *)
->>>>>>> a17af05f
 {
     return ValidateGenOrDelete(context, n);
 }
 
-<<<<<<< HEAD
-bool ValidateGenFramebuffers(Context *context, GLint n, GLuint *)
-=======
 bool ValidateDeleteFramebuffers(Context *context, GLint n, const GLuint *)
->>>>>>> a17af05f
 {
     return ValidateGenOrDelete(context, n);
 }
 
-<<<<<<< HEAD
-bool ValidateDeleteFramebuffers(Context *context, GLint n, const GLuint *)
-=======
 bool ValidateGenRenderbuffers(Context *context, GLint n, GLuint *)
->>>>>>> a17af05f
 {
     return ValidateGenOrDelete(context, n);
 }
 
-<<<<<<< HEAD
-bool ValidateGenRenderbuffers(Context *context, GLint n, GLuint *)
-=======
 bool ValidateDeleteRenderbuffers(Context *context, GLint n, const GLuint *)
->>>>>>> a17af05f
 {
     return ValidateGenOrDelete(context, n);
 }
 
-<<<<<<< HEAD
-bool ValidateDeleteRenderbuffers(Context *context, GLint n, const GLuint *)
-=======
 bool ValidateGenTextures(Context *context, GLint n, GLuint *)
->>>>>>> a17af05f
 {
     return ValidateGenOrDelete(context, n);
 }
 
-<<<<<<< HEAD
-bool ValidateGenTextures(Context *context, GLint n, GLuint *)
-=======
 bool ValidateDeleteTextures(Context *context, GLint n, const GLuint *)
->>>>>>> a17af05f
 {
     return ValidateGenOrDelete(context, n);
 }
 
-<<<<<<< HEAD
-bool ValidateDeleteTextures(Context *context, GLint n, const GLuint *)
-{
-    return ValidateGenOrDelete(context, n);
-}
-
 bool ValidateGenOrDelete(Context *context, GLint n)
 {
     if (n < 0)
     {
         context->handleError(Error(GL_INVALID_VALUE, "n < 0"));
-=======
-bool ValidateGenOrDelete(Context *context, GLint n)
-{
-    if (n < 0)
-    {
-        context->handleError(Error(GL_INVALID_VALUE, "n < 0"));
-        return false;
-    }
-    return true;
-}
-
-bool ValidateEnable(Context *context, GLenum cap)
-{
-    if (!ValidCap(context, cap, false))
-    {
-        context->handleError(Error(GL_INVALID_ENUM, "Invalid cap."));
->>>>>>> a17af05f
-        return false;
-    }
-    return true;
-}
-
-<<<<<<< HEAD
+        return false;
+    }
+    return true;
+}
+
 bool ValidateEnable(Context *context, GLenum cap)
 {
     if (!ValidCap(context, cap, false))
@@ -8522,14 +4479,6 @@
         const char *errorMessage = "Current renderer doesn't support alpha-to-coverage";
         context->handleError(Error(GL_INVALID_OPERATION, errorMessage));
 
-=======
-    if (context->getLimitations().noSampleAlphaToCoverageSupport &&
-        cap == GL_SAMPLE_ALPHA_TO_COVERAGE)
-    {
-        const char *errorMessage = "Current renderer doesn't support alpha-to-coverage";
-        context->handleError(Error(GL_INVALID_OPERATION, errorMessage));
-
->>>>>>> a17af05f
         // We also output an error message to the debugger window if tracing is active, so that
         // developers can see the error message.
         ERR("%s", errorMessage);
@@ -8637,8 +4586,6 @@
             {
                 context->handleError(Error(GL_INVALID_ENUM));
                 return false;
-<<<<<<< HEAD
-=======
             }
             break;
 
@@ -8672,7 +4619,6 @@
             {
                 context->handleError(Error(GL_INVALID_ENUM));
                 return false;
->>>>>>> a17af05f
             }
             break;
     }
@@ -8805,171 +4751,6 @@
                 }
                 break;
 
-<<<<<<< HEAD
-        default:
-            context->handleError(Error(GL_INVALID_ENUM));
-            return false;
-    }
-
-    // Determine if the attachment is a valid enum
-    switch (attachment)
-    {
-        case GL_BACK:
-        case GL_FRONT:
-        case GL_DEPTH:
-        case GL_STENCIL:
-        case GL_DEPTH_STENCIL_ATTACHMENT:
-            if (clientVersion < 3)
-            {
-                context->handleError(Error(GL_INVALID_ENUM));
-                return false;
-            }
-            break;
-
-        case GL_DEPTH_ATTACHMENT:
-        case GL_STENCIL_ATTACHMENT:
-            break;
-
-        default:
-            if (attachment < GL_COLOR_ATTACHMENT0_EXT ||
-                (attachment - GL_COLOR_ATTACHMENT0_EXT) >= context->getCaps().maxColorAttachments)
-            {
-                context->handleError(Error(GL_INVALID_ENUM));
-                return false;
-            }
-            break;
-    }
-
-    const Framebuffer *framebuffer = context->getGLState().getTargetFramebuffer(target);
-    ASSERT(framebuffer);
-
-    if (framebuffer->id() == 0)
-    {
-        if (clientVersion < 3)
-        {
-            context->handleError(Error(GL_INVALID_OPERATION));
-            return false;
-        }
-
-        switch (attachment)
-        {
-            case GL_BACK:
-            case GL_DEPTH:
-            case GL_STENCIL:
-                break;
-
-            default:
-                context->handleError(Error(GL_INVALID_OPERATION));
-                return false;
-        }
-    }
-    else
-    {
-        if (attachment >= GL_COLOR_ATTACHMENT0_EXT && attachment <= GL_COLOR_ATTACHMENT15_EXT)
-        {
-            // Valid attachment query
-        }
-        else
-        {
-            switch (attachment)
-            {
-                case GL_DEPTH_ATTACHMENT:
-                case GL_STENCIL_ATTACHMENT:
-                    break;
-
-                case GL_DEPTH_STENCIL_ATTACHMENT:
-                    if (!framebuffer->hasValidDepthStencil())
-                    {
-                        context->handleError(Error(GL_INVALID_OPERATION));
-                        return false;
-                    }
-                    break;
-
-                default:
-                    context->handleError(Error(GL_INVALID_OPERATION));
-                    return false;
-            }
-        }
-    }
-
-    const FramebufferAttachment *attachmentObject = framebuffer->getAttachment(attachment);
-    if (attachmentObject)
-    {
-        ASSERT(attachmentObject->type() == GL_RENDERBUFFER ||
-               attachmentObject->type() == GL_TEXTURE ||
-               attachmentObject->type() == GL_FRAMEBUFFER_DEFAULT);
-
-        switch (pname)
-        {
-            case GL_FRAMEBUFFER_ATTACHMENT_OBJECT_NAME:
-                if (attachmentObject->type() != GL_RENDERBUFFER &&
-                    attachmentObject->type() != GL_TEXTURE)
-                {
-                    context->handleError(Error(GL_INVALID_ENUM));
-                    return false;
-                }
-                break;
-
-            case GL_FRAMEBUFFER_ATTACHMENT_TEXTURE_LEVEL:
-                if (attachmentObject->type() != GL_TEXTURE)
-                {
-                    context->handleError(Error(GL_INVALID_ENUM));
-                    return false;
-                }
-                break;
-
-            case GL_FRAMEBUFFER_ATTACHMENT_TEXTURE_CUBE_MAP_FACE:
-                if (attachmentObject->type() != GL_TEXTURE)
-                {
-                    context->handleError(Error(GL_INVALID_ENUM));
-                    return false;
-                }
-                break;
-
-            case GL_FRAMEBUFFER_ATTACHMENT_COMPONENT_TYPE:
-                if (attachment == GL_DEPTH_STENCIL_ATTACHMENT)
-                {
-                    context->handleError(Error(GL_INVALID_OPERATION));
-                    return false;
-                }
-                break;
-
-            case GL_FRAMEBUFFER_ATTACHMENT_TEXTURE_LAYER:
-                if (attachmentObject->type() != GL_TEXTURE)
-                {
-                    context->handleError(Error(GL_INVALID_ENUM));
-                    return false;
-                }
-                break;
-
-            default:
-                break;
-        }
-    }
-    else
-    {
-        // ES 2.0.25 spec pg 127 states that if the value of FRAMEBUFFER_ATTACHMENT_OBJECT_TYPE
-        // is NONE, then querying any other pname will generate INVALID_ENUM.
-
-        // ES 3.0.2 spec pg 235 states that if the attachment type is none,
-        // GL_FRAMEBUFFER_ATTACHMENT_OBJECT_NAME will return zero and be an
-        // INVALID_OPERATION for all other pnames
-
-        switch (pname)
-        {
-            case GL_FRAMEBUFFER_ATTACHMENT_OBJECT_TYPE:
-                break;
-
-            case GL_FRAMEBUFFER_ATTACHMENT_OBJECT_NAME:
-                if (clientVersion < 3)
-                {
-                    context->handleError(Error(GL_INVALID_ENUM));
-                    return false;
-                }
-                break;
-
-=======
->>>>>>> a17af05f
             default:
                 if (clientVersion < 3)
                 {
@@ -9193,7 +4974,6 @@
 bool ValidateGetShaderiv(Context *context, GLuint shader, GLenum pname, GLint *params)
 {
     return ValidateGetShaderivBase(context, shader, pname, nullptr);
-<<<<<<< HEAD
 }
 
 bool ValidateGetShaderivRobustANGLE(Context *context,
@@ -9232,27 +5012,13 @@
                                           GLsizei bufSize,
                                           GLsizei *length,
                                           GLfloat *params)
-=======
-}
-
-bool ValidateGetShaderivRobustANGLE(Context *context,
-                                    GLuint shader,
-                                    GLenum pname,
-                                    GLsizei bufSize,
-                                    GLsizei *length,
-                                    GLint *params)
->>>>>>> a17af05f
 {
     if (!ValidateRobustEntryPoint(context, bufSize))
     {
         return false;
     }
 
-<<<<<<< HEAD
     if (!ValidateGetTexParameterBase(context, target, pname, length))
-=======
-    if (!ValidateGetShaderivBase(context, shader, pname, length))
->>>>>>> a17af05f
     {
         return false;
     }
@@ -9265,67 +5031,6 @@
     return true;
 }
 
-<<<<<<< HEAD
-bool ValidateGetTexParameteriv(Context *context, GLenum target, GLenum pname, GLint *params)
-=======
-bool ValidateGetTexParameterfv(Context *context, GLenum target, GLenum pname, GLfloat *params)
->>>>>>> a17af05f
-{
-    return ValidateGetTexParameterBase(context, target, pname, nullptr);
-}
-
-<<<<<<< HEAD
-bool ValidateGetTexParameterivRobustANGLE(Context *context,
-=======
-bool ValidateGetTexParameterfvRobustANGLE(Context *context,
->>>>>>> a17af05f
-                                          GLenum target,
-                                          GLenum pname,
-                                          GLsizei bufSize,
-                                          GLsizei *length,
-<<<<<<< HEAD
-                                          GLint *params)
-=======
-                                          GLfloat *params)
->>>>>>> a17af05f
-{
-    if (!ValidateRobustEntryPoint(context, bufSize))
-    {
-        return false;
-    }
-
-    if (!ValidateGetTexParameterBase(context, target, pname, length))
-    {
-        return false;
-    }
-
-    if (!ValidateRobustBufferSize(context, bufSize, *length))
-    {
-        return false;
-    }
-
-    return true;
-}
-
-<<<<<<< HEAD
-bool ValidateTexParameterf(Context *context, GLenum target, GLenum pname, GLfloat param)
-{
-    return ValidateTexParameterBase(context, target, pname, -1, &param);
-}
-
-bool ValidateTexParameterfv(Context *context, GLenum target, GLenum pname, const GLfloat *params)
-{
-    return ValidateTexParameterBase(context, target, pname, -1, params);
-}
-
-bool ValidateTexParameterfvRobustANGLE(Context *context,
-                                       GLenum target,
-                                       GLenum pname,
-                                       GLsizei bufSize,
-                                       const GLfloat *params)
-{
-    if (!ValidateRobustEntryPoint(context, bufSize))
-=======
 bool ValidateGetTexParameteriv(Context *context, GLenum target, GLenum pname, GLint *params)
 {
     return ValidateGetTexParameterBase(context, target, pname, nullptr);
@@ -9344,12 +5049,39 @@
     }
 
     if (!ValidateGetTexParameterBase(context, target, pname, length))
->>>>>>> a17af05f
-    {
-        return false;
-    }
-
-<<<<<<< HEAD
+    {
+        return false;
+    }
+
+    if (!ValidateRobustBufferSize(context, bufSize, *length))
+    {
+        return false;
+    }
+
+    return true;
+}
+
+bool ValidateTexParameterf(Context *context, GLenum target, GLenum pname, GLfloat param)
+{
+    return ValidateTexParameterBase(context, target, pname, -1, &param);
+}
+
+bool ValidateTexParameterfv(Context *context, GLenum target, GLenum pname, const GLfloat *params)
+{
+    return ValidateTexParameterBase(context, target, pname, -1, params);
+}
+
+bool ValidateTexParameterfvRobustANGLE(Context *context,
+                                       GLenum target,
+                                       GLenum pname,
+                                       GLsizei bufSize,
+                                       const GLfloat *params)
+{
+    if (!ValidateRobustEntryPoint(context, bufSize))
+    {
+        return false;
+    }
+
     return ValidateTexParameterBase(context, target, pname, bufSize, params);
 }
 
@@ -9368,31 +5100,6 @@
                                        GLenum pname,
                                        GLsizei bufSize,
                                        const GLint *params)
-=======
-    if (!ValidateRobustBufferSize(context, bufSize, *length))
-    {
-        return false;
-    }
-
-    return true;
-}
-
-bool ValidateTexParameterf(Context *context, GLenum target, GLenum pname, GLfloat param)
-{
-    return ValidateTexParameterBase(context, target, pname, -1, &param);
-}
-
-bool ValidateTexParameterfv(Context *context, GLenum target, GLenum pname, const GLfloat *params)
-{
-    return ValidateTexParameterBase(context, target, pname, -1, params);
-}
-
-bool ValidateTexParameterfvRobustANGLE(Context *context,
-                                       GLenum target,
-                                       GLenum pname,
-                                       GLsizei bufSize,
-                                       const GLfloat *params)
->>>>>>> a17af05f
 {
     if (!ValidateRobustEntryPoint(context, bufSize))
     {
@@ -9402,7 +5109,6 @@
     return ValidateTexParameterBase(context, target, pname, bufSize, params);
 }
 
-<<<<<<< HEAD
 bool ValidateGetSamplerParameterfv(Context *context, GLuint sampler, GLenum pname, GLfloat *params)
 {
     return ValidateGetSamplerParameterBase(context, sampler, pname, nullptr);
@@ -9414,63 +5120,22 @@
                                               GLuint bufSize,
                                               GLsizei *length,
                                               GLfloat *params)
-=======
-bool ValidateTexParameteri(Context *context, GLenum target, GLenum pname, GLint param)
-{
-    return ValidateTexParameterBase(context, target, pname, -1, &param);
-}
-
-bool ValidateTexParameteriv(Context *context, GLenum target, GLenum pname, const GLint *params)
-{
-    return ValidateTexParameterBase(context, target, pname, -1, params);
-}
-
-bool ValidateTexParameterivRobustANGLE(Context *context,
-                                       GLenum target,
-                                       GLenum pname,
-                                       GLsizei bufSize,
-                                       const GLint *params)
->>>>>>> a17af05f
 {
     if (!ValidateRobustEntryPoint(context, bufSize))
     {
         return false;
     }
 
-<<<<<<< HEAD
     if (!ValidateGetSamplerParameterBase(context, sampler, pname, length))
-=======
-    return ValidateTexParameterBase(context, target, pname, bufSize, params);
-}
-
-bool ValidateGetSamplerParameterfv(Context *context, GLuint sampler, GLenum pname, GLfloat *params)
-{
-    return ValidateGetSamplerParameterBase(context, sampler, pname, nullptr);
-}
-
-bool ValidateGetSamplerParameterfvRobustANGLE(Context *context,
-                                              GLuint sampler,
-                                              GLenum pname,
-                                              GLuint bufSize,
-                                              GLsizei *length,
-                                              GLfloat *params)
-{
-    if (!ValidateRobustEntryPoint(context, bufSize))
->>>>>>> a17af05f
-    {
-        return false;
-    }
-
-<<<<<<< HEAD
+    {
+        return false;
+    }
+
     if (!ValidateRobustBufferSize(context, bufSize, *length))
-=======
-    if (!ValidateGetSamplerParameterBase(context, sampler, pname, length))
->>>>>>> a17af05f
-    {
-        return false;
-    }
-
-<<<<<<< HEAD
+    {
+        return false;
+    }
+
     return true;
 }
 
@@ -9487,45 +5152,15 @@
                                               GLint *params)
 {
     if (!ValidateRobustEntryPoint(context, bufSize))
-=======
-    if (!ValidateRobustBufferSize(context, bufSize, *length))
->>>>>>> a17af05f
-    {
-        return false;
-    }
-
-<<<<<<< HEAD
+    {
+        return false;
+    }
+
     if (!ValidateGetSamplerParameterBase(context, sampler, pname, length))
-=======
-    return true;
-}
-
-bool ValidateGetSamplerParameteriv(Context *context, GLuint sampler, GLenum pname, GLint *params)
-{
-    return ValidateGetSamplerParameterBase(context, sampler, pname, nullptr);
-}
-
-bool ValidateGetSamplerParameterivRobustANGLE(Context *context,
-                                              GLuint sampler,
-                                              GLenum pname,
-                                              GLuint bufSize,
-                                              GLsizei *length,
-                                              GLint *params)
-{
-    if (!ValidateRobustEntryPoint(context, bufSize))
->>>>>>> a17af05f
-    {
-        return false;
-    }
-
-<<<<<<< HEAD
-=======
-    if (!ValidateGetSamplerParameterBase(context, sampler, pname, length))
-    {
-        return false;
-    }
-
->>>>>>> a17af05f
+    {
+        return false;
+    }
+
     if (!ValidateRobustBufferSize(context, bufSize, *length))
     {
         return false;
