--- conflicted
+++ resolved
@@ -24,14 +24,10 @@
 namespace gl
 {
 
-<<<<<<< HEAD
-static bool ValidateTexImageFormatCombination(gl::Context *context, GLenum internalFormat, GLenum format, GLenum type)
-=======
 static bool ValidateTexImageFormatCombination(gl::Context *context,
                                               GLenum internalFormat,
                                               GLenum format,
                                               GLenum type)
->>>>>>> a17af05f
 {
     // For historical reasons, glTexImage2D and glTexImage3D pass in their internal format as a
     // GLint instead of a GLenum. Therefor an invalid internal format gives a GL_INVALID_VALUE
@@ -271,12 +267,8 @@
     gl::Buffer *pixelUnpackBuffer = context->getGLState().getTargetBuffer(GL_PIXEL_UNPACK_BUFFER);
     if (pixelUnpackBuffer != nullptr)
     {
-<<<<<<< HEAD
-        // ...data is not evenly divisible into the number of bytes needed to store in memory a datum
-=======
         // ...data is not evenly divisible into the number of bytes needed to store in memory a
         // datum
->>>>>>> a17af05f
         // indicated by type.
         if (!isCompressed)
         {
@@ -496,7 +488,6 @@
     {
         return false;
     }
-<<<<<<< HEAD
 
     if (((textureFormatInfo.componentType == GL_INT) !=
          (framebufferFormatInfo.componentType == GL_INT)) ||
@@ -516,27 +507,6 @@
         return false;
     }
 
-=======
-
-    if (((textureFormatInfo.componentType == GL_INT) !=
-         (framebufferFormatInfo.componentType == GL_INT)) ||
-        ((textureFormatInfo.componentType == GL_UNSIGNED_INT) !=
-         (framebufferFormatInfo.componentType == GL_UNSIGNED_INT)))
-    {
-        return false;
-    }
-
-    if ((textureFormatInfo.componentType == GL_UNSIGNED_NORMALIZED ||
-         textureFormatInfo.componentType == GL_SIGNED_NORMALIZED ||
-         textureFormatInfo.componentType == GL_FLOAT) &&
-        !(framebufferFormatInfo.componentType == GL_UNSIGNED_NORMALIZED ||
-          framebufferFormatInfo.componentType == GL_SIGNED_NORMALIZED ||
-          framebufferFormatInfo.componentType == GL_FLOAT))
-    {
-        return false;
-    }
-
->>>>>>> a17af05f
     // GLES specification 3.0.3, sec 3.8.5, pg 139-140:
     // The effective internal format of the source buffer is determined with the following rules
     // applied in order:
@@ -1019,12 +989,6 @@
     return true;
 }
 
-<<<<<<< HEAD
-bool ValidateES3RenderbufferStorageParameters(gl::Context *context, GLenum target, GLsizei samples,
-                                              GLenum internalformat, GLsizei width, GLsizei height)
-{
-    if (!ValidateRenderbufferStorageParametersBase(context, target, samples, internalformat, width, height))
-=======
 bool ValidateES3RenderbufferStorageParameters(gl::Context *context,
                                               GLenum target,
                                               GLsizei samples,
@@ -1034,7 +998,6 @@
 {
     if (!ValidateRenderbufferStorageParametersBase(context, target, samples, internalformat, width,
                                                    height))
->>>>>>> a17af05f
     {
         return false;
     }
@@ -1965,8 +1928,6 @@
 bool ValidateGetInteger64i_v(ValidationContext *context, GLenum target, GLuint index, GLint64 *data)
 {
     if (context->getClientVersion() < ES_3_0)
-<<<<<<< HEAD
-=======
     {
         context->handleError(Error(GL_INVALID_OPERATION, "Context does not support GLES3.0"));
         return false;
@@ -1982,29 +1943,10 @@
                                         GLint64 *data)
 {
     if (context->getClientVersion() < ES_3_0)
->>>>>>> a17af05f
     {
         context->handleError(Error(GL_INVALID_OPERATION, "Context does not support GLES3.0"));
         return false;
     }
-<<<<<<< HEAD
-    return ValidateIndexedStateQuery(context, target, index, nullptr);
-}
-
-bool ValidateGetInteger64i_vRobustANGLE(ValidationContext *context,
-                                        GLenum target,
-                                        GLuint index,
-                                        GLsizei bufSize,
-                                        GLsizei *length,
-                                        GLint64 *data)
-{
-    if (context->getClientVersion() < ES_3_0)
-    {
-        context->handleError(Error(GL_INVALID_OPERATION, "Context does not support GLES3.0"));
-        return false;
-    }
-=======
->>>>>>> a17af05f
 
     if (!ValidateRobustEntryPoint(context, bufSize))
     {
@@ -2112,8 +2054,6 @@
     }
 
     return true;
-<<<<<<< HEAD
-=======
 }
 
 bool ValidateGetStringi(Context *context, GLenum name, GLuint index)
@@ -2157,7 +2097,6 @@
     }
 
     return true;
->>>>>>> a17af05f
 }
 
 }  // namespace gl