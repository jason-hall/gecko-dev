//
// Copyright (c) 2013 The ANGLE Project Authors. All rights reserved.
// Use of this source code is governed by a BSD-style license that can be
// found in the LICENSE file.
//

// validationES2.h: Validation functions for OpenGL ES 2.0 entry point parameters

#ifndef LIBANGLE_VALIDATION_ES2_H_
#define LIBANGLE_VALIDATION_ES2_H_

#include <GLES2/gl2.h>
#include <GLES2/gl2ext.h>

namespace gl
{
class Context;
class ValidationContext;
class Texture;

bool ValidateES2TexImageParameters(Context *context,
                                   GLenum target,
                                   GLint level,
                                   GLenum internalformat,
                                   bool isCompressed,
                                   bool isSubImage,
                                   GLint xoffset,
                                   GLint yoffset,
                                   GLsizei width,
                                   GLsizei height,
                                   GLint border,
                                   GLenum format,
                                   GLenum type,
                                   GLsizei imageSize,
                                   const GLvoid *pixels);

bool ValidateES2CopyTexImageParameters(ValidationContext *context,
                                       GLenum target,
                                       GLint level,
                                       GLenum internalformat,
                                       bool isSubImage,
                                       GLint xoffset,
                                       GLint yoffset,
                                       GLint x,
                                       GLint y,
                                       GLsizei width,
                                       GLsizei height,
                                       GLint border);

bool ValidateES2TexStorageParameters(Context *context, GLenum target, GLsizei levels, GLenum internalformat,
                                                   GLsizei width, GLsizei height);

bool ValidateDiscardFramebufferEXT(Context *context, GLenum target, GLsizei numAttachments,
                                   const GLenum *attachments);

bool ValidateDrawBuffersEXT(ValidationContext *context, GLsizei n, const GLenum *bufs);

bool ValidateBindVertexArrayOES(Context *context, GLuint array);
bool ValidateDeleteVertexArraysOES(Context *context, GLsizei n);
bool ValidateGenVertexArraysOES(Context *context, GLsizei n);
bool ValidateIsVertexArrayOES(Context *context);

bool ValidateProgramBinaryOES(Context *context,
                              GLuint program,
                              GLenum binaryFormat,
                              const void *binary,
                              GLint length);
bool ValidateGetProgramBinaryOES(Context *context,
                                 GLuint program,
                                 GLsizei bufSize,
                                 GLsizei *length,
                                 GLenum *binaryFormat,
                                 void *binary);

// GL_KHR_debug
bool ValidateDebugMessageControlKHR(Context *context,
                                    GLenum source,
                                    GLenum type,
                                    GLenum severity,
                                    GLsizei count,
                                    const GLuint *ids,
                                    GLboolean enabled);
bool ValidateDebugMessageInsertKHR(Context *context,
                                   GLenum source,
                                   GLenum type,
                                   GLuint id,
                                   GLenum severity,
                                   GLsizei length,
                                   const GLchar *buf);
bool ValidateDebugMessageCallbackKHR(Context *context,
                                     GLDEBUGPROCKHR callback,
                                     const void *userParam);
bool ValidateGetDebugMessageLogKHR(Context *context,
                                   GLuint count,
                                   GLsizei bufSize,
                                   GLenum *sources,
                                   GLenum *types,
                                   GLuint *ids,
                                   GLenum *severities,
                                   GLsizei *lengths,
                                   GLchar *messageLog);
bool ValidatePushDebugGroupKHR(Context *context,
                               GLenum source,
                               GLuint id,
                               GLsizei length,
                               const GLchar *message);
bool ValidatePopDebugGroupKHR(Context *context);
bool ValidateObjectLabelKHR(Context *context,
                            GLenum identifier,
                            GLuint name,
                            GLsizei length,
                            const GLchar *label);
bool ValidateGetObjectLabelKHR(Context *context,
                               GLenum identifier,
                               GLuint name,
                               GLsizei bufSize,
                               GLsizei *length,
                               GLchar *label);
bool ValidateObjectPtrLabelKHR(Context *context,
                               const void *ptr,
                               GLsizei length,
                               const GLchar *label);
bool ValidateGetObjectPtrLabelKHR(Context *context,
                                  const void *ptr,
                                  GLsizei bufSize,
                                  GLsizei *length,
                                  GLchar *label);
bool ValidateGetPointervKHR(Context *context, GLenum pname, void **params);
bool ValidateBlitFramebufferANGLE(Context *context,
                                  GLint srcX0,
                                  GLint srcY0,
                                  GLint srcX1,
                                  GLint srcY1,
                                  GLint dstX0,
                                  GLint dstY0,
                                  GLint dstX1,
                                  GLint dstY1,
                                  GLbitfield mask,
                                  GLenum filter);

bool ValidateClear(ValidationContext *context, GLbitfield mask);
bool ValidateTexImage2D(Context *context,
                        GLenum target,
                        GLint level,
                        GLint internalformat,
                        GLsizei width,
                        GLsizei height,
                        GLint border,
                        GLenum format,
                        GLenum type,
                        const GLvoid *pixels);
bool ValidateTexImage2DRobust(Context *context,
                              GLenum target,
                              GLint level,
                              GLint internalformat,
                              GLsizei width,
                              GLsizei height,
                              GLint border,
                              GLenum format,
                              GLenum type,
                              GLsizei bufSize,
                              const GLvoid *pixels);
bool ValidateTexSubImage2D(Context *context,
                           GLenum target,
                           GLint level,
                           GLint xoffset,
                           GLint yoffset,
                           GLsizei width,
                           GLsizei height,
                           GLenum format,
                           GLenum type,
                           const GLvoid *pixels);
bool ValidateTexSubImage2DRobustANGLE(Context *context,
                                      GLenum target,
                                      GLint level,
                                      GLint xoffset,
                                      GLint yoffset,
                                      GLsizei width,
                                      GLsizei height,
                                      GLenum format,
                                      GLenum type,
                                      GLsizei bufSize,
                                      const GLvoid *pixels);
bool ValidateCompressedTexImage2D(Context *context,
                                  GLenum target,
                                  GLint level,
                                  GLenum internalformat,
                                  GLsizei width,
                                  GLsizei height,
                                  GLint border,
                                  GLsizei imageSize,
                                  const GLvoid *data);
bool ValidateCompressedTexSubImage2D(Context *context,
                                     GLenum target,
                                     GLint level,
                                     GLint xoffset,
                                     GLint yoffset,
                                     GLsizei width,
                                     GLsizei height,
                                     GLenum format,
                                     GLsizei imageSize,
                                     const GLvoid *data);
bool ValidateBindTexture(Context *context, GLenum target, GLuint texture);

bool ValidateGetBufferPointervOES(Context *context, GLenum target, GLenum pname, void **params);
bool ValidateMapBufferOES(Context *context, GLenum target, GLenum access);
bool ValidateUnmapBufferOES(Context *context, GLenum target);
bool ValidateMapBufferRangeEXT(Context *context,
                               GLenum target,
                               GLintptr offset,
                               GLsizeiptr length,
                               GLbitfield access);
bool ValidateFlushMappedBufferRangeEXT(Context *context,
                                       GLenum target,
                                       GLintptr offset,
                                       GLsizeiptr length);

bool ValidateBindUniformLocationCHROMIUM(Context *context,
                                         GLuint program,
                                         GLint location,
                                         const GLchar *name);

bool ValidateCoverageModulationCHROMIUM(Context *context, GLenum components);

// CHROMIUM_path_rendering
bool ValidateMatrix(Context *context, GLenum matrixMode, const GLfloat *matrix);
bool ValidateMatrixMode(Context *context, GLenum matrixMode);
bool ValidateGenPaths(Context *context, GLsizei range);
bool ValidateDeletePaths(Context *context, GLuint first, GLsizei range);
bool ValidatePathCommands(Context *context,
                          GLuint path,
                          GLsizei numCommands,
                          const GLubyte *commands,
                          GLsizei numCoords,
                          GLenum coordType,
                          const void *coords);
bool ValidateSetPathParameter(Context *context, GLuint path, GLenum pname, GLfloat value);
bool ValidateGetPathParameter(Context *context, GLuint path, GLenum pname, GLfloat *value);
bool ValidatePathStencilFunc(Context *context, GLenum func, GLint ref, GLuint mask);
bool ValidateStencilFillPath(Context *context, GLuint path, GLenum fillMode, GLuint mask);
bool ValidateStencilStrokePath(Context *context, GLuint path, GLint reference, GLuint mask);
bool ValidateCoverPath(Context *context, GLuint path, GLenum coverMode);
bool ValidateStencilThenCoverFillPath(Context *context,
                                      GLuint path,
                                      GLenum fillMode,
                                      GLuint mask,
                                      GLenum coverMode);
bool ValidateStencilThenCoverStrokePath(Context *context,
                                        GLuint path,
                                        GLint reference,
                                        GLuint mask,
                                        GLenum coverMode);
bool ValidateIsPath(Context *context);
bool ValidateCoverFillPathInstanced(Context *context,
                                    GLsizei numPaths,
                                    GLenum pathNameType,
                                    const void *paths,
                                    GLuint pathBase,
                                    GLenum coverMode,
                                    GLenum transformType,
                                    const GLfloat *transformValues);
bool ValidateCoverStrokePathInstanced(Context *context,
                                      GLsizei numPaths,
                                      GLenum pathNameType,
                                      const void *paths,
                                      GLuint pathBase,
                                      GLenum coverMode,
                                      GLenum transformType,
                                      const GLfloat *transformValues);
bool ValidateStencilFillPathInstanced(Context *context,
                                      GLsizei numPaths,
                                      GLenum pathNameType,
                                      const void *paths,
                                      GLuint pathBAse,
                                      GLenum fillMode,
                                      GLuint mask,
                                      GLenum transformType,
                                      const GLfloat *transformValues);
bool ValidateStencilStrokePathInstanced(Context *context,
                                        GLsizei numPaths,
                                        GLenum pathNameType,
                                        const void *paths,
                                        GLuint pathBase,
                                        GLint reference,
                                        GLuint mask,
                                        GLenum transformType,
                                        const GLfloat *transformValues);
bool ValidateStencilThenCoverFillPathInstanced(Context *context,
                                               GLsizei numPaths,
                                               GLenum pathNameType,
                                               const void *paths,
                                               GLuint pathBase,
                                               GLenum fillMode,
                                               GLuint mask,
                                               GLenum coverMode,
                                               GLenum transformType,
                                               const GLfloat *transformValues);
bool ValidateStencilThenCoverStrokePathInstanced(Context *context,
                                                 GLsizei numPaths,
                                                 GLenum pathNameType,
                                                 const void *paths,
                                                 GLuint pathBase,
                                                 GLint reference,
                                                 GLuint mask,
                                                 GLenum coverMode,
                                                 GLenum transformType,
                                                 const GLfloat *transformValues);
bool ValidateBindFragmentInputLocation(Context *context,
                                       GLuint program,
                                       GLint location,
                                       const GLchar *name);
bool ValidateProgramPathFragmentInputGen(Context *context,
                                         GLuint program,
                                         GLint location,
                                         GLenum genMode,
                                         GLint components,
                                         const GLfloat *coeffs);

bool ValidateCopyTextureCHROMIUM(Context *context,
                                 GLuint sourceId,
                                 GLuint destId,
                                 GLint internalFormat,
                                 GLenum destType,
                                 GLboolean unpackFlipY,
                                 GLboolean unpackPremultiplyAlpha,
                                 GLboolean unpackUnmultiplyAlpha);
bool ValidateCopySubTextureCHROMIUM(Context *context,
                                    GLuint sourceId,
                                    GLuint destId,
                                    GLint xoffset,
                                    GLint yoffset,
                                    GLint x,
                                    GLint y,
                                    GLsizei width,
                                    GLsizei height,
                                    GLboolean unpackFlipY,
                                    GLboolean unpackPremultiplyAlpha,
                                    GLboolean unpackUnmultiplyAlpha);
bool ValidateCompressedCopyTextureCHROMIUM(Context *context, GLuint sourceId, GLuint destId);

bool ValidateCreateShader(Context *context, GLenum type);
bool ValidateBufferData(ValidationContext *context,
                        GLenum target,
                        GLsizeiptr size,
                        const GLvoid *data,
                        GLenum usage);
bool ValidateBufferSubData(ValidationContext *context,
                           GLenum target,
                           GLintptr offset,
                           GLsizeiptr size,
                           const GLvoid *data);

<<<<<<< HEAD
bool ValidateEnableExtensionANGLE(ValidationContext *context, const GLchar *name);
=======
bool ValidateRequestExtensionANGLE(ValidationContext *context, const GLchar *name);
>>>>>>> a17af05f

bool ValidateActiveTexture(ValidationContext *context, GLenum texture);
bool ValidateAttachShader(ValidationContext *context, GLuint program, GLuint shader);
bool ValidateBindAttribLocation(ValidationContext *context,
                                GLuint program,
                                GLuint index,
                                const GLchar *name);
bool ValidateBindBuffer(ValidationContext *context, GLenum target, GLuint buffer);
bool ValidateBindFramebuffer(ValidationContext *context, GLenum target, GLuint framebuffer);
bool ValidateBindRenderbuffer(ValidationContext *context, GLenum target, GLuint renderbuffer);
bool ValidateBlendEquation(ValidationContext *context, GLenum mode);
bool ValidateBlendEquationSeparate(ValidationContext *context, GLenum modeRGB, GLenum modeAlpha);
bool ValidateBlendFunc(ValidationContext *context, GLenum sfactor, GLenum dfactor);
bool ValidateBlendFuncSeparate(ValidationContext *context,
                               GLenum srcRGB,
                               GLenum dstRGB,
                               GLenum srcAlpha,
                               GLenum dstAlpha);
<<<<<<< HEAD
=======

bool ValidateGetString(Context *context, GLenum name);
bool ValidateLineWidth(ValidationContext *context, GLfloat width);
>>>>>>> a17af05f

}  // namespace gl

#endif // LIBANGLE_VALIDATION_ES2_H_<|MERGE_RESOLUTION|>--- conflicted
+++ resolved
@@ -350,11 +350,7 @@
                            GLsizeiptr size,
                            const GLvoid *data);
 
-<<<<<<< HEAD
-bool ValidateEnableExtensionANGLE(ValidationContext *context, const GLchar *name);
-=======
 bool ValidateRequestExtensionANGLE(ValidationContext *context, const GLchar *name);
->>>>>>> a17af05f
 
 bool ValidateActiveTexture(ValidationContext *context, GLenum texture);
 bool ValidateAttachShader(ValidationContext *context, GLuint program, GLuint shader);
@@ -373,12 +369,9 @@
                                GLenum dstRGB,
                                GLenum srcAlpha,
                                GLenum dstAlpha);
-<<<<<<< HEAD
-=======
 
 bool ValidateGetString(Context *context, GLenum name);
 bool ValidateLineWidth(ValidationContext *context, GLfloat width);
->>>>>>> a17af05f
 
 }  // namespace gl
 
