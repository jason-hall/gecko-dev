//
// Copyright 2015 The ANGLE Project Authors. All rights reserved.
// Use of this source code is governed by a BSD-style license that can be
// found in the LICENSE file.
//

// TextureGL.h: Defines the class interface for TextureGL.

#ifndef LIBANGLE_RENDERER_GL_TEXTUREGL_H_
#define LIBANGLE_RENDERER_GL_TEXTUREGL_H_

#include "libANGLE/angletypes.h"
#include "libANGLE/renderer/TextureImpl.h"
#include "libANGLE/Texture.h"

namespace rx
{

class BlitGL;
class FunctionsGL;
class StateManagerGL;
struct WorkaroundsGL;

struct LUMAWorkaroundGL
{
    bool enabled;
    GLenum workaroundFormat;

    LUMAWorkaroundGL();
    LUMAWorkaroundGL(bool enabled, GLenum workaroundFormat);
};

// Structure containing information about format and workarounds for each mip level of the
// TextureGL.
struct LevelInfoGL
{
    // Format of the data used in this mip level.
    GLenum sourceFormat;

    // If this mip level requires sampler-state re-writing so that only a red channel is exposed.
    bool depthStencilWorkaround;

    // Information about luminance alpha texture workarounds in the core profile.
    LUMAWorkaroundGL lumaWorkaround;

    LevelInfoGL();
    LevelInfoGL(GLenum sourceFormat,
                bool depthStencilWorkaround,
                const LUMAWorkaroundGL &lumaWorkaround);
};

class TextureGL : public TextureImpl
{
  public:
    TextureGL(const gl::TextureState &state,
              const FunctionsGL *functions,
              const WorkaroundsGL &workarounds,
              StateManagerGL *stateManager,
              BlitGL *blitter);
    ~TextureGL() override;

    gl::Error setImage(GLenum target, size_t level, GLenum internalFormat, const gl::Extents &size, GLenum format, GLenum type,
                       const gl::PixelUnpackState &unpack, const uint8_t *pixels) override;
    gl::Error setSubImage(GLenum target, size_t level, const gl::Box &area, GLenum format, GLenum type,
                          const gl::PixelUnpackState &unpack, const uint8_t *pixels) override;

    gl::Error setCompressedImage(GLenum target, size_t level, GLenum internalFormat, const gl::Extents &size,
                                 const gl::PixelUnpackState &unpack, size_t imageSize, const uint8_t *pixels) override;
    gl::Error setCompressedSubImage(GLenum target, size_t level, const gl::Box &area, GLenum format,
                                    const gl::PixelUnpackState &unpack, size_t imageSize, const uint8_t *pixels) override;

    gl::Error copyImage(GLenum target, size_t level, const gl::Rectangle &sourceArea, GLenum internalFormat,
                        const gl::Framebuffer *source) override;
    gl::Error copySubImage(GLenum target, size_t level, const gl::Offset &destOffset, const gl::Rectangle &sourceArea,
                           const gl::Framebuffer *source) override;

    gl::Error copyTexture(GLenum internalFormat,
                          GLenum type,
                          bool unpackFlipY,
                          bool unpackPremultiplyAlpha,
                          bool unpackUnmultiplyAlpha,
                          const gl::Texture *source) override;
    gl::Error copySubTexture(const gl::Offset &destOffset,
                             const gl::Rectangle &sourceArea,
                             bool unpackFlipY,
                             bool unpackPremultiplyAlpha,
                             bool unpackUnmultiplyAlpha,
                             const gl::Texture *source) override;
    gl::Error copySubTextureHelper(const gl::Offset &destOffset,
                                   const gl::Rectangle &sourceArea,
                                   GLenum destFormat,
                                   bool unpackFlipY,
                                   bool unpackPremultiplyAlpha,
                                   bool unpackUnmultiplyAlpha,
                                   const gl::Texture *source);

    gl::Error setStorage(GLenum target, size_t levels, GLenum internalFormat, const gl::Extents &size) override;

    gl::Error setImageExternal(GLenum target,
                               egl::Stream *stream,
                               const egl::Stream::GLTextureDescription &desc) override;

    gl::Error generateMipmap() override;

    void bindTexImage(egl::Surface *surface) override;
    void releaseTexImage() override;

    gl::Error setEGLImageTarget(GLenum target, egl::Image *image) override;

    GLuint getTextureID() const;
<<<<<<< HEAD
=======
    GLenum getTarget() const;
>>>>>>> a17af05f

    void setBaseLevel(GLuint) override {}

    void syncState(const gl::Texture::DirtyBits &dirtyBits) override;
    bool hasAnyDirtyBit() const;

<<<<<<< HEAD
=======
    void setMinFilter(GLenum filter);
    void setMagFilter(GLenum filter);

    void setSwizzle(GLint swizzle[4]);

>>>>>>> a17af05f
  private:
    void setImageHelper(GLenum target,
                        size_t level,
                        GLenum internalFormat,
                        const gl::Extents &size,
                        GLenum format,
                        GLenum type,
                        const uint8_t *pixels);
    // This changes the current pixel unpack state that will have to be reapplied.
    void reserveTexImageToBeFilled(GLenum target,
                                   size_t level,
                                   GLenum internalFormat,
                                   const gl::Extents &size,
                                   GLenum format,
                                   GLenum type);
    gl::Error setSubImageRowByRowWorkaround(GLenum target,
                                            size_t level,
                                            const gl::Box &area,
                                            GLenum format,
                                            GLenum type,
                                            const gl::PixelUnpackState &unpack,
                                            const uint8_t *pixels);

    gl::Error setSubImagePaddingWorkaround(GLenum target,
                                           size_t level,
                                           const gl::Box &area,
                                           GLenum format,
                                           GLenum type,
                                           const gl::PixelUnpackState &unpack,
                                           const uint8_t *pixels);

<<<<<<< HEAD
    void syncTextureStateSwizzle(const FunctionsGL *functions, GLenum name, GLenum value);
=======
    void syncTextureStateSwizzle(const FunctionsGL *functions,
                                 GLenum name,
                                 GLenum value,
                                 GLenum *outValue);
>>>>>>> a17af05f

    void setLevelInfo(size_t level, size_t levelCount, const LevelInfoGL &levelInfo);

    const FunctionsGL *mFunctions;
    const WorkaroundsGL &mWorkarounds;
    StateManagerGL *mStateManager;
    BlitGL *mBlitter;

    std::vector<LevelInfoGL> mLevelInfo;
    gl::Texture::DirtyBits mLocalDirtyBits;
<<<<<<< HEAD
=======

    gl::SwizzleState mAppliedSwizzle;
    gl::SamplerState mAppliedSampler;
    GLuint mAppliedBaseLevel;
    GLuint mAppliedMaxLevel;
>>>>>>> a17af05f

    GLuint mTextureID;
};

}

#endif // LIBANGLE_RENDERER_GL_TEXTUREGL_H_<|MERGE_RESOLUTION|>--- conflicted
+++ resolved
@@ -108,24 +108,18 @@
     gl::Error setEGLImageTarget(GLenum target, egl::Image *image) override;
 
     GLuint getTextureID() const;
-<<<<<<< HEAD
-=======
     GLenum getTarget() const;
->>>>>>> a17af05f
 
     void setBaseLevel(GLuint) override {}
 
     void syncState(const gl::Texture::DirtyBits &dirtyBits) override;
     bool hasAnyDirtyBit() const;
 
-<<<<<<< HEAD
-=======
     void setMinFilter(GLenum filter);
     void setMagFilter(GLenum filter);
 
     void setSwizzle(GLint swizzle[4]);
 
->>>>>>> a17af05f
   private:
     void setImageHelper(GLenum target,
                         size_t level,
@@ -157,14 +151,10 @@
                                            const gl::PixelUnpackState &unpack,
                                            const uint8_t *pixels);
 
-<<<<<<< HEAD
-    void syncTextureStateSwizzle(const FunctionsGL *functions, GLenum name, GLenum value);
-=======
     void syncTextureStateSwizzle(const FunctionsGL *functions,
                                  GLenum name,
                                  GLenum value,
                                  GLenum *outValue);
->>>>>>> a17af05f
 
     void setLevelInfo(size_t level, size_t levelCount, const LevelInfoGL &levelInfo);
 
@@ -175,14 +165,11 @@
 
     std::vector<LevelInfoGL> mLevelInfo;
     gl::Texture::DirtyBits mLocalDirtyBits;
-<<<<<<< HEAD
-=======
 
     gl::SwizzleState mAppliedSwizzle;
     gl::SamplerState mAppliedSampler;
     GLuint mAppliedBaseLevel;
     GLuint mAppliedMaxLevel;
->>>>>>> a17af05f
 
     GLuint mTextureID;
 };
