//
// Copyright (c) 2002-2010 The ANGLE Project Authors. All rights reserved.
// Use of this source code is governed by a BSD-style license that can be
// found in the LICENSE file.
//

// Blit9.cpp: Surface copy utility class.

#include "libANGLE/renderer/d3d/d3d9/Blit9.h"

#include "libANGLE/renderer/d3d/TextureD3D.h"
#include "libANGLE/renderer/d3d/d3d9/renderer9_utils.h"
#include "libANGLE/renderer/d3d/d3d9/formatutils9.h"
#include "libANGLE/renderer/d3d/d3d9/TextureStorage9.h"
#include "libANGLE/renderer/d3d/d3d9/RenderTarget9.h"
#include "libANGLE/renderer/d3d/d3d9/Renderer9.h"
#include "libANGLE/angletypes.h"
#include "libANGLE/Framebuffer.h"
#include "libANGLE/FramebufferAttachment.h"

namespace
{
// Precompiled shaders
#include "libANGLE/renderer/d3d/d3d9/shaders/compiled/standardvs.h"
#include "libANGLE/renderer/d3d/d3d9/shaders/compiled/passthroughps.h"
#include "libANGLE/renderer/d3d/d3d9/shaders/compiled/luminanceps.h"
#include "libANGLE/renderer/d3d/d3d9/shaders/compiled/luminancepremultps.h"
#include "libANGLE/renderer/d3d/d3d9/shaders/compiled/luminanceunmultps.h"
#include "libANGLE/renderer/d3d/d3d9/shaders/compiled/componentmaskps.h"
#include "libANGLE/renderer/d3d/d3d9/shaders/compiled/componentmaskpremultps.h"
#include "libANGLE/renderer/d3d/d3d9/shaders/compiled/componentmaskunmultps.h"

const BYTE *const g_shaderCode[] = {
    g_vs20_standardvs,
    g_ps20_passthroughps,
    g_ps20_luminanceps,
    g_ps20_luminancepremultps,
    g_ps20_luminanceunmultps,
    g_ps20_componentmaskps,
    g_ps20_componentmaskpremultps,
    g_ps20_componentmaskunmultps,
};

const size_t g_shaderSize[] = {
    sizeof(g_vs20_standardvs),
    sizeof(g_ps20_passthroughps),
    sizeof(g_ps20_luminanceps),
    sizeof(g_ps20_luminancepremultps),
    sizeof(g_ps20_luminanceunmultps),
    sizeof(g_ps20_componentmaskps),
    sizeof(g_ps20_componentmaskpremultps),
    sizeof(g_ps20_componentmaskunmultps),
};
}

namespace rx
{

Blit9::Blit9(Renderer9 *renderer)
    : mRenderer(renderer),
      mGeometryLoaded(false),
      mQuadVertexBuffer(NULL),
      mQuadVertexDeclaration(NULL),
      mSavedStateBlock(NULL),
      mSavedRenderTarget(NULL),
      mSavedDepthStencil(NULL)
{
    memset(mCompiledShaders, 0, sizeof(mCompiledShaders));
}

Blit9::~Blit9()
{
    SafeRelease(mSavedStateBlock);
    SafeRelease(mQuadVertexBuffer);
    SafeRelease(mQuadVertexDeclaration);

    for (int i = 0; i < SHADER_COUNT; i++)
    {
        SafeRelease(mCompiledShaders[i]);
    }
}

gl::Error Blit9::initialize()
{
    if (mGeometryLoaded)
    {
        return gl::Error(GL_NO_ERROR);
    }

    static const float quad[] =
    {
        -1, -1,
        -1,  1,
         1, -1,
         1,  1
    };

    IDirect3DDevice9 *device = mRenderer->getDevice();

    HRESULT result = device->CreateVertexBuffer(sizeof(quad), D3DUSAGE_WRITEONLY, 0, D3DPOOL_DEFAULT, &mQuadVertexBuffer, NULL);

    if (FAILED(result))
    {
        ASSERT(result == D3DERR_OUTOFVIDEOMEMORY || result == E_OUTOFMEMORY);
        return gl::Error(GL_OUT_OF_MEMORY, "Failed to create internal blit vertex shader, result: 0x%X.", result);
    }

    void *lockPtr = NULL;
    result = mQuadVertexBuffer->Lock(0, 0, &lockPtr, 0);

    if (FAILED(result) || lockPtr == NULL)
    {
        ASSERT(result == D3DERR_OUTOFVIDEOMEMORY || result == E_OUTOFMEMORY);
        SafeRelease(mQuadVertexBuffer);
        return gl::Error(GL_OUT_OF_MEMORY, "Failed to lock internal blit vertex shader, result: 0x%X.", result);
    }

    memcpy(lockPtr, quad, sizeof(quad));
    mQuadVertexBuffer->Unlock();

    static const D3DVERTEXELEMENT9 elements[] =
    {
        { 0, 0, D3DDECLTYPE_FLOAT2, D3DDECLMETHOD_DEFAULT, D3DDECLUSAGE_POSITION, 0 },
        D3DDECL_END()
    };

    result = device->CreateVertexDeclaration(elements, &mQuadVertexDeclaration);

    if (FAILED(result))
    {
        ASSERT(result == D3DERR_OUTOFVIDEOMEMORY || result == E_OUTOFMEMORY);
        SafeRelease(mQuadVertexBuffer);
        return gl::Error(GL_OUT_OF_MEMORY, "Failed to lock internal blit vertex declaration, result: 0x%X.", result);
    }

    mGeometryLoaded = true;
    return gl::Error(GL_NO_ERROR);
}

template <class D3DShaderType>
gl::Error Blit9::setShader(ShaderId source, const char *profile,
                           gl::Error (Renderer9::*createShader)(const DWORD *, size_t length, D3DShaderType **outShader),
                           HRESULT (WINAPI IDirect3DDevice9::*setShader)(D3DShaderType*))
{
    IDirect3DDevice9 *device = mRenderer->getDevice();

    D3DShaderType *shader = nullptr;

    if (mCompiledShaders[source] != NULL)
    {
        shader = static_cast<D3DShaderType*>(mCompiledShaders[source]);
    }
    else
    {
        const BYTE* shaderCode = g_shaderCode[source];
        size_t shaderSize = g_shaderSize[source];
        ANGLE_TRY((mRenderer->*createShader)(reinterpret_cast<const DWORD*>(shaderCode), shaderSize, &shader));
        mCompiledShaders[source] = shader;
    }

    HRESULT hr = (device->*setShader)(shader);
    if (FAILED(hr))
    {
        return gl::Error(GL_OUT_OF_MEMORY, "Failed to set shader for blit operation, result: 0x%X.", hr);
    }

    return gl::Error(GL_NO_ERROR);
}

gl::Error Blit9::setVertexShader(ShaderId shader)
{
    return setShader<IDirect3DVertexShader9>(shader, "vs_2_0", &Renderer9::createVertexShader, &IDirect3DDevice9::SetVertexShader);
}

gl::Error Blit9::setPixelShader(ShaderId shader)
{
    return setShader<IDirect3DPixelShader9>(shader, "ps_2_0", &Renderer9::createPixelShader, &IDirect3DDevice9::SetPixelShader);
}

RECT Blit9::getSurfaceRect(IDirect3DSurface9 *surface) const
{
    D3DSURFACE_DESC desc;
    surface->GetDesc(&desc);

    RECT rect;
    rect.left = 0;
    rect.top = 0;
    rect.right = desc.Width;
    rect.bottom = desc.Height;

    return rect;
}

gl::Extents Blit9::getSurfaceSize(IDirect3DSurface9 *surface) const
{
    D3DSURFACE_DESC desc;
    surface->GetDesc(&desc);

    return gl::Extents(desc.Width, desc.Height, 1);
}

gl::Error Blit9::boxFilter(IDirect3DSurface9 *source, IDirect3DSurface9 *dest)
{
    ANGLE_TRY(initialize());

<<<<<<< HEAD
    IDirect3DTexture9 *texture = NULL;
=======
    IDirect3DBaseTexture9 *texture = NULL;
>>>>>>> a17af05f
    ANGLE_TRY(copySurfaceToTexture(source, getSurfaceRect(source), &texture));

    IDirect3DDevice9 *device = mRenderer->getDevice();

    saveState();

    device->SetTexture(0, texture);
    device->SetRenderTarget(0, dest);

    setVertexShader(SHADER_VS_STANDARD);
    setPixelShader(SHADER_PS_PASSTHROUGH);

    setCommonBlitState();
    device->SetSamplerState(0, D3DSAMP_MINFILTER, D3DTEXF_LINEAR);
    device->SetSamplerState(0, D3DSAMP_MAGFILTER, D3DTEXF_LINEAR);

    setViewportAndShaderConstants(getSurfaceRect(dest), getSurfaceSize(source), gl::Offset(0, 0, 0),
                                  false);

    render();

    SafeRelease(texture);

    restoreState();

    return gl::Error(GL_NO_ERROR);
}

gl::Error Blit9::copy2D(const gl::Framebuffer *framebuffer, const RECT &sourceRect, GLenum destFormat, const gl::Offset &destOffset, TextureStorage *storage, GLint level)
{
    ANGLE_TRY(initialize());

    const gl::FramebufferAttachment *colorbuffer = framebuffer->getColorbuffer(0);
    ASSERT(colorbuffer);

    RenderTarget9 *renderTarget9 = nullptr;
    ANGLE_TRY(colorbuffer->getRenderTarget(&renderTarget9));
    ASSERT(renderTarget9);

    IDirect3DSurface9 *source = renderTarget9->getSurface();
    ASSERT(source);

    IDirect3DSurface9 *destSurface = NULL;
    TextureStorage9 *storage9      = GetAs<TextureStorage9>(storage);
    gl::Error error = storage9->getSurfaceLevel(GL_TEXTURE_2D, level, true, &destSurface);
    if (error.isError())
    {
        SafeRelease(source);
        return error;
    }
    ASSERT(destSurface);

    gl::Error result =
        copy(source, nullptr, sourceRect, destFormat, destOffset, destSurface, false, false, false);

    SafeRelease(destSurface);
    SafeRelease(source);

    return result;
}

gl::Error Blit9::copyCube(const gl::Framebuffer *framebuffer, const RECT &sourceRect, GLenum destFormat, const gl::Offset &destOffset, TextureStorage *storage, GLenum target, GLint level)
{
    gl::Error error = initialize();
    if (error.isError())
    {
        return error;
    }

    const gl::FramebufferAttachment *colorbuffer = framebuffer->getColorbuffer(0);
    ASSERT(colorbuffer);

    RenderTarget9 *renderTarget9 = nullptr;
    error = colorbuffer->getRenderTarget(&renderTarget9);
    if (error.isError())
    {
        return error;
    }
    ASSERT(renderTarget9);

    IDirect3DSurface9 *source = renderTarget9->getSurface();
    ASSERT(source);

    IDirect3DSurface9 *destSurface = NULL;
    TextureStorage9 *storage9      = GetAs<TextureStorage9>(storage);
    error = storage9->getSurfaceLevel(target, level, true, &destSurface);
    if (error.isError())
    {
        SafeRelease(source);
        return error;
    }
    ASSERT(destSurface);

    gl::Error result =
        copy(source, nullptr, sourceRect, destFormat, destOffset, destSurface, false, false, false);

    SafeRelease(destSurface);
    SafeRelease(source);

    return result;
}

gl::Error Blit9::copyTexture2D(const gl::Texture *source,
                               GLint sourceLevel,
                               const RECT &sourceRect,
                               GLenum destFormat,
                               const gl::Offset &destOffset,
                               TextureStorage *storage,
                               GLint destLevel,
                               bool flipY,
                               bool premultiplyAlpha,
                               bool unmultiplyAlpha)
{
    ANGLE_TRY(initialize());

    const TextureD3D *sourceD3D = GetImplAs<TextureD3D>(source);

    TextureStorage *sourceStorage = nullptr;
    ANGLE_TRY(const_cast<TextureD3D *>(sourceD3D)->getNativeTexture(&sourceStorage));

    TextureStorage9_2D *sourceStorage9 = GetAs<TextureStorage9_2D>(sourceStorage);
    ASSERT(sourceStorage9);

    TextureStorage9_2D *destStorage9 = GetAs<TextureStorage9_2D>(storage);
    ASSERT(destStorage9);

    ASSERT(sourceLevel == 0);
    IDirect3DBaseTexture9 *sourceTexture = nullptr;
    ANGLE_TRY(sourceStorage9->getBaseTexture(&sourceTexture));

    IDirect3DSurface9 *sourceSurface = nullptr;
    ANGLE_TRY(sourceStorage9->getSurfaceLevel(GL_TEXTURE_2D, sourceLevel, true, &sourceSurface));

    IDirect3DSurface9 *destSurface = nullptr;
    gl::Error error = destStorage9->getSurfaceLevel(GL_TEXTURE_2D, destLevel, true, &destSurface);
    if (error.isError())
    {
        SafeRelease(sourceSurface);
        return error;
    }

    error = copy(sourceSurface, sourceTexture, sourceRect, destFormat, destOffset, destSurface,
                 flipY, premultiplyAlpha, unmultiplyAlpha);

    SafeRelease(sourceSurface);
    SafeRelease(destSurface);

    return error;
}

gl::Error Blit9::copy(IDirect3DSurface9 *source,
                      IDirect3DBaseTexture9 *sourceTexture,
                      const RECT &sourceRect,
                      GLenum destFormat,
                      const gl::Offset &destOffset,
                      IDirect3DSurface9 *dest,
                      bool flipY,
                      bool premultiplyAlpha,
                      bool unmultiplyAlpha)
{
    ASSERT(source != NULL && dest != NULL);

    IDirect3DDevice9 *device = mRenderer->getDevice();

    D3DSURFACE_DESC sourceDesc;
    D3DSURFACE_DESC destDesc;
    source->GetDesc(&sourceDesc);
    dest->GetDesc(&destDesc);

    // Check if it's possible to use StetchRect
    if (sourceDesc.Format == destDesc.Format && (destDesc.Usage & D3DUSAGE_RENDERTARGET) &&
        d3d9_gl::IsFormatChannelEquivalent(destDesc.Format, destFormat) && !flipY &&
        premultiplyAlpha == unmultiplyAlpha)
    {
        RECT destRect = { destOffset.x, destOffset.y, destOffset.x + (sourceRect.right - sourceRect.left), destOffset.y + (sourceRect.bottom - sourceRect.top)};
        HRESULT result = device->StretchRect(source, &sourceRect, dest, &destRect, D3DTEXF_POINT);

        if (FAILED(result))
        {
            ASSERT(result == D3DERR_OUTOFVIDEOMEMORY || result == E_OUTOFMEMORY);
            return gl::Error(GL_OUT_OF_MEMORY, "Failed to blit between textures, StretchRect result: 0x%X.", result);
        }

        return gl::Error(GL_NO_ERROR);
    }
    else
    {
        IDirect3DBaseTexture9 *texture = sourceTexture;
        RECT adjustedSourceRect        = sourceRect;
        gl::Extents sourceSize(sourceDesc.Width, sourceDesc.Height, 1);

        if (texture == nullptr)
        {
            ANGLE_TRY(copySurfaceToTexture(source, sourceRect, &texture));

            // copySurfaceToTexture only copies in the sourceRect area of the source surface.
            // Adjust sourceRect so that it is now covering the entire source texture
            adjustedSourceRect.left   = 0;
            adjustedSourceRect.right  = sourceRect.right - sourceRect.left;
            adjustedSourceRect.top    = 0;
            adjustedSourceRect.bottom = sourceRect.bottom - sourceRect.top;

            sourceSize.width  = sourceRect.right - sourceRect.left;
            sourceSize.height = sourceRect.bottom - sourceRect.top;
        }
        else
        {
            texture->AddRef();
        }

        gl::Error error = formatConvert(texture, adjustedSourceRect, sourceSize, destFormat,
                                        destOffset, dest, flipY, premultiplyAlpha, unmultiplyAlpha);

        SafeRelease(texture);

        return error;
    }
}

gl::Error Blit9::formatConvert(IDirect3DBaseTexture9 *source,
                               const RECT &sourceRect,
                               const gl::Extents &sourceSize,
                               GLenum destFormat,
                               const gl::Offset &destOffset,
                               IDirect3DSurface9 *dest,
                               bool flipY,
                               bool premultiplyAlpha,
                               bool unmultiplyAlpha)
{
    ANGLE_TRY(initialize());

    IDirect3DDevice9 *device = mRenderer->getDevice();

    saveState();

    device->SetTexture(0, source);
    device->SetRenderTarget(0, dest);

    setViewportAndShaderConstants(sourceRect, sourceSize, destOffset, flipY);

    setCommonBlitState();

    gl::Error error = setFormatConvertShaders(destFormat, flipY, premultiplyAlpha, unmultiplyAlpha);
    if (!error.isError())
    {
        render();
    }

    restoreState();

    return error;
}

gl::Error Blit9::setFormatConvertShaders(GLenum destFormat,
                                         bool flipY,
                                         bool premultiplyAlpha,
                                         bool unmultiplyAlpha)
{
    ANGLE_TRY(setVertexShader(SHADER_VS_STANDARD));

    switch (destFormat)
    {
      case GL_RGBA:
      case GL_BGRA_EXT:
      case GL_RGB:
      case GL_RG_EXT:
      case GL_RED_EXT:
      case GL_ALPHA:
          if (premultiplyAlpha == unmultiplyAlpha)
          {
              ANGLE_TRY(setPixelShader(SHADER_PS_COMPONENTMASK));
          }
          else if (premultiplyAlpha)
          {
              ANGLE_TRY(setPixelShader(SHADER_PS_COMPONENTMASK_PREMULTIPLY_ALPHA));
          }
          else
          {
              ASSERT(unmultiplyAlpha);
              ANGLE_TRY(setPixelShader(SHADER_PS_COMPONENTMASK_UNMULTIPLY_ALPHA));
          }
          break;

      case GL_LUMINANCE:
      case GL_LUMINANCE_ALPHA:
          if (premultiplyAlpha == unmultiplyAlpha)
          {
              ANGLE_TRY(setPixelShader(SHADER_PS_LUMINANCE));
          }
          else if (premultiplyAlpha)
          {
              ANGLE_TRY(setPixelShader(SHADER_PS_LUMINANCE_PREMULTIPLY_ALPHA));
          }
          else
          {
              ASSERT(unmultiplyAlpha);
              ANGLE_TRY(setPixelShader(SHADER_PS_LUMINANCE_UNMULTIPLY_ALPHA));
          }
          break;

      default:
          UNREACHABLE();
    }

    enum { X = 0, Y = 1, Z = 2, W = 3 };

    // The meaning of this constant depends on the shader that was selected.
    // See the shader assembly code above for details.
    // Allocate one array for both registers and split it into two float4's.
    float psConst[8] = { 0 };
    float *multConst = &psConst[0];
    float *addConst = &psConst[4];

    switch (destFormat)
    {
      default: UNREACHABLE();
      case GL_RGBA:
      case GL_BGRA_EXT:
        multConst[X] = 1;
        multConst[Y] = 1;
        multConst[Z] = 1;
        multConst[W] = 1;
        addConst[X] = 0;
        addConst[Y] = 0;
        addConst[Z] = 0;
        addConst[W] = 0;
        break;

      case GL_RGB:
        multConst[X] = 1;
        multConst[Y] = 1;
        multConst[Z] = 1;
        multConst[W] = 0;
        addConst[X] = 0;
        addConst[Y] = 0;
        addConst[Z] = 0;
        addConst[W] = 1;
        break;

      case GL_RG_EXT:
        multConst[X] = 1;
        multConst[Y] = 1;
        multConst[Z] = 0;
        multConst[W] = 0;
        addConst[X] = 0;
        addConst[Y] = 0;
        addConst[Z] = 0;
        addConst[W] = 1;
        break;

      case GL_RED_EXT:
        multConst[X] = 1;
        multConst[Y] = 0;
        multConst[Z] = 0;
        multConst[W] = 0;
        addConst[X] = 0;
        addConst[Y] = 0;
        addConst[Z] = 0;
        addConst[W] = 1;
        break;

      case GL_ALPHA:
        multConst[X] = 0;
        multConst[Y] = 0;
        multConst[Z] = 0;
        multConst[W] = 1;
        addConst[X] = 0;
        addConst[Y] = 0;
        addConst[Z] = 0;
        addConst[W] = 0;
        break;

      case GL_LUMINANCE:
        multConst[X] = 1;
        multConst[Y] = 0;
        multConst[Z] = 0;
        multConst[W] = 0;
        addConst[X] = 0;
        addConst[Y] = 0;
        addConst[Z] = 0;
        addConst[W] = 1;
        break;

      case GL_LUMINANCE_ALPHA:
        multConst[X] = 1;
        multConst[Y] = 0;
        multConst[Z] = 0;
        multConst[W] = 1;
        addConst[X] = 0;
        addConst[Y] = 0;
        addConst[Z] = 0;
        addConst[W] = 0;
        break;
    }

    mRenderer->getDevice()->SetPixelShaderConstantF(0, psConst, 2);

    return gl::Error(GL_NO_ERROR);
}

gl::Error Blit9::copySurfaceToTexture(IDirect3DSurface9 *surface,
                                      const RECT &sourceRect,
                                      IDirect3DBaseTexture9 **outTexture)
{
    ASSERT(surface);

    IDirect3DDevice9 *device = mRenderer->getDevice();

    D3DSURFACE_DESC sourceDesc;
    surface->GetDesc(&sourceDesc);

    const auto destWidth = sourceRect.right - sourceRect.left;
    const auto destHeight = sourceRect.bottom - sourceRect.top;

    // Copy the render target into a texture
    IDirect3DTexture9 *texture;
    HRESULT result = device->CreateTexture(destWidth, destHeight, 1, D3DUSAGE_RENDERTARGET, sourceDesc.Format, D3DPOOL_DEFAULT, &texture, NULL);

    if (FAILED(result))
    {
        ASSERT(result == D3DERR_OUTOFVIDEOMEMORY || result == E_OUTOFMEMORY);
        return gl::Error(GL_OUT_OF_MEMORY, "Failed to allocate internal texture for blit, result: 0x%X.", result);
    }

    IDirect3DSurface9 *textureSurface;
    result = texture->GetSurfaceLevel(0, &textureSurface);

    if (FAILED(result))
    {
        ASSERT(result == D3DERR_OUTOFVIDEOMEMORY || result == E_OUTOFMEMORY);
        SafeRelease(texture);
        return gl::Error(GL_OUT_OF_MEMORY, "Failed to query surface of internal blit texture, result: 0x%X.", result);
    }

    mRenderer->endScene();

    if (sourceRect.left < sourceDesc.Width && sourceRect.right > 0 &&
        sourceRect.top < sourceDesc.Height && sourceRect.bottom > 0)
    {
        RECT validSourceRect = sourceRect;
        RECT validDestRect = {0, 0, destWidth, destHeight};

        if (sourceRect.left < 0) {
            validSourceRect.left += 0 - sourceRect.left;
            validDestRect.left += 0 - sourceRect.left;
        }

        if (sourceRect.right > sourceDesc.Width) {
            validSourceRect.right -= sourceRect.right - sourceDesc.Width;
            validDestRect.right -= sourceRect.right - sourceDesc.Width;
        }

        if (sourceRect.top < 0) {
            validSourceRect.top += 0 - sourceRect.top;
            validDestRect.top += 0 - sourceRect.top;
        }

        if (sourceRect.bottom > sourceDesc.Height) {
            validSourceRect.bottom -= sourceRect.bottom - sourceDesc.Height;
            validDestRect.bottom -= sourceRect.bottom - sourceDesc.Height;
        }

        ASSERT(validSourceRect.left < validSourceRect.right);
        ASSERT(validSourceRect.top < validSourceRect.bottom);
        ASSERT(validDestRect.left < validDestRect.right);
        ASSERT(validDestRect.top < validDestRect.bottom);
        result = device->StretchRect(surface, &validSourceRect, textureSurface,
                                     &validDestRect, D3DTEXF_NONE);
    }
    SafeRelease(textureSurface);

    if (FAILED(result))
    {
        ASSERT(result == D3DERR_OUTOFVIDEOMEMORY || result == E_OUTOFMEMORY);
        SafeRelease(texture);
        return gl::Error(GL_OUT_OF_MEMORY, "Failed to copy between internal blit textures, result: 0x%X.", result);
    }

    *outTexture = texture;
    return gl::Error(GL_NO_ERROR);
}

void Blit9::setViewportAndShaderConstants(const RECT &sourceRect,
                                          const gl::Extents &sourceSize,
                                          const gl::Offset &offset,
                                          bool flipY)
{
    IDirect3DDevice9 *device = mRenderer->getDevice();

    D3DVIEWPORT9 vp;
    vp.X      = offset.x;
    vp.Y      = offset.y;
    vp.Width  = sourceRect.right - sourceRect.left;
    vp.Height = sourceRect.bottom - sourceRect.top;
    vp.MinZ   = 0.0f;
    vp.MaxZ   = 1.0f;
    device->SetViewport(&vp);

    float vertexConstants[8] = {
        // halfPixelAdjust
        -1.0f / vp.Width, 1.0f / vp.Height, 0, 0,
        // texcoordOffset
        static_cast<float>(sourceRect.left) / sourceSize.width,
        static_cast<float>(flipY ? sourceRect.bottom : sourceRect.top) / sourceSize.height,
        static_cast<float>(sourceRect.right - sourceRect.left) / sourceSize.width,
        static_cast<float>(flipY ? sourceRect.top - sourceRect.bottom
                                 : sourceRect.bottom - sourceRect.top) /
            sourceSize.height,
    };

    device->SetVertexShaderConstantF(0, vertexConstants, 2);
}

void Blit9::setCommonBlitState()
{
    IDirect3DDevice9 *device = mRenderer->getDevice();

    device->SetDepthStencilSurface(NULL);

    device->SetRenderState(D3DRS_FILLMODE, D3DFILL_SOLID);
    device->SetRenderState(D3DRS_ALPHATESTENABLE, FALSE);
    device->SetRenderState(D3DRS_ALPHABLENDENABLE, FALSE);
    device->SetRenderState(D3DRS_CULLMODE, D3DCULL_NONE);
    device->SetRenderState(D3DRS_CLIPPLANEENABLE, 0);
    device->SetRenderState(D3DRS_COLORWRITEENABLE, D3DCOLORWRITEENABLE_ALPHA | D3DCOLORWRITEENABLE_BLUE | D3DCOLORWRITEENABLE_GREEN | D3DCOLORWRITEENABLE_RED);
    device->SetRenderState(D3DRS_SRGBWRITEENABLE, FALSE);
    device->SetRenderState(D3DRS_SCISSORTESTENABLE, FALSE);

    device->SetSamplerState(0, D3DSAMP_MAGFILTER, D3DTEXF_POINT);
    device->SetSamplerState(0, D3DSAMP_MINFILTER, D3DTEXF_POINT);
    device->SetSamplerState(0, D3DSAMP_SRGBTEXTURE, FALSE);
    device->SetSamplerState(0, D3DSAMP_ADDRESSU, D3DTADDRESS_CLAMP);
    device->SetSamplerState(0, D3DSAMP_ADDRESSV, D3DTADDRESS_CLAMP);

    RECT scissorRect = {0};   // Scissoring is disabled for flipping, but we need this to capture and restore the old rectangle
    device->SetScissorRect(&scissorRect);

    for(int i = 0; i < gl::MAX_VERTEX_ATTRIBS; i++)
    {
        device->SetStreamSourceFreq(i, 1);
    }
}

void Blit9::render()
{
    IDirect3DDevice9 *device = mRenderer->getDevice();

    HRESULT hr = device->SetStreamSource(0, mQuadVertexBuffer, 0, 2 * sizeof(float));
    hr = device->SetVertexDeclaration(mQuadVertexDeclaration);

    mRenderer->startScene();
    hr = device->DrawPrimitive(D3DPT_TRIANGLESTRIP, 0, 2);
}

void Blit9::saveState()
{
    IDirect3DDevice9 *device = mRenderer->getDevice();

    HRESULT hr;

    device->GetDepthStencilSurface(&mSavedDepthStencil);
    device->GetRenderTarget(0, &mSavedRenderTarget);

    if (mSavedStateBlock == NULL)
    {
        hr = device->BeginStateBlock();
        ASSERT(SUCCEEDED(hr) || hr == D3DERR_OUTOFVIDEOMEMORY || hr == E_OUTOFMEMORY);

        setCommonBlitState();

        static const float dummyConst[8] = { 0 };

        device->SetVertexShader(NULL);
        device->SetVertexShaderConstantF(0, dummyConst, 2);
        device->SetPixelShader(NULL);
        device->SetPixelShaderConstantF(0, dummyConst, 2);

        D3DVIEWPORT9 dummyVp;
        dummyVp.X = 0;
        dummyVp.Y = 0;
        dummyVp.Width = 1;
        dummyVp.Height = 1;
        dummyVp.MinZ = 0;
        dummyVp.MaxZ = 1;

        device->SetViewport(&dummyVp);

        device->SetTexture(0, NULL);

        device->SetStreamSource(0, mQuadVertexBuffer, 0, 0);

        device->SetVertexDeclaration(mQuadVertexDeclaration);

        hr = device->EndStateBlock(&mSavedStateBlock);
        ASSERT(SUCCEEDED(hr) || hr == D3DERR_OUTOFVIDEOMEMORY || hr == E_OUTOFMEMORY);
    }

    ASSERT(mSavedStateBlock != NULL);

    if (mSavedStateBlock != NULL)
    {
        hr = mSavedStateBlock->Capture();
        ASSERT(SUCCEEDED(hr));
    }
}

void Blit9::restoreState()
{
    IDirect3DDevice9 *device = mRenderer->getDevice();

    device->SetDepthStencilSurface(mSavedDepthStencil);
    SafeRelease(mSavedDepthStencil);

    device->SetRenderTarget(0, mSavedRenderTarget);
    SafeRelease(mSavedRenderTarget);

    ASSERT(mSavedStateBlock != NULL);

    if (mSavedStateBlock != NULL)
    {
        mSavedStateBlock->Apply();
    }
}

}<|MERGE_RESOLUTION|>--- conflicted
+++ resolved
@@ -203,11 +203,7 @@
 {
     ANGLE_TRY(initialize());
 
-<<<<<<< HEAD
-    IDirect3DTexture9 *texture = NULL;
-=======
     IDirect3DBaseTexture9 *texture = NULL;
->>>>>>> a17af05f
     ANGLE_TRY(copySurfaceToTexture(source, getSurfaceRect(source), &texture));
 
     IDirect3DDevice9 *device = mRenderer->getDevice();
