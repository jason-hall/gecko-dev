--- conflicted
+++ resolved
@@ -3207,44 +3207,6 @@
     destStorage11->markLevelDirty(destLevel);
 
     return gl::NoError();
-<<<<<<< HEAD
-}
-
-gl::Error Renderer11::copyCompressedTexture(const gl::Texture *source,
-                                            GLint sourceLevel,
-                                            TextureStorage *storage,
-                                            GLint destLevel)
-{
-    TextureStorage11_2D *destStorage11 = GetAs<TextureStorage11_2D>(storage);
-    ASSERT(destStorage11);
-
-    ID3D11Resource *destResource = nullptr;
-    ANGLE_TRY(destStorage11->getResource(&destResource));
-
-    gl::ImageIndex destIndex = gl::ImageIndex::Make2D(destLevel);
-    UINT destSubresource     = destStorage11->getSubresourceIndex(destIndex);
-
-    TextureD3D *sourceD3D = GetImplAs<TextureD3D>(source);
-    ASSERT(sourceD3D);
-
-    TextureStorage *sourceStorage = nullptr;
-    ANGLE_TRY(sourceD3D->getNativeTexture(&sourceStorage));
-
-    TextureStorage11_2D *sourceStorage11 = GetAs<TextureStorage11_2D>(sourceStorage);
-    ASSERT(sourceStorage11);
-
-    ID3D11Resource *sourceResource = nullptr;
-    ANGLE_TRY(sourceStorage11->getResource(&sourceResource));
-
-    gl::ImageIndex sourceIndex = gl::ImageIndex::Make2D(sourceLevel);
-    UINT sourceSubresource     = sourceStorage11->getSubresourceIndex(sourceIndex);
-
-    mDeviceContext->CopySubresourceRegion(destResource, destSubresource, 0, 0, 0, sourceResource,
-                                          sourceSubresource, nullptr);
-
-    return gl::NoError();
-=======
->>>>>>> a17af05f
 }
 
 UINT64 EstimateSize(D3D11_TEXTURE2D_DESC &desc)
@@ -3256,8 +3218,6 @@
     return total;
 }
 
-<<<<<<< HEAD
-=======
 gl::Error Renderer11::copyCompressedTexture(const gl::Texture *source,
                                             GLint sourceLevel,
                                             TextureStorage *storage,
@@ -3293,7 +3253,6 @@
     return gl::NoError();
 }
 
->>>>>>> a17af05f
 gl::Error Renderer11::createRenderTarget(int width,
                                          int height,
                                          GLenum format,
@@ -3619,15 +3578,6 @@
     switch (type)
     {
         case SHADER_VERTEX:
-<<<<<<< HEAD
-            profileType = "vs";
-            break;
-        case SHADER_PIXEL:
-            profileType = "ps";
-            break;
-        case SHADER_GEOMETRY:
-            profileType = "gs";
-=======
             profileStream << "vs";
             break;
         case SHADER_PIXEL:
@@ -3635,21 +3585,15 @@
             break;
         case SHADER_GEOMETRY:
             profileStream << "gs";
->>>>>>> a17af05f
             break;
         default:
             UNREACHABLE();
             return gl::Error(GL_INVALID_OPERATION);
     }
 
-<<<<<<< HEAD
-    std::string profile = FormatString("%s_%d_%d%s", profileType, getMajorShaderModel(),
-                                       getMinorShaderModel(), getShaderModelSuffix().c_str());
-=======
     profileStream << "_" << getMajorShaderModel() << "_" << getMinorShaderModel()
                   << getShaderModelSuffix();
     std::string profile = profileStream.str();
->>>>>>> a17af05f
 
     UINT flags = D3DCOMPILE_OPTIMIZATION_LEVEL2;
 
@@ -3713,14 +3657,11 @@
     }
 
     return gl::NoError();
-<<<<<<< HEAD
-=======
 }
 
 gl::Error Renderer11::ensureHLSLCompilerInitialized()
 {
     return mCompiler.ensureInitialized();
->>>>>>> a17af05f
 }
 
 UniformStorageD3D *Renderer11::createUniformStorage(size_t storageSize)
