//
// Copyright (c) 2013 The ANGLE Project Authors. All rights reserved.
// Use of this source code is governed by a BSD-style license that can be
// found in the LICENSE file.
//

// Blit11.cpp: Texture copy utility class.

#include "libANGLE/renderer/d3d/d3d11/Blit11.h"

#include <float.h>

#include "libANGLE/formatutils.h"
#include "libANGLE/renderer/d3d/d3d11/Renderer11.h"
#include "libANGLE/renderer/d3d/d3d11/RenderTarget11.h"
#include "libANGLE/renderer/d3d/d3d11/renderer11_utils.h"
#include "libANGLE/renderer/d3d/d3d11/formatutils11.h"
#include "libANGLE/renderer/d3d/d3d11/texture_format_table.h"
#include "third_party/trace_event/trace_event.h"

namespace rx
{

namespace
{

// Include inline shaders in the anonymous namespace to make sure no symbols are exported
#include "libANGLE/renderer/d3d/d3d11/shaders/compiled/passthrough2d11vs.h"
#include "libANGLE/renderer/d3d/d3d11/shaders/compiled/passthroughdepth2d11ps.h"
#include "libANGLE/renderer/d3d/d3d11/shaders/compiled/passthroughrgba2d11ps.h"
#include "libANGLE/renderer/d3d/d3d11/shaders/compiled/passthroughrgbapremultiply2d11ps.h"
#include "libANGLE/renderer/d3d/d3d11/shaders/compiled/passthroughrgbaunmultiply2d11ps.h"
#include "libANGLE/renderer/d3d/d3d11/shaders/compiled/passthroughrgba2dui11ps.h"
#include "libANGLE/renderer/d3d/d3d11/shaders/compiled/passthroughrgba2di11ps.h"
#include "libANGLE/renderer/d3d/d3d11/shaders/compiled/passthroughrgb2d11ps.h"
#include "libANGLE/renderer/d3d/d3d11/shaders/compiled/passthroughrgbpremultiply2d11ps.h"
#include "libANGLE/renderer/d3d/d3d11/shaders/compiled/passthroughrgbunmultiply2d11ps.h"
#include "libANGLE/renderer/d3d/d3d11/shaders/compiled/passthroughrgb2dui11ps.h"
#include "libANGLE/renderer/d3d/d3d11/shaders/compiled/passthroughrgb2di11ps.h"
#include "libANGLE/renderer/d3d/d3d11/shaders/compiled/passthroughrg2d11ps.h"
#include "libANGLE/renderer/d3d/d3d11/shaders/compiled/passthroughrg2dui11ps.h"
#include "libANGLE/renderer/d3d/d3d11/shaders/compiled/passthroughrg2di11ps.h"
#include "libANGLE/renderer/d3d/d3d11/shaders/compiled/passthroughr2d11ps.h"
#include "libANGLE/renderer/d3d/d3d11/shaders/compiled/passthroughr2dui11ps.h"
#include "libANGLE/renderer/d3d/d3d11/shaders/compiled/passthroughr2di11ps.h"
#include "libANGLE/renderer/d3d/d3d11/shaders/compiled/passthroughlum2d11ps.h"
#include "libANGLE/renderer/d3d/d3d11/shaders/compiled/passthroughlumalpha2d11ps.h"

#include "libANGLE/renderer/d3d/d3d11/shaders/compiled/passthrough3d11vs.h"
#include "libANGLE/renderer/d3d/d3d11/shaders/compiled/passthrough3d11gs.h"
#include "libANGLE/renderer/d3d/d3d11/shaders/compiled/passthroughrgba3d11ps.h"
#include "libANGLE/renderer/d3d/d3d11/shaders/compiled/passthroughrgba3dui11ps.h"
#include "libANGLE/renderer/d3d/d3d11/shaders/compiled/passthroughrgba3di11ps.h"
#include "libANGLE/renderer/d3d/d3d11/shaders/compiled/passthroughrgb3d11ps.h"
#include "libANGLE/renderer/d3d/d3d11/shaders/compiled/passthroughrgb3dui11ps.h"
#include "libANGLE/renderer/d3d/d3d11/shaders/compiled/passthroughrgb3di11ps.h"
#include "libANGLE/renderer/d3d/d3d11/shaders/compiled/passthroughrg3d11ps.h"
#include "libANGLE/renderer/d3d/d3d11/shaders/compiled/passthroughrg3dui11ps.h"
#include "libANGLE/renderer/d3d/d3d11/shaders/compiled/passthroughrg3di11ps.h"
#include "libANGLE/renderer/d3d/d3d11/shaders/compiled/passthroughr3d11ps.h"
#include "libANGLE/renderer/d3d/d3d11/shaders/compiled/passthroughr3dui11ps.h"
#include "libANGLE/renderer/d3d/d3d11/shaders/compiled/passthroughr3di11ps.h"
#include "libANGLE/renderer/d3d/d3d11/shaders/compiled/passthroughlum3d11ps.h"
#include "libANGLE/renderer/d3d/d3d11/shaders/compiled/passthroughlumalpha3d11ps.h"

#include "libANGLE/renderer/d3d/d3d11/shaders/compiled/resolvedepth11_ps.h"
#include "libANGLE/renderer/d3d/d3d11/shaders/compiled/resolvedepthstencil11_ps.h"
#include "libANGLE/renderer/d3d/d3d11/shaders/compiled/resolvedepthstencil11_vs.h"
#include "libANGLE/renderer/d3d/d3d11/shaders/compiled/resolvestencil11_ps.h"

#include "libANGLE/renderer/d3d/d3d11/shaders/compiled/swizzlef2dps.h"
#include "libANGLE/renderer/d3d/d3d11/shaders/compiled/swizzlei2dps.h"
#include "libANGLE/renderer/d3d/d3d11/shaders/compiled/swizzleui2dps.h"
#include "libANGLE/renderer/d3d/d3d11/shaders/compiled/swizzlef3dps.h"
#include "libANGLE/renderer/d3d/d3d11/shaders/compiled/swizzlei3dps.h"
#include "libANGLE/renderer/d3d/d3d11/shaders/compiled/swizzleui3dps.h"
#include "libANGLE/renderer/d3d/d3d11/shaders/compiled/swizzlef2darrayps.h"
#include "libANGLE/renderer/d3d/d3d11/shaders/compiled/swizzlei2darrayps.h"
#include "libANGLE/renderer/d3d/d3d11/shaders/compiled/swizzleui2darrayps.h"

void StretchedBlitNearest_RowByRow(const gl::Box &sourceArea,
                                   const gl::Box &destArea,
                                   const gl::Rectangle &clippedDestArea,
                                   const gl::Extents &sourceSize,
                                   unsigned int sourceRowPitch,
                                   unsigned int destRowPitch,
                                   size_t pixelSize,
                                   const uint8_t *sourceData,
                                   uint8_t *destData)
{
    int srcHeightSubOne = (sourceArea.height - 1);
    size_t copySize     = pixelSize * destArea.width;
    size_t srcOffset    = sourceArea.x * pixelSize;
    size_t destOffset   = destArea.x * pixelSize;

    for (int y = clippedDestArea.y; y < clippedDestArea.y + clippedDestArea.height; y++)
    {
        float yPerc = static_cast<float>(y - destArea.y) / (destArea.height - 1);

        // Interpolate using the original source rectangle to determine which row to sample from
        // while clamping to the edges
        unsigned int readRow = static_cast<unsigned int>(
            gl::clamp(sourceArea.y + floor(yPerc * srcHeightSubOne + 0.5f), 0, srcHeightSubOne));
        unsigned int writeRow = y;

        const uint8_t *sourceRow = sourceData + readRow * sourceRowPitch + srcOffset;
        uint8_t *destRow         = destData + writeRow * destRowPitch + destOffset;
        memcpy(destRow, sourceRow, copySize);
    }
}

void StretchedBlitNearest_PixelByPixel(const gl::Box &sourceArea,
                                       const gl::Box &destArea,
                                       const gl::Rectangle &clippedDestArea,
                                       const gl::Extents &sourceSize,
                                       unsigned int sourceRowPitch,
                                       unsigned int destRowPitch,
                                       ptrdiff_t readOffset,
                                       ptrdiff_t writeOffset,
                                       size_t copySize,
                                       size_t srcPixelStride,
                                       size_t destPixelStride,
                                       const uint8_t *sourceData,
                                       uint8_t *destData)
{
    auto xMax = clippedDestArea.x + clippedDestArea.width;
    auto yMax = clippedDestArea.y + clippedDestArea.height;

    for (int writeRow = clippedDestArea.y; writeRow < yMax; writeRow++)
    {
        // Interpolate using the original source rectangle to determine which row to sample from
        // while clamping to the edges
        float yPerc    = static_cast<float>(writeRow - destArea.y) / (destArea.height - 1);
        float yRounded = floor(yPerc * (sourceArea.height - 1) + 0.5f);
        unsigned int readRow =
            static_cast<unsigned int>(gl::clamp(sourceArea.y + yRounded, 0, sourceSize.height - 1));

        for (int writeColumn = clippedDestArea.x; writeColumn < xMax; writeColumn++)
        {
            // Interpolate the original source rectangle to determine which column to sample
            // from while clamping to the edges
            float xPerc    = static_cast<float>(writeColumn - destArea.x) / (destArea.width - 1);
            float xRounded = floor(xPerc * (sourceArea.width - 1) + 0.5f);
            unsigned int readColumn = static_cast<unsigned int>(
                gl::clamp(sourceArea.x + xRounded, 0, sourceSize.height - 1));

            const uint8_t *sourcePixel =
                sourceData + readRow * sourceRowPitch + readColumn * srcPixelStride + readOffset;

            uint8_t *destPixel =
                destData + writeRow * destRowPitch + writeColumn * destPixelStride + writeOffset;

            memcpy(destPixel, sourcePixel, copySize);
        }
    }
}

void StretchedBlitNearest(const gl::Box &sourceArea,
                          const gl::Box &destArea,
                          const gl::Rectangle &clipRect,
                          const gl::Extents &sourceSize,
                          unsigned int sourceRowPitch,
                          unsigned int destRowPitch,
                          ptrdiff_t readOffset,
                          ptrdiff_t writeOffset,
                          size_t copySize,
                          size_t srcPixelStride,
                          size_t destPixelStride,
                          const uint8_t *sourceData,
                          uint8_t *destData)
{
    gl::Rectangle clippedDestArea(destArea.x, destArea.y, destArea.width, destArea.height);
    gl::ClipRectangle(clippedDestArea, clipRect, &clippedDestArea);

    // Determine if entire rows can be copied at once instead of each individual pixel. There
    // must be no out of bounds lookups, whole rows copies, and no scale.
    if (sourceArea.width == clippedDestArea.width && sourceArea.x >= 0 &&
        sourceArea.x + sourceArea.width <= sourceSize.width && copySize == srcPixelStride &&
        copySize == destPixelStride)
    {
        StretchedBlitNearest_RowByRow(sourceArea, destArea, clippedDestArea, sourceSize,
                                      sourceRowPitch, destRowPitch, srcPixelStride, sourceData,
                                      destData);
    }
    else
    {
        StretchedBlitNearest_PixelByPixel(sourceArea, destArea, clippedDestArea, sourceSize,
                                          sourceRowPitch, destRowPitch, readOffset, writeOffset,
                                          copySize, srcPixelStride, destPixelStride, sourceData,
                                          destData);
    }
}

using DepthStencilLoader = void(const float *, uint8_t *);

void LoadDepth16(const float *source, uint8_t *dest)
{
    uint32_t convertedDepth = gl::floatToNormalized<16, uint32_t>(source[0]);
    memcpy(dest, &convertedDepth, 2u);
}

void LoadDepth24(const float *source, uint8_t *dest)
{
    uint32_t convertedDepth = gl::floatToNormalized<24, uint32_t>(source[0]);
    memcpy(dest, &convertedDepth, 3u);
}

void LoadStencilHelper(const float *source, uint8_t *dest)
{
    uint32_t convertedStencil = gl::getShiftedData<8, 0>(static_cast<uint32_t>(source[1]));
    memcpy(dest, &convertedStencil, 1u);
}

void LoadStencil8(const float *source, uint8_t *dest)
{
    // STENCIL_INDEX8 is implemented with D24S8, with the depth bits unused. Writes zero for safety.
    float zero = 0.0f;
    LoadDepth24(&zero, &dest[0]);
    LoadStencilHelper(source, &dest[3]);
}

void LoadDepth24Stencil8(const float *source, uint8_t *dest)
{
    LoadDepth24(source, &dest[0]);
    LoadStencilHelper(source, &dest[3]);
}

void LoadDepth32F(const float *source, uint8_t *dest)
{
    memcpy(dest, source, sizeof(float));
}

void LoadDepth32FStencil8(const float *source, uint8_t *dest)
{
    LoadDepth32F(source, &dest[0]);
    LoadStencilHelper(source, &dest[4]);
}

template <DepthStencilLoader loader>
void CopyDepthStencil(const gl::Box &sourceArea,
                      const gl::Box &destArea,
                      const gl::Rectangle &clippedDestArea,
                      const gl::Extents &sourceSize,
                      unsigned int sourceRowPitch,
                      unsigned int destRowPitch,
                      ptrdiff_t readOffset,
                      ptrdiff_t writeOffset,
                      size_t copySize,
                      size_t srcPixelStride,
                      size_t destPixelStride,
                      const uint8_t *sourceData,
                      uint8_t *destData)
{
    // No stretching or subregions are supported, only full blits.
    ASSERT(sourceArea == destArea);
    ASSERT(sourceSize.width == sourceArea.width && sourceSize.height == sourceArea.height &&
           sourceSize.depth == 1);
    ASSERT(clippedDestArea.width == sourceSize.width &&
           clippedDestArea.height == sourceSize.height);
    ASSERT(readOffset == 0 && writeOffset == 0);
    ASSERT(destArea.x == 0 && destArea.y == 0);

    for (int row = 0; row < destArea.height; ++row)
    {
        for (int column = 0; column < destArea.width; ++column)
        {
            ptrdiff_t offset         = row * sourceRowPitch + column * srcPixelStride;
            const float *sourcePixel = reinterpret_cast<const float *>(sourceData + offset);

            uint8_t *destPixel = destData + row * destRowPitch + column * destPixelStride;

            loader(sourcePixel, destPixel);
        }
    }
}

void Depth32FStencil8ToDepth32F(const float *source, float *dest)
{
    *dest = *source;
}

void Depth24Stencil8ToDepth32F(const uint32_t *source, float *dest)
{
    uint32_t normDepth = source[0] & 0x00FFFFFF;
    float floatDepth   = gl::normalizedToFloat<24>(normDepth);
    *dest              = floatDepth;
}

void BlitD24S8ToD32F(const gl::Box &sourceArea,
                     const gl::Box &destArea,
                     const gl::Rectangle &clippedDestArea,
                     const gl::Extents &sourceSize,
                     unsigned int sourceRowPitch,
                     unsigned int destRowPitch,
                     ptrdiff_t readOffset,
                     ptrdiff_t writeOffset,
                     size_t copySize,
                     size_t srcPixelStride,
                     size_t destPixelStride,
                     const uint8_t *sourceData,
                     uint8_t *destData)
{
    // No stretching or subregions are supported, only full blits.
    ASSERT(sourceArea == destArea);
    ASSERT(sourceSize.width == sourceArea.width && sourceSize.height == sourceArea.height &&
           sourceSize.depth == 1);
    ASSERT(clippedDestArea.width == sourceSize.width &&
           clippedDestArea.height == sourceSize.height);
    ASSERT(readOffset == 0 && writeOffset == 0);
    ASSERT(destArea.x == 0 && destArea.y == 0);

    for (int row = 0; row < destArea.height; ++row)
    {
        for (int column = 0; column < destArea.width; ++column)
        {
            ptrdiff_t offset            = row * sourceRowPitch + column * srcPixelStride;
            const uint32_t *sourcePixel = reinterpret_cast<const uint32_t *>(sourceData + offset);

            float *destPixel =
                reinterpret_cast<float *>(destData + row * destRowPitch + column * destPixelStride);

            Depth24Stencil8ToDepth32F(sourcePixel, destPixel);
        }
    }
}

void BlitD32FS8ToD32F(const gl::Box &sourceArea,
                      const gl::Box &destArea,
                      const gl::Rectangle &clippedDestArea,
                      const gl::Extents &sourceSize,
                      unsigned int sourceRowPitch,
                      unsigned int destRowPitch,
                      ptrdiff_t readOffset,
                      ptrdiff_t writeOffset,
                      size_t copySize,
                      size_t srcPixelStride,
                      size_t destPixelStride,
                      const uint8_t *sourceData,
                      uint8_t *destData)
{
    // No stretching or subregions are supported, only full blits.
    ASSERT(sourceArea == destArea);
    ASSERT(sourceSize.width == sourceArea.width && sourceSize.height == sourceArea.height &&
           sourceSize.depth == 1);
    ASSERT(clippedDestArea.width == sourceSize.width &&
           clippedDestArea.height == sourceSize.height);
    ASSERT(readOffset == 0 && writeOffset == 0);
    ASSERT(destArea.x == 0 && destArea.y == 0);

    for (int row = 0; row < destArea.height; ++row)
    {
        for (int column = 0; column < destArea.width; ++column)
        {
            ptrdiff_t offset         = row * sourceRowPitch + column * srcPixelStride;
            const float *sourcePixel = reinterpret_cast<const float *>(sourceData + offset);
            float *destPixel =
                reinterpret_cast<float *>(destData + row * destRowPitch + column * destPixelStride);

            Depth32FStencil8ToDepth32F(sourcePixel, destPixel);
        }
    }
}

Blit11::BlitConvertFunction *GetCopyDepthStencilFunction(GLenum internalFormat)
{
    switch (internalFormat)
    {
        case GL_DEPTH_COMPONENT16:
            return &CopyDepthStencil<LoadDepth16>;
        case GL_DEPTH_COMPONENT24:
            return &CopyDepthStencil<LoadDepth24>;
        case GL_DEPTH_COMPONENT32F:
            return &CopyDepthStencil<LoadDepth32F>;
        case GL_STENCIL_INDEX8:
            return &CopyDepthStencil<LoadStencil8>;
        case GL_DEPTH24_STENCIL8:
            return &CopyDepthStencil<LoadDepth24Stencil8>;
        case GL_DEPTH32F_STENCIL8:
            return &CopyDepthStencil<LoadDepth32FStencil8>;
        default:
            UNREACHABLE();
            return nullptr;
    }
}

inline void GenerateVertexCoords(const gl::Box &sourceArea,
                                 const gl::Extents &sourceSize,
                                 const gl::Box &destArea,
                                 const gl::Extents &destSize,
                                 float *x1,
                                 float *y1,
                                 float *x2,
                                 float *y2,
                                 float *u1,
                                 float *v1,
                                 float *u2,
                                 float *v2)
{
    *x1 = (destArea.x / float(destSize.width)) * 2.0f - 1.0f;
    *y1 = ((destSize.height - destArea.y - destArea.height) / float(destSize.height)) * 2.0f - 1.0f;
    *x2 = ((destArea.x + destArea.width) / float(destSize.width)) * 2.0f - 1.0f;
    *y2 = ((destSize.height - destArea.y) / float(destSize.height)) * 2.0f - 1.0f;

    *u1 = sourceArea.x / float(sourceSize.width);
    *v1 = sourceArea.y / float(sourceSize.height);
    *u2 = (sourceArea.x + sourceArea.width) / float(sourceSize.width);
    *v2 = (sourceArea.y + sourceArea.height) / float(sourceSize.height);
}

void Write2DVertices(const gl::Box &sourceArea,
                     const gl::Extents &sourceSize,
                     const gl::Box &destArea,
                     const gl::Extents &destSize,
                     void *outVertices,
                     unsigned int *outStride,
                     unsigned int *outVertexCount,
                     D3D11_PRIMITIVE_TOPOLOGY *outTopology)
{
    float x1, y1, x2, y2, u1, v1, u2, v2;
    GenerateVertexCoords(sourceArea, sourceSize, destArea, destSize, &x1, &y1, &x2, &y2, &u1, &v1,
                         &u2, &v2);

    d3d11::PositionTexCoordVertex *vertices =
        static_cast<d3d11::PositionTexCoordVertex *>(outVertices);

    d3d11::SetPositionTexCoordVertex(&vertices[0], x1, y1, u1, v2);
    d3d11::SetPositionTexCoordVertex(&vertices[1], x1, y2, u1, v1);
    d3d11::SetPositionTexCoordVertex(&vertices[2], x2, y1, u2, v2);
    d3d11::SetPositionTexCoordVertex(&vertices[3], x2, y2, u2, v1);

    *outStride      = sizeof(d3d11::PositionTexCoordVertex);
    *outVertexCount = 4;
    *outTopology    = D3D_PRIMITIVE_TOPOLOGY_TRIANGLESTRIP;
}

void Write3DVertices(const gl::Box &sourceArea,
                     const gl::Extents &sourceSize,
                     const gl::Box &destArea,
                     const gl::Extents &destSize,
                     void *outVertices,
                     unsigned int *outStride,
                     unsigned int *outVertexCount,
                     D3D11_PRIMITIVE_TOPOLOGY *outTopology)
{
    ASSERT(sourceSize.depth > 0 && destSize.depth > 0);

    float x1, y1, x2, y2, u1, v1, u2, v2;
    GenerateVertexCoords(sourceArea, sourceSize, destArea, destSize, &x1, &y1, &x2, &y2, &u1, &v1,
                         &u2, &v2);

    d3d11::PositionLayerTexCoord3DVertex *vertices =
        static_cast<d3d11::PositionLayerTexCoord3DVertex *>(outVertices);

    for (int i = 0; i < destSize.depth; i++)
    {
        float readDepth = (float)i / std::max(destSize.depth - 1, 1);

        d3d11::SetPositionLayerTexCoord3DVertex(&vertices[i * 6 + 0], x1, y1, i, u1, v2, readDepth);
        d3d11::SetPositionLayerTexCoord3DVertex(&vertices[i * 6 + 1], x1, y2, i, u1, v1, readDepth);
        d3d11::SetPositionLayerTexCoord3DVertex(&vertices[i * 6 + 2], x2, y1, i, u2, v2, readDepth);

        d3d11::SetPositionLayerTexCoord3DVertex(&vertices[i * 6 + 3], x1, y2, i, u1, v1, readDepth);
        d3d11::SetPositionLayerTexCoord3DVertex(&vertices[i * 6 + 4], x2, y2, i, u2, v1, readDepth);
        d3d11::SetPositionLayerTexCoord3DVertex(&vertices[i * 6 + 5], x2, y1, i, u2, v2, readDepth);
    }

    *outStride      = sizeof(d3d11::PositionLayerTexCoord3DVertex);
    *outVertexCount = destSize.depth * 6;
    *outTopology    = D3D_PRIMITIVE_TOPOLOGY_TRIANGLELIST;
}

unsigned int GetSwizzleIndex(GLenum swizzle)
{
    unsigned int colorIndex = 0;

    switch (swizzle)
    {
        case GL_RED:
            colorIndex = 0;
            break;
        case GL_GREEN:
            colorIndex = 1;
            break;
        case GL_BLUE:
            colorIndex = 2;
            break;
        case GL_ALPHA:
            colorIndex = 3;
            break;
        case GL_ZERO:
            colorIndex = 4;
            break;
        case GL_ONE:
            colorIndex = 5;
            break;
        default:
            UNREACHABLE();
            break;
    }

    return colorIndex;
}

D3D11_BLEND_DESC GetAlphaMaskBlendStateDesc()
{
    D3D11_BLEND_DESC desc;
    memset(&desc, 0, sizeof(desc));
    desc.RenderTarget[0].BlendEnable           = TRUE;
    desc.RenderTarget[0].SrcBlend              = D3D11_BLEND_ONE;
    desc.RenderTarget[0].DestBlend             = D3D11_BLEND_ZERO;
    desc.RenderTarget[0].BlendOp               = D3D11_BLEND_OP_ADD;
    desc.RenderTarget[0].SrcBlendAlpha         = D3D11_BLEND_ZERO;
    desc.RenderTarget[0].DestBlendAlpha        = D3D11_BLEND_ZERO;
    desc.RenderTarget[0].BlendOpAlpha          = D3D11_BLEND_OP_ADD;
    desc.RenderTarget[0].RenderTargetWriteMask = D3D11_COLOR_WRITE_ENABLE_RED |
                                                 D3D11_COLOR_WRITE_ENABLE_GREEN |
                                                 D3D11_COLOR_WRITE_ENABLE_BLUE;
    return desc;
}

D3D11_INPUT_ELEMENT_DESC quad2DLayout[] = {
    {"POSITION", 0, DXGI_FORMAT_R32G32_FLOAT, 0, 0, D3D11_INPUT_PER_VERTEX_DATA, 0},
    {"TEXCOORD", 0, DXGI_FORMAT_R32G32_FLOAT, 0, 8, D3D11_INPUT_PER_VERTEX_DATA, 0},
};

D3D11_INPUT_ELEMENT_DESC quad3DLayout[] = {
    {"POSITION", 0, DXGI_FORMAT_R32G32_FLOAT, 0, 0, D3D11_INPUT_PER_VERTEX_DATA, 0},
    {"LAYER", 0, DXGI_FORMAT_R32_UINT, 0, 8, D3D11_INPUT_PER_VERTEX_DATA, 0},
    {"TEXCOORD", 0, DXGI_FORMAT_R32G32B32_FLOAT, 0, 12, D3D11_INPUT_PER_VERTEX_DATA, 0},
};

DXGI_FORMAT GetStencilSRVFormat(const d3d11::Format &formatSet)
{
    switch (formatSet.texFormat)
    {
        case DXGI_FORMAT_R32G8X24_TYPELESS:
            return DXGI_FORMAT_X32_TYPELESS_G8X24_UINT;
        case DXGI_FORMAT_R24G8_TYPELESS:
            return DXGI_FORMAT_X24_TYPELESS_G8_UINT;
        default:
            UNREACHABLE();
            return DXGI_FORMAT_UNKNOWN;
    }
}

}  // namespace

Blit11::Blit11(Renderer11 *renderer)
    : mRenderer(renderer),
      mResourcesInitialized(false),
      mVertexBuffer(nullptr),
      mPointSampler(nullptr),
      mLinearSampler(nullptr),
      mScissorEnabledRasterizerState(nullptr),
      mScissorDisabledRasterizerState(nullptr),
      mDepthStencilState(nullptr),
      mQuad2DIL(quad2DLayout,
                ArraySize(quad2DLayout),
                g_VS_Passthrough2D,
                ArraySize(g_VS_Passthrough2D),
                "Blit11 2D input layout"),
      mQuad2DVS(g_VS_Passthrough2D, ArraySize(g_VS_Passthrough2D), "Blit11 2D vertex shader"),
      mDepthPS(g_PS_PassthroughDepth2D,
               ArraySize(g_PS_PassthroughDepth2D),
               "Blit11 2D depth pixel shader"),
      mQuad3DIL(quad3DLayout,
                ArraySize(quad3DLayout),
                g_VS_Passthrough3D,
                ArraySize(g_VS_Passthrough3D),
                "Blit11 3D input layout"),
      mQuad3DVS(g_VS_Passthrough3D, ArraySize(g_VS_Passthrough3D), "Blit11 3D vertex shader"),
      mQuad3DGS(g_GS_Passthrough3D, ArraySize(g_GS_Passthrough3D), "Blit11 3D geometry shader"),
      mAlphaMaskBlendState(GetAlphaMaskBlendStateDesc(), "Blit11 Alpha Mask Blend"),
      mSwizzleCB(nullptr),
      mResolveDepthStencilVS(g_VS_ResolveDepthStencil,
                             ArraySize(g_VS_ResolveDepthStencil),
                             "Blit11::mResolveDepthStencilVS"),
      mResolveDepthPS(g_PS_ResolveDepth, ArraySize(g_PS_ResolveDepth), "Blit11::mResolveDepthPS"),
      mResolveDepthStencilPS(g_PS_ResolveDepthStencil,
                             ArraySize(g_PS_ResolveDepthStencil),
                             "Blit11::mResolveDepthStencilPS"),
      mResolveStencilPS(g_PS_ResolveStencil,
                        ArraySize(g_PS_ResolveStencil),
                        "Blit11::mResolveStencilPS"),
      mStencilSRV(nullptr),
      mResolvedDepthStencilRTView(nullptr)
{
}

Blit11::~Blit11()
{
    mQuad2DIL.release();
    mQuad2DVS.release();
    mDepthPS.release();

    mQuad3DIL.release();
    mQuad3DVS.release();
    mQuad3DGS.release();

    clearShaderMap();
    releaseResolveDepthStencilResources();
}

gl::Error Blit11::initResources()
{
    if (mResourcesInitialized)
    {
        return gl::NoError();
    }

    TRACE_EVENT0("gpu.angle", "Blit11::initResources");

    HRESULT result;
    ID3D11Device *device = mRenderer->getDevice();

    D3D11_BUFFER_DESC vbDesc;
    vbDesc.ByteWidth =
        static_cast<unsigned int>(std::max(sizeof(d3d11::PositionLayerTexCoord3DVertex),
                                           sizeof(d3d11::PositionTexCoordVertex)) *
                                  6 * mRenderer->getNativeCaps().max3DTextureSize);
    vbDesc.Usage               = D3D11_USAGE_DYNAMIC;
    vbDesc.BindFlags           = D3D11_BIND_VERTEX_BUFFER;
    vbDesc.CPUAccessFlags      = D3D11_CPU_ACCESS_WRITE;
    vbDesc.MiscFlags           = 0;
    vbDesc.StructureByteStride = 0;

    result = device->CreateBuffer(&vbDesc, nullptr, mVertexBuffer.GetAddressOf());
    ASSERT(SUCCEEDED(result));
    if (FAILED(result))
    {
        return gl::OutOfMemory() << "Failed to create blit vertex buffer, " << result;
    }
    d3d11::SetDebugName(mVertexBuffer, "Blit11 vertex buffer");

    D3D11_SAMPLER_DESC pointSamplerDesc;
    pointSamplerDesc.Filter         = D3D11_FILTER_MIN_MAG_POINT_MIP_LINEAR;
    pointSamplerDesc.AddressU       = D3D11_TEXTURE_ADDRESS_CLAMP;
    pointSamplerDesc.AddressV       = D3D11_TEXTURE_ADDRESS_CLAMP;
    pointSamplerDesc.AddressW       = D3D11_TEXTURE_ADDRESS_CLAMP;
    pointSamplerDesc.MipLODBias     = 0.0f;
    pointSamplerDesc.MaxAnisotropy  = 0;
    pointSamplerDesc.ComparisonFunc = D3D11_COMPARISON_NEVER;
    pointSamplerDesc.BorderColor[0] = 0.0f;
    pointSamplerDesc.BorderColor[1] = 0.0f;
    pointSamplerDesc.BorderColor[2] = 0.0f;
    pointSamplerDesc.BorderColor[3] = 0.0f;
    pointSamplerDesc.MinLOD         = 0.0f;
    pointSamplerDesc.MaxLOD         = FLT_MAX;

    result = device->CreateSamplerState(&pointSamplerDesc, mPointSampler.GetAddressOf());
    ASSERT(SUCCEEDED(result));
    if (FAILED(result))
    {
        return gl::OutOfMemory() << "Failed to create blit point sampler state, " << result;
    }
    d3d11::SetDebugName(mPointSampler, "Blit11 point sampler");

    D3D11_SAMPLER_DESC linearSamplerDesc;
    linearSamplerDesc.Filter         = D3D11_FILTER_MIN_MAG_MIP_LINEAR;
    linearSamplerDesc.AddressU       = D3D11_TEXTURE_ADDRESS_CLAMP;
    linearSamplerDesc.AddressV       = D3D11_TEXTURE_ADDRESS_CLAMP;
    linearSamplerDesc.AddressW       = D3D11_TEXTURE_ADDRESS_CLAMP;
    linearSamplerDesc.MipLODBias     = 0.0f;
    linearSamplerDesc.MaxAnisotropy  = 0;
    linearSamplerDesc.ComparisonFunc = D3D11_COMPARISON_NEVER;
    linearSamplerDesc.BorderColor[0] = 0.0f;
    linearSamplerDesc.BorderColor[1] = 0.0f;
    linearSamplerDesc.BorderColor[2] = 0.0f;
    linearSamplerDesc.BorderColor[3] = 0.0f;
    linearSamplerDesc.MinLOD         = 0.0f;
    linearSamplerDesc.MaxLOD         = FLT_MAX;

    result = device->CreateSamplerState(&linearSamplerDesc, mLinearSampler.GetAddressOf());
    ASSERT(SUCCEEDED(result));
    if (FAILED(result))
    {
        return gl::OutOfMemory() << "Failed to create blit linear sampler state, " << result;
    }
    d3d11::SetDebugName(mLinearSampler, "Blit11 linear sampler");

    // Use a rasterizer state that will not cull so that inverted quads will not be culled
    D3D11_RASTERIZER_DESC rasterDesc;
    rasterDesc.FillMode              = D3D11_FILL_SOLID;
    rasterDesc.CullMode              = D3D11_CULL_NONE;
    rasterDesc.FrontCounterClockwise = FALSE;
    rasterDesc.DepthBias             = 0;
    rasterDesc.SlopeScaledDepthBias  = 0.0f;
    rasterDesc.DepthBiasClamp        = 0.0f;
    rasterDesc.DepthClipEnable       = TRUE;
    rasterDesc.MultisampleEnable     = FALSE;
    rasterDesc.AntialiasedLineEnable = FALSE;

    rasterDesc.ScissorEnable = TRUE;
    result =
        device->CreateRasterizerState(&rasterDesc, mScissorEnabledRasterizerState.GetAddressOf());
    ASSERT(SUCCEEDED(result));
    if (FAILED(result))
    {
        return gl::OutOfMemory() << "Failed to create blit scissoring rasterizer state, " << result;
    }
    d3d11::SetDebugName(mScissorEnabledRasterizerState, "Blit11 scissoring rasterizer state");

    rasterDesc.ScissorEnable = FALSE;
    result =
        device->CreateRasterizerState(&rasterDesc, mScissorDisabledRasterizerState.GetAddressOf());
    ASSERT(SUCCEEDED(result));
    if (FAILED(result))
    {
        return gl::OutOfMemory() << "Failed to create blit no scissoring rasterizer state, "
                                 << result;
    }
    d3d11::SetDebugName(mScissorDisabledRasterizerState, "Blit11 no scissoring rasterizer state");

    D3D11_DEPTH_STENCIL_DESC depthStencilDesc;
    depthStencilDesc.DepthEnable                  = true;
    depthStencilDesc.DepthWriteMask               = D3D11_DEPTH_WRITE_MASK_ALL;
    depthStencilDesc.DepthFunc                    = D3D11_COMPARISON_ALWAYS;
    depthStencilDesc.StencilEnable                = FALSE;
    depthStencilDesc.StencilReadMask              = D3D11_DEFAULT_STENCIL_READ_MASK;
    depthStencilDesc.StencilWriteMask             = D3D11_DEFAULT_STENCIL_WRITE_MASK;
    depthStencilDesc.FrontFace.StencilFailOp      = D3D11_STENCIL_OP_KEEP;
    depthStencilDesc.FrontFace.StencilDepthFailOp = D3D11_STENCIL_OP_KEEP;
    depthStencilDesc.FrontFace.StencilPassOp      = D3D11_STENCIL_OP_KEEP;
    depthStencilDesc.FrontFace.StencilFunc        = D3D11_COMPARISON_ALWAYS;
    depthStencilDesc.BackFace.StencilFailOp       = D3D11_STENCIL_OP_KEEP;
    depthStencilDesc.BackFace.StencilDepthFailOp  = D3D11_STENCIL_OP_KEEP;
    depthStencilDesc.BackFace.StencilPassOp       = D3D11_STENCIL_OP_KEEP;
    depthStencilDesc.BackFace.StencilFunc         = D3D11_COMPARISON_ALWAYS;

    result = device->CreateDepthStencilState(&depthStencilDesc, mDepthStencilState.GetAddressOf());
    ASSERT(SUCCEEDED(result));
    if (FAILED(result))
    {
        return gl::OutOfMemory() << "Failed to create blit depth stencil state, " << result;
    }
    d3d11::SetDebugName(mDepthStencilState, "Blit11 depth stencil state");

    D3D11_BUFFER_DESC swizzleBufferDesc;
    swizzleBufferDesc.ByteWidth           = sizeof(unsigned int) * 4;
    swizzleBufferDesc.Usage               = D3D11_USAGE_DYNAMIC;
    swizzleBufferDesc.BindFlags           = D3D11_BIND_CONSTANT_BUFFER;
    swizzleBufferDesc.CPUAccessFlags      = D3D11_CPU_ACCESS_WRITE;
    swizzleBufferDesc.MiscFlags           = 0;
    swizzleBufferDesc.StructureByteStride = 0;

    result = device->CreateBuffer(&swizzleBufferDesc, nullptr, mSwizzleCB.GetAddressOf());
    ASSERT(SUCCEEDED(result));
    if (FAILED(result))
    {
        return gl::OutOfMemory() << "Failed to create blit swizzle buffer, " << result;
    }
    d3d11::SetDebugName(mSwizzleCB, "Blit11 swizzle constant buffer");

    mResourcesInitialized = true;

    return gl::NoError();
}

// static
Blit11::BlitShaderType Blit11::GetBlitShaderType(GLenum destinationFormat,
                                                 bool isSigned,
                                                 bool unpackPremultiplyAlpha,
                                                 bool unpackUnmultiplyAlpha,
                                                 ShaderDimension dimension)
{
    if (dimension == SHADER_3D)
    {
        ASSERT(!unpackPremultiplyAlpha && !unpackUnmultiplyAlpha);

        if (isSigned)
        {
            switch (destinationFormat)
            {
                case GL_RGBA_INTEGER:
                    return BLITSHADER_3D_RGBAI;
                case GL_RGB_INTEGER:
                    return BLITSHADER_3D_RGBI;
                case GL_RG_INTEGER:
                    return BLITSHADER_3D_RGI;
                case GL_RED_INTEGER:
                    return BLITSHADER_3D_RI;
                default:
                    UNREACHABLE();
                    return BLITSHADER_INVALID;
            }
        }
        else
        {
            switch (destinationFormat)
            {
                case GL_RGBA:
                    return BLITSHADER_3D_RGBAF;
                case GL_RGBA_INTEGER:
                    return BLITSHADER_3D_RGBAUI;
                case GL_BGRA_EXT:
                    return BLITSHADER_3D_BGRAF;
                case GL_RGB:
                    return BLITSHADER_3D_RGBF;
                case GL_RGB_INTEGER:
                    return BLITSHADER_3D_RGBUI;
                case GL_RG:
                    return BLITSHADER_3D_RGF;
                case GL_RG_INTEGER:
                    return BLITSHADER_3D_RGUI;
                case GL_RED:
                    return BLITSHADER_3D_RF;
                case GL_RED_INTEGER:
                    return BLITSHADER_3D_RUI;
                case GL_ALPHA:
                    return BLITSHADER_3D_ALPHA;
                case GL_LUMINANCE:
                    return BLITSHADER_3D_LUMA;
                case GL_LUMINANCE_ALPHA:
                    return BLITSHADER_3D_LUMAALPHA;
                default:
                    UNREACHABLE();
                    return BLITSHADER_INVALID;
            }
        }
    }
    else if (isSigned)
    {
        ASSERT(!unpackPremultiplyAlpha && !unpackUnmultiplyAlpha);

        switch (destinationFormat)
        {
            case GL_RGBA_INTEGER:
                return BLITSHADER_2D_RGBAI;
            case GL_RGB_INTEGER:
                return BLITSHADER_2D_RGBI;
            case GL_RG_INTEGER:
                return BLITSHADER_2D_RGI;
            case GL_RED_INTEGER:
                return BLITSHADER_2D_RI;
            default:
                UNREACHABLE();
                return BLITSHADER_INVALID;
        }
    }
    else
    {
        if (unpackPremultiplyAlpha != unpackUnmultiplyAlpha)
        {
            switch (destinationFormat)
            {
                case GL_RGBA:
                    return unpackPremultiplyAlpha ? BLITSHADER_2D_RGBAF_PREMULTIPLY
                                                  : BLITSHADER_2D_RGBAF_UNMULTIPLY;
                case GL_BGRA_EXT:
                    return unpackPremultiplyAlpha ? BLITSHADER_2D_BGRAF_PREMULTIPLY
                                                  : BLITSHADER_2D_BGRAF_UNMULTIPLY;
                case GL_RGB:
                    return unpackPremultiplyAlpha ? BLITSHADER_2D_RGBF_PREMULTIPLY
                                                  : BLITSHADER_2D_RGBF_UNMULTIPLY;
                default:
                    UNREACHABLE();
                    return BLITSHADER_INVALID;
            }
        }
        else
        {
            switch (destinationFormat)
            {
                case GL_RGBA:
                    return BLITSHADER_2D_RGBAF;
                case GL_RGBA_INTEGER:
                    return BLITSHADER_2D_RGBAUI;
                case GL_BGRA_EXT:
                    return BLITSHADER_2D_BGRAF;
                case GL_RGB:
                    return BLITSHADER_2D_RGBF;
                case GL_RGB_INTEGER:
                    return BLITSHADER_2D_RGBUI;
                case GL_RG:
                    return BLITSHADER_2D_RGF;
                case GL_RG_INTEGER:
                    return BLITSHADER_2D_RGUI;
                case GL_RED:
                    return BLITSHADER_2D_RF;
                case GL_RED_INTEGER:
                    return BLITSHADER_2D_RUI;
                case GL_ALPHA:
                    return BLITSHADER_2D_ALPHA;
                case GL_LUMINANCE:
                    return BLITSHADER_2D_LUMA;
                case GL_LUMINANCE_ALPHA:
                    return BLITSHADER_2D_LUMAALPHA;
                default:
                    UNREACHABLE();
                    return BLITSHADER_INVALID;
            }
        }
    }
}

// static
Blit11::SwizzleShaderType Blit11::GetSwizzleShaderType(GLenum type,
                                                       D3D11_SRV_DIMENSION dimensionality)
{
    switch (dimensionality)
    {
        case D3D11_SRV_DIMENSION_TEXTURE2D:
            switch (type)
            {
                case GL_FLOAT:
                    return SWIZZLESHADER_2D_FLOAT;
                case GL_UNSIGNED_INT:
                    return SWIZZLESHADER_2D_UINT;
                case GL_INT:
                    return SWIZZLESHADER_2D_INT;
                default:
                    UNREACHABLE();
                    return SWIZZLESHADER_INVALID;
            }
        case D3D11_SRV_DIMENSION_TEXTURECUBE:
            switch (type)
            {
                case GL_FLOAT:
                    return SWIZZLESHADER_CUBE_FLOAT;
                case GL_UNSIGNED_INT:
                    return SWIZZLESHADER_CUBE_UINT;
                case GL_INT:
                    return SWIZZLESHADER_CUBE_INT;
                default:
                    UNREACHABLE();
                    return SWIZZLESHADER_INVALID;
            }
        case D3D11_SRV_DIMENSION_TEXTURE3D:
            switch (type)
            {
                case GL_FLOAT:
                    return SWIZZLESHADER_3D_FLOAT;
                case GL_UNSIGNED_INT:
                    return SWIZZLESHADER_3D_UINT;
                case GL_INT:
                    return SWIZZLESHADER_3D_INT;
                default:
                    UNREACHABLE();
                    return SWIZZLESHADER_INVALID;
            }
        case D3D11_SRV_DIMENSION_TEXTURE2DARRAY:
            switch (type)
            {
                case GL_FLOAT:
                    return SWIZZLESHADER_ARRAY_FLOAT;
                case GL_UNSIGNED_INT:
                    return SWIZZLESHADER_ARRAY_UINT;
                case GL_INT:
                    return SWIZZLESHADER_ARRAY_INT;
                default:
                    UNREACHABLE();
                    return SWIZZLESHADER_INVALID;
            }
        default:
            UNREACHABLE();
            return SWIZZLESHADER_INVALID;
    }
}

Blit11::ShaderSupport Blit11::getShaderSupport(const Shader &shader)
{
    ID3D11Device *device = mRenderer->getDevice();
    ShaderSupport support;

    if (shader.dimension == SHADER_2D)
    {
        support.inputLayout         = mQuad2DIL.resolve(device);
        support.vertexShader        = mQuad2DVS.resolve(device);
        support.geometryShader      = nullptr;
        support.vertexWriteFunction = Write2DVertices;
    }
    else
    {
        ASSERT(shader.dimension == SHADER_3D);
        support.inputLayout         = mQuad3DIL.resolve(device);
        support.vertexShader        = mQuad3DVS.resolve(device);
        support.geometryShader      = mQuad3DGS.resolve(device);
        support.vertexWriteFunction = Write3DVertices;
    }

    return support;
}

gl::Error Blit11::swizzleTexture(ID3D11ShaderResourceView *source,
                                 ID3D11RenderTargetView *dest,
                                 const gl::Extents &size,
                                 const gl::SwizzleState &swizzleTarget)
{
    ANGLE_TRY(initResources());

    HRESULT result;
    ID3D11DeviceContext *deviceContext = mRenderer->getDeviceContext();

    D3D11_SHADER_RESOURCE_VIEW_DESC sourceSRVDesc;
    source->GetDesc(&sourceSRVDesc);

    GLenum componentType = d3d11::GetComponentType(sourceSRVDesc.Format);
    if (componentType == GL_NONE)
    {
        // We're swizzling the depth component of a depth-stencil texture.
        switch (sourceSRVDesc.Format)
        {
            case DXGI_FORMAT_R24_UNORM_X8_TYPELESS:
                componentType = GL_UNSIGNED_NORMALIZED;
                break;
            case DXGI_FORMAT_R32_FLOAT_X8X24_TYPELESS:
                componentType = GL_FLOAT;
                break;
            default:
                UNREACHABLE();
                break;
        }
    }

    GLenum shaderType = GL_NONE;
    switch (componentType)
    {
        case GL_UNSIGNED_NORMALIZED:
        case GL_SIGNED_NORMALIZED:
        case GL_FLOAT:
            shaderType = GL_FLOAT;
            break;
        case GL_INT:
            shaderType = GL_INT;
            break;
        case GL_UNSIGNED_INT:
            shaderType = GL_UNSIGNED_INT;
            break;
        default:
            UNREACHABLE();
            break;
    }

    const Shader *shader = nullptr;
    ANGLE_TRY(getSwizzleShader(shaderType, sourceSRVDesc.ViewDimension, &shader));

    // Set vertices
    D3D11_MAPPED_SUBRESOURCE mappedResource;
    result =
        deviceContext->Map(mVertexBuffer.Get(), 0, D3D11_MAP_WRITE_DISCARD, 0, &mappedResource);
    if (FAILED(result))
    {
        return gl::OutOfMemory() << "Failed to map internal vertex buffer for swizzle, " << result;
    }

    const ShaderSupport &support = getShaderSupport(*shader);

    UINT stride    = 0;
    UINT startIdx  = 0;
    UINT drawCount = 0;
    D3D11_PRIMITIVE_TOPOLOGY topology;

    gl::Box area(0, 0, 0, size.width, size.height, size.depth);
    support.vertexWriteFunction(area, size, area, size, mappedResource.pData, &stride, &drawCount,
                                &topology);

    deviceContext->Unmap(mVertexBuffer.Get(), 0);

    // Set constant buffer
    result = deviceContext->Map(mSwizzleCB.Get(), 0, D3D11_MAP_WRITE_DISCARD, 0, &mappedResource);
    if (FAILED(result))
    {
        return gl::OutOfMemory() << "Failed to map internal constant buffer for swizzle, "
                                 << result;
    }

    unsigned int *swizzleIndices = reinterpret_cast<unsigned int *>(mappedResource.pData);
    swizzleIndices[0]            = GetSwizzleIndex(swizzleTarget.swizzleRed);
    swizzleIndices[1]            = GetSwizzleIndex(swizzleTarget.swizzleGreen);
    swizzleIndices[2]            = GetSwizzleIndex(swizzleTarget.swizzleBlue);
    swizzleIndices[3]            = GetSwizzleIndex(swizzleTarget.swizzleAlpha);

    deviceContext->Unmap(mSwizzleCB.Get(), 0);

    // Apply vertex buffer
    deviceContext->IASetVertexBuffers(0, 1, mVertexBuffer.GetAddressOf(), &stride, &startIdx);

    // Apply constant buffer
    deviceContext->PSSetConstantBuffers(0, 1, mSwizzleCB.GetAddressOf());

    // Apply state
    deviceContext->OMSetBlendState(nullptr, nullptr, 0xFFFFFFF);
    deviceContext->OMSetDepthStencilState(nullptr, 0xFFFFFFFF);
    deviceContext->RSSetState(mScissorDisabledRasterizerState.Get());

    // Apply shaders
    deviceContext->IASetInputLayout(support.inputLayout);
    deviceContext->IASetPrimitiveTopology(topology);
    deviceContext->VSSetShader(support.vertexShader, nullptr, 0);

    deviceContext->PSSetShader(shader->pixelShader, nullptr, 0);
    deviceContext->GSSetShader(support.geometryShader, nullptr, 0);

    // Unset the currently bound shader resource to avoid conflicts
    auto stateManager = mRenderer->getStateManager();
    stateManager->setShaderResource(gl::SAMPLER_PIXEL, 0, nullptr);

    // Apply render target
    stateManager->setOneTimeRenderTarget(dest, nullptr);

    // Set the viewport
    D3D11_VIEWPORT viewport;
    viewport.TopLeftX = 0;
    viewport.TopLeftY = 0;
    viewport.Width    = static_cast<FLOAT>(size.width);
    viewport.Height   = static_cast<FLOAT>(size.height);
    viewport.MinDepth = 0.0f;
    viewport.MaxDepth = 1.0f;
    deviceContext->RSSetViewports(1, &viewport);

    // Apply textures
    stateManager->setShaderResource(gl::SAMPLER_PIXEL, 0, source);

    // Apply samplers
    deviceContext->PSSetSamplers(0, 1, mPointSampler.GetAddressOf());

    // Draw the quad
    deviceContext->Draw(drawCount, 0);

    // Unbind textures and render targets and vertex buffer
    stateManager->setShaderResource(gl::SAMPLER_PIXEL, 0, nullptr);

    UINT zero                      = 0;
    ID3D11Buffer *const nullBuffer = nullptr;
    deviceContext->IASetVertexBuffers(0, 1, &nullBuffer, &zero, &zero);

    mRenderer->markAllStateDirty();

    return gl::NoError();
}

gl::Error Blit11::copyTexture(ID3D11ShaderResourceView *source,
                              const gl::Box &sourceArea,
                              const gl::Extents &sourceSize,
                              ID3D11RenderTargetView *dest,
                              const gl::Box &destArea,
                              const gl::Extents &destSize,
                              const gl::Rectangle *scissor,
                              GLenum destFormat,
                              GLenum filter,
                              bool maskOffAlpha,
                              bool unpackPremultiplyAlpha,
                              bool unpackUnmultiplyAlpha)
{
    ANGLE_TRY(initResources());

    HRESULT result;
    ID3D11DeviceContext *deviceContext = mRenderer->getDeviceContext();

    // Determine if the source format is a signed integer format, the destFormat will already
    // be GL_XXXX_INTEGER but it does not tell us if it is signed or unsigned.
    D3D11_SHADER_RESOURCE_VIEW_DESC sourceSRVDesc;
    source->GetDesc(&sourceSRVDesc);

    GLenum componentType = d3d11::GetComponentType(sourceSRVDesc.Format);

    ASSERT(componentType != GL_NONE);
    ASSERT(componentType != GL_SIGNED_NORMALIZED);
    bool isSigned = (componentType == GL_INT);

    ShaderDimension dimension =
        (sourceSRVDesc.ViewDimension == D3D11_SRV_DIMENSION_TEXTURE3D) ? SHADER_3D : SHADER_2D;

    const Shader *shader = nullptr;
    ANGLE_TRY(getBlitShader(destFormat, isSigned, unpackPremultiplyAlpha, unpackUnmultiplyAlpha,
                            dimension, &shader));

    const ShaderSupport &support = getShaderSupport(*shader);

    // Set vertices
    D3D11_MAPPED_SUBRESOURCE mappedResource;
    result =
        deviceContext->Map(mVertexBuffer.Get(), 0, D3D11_MAP_WRITE_DISCARD, 0, &mappedResource);
    if (FAILED(result))
    {
        return gl::OutOfMemory() << "Failed to map internal vertex buffer for texture copy, "
                                 << result;
    }

    UINT stride    = 0;
    UINT startIdx  = 0;
    UINT drawCount = 0;
    D3D11_PRIMITIVE_TOPOLOGY topology;

    support.vertexWriteFunction(sourceArea, sourceSize, destArea, destSize, mappedResource.pData,
                                &stride, &drawCount, &topology);

    deviceContext->Unmap(mVertexBuffer.Get(), 0);

    // Apply vertex buffer
    deviceContext->IASetVertexBuffers(0, 1, mVertexBuffer.GetAddressOf(), &stride, &startIdx);

    // Apply state
    if (maskOffAlpha)
    {
        ID3D11BlendState *blendState = mAlphaMaskBlendState.resolve(mRenderer->getDevice());
        ASSERT(blendState);
        deviceContext->OMSetBlendState(blendState, nullptr, 0xFFFFFFF);
    }
    else
    {
        deviceContext->OMSetBlendState(nullptr, nullptr, 0xFFFFFFF);
    }
    deviceContext->OMSetDepthStencilState(nullptr, 0xFFFFFFFF);

    if (scissor)
    {
        D3D11_RECT scissorRect;
        scissorRect.left   = scissor->x;
        scissorRect.right  = scissor->x + scissor->width;
        scissorRect.top    = scissor->y;
        scissorRect.bottom = scissor->y + scissor->height;

        deviceContext->RSSetScissorRects(1, &scissorRect);
        deviceContext->RSSetState(mScissorEnabledRasterizerState.Get());
    }
    else
    {
        deviceContext->RSSetState(mScissorDisabledRasterizerState.Get());
    }

    // Apply shaders
    deviceContext->IASetInputLayout(support.inputLayout);
    deviceContext->IASetPrimitiveTopology(topology);
    deviceContext->VSSetShader(support.vertexShader, nullptr, 0);

    deviceContext->PSSetShader(shader->pixelShader, nullptr, 0);
    deviceContext->GSSetShader(support.geometryShader, nullptr, 0);

    // Unset the currently bound shader resource to avoid conflicts
    auto stateManager = mRenderer->getStateManager();
    stateManager->setShaderResource(gl::SAMPLER_PIXEL, 0, nullptr);

    // Apply render target
    stateManager->setOneTimeRenderTarget(dest, nullptr);

    // Set the viewport
    D3D11_VIEWPORT viewport;
    viewport.TopLeftX = 0;
    viewport.TopLeftY = 0;
    viewport.Width    = static_cast<FLOAT>(destSize.width);
    viewport.Height   = static_cast<FLOAT>(destSize.height);
    viewport.MinDepth = 0.0f;
    viewport.MaxDepth = 1.0f;
    deviceContext->RSSetViewports(1, &viewport);

    // Apply textures
    stateManager->setShaderResource(gl::SAMPLER_PIXEL, 0, source);

    // Apply samplers
    ID3D11SamplerState *sampler = nullptr;
    switch (filter)
    {
        case GL_NEAREST:
            sampler = mPointSampler.Get();
            break;
        case GL_LINEAR:
            sampler = mLinearSampler.Get();
            break;

        default:
            UNREACHABLE();
            return gl::InternalError() << "Internal error, unknown blit filter mode.";
    }
    deviceContext->PSSetSamplers(0, 1, &sampler);

    // Draw the quad
    deviceContext->Draw(drawCount, 0);

    // Unbind textures and render targets and vertex buffer
    stateManager->setShaderResource(gl::SAMPLER_PIXEL, 0, nullptr);

    UINT zero                      = 0;
    ID3D11Buffer *const nullBuffer = nullptr;
    deviceContext->IASetVertexBuffers(0, 1, &nullBuffer, &zero, &zero);

    mRenderer->markAllStateDirty();

    return gl::NoError();
}

gl::Error Blit11::copyStencil(const TextureHelper11 &source,
                              unsigned int sourceSubresource,
                              const gl::Box &sourceArea,
                              const gl::Extents &sourceSize,
                              const TextureHelper11 &dest,
                              unsigned int destSubresource,
                              const gl::Box &destArea,
                              const gl::Extents &destSize,
                              const gl::Rectangle *scissor)
{
    return copyDepthStencilImpl(source, sourceSubresource, sourceArea, sourceSize, dest,
                                destSubresource, destArea, destSize, scissor, true);
}

gl::Error Blit11::copyDepth(ID3D11ShaderResourceView *source,
                            const gl::Box &sourceArea,
                            const gl::Extents &sourceSize,
                            ID3D11DepthStencilView *dest,
                            const gl::Box &destArea,
                            const gl::Extents &destSize,
                            const gl::Rectangle *scissor)
{
    ANGLE_TRY(initResources());

    HRESULT result;
    ID3D11DeviceContext *deviceContext = mRenderer->getDeviceContext();

    // Set vertices
    D3D11_MAPPED_SUBRESOURCE mappedResource;
    result =
        deviceContext->Map(mVertexBuffer.Get(), 0, D3D11_MAP_WRITE_DISCARD, 0, &mappedResource);
    if (FAILED(result))
    {
        return gl::OutOfMemory() << "Failed to map internal vertex buffer for texture copy, "
                                 << result;
    }

    UINT stride    = 0;
    UINT startIdx  = 0;
    UINT drawCount = 0;
    D3D11_PRIMITIVE_TOPOLOGY topology;

    Write2DVertices(sourceArea, sourceSize, destArea, destSize, mappedResource.pData, &stride,
                    &drawCount, &topology);

    deviceContext->Unmap(mVertexBuffer.Get(), 0);

    // Apply vertex buffer
    deviceContext->IASetVertexBuffers(0, 1, mVertexBuffer.GetAddressOf(), &stride, &startIdx);

    // Apply state
    deviceContext->OMSetBlendState(nullptr, nullptr, 0xFFFFFFF);
    deviceContext->OMSetDepthStencilState(mDepthStencilState.Get(), 0xFFFFFFFF);

    if (scissor)
    {
        D3D11_RECT scissorRect;
        scissorRect.left   = scissor->x;
        scissorRect.right  = scissor->x + scissor->width;
        scissorRect.top    = scissor->y;
        scissorRect.bottom = scissor->y + scissor->height;

        deviceContext->RSSetScissorRects(1, &scissorRect);
        deviceContext->RSSetState(mScissorEnabledRasterizerState.Get());
    }
    else
    {
        deviceContext->RSSetState(mScissorDisabledRasterizerState.Get());
    }

    ID3D11Device *device         = mRenderer->getDevice();
    ID3D11VertexShader *quad2DVS = mQuad2DVS.resolve(device);
    if (quad2DVS == nullptr)
    {
        return gl::InternalError() << "Error compiling internal 2D blit vertex shader";
    }

    // Apply shaders
    deviceContext->IASetInputLayout(mQuad2DIL.resolve(device));
    deviceContext->IASetPrimitiveTopology(topology);
    deviceContext->VSSetShader(quad2DVS, nullptr, 0);

    deviceContext->PSSetShader(mDepthPS.resolve(device), nullptr, 0);
    deviceContext->GSSetShader(nullptr, nullptr, 0);

    // Unset the currently bound shader resource to avoid conflicts
    auto stateManager = mRenderer->getStateManager();
    stateManager->setShaderResource(gl::SAMPLER_PIXEL, 0, nullptr);

    // Apply render target
    stateManager->setOneTimeRenderTarget(nullptr, dest);

    // Set the viewport
    D3D11_VIEWPORT viewport;
    viewport.TopLeftX = 0;
    viewport.TopLeftY = 0;
    viewport.Width    = static_cast<FLOAT>(destSize.width);
    viewport.Height   = static_cast<FLOAT>(destSize.height);
    viewport.MinDepth = 0.0f;
    viewport.MaxDepth = 1.0f;
    deviceContext->RSSetViewports(1, &viewport);

    // Apply textures
    stateManager->setShaderResource(gl::SAMPLER_PIXEL, 0, source);

    // Apply samplers
    deviceContext->PSSetSamplers(0, 1, mPointSampler.GetAddressOf());

    // Draw the quad
    deviceContext->Draw(drawCount, 0);

    // Unbind textures and render targets and vertex buffer
    stateManager->setShaderResource(gl::SAMPLER_PIXEL, 0, nullptr);

    UINT zero                      = 0;
    ID3D11Buffer *const nullBuffer = nullptr;
    deviceContext->IASetVertexBuffers(0, 1, &nullBuffer, &zero, &zero);

    mRenderer->markAllStateDirty();

    return gl::NoError();
}

gl::Error Blit11::copyDepthStencil(const TextureHelper11 &source,
                                   unsigned int sourceSubresource,
                                   const gl::Box &sourceArea,
                                   const gl::Extents &sourceSize,
                                   const TextureHelper11 &dest,
                                   unsigned int destSubresource,
                                   const gl::Box &destArea,
                                   const gl::Extents &destSize,
                                   const gl::Rectangle *scissor)
{
    return copyDepthStencilImpl(source, sourceSubresource, sourceArea, sourceSize, dest,
                                destSubresource, destArea, destSize, scissor, false);
}

gl::Error Blit11::copyDepthStencilImpl(const TextureHelper11 &source,
                                       unsigned int sourceSubresource,
                                       const gl::Box &sourceArea,
                                       const gl::Extents &sourceSize,
                                       const TextureHelper11 &dest,
                                       unsigned int destSubresource,
                                       const gl::Box &destArea,
                                       const gl::Extents &destSize,
                                       const gl::Rectangle *scissor,
                                       bool stencilOnly)
{
    auto srcDXGIFormat         = source.getFormat();
    const auto &srcSizeInfo    = d3d11::GetDXGIFormatSizeInfo(srcDXGIFormat);
    unsigned int srcPixelSize  = srcSizeInfo.pixelBytes;
    unsigned int copyOffset    = 0;
    unsigned int copySize      = srcPixelSize;
    auto destDXGIFormat        = dest.getFormat();
    const auto &destSizeInfo   = d3d11::GetDXGIFormatSizeInfo(destDXGIFormat);
    unsigned int destPixelSize = destSizeInfo.pixelBytes;

    ASSERT(srcDXGIFormat == destDXGIFormat || destDXGIFormat == DXGI_FORMAT_R32_TYPELESS);

    if (stencilOnly)
    {
        const auto &srcFormat = source.getFormatSet().format();

        // Stencil channel should be right after the depth channel. Some views to depth/stencil
        // resources have red channel for depth, in which case the depth channel bit width is in
        // redBits.
        ASSERT((srcFormat.redBits != 0) != (srcFormat.depthBits != 0));
        GLuint depthBits = srcFormat.redBits + srcFormat.depthBits;
        // Known formats have either 24 or 32 bits of depth.
        ASSERT(depthBits == 24 || depthBits == 32);
        copyOffset = depthBits / 8;

        // Stencil is assumed to be 8-bit - currently this is true for all possible formats.
        copySize = 1;
    }

    if (srcDXGIFormat != destDXGIFormat)
    {
        if (srcDXGIFormat == DXGI_FORMAT_R24G8_TYPELESS)
        {
            ASSERT(sourceArea == destArea && sourceSize == destSize && scissor == nullptr);
            return copyAndConvert(source, sourceSubresource, sourceArea, sourceSize, dest,
                                  destSubresource, destArea, destSize, scissor, copyOffset,
                                  copyOffset, copySize, srcPixelSize, destPixelSize,
                                  BlitD24S8ToD32F);
        }
        ASSERT(srcDXGIFormat == DXGI_FORMAT_R32G8X24_TYPELESS);
        return copyAndConvert(source, sourceSubresource, sourceArea, sourceSize, dest,
                              destSubresource, destArea, destSize, scissor, copyOffset, copyOffset,
                              copySize, srcPixelSize, destPixelSize, BlitD32FS8ToD32F);
    }

    return copyAndConvert(source, sourceSubresource, sourceArea, sourceSize, dest, destSubresource,
                          destArea, destSize, scissor, copyOffset, copyOffset, copySize,
                          srcPixelSize, destPixelSize, StretchedBlitNearest);
}

gl::Error Blit11::copyAndConvertImpl(const TextureHelper11 &source,
                                     unsigned int sourceSubresource,
                                     const gl::Box &sourceArea,
                                     const gl::Extents &sourceSize,
                                     const TextureHelper11 &destStaging,
                                     const gl::Box &destArea,
                                     const gl::Extents &destSize,
                                     const gl::Rectangle *scissor,
                                     size_t readOffset,
                                     size_t writeOffset,
                                     size_t copySize,
                                     size_t srcPixelStride,
                                     size_t destPixelStride,
                                     BlitConvertFunction *convertFunction)
{
    ANGLE_TRY(initResources());

    ID3D11Device *device               = mRenderer->getDevice();
    ID3D11DeviceContext *deviceContext = mRenderer->getDeviceContext();

    TextureHelper11 sourceStaging;
    ANGLE_TRY_RESULT(CreateStagingTexture(GL_TEXTURE_2D, source.getFormatSet(), sourceSize,
                                          StagingAccess::READ, device),
                     sourceStaging);

    deviceContext->CopySubresourceRegion(sourceStaging.getResource(), 0, 0, 0, 0,
                                         source.getResource(), sourceSubresource, nullptr);

    D3D11_MAPPED_SUBRESOURCE sourceMapping;
    HRESULT result =
        deviceContext->Map(sourceStaging.getResource(), 0, D3D11_MAP_READ, 0, &sourceMapping);
    if (FAILED(result))
    {
        return gl::OutOfMemory()
               << "Failed to map internal source staging texture for depth stencil blit, "
               << result;
    }

    D3D11_MAPPED_SUBRESOURCE destMapping;
    result = deviceContext->Map(destStaging.getResource(), 0, D3D11_MAP_WRITE, 0, &destMapping);
    if (FAILED(result))
    {
        deviceContext->Unmap(sourceStaging.getResource(), 0);
        return gl::OutOfMemory()
               << "Failed to map internal destination staging texture for depth stencil blit, "
               << result;
    }

    // Clip dest area to the destination size
    gl::Rectangle clipRect = gl::Rectangle(0, 0, destSize.width, destSize.height);

    // Clip dest area to the scissor
    if (scissor)
    {
        gl::ClipRectangle(clipRect, *scissor, &clipRect);
    }

    convertFunction(sourceArea, destArea, clipRect, sourceSize, sourceMapping.RowPitch,
                    destMapping.RowPitch, readOffset, writeOffset, copySize, srcPixelStride,
                    destPixelStride, static_cast<const uint8_t *>(sourceMapping.pData),
                    static_cast<uint8_t *>(destMapping.pData));

    deviceContext->Unmap(sourceStaging.getResource(), 0);
    deviceContext->Unmap(destStaging.getResource(), 0);

    return gl::NoError();
}

gl::Error Blit11::copyAndConvert(const TextureHelper11 &source,
                                 unsigned int sourceSubresource,
                                 const gl::Box &sourceArea,
                                 const gl::Extents &sourceSize,
                                 const TextureHelper11 &dest,
                                 unsigned int destSubresource,
                                 const gl::Box &destArea,
                                 const gl::Extents &destSize,
                                 const gl::Rectangle *scissor,
                                 size_t readOffset,
                                 size_t writeOffset,
                                 size_t copySize,
                                 size_t srcPixelStride,
                                 size_t destPixelStride,
                                 BlitConvertFunction *convertFunction)
{
    ANGLE_TRY(initResources());

    ID3D11Device *device               = mRenderer->getDevice();
    ID3D11DeviceContext *deviceContext = mRenderer->getDeviceContext();

    // HACK: Create the destination staging buffer as a read/write texture so
    // ID3D11DevicContext::UpdateSubresource can be called
    //       using it's mapped data as a source
    TextureHelper11 destStaging;
    ANGLE_TRY_RESULT(CreateStagingTexture(GL_TEXTURE_2D, dest.getFormatSet(), destSize,
                                          StagingAccess::READ_WRITE, device),
                     destStaging);

    deviceContext->CopySubresourceRegion(destStaging.getResource(), 0, 0, 0, 0, dest.getResource(),
                                         destSubresource, nullptr);

    copyAndConvertImpl(source, sourceSubresource, sourceArea, sourceSize, destStaging, destArea,
                       destSize, scissor, readOffset, writeOffset, copySize, srcPixelStride,
                       destPixelStride, convertFunction);

    // Work around timeouts/TDRs in older NVIDIA drivers.
    if (mRenderer->getWorkarounds().depthStencilBlitExtraCopy)
    {
        D3D11_MAPPED_SUBRESOURCE mapped;
        deviceContext->Map(destStaging.getResource(), 0, D3D11_MAP_READ, 0, &mapped);
        deviceContext->UpdateSubresource(dest.getResource(), destSubresource, nullptr, mapped.pData,
                                         mapped.RowPitch, mapped.DepthPitch);
        deviceContext->Unmap(destStaging.getResource(), 0);
    }
    else
    {
        deviceContext->CopySubresourceRegion(dest.getResource(), destSubresource, 0, 0, 0,
                                             destStaging.getResource(), 0, nullptr);
    }

    return gl::NoError();
}

void Blit11::addBlitShaderToMap(BlitShaderType blitShaderType,
                                ShaderDimension dimension,
                                ID3D11PixelShader *ps)
{
    ASSERT(mBlitShaderMap.find(blitShaderType) == mBlitShaderMap.end());
    ASSERT(ps);

    Shader shader;
    shader.dimension   = dimension;
    shader.pixelShader = ps;

    mBlitShaderMap[blitShaderType] = shader;
}

void Blit11::addSwizzleShaderToMap(SwizzleShaderType swizzleShaderType,
                                   ShaderDimension dimension,
                                   ID3D11PixelShader *ps)
{
    ASSERT(mSwizzleShaderMap.find(swizzleShaderType) == mSwizzleShaderMap.end());
    ASSERT(ps);

    Shader shader;
    shader.dimension   = dimension;
    shader.pixelShader = ps;

    mSwizzleShaderMap[swizzleShaderType] = shader;
}

void Blit11::clearShaderMap()
{
    for (auto &blitShader : mBlitShaderMap)
    {
        SafeRelease(blitShader.second.pixelShader);
    }
    mBlitShaderMap.clear();

    for (auto &swizzleShader : mSwizzleShaderMap)
    {
        SafeRelease(swizzleShader.second.pixelShader);
    }
    mSwizzleShaderMap.clear();
}

gl::Error Blit11::getBlitShader(GLenum destFormat,
                                bool isSigned,
                                bool unpackPremultiplyAlpha,
                                bool unpackUnmultiplyAlpha,
                                ShaderDimension dimension,
                                const Shader **shader)
{
    BlitShaderType blitShaderType = GetBlitShaderType(destFormat, isSigned, unpackPremultiplyAlpha,
                                                      unpackUnmultiplyAlpha, dimension);

    if (blitShaderType == BLITSHADER_INVALID)
    {
        return gl::InternalError() << "Internal blit shader type mismatch";
    }

    auto blitShaderIt = mBlitShaderMap.find(blitShaderType);
    if (blitShaderIt != mBlitShaderMap.end())
    {
        *shader = &blitShaderIt->second;
        return gl::NoError();
    }

    ASSERT(dimension == SHADER_2D || mRenderer->isES3Capable());

    ID3D11Device *device = mRenderer->getDevice();

    switch (blitShaderType)
    {
        case BLITSHADER_2D_RGBAF:
            addBlitShaderToMap(
                blitShaderType, SHADER_2D,
                d3d11::CompilePS(device, g_PS_PassthroughRGBA2D, "Blit11 2D RGBA pixel shader"));
            break;
        case BLITSHADER_2D_RGBAF_PREMULTIPLY:
            addBlitShaderToMap(blitShaderType, SHADER_2D,
                               d3d11::CompilePS(device, g_PS_PassthroughRGBAPremultiply2D,
                                                "Blit11 2D RGBA premultiply pixel shader"));
            break;
        case BLITSHADER_2D_RGBAF_UNMULTIPLY:
            addBlitShaderToMap(blitShaderType, SHADER_2D,
                               d3d11::CompilePS(device, g_PS_PassthroughRGBAUnmultiply2D,
                                                "Blit11 2D RGBA unmultiply pixel shader"));
            break;
        case BLITSHADER_2D_BGRAF:
            addBlitShaderToMap(
                blitShaderType, SHADER_2D,
                d3d11::CompilePS(device, g_PS_PassthroughRGBA2D, "Blit11 2D BGRA pixel shader"));
            break;
        case BLITSHADER_2D_BGRAF_PREMULTIPLY:
            addBlitShaderToMap(blitShaderType, SHADER_2D,
                               d3d11::CompilePS(device, g_PS_PassthroughRGBAPremultiply2D,
                                                "Blit11 2D BGRA premultiply pixel shader"));
            break;
        case BLITSHADER_2D_BGRAF_UNMULTIPLY:
            addBlitShaderToMap(blitShaderType, SHADER_2D,
                               d3d11::CompilePS(device, g_PS_PassthroughRGBAUnmultiply2D,
                                                "Blit11 2D BGRA unmultiply pixel shader"));
            break;
        case BLITSHADER_2D_RGBF:
            addBlitShaderToMap(
                blitShaderType, SHADER_2D,
                d3d11::CompilePS(device, g_PS_PassthroughRGB2D, "Blit11 2D RGB pixel shader"));
            break;
        case BLITSHADER_2D_RGBF_PREMULTIPLY:
            addBlitShaderToMap(blitShaderType, SHADER_2D,
                               d3d11::CompilePS(device, g_PS_PassthroughRGBPremultiply2D,
                                                "Blit11 2D RGB premultiply pixel shader"));
            break;
        case BLITSHADER_2D_RGBF_UNMULTIPLY:
            addBlitShaderToMap(blitShaderType, SHADER_2D,
                               d3d11::CompilePS(device, g_PS_PassthroughRGBUnmultiply2D,
                                                "Blit11 2D RGB unmultiply pixel shader"));
            break;
        case BLITSHADER_2D_RGF:
            addBlitShaderToMap(
                blitShaderType, SHADER_2D,
                d3d11::CompilePS(device, g_PS_PassthroughRG2D, "Blit11 2D RG pixel shader"));
            break;
        case BLITSHADER_2D_RF:
            addBlitShaderToMap(
                blitShaderType, SHADER_2D,
                d3d11::CompilePS(device, g_PS_PassthroughR2D, "Blit11 2D R pixel shader"));
            break;
        case BLITSHADER_2D_ALPHA:
            addBlitShaderToMap(
                blitShaderType, SHADER_2D,
                d3d11::CompilePS(device, g_PS_PassthroughRGBA2D, "Blit11 2D alpha pixel shader"));
            break;
        case BLITSHADER_2D_LUMA:
            addBlitShaderToMap(
                blitShaderType, SHADER_2D,
                d3d11::CompilePS(device, g_PS_PassthroughLum2D, "Blit11 2D lum pixel shader"));
            break;
        case BLITSHADER_2D_LUMAALPHA:
            addBlitShaderToMap(blitShaderType, SHADER_2D,
                               d3d11::CompilePS(device, g_PS_PassthroughLumAlpha2D,
                                                "Blit11 2D luminance alpha pixel shader"));
            break;
        case BLITSHADER_2D_RGBAUI:
            addBlitShaderToMap(blitShaderType, SHADER_2D,
                               d3d11::CompilePS(device, g_PS_PassthroughRGBA2DUI,
                                                "Blit11 2D RGBA UI pixel shader"));
            break;
        case BLITSHADER_2D_RGBAI:
            addBlitShaderToMap(
                blitShaderType, SHADER_2D,
                d3d11::CompilePS(device, g_PS_PassthroughRGBA2DI, "Blit11 2D RGBA I pixel shader"));
            break;
        case BLITSHADER_2D_RGBUI:
            addBlitShaderToMap(
                blitShaderType, SHADER_2D,
                d3d11::CompilePS(device, g_PS_PassthroughRGB2DUI, "Blit11 2D RGB UI pixel shader"));
            break;
        case BLITSHADER_2D_RGBI:
            addBlitShaderToMap(
                blitShaderType, SHADER_2D,
                d3d11::CompilePS(device, g_PS_PassthroughRGB2DI, "Blit11 2D RGB I pixel shader"));
            break;
        case BLITSHADER_2D_RGUI:
            addBlitShaderToMap(
                blitShaderType, SHADER_2D,
                d3d11::CompilePS(device, g_PS_PassthroughRG2DUI, "Blit11 2D RG UI pixel shader"));
            break;
        case BLITSHADER_2D_RGI:
            addBlitShaderToMap(
                blitShaderType, SHADER_2D,
                d3d11::CompilePS(device, g_PS_PassthroughRG2DI, "Blit11 2D RG I pixel shader"));
            break;
        case BLITSHADER_2D_RUI:
            addBlitShaderToMap(
                blitShaderType, SHADER_2D,
                d3d11::CompilePS(device, g_PS_PassthroughR2DUI, "Blit11 2D R UI pixel shader"));
            break;
        case BLITSHADER_2D_RI:
            addBlitShaderToMap(
                blitShaderType, SHADER_2D,
                d3d11::CompilePS(device, g_PS_PassthroughR2DI, "Blit11 2D R I pixel shader"));
            break;
        case BLITSHADER_3D_RGBAF:
            addBlitShaderToMap(
                blitShaderType, SHADER_3D,
                d3d11::CompilePS(device, g_PS_PassthroughRGBA3D, "Blit11 3D RGBA pixel shader"));
            break;
        case BLITSHADER_3D_RGBAUI:
            addBlitShaderToMap(blitShaderType, SHADER_3D,
                               d3d11::CompilePS(device, g_PS_PassthroughRGBA3DUI,
                                                "Blit11 3D UI RGBA pixel shader"));
            break;
        case BLITSHADER_3D_RGBAI:
            addBlitShaderToMap(
                blitShaderType, SHADER_3D,
                d3d11::CompilePS(device, g_PS_PassthroughRGBA3DI, "Blit11 3D I RGBA pixel shader"));
            break;
        case BLITSHADER_3D_BGRAF:
            addBlitShaderToMap(
                blitShaderType, SHADER_3D,
                d3d11::CompilePS(device, g_PS_PassthroughRGBA3D, "Blit11 3D BGRA pixel shader"));
            break;
        case BLITSHADER_3D_RGBF:
            addBlitShaderToMap(
                blitShaderType, SHADER_3D,
                d3d11::CompilePS(device, g_PS_PassthroughRGB3D, "Blit11 3D RGB pixel shader"));
            break;
        case BLITSHADER_3D_RGBUI:
            addBlitShaderToMap(
                blitShaderType, SHADER_3D,
                d3d11::CompilePS(device, g_PS_PassthroughRGB3DUI, "Blit11 3D RGB UI pixel shader"));
            break;
        case BLITSHADER_3D_RGBI:
            addBlitShaderToMap(
                blitShaderType, SHADER_3D,
                d3d11::CompilePS(device, g_PS_PassthroughRGB3DI, "Blit11 3D RGB I pixel shader"));
            break;
        case BLITSHADER_3D_RGF:
            addBlitShaderToMap(
                blitShaderType, SHADER_3D,
                d3d11::CompilePS(device, g_PS_PassthroughRG3D, "Blit11 3D RG pixel shader"));
            break;
        case BLITSHADER_3D_RGUI:
            addBlitShaderToMap(
                blitShaderType, SHADER_3D,
                d3d11::CompilePS(device, g_PS_PassthroughRG3DUI, "Blit11 3D RG UI pixel shader"));
            break;
        case BLITSHADER_3D_RGI:
            addBlitShaderToMap(
                blitShaderType, SHADER_3D,
                d3d11::CompilePS(device, g_PS_PassthroughRG3DI, "Blit11 3D RG I pixel shader"));
            break;
        case BLITSHADER_3D_RF:
            addBlitShaderToMap(
                blitShaderType, SHADER_3D,
                d3d11::CompilePS(device, g_PS_PassthroughR3D, "Blit11 3D R pixel shader"));
            break;
        case BLITSHADER_3D_RUI:
            addBlitShaderToMap(
                blitShaderType, SHADER_3D,
                d3d11::CompilePS(device, g_PS_PassthroughR3DUI, "Blit11 3D R UI pixel shader"));
            break;
        case BLITSHADER_3D_RI:
            addBlitShaderToMap(
                blitShaderType, SHADER_3D,
                d3d11::CompilePS(device, g_PS_PassthroughR3DI, "Blit11 3D R I pixel shader"));
            break;
        case BLITSHADER_3D_ALPHA:
            addBlitShaderToMap(
                blitShaderType, SHADER_3D,
                d3d11::CompilePS(device, g_PS_PassthroughRGBA3D, "Blit11 3D alpha pixel shader"));
            break;
        case BLITSHADER_3D_LUMA:
            addBlitShaderToMap(blitShaderType, SHADER_3D,
                               d3d11::CompilePS(device, g_PS_PassthroughLum3D,
                                                "Blit11 3D luminance pixel shader"));
            break;
        case BLITSHADER_3D_LUMAALPHA:
            addBlitShaderToMap(blitShaderType, SHADER_3D,
                               d3d11::CompilePS(device, g_PS_PassthroughLumAlpha3D,
                                                "Blit11 3D luminance alpha pixel shader"));
            break;
        default:
            UNREACHABLE();
            return gl::InternalError() << "Internal error";
    }

    blitShaderIt = mBlitShaderMap.find(blitShaderType);
    ASSERT(blitShaderIt != mBlitShaderMap.end());
    *shader = &blitShaderIt->second;
    return gl::NoError();
}

gl::Error Blit11::getSwizzleShader(GLenum type,
                                   D3D11_SRV_DIMENSION viewDimension,
                                   const Shader **shader)
{
    SwizzleShaderType swizzleShaderType = GetSwizzleShaderType(type, viewDimension);

    if (swizzleShaderType == SWIZZLESHADER_INVALID)
    {
        return gl::InternalError() << "Swizzle shader type not found";
    }

    auto swizzleShaderIt = mSwizzleShaderMap.find(swizzleShaderType);
    if (swizzleShaderIt != mSwizzleShaderMap.end())
    {
        *shader = &swizzleShaderIt->second;
        return gl::NoError();
    }

    // Swizzling shaders (OpenGL ES 3+)
    ASSERT(mRenderer->isES3Capable());

    ID3D11Device *device = mRenderer->getDevice();

    switch (swizzleShaderType)
    {
        case SWIZZLESHADER_2D_FLOAT:
            addSwizzleShaderToMap(
                swizzleShaderType, SHADER_2D,
                d3d11::CompilePS(device, g_PS_SwizzleF2D, "Blit11 2D F swizzle pixel shader"));
            break;
        case SWIZZLESHADER_2D_UINT:
            addSwizzleShaderToMap(
                swizzleShaderType, SHADER_2D,
                d3d11::CompilePS(device, g_PS_SwizzleUI2D, "Blit11 2D UI swizzle pixel shader"));
            break;
        case SWIZZLESHADER_2D_INT:
            addSwizzleShaderToMap(
                swizzleShaderType, SHADER_2D,
                d3d11::CompilePS(device, g_PS_SwizzleI2D, "Blit11 2D I swizzle pixel shader"));
            break;
        case SWIZZLESHADER_CUBE_FLOAT:
            addSwizzleShaderToMap(swizzleShaderType, SHADER_3D,
                                  d3d11::CompilePS(device, g_PS_SwizzleF2DArray,
                                                   "Blit11 2D Cube F swizzle pixel shader"));
            break;
        case SWIZZLESHADER_CUBE_UINT:
            addSwizzleShaderToMap(swizzleShaderType, SHADER_3D,
                                  d3d11::CompilePS(device, g_PS_SwizzleUI2DArray,
                                                   "Blit11 2D Cube UI swizzle pixel shader"));
            break;
        case SWIZZLESHADER_CUBE_INT:
            addSwizzleShaderToMap(swizzleShaderType, SHADER_3D,
                                  d3d11::CompilePS(device, g_PS_SwizzleI2DArray,
                                                   "Blit11 2D Cube I swizzle pixel shader"));
            break;
        case SWIZZLESHADER_3D_FLOAT:
            addSwizzleShaderToMap(
                swizzleShaderType, SHADER_3D,
                d3d11::CompilePS(device, g_PS_SwizzleF3D, "Blit11 3D F swizzle pixel shader"));
            break;
        case SWIZZLESHADER_3D_UINT:
            addSwizzleShaderToMap(
                swizzleShaderType, SHADER_3D,
                d3d11::CompilePS(device, g_PS_SwizzleUI3D, "Blit11 3D UI swizzle pixel shader"));
            break;
        case SWIZZLESHADER_3D_INT:
            addSwizzleShaderToMap(
                swizzleShaderType, SHADER_3D,
                d3d11::CompilePS(device, g_PS_SwizzleI3D, "Blit11 3D I swizzle pixel shader"));
            break;
        case SWIZZLESHADER_ARRAY_FLOAT:
            addSwizzleShaderToMap(swizzleShaderType, SHADER_3D,
                                  d3d11::CompilePS(device, g_PS_SwizzleF2DArray,
                                                   "Blit11 2D Array F swizzle pixel shader"));
            break;
        case SWIZZLESHADER_ARRAY_UINT:
            addSwizzleShaderToMap(swizzleShaderType, SHADER_3D,
                                  d3d11::CompilePS(device, g_PS_SwizzleUI2DArray,
                                                   "Blit11 2D Array UI swizzle pixel shader"));
            break;
        case SWIZZLESHADER_ARRAY_INT:
            addSwizzleShaderToMap(swizzleShaderType, SHADER_3D,
                                  d3d11::CompilePS(device, g_PS_SwizzleI2DArray,
                                                   "Blit11 2D Array I swizzle pixel shader"));
            break;
        default:
            UNREACHABLE();
            return gl::InternalError() << "Internal error";
    }

    swizzleShaderIt = mSwizzleShaderMap.find(swizzleShaderType);
    ASSERT(swizzleShaderIt != mSwizzleShaderMap.end());
    *shader = &swizzleShaderIt->second;
    return gl::NoError();
}

gl::ErrorOrResult<TextureHelper11> Blit11::resolveDepth(RenderTarget11 *depth)
{
    // Multisampled depth stencil SRVs are not available in feature level 10.0
    if (mRenderer->getRenderer11DeviceCaps().featureLevel <= D3D_FEATURE_LEVEL_10_0)
    {
<<<<<<< HEAD
        return gl::Error(GL_INVALID_OPERATION,
                         "Resolving multisampled depth stencil textures is not supported in "
                         "feature level 10.0.");
=======
        return gl::InternalError() << "Resolving multisampled depth stencil textures is not "
                                      "supported in feature level 10.0.";
>>>>>>> a17af05f
    }

    const auto &extents          = depth->getExtents();
    ID3D11Device *device         = mRenderer->getDevice();
    ID3D11DeviceContext *context = mRenderer->getDeviceContext();

    ANGLE_TRY(initResolveDepthStencil(extents));

    // Notify the Renderer that all state should be invalidated.
    mRenderer->markAllStateDirty();

    // Apply the necessary state changes to the D3D11 immediate device context.
    context->IASetInputLayout(nullptr);
    context->IASetPrimitiveTopology(D3D11_PRIMITIVE_TOPOLOGY_TRIANGLELIST);
    context->VSSetShader(mResolveDepthStencilVS.resolve(device), nullptr, 0);
    context->GSSetShader(nullptr, nullptr, 0);
    context->RSSetState(nullptr);
    context->OMSetDepthStencilState(nullptr, 0xFFFFFFFF);
    context->OMSetRenderTargets(1, mResolvedDepthStencilRTView.GetAddressOf(), nullptr);
    context->OMSetBlendState(nullptr, nullptr, 0xFFFFFFF);

    // Set the viewport
    D3D11_VIEWPORT viewport;
    viewport.TopLeftX = 0;
    viewport.TopLeftY = 0;
    viewport.Width    = static_cast<FLOAT>(extents.width);
    viewport.Height   = static_cast<FLOAT>(extents.height);
    viewport.MinDepth = 0.0f;
    viewport.MaxDepth = 1.0f;
    context->RSSetViewports(1, &viewport);

    ID3D11ShaderResourceView *pixelViews[] = {depth->getShaderResourceView()};

    context->PSSetShaderResources(0, 1, pixelViews);

    context->PSSetShader(mResolveDepthPS.resolve(device), nullptr, 0);

    // Trigger the blit on the GPU.
    context->Draw(6, 0);

    gl::Box copyBox(0, 0, 0, extents.width, extents.height, 1);

    const auto &copyFunction = GetCopyDepthStencilFunction(depth->getInternalFormat());
    const auto &dsFormatSet  = depth->getFormatSet();
    const auto &dsDxgiInfo   = d3d11::GetDXGIFormatSizeInfo(dsFormatSet.texFormat);

    ID3D11Texture2D *destTex = nullptr;

    D3D11_TEXTURE2D_DESC destDesc;
    destDesc.Width              = extents.width;
    destDesc.Height             = extents.height;
    destDesc.MipLevels          = 1;
    destDesc.ArraySize          = 1;
    destDesc.Format             = dsFormatSet.texFormat;
    destDesc.SampleDesc.Count   = 1;
    destDesc.SampleDesc.Quality = 0;
    destDesc.Usage              = D3D11_USAGE_DEFAULT;
    destDesc.BindFlags          = D3D11_BIND_SHADER_RESOURCE;
    destDesc.CPUAccessFlags     = 0;
    destDesc.MiscFlags          = 0;

    HRESULT hr = device->CreateTexture2D(&destDesc, nullptr, &destTex);
    if (FAILED(hr))
    {
        return gl::OutOfMemory() << "Error creating depth resolve dest texture, " << hr;
    }
    d3d11::SetDebugName(destTex, "resolveDepthDest");

    TextureHelper11 dest = TextureHelper11::MakeAndPossess2D(destTex, depth->getFormatSet());
    ANGLE_TRY(copyAndConvert(mResolvedDepthStencil, 0, copyBox, extents, dest, 0, copyBox, extents,
                             nullptr, 0, 0, 0, 8, dsDxgiInfo.pixelBytes, copyFunction));
    return dest;
}

gl::Error Blit11::initResolveDepthStencil(const gl::Extents &extents)
{
    // Check if we need to recreate depth stencil view
    if (mResolvedDepthStencil.valid() && extents == mResolvedDepthStencil.getExtents())
    {
        return gl::NoError();
    }

    if (mResolvedDepthStencil.valid())
    {
        releaseResolveDepthStencilResources();
    }

    const auto &formatSet = d3d11::Format::Get(GL_RG32F, mRenderer->getRenderer11DeviceCaps());

    D3D11_TEXTURE2D_DESC textureDesc;
    textureDesc.Width              = extents.width;
    textureDesc.Height             = extents.height;
    textureDesc.MipLevels          = 1;
    textureDesc.ArraySize          = 1;
    textureDesc.Format             = formatSet.texFormat;
    textureDesc.SampleDesc.Count   = 1;
    textureDesc.SampleDesc.Quality = 0;
    textureDesc.Usage              = D3D11_USAGE_DEFAULT;
    textureDesc.BindFlags          = D3D11_BIND_RENDER_TARGET;
    textureDesc.CPUAccessFlags     = 0;
    textureDesc.MiscFlags          = 0;

    ID3D11Device *device = mRenderer->getDevice();

    ID3D11Texture2D *resolvedDepthStencil = nullptr;
    HRESULT hr = device->CreateTexture2D(&textureDesc, nullptr, &resolvedDepthStencil);
    if (FAILED(hr))
    {
        return gl::OutOfMemory() << "Failed to allocate resolved depth stencil texture, " << hr;
    }
    d3d11::SetDebugName(resolvedDepthStencil, "Blit11::mResolvedDepthStencil");

    ASSERT(mResolvedDepthStencilRTView == nullptr);
    hr = device->CreateRenderTargetView(resolvedDepthStencil, nullptr,
                                        mResolvedDepthStencilRTView.GetAddressOf());
    if (FAILED(hr))
    {
        return gl::OutOfMemory() << "Failed to allocate Blit11::mResolvedDepthStencilRTView, "
                                 << hr;
    }
    d3d11::SetDebugName(mResolvedDepthStencilRTView, "Blit11::mResolvedDepthStencilRTView");

    mResolvedDepthStencil = TextureHelper11::MakeAndPossess2D(resolvedDepthStencil, formatSet);

    return gl::NoError();
}

gl::ErrorOrResult<TextureHelper11> Blit11::resolveStencil(RenderTarget11 *depthStencil,
                                                          bool alsoDepth)
{
    // Multisampled depth stencil SRVs are not available in feature level 10.0
    if (mRenderer->getRenderer11DeviceCaps().featureLevel <= D3D_FEATURE_LEVEL_10_0)
    {
<<<<<<< HEAD
        return gl::Error(GL_INVALID_OPERATION,
                         "Resolving multisampled depth stencil textures is not supported in "
                         "feature level 10.0.");
=======
        return gl::InternalError() << "Resolving multisampled depth stencil textures is not "
                                      "supported in feature level 10.0.";
>>>>>>> a17af05f
    }

    const auto &extents = depthStencil->getExtents();

    ANGLE_TRY(initResolveDepthStencil(extents));

    ID3D11Device *device         = mRenderer->getDevice();
    ID3D11DeviceContext *context = mRenderer->getDeviceContext();

    ID3D11Resource *stencilResource = depthStencil->getTexture();

    // Check if we need to re-create the stencil SRV.
    if (mStencilSRV)
    {
        ID3D11Resource *priorResource = nullptr;
        mStencilSRV->GetResource(&priorResource);

        if (stencilResource != priorResource)
        {
            mStencilSRV.Reset();
        }
    }

    if (mStencilSRV == nullptr)
    {
        D3D11_SHADER_RESOURCE_VIEW_DESC srViewDesc;
        srViewDesc.Format        = GetStencilSRVFormat(depthStencil->getFormatSet());
        srViewDesc.ViewDimension = D3D11_SRV_DIMENSION_TEXTURE2DMS;

        HRESULT hr = device->CreateShaderResourceView(stencilResource, &srViewDesc,
                                                      mStencilSRV.GetAddressOf());
        if (FAILED(hr))
        {
            return gl::OutOfMemory() << "Error creating Blit11 stencil SRV, " << hr;
        }
        d3d11::SetDebugName(mStencilSRV, "Blit11::mStencilSRV");
    }

    // Notify the Renderer that all state should be invalidated.
    mRenderer->markAllStateDirty();

    // Apply the necessary state changes to the D3D11 immediate device context.
    context->IASetInputLayout(nullptr);
    context->IASetPrimitiveTopology(D3D11_PRIMITIVE_TOPOLOGY_TRIANGLELIST);
    context->VSSetShader(mResolveDepthStencilVS.resolve(device), nullptr, 0);
    context->GSSetShader(nullptr, nullptr, 0);
    context->RSSetState(nullptr);
    context->OMSetDepthStencilState(nullptr, 0xFFFFFFFF);
    context->OMSetRenderTargets(1, mResolvedDepthStencilRTView.GetAddressOf(), nullptr);
    context->OMSetBlendState(nullptr, nullptr, 0xFFFFFFF);

    // Set the viewport
    D3D11_VIEWPORT viewport;
    viewport.TopLeftX = 0;
    viewport.TopLeftY = 0;
    viewport.Width    = static_cast<FLOAT>(extents.width);
    viewport.Height   = static_cast<FLOAT>(extents.height);
    viewport.MinDepth = 0.0f;
    viewport.MaxDepth = 1.0f;
    context->RSSetViewports(1, &viewport);

    ID3D11ShaderResourceView *pixelViews[] = {
        depthStencil->getShaderResourceView(), mStencilSRV.Get(),
    };

    context->PSSetShaderResources(0, 2, pixelViews);

    // Resolving the depth buffer works by sampling the depth in the shader using a SRV, then
    // writing to the resolved depth buffer using SV_Depth. We can't use this method for stencil
    // because SV_StencilRef isn't supported until HLSL 5.1/D3D11.3.
    if (alsoDepth)
    {
        context->PSSetShader(mResolveDepthStencilPS.resolve(device), nullptr, 0);
    }
    else
    {
        context->PSSetShader(mResolveStencilPS.resolve(device), nullptr, 0);
    }

    // Trigger the blit on the GPU.
    context->Draw(6, 0);

    gl::Box copyBox(0, 0, 0, extents.width, extents.height, 1);

    TextureHelper11 dest;
    ANGLE_TRY_RESULT(CreateStagingTexture(GL_TEXTURE_2D, depthStencil->getFormatSet(), extents,
                                          StagingAccess::READ_WRITE, device),
                     dest);

    const auto &copyFunction = GetCopyDepthStencilFunction(depthStencil->getInternalFormat());
    const auto &dsFormatSet  = depthStencil->getFormatSet();
    const auto &dsDxgiInfo   = d3d11::GetDXGIFormatSizeInfo(dsFormatSet.texFormat);

    ANGLE_TRY(copyAndConvertImpl(mResolvedDepthStencil, 0, copyBox, extents, dest, copyBox, extents,
                                 nullptr, 0, 0, 0, 8u, dsDxgiInfo.pixelBytes, copyFunction));

    // Return the resolved depth texture, which the caller must Release.
    return dest;
}

void Blit11::releaseResolveDepthStencilResources()
{
    mStencilSRV.Reset();
    mResolvedDepthStencilRTView.Reset();
}

}  // namespace rx<|MERGE_RESOLUTION|>--- conflicted
+++ resolved
@@ -1971,14 +1971,8 @@
     // Multisampled depth stencil SRVs are not available in feature level 10.0
     if (mRenderer->getRenderer11DeviceCaps().featureLevel <= D3D_FEATURE_LEVEL_10_0)
     {
-<<<<<<< HEAD
-        return gl::Error(GL_INVALID_OPERATION,
-                         "Resolving multisampled depth stencil textures is not supported in "
-                         "feature level 10.0.");
-=======
         return gl::InternalError() << "Resolving multisampled depth stencil textures is not "
                                       "supported in feature level 10.0.";
->>>>>>> a17af05f
     }
 
     const auto &extents          = depth->getExtents();
@@ -2112,14 +2106,8 @@
     // Multisampled depth stencil SRVs are not available in feature level 10.0
     if (mRenderer->getRenderer11DeviceCaps().featureLevel <= D3D_FEATURE_LEVEL_10_0)
     {
-<<<<<<< HEAD
-        return gl::Error(GL_INVALID_OPERATION,
-                         "Resolving multisampled depth stencil textures is not supported in "
-                         "feature level 10.0.");
-=======
         return gl::InternalError() << "Resolving multisampled depth stencil textures is not "
                                       "supported in feature level 10.0.";
->>>>>>> a17af05f
     }
 
     const auto &extents = depthStencil->getExtents();
