--- conflicted
+++ resolved
@@ -72,11 +72,7 @@
     D3D_FEATURE_LEVEL mFeatureLevel;
 };
 
-<<<<<<< HEAD
-gl::TextureCaps GenerateTextureFormatCaps(GLint maxClientVersion,
-=======
 gl::TextureCaps GenerateTextureFormatCaps(gl::Version maxClientVersion,
->>>>>>> a17af05f
                                           GLenum internalFormat,
                                           ID3D11Device *device,
                                           const Renderer11DeviceCaps &renderer11DeviceCaps)
@@ -1027,42 +1023,25 @@
     }
 }
 
-<<<<<<< HEAD
-GLint GetMaximumClientVersion(D3D_FEATURE_LEVEL featureLevel)
-=======
 gl::Version GetMaximumClientVersion(D3D_FEATURE_LEVEL featureLevel)
->>>>>>> a17af05f
-{
-    switch (featureLevel)
-    {
-        case D3D_FEATURE_LEVEL_11_1:
-        case D3D_FEATURE_LEVEL_11_0:
-<<<<<<< HEAD
-        case D3D_FEATURE_LEVEL_10_1:
-            return 3;
-=======
+{
+    switch (featureLevel)
+    {
+        case D3D_FEATURE_LEVEL_11_1:
+        case D3D_FEATURE_LEVEL_11_0:
             return gl::Version(3, 1);
         case D3D_FEATURE_LEVEL_10_1:
             return gl::Version(3, 0);
->>>>>>> a17af05f
-
-        case D3D_FEATURE_LEVEL_10_0:
-        case D3D_FEATURE_LEVEL_9_3:
-        case D3D_FEATURE_LEVEL_9_2:
-        case D3D_FEATURE_LEVEL_9_1:
-<<<<<<< HEAD
-            return 2;
-
-        default:
-            UNREACHABLE();
-            return 0;
-=======
+
+        case D3D_FEATURE_LEVEL_10_0:
+        case D3D_FEATURE_LEVEL_9_3:
+        case D3D_FEATURE_LEVEL_9_2:
+        case D3D_FEATURE_LEVEL_9_1:
             return gl::Version(2, 0);
 
         default:
             UNREACHABLE();
             return gl::Version(0, 0);
->>>>>>> a17af05f
     }
 }
 
