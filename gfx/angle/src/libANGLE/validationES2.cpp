//
// Copyright (c) 2013-2014 The ANGLE Project Authors. All rights reserved.
// Use of this source code is governed by a BSD-style license that can be
// found in the LICENSE file.
//

// validationES2.cpp: Validation functions for OpenGL ES 2.0 entry point parameters

#include "libANGLE/validationES2.h"

#include <cstdint>

#include "common/mathutil.h"
#include "common/string_utils.h"
#include "common/utilities.h"
#include "libANGLE/Context.h"
#include "libANGLE/Texture.h"
#include "libANGLE/Framebuffer.h"
#include "libANGLE/FramebufferAttachment.h"
#include "libANGLE/Renderbuffer.h"
#include "libANGLE/Shader.h"
#include "libANGLE/Uniform.h"
#include "libANGLE/formatutils.h"
#include "libANGLE/validationES.h"
#include "libANGLE/validationES3.h"

namespace gl
{

namespace
{

bool IsPartialBlit(gl::Context *context,
                   const FramebufferAttachment *readBuffer,
                   const FramebufferAttachment *writeBuffer,
                   GLint srcX0,
                   GLint srcY0,
                   GLint srcX1,
                   GLint srcY1,
                   GLint dstX0,
                   GLint dstY0,
                   GLint dstX1,
                   GLint dstY1)
{
    const Extents &writeSize = writeBuffer->getSize();
    const Extents &readSize  = readBuffer->getSize();

    if (srcX0 != 0 || srcY0 != 0 || dstX0 != 0 || dstY0 != 0 || dstX1 != writeSize.width ||
        dstY1 != writeSize.height || srcX1 != readSize.width || srcY1 != readSize.height)
    {
        return true;
    }

    if (context->getGLState().isScissorTestEnabled())
    {
        const Rectangle &scissor = context->getGLState().getScissor();
        return scissor.x > 0 || scissor.y > 0 || scissor.width < writeSize.width ||
               scissor.height < writeSize.height;
    }

    return false;
}

template <typename T>
bool ValidatePathInstances(gl::Context *context,
                           GLsizei numPaths,
                           const void *paths,
                           GLuint pathBase)
{
    const auto *array = static_cast<const T *>(paths);

    for (GLsizei i = 0; i < numPaths; ++i)
    {
        const GLuint pathName = array[i] + pathBase;
        if (context->hasPath(pathName) && !context->hasPathData(pathName))
        {
            context->handleError(gl::Error(GL_INVALID_OPERATION, "No such path object."));
            return false;
        }
    }
    return true;
}

bool ValidateInstancedPathParameters(gl::Context *context,
                                     GLsizei numPaths,
                                     GLenum pathNameType,
                                     const void *paths,
                                     GLuint pathBase,
                                     GLenum transformType,
                                     const GLfloat *transformValues)
{
    if (!context->getExtensions().pathRendering)
    {
        context->handleError(
            gl::Error(GL_INVALID_OPERATION, "GL_CHROMIUM_path_rendering is not available."));
        return false;
    }

    if (paths == nullptr)
    {
        context->handleError(gl::Error(GL_INVALID_VALUE, "No path name array."));
        return false;
    }

    if (numPaths < 0)
    {
        context->handleError(gl::Error(GL_INVALID_VALUE, "Invalid (negative) numPaths."));
        return false;
    }

    if (!angle::IsValueInRangeForNumericType<std::uint32_t>(numPaths))
    {
        context->handleError(gl::Error(GL_INVALID_OPERATION, "Overflow in numPaths."));
        return false;
    }

    std::uint32_t pathNameTypeSize = 0;
    std::uint32_t componentCount   = 0;

    switch (pathNameType)
    {
        case GL_UNSIGNED_BYTE:
            pathNameTypeSize = sizeof(GLubyte);
            if (!ValidatePathInstances<GLubyte>(context, numPaths, paths, pathBase))
                return false;
            break;

        case GL_BYTE:
            pathNameTypeSize = sizeof(GLbyte);
            if (!ValidatePathInstances<GLbyte>(context, numPaths, paths, pathBase))
                return false;
            break;

        case GL_UNSIGNED_SHORT:
            pathNameTypeSize = sizeof(GLushort);
            if (!ValidatePathInstances<GLushort>(context, numPaths, paths, pathBase))
                return false;
            break;

        case GL_SHORT:
            pathNameTypeSize = sizeof(GLshort);
            if (!ValidatePathInstances<GLshort>(context, numPaths, paths, pathBase))
                return false;
            break;

        case GL_UNSIGNED_INT:
            pathNameTypeSize = sizeof(GLuint);
            if (!ValidatePathInstances<GLuint>(context, numPaths, paths, pathBase))
                return false;
            break;

        case GL_INT:
            pathNameTypeSize = sizeof(GLint);
            if (!ValidatePathInstances<GLint>(context, numPaths, paths, pathBase))
                return false;
            break;

        default:
            context->handleError(gl::Error(GL_INVALID_ENUM, "Invalid path name type."));
            return false;
    }

    switch (transformType)
    {
        case GL_NONE:
            componentCount = 0;
            break;
        case GL_TRANSLATE_X_CHROMIUM:
        case GL_TRANSLATE_Y_CHROMIUM:
            componentCount = 1;
            break;
        case GL_TRANSLATE_2D_CHROMIUM:
            componentCount = 2;
            break;
        case GL_TRANSLATE_3D_CHROMIUM:
            componentCount = 3;
            break;
        case GL_AFFINE_2D_CHROMIUM:
        case GL_TRANSPOSE_AFFINE_2D_CHROMIUM:
            componentCount = 6;
            break;
        case GL_AFFINE_3D_CHROMIUM:
        case GL_TRANSPOSE_AFFINE_3D_CHROMIUM:
            componentCount = 12;
            break;
        default:
            context->handleError(gl::Error(GL_INVALID_ENUM, "Invalid transformation."));
            return false;
    }
    if (componentCount != 0 && transformValues == nullptr)
    {
        context->handleError(gl::Error(GL_INVALID_VALUE, "No transform array given."));
        return false;
    }

    angle::CheckedNumeric<std::uint32_t> checkedSize(0);
    checkedSize += (numPaths * pathNameTypeSize);
    checkedSize += (numPaths * sizeof(GLfloat) * componentCount);
    if (!checkedSize.IsValid())
    {
        context->handleError(gl::Error(GL_INVALID_OPERATION, "Overflow in num paths."));
        return false;
    }

    return true;
}

bool IsValidCopyTextureFormat(Context *context, GLenum internalFormat)
{
    const InternalFormat &internalFormatInfo = GetInternalFormatInfo(internalFormat);
    switch (internalFormatInfo.format)
    {
        case GL_ALPHA:
        case GL_LUMINANCE:
        case GL_LUMINANCE_ALPHA:
        case GL_RGB:
        case GL_RGBA:
            return true;

        case GL_RED:
            return context->getClientMajorVersion() >= 3 || context->getExtensions().textureRG;

        case GL_BGRA_EXT:
            return context->getExtensions().textureFormatBGRA8888;

        default:
            return false;
    }
}

bool IsValidCopyTextureDestinationFormatType(Context *context, GLint internalFormat, GLenum type)
{
    switch (internalFormat)
    {
        case GL_RGB:
        case GL_RGBA:
            break;

        case GL_BGRA_EXT:
            return context->getExtensions().textureFormatBGRA8888;

        default:
            return false;
    }

    switch (type)
    {
        case GL_UNSIGNED_BYTE:
            break;

        default:
            return false;
    }

    return true;
}

bool IsValidCopyTextureDestinationTarget(Context *context, GLenum target)
{
    switch (target)
    {
        case GL_TEXTURE_2D:
            return true;

        // TODO(geofflang): accept GL_TEXTURE_RECTANGLE_ARB if the texture_rectangle extension is
        // supported

        default:
            return false;
    }
}

bool IsValidCopyTextureSourceTarget(Context *context, GLenum target)
{
    if (IsValidCopyTextureDestinationTarget(context, target))
    {
        return true;
    }

    // TODO(geofflang): accept GL_TEXTURE_EXTERNAL_OES if the texture_external extension is
    // supported

    return false;
}

}  // anonymous namespace

bool ValidateES2TexImageParameters(Context *context,
                                   GLenum target,
                                   GLint level,
                                   GLenum internalformat,
                                   bool isCompressed,
                                   bool isSubImage,
                                   GLint xoffset,
                                   GLint yoffset,
                                   GLsizei width,
                                   GLsizei height,
                                   GLint border,
                                   GLenum format,
                                   GLenum type,
                                   GLsizei imageSize,
                                   const GLvoid *pixels)
{
    if (!ValidTexture2DDestinationTarget(context, target))
    {
        context->handleError(Error(GL_INVALID_ENUM));
        return false;
    }

    if (!ValidImageSizeParameters(context, target, level, width, height, 1, isSubImage))
    {
        context->handleError(Error(GL_INVALID_VALUE));
        return false;
    }

    if (level < 0 || xoffset < 0 || std::numeric_limits<GLsizei>::max() - xoffset < width ||
        std::numeric_limits<GLsizei>::max() - yoffset < height)
    {
        context->handleError(Error(GL_INVALID_VALUE));
        return false;
    }

    if (!isSubImage && !isCompressed && internalformat != format)
    {
        context->handleError(Error(GL_INVALID_OPERATION));
        return false;
    }

    const gl::Caps &caps = context->getCaps();

    if (target == GL_TEXTURE_2D)
    {
        if (static_cast<GLuint>(width) > (caps.max2DTextureSize >> level) ||
            static_cast<GLuint>(height) > (caps.max2DTextureSize >> level))
        {
            context->handleError(Error(GL_INVALID_VALUE));
            return false;
        }
    }
    else if (IsCubeMapTextureTarget(target))
    {
        if (!isSubImage && width != height)
        {
            context->handleError(Error(GL_INVALID_VALUE));
            return false;
        }

        if (static_cast<GLuint>(width) > (caps.maxCubeMapTextureSize >> level) ||
            static_cast<GLuint>(height) > (caps.maxCubeMapTextureSize >> level))
        {
            context->handleError(Error(GL_INVALID_VALUE));
            return false;
        }
    }
    else
    {
        context->handleError(Error(GL_INVALID_ENUM));
        return false;
    }

    gl::Texture *texture =
        context->getTargetTexture(IsCubeMapTextureTarget(target) ? GL_TEXTURE_CUBE_MAP : target);
    if (!texture)
    {
        context->handleError(Error(GL_INVALID_OPERATION));
        return false;
    }

    if (isSubImage)
    {
        GLenum textureFormat = texture->getFormat(target, level).asSized();
        if (textureFormat == GL_NONE)
        {
            context->handleError(Error(GL_INVALID_OPERATION, "Texture level does not exist."));
            return false;
        }

        if (format != GL_NONE)
        {
            if (gl::GetSizedInternalFormat(format, type) != textureFormat)
            {
                context->handleError(Error(GL_INVALID_OPERATION));
                return false;
            }
        }

        if (static_cast<size_t>(xoffset + width) > texture->getWidth(target, level) ||
            static_cast<size_t>(yoffset + height) > texture->getHeight(target, level))
        {
            context->handleError(Error(GL_INVALID_VALUE));
            return false;
        }
    }
    else
    {
        if (texture->getImmutableFormat())
        {
            context->handleError(Error(GL_INVALID_OPERATION));
            return false;
        }
    }

    // Verify zero border
    if (border != 0)
    {
        context->handleError(Error(GL_INVALID_VALUE));
        return false;
    }

    if (isCompressed)
    {
        GLenum actualInternalFormat =
            isSubImage ? texture->getFormat(target, level).asSized() : internalformat;
        switch (actualInternalFormat)
        {
            case GL_COMPRESSED_RGB_S3TC_DXT1_EXT:
            case GL_COMPRESSED_RGBA_S3TC_DXT1_EXT:
                if (!context->getExtensions().textureCompressionDXT1)
                {
                    context->handleError(Error(GL_INVALID_ENUM));
                    return false;
                }
                break;
            case GL_COMPRESSED_RGBA_S3TC_DXT3_ANGLE:
                if (!context->getExtensions().textureCompressionDXT1)
                {
                    context->handleError(Error(GL_INVALID_ENUM));
                    return false;
                }
                break;
            case GL_COMPRESSED_RGBA_S3TC_DXT5_ANGLE:
                if (!context->getExtensions().textureCompressionDXT5)
                {
                    context->handleError(Error(GL_INVALID_ENUM));
                    return false;
                }
                break;
            case GL_ETC1_RGB8_OES:
                if (!context->getExtensions().compressedETC1RGB8Texture)
                {
                    context->handleError(Error(GL_INVALID_ENUM));
                    return false;
                }
                break;
            case GL_ETC1_RGB8_LOSSY_DECODE_ANGLE:
                if (!context->getExtensions().lossyETCDecode)
                {
                    context->handleError(Error(
                        GL_INVALID_ENUM, "ANGLE_lossy_etc_decode extension is not supported"));
                    return false;
                }
                break;
            default:
                context->handleError(
                    Error(GL_INVALID_ENUM,
                          "internalformat is not a supported compressed internal format"));
                return false;
        }
        if (!ValidCompressedImageSize(context, actualInternalFormat, width, height))
        {
            context->handleError(Error(GL_INVALID_OPERATION));
            return false;
        }
    }
    else
    {
        // validate <type> by itself (used as secondary key below)
        switch (type)
        {
            case GL_UNSIGNED_BYTE:
            case GL_UNSIGNED_SHORT_5_6_5:
            case GL_UNSIGNED_SHORT_4_4_4_4:
            case GL_UNSIGNED_SHORT_5_5_5_1:
            case GL_UNSIGNED_SHORT:
            case GL_UNSIGNED_INT:
            case GL_UNSIGNED_INT_24_8_OES:
            case GL_HALF_FLOAT_OES:
            case GL_FLOAT:
                break;
            default:
                context->handleError(Error(GL_INVALID_ENUM));
                return false;
        }

        // validate <format> + <type> combinations
        // - invalid <format> -> sets INVALID_ENUM
        // - invalid <format>+<type> combination -> sets INVALID_OPERATION
        switch (format)
        {
            case GL_ALPHA:
            case GL_LUMINANCE:
            case GL_LUMINANCE_ALPHA:
                switch (type)
                {
                    case GL_UNSIGNED_BYTE:
                    case GL_FLOAT:
                    case GL_HALF_FLOAT_OES:
                        break;
                    default:
                        context->handleError(Error(GL_INVALID_OPERATION));
                        return false;
                }
                break;
            case GL_RED:
            case GL_RG:
                if (!context->getExtensions().textureRG)
                {
                    context->handleError(Error(GL_INVALID_ENUM));
                    return false;
                }
                switch (type)
                {
                    case GL_UNSIGNED_BYTE:
                    case GL_FLOAT:
                    case GL_HALF_FLOAT_OES:
                        break;
                    default:
                        context->handleError(Error(GL_INVALID_OPERATION));
                        return false;
                }
                break;
            case GL_RGB:
                switch (type)
                {
                    case GL_UNSIGNED_BYTE:
                    case GL_UNSIGNED_SHORT_5_6_5:
                    case GL_FLOAT:
                    case GL_HALF_FLOAT_OES:
                        break;
                    default:
                        context->handleError(Error(GL_INVALID_OPERATION));
                        return false;
                }
                break;
            case GL_RGBA:
                switch (type)
                {
                    case GL_UNSIGNED_BYTE:
                    case GL_UNSIGNED_SHORT_4_4_4_4:
                    case GL_UNSIGNED_SHORT_5_5_5_1:
                    case GL_FLOAT:
                    case GL_HALF_FLOAT_OES:
                        break;
                    default:
                        context->handleError(Error(GL_INVALID_OPERATION));
                        return false;
                }
                break;
            case GL_BGRA_EXT:
                switch (type)
                {
                    case GL_UNSIGNED_BYTE:
                        break;
                    default:
                        context->handleError(Error(GL_INVALID_OPERATION));
                        return false;
                }
                break;
            case GL_SRGB_EXT:
            case GL_SRGB_ALPHA_EXT:
                if (!context->getExtensions().sRGB)
                {
                    context->handleError(Error(GL_INVALID_ENUM));
                    return false;
                }
                switch (type)
                {
                    case GL_UNSIGNED_BYTE:
                        break;
                    default:
                        context->handleError(Error(GL_INVALID_OPERATION));
                        return false;
                }
                break;
            case GL_COMPRESSED_RGB_S3TC_DXT1_EXT:  // error cases for compressed textures are
                                                   // handled below
            case GL_COMPRESSED_RGBA_S3TC_DXT1_EXT:
            case GL_COMPRESSED_RGBA_S3TC_DXT3_ANGLE:
            case GL_COMPRESSED_RGBA_S3TC_DXT5_ANGLE:
                break;
            case GL_DEPTH_COMPONENT:
                switch (type)
                {
                    case GL_UNSIGNED_SHORT:
                    case GL_UNSIGNED_INT:
                        break;
                    default:
                        context->handleError(Error(GL_INVALID_OPERATION));
                        return false;
                }
                break;
            case GL_DEPTH_STENCIL_OES:
                switch (type)
                {
                    case GL_UNSIGNED_INT_24_8_OES:
                        break;
                    default:
                        context->handleError(Error(GL_INVALID_OPERATION));
                        return false;
                }
                break;
            default:
                context->handleError(Error(GL_INVALID_ENUM));
                return false;
        }

        switch (format)
        {
            case GL_COMPRESSED_RGB_S3TC_DXT1_EXT:
            case GL_COMPRESSED_RGBA_S3TC_DXT1_EXT:
                if (context->getExtensions().textureCompressionDXT1)
                {
                    context->handleError(Error(GL_INVALID_OPERATION));
                    return false;
                }
                else
                {
                    context->handleError(Error(GL_INVALID_ENUM));
                    return false;
                }
                break;
            case GL_COMPRESSED_RGBA_S3TC_DXT3_ANGLE:
                if (context->getExtensions().textureCompressionDXT3)
                {
                    context->handleError(Error(GL_INVALID_OPERATION));
                    return false;
                }
                else
                {
                    context->handleError(Error(GL_INVALID_ENUM));
                    return false;
                }
                break;
            case GL_COMPRESSED_RGBA_S3TC_DXT5_ANGLE:
                if (context->getExtensions().textureCompressionDXT5)
                {
                    context->handleError(Error(GL_INVALID_OPERATION));
                    return false;
                }
                else
                {
                    context->handleError(Error(GL_INVALID_ENUM));
                    return false;
                }
                break;
            case GL_ETC1_RGB8_OES:
                if (context->getExtensions().compressedETC1RGB8Texture)
                {
                    context->handleError(Error(GL_INVALID_OPERATION));
                    return false;
                }
                else
                {
                    context->handleError(Error(GL_INVALID_ENUM));
                    return false;
                }
                break;
            case GL_ETC1_RGB8_LOSSY_DECODE_ANGLE:
                if (context->getExtensions().lossyETCDecode)
                {
                    context->handleError(
                        Error(GL_INVALID_OPERATION,
                              "ETC1_RGB8_LOSSY_DECODE_ANGLE can't work with this type."));
                    return false;
                }
                else
                {
                    context->handleError(Error(
                        GL_INVALID_ENUM, "ANGLE_lossy_etc_decode extension is not supported."));
                    return false;
                }
                break;
            case GL_DEPTH_COMPONENT:
            case GL_DEPTH_STENCIL_OES:
                if (!context->getExtensions().depthTextures)
                {
                    context->handleError(Error(GL_INVALID_VALUE));
                    return false;
                }
                if (target != GL_TEXTURE_2D)
                {
                    context->handleError(Error(GL_INVALID_OPERATION));
                    return false;
                }
                // OES_depth_texture supports loading depth data and multiple levels,
                // but ANGLE_depth_texture does not
                if (pixels != NULL || level != 0)
                {
                    context->handleError(Error(GL_INVALID_OPERATION));
                    return false;
                }
                break;
            default:
                break;
        }

        if (type == GL_FLOAT)
        {
            if (!context->getExtensions().textureFloat)
            {
                context->handleError(Error(GL_INVALID_ENUM));
                return false;
            }
        }
        else if (type == GL_HALF_FLOAT_OES)
        {
            if (!context->getExtensions().textureHalfFloat)
            {
                context->handleError(Error(GL_INVALID_ENUM));
                return false;
            }
        }
    }

    if (!ValidImageDataSize(context, target, width, height, 1, internalformat, type, pixels,
                            imageSize))
    {
        return false;
    }

    return true;
}

bool ValidateES2CopyTexImageParameters(ValidationContext *context,
                                       GLenum target,
                                       GLint level,
                                       GLenum internalformat,
                                       bool isSubImage,
                                       GLint xoffset,
                                       GLint yoffset,
                                       GLint x,
                                       GLint y,
                                       GLsizei width,
                                       GLsizei height,
                                       GLint border)
{
    if (!ValidTexture2DDestinationTarget(context, target))
    {
        context->handleError(Error(GL_INVALID_ENUM, "Invalid texture target"));
        return false;
    }

    Format textureFormat = Format::Invalid();
    if (!ValidateCopyTexImageParametersBase(context, target, level, internalformat, isSubImage,
                                            xoffset, yoffset, 0, x, y, width, height, border,
                                            &textureFormat))
    {
        return false;
    }

    const gl::Framebuffer *framebuffer = context->getGLState().getReadFramebuffer();
    GLenum colorbufferFormat           = framebuffer->getReadColorbuffer()->getFormat().asSized();
    const auto &formatInfo             = *textureFormat.info;

    // [OpenGL ES 2.0.24] table 3.9
    if (isSubImage)
    {
        switch (formatInfo.format)
        {
            case GL_ALPHA:
                if (colorbufferFormat != GL_ALPHA8_EXT && colorbufferFormat != GL_RGBA4 &&
                    colorbufferFormat != GL_RGB5_A1 && colorbufferFormat != GL_RGBA8_OES &&
                    colorbufferFormat != GL_BGRA8_EXT)
                {
                    context->handleError(Error(GL_INVALID_OPERATION));
                    return false;
                }
                break;
            case GL_LUMINANCE:
                if (colorbufferFormat != GL_R8_EXT && colorbufferFormat != GL_RG8_EXT &&
                    colorbufferFormat != GL_RGB565 && colorbufferFormat != GL_RGB8_OES &&
                    colorbufferFormat != GL_RGBA4 && colorbufferFormat != GL_RGB5_A1 &&
                    colorbufferFormat != GL_RGBA8_OES && colorbufferFormat != GL_BGRA8_EXT)
                {
                    context->handleError(Error(GL_INVALID_OPERATION));
                    return false;
                }
                break;
            case GL_RED_EXT:
                if (colorbufferFormat != GL_R8_EXT && colorbufferFormat != GL_RG8_EXT &&
                    colorbufferFormat != GL_RGB565 && colorbufferFormat != GL_RGB8_OES &&
                    colorbufferFormat != GL_RGBA4 && colorbufferFormat != GL_RGB5_A1 &&
                    colorbufferFormat != GL_RGBA8_OES && colorbufferFormat != GL_R32F &&
                    colorbufferFormat != GL_RG32F && colorbufferFormat != GL_RGB32F &&
                    colorbufferFormat != GL_RGBA32F && colorbufferFormat != GL_BGRA8_EXT)
                {
                    context->handleError(Error(GL_INVALID_OPERATION));
                    return false;
                }
                break;
            case GL_RG_EXT:
                if (colorbufferFormat != GL_RG8_EXT && colorbufferFormat != GL_RGB565 &&
                    colorbufferFormat != GL_RGB8_OES && colorbufferFormat != GL_RGBA4 &&
                    colorbufferFormat != GL_RGB5_A1 && colorbufferFormat != GL_RGBA8_OES &&
                    colorbufferFormat != GL_RG32F && colorbufferFormat != GL_RGB32F &&
                    colorbufferFormat != GL_RGBA32F && colorbufferFormat != GL_BGRA8_EXT)
                {
                    context->handleError(Error(GL_INVALID_OPERATION));
                    return false;
                }
                break;
            case GL_RGB:
                if (colorbufferFormat != GL_RGB565 && colorbufferFormat != GL_RGB8_OES &&
                    colorbufferFormat != GL_RGBA4 && colorbufferFormat != GL_RGB5_A1 &&
                    colorbufferFormat != GL_RGBA8_OES && colorbufferFormat != GL_RGB32F &&
                    colorbufferFormat != GL_RGBA32F && colorbufferFormat != GL_BGRA8_EXT)
                {
                    context->handleError(Error(GL_INVALID_OPERATION));
                    return false;
                }
                break;
            case GL_LUMINANCE_ALPHA:
            case GL_RGBA:
                if (colorbufferFormat != GL_RGBA4 && colorbufferFormat != GL_RGB5_A1 &&
                    colorbufferFormat != GL_RGBA8_OES && colorbufferFormat != GL_RGBA32F &&
                    colorbufferFormat != GL_BGRA8_EXT)
                {
                    context->handleError(Error(GL_INVALID_OPERATION));
                    return false;
                }
                break;
            case GL_COMPRESSED_RGB_S3TC_DXT1_EXT:
            case GL_COMPRESSED_RGBA_S3TC_DXT1_EXT:
            case GL_COMPRESSED_RGBA_S3TC_DXT3_ANGLE:
            case GL_COMPRESSED_RGBA_S3TC_DXT5_ANGLE:
            case GL_ETC1_RGB8_OES:
            case GL_ETC1_RGB8_LOSSY_DECODE_ANGLE:
                context->handleError(Error(GL_INVALID_OPERATION));
                return false;
            case GL_DEPTH_COMPONENT:
            case GL_DEPTH_STENCIL_OES:
                context->handleError(Error(GL_INVALID_OPERATION));
                return false;
            default:
                context->handleError(Error(GL_INVALID_OPERATION));
                return false;
        }

        if (formatInfo.type == GL_FLOAT && !context->getExtensions().textureFloat)
        {
            context->handleError(Error(GL_INVALID_OPERATION));
            return false;
        }
    }
    else
    {
        switch (internalformat)
        {
            case GL_ALPHA:
                if (colorbufferFormat != GL_ALPHA8_EXT && colorbufferFormat != GL_RGBA4 &&
                    colorbufferFormat != GL_RGB5_A1 && colorbufferFormat != GL_BGRA8_EXT &&
                    colorbufferFormat != GL_RGBA8_OES && colorbufferFormat != GL_BGR5_A1_ANGLEX)
                {
                    context->handleError(Error(GL_INVALID_OPERATION));
                    return false;
                }
                break;
            case GL_LUMINANCE:
                if (colorbufferFormat != GL_R8_EXT && colorbufferFormat != GL_RG8_EXT &&
                    colorbufferFormat != GL_RGB565 && colorbufferFormat != GL_RGB8_OES &&
                    colorbufferFormat != GL_RGBA4 && colorbufferFormat != GL_RGB5_A1 &&
                    colorbufferFormat != GL_BGRA8_EXT && colorbufferFormat != GL_RGBA8_OES &&
                    colorbufferFormat != GL_BGR5_A1_ANGLEX)
                {
                    context->handleError(Error(GL_INVALID_OPERATION));
                    return false;
                }
                break;
            case GL_RED_EXT:
                if (colorbufferFormat != GL_R8_EXT && colorbufferFormat != GL_RG8_EXT &&
                    colorbufferFormat != GL_RGB565 && colorbufferFormat != GL_RGB8_OES &&
                    colorbufferFormat != GL_RGBA4 && colorbufferFormat != GL_RGB5_A1 &&
                    colorbufferFormat != GL_BGRA8_EXT && colorbufferFormat != GL_RGBA8_OES &&
                    colorbufferFormat != GL_BGR5_A1_ANGLEX)
                {
                    context->handleError(Error(GL_INVALID_OPERATION));
                    return false;
                }
                break;
            case GL_RG_EXT:
                if (colorbufferFormat != GL_RG8_EXT && colorbufferFormat != GL_RGB565 &&
                    colorbufferFormat != GL_RGB8_OES && colorbufferFormat != GL_RGBA4 &&
                    colorbufferFormat != GL_RGB5_A1 && colorbufferFormat != GL_BGRA8_EXT &&
                    colorbufferFormat != GL_RGBA8_OES && colorbufferFormat != GL_BGR5_A1_ANGLEX)
                {
                    context->handleError(Error(GL_INVALID_OPERATION));
                    return false;
                }
                break;
            case GL_RGB:
                if (colorbufferFormat != GL_RGB565 && colorbufferFormat != GL_RGB8_OES &&
                    colorbufferFormat != GL_RGBA4 && colorbufferFormat != GL_RGB5_A1 &&
                    colorbufferFormat != GL_BGRA8_EXT && colorbufferFormat != GL_RGBA8_OES &&
                    colorbufferFormat != GL_BGR5_A1_ANGLEX)
                {
                    context->handleError(Error(GL_INVALID_OPERATION));
                    return false;
                }
                break;
            case GL_LUMINANCE_ALPHA:
            case GL_RGBA:
                if (colorbufferFormat != GL_RGBA4 && colorbufferFormat != GL_RGB5_A1 &&
                    colorbufferFormat != GL_BGRA8_EXT && colorbufferFormat != GL_RGBA8_OES &&
                    colorbufferFormat != GL_BGR5_A1_ANGLEX)
                {
                    context->handleError(Error(GL_INVALID_OPERATION));
                    return false;
                }
                break;
            case GL_COMPRESSED_RGB_S3TC_DXT1_EXT:
            case GL_COMPRESSED_RGBA_S3TC_DXT1_EXT:
                if (context->getExtensions().textureCompressionDXT1)
                {
                    context->handleError(Error(GL_INVALID_OPERATION));
                    return false;
                }
                else
                {
                    context->handleError(Error(GL_INVALID_ENUM));
                    return false;
                }
                break;
            case GL_COMPRESSED_RGBA_S3TC_DXT3_ANGLE:
                if (context->getExtensions().textureCompressionDXT3)
                {
                    context->handleError(Error(GL_INVALID_OPERATION));
                    return false;
                }
                else
                {
                    context->handleError(Error(GL_INVALID_ENUM));
                    return false;
                }
                break;
            case GL_COMPRESSED_RGBA_S3TC_DXT5_ANGLE:
                if (context->getExtensions().textureCompressionDXT5)
                {
                    context->handleError(Error(GL_INVALID_OPERATION));
                    return false;
                }
                else
                {
                    context->handleError(Error(GL_INVALID_ENUM));
                    return false;
                }
                break;
            case GL_ETC1_RGB8_OES:
                if (context->getExtensions().compressedETC1RGB8Texture)
                {
                    context->handleError(Error(GL_INVALID_OPERATION));
                    return false;
                }
                else
                {
                    context->handleError(Error(GL_INVALID_ENUM));
                    return false;
                }
                break;
            case GL_ETC1_RGB8_LOSSY_DECODE_ANGLE:
                if (context->getExtensions().lossyETCDecode)
                {
                    context->handleError(Error(GL_INVALID_OPERATION,
                                               "ETC1_RGB8_LOSSY_DECODE_ANGLE can't be copied to."));
                    return false;
                }
                else
                {
                    context->handleError(Error(
                        GL_INVALID_ENUM, "ANGLE_lossy_etc_decode extension is not supported."));
                    return false;
                }
                break;
            case GL_DEPTH_COMPONENT:
            case GL_DEPTH_COMPONENT16:
            case GL_DEPTH_COMPONENT32_OES:
            case GL_DEPTH_STENCIL_OES:
            case GL_DEPTH24_STENCIL8_OES:
                if (context->getExtensions().depthTextures)
                {
                    context->handleError(Error(GL_INVALID_OPERATION));
                    return false;
                }
                else
                {
                    context->handleError(Error(GL_INVALID_ENUM));
                    return false;
                }
            default:
                context->handleError(Error(GL_INVALID_ENUM));
                return false;
        }
    }

    // If width or height is zero, it is a no-op.  Return false without setting an error.
    return (width > 0 && height > 0);
}

bool ValidateES2TexStorageParameters(Context *context,
                                     GLenum target,
                                     GLsizei levels,
                                     GLenum internalformat,
                                     GLsizei width,
                                     GLsizei height)
{
    if (target != GL_TEXTURE_2D && target != GL_TEXTURE_CUBE_MAP)
    {
        context->handleError(Error(GL_INVALID_ENUM));
        return false;
    }

    if (width < 1 || height < 1 || levels < 1)
    {
        context->handleError(Error(GL_INVALID_VALUE));
        return false;
    }

    if (target == GL_TEXTURE_CUBE_MAP && width != height)
    {
        context->handleError(Error(GL_INVALID_VALUE));
        return false;
    }

    if (levels != 1 && levels != gl::log2(std::max(width, height)) + 1)
    {
        context->handleError(Error(GL_INVALID_OPERATION));
        return false;
    }

    const gl::InternalFormat &formatInfo = gl::GetInternalFormatInfo(internalformat);
    if (formatInfo.format == GL_NONE || formatInfo.type == GL_NONE)
    {
        context->handleError(Error(GL_INVALID_ENUM));
        return false;
    }

    const gl::Caps &caps = context->getCaps();

    switch (target)
    {
        case GL_TEXTURE_2D:
            if (static_cast<GLuint>(width) > caps.max2DTextureSize ||
                static_cast<GLuint>(height) > caps.max2DTextureSize)
            {
                context->handleError(Error(GL_INVALID_VALUE));
                return false;
            }
            break;
        case GL_TEXTURE_CUBE_MAP:
            if (static_cast<GLuint>(width) > caps.maxCubeMapTextureSize ||
                static_cast<GLuint>(height) > caps.maxCubeMapTextureSize)
            {
                context->handleError(Error(GL_INVALID_VALUE));
                return false;
            }
            break;
        default:
            context->handleError(Error(GL_INVALID_ENUM));
            return false;
    }

    if (levels != 1 && !context->getExtensions().textureNPOT)
    {
        if (!gl::isPow2(width) || !gl::isPow2(height))
        {
            context->handleError(Error(GL_INVALID_OPERATION));
            return false;
        }
    }

    switch (internalformat)
    {
        case GL_COMPRESSED_RGB_S3TC_DXT1_EXT:
        case GL_COMPRESSED_RGBA_S3TC_DXT1_EXT:
            if (!context->getExtensions().textureCompressionDXT1)
            {
                context->handleError(Error(GL_INVALID_ENUM));
                return false;
            }
            break;
        case GL_COMPRESSED_RGBA_S3TC_DXT3_ANGLE:
            if (!context->getExtensions().textureCompressionDXT3)
            {
                context->handleError(Error(GL_INVALID_ENUM));
                return false;
            }
            break;
        case GL_COMPRESSED_RGBA_S3TC_DXT5_ANGLE:
            if (!context->getExtensions().textureCompressionDXT5)
            {
                context->handleError(Error(GL_INVALID_ENUM));
                return false;
            }
            break;
        case GL_ETC1_RGB8_OES:
            if (!context->getExtensions().compressedETC1RGB8Texture)
            {
                context->handleError(Error(GL_INVALID_ENUM));
                return false;
            }
            break;
        case GL_ETC1_RGB8_LOSSY_DECODE_ANGLE:
            if (!context->getExtensions().lossyETCDecode)
            {
                context->handleError(
                    Error(GL_INVALID_ENUM, "ANGLE_lossy_etc_decode extension is not supported."));
                return false;
            }
            break;
        case GL_RGBA32F_EXT:
        case GL_RGB32F_EXT:
        case GL_ALPHA32F_EXT:
        case GL_LUMINANCE32F_EXT:
        case GL_LUMINANCE_ALPHA32F_EXT:
            if (!context->getExtensions().textureFloat)
            {
                context->handleError(Error(GL_INVALID_ENUM));
                return false;
            }
            break;
        case GL_RGBA16F_EXT:
        case GL_RGB16F_EXT:
        case GL_ALPHA16F_EXT:
        case GL_LUMINANCE16F_EXT:
        case GL_LUMINANCE_ALPHA16F_EXT:
            if (!context->getExtensions().textureHalfFloat)
            {
                context->handleError(Error(GL_INVALID_ENUM));
                return false;
            }
            break;
        case GL_R8_EXT:
        case GL_RG8_EXT:
        case GL_R16F_EXT:
        case GL_RG16F_EXT:
        case GL_R32F_EXT:
        case GL_RG32F_EXT:
            if (!context->getExtensions().textureRG)
            {
                context->handleError(Error(GL_INVALID_ENUM));
                return false;
            }
            break;
        case GL_DEPTH_COMPONENT16:
        case GL_DEPTH_COMPONENT32_OES:
        case GL_DEPTH24_STENCIL8_OES:
            if (!context->getExtensions().depthTextures)
            {
                context->handleError(Error(GL_INVALID_ENUM));
                return false;
            }
            if (target != GL_TEXTURE_2D)
            {
                context->handleError(Error(GL_INVALID_OPERATION));
                return false;
            }
            // ANGLE_depth_texture only supports 1-level textures
            if (levels != 1)
            {
                context->handleError(Error(GL_INVALID_OPERATION));
                return false;
            }
            break;
        default:
            break;
    }

    gl::Texture *texture = context->getTargetTexture(target);
    if (!texture || texture->id() == 0)
    {
        context->handleError(Error(GL_INVALID_OPERATION));
        return false;
    }

    if (texture->getImmutableFormat())
    {
        context->handleError(Error(GL_INVALID_OPERATION));
        return false;
    }

    return true;
}

bool ValidateDiscardFramebufferEXT(Context *context,
                                   GLenum target,
                                   GLsizei numAttachments,
                                   const GLenum *attachments)
{
    if (!context->getExtensions().discardFramebuffer)
    {
        context->handleError(Error(GL_INVALID_OPERATION, "Extension not enabled"));
        return false;
    }

    bool defaultFramebuffer = false;

    switch (target)
    {
<<<<<<< HEAD
      case GL_TEXTURE_2D:
        if (static_cast<GLuint>(width) > caps.max2DTextureSize ||
            static_cast<GLuint>(height) > caps.max2DTextureSize)
        {
            context->handleError(Error(GL_INVALID_VALUE));
            return false;
        }
        break;
      case GL_TEXTURE_CUBE_MAP:
        if (static_cast<GLuint>(width) > caps.maxCubeMapTextureSize ||
            static_cast<GLuint>(height) > caps.maxCubeMapTextureSize)
        {
            context->handleError(Error(GL_INVALID_VALUE));
            return false;
        }
        break;
      default:
          context->handleError(Error(GL_INVALID_ENUM));
        return false;
    }

    if (levels != 1 && !context->getExtensions().textureNPOT)
    {
        if (!gl::isPow2(width) || !gl::isPow2(height))
        {
            context->handleError(Error(GL_INVALID_OPERATION));
            return false;
        }
    }

    switch (internalformat)
    {
      case GL_COMPRESSED_RGB_S3TC_DXT1_EXT:
      case GL_COMPRESSED_RGBA_S3TC_DXT1_EXT:
        if (!context->getExtensions().textureCompressionDXT1)
        {
            context->handleError(Error(GL_INVALID_ENUM));
            return false;
        }
        break;
      case GL_COMPRESSED_RGBA_S3TC_DXT3_ANGLE:
        if (!context->getExtensions().textureCompressionDXT3)
        {
            context->handleError(Error(GL_INVALID_ENUM));
            return false;
        }
        break;
      case GL_COMPRESSED_RGBA_S3TC_DXT5_ANGLE:
        if (!context->getExtensions().textureCompressionDXT5)
        {
            context->handleError(Error(GL_INVALID_ENUM));
            return false;
        }
        break;
      case GL_ETC1_RGB8_OES:
        if (!context->getExtensions().compressedETC1RGB8Texture)
        {
            context->handleError(Error(GL_INVALID_ENUM));
            return false;
        }
        break;
      case GL_ETC1_RGB8_LOSSY_DECODE_ANGLE:
          if (!context->getExtensions().lossyETCDecode)
          {
              context->handleError(
                  Error(GL_INVALID_ENUM, "ANGLE_lossy_etc_decode extension is not supported."));
              return false;
          }
          break;
      case GL_RGBA32F_EXT:
      case GL_RGB32F_EXT:
      case GL_ALPHA32F_EXT:
      case GL_LUMINANCE32F_EXT:
      case GL_LUMINANCE_ALPHA32F_EXT:
        if (!context->getExtensions().textureFloat)
        {
            context->handleError(Error(GL_INVALID_ENUM));
            return false;
        }
        break;
      case GL_RGBA16F_EXT:
      case GL_RGB16F_EXT:
      case GL_ALPHA16F_EXT:
      case GL_LUMINANCE16F_EXT:
      case GL_LUMINANCE_ALPHA16F_EXT:
        if (!context->getExtensions().textureHalfFloat)
        {
            context->handleError(Error(GL_INVALID_ENUM));
            return false;
        }
        break;
      case GL_R8_EXT:
      case GL_RG8_EXT:
      case GL_R16F_EXT:
      case GL_RG16F_EXT:
      case GL_R32F_EXT:
      case GL_RG32F_EXT:
        if (!context->getExtensions().textureRG)
        {
            context->handleError(Error(GL_INVALID_ENUM));
            return false;
        }
        break;
      case GL_DEPTH_COMPONENT16:
      case GL_DEPTH_COMPONENT32_OES:
      case GL_DEPTH24_STENCIL8_OES:
        if (!context->getExtensions().depthTextures)
        {
            context->handleError(Error(GL_INVALID_ENUM));
            return false;
        }
        if (target != GL_TEXTURE_2D)
        {
            context->handleError(Error(GL_INVALID_OPERATION));
            return false;
        }
        // ANGLE_depth_texture only supports 1-level textures
        if (levels != 1)
        {
            context->handleError(Error(GL_INVALID_OPERATION));
            return false;
        }
        break;
      default:
        break;
    }

    gl::Texture *texture = context->getTargetTexture(target);
    if (!texture || texture->id() == 0)
    {
        context->handleError(Error(GL_INVALID_OPERATION));
        return false;
    }

    if (texture->getImmutableFormat())
    {
        context->handleError(Error(GL_INVALID_OPERATION));
        return false;
    }

    return true;
}

bool ValidateDiscardFramebufferEXT(Context *context, GLenum target, GLsizei numAttachments,
                                   const GLenum *attachments)
{
    if (!context->getExtensions().discardFramebuffer)
    {
        context->handleError(Error(GL_INVALID_OPERATION, "Extension not enabled"));
        return false;
=======
        case GL_FRAMEBUFFER:
            defaultFramebuffer =
                (context->getGLState().getTargetFramebuffer(GL_FRAMEBUFFER)->id() == 0);
            break;
        default:
            context->handleError(Error(GL_INVALID_ENUM, "Invalid framebuffer target"));
            return false;
>>>>>>> a17af05f
    }

    return ValidateDiscardFramebufferBase(context, target, numAttachments, attachments,
                                          defaultFramebuffer);
}

bool ValidateBindVertexArrayOES(Context *context, GLuint array)
{
    if (!context->getExtensions().vertexArrayObject)
    {
        context->handleError(Error(GL_INVALID_OPERATION, "Extension not enabled"));
        return false;
    }

    return ValidateBindVertexArrayBase(context, array);
}

bool ValidateDeleteVertexArraysOES(Context *context, GLsizei n)
{
    if (!context->getExtensions().vertexArrayObject)
    {
        context->handleError(Error(GL_INVALID_OPERATION, "Extension not enabled"));
        return false;
    }

    return ValidateGenOrDelete(context, n);
}

bool ValidateGenVertexArraysOES(Context *context, GLsizei n)
{
    if (!context->getExtensions().vertexArrayObject)
    {
        context->handleError(Error(GL_INVALID_OPERATION, "Extension not enabled"));
        return false;
    }

    return ValidateGenOrDelete(context, n);
}

bool ValidateIsVertexArrayOES(Context *context)
{
    if (!context->getExtensions().vertexArrayObject)
    {
        context->handleError(Error(GL_INVALID_OPERATION, "Extension not enabled"));
        return false;
    }

    return true;
}

bool ValidateProgramBinaryOES(Context *context,
                              GLuint program,
                              GLenum binaryFormat,
                              const void *binary,
                              GLint length)
{
    if (!context->getExtensions().getProgramBinary)
    {
        context->handleError(Error(GL_INVALID_OPERATION, "Extension not enabled"));
        return false;
    }

    return ValidateProgramBinaryBase(context, program, binaryFormat, binary, length);
}

bool ValidateGetProgramBinaryOES(Context *context,
                                 GLuint program,
                                 GLsizei bufSize,
                                 GLsizei *length,
                                 GLenum *binaryFormat,
                                 void *binary)
{
    if (!context->getExtensions().getProgramBinary)
    {
        context->handleError(Error(GL_INVALID_OPERATION, "Extension not enabled"));
        return false;
    }

    return ValidateGetProgramBinaryBase(context, program, bufSize, length, binaryFormat, binary);
}

static bool ValidDebugSource(GLenum source, bool mustBeThirdPartyOrApplication)
{
    switch (source)
    {
        case GL_DEBUG_SOURCE_API:
        case GL_DEBUG_SOURCE_SHADER_COMPILER:
        case GL_DEBUG_SOURCE_WINDOW_SYSTEM:
        case GL_DEBUG_SOURCE_OTHER:
            // Only THIRD_PARTY and APPLICATION sources are allowed to be manually inserted
            return !mustBeThirdPartyOrApplication;

        case GL_DEBUG_SOURCE_THIRD_PARTY:
        case GL_DEBUG_SOURCE_APPLICATION:
            return true;

        default:
            return false;
    }
}

static bool ValidDebugType(GLenum type)
{
    switch (type)
    {
        case GL_DEBUG_TYPE_ERROR:
        case GL_DEBUG_TYPE_DEPRECATED_BEHAVIOR:
        case GL_DEBUG_TYPE_UNDEFINED_BEHAVIOR:
        case GL_DEBUG_TYPE_PERFORMANCE:
        case GL_DEBUG_TYPE_PORTABILITY:
        case GL_DEBUG_TYPE_OTHER:
        case GL_DEBUG_TYPE_MARKER:
        case GL_DEBUG_TYPE_PUSH_GROUP:
        case GL_DEBUG_TYPE_POP_GROUP:
            return true;

        default:
            return false;
    }
}

static bool ValidDebugSeverity(GLenum severity)
{
    switch (severity)
    {
        case GL_DEBUG_SEVERITY_HIGH:
        case GL_DEBUG_SEVERITY_MEDIUM:
        case GL_DEBUG_SEVERITY_LOW:
        case GL_DEBUG_SEVERITY_NOTIFICATION:
            return true;

        default:
            return false;
    }
}

bool ValidateDebugMessageControlKHR(Context *context,
                                    GLenum source,
                                    GLenum type,
                                    GLenum severity,
                                    GLsizei count,
                                    const GLuint *ids,
                                    GLboolean enabled)
{
    if (!context->getExtensions().debug)
    {
        context->handleError(Error(GL_INVALID_OPERATION, "Extension not enabled"));
        return false;
    }

    if (!ValidDebugSource(source, false) && source != GL_DONT_CARE)
    {
        context->handleError(Error(GL_INVALID_ENUM, "Invalid debug source."));
        return false;
    }

    if (!ValidDebugType(type) && type != GL_DONT_CARE)
    {
        context->handleError(Error(GL_INVALID_ENUM, "Invalid debug type."));
        return false;
    }

    if (!ValidDebugSeverity(severity) && severity != GL_DONT_CARE)
    {
        context->handleError(Error(GL_INVALID_ENUM, "Invalid debug severity."));
        return false;
    }

    if (count > 0)
    {
        if (source == GL_DONT_CARE || type == GL_DONT_CARE)
        {
            context->handleError(Error(
                GL_INVALID_OPERATION,
                "If count is greater than zero, source and severity cannot be GL_DONT_CARE."));
            return false;
        }

        if (severity != GL_DONT_CARE)
        {
            context->handleError(
                Error(GL_INVALID_OPERATION,
                      "If count is greater than zero, severity must be GL_DONT_CARE."));
            return false;
        }
    }

    return true;
}

bool ValidateDebugMessageInsertKHR(Context *context,
                                   GLenum source,
                                   GLenum type,
                                   GLuint id,
                                   GLenum severity,
                                   GLsizei length,
                                   const GLchar *buf)
{
    if (!context->getExtensions().debug)
    {
        context->handleError(Error(GL_INVALID_OPERATION, "Extension not enabled"));
        return false;
    }

    if (!context->getGLState().getDebug().isOutputEnabled())
    {
        // If the DEBUG_OUTPUT state is disabled calls to DebugMessageInsert are discarded and do
        // not generate an error.
        return false;
    }

    if (!ValidDebugSeverity(severity))
    {
        context->handleError(Error(GL_INVALID_ENUM, "Invalid debug severity."));
        return false;
    }

    if (!ValidDebugType(type))
    {
        context->handleError(Error(GL_INVALID_ENUM, "Invalid debug type."));
        return false;
    }

    if (!ValidDebugSource(source, true))
    {
        context->handleError(Error(GL_INVALID_ENUM, "Invalid debug source."));
        return false;
    }

    size_t messageLength = (length < 0) ? strlen(buf) : length;
    if (messageLength > context->getExtensions().maxDebugMessageLength)
    {
        context->handleError(
            Error(GL_INVALID_VALUE, "Message length is larger than GL_MAX_DEBUG_MESSAGE_LENGTH."));
        return false;
    }

    return true;
}

bool ValidateDebugMessageCallbackKHR(Context *context,
                                     GLDEBUGPROCKHR callback,
                                     const void *userParam)
{
    if (!context->getExtensions().debug)
    {
        context->handleError(Error(GL_INVALID_OPERATION, "Extension not enabled"));
        return false;
    }

    return true;
}

bool ValidateGetDebugMessageLogKHR(Context *context,
                                   GLuint count,
                                   GLsizei bufSize,
                                   GLenum *sources,
                                   GLenum *types,
                                   GLuint *ids,
                                   GLenum *severities,
                                   GLsizei *lengths,
                                   GLchar *messageLog)
{
    if (!context->getExtensions().debug)
    {
        context->handleError(Error(GL_INVALID_OPERATION, "Extension not enabled"));
        return false;
    }

    if (bufSize < 0 && messageLog != nullptr)
    {
        context->handleError(
            Error(GL_INVALID_VALUE, "bufSize must be positive if messageLog is not null."));
        return false;
    }

    return true;
}

bool ValidatePushDebugGroupKHR(Context *context,
                               GLenum source,
                               GLuint id,
                               GLsizei length,
                               const GLchar *message)
{
    if (!context->getExtensions().debug)
    {
        context->handleError(Error(GL_INVALID_OPERATION, "Extension not enabled"));
        return false;
    }

    if (!ValidDebugSource(source, true))
    {
        context->handleError(Error(GL_INVALID_ENUM, "Invalid debug source."));
        return false;
    }

    size_t messageLength = (length < 0) ? strlen(message) : length;
    if (messageLength > context->getExtensions().maxDebugMessageLength)
    {
        context->handleError(
            Error(GL_INVALID_VALUE, "Message length is larger than GL_MAX_DEBUG_MESSAGE_LENGTH."));
        return false;
    }

    size_t currentStackSize = context->getGLState().getDebug().getGroupStackDepth();
    if (currentStackSize >= context->getExtensions().maxDebugGroupStackDepth)
    {
        context->handleError(
            Error(GL_STACK_OVERFLOW,
                  "Cannot push more than GL_MAX_DEBUG_GROUP_STACK_DEPTH debug groups."));
        return false;
    }

    return true;
}

bool ValidatePopDebugGroupKHR(Context *context)
{
    if (!context->getExtensions().debug)
    {
        context->handleError(Error(GL_INVALID_OPERATION, "Extension not enabled"));
        return false;
    }

    size_t currentStackSize = context->getGLState().getDebug().getGroupStackDepth();
    if (currentStackSize <= 1)
    {
        context->handleError(Error(GL_STACK_UNDERFLOW, "Cannot pop the default debug group."));
        return false;
    }

    return true;
}

static bool ValidateObjectIdentifierAndName(Context *context, GLenum identifier, GLuint name)
{
    switch (identifier)
    {
        case GL_BUFFER:
            if (context->getBuffer(name) == nullptr)
            {
                context->handleError(Error(GL_INVALID_VALUE, "name is not a valid buffer."));
                return false;
            }
            return true;

        case GL_SHADER:
            if (context->getShader(name) == nullptr)
            {
                context->handleError(Error(GL_INVALID_VALUE, "name is not a valid shader."));
                return false;
            }
            return true;

        case GL_PROGRAM:
            if (context->getProgram(name) == nullptr)
            {
                context->handleError(Error(GL_INVALID_VALUE, "name is not a valid program."));
                return false;
            }
            return true;

        case GL_VERTEX_ARRAY:
            if (context->getVertexArray(name) == nullptr)
            {
                context->handleError(Error(GL_INVALID_VALUE, "name is not a valid vertex array."));
                return false;
            }
            return true;

        case GL_QUERY:
            if (context->getQuery(name) == nullptr)
            {
                context->handleError(Error(GL_INVALID_VALUE, "name is not a valid query."));
                return false;
            }
            return true;

        case GL_TRANSFORM_FEEDBACK:
            if (context->getTransformFeedback(name) == nullptr)
            {
                context->handleError(
                    Error(GL_INVALID_VALUE, "name is not a valid transform feedback."));
                return false;
            }
            return true;

        case GL_SAMPLER:
            if (context->getSampler(name) == nullptr)
            {
                context->handleError(Error(GL_INVALID_VALUE, "name is not a valid sampler."));
                return false;
            }
            return true;

        case GL_TEXTURE:
            if (context->getTexture(name) == nullptr)
            {
                context->handleError(Error(GL_INVALID_VALUE, "name is not a valid texture."));
                return false;
            }
            return true;

        case GL_RENDERBUFFER:
            if (context->getRenderbuffer(name) == nullptr)
            {
                context->handleError(Error(GL_INVALID_VALUE, "name is not a valid renderbuffer."));
                return false;
            }
            return true;

        case GL_FRAMEBUFFER:
            if (context->getFramebuffer(name) == nullptr)
            {
                context->handleError(Error(GL_INVALID_VALUE, "name is not a valid framebuffer."));
                return false;
            }
            return true;

        default:
            context->handleError(Error(GL_INVALID_ENUM, "Invalid identifier."));
            return false;
    }
}

static bool ValidateLabelLength(Context *context, GLsizei length, const GLchar *label)
{
    size_t labelLength = 0;

    if (length < 0)
    {
        if (label != nullptr)
        {
            labelLength = strlen(label);
        }
    }
    else
    {
        labelLength = static_cast<size_t>(length);
    }

    if (labelLength > context->getExtensions().maxLabelLength)
    {
        context->handleError(
            Error(GL_INVALID_VALUE, "Label length is larger than GL_MAX_LABEL_LENGTH."));
        return false;
    }

    return true;
}

bool ValidateObjectLabelKHR(Context *context,
                            GLenum identifier,
                            GLuint name,
                            GLsizei length,
                            const GLchar *label)
{
    if (!context->getExtensions().debug)
    {
        context->handleError(Error(GL_INVALID_OPERATION, "Extension not enabled"));
        return false;
    }

    if (!ValidateObjectIdentifierAndName(context, identifier, name))
    {
        return false;
    }

    if (!ValidateLabelLength(context, length, label))
    {
        return false;
    }

    return true;
}

bool ValidateGetObjectLabelKHR(Context *context,
                               GLenum identifier,
                               GLuint name,
                               GLsizei bufSize,
                               GLsizei *length,
                               GLchar *label)
{
    if (!context->getExtensions().debug)
    {
        context->handleError(Error(GL_INVALID_OPERATION, "Extension not enabled"));
        return false;
    }

    if (bufSize < 0)
    {
        context->handleError(Error(GL_INVALID_VALUE, "bufSize cannot be negative."));
        return false;
    }

    if (!ValidateObjectIdentifierAndName(context, identifier, name))
    {
        return false;
    }

    return true;
}

static bool ValidateObjectPtrName(Context *context, const void *ptr)
{
    if (context->getFenceSync(reinterpret_cast<GLsync>(const_cast<void *>(ptr))) == nullptr)
    {
        context->handleError(Error(GL_INVALID_VALUE, "name is not a valid sync."));
        return false;
    }

    return true;
}

bool ValidateObjectPtrLabelKHR(Context *context,
                               const void *ptr,
                               GLsizei length,
                               const GLchar *label)
{
    if (!context->getExtensions().debug)
    {
        context->handleError(Error(GL_INVALID_OPERATION, "Extension not enabled"));
        return false;
    }

    if (!ValidateObjectPtrName(context, ptr))
    {
        return false;
    }

    if (!ValidateLabelLength(context, length, label))
    {
        return false;
    }

    return true;
}

bool ValidateGetObjectPtrLabelKHR(Context *context,
                                  const void *ptr,
                                  GLsizei bufSize,
                                  GLsizei *length,
                                  GLchar *label)
{
    if (!context->getExtensions().debug)
    {
        context->handleError(Error(GL_INVALID_OPERATION, "Extension not enabled"));
        return false;
    }

    if (bufSize < 0)
    {
        context->handleError(Error(GL_INVALID_VALUE, "bufSize cannot be negative."));
        return false;
    }

    if (!ValidateObjectPtrName(context, ptr))
    {
        return false;
    }

    return true;
}

bool ValidateGetPointervKHR(Context *context, GLenum pname, void **params)
{
    if (!context->getExtensions().debug)
    {
        context->handleError(Error(GL_INVALID_OPERATION, "Extension not enabled"));
        return false;
    }

    // TODO: represent this in Context::getQueryParameterInfo.
    switch (pname)
    {
        case GL_DEBUG_CALLBACK_FUNCTION:
        case GL_DEBUG_CALLBACK_USER_PARAM:
            break;

        default:
            context->handleError(Error(GL_INVALID_ENUM, "Invalid pname."));
            return false;
    }

    return true;
}

bool ValidateBlitFramebufferANGLE(Context *context,
                                  GLint srcX0,
                                  GLint srcY0,
                                  GLint srcX1,
                                  GLint srcY1,
                                  GLint dstX0,
                                  GLint dstY0,
                                  GLint dstX1,
                                  GLint dstY1,
                                  GLbitfield mask,
                                  GLenum filter)
{
    if (!context->getExtensions().framebufferBlit)
    {
        context->handleError(Error(GL_INVALID_OPERATION, "Blit extension not available."));
        return false;
    }

    if (srcX1 - srcX0 != dstX1 - dstX0 || srcY1 - srcY0 != dstY1 - dstY0)
    {
        // TODO(jmadill): Determine if this should be available on other implementations.
        context->handleError(Error(
            GL_INVALID_OPERATION,
            "Scaling and flipping in BlitFramebufferANGLE not supported by this implementation."));
        return false;
    }

    if (filter == GL_LINEAR)
    {
        context->handleError(Error(GL_INVALID_ENUM, "Linear blit not supported in this extension"));
        return false;
    }

    Framebuffer *readFramebuffer = context->getGLState().getReadFramebuffer();
    Framebuffer *drawFramebuffer = context->getGLState().getDrawFramebuffer();

    if (mask & GL_COLOR_BUFFER_BIT)
    {
        const FramebufferAttachment *readColorAttachment = readFramebuffer->getReadColorbuffer();
        const FramebufferAttachment *drawColorAttachment = drawFramebuffer->getFirstColorbuffer();

        if (readColorAttachment && drawColorAttachment)
        {
            if (!(readColorAttachment->type() == GL_TEXTURE &&
                  readColorAttachment->getTextureImageIndex().type == GL_TEXTURE_2D) &&
                readColorAttachment->type() != GL_RENDERBUFFER &&
                readColorAttachment->type() != GL_FRAMEBUFFER_DEFAULT)
            {
                context->handleError(Error(GL_INVALID_OPERATION));
                return false;
            }

            for (size_t drawbufferIdx = 0;
                 drawbufferIdx < drawFramebuffer->getDrawbufferStateCount(); ++drawbufferIdx)
            {
                const FramebufferAttachment *attachment =
                    drawFramebuffer->getDrawBuffer(drawbufferIdx);
                if (attachment)
                {
                    if (!(attachment->type() == GL_TEXTURE &&
                          attachment->getTextureImageIndex().type == GL_TEXTURE_2D) &&
                        attachment->type() != GL_RENDERBUFFER &&
                        attachment->type() != GL_FRAMEBUFFER_DEFAULT)
                    {
                        context->handleError(Error(GL_INVALID_OPERATION));
                        return false;
                    }

                    // Return an error if the destination formats do not match
                    if (!Format::SameSized(attachment->getFormat(),
                                           readColorAttachment->getFormat()))
                    {
                        context->handleError(Error(GL_INVALID_OPERATION));
                        return false;
                    }
                }
            }

            if (readFramebuffer->getSamples(context->getContextState()) != 0 &&
                IsPartialBlit(context, readColorAttachment, drawColorAttachment, srcX0, srcY0,
                              srcX1, srcY1, dstX0, dstY0, dstX1, dstY1))
            {
                context->handleError(Error(GL_INVALID_OPERATION));
                return false;
            }
        }
    }

    GLenum masks[]       = {GL_DEPTH_BUFFER_BIT, GL_STENCIL_BUFFER_BIT};
    GLenum attachments[] = {GL_DEPTH_ATTACHMENT, GL_STENCIL_ATTACHMENT};
    for (size_t i = 0; i < 2; i++)
    {
        if (mask & masks[i])
        {
            const FramebufferAttachment *readBuffer =
                readFramebuffer->getAttachment(attachments[i]);
            const FramebufferAttachment *drawBuffer =
                drawFramebuffer->getAttachment(attachments[i]);

            if (readBuffer && drawBuffer)
            {
                if (IsPartialBlit(context, readBuffer, drawBuffer, srcX0, srcY0, srcX1, srcY1,
                                  dstX0, dstY0, dstX1, dstY1))
                {
                    // only whole-buffer copies are permitted
                    ERR("Only whole-buffer depth and stencil blits are supported by this "
                        "implementation.");
                    context->handleError(Error(GL_INVALID_OPERATION));
                    return false;
                }

                if (readBuffer->getSamples() != 0 || drawBuffer->getSamples() != 0)
                {
                    context->handleError(Error(GL_INVALID_OPERATION));
                    return false;
                }
            }
        }
    }

    return ValidateBlitFramebufferParameters(context, srcX0, srcY0, srcX1, srcY1, dstX0, dstY0,
                                             dstX1, dstY1, mask, filter);
}

bool ValidateClear(ValidationContext *context, GLbitfield mask)
{
    auto fbo = context->getGLState().getDrawFramebuffer();
    if (fbo->checkStatus(context->getContextState()) != GL_FRAMEBUFFER_COMPLETE)
    {
        context->handleError(Error(GL_INVALID_FRAMEBUFFER_OPERATION));
        return false;
    }

    if ((mask & ~(GL_COLOR_BUFFER_BIT | GL_DEPTH_BUFFER_BIT | GL_STENCIL_BUFFER_BIT)) != 0)
    {
        context->handleError(Error(GL_INVALID_VALUE));
        return false;
    }

    return true;
}

bool ValidateDrawBuffersEXT(ValidationContext *context, GLsizei n, const GLenum *bufs)
{
    if (!context->getExtensions().drawBuffers)
    {
        context->handleError(Error(GL_INVALID_OPERATION, "Extension not supported."));
        return false;
    }

    return ValidateDrawBuffersBase(context, n, bufs);
}

bool ValidateTexImage2D(Context *context,
                        GLenum target,
                        GLint level,
                        GLint internalformat,
                        GLsizei width,
                        GLsizei height,
                        GLint border,
                        GLenum format,
                        GLenum type,
                        const GLvoid *pixels)
{
    if (context->getClientMajorVersion() < 3)
    {
        return ValidateES2TexImageParameters(context, target, level, internalformat, false, false,
                                             0, 0, width, height, border, format, type, -1, pixels);
<<<<<<< HEAD
=======
    }

    ASSERT(context->getClientMajorVersion() >= 3);
    return ValidateES3TexImage2DParameters(context, target, level, internalformat, false, false, 0,
                                           0, 0, width, height, 1, border, format, type, -1,
                                           pixels);
}

bool ValidateTexImage2DRobust(Context *context,
                              GLenum target,
                              GLint level,
                              GLint internalformat,
                              GLsizei width,
                              GLsizei height,
                              GLint border,
                              GLenum format,
                              GLenum type,
                              GLsizei bufSize,
                              const GLvoid *pixels)
{
    if (!ValidateRobustEntryPoint(context, bufSize))
    {
        return false;
    }

    if (context->getClientMajorVersion() < 3)
    {
        return ValidateES2TexImageParameters(context, target, level, internalformat, false, false,
                                             0, 0, width, height, border, format, type, bufSize,
                                             pixels);
>>>>>>> a17af05f
    }

    ASSERT(context->getClientMajorVersion() >= 3);
    return ValidateES3TexImage2DParameters(context, target, level, internalformat, false, false, 0,
<<<<<<< HEAD
                                           0, 0, width, height, 1, border, format, type, -1,
                                           pixels);
}

bool ValidateTexImage2DRobust(Context *context,
                              GLenum target,
                              GLint level,
                              GLint internalformat,
                              GLsizei width,
                              GLsizei height,
                              GLint border,
                              GLenum format,
                              GLenum type,
                              GLsizei bufSize,
                              const GLvoid *pixels)
{
    if (!ValidateRobustEntryPoint(context, bufSize))
    {
        return false;
    }

    if (context->getClientMajorVersion() < 3)
    {
        return ValidateES2TexImageParameters(context, target, level, internalformat, false, false,
                                             0, 0, width, height, border, format, type, bufSize,
                                             pixels);
    }

    ASSERT(context->getClientMajorVersion() >= 3);
    return ValidateES3TexImage2DParameters(context, target, level, internalformat, false, false, 0,
=======
>>>>>>> a17af05f
                                           0, 0, width, height, 1, border, format, type, bufSize,
                                           pixels);
}

bool ValidateTexSubImage2D(Context *context,
                           GLenum target,
                           GLint level,
                           GLint xoffset,
                           GLint yoffset,
                           GLsizei width,
                           GLsizei height,
                           GLenum format,
                           GLenum type,
                           const GLvoid *pixels)
{

    if (context->getClientMajorVersion() < 3)
    {
        return ValidateES2TexImageParameters(context, target, level, GL_NONE, false, true, xoffset,
                                             yoffset, width, height, 0, format, type, -1, pixels);
<<<<<<< HEAD
=======
    }

    ASSERT(context->getClientMajorVersion() >= 3);
    return ValidateES3TexImage2DParameters(context, target, level, GL_NONE, false, true, xoffset,
                                           yoffset, 0, width, height, 1, 0, format, type, -1,
                                           pixels);
}

bool ValidateTexSubImage2DRobustANGLE(Context *context,
                                      GLenum target,
                                      GLint level,
                                      GLint xoffset,
                                      GLint yoffset,
                                      GLsizei width,
                                      GLsizei height,
                                      GLenum format,
                                      GLenum type,
                                      GLsizei bufSize,
                                      const GLvoid *pixels)
{
    if (!ValidateRobustEntryPoint(context, bufSize))
    {
        return false;
    }

    if (context->getClientMajorVersion() < 3)
    {
        return ValidateES2TexImageParameters(context, target, level, GL_NONE, false, true, xoffset,
                                             yoffset, width, height, 0, format, type, bufSize,
                                             pixels);
>>>>>>> a17af05f
    }

    ASSERT(context->getClientMajorVersion() >= 3);
    return ValidateES3TexImage2DParameters(context, target, level, GL_NONE, false, true, xoffset,
<<<<<<< HEAD
                                           yoffset, 0, width, height, 1, 0, format, type, -1,
                                           pixels);
}

bool ValidateTexSubImage2DRobustANGLE(Context *context,
                                      GLenum target,
                                      GLint level,
                                      GLint xoffset,
                                      GLint yoffset,
                                      GLsizei width,
                                      GLsizei height,
                                      GLenum format,
                                      GLenum type,
                                      GLsizei bufSize,
                                      const GLvoid *pixels)
{
    if (!ValidateRobustEntryPoint(context, bufSize))
    {
        return false;
    }

    if (context->getClientMajorVersion() < 3)
    {
        return ValidateES2TexImageParameters(context, target, level, GL_NONE, false, true, xoffset,
                                             yoffset, width, height, 0, format, type, bufSize,
                                             pixels);
    }

    ASSERT(context->getClientMajorVersion() >= 3);
    return ValidateES3TexImage2DParameters(context, target, level, GL_NONE, false, true, xoffset,
=======
>>>>>>> a17af05f
                                           yoffset, 0, width, height, 1, 0, format, type, bufSize,
                                           pixels);
}

bool ValidateCompressedTexImage2D(Context *context,
                                  GLenum target,
                                  GLint level,
                                  GLenum internalformat,
                                  GLsizei width,
                                  GLsizei height,
                                  GLint border,
                                  GLsizei imageSize,
                                  const GLvoid *data)
{
    if (context->getClientMajorVersion() < 3)
    {
        if (!ValidateES2TexImageParameters(context, target, level, internalformat, true, false, 0,
                                           0, width, height, border, GL_NONE, GL_NONE, -1, data))
        {
            return false;
        }
    }
    else
    {
        ASSERT(context->getClientMajorVersion() >= 3);
        if (!ValidateES3TexImage2DParameters(context, target, level, internalformat, true, false, 0,
                                             0, 0, width, height, 1, border, GL_NONE, GL_NONE, -1,
                                             data))
        {
            return false;
        }
    }

    const InternalFormat &formatInfo = GetInternalFormatInfo(internalformat);
    auto blockSizeOrErr =
        formatInfo.computeCompressedImageSize(gl::Extents(width, height, 1));
    if (blockSizeOrErr.isError())
    {
        context->handleError(blockSizeOrErr.getError());
        return false;
    }

    if (imageSize < 0 || static_cast<GLuint>(imageSize) != blockSizeOrErr.getResult())
    {
        context->handleError(Error(GL_INVALID_VALUE));
        return false;
    }

    return true;
}

bool ValidateCompressedTexSubImage2D(Context *context,
                                     GLenum target,
                                     GLint level,
                                     GLint xoffset,
                                     GLint yoffset,
                                     GLsizei width,
                                     GLsizei height,
                                     GLenum format,
                                     GLsizei imageSize,
                                     const GLvoid *data)
{
    if (context->getClientMajorVersion() < 3)
    {
        if (!ValidateES2TexImageParameters(context, target, level, GL_NONE, true, true, xoffset,
                                           yoffset, width, height, 0, GL_NONE, GL_NONE, -1, data))
        {
            return false;
        }
    }
    else
    {
        ASSERT(context->getClientMajorVersion() >= 3);
        if (!ValidateES3TexImage2DParameters(context, target, level, GL_NONE, true, true, xoffset,
                                             yoffset, 0, width, height, 1, 0, GL_NONE, GL_NONE, -1,
                                             data))
        {
            return false;
        }
    }

    const InternalFormat &formatInfo = GetInternalFormatInfo(format);
    auto blockSizeOrErr =
        formatInfo.computeCompressedImageSize(gl::Extents(width, height, 1));
    if (blockSizeOrErr.isError())
    {
        context->handleError(blockSizeOrErr.getError());
        return false;
    }

    if (imageSize < 0 || static_cast<GLuint>(imageSize) != blockSizeOrErr.getResult())
    {
        context->handleError(Error(GL_INVALID_VALUE));
        return false;
    }

    return true;
}

bool ValidateGetBufferPointervOES(Context *context, GLenum target, GLenum pname, void **params)
{
    return ValidateGetBufferPointervBase(context, target, pname, nullptr, params);
}

bool ValidateMapBufferOES(Context *context, GLenum target, GLenum access)
{
    if (!context->getExtensions().mapBuffer)
    {
        context->handleError(Error(GL_INVALID_OPERATION, "Map buffer extension not available."));
        return false;
    }

    if (!ValidBufferTarget(context, target))
    {
        context->handleError(Error(GL_INVALID_ENUM, "Invalid buffer target."));
        return false;
    }

    Buffer *buffer = context->getGLState().getTargetBuffer(target);

    if (buffer == nullptr)
    {
        context->handleError(Error(GL_INVALID_OPERATION, "Attempted to map buffer object zero."));
        return false;
    }

    if (access != GL_WRITE_ONLY_OES)
    {
        context->handleError(Error(GL_INVALID_ENUM, "Non-write buffer mapping not supported."));
        return false;
    }

    if (buffer->isMapped())
    {
        context->handleError(Error(GL_INVALID_OPERATION, "Buffer is already mapped."));
        return false;
    }

    return true;
}

bool ValidateUnmapBufferOES(Context *context, GLenum target)
{
    if (!context->getExtensions().mapBuffer)
    {
        context->handleError(Error(GL_INVALID_OPERATION, "Map buffer extension not available."));
        return false;
    }

    return ValidateUnmapBufferBase(context, target);
}

bool ValidateMapBufferRangeEXT(Context *context,
                               GLenum target,
                               GLintptr offset,
                               GLsizeiptr length,
                               GLbitfield access)
{
    if (!context->getExtensions().mapBufferRange)
    {
        context->handleError(
            Error(GL_INVALID_OPERATION, "Map buffer range extension not available."));
        return false;
    }

    return ValidateMapBufferRangeBase(context, target, offset, length, access);
}

bool ValidateFlushMappedBufferRangeEXT(Context *context,
                                       GLenum target,
                                       GLintptr offset,
                                       GLsizeiptr length)
{
    if (!context->getExtensions().mapBufferRange)
    {
        context->handleError(
            Error(GL_INVALID_OPERATION, "Map buffer range extension not available."));
        return false;
    }

    return ValidateFlushMappedBufferRangeBase(context, target, offset, length);
}

bool ValidateBindTexture(Context *context, GLenum target, GLuint texture)
{
    Texture *textureObject = context->getTexture(texture);
    if (textureObject && textureObject->getTarget() != target && texture != 0)
    {
        context->handleError(Error(GL_INVALID_OPERATION, "Invalid texture"));
        return false;
    }

    if (!context->getGLState().isBindGeneratesResourceEnabled() &&
        !context->isTextureGenerated(texture))
    {
        context->handleError(Error(GL_INVALID_OPERATION, "Texture was not generated"));
        return false;
    }

    switch (target)
    {
        case GL_TEXTURE_2D:
        case GL_TEXTURE_CUBE_MAP:
            break;

        case GL_TEXTURE_3D:
        case GL_TEXTURE_2D_ARRAY:
            if (context->getClientMajorVersion() < 3)
            {
                context->handleError(Error(GL_INVALID_ENUM, "GLES 3.0 disabled"));
                return false;
            }
            break;

        case GL_TEXTURE_2D_MULTISAMPLE:
            if (context->getClientVersion() < Version(3, 1))
            {
                context->handleError(Error(GL_INVALID_ENUM, "Context does not support GLES3.1"));
                return false;
            }
            break;

        case GL_TEXTURE_EXTERNAL_OES:
            if (!context->getExtensions().eglImageExternal &&
                !context->getExtensions().eglStreamConsumerExternal)
            {
                context->handleError(
                    Error(GL_INVALID_ENUM, "External texture extension not enabled"));
                return false;
            }
            break;
        default:
            context->handleError(Error(GL_INVALID_ENUM, "Invalid target"));
            return false;
    }

    return true;
}

bool ValidateBindUniformLocationCHROMIUM(Context *context,
                                         GLuint program,
                                         GLint location,
                                         const GLchar *name)
{
    if (!context->getExtensions().bindUniformLocation)
    {
        context->handleError(
            Error(GL_INVALID_OPERATION, "GL_CHROMIUM_bind_uniform_location is not available."));
        return false;
    }

    Program *programObject = GetValidProgram(context, program);
    if (!programObject)
    {
        return false;
    }

    if (location < 0)
    {
        context->handleError(Error(GL_INVALID_VALUE, "Location cannot be less than 0."));
        return false;
    }

    const Caps &caps = context->getCaps();
    if (static_cast<size_t>(location) >=
        (caps.maxVertexUniformVectors + caps.maxFragmentUniformVectors) * 4)
    {
        context->handleError(Error(GL_INVALID_VALUE,
                                   "Location must be less than (MAX_VERTEX_UNIFORM_VECTORS + "
                                   "MAX_FRAGMENT_UNIFORM_VECTORS) * 4"));
        return false;
    }

    if (strncmp(name, "gl_", 3) == 0)
    {
        context->handleError(
            Error(GL_INVALID_OPERATION, "Name cannot start with the reserved \"gl_\" prefix."));
        return false;
    }

    return true;
}

bool ValidateCoverageModulationCHROMIUM(Context *context, GLenum components)
{
    if (!context->getExtensions().framebufferMixedSamples)
    {
        context->handleError(
            Error(GL_INVALID_OPERATION, "GL_CHROMIUM_framebuffer_mixed_samples is not available."));
        return false;
    }
    switch (components)
    {
        case GL_RGB:
        case GL_RGBA:
        case GL_ALPHA:
        case GL_NONE:
            break;
        default:
            context->handleError(
                Error(GL_INVALID_ENUM,
                      "GLenum components is not one of GL_RGB, GL_RGBA, GL_ALPHA or GL_NONE."));
            return false;
    }

    return true;
}

// CHROMIUM_path_rendering

bool ValidateMatrix(Context *context, GLenum matrixMode, const GLfloat *matrix)
{
    if (!context->getExtensions().pathRendering)
    {
        context->handleError(
            Error(GL_INVALID_OPERATION, "GL_CHROMIUM_path_rendering is not available."));
        return false;
    }
    if (matrixMode != GL_PATH_MODELVIEW_CHROMIUM && matrixMode != GL_PATH_PROJECTION_CHROMIUM)
    {
        context->handleError(Error(GL_INVALID_ENUM, "Invalid matrix mode."));
        return false;
    }
    if (matrix == nullptr)
    {
        context->handleError(Error(GL_INVALID_OPERATION, "Invalid matrix."));
        return false;
    }
    return true;
}

bool ValidateMatrixMode(Context *context, GLenum matrixMode)
{
    if (!context->getExtensions().pathRendering)
    {
        context->handleError(
            Error(GL_INVALID_OPERATION, "GL_CHROMIUM_path_rendering is not available."));
        return false;
    }
    if (matrixMode != GL_PATH_MODELVIEW_CHROMIUM && matrixMode != GL_PATH_PROJECTION_CHROMIUM)
    {
        context->handleError(Error(GL_INVALID_ENUM, "Invalid matrix mode."));
        return false;
    }
    return true;
}

bool ValidateGenPaths(Context *context, GLsizei range)
{
    if (!context->getExtensions().pathRendering)
    {
        context->handleError(
            Error(GL_INVALID_OPERATION, "GL_CHROMIUM_path_rendering is not available."));
        return false;
    }

    // range = 0 is undefined in NV_path_rendering.
    // we add stricter semantic check here and require a non zero positive range.
    if (range <= 0)
    {
        context->handleError(Error(GL_INVALID_VALUE, "Invalid range."));
        return false;
    }

    if (!angle::IsValueInRangeForNumericType<std::uint32_t>(range))
    {
        context->handleError(Error(GL_INVALID_OPERATION, "Range overflow."));
        return false;
    }

    return true;
}

bool ValidateDeletePaths(Context *context, GLuint path, GLsizei range)
{
    if (!context->getExtensions().pathRendering)
    {
        context->handleError(
            Error(GL_INVALID_OPERATION, "GL_CHROMIUM_path_rendering is not available."));
        return false;
    }

    // range = 0 is undefined in NV_path_rendering.
    // we add stricter semantic check here and require a non zero positive range.
    if (range <= 0)
    {
        context->handleError(Error(GL_INVALID_VALUE, "Invalid range."));
        return false;
    }

    angle::CheckedNumeric<std::uint32_t> checkedRange(path);
    checkedRange += range;

    if (!angle::IsValueInRangeForNumericType<std::uint32_t>(range) || !checkedRange.IsValid())
    {
        context->handleError(Error(GL_INVALID_OPERATION, "Range overflow."));
        return false;
    }
    return true;
}

bool ValidatePathCommands(Context *context,
                          GLuint path,
                          GLsizei numCommands,
                          const GLubyte *commands,
                          GLsizei numCoords,
                          GLenum coordType,
                          const void *coords)
{
    if (!context->getExtensions().pathRendering)
    {
        context->handleError(
            Error(GL_INVALID_OPERATION, "GL_CHROMIUM_path_rendering is not available."));
        return false;
    }
    if (!context->hasPath(path))
    {
        context->handleError(Error(GL_INVALID_OPERATION, "No such path object."));
        return false;
    }

    if (numCommands < 0)
    {
        context->handleError(Error(GL_INVALID_VALUE, "Invalid number of commands."));
        return false;
    }
    else if (numCommands > 0)
    {
        if (!commands)
        {
            context->handleError(Error(GL_INVALID_VALUE, "No commands array given."));
            return false;
        }
    }

    if (numCoords < 0)
    {
        context->handleError(Error(GL_INVALID_VALUE, "Invalid number of coordinates."));
        return false;
    }
    else if (numCoords > 0)
    {
        if (!coords)
        {
            context->handleError(Error(GL_INVALID_VALUE, "No coordinate array given."));
            return false;
        }
    }

    std::uint32_t coordTypeSize = 0;
    switch (coordType)
    {
        case GL_BYTE:
            coordTypeSize = sizeof(GLbyte);
            break;

        case GL_UNSIGNED_BYTE:
            coordTypeSize = sizeof(GLubyte);
            break;

        case GL_SHORT:
            coordTypeSize = sizeof(GLshort);
            break;

        case GL_UNSIGNED_SHORT:
            coordTypeSize = sizeof(GLushort);
            break;

        case GL_FLOAT:
            coordTypeSize = sizeof(GLfloat);
            break;

        default:
            context->handleError(Error(GL_INVALID_ENUM, "Invalid coordinate type."));
            return false;
    }

    angle::CheckedNumeric<std::uint32_t> checkedSize(numCommands);
    checkedSize += (coordTypeSize * numCoords);
    if (!checkedSize.IsValid())
    {
        context->handleError(Error(GL_INVALID_OPERATION, "Coord size overflow."));
        return false;
    }

    // early return skips command data validation when it doesn't exist.
    if (!commands)
        return true;

    GLsizei expectedNumCoords = 0;
    for (GLsizei i = 0; i < numCommands; ++i)
    {
        switch (commands[i])
        {
            case GL_CLOSE_PATH_CHROMIUM:  // no coordinates.
                break;
            case GL_MOVE_TO_CHROMIUM:
            case GL_LINE_TO_CHROMIUM:
                expectedNumCoords += 2;
                break;
            case GL_QUADRATIC_CURVE_TO_CHROMIUM:
                expectedNumCoords += 4;
                break;
            case GL_CUBIC_CURVE_TO_CHROMIUM:
                expectedNumCoords += 6;
                break;
            case GL_CONIC_CURVE_TO_CHROMIUM:
                expectedNumCoords += 5;
                break;
            default:
                context->handleError(Error(GL_INVALID_ENUM, "Invalid command."));
                return false;
        }
    }
    if (expectedNumCoords != numCoords)
    {
        context->handleError(Error(GL_INVALID_VALUE, "Invalid number of coordinates."));
        return false;
    }

    return true;
}

bool ValidateSetPathParameter(Context *context, GLuint path, GLenum pname, GLfloat value)
{
    if (!context->getExtensions().pathRendering)
    {
        context->handleError(
            Error(GL_INVALID_OPERATION, "GL_CHROMIUM_path_rendering is not available."));
        return false;
    }
    if (!context->hasPath(path))
    {
        context->handleError(Error(GL_INVALID_OPERATION, "No such path object."));
        return false;
    }

    switch (pname)
    {
        case GL_PATH_STROKE_WIDTH_CHROMIUM:
            if (value < 0.0f)
            {
                context->handleError(Error(GL_INVALID_VALUE, "Invalid stroke width."));
                return false;
            }
            break;
        case GL_PATH_END_CAPS_CHROMIUM:
            switch (static_cast<GLenum>(value))
            {
                case GL_FLAT_CHROMIUM:
                case GL_SQUARE_CHROMIUM:
                case GL_ROUND_CHROMIUM:
                    break;
                default:
                    context->handleError(Error(GL_INVALID_ENUM, "Invalid end caps."));
                    return false;
            }
            break;
        case GL_PATH_JOIN_STYLE_CHROMIUM:
            switch (static_cast<GLenum>(value))
            {
                case GL_MITER_REVERT_CHROMIUM:
                case GL_BEVEL_CHROMIUM:
                case GL_ROUND_CHROMIUM:
                    break;
                default:
                    context->handleError(Error(GL_INVALID_ENUM, "Invalid join style."));
                    return false;
            }
        case GL_PATH_MITER_LIMIT_CHROMIUM:
            if (value < 0.0f)
            {
                context->handleError(Error(GL_INVALID_VALUE, "Invalid miter limit."));
                return false;
            }
            break;

        case GL_PATH_STROKE_BOUND_CHROMIUM:
            // no errors, only clamping.
            break;

        default:
            context->handleError(Error(GL_INVALID_ENUM, "Invalid path parameter."));
            return false;
    }
    return true;
}

bool ValidateGetPathParameter(Context *context, GLuint path, GLenum pname, GLfloat *value)
{
    if (!context->getExtensions().pathRendering)
    {
        context->handleError(
            Error(GL_INVALID_OPERATION, "GL_CHROMIUM_path_rendering is not available."));
        return false;
    }

    if (!context->hasPath(path))
    {
        context->handleError(Error(GL_INVALID_OPERATION, "No such path object."));
        return false;
    }
    if (!value)
    {
        context->handleError(Error(GL_INVALID_VALUE, "No value array."));
        return false;
    }

    switch (pname)
    {
        case GL_PATH_STROKE_WIDTH_CHROMIUM:
        case GL_PATH_END_CAPS_CHROMIUM:
        case GL_PATH_JOIN_STYLE_CHROMIUM:
        case GL_PATH_MITER_LIMIT_CHROMIUM:
        case GL_PATH_STROKE_BOUND_CHROMIUM:
            break;

        default:
            context->handleError(Error(GL_INVALID_ENUM, "Invalid path parameter."));
            return false;
    }

    return true;
}

bool ValidatePathStencilFunc(Context *context, GLenum func, GLint ref, GLuint mask)
{
    if (!context->getExtensions().pathRendering)
    {
        context->handleError(
            Error(GL_INVALID_OPERATION, "GL_CHROMIUM_path_rendering is not available."));
        return false;
    }

    switch (func)
    {
        case GL_NEVER:
        case GL_ALWAYS:
        case GL_LESS:
        case GL_LEQUAL:
        case GL_EQUAL:
        case GL_GEQUAL:
        case GL_GREATER:
        case GL_NOTEQUAL:
            break;
        default:
            context->handleError(Error(GL_INVALID_ENUM, "Invalid stencil function."));
            return false;
    }

    return true;
}

// Note that the spec specifies that for the path drawing commands
// if the path object is not an existing path object the command
// does nothing and no error is generated.
// However if the path object exists but has not been specified any
// commands then an error is generated.

bool ValidateStencilFillPath(Context *context, GLuint path, GLenum fillMode, GLuint mask)
{
    if (!context->getExtensions().pathRendering)
    {
        context->handleError(
            Error(GL_INVALID_OPERATION, "GL_CHROMIUM_path_rendering is not available."));
        return false;
    }
    if (context->hasPath(path) && !context->hasPathData(path))
    {
        context->handleError(Error(GL_INVALID_OPERATION, "No such path object."));
        return false;
    }

    switch (fillMode)
    {
        case GL_COUNT_UP_CHROMIUM:
        case GL_COUNT_DOWN_CHROMIUM:
            break;
        default:
            context->handleError(Error(GL_INVALID_ENUM, "Invalid fill mode."));
            return false;
    }

    if (!isPow2(mask + 1))
    {
        context->handleError(Error(GL_INVALID_VALUE, "Invalid stencil bit mask."));
        return false;
    }

    return true;
}

bool ValidateStencilStrokePath(Context *context, GLuint path, GLint reference, GLuint mask)
{
    if (!context->getExtensions().pathRendering)
    {
        context->handleError(
            Error(GL_INVALID_OPERATION, "GL_CHROMIUM_path_rendering is not available."));
        return false;
    }
    if (context->hasPath(path) && !context->hasPathData(path))
    {
        context->handleError(Error(GL_INVALID_OPERATION, "No such path or path has no data."));
        return false;
    }

    return true;
}

bool ValidateCoverPath(Context *context, GLuint path, GLenum coverMode)
{
    if (!context->getExtensions().pathRendering)
    {
        context->handleError(
            Error(GL_INVALID_OPERATION, "GL_CHROMIUM_path_rendering is not available."));
        return false;
    }
    if (context->hasPath(path) && !context->hasPathData(path))
    {
        context->handleError(Error(GL_INVALID_OPERATION, "No such path object."));
        return false;
    }

    switch (coverMode)
    {
        case GL_CONVEX_HULL_CHROMIUM:
        case GL_BOUNDING_BOX_CHROMIUM:
            break;
        default:
            context->handleError(Error(GL_INVALID_ENUM, "Invalid cover mode."));
            return false;
    }
    return true;
}

bool ValidateStencilThenCoverFillPath(Context *context,
                                      GLuint path,
                                      GLenum fillMode,
                                      GLuint mask,
                                      GLenum coverMode)
{
    return ValidateStencilFillPath(context, path, fillMode, mask) &&
           ValidateCoverPath(context, path, coverMode);
}

bool ValidateStencilThenCoverStrokePath(Context *context,
                                        GLuint path,
                                        GLint reference,
                                        GLuint mask,
                                        GLenum coverMode)
{
    return ValidateStencilStrokePath(context, path, reference, mask) &&
           ValidateCoverPath(context, path, coverMode);
}

bool ValidateIsPath(Context *context)
{
    if (!context->getExtensions().pathRendering)
    {
        context->handleError(
            Error(GL_INVALID_OPERATION, "GL_CHROMIUM_path_rendering is not available."));
        return false;
    }
    return true;
}

bool ValidateCoverFillPathInstanced(Context *context,
                                    GLsizei numPaths,
                                    GLenum pathNameType,
                                    const void *paths,
                                    GLuint pathBase,
                                    GLenum coverMode,
                                    GLenum transformType,
                                    const GLfloat *transformValues)
{
    if (!ValidateInstancedPathParameters(context, numPaths, pathNameType, paths, pathBase,
                                         transformType, transformValues))
        return false;

    switch (coverMode)
    {
        case GL_CONVEX_HULL_CHROMIUM:
        case GL_BOUNDING_BOX_CHROMIUM:
        case GL_BOUNDING_BOX_OF_BOUNDING_BOXES_CHROMIUM:
            break;
        default:
            context->handleError(Error(GL_INVALID_ENUM, "Invalid cover mode."));
            return false;
    }

    return true;
}

bool ValidateCoverStrokePathInstanced(Context *context,
                                      GLsizei numPaths,
                                      GLenum pathNameType,
                                      const void *paths,
                                      GLuint pathBase,
                                      GLenum coverMode,
                                      GLenum transformType,
                                      const GLfloat *transformValues)
{
    if (!ValidateInstancedPathParameters(context, numPaths, pathNameType, paths, pathBase,
                                         transformType, transformValues))
        return false;

    switch (coverMode)
    {
        case GL_CONVEX_HULL_CHROMIUM:
        case GL_BOUNDING_BOX_CHROMIUM:
        case GL_BOUNDING_BOX_OF_BOUNDING_BOXES_CHROMIUM:
            break;
        default:
            context->handleError(Error(GL_INVALID_ENUM, "Invalid cover mode."));
            return false;
    }

    return true;
}

bool ValidateStencilFillPathInstanced(Context *context,
                                      GLsizei numPaths,
                                      GLenum pathNameType,
                                      const void *paths,
                                      GLuint pathBase,
                                      GLenum fillMode,
                                      GLuint mask,
                                      GLenum transformType,
                                      const GLfloat *transformValues)
{

    if (!ValidateInstancedPathParameters(context, numPaths, pathNameType, paths, pathBase,
                                         transformType, transformValues))
        return false;

    switch (fillMode)
    {
        case GL_COUNT_UP_CHROMIUM:
        case GL_COUNT_DOWN_CHROMIUM:
            break;
        default:
            context->handleError(Error(GL_INVALID_ENUM, "Invalid fill mode."));
            return false;
    }
    if (!isPow2(mask + 1))
    {
        context->handleError(Error(GL_INVALID_VALUE, "Invalid stencil bit mask."));
        return false;
    }
    return true;
}

bool ValidateStencilStrokePathInstanced(Context *context,
                                        GLsizei numPaths,
                                        GLenum pathNameType,
                                        const void *paths,
                                        GLuint pathBase,
                                        GLint reference,
                                        GLuint mask,
                                        GLenum transformType,
                                        const GLfloat *transformValues)
{
    if (!ValidateInstancedPathParameters(context, numPaths, pathNameType, paths, pathBase,
                                         transformType, transformValues))
        return false;

    // no more validation here.

    return true;
}

bool ValidateStencilThenCoverFillPathInstanced(Context *context,
                                               GLsizei numPaths,
                                               GLenum pathNameType,
                                               const void *paths,
                                               GLuint pathBase,
                                               GLenum fillMode,
                                               GLuint mask,
                                               GLenum coverMode,
                                               GLenum transformType,
                                               const GLfloat *transformValues)
{
    if (!ValidateInstancedPathParameters(context, numPaths, pathNameType, paths, pathBase,
                                         transformType, transformValues))
        return false;

    switch (coverMode)
    {
        case GL_CONVEX_HULL_CHROMIUM:
        case GL_BOUNDING_BOX_CHROMIUM:
        case GL_BOUNDING_BOX_OF_BOUNDING_BOXES_CHROMIUM:
            break;
        default:
            context->handleError(Error(GL_INVALID_ENUM, "Invalid cover mode."));
            return false;
    }

    switch (fillMode)
    {
        case GL_COUNT_UP_CHROMIUM:
        case GL_COUNT_DOWN_CHROMIUM:
            break;
        default:
            context->handleError(Error(GL_INVALID_ENUM, "Invalid fill mode."));
            return false;
    }
    if (!isPow2(mask + 1))
    {
        context->handleError(Error(GL_INVALID_VALUE, "Invalid stencil bit mask."));
        return false;
    }

    return true;
}

bool ValidateStencilThenCoverStrokePathInstanced(Context *context,
                                                 GLsizei numPaths,
                                                 GLenum pathNameType,
                                                 const void *paths,
                                                 GLuint pathBase,
                                                 GLint reference,
                                                 GLuint mask,
                                                 GLenum coverMode,
                                                 GLenum transformType,
                                                 const GLfloat *transformValues)
{
    if (!ValidateInstancedPathParameters(context, numPaths, pathNameType, paths, pathBase,
                                         transformType, transformValues))
        return false;

    switch (coverMode)
    {
        case GL_CONVEX_HULL_CHROMIUM:
        case GL_BOUNDING_BOX_CHROMIUM:
        case GL_BOUNDING_BOX_OF_BOUNDING_BOXES_CHROMIUM:
            break;
        default:
            context->handleError(Error(GL_INVALID_ENUM, "Invalid cover mode."));
            return false;
    }

    return true;
}

bool ValidateBindFragmentInputLocation(Context *context,
                                       GLuint program,
                                       GLint location,
                                       const GLchar *name)
{
    if (!context->getExtensions().pathRendering)
    {
        context->handleError(
            Error(GL_INVALID_OPERATION, "GL_CHROMIUM_path_rendering is not available."));
        return false;
    }

    const GLint MaxLocation = context->getCaps().maxVaryingVectors * 4;
    if (location >= MaxLocation)
    {
        context->handleError(Error(GL_INVALID_VALUE, "Location exceeds max varying."));
        return false;
    }

    const auto *programObject = context->getProgram(program);
    if (!programObject)
    {
        context->handleError(Error(GL_INVALID_OPERATION, "No such program."));
        return false;
    }

    if (!name)
    {
        context->handleError(Error(GL_INVALID_VALUE, "No name given."));
        return false;
    }

    if (angle::BeginsWith(name, "gl_"))
    {
        context->handleError(Error(GL_INVALID_OPERATION, "Cannot bind a built-in variable."));
        return false;
    }

    return true;
}

bool ValidateProgramPathFragmentInputGen(Context *context,
                                         GLuint program,
                                         GLint location,
                                         GLenum genMode,
                                         GLint components,
                                         const GLfloat *coeffs)
{
    if (!context->getExtensions().pathRendering)
    {
        context->handleError(
            Error(GL_INVALID_OPERATION, "GL_CHROMIUM_path_rendering is not available."));
        return false;
    }

    const auto *programObject = context->getProgram(program);
    if (!programObject || programObject->isFlaggedForDeletion())
    {
        context->handleError(Error(GL_INVALID_OPERATION, "No such program."));
        return false;
    }

    if (!programObject->isLinked())
    {
        context->handleError(Error(GL_INVALID_OPERATION, "Program is not linked."));
        return false;
    }

    switch (genMode)
    {
        case GL_NONE:
            if (components != 0)
            {
                context->handleError(Error(GL_INVALID_VALUE, "Invalid components."));
                return false;
            }
            break;

        case GL_OBJECT_LINEAR_CHROMIUM:
        case GL_EYE_LINEAR_CHROMIUM:
        case GL_CONSTANT_CHROMIUM:
            if (components < 1 || components > 4)
            {
                context->handleError(Error(GL_INVALID_VALUE, "Invalid components."));
                return false;
            }
            if (!coeffs)
            {
                context->handleError(Error(GL_INVALID_VALUE, "No coefficients array given."));
                return false;
            }
            break;

        default:
            context->handleError(Error(GL_INVALID_ENUM, "Invalid gen mode."));
            return false;
    }

    // If the location is -1 then the command is silently ignored
    // and no further validation is needed.
    if (location == -1)
        return true;

    const auto &binding = programObject->getFragmentInputBindingInfo(location);

    if (!binding.valid)
    {
        context->handleError(Error(GL_INVALID_OPERATION, "No such binding."));
        return false;
    }

    if (binding.type != GL_NONE)
    {
        GLint expectedComponents = 0;
        switch (binding.type)
        {
            case GL_FLOAT:
                expectedComponents = 1;
                break;
            case GL_FLOAT_VEC2:
                expectedComponents = 2;
                break;
            case GL_FLOAT_VEC3:
                expectedComponents = 3;
                break;
            case GL_FLOAT_VEC4:
                expectedComponents = 4;
                break;
            default:
                context->handleError(
                    Error(GL_INVALID_OPERATION,
                          "Fragment input type is not a floating point scalar or vector."));
                return false;
        }
        if (expectedComponents != components && genMode != GL_NONE)
        {
            context->handleError(Error(GL_INVALID_OPERATION, "Unexpected number of components"));
            return false;
        }
    }
    return true;
}

bool ValidateCopyTextureCHROMIUM(Context *context,
                                 GLuint sourceId,
                                 GLuint destId,
                                 GLint internalFormat,
                                 GLenum destType,
                                 GLboolean unpackFlipY,
                                 GLboolean unpackPremultiplyAlpha,
                                 GLboolean unpackUnmultiplyAlpha)
{
    if (!context->getExtensions().copyTexture)
    {
        context->handleError(
            Error(GL_INVALID_OPERATION, "GL_CHROMIUM_copy_texture extension not available."));
        return false;
    }

    const gl::Texture *source = context->getTexture(sourceId);
    if (source == nullptr)
    {
        context->handleError(
            Error(GL_INVALID_VALUE, "Source texture is not a valid texture object."));
        return false;
    }

    if (!IsValidCopyTextureSourceTarget(context, source->getTarget()))
    {
        context->handleError(Error(GL_INVALID_VALUE, "Source texture a valid texture type."));
        return false;
    }

    GLenum sourceTarget = source->getTarget();
    ASSERT(sourceTarget != GL_TEXTURE_CUBE_MAP);
    if (source->getWidth(sourceTarget, 0) == 0 || source->getHeight(sourceTarget, 0) == 0)
    {
        context->handleError(
            Error(GL_INVALID_VALUE, "Level 0 of the source texture must be defined."));
        return false;
    }

    const gl::Format &sourceFormat = source->getFormat(sourceTarget, 0);
    if (!IsValidCopyTextureFormat(context, sourceFormat.format))
    {
        context->handleError(
            Error(GL_INVALID_OPERATION, "Source texture internal format is invalid."));
        return false;
    }

    const gl::Texture *dest = context->getTexture(destId);
    if (dest == nullptr)
    {
        context->handleError(
            Error(GL_INVALID_VALUE, "Destination texture is not a valid texture object."));
        return false;
    }

    if (!IsValidCopyTextureDestinationTarget(context, dest->getTarget()))
    {
        context->handleError(Error(GL_INVALID_VALUE, "Destination texture a valid texture type."));
        return false;
    }

    if (!IsValidCopyTextureDestinationFormatType(context, internalFormat, destType))
    {
        context->handleError(
            Error(GL_INVALID_OPERATION,
                  "Destination internal format and type combination is not valid."));
        return false;
    }

    if (dest->getImmutableFormat())
    {
        context->handleError(Error(GL_INVALID_OPERATION, "Destination texture is immutable."));
        return false;
    }

    return true;
}

bool ValidateCopySubTextureCHROMIUM(Context *context,
                                    GLuint sourceId,
                                    GLuint destId,
                                    GLint xoffset,
                                    GLint yoffset,
                                    GLint x,
                                    GLint y,
                                    GLsizei width,
                                    GLsizei height,
                                    GLboolean unpackFlipY,
                                    GLboolean unpackPremultiplyAlpha,
                                    GLboolean unpackUnmultiplyAlpha)
{
    if (!context->getExtensions().copyTexture)
    {
        context->handleError(
            Error(GL_INVALID_OPERATION, "GL_CHROMIUM_copy_texture extension not available."));
        return false;
    }

    const gl::Texture *source = context->getTexture(sourceId);
    if (source == nullptr)
    {
        context->handleError(
            Error(GL_INVALID_VALUE, "Source texture is not a valid texture object."));
        return false;
    }

    if (!IsValidCopyTextureSourceTarget(context, source->getTarget()))
    {
        context->handleError(Error(GL_INVALID_VALUE, "Source texture a valid texture type."));
        return false;
    }

    GLenum sourceTarget = source->getTarget();
    ASSERT(sourceTarget != GL_TEXTURE_CUBE_MAP);
    if (source->getWidth(sourceTarget, 0) == 0 || source->getHeight(sourceTarget, 0) == 0)
    {
        context->handleError(
            Error(GL_INVALID_VALUE, "Level 0 of the source texture must be defined."));
        return false;
    }

    if (x < 0 || y < 0)
    {
        context->handleError(Error(GL_INVALID_VALUE, "x and y cannot be negative."));
        return false;
    }

    if (width < 0 || height < 0)
    {
        context->handleError(Error(GL_INVALID_VALUE, "width and height cannot be negative."));
        return false;
    }

    if (static_cast<size_t>(x + width) > source->getWidth(sourceTarget, 0) ||
        static_cast<size_t>(y + height) > source->getHeight(sourceTarget, 0))
    {
        context->handleError(
            Error(GL_INVALID_VALUE, "Source texture not large enough to copy from."));
        return false;
    }

    const gl::Format &sourceFormat = source->getFormat(sourceTarget, 0);
    if (!IsValidCopyTextureFormat(context, sourceFormat.format))
    {
        context->handleError(
            Error(GL_INVALID_OPERATION, "Source texture internal format is invalid."));
        return false;
    }

    const gl::Texture *dest = context->getTexture(destId);
    if (dest == nullptr)
    {
        context->handleError(
            Error(GL_INVALID_VALUE, "Destination texture is not a valid texture object."));
        return false;
    }

    if (!IsValidCopyTextureDestinationTarget(context, dest->getTarget()))
    {
        context->handleError(Error(GL_INVALID_VALUE, "Destination texture a valid texture type."));
        return false;
    }

    GLenum destTarget = dest->getTarget();
    ASSERT(destTarget != GL_TEXTURE_CUBE_MAP);
    if (dest->getWidth(sourceTarget, 0) == 0 || dest->getHeight(sourceTarget, 0) == 0)
    {
        context->handleError(
            Error(GL_INVALID_VALUE, "Level 0 of the destination texture must be defined."));
        return false;
    }

    const gl::Format &destFormat = dest->getFormat(destTarget, 0);
    if (!IsValidCopyTextureDestinationFormatType(context, destFormat.format, destFormat.type))
    {
        context->handleError(
            Error(GL_INVALID_OPERATION,
                  "Destination internal format and type combination is not valid."));
        return false;
    }

    if (xoffset < 0 || yoffset < 0)
    {
        context->handleError(Error(GL_INVALID_VALUE, "xoffset and yoffset cannot be negative."));
        return false;
    }

    if (static_cast<size_t>(xoffset + width) > dest->getWidth(destTarget, 0) ||
        static_cast<size_t>(yoffset + height) > dest->getHeight(destTarget, 0))
    {
        context->handleError(
            Error(GL_INVALID_VALUE, "Destination texture not large enough to copy to."));
        return false;
    }

    return true;
}

bool ValidateCompressedCopyTextureCHROMIUM(Context *context, GLuint sourceId, GLuint destId)
{
    if (!context->getExtensions().copyCompressedTexture)
    {
        context->handleError(Error(GL_INVALID_OPERATION,
                                   "GL_CHROMIUM_copy_compressed_texture extension not available."));
        return false;
    }

    const gl::Texture *source = context->getTexture(sourceId);
    if (source == nullptr)
    {
        context->handleError(
            Error(GL_INVALID_VALUE, "Source texture is not a valid texture object."));
        return false;
    }

    if (source->getTarget() != GL_TEXTURE_2D)
    {
        context->handleError(
            Error(GL_INVALID_VALUE, "Source texture must be of type GL_TEXTURE_2D."));
        return false;
    }

    if (source->getWidth(GL_TEXTURE_2D, 0) == 0 || source->getHeight(GL_TEXTURE_2D, 0) == 0)
    {
        context->handleError(Error(GL_INVALID_VALUE, "Source texture must level 0 defined."));
        return false;
    }

    const gl::Format &sourceFormat = source->getFormat(GL_TEXTURE_2D, 0);
    if (!sourceFormat.info->compressed)
    {
        context->handleError(
            Error(GL_INVALID_OPERATION, "Source texture must have a compressed internal format."));
        return false;
    }

    const gl::Texture *dest = context->getTexture(destId);
    if (dest == nullptr)
    {
        context->handleError(
            Error(GL_INVALID_VALUE, "Destination texture is not a valid texture object."));
        return false;
    }

    if (dest->getTarget() != GL_TEXTURE_2D)
    {
        context->handleError(
            Error(GL_INVALID_VALUE, "Destination texture must be of type GL_TEXTURE_2D."));
        return false;
    }

    if (dest->getImmutableFormat())
    {
        context->handleError(Error(GL_INVALID_OPERATION, "Destination cannot be immutable."));
        return false;
    }

    return true;
}

bool ValidateCreateShader(Context *context, GLenum type)
{
    switch (type)
    {
        case GL_VERTEX_SHADER:
        case GL_FRAGMENT_SHADER:
            break;

        case GL_COMPUTE_SHADER:
            if (context->getClientVersion() < Version(3, 1))
            {
                context->handleError(
                    Error(GL_INVALID_ENUM, "GL_COMPUTE_SHADER requires OpenGL ES 3.1."));
                return false;
            }
            break;

        default:
            context->handleError(Error(GL_INVALID_ENUM, "Unknown shader type."));
            return false;
    }

    return true;
}

bool ValidateBufferData(ValidationContext *context,
                        GLenum target,
                        GLsizeiptr size,
                        const GLvoid *data,
                        GLenum usage)
{
    if (size < 0)
    {
        context->handleError(Error(GL_INVALID_VALUE));
        return false;
    }

    switch (usage)
    {
        case GL_STREAM_DRAW:
        case GL_STATIC_DRAW:
        case GL_DYNAMIC_DRAW:
            break;

        case GL_STREAM_READ:
        case GL_STREAM_COPY:
        case GL_STATIC_READ:
        case GL_STATIC_COPY:
        case GL_DYNAMIC_READ:
        case GL_DYNAMIC_COPY:
            if (context->getClientMajorVersion() < 3)
            {
                context->handleError(Error(GL_INVALID_ENUM));
                return false;
            }
            break;

        default:
            context->handleError(Error(GL_INVALID_ENUM));
            return false;
    }

    if (!ValidBufferTarget(context, target))
    {
        context->handleError(Error(GL_INVALID_ENUM));
        return false;
    }

    Buffer *buffer = context->getGLState().getTargetBuffer(target);

    if (!buffer)
    {
        context->handleError(Error(GL_INVALID_OPERATION));
        return false;
    }

    return true;
}

bool ValidateBufferSubData(ValidationContext *context,
                           GLenum target,
                           GLintptr offset,
                           GLsizeiptr size,
                           const GLvoid *data)
{
    if (size < 0 || offset < 0)
    {
        context->handleError(Error(GL_INVALID_VALUE));
        return false;
    }

    if (!ValidBufferTarget(context, target))
    {
        context->handleError(Error(GL_INVALID_ENUM));
        return false;
    }

    Buffer *buffer = context->getGLState().getTargetBuffer(target);

    if (!buffer)
    {
        context->handleError(Error(GL_INVALID_OPERATION));
        return false;
    }

    if (buffer->isMapped())
    {
        context->handleError(Error(GL_INVALID_OPERATION));
        return false;
    }

    // Check for possible overflow of size + offset
    angle::CheckedNumeric<size_t> checkedSize(size);
    checkedSize += offset;
    if (!checkedSize.IsValid())
    {
        context->handleError(Error(GL_OUT_OF_MEMORY));
        return false;
    }

    if (size + offset > buffer->getSize())
    {
        context->handleError(Error(GL_INVALID_VALUE));
        return false;
    }

    return true;
}

bool ValidateRequestExtensionANGLE(ValidationContext *context, const GLchar *name)
{
    if (!context->getExtensions().requestExtension)
    {
        context->handleError(
            Error(GL_INVALID_OPERATION, "GL_ANGLE_request_extension is not available."));
        return false;
    }

    const ExtensionInfoMap &extensionInfos = GetExtensionInfoMap();
    auto extension                         = extensionInfos.find(name);
    if (extension == extensionInfos.end() || !extension->second.Requestable)
    {
        context->handleError(Error(GL_INVALID_OPERATION, "Extension %s is not requestable.", name));
        return false;
    }

    return true;
}

bool ValidateActiveTexture(ValidationContext *context, GLenum texture)
{
    if (texture < GL_TEXTURE0 ||
        texture > GL_TEXTURE0 + context->getCaps().maxCombinedTextureImageUnits - 1)
    {
        context->handleError(Error(GL_INVALID_ENUM));
        return false;
    }

    return true;
}

bool ValidateAttachShader(ValidationContext *context, GLuint program, GLuint shader)
{
    Program *programObject = GetValidProgram(context, program);
    if (!programObject)
    {
        return false;
    }

    Shader *shaderObject = GetValidShader(context, shader);
    if (!shaderObject)
    {
        return false;
    }

    switch (shaderObject->getType())
    {
        case GL_VERTEX_SHADER:
        {
            if (programObject->getAttachedVertexShader())
            {
                context->handleError(Error(GL_INVALID_OPERATION));
                return false;
            }
            break;
        }
        case GL_FRAGMENT_SHADER:
        {
            if (programObject->getAttachedFragmentShader())
            {
                context->handleError(Error(GL_INVALID_OPERATION));
                return false;
            }
            break;
        }
        case GL_COMPUTE_SHADER:
        {
            if (programObject->getAttachedComputeShader())
            {
                context->handleError(Error(GL_INVALID_OPERATION));
                return false;
            }
            break;
        }
        default:
            UNREACHABLE();
            break;
    }

    return true;
}

bool ValidateBindAttribLocation(ValidationContext *context,
                                GLuint program,
                                GLuint index,
                                const GLchar *name)
{
    if (index >= MAX_VERTEX_ATTRIBS)
    {
        context->handleError(Error(GL_INVALID_VALUE, "Index exceeds MAX_VERTEX_ATTRIBS"));
        return false;
    }

    if (strncmp(name, "gl_", 3) == 0)
    {
        context->handleError(Error(GL_INVALID_OPERATION, "Cannot Bind built-in attributes"));
        return false;
    }

    return GetValidProgram(context, program) != nullptr;
}

bool ValidateBindBuffer(ValidationContext *context, GLenum target, GLuint buffer)
{
    if (!ValidBufferTarget(context, target))
    {
        context->handleError(Error(GL_INVALID_ENUM, "Invalid Buffer target"));
        return false;
    }

    if (!context->getGLState().isBindGeneratesResourceEnabled() &&
        !context->isBufferGenerated(buffer))
    {
        context->handleError(Error(GL_INVALID_OPERATION, "Buffer was not generated"));
        return false;
    }

    return true;
}

bool ValidateBindFramebuffer(ValidationContext *context, GLenum target, GLuint framebuffer)
{
    if (!ValidFramebufferTarget(target))
    {
        context->handleError(Error(GL_INVALID_ENUM, "Invalid Framebuffer target"));
        return false;
    }

    if (!context->getGLState().isBindGeneratesResourceEnabled() &&
        !context->isFramebufferGenerated(framebuffer))
    {
        context->handleError(Error(GL_INVALID_OPERATION, "Framebuffer was not generated"));
        return false;
    }

    return true;
}

bool ValidateBindRenderbuffer(ValidationContext *context, GLenum target, GLuint renderbuffer)
{
    if (target != GL_RENDERBUFFER)
    {
        context->handleError(Error(GL_INVALID_ENUM, "Invalid Renderbuffer target"));
        return false;
    }

    if (!context->getGLState().isBindGeneratesResourceEnabled() &&
        !context->isRenderbufferGenerated(renderbuffer))
    {
        context->handleError(Error(GL_INVALID_OPERATION, "Renderbuffer was not generated"));
        return false;
    }

    return true;
}

static bool ValidBlendEquationMode(GLenum mode)
{
    switch (mode)
    {
        case GL_FUNC_ADD:
        case GL_FUNC_SUBTRACT:
        case GL_FUNC_REVERSE_SUBTRACT:
        case GL_MIN:
        case GL_MAX:
            return true;

        default:
            return false;
    }
}

bool ValidateBlendEquation(ValidationContext *context, GLenum mode)
{
    if (!ValidBlendEquationMode(mode))
    {
        context->handleError(Error(GL_INVALID_ENUM, "Invalid blend equation"));
        return false;
    }

    return true;
}

bool ValidateBlendEquationSeparate(ValidationContext *context, GLenum modeRGB, GLenum modeAlpha)
{
    if (!ValidBlendEquationMode(modeRGB))
    {
        context->handleError(Error(GL_INVALID_ENUM, "Invalid RGB blend equation"));
        return false;
    }

    if (!ValidBlendEquationMode(modeAlpha))
    {
        context->handleError(Error(GL_INVALID_ENUM, "Invalid alpha blend equation"));
        return false;
    }

    return true;
}

bool ValidateBlendFunc(ValidationContext *context, GLenum sfactor, GLenum dfactor)
{
    return ValidateBlendFuncSeparate(context, sfactor, dfactor, sfactor, dfactor);
}

static bool ValidSrcBlendFunc(GLenum srcBlend)
{
    switch (srcBlend)
    {
        case GL_ZERO:
        case GL_ONE:
        case GL_SRC_COLOR:
        case GL_ONE_MINUS_SRC_COLOR:
        case GL_DST_COLOR:
        case GL_ONE_MINUS_DST_COLOR:
        case GL_SRC_ALPHA:
        case GL_ONE_MINUS_SRC_ALPHA:
        case GL_DST_ALPHA:
        case GL_ONE_MINUS_DST_ALPHA:
        case GL_CONSTANT_COLOR:
        case GL_ONE_MINUS_CONSTANT_COLOR:
        case GL_CONSTANT_ALPHA:
        case GL_ONE_MINUS_CONSTANT_ALPHA:
        case GL_SRC_ALPHA_SATURATE:
            return true;

        default:
            return false;
    }
}

static bool ValidDstBlendFunc(GLenum dstBlend, GLint contextMajorVersion)
{
    switch (dstBlend)
    {
        case GL_ZERO:
        case GL_ONE:
        case GL_SRC_COLOR:
        case GL_ONE_MINUS_SRC_COLOR:
        case GL_DST_COLOR:
        case GL_ONE_MINUS_DST_COLOR:
        case GL_SRC_ALPHA:
        case GL_ONE_MINUS_SRC_ALPHA:
        case GL_DST_ALPHA:
        case GL_ONE_MINUS_DST_ALPHA:
        case GL_CONSTANT_COLOR:
        case GL_ONE_MINUS_CONSTANT_COLOR:
        case GL_CONSTANT_ALPHA:
        case GL_ONE_MINUS_CONSTANT_ALPHA:
            return true;

        case GL_SRC_ALPHA_SATURATE:
            return (contextMajorVersion >= 3);

        default:
            return false;
    }
}

bool ValidateBlendFuncSeparate(ValidationContext *context,
                               GLenum srcRGB,
                               GLenum dstRGB,
                               GLenum srcAlpha,
                               GLenum dstAlpha)
{
    if (!ValidSrcBlendFunc(srcRGB))
    {
        context->handleError(Error(GL_INVALID_ENUM, "Invalid blend function"));
        return false;
    }

    if (!ValidDstBlendFunc(dstRGB, context->getClientMajorVersion()))
    {
        context->handleError(Error(GL_INVALID_ENUM, "Invalid blend function"));
        return false;
    }

    if (!ValidSrcBlendFunc(srcAlpha))
    {
        context->handleError(Error(GL_INVALID_ENUM, "Invalid blend function"));
        return false;
    }

    if (!ValidDstBlendFunc(dstAlpha, context->getClientMajorVersion()))
    {
        context->handleError(Error(GL_INVALID_ENUM, "Invalid blend function"));
        return false;
    }

    if (context->getLimitations().noSimultaneousConstantColorAndAlphaBlendFunc)
    {
        bool constantColorUsed =
            (srcRGB == GL_CONSTANT_COLOR || srcRGB == GL_ONE_MINUS_CONSTANT_COLOR ||
             dstRGB == GL_CONSTANT_COLOR || dstRGB == GL_ONE_MINUS_CONSTANT_COLOR);

        bool constantAlphaUsed =
            (srcRGB == GL_CONSTANT_ALPHA || srcRGB == GL_ONE_MINUS_CONSTANT_ALPHA ||
             dstRGB == GL_CONSTANT_ALPHA || dstRGB == GL_ONE_MINUS_CONSTANT_ALPHA);

        if (constantColorUsed && constantAlphaUsed)
        {
            ERR("Simultaneous use of GL_CONSTANT_ALPHA/GL_ONE_MINUS_CONSTANT_ALPHA and "
                "GL_CONSTANT_COLOR/GL_ONE_MINUS_CONSTANT_COLOR not supported by this "
                "implementation.");
            context->handleError(Error(GL_INVALID_OPERATION,
                                       "Simultaneous use of "
                                       "GL_CONSTANT_ALPHA/GL_ONE_MINUS_CONSTANT_ALPHA and "
                                       "GL_CONSTANT_COLOR/GL_ONE_MINUS_CONSTANT_COLOR not "
                                       "supported by this implementation."));
            return false;
        }
    }

    return true;
}

<<<<<<< HEAD
bool ValidateCompressedCopyTextureCHROMIUM(Context *context, GLuint sourceId, GLuint destId)
{
    if (!context->getExtensions().copyCompressedTexture)
    {
        context->handleError(Error(GL_INVALID_OPERATION,
                                   "GL_CHROMIUM_copy_compressed_texture extension not available."));
        return false;
    }

    const gl::Texture *source = context->getTexture(sourceId);
    if (source == nullptr)
    {
        context->handleError(
            Error(GL_INVALID_VALUE, "Source texture is not a valid texture object."));
        return false;
    }

    if (source->getTarget() != GL_TEXTURE_2D)
    {
        context->handleError(
            Error(GL_INVALID_VALUE, "Source texture must be of type GL_TEXTURE_2D."));
        return false;
    }

    if (source->getWidth(GL_TEXTURE_2D, 0) == 0 || source->getHeight(GL_TEXTURE_2D, 0) == 0)
    {
        context->handleError(Error(GL_INVALID_VALUE, "Source texture must level 0 defined."));
        return false;
    }

    const gl::Format &sourceFormat = source->getFormat(GL_TEXTURE_2D, 0);
    if (!sourceFormat.info->compressed)
    {
        context->handleError(
            Error(GL_INVALID_OPERATION, "Source texture must have a compressed internal format."));
        return false;
    }

    const gl::Texture *dest = context->getTexture(destId);
    if (dest == nullptr)
    {
        context->handleError(
            Error(GL_INVALID_VALUE, "Destination texture is not a valid texture object."));
        return false;
    }

    if (dest->getTarget() != GL_TEXTURE_2D)
    {
        context->handleError(
            Error(GL_INVALID_VALUE, "Destination texture must be of type GL_TEXTURE_2D."));
        return false;
    }

    if (dest->getImmutableFormat())
    {
        context->handleError(Error(GL_INVALID_OPERATION, "Destination cannot be immutable."));
        return false;
    }

    return true;
}

bool ValidateCreateShader(Context *context, GLenum type)
=======
bool ValidateGetString(Context *context, GLenum name)
>>>>>>> a17af05f
{
    switch (name)
    {
        case GL_VENDOR:
        case GL_RENDERER:
        case GL_VERSION:
        case GL_SHADING_LANGUAGE_VERSION:
        case GL_EXTENSIONS:
            break;

<<<<<<< HEAD
        case GL_COMPUTE_SHADER:
            if (context->getClientVersion() < Version(3, 1))
            {
                context->handleError(
                    Error(GL_INVALID_ENUM, "GL_COMPUTE_SHADER requires OpenGL ES 3.1."));
                return false;
            }
            break;

        default:
            context->handleError(Error(GL_INVALID_ENUM, "Unknown shader type."));
            return false;
    }

    return true;
}

bool ValidateBufferData(ValidationContext *context,
                        GLenum target,
                        GLsizeiptr size,
                        const GLvoid *data,
                        GLenum usage)
{
    if (size < 0)
    {
        context->handleError(Error(GL_INVALID_VALUE));
        return false;
    }

    switch (usage)
    {
        case GL_STREAM_DRAW:
        case GL_STATIC_DRAW:
        case GL_DYNAMIC_DRAW:
            break;

        case GL_STREAM_READ:
        case GL_STREAM_COPY:
        case GL_STATIC_READ:
        case GL_STATIC_COPY:
        case GL_DYNAMIC_READ:
        case GL_DYNAMIC_COPY:
            if (context->getClientMajorVersion() < 3)
            {
                context->handleError(Error(GL_INVALID_ENUM));
=======
        case GL_REQUESTABLE_EXTENSIONS_ANGLE:
            if (!context->getExtensions().requestExtension)
            {
                context->handleError(Error(GL_INVALID_ENUM, "Invalid name."));
>>>>>>> a17af05f
                return false;
            }
            break;

        default:
            context->handleError(Error(GL_INVALID_ENUM, "Invalid name."));
            return false;
    }

<<<<<<< HEAD
    if (!ValidBufferTarget(context, target))
    {
        context->handleError(Error(GL_INVALID_ENUM));
        return false;
    }

    Buffer *buffer = context->getGLState().getTargetBuffer(target);

    if (!buffer)
    {
        context->handleError(Error(GL_INVALID_OPERATION));
        return false;
    }

    return true;
}

bool ValidateBufferSubData(ValidationContext *context,
                           GLenum target,
                           GLintptr offset,
                           GLsizeiptr size,
                           const GLvoid *data)
{
    if (size < 0 || offset < 0)
    {
        context->handleError(Error(GL_INVALID_VALUE));
        return false;
    }

    if (!ValidBufferTarget(context, target))
    {
        context->handleError(Error(GL_INVALID_ENUM));
        return false;
    }

    Buffer *buffer = context->getGLState().getTargetBuffer(target);

    if (!buffer)
    {
        context->handleError(Error(GL_INVALID_OPERATION));
        return false;
    }

    if (buffer->isMapped())
    {
        context->handleError(Error(GL_INVALID_OPERATION));
        return false;
    }

    // Check for possible overflow of size + offset
    angle::CheckedNumeric<size_t> checkedSize(size);
    checkedSize += offset;
    if (!checkedSize.IsValid())
    {
        context->handleError(Error(GL_OUT_OF_MEMORY));
        return false;
    }

    if (size + offset > buffer->getSize())
    {
        context->handleError(Error(GL_INVALID_VALUE));
        return false;
    }

    return true;
}

bool ValidateEnableExtensionANGLE(ValidationContext *context, const GLchar *name)
{
    if (!context->getExtensions().webglCompatibility)
    {
        context->handleError(
            Error(GL_INVALID_OPERATION, "GL_ANGLE_webgl_compatibility is not available."));
        return false;
    }

    const ExtensionInfoMap &extensionInfos = GetExtensionInfoMap();
    auto extension                         = extensionInfos.find(name);
    if (extension == extensionInfos.end() || !extension->second.Enableable)
    {
        context->handleError(Error(GL_INVALID_OPERATION, "Extension %s is not enableable.", name));
        return false;
    }

    return true;
}

bool ValidateActiveTexture(ValidationContext *context, GLenum texture)
{
    if (texture < GL_TEXTURE0 ||
        texture > GL_TEXTURE0 + context->getCaps().maxCombinedTextureImageUnits - 1)
    {
        context->handleError(Error(GL_INVALID_ENUM));
        return false;
    }

    return true;
}

bool ValidateAttachShader(ValidationContext *context, GLuint program, GLuint shader)
{
    Program *programObject = GetValidProgram(context, program);
    if (!programObject)
    {
        return false;
    }

    Shader *shaderObject = GetValidShader(context, shader);
    if (!shaderObject)
    {
        return false;
    }

    switch (shaderObject->getType())
    {
        case GL_VERTEX_SHADER:
        {
            if (programObject->getAttachedVertexShader())
            {
                context->handleError(Error(GL_INVALID_OPERATION));
                return false;
            }
            break;
        }
        case GL_FRAGMENT_SHADER:
        {
            if (programObject->getAttachedFragmentShader())
            {
                context->handleError(Error(GL_INVALID_OPERATION));
                return false;
            }
            break;
        }
        case GL_COMPUTE_SHADER:
        {
            if (programObject->getAttachedComputeShader())
            {
                context->handleError(Error(GL_INVALID_OPERATION));
                return false;
            }
            break;
        }
        default:
            UNREACHABLE();
            break;
    }

    return true;
}

bool ValidateBindAttribLocation(ValidationContext *context,
                                GLuint program,
                                GLuint index,
                                const GLchar *name)
{
    if (index >= MAX_VERTEX_ATTRIBS)
    {
        context->handleError(Error(GL_INVALID_VALUE, "Index exceeds MAX_VERTEX_ATTRIBS"));
        return false;
    }

    if (strncmp(name, "gl_", 3) == 0)
    {
        context->handleError(Error(GL_INVALID_OPERATION, "Cannot Bind built-in attributes"));
        return false;
    }

    return GetValidProgram(context, program) != nullptr;
}

bool ValidateBindBuffer(ValidationContext *context, GLenum target, GLuint buffer)
{
    if (!ValidBufferTarget(context, target))
    {
        context->handleError(Error(GL_INVALID_ENUM, "Invalid Buffer target"));
        return false;
    }

    if (!context->getGLState().isBindGeneratesResourceEnabled() &&
        !context->isBufferGenerated(buffer))
    {
        context->handleError(Error(GL_INVALID_OPERATION, "Buffer was not generated"));
        return false;
    }

    return true;
}

bool ValidateBindFramebuffer(ValidationContext *context, GLenum target, GLuint framebuffer)
{
    if (!ValidFramebufferTarget(target))
    {
        context->handleError(Error(GL_INVALID_ENUM, "Invalid Framebuffer target"));
        return false;
    }

    if (!context->getGLState().isBindGeneratesResourceEnabled() &&
        !context->isFramebufferGenerated(framebuffer))
    {
        context->handleError(Error(GL_INVALID_OPERATION, "Framebuffer was not generated"));
        return false;
    }

    return true;
}

bool ValidateBindRenderbuffer(ValidationContext *context, GLenum target, GLuint renderbuffer)
{
    if (target != GL_RENDERBUFFER)
    {
        context->handleError(Error(GL_INVALID_ENUM, "Invalid Renderbuffer target"));
        return false;
    }

    if (!context->getGLState().isBindGeneratesResourceEnabled() &&
        !context->isRenderbufferGenerated(renderbuffer))
    {
        context->handleError(Error(GL_INVALID_OPERATION, "Renderbuffer was not generated"));
        return false;
    }

    return true;
}

static bool ValidBlendEquationMode(GLenum mode)
{
    switch (mode)
    {
        case GL_FUNC_ADD:
        case GL_FUNC_SUBTRACT:
        case GL_FUNC_REVERSE_SUBTRACT:
        case GL_MIN:
        case GL_MAX:
            return true;

        default:
            return false;
    }
}

bool ValidateBlendEquation(ValidationContext *context, GLenum mode)
{
    if (!ValidBlendEquationMode(mode))
    {
        context->handleError(Error(GL_INVALID_ENUM, "Invalid blend equation"));
        return false;
    }

    return true;
}

bool ValidateBlendEquationSeparate(ValidationContext *context, GLenum modeRGB, GLenum modeAlpha)
{
    if (!ValidBlendEquationMode(modeRGB))
    {
        context->handleError(Error(GL_INVALID_ENUM, "Invalid RGB blend equation"));
        return false;
    }

    if (!ValidBlendEquationMode(modeAlpha))
    {
        context->handleError(Error(GL_INVALID_ENUM, "Invalid alpha blend equation"));
        return false;
    }

    return true;
}

bool ValidateBlendFunc(ValidationContext *context, GLenum sfactor, GLenum dfactor)
{
    return ValidateBlendFuncSeparate(context, sfactor, dfactor, sfactor, dfactor);
}

static bool ValidSrcBlendFunc(GLenum srcBlend)
{
    switch (srcBlend)
    {
        case GL_ZERO:
        case GL_ONE:
        case GL_SRC_COLOR:
        case GL_ONE_MINUS_SRC_COLOR:
        case GL_DST_COLOR:
        case GL_ONE_MINUS_DST_COLOR:
        case GL_SRC_ALPHA:
        case GL_ONE_MINUS_SRC_ALPHA:
        case GL_DST_ALPHA:
        case GL_ONE_MINUS_DST_ALPHA:
        case GL_CONSTANT_COLOR:
        case GL_ONE_MINUS_CONSTANT_COLOR:
        case GL_CONSTANT_ALPHA:
        case GL_ONE_MINUS_CONSTANT_ALPHA:
        case GL_SRC_ALPHA_SATURATE:
            return true;

        default:
            return false;
    }
}

static bool ValidDstBlendFunc(GLenum dstBlend, GLint contextMajorVersion)
{
    switch (dstBlend)
    {
        case GL_ZERO:
        case GL_ONE:
        case GL_SRC_COLOR:
        case GL_ONE_MINUS_SRC_COLOR:
        case GL_DST_COLOR:
        case GL_ONE_MINUS_DST_COLOR:
        case GL_SRC_ALPHA:
        case GL_ONE_MINUS_SRC_ALPHA:
        case GL_DST_ALPHA:
        case GL_ONE_MINUS_DST_ALPHA:
        case GL_CONSTANT_COLOR:
        case GL_ONE_MINUS_CONSTANT_COLOR:
        case GL_CONSTANT_ALPHA:
        case GL_ONE_MINUS_CONSTANT_ALPHA:
            return true;

        case GL_SRC_ALPHA_SATURATE:
            return (contextMajorVersion >= 3);

        default:
            return false;
    }
}

bool ValidateBlendFuncSeparate(ValidationContext *context,
                               GLenum srcRGB,
                               GLenum dstRGB,
                               GLenum srcAlpha,
                               GLenum dstAlpha)
{
    if (!ValidSrcBlendFunc(srcRGB))
    {
        context->handleError(Error(GL_INVALID_ENUM, "Invalid blend function"));
        return false;
    }

    if (!ValidDstBlendFunc(dstRGB, context->getClientMajorVersion()))
    {
        context->handleError(Error(GL_INVALID_ENUM, "Invalid blend function"));
        return false;
    }

    if (!ValidSrcBlendFunc(srcAlpha))
    {
        context->handleError(Error(GL_INVALID_ENUM, "Invalid blend function"));
        return false;
    }

    if (!ValidDstBlendFunc(dstAlpha, context->getClientMajorVersion()))
    {
        context->handleError(Error(GL_INVALID_ENUM, "Invalid blend function"));
        return false;
    }

    if (context->getLimitations().noSimultaneousConstantColorAndAlphaBlendFunc)
    {
        bool constantColorUsed =
            (srcRGB == GL_CONSTANT_COLOR || srcRGB == GL_ONE_MINUS_CONSTANT_COLOR ||
             dstRGB == GL_CONSTANT_COLOR || dstRGB == GL_ONE_MINUS_CONSTANT_COLOR);

        bool constantAlphaUsed =
            (srcRGB == GL_CONSTANT_ALPHA || srcRGB == GL_ONE_MINUS_CONSTANT_ALPHA ||
             dstRGB == GL_CONSTANT_ALPHA || dstRGB == GL_ONE_MINUS_CONSTANT_ALPHA);

        if (constantColorUsed && constantAlphaUsed)
        {
            ERR("Simultaneous use of GL_CONSTANT_ALPHA/GL_ONE_MINUS_CONSTANT_ALPHA and "
                "GL_CONSTANT_COLOR/GL_ONE_MINUS_CONSTANT_COLOR not supported by this "
                "implementation.");
            context->handleError(Error(GL_INVALID_OPERATION,
                                       "Simultaneous use of "
                                       "GL_CONSTANT_ALPHA/GL_ONE_MINUS_CONSTANT_ALPHA and "
                                       "GL_CONSTANT_COLOR/GL_ONE_MINUS_CONSTANT_COLOR not "
                                       "supported by this implementation."));
            return false;
        }
    }

=======
    return true;
}

bool ValidateLineWidth(ValidationContext *context, GLfloat width)
{
    if (width <= 0.0f || isNaN(width))
    {
        context->handleError(Error(GL_INVALID_VALUE, "Invalid width value."));
        return false;
    }

>>>>>>> a17af05f
    return true;
}

}  // namespace gl<|MERGE_RESOLUTION|>--- conflicted
+++ resolved
@@ -1195,158 +1195,6 @@
 
     switch (target)
     {
-<<<<<<< HEAD
-      case GL_TEXTURE_2D:
-        if (static_cast<GLuint>(width) > caps.max2DTextureSize ||
-            static_cast<GLuint>(height) > caps.max2DTextureSize)
-        {
-            context->handleError(Error(GL_INVALID_VALUE));
-            return false;
-        }
-        break;
-      case GL_TEXTURE_CUBE_MAP:
-        if (static_cast<GLuint>(width) > caps.maxCubeMapTextureSize ||
-            static_cast<GLuint>(height) > caps.maxCubeMapTextureSize)
-        {
-            context->handleError(Error(GL_INVALID_VALUE));
-            return false;
-        }
-        break;
-      default:
-          context->handleError(Error(GL_INVALID_ENUM));
-        return false;
-    }
-
-    if (levels != 1 && !context->getExtensions().textureNPOT)
-    {
-        if (!gl::isPow2(width) || !gl::isPow2(height))
-        {
-            context->handleError(Error(GL_INVALID_OPERATION));
-            return false;
-        }
-    }
-
-    switch (internalformat)
-    {
-      case GL_COMPRESSED_RGB_S3TC_DXT1_EXT:
-      case GL_COMPRESSED_RGBA_S3TC_DXT1_EXT:
-        if (!context->getExtensions().textureCompressionDXT1)
-        {
-            context->handleError(Error(GL_INVALID_ENUM));
-            return false;
-        }
-        break;
-      case GL_COMPRESSED_RGBA_S3TC_DXT3_ANGLE:
-        if (!context->getExtensions().textureCompressionDXT3)
-        {
-            context->handleError(Error(GL_INVALID_ENUM));
-            return false;
-        }
-        break;
-      case GL_COMPRESSED_RGBA_S3TC_DXT5_ANGLE:
-        if (!context->getExtensions().textureCompressionDXT5)
-        {
-            context->handleError(Error(GL_INVALID_ENUM));
-            return false;
-        }
-        break;
-      case GL_ETC1_RGB8_OES:
-        if (!context->getExtensions().compressedETC1RGB8Texture)
-        {
-            context->handleError(Error(GL_INVALID_ENUM));
-            return false;
-        }
-        break;
-      case GL_ETC1_RGB8_LOSSY_DECODE_ANGLE:
-          if (!context->getExtensions().lossyETCDecode)
-          {
-              context->handleError(
-                  Error(GL_INVALID_ENUM, "ANGLE_lossy_etc_decode extension is not supported."));
-              return false;
-          }
-          break;
-      case GL_RGBA32F_EXT:
-      case GL_RGB32F_EXT:
-      case GL_ALPHA32F_EXT:
-      case GL_LUMINANCE32F_EXT:
-      case GL_LUMINANCE_ALPHA32F_EXT:
-        if (!context->getExtensions().textureFloat)
-        {
-            context->handleError(Error(GL_INVALID_ENUM));
-            return false;
-        }
-        break;
-      case GL_RGBA16F_EXT:
-      case GL_RGB16F_EXT:
-      case GL_ALPHA16F_EXT:
-      case GL_LUMINANCE16F_EXT:
-      case GL_LUMINANCE_ALPHA16F_EXT:
-        if (!context->getExtensions().textureHalfFloat)
-        {
-            context->handleError(Error(GL_INVALID_ENUM));
-            return false;
-        }
-        break;
-      case GL_R8_EXT:
-      case GL_RG8_EXT:
-      case GL_R16F_EXT:
-      case GL_RG16F_EXT:
-      case GL_R32F_EXT:
-      case GL_RG32F_EXT:
-        if (!context->getExtensions().textureRG)
-        {
-            context->handleError(Error(GL_INVALID_ENUM));
-            return false;
-        }
-        break;
-      case GL_DEPTH_COMPONENT16:
-      case GL_DEPTH_COMPONENT32_OES:
-      case GL_DEPTH24_STENCIL8_OES:
-        if (!context->getExtensions().depthTextures)
-        {
-            context->handleError(Error(GL_INVALID_ENUM));
-            return false;
-        }
-        if (target != GL_TEXTURE_2D)
-        {
-            context->handleError(Error(GL_INVALID_OPERATION));
-            return false;
-        }
-        // ANGLE_depth_texture only supports 1-level textures
-        if (levels != 1)
-        {
-            context->handleError(Error(GL_INVALID_OPERATION));
-            return false;
-        }
-        break;
-      default:
-        break;
-    }
-
-    gl::Texture *texture = context->getTargetTexture(target);
-    if (!texture || texture->id() == 0)
-    {
-        context->handleError(Error(GL_INVALID_OPERATION));
-        return false;
-    }
-
-    if (texture->getImmutableFormat())
-    {
-        context->handleError(Error(GL_INVALID_OPERATION));
-        return false;
-    }
-
-    return true;
-}
-
-bool ValidateDiscardFramebufferEXT(Context *context, GLenum target, GLsizei numAttachments,
-                                   const GLenum *attachments)
-{
-    if (!context->getExtensions().discardFramebuffer)
-    {
-        context->handleError(Error(GL_INVALID_OPERATION, "Extension not enabled"));
-        return false;
-=======
         case GL_FRAMEBUFFER:
             defaultFramebuffer =
                 (context->getGLState().getTargetFramebuffer(GL_FRAMEBUFFER)->id() == 0);
@@ -1354,7 +1202,6 @@
         default:
             context->handleError(Error(GL_INVALID_ENUM, "Invalid framebuffer target"));
             return false;
->>>>>>> a17af05f
     }
 
     return ValidateDiscardFramebufferBase(context, target, numAttachments, attachments,
@@ -2111,8 +1958,6 @@
     {
         return ValidateES2TexImageParameters(context, target, level, internalformat, false, false,
                                              0, 0, width, height, border, format, type, -1, pixels);
-<<<<<<< HEAD
-=======
     }
 
     ASSERT(context->getClientMajorVersion() >= 3);
@@ -2143,44 +1988,10 @@
         return ValidateES2TexImageParameters(context, target, level, internalformat, false, false,
                                              0, 0, width, height, border, format, type, bufSize,
                                              pixels);
->>>>>>> a17af05f
     }
 
     ASSERT(context->getClientMajorVersion() >= 3);
     return ValidateES3TexImage2DParameters(context, target, level, internalformat, false, false, 0,
-<<<<<<< HEAD
-                                           0, 0, width, height, 1, border, format, type, -1,
-                                           pixels);
-}
-
-bool ValidateTexImage2DRobust(Context *context,
-                              GLenum target,
-                              GLint level,
-                              GLint internalformat,
-                              GLsizei width,
-                              GLsizei height,
-                              GLint border,
-                              GLenum format,
-                              GLenum type,
-                              GLsizei bufSize,
-                              const GLvoid *pixels)
-{
-    if (!ValidateRobustEntryPoint(context, bufSize))
-    {
-        return false;
-    }
-
-    if (context->getClientMajorVersion() < 3)
-    {
-        return ValidateES2TexImageParameters(context, target, level, internalformat, false, false,
-                                             0, 0, width, height, border, format, type, bufSize,
-                                             pixels);
-    }
-
-    ASSERT(context->getClientMajorVersion() >= 3);
-    return ValidateES3TexImage2DParameters(context, target, level, internalformat, false, false, 0,
-=======
->>>>>>> a17af05f
                                            0, 0, width, height, 1, border, format, type, bufSize,
                                            pixels);
 }
@@ -2201,8 +2012,6 @@
     {
         return ValidateES2TexImageParameters(context, target, level, GL_NONE, false, true, xoffset,
                                              yoffset, width, height, 0, format, type, -1, pixels);
-<<<<<<< HEAD
-=======
     }
 
     ASSERT(context->getClientMajorVersion() >= 3);
@@ -2233,44 +2042,10 @@
         return ValidateES2TexImageParameters(context, target, level, GL_NONE, false, true, xoffset,
                                              yoffset, width, height, 0, format, type, bufSize,
                                              pixels);
->>>>>>> a17af05f
     }
 
     ASSERT(context->getClientMajorVersion() >= 3);
     return ValidateES3TexImage2DParameters(context, target, level, GL_NONE, false, true, xoffset,
-<<<<<<< HEAD
-                                           yoffset, 0, width, height, 1, 0, format, type, -1,
-                                           pixels);
-}
-
-bool ValidateTexSubImage2DRobustANGLE(Context *context,
-                                      GLenum target,
-                                      GLint level,
-                                      GLint xoffset,
-                                      GLint yoffset,
-                                      GLsizei width,
-                                      GLsizei height,
-                                      GLenum format,
-                                      GLenum type,
-                                      GLsizei bufSize,
-                                      const GLvoid *pixels)
-{
-    if (!ValidateRobustEntryPoint(context, bufSize))
-    {
-        return false;
-    }
-
-    if (context->getClientMajorVersion() < 3)
-    {
-        return ValidateES2TexImageParameters(context, target, level, GL_NONE, false, true, xoffset,
-                                             yoffset, width, height, 0, format, type, bufSize,
-                                             pixels);
-    }
-
-    ASSERT(context->getClientMajorVersion() >= 3);
-    return ValidateES3TexImage2DParameters(context, target, level, GL_NONE, false, true, xoffset,
-=======
->>>>>>> a17af05f
                                            yoffset, 0, width, height, 1, 0, format, type, bufSize,
                                            pixels);
 }
@@ -4064,73 +3839,7 @@
     return true;
 }
 
-<<<<<<< HEAD
-bool ValidateCompressedCopyTextureCHROMIUM(Context *context, GLuint sourceId, GLuint destId)
-{
-    if (!context->getExtensions().copyCompressedTexture)
-    {
-        context->handleError(Error(GL_INVALID_OPERATION,
-                                   "GL_CHROMIUM_copy_compressed_texture extension not available."));
-        return false;
-    }
-
-    const gl::Texture *source = context->getTexture(sourceId);
-    if (source == nullptr)
-    {
-        context->handleError(
-            Error(GL_INVALID_VALUE, "Source texture is not a valid texture object."));
-        return false;
-    }
-
-    if (source->getTarget() != GL_TEXTURE_2D)
-    {
-        context->handleError(
-            Error(GL_INVALID_VALUE, "Source texture must be of type GL_TEXTURE_2D."));
-        return false;
-    }
-
-    if (source->getWidth(GL_TEXTURE_2D, 0) == 0 || source->getHeight(GL_TEXTURE_2D, 0) == 0)
-    {
-        context->handleError(Error(GL_INVALID_VALUE, "Source texture must level 0 defined."));
-        return false;
-    }
-
-    const gl::Format &sourceFormat = source->getFormat(GL_TEXTURE_2D, 0);
-    if (!sourceFormat.info->compressed)
-    {
-        context->handleError(
-            Error(GL_INVALID_OPERATION, "Source texture must have a compressed internal format."));
-        return false;
-    }
-
-    const gl::Texture *dest = context->getTexture(destId);
-    if (dest == nullptr)
-    {
-        context->handleError(
-            Error(GL_INVALID_VALUE, "Destination texture is not a valid texture object."));
-        return false;
-    }
-
-    if (dest->getTarget() != GL_TEXTURE_2D)
-    {
-        context->handleError(
-            Error(GL_INVALID_VALUE, "Destination texture must be of type GL_TEXTURE_2D."));
-        return false;
-    }
-
-    if (dest->getImmutableFormat())
-    {
-        context->handleError(Error(GL_INVALID_OPERATION, "Destination cannot be immutable."));
-        return false;
-    }
-
-    return true;
-}
-
-bool ValidateCreateShader(Context *context, GLenum type)
-=======
 bool ValidateGetString(Context *context, GLenum name)
->>>>>>> a17af05f
 {
     switch (name)
     {
@@ -4141,58 +3850,10 @@
         case GL_EXTENSIONS:
             break;
 
-<<<<<<< HEAD
-        case GL_COMPUTE_SHADER:
-            if (context->getClientVersion() < Version(3, 1))
-            {
-                context->handleError(
-                    Error(GL_INVALID_ENUM, "GL_COMPUTE_SHADER requires OpenGL ES 3.1."));
-                return false;
-            }
-            break;
-
-        default:
-            context->handleError(Error(GL_INVALID_ENUM, "Unknown shader type."));
-            return false;
-    }
-
-    return true;
-}
-
-bool ValidateBufferData(ValidationContext *context,
-                        GLenum target,
-                        GLsizeiptr size,
-                        const GLvoid *data,
-                        GLenum usage)
-{
-    if (size < 0)
-    {
-        context->handleError(Error(GL_INVALID_VALUE));
-        return false;
-    }
-
-    switch (usage)
-    {
-        case GL_STREAM_DRAW:
-        case GL_STATIC_DRAW:
-        case GL_DYNAMIC_DRAW:
-            break;
-
-        case GL_STREAM_READ:
-        case GL_STREAM_COPY:
-        case GL_STATIC_READ:
-        case GL_STATIC_COPY:
-        case GL_DYNAMIC_READ:
-        case GL_DYNAMIC_COPY:
-            if (context->getClientMajorVersion() < 3)
-            {
-                context->handleError(Error(GL_INVALID_ENUM));
-=======
         case GL_REQUESTABLE_EXTENSIONS_ANGLE:
             if (!context->getExtensions().requestExtension)
             {
                 context->handleError(Error(GL_INVALID_ENUM, "Invalid name."));
->>>>>>> a17af05f
                 return false;
             }
             break;
@@ -4202,389 +3863,6 @@
             return false;
     }
 
-<<<<<<< HEAD
-    if (!ValidBufferTarget(context, target))
-    {
-        context->handleError(Error(GL_INVALID_ENUM));
-        return false;
-    }
-
-    Buffer *buffer = context->getGLState().getTargetBuffer(target);
-
-    if (!buffer)
-    {
-        context->handleError(Error(GL_INVALID_OPERATION));
-        return false;
-    }
-
-    return true;
-}
-
-bool ValidateBufferSubData(ValidationContext *context,
-                           GLenum target,
-                           GLintptr offset,
-                           GLsizeiptr size,
-                           const GLvoid *data)
-{
-    if (size < 0 || offset < 0)
-    {
-        context->handleError(Error(GL_INVALID_VALUE));
-        return false;
-    }
-
-    if (!ValidBufferTarget(context, target))
-    {
-        context->handleError(Error(GL_INVALID_ENUM));
-        return false;
-    }
-
-    Buffer *buffer = context->getGLState().getTargetBuffer(target);
-
-    if (!buffer)
-    {
-        context->handleError(Error(GL_INVALID_OPERATION));
-        return false;
-    }
-
-    if (buffer->isMapped())
-    {
-        context->handleError(Error(GL_INVALID_OPERATION));
-        return false;
-    }
-
-    // Check for possible overflow of size + offset
-    angle::CheckedNumeric<size_t> checkedSize(size);
-    checkedSize += offset;
-    if (!checkedSize.IsValid())
-    {
-        context->handleError(Error(GL_OUT_OF_MEMORY));
-        return false;
-    }
-
-    if (size + offset > buffer->getSize())
-    {
-        context->handleError(Error(GL_INVALID_VALUE));
-        return false;
-    }
-
-    return true;
-}
-
-bool ValidateEnableExtensionANGLE(ValidationContext *context, const GLchar *name)
-{
-    if (!context->getExtensions().webglCompatibility)
-    {
-        context->handleError(
-            Error(GL_INVALID_OPERATION, "GL_ANGLE_webgl_compatibility is not available."));
-        return false;
-    }
-
-    const ExtensionInfoMap &extensionInfos = GetExtensionInfoMap();
-    auto extension                         = extensionInfos.find(name);
-    if (extension == extensionInfos.end() || !extension->second.Enableable)
-    {
-        context->handleError(Error(GL_INVALID_OPERATION, "Extension %s is not enableable.", name));
-        return false;
-    }
-
-    return true;
-}
-
-bool ValidateActiveTexture(ValidationContext *context, GLenum texture)
-{
-    if (texture < GL_TEXTURE0 ||
-        texture > GL_TEXTURE0 + context->getCaps().maxCombinedTextureImageUnits - 1)
-    {
-        context->handleError(Error(GL_INVALID_ENUM));
-        return false;
-    }
-
-    return true;
-}
-
-bool ValidateAttachShader(ValidationContext *context, GLuint program, GLuint shader)
-{
-    Program *programObject = GetValidProgram(context, program);
-    if (!programObject)
-    {
-        return false;
-    }
-
-    Shader *shaderObject = GetValidShader(context, shader);
-    if (!shaderObject)
-    {
-        return false;
-    }
-
-    switch (shaderObject->getType())
-    {
-        case GL_VERTEX_SHADER:
-        {
-            if (programObject->getAttachedVertexShader())
-            {
-                context->handleError(Error(GL_INVALID_OPERATION));
-                return false;
-            }
-            break;
-        }
-        case GL_FRAGMENT_SHADER:
-        {
-            if (programObject->getAttachedFragmentShader())
-            {
-                context->handleError(Error(GL_INVALID_OPERATION));
-                return false;
-            }
-            break;
-        }
-        case GL_COMPUTE_SHADER:
-        {
-            if (programObject->getAttachedComputeShader())
-            {
-                context->handleError(Error(GL_INVALID_OPERATION));
-                return false;
-            }
-            break;
-        }
-        default:
-            UNREACHABLE();
-            break;
-    }
-
-    return true;
-}
-
-bool ValidateBindAttribLocation(ValidationContext *context,
-                                GLuint program,
-                                GLuint index,
-                                const GLchar *name)
-{
-    if (index >= MAX_VERTEX_ATTRIBS)
-    {
-        context->handleError(Error(GL_INVALID_VALUE, "Index exceeds MAX_VERTEX_ATTRIBS"));
-        return false;
-    }
-
-    if (strncmp(name, "gl_", 3) == 0)
-    {
-        context->handleError(Error(GL_INVALID_OPERATION, "Cannot Bind built-in attributes"));
-        return false;
-    }
-
-    return GetValidProgram(context, program) != nullptr;
-}
-
-bool ValidateBindBuffer(ValidationContext *context, GLenum target, GLuint buffer)
-{
-    if (!ValidBufferTarget(context, target))
-    {
-        context->handleError(Error(GL_INVALID_ENUM, "Invalid Buffer target"));
-        return false;
-    }
-
-    if (!context->getGLState().isBindGeneratesResourceEnabled() &&
-        !context->isBufferGenerated(buffer))
-    {
-        context->handleError(Error(GL_INVALID_OPERATION, "Buffer was not generated"));
-        return false;
-    }
-
-    return true;
-}
-
-bool ValidateBindFramebuffer(ValidationContext *context, GLenum target, GLuint framebuffer)
-{
-    if (!ValidFramebufferTarget(target))
-    {
-        context->handleError(Error(GL_INVALID_ENUM, "Invalid Framebuffer target"));
-        return false;
-    }
-
-    if (!context->getGLState().isBindGeneratesResourceEnabled() &&
-        !context->isFramebufferGenerated(framebuffer))
-    {
-        context->handleError(Error(GL_INVALID_OPERATION, "Framebuffer was not generated"));
-        return false;
-    }
-
-    return true;
-}
-
-bool ValidateBindRenderbuffer(ValidationContext *context, GLenum target, GLuint renderbuffer)
-{
-    if (target != GL_RENDERBUFFER)
-    {
-        context->handleError(Error(GL_INVALID_ENUM, "Invalid Renderbuffer target"));
-        return false;
-    }
-
-    if (!context->getGLState().isBindGeneratesResourceEnabled() &&
-        !context->isRenderbufferGenerated(renderbuffer))
-    {
-        context->handleError(Error(GL_INVALID_OPERATION, "Renderbuffer was not generated"));
-        return false;
-    }
-
-    return true;
-}
-
-static bool ValidBlendEquationMode(GLenum mode)
-{
-    switch (mode)
-    {
-        case GL_FUNC_ADD:
-        case GL_FUNC_SUBTRACT:
-        case GL_FUNC_REVERSE_SUBTRACT:
-        case GL_MIN:
-        case GL_MAX:
-            return true;
-
-        default:
-            return false;
-    }
-}
-
-bool ValidateBlendEquation(ValidationContext *context, GLenum mode)
-{
-    if (!ValidBlendEquationMode(mode))
-    {
-        context->handleError(Error(GL_INVALID_ENUM, "Invalid blend equation"));
-        return false;
-    }
-
-    return true;
-}
-
-bool ValidateBlendEquationSeparate(ValidationContext *context, GLenum modeRGB, GLenum modeAlpha)
-{
-    if (!ValidBlendEquationMode(modeRGB))
-    {
-        context->handleError(Error(GL_INVALID_ENUM, "Invalid RGB blend equation"));
-        return false;
-    }
-
-    if (!ValidBlendEquationMode(modeAlpha))
-    {
-        context->handleError(Error(GL_INVALID_ENUM, "Invalid alpha blend equation"));
-        return false;
-    }
-
-    return true;
-}
-
-bool ValidateBlendFunc(ValidationContext *context, GLenum sfactor, GLenum dfactor)
-{
-    return ValidateBlendFuncSeparate(context, sfactor, dfactor, sfactor, dfactor);
-}
-
-static bool ValidSrcBlendFunc(GLenum srcBlend)
-{
-    switch (srcBlend)
-    {
-        case GL_ZERO:
-        case GL_ONE:
-        case GL_SRC_COLOR:
-        case GL_ONE_MINUS_SRC_COLOR:
-        case GL_DST_COLOR:
-        case GL_ONE_MINUS_DST_COLOR:
-        case GL_SRC_ALPHA:
-        case GL_ONE_MINUS_SRC_ALPHA:
-        case GL_DST_ALPHA:
-        case GL_ONE_MINUS_DST_ALPHA:
-        case GL_CONSTANT_COLOR:
-        case GL_ONE_MINUS_CONSTANT_COLOR:
-        case GL_CONSTANT_ALPHA:
-        case GL_ONE_MINUS_CONSTANT_ALPHA:
-        case GL_SRC_ALPHA_SATURATE:
-            return true;
-
-        default:
-            return false;
-    }
-}
-
-static bool ValidDstBlendFunc(GLenum dstBlend, GLint contextMajorVersion)
-{
-    switch (dstBlend)
-    {
-        case GL_ZERO:
-        case GL_ONE:
-        case GL_SRC_COLOR:
-        case GL_ONE_MINUS_SRC_COLOR:
-        case GL_DST_COLOR:
-        case GL_ONE_MINUS_DST_COLOR:
-        case GL_SRC_ALPHA:
-        case GL_ONE_MINUS_SRC_ALPHA:
-        case GL_DST_ALPHA:
-        case GL_ONE_MINUS_DST_ALPHA:
-        case GL_CONSTANT_COLOR:
-        case GL_ONE_MINUS_CONSTANT_COLOR:
-        case GL_CONSTANT_ALPHA:
-        case GL_ONE_MINUS_CONSTANT_ALPHA:
-            return true;
-
-        case GL_SRC_ALPHA_SATURATE:
-            return (contextMajorVersion >= 3);
-
-        default:
-            return false;
-    }
-}
-
-bool ValidateBlendFuncSeparate(ValidationContext *context,
-                               GLenum srcRGB,
-                               GLenum dstRGB,
-                               GLenum srcAlpha,
-                               GLenum dstAlpha)
-{
-    if (!ValidSrcBlendFunc(srcRGB))
-    {
-        context->handleError(Error(GL_INVALID_ENUM, "Invalid blend function"));
-        return false;
-    }
-
-    if (!ValidDstBlendFunc(dstRGB, context->getClientMajorVersion()))
-    {
-        context->handleError(Error(GL_INVALID_ENUM, "Invalid blend function"));
-        return false;
-    }
-
-    if (!ValidSrcBlendFunc(srcAlpha))
-    {
-        context->handleError(Error(GL_INVALID_ENUM, "Invalid blend function"));
-        return false;
-    }
-
-    if (!ValidDstBlendFunc(dstAlpha, context->getClientMajorVersion()))
-    {
-        context->handleError(Error(GL_INVALID_ENUM, "Invalid blend function"));
-        return false;
-    }
-
-    if (context->getLimitations().noSimultaneousConstantColorAndAlphaBlendFunc)
-    {
-        bool constantColorUsed =
-            (srcRGB == GL_CONSTANT_COLOR || srcRGB == GL_ONE_MINUS_CONSTANT_COLOR ||
-             dstRGB == GL_CONSTANT_COLOR || dstRGB == GL_ONE_MINUS_CONSTANT_COLOR);
-
-        bool constantAlphaUsed =
-            (srcRGB == GL_CONSTANT_ALPHA || srcRGB == GL_ONE_MINUS_CONSTANT_ALPHA ||
-             dstRGB == GL_CONSTANT_ALPHA || dstRGB == GL_ONE_MINUS_CONSTANT_ALPHA);
-
-        if (constantColorUsed && constantAlphaUsed)
-        {
-            ERR("Simultaneous use of GL_CONSTANT_ALPHA/GL_ONE_MINUS_CONSTANT_ALPHA and "
-                "GL_CONSTANT_COLOR/GL_ONE_MINUS_CONSTANT_COLOR not supported by this "
-                "implementation.");
-            context->handleError(Error(GL_INVALID_OPERATION,
-                                       "Simultaneous use of "
-                                       "GL_CONSTANT_ALPHA/GL_ONE_MINUS_CONSTANT_ALPHA and "
-                                       "GL_CONSTANT_COLOR/GL_ONE_MINUS_CONSTANT_COLOR not "
-                                       "supported by this implementation."));
-            return false;
-        }
-    }
-
-=======
     return true;
 }
 
@@ -4596,7 +3874,6 @@
         return false;
     }
 
->>>>>>> a17af05f
     return true;
 }
 
