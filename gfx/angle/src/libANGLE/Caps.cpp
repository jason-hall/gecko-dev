//
// Copyright (c) 2014 The ANGLE Project Authors. All rights reserved.
// Use of this source code is governed by a BSD-style license that can be
// found in the LICENSE file.
//

#include "libANGLE/Caps.h"

#include "common/debug.h"
#include "common/angleutils.h"

#include "libANGLE/formatutils.h"

#include "angle_gl.h"

#include <algorithm>
#include <sstream>

static void InsertExtensionString(const std::string &extension, bool supported, std::vector<std::string> *extensionVector)
{
    if (supported)
    {
        extensionVector->push_back(extension);
    }
}

namespace gl
{

TextureCaps::TextureCaps()
    : texturable(false),
      filterable(false),
      renderable(false),
      sampleCounts()
{
}

GLuint TextureCaps::getMaxSamples() const
{
    return !sampleCounts.empty() ? *sampleCounts.rbegin() : 0;
}

GLuint TextureCaps::getNearestSamples(GLuint requestedSamples) const
{
    if (requestedSamples == 0)
    {
        return 0;
    }

    for (SupportedSampleSet::const_iterator i = sampleCounts.begin(); i != sampleCounts.end(); i++)
    {
        GLuint samples = *i;
        if (samples >= requestedSamples)
        {
            return samples;
        }
    }

    return 0;
}

TextureCaps GenerateMinimumTextureCaps(GLenum internalFormat,
                                       const Version &clientVersion,
                                       const Extensions &extensions)
{
    TextureCaps caps;

    const InternalFormat &internalFormatInfo = GetInternalFormatInfo(internalFormat);
    caps.texturable = internalFormatInfo.textureSupport(clientVersion, extensions);
    caps.renderable = internalFormatInfo.renderSupport(clientVersion, extensions);
    caps.filterable = internalFormatInfo.filterSupport(clientVersion, extensions);

    caps.sampleCounts.insert(0);

    return caps;
}

void TextureCapsMap::insert(GLenum internalFormat, const TextureCaps &caps)
{
    mCapsMap[internalFormat] = caps;
}

void TextureCapsMap::remove(GLenum internalFormat)
{
    InternalFormatToCapsMap::iterator i = mCapsMap.find(internalFormat);
    if (i != mCapsMap.end())
    {
        mCapsMap.erase(i);
    }
}

void TextureCapsMap::clear()
{
    mCapsMap.clear();
}

const TextureCaps &TextureCapsMap::get(GLenum internalFormat) const
{
    static TextureCaps defaultUnsupportedTexture;
    InternalFormatToCapsMap::const_iterator iter = mCapsMap.find(internalFormat);
    return (iter != mCapsMap.end()) ? iter->second : defaultUnsupportedTexture;
}

TextureCapsMap::const_iterator TextureCapsMap::begin() const
{
    return mCapsMap.begin();
}

TextureCapsMap::const_iterator TextureCapsMap::end() const
{
    return mCapsMap.end();
}

size_t TextureCapsMap::size() const
{
    return mCapsMap.size();
}

TextureCapsMap GenerateMinimumTextureCapsMap(const Version &clientVersion,
                                             const Extensions &extensions)
{
    TextureCapsMap capsMap;

    for (GLenum internalFormat : GetAllSizedInternalFormats())
    {
        capsMap.insert(internalFormat,
                       GenerateMinimumTextureCaps(internalFormat, clientVersion, extensions));
    }

    return capsMap;
}

Extensions::Extensions()
    : elementIndexUint(false),
      packedDepthStencil(false),
      getProgramBinary(false),
      rgb8rgba8(false),
      textureFormatBGRA8888(false),
      readFormatBGRA(false),
      pixelBufferObject(false),
      mapBuffer(false),
      mapBufferRange(false),
      colorBufferHalfFloat(false),
      textureHalfFloat(false),
      textureHalfFloatLinear(false),
      textureFloat(false),
      textureFloatLinear(false),
      textureRG(false),
      textureCompressionDXT1(false),
      textureCompressionDXT3(false),
      textureCompressionDXT5(false),
      textureCompressionASTCHDR(false),
      textureCompressionASTCLDR(false),
      compressedETC1RGB8Texture(false),
      depthTextures(false),
      depth32(false),
      textureStorage(false),
      textureNPOT(false),
      drawBuffers(false),
      textureFilterAnisotropic(false),
      maxTextureAnisotropy(false),
      occlusionQueryBoolean(false),
      fence(false),
      timerQuery(false),
      disjointTimerQuery(false),
      queryCounterBitsTimeElapsed(0),
      queryCounterBitsTimestamp(0),
      robustness(false),
      blendMinMax(false),
      framebufferBlit(false),
      framebufferMultisample(false),
      instancedArrays(false),
      packReverseRowOrder(false),
      standardDerivatives(false),
      shaderTextureLOD(false),
      shaderFramebufferFetch(false),
      ARMshaderFramebufferFetch(false),
      NVshaderFramebufferFetch(false),
      fragDepth(false),
      textureUsage(false),
      translatedShaderSource(false),
      fboRenderMipmap(false),
      discardFramebuffer(false),
      debugMarker(false),
      eglImage(false),
      eglImageExternal(false),
      eglImageExternalEssl3(false),
      eglStreamConsumerExternal(false),
      unpackSubimage(false),
      packSubimage(false),
      vertexArrayObject(false),
      debug(false),
      maxDebugMessageLength(0),
      maxDebugLoggedMessages(0),
      maxDebugGroupStackDepth(0),
      maxLabelLength(0),
      noError(false),
      lossyETCDecode(false),
      bindUniformLocation(false),
      syncQuery(false),
      copyTexture(false),
      copyCompressedTexture(false),
      webglCompatibility(false),
<<<<<<< HEAD
=======
      requestExtension(false),
>>>>>>> a17af05f
      bindGeneratesResource(false),
      robustClientMemory(false),
      textureSRGBDecode(false),
      sRGBWriteControl(false),
      colorBufferFloat(false),
      multisampleCompatibility(false),
      framebufferMixedSamples(false),
      textureNorm16(false),
      pathRendering(false)
{
}

std::vector<std::string> Extensions::getStrings() const
{
    std::vector<std::string> extensionStrings;

    for (const auto &extensionInfo : GetExtensionInfoMap())
    {
        if (this->*(extensionInfo.second.ExtensionsMember))
        {
            extensionStrings.push_back(extensionInfo.first);
        }
    }

    return extensionStrings;
}

Limitations::Limitations()
    : noFrontFacingSupport(false),
      noSampleAlphaToCoverageSupport(false),
      attributeZeroRequiresZeroDivisorInEXT(false),
      noSeparateStencilRefsAndMasks(false),
      shadersRequireIndexedLoopValidation(false),
      noSimultaneousConstantColorAndAlphaBlendFunc(false)
{
}

static bool GetFormatSupport(const TextureCapsMap &textureCaps, const std::vector<GLenum> &requiredFormats,
                             bool requiresTexturing, bool requiresFiltering, bool requiresRendering)
{
    for (size_t i = 0; i < requiredFormats.size(); i++)
    {
        const TextureCaps &cap = textureCaps.get(requiredFormats[i]);

        if (requiresTexturing && !cap.texturable)
        {
            return false;
        }

        if (requiresFiltering && !cap.filterable)
        {
            return false;
        }

        if (requiresRendering && !cap.renderable)
        {
            return false;
        }
    }

    return true;
}

// Check for GL_OES_packed_depth_stencil
static bool DeterminePackedDepthStencilSupport(const TextureCapsMap &textureCaps)
{
    std::vector<GLenum> requiredFormats;
    requiredFormats.push_back(GL_DEPTH24_STENCIL8);

    return GetFormatSupport(textureCaps, requiredFormats, false, false, true);
}

// Checks for GL_OES_rgb8_rgba8 support
static bool DetermineRGB8AndRGBA8TextureSupport(const TextureCapsMap &textureCaps)
{
    std::vector<GLenum> requiredFormats;
    requiredFormats.push_back(GL_RGB8);
    requiredFormats.push_back(GL_RGBA8);

    return GetFormatSupport(textureCaps, requiredFormats, true, true, true);
}

// Checks for GL_EXT_texture_format_BGRA8888 support
static bool DetermineBGRA8TextureSupport(const TextureCapsMap &textureCaps)
{
    std::vector<GLenum> requiredFormats;
    requiredFormats.push_back(GL_BGRA8_EXT);

    return GetFormatSupport(textureCaps, requiredFormats, true, true, true);
}

// Checks for GL_OES_color_buffer_half_float support
static bool DetermineColorBufferHalfFloatSupport(const TextureCapsMap &textureCaps)
{
    std::vector<GLenum> requiredFormats;
    requiredFormats.push_back(GL_RGBA16F);
    requiredFormats.push_back(GL_RGB16F);
    requiredFormats.push_back(GL_RG16F);
    requiredFormats.push_back(GL_R16F);

    return GetFormatSupport(textureCaps, requiredFormats, true, false, true);
}

// Checks for GL_OES_texture_half_float support
static bool DetermineHalfFloatTextureSupport(const TextureCapsMap &textureCaps)
{
    std::vector<GLenum> requiredFormats;
    requiredFormats.push_back(GL_RGB16F);
    requiredFormats.push_back(GL_RGBA16F);

    return GetFormatSupport(textureCaps, requiredFormats, true, false, true);
}

// Checks for GL_OES_texture_half_float_linear support
static bool DetermineHalfFloatTextureFilteringSupport(const TextureCapsMap &textureCaps)
{
    std::vector<GLenum> requiredFormats;
    requiredFormats.push_back(GL_RGB16F);
    requiredFormats.push_back(GL_RGBA16F);

    return DetermineHalfFloatTextureSupport(textureCaps) &&
           GetFormatSupport(textureCaps, requiredFormats, true, true, false);
}

// Checks for GL_OES_texture_float support
static bool DetermineFloatTextureSupport(const TextureCapsMap &textureCaps)
{
    std::vector<GLenum> requiredFormats;
    requiredFormats.push_back(GL_RGB32F);
    requiredFormats.push_back(GL_RGBA32F);

    return GetFormatSupport(textureCaps, requiredFormats, true, false, true);
}

// Checks for GL_OES_texture_float_linear support
static bool DetermineFloatTextureFilteringSupport(const TextureCapsMap &textureCaps)
{
    std::vector<GLenum> requiredFormats;
    requiredFormats.push_back(GL_RGB32F);
    requiredFormats.push_back(GL_RGBA32F);

    return DetermineFloatTextureSupport(textureCaps) &&
           GetFormatSupport(textureCaps, requiredFormats, true, true, false);
}

// Checks for GL_EXT_texture_rg support
static bool DetermineRGTextureSupport(const TextureCapsMap &textureCaps, bool checkHalfFloatFormats, bool checkFloatFormats)
{
    std::vector<GLenum> requiredFormats;
    requiredFormats.push_back(GL_R8);
    requiredFormats.push_back(GL_RG8);
    if (checkHalfFloatFormats)
    {
        requiredFormats.push_back(GL_R16F);
        requiredFormats.push_back(GL_RG16F);
    }
    if (checkFloatFormats)
    {
        requiredFormats.push_back(GL_R32F);
        requiredFormats.push_back(GL_RG32F);
    }

    return GetFormatSupport(textureCaps, requiredFormats, true, true, false);
}

// Check for GL_EXT_texture_compression_dxt1
static bool DetermineDXT1TextureSupport(const TextureCapsMap &textureCaps)
{
    std::vector<GLenum> requiredFormats;
    requiredFormats.push_back(GL_COMPRESSED_RGB_S3TC_DXT1_EXT);
    requiredFormats.push_back(GL_COMPRESSED_RGBA_S3TC_DXT1_EXT);

    return GetFormatSupport(textureCaps, requiredFormats, true, true, false);
}

// Check for GL_ANGLE_texture_compression_dxt3
static bool DetermineDXT3TextureSupport(const TextureCapsMap &textureCaps)
{
    std::vector<GLenum> requiredFormats;
    requiredFormats.push_back(GL_COMPRESSED_RGBA_S3TC_DXT3_ANGLE);

    return GetFormatSupport(textureCaps, requiredFormats, true, true, false);
}

// Check for GL_ANGLE_texture_compression_dxt5
static bool DetermineDXT5TextureSupport(const TextureCapsMap &textureCaps)
{
    std::vector<GLenum> requiredFormats;
    requiredFormats.push_back(GL_COMPRESSED_RGBA_S3TC_DXT5_ANGLE);

    return GetFormatSupport(textureCaps, requiredFormats, true, true, false);
}

// Check for GL_KHR_texture_compression_astc_hdr and GL_KHR_texture_compression_astc_ldr
static bool DetermineASTCTextureSupport(const TextureCapsMap &textureCaps)
{
    std::vector<GLenum> requiredFormats;
    requiredFormats.push_back(GL_COMPRESSED_RGBA_ASTC_4x4_KHR);
    requiredFormats.push_back(GL_COMPRESSED_RGBA_ASTC_5x4_KHR);
    requiredFormats.push_back(GL_COMPRESSED_RGBA_ASTC_5x5_KHR);
    requiredFormats.push_back(GL_COMPRESSED_RGBA_ASTC_6x5_KHR);
    requiredFormats.push_back(GL_COMPRESSED_RGBA_ASTC_6x6_KHR);
    requiredFormats.push_back(GL_COMPRESSED_RGBA_ASTC_8x5_KHR);
    requiredFormats.push_back(GL_COMPRESSED_RGBA_ASTC_8x6_KHR);
    requiredFormats.push_back(GL_COMPRESSED_RGBA_ASTC_8x8_KHR);
    requiredFormats.push_back(GL_COMPRESSED_RGBA_ASTC_10x5_KHR);
    requiredFormats.push_back(GL_COMPRESSED_RGBA_ASTC_10x6_KHR);
    requiredFormats.push_back(GL_COMPRESSED_RGBA_ASTC_10x8_KHR);
    requiredFormats.push_back(GL_COMPRESSED_RGBA_ASTC_10x10_KHR);
    requiredFormats.push_back(GL_COMPRESSED_RGBA_ASTC_12x10_KHR);
    requiredFormats.push_back(GL_COMPRESSED_RGBA_ASTC_12x12_KHR);
    requiredFormats.push_back(GL_COMPRESSED_SRGB8_ALPHA8_ASTC_4x4_KHR);
    requiredFormats.push_back(GL_COMPRESSED_SRGB8_ALPHA8_ASTC_5x4_KHR);
    requiredFormats.push_back(GL_COMPRESSED_SRGB8_ALPHA8_ASTC_5x5_KHR);
    requiredFormats.push_back(GL_COMPRESSED_SRGB8_ALPHA8_ASTC_6x5_KHR);
    requiredFormats.push_back(GL_COMPRESSED_SRGB8_ALPHA8_ASTC_6x6_KHR);
    requiredFormats.push_back(GL_COMPRESSED_SRGB8_ALPHA8_ASTC_8x5_KHR);
    requiredFormats.push_back(GL_COMPRESSED_SRGB8_ALPHA8_ASTC_8x6_KHR);
    requiredFormats.push_back(GL_COMPRESSED_SRGB8_ALPHA8_ASTC_8x8_KHR);
    requiredFormats.push_back(GL_COMPRESSED_SRGB8_ALPHA8_ASTC_10x5_KHR);
    requiredFormats.push_back(GL_COMPRESSED_SRGB8_ALPHA8_ASTC_10x6_KHR);
    requiredFormats.push_back(GL_COMPRESSED_SRGB8_ALPHA8_ASTC_10x8_KHR);
    requiredFormats.push_back(GL_COMPRESSED_SRGB8_ALPHA8_ASTC_10x10_KHR);
    requiredFormats.push_back(GL_COMPRESSED_SRGB8_ALPHA8_ASTC_12x10_KHR);
    requiredFormats.push_back(GL_COMPRESSED_SRGB8_ALPHA8_ASTC_12x12_KHR);

    return GetFormatSupport(textureCaps, requiredFormats, true, true, false);
}

// Check for GL_ETC1_RGB8_OES
static bool DetermineETC1RGB8TextureSupport(const TextureCapsMap &textureCaps)
{
    std::vector<GLenum> requiredFormats;
    requiredFormats.push_back(GL_ETC1_RGB8_OES);

    return GetFormatSupport(textureCaps, requiredFormats, true, true, false);
}

// Check for GL_ANGLE_texture_compression_dxt5
static bool DetermineSRGBTextureSupport(const TextureCapsMap &textureCaps)
{
    std::vector<GLenum> requiredFilterFormats;
    requiredFilterFormats.push_back(GL_SRGB8);
    requiredFilterFormats.push_back(GL_SRGB8_ALPHA8);

    std::vector<GLenum> requiredRenderFormats;
    requiredRenderFormats.push_back(GL_SRGB8_ALPHA8);

    return GetFormatSupport(textureCaps, requiredFilterFormats, true, true, false) &&
           GetFormatSupport(textureCaps, requiredRenderFormats, true, false, true);
}

// Check for GL_ANGLE_depth_texture
static bool DetermineDepthTextureSupport(const TextureCapsMap &textureCaps)
{
    std::vector<GLenum> requiredFormats;
    requiredFormats.push_back(GL_DEPTH_COMPONENT16);
    requiredFormats.push_back(GL_DEPTH_COMPONENT32_OES);
    requiredFormats.push_back(GL_DEPTH24_STENCIL8_OES);

    return GetFormatSupport(textureCaps, requiredFormats, true, true, true);
}

// Check for GL_OES_depth32
static bool DetermineDepth32Support(const TextureCapsMap &textureCaps)
{
    std::vector<GLenum> requiredFormats;
    requiredFormats.push_back(GL_DEPTH_COMPONENT32_OES);

    return GetFormatSupport(textureCaps, requiredFormats, false, false, true);
}

// Check for GL_EXT_color_buffer_float
static bool DetermineColorBufferFloatSupport(const TextureCapsMap &textureCaps)
{
    std::vector<GLenum> requiredFormats;
    requiredFormats.push_back(GL_R16F);
    requiredFormats.push_back(GL_RG16F);
    requiredFormats.push_back(GL_RGBA16F);
    requiredFormats.push_back(GL_R32F);
    requiredFormats.push_back(GL_RG32F);
    requiredFormats.push_back(GL_RGBA32F);
    requiredFormats.push_back(GL_R11F_G11F_B10F);

    return GetFormatSupport(textureCaps, requiredFormats, true, false, true);
}

// Check for GL_EXT_texture_norm16
static bool DetermineTextureNorm16Support(const TextureCapsMap &textureCaps)
{
    std::vector<GLenum> requiredFilterFormats;
    requiredFilterFormats.push_back(GL_R16_EXT);
    requiredFilterFormats.push_back(GL_RG16_EXT);
    requiredFilterFormats.push_back(GL_RGB16_EXT);
    requiredFilterFormats.push_back(GL_RGBA16_EXT);
    requiredFilterFormats.push_back(GL_R16_SNORM_EXT);
    requiredFilterFormats.push_back(GL_RG16_SNORM_EXT);
    requiredFilterFormats.push_back(GL_RGB16_SNORM_EXT);
    requiredFilterFormats.push_back(GL_RGBA16_SNORM_EXT);

    std::vector<GLenum> requiredRenderFormats;
    requiredFilterFormats.push_back(GL_R16_EXT);
    requiredFilterFormats.push_back(GL_RG16_EXT);
    requiredFilterFormats.push_back(GL_RGBA16_EXT);

    return GetFormatSupport(textureCaps, requiredFilterFormats, true, true, false) &&
           GetFormatSupport(textureCaps, requiredRenderFormats, true, false, true);
}

void Extensions::setTextureExtensionSupport(const TextureCapsMap &textureCaps)
{
    packedDepthStencil = DeterminePackedDepthStencilSupport(textureCaps);
    rgb8rgba8 = DetermineRGB8AndRGBA8TextureSupport(textureCaps);
    textureFormatBGRA8888 = DetermineBGRA8TextureSupport(textureCaps);
    colorBufferHalfFloat      = DetermineColorBufferHalfFloatSupport(textureCaps);
    textureHalfFloat = DetermineHalfFloatTextureSupport(textureCaps);
    textureHalfFloatLinear = DetermineHalfFloatTextureFilteringSupport(textureCaps);
    textureFloat = DetermineFloatTextureSupport(textureCaps);
    textureFloatLinear = DetermineFloatTextureFilteringSupport(textureCaps);
    textureRG = DetermineRGTextureSupport(textureCaps, textureHalfFloat, textureFloat);
    textureCompressionDXT1 = DetermineDXT1TextureSupport(textureCaps);
    textureCompressionDXT3 = DetermineDXT3TextureSupport(textureCaps);
    textureCompressionDXT5 = DetermineDXT5TextureSupport(textureCaps);
    textureCompressionASTCHDR = DetermineASTCTextureSupport(textureCaps);
    textureCompressionASTCLDR = textureCompressionASTCHDR;
    compressedETC1RGB8Texture = DetermineETC1RGB8TextureSupport(textureCaps);
    sRGB = DetermineSRGBTextureSupport(textureCaps);
    depthTextures = DetermineDepthTextureSupport(textureCaps);
    depth32                   = DetermineDepth32Support(textureCaps);
    colorBufferFloat = DetermineColorBufferFloatSupport(textureCaps);
    textureNorm16             = DetermineTextureNorm16Support(textureCaps);
}

const ExtensionInfoMap &GetExtensionInfoMap()
{
    auto buildExtensionInfoMap = []() {
        auto enableableExtension = [](ExtensionInfo::ExtensionBool member) {
            ExtensionInfo info;
<<<<<<< HEAD
            info.Enableable       = true;
=======
            info.Requestable      = true;
>>>>>>> a17af05f
            info.ExtensionsMember = member;
            return info;
        };

        auto esOnlyExtension = [](ExtensionInfo::ExtensionBool member) {
            ExtensionInfo info;
            info.ExtensionsMember = member;
            return info;
        };

        // clang-format off
        ExtensionInfoMap map;
        map["GL_OES_element_index_uint"] = enableableExtension(&Extensions::elementIndexUint);
        map["GL_OES_packed_depth_stencil"] = esOnlyExtension(&Extensions::packedDepthStencil);
        map["GL_OES_get_program_binary"] = esOnlyExtension(&Extensions::getProgramBinary);
        map["GL_OES_rgb8_rgba8"] = esOnlyExtension(&Extensions::rgb8rgba8);
        map["GL_EXT_texture_format_BGRA8888"] = esOnlyExtension(&Extensions::textureFormatBGRA8888);
        map["GL_EXT_read_format_bgra"] = esOnlyExtension(&Extensions::readFormatBGRA);
        map["GL_NV_pixel_buffer_object"] = esOnlyExtension(&Extensions::pixelBufferObject);
        map["GL_OES_mapbuffer"] = esOnlyExtension(&Extensions::mapBuffer);
        map["GL_EXT_map_buffer_range"] = esOnlyExtension(&Extensions::mapBufferRange);
        map["GL_EXT_color_buffer_half_float"] = esOnlyExtension(&Extensions::colorBufferHalfFloat);
        map["GL_OES_texture_half_float"] = esOnlyExtension(&Extensions::textureHalfFloat);
        map["GL_OES_texture_half_float_linear"] = esOnlyExtension(&Extensions::textureHalfFloatLinear);
        map["GL_OES_texture_float"] = esOnlyExtension(&Extensions::textureFloat);
        map["GL_OES_texture_float_linear"] = esOnlyExtension(&Extensions::textureFloatLinear);
        map["GL_EXT_texture_rg"] = esOnlyExtension(&Extensions::textureRG);
        map["GL_EXT_texture_compression_dxt1"] = esOnlyExtension(&Extensions::textureCompressionDXT1);
        map["GL_ANGLE_texture_compression_dxt3"] = esOnlyExtension(&Extensions::textureCompressionDXT3);
        map["GL_ANGLE_texture_compression_dxt5"] = esOnlyExtension(&Extensions::textureCompressionDXT5);
        map["GL_KHR_texture_compression_astc_hdr"] = esOnlyExtension(&Extensions::textureCompressionASTCHDR);
        map["GL_KHR_texture_compression_astc_ldr"] = esOnlyExtension(&Extensions::textureCompressionASTCLDR);
        map["GL_OES_compressed_ETC1_RGB8_texture"] = esOnlyExtension(&Extensions::compressedETC1RGB8Texture);
        map["GL_EXT_sRGB"] = esOnlyExtension(&Extensions::sRGB);
        map["GL_ANGLE_depth_texture"] = esOnlyExtension(&Extensions::depthTextures);
        map["GL_OES_depth32"] = esOnlyExtension(&Extensions::depth32);
        map["GL_EXT_texture_storage"] = esOnlyExtension(&Extensions::textureStorage);
        map["GL_OES_texture_npot"] = esOnlyExtension(&Extensions::textureNPOT);
        map["GL_EXT_draw_buffers"] = esOnlyExtension(&Extensions::drawBuffers);
        map["GL_EXT_texture_filter_anisotropic"] = esOnlyExtension(&Extensions::textureFilterAnisotropic);
        map["GL_EXT_occlusion_query_boolean"] = esOnlyExtension(&Extensions::occlusionQueryBoolean);
        map["GL_NV_fence"] = esOnlyExtension(&Extensions::fence);
        map["GL_ANGLE_timer_query"] = esOnlyExtension(&Extensions::timerQuery);
        map["GL_EXT_disjoint_timer_query"] = esOnlyExtension(&Extensions::disjointTimerQuery);
        map["GL_EXT_robustness"] = esOnlyExtension(&Extensions::robustness);
        map["GL_EXT_blend_minmax"] = esOnlyExtension(&Extensions::blendMinMax);
        map["GL_ANGLE_framebuffer_blit"] = esOnlyExtension(&Extensions::framebufferBlit);
        map["GL_ANGLE_framebuffer_multisample"] = esOnlyExtension(&Extensions::framebufferMultisample);
        map["GL_ANGLE_instanced_arrays"] = esOnlyExtension(&Extensions::instancedArrays);
        map["GL_ANGLE_pack_reverse_row_order"] = esOnlyExtension(&Extensions::packReverseRowOrder);
        map["GL_OES_standard_derivatives"] = esOnlyExtension(&Extensions::standardDerivatives);
        map["GL_EXT_shader_texture_lod"] = esOnlyExtension(&Extensions::shaderTextureLOD);
        map["GL_NV_shader_framebuffer_fetch"] = esOnlyExtension(&Extensions::NVshaderFramebufferFetch);
        map["GL_ARM_shader_framebuffer_fetch"] = esOnlyExtension(&Extensions::ARMshaderFramebufferFetch);
        map["GL_EXT_shader_framebuffer_fetch"] = esOnlyExtension(&Extensions::shaderFramebufferFetch);
        map["GL_EXT_frag_depth"] = esOnlyExtension(&Extensions::fragDepth);
        map["GL_ANGLE_texture_usage"] = esOnlyExtension(&Extensions::textureUsage);
        map["GL_ANGLE_translated_shader_source"] = esOnlyExtension(&Extensions::translatedShaderSource);
        map["GL_OES_fbo_render_mipmap"] = esOnlyExtension(&Extensions::fboRenderMipmap);
        map["GL_EXT_discard_framebuffer"] = esOnlyExtension(&Extensions::discardFramebuffer);
        map["GL_EXT_debug_marker"] = esOnlyExtension(&Extensions::debugMarker);
        map["GL_OES_EGL_image"] = esOnlyExtension(&Extensions::eglImage);
        map["GL_OES_EGL_image_external"] = esOnlyExtension(&Extensions::eglImageExternal);
        map["GL_OES_EGL_image_external_essl3"] = esOnlyExtension(&Extensions::eglImageExternalEssl3);
        map["GL_NV_EGL_stream_consumer_external"] = esOnlyExtension(&Extensions::eglStreamConsumerExternal);
        map["GL_EXT_unpack_subimage"] = esOnlyExtension(&Extensions::unpackSubimage);
        map["GL_NV_pack_subimage"] = esOnlyExtension(&Extensions::packSubimage);
        map["GL_EXT_color_buffer_float"] = esOnlyExtension(&Extensions::colorBufferFloat);
        map["GL_OES_vertex_array_object"] = esOnlyExtension(&Extensions::vertexArrayObject);
        map["GL_KHR_debug"] = esOnlyExtension(&Extensions::debug);
        // TODO(jmadill): Enable this when complete.
        //map["GL_KHR_no_error"] = esOnlyExtension(&Extensions::noError);
        map["GL_ANGLE_lossy_etc_decode"] = esOnlyExtension(&Extensions::lossyETCDecode);
        map["GL_CHROMIUM_bind_uniform_location"] = esOnlyExtension(&Extensions::bindUniformLocation);
        map["GL_CHROMIUM_sync_query"] = esOnlyExtension(&Extensions::syncQuery);
        map["GL_CHROMIUM_copy_texture"] = esOnlyExtension(&Extensions::copyTexture);
        map["GL_CHROMIUM_copy_compressed_texture"] = esOnlyExtension(&Extensions::copyCompressedTexture);
        map["GL_ANGLE_webgl_compatibility"] = esOnlyExtension(&Extensions::webglCompatibility);
<<<<<<< HEAD
=======
        map["GL_ANGLE_request_extension"] = esOnlyExtension(&Extensions::requestExtension);
>>>>>>> a17af05f
        map["GL_CHROMIUM_bind_generates_resource"] = esOnlyExtension(&Extensions::bindGeneratesResource);
        map["GL_ANGLE_robust_client_memory"] = esOnlyExtension(&Extensions::robustClientMemory);
        map["GL_EXT_texture_sRGB_decode"] = esOnlyExtension(&Extensions::textureSRGBDecode);
        map["GL_EXT_sRGB_write_control"] = esOnlyExtension(&Extensions::sRGBWriteControl);
        map["GL_EXT_multisample_compatibility"] = esOnlyExtension(&Extensions::multisampleCompatibility);
        map["GL_CHROMIUM_framebuffer_mixed_samples"] = esOnlyExtension(&Extensions::framebufferMixedSamples);
        map["GL_EXT_texture_norm16"] = esOnlyExtension(&Extensions::textureNorm16);
        map["GL_CHROMIUM_path_rendering"] = esOnlyExtension(&Extensions::pathRendering);
        // clang-format on

        return map;
    };

    static const ExtensionInfoMap extensionInfo = buildExtensionInfoMap();
    return extensionInfo;
}

<<<<<<< HEAD
TypePrecision::TypePrecision()
=======
TypePrecision::TypePrecision() : range({{0, 0}}), precision(0)
>>>>>>> a17af05f
{
}

void TypePrecision::setIEEEFloat()
{
    range     = {{127, 127}};
    precision = 23;
}

void TypePrecision::setTwosComplementInt(unsigned int bits)
{
    range     = {{static_cast<GLint>(bits) - 1, static_cast<GLint>(bits) - 2}};
    precision = 0;
}

void TypePrecision::setSimulatedFloat(unsigned int r, unsigned int p)
{
    range     = {{static_cast<GLint>(r), static_cast<GLint>(r)}};
    precision = static_cast<GLint>(p);
}

void TypePrecision::setSimulatedInt(unsigned int r)
{
    range     = {{static_cast<GLint>(r), static_cast<GLint>(r)}};
    precision = 0;
}

void TypePrecision::get(GLint *returnRange, GLint *returnPrecision) const
{
    std::copy(range.begin(), range.end(), returnRange);
    *returnPrecision = precision;
}

Caps::Caps()
    : maxElementIndex(0),
      max3DTextureSize(0),
      max2DTextureSize(0),
      maxArrayTextureLayers(0),
      maxLODBias(0),
      maxCubeMapTextureSize(0),
      maxRenderbufferSize(0),
      minAliasedPointSize(0),
      maxAliasedPointSize(0),
      minAliasedLineWidth(0),
      maxAliasedLineWidth(0),

      // Table 20.40
      maxDrawBuffers(0),
      maxFramebufferWidth(0),
      maxFramebufferHeight(0),
      maxFramebufferSamples(0),
      maxColorAttachments(0),
      maxViewportWidth(0),
      maxViewportHeight(0),
      maxSampleMaskWords(0),
      maxColorTextureSamples(0),
      maxDepthTextureSamples(0),
      maxIntegerSamples(0),
      maxServerWaitTimeout(0),

      // Table 20.41
      maxVertexAttribRelativeOffset(0),
      maxVertexAttribBindings(0),
      maxVertexAttribStride(0),
      maxElementsIndices(0),
      maxElementsVertices(0),

      // Table 20.43
      maxVertexAttributes(0),
      maxVertexUniformComponents(0),
      maxVertexUniformVectors(0),
      maxVertexUniformBlocks(0),
      maxVertexOutputComponents(0),
      maxVertexTextureImageUnits(0),
      maxVertexAtomicCounterBuffers(0),
      maxVertexAtomicCounters(0),
      maxVertexImageUniforms(0),
      maxVertexShaderStorageBlocks(0),

      // Table 20.44
      maxFragmentUniformComponents(0),
      maxFragmentUniformVectors(0),
      maxFragmentUniformBlocks(0),
      maxFragmentInputComponents(0),
      maxTextureImageUnits(0),
      maxFragmentAtomicCounterBuffers(0),
      maxFragmentAtomicCounters(0),
      maxFragmentImageUniforms(0),
      maxFragmentShaderStorageBlocks(0),
      minProgramTextureGatherOffset(0),
      maxProgramTextureGatherOffset(0),
      minProgramTexelOffset(0),
      maxProgramTexelOffset(0),

      // Table 20.45
      maxComputeWorkGroupInvocations(0),
      maxComputeUniformBlocks(0),
      maxComputeTextureImageUnits(0),
      maxComputeSharedMemorySize(0),
      maxComputeUniformComponents(0),
      maxComputeAtomicCounterBuffers(0),
      maxComputeAtomicCounters(0),
      maxComputeImageUniforms(0),
      maxCombinedComputeUniformComponents(0),
      maxComputeShaderStorageBlocks(0),

      // Table 20.46
      maxUniformBufferBindings(0),
      maxUniformBlockSize(0),
      uniformBufferOffsetAlignment(0),
      maxCombinedUniformBlocks(0),
      maxCombinedVertexUniformComponents(0),
      maxCombinedFragmentUniformComponents(0),
      maxVaryingComponents(0),
      maxVaryingVectors(0),
      maxCombinedTextureImageUnits(0),
      maxCombinedShaderOutputResources(0),

      // Table 20.47
      maxUniformLocations(0),
      maxAtomicCounterBufferBindings(0),
      maxAtomicCounterBufferSize(0),
      maxCombinedAtomicCounterBuffers(0),
      maxCombinedAtomicCounters(0),
      maxImageUnits(0),
      maxCombinedImageUniforms(0),
      maxShaderStorageBufferBindings(0),
      maxShaderStorageBlockSize(0),
      maxCombinedShaderStorageBlocks(0),
      shaderStorageBufferOffsetAlignment(0),

      // Table 20.48
      maxTransformFeedbackInterleavedComponents(0),
      maxTransformFeedbackSeparateAttributes(0),
      maxTransformFeedbackSeparateComponents(0),

      // Table 20.49
      maxSamples(0)

{
    for (size_t i = 0; i < 3; ++i)
    {
        maxComputeWorkGroupCount[i] = 0;
        maxComputeWorkGroupSize[i]  = 0;
    }
}

Caps GenerateMinimumCaps(const Version &clientVersion)
{
    Caps caps;

    if (clientVersion >= Version(2, 0))
    {
        // Table 6.18
        caps.max2DTextureSize      = 64;
        caps.maxCubeMapTextureSize = 16;
        caps.maxViewportWidth      = caps.max2DTextureSize;
        caps.maxViewportHeight     = caps.max2DTextureSize;
        caps.minAliasedPointSize   = 1;
        caps.maxAliasedPointSize   = 1;
        caps.minAliasedLineWidth   = 1;
        caps.maxAliasedLineWidth   = 1;

        // Table 6.19
        caps.vertexHighpFloat.setSimulatedFloat(62, 16);
        caps.vertexMediumpFloat.setSimulatedFloat(14, 10);
        caps.vertexLowpFloat.setSimulatedFloat(1, 8);
        caps.vertexHighpInt.setSimulatedInt(16);
        caps.vertexMediumpInt.setSimulatedInt(10);
        caps.vertexLowpInt.setSimulatedInt(8);
        caps.fragmentHighpFloat.setSimulatedFloat(62, 16);
        caps.fragmentMediumpFloat.setSimulatedFloat(14, 10);
        caps.fragmentLowpFloat.setSimulatedFloat(1, 8);
        caps.fragmentHighpInt.setSimulatedInt(16);
        caps.fragmentMediumpInt.setSimulatedInt(10);
        caps.fragmentLowpInt.setSimulatedInt(8);

        // Table 6.20
        caps.maxVertexAttributes          = 8;
        caps.maxVertexUniformVectors      = 128;
        caps.maxVaryingVectors            = 8;
        caps.maxCombinedTextureImageUnits = 8;
        caps.maxTextureImageUnits         = 8;
        caps.maxFragmentUniformVectors    = 16;
        caps.maxRenderbufferSize          = 1;
    }

    if (clientVersion >= Version(3, 0))
    {
        // Table 6.28
        caps.maxElementIndex       = (1 << 24) - 1;
        caps.max3DTextureSize      = 256;
        caps.max2DTextureSize      = 2048;
        caps.maxArrayTextureLayers = 256;
        caps.maxLODBias            = 2.0f;
        caps.maxCubeMapTextureSize = 2048;
        caps.maxRenderbufferSize   = 2048;
        caps.maxDrawBuffers        = 4;
        caps.maxColorAttachments   = 4;
        caps.maxViewportWidth      = caps.max2DTextureSize;
        caps.maxViewportHeight     = caps.max2DTextureSize;

        // Table 6.29
        caps.compressedTextureFormats.push_back(GL_COMPRESSED_R11_EAC);
        caps.compressedTextureFormats.push_back(GL_COMPRESSED_SIGNED_R11_EAC);
        caps.compressedTextureFormats.push_back(GL_COMPRESSED_RG11_EAC);
        caps.compressedTextureFormats.push_back(GL_COMPRESSED_SIGNED_RG11_EAC);
        caps.compressedTextureFormats.push_back(GL_COMPRESSED_RGB8_ETC2);
        caps.compressedTextureFormats.push_back(GL_COMPRESSED_SRGB8_ETC2);
        caps.compressedTextureFormats.push_back(GL_COMPRESSED_RGB8_PUNCHTHROUGH_ALPHA1_ETC2);
        caps.compressedTextureFormats.push_back(GL_COMPRESSED_SRGB8_PUNCHTHROUGH_ALPHA1_ETC2);
        caps.compressedTextureFormats.push_back(GL_COMPRESSED_RGBA8_ETC2_EAC);
        caps.compressedTextureFormats.push_back(GL_COMPRESSED_SRGB8_ALPHA8_ETC2_EAC);
        caps.vertexHighpFloat.setIEEEFloat();
        caps.vertexHighpInt.setTwosComplementInt(32);
        caps.vertexMediumpInt.setTwosComplementInt(16);
        caps.vertexLowpInt.setTwosComplementInt(8);
        caps.fragmentHighpFloat.setIEEEFloat();
        caps.fragmentHighpInt.setSimulatedInt(32);
        caps.fragmentMediumpInt.setTwosComplementInt(16);
        caps.fragmentLowpInt.setTwosComplementInt(8);
        caps.maxServerWaitTimeout = 0;

        // Table 6.31
        caps.maxVertexAttributes        = 16;
        caps.maxVertexUniformComponents = 1024;
        caps.maxVertexUniformVectors    = 256;
        caps.maxVertexUniformBlocks     = 12;
        caps.maxVertexOutputComponents  = 64;
        caps.maxVertexTextureImageUnits = 16;

        // Table 6.32
        caps.maxFragmentUniformComponents = 896;
        caps.maxFragmentUniformVectors    = 224;
        caps.maxFragmentUniformBlocks     = 12;
        caps.maxFragmentInputComponents   = 60;
        caps.maxTextureImageUnits         = 16;
        caps.minProgramTexelOffset        = -8;
        caps.maxProgramTexelOffset        = 7;

        // Table 6.33
        caps.maxUniformBufferBindings     = 24;
        caps.maxUniformBlockSize          = 16384;
        caps.uniformBufferOffsetAlignment = 256;
        caps.maxCombinedUniformBlocks     = 24;
        caps.maxCombinedVertexUniformComponents =
            caps.maxVertexUniformBlocks * (caps.maxUniformBlockSize / 4) +
            caps.maxVertexUniformComponents;
        caps.maxCombinedFragmentUniformComponents =
            caps.maxFragmentUniformBlocks * (caps.maxUniformBlockSize / 4) +
            caps.maxFragmentUniformComponents;
        caps.maxVaryingComponents         = 60;
        caps.maxVaryingVectors            = 15;
        caps.maxCombinedTextureImageUnits = 32;

        // Table 6.34
        caps.maxTransformFeedbackInterleavedComponents = 64;
        caps.maxTransformFeedbackSeparateAttributes    = 4;
        caps.maxTransformFeedbackSeparateComponents    = 4;

        // Table 3.35
        caps.maxSamples = 4;
    }

    if (clientVersion >= Version(3, 1))
    {
        // Table 20.40
        caps.maxFramebufferWidth    = 2048;
        caps.maxFramebufferHeight   = 2048;
        caps.maxFramebufferSamples  = 4;
        caps.maxSampleMaskWords     = 1;
        caps.maxColorTextureSamples = 1;
        caps.maxDepthTextureSamples = 1;
        caps.maxIntegerSamples      = 1;

        // Table 20.41
        caps.maxVertexAttribRelativeOffset = 2047;
        caps.maxVertexAttribBindings       = 16;
        caps.maxVertexAttribStride         = 2048;

        // Table 20.43
        caps.maxVertexAtomicCounterBuffers = 0;
        caps.maxVertexAtomicCounters       = 0;
        caps.maxVertexImageUniforms        = 0;
        caps.maxVertexShaderStorageBlocks  = 0;

        // Table 20.44
        caps.maxFragmentUniformComponents    = 1024;
        caps.maxFragmentUniformVectors       = 256;
        caps.maxFragmentAtomicCounterBuffers = 0;
        caps.maxFragmentAtomicCounters       = 0;
        caps.maxFragmentImageUniforms        = 0;
        caps.maxFragmentShaderStorageBlocks  = 0;
        caps.minProgramTextureGatherOffset   = 0;
        caps.maxProgramTextureGatherOffset   = 0;

        // Table 20.45
        caps.maxComputeWorkGroupCount       = {{65535, 65535, 65535}};
        caps.maxComputeWorkGroupSize        = {{128, 128, 64}};
        caps.maxComputeWorkGroupInvocations = 12;
        caps.maxComputeUniformBlocks        = 12;
        caps.maxComputeTextureImageUnits    = 16;
        caps.maxComputeSharedMemorySize     = 16384;
        caps.maxComputeUniformComponents    = 1024;
        caps.maxComputeAtomicCounterBuffers = 1;
        caps.maxComputeAtomicCounters       = 8;
        caps.maxComputeImageUniforms        = 4;
        caps.maxCombinedComputeUniformComponents =
            caps.maxComputeUniformBlocks * static_cast<GLuint>(caps.maxUniformBlockSize / 4) +
            caps.maxComputeUniformComponents;
        caps.maxComputeShaderStorageBlocks = 4;

        // Table 20.46
        caps.maxUniformBufferBindings = 36;
        caps.maxCombinedFragmentUniformComponents =
            caps.maxFragmentUniformBlocks * (caps.maxUniformBlockSize / 4) +
            caps.maxFragmentUniformComponents;
        caps.maxCombinedTextureImageUnits     = 48;
        caps.maxCombinedShaderOutputResources = 4;

        // Table 20.47
        caps.maxUniformLocations                = 1024;
        caps.maxAtomicCounterBufferBindings     = 1;
        caps.maxAtomicCounterBufferSize         = 32;
        caps.maxCombinedAtomicCounterBuffers    = 1;
        caps.maxCombinedAtomicCounters          = 8;
        caps.maxImageUnits                      = 4;
        caps.maxCombinedImageUniforms           = 4;
        caps.maxShaderStorageBufferBindings     = 4;
        caps.maxShaderStorageBlockSize          = 1 << 27;
        caps.maxCombinedShaderStorageBlocks     = 4;
        caps.shaderStorageBufferOffsetAlignment = 256;
    }

    return caps;
}
}

namespace egl
{

Caps::Caps()
    : textureNPOT(false)
{
}

DisplayExtensions::DisplayExtensions()
    : createContextRobustness(false),
      d3dShareHandleClientBuffer(false),
      d3dTextureClientBuffer(false),
      surfaceD3DTexture2DShareHandle(false),
      querySurfacePointer(false),
      windowFixedSize(false),
      keyedMutex(false),
      surfaceOrientation(false),
      postSubBuffer(false),
      createContext(false),
      deviceQuery(false),
      image(false),
      imageBase(false),
      imagePixmap(false),
      glTexture2DImage(false),
      glTextureCubemapImage(false),
      glTexture3DImage(false),
      glRenderbufferImage(false),
      getAllProcAddresses(false),
      flexibleSurfaceCompatibility(false),
      directComposition(false),
      createContextNoError(false),
      stream(false),
      streamConsumerGLTexture(false),
      streamConsumerGLTextureYUV(false),
      streamProducerD3DTextureNV12(false),
      createContextWebGLCompatibility(false),
      createContextBindGeneratesResource(false),
      swapBuffersWithDamage(false)
{
}

std::vector<std::string> DisplayExtensions::getStrings() const
{
    std::vector<std::string> extensionStrings;

    // clang-format off
    //                   | Extension name                                       | Supported flag                    | Output vector   |
    InsertExtensionString("EGL_EXT_create_context_robustness",                   createContextRobustness,            &extensionStrings);
    InsertExtensionString("EGL_ANGLE_d3d_share_handle_client_buffer",            d3dShareHandleClientBuffer,         &extensionStrings);
    InsertExtensionString("EGL_ANGLE_d3d_texture_client_buffer",                 d3dTextureClientBuffer,             &extensionStrings);
    InsertExtensionString("EGL_ANGLE_surface_d3d_texture_2d_share_handle",       surfaceD3DTexture2DShareHandle,     &extensionStrings);
    InsertExtensionString("EGL_ANGLE_query_surface_pointer",                     querySurfacePointer,                &extensionStrings);
    InsertExtensionString("EGL_ANGLE_window_fixed_size",                         windowFixedSize,                    &extensionStrings);
    InsertExtensionString("EGL_ANGLE_keyed_mutex",                               keyedMutex,                         &extensionStrings);
    InsertExtensionString("EGL_ANGLE_surface_orientation",                       surfaceOrientation,                 &extensionStrings);
    InsertExtensionString("EGL_ANGLE_direct_composition",                        directComposition,                  &extensionStrings);
    InsertExtensionString("EGL_NV_post_sub_buffer",                              postSubBuffer,                      &extensionStrings);
    InsertExtensionString("EGL_KHR_create_context",                              createContext,                      &extensionStrings);
    InsertExtensionString("EGL_EXT_device_query",                                deviceQuery,                        &extensionStrings);
    InsertExtensionString("EGL_KHR_image",                                       image,                              &extensionStrings);
    InsertExtensionString("EGL_KHR_image_base",                                  imageBase,                          &extensionStrings);
    InsertExtensionString("EGL_KHR_image_pixmap",                                imagePixmap,                        &extensionStrings);
    InsertExtensionString("EGL_KHR_gl_texture_2D_image",                         glTexture2DImage,                   &extensionStrings);
    InsertExtensionString("EGL_KHR_gl_texture_cubemap_image",                    glTextureCubemapImage,              &extensionStrings);
    InsertExtensionString("EGL_KHR_gl_texture_3D_image",                         glTexture3DImage,                   &extensionStrings);
    InsertExtensionString("EGL_KHR_gl_renderbuffer_image",                       glRenderbufferImage,                &extensionStrings);
    InsertExtensionString("EGL_KHR_get_all_proc_addresses",                      getAllProcAddresses,                &extensionStrings);
    InsertExtensionString("EGL_KHR_stream",                                      stream,                             &extensionStrings);
    InsertExtensionString("EGL_KHR_stream_consumer_gltexture",                   streamConsumerGLTexture,            &extensionStrings);
    InsertExtensionString("EGL_NV_stream_consumer_gltexture_yuv",                streamConsumerGLTextureYUV,         &extensionStrings);
    InsertExtensionString("EGL_ANGLE_flexible_surface_compatibility",            flexibleSurfaceCompatibility,       &extensionStrings);
    InsertExtensionString("EGL_ANGLE_stream_producer_d3d_texture_nv12",          streamProducerD3DTextureNV12,       &extensionStrings);
    InsertExtensionString("EGL_ANGLE_create_context_webgl_compatibility",        createContextWebGLCompatibility,    &extensionStrings);
    InsertExtensionString("EGL_CHROMIUM_create_context_bind_generates_resource", createContextBindGeneratesResource, &extensionStrings);
    InsertExtensionString("EGL_EXT_swap_buffers_with_damage",                    swapBuffersWithDamage,              &extensionStrings);
    // TODO(jmadill): Enable this when complete.
    //InsertExtensionString("KHR_create_context_no_error",                       createContextNoError,               &extensionStrings);
    // clang-format on

    return extensionStrings;
}

DeviceExtensions::DeviceExtensions()
    : deviceD3D(false)
{
}

std::vector<std::string> DeviceExtensions::getStrings() const
{
    std::vector<std::string> extensionStrings;

    //                   | Extension name                                 | Supported flag                | Output vector   |
    InsertExtensionString("EGL_ANGLE_device_d3d",                          deviceD3D,                      &extensionStrings);

    return extensionStrings;
}

ClientExtensions::ClientExtensions()
    : clientExtensions(false),
      platformBase(false),
      platformDevice(false),
      platformANGLE(false),
      platformANGLED3D(false),
      platformANGLEOpenGL(false),
      deviceCreation(false),
      deviceCreationD3D11(false),
      x11Visual(false),
      experimentalPresentPath(false),
      clientGetAllProcAddresses(false)
{
}

std::vector<std::string> ClientExtensions::getStrings() const
{
    std::vector<std::string> extensionStrings;

    // clang-format off
    //                   | Extension name                         | Supported flag           | Output vector   |
    InsertExtensionString("EGL_EXT_client_extensions",             clientExtensions,          &extensionStrings);
    InsertExtensionString("EGL_EXT_platform_base",                 platformBase,              &extensionStrings);
    InsertExtensionString("EGL_EXT_platform_device",               platformDevice,            &extensionStrings);
    InsertExtensionString("EGL_ANGLE_platform_angle",              platformANGLE,             &extensionStrings);
    InsertExtensionString("EGL_ANGLE_platform_angle_d3d",          platformANGLED3D,          &extensionStrings);
    InsertExtensionString("EGL_ANGLE_platform_angle_opengl",       platformANGLEOpenGL,       &extensionStrings);
    InsertExtensionString("EGL_ANGLE_platform_angle_null",         platformANGLENULL,         &extensionStrings);
    InsertExtensionString("EGL_ANGLE_device_creation",             deviceCreation,            &extensionStrings);
    InsertExtensionString("EGL_ANGLE_device_creation_d3d11",       deviceCreationD3D11,       &extensionStrings);
    InsertExtensionString("EGL_ANGLE_x11_visual",                  x11Visual,                 &extensionStrings);
    InsertExtensionString("EGL_ANGLE_experimental_present_path",   experimentalPresentPath,   &extensionStrings);
    InsertExtensionString("EGL_KHR_client_get_all_proc_addresses", clientGetAllProcAddresses, &extensionStrings);
    // clang-format on

    return extensionStrings;
}

}<|MERGE_RESOLUTION|>--- conflicted
+++ resolved
@@ -201,10 +201,7 @@
       copyTexture(false),
       copyCompressedTexture(false),
       webglCompatibility(false),
-<<<<<<< HEAD
-=======
       requestExtension(false),
->>>>>>> a17af05f
       bindGeneratesResource(false),
       robustClientMemory(false),
       textureSRGBDecode(false),
@@ -543,11 +540,7 @@
     auto buildExtensionInfoMap = []() {
         auto enableableExtension = [](ExtensionInfo::ExtensionBool member) {
             ExtensionInfo info;
-<<<<<<< HEAD
-            info.Enableable       = true;
-=======
             info.Requestable      = true;
->>>>>>> a17af05f
             info.ExtensionsMember = member;
             return info;
         };
@@ -626,10 +619,7 @@
         map["GL_CHROMIUM_copy_texture"] = esOnlyExtension(&Extensions::copyTexture);
         map["GL_CHROMIUM_copy_compressed_texture"] = esOnlyExtension(&Extensions::copyCompressedTexture);
         map["GL_ANGLE_webgl_compatibility"] = esOnlyExtension(&Extensions::webglCompatibility);
-<<<<<<< HEAD
-=======
         map["GL_ANGLE_request_extension"] = esOnlyExtension(&Extensions::requestExtension);
->>>>>>> a17af05f
         map["GL_CHROMIUM_bind_generates_resource"] = esOnlyExtension(&Extensions::bindGeneratesResource);
         map["GL_ANGLE_robust_client_memory"] = esOnlyExtension(&Extensions::robustClientMemory);
         map["GL_EXT_texture_sRGB_decode"] = esOnlyExtension(&Extensions::textureSRGBDecode);
@@ -647,11 +637,7 @@
     return extensionInfo;
 }
 
-<<<<<<< HEAD
-TypePrecision::TypePrecision()
-=======
 TypePrecision::TypePrecision() : range({{0, 0}}), precision(0)
->>>>>>> a17af05f
 {
 }
 
