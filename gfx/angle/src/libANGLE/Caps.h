--- conflicted
+++ resolved
@@ -309,12 +309,9 @@
     // GL_ANGLE_webgl_compatibility
     bool webglCompatibility;
 
-<<<<<<< HEAD
-=======
     // GL_ANGLE_request_extension
     bool requestExtension;
 
->>>>>>> a17af05f
     // GL_CHROMIUM_bind_generates_resource
     bool bindGeneratesResource;
 
@@ -349,13 +346,8 @@
 
 struct ExtensionInfo
 {
-<<<<<<< HEAD
-    // If this extension can be enabled with glEnableExtension (GL_ANGLE_webgl_compatibility)
-    bool Enableable = false;
-=======
     // If this extension can be enabled with glRequestExtension (GL_ANGLE_request_extension)
     bool Requestable = false;
->>>>>>> a17af05f
 
     // Pointer to a boolean member of the Extensions struct
     typedef bool(Extensions::*ExtensionBool);
