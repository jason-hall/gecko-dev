--- conflicted
+++ resolved
@@ -143,15 +143,9 @@
 
 // A macro asserting a condition and outputting failures to the debug log
 #if ANGLE_ASSERTS_ON
-<<<<<<< HEAD
-#define ASSERT(expression)                                                                        \
-    (expression ? static_cast<void>(0)                                                            \
-                : (ERR("\t! Assert failed in %s(%d): %s\n", __FUNCTION__, __LINE__, #expression), \
-=======
 #define ASSERT(expression)                                                                      \
     (expression ? static_cast<void>(0)                                                          \
                 : (ERR("\t! Assert failed in %s(%d): %s", __FUNCTION__, __LINE__, #expression), \
->>>>>>> a17af05f
                    ANGLE_ASSERT_IMPL(expression)))
 #else
 #define ASSERT(condition)                                                           \
@@ -166,27 +160,15 @@
 #define NOASSERT_UNIMPLEMENTED 1
 #endif
 
-<<<<<<< HEAD
-#define UNIMPLEMENTED()                                             \
-    {                                                               \
-        ERR("\t! Unimplemented: %s(%d)\n", __FUNCTION__, __LINE__); \
-        ASSERT(NOASSERT_UNIMPLEMENTED);                             \
-    }                                                               \
-=======
 #define UNIMPLEMENTED()                                           \
     {                                                             \
         ERR("\t! Unimplemented: %s(%d)", __FUNCTION__, __LINE__); \
         ASSERT(NOASSERT_UNIMPLEMENTED);                           \
     }                                                             \
->>>>>>> a17af05f
     ANGLE_EMPTY_STATEMENT
 
 // A macro for code which is not expected to be reached under valid assumptions
 #define UNREACHABLE() \
-<<<<<<< HEAD
-    (ERR("\t! Unreachable reached: %s(%d)\n", __FUNCTION__, __LINE__), ASSERT(false))
-=======
     (ERR("\t! Unreachable reached: %s(%d)", __FUNCTION__, __LINE__), ASSERT(false))
->>>>>>> a17af05f
 
 #endif   // COMMON_DEBUG_H_