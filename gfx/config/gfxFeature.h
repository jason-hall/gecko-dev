/* -*- Mode: C++; indent-tabs-mode: nil; c-basic-offset: 4 -*- */
/* vim: set sts=2 ts=8 sw=2 tw=99 et: */
/* This Source Code Form is subject to the terms of the Mozilla Public
 * License, v. 2.0. If a copy of the MPL was not distributed with this
 * file, You can obtain one at http://mozilla.org/MPL/2.0/. */
#ifndef mozilla_gfx_config_gfxFeature_h
#define mozilla_gfx_config_gfxFeature_h

#include <functional>
#include <stdint.h>
#include "gfxTelemetry.h"
#include "mozilla/Assertions.h"
#include "nsString.h"

namespace mozilla {
namespace gfx {

#define GFX_FEATURE_MAP(_)                                                        \
  /* Name,                        Type,         Description */                    \
  _(HW_COMPOSITING,               Feature,      "Compositing")                    \
  _(D3D11_COMPOSITING,            Feature,      "Direct3D11 Compositing")         \
  _(OPENGL_COMPOSITING,           Feature,      "OpenGL Compositing")             \
  _(DIRECT2D,                     Feature,      "Direct2D")                       \
  _(D3D11_HW_ANGLE,               Feature,      "Direct3D11 hardware ANGLE")      \
  _(DIRECT_DRAW,                  Feature,      "DirectDraw")                     \
  _(GPU_PROCESS,                  Feature,      "GPU Process")                    \
  _(WEBRENDER,                    Feature,      "WebRender")                      \
<<<<<<< HEAD
=======
  _(OMTP,                         Feature,      "Off Main Thread Painting")       \
  _(ADVANCED_LAYERS,              Feature,      "Advanced Layers")                \
>>>>>>> a17af05f
  /* Add new entries above this comment */

enum class Feature : uint32_t {
#define MAKE_ENUM(name, type, desc) name,
  GFX_FEATURE_MAP(MAKE_ENUM)
#undef MAKE_ENUM
  NumValues
};

class FeatureState
{
  friend class gfxConfig;

 public:
  bool IsEnabled() const;
  FeatureStatus GetValue() const;

  void EnableByDefault();
  void DisableByDefault(FeatureStatus aStatus, const char* aMessage, const nsACString& aFailureId);
  bool SetDefault(bool aEnable, FeatureStatus aDisableStatus, const char* aDisableMessage);
  bool InitOrUpdate(bool aEnable,
                    FeatureStatus aDisableStatus,
                    const char* aMessage);
  void SetDefaultFromPref(const char* aPrefName,
                          bool aIsEnablePref,
                          bool aDefaultValue);
  void UserEnable(const char* aMessage);
  void UserForceEnable(const char* aMessage);
  void UserDisable(const char* aMessage, const nsACString& aFailureId);
  void Disable(FeatureStatus aStatus, const char* aMessage, const nsACString& aFailureId);
  void ForceDisable(FeatureStatus aStatus, const char* aMessage, const nsACString& aFailureId) {
    SetFailed(aStatus, aMessage, aFailureId);
  }
  void SetFailed(FeatureStatus aStatus, const char* aMessage, const nsACString& aFailureId);
  bool MaybeSetFailed(bool aEnable, FeatureStatus aStatus, const char* aMessage, const nsACString& aFailureId);
  bool MaybeSetFailed(FeatureStatus aStatus, const char* aMessage, const nsACString& aFailureId);

  // aType is "base", "user", "env", or "runtime".
  // aMessage may be null.
  typedef std::function<void(const char* aType,
                             FeatureStatus aStatus,
                             const char* aMessage)> StatusIterCallback;
  void ForEachStatusChange(const StatusIterCallback& aCallback) const;

  const char* GetFailureMessage() const;
  const nsCString& GetFailureId() const;

  bool DisabledByDefault() const;

 private:
  void SetUser(FeatureStatus aStatus, const char* aMessage);
  void SetEnvironment(FeatureStatus aStatus, const char* aMessage);
  void SetRuntime(FeatureStatus aStatus, const char* aMessage);
  bool IsForcedOnByUser() const;
  const char* GetRuntimeMessage() const;
  bool IsInitialized() const {
    return mDefault.IsInitialized();
  }

  void AssertInitialized() const {
    MOZ_ASSERT(IsInitialized());
  }

  // Clear all state.
  void Reset();

 private:
  void SetFailureId(const nsACString& aFailureId);

  struct Instance {
    char mMessage[64];
    FeatureStatus mStatus;

    void Set(FeatureStatus aStatus, const char* aMessage = nullptr);
    bool IsInitialized() const {
      return mStatus != FeatureStatus::Unused;
    }
    const char* MessageOrNull() const {
      return mMessage[0] != '\0' ? mMessage : nullptr;
    }
    const char* Message() const {
      MOZ_ASSERT(MessageOrNull());
      return mMessage;
    }
  };

  // The default state is the state we decide on startup, based on the operating
  // system or a base preference.
  //
  // The user state factors in any changes to preferences that the user made.
  //
  // The environment state factors in any additional decisions made, such as
  // availability or blacklisting.
  //
  // The runtime state factors in any problems discovered at runtime.
  Instance mDefault;
  Instance mUser;
  Instance mEnvironment;
  Instance mRuntime;

  // Store the first reported failureId for now but we might want to track this
  // by instance later if we need a specific breakdown.
  nsCString mFailureId;
};

} // namespace gfx
} // namespace mozilla

#endif // mozilla_gfx_config_gfxFeature_h<|MERGE_RESOLUTION|>--- conflicted
+++ resolved
@@ -25,11 +25,8 @@
   _(DIRECT_DRAW,                  Feature,      "DirectDraw")                     \
   _(GPU_PROCESS,                  Feature,      "GPU Process")                    \
   _(WEBRENDER,                    Feature,      "WebRender")                      \
-<<<<<<< HEAD
-=======
   _(OMTP,                         Feature,      "Off Main Thread Painting")       \
   _(ADVANCED_LAYERS,              Feature,      "Advanced Layers")                \
->>>>>>> a17af05f
   /* Add new entries above this comment */
 
 enum class Feature : uint32_t {
