--- conflicted
+++ resolved
@@ -106,8 +106,6 @@
         ANGLE_platform_angle_d3d,
         ANGLE_d3d_share_handle_client_buffer,
         KHR_create_context,
-<<<<<<< HEAD
-=======
         KHR_stream,
         KHR_stream_consumer_gltexture,
         EXT_device_query,
@@ -115,7 +113,6 @@
         ANGLE_stream_producer_d3d_texture_nv12,
         ANGLE_device_creation,
         ANGLE_device_creation_d3d11,
->>>>>>> a17af05f
         Extensions_Max
     };
 
@@ -138,11 +135,7 @@
     ////
 
 #ifdef MOZ_WIDGET_ANDROID
-<<<<<<< HEAD
-#define PROFILE_CALL PROFILER_LABEL_FUNC(js::ProfileEntry::Category::GRAPHICS);
-=======
 #define PROFILE_CALL AUTO_PROFILER_LABEL(__func__, GRAPHICS);
->>>>>>> a17af05f
 #else
 #define PROFILE_CALL
 #endif
@@ -296,8 +289,6 @@
     EGLint    fDupNativeFenceFDANDROID(EGLDisplay dpy, EGLSync sync) const
         WRAP( fDupNativeFenceFDANDROID(dpy, sync) )
 
-<<<<<<< HEAD
-=======
     //KHR_stream
     EGLStreamKHR fCreateStreamKHR(EGLDisplay dpy, const EGLint* attrib_list) const
         WRAP(    fCreateStreamKHR(dpy, attrib_list) )
@@ -343,7 +334,6 @@
     EGLBoolean fReleaseDeviceANGLE(EGLDeviceEXT device)
         WRAP(   fReleaseDeviceANGLE(device) )
 
->>>>>>> a17af05f
     void           fANGLEPlatformInitialize(angle::Platform* platform) const
         VOID_WRAP( fANGLEPlatformInitialize(platform) )
 
@@ -472,8 +462,6 @@
         EGLBoolean (GLAPIENTRY * fGetSyncAttribKHR)(EGLDisplay dpy, EGLSync sync,
                                                     EGLint attribute, EGLint* value);
         EGLint     (GLAPIENTRY * fDupNativeFenceFDANDROID)(EGLDisplay dpy, EGLSync sync);
-<<<<<<< HEAD
-=======
         //KHR_stream
         EGLStreamKHR (GLAPIENTRY * fCreateStreamKHR)(EGLDisplay dpy, const EGLint* attrib_list);
         EGLBoolean (GLAPIENTRY * fDestroyStreamKHR)(EGLDisplay dpy, EGLStreamKHR stream);
@@ -513,42 +501,10 @@
                                                         const EGLAttrib* attrib_list);
         EGLBoolean (GLAPIENTRY * fReleaseDeviceANGLE) (EGLDeviceEXT device);
 
->>>>>>> a17af05f
         void       (GLAPIENTRY * fANGLEPlatformInitialize)(angle::Platform* platform);
         void       (GLAPIENTRY * fANGLEPlatformShutdown)();
     } mSymbols;
 
-<<<<<<< HEAD
-public:
-#ifdef MOZ_B2G
-    EGLContext CachedCurrentContext() {
-        return sCurrentContext.get();
-    }
-    void UnsetCachedCurrentContext() {
-        sCurrentContext.set(nullptr);
-    }
-    void SetCachedCurrentContext(EGLContext aCtx) {
-        sCurrentContext.set(aCtx);
-    }
-    bool CachedCurrentContextMatches() {
-        return sCurrentContext.get() == fGetCurrentContext();
-    }
-
-private:
-    static MOZ_THREAD_LOCAL(EGLContext) sCurrentContext;
-public:
-
-#else
-    EGLContext CachedCurrentContext() {
-        return nullptr;
-    }
-    void UnsetCachedCurrentContext() {}
-    void SetCachedCurrentContext(EGLContext aCtx) { }
-    bool CachedCurrentContextMatches() { return true; }
-#endif
-
-=======
->>>>>>> a17af05f
 private:
     bool mInitialized;
     PRLibrary* mEGLLibrary;
