--- conflicted
+++ resolved
@@ -65,74 +65,6 @@
         }
     };
 
-<<<<<<< HEAD
-    /**
-     * BlitTex2D is used to copy blit the content of a GL_TEXTURE_2D object,
-     * BlitTexRect is used to copy blit the content of a GL_TEXTURE_RECT object,
-     * The difference between BlitTex2D and BlitTexRect is the texture type, which affect
-     * the fragment shader a bit.
-     *
-     * ConvertPlnarYcbCr is used to color convert copy blit the PlanarYCbCrImage
-     * into a normal RGB texture by create textures of each color channel, and
-     * convert it in GPU.
-     * Convert type is created for canvas.
-     */
-    enum BlitType
-    {
-        BlitTex2D,
-        BlitTexRect,
-        ConvertPlanarYCbCr,
-        ConvertSurfaceTexture,
-        ConvertEGLImage,
-        ConvertMacIOSurfaceImage
-    };
-    // The GLContext is the sole owner of the GLBlitHelper.
-    GLContext* mGL;
-
-    GLuint mTexBlit_Buffer;
-    GLuint mTexBlit_VertShader;
-    GLuint mTex2DBlit_FragShader;
-    GLuint mTex2DRectBlit_FragShader;
-    GLuint mTex2DBlit_Program;
-    GLuint mTex2DRectBlit_Program;
-
-    GLint mYFlipLoc;
-
-    GLint mTextureTransformLoc;
-
-    // Data for image blit path
-    GLuint mTexExternalBlit_FragShader;
-    GLuint mTexYUVPlanarBlit_FragShader;
-    GLuint mTexNV12PlanarBlit_FragShader;
-    GLuint mTexExternalBlit_Program;
-    GLuint mTexYUVPlanarBlit_Program;
-    GLuint mTexNV12PlanarBlit_Program;
-    GLuint mFBO;
-    GLuint mSrcTexY;
-    GLuint mSrcTexCb;
-    GLuint mSrcTexCr;
-    GLuint mSrcTexEGL;
-    GLint mYTexScaleLoc;
-    GLint mCbCrTexScaleLoc;
-    GLint mYuvColorMatrixLoc;
-    int mTexWidth;
-    int mTexHeight;
-
-    // Cache some uniform values
-    float mCurYScale;
-    float mCurCbCrScale;
-
-    void UseBlitProgram();
-    void SetBlitFramebufferForDestTexture(GLuint aTexture);
-
-    bool UseTexQuadProgram(BlitType target, const gfx::IntSize& srcSize);
-    bool InitTexQuadProgram(BlitType target = BlitTex2D);
-    void DeleteTexBlitProgram();
-    void BindAndUploadYUVTexture(Channel which, uint32_t width, uint32_t height, void* data, bool allocation);
-    void BindAndUploadEGLImage(EGLImage image, GLuint target);
-
-    bool BlitPlanarYCbCrImage(layers::PlanarYCbCrImage* yuvImage);
-=======
     DrawBlitProg(const GLBlitHelper* parent, GLuint prog);
     ~DrawBlitProg();
 
@@ -196,7 +128,6 @@
 
     bool BlitImage(layers::PlanarYCbCrImage* yuvImage, const gfx::IntSize& destSize,
                    OriginPos destOrigin);
->>>>>>> a17af05f
 #ifdef MOZ_WIDGET_ANDROID
     // Blit onto the current FB.
     bool BlitImage(layers::SurfaceTextureImage* stImage, const gfx::IntSize& destSize,
