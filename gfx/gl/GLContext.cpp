/* -*- Mode: C++; tab-width: 8; indent-tabs-mode: nil; c-basic-offset: 4 -*- */
/* vim: set ts=8 sts=4 et sw=4 tw=80: */
/* This Source Code Form is subject to the terms of the Mozilla Public
 * License, v. 2.0. If a copy of the MPL was not distributed with this
 * file, You can obtain one at http://mozilla.org/MPL/2.0/. */

#include "GLContext.h"

#include <algorithm>
#include <stdio.h>
#include <string.h>
#include <ctype.h>
#include <regex>
#include <string>
#include <vector>
#ifdef MOZ_WIDGET_ANDROID
#include <sys/mman.h>
#endif

#include "GLBlitHelper.h"
#include "GLReadTexImageHelper.h"
#include "GLScreenBuffer.h"

#include "gfxCrashReporterUtils.h"
#include "gfxEnv.h"
#include "gfxUtils.h"
#include "GLContextProvider.h"
#include "GLTextureImage.h"
#include "nsPrintfCString.h"
#include "nsThreadUtils.h"
#include "prenv.h"
#include "prlink.h"
#include "ScopedGLHelpers.h"
#include "SharedSurfaceGL.h"
#include "GfxTexturesReporter.h"
#include "gfx2DGlue.h"
#include "gfxPrefs.h"
#include "mozilla/IntegerPrintfMacros.h"
#include "mozilla/gfx/Logging.h"

#include "OGLShaderProgram.h" // for ShaderProgramType

#include "mozilla/DebugOnly.h"

#ifdef XP_MACOSX
#include <CoreServices/CoreServices.h>
#endif

#if defined(MOZ_WIDGET_COCOA)
#include "nsCocoaFeatures.h"
#endif

#ifdef MOZ_WIDGET_ANDROID
#include "AndroidBridge.h"
#endif

namespace mozilla {
namespace gl {

using namespace mozilla::gfx;
using namespace mozilla::layers;

#ifdef MOZ_GL_DEBUG
unsigned GLContext::sCurrentGLContextTLS = -1;
#endif

MOZ_THREAD_LOCAL(GLContext*) GLContext::sCurrentContext;

// If adding defines, don't forget to undefine symbols. See #undef block below.
#define CORE_SYMBOL(x) { (PRFuncPtr*) &mSymbols.f##x, { #x, nullptr } }
#define CORE_EXT_SYMBOL2(x,y,z) { (PRFuncPtr*) &mSymbols.f##x, { #x, #x #y, #x #z, nullptr } }
#define EXT_SYMBOL2(x,y,z) { (PRFuncPtr*) &mSymbols.f##x, { #x #y, #x #z, nullptr } }
#define EXT_SYMBOL3(x,y,z,w) { (PRFuncPtr*) &mSymbols.f##x, { #x #y, #x #z, #x #w, nullptr } }
#define END_SYMBOLS { nullptr, { nullptr } }

// should match the order of GLExtensions, and be null-terminated.
static const char* const sExtensionNames[] = {
    "NO_EXTENSION",
    "GL_AMD_compressed_ATC_texture",
    "GL_ANGLE_depth_texture",
    "GL_ANGLE_framebuffer_blit",
    "GL_ANGLE_framebuffer_multisample",
    "GL_ANGLE_instanced_arrays",
    "GL_ANGLE_texture_compression_dxt3",
    "GL_ANGLE_texture_compression_dxt5",
    "GL_ANGLE_timer_query",
    "GL_APPLE_client_storage",
    "GL_APPLE_framebuffer_multisample",
    "GL_APPLE_sync",
    "GL_APPLE_texture_range",
    "GL_APPLE_vertex_array_object",
    "GL_ARB_ES2_compatibility",
    "GL_ARB_ES3_compatibility",
    "GL_ARB_color_buffer_float",
    "GL_ARB_compatibility",
    "GL_ARB_copy_buffer",
    "GL_ARB_depth_texture",
    "GL_ARB_draw_buffers",
    "GL_ARB_draw_instanced",
    "GL_ARB_framebuffer_object",
    "GL_ARB_framebuffer_sRGB",
    "GL_ARB_geometry_shader4",
    "GL_ARB_half_float_pixel",
    "GL_ARB_instanced_arrays",
    "GL_ARB_internalformat_query",
    "GL_ARB_invalidate_subdata",
    "GL_ARB_map_buffer_range",
    "GL_ARB_occlusion_query2",
    "GL_ARB_pixel_buffer_object",
    "GL_ARB_robust_buffer_access_behavior",
    "GL_ARB_robustness",
    "GL_ARB_sampler_objects",
    "GL_ARB_seamless_cube_map",
    "GL_ARB_shader_texture_lod",
    "GL_ARB_sync",
    "GL_ARB_texture_compression",
    "GL_ARB_texture_float",
    "GL_ARB_texture_non_power_of_two",
    "GL_ARB_texture_rectangle",
    "GL_ARB_texture_rg",
    "GL_ARB_texture_storage",
    "GL_ARB_texture_swizzle",
    "GL_ARB_timer_query",
    "GL_ARB_transform_feedback2",
    "GL_ARB_uniform_buffer_object",
    "GL_ARB_vertex_array_object",
    "GL_EXT_bgra",
    "GL_EXT_blend_minmax",
    "GL_EXT_color_buffer_float",
    "GL_EXT_color_buffer_half_float",
    "GL_EXT_copy_texture",
    "GL_EXT_disjoint_timer_query",
    "GL_EXT_draw_buffers",
    "GL_EXT_draw_buffers2",
    "GL_EXT_draw_instanced",
    "GL_EXT_draw_range_elements",
    "GL_EXT_frag_depth",
    "GL_EXT_framebuffer_blit",
    "GL_EXT_framebuffer_multisample",
    "GL_EXT_framebuffer_object",
    "GL_EXT_framebuffer_sRGB",
    "GL_EXT_gpu_shader4",
    "GL_EXT_multisampled_render_to_texture",
    "GL_EXT_occlusion_query_boolean",
    "GL_EXT_packed_depth_stencil",
    "GL_EXT_read_format_bgra",
    "GL_EXT_robustness",
    "GL_EXT_sRGB",
    "GL_EXT_sRGB_write_control",
    "GL_EXT_shader_texture_lod",
    "GL_EXT_texture3D",
    "GL_EXT_texture_compression_dxt1",
    "GL_EXT_texture_compression_s3tc",
    "GL_EXT_texture_compression_s3tc_srgb",
    "GL_EXT_texture_filter_anisotropic",
    "GL_EXT_texture_format_BGRA8888",
    "GL_EXT_texture_sRGB",
    "GL_EXT_texture_storage",
    "GL_EXT_timer_query",
    "GL_EXT_transform_feedback",
    "GL_EXT_unpack_subimage",
    "GL_IMG_read_format",
    "GL_IMG_texture_compression_pvrtc",
    "GL_IMG_texture_npot",
    "GL_KHR_debug",
    "GL_KHR_robust_buffer_access_behavior",
    "GL_KHR_robustness",
    "GL_KHR_texture_compression_astc_hdr",
    "GL_KHR_texture_compression_astc_ldr",
    "GL_NV_draw_instanced",
    "GL_NV_fence",
    "GL_NV_framebuffer_blit",
    "GL_NV_geometry_program4",
    "GL_NV_half_float",
    "GL_NV_instanced_arrays",
    "GL_NV_primitive_restart",
    "GL_NV_texture_barrier",
    "GL_NV_transform_feedback",
    "GL_NV_transform_feedback2",
    "GL_OES_EGL_image",
    "GL_OES_EGL_image_external",
    "GL_OES_EGL_sync",
    "GL_OES_compressed_ETC1_RGB8_texture",
    "GL_OES_depth24",
    "GL_OES_depth32",
    "GL_OES_depth_texture",
    "GL_OES_element_index_uint",
    "GL_OES_framebuffer_object",
    "GL_OES_packed_depth_stencil",
    "GL_OES_rgb8_rgba8",
    "GL_OES_standard_derivatives",
    "GL_OES_stencil8",
    "GL_OES_texture_3D",
    "GL_OES_texture_float",
    "GL_OES_texture_float_linear",
    "GL_OES_texture_half_float",
    "GL_OES_texture_half_float_linear",
    "GL_OES_texture_npot",
    "GL_OES_vertex_array_object"
};

static bool
<<<<<<< HEAD
ParseVersion(const std::string& versionStr, uint32_t* const out_major,
             uint32_t* const out_minor)
{
=======
ShouldUseTLSIsCurrent(bool useTLSIsCurrent)
{
    if (gfxPrefs::UseTLSIsCurrent() == 0)
        return useTLSIsCurrent;

    return gfxPrefs::UseTLSIsCurrent() > 0;
}

static bool
ParseVersion(const std::string& versionStr, uint32_t* const out_major,
             uint32_t* const out_minor)
{
>>>>>>> a17af05f
    static const std::regex kVersionRegex("([0-9]+)\\.([0-9]+)");
    std::smatch match;
    if (!std::regex_search(versionStr, match, kVersionRegex))
        return false;

    const auto& majorStr = match.str(1);
    const auto& minorStr = match.str(2);
    *out_major = atoi(majorStr.c_str());
    *out_minor = atoi(minorStr.c_str());
    return true;
}

static uint8_t
ChooseDebugFlags(CreateContextFlags createFlags)
{
    uint8_t debugFlags = 0;

#ifdef MOZ_GL_DEBUG
    if (gfxEnv::GlDebug()) {
        debugFlags |= GLContext::DebugFlagEnabled;
    }

    // Enables extra verbose output, informing of the start and finish of every GL call.
    // Useful e.g. to record information to investigate graphics system crashes/lockups
    if (gfxEnv::GlDebugVerbose()) {
        debugFlags |= GLContext::DebugFlagTrace;
    }

    // Aborts on GL error. Can be useful to debug quicker code that is known not to
    // generate any GL error in principle.
    bool abortOnError = false;

    if (createFlags & CreateContextFlags::NO_VALIDATION) {
        abortOnError = true;

        const auto fnStringsMatch = [](const char* a, const char* b) {
            return strcmp(a, b) == 0;
        };

        const char* envAbortOnError = PR_GetEnv("MOZ_GL_DEBUG_ABORT_ON_ERROR");
        if (envAbortOnError && fnStringsMatch(envAbortOnError, "0")) {
           abortOnError = false;
        }
    }

    if (abortOnError) {
        debugFlags |= GLContext::DebugFlagAbortOnError;
    }
#endif

    return debugFlags;
}

GLContext::GLContext(CreateContextFlags flags, const SurfaceCaps& caps,
                     GLContext* sharedContext, bool isOffscreen, bool useTLSIsCurrent)
  : mIsOffscreen(isOffscreen),
    mContextLost(false),
    mUseTLSIsCurrent(ShouldUseTLSIsCurrent(useTLSIsCurrent)),
    mVersion(0),
    mProfile(ContextProfile::Unknown),
    mShadingLanguageVersion(0),
    mVendor(GLVendor::Other),
    mRenderer(GLRenderer::Other),
    mTopError(LOCAL_GL_NO_ERROR),
    mDebugFlags(ChooseDebugFlags(flags)),
    mSharedContext(sharedContext),
    mCaps(caps),
    mScreen(nullptr),
    mLockedSurface(nullptr),
    mMaxTextureSize(0),
    mMaxCubeMapTextureSize(0),
    mMaxTextureImageSize(0),
    mMaxRenderbufferSize(0),
    mMaxSamples(0),
    mNeedsTextureSizeChecks(false),
    mNeedsFlushBeforeDeleteFB(false),
    mTextureAllocCrashesOnMapFailure(false),
    mNeedsCheckAfterAttachTextureToFb(false),
    mWorkAroundDriverBugs(true),
    mSyncGLCallCount(0),
    mHeavyGLCallsSinceLastFlush(false)
{
    mMaxViewportDims[0] = 0;
    mMaxViewportDims[1] = 0;
    mOwningThreadId = PlatformThread::CurrentId();
    MOZ_ALWAYS_TRUE( sCurrentContext.init() );
    sCurrentContext.set(nullptr);
}

GLContext::~GLContext() {
    NS_ASSERTION(IsDestroyed(), "GLContext implementation must call MarkDestroyed in destructor!");
#ifdef MOZ_GL_DEBUG
    if (mSharedContext) {
        GLContext* tip = mSharedContext;
        while (tip->mSharedContext)
            tip = tip->mSharedContext;
        tip->SharedContextDestroyed(this);
        tip->ReportOutstandingNames();
    } else {
        ReportOutstandingNames();
    }
#endif
}

/*static*/ void
GLContext::StaticDebugCallback(GLenum source,
                               GLenum type,
                               GLuint id,
                               GLenum severity,
                               GLsizei length,
                               const GLchar* message,
                               const GLvoid* userParam)
{
    GLContext* gl = (GLContext*)userParam;
    gl->DebugCallback(source, type, id, severity, length, message);
}

static void
ClearSymbols(const GLLibraryLoader::SymLoadStruct* symbols)
{
    while (symbols->symPointer) {
        *symbols->symPointer = nullptr;
        symbols++;
    }
}

bool
GLContext::InitWithPrefix(const char* prefix, bool trygl)
{
    MOZ_RELEASE_ASSERT(!mSymbols.fBindFramebuffer,
                       "GFX: InitWithPrefix should only be called once.");

    ScopedGfxFeatureReporter reporter("GL Context");

    if (!InitWithPrefixImpl(prefix, trygl)) {
        // If initialization fails, zero the symbols to avoid hard-to-understand bugs.
        mSymbols.Zero();
        NS_WARNING("GLContext::InitWithPrefix failed!");
        return false;
    }

    reporter.SetSuccessful();
    return true;
}

static bool
LoadGLSymbols(GLContext* gl, const char* prefix, bool trygl,
              const GLLibraryLoader::SymLoadStruct* list, const char* desc)
{
    if (gl->LoadSymbols(list, trygl, prefix))
        return true;

    ClearSymbols(list);

    if (desc) {
        const nsPrintfCString err("Failed to load symbols for %s.", desc);
        NS_ERROR(err.BeginReading());
    }
    return false;
}

bool
GLContext::LoadExtSymbols(const char* prefix, bool trygl, const SymLoadStruct* list,
                          GLExtensions ext)
{
    const char* extName = sExtensionNames[size_t(ext)];
    if (!LoadGLSymbols(this, prefix, trygl, list, extName)) {
        MarkExtensionUnsupported(ext);
        return false;
    }
    return true;
};

bool
GLContext::LoadFeatureSymbols(const char* prefix, bool trygl, const SymLoadStruct* list,
                              GLFeature feature)
{
    const char* featureName = GetFeatureName(feature);
    if (!LoadGLSymbols(this, prefix, trygl, list, featureName)) {
        MarkUnsupported(feature);
        return false;
    }
    return true;
};

bool
GLContext::InitWithPrefixImpl(const char* prefix, bool trygl)
{
    mWorkAroundDriverBugs = gfxPrefs::WorkAroundDriverBugs();

    const SymLoadStruct coreSymbols[] = {
        { (PRFuncPtr*) &mSymbols.fActiveTexture, { "ActiveTexture", "ActiveTextureARB", nullptr } },
        { (PRFuncPtr*) &mSymbols.fAttachShader, { "AttachShader", "AttachShaderARB", nullptr } },
        { (PRFuncPtr*) &mSymbols.fBindAttribLocation, { "BindAttribLocation", "BindAttribLocationARB", nullptr } },
        { (PRFuncPtr*) &mSymbols.fBindBuffer, { "BindBuffer", "BindBufferARB", nullptr } },
        { (PRFuncPtr*) &mSymbols.fBindTexture, { "BindTexture", "BindTextureARB", nullptr } },
        { (PRFuncPtr*) &mSymbols.fBlendColor, { "BlendColor", nullptr } },
        { (PRFuncPtr*) &mSymbols.fBlendEquation, { "BlendEquation", nullptr } },
        { (PRFuncPtr*) &mSymbols.fBlendEquationSeparate, { "BlendEquationSeparate", "BlendEquationSeparateEXT", nullptr } },
        { (PRFuncPtr*) &mSymbols.fBlendFunc, { "BlendFunc", nullptr } },
        { (PRFuncPtr*) &mSymbols.fBlendFuncSeparate, { "BlendFuncSeparate", "BlendFuncSeparateEXT", nullptr } },
        { (PRFuncPtr*) &mSymbols.fBufferData, { "BufferData", nullptr } },
        { (PRFuncPtr*) &mSymbols.fBufferSubData, { "BufferSubData", nullptr } },
        { (PRFuncPtr*) &mSymbols.fClear, { "Clear", nullptr } },
        { (PRFuncPtr*) &mSymbols.fClearColor, { "ClearColor", nullptr } },
        { (PRFuncPtr*) &mSymbols.fClearStencil, { "ClearStencil", nullptr } },
        { (PRFuncPtr*) &mSymbols.fColorMask, { "ColorMask", nullptr } },
        { (PRFuncPtr*) &mSymbols.fCompressedTexImage2D, {"CompressedTexImage2D", nullptr} },
        { (PRFuncPtr*) &mSymbols.fCompressedTexSubImage2D, {"CompressedTexSubImage2D", nullptr} },
        { (PRFuncPtr*) &mSymbols.fCullFace, { "CullFace", nullptr } },
        { (PRFuncPtr*) &mSymbols.fDetachShader, { "DetachShader", "DetachShaderARB", nullptr } },
        { (PRFuncPtr*) &mSymbols.fDepthFunc, { "DepthFunc", nullptr } },
        { (PRFuncPtr*) &mSymbols.fDepthMask, { "DepthMask", nullptr } },
        { (PRFuncPtr*) &mSymbols.fDisable, { "Disable", nullptr } },
        { (PRFuncPtr*) &mSymbols.fDisableVertexAttribArray, { "DisableVertexAttribArray", "DisableVertexAttribArrayARB", nullptr } },
        { (PRFuncPtr*) &mSymbols.fDrawArrays, { "DrawArrays", nullptr } },
        { (PRFuncPtr*) &mSymbols.fDrawElements, { "DrawElements", nullptr } },
        { (PRFuncPtr*) &mSymbols.fEnable, { "Enable", nullptr } },
        { (PRFuncPtr*) &mSymbols.fEnableVertexAttribArray, { "EnableVertexAttribArray", "EnableVertexAttribArrayARB", nullptr } },
        { (PRFuncPtr*) &mSymbols.fFinish, { "Finish", nullptr } },
        { (PRFuncPtr*) &mSymbols.fFlush, { "Flush", nullptr } },
        { (PRFuncPtr*) &mSymbols.fFrontFace, { "FrontFace", nullptr } },
        { (PRFuncPtr*) &mSymbols.fGetActiveAttrib, { "GetActiveAttrib", "GetActiveAttribARB", nullptr } },
        { (PRFuncPtr*) &mSymbols.fGetActiveUniform, { "GetActiveUniform", "GetActiveUniformARB", nullptr } },
        { (PRFuncPtr*) &mSymbols.fGetAttachedShaders, { "GetAttachedShaders", "GetAttachedShadersARB", nullptr } },
        { (PRFuncPtr*) &mSymbols.fGetAttribLocation, { "GetAttribLocation", "GetAttribLocationARB", nullptr } },
        { (PRFuncPtr*) &mSymbols.fGetIntegerv, { "GetIntegerv", nullptr } },
        { (PRFuncPtr*) &mSymbols.fGetFloatv, { "GetFloatv", nullptr } },
        { (PRFuncPtr*) &mSymbols.fGetBooleanv, { "GetBooleanv", nullptr } },
        { (PRFuncPtr*) &mSymbols.fGetBufferParameteriv, { "GetBufferParameteriv", "GetBufferParameterivARB", nullptr } },
        { (PRFuncPtr*) &mSymbols.fGetError, { "GetError", nullptr } },
        { (PRFuncPtr*) &mSymbols.fGetProgramiv, { "GetProgramiv", "GetProgramivARB", nullptr } },
        { (PRFuncPtr*) &mSymbols.fGetProgramInfoLog, { "GetProgramInfoLog", "GetProgramInfoLogARB", nullptr } },
        { (PRFuncPtr*) &mSymbols.fTexParameteri, { "TexParameteri", nullptr } },
        { (PRFuncPtr*) &mSymbols.fTexParameteriv, { "TexParameteriv", nullptr } },
        { (PRFuncPtr*) &mSymbols.fTexParameterf, { "TexParameterf", nullptr } },
        { (PRFuncPtr*) &mSymbols.fGetString, { "GetString", nullptr } },
        { (PRFuncPtr*) &mSymbols.fGetTexParameterfv, { "GetTexParameterfv", nullptr } },
        { (PRFuncPtr*) &mSymbols.fGetTexParameteriv, { "GetTexParameteriv", nullptr } },
        { (PRFuncPtr*) &mSymbols.fGetUniformfv, { "GetUniformfv", "GetUniformfvARB", nullptr } },
        { (PRFuncPtr*) &mSymbols.fGetUniformiv, { "GetUniformiv", "GetUniformivARB", nullptr } },
        { (PRFuncPtr*) &mSymbols.fGetUniformLocation, { "GetUniformLocation", "GetUniformLocationARB", nullptr } },
        { (PRFuncPtr*) &mSymbols.fGetVertexAttribfv, { "GetVertexAttribfv", "GetVertexAttribfvARB", nullptr } },
        { (PRFuncPtr*) &mSymbols.fGetVertexAttribiv, { "GetVertexAttribiv", "GetVertexAttribivARB", nullptr } },
        { (PRFuncPtr*) &mSymbols.fGetVertexAttribPointerv, { "GetVertexAttribPointerv", nullptr } },
        { (PRFuncPtr*) &mSymbols.fHint, { "Hint", nullptr } },
        { (PRFuncPtr*) &mSymbols.fIsBuffer, { "IsBuffer", "IsBufferARB", nullptr } },
        { (PRFuncPtr*) &mSymbols.fIsEnabled, { "IsEnabled", nullptr } },
        { (PRFuncPtr*) &mSymbols.fIsProgram, { "IsProgram", "IsProgramARB", nullptr } },
        { (PRFuncPtr*) &mSymbols.fIsShader, { "IsShader", "IsShaderARB", nullptr } },
        { (PRFuncPtr*) &mSymbols.fIsTexture, { "IsTexture", "IsTextureARB", nullptr } },
        { (PRFuncPtr*) &mSymbols.fLineWidth, { "LineWidth", nullptr } },
        { (PRFuncPtr*) &mSymbols.fLinkProgram, { "LinkProgram", "LinkProgramARB", nullptr } },
        { (PRFuncPtr*) &mSymbols.fPixelStorei, { "PixelStorei", nullptr } },
        { (PRFuncPtr*) &mSymbols.fPolygonOffset, { "PolygonOffset", nullptr } },
        { (PRFuncPtr*) &mSymbols.fReadPixels, { "ReadPixels", nullptr } },
        { (PRFuncPtr*) &mSymbols.fSampleCoverage, { "SampleCoverage", nullptr } },
        { (PRFuncPtr*) &mSymbols.fScissor, { "Scissor", nullptr } },
        { (PRFuncPtr*) &mSymbols.fStencilFunc, { "StencilFunc", nullptr } },
        { (PRFuncPtr*) &mSymbols.fStencilFuncSeparate, { "StencilFuncSeparate", "StencilFuncSeparateEXT", nullptr } },
        { (PRFuncPtr*) &mSymbols.fStencilMask, { "StencilMask", nullptr } },
        { (PRFuncPtr*) &mSymbols.fStencilMaskSeparate, { "StencilMaskSeparate", "StencilMaskSeparateEXT", nullptr } },
        { (PRFuncPtr*) &mSymbols.fStencilOp, { "StencilOp", nullptr } },
        { (PRFuncPtr*) &mSymbols.fStencilOpSeparate, { "StencilOpSeparate", "StencilOpSeparateEXT", nullptr } },
        { (PRFuncPtr*) &mSymbols.fTexImage2D, { "TexImage2D", nullptr } },
        { (PRFuncPtr*) &mSymbols.fTexSubImage2D, { "TexSubImage2D", nullptr } },
        { (PRFuncPtr*) &mSymbols.fUniform1f, { "Uniform1f", nullptr } },
        { (PRFuncPtr*) &mSymbols.fUniform1fv, { "Uniform1fv", nullptr } },
        { (PRFuncPtr*) &mSymbols.fUniform1i, { "Uniform1i", nullptr } },
        { (PRFuncPtr*) &mSymbols.fUniform1iv, { "Uniform1iv", nullptr } },
        { (PRFuncPtr*) &mSymbols.fUniform2f, { "Uniform2f", nullptr } },
        { (PRFuncPtr*) &mSymbols.fUniform2fv, { "Uniform2fv", nullptr } },
        { (PRFuncPtr*) &mSymbols.fUniform2i, { "Uniform2i", nullptr } },
        { (PRFuncPtr*) &mSymbols.fUniform2iv, { "Uniform2iv", nullptr } },
        { (PRFuncPtr*) &mSymbols.fUniform3f, { "Uniform3f", nullptr } },
        { (PRFuncPtr*) &mSymbols.fUniform3fv, { "Uniform3fv", nullptr } },
        { (PRFuncPtr*) &mSymbols.fUniform3i, { "Uniform3i", nullptr } },
        { (PRFuncPtr*) &mSymbols.fUniform3iv, { "Uniform3iv", nullptr } },
        { (PRFuncPtr*) &mSymbols.fUniform4f, { "Uniform4f", nullptr } },
        { (PRFuncPtr*) &mSymbols.fUniform4fv, { "Uniform4fv", nullptr } },
        { (PRFuncPtr*) &mSymbols.fUniform4i, { "Uniform4i", nullptr } },
        { (PRFuncPtr*) &mSymbols.fUniform4iv, { "Uniform4iv", nullptr } },
        { (PRFuncPtr*) &mSymbols.fUniformMatrix2fv, { "UniformMatrix2fv", nullptr } },
        { (PRFuncPtr*) &mSymbols.fUniformMatrix3fv, { "UniformMatrix3fv", nullptr } },
        { (PRFuncPtr*) &mSymbols.fUniformMatrix4fv, { "UniformMatrix4fv", nullptr } },
        { (PRFuncPtr*) &mSymbols.fUseProgram, { "UseProgram", nullptr } },
        { (PRFuncPtr*) &mSymbols.fValidateProgram, { "ValidateProgram", nullptr } },
        { (PRFuncPtr*) &mSymbols.fVertexAttribPointer, { "VertexAttribPointer", nullptr } },
        { (PRFuncPtr*) &mSymbols.fVertexAttrib1f, { "VertexAttrib1f", nullptr } },
        { (PRFuncPtr*) &mSymbols.fVertexAttrib2f, { "VertexAttrib2f", nullptr } },
        { (PRFuncPtr*) &mSymbols.fVertexAttrib3f, { "VertexAttrib3f", nullptr } },
        { (PRFuncPtr*) &mSymbols.fVertexAttrib4f, { "VertexAttrib4f", nullptr } },
        { (PRFuncPtr*) &mSymbols.fVertexAttrib1fv, { "VertexAttrib1fv", nullptr } },
        { (PRFuncPtr*) &mSymbols.fVertexAttrib2fv, { "VertexAttrib2fv", nullptr } },
        { (PRFuncPtr*) &mSymbols.fVertexAttrib3fv, { "VertexAttrib3fv", nullptr } },
        { (PRFuncPtr*) &mSymbols.fVertexAttrib4fv, { "VertexAttrib4fv", nullptr } },
        { (PRFuncPtr*) &mSymbols.fViewport, { "Viewport", nullptr } },
        { (PRFuncPtr*) &mSymbols.fCompileShader, { "CompileShader", nullptr } },
        { (PRFuncPtr*) &mSymbols.fCopyTexImage2D, { "CopyTexImage2D", nullptr } },
        { (PRFuncPtr*) &mSymbols.fCopyTexSubImage2D, { "CopyTexSubImage2D", nullptr } },
        { (PRFuncPtr*) &mSymbols.fGetShaderiv, { "GetShaderiv", nullptr } },
        { (PRFuncPtr*) &mSymbols.fGetShaderInfoLog, { "GetShaderInfoLog", nullptr } },
        { (PRFuncPtr*) &mSymbols.fGetShaderSource, { "GetShaderSource", nullptr } },
        { (PRFuncPtr*) &mSymbols.fShaderSource, { "ShaderSource", nullptr } },
        { (PRFuncPtr*) &mSymbols.fVertexAttribPointer, { "VertexAttribPointer", nullptr } },

        { (PRFuncPtr*) &mSymbols.fGenBuffers, { "GenBuffers", "GenBuffersARB", nullptr } },
        { (PRFuncPtr*) &mSymbols.fGenTextures, { "GenTextures", nullptr } },
        { (PRFuncPtr*) &mSymbols.fCreateProgram, { "CreateProgram", "CreateProgramARB", nullptr } },
        { (PRFuncPtr*) &mSymbols.fCreateShader, { "CreateShader", "CreateShaderARB", nullptr } },

        { (PRFuncPtr*) &mSymbols.fDeleteBuffers, { "DeleteBuffers", "DeleteBuffersARB", nullptr } },
        { (PRFuncPtr*) &mSymbols.fDeleteTextures, { "DeleteTextures", "DeleteTexturesARB", nullptr } },
        { (PRFuncPtr*) &mSymbols.fDeleteProgram, { "DeleteProgram", "DeleteProgramARB", nullptr } },
        { (PRFuncPtr*) &mSymbols.fDeleteShader, { "DeleteShader", "DeleteShaderARB", nullptr } },

        END_SYMBOLS
    };

    if (!LoadGLSymbols(this, prefix, trygl, coreSymbols, "GL"))
        return false;

    ////////////////

<<<<<<< HEAD
    MakeCurrent();

    const std::string versionStr = (const char*)fGetString(LOCAL_GL_VERSION);
    if (versionStr.find("OpenGL ES") == 0) {
        mProfile = ContextProfile::OpenGLES;
    }

=======
    if (!MakeCurrent()) {
        return false;
    }

    const std::string versionStr = (const char*)fGetString(LOCAL_GL_VERSION);
    if (versionStr.find("OpenGL ES") == 0) {
        mProfile = ContextProfile::OpenGLES;
    }

>>>>>>> a17af05f
    uint32_t majorVer, minorVer;
    if (!ParseVersion(versionStr, &majorVer, &minorVer)) {
        MOZ_ASSERT(false, "Failed to parse GL_VERSION");
        return false;
    }
    MOZ_ASSERT(majorVer < 10);
    MOZ_ASSERT(minorVer < 10);
    mVersion = majorVer*100 + minorVer*10;
<<<<<<< HEAD
    if (mVersion < 200) {
        // Mac OSX 10.6/10.7 machines with Intel GPUs claim only OpenGL 1.4 but
        // have all the GL2+ extensions that we need.
        mVersion = 200;
    }

    ////

=======
    if (mVersion < 200)
        return false;

    ////

>>>>>>> a17af05f
    const auto glslVersionStr = (const char*)fGetString(LOCAL_GL_SHADING_LANGUAGE_VERSION);
    if (!glslVersionStr) {
        // This happens on the Android emulators. We'll just return 100
        mShadingLanguageVersion = 100;
    } else if (ParseVersion(glslVersionStr, &majorVer, &minorVer)) {
        MOZ_ASSERT(majorVer < 10);
        MOZ_ASSERT(minorVer < 100);
        mShadingLanguageVersion = majorVer*100 + minorVer;
    } else {
        MOZ_ASSERT(false, "Failed to parse GL_SHADING_LANGUAGE_VERSION");
        return false;
    }

    if (ShouldSpew()) {
        printf_stderr("GL version detected: %u\n", mVersion);
        printf_stderr("GLSL version detected: %u\n", mShadingLanguageVersion);
        printf_stderr("OpenGL vendor: %s\n", fGetString(LOCAL_GL_VENDOR));
        printf_stderr("OpenGL renderer: %s\n", fGetString(LOCAL_GL_RENDERER));
    }

    ////////////////

    // Load OpenGL ES 2.0 symbols, or desktop if we aren't using ES 2.
    if (mProfile == ContextProfile::OpenGLES) {
        const SymLoadStruct symbols[] = {
            { (PRFuncPtr*) &mSymbols.fGetShaderPrecisionFormat, { "GetShaderPrecisionFormat", nullptr } },
            { (PRFuncPtr*) &mSymbols.fClearDepthf, { "ClearDepthf", nullptr } },
            { (PRFuncPtr*) &mSymbols.fDepthRangef, { "DepthRangef", nullptr } },
            END_SYMBOLS
        };

        if (!LoadGLSymbols(this, prefix, trygl, symbols, "OpenGL ES"))
            return false;
    } else {
        const SymLoadStruct symbols[] = {
            { (PRFuncPtr*) &mSymbols.fClearDepth, { "ClearDepth", nullptr } },
            { (PRFuncPtr*) &mSymbols.fDepthRange, { "DepthRange", nullptr } },
            { (PRFuncPtr*) &mSymbols.fReadBuffer, { "ReadBuffer", nullptr } },
            { (PRFuncPtr*) &mSymbols.fMapBuffer, { "MapBuffer", nullptr } },
            { (PRFuncPtr*) &mSymbols.fUnmapBuffer, { "UnmapBuffer", nullptr } },
            { (PRFuncPtr*) &mSymbols.fPointParameterf, { "PointParameterf", nullptr } },
            { (PRFuncPtr*) &mSymbols.fDrawBuffer, { "DrawBuffer", nullptr } },
            // The following functions are only used by Skia/GL in desktop mode.
            // Other parts of Gecko should avoid using these
            { (PRFuncPtr*) &mSymbols.fDrawBuffers, { "DrawBuffers", nullptr } },
            { (PRFuncPtr*) &mSymbols.fClientActiveTexture, { "ClientActiveTexture", nullptr } },
            { (PRFuncPtr*) &mSymbols.fDisableClientState, { "DisableClientState", nullptr } },
            { (PRFuncPtr*) &mSymbols.fEnableClientState, { "EnableClientState", nullptr } },
            { (PRFuncPtr*) &mSymbols.fLoadIdentity, { "LoadIdentity", nullptr } },
            { (PRFuncPtr*) &mSymbols.fLoadMatrixf, { "LoadMatrixf", nullptr } },
            { (PRFuncPtr*) &mSymbols.fMatrixMode, { "MatrixMode", nullptr } },
            { (PRFuncPtr*) &mSymbols.fPolygonMode, { "PolygonMode", nullptr } },
            { (PRFuncPtr*) &mSymbols.fTexGeni, { "TexGeni", nullptr } },
            { (PRFuncPtr*) &mSymbols.fTexGenf, { "TexGenf", nullptr } },
            { (PRFuncPtr*) &mSymbols.fTexGenfv, { "TexGenfv", nullptr } },
            { (PRFuncPtr*) &mSymbols.fVertexPointer, { "VertexPointer", nullptr } },
            END_SYMBOLS
        };

        if (!LoadGLSymbols(this, prefix, trygl, symbols, "Desktop OpenGL"))
            return false;
    }

    ////////////////

    const char* glVendorString = (const char*)fGetString(LOCAL_GL_VENDOR);
    const char* glRendererString = (const char*)fGetString(LOCAL_GL_RENDERER);
    if (!glVendorString || !glRendererString)
        return false;

    // The order of these strings must match up with the order of the enum
    // defined in GLContext.h for vendor IDs.
    const char* vendorMatchStrings[size_t(GLVendor::Other) + 1] = {
        "Intel",
        "NVIDIA",
        "ATI",
        "Qualcomm",
        "Imagination",
        "nouveau",
        "Vivante",
        "VMware, Inc.",
        "ARM",
        "Unknown"
    };

    mVendor = GLVendor::Other;
    for (size_t i = 0; i < size_t(GLVendor::Other); ++i) {
        if (DoesStringMatch(glVendorString, vendorMatchStrings[i])) {
            mVendor = GLVendor(i);
            break;
        }
    }

    // The order of these strings must match up with the order of the enum
    // defined in GLContext.h for renderer IDs.
    const char* rendererMatchStrings[size_t(GLRenderer::Other) + 1] = {
        "Adreno 200",
        "Adreno 205",
        "Adreno (TM) 200",
        "Adreno (TM) 205",
        "Adreno (TM) 305",
        "Adreno (TM) 320",
        "Adreno (TM) 330",
        "Adreno (TM) 420",
        "Mali-400 MP",
        "Mali-450 MP",
        "PowerVR SGX 530",
        "PowerVR SGX 540",
        "PowerVR SGX 544MP",
        "NVIDIA Tegra",
        "Android Emulator",
        "Gallium 0.4 on llvmpipe",
        "Intel HD Graphics 3000 OpenGL Engine",
        "Microsoft Basic Render Driver",
        "Unknown"
    };

    mRenderer = GLRenderer::Other;
    for (size_t i = 0; i < size_t(GLRenderer::Other); ++i) {
        if (DoesStringMatch(glRendererString, rendererMatchStrings[i])) {
            mRenderer = GLRenderer(i);
            break;
        }
    }

    if (ShouldSpew()) {
        printf_stderr("GL_VENDOR: %s\n", glVendorString);
        printf_stderr("mVendor: %s\n", vendorMatchStrings[size_t(mVendor)]);
        printf_stderr("GL_RENDERER: %s\n", glRendererString);
        printf_stderr("mRenderer: %s\n", rendererMatchStrings[size_t(mRenderer)]);
    }

    ////////////////

    if (mVersion >= 300) { // Both GL3 and ES3.
        const SymLoadStruct symbols[] = {
            { (PRFuncPtr*) &mSymbols.fGetStringi, { "GetStringi", nullptr } },
            END_SYMBOLS
        };

        if (!LoadGLSymbols(this, prefix, trygl, symbols, "GetStringi")) {
            MOZ_RELEASE_ASSERT(false, "GFX: GetStringi is required!");
            return false;
        }
    }

    InitExtensions();
    if (mProfile != ContextProfile::OpenGLES) {
        if (mVersion >= 310 && !IsExtensionSupported(ARB_compatibility)) {
            mProfile = ContextProfile::OpenGLCore;
        } else {
            mProfile = ContextProfile::OpenGLCompatibility;
        }
    }
    MOZ_ASSERT(mProfile != ContextProfile::Unknown);

    if (ShouldSpew()) {
        const char* profileStr = "";
        if (mProfile == ContextProfile::OpenGLES) {
            profileStr = " es";
        } else if (mProfile == ContextProfile::OpenGLCore) {
            profileStr = " core";
        }
        printf_stderr("Detected profile: %u%s\n", mVersion, profileStr);
    }

    InitFeatures();

    ////

    // Disable extensions with partial or incorrect support.
    if (WorkAroundDriverBugs()) {
        if (Renderer() == GLRenderer::AdrenoTM320) {
            MarkUnsupported(GLFeature::standard_derivatives);
        }

        if (Vendor() == GLVendor::Vivante) {
            // bug 958256
            MarkUnsupported(GLFeature::standard_derivatives);
        }

        if (Renderer() == GLRenderer::MicrosoftBasicRenderDriver) {
            // Bug 978966: on Microsoft's "Basic Render Driver" (software renderer)
            // multisampling hardcodes blending with the default blendfunc, which breaks WebGL.
            MarkUnsupported(GLFeature::framebuffer_multisample);
        }

#ifdef XP_MACOSX
        // The Mac Nvidia driver, for versions up to and including 10.8,
        // don't seem to properly support this.  See 814839
        // this has been fixed in Mac OS X 10.9. See 907946
        // and it also works in 10.8.3 and higher.  See 1094338.
        if (Vendor() == gl::GLVendor::NVIDIA &&
            !nsCocoaFeatures::IsAtLeastVersion(10,8,3))
        {
            MarkUnsupported(GLFeature::depth_texture);
        }
#endif
    }

    if (IsExtensionSupported(GLContext::ARB_pixel_buffer_object)) {
        MOZ_ASSERT((mSymbols.fMapBuffer && mSymbols.fUnmapBuffer),
                   "ARB_pixel_buffer_object supported without glMapBuffer/UnmapBuffer"
                   " being available!");
    }

    ////////////////////////////////////////////////////////////////////////////

    const auto fnLoadForFeature = [this, prefix, trygl](const SymLoadStruct* list,
                                                        GLFeature feature)
    {
        return this->LoadFeatureSymbols(prefix, trygl, list, feature);
    };

    // Check for ARB_framebuffer_objects
    if (IsSupported(GLFeature::framebuffer_object)) {
        // https://www.opengl.org/registry/specs/ARB/framebuffer_object.txt
        const SymLoadStruct symbols[] = {
            CORE_SYMBOL(IsRenderbuffer),
            CORE_SYMBOL(BindRenderbuffer),
            CORE_SYMBOL(DeleteRenderbuffers),
            CORE_SYMBOL(GenRenderbuffers),
            CORE_SYMBOL(RenderbufferStorage),
            CORE_SYMBOL(RenderbufferStorageMultisample),
            CORE_SYMBOL(GetRenderbufferParameteriv),
            CORE_SYMBOL(IsFramebuffer),
            CORE_SYMBOL(BindFramebuffer),
            CORE_SYMBOL(DeleteFramebuffers),
            CORE_SYMBOL(GenFramebuffers),
            CORE_SYMBOL(CheckFramebufferStatus),
            CORE_SYMBOL(FramebufferTexture2D),
            CORE_SYMBOL(FramebufferTextureLayer),
            CORE_SYMBOL(FramebufferRenderbuffer),
            CORE_SYMBOL(GetFramebufferAttachmentParameteriv),
            CORE_SYMBOL(BlitFramebuffer),
            CORE_SYMBOL(GenerateMipmap),
            END_SYMBOLS
        };
        fnLoadForFeature(symbols, GLFeature::framebuffer_object);
    }

    if (!IsSupported(GLFeature::framebuffer_object)) {
        // Check for aux symbols based on extensions
        if (IsSupported(GLFeature::framebuffer_object_EXT_OES)) {
            const SymLoadStruct symbols[] = {
                CORE_EXT_SYMBOL2(IsRenderbuffer, EXT, OES),
                CORE_EXT_SYMBOL2(BindRenderbuffer, EXT, OES),
                CORE_EXT_SYMBOL2(DeleteRenderbuffers, EXT, OES),
                CORE_EXT_SYMBOL2(GenRenderbuffers, EXT, OES),
                CORE_EXT_SYMBOL2(RenderbufferStorage, EXT, OES),
                CORE_EXT_SYMBOL2(GetRenderbufferParameteriv, EXT, OES),
                CORE_EXT_SYMBOL2(IsFramebuffer, EXT, OES),
                CORE_EXT_SYMBOL2(BindFramebuffer, EXT, OES),
                CORE_EXT_SYMBOL2(DeleteFramebuffers, EXT, OES),
                CORE_EXT_SYMBOL2(GenFramebuffers, EXT, OES),
                CORE_EXT_SYMBOL2(CheckFramebufferStatus, EXT, OES),
                CORE_EXT_SYMBOL2(FramebufferTexture2D, EXT, OES),
                CORE_EXT_SYMBOL2(FramebufferRenderbuffer, EXT, OES),
                CORE_EXT_SYMBOL2(GetFramebufferAttachmentParameteriv, EXT, OES),
                CORE_EXT_SYMBOL2(GenerateMipmap, EXT, OES),
                END_SYMBOLS
            };
            fnLoadForFeature(symbols, GLFeature::framebuffer_object_EXT_OES);
        }

        if (IsSupported(GLFeature::framebuffer_blit)) {
            const SymLoadStruct symbols[] = {
                EXT_SYMBOL3(BlitFramebuffer, ANGLE, EXT, NV),
                END_SYMBOLS
            };
            fnLoadForFeature(symbols, GLFeature::framebuffer_blit);
        }

        if (IsSupported(GLFeature::framebuffer_multisample)) {
            const SymLoadStruct symbols[] = {
                EXT_SYMBOL3(RenderbufferStorageMultisample, ANGLE, APPLE, EXT),
                END_SYMBOLS
            };
            fnLoadForFeature(symbols, GLFeature::framebuffer_multisample);
        }

        if (IsExtensionSupported(GLContext::ARB_geometry_shader4) ||
            IsExtensionSupported(GLContext::NV_geometry_program4))
        {
            const SymLoadStruct symbols[] = {
                EXT_SYMBOL2(FramebufferTextureLayer, ARB, EXT),
                END_SYMBOLS
            };
            if (!LoadGLSymbols(this, prefix, trygl, symbols,
                               "ARB_geometry_shader4/NV_geometry_program4"))
            {
                MarkExtensionUnsupported(GLContext::ARB_geometry_shader4);
                MarkExtensionUnsupported(GLContext::NV_geometry_program4);
            }
        }
    }

    if (!IsSupported(GLFeature::framebuffer_object) &&
        !IsSupported(GLFeature::framebuffer_object_EXT_OES))
    {
        NS_ERROR("GLContext requires support for framebuffer objects.");
        return false;
    }
    MOZ_RELEASE_ASSERT(mSymbols.fBindFramebuffer, "GFX: mSymbols.fBindFramebuffer zero or not set.");

    ////////////////

    const auto err = mSymbols.fGetError();
    MOZ_RELEASE_ASSERT(!err);
    if (err)
        return false;

    LoadMoreSymbols(prefix, trygl);

    ////////////////////////////////////////////////////////////////////////////

    raw_fGetIntegerv(LOCAL_GL_VIEWPORT, mViewportRect);
    raw_fGetIntegerv(LOCAL_GL_SCISSOR_BOX, mScissorRect);
    raw_fGetIntegerv(LOCAL_GL_MAX_TEXTURE_SIZE, &mMaxTextureSize);
    raw_fGetIntegerv(LOCAL_GL_MAX_CUBE_MAP_TEXTURE_SIZE, &mMaxCubeMapTextureSize);
    raw_fGetIntegerv(LOCAL_GL_MAX_RENDERBUFFER_SIZE, &mMaxRenderbufferSize);
    raw_fGetIntegerv(LOCAL_GL_MAX_VIEWPORT_DIMS, mMaxViewportDims);

#ifdef XP_MACOSX
    if (mWorkAroundDriverBugs &&
        nsCocoaFeatures::OSXVersionMajor() == 10 &&
        nsCocoaFeatures::OSXVersionMinor() < 12)
    {
        if (mVendor == GLVendor::Intel) {
            // see bug 737182 for 2D textures, bug 684882 for cube map textures.
            mMaxTextureSize        = std::min(mMaxTextureSize,        4096);
            mMaxCubeMapTextureSize = std::min(mMaxCubeMapTextureSize, 512);
            // for good measure, we align renderbuffers on what we do for 2D textures
            mMaxRenderbufferSize   = std::min(mMaxRenderbufferSize,   4096);
            mNeedsTextureSizeChecks = true;
        } else if (mVendor == GLVendor::NVIDIA) {
            // See bug 879656.  8192 fails, 8191 works.
            mMaxTextureSize = std::min(mMaxTextureSize, 8191);
            mMaxRenderbufferSize = std::min(mMaxRenderbufferSize, 8191);

            // Part of the bug 879656, but it also doesn't hurt the 877949
            mNeedsTextureSizeChecks = true;
        }
    }
#endif
#ifdef MOZ_X11
    if (mWorkAroundDriverBugs) {
        if (mVendor == GLVendor::Nouveau) {
            // see bug 814716. Clamp MaxCubeMapTextureSize at 2K for Nouveau.
            mMaxCubeMapTextureSize = std::min(mMaxCubeMapTextureSize, 2048);
            mNeedsTextureSizeChecks = true;
        } else if (mVendor == GLVendor::Intel) {
            // Bug 1199923. Driver seems to report a larger max size than
            // actually supported.
            mMaxTextureSize /= 2;
            mMaxRenderbufferSize /= 2;
            mNeedsTextureSizeChecks = true;
        }
        // Bug 1367570. Explicitly set vertex attributes [1,3] to opaque
        // black because Nvidia doesn't do it for us.
        if (mVendor == GLVendor::NVIDIA) {
            for (size_t i = 1; i <= 3; ++i) {
                mSymbols.fVertexAttrib4f(i, 0, 0, 0, 1);
            }
        }
    }
#endif
    if (mWorkAroundDriverBugs &&
        Renderer() == GLRenderer::AdrenoTM420) {
        // see bug 1194923. Calling glFlush before glDeleteFramebuffers
        // prevents occasional driver crash.
        mNeedsFlushBeforeDeleteFB = true;
    }
#ifdef MOZ_WIDGET_ANDROID
    if (mWorkAroundDriverBugs &&
        (Renderer() == GLRenderer::AdrenoTM305 ||
         Renderer() == GLRenderer::AdrenoTM320 ||
         Renderer() == GLRenderer::AdrenoTM330) &&
        AndroidBridge::Bridge()->GetAPIVersion() < 21) {
        // Bug 1164027. Driver crashes when functions such as
        // glTexImage2D fail due to virtual memory exhaustion.
        mTextureAllocCrashesOnMapFailure = true;
    }
#endif
#if MOZ_WIDGET_ANDROID
    if (mWorkAroundDriverBugs &&
        Renderer() == GLRenderer::SGX540 &&
        AndroidBridge::Bridge()->GetAPIVersion() <= 15) {
        // Bug 1288446. Driver sometimes crashes when uploading data to a
        // texture if the render target has changed since the texture was
        // rendered from. Calling glCheckFramebufferStatus after
        // glFramebufferTexture2D prevents the crash.
        mNeedsCheckAfterAttachTextureToFb = true;
    }
#endif

    mMaxTextureImageSize = mMaxTextureSize;

    if (IsSupported(GLFeature::framebuffer_multisample)) {
        fGetIntegerv(LOCAL_GL_MAX_SAMPLES, (GLint*)&mMaxSamples);
    }

    ////////////////////////////////////////////////////////////////////////////

    // We're ready for final setup.
    fBindFramebuffer(LOCAL_GL_FRAMEBUFFER, 0);

    // TODO: Remove SurfaceCaps::any.
    if (mCaps.any) {
        mCaps.any = false;
        mCaps.color = true;
        mCaps.alpha = false;
    }

    MOZ_ASSERT(IsCurrent());

    if (ShouldSpew() && IsExtensionSupported(KHR_debug)) {
        fEnable(LOCAL_GL_DEBUG_OUTPUT);
        fDisable(LOCAL_GL_DEBUG_OUTPUT_SYNCHRONOUS);
        fDebugMessageCallback(&StaticDebugCallback, (void*)this);
        fDebugMessageControl(LOCAL_GL_DONT_CARE,
                             LOCAL_GL_DONT_CARE,
                             LOCAL_GL_DONT_CARE,
                             0, nullptr,
                             true);
    }

    return true;
}

void
GLContext::LoadMoreSymbols(const char* prefix, bool trygl)
{
    const auto fnLoadForExt = [this, prefix, trygl](const SymLoadStruct* list,
                                                    GLExtensions ext)
    {
        return this->LoadExtSymbols(prefix, trygl, list, ext);
    };

    const auto fnLoadForFeature = [this, prefix, trygl](const SymLoadStruct* list,
                                                        GLFeature feature)
    {
        return this->LoadFeatureSymbols(prefix, trygl, list, feature);
    };

    const auto fnLoadFeatureByCore = [this, fnLoadForFeature](const SymLoadStruct* coreList,
                                                              const SymLoadStruct* extList,
                                                              GLFeature feature)
    {
        const bool useCore = this->IsFeatureProvidedByCoreSymbols(feature);
        const auto list = useCore ? coreList : extList;
        return fnLoadForFeature(list, feature);
    };

    if (IsSupported(GLFeature::robustness)) {
        const auto resetStrategy = GetIntAs<GLuint>(LOCAL_GL_RESET_NOTIFICATION_STRATEGY);
        if (resetStrategy != LOCAL_GL_LOSE_CONTEXT_ON_RESET) {
            NS_WARNING("Robustness supported, strategy is not LOSE_CONTEXT_ON_RESET!");
            if (ShouldSpew()) {
                const bool isDisabled = (resetStrategy == LOCAL_GL_NO_RESET_NOTIFICATION);
                printf_stderr("Strategy: %s (0x%04x)",
                              (isDisabled ? "disabled" : "unrecognized"),
                              resetStrategy);
            }
            MarkUnsupported(GLFeature::robustness);
        }
    }
    if (IsSupported(GLFeature::robustness)) {
        const SymLoadStruct symbols[] = {
            { (PRFuncPtr*) &mSymbols.fGetGraphicsResetStatus, { "GetGraphicsResetStatus",
                                                                "GetGraphicsResetStatusARB",
                                                                "GetGraphicsResetStatusKHR",
                                                                "GetGraphicsResetStatusEXT",
                                                                nullptr } },
            END_SYMBOLS
        };
        if (fnLoadForFeature(symbols, GLFeature::robustness)) {
            const auto status = mSymbols.fGetGraphicsResetStatus();
            MOZ_ALWAYS_TRUE(!status);

            const auto err = mSymbols.fGetError();
            MOZ_ALWAYS_TRUE(!err);
        }
    }

    if (IsSupported(GLFeature::sync)) {
        const SymLoadStruct symbols[] = {
            { (PRFuncPtr*) &mSymbols.fFenceSync,      { "FenceSync",      nullptr } },
            { (PRFuncPtr*) &mSymbols.fIsSync,         { "IsSync",         nullptr } },
            { (PRFuncPtr*) &mSymbols.fDeleteSync,     { "DeleteSync",     nullptr } },
            { (PRFuncPtr*) &mSymbols.fClientWaitSync, { "ClientWaitSync", nullptr } },
            { (PRFuncPtr*) &mSymbols.fWaitSync,       { "WaitSync",       nullptr } },
            { (PRFuncPtr*) &mSymbols.fGetInteger64v,  { "GetInteger64v",  nullptr } },
            { (PRFuncPtr*) &mSymbols.fGetSynciv,      { "GetSynciv",      nullptr } },
            END_SYMBOLS
        };
        fnLoadForFeature(symbols, GLFeature::sync);
    }

    if (IsExtensionSupported(OES_EGL_image)) {
        const SymLoadStruct symbols[] = {
            { (PRFuncPtr*) &mSymbols.fEGLImageTargetTexture2D, { "EGLImageTargetTexture2DOES", nullptr } },
            { (PRFuncPtr*) &mSymbols.fEGLImageTargetRenderbufferStorage, { "EGLImageTargetRenderbufferStorageOES", nullptr } },
            END_SYMBOLS
        };
        fnLoadForExt(symbols, OES_EGL_image);
    }

    if (IsExtensionSupported(APPLE_texture_range)) {
        const SymLoadStruct symbols[] = {
            { (PRFuncPtr*) &mSymbols.fTextureRangeAPPLE, { "TextureRangeAPPLE", nullptr } },
            END_SYMBOLS
        };
        fnLoadForExt(symbols, APPLE_texture_range);
    }

    if (IsSupported(GLFeature::vertex_array_object)) {
        const SymLoadStruct coreSymbols[] = {
            { (PRFuncPtr*) &mSymbols.fIsVertexArray, { "IsVertexArray", nullptr } },
            { (PRFuncPtr*) &mSymbols.fGenVertexArrays, { "GenVertexArrays", nullptr } },
            { (PRFuncPtr*) &mSymbols.fBindVertexArray, { "BindVertexArray", nullptr } },
            { (PRFuncPtr*) &mSymbols.fDeleteVertexArrays, { "DeleteVertexArrays", nullptr } },
            END_SYMBOLS
        };
        const SymLoadStruct extSymbols[] = {
            { (PRFuncPtr*) &mSymbols.fIsVertexArray, { "IsVertexArrayARB", "IsVertexArrayOES", "IsVertexArrayAPPLE", nullptr } },
            { (PRFuncPtr*) &mSymbols.fGenVertexArrays, { "GenVertexArraysARB", "GenVertexArraysOES", "GenVertexArraysAPPLE", nullptr } },
            { (PRFuncPtr*) &mSymbols.fBindVertexArray, { "BindVertexArrayARB", "BindVertexArrayOES", "BindVertexArrayAPPLE", nullptr } },
            { (PRFuncPtr*) &mSymbols.fDeleteVertexArrays, { "DeleteVertexArraysARB", "DeleteVertexArraysOES", "DeleteVertexArraysAPPLE", nullptr } },
            END_SYMBOLS
        };
        fnLoadFeatureByCore(coreSymbols, extSymbols, GLFeature::vertex_array_object);
    }

    if (IsSupported(GLFeature::draw_instanced)) {
        const SymLoadStruct coreSymbols[] = {
            { (PRFuncPtr*) &mSymbols.fDrawArraysInstanced, { "DrawArraysInstanced", nullptr } },
            { (PRFuncPtr*) &mSymbols.fDrawElementsInstanced, { "DrawElementsInstanced", nullptr } },
            END_SYMBOLS
        };
        const SymLoadStruct extSymbols[] = {
            { (PRFuncPtr*) &mSymbols.fDrawArraysInstanced, { "DrawArraysInstancedARB", "DrawArraysInstancedEXT", "DrawArraysInstancedNV", "DrawArraysInstancedANGLE", nullptr } },
            { (PRFuncPtr*) &mSymbols.fDrawElementsInstanced, { "DrawElementsInstancedARB", "DrawElementsInstancedEXT", "DrawElementsInstancedNV", "DrawElementsInstancedANGLE", nullptr }
            },
            END_SYMBOLS
        };
        fnLoadFeatureByCore(coreSymbols, extSymbols, GLFeature::draw_instanced);
    }

    if (IsSupported(GLFeature::instanced_arrays)) {
        const SymLoadStruct coreSymbols[] = {
            { (PRFuncPtr*) &mSymbols.fVertexAttribDivisor, { "VertexAttribDivisor", nullptr } },
            END_SYMBOLS
        };
        const SymLoadStruct extSymbols[] = {
            { (PRFuncPtr*) &mSymbols.fVertexAttribDivisor, { "VertexAttribDivisorARB", "VertexAttribDivisorNV", "VertexAttribDivisorANGLE", nullptr } },
            END_SYMBOLS
        };
        fnLoadFeatureByCore(coreSymbols, extSymbols, GLFeature::instanced_arrays);
    }

    if (IsSupported(GLFeature::texture_storage)) {
        const SymLoadStruct coreSymbols[] = {
            { (PRFuncPtr*) &mSymbols.fTexStorage2D, { "TexStorage2D", nullptr } },
            { (PRFuncPtr*) &mSymbols.fTexStorage3D, { "TexStorage3D", nullptr } },
            END_SYMBOLS
        };
        const SymLoadStruct extSymbols[] = {
            { (PRFuncPtr*) &mSymbols.fTexStorage2D, { "TexStorage2DEXT", nullptr } },
            { (PRFuncPtr*) &mSymbols.fTexStorage3D, { "TexStorage3DEXT", nullptr } },
            END_SYMBOLS
        };
        fnLoadFeatureByCore(coreSymbols, extSymbols, GLFeature::texture_storage);
    }

    if (IsSupported(GLFeature::sampler_objects)) {
        const SymLoadStruct symbols[] = {
            { (PRFuncPtr*) &mSymbols.fGenSamplers, { "GenSamplers", nullptr } },
            { (PRFuncPtr*) &mSymbols.fDeleteSamplers, { "DeleteSamplers", nullptr } },
            { (PRFuncPtr*) &mSymbols.fIsSampler, { "IsSampler", nullptr } },
            { (PRFuncPtr*) &mSymbols.fBindSampler, { "BindSampler", nullptr } },
            { (PRFuncPtr*) &mSymbols.fSamplerParameteri, { "SamplerParameteri", nullptr } },
            { (PRFuncPtr*) &mSymbols.fSamplerParameteriv, { "SamplerParameteriv", nullptr } },
            { (PRFuncPtr*) &mSymbols.fSamplerParameterf, { "SamplerParameterf", nullptr } },
            { (PRFuncPtr*) &mSymbols.fSamplerParameterfv, { "SamplerParameterfv", nullptr } },
            { (PRFuncPtr*) &mSymbols.fGetSamplerParameteriv, { "GetSamplerParameteriv", nullptr } },
            { (PRFuncPtr*) &mSymbols.fGetSamplerParameterfv, { "GetSamplerParameterfv", nullptr } },
            END_SYMBOLS
        };
        fnLoadForFeature(symbols, GLFeature::sampler_objects);
    }

    // ARB_transform_feedback2/NV_transform_feedback2 is a
    // superset of EXT_transform_feedback/NV_transform_feedback
    // and adds glPauseTransformFeedback &
    // glResumeTransformFeedback, which are required for WebGL2.
    if (IsSupported(GLFeature::transform_feedback2)) {
        const SymLoadStruct coreSymbols[] = {
            { (PRFuncPtr*) &mSymbols.fBindBufferBase, { "BindBufferBase", nullptr } },
            { (PRFuncPtr*) &mSymbols.fBindBufferRange, { "BindBufferRange", nullptr } },
            { (PRFuncPtr*) &mSymbols.fGenTransformFeedbacks, { "GenTransformFeedbacks", nullptr } },
            { (PRFuncPtr*) &mSymbols.fBindTransformFeedback, { "BindTransformFeedback", nullptr } },
            { (PRFuncPtr*) &mSymbols.fDeleteTransformFeedbacks, { "DeleteTransformFeedbacks", nullptr } },
            { (PRFuncPtr*) &mSymbols.fIsTransformFeedback, { "IsTransformFeedback", nullptr } },
            { (PRFuncPtr*) &mSymbols.fBeginTransformFeedback, { "BeginTransformFeedback", nullptr } },
            { (PRFuncPtr*) &mSymbols.fEndTransformFeedback, { "EndTransformFeedback", nullptr } },
            { (PRFuncPtr*) &mSymbols.fTransformFeedbackVaryings, { "TransformFeedbackVaryings", nullptr } },
            { (PRFuncPtr*) &mSymbols.fGetTransformFeedbackVarying, { "GetTransformFeedbackVarying", nullptr } },
            { (PRFuncPtr*) &mSymbols.fPauseTransformFeedback, { "PauseTransformFeedback", nullptr } },
            { (PRFuncPtr*) &mSymbols.fResumeTransformFeedback, { "ResumeTransformFeedback", nullptr } },
            END_SYMBOLS
        };
        const SymLoadStruct extSymbols[] = {
            { (PRFuncPtr*) &mSymbols.fBindBufferBase, { "BindBufferBaseEXT", "BindBufferBaseNV", nullptr } },
            { (PRFuncPtr*) &mSymbols.fBindBufferRange, { "BindBufferRangeEXT", "BindBufferRangeNV", nullptr } },
            { (PRFuncPtr*) &mSymbols.fGenTransformFeedbacks, { "GenTransformFeedbacksNV", nullptr } },
            { (PRFuncPtr*) &mSymbols.fBindTransformFeedback, { "BindTransformFeedbackNV", nullptr } },
            { (PRFuncPtr*) &mSymbols.fDeleteTransformFeedbacks, { "DeleteTransformFeedbacksNV", nullptr } },
            { (PRFuncPtr*) &mSymbols.fIsTransformFeedback, { "IsTransformFeedbackNV", nullptr } },
            { (PRFuncPtr*) &mSymbols.fBeginTransformFeedback, { "BeginTransformFeedbackEXT", "BeginTransformFeedbackNV", nullptr } },
            { (PRFuncPtr*) &mSymbols.fEndTransformFeedback, { "EndTransformFeedbackEXT", "EndTransformFeedbackNV", nullptr } },
            { (PRFuncPtr*) &mSymbols.fTransformFeedbackVaryings, { "TransformFeedbackVaryingsEXT", "TransformFeedbackVaryingsNV", nullptr } },
            { (PRFuncPtr*) &mSymbols.fGetTransformFeedbackVarying, { "GetTransformFeedbackVaryingEXT", "GetTransformFeedbackVaryingNV", nullptr } },
            { (PRFuncPtr*) &mSymbols.fPauseTransformFeedback, { "PauseTransformFeedbackNV", nullptr } },
            { (PRFuncPtr*) &mSymbols.fResumeTransformFeedback, { "ResumeTransformFeedbackNV", nullptr } },
            END_SYMBOLS
        };
        if (!fnLoadFeatureByCore(coreSymbols, extSymbols, GLFeature::texture_storage)) {
            // Also mark bind_buffer_offset as unsupported.
            MarkUnsupported(GLFeature::bind_buffer_offset);
        }
    }

    if (IsSupported(GLFeature::bind_buffer_offset)) {
        const SymLoadStruct coreSymbols[] = {
            { (PRFuncPtr*) &mSymbols.fBindBufferOffset, { "BindBufferOffset", nullptr } },
            END_SYMBOLS
        };
        const SymLoadStruct extSymbols[] = {
            { (PRFuncPtr*) &mSymbols.fBindBufferOffset,
              { "BindBufferOffsetEXT", "BindBufferOffsetNV", nullptr }
            },
            END_SYMBOLS
        };
        fnLoadFeatureByCore(coreSymbols, extSymbols, GLFeature::bind_buffer_offset);
    }

    if (IsSupported(GLFeature::query_counter)) {
        const SymLoadStruct coreSymbols[] = {
            { (PRFuncPtr*) &mSymbols.fQueryCounter, { "QueryCounter", nullptr } },
            END_SYMBOLS
        };
        const SymLoadStruct extSymbols[] = {
            { (PRFuncPtr*) &mSymbols.fQueryCounter, { "QueryCounterEXT", "QueryCounterANGLE", nullptr } },
            END_SYMBOLS
        };
        fnLoadFeatureByCore(coreSymbols, extSymbols, GLFeature::query_counter);
    }

    if (IsSupported(GLFeature::query_objects)) {
        const SymLoadStruct coreSymbols[] = {
            { (PRFuncPtr*) &mSymbols.fBeginQuery, { "BeginQuery", nullptr } },
            { (PRFuncPtr*) &mSymbols.fGenQueries, { "GenQueries", nullptr } },
            { (PRFuncPtr*) &mSymbols.fDeleteQueries, { "DeleteQueries", nullptr } },
            { (PRFuncPtr*) &mSymbols.fEndQuery, { "EndQuery", nullptr } },
            { (PRFuncPtr*) &mSymbols.fGetQueryiv, { "GetQueryiv", nullptr } },
            { (PRFuncPtr*) &mSymbols.fGetQueryObjectuiv, { "GetQueryObjectuiv", nullptr } },
            { (PRFuncPtr*) &mSymbols.fIsQuery, { "IsQuery", nullptr } },
            END_SYMBOLS
        };
        const SymLoadStruct extSymbols[] = {
            { (PRFuncPtr*) &mSymbols.fBeginQuery, { "BeginQueryEXT", "BeginQueryANGLE", nullptr } },
            { (PRFuncPtr*) &mSymbols.fGenQueries, { "GenQueriesEXT", "GenQueriesANGLE", nullptr } },
            { (PRFuncPtr*) &mSymbols.fDeleteQueries, { "DeleteQueriesEXT", "DeleteQueriesANGLE", nullptr } },
            { (PRFuncPtr*) &mSymbols.fEndQuery, { "EndQueryEXT", "EndQueryANGLE", nullptr } },
            { (PRFuncPtr*) &mSymbols.fGetQueryiv, { "GetQueryivEXT", "GetQueryivANGLE", nullptr } },
            { (PRFuncPtr*) &mSymbols.fGetQueryObjectuiv, { "GetQueryObjectuivEXT", "GetQueryObjectuivANGLE", nullptr } },
            { (PRFuncPtr*) &mSymbols.fIsQuery, { "IsQueryEXT", "IsQueryANGLE", nullptr } },
            END_SYMBOLS
        };
        if (!fnLoadFeatureByCore(coreSymbols, extSymbols, GLFeature::query_objects)) {
            MarkUnsupported(GLFeature::get_query_object_i64v);
            MarkUnsupported(GLFeature::get_query_object_iv);
            MarkUnsupported(GLFeature::occlusion_query);
            MarkUnsupported(GLFeature::occlusion_query_boolean);
            MarkUnsupported(GLFeature::occlusion_query2);
        }
    }

    if (IsSupported(GLFeature::get_query_object_i64v)) {
        const SymLoadStruct coreSymbols[] = {
            { (PRFuncPtr*) &mSymbols.fGetQueryObjecti64v, { "GetQueryObjecti64v", nullptr } },
            { (PRFuncPtr*) &mSymbols.fGetQueryObjectui64v, { "GetQueryObjectui64v", nullptr } },
            END_SYMBOLS
        };
        const SymLoadStruct extSymbols[] = {
            { (PRFuncPtr*) &mSymbols.fGetQueryObjecti64v, { "GetQueryObjecti64vEXT", "GetQueryObjecti64vANGLE", nullptr } },
            { (PRFuncPtr*) &mSymbols.fGetQueryObjectui64v, { "GetQueryObjectui64vEXT", "GetQueryObjectui64vANGLE", nullptr } },
            END_SYMBOLS
        };
        if (!fnLoadFeatureByCore(coreSymbols, extSymbols, GLFeature::get_query_object_i64v)) {
            MarkUnsupported(GLFeature::query_counter);
        }
    }

    if (IsSupported(GLFeature::get_query_object_iv)) {
        const SymLoadStruct coreSymbols[] = {
            { (PRFuncPtr*) &mSymbols.fGetQueryObjectiv, { "GetQueryObjectiv", nullptr } },
            END_SYMBOLS
        };
        const SymLoadStruct extSymbols[] = {
            { (PRFuncPtr*) &mSymbols.fGetQueryObjectiv, { "GetQueryObjectivEXT", "GetQueryObjectivANGLE", nullptr } },
            END_SYMBOLS
        };
        fnLoadFeatureByCore(coreSymbols, extSymbols, GLFeature::get_query_object_iv);
    }

    if (IsSupported(GLFeature::clear_buffers)) {
        const SymLoadStruct symbols[] = {
            { (PRFuncPtr*) &mSymbols.fClearBufferfi,  { "ClearBufferfi",  nullptr } },
            { (PRFuncPtr*) &mSymbols.fClearBufferfv,  { "ClearBufferfv",  nullptr } },
            { (PRFuncPtr*) &mSymbols.fClearBufferiv,  { "ClearBufferiv",  nullptr } },
            { (PRFuncPtr*) &mSymbols.fClearBufferuiv, { "ClearBufferuiv", nullptr } },
            END_SYMBOLS
        };
        fnLoadForFeature(symbols, GLFeature::clear_buffers);
    }

    if (IsSupported(GLFeature::copy_buffer)) {
        const SymLoadStruct symbols[] = {
            { (PRFuncPtr*) &mSymbols.fCopyBufferSubData, { "CopyBufferSubData", nullptr } },
            END_SYMBOLS
        };
        fnLoadForFeature(symbols, GLFeature::copy_buffer);
    }

    if (IsSupported(GLFeature::draw_buffers)) {
        const SymLoadStruct coreSymbols[] = {
            { (PRFuncPtr*) &mSymbols.fDrawBuffers, { "DrawBuffers", nullptr } },
            END_SYMBOLS
        };
        const SymLoadStruct extSymbols[] = {
            { (PRFuncPtr*) &mSymbols.fDrawBuffers, { "DrawBuffersARB", "DrawBuffersEXT", nullptr } },
            END_SYMBOLS
        };
        fnLoadFeatureByCore(coreSymbols, extSymbols, GLFeature::draw_buffers);
    }

    if (IsSupported(GLFeature::draw_range_elements)) {
        const SymLoadStruct coreSymbols[] = {
            { (PRFuncPtr*) &mSymbols.fDrawRangeElements, { "DrawRangeElements", nullptr } },
            END_SYMBOLS
        };
        const SymLoadStruct extSymbols[] = {
            { (PRFuncPtr*) &mSymbols.fDrawRangeElements, { "DrawRangeElementsEXT", nullptr } },
            END_SYMBOLS
        };
        fnLoadFeatureByCore(coreSymbols, extSymbols, GLFeature::draw_range_elements);
    }

    if (IsSupported(GLFeature::get_integer_indexed)) {
        const SymLoadStruct coreSymbols[] = {
            { (PRFuncPtr*) &mSymbols.fGetIntegeri_v, { "GetIntegeri_v", nullptr } },
            END_SYMBOLS
        };
        const SymLoadStruct extSymbols[] ={
            { (PRFuncPtr*) &mSymbols.fGetIntegeri_v, { "GetIntegerIndexedvEXT", nullptr } },
            END_SYMBOLS
        };
        fnLoadFeatureByCore(coreSymbols, extSymbols, GLFeature::get_integer_indexed);
    }

    if (IsSupported(GLFeature::get_integer64_indexed)) {
        const SymLoadStruct symbols[] = {
            { (PRFuncPtr*) &mSymbols.fGetInteger64i_v, { "GetInteger64i_v", nullptr } },
            END_SYMBOLS
        };
        fnLoadForFeature(symbols, GLFeature::get_integer64_indexed);
    }

    if (IsSupported(GLFeature::gpu_shader4)) {
        const SymLoadStruct symbols[] = {
            { (PRFuncPtr*) &mSymbols.fGetVertexAttribIiv, { "GetVertexAttribIiv", "GetVertexAttribIivEXT", nullptr } },
            { (PRFuncPtr*) &mSymbols.fGetVertexAttribIuiv, { "GetVertexAttribIuiv", "GetVertexAttribIuivEXT", nullptr } },
            { (PRFuncPtr*) &mSymbols.fVertexAttribI4i, { "VertexAttribI4i", "VertexAttribI4iEXT", nullptr } },
            { (PRFuncPtr*) &mSymbols.fVertexAttribI4iv, { "VertexAttribI4iv","VertexAttribI4ivEXT", nullptr } },
            { (PRFuncPtr*) &mSymbols.fVertexAttribI4ui, { "VertexAttribI4ui", "VertexAttribI4uiEXT", nullptr } },
            { (PRFuncPtr*) &mSymbols.fVertexAttribI4uiv, { "VertexAttribI4uiv", "VertexAttribI4uivEXT", nullptr } },
            { (PRFuncPtr*) &mSymbols.fVertexAttribIPointer, { "VertexAttribIPointer", "VertexAttribIPointerEXT", nullptr } },
            { (PRFuncPtr*) &mSymbols.fUniform1ui,  { "Uniform1ui", "Uniform1uiEXT", nullptr } },
            { (PRFuncPtr*) &mSymbols.fUniform2ui,  { "Uniform2ui", "Uniform2uiEXT", nullptr } },
            { (PRFuncPtr*) &mSymbols.fUniform3ui,  { "Uniform3ui", "Uniform3uiEXT", nullptr } },
            { (PRFuncPtr*) &mSymbols.fUniform4ui,  { "Uniform4ui", "Uniform4uiEXT", nullptr } },
            { (PRFuncPtr*) &mSymbols.fUniform1uiv, { "Uniform1uiv", "Uniform1uivEXT", nullptr } },
            { (PRFuncPtr*) &mSymbols.fUniform2uiv, { "Uniform2uiv", "Uniform2uivEXT", nullptr } },
            { (PRFuncPtr*) &mSymbols.fUniform3uiv, { "Uniform3uiv", "Uniform3uivEXT", nullptr } },
            { (PRFuncPtr*) &mSymbols.fUniform4uiv, { "Uniform4uiv", "Uniform4uivEXT", nullptr } },
            { (PRFuncPtr*) &mSymbols.fGetFragDataLocation, { "GetFragDataLocation", "GetFragDataLocationEXT", nullptr } },
            { (PRFuncPtr*) &mSymbols.fGetUniformuiv, { "GetUniformuiv", "GetUniformuivEXT", nullptr } },
            END_SYMBOLS
        };
        fnLoadForFeature(symbols, GLFeature::gpu_shader4);
    }

    if (IsSupported(GLFeature::map_buffer_range)) {
        const SymLoadStruct symbols[] = {
            { (PRFuncPtr*) &mSymbols.fMapBufferRange, { "MapBufferRange", nullptr } },
            { (PRFuncPtr*) &mSymbols.fFlushMappedBufferRange, { "FlushMappedBufferRange", nullptr } },
            { (PRFuncPtr*) &mSymbols.fUnmapBuffer, { "UnmapBuffer", nullptr } },
            END_SYMBOLS
        };
        fnLoadForFeature(symbols, GLFeature::map_buffer_range);
    }

    if (IsSupported(GLFeature::texture_3D)) {
        const SymLoadStruct coreSymbols[] = {
            { (PRFuncPtr*) &mSymbols.fTexImage3D, { "TexImage3D", nullptr } },
            { (PRFuncPtr*) &mSymbols.fTexSubImage3D, { "TexSubImage3D", nullptr } },
            END_SYMBOLS
        };
        const SymLoadStruct extSymbols[] = {
            { (PRFuncPtr*) &mSymbols.fTexSubImage3D, { "TexSubImage3DEXT", "TexSubImage3DOES", nullptr } },
            END_SYMBOLS
        };
        fnLoadFeatureByCore(coreSymbols, extSymbols, GLFeature::texture_3D);
    }

    if (IsSupported(GLFeature::texture_3D_compressed)) {
        const SymLoadStruct coreSymbols[] = {
            { (PRFuncPtr*) &mSymbols.fCompressedTexImage3D, { "CompressedTexImage3D", nullptr } },
            { (PRFuncPtr*) &mSymbols.fCompressedTexSubImage3D, { "CompressedTexSubImage3D", nullptr } },
            END_SYMBOLS
        };
        const SymLoadStruct extSymbols[] = {
            { (PRFuncPtr*) &mSymbols.fCompressedTexImage3D, { "CompressedTexImage3DARB", "CompressedTexImage3DOES", nullptr } },
            { (PRFuncPtr*) &mSymbols.fCompressedTexSubImage3D, { "CompressedTexSubImage3DARB", "CompressedTexSubImage3DOES", nullptr } },
            END_SYMBOLS
        };
        fnLoadFeatureByCore(coreSymbols, extSymbols, GLFeature::texture_3D_compressed);
    }

    if (IsSupported(GLFeature::texture_3D_copy)) {
        const SymLoadStruct coreSymbols[] = {
            { (PRFuncPtr*) &mSymbols.fCopyTexSubImage3D, { "CopyTexSubImage3D", nullptr } },
            END_SYMBOLS
        };
        const SymLoadStruct extSymbols[] = {
            { (PRFuncPtr*) &mSymbols.fCopyTexSubImage3D, { "CopyTexSubImage3DEXT", "CopyTexSubImage3DOES", nullptr } },
            END_SYMBOLS
        };
        fnLoadFeatureByCore(coreSymbols, extSymbols, GLFeature::texture_3D_copy);
    }

    if (IsSupported(GLFeature::uniform_buffer_object)) {
        // Note: Don't query for glGetActiveUniformName because it is not
        // supported by GL ES 3.
        const SymLoadStruct symbols[] = {
            { (PRFuncPtr*) &mSymbols.fGetUniformIndices, { "GetUniformIndices", nullptr } },
            { (PRFuncPtr*) &mSymbols.fGetActiveUniformsiv, { "GetActiveUniformsiv", nullptr } },
            { (PRFuncPtr*) &mSymbols.fGetUniformBlockIndex, { "GetUniformBlockIndex", nullptr } },
            { (PRFuncPtr*) &mSymbols.fGetActiveUniformBlockiv, { "GetActiveUniformBlockiv", nullptr } },
            { (PRFuncPtr*) &mSymbols.fGetActiveUniformBlockName, { "GetActiveUniformBlockName", nullptr } },
            { (PRFuncPtr*) &mSymbols.fUniformBlockBinding, { "UniformBlockBinding", nullptr } },
            END_SYMBOLS
        };
        fnLoadForFeature(symbols, GLFeature::uniform_buffer_object);
    }

    if (IsSupported(GLFeature::uniform_matrix_nonsquare)) {
        const SymLoadStruct symbols[] = {
            { (PRFuncPtr*) &mSymbols.fUniformMatrix2x3fv, { "UniformMatrix2x3fv", nullptr } },
            { (PRFuncPtr*) &mSymbols.fUniformMatrix2x4fv, { "UniformMatrix2x4fv", nullptr } },
            { (PRFuncPtr*) &mSymbols.fUniformMatrix3x2fv, { "UniformMatrix3x2fv", nullptr } },
            { (PRFuncPtr*) &mSymbols.fUniformMatrix3x4fv, { "UniformMatrix3x4fv", nullptr } },
            { (PRFuncPtr*) &mSymbols.fUniformMatrix4x2fv, { "UniformMatrix4x2fv", nullptr } },
            { (PRFuncPtr*) &mSymbols.fUniformMatrix4x3fv, { "UniformMatrix4x3fv", nullptr } },
            END_SYMBOLS
        };
        fnLoadForFeature(symbols, GLFeature::uniform_matrix_nonsquare);
    }

    if (IsSupported(GLFeature::internalformat_query)) {
        const SymLoadStruct symbols[] = {
            CORE_SYMBOL(GetInternalformativ),
            END_SYMBOLS
        };
        fnLoadForFeature(symbols, GLFeature::internalformat_query);
    }

    if (IsSupported(GLFeature::invalidate_framebuffer)) {
        const SymLoadStruct symbols[] = {
            { (PRFuncPtr*) &mSymbols.fInvalidateFramebuffer,    { "InvalidateFramebuffer", nullptr } },
            { (PRFuncPtr*) &mSymbols.fInvalidateSubFramebuffer, { "InvalidateSubFramebuffer", nullptr } },
            END_SYMBOLS
        };
        fnLoadForFeature(symbols, GLFeature::invalidate_framebuffer);
    }

    if (IsSupported(GLFeature::prim_restart)) {
        const SymLoadStruct symbols[] = {
            { (PRFuncPtr*) &mSymbols.fPrimitiveRestartIndex,    { "PrimitiveRestartIndex", "PrimitiveRestartIndexNV", nullptr } },
            END_SYMBOLS
        };
        fnLoadForFeature(symbols, GLFeature::prim_restart);
    }

    if (IsExtensionSupported(KHR_debug)) {
        const SymLoadStruct symbols[] = {
            { (PRFuncPtr*) &mSymbols.fDebugMessageControl,  { "DebugMessageControl",  "DebugMessageControlKHR",  nullptr } },
            { (PRFuncPtr*) &mSymbols.fDebugMessageInsert,   { "DebugMessageInsert",   "DebugMessageInsertKHR",   nullptr } },
            { (PRFuncPtr*) &mSymbols.fDebugMessageCallback, { "DebugMessageCallback", "DebugMessageCallbackKHR", nullptr } },
            { (PRFuncPtr*) &mSymbols.fGetDebugMessageLog,   { "GetDebugMessageLog",   "GetDebugMessageLogKHR",   nullptr } },
            { (PRFuncPtr*) &mSymbols.fGetPointerv,          { "GetPointerv",          "GetPointervKHR",          nullptr } },
            { (PRFuncPtr*) &mSymbols.fPushDebugGroup,       { "PushDebugGroup",       "PushDebugGroupKHR",       nullptr } },
            { (PRFuncPtr*) &mSymbols.fPopDebugGroup,        { "PopDebugGroup",        "PopDebugGroupKHR",        nullptr } },
            { (PRFuncPtr*) &mSymbols.fObjectLabel,          { "ObjectLabel",          "ObjectLabelKHR",          nullptr } },
            { (PRFuncPtr*) &mSymbols.fGetObjectLabel,       { "GetObjectLabel",       "GetObjectLabelKHR",       nullptr } },
            { (PRFuncPtr*) &mSymbols.fObjectPtrLabel,       { "ObjectPtrLabel",       "ObjectPtrLabelKHR",       nullptr } },
            { (PRFuncPtr*) &mSymbols.fGetObjectPtrLabel,    { "GetObjectPtrLabel",    "GetObjectPtrLabelKHR",    nullptr } },
            END_SYMBOLS
        };
        fnLoadForExt(symbols, KHR_debug);
    }

    if (IsExtensionSupported(NV_fence)) {
        const SymLoadStruct symbols[] = {
            { (PRFuncPtr*) &mSymbols.fGenFences,    { "GenFencesNV",    nullptr } },
            { (PRFuncPtr*) &mSymbols.fDeleteFences, { "DeleteFencesNV", nullptr } },
            { (PRFuncPtr*) &mSymbols.fSetFence,     { "SetFenceNV",     nullptr } },
            { (PRFuncPtr*) &mSymbols.fTestFence,    { "TestFenceNV",    nullptr } },
            { (PRFuncPtr*) &mSymbols.fFinishFence,  { "FinishFenceNV",  nullptr } },
            { (PRFuncPtr*) &mSymbols.fIsFence,      { "IsFenceNV",      nullptr } },
            { (PRFuncPtr*) &mSymbols.fGetFenceiv,   { "GetFenceivNV",   nullptr } },
            END_SYMBOLS
        };
        fnLoadForExt(symbols, NV_fence);
    }

    if (IsExtensionSupported(NV_texture_barrier)) {
        const SymLoadStruct symbols[] = {
            { (PRFuncPtr*) &mSymbols.fTextureBarrier, { "TextureBarrierNV", nullptr } },
            END_SYMBOLS
        };
        fnLoadForExt(symbols, NV_texture_barrier);
    }

    if (IsSupported(GLFeature::read_buffer)) {
        const SymLoadStruct symbols[] = {
            { (PRFuncPtr*) &mSymbols.fReadBuffer, { "ReadBuffer", nullptr } },
            END_SYMBOLS
        };
        fnLoadForFeature(symbols, GLFeature::read_buffer);
    }

    if (IsExtensionSupported(APPLE_framebuffer_multisample)) {
        const SymLoadStruct symbols[] = {
            { (PRFuncPtr*) &mSymbols.fResolveMultisampleFramebufferAPPLE, { "ResolveMultisampleFramebufferAPPLE", nullptr } },
            END_SYMBOLS
        };
        fnLoadForExt(symbols, APPLE_framebuffer_multisample);
    }

    // Load developer symbols, don't fail if we can't find them.
    const SymLoadStruct devSymbols[] = {
            { (PRFuncPtr*) &mSymbols.fGetTexImage, { "GetTexImage", nullptr } },
            { (PRFuncPtr*) &mSymbols.fGetTexLevelParameteriv, { "GetTexLevelParameteriv", nullptr } },
            END_SYMBOLS
    };
    const bool warnOnFailures = ShouldSpew();
    LoadSymbols(devSymbols, trygl, prefix, warnOnFailures);
}

#undef CORE_SYMBOL
#undef CORE_EXT_SYMBOL2
#undef EXT_SYMBOL2
#undef EXT_SYMBOL3
#undef END_SYMBOLS

void
GLContext::DebugCallback(GLenum source,
                         GLenum type,
                         GLuint id,
                         GLenum severity,
                         GLsizei length,
                         const GLchar* message)
{
    nsAutoCString sourceStr;
    switch (source) {
    case LOCAL_GL_DEBUG_SOURCE_API:
        sourceStr = NS_LITERAL_CSTRING("SOURCE_API");
        break;
    case LOCAL_GL_DEBUG_SOURCE_WINDOW_SYSTEM:
        sourceStr = NS_LITERAL_CSTRING("SOURCE_WINDOW_SYSTEM");
        break;
    case LOCAL_GL_DEBUG_SOURCE_SHADER_COMPILER:
        sourceStr = NS_LITERAL_CSTRING("SOURCE_SHADER_COMPILER");
        break;
    case LOCAL_GL_DEBUG_SOURCE_THIRD_PARTY:
        sourceStr = NS_LITERAL_CSTRING("SOURCE_THIRD_PARTY");
        break;
    case LOCAL_GL_DEBUG_SOURCE_APPLICATION:
        sourceStr = NS_LITERAL_CSTRING("SOURCE_APPLICATION");
        break;
    case LOCAL_GL_DEBUG_SOURCE_OTHER:
        sourceStr = NS_LITERAL_CSTRING("SOURCE_OTHER");
        break;
    default:
        sourceStr = nsPrintfCString("<source 0x%04x>", source);
        break;
    }

    nsAutoCString typeStr;
    switch (type) {
    case LOCAL_GL_DEBUG_TYPE_ERROR:
        typeStr = NS_LITERAL_CSTRING("TYPE_ERROR");
        break;
    case LOCAL_GL_DEBUG_TYPE_DEPRECATED_BEHAVIOR:
        typeStr = NS_LITERAL_CSTRING("TYPE_DEPRECATED_BEHAVIOR");
        break;
    case LOCAL_GL_DEBUG_TYPE_UNDEFINED_BEHAVIOR:
        typeStr = NS_LITERAL_CSTRING("TYPE_UNDEFINED_BEHAVIOR");
        break;
    case LOCAL_GL_DEBUG_TYPE_PORTABILITY:
        typeStr = NS_LITERAL_CSTRING("TYPE_PORTABILITY");
        break;
    case LOCAL_GL_DEBUG_TYPE_PERFORMANCE:
        typeStr = NS_LITERAL_CSTRING("TYPE_PERFORMANCE");
        break;
    case LOCAL_GL_DEBUG_TYPE_OTHER:
        typeStr = NS_LITERAL_CSTRING("TYPE_OTHER");
        break;
    case LOCAL_GL_DEBUG_TYPE_MARKER:
        typeStr = NS_LITERAL_CSTRING("TYPE_MARKER");
        break;
    default:
        typeStr = nsPrintfCString("<type 0x%04x>", type);
        break;
    }

    nsAutoCString sevStr;
    switch (severity) {
    case LOCAL_GL_DEBUG_SEVERITY_HIGH:
        sevStr = NS_LITERAL_CSTRING("SEVERITY_HIGH");
        break;
    case LOCAL_GL_DEBUG_SEVERITY_MEDIUM:
        sevStr = NS_LITERAL_CSTRING("SEVERITY_MEDIUM");
        break;
    case LOCAL_GL_DEBUG_SEVERITY_LOW:
        sevStr = NS_LITERAL_CSTRING("SEVERITY_LOW");
        break;
    case LOCAL_GL_DEBUG_SEVERITY_NOTIFICATION:
        sevStr = NS_LITERAL_CSTRING("SEVERITY_NOTIFICATION");
        break;
    default:
        sevStr = nsPrintfCString("<severity 0x%04x>", severity);
        break;
    }

    printf_stderr("[KHR_debug: 0x%" PRIxPTR "] ID %u: %s, %s, %s:\n    %s\n",
                  (uintptr_t)this,
                  id,
                  sourceStr.BeginReading(),
                  typeStr.BeginReading(),
                  sevStr.BeginReading(),
                  message);
}

void
GLContext::InitExtensions()
{
    MOZ_ASSERT(IsCurrent());

    std::vector<nsCString> driverExtensionList;

    if (mSymbols.fGetStringi) {
        GLuint count = 0;
        GetUIntegerv(LOCAL_GL_NUM_EXTENSIONS, &count);
        for (GLuint i = 0; i < count; i++) {
            // This is UTF-8.
            const char* rawExt = (const char*)fGetStringi(LOCAL_GL_EXTENSIONS, i);

            // We CANNOT use nsDependentCString here, because the spec doesn't guarantee
            // that the pointers returned are different, only that their contents are.
            // On Flame, each of these index string queries returns the same address.
            driverExtensionList.push_back(nsCString(rawExt));
        }
    } else {
        MOZ_ALWAYS_TRUE(!fGetError());
        const char* rawExts = (const char*)fGetString(LOCAL_GL_EXTENSIONS);
        MOZ_ALWAYS_TRUE(!fGetError());

        if (rawExts) {
            nsDependentCString exts(rawExts);
            SplitByChar(exts, ' ', &driverExtensionList);
        }
    }

    const bool shouldDumpExts = ShouldDumpExts();
    if (shouldDumpExts) {
        printf_stderr("%i GL driver extensions: (*: recognized)\n",
                      (uint32_t)driverExtensionList.size());
    }

    MarkBitfieldByStrings(driverExtensionList, shouldDumpExts, sExtensionNames,
                          &mAvailableExtensions);

    if (WorkAroundDriverBugs()) {
        if (Vendor() == GLVendor::Qualcomm) {
            // Some Adreno drivers do not report GL_OES_EGL_sync, but they really do support it.
            MarkExtensionSupported(OES_EGL_sync);
        }

        if (Vendor() == GLVendor::ATI) {
            // ATI drivers say this extension exists, but we can't
            // actually find the EGLImageTargetRenderbufferStorageOES
            // extension function pointer in the drivers.
            MarkExtensionUnsupported(OES_EGL_image);
        }

        if (Vendor() == GLVendor::Imagination &&
            Renderer() == GLRenderer::SGX540)
        {
            // Bug 980048
            MarkExtensionUnsupported(OES_EGL_sync);
        }

#ifdef MOZ_WIDGET_ANDROID
        if (Vendor() == GLVendor::Imagination &&
            Renderer() == GLRenderer::SGX544MP &&
            AndroidBridge::Bridge()->GetAPIVersion() < 21)
        {
            // Bug 1026404
            MarkExtensionUnsupported(OES_EGL_image);
            MarkExtensionUnsupported(OES_EGL_image_external);
        }
#endif

        if (Vendor() == GLVendor::ARM &&
            (Renderer() == GLRenderer::Mali400MP ||
             Renderer() == GLRenderer::Mali450MP))
        {
            // Bug 1264505
            MarkExtensionUnsupported(OES_EGL_image_external);
        }

        if (Renderer() == GLRenderer::AndroidEmulator) {
            // the Android emulator, which we use to run B2G reftests on,
            // doesn't expose the OES_rgb8_rgba8 extension, but it seems to
            // support it (tautologically, as it only runs on desktop GL).
            MarkExtensionSupported(OES_rgb8_rgba8);
            // there seems to be a similar issue for EXT_texture_format_BGRA8888
            // on the Android 4.3 emulator
            MarkExtensionSupported(EXT_texture_format_BGRA8888);
        }

        if (Vendor() == GLVendor::VMware &&
            Renderer() == GLRenderer::GalliumLlvmpipe)
        {
            // The llvmpipe driver that is used on linux try servers appears to have
            // buggy support for s3tc/dxt1 compressed textures.
            // See Bug 975824.
            MarkExtensionUnsupported(EXT_texture_compression_s3tc);
            MarkExtensionUnsupported(EXT_texture_compression_dxt1);
            MarkExtensionUnsupported(ANGLE_texture_compression_dxt3);
            MarkExtensionUnsupported(ANGLE_texture_compression_dxt5);
        }

#ifdef XP_MACOSX
        // Bug 1009642: On OSX Mavericks (10.9), the driver for Intel HD
        // 3000 appears to be buggy WRT updating sub-images of S3TC
        // textures with glCompressedTexSubImage2D. Works on Intel HD 4000
        // and Intel HD 5000/Iris that I tested.
        // Bug 1124996: Appears to be the same on OSX Yosemite (10.10)
        if (nsCocoaFeatures::OSXVersionMajor() == 10 &&
            nsCocoaFeatures::OSXVersionMinor() >= 9 &&
            Renderer() == GLRenderer::IntelHD3000)
        {
            MarkExtensionUnsupported(EXT_texture_compression_s3tc);
        }

        // OSX supports EXT_texture_sRGB in Legacy contexts, but not in Core contexts.
        // Though EXT_texture_sRGB was included into GL2.1, it *excludes* the interactions
        // with s3tc. Strictly speaking, you must advertize support for EXT_texture_sRGB
        // in order to allow for srgb+s3tc on desktop GL. The omission of EXT_texture_sRGB
        // in OSX Core contexts appears to be a bug.
        MarkExtensionSupported(EXT_texture_sRGB);
#endif
    }

    if (shouldDumpExts) {
        printf_stderr("\nActivated extensions:\n");

        for (size_t i = 0; i < mAvailableExtensions.size(); i++) {
            if (!mAvailableExtensions[i])
                continue;

            const char* ext = sExtensionNames[i];
            printf_stderr("[%i] %s\n", (uint32_t)i, ext);
        }
    }
}

void
GLContext::PlatformStartup()
{
    RegisterStrongMemoryReporter(new GfxTexturesReporter());
}

// Common code for checking for both GL extensions and GLX extensions.
bool
GLContext::ListHasExtension(const GLubyte* extensions, const char* extension)
{
    // fix bug 612572 - we were crashing as we were calling this function with extensions==null
    if (extensions == nullptr || extension == nullptr)
        return false;

    const GLubyte* start;
    GLubyte* where;
    GLubyte* terminator;

    /* Extension names should not have spaces. */
    where = (GLubyte*) strchr(extension, ' ');
    if (where || *extension == '\0')
        return false;

    /*
     * It takes a bit of care to be fool-proof about parsing the
     * OpenGL extensions string. Don't be fooled by sub-strings,
     * etc.
     */
    start = extensions;
    for (;;) {
        where = (GLubyte*) strstr((const char*) start, extension);
        if (!where) {
            break;
        }
        terminator = where + strlen(extension);
        if (where == start || *(where - 1) == ' ') {
            if (*terminator == ' ' || *terminator == '\0') {
                return true;
            }
        }
        start = terminator;
    }
    return false;
}

GLFormats
GLContext::ChooseGLFormats(const SurfaceCaps& caps) const
{
    GLFormats formats;

    // If we're on ES2 hardware and we have an explicit request for 16 bits of color or less
    // OR we don't support full 8-bit color, return a 4444 or 565 format.
    bool bpp16 = caps.bpp16;
    if (IsGLES()) {
        if (!IsExtensionSupported(OES_rgb8_rgba8))
            bpp16 = true;
    } else {
        // RGB565 is uncommon on desktop, requiring ARB_ES2_compatibility.
        // Since it's also vanishingly useless there, let's not support it.
        bpp16 = false;
    }

    if (bpp16) {
        MOZ_ASSERT(IsGLES());
        if (caps.alpha) {
            formats.color_texInternalFormat = LOCAL_GL_RGBA;
            formats.color_texFormat = LOCAL_GL_RGBA;
            formats.color_texType   = LOCAL_GL_UNSIGNED_SHORT_4_4_4_4;
            formats.color_rbFormat  = LOCAL_GL_RGBA4;
        } else {
            formats.color_texInternalFormat = LOCAL_GL_RGB;
            formats.color_texFormat = LOCAL_GL_RGB;
            formats.color_texType   = LOCAL_GL_UNSIGNED_SHORT_5_6_5;
            formats.color_rbFormat  = LOCAL_GL_RGB565;
        }
    } else {
        formats.color_texType = LOCAL_GL_UNSIGNED_BYTE;

        if (caps.alpha) {
            formats.color_texInternalFormat = IsGLES() ? LOCAL_GL_RGBA : LOCAL_GL_RGBA8;
            formats.color_texFormat = LOCAL_GL_RGBA;
            formats.color_rbFormat  = LOCAL_GL_RGBA8;
        } else {
            formats.color_texInternalFormat = IsGLES() ? LOCAL_GL_RGB : LOCAL_GL_RGB8;
            formats.color_texFormat = LOCAL_GL_RGB;
            formats.color_rbFormat  = LOCAL_GL_RGB8;
        }
    }

    uint32_t msaaLevel = gfxPrefs::MSAALevel();
    GLsizei samples = msaaLevel * msaaLevel;
    samples = std::min(samples, mMaxSamples);

    // Bug 778765.
    if (WorkAroundDriverBugs() && samples == 1) {
        samples = 0;
    }
    formats.samples = samples;


    // Be clear that these are 0 if unavailable.
    formats.depthStencil = 0;
    if (IsSupported(GLFeature::packed_depth_stencil)) {
        formats.depthStencil = LOCAL_GL_DEPTH24_STENCIL8;
    }

    formats.depth = 0;
    if (IsGLES()) {
        if (IsExtensionSupported(OES_depth24)) {
            formats.depth = LOCAL_GL_DEPTH_COMPONENT24;
        } else {
            formats.depth = LOCAL_GL_DEPTH_COMPONENT16;
        }
    } else {
        formats.depth = LOCAL_GL_DEPTH_COMPONENT24;
    }

    formats.stencil = LOCAL_GL_STENCIL_INDEX8;

    return formats;
}

bool
GLContext::IsFramebufferComplete(GLuint fb, GLenum* pStatus)
{
    MOZ_ASSERT(fb);

    ScopedBindFramebuffer autoFB(this, fb);
    MOZ_ASSERT(fIsFramebuffer(fb));

    GLenum status = fCheckFramebufferStatus(LOCAL_GL_FRAMEBUFFER);
    if (pStatus)
        *pStatus = status;

    return status == LOCAL_GL_FRAMEBUFFER_COMPLETE;
}

void
GLContext::AttachBuffersToFB(GLuint colorTex, GLuint colorRB,
                             GLuint depthRB, GLuint stencilRB,
                             GLuint fb, GLenum target)
{
    MOZ_ASSERT(fb);
    MOZ_ASSERT( !(colorTex && colorRB) );

    ScopedBindFramebuffer autoFB(this, fb);
    MOZ_ASSERT(fIsFramebuffer(fb)); // It only counts after being bound.

    if (colorTex) {
        MOZ_ASSERT(fIsTexture(colorTex));
        MOZ_ASSERT(target == LOCAL_GL_TEXTURE_2D ||
                   target == LOCAL_GL_TEXTURE_RECTANGLE_ARB);
        fFramebufferTexture2D(LOCAL_GL_FRAMEBUFFER,
                              LOCAL_GL_COLOR_ATTACHMENT0,
                              target,
                              colorTex,
                              0);
    } else if (colorRB) {
        // On the Android 4.3 emulator, IsRenderbuffer may return false incorrectly.
        MOZ_ASSERT_IF(Renderer() != GLRenderer::AndroidEmulator, fIsRenderbuffer(colorRB));
        fFramebufferRenderbuffer(LOCAL_GL_FRAMEBUFFER,
                                 LOCAL_GL_COLOR_ATTACHMENT0,
                                 LOCAL_GL_RENDERBUFFER,
                                 colorRB);
    }

    if (depthRB) {
        MOZ_ASSERT_IF(Renderer() != GLRenderer::AndroidEmulator, fIsRenderbuffer(depthRB));
        fFramebufferRenderbuffer(LOCAL_GL_FRAMEBUFFER,
                                 LOCAL_GL_DEPTH_ATTACHMENT,
                                 LOCAL_GL_RENDERBUFFER,
                                 depthRB);
    }

    if (stencilRB) {
        MOZ_ASSERT_IF(Renderer() != GLRenderer::AndroidEmulator, fIsRenderbuffer(stencilRB));
        fFramebufferRenderbuffer(LOCAL_GL_FRAMEBUFFER,
                                 LOCAL_GL_STENCIL_ATTACHMENT,
                                 LOCAL_GL_RENDERBUFFER,
                                 stencilRB);
    }
}

bool
GLContext::AssembleOffscreenFBs(const GLuint colorMSRB,
                                const GLuint depthRB,
                                const GLuint stencilRB,
                                const GLuint texture,
                                GLuint* drawFB_out,
                                GLuint* readFB_out)
{
    if (!colorMSRB && !texture) {
        MOZ_ASSERT(!depthRB && !stencilRB);

        if (drawFB_out)
            *drawFB_out = 0;
        if (readFB_out)
            *readFB_out = 0;

        return true;
    }

    ScopedBindFramebuffer autoFB(this);

    GLuint drawFB = 0;
    GLuint readFB = 0;

    if (texture) {
        readFB = 0;
        fGenFramebuffers(1, &readFB);
        BindFB(readFB);
        fFramebufferTexture2D(LOCAL_GL_FRAMEBUFFER,
                              LOCAL_GL_COLOR_ATTACHMENT0,
                              LOCAL_GL_TEXTURE_2D,
                              texture,
                              0);
    }

    if (colorMSRB) {
        drawFB = 0;
        fGenFramebuffers(1, &drawFB);
        BindFB(drawFB);
        fFramebufferRenderbuffer(LOCAL_GL_FRAMEBUFFER,
                                 LOCAL_GL_COLOR_ATTACHMENT0,
                                 LOCAL_GL_RENDERBUFFER,
                                 colorMSRB);
    } else {
        drawFB = readFB;
    }
    MOZ_ASSERT(GetFB() == drawFB);

    if (depthRB) {
        fFramebufferRenderbuffer(LOCAL_GL_FRAMEBUFFER,
                                 LOCAL_GL_DEPTH_ATTACHMENT,
                                 LOCAL_GL_RENDERBUFFER,
                                 depthRB);
    }

    if (stencilRB) {
        fFramebufferRenderbuffer(LOCAL_GL_FRAMEBUFFER,
                                 LOCAL_GL_STENCIL_ATTACHMENT,
                                 LOCAL_GL_RENDERBUFFER,
                                 stencilRB);
    }

    // We should be all resized.  Check for framebuffer completeness.
    GLenum status;
    bool isComplete = true;

    if (!IsFramebufferComplete(drawFB, &status)) {
        NS_WARNING("DrawFBO: Incomplete");
  #ifdef MOZ_GL_DEBUG
        if (ShouldSpew()) {
            printf_stderr("Framebuffer status: %X\n", status);
        }
  #endif
        isComplete = false;
    }

    if (!IsFramebufferComplete(readFB, &status)) {
        NS_WARNING("ReadFBO: Incomplete");
  #ifdef MOZ_GL_DEBUG
        if (ShouldSpew()) {
            printf_stderr("Framebuffer status: %X\n", status);
        }
  #endif
        isComplete = false;
    }

    if (drawFB_out) {
        *drawFB_out = drawFB;
    } else if (drawFB) {
        MOZ_CRASH("drawFB created when not requested!");
    }

    if (readFB_out) {
        *readFB_out = readFB;
    } else if (readFB) {
        MOZ_CRASH("readFB created when not requested!");
    }

    return isComplete;
}


void
GLContext::ClearSafely()
{
    // bug 659349 --- we must be very careful here: clearing a GL framebuffer is nontrivial, relies on a lot of state,
    // and in the case of the backbuffer of a WebGL context, state is exposed to scripts.
    //
    // The code here is taken from WebGLContext::ForceClearFramebufferWithDefaultValues, but I didn't find a good way of
    // sharing code with it. WebGL's code is somewhat performance-critical as it is typically called on every frame, so
    // WebGL keeps track of GL state to avoid having to query it everytime, and also tries to only do work for actually
    // present buffers (e.g. stencil buffer). Doing that here seems like premature optimization,
    // as ClearSafely() is called only when e.g. a canvas is resized, not on every animation frame.

    realGLboolean scissorTestEnabled;
    realGLboolean ditherEnabled;
    realGLboolean colorWriteMask[4];
    realGLboolean depthWriteMask;
    GLint stencilWriteMaskFront, stencilWriteMaskBack;
    GLfloat colorClearValue[4];
    GLfloat depthClearValue;
    GLint stencilClearValue;

    // save current GL state
    fGetBooleanv(LOCAL_GL_SCISSOR_TEST, &scissorTestEnabled);
    fGetBooleanv(LOCAL_GL_DITHER, &ditherEnabled);
    fGetBooleanv(LOCAL_GL_COLOR_WRITEMASK, colorWriteMask);
    fGetBooleanv(LOCAL_GL_DEPTH_WRITEMASK, &depthWriteMask);
    fGetIntegerv(LOCAL_GL_STENCIL_WRITEMASK, &stencilWriteMaskFront);
    fGetIntegerv(LOCAL_GL_STENCIL_BACK_WRITEMASK, &stencilWriteMaskBack);
    fGetFloatv(LOCAL_GL_COLOR_CLEAR_VALUE, colorClearValue);
    fGetFloatv(LOCAL_GL_DEPTH_CLEAR_VALUE, &depthClearValue);
    fGetIntegerv(LOCAL_GL_STENCIL_CLEAR_VALUE, &stencilClearValue);

    // prepare GL state for clearing
    fDisable(LOCAL_GL_SCISSOR_TEST);
    fDisable(LOCAL_GL_DITHER);

    fColorMask(1, 1, 1, 1);
    fClearColor(0.f, 0.f, 0.f, 0.f);

    fDepthMask(1);
    fClearDepth(1.0f);

    fStencilMask(0xffffffff);
    fClearStencil(0);

    // do clear
    fClear(LOCAL_GL_COLOR_BUFFER_BIT |
           LOCAL_GL_DEPTH_BUFFER_BIT |
           LOCAL_GL_STENCIL_BUFFER_BIT);

    // restore GL state after clearing
    fColorMask(colorWriteMask[0],
               colorWriteMask[1],
               colorWriteMask[2],
               colorWriteMask[3]);
    fClearColor(colorClearValue[0],
                colorClearValue[1],
                colorClearValue[2],
                colorClearValue[3]);

    fDepthMask(depthWriteMask);
    fClearDepth(depthClearValue);

    fStencilMaskSeparate(LOCAL_GL_FRONT, stencilWriteMaskFront);
    fStencilMaskSeparate(LOCAL_GL_BACK, stencilWriteMaskBack);
    fClearStencil(stencilClearValue);

    if (ditherEnabled)
        fEnable(LOCAL_GL_DITHER);
    else
        fDisable(LOCAL_GL_DITHER);

    if (scissorTestEnabled)
        fEnable(LOCAL_GL_SCISSOR_TEST);
    else
        fDisable(LOCAL_GL_SCISSOR_TEST);

}

void
GLContext::MarkDestroyed()
{
    if (IsDestroyed())
        return;

    // Null these before they're naturally nulled after dtor, as we want GLContext to
    // still be alive in *their* dtors.
    mScreen = nullptr;
    mBlitHelper = nullptr;
    mReadTexImageHelper = nullptr;

    if (!MakeCurrent()) {
        NS_WARNING("MakeCurrent() failed during MarkDestroyed! Skipping GL object teardown.");
    }

    mSymbols.Zero();
}

#ifdef MOZ_GL_DEBUG
/* static */ void
GLContext::AssertNotPassingStackBufferToTheGL(const void* ptr)
{
  int somethingOnTheStack;
  const void* someStackPtr = &somethingOnTheStack;
  const int page_bits = 12;
  intptr_t page = reinterpret_cast<uintptr_t>(ptr) >> page_bits;
  intptr_t someStackPage = reinterpret_cast<uintptr_t>(someStackPtr) >> page_bits;
  uintptr_t pageDistance = std::abs(page - someStackPage);

  // Explanation for the "distance <= 1" check here as opposed to just
  // an equality check.
  //
  // Here we assume that pages immediately adjacent to the someStackAddress page,
  // are also stack pages. That allows to catch the case where the calling frame put
  // a buffer on the stack, and we just crossed the page boundary. That is likely
  // to happen, precisely, when using stack arrays. I hit that specifically
  // with CompositorOGL::Initialize.
  //
  // In theory we could be unlucky and wrongly assert here. If that happens,
  // it will only affect debug builds, and looking at stacks we'll be able to
  // see that this assert is wrong and revert to the conservative and safe
  // approach of only asserting when address and someStackAddress are
  // on the same page.
  bool isStackAddress = pageDistance <= 1;
  MOZ_ASSERT(!isStackAddress,
             "Please don't pass stack arrays to the GL. "
             "Consider using HeapCopyOfStackArray. "
             "See bug 1005658.");
}

void
GLContext::CreatedProgram(GLContext* aOrigin, GLuint aName)
{
    mTrackedPrograms.AppendElement(NamedResource(aOrigin, aName));
}

void
GLContext::CreatedShader(GLContext* aOrigin, GLuint aName)
{
    mTrackedShaders.AppendElement(NamedResource(aOrigin, aName));
}

void
GLContext::CreatedBuffers(GLContext* aOrigin, GLsizei aCount, GLuint* aNames)
{
    for (GLsizei i = 0; i < aCount; ++i) {
        mTrackedBuffers.AppendElement(NamedResource(aOrigin, aNames[i]));
    }
}

void
GLContext::CreatedQueries(GLContext* aOrigin, GLsizei aCount, GLuint* aNames)
{
    for (GLsizei i = 0; i < aCount; ++i) {
        mTrackedQueries.AppendElement(NamedResource(aOrigin, aNames[i]));
    }
}

void
GLContext::CreatedTextures(GLContext* aOrigin, GLsizei aCount, GLuint* aNames)
{
    for (GLsizei i = 0; i < aCount; ++i) {
        mTrackedTextures.AppendElement(NamedResource(aOrigin, aNames[i]));
    }
}

void
GLContext::CreatedFramebuffers(GLContext* aOrigin, GLsizei aCount, GLuint* aNames)
{
    for (GLsizei i = 0; i < aCount; ++i) {
        mTrackedFramebuffers.AppendElement(NamedResource(aOrigin, aNames[i]));
    }
}

void
GLContext::CreatedRenderbuffers(GLContext* aOrigin, GLsizei aCount, GLuint* aNames)
{
    for (GLsizei i = 0; i < aCount; ++i) {
        mTrackedRenderbuffers.AppendElement(NamedResource(aOrigin, aNames[i]));
    }
}

static void
RemoveNamesFromArray(GLContext* aOrigin, GLsizei aCount, const GLuint* aNames, nsTArray<GLContext::NamedResource>& aArray)
{
    for (GLsizei j = 0; j < aCount; ++j) {
        GLuint name = aNames[j];
        // name 0 can be ignored
        if (name == 0)
            continue;

        for (uint32_t i = 0; i < aArray.Length(); ++i) {
            if (aArray[i].name == name) {
                aArray.RemoveElementAt(i);
                break;
            }
        }
    }
}

void
GLContext::DeletedProgram(GLContext* aOrigin, GLuint aName)
{
    RemoveNamesFromArray(aOrigin, 1, &aName, mTrackedPrograms);
}

void
GLContext::DeletedShader(GLContext* aOrigin, GLuint aName)
{
    RemoveNamesFromArray(aOrigin, 1, &aName, mTrackedShaders);
}

void
GLContext::DeletedBuffers(GLContext* aOrigin, GLsizei aCount, const GLuint* aNames)
{
    RemoveNamesFromArray(aOrigin, aCount, aNames, mTrackedBuffers);
}

void
GLContext::DeletedQueries(GLContext* aOrigin, GLsizei aCount, const GLuint* aNames)
{
    RemoveNamesFromArray(aOrigin, aCount, aNames, mTrackedQueries);
}

void
GLContext::DeletedTextures(GLContext* aOrigin, GLsizei aCount, const GLuint* aNames)
{
    RemoveNamesFromArray(aOrigin, aCount, aNames, mTrackedTextures);
}

void
GLContext::DeletedFramebuffers(GLContext* aOrigin, GLsizei aCount, const GLuint* aNames)
{
    RemoveNamesFromArray(aOrigin, aCount, aNames, mTrackedFramebuffers);
}

void
GLContext::DeletedRenderbuffers(GLContext* aOrigin, GLsizei aCount, const GLuint* aNames)
{
    RemoveNamesFromArray(aOrigin, aCount, aNames, mTrackedRenderbuffers);
}

static void
MarkContextDestroyedInArray(GLContext* aContext, nsTArray<GLContext::NamedResource>& aArray)
{
    for (uint32_t i = 0; i < aArray.Length(); ++i) {
        if (aArray[i].origin == aContext)
            aArray[i].originDeleted = true;
    }
}

void
GLContext::SharedContextDestroyed(GLContext* aChild)
{
    MarkContextDestroyedInArray(aChild, mTrackedPrograms);
    MarkContextDestroyedInArray(aChild, mTrackedShaders);
    MarkContextDestroyedInArray(aChild, mTrackedTextures);
    MarkContextDestroyedInArray(aChild, mTrackedFramebuffers);
    MarkContextDestroyedInArray(aChild, mTrackedRenderbuffers);
    MarkContextDestroyedInArray(aChild, mTrackedBuffers);
    MarkContextDestroyedInArray(aChild, mTrackedQueries);
}

static void
ReportArrayContents(const char* title, const nsTArray<GLContext::NamedResource>& aArray)
{
    if (aArray.Length() == 0)
        return;

    printf_stderr("%s:\n", title);

    nsTArray<GLContext::NamedResource> copy(aArray);
    copy.Sort();

    GLContext* lastContext = nullptr;
    for (uint32_t i = 0; i < copy.Length(); ++i) {
        if (lastContext != copy[i].origin) {
            if (lastContext)
                printf_stderr("\n");
            printf_stderr("  [%p - %s] ", copy[i].origin, copy[i].originDeleted ? "deleted" : "live");
            lastContext = copy[i].origin;
        }
        printf_stderr("%d ", copy[i].name);
    }
    printf_stderr("\n");
}

void
GLContext::ReportOutstandingNames()
{
    if (!ShouldSpew())
        return;

    printf_stderr("== GLContext %p Outstanding ==\n", this);

    ReportArrayContents("Outstanding Textures", mTrackedTextures);
    ReportArrayContents("Outstanding Buffers", mTrackedBuffers);
    ReportArrayContents("Outstanding Queries", mTrackedQueries);
    ReportArrayContents("Outstanding Programs", mTrackedPrograms);
    ReportArrayContents("Outstanding Shaders", mTrackedShaders);
    ReportArrayContents("Outstanding Framebuffers", mTrackedFramebuffers);
    ReportArrayContents("Outstanding Renderbuffers", mTrackedRenderbuffers);
}

#endif /* DEBUG */

void
GLContext::GuaranteeResolve()
{
    if (mScreen) {
        mScreen->AssureBlitted();
    }
    fFinish();
}

const gfx::IntSize&
GLContext::OffscreenSize() const
{
    MOZ_ASSERT(IsOffscreen());
    return mScreen->Size();
}

bool
GLContext::CreateScreenBufferImpl(const IntSize& size, const SurfaceCaps& caps)
{
    UniquePtr<GLScreenBuffer> newScreen = GLScreenBuffer::Create(this, size, caps);
    if (!newScreen)
        return false;

    if (!newScreen->Resize(size)) {
        return false;
    }

    // This will rebind to 0 (Screen) if needed when
    // it falls out of scope.
    ScopedBindFramebuffer autoFB(this);

    mScreen = Move(newScreen);

    return true;
}

bool
GLContext::ResizeScreenBuffer(const IntSize& size)
{
    if (!IsOffscreenSizeAllowed(size))
        return false;

    return mScreen->Resize(size);
}

void
GLContext::ForceDirtyScreen()
{
    ScopedBindFramebuffer autoFB(0);

    BeforeGLDrawCall();
    // no-op; just pretend we did something
    AfterGLDrawCall();
}

void
GLContext::CleanDirtyScreen()
{
    ScopedBindFramebuffer autoFB(0);

    BeforeGLReadCall();
    // no-op; we just want to make sure the Read FBO is updated if it needs to be
    AfterGLReadCall();
}

bool
GLContext::IsOffscreenSizeAllowed(const IntSize& aSize) const
{
    int32_t biggerDimension = std::max(aSize.width, aSize.height);
    int32_t maxAllowed = std::min(mMaxRenderbufferSize, mMaxTextureSize);
    return biggerDimension <= maxAllowed;
}

bool
GLContext::IsOwningThreadCurrent()
{
    return PlatformThread::CurrentId() == mOwningThreadId;
}

GLBlitHelper*
GLContext::BlitHelper()
{
    if (!mBlitHelper) {
        mBlitHelper.reset(new GLBlitHelper(this));
    }

    return mBlitHelper.get();
}

GLReadTexImageHelper*
GLContext::ReadTexImageHelper()
{
    if (!mReadTexImageHelper) {
        mReadTexImageHelper = MakeUnique<GLReadTexImageHelper>(this);
    }

    return mReadTexImageHelper.get();
}

void
GLContext::FlushIfHeavyGLCallsSinceLastFlush()
{
    if (!mHeavyGLCallsSinceLastFlush) {
        return;
    }
    if (MakeCurrent()) {
        fFlush();
    }
}

/*static*/ bool
GLContext::ShouldDumpExts()
{
    return gfxEnv::GlDumpExtensions();
}

bool
DoesStringMatch(const char* aString, const char* aWantedString)
{
    if (!aString || !aWantedString)
        return false;

    const char* occurrence = strstr(aString, aWantedString);

    // aWanted not found
    if (!occurrence)
        return false;

    // aWantedString preceded by alpha character
    if (occurrence != aString && isalpha(*(occurrence-1)))
        return false;

    // aWantedVendor followed by alpha character
    const char* afterOccurrence = occurrence + strlen(aWantedString);
    if (isalpha(*afterOccurrence))
        return false;

    return true;
}

/*static*/ bool
GLContext::ShouldSpew()
{
    return gfxEnv::GlSpew();
}

void
SplitByChar(const nsACString& str, const char delim, std::vector<nsCString>* const out)
{
    uint32_t start = 0;
    while (true) {
        int32_t end = str.FindChar(' ', start);
        if (end == -1)
            break;

        uint32_t len = (uint32_t)end - start;
        nsDependentCSubstring substr(str, start, len);
        out->push_back(nsCString(substr));

        start = end + 1;
    }

    nsDependentCSubstring substr(str, start);
    out->push_back(nsCString(substr));
}

bool
GLContext::Readback(SharedSurface* src, gfx::DataSourceSurface* dest)
{
    MOZ_ASSERT(src && dest);
    MOZ_ASSERT(dest->GetSize() == src->mSize);
    MOZ_ASSERT(dest->GetFormat() == (src->mHasAlpha ? SurfaceFormat::B8G8R8A8
                                                    : SurfaceFormat::B8G8R8X8));

    if (!MakeCurrent()) {
        return false;
    }

    SharedSurface* prev = GetLockedSurface();

    const bool needsSwap = src != prev;
    if (needsSwap) {
        if (prev)
            prev->UnlockProd();
        src->LockProd();
    }

    GLuint tempFB = 0;
    GLuint tempTex = 0;

    {
        ScopedBindFramebuffer autoFB(this);

        // We're consuming from the producer side, so which do we use?
        // Really, we just want a read-only lock, so ConsumerAcquire is the best match.
        src->ProducerReadAcquire();

        if (src->mAttachType == AttachmentType::Screen) {
            fBindFramebuffer(LOCAL_GL_FRAMEBUFFER, 0);
        } else {
            fGenFramebuffers(1, &tempFB);
            fBindFramebuffer(LOCAL_GL_FRAMEBUFFER, tempFB);

            switch (src->mAttachType) {
            case AttachmentType::GLTexture:
                fFramebufferTexture2D(LOCAL_GL_FRAMEBUFFER, LOCAL_GL_COLOR_ATTACHMENT0,
                                      src->ProdTextureTarget(), src->ProdTexture(), 0);
                break;
            case AttachmentType::GLRenderbuffer:
                fFramebufferRenderbuffer(LOCAL_GL_FRAMEBUFFER, LOCAL_GL_COLOR_ATTACHMENT0,
                                         LOCAL_GL_RENDERBUFFER, src->ProdRenderbuffer());
                break;
            default:
                MOZ_CRASH("GFX: bad `src->mAttachType`.");
            }

            DebugOnly<GLenum> status = fCheckFramebufferStatus(LOCAL_GL_FRAMEBUFFER);
            MOZ_ASSERT(status == LOCAL_GL_FRAMEBUFFER_COMPLETE);
        }

        if (src->NeedsIndirectReads()) {
            fGenTextures(1, &tempTex);
            {
                ScopedBindTexture autoTex(this, tempTex);

                GLenum format = src->mHasAlpha ? LOCAL_GL_RGBA
                                               : LOCAL_GL_RGB;
                auto width = src->mSize.width;
                auto height = src->mSize.height;
                fCopyTexImage2D(LOCAL_GL_TEXTURE_2D, 0, format, 0, 0, width,
                                height, 0);
            }

            fFramebufferTexture2D(LOCAL_GL_FRAMEBUFFER,
                                  LOCAL_GL_COLOR_ATTACHMENT0,
                                  LOCAL_GL_TEXTURE_2D, tempTex, 0);
        }

        ReadPixelsIntoDataSurface(this, dest);

        src->ProducerReadRelease();
    }

    if (tempFB)
        fDeleteFramebuffers(1, &tempFB);

    if (tempTex) {
        fDeleteTextures(1, &tempTex);
    }

    if (needsSwap) {
        src->UnlockProd();
        if (prev)
            prev->LockProd();
    }

    return true;
}

// Do whatever tear-down is necessary after drawing to our offscreen FBO,
// if it's bound.
void
GLContext::AfterGLDrawCall()
{
    if (mScreen) {
        mScreen->AfterDrawCall();
    }
    mHeavyGLCallsSinceLastFlush = true;
}

// Do whatever setup is necessary to read from our offscreen FBO, if it's
// bound.
void
GLContext::BeforeGLReadCall()
{
    if (mScreen)
        mScreen->BeforeReadCall();
}

void
GLContext::fBindFramebuffer(GLenum target, GLuint framebuffer)
{
    if (!mScreen) {
        raw_fBindFramebuffer(target, framebuffer);
        return;
    }

    switch (target) {
        case LOCAL_GL_DRAW_FRAMEBUFFER_EXT:
            mScreen->BindDrawFB(framebuffer);
            return;

        case LOCAL_GL_READ_FRAMEBUFFER_EXT:
            mScreen->BindReadFB(framebuffer);
            return;

        case LOCAL_GL_FRAMEBUFFER:
            mScreen->BindFB(framebuffer);
            return;

        default:
            // Nothing we care about, likely an error.
            break;
    }

    raw_fBindFramebuffer(target, framebuffer);
}

void
GLContext::fCopyTexImage2D(GLenum target, GLint level, GLenum internalformat, GLint x,
                           GLint y, GLsizei width, GLsizei height, GLint border)
{
    if (!IsTextureSizeSafeToPassToDriver(target, width, height)) {
        // pass wrong values to cause the GL to generate GL_INVALID_VALUE.
        // See bug 737182 and the comment in IsTextureSizeSafeToPassToDriver.
        level = -1;
        width = -1;
        height = -1;
        border = -1;
    }

    BeforeGLReadCall();
    bool didCopyTexImage2D = false;
    if (mScreen) {
        didCopyTexImage2D = mScreen->CopyTexImage2D(target, level, internalformat, x,
                                                    y, width, height, border);
    }

    if (!didCopyTexImage2D) {
        raw_fCopyTexImage2D(target, level, internalformat, x, y, width, height,
                            border);
    }
    AfterGLReadCall();
}

void
GLContext::fGetIntegerv(GLenum pname, GLint* params)
{
    switch (pname) {
        // LOCAL_GL_FRAMEBUFFER_BINDING is equal to
        // LOCAL_GL_DRAW_FRAMEBUFFER_BINDING_EXT,
        // so we don't need two cases.
        case LOCAL_GL_DRAW_FRAMEBUFFER_BINDING_EXT:
            if (mScreen) {
                *params = mScreen->GetDrawFB();
            } else {
                raw_fGetIntegerv(pname, params);
            }
            break;

        case LOCAL_GL_READ_FRAMEBUFFER_BINDING_EXT:
            if (mScreen) {
                *params = mScreen->GetReadFB();
            } else {
                raw_fGetIntegerv(pname, params);
            }
            break;

        case LOCAL_GL_MAX_TEXTURE_SIZE:
            MOZ_ASSERT(mMaxTextureSize>0);
            *params = mMaxTextureSize;
            break;

        case LOCAL_GL_MAX_CUBE_MAP_TEXTURE_SIZE:
            MOZ_ASSERT(mMaxCubeMapTextureSize>0);
            *params = mMaxCubeMapTextureSize;
            break;

        case LOCAL_GL_MAX_RENDERBUFFER_SIZE:
            MOZ_ASSERT(mMaxRenderbufferSize>0);
            *params = mMaxRenderbufferSize;
            break;

        case LOCAL_GL_VIEWPORT:
            for (size_t i = 0; i < 4; i++) {
                params[i] = mViewportRect[i];
            }
            break;

        case LOCAL_GL_SCISSOR_BOX:
            for (size_t i = 0; i < 4; i++) {
                params[i] = mScissorRect[i];
            }
            break;

        default:
            raw_fGetIntegerv(pname, params);
            break;
    }
}

void
GLContext::fReadPixels(GLint x, GLint y, GLsizei width, GLsizei height, GLenum format,
                       GLenum type, GLvoid* pixels)
{
    BeforeGLReadCall();

    bool didReadPixels = false;
    if (mScreen) {
        didReadPixels = mScreen->ReadPixels(x, y, width, height, format, type, pixels);
    }

    if (!didReadPixels) {
        raw_fReadPixels(x, y, width, height, format, type, pixels);
    }

    AfterGLReadCall();

    // Check if GL is giving back 1.0 alpha for
    // RGBA reads to RGBA images from no-alpha buffers.
#ifdef XP_MACOSX
    if (WorkAroundDriverBugs() &&
        Vendor() == gl::GLVendor::NVIDIA &&
        format == LOCAL_GL_RGBA &&
        type == LOCAL_GL_UNSIGNED_BYTE &&
        !IsCoreProfile() &&
        width && height)
    {
        GLint alphaBits = 0;
        fGetIntegerv(LOCAL_GL_ALPHA_BITS, &alphaBits);
        if (!alphaBits) {
            const uint32_t alphaMask = 0xff000000;

            uint32_t* itr = (uint32_t*)pixels;
            uint32_t testPixel = *itr;
            if ((testPixel & alphaMask) != alphaMask) {
                // We need to set the alpha channel to 1.0 manually.
                uint32_t* itrEnd = itr + width*height;  // Stride is guaranteed to be width*4.

                for (; itr != itrEnd; itr++) {
                    *itr |= alphaMask;
                }
            }
        }
    }
#endif
}

void
GLContext::fDeleteFramebuffers(GLsizei n, const GLuint* names)
{
    if (mScreen) {
        // Notify mScreen which framebuffers we're deleting.
        // Otherwise, we will get framebuffer binding mispredictions.
        for (int i = 0; i < n; i++) {
            mScreen->DeletingFB(names[i]);
        }
    }

    // Avoid crash by flushing before glDeleteFramebuffers. See bug 1194923.
    if (mNeedsFlushBeforeDeleteFB) {
        fFlush();
    }

    if (n == 1 && *names == 0) {
        // Deleting framebuffer 0 causes hangs on the DROID. See bug 623228.
    } else {
        raw_fDeleteFramebuffers(n, names);
    }
    TRACKING_CONTEXT(DeletedFramebuffers(this, n, names));
}

#ifdef MOZ_WIDGET_ANDROID
/**
 * Conservatively estimate whether there is enough available
 * contiguous virtual address space to map a newly allocated texture.
 */
static bool
WillTextureMapSucceed(GLsizei width, GLsizei height, GLenum format, GLenum type)
{
    bool willSucceed = false;
    // Some drivers leave large gaps between textures, so require
    // there to be double the actual size of the texture available.
    size_t size = width * height * GetBytesPerTexel(format, type) * 2;

    void *p = mmap(nullptr, size, PROT_NONE, MAP_PRIVATE | MAP_ANONYMOUS, -1, 0);
    if (p != MAP_FAILED) {
        willSucceed = true;
        munmap(p, size);
    }

    return willSucceed;
}
#endif // MOZ_WIDGET_ANDROID

void
GLContext::fTexImage2D(GLenum target, GLint level, GLint internalformat,
                       GLsizei width, GLsizei height, GLint border,
                       GLenum format, GLenum type, const GLvoid* pixels) {
    if (!IsTextureSizeSafeToPassToDriver(target, width, height)) {
        // pass wrong values to cause the GL to generate GL_INVALID_VALUE.
        // See bug 737182 and the comment in IsTextureSizeSafeToPassToDriver.
        level = -1;
        width = -1;
        height = -1;
        border = -1;
    }
#if MOZ_WIDGET_ANDROID
    if (mTextureAllocCrashesOnMapFailure) {
        // We have no way of knowing whether this texture already has
        // storage allocated for it, and therefore whether this check
        // is necessary. We must therefore assume it does not and
        // always perform the check.
        if (!WillTextureMapSucceed(width, height, internalformat, type)) {
            return;
        }
    }
#endif
    raw_fTexImage2D(target, level, internalformat, width, height, border, format, type, pixels);
}

GLuint
GLContext::GetDrawFB()
{
    if (mScreen)
        return mScreen->GetDrawFB();

    GLuint ret = 0;
    GetUIntegerv(LOCAL_GL_DRAW_FRAMEBUFFER_BINDING_EXT, &ret);
    return ret;
}

GLuint
GLContext::GetReadFB()
{
    if (mScreen)
        return mScreen->GetReadFB();

    GLenum bindEnum = IsSupported(GLFeature::split_framebuffer)
                        ? LOCAL_GL_READ_FRAMEBUFFER_BINDING_EXT
                        : LOCAL_GL_FRAMEBUFFER_BINDING;

    GLuint ret = 0;
    GetUIntegerv(bindEnum, &ret);
    return ret;
}

GLuint
GLContext::GetFB()
{
    if (mScreen) {
        // This has a very important extra assert that checks that we're
        // not accidentally ignoring a situation where the draw and read
        // FBs differ.
        return mScreen->GetFB();
    }

    GLuint ret = 0;
    GetUIntegerv(LOCAL_GL_FRAMEBUFFER_BINDING, &ret);
    return ret;
}

bool
GLContext::InitOffscreen(const gfx::IntSize& size, const SurfaceCaps& caps)
{
    if (!CreateScreenBuffer(size, caps))
        return false;

    if (!MakeCurrent()) {
        return false;
    }
    fBindFramebuffer(LOCAL_GL_FRAMEBUFFER, 0);
    fScissor(0, 0, size.width, size.height);
    fViewport(0, 0, size.width, size.height);

    mCaps = mScreen->mCaps;
    MOZ_ASSERT(!mCaps.any);

    return true;
}

bool
GLContext::IsDrawingToDefaultFramebuffer()
{
    return Screen()->IsDrawFramebufferDefault();
}

GLuint
CreateTexture(GLContext* aGL, GLenum aInternalFormat, GLenum aFormat,
              GLenum aType, const gfx::IntSize& aSize, bool linear)
{
    GLuint tex = 0;
    aGL->fGenTextures(1, &tex);
    ScopedBindTexture autoTex(aGL, tex);

    aGL->fTexParameteri(LOCAL_GL_TEXTURE_2D,
                        LOCAL_GL_TEXTURE_MIN_FILTER, linear ? LOCAL_GL_LINEAR
                                                            : LOCAL_GL_NEAREST);
    aGL->fTexParameteri(LOCAL_GL_TEXTURE_2D,
                        LOCAL_GL_TEXTURE_MAG_FILTER, linear ? LOCAL_GL_LINEAR
                                                            : LOCAL_GL_NEAREST);
    aGL->fTexParameteri(LOCAL_GL_TEXTURE_2D, LOCAL_GL_TEXTURE_WRAP_S,
                        LOCAL_GL_CLAMP_TO_EDGE);
    aGL->fTexParameteri(LOCAL_GL_TEXTURE_2D, LOCAL_GL_TEXTURE_WRAP_T,
                        LOCAL_GL_CLAMP_TO_EDGE);

    aGL->fTexImage2D(LOCAL_GL_TEXTURE_2D,
                     0,
                     aInternalFormat,
                     aSize.width, aSize.height,
                     0,
                     aFormat,
                     aType,
                     nullptr);

    return tex;
}

GLuint
CreateTextureForOffscreen(GLContext* aGL, const GLFormats& aFormats,
                          const gfx::IntSize& aSize)
{
    MOZ_ASSERT(aFormats.color_texInternalFormat);
    MOZ_ASSERT(aFormats.color_texFormat);
    MOZ_ASSERT(aFormats.color_texType);

    GLenum internalFormat = aFormats.color_texInternalFormat;
    GLenum unpackFormat = aFormats.color_texFormat;
    GLenum unpackType = aFormats.color_texType;
    if (aGL->IsANGLE()) {
        MOZ_ASSERT(internalFormat == LOCAL_GL_RGBA);
        MOZ_ASSERT(unpackFormat == LOCAL_GL_RGBA);
        MOZ_ASSERT(unpackType == LOCAL_GL_UNSIGNED_BYTE);
        internalFormat = LOCAL_GL_BGRA_EXT;
        unpackFormat = LOCAL_GL_BGRA_EXT;
    }

    return CreateTexture(aGL, internalFormat, unpackFormat, unpackType, aSize);
}

uint32_t
GetBytesPerTexel(GLenum format, GLenum type)
{
    // If there is no defined format or type, we're not taking up any memory
    if (!format || !type) {
        return 0;
    }

    if (format == LOCAL_GL_DEPTH_COMPONENT) {
        if (type == LOCAL_GL_UNSIGNED_SHORT)
            return 2;
        else if (type == LOCAL_GL_UNSIGNED_INT)
            return 4;
    } else if (format == LOCAL_GL_DEPTH_STENCIL) {
        if (type == LOCAL_GL_UNSIGNED_INT_24_8_EXT)
            return 4;
    }

    if (type == LOCAL_GL_UNSIGNED_BYTE || type == LOCAL_GL_FLOAT || type == LOCAL_GL_UNSIGNED_INT_8_8_8_8_REV) {
        uint32_t multiplier = type == LOCAL_GL_UNSIGNED_BYTE ? 1 : 4;
        switch (format) {
            case LOCAL_GL_ALPHA:
            case LOCAL_GL_LUMINANCE:
                return 1 * multiplier;
            case LOCAL_GL_LUMINANCE_ALPHA:
                return 2 * multiplier;
            case LOCAL_GL_RGB:
                return 3 * multiplier;
            case LOCAL_GL_RGBA:
            case LOCAL_GL_BGRA_EXT:
                return 4 * multiplier;
            default:
                break;
        }
    } else if (type == LOCAL_GL_UNSIGNED_SHORT_4_4_4_4 ||
               type == LOCAL_GL_UNSIGNED_SHORT_5_5_5_1 ||
               type == LOCAL_GL_UNSIGNED_SHORT_5_6_5)
    {
        return 2;
    }

    gfxCriticalError() << "Unknown texture type " << type << " or format " << format;
    return 0;
}

bool GLContext::MakeCurrent(bool aForce)
{
    if (IsDestroyed())
        return false;

#ifdef MOZ_GL_DEBUG
    PR_SetThreadPrivate(sCurrentGLContextTLS, this);

    // XXX this assertion is disabled because it's triggering on Mac;
    // we need to figure out why and reenable it.
#if 0
    // IsOwningThreadCurrent is a bit of a misnomer;
    // the "owning thread" is the creation thread,
    // and the only thread that can own this.  We don't
    // support contexts used on multiple threads.
    NS_ASSERTION(IsOwningThreadCurrent(),
                 "MakeCurrent() called on different thread than this context was created on!");
#endif
#endif
    if (mUseTLSIsCurrent && !aForce && sCurrentContext.get() == this) {
        MOZ_ASSERT(IsCurrent());
        return true;
    }

    if (!MakeCurrentImpl(aForce))
        return false;

    if (mUseTLSIsCurrent) {
        sCurrentContext.set(this);
    }

    return true;
}

void
GLContext::ResetSyncCallCount(const char* resetReason) const
{
    if (ShouldSpew()) {
        printf_stderr("On %s, mSyncGLCallCount = %" PRIu64 "\n",
                       resetReason, mSyncGLCallCount);
    }

    mSyncGLCallCount = 0;
}

} /* namespace gl */
} /* namespace mozilla */<|MERGE_RESOLUTION|>--- conflicted
+++ resolved
@@ -200,11 +200,6 @@
 };
 
 static bool
-<<<<<<< HEAD
-ParseVersion(const std::string& versionStr, uint32_t* const out_major,
-             uint32_t* const out_minor)
-{
-=======
 ShouldUseTLSIsCurrent(bool useTLSIsCurrent)
 {
     if (gfxPrefs::UseTLSIsCurrent() == 0)
@@ -217,7 +212,6 @@
 ParseVersion(const std::string& versionStr, uint32_t* const out_major,
              uint32_t* const out_minor)
 {
->>>>>>> a17af05f
     static const std::regex kVersionRegex("([0-9]+)\\.([0-9]+)");
     std::smatch match;
     if (!std::regex_search(versionStr, match, kVersionRegex))
@@ -542,25 +536,15 @@
 
     ////////////////
 
-<<<<<<< HEAD
-    MakeCurrent();
+    if (!MakeCurrent()) {
+        return false;
+    }
 
     const std::string versionStr = (const char*)fGetString(LOCAL_GL_VERSION);
     if (versionStr.find("OpenGL ES") == 0) {
         mProfile = ContextProfile::OpenGLES;
     }
 
-=======
-    if (!MakeCurrent()) {
-        return false;
-    }
-
-    const std::string versionStr = (const char*)fGetString(LOCAL_GL_VERSION);
-    if (versionStr.find("OpenGL ES") == 0) {
-        mProfile = ContextProfile::OpenGLES;
-    }
-
->>>>>>> a17af05f
     uint32_t majorVer, minorVer;
     if (!ParseVersion(versionStr, &majorVer, &minorVer)) {
         MOZ_ASSERT(false, "Failed to parse GL_VERSION");
@@ -569,22 +553,11 @@
     MOZ_ASSERT(majorVer < 10);
     MOZ_ASSERT(minorVer < 10);
     mVersion = majorVer*100 + minorVer*10;
-<<<<<<< HEAD
-    if (mVersion < 200) {
-        // Mac OSX 10.6/10.7 machines with Intel GPUs claim only OpenGL 1.4 but
-        // have all the GL2+ extensions that we need.
-        mVersion = 200;
-    }
-
-    ////
-
-=======
     if (mVersion < 200)
         return false;
 
     ////
 
->>>>>>> a17af05f
     const auto glslVersionStr = (const char*)fGetString(LOCAL_GL_SHADING_LANGUAGE_VERSION);
     if (!glslVersionStr) {
         // This happens on the Android emulators. We'll just return 100
