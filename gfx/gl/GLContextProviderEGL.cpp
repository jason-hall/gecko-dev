/* -*- Mode: C++; tab-width: 20; indent-tabs-mode: nil; c-basic-offset: 4 -*- */
/* This Source Code Form is subject to the terms of the Mozilla Public
 * License, v. 2.0. If a copy of the MPL was not distributed with this
 * file, You can obtain one at http://mozilla.org/MPL/2.0/. */

#if defined(MOZ_WIDGET_GTK)
    #include <gdk/gdkx.h>
    // we're using default display for now
    #define GET_NATIVE_WINDOW_FROM_REAL_WIDGET(aWidget) ((EGLNativeWindowType)GDK_WINDOW_XID((GdkWindow*)aWidget->GetNativeData(NS_NATIVE_WINDOW)))
    #define GET_NATIVE_WINDOW_FROM_COMPOSITOR_WIDGET(aWidget) ((EGLNativeWindowType)GDK_WINDOW_XID((GdkWindow*)aWidget->RealWidget()->GetNativeData(NS_NATIVE_WINDOW)))
#elif defined(MOZ_WIDGET_ANDROID)
    #define GET_NATIVE_WINDOW_FROM_REAL_WIDGET(aWidget) ((EGLNativeWindowType)aWidget->GetNativeData(NS_JAVA_SURFACE))
    #define GET_NATIVE_WINDOW_FROM_COMPOSITOR_WIDGET(aWidget) (aWidget->AsAndroid()->GetEGLNativeWindow())
#elif defined(XP_WIN)
    #define GET_NATIVE_WINDOW_FROM_REAL_WIDGET(aWidget) ((EGLNativeWindowType)aWidget->GetNativeData(NS_NATIVE_WINDOW))
    #define GET_NATIVE_WINDOW_FROM_COMPOSITOR_WIDGET(aWidget) ((EGLNativeWindowType)aWidget->AsWindows()->GetHwnd())
#else
    #define GET_NATIVE_WINDOW_FROM_REAL_WIDGET(aWidget) ((EGLNativeWindowType)aWidget->GetNativeData(NS_NATIVE_WINDOW))
    #define GET_NATIVE_WINDOW_FROM_COMPOSITOR_WIDGET(aWidget) ((EGLNativeWindowType)aWidget->RealWidget()->GetNativeData(NS_NATIVE_WINDOW))
#endif

#if defined(XP_UNIX)
    #ifdef MOZ_WIDGET_ANDROID
        #include <android/native_window.h>
        #include <android/native_window_jni.h>
        #include "mozilla/widget/AndroidCompositorWidget.h"
    #endif

    #define GLES2_LIB "libGLESv2.so"
    #define GLES2_LIB2 "libGLESv2.so.2"

#elif defined(XP_WIN)
    #include "mozilla/widget/WinCompositorWidget.h"
    #include "nsIFile.h"

    #define GLES2_LIB "libGLESv2.dll"

    #ifndef WIN32_LEAN_AND_MEAN
        #define WIN32_LEAN_AND_MEAN 1
    #endif

    #include <windows.h>
#else
    #error "Platform not recognized"
#endif

#include "gfxASurface.h"
#include "gfxCrashReporterUtils.h"
#include "gfxFailure.h"
#include "gfxPlatform.h"
#include "gfxUtils.h"
#include "GLBlitHelper.h"
#include "GLContextEGL.h"
#include "GLContextProvider.h"
#include "GLLibraryEGL.h"
#include "mozilla/ArrayUtils.h"
#include "mozilla/Preferences.h"
#include "mozilla/gfx/gfxVars.h"
#include "mozilla/layers/CompositorOptions.h"
#include "mozilla/widget/CompositorWidget.h"
#include "nsDebug.h"
#include "nsIWidget.h"
#include "nsThreadUtils.h"
#include "ScopedGLHelpers.h"
#include "TextureImageEGL.h"

using namespace mozilla::gfx;

namespace mozilla {
namespace gl {

using namespace mozilla::widget;

#define ADD_ATTR_2(_array, _k, _v) do {         \
    (_array).AppendElement(_k);                 \
    (_array).AppendElement(_v);                 \
} while (0)

#define ADD_ATTR_1(_array, _k) do {             \
    (_array).AppendElement(_k);                 \
} while (0)

static bool
<<<<<<< HEAD
CreateConfig(EGLConfig* aConfig);
=======
CreateConfig(EGLConfig* aConfig, bool aEnableDepthBuffer);
>>>>>>> a17af05f

// append three zeros at the end of attribs list to work around
// EGL implementation bugs that iterate until they find 0, instead of
// EGL_NONE. See bug 948406.
#define EGL_ATTRIBS_LIST_SAFE_TERMINATION_WORKING_AROUND_BUGS \
     LOCAL_EGL_NONE, 0, 0, 0

static EGLint kTerminationAttribs[] = {
    EGL_ATTRIBS_LIST_SAFE_TERMINATION_WORKING_AROUND_BUGS
};

static int
next_power_of_two(int v)
{
    v--;
    v |= v >> 1;
    v |= v >> 2;
    v |= v >> 4;
    v |= v >> 8;
    v |= v >> 16;
    v++;

    return v;
}

static bool
is_power_of_two(int v)
{
    NS_ASSERTION(v >= 0, "bad value");

    if (v == 0)
        return true;

    return (v & (v-1)) == 0;
}

static void
DestroySurface(EGLSurface oldSurface) {
    if (oldSurface != EGL_NO_SURFACE) {
        sEGLLibrary.fMakeCurrent(EGL_DISPLAY(),
                                 EGL_NO_SURFACE, EGL_NO_SURFACE,
                                 EGL_NO_CONTEXT);
        sEGLLibrary.fDestroySurface(EGL_DISPLAY(), oldSurface);
    }
}

static EGLSurface
CreateSurfaceFromNativeWindow(EGLNativeWindowType window, const EGLConfig& config) {
    EGLSurface newSurface = nullptr;

    MOZ_ASSERT(window);
#ifdef MOZ_WIDGET_ANDROID
    JNIEnv* const env = jni::GetEnvForThread();
    ANativeWindow* const nativeWindow = ANativeWindow_fromSurface(
            env, reinterpret_cast<jobject>(window));
    newSurface = sEGLLibrary.fCreateWindowSurface(
            sEGLLibrary.fGetDisplay(EGL_DEFAULT_DISPLAY),
            config, nativeWindow, 0);
    ANativeWindow_release(nativeWindow);
#else
    newSurface = sEGLLibrary.fCreateWindowSurface(EGL_DISPLAY(), config,
                                                  window, 0);
#endif
    return newSurface;
}

/* GLContextEGLFactory class was added as a friend of GLContextEGL
 * so that it could access  GLContextEGL::CreateGLContext. This was
 * done so that a new function would not need to be added to the shared
 * GLContextProvider interface.
 */
class GLContextEGLFactory {
public:
    static already_AddRefed<GLContext> Create(EGLNativeWindowType aWindow,
                                              bool aWebRender);
private:
    GLContextEGLFactory(){}
    ~GLContextEGLFactory(){}
};

already_AddRefed<GLContext>
GLContextEGLFactory::Create(EGLNativeWindowType aWindow,
                            bool aWebRender)
{
    MOZ_ASSERT(aWindow);
    nsCString discardFailureId;
    if (!sEGLLibrary.EnsureInitialized(false, &discardFailureId)) {
        MOZ_CRASH("GFX: Failed to load EGL library 3!\n");
        return nullptr;
    }

    bool doubleBuffered = true;

    EGLConfig config;
<<<<<<< HEAD
    if (!CreateConfig(&config)) {
=======
    if (!CreateConfig(&config, aWebRender)) {
>>>>>>> a17af05f
        MOZ_CRASH("GFX: Failed to create EGLConfig!\n");
        return nullptr;
    }

    EGLSurface surface = mozilla::gl::CreateSurfaceFromNativeWindow(aWindow, config);

    if (!surface) {
        MOZ_CRASH("GFX: Failed to create EGLSurface!\n");
        return nullptr;
    }

    CreateContextFlags flags = CreateContextFlags::NONE;
    if (aWebRender) {
        flags |= CreateContextFlags::PREFER_ES3;
    }
    SurfaceCaps caps = SurfaceCaps::Any();
    RefPtr<GLContextEGL> gl = GLContextEGL::CreateGLContext(flags, caps, false, config,
                                                            surface, &discardFailureId);
    if (!gl) {
        MOZ_CRASH("GFX: Failed to create EGLContext!\n");
        mozilla::gl::DestroySurface(surface);
        return nullptr;
    }

    gl->MakeCurrent();
    gl->SetIsDoubleBuffered(doubleBuffered);

    return gl.forget();
}

GLContextEGL::GLContextEGL(CreateContextFlags flags, const SurfaceCaps& caps,
                           bool isOffscreen, EGLConfig config, EGLSurface surface,
                           EGLContext context)
<<<<<<< HEAD
    : GLContext(flags, caps, nullptr, isOffscreen)
=======
    : GLContext(flags, caps, nullptr, isOffscreen, sEGLLibrary.IsANGLE())
>>>>>>> a17af05f
    , mConfig(config)
    , mSurface(surface)
    , mContext(context)
    , mSurfaceOverride(EGL_NO_SURFACE)
    , mThebesSurface(nullptr)
    , mBound(false)
    , mIsPBuffer(false)
    , mIsDoubleBuffered(false)
    , mCanBindToTexture(false)
    , mShareWithEGLImage(false)
    , mOwnsContext(true)
{
#ifdef DEBUG
    printf_stderr("Initializing context %p surface %p on display %p\n", mContext, mSurface, EGL_DISPLAY());
#endif
}

GLContextEGL::~GLContextEGL()
{
    MarkDestroyed();

    // Wrapped context should not destroy eglContext/Surface
    if (!mOwnsContext) {
        return;
    }

#ifdef DEBUG
    printf_stderr("Destroying context %p surface %p on display %p\n", mContext, mSurface, EGL_DISPLAY());
#endif

    sEGLLibrary.fDestroyContext(EGL_DISPLAY(), mContext);
<<<<<<< HEAD
    sEGLLibrary.UnsetCachedCurrentContext();
=======
>>>>>>> a17af05f

    mozilla::gl::DestroySurface(mSurface);
}

bool
GLContextEGL::Init()
{
#if defined(ANDROID)
    // We can't use LoadApitraceLibrary here because the GLContext
    // expects its own handle to the GL library
    if (!OpenLibrary(APITRACE_LIB))
#endif
        if (!OpenLibrary(GLES2_LIB)) {
#if defined(XP_UNIX)
            if (!OpenLibrary(GLES2_LIB2)) {
                NS_WARNING("Couldn't load GLES2 LIB.");
                return false;
            }
#endif
        }

    SetupLookupFunction();
    if (!InitWithPrefix("gl", true))
        return false;

    bool current = MakeCurrent();
    if (!current) {
        gfx::LogFailure(NS_LITERAL_CSTRING(
            "Couldn't get device attachments for device."));
        return false;
    }

    static_assert(sizeof(GLint) >= sizeof(int32_t), "GLint is smaller than int32_t");
    mMaxTextureImageSize = INT32_MAX;

    mShareWithEGLImage = sEGLLibrary.HasKHRImageBase() &&
                          sEGLLibrary.HasKHRImageTexture2D() &&
                          IsExtensionSupported(OES_EGL_image);

    return true;
}

bool
GLContextEGL::BindTexImage()
{
    if (!mSurface)
        return false;

    if (mBound && !ReleaseTexImage())
        return false;

    EGLBoolean success = sEGLLibrary.fBindTexImage(EGL_DISPLAY(),
        (EGLSurface)mSurface, LOCAL_EGL_BACK_BUFFER);
    if (success == LOCAL_EGL_FALSE)
        return false;

    mBound = true;
    return true;
}

bool
GLContextEGL::ReleaseTexImage()
{
    if (!mBound)
        return true;

    if (!mSurface)
        return false;

    EGLBoolean success;
    success = sEGLLibrary.fReleaseTexImage(EGL_DISPLAY(),
                                            (EGLSurface)mSurface,
                                            LOCAL_EGL_BACK_BUFFER);
    if (success == LOCAL_EGL_FALSE)
        return false;

    mBound = false;
    return true;
}

void
GLContextEGL::SetEGLSurfaceOverride(EGLSurface surf) {
    if (Screen()) {
        /* Blit `draw` to `read` if we need to, before we potentially juggle
          * `read` around. If we don't, we might attach a different `read`,
          * and *then* hit AssureBlitted, which will blit a dirty `draw` onto
          * the wrong `read`!
          */
        Screen()->AssureBlitted();
    }

    mSurfaceOverride = surf;
    DebugOnly<bool> ok = MakeCurrent(true);
    MOZ_ASSERT(ok);
}

bool
GLContextEGL::MakeCurrentImpl(bool aForce) {
    bool succeeded = true;

    // Assume that EGL has the same problem as WGL does,
    // where MakeCurrent with an already-current context is
    // still expensive.
    bool needsMakeCurrent = (aForce || sEGLLibrary.fGetCurrentContext() != mContext);
    if (needsMakeCurrent) {
        EGLSurface surface = mSurfaceOverride != EGL_NO_SURFACE
                              ? mSurfaceOverride
                              : mSurface;
        if (surface == EGL_NO_SURFACE) {
            return false;
        }
        succeeded = sEGLLibrary.fMakeCurrent(EGL_DISPLAY(),
                                              surface, surface,
                                              mContext);
        if (!succeeded) {
            int eglError = sEGLLibrary.fGetError();
            if (eglError == LOCAL_EGL_CONTEXT_LOST) {
                mContextLost = true;
                NS_WARNING("EGL context has been lost.");
            } else {
                NS_WARNING("Failed to make GL context current!");
#ifdef DEBUG
                printf_stderr("EGL Error: 0x%04x\n", eglError);
#endif
            }
        }
    }

    return succeeded;
}

bool
GLContextEGL::IsCurrent() {
    return sEGLLibrary.fGetCurrentContext() == mContext;
}

bool
GLContextEGL::RenewSurface(CompositorWidget* aWidget) {
    if (!mOwnsContext) {
        return false;
    }
    // unconditionally release the surface and create a new one. Don't try to optimize this away.
    // If we get here, then by definition we know that we want to get a new surface.
    ReleaseSurface();
    MOZ_ASSERT(aWidget);
    mSurface = mozilla::gl::CreateSurfaceFromNativeWindow(GET_NATIVE_WINDOW_FROM_COMPOSITOR_WIDGET(aWidget), mConfig);
    if (!mSurface) {
        return false;
    }
    return MakeCurrent(true);
}

void
GLContextEGL::ReleaseSurface() {
    if (mOwnsContext) {
        mozilla::gl::DestroySurface(mSurface);
    }
    if (mSurface == mSurfaceOverride) {
        mSurfaceOverride = EGL_NO_SURFACE;
    }
    mSurface = EGL_NO_SURFACE;
}

bool
GLContextEGL::SetupLookupFunction()
{
    mLookupFunc = sEGLLibrary.GetLookupFunction();
    return true;
}

bool
GLContextEGL::SwapBuffers()
{
    EGLSurface surface = mSurfaceOverride != EGL_NO_SURFACE
                          ? mSurfaceOverride
                          : mSurface;
    if (surface) {
        return sEGLLibrary.fSwapBuffers(EGL_DISPLAY(), surface);
    } else {
        return false;
    }
}

void
GLContextEGL::GetWSIInfo(nsCString* const out) const
{
    out->AppendLiteral("EGL_VENDOR: ");
    out->Append((const char*)sEGLLibrary.fQueryString(EGL_DISPLAY(), LOCAL_EGL_VENDOR));

    out->AppendLiteral("\nEGL_VERSION: ");
    out->Append((const char*)sEGLLibrary.fQueryString(EGL_DISPLAY(), LOCAL_EGL_VERSION));

    out->AppendLiteral("\nEGL_EXTENSIONS: ");
    out->Append((const char*)sEGLLibrary.fQueryString(EGL_DISPLAY(), LOCAL_EGL_EXTENSIONS));

#ifndef ANDROID // This query will crash some old android.
    out->AppendLiteral("\nEGL_EXTENSIONS(nullptr): ");
    out->Append((const char*)sEGLLibrary.fQueryString(nullptr, LOCAL_EGL_EXTENSIONS));
#endif
}

// hold a reference to the given surface
// for the lifetime of this context.
void
GLContextEGL::HoldSurface(gfxASurface* aSurf) {
    mThebesSurface = aSurf;
}

already_AddRefed<GLContextEGL>
GLContextEGL::CreateGLContext(CreateContextFlags flags,
                const SurfaceCaps& caps,
                bool isOffscreen,
                EGLConfig config,
                EGLSurface surface,
                nsACString* const out_failureId)
{
    if (sEGLLibrary.fBindAPI(LOCAL_EGL_OPENGL_ES_API) == LOCAL_EGL_FALSE) {
        *out_failureId = NS_LITERAL_CSTRING("FEATURE_FAILURE_EGL_ES");
        NS_WARNING("Failed to bind API to GLES!");
        return nullptr;
    }

    std::vector<EGLint> required_attribs;
    required_attribs.push_back(LOCAL_EGL_CONTEXT_CLIENT_VERSION);
    if (flags & CreateContextFlags::PREFER_ES3) {
        required_attribs.push_back(3);
    } else {
        required_attribs.push_back(2);
    }

    std::vector<EGLint> robustness_attribs;
    std::vector<EGLint> rbab_attribs; // RBAB: Robust Buffer Access Behavior
    if (flags & CreateContextFlags::PREFER_ROBUSTNESS) {
        if (sEGLLibrary.IsExtensionSupported(GLLibraryEGL::EXT_create_context_robustness)) {
            robustness_attribs = required_attribs;
            robustness_attribs.push_back(LOCAL_EGL_CONTEXT_OPENGL_RESET_NOTIFICATION_STRATEGY_EXT);
            robustness_attribs.push_back(LOCAL_EGL_LOSE_CONTEXT_ON_RESET_EXT);
            // Skip EGL_CONTEXT_OPENGL_ROBUST_ACCESS_EXT, since it doesn't help us.
        }

<<<<<<< HEAD
        if (sEGLLibrary.IsExtensionSupported(GLLibraryEGL::KHR_create_context)) {
=======
        if (sEGLLibrary.IsExtensionSupported(GLLibraryEGL::KHR_create_context) &&
            !sEGLLibrary.IsANGLE())
        {
>>>>>>> a17af05f
            rbab_attribs = required_attribs;
            rbab_attribs.push_back(LOCAL_EGL_CONTEXT_OPENGL_RESET_NOTIFICATION_STRATEGY_KHR);
            rbab_attribs.push_back(LOCAL_EGL_LOSE_CONTEXT_ON_RESET_KHR);
            rbab_attribs.push_back(LOCAL_EGL_CONTEXT_FLAGS_KHR);
            rbab_attribs.push_back(LOCAL_EGL_CONTEXT_OPENGL_ROBUST_ACCESS_BIT_KHR);
        }
    }

    const auto fnCreate = [&](const std::vector<EGLint>& attribs) {
        auto terminated_attribs = attribs;

        for (const auto& cur : kTerminationAttribs) {
            terminated_attribs.push_back(cur);
        }

        return sEGLLibrary.fCreateContext(EGL_DISPLAY(), config, EGL_NO_CONTEXT,
                                          terminated_attribs.data());
    };

    EGLContext context;
    do {
<<<<<<< HEAD
        if (rbab_attribs.size()) {
=======
        if (!rbab_attribs.empty()) {
>>>>>>> a17af05f
            context = fnCreate(rbab_attribs);
            if (context)
                break;
            NS_WARNING("Failed to create EGLContext with rbab_attribs");
        }

<<<<<<< HEAD
        if (robustness_attribs.size()) {
=======
        if (!robustness_attribs.empty()) {
>>>>>>> a17af05f
            context = fnCreate(robustness_attribs);
            if (context)
                break;
            NS_WARNING("Failed to create EGLContext with robustness_attribs");
        }

        context = fnCreate(required_attribs);
        if (context)
            break;
        NS_WARNING("Failed to create EGLContext with required_attribs");

        *out_failureId = NS_LITERAL_CSTRING("FEATURE_FAILURE_EGL_CREATE");
        return nullptr;
    } while (false);
    MOZ_ASSERT(context);

    RefPtr<GLContextEGL> glContext = new GLContextEGL(flags, caps, isOffscreen, config,
                                                      surface, context);
    if (!glContext->Init()) {
        *out_failureId = NS_LITERAL_CSTRING("FEATURE_FAILURE_EGL_INIT");
        return nullptr;
    }

    return glContext.forget();
}

EGLSurface
GLContextEGL::CreatePBufferSurfaceTryingPowerOfTwo(EGLConfig config,
                                                   EGLenum bindToTextureFormat,
                                                   mozilla::gfx::IntSize& pbsize)
{
    nsTArray<EGLint> pbattrs(16);
    EGLSurface surface = nullptr;

TRY_AGAIN_POWER_OF_TWO:
    pbattrs.Clear();
    pbattrs.AppendElement(LOCAL_EGL_WIDTH); pbattrs.AppendElement(pbsize.width);
    pbattrs.AppendElement(LOCAL_EGL_HEIGHT); pbattrs.AppendElement(pbsize.height);

    if (bindToTextureFormat != LOCAL_EGL_NONE) {
        pbattrs.AppendElement(LOCAL_EGL_TEXTURE_TARGET);
        pbattrs.AppendElement(LOCAL_EGL_TEXTURE_2D);

        pbattrs.AppendElement(LOCAL_EGL_TEXTURE_FORMAT);
        pbattrs.AppendElement(bindToTextureFormat);
    }

    for (const auto& cur : kTerminationAttribs) {
        pbattrs.AppendElement(cur);
    }

    surface = sEGLLibrary.fCreatePbufferSurface(EGL_DISPLAY(), config, &pbattrs[0]);
    if (!surface) {
        if (!is_power_of_two(pbsize.width) ||
            !is_power_of_two(pbsize.height))
        {
            if (!is_power_of_two(pbsize.width))
                pbsize.width = next_power_of_two(pbsize.width);
            if (!is_power_of_two(pbsize.height))
                pbsize.height = next_power_of_two(pbsize.height);

            NS_WARNING("Failed to create pbuffer, trying power of two dims");
            goto TRY_AGAIN_POWER_OF_TWO;
        }

        NS_WARNING("Failed to create pbuffer surface");
        return nullptr;
    }

    return surface;
}

static const EGLint kEGLConfigAttribsOffscreenPBuffer[] = {
    LOCAL_EGL_SURFACE_TYPE,    LOCAL_EGL_PBUFFER_BIT,
    LOCAL_EGL_RENDERABLE_TYPE, LOCAL_EGL_OPENGL_ES2_BIT,
    // Old versions of llvmpipe seem to need this to properly create the pbuffer (bug 981856)
    LOCAL_EGL_RED_SIZE,        8,
    LOCAL_EGL_GREEN_SIZE,      8,
    LOCAL_EGL_BLUE_SIZE,       8,
    LOCAL_EGL_ALPHA_SIZE,      0,
    EGL_ATTRIBS_LIST_SAFE_TERMINATION_WORKING_AROUND_BUGS
};

static const EGLint kEGLConfigAttribsRGB16[] = {
    LOCAL_EGL_SURFACE_TYPE,    LOCAL_EGL_WINDOW_BIT,
    LOCAL_EGL_RENDERABLE_TYPE, LOCAL_EGL_OPENGL_ES2_BIT,
    LOCAL_EGL_RED_SIZE,        5,
    LOCAL_EGL_GREEN_SIZE,      6,
    LOCAL_EGL_BLUE_SIZE,       5,
    LOCAL_EGL_ALPHA_SIZE,      0,
    EGL_ATTRIBS_LIST_SAFE_TERMINATION_WORKING_AROUND_BUGS
};

static const EGLint kEGLConfigAttribsRGB24[] = {
    LOCAL_EGL_SURFACE_TYPE,    LOCAL_EGL_WINDOW_BIT,
    LOCAL_EGL_RENDERABLE_TYPE, LOCAL_EGL_OPENGL_ES2_BIT,
    LOCAL_EGL_RED_SIZE,        8,
    LOCAL_EGL_GREEN_SIZE,      8,
    LOCAL_EGL_BLUE_SIZE,       8,
    LOCAL_EGL_ALPHA_SIZE,      0,
    EGL_ATTRIBS_LIST_SAFE_TERMINATION_WORKING_AROUND_BUGS
};

static const EGLint kEGLConfigAttribsRGBA32[] = {
    LOCAL_EGL_SURFACE_TYPE,    LOCAL_EGL_WINDOW_BIT,
    LOCAL_EGL_RENDERABLE_TYPE, LOCAL_EGL_OPENGL_ES2_BIT,
    LOCAL_EGL_RED_SIZE,        8,
    LOCAL_EGL_GREEN_SIZE,      8,
    LOCAL_EGL_BLUE_SIZE,       8,
    LOCAL_EGL_ALPHA_SIZE,      8,
    EGL_ATTRIBS_LIST_SAFE_TERMINATION_WORKING_AROUND_BUGS
};

static bool
<<<<<<< HEAD
CreateConfig(EGLConfig* aConfig, int32_t depth)
=======
CreateConfig(EGLConfig* aConfig, int32_t depth, bool aEnableDepthBuffer)
>>>>>>> a17af05f
{
    EGLConfig configs[64];
    const EGLint* attribs;
    EGLint ncfg = ArrayLength(configs);

    switch (depth) {
        case 16:
            attribs = kEGLConfigAttribsRGB16;
            break;
        case 24:
            attribs = kEGLConfigAttribsRGB24;
            break;
        case 32:
            attribs = kEGLConfigAttribsRGBA32;
            break;
        default:
            NS_ERROR("Unknown pixel depth");
            return false;
    }

    if (!sEGLLibrary.fChooseConfig(EGL_DISPLAY(), attribs,
                                   configs, ncfg, &ncfg) ||
        ncfg < 1) {
        return false;
    }

    for (int j = 0; j < ncfg; ++j) {
        EGLConfig config = configs[j];
        EGLint r, g, b, a;
        if (sEGLLibrary.fGetConfigAttrib(EGL_DISPLAY(), config,
                                         LOCAL_EGL_RED_SIZE, &r) &&
            sEGLLibrary.fGetConfigAttrib(EGL_DISPLAY(), config,
                                         LOCAL_EGL_GREEN_SIZE, &g) &&
            sEGLLibrary.fGetConfigAttrib(EGL_DISPLAY(), config,
                                         LOCAL_EGL_BLUE_SIZE, &b) &&
            sEGLLibrary.fGetConfigAttrib(EGL_DISPLAY(), config,
                                         LOCAL_EGL_ALPHA_SIZE, &a) &&
            ((depth == 16 && r == 5 && g == 6 && b == 5) ||
             (depth == 24 && r == 8 && g == 8 && b == 8) ||
             (depth == 32 && r == 8 && g == 8 && b == 8 && a == 8)))
        {
            EGLint z;
            if (aEnableDepthBuffer) {
                if (!sEGLLibrary.fGetConfigAttrib(EGL_DISPLAY(), config, LOCAL_EGL_DEPTH_SIZE, &z) ||
                    z != 24) {
                    continue;
                }
            }
            *aConfig = config;
            return true;
        }
    }
    return false;
}

// Return true if a suitable EGLConfig was found and pass it out
// through aConfig.  Return false otherwise.
//
// NB: It's entirely legal for the returned EGLConfig to be valid yet
// have the value null.
static bool
<<<<<<< HEAD
CreateConfig(EGLConfig* aConfig)
{
    int32_t depth = gfxVars::ScreenDepth();
    if (!CreateConfig(aConfig, depth)) {
=======
CreateConfig(EGLConfig* aConfig, bool aEnableDepthBuffer)
{
    int32_t depth = gfxVars::ScreenDepth();
    if (!CreateConfig(aConfig, depth, aEnableDepthBuffer)) {
>>>>>>> a17af05f
#ifdef MOZ_WIDGET_ANDROID
        // Bug 736005
        // Android doesn't always support 16 bit so also try 24 bit
        if (depth == 16) {
<<<<<<< HEAD
            return CreateConfig(aConfig, 24);
=======
            return CreateConfig(aConfig, 24, aEnableDepthBuffer);
>>>>>>> a17af05f
        }
        // Bug 970096
        // Some devices that have 24 bit screens only support 16 bit OpenGL?
        if (depth == 24) {
<<<<<<< HEAD
            return CreateConfig(aConfig, 16);
=======
            return CreateConfig(aConfig, 16, aEnableDepthBuffer);
>>>>>>> a17af05f
        }
#endif
        return false;
    } else {
        return true;
    }
}

already_AddRefed<GLContext>
GLContextProviderEGL::CreateWrappingExisting(void* aContext, void* aSurface)
{
    nsCString discardFailureId;
    if (!sEGLLibrary.EnsureInitialized(false, &discardFailureId)) {
        MOZ_CRASH("GFX: Failed to load EGL library 2!\n");
        return nullptr;
    }

    if (!aContext || !aSurface)
        return nullptr;

    SurfaceCaps caps = SurfaceCaps::Any();
    EGLConfig config = EGL_NO_CONFIG;
    RefPtr<GLContextEGL> gl = new GLContextEGL(CreateContextFlags::NONE, caps, false,
                                               config, (EGLSurface)aSurface,
                                               (EGLContext)aContext);
    gl->SetIsDoubleBuffered(true);
    gl->mOwnsContext = false;

    return gl.forget();
}

already_AddRefed<GLContext>
GLContextProviderEGL::CreateForCompositorWidget(CompositorWidget* aCompositorWidget, bool aForceAccelerated)
{
    MOZ_ASSERT(aCompositorWidget);
    return GLContextEGLFactory::Create(GET_NATIVE_WINDOW_FROM_COMPOSITOR_WIDGET(aCompositorWidget),
                                       aCompositorWidget->GetCompositorOptions().UseWebRender());
}

already_AddRefed<GLContext>
GLContextProviderEGL::CreateForWindow(nsIWidget* aWidget,
                                      bool aWebRender,
                                      bool aForceAccelerated)
{
    MOZ_ASSERT(aWidget);
    return GLContextEGLFactory::Create(GET_NATIVE_WINDOW_FROM_REAL_WIDGET(aWidget),
                                       aWebRender);
<<<<<<< HEAD
=======
}

#if defined(MOZ_WIDGET_ANDROID)
EGLSurface
GLContextEGL::CreateCompatibleSurface(void* aWindow)
{
    if (mConfig == EGL_NO_CONFIG) {
        MOZ_CRASH("GFX: Failed with invalid EGLConfig 2!\n");
    }

    return GLContextProviderEGL::CreateEGLSurface(aWindow, mConfig);
>>>>>>> a17af05f
}

/* static */ EGLSurface
GLContextProviderEGL::CreateEGLSurface(void* aWindow, EGLConfig aConfig)
{
    // NOTE: aWindow is an ANativeWindow
    nsCString discardFailureId;
    if (!sEGLLibrary.EnsureInitialized(false, &discardFailureId)) {
        MOZ_CRASH("GFX: Failed to load EGL library 4!\n");
    }
<<<<<<< HEAD

    EGLConfig config;
    if (!CreateConfig(&config)) {
=======
    EGLConfig config = aConfig;
    if (!config && !CreateConfig(&config, /* aEnableDepthBuffer */ false)) {
>>>>>>> a17af05f
        MOZ_CRASH("GFX: Failed to create EGLConfig 2!\n");
    }

    MOZ_ASSERT(aWindow);

    EGLSurface surface = sEGLLibrary.fCreateWindowSurface(EGL_DISPLAY(), config, aWindow,
                                                          0);
    if (surface == EGL_NO_SURFACE) {
        MOZ_CRASH("GFX: Failed to create EGLSurface 2!\n");
    }

    return surface;
}

/* static */ void
GLContextProviderEGL::DestroyEGLSurface(EGLSurface surface)
{
    nsCString discardFailureId;
    if (!sEGLLibrary.EnsureInitialized(false, &discardFailureId)) {
        MOZ_CRASH("GFX: Failed to load EGL library 5!\n");
    }

    sEGLLibrary.fDestroySurface(EGL_DISPLAY(), surface);
}
#endif // defined(ANDROID)

static void
FillContextAttribs(bool alpha, bool depth, bool stencil, bool bpp16,
                   bool es3, nsTArray<EGLint>* out)
{
    out->AppendElement(LOCAL_EGL_SURFACE_TYPE);
    out->AppendElement(LOCAL_EGL_PBUFFER_BIT);

    out->AppendElement(LOCAL_EGL_RENDERABLE_TYPE);
    if (es3) {
        out->AppendElement(LOCAL_EGL_OPENGL_ES3_BIT_KHR);
    } else {
        out->AppendElement(LOCAL_EGL_OPENGL_ES2_BIT);
    }

    out->AppendElement(LOCAL_EGL_RED_SIZE);
    if (bpp16) {
        out->AppendElement(alpha ? 4 : 5);
    } else {
        out->AppendElement(8);
    }

    out->AppendElement(LOCAL_EGL_GREEN_SIZE);
    if (bpp16) {
        out->AppendElement(alpha ? 4 : 6);
    } else {
        out->AppendElement(8);
    }

    out->AppendElement(LOCAL_EGL_BLUE_SIZE);
    if (bpp16) {
        out->AppendElement(alpha ? 4 : 5);
    } else {
        out->AppendElement(8);
    }

    out->AppendElement(LOCAL_EGL_ALPHA_SIZE);
    if (alpha) {
        out->AppendElement(bpp16 ? 4 : 8);
    } else {
        out->AppendElement(0);
    }

    out->AppendElement(LOCAL_EGL_DEPTH_SIZE);
    out->AppendElement(depth ? 16 : 0);

    out->AppendElement(LOCAL_EGL_STENCIL_SIZE);
    out->AppendElement(stencil ? 8 : 0);

    // EGL_ATTRIBS_LIST_SAFE_TERMINATION_WORKING_AROUND_BUGS
    out->AppendElement(LOCAL_EGL_NONE);
    out->AppendElement(0);

    out->AppendElement(0);
    out->AppendElement(0);
}

static GLint
GetAttrib(GLLibraryEGL* egl, EGLConfig config, EGLint attrib)
{
    EGLint bits = 0;
    egl->fGetConfigAttrib(egl->Display(), config, attrib, &bits);
    MOZ_ASSERT(egl->fGetError() == LOCAL_EGL_SUCCESS);

    return bits;
}

static EGLConfig
ChooseConfig(GLLibraryEGL* egl, CreateContextFlags flags, const SurfaceCaps& minCaps,
             SurfaceCaps* const out_configCaps)
{
    nsTArray<EGLint> configAttribList;
    FillContextAttribs(minCaps.alpha, minCaps.depth, minCaps.stencil, minCaps.bpp16,
                       bool(flags & CreateContextFlags::PREFER_ES3), &configAttribList);

    const EGLint* configAttribs = configAttribList.Elements();

    // We're guaranteed to get at least minCaps, and the sorting dictated by the spec for
    // eglChooseConfig reasonably assures that a reasonable 'best' config is on top.
    const EGLint kMaxConfigs = 1;
    EGLConfig configs[kMaxConfigs];
    EGLint foundConfigs = 0;
    if (!egl->fChooseConfig(egl->Display(), configAttribs, configs, kMaxConfigs,
                            &foundConfigs)
        || foundConfigs == 0)
    {
        return EGL_NO_CONFIG;
    }

    EGLConfig config = configs[0];

    *out_configCaps = minCaps; // Pick up any preserve, etc.
    out_configCaps->color = true;
    out_configCaps->alpha   = bool(GetAttrib(egl, config, LOCAL_EGL_ALPHA_SIZE));
    out_configCaps->depth   = bool(GetAttrib(egl, config, LOCAL_EGL_DEPTH_SIZE));
    out_configCaps->stencil = bool(GetAttrib(egl, config, LOCAL_EGL_STENCIL_SIZE));
    out_configCaps->bpp16 = (GetAttrib(egl, config, LOCAL_EGL_RED_SIZE) < 8);

    return config;
}

/*static*/ already_AddRefed<GLContextEGL>
GLContextEGL::CreateEGLPBufferOffscreenContext(CreateContextFlags flags,
                                               const mozilla::gfx::IntSize& size,
                                               const SurfaceCaps& minCaps,
                                               nsACString* const out_failureId)
{
    bool forceEnableHardware = bool(flags & CreateContextFlags::FORCE_ENABLE_HARDWARE);
    if (!sEGLLibrary.EnsureInitialized(forceEnableHardware, out_failureId)) {
        return nullptr;
    }

    SurfaceCaps configCaps;
    EGLConfig config = ChooseConfig(&sEGLLibrary, flags, minCaps, &configCaps);
    if (config == EGL_NO_CONFIG) {
        *out_failureId = NS_LITERAL_CSTRING("FEATURE_FAILURE_EGL_NO_CONFIG");
        NS_WARNING("Failed to find a compatible config.");
        return nullptr;
    }

    if (GLContext::ShouldSpew()) {
        sEGLLibrary.DumpEGLConfig(config);
    }

    mozilla::gfx::IntSize pbSize(size);
    EGLSurface surface = GLContextEGL::CreatePBufferSurfaceTryingPowerOfTwo(config,
                                                                            LOCAL_EGL_NONE,
                                                                            pbSize);
    if (!surface) {
        *out_failureId = NS_LITERAL_CSTRING("FEATURE_FAILURE_EGL_POT");
        NS_WARNING("Failed to create PBuffer for context!");
        return nullptr;
    }

    RefPtr<GLContextEGL> gl = GLContextEGL::CreateGLContext(flags, configCaps, true,
                                                            config, surface,
                                                            out_failureId);
    if (!gl) {
        NS_WARNING("Failed to create GLContext from PBuffer");
        sEGLLibrary.fDestroySurface(sEGLLibrary.Display(), surface);
        return nullptr;
    }

    return gl.forget();
}

/*static*/ already_AddRefed<GLContext>
GLContextProviderEGL::CreateHeadless(CreateContextFlags flags,
                                     nsACString* const out_failureId)
{
    mozilla::gfx::IntSize dummySize = mozilla::gfx::IntSize(16, 16);
    SurfaceCaps dummyCaps = SurfaceCaps::Any();
    return GLContextEGL::CreateEGLPBufferOffscreenContext(flags, dummySize, dummyCaps,
                                                          out_failureId);
}

// Under EGL, on Android, pbuffers are supported fine, though
// often without the ability to texture from them directly.
/*static*/ already_AddRefed<GLContext>
GLContextProviderEGL::CreateOffscreen(const mozilla::gfx::IntSize& size,
                                      const SurfaceCaps& minCaps,
                                      CreateContextFlags flags,
                                      nsACString* const out_failureId)
{
    bool forceEnableHardware = bool(flags & CreateContextFlags::FORCE_ENABLE_HARDWARE);
    if (!sEGLLibrary.EnsureInitialized(forceEnableHardware, out_failureId)) { // Needed for IsANGLE().
        return nullptr;
    }

    bool canOffscreenUseHeadless = true;
    if (sEGLLibrary.IsANGLE()) {
        // ANGLE needs to use PBuffers.
        canOffscreenUseHeadless = false;
    }

#if defined(MOZ_WIDGET_ANDROID)
    // Using a headless context loses the SurfaceCaps
    // which can cause a loss of depth and/or stencil
    canOffscreenUseHeadless = false;
#endif //  defined(MOZ_WIDGET_ANDROID)

    RefPtr<GLContext> gl;
    SurfaceCaps minOffscreenCaps = minCaps;

    if (canOffscreenUseHeadless) {
        gl = CreateHeadless(flags, out_failureId);
        if (!gl) {
            return nullptr;
        }
    } else {
        SurfaceCaps minBackbufferCaps = minOffscreenCaps;
        if (minOffscreenCaps.antialias) {
            minBackbufferCaps.antialias = false;
            minBackbufferCaps.depth = false;
            minBackbufferCaps.stencil = false;
        }

        gl = GLContextEGL::CreateEGLPBufferOffscreenContext(flags, size,
                                                            minBackbufferCaps,
                                                            out_failureId);
        if (!gl)
            return nullptr;

        // Pull the actual resulting caps to ensure that our offscreen matches our
        // backbuffer.
        minOffscreenCaps.alpha = gl->Caps().alpha;
        if (!minOffscreenCaps.antialias) {
            // Only update these if we don't have AA. If we do have AA, we ignore
            // backbuffer depth/stencil.
            minOffscreenCaps.depth = gl->Caps().depth;
            minOffscreenCaps.stencil = gl->Caps().stencil;
        }
    }

    // Init the offscreen with the updated offscreen caps.
    if (!gl->InitOffscreen(size, minOffscreenCaps)) {
        *out_failureId = NS_LITERAL_CSTRING("FEATURE_FAILURE_EGL_OFFSCREEN");
        return nullptr;
    }

    return gl.forget();
}

// Don't want a global context on Android as 1) share groups across 2 threads fail on many Tegra drivers (bug 759225)
// and 2) some mobile devices have a very strict limit on global number of GL contexts (bug 754257)
// and 3) each EGL context eats 750k on B2G (bug 813783)
/*static*/ GLContext*
GLContextProviderEGL::GetGlobalContext()
{
    return nullptr;
}

/*static*/ void
GLContextProviderEGL::Shutdown()
{
}

} /* namespace gl */
} /* namespace mozilla */

#undef EGL_ATTRIBS_LIST_SAFE_TERMINATION_WORKING_AROUND_BUGS<|MERGE_RESOLUTION|>--- conflicted
+++ resolved
@@ -81,11 +81,7 @@
 } while (0)
 
 static bool
-<<<<<<< HEAD
-CreateConfig(EGLConfig* aConfig);
-=======
 CreateConfig(EGLConfig* aConfig, bool aEnableDepthBuffer);
->>>>>>> a17af05f
 
 // append three zeros at the end of attribs list to work around
 // EGL implementation bugs that iterate until they find 0, instead of
@@ -180,11 +176,7 @@
     bool doubleBuffered = true;
 
     EGLConfig config;
-<<<<<<< HEAD
-    if (!CreateConfig(&config)) {
-=======
     if (!CreateConfig(&config, aWebRender)) {
->>>>>>> a17af05f
         MOZ_CRASH("GFX: Failed to create EGLConfig!\n");
         return nullptr;
     }
@@ -218,11 +210,7 @@
 GLContextEGL::GLContextEGL(CreateContextFlags flags, const SurfaceCaps& caps,
                            bool isOffscreen, EGLConfig config, EGLSurface surface,
                            EGLContext context)
-<<<<<<< HEAD
-    : GLContext(flags, caps, nullptr, isOffscreen)
-=======
     : GLContext(flags, caps, nullptr, isOffscreen, sEGLLibrary.IsANGLE())
->>>>>>> a17af05f
     , mConfig(config)
     , mSurface(surface)
     , mContext(context)
@@ -254,10 +242,6 @@
 #endif
 
     sEGLLibrary.fDestroyContext(EGL_DISPLAY(), mContext);
-<<<<<<< HEAD
-    sEGLLibrary.UnsetCachedCurrentContext();
-=======
->>>>>>> a17af05f
 
     mozilla::gl::DestroySurface(mSurface);
 }
@@ -498,13 +482,9 @@
             // Skip EGL_CONTEXT_OPENGL_ROBUST_ACCESS_EXT, since it doesn't help us.
         }
 
-<<<<<<< HEAD
-        if (sEGLLibrary.IsExtensionSupported(GLLibraryEGL::KHR_create_context)) {
-=======
         if (sEGLLibrary.IsExtensionSupported(GLLibraryEGL::KHR_create_context) &&
             !sEGLLibrary.IsANGLE())
         {
->>>>>>> a17af05f
             rbab_attribs = required_attribs;
             rbab_attribs.push_back(LOCAL_EGL_CONTEXT_OPENGL_RESET_NOTIFICATION_STRATEGY_KHR);
             rbab_attribs.push_back(LOCAL_EGL_LOSE_CONTEXT_ON_RESET_KHR);
@@ -526,22 +506,14 @@
 
     EGLContext context;
     do {
-<<<<<<< HEAD
-        if (rbab_attribs.size()) {
-=======
         if (!rbab_attribs.empty()) {
->>>>>>> a17af05f
             context = fnCreate(rbab_attribs);
             if (context)
                 break;
             NS_WARNING("Failed to create EGLContext with rbab_attribs");
         }
 
-<<<<<<< HEAD
-        if (robustness_attribs.size()) {
-=======
         if (!robustness_attribs.empty()) {
->>>>>>> a17af05f
             context = fnCreate(robustness_attribs);
             if (context)
                 break;
@@ -656,11 +628,7 @@
 };
 
 static bool
-<<<<<<< HEAD
-CreateConfig(EGLConfig* aConfig, int32_t depth)
-=======
 CreateConfig(EGLConfig* aConfig, int32_t depth, bool aEnableDepthBuffer)
->>>>>>> a17af05f
 {
     EGLConfig configs[64];
     const EGLint* attribs;
@@ -722,35 +690,20 @@
 // NB: It's entirely legal for the returned EGLConfig to be valid yet
 // have the value null.
 static bool
-<<<<<<< HEAD
-CreateConfig(EGLConfig* aConfig)
-{
-    int32_t depth = gfxVars::ScreenDepth();
-    if (!CreateConfig(aConfig, depth)) {
-=======
 CreateConfig(EGLConfig* aConfig, bool aEnableDepthBuffer)
 {
     int32_t depth = gfxVars::ScreenDepth();
     if (!CreateConfig(aConfig, depth, aEnableDepthBuffer)) {
->>>>>>> a17af05f
 #ifdef MOZ_WIDGET_ANDROID
         // Bug 736005
         // Android doesn't always support 16 bit so also try 24 bit
         if (depth == 16) {
-<<<<<<< HEAD
-            return CreateConfig(aConfig, 24);
-=======
             return CreateConfig(aConfig, 24, aEnableDepthBuffer);
->>>>>>> a17af05f
         }
         // Bug 970096
         // Some devices that have 24 bit screens only support 16 bit OpenGL?
         if (depth == 24) {
-<<<<<<< HEAD
-            return CreateConfig(aConfig, 16);
-=======
             return CreateConfig(aConfig, 16, aEnableDepthBuffer);
->>>>>>> a17af05f
         }
 #endif
         return false;
@@ -798,8 +751,6 @@
     MOZ_ASSERT(aWidget);
     return GLContextEGLFactory::Create(GET_NATIVE_WINDOW_FROM_REAL_WIDGET(aWidget),
                                        aWebRender);
-<<<<<<< HEAD
-=======
 }
 
 #if defined(MOZ_WIDGET_ANDROID)
@@ -811,7 +762,6 @@
     }
 
     return GLContextProviderEGL::CreateEGLSurface(aWindow, mConfig);
->>>>>>> a17af05f
 }
 
 /* static */ EGLSurface
@@ -822,14 +772,8 @@
     if (!sEGLLibrary.EnsureInitialized(false, &discardFailureId)) {
         MOZ_CRASH("GFX: Failed to load EGL library 4!\n");
     }
-<<<<<<< HEAD
-
-    EGLConfig config;
-    if (!CreateConfig(&config)) {
-=======
     EGLConfig config = aConfig;
     if (!config && !CreateConfig(&config, /* aEnableDepthBuffer */ false)) {
->>>>>>> a17af05f
         MOZ_CRASH("GFX: Failed to create EGLConfig 2!\n");
     }
 
