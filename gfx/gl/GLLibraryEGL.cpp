/* This Source Code Form is subject to the terms of the Mozilla Public
 * License, v. 2.0. If a copy of the MPL was not distributed with this file,
 * You can obtain one at http://mozilla.org/MPL/2.0/. */

#include "GLLibraryEGL.h"

#include "angle/Platform.h"
#include "gfxConfig.h"
#include "gfxCrashReporterUtils.h"
#include "gfxUtils.h"
#include "mozilla/Preferences.h"
#include "mozilla/Assertions.h"
#include "mozilla/Telemetry.h"
#include "mozilla/Tokenizer.h"
#include "mozilla/ScopeExit.h"
#include "mozilla/Unused.h"
#include "mozilla/webrender/RenderThread.h"
#include "nsDirectoryServiceDefs.h"
#include "nsDirectoryServiceUtils.h"
#include "nsIGfxInfo.h"
#include "nsPrintfCString.h"
#ifdef XP_WIN
#include "nsWindowsHelpers.h"
#endif
#include "OGLShaderProgram.h"
#include "prenv.h"
#include "prsystem.h"
#include "GLContext.h"
#include "GLContextProvider.h"
#include "gfxPrefs.h"
#include "ScopedGLHelpers.h"

namespace mozilla {
namespace gl {

StaticMutex GLLibraryEGL::sMutex;
GLLibraryEGL sEGLLibrary;

// should match the order of EGLExtensions, and be null-terminated.
static const char* sEGLExtensionNames[] = {
    "EGL_KHR_image_base",
    "EGL_KHR_image_pixmap",
    "EGL_KHR_gl_texture_2D_image",
    "EGL_KHR_lock_surface",
    "EGL_ANGLE_surface_d3d_texture_2d_share_handle",
    "EGL_EXT_create_context_robustness",
    "EGL_KHR_image",
    "EGL_KHR_fence_sync",
    "EGL_ANDROID_native_fence_sync",
    "EGL_ANDROID_image_crop",
    "EGL_ANGLE_platform_angle",
    "EGL_ANGLE_platform_angle_d3d",
    "EGL_ANGLE_d3d_share_handle_client_buffer",
    "EGL_KHR_create_context",
<<<<<<< HEAD
=======
    "EGL_KHR_stream",
    "EGL_KHR_stream_consumer_gltexture",
    "EGL_EXT_device_query",
    "EGL_NV_stream_consumer_gltexture_yuv",
    "EGL_ANGLE_stream_producer_d3d_texture_nv12",
    "EGL_ANGLE_device_creation",
    "EGL_ANGLE_device_creation_d3d11",
>>>>>>> a17af05f
};

#if defined(ANDROID)

static PRLibrary* LoadApitraceLibrary()
{
    // Initialization of gfx prefs here is only needed during the unit tests...
    gfxPrefs::GetSingleton();
    if (!gfxPrefs::UseApitrace()) {
        return nullptr;
    }

    static PRLibrary* sApitraceLibrary = nullptr;

    if (sApitraceLibrary)
        return sApitraceLibrary;

    nsAutoCString logFile;
    Preferences::GetCString("gfx.apitrace.logfile", logFile);
    if (logFile.IsEmpty()) {
        logFile = "firefox.trace";
    }

    // The firefox process can't write to /data/local, but it can write
    // to $GRE_HOME/
    nsAutoCString logPath;
    logPath.AppendPrintf("%s/%s", getenv("GRE_HOME"), logFile.get());

    // apitrace uses the TRACE_FILE environment variable to determine where
    // to log trace output to
    printf_stderr("Logging GL tracing output to %s", logPath.get());
    setenv("TRACE_FILE", logPath.get(), false);

    printf_stderr("Attempting load of %s\n", APITRACE_LIB);

    sApitraceLibrary = PR_LoadLibrary(APITRACE_LIB);

    return sApitraceLibrary;
}

#endif // ANDROID

#ifdef XP_WIN
// see the comment in GLLibraryEGL::EnsureInitialized() for the rationale here.
static PRLibrary*
LoadLibraryForEGLOnWindows(const nsAString& filename)
{
    nsAutoCString path(gfx::gfxVars::GREDirectory());
    path.Append(PR_GetDirectorySeparator());
    path.Append(ToNewUTF8String(filename));

    PRLibSpec lspec;
    lspec.type = PR_LibSpec_Pathname;
    lspec.value.pathname = path.get();
    return PR_LoadLibraryWithFlags(lspec, PR_LD_LAZY | PR_LD_LOCAL);
}

#endif // XP_WIN

static EGLDisplay
GetAndInitWARPDisplay(GLLibraryEGL& egl, void* displayType)
{
    EGLint attrib_list[] = {  LOCAL_EGL_PLATFORM_ANGLE_DEVICE_TYPE_ANGLE,
                              LOCAL_EGL_PLATFORM_ANGLE_DEVICE_TYPE_WARP_ANGLE,
                              // Requires:
                              LOCAL_EGL_PLATFORM_ANGLE_TYPE_ANGLE,
                              LOCAL_EGL_PLATFORM_ANGLE_TYPE_D3D11_ANGLE,
                              LOCAL_EGL_NONE };
    EGLDisplay display = egl.fGetPlatformDisplayEXT(LOCAL_EGL_PLATFORM_ANGLE_ANGLE,
                                                    displayType,
                                                    attrib_list);

    if (display == EGL_NO_DISPLAY) {
        const EGLint err = egl.fGetError();
        if (err != LOCAL_EGL_SUCCESS) {
            gfxCriticalError() << "Unexpected GL error: " << gfx::hexa(err);
            MOZ_CRASH("GFX: Unexpected GL error.");
        }
        return EGL_NO_DISPLAY;
    }

    if (!egl.fInitialize(display, nullptr, nullptr))
        return EGL_NO_DISPLAY;

    return display;
}

static bool
IsAccelAngleSupported(const nsCOMPtr<nsIGfxInfo>& gfxInfo,
                      nsACString* const out_failureId)
{
    if (wr::RenderThread::IsInRenderThread()) {
        // We can only enter here with WebRender, so assert that this is a
        // WebRender-enabled build.
#ifndef MOZ_BUILD_WEBRENDER
        MOZ_ASSERT(false);
#endif
        return true;
    }
    int32_t angleSupport;
    nsCString failureId;
    gfxUtils::ThreadSafeGetFeatureStatus(gfxInfo,
                                         nsIGfxInfo::FEATURE_WEBGL_ANGLE,
                                         failureId,
                                         &angleSupport);
    if (failureId.IsEmpty() && angleSupport != nsIGfxInfo::FEATURE_STATUS_OK) {
        // This shouldn't happen, if we see this it's because we've missed
        // some failure paths
        failureId = NS_LITERAL_CSTRING("FEATURE_FAILURE_ACCL_ANGLE_NOT_OK");
    }
    if (out_failureId->IsEmpty()) {
        *out_failureId = failureId;
    }
    return (angleSupport == nsIGfxInfo::FEATURE_STATUS_OK);
}

static EGLDisplay
GetAndInitDisplay(GLLibraryEGL& egl, void* displayType)
{
    EGLDisplay display = egl.fGetDisplay(displayType);
    if (display == EGL_NO_DISPLAY)
        return EGL_NO_DISPLAY;

    if (!egl.fInitialize(display, nullptr, nullptr))
        return EGL_NO_DISPLAY;

    return display;
}

class AngleErrorReporting: public angle::Platform {
public:
    AngleErrorReporting()
    {
      // No static constructor
    }

    void SetFailureId(nsACString* const aFailureId)
    {
      mFailureId = aFailureId;
    }

    void logError(const char *errorMessage) override
    {
        if (!mFailureId) {
            return;
        }

        nsCString str(errorMessage);
        Tokenizer tokenizer(str);

        // Parse "ANGLE Display::initialize error " << error.getID() << ": "
        //       << error.getMessage()
        nsCString currWord;
        Tokenizer::Token intToken;
        if (tokenizer.CheckWord("ANGLE") &&
            tokenizer.CheckWhite() &&
            tokenizer.CheckWord("Display") &&
            tokenizer.CheckChar(':') &&
            tokenizer.CheckChar(':') &&
            tokenizer.CheckWord("initialize") &&
            tokenizer.CheckWhite() &&
            tokenizer.CheckWord("error") &&
            tokenizer.CheckWhite() &&
            tokenizer.Check(Tokenizer::TOKEN_INTEGER, intToken)) {
            *mFailureId = "FAILURE_ID_ANGLE_ID_";
            mFailureId->AppendPrintf("%" PRIu64, intToken.AsInteger());
        } else {
            *mFailureId = "FAILURE_ID_ANGLE_UNKNOWN";
        }
    }
private:
    nsACString* mFailureId;
};

AngleErrorReporting gAngleErrorReporter;

static EGLDisplay
GetAndInitDisplayForAccelANGLE(GLLibraryEGL& egl, nsACString* const out_failureId)
{
    EGLDisplay ret = 0;

    if (wr::RenderThread::IsInRenderThread()) {
        return GetAndInitDisplay(egl, LOCAL_EGL_D3D11_ONLY_DISPLAY_ANGLE);
    }

    FeatureState& d3d11ANGLE = gfxConfig::GetFeature(Feature::D3D11_HW_ANGLE);

    if (!gfxPrefs::WebGLANGLETryD3D11())
        d3d11ANGLE.UserDisable("User disabled D3D11 ANGLE by pref",
                               NS_LITERAL_CSTRING("FAILURE_ID_ANGLE_PREF"));

    if (gfxPrefs::WebGLANGLEForceD3D11())
        d3d11ANGLE.UserForceEnable("User force-enabled D3D11 ANGLE on disabled hardware");

    gAngleErrorReporter.SetFailureId(out_failureId);
    egl.fANGLEPlatformInitialize(&gAngleErrorReporter);

    auto guardShutdown = mozilla::MakeScopeExit([&] {
        gAngleErrorReporter.SetFailureId(nullptr);
        // NOTE: Ideally we should be calling ANGLEPlatformShutdown after the
        //       ANGLE display is destroyed. However gAngleErrorReporter
        //       will live longer than the ANGLE display so we're fine.
    });

    if (gfxConfig::IsForcedOnByUser(Feature::D3D11_HW_ANGLE)) {
        return GetAndInitDisplay(egl, LOCAL_EGL_D3D11_ONLY_DISPLAY_ANGLE);
    }

    if (d3d11ANGLE.IsEnabled()) {
        ret = GetAndInitDisplay(egl, LOCAL_EGL_D3D11_ELSE_D3D9_DISPLAY_ANGLE);
    }

    if (!ret) {
        ret = GetAndInitDisplay(egl, EGL_DEFAULT_DISPLAY);
    }

    if (!ret && out_failureId->IsEmpty()) {
        *out_failureId = NS_LITERAL_CSTRING("FEATURE_FAILURE_ACCL_ANGLE_NO_DISP");
    }

    return ret;
}

bool
GLLibraryEGL::ReadbackEGLImage(EGLImage image, gfx::DataSourceSurface* out_surface)
{
    StaticMutexAutoUnlock lock(sMutex);
    if (!mReadbackGL) {
        nsCString discardFailureId;
        mReadbackGL = gl::GLContextProvider::CreateHeadless(gl::CreateContextFlags::NONE,
                                                            &discardFailureId);
    }

    ScopedTexture destTex(mReadbackGL);
    const GLuint target = mReadbackGL->GetPreferredEGLImageTextureTarget();
    ScopedBindTexture autoTex(mReadbackGL, destTex.Texture(), target);
    mReadbackGL->fTexParameteri(target, LOCAL_GL_TEXTURE_WRAP_S, LOCAL_GL_CLAMP_TO_EDGE);
    mReadbackGL->fTexParameteri(target, LOCAL_GL_TEXTURE_WRAP_T, LOCAL_GL_CLAMP_TO_EDGE);
    mReadbackGL->fTexParameteri(target, LOCAL_GL_TEXTURE_MAG_FILTER, LOCAL_GL_NEAREST);
    mReadbackGL->fTexParameteri(target, LOCAL_GL_TEXTURE_MIN_FILTER, LOCAL_GL_NEAREST);
    mReadbackGL->fEGLImageTargetTexture2D(target, image);

    ShaderConfigOGL config = ShaderConfigFromTargetAndFormat(target,
                                                             out_surface->GetFormat());
    int shaderConfig = config.mFeatures;
    mReadbackGL->ReadTexImageHelper()->ReadTexImage(out_surface, 0, target,
                                                    out_surface->GetSize(), shaderConfig);

    return true;
}

bool
GLLibraryEGL::EnsureInitialized(bool forceAccel, nsACString* const out_failureId)
{
    if (mInitialized) {
        return true;
    }

    mozilla::ScopedGfxFeatureReporter reporter("EGL");

#ifdef XP_WIN
    if (!mEGLLibrary) {
        // On Windows, the GLESv2, EGL and DXSDK libraries are shipped with libxul and
        // we should look for them there. We have to load the libs in this
        // order, because libEGL.dll depends on libGLESv2.dll which depends on the DXSDK
        // libraries. This matters especially for WebRT apps which are in a different directory.
        // See bug 760323 and bug 749459

        // Also note that we intentionally leak the libs we load.

        do {
            // Windows 8.1+ has d3dcompiler_47.dll in the system directory.
            // Try it first. Note that _46 will never be in the system
            // directory. So there is no point trying _46 in the system
            // directory.

            if (LoadLibrarySystem32(L"d3dcompiler_47.dll"))
                break;

#ifdef MOZ_D3DCOMPILER_VISTA_DLL
            if (LoadLibraryForEGLOnWindows(NS_LITERAL_STRING(NS_STRINGIFY(MOZ_D3DCOMPILER_VISTA_DLL))))
                break;
#endif

            MOZ_ASSERT(false, "d3dcompiler DLL loading failed.");
        } while (false);

        LoadLibraryForEGLOnWindows(NS_LITERAL_STRING("libGLESv2.dll"));

        mEGLLibrary = LoadLibraryForEGLOnWindows(NS_LITERAL_STRING("libEGL.dll"));

        if (!mEGLLibrary) {
            *out_failureId = NS_LITERAL_CSTRING("FEATURE_FAILURE_EGL_LOAD");
            return false;
        }
    }

#else // !Windows

    // On non-Windows (Android) we use system copies of libEGL. We look for
    // the APITrace lib, libEGL.so, and libEGL.so.1 in that order.

#if defined(ANDROID)
    if (!mEGLLibrary)
        mEGLLibrary = LoadApitraceLibrary();
#endif

    if (!mEGLLibrary) {
        printf_stderr("Attempting load of libEGL.so\n");
        mEGLLibrary = PR_LoadLibrary("libEGL.so");
    }
#if defined(XP_UNIX)
    if (!mEGLLibrary) {
        mEGLLibrary = PR_LoadLibrary("libEGL.so.1");
    }
#endif

    if (!mEGLLibrary) {
        NS_WARNING("Couldn't load EGL LIB.");
        *out_failureId = NS_LITERAL_CSTRING("FEATURE_FAILURE_EGL_LOAD_2");
        return false;
    }

#endif // !Windows

#define SYMBOL(X) { (PRFuncPtr*)&mSymbols.f##X, { "egl" #X, nullptr } }
#define END_OF_SYMBOLS { nullptr, { nullptr } }

    GLLibraryLoader::SymLoadStruct earlySymbols[] = {
        SYMBOL(GetDisplay),
        SYMBOL(Terminate),
        SYMBOL(GetCurrentSurface),
        SYMBOL(GetCurrentContext),
        SYMBOL(MakeCurrent),
        SYMBOL(DestroyContext),
        SYMBOL(CreateContext),
        SYMBOL(DestroySurface),
        SYMBOL(CreateWindowSurface),
        SYMBOL(CreatePbufferSurface),
        SYMBOL(CreatePbufferFromClientBuffer),
        SYMBOL(CreatePixmapSurface),
        SYMBOL(BindAPI),
        SYMBOL(Initialize),
        SYMBOL(ChooseConfig),
        SYMBOL(GetError),
        SYMBOL(GetConfigs),
        SYMBOL(GetConfigAttrib),
        SYMBOL(WaitNative),
        SYMBOL(GetProcAddress),
        SYMBOL(SwapBuffers),
        SYMBOL(CopyBuffers),
        SYMBOL(QueryString),
        SYMBOL(QueryContext),
        SYMBOL(BindTexImage),
        SYMBOL(ReleaseTexImage),
        SYMBOL(QuerySurface),
        END_OF_SYMBOLS
    };

    if (!GLLibraryLoader::LoadSymbols(mEGLLibrary, earlySymbols)) {
        NS_WARNING("Couldn't find required entry points in EGL library (early init)");
        *out_failureId = NS_LITERAL_CSTRING("FEATURE_FAILURE_EGL_SYM");
        return false;
    }

    {
        const char internalFuncName[] = "_Z35eglQueryStringImplementationANDROIDPvi";
        const auto& internalFunc = PR_FindFunctionSymbol(mEGLLibrary, internalFuncName);
        if (internalFunc) {
            *(PRFuncPtr*)&mSymbols.fQueryString = internalFunc;
        }
    }

    InitClientExtensions();

    const auto lookupFunction =
        (GLLibraryLoader::PlatformLookupFunction)mSymbols.fGetProcAddress;

    const auto fnLoadSymbols = [&](const GLLibraryLoader::SymLoadStruct* symbols) {
        if (GLLibraryLoader::LoadSymbols(mEGLLibrary, symbols, lookupFunction))
            return true;

        ClearSymbols(symbols);
        return false;
    };

    // Check the ANGLE support the system has
    nsCOMPtr<nsIGfxInfo> gfxInfo = do_GetService("@mozilla.org/gfx/info;1");
    mIsANGLE = IsExtensionSupported(ANGLE_platform_angle);

    EGLDisplay chosenDisplay = nullptr;

    // Client exts are ready. (But not display exts!)

    if (mIsANGLE) {
        MOZ_ASSERT(IsExtensionSupported(ANGLE_platform_angle_d3d));
        const GLLibraryLoader::SymLoadStruct angleSymbols[] = {
            { (PRFuncPtr*)&mSymbols.fANGLEPlatformInitialize, { "ANGLEPlatformInitialize", nullptr } },
            { (PRFuncPtr*)&mSymbols.fANGLEPlatformShutdown, { "ANGLEPlatformShutdown", nullptr } },
            SYMBOL(GetPlatformDisplayEXT),
            END_OF_SYMBOLS
        };
        if (!fnLoadSymbols(angleSymbols)) {
            gfxCriticalError() << "Failed to load ANGLE symbols!";
            return false;
        }
    }

    if (IsExtensionSupported(ANGLE_platform_angle_d3d)) {
        nsCString accelAngleFailureId;
        bool accelAngleSupport = IsAccelAngleSupported(gfxInfo, &accelAngleFailureId);
        bool shouldTryAccel = forceAccel || accelAngleSupport;
        bool shouldTryWARP = !forceAccel; // Only if ANGLE not supported or fails

        // If WARP preferred, will override ANGLE support
        if (gfxPrefs::WebGLANGLEForceWARP()) {
            shouldTryWARP = true;
            shouldTryAccel = false;
            if (accelAngleFailureId.IsEmpty()) {
                accelAngleFailureId = NS_LITERAL_CSTRING("FEATURE_FAILURE_FORCE_WARP");
            }
        }

        // Hardware accelerated ANGLE path (supported or force accel)
        if (shouldTryAccel) {
            chosenDisplay = GetAndInitDisplayForAccelANGLE(*this, out_failureId);
        }

        // Report the acceleration status to telemetry
        if (!chosenDisplay) {
            if (accelAngleFailureId.IsEmpty()) {
                Telemetry::Accumulate(Telemetry::CANVAS_WEBGL_ACCL_FAILURE_ID,
                                      NS_LITERAL_CSTRING("FEATURE_FAILURE_ACCL_ANGLE_UNKNOWN"));
            } else {
                Telemetry::Accumulate(Telemetry::CANVAS_WEBGL_ACCL_FAILURE_ID,
                                      accelAngleFailureId);
            }
        } else {
            Telemetry::Accumulate(Telemetry::CANVAS_WEBGL_ACCL_FAILURE_ID,
                                  NS_LITERAL_CSTRING("SUCCESS"));
        }

        // Fallback to a WARP display if ANGLE fails, or if WARP is forced
        if (!chosenDisplay && shouldTryWARP) {
            chosenDisplay = GetAndInitWARPDisplay(*this, EGL_DEFAULT_DISPLAY);
            if (!chosenDisplay) {
                if (out_failureId->IsEmpty()) {
                    *out_failureId = NS_LITERAL_CSTRING("FEATURE_FAILURE_WARP_FALLBACK");
                }
                NS_ERROR("Fallback WARP context failed to initialize.");
                return false;
            }
            mIsWARP = true;
        }
    } else {
        chosenDisplay = GetAndInitDisplay(*this, EGL_DEFAULT_DISPLAY);
    }

    if (!chosenDisplay) {
        if (out_failureId->IsEmpty()) {
            *out_failureId = NS_LITERAL_CSTRING("FEATURE_FAILURE_NO_DISPLAY");
        }
        NS_WARNING("Failed to initialize a display.");
        return false;
    }
    mEGLDisplay = chosenDisplay;

    InitDisplayExtensions();

    ////////////////////////////////////
    // Alright, load display exts.

    if (IsExtensionSupported(KHR_lock_surface)) {
        const GLLibraryLoader::SymLoadStruct lockSymbols[] = {
            SYMBOL(LockSurfaceKHR),
            SYMBOL(UnlockSurfaceKHR),
            END_OF_SYMBOLS
        };
        if (!fnLoadSymbols(lockSymbols)) {
            NS_ERROR("EGL supports KHR_lock_surface without exposing its functions!");
            MarkExtensionUnsupported(KHR_lock_surface);
        }
    }

    if (IsExtensionSupported(ANGLE_surface_d3d_texture_2d_share_handle)) {
        const GLLibraryLoader::SymLoadStruct d3dSymbols[] = {
            SYMBOL(QuerySurfacePointerANGLE),
            END_OF_SYMBOLS
        };
        if (!fnLoadSymbols(d3dSymbols)) {
            NS_ERROR("EGL supports ANGLE_surface_d3d_texture_2d_share_handle without exposing its functions!");
            MarkExtensionUnsupported(ANGLE_surface_d3d_texture_2d_share_handle);
        }
    }

    if (IsExtensionSupported(KHR_fence_sync)) {
        const GLLibraryLoader::SymLoadStruct syncSymbols[] = {
            SYMBOL(CreateSyncKHR),
            SYMBOL(DestroySyncKHR),
            SYMBOL(ClientWaitSyncKHR),
            SYMBOL(GetSyncAttribKHR),
            END_OF_SYMBOLS
        };
        if (!fnLoadSymbols(syncSymbols)) {
            NS_ERROR("EGL supports KHR_fence_sync without exposing its functions!");
            MarkExtensionUnsupported(KHR_fence_sync);
        }
    }

    if (IsExtensionSupported(KHR_image) || IsExtensionSupported(KHR_image_base)) {
        const GLLibraryLoader::SymLoadStruct imageSymbols[] = {
            SYMBOL(CreateImageKHR),
            SYMBOL(DestroyImageKHR),
            END_OF_SYMBOLS
        };
        if (!fnLoadSymbols(imageSymbols)) {
            NS_ERROR("EGL supports KHR_image(_base) without exposing its functions!");
            MarkExtensionUnsupported(KHR_image);
            MarkExtensionUnsupported(KHR_image_base);
            MarkExtensionUnsupported(KHR_image_pixmap);
        }
    } else {
        MarkExtensionUnsupported(KHR_image_pixmap);
    }

    if (IsExtensionSupported(ANDROID_native_fence_sync)) {
        const GLLibraryLoader::SymLoadStruct nativeFenceSymbols[] = {
            SYMBOL(DupNativeFenceFDANDROID),
            END_OF_SYMBOLS
        };
        if (!fnLoadSymbols(nativeFenceSymbols)) {
            NS_ERROR("EGL supports ANDROID_native_fence_sync without exposing its functions!");
            MarkExtensionUnsupported(ANDROID_native_fence_sync);
<<<<<<< HEAD
=======
        }
    }

    if (IsExtensionSupported(KHR_stream)) {
        const GLLibraryLoader::SymLoadStruct streamSymbols[] = {
            SYMBOL(CreateStreamKHR),
            SYMBOL(DestroyStreamKHR),
            SYMBOL(QueryStreamKHR),
            END_OF_SYMBOLS
        };
        if (!fnLoadSymbols(streamSymbols)) {
            NS_ERROR("EGL supports KHR_stream without exposing its functions!");
            MarkExtensionUnsupported(KHR_stream);
        }
    }

    if (IsExtensionSupported(KHR_stream_consumer_gltexture)) {
        const GLLibraryLoader::SymLoadStruct streamConsumerSymbols[] = {
            SYMBOL(StreamConsumerGLTextureExternalKHR),
            SYMBOL(StreamConsumerAcquireKHR),
            SYMBOL(StreamConsumerReleaseKHR),
            END_OF_SYMBOLS
        };
        if (!fnLoadSymbols(streamConsumerSymbols)) {
            NS_ERROR("EGL supports KHR_stream_consumer_gltexture without exposing its functions!");
            MarkExtensionUnsupported(KHR_stream_consumer_gltexture);
        }
    }

    if (IsExtensionSupported(EXT_device_query)) {
        const GLLibraryLoader::SymLoadStruct queryDisplaySymbols[] = {
            SYMBOL(QueryDisplayAttribEXT),
            SYMBOL(QueryDeviceAttribEXT),
            END_OF_SYMBOLS
        };
        if (!fnLoadSymbols(queryDisplaySymbols)) {
            NS_ERROR("EGL supports EXT_device_query without exposing its functions!");
            MarkExtensionUnsupported(EXT_device_query);
        }
    }

    if (IsExtensionSupported(NV_stream_consumer_gltexture_yuv)) {
        const GLLibraryLoader::SymLoadStruct nvStreamSymbols[] = {
            SYMBOL(StreamConsumerGLTextureExternalAttribsNV),
            END_OF_SYMBOLS
        };
        if (!fnLoadSymbols(nvStreamSymbols)) {
            NS_ERROR("EGL supports NV_stream_consumer_gltexture_yuv without exposing its functions!");
            MarkExtensionUnsupported(NV_stream_consumer_gltexture_yuv);
        }
    }

    if (IsExtensionSupported(ANGLE_stream_producer_d3d_texture_nv12)) {
        const GLLibraryLoader::SymLoadStruct nvStreamSymbols[] = {
            SYMBOL(CreateStreamProducerD3DTextureNV12ANGLE),
            SYMBOL(StreamPostD3DTextureNV12ANGLE),
            END_OF_SYMBOLS
        };
        if (!fnLoadSymbols(nvStreamSymbols)) {
            NS_ERROR("EGL supports ANGLE_stream_producer_d3d_texture_nv12 without exposing its functions!");
            MarkExtensionUnsupported(ANGLE_stream_producer_d3d_texture_nv12);
        }
    }

    if (IsExtensionSupported(ANGLE_device_creation)) {
        const GLLibraryLoader::SymLoadStruct createDeviceSymbols[] = {
            SYMBOL(CreateDeviceANGLE),
            SYMBOL(ReleaseDeviceANGLE),
            END_OF_SYMBOLS
        };
        if (!fnLoadSymbols(createDeviceSymbols)) {
            NS_ERROR("EGL supports ANGLE_device_creation without exposing its functions!");
            MarkExtensionUnsupported(ANGLE_device_creation);
>>>>>>> a17af05f
        }
    }

    mInitialized = true;
    reporter.SetSuccessful();
    return true;
}

#undef SYMBOL
#undef END_OF_SYMBOLS

template<size_t N>
static void
MarkExtensions(const char* rawExtString, bool shouldDumpExts, const char* extType,
               std::bitset<N>* const out)
{
    MOZ_ASSERT(rawExtString);

    const nsDependentCString extString(rawExtString);

    std::vector<nsCString> extList;
    SplitByChar(extString, ' ', &extList);

    if (shouldDumpExts) {
        printf_stderr("%u EGL %s extensions: (*: recognized)\n",
                      (uint32_t)extList.size(), extType);
    }

    MarkBitfieldByStrings(extList, shouldDumpExts, sEGLExtensionNames, out);
}

void
GLLibraryEGL::InitClientExtensions()
{
    const bool shouldDumpExts = GLContext::ShouldDumpExts();

    const char* rawExtString = nullptr;

#ifndef ANDROID
    // Bug 1209612: Crashes on a number of android drivers.
    // Ideally we would only blocklist this there, but for now we don't need the client
    // extension list on ANDROID (we mostly need it on ANGLE), and we'd rather not crash.
    rawExtString = (const char*)fQueryString(nullptr, LOCAL_EGL_EXTENSIONS);
#endif

    if (!rawExtString) {
        if (shouldDumpExts) {
            printf_stderr("No EGL client extensions.\n");
        }
        return;
    }

    MarkExtensions(rawExtString, shouldDumpExts, "client", &mAvailableExtensions);
}

void
GLLibraryEGL::InitDisplayExtensions()
{
    MOZ_ASSERT(mEGLDisplay);

    const bool shouldDumpExts = GLContext::ShouldDumpExts();

    const auto rawExtString = (const char*)fQueryString(mEGLDisplay,
                                                        LOCAL_EGL_EXTENSIONS);
    if (!rawExtString) {
        NS_WARNING("Failed to query EGL display extensions!.");
        return;
    }

    MarkExtensions(rawExtString, shouldDumpExts, "display", &mAvailableExtensions);
}

void
GLLibraryEGL::DumpEGLConfig(EGLConfig cfg)
{
    int attrval;
    int err;

#define ATTR(_x) do {                                                   \
        fGetConfigAttrib(mEGLDisplay, cfg, LOCAL_EGL_##_x, &attrval);  \
        if ((err = fGetError()) != 0x3000) {                        \
            printf_stderr("  %s: ERROR (0x%04x)\n", #_x, err);        \
        } else {                                                    \
            printf_stderr("  %s: %d (0x%04x)\n", #_x, attrval, attrval); \
        }                                                           \
    } while(0)

    printf_stderr("EGL Config: %d [%p]\n", (int)(intptr_t)cfg, cfg);

    ATTR(BUFFER_SIZE);
    ATTR(ALPHA_SIZE);
    ATTR(BLUE_SIZE);
    ATTR(GREEN_SIZE);
    ATTR(RED_SIZE);
    ATTR(DEPTH_SIZE);
    ATTR(STENCIL_SIZE);
    ATTR(CONFIG_CAVEAT);
    ATTR(CONFIG_ID);
    ATTR(LEVEL);
    ATTR(MAX_PBUFFER_HEIGHT);
    ATTR(MAX_PBUFFER_PIXELS);
    ATTR(MAX_PBUFFER_WIDTH);
    ATTR(NATIVE_RENDERABLE);
    ATTR(NATIVE_VISUAL_ID);
    ATTR(NATIVE_VISUAL_TYPE);
    ATTR(PRESERVED_RESOURCES);
    ATTR(SAMPLES);
    ATTR(SAMPLE_BUFFERS);
    ATTR(SURFACE_TYPE);
    ATTR(TRANSPARENT_TYPE);
    ATTR(TRANSPARENT_RED_VALUE);
    ATTR(TRANSPARENT_GREEN_VALUE);
    ATTR(TRANSPARENT_BLUE_VALUE);
    ATTR(BIND_TO_TEXTURE_RGB);
    ATTR(BIND_TO_TEXTURE_RGBA);
    ATTR(MIN_SWAP_INTERVAL);
    ATTR(MAX_SWAP_INTERVAL);
    ATTR(LUMINANCE_SIZE);
    ATTR(ALPHA_MASK_SIZE);
    ATTR(COLOR_BUFFER_TYPE);
    ATTR(RENDERABLE_TYPE);
    ATTR(CONFORMANT);

#undef ATTR
}

void
GLLibraryEGL::DumpEGLConfigs()
{
    int nc = 0;
    fGetConfigs(mEGLDisplay, nullptr, 0, &nc);
    EGLConfig* ec = new EGLConfig[nc];
    fGetConfigs(mEGLDisplay, ec, nc, &nc);

    for (int i = 0; i < nc; ++i) {
        printf_stderr("========= EGL Config %d ========\n", i);
        DumpEGLConfig(ec[i]);
    }

    delete [] ec;
}

static bool
ShouldTrace()
{
    static bool ret = gfxEnv::GlDebugVerbose();
    return ret;
}

void
BeforeEGLCall(const char* glFunction)
{
    if (ShouldTrace()) {
        printf_stderr("[egl] > %s\n", glFunction);
    }
}

void
AfterEGLCall(const char* glFunction)
{
    if (ShouldTrace()) {
        printf_stderr("[egl] < %s\n", glFunction);
    }
}

} /* namespace gl */
} /* namespace mozilla */
<|MERGE_RESOLUTION|>--- conflicted
+++ resolved
@@ -52,8 +52,6 @@
     "EGL_ANGLE_platform_angle_d3d",
     "EGL_ANGLE_d3d_share_handle_client_buffer",
     "EGL_KHR_create_context",
-<<<<<<< HEAD
-=======
     "EGL_KHR_stream",
     "EGL_KHR_stream_consumer_gltexture",
     "EGL_EXT_device_query",
@@ -61,7 +59,6 @@
     "EGL_ANGLE_stream_producer_d3d_texture_nv12",
     "EGL_ANGLE_device_creation",
     "EGL_ANGLE_device_creation_d3d11",
->>>>>>> a17af05f
 };
 
 #if defined(ANDROID)
@@ -595,8 +592,6 @@
         if (!fnLoadSymbols(nativeFenceSymbols)) {
             NS_ERROR("EGL supports ANDROID_native_fence_sync without exposing its functions!");
             MarkExtensionUnsupported(ANDROID_native_fence_sync);
-<<<<<<< HEAD
-=======
         }
     }
 
@@ -670,7 +665,6 @@
         if (!fnLoadSymbols(createDeviceSymbols)) {
             NS_ERROR("EGL supports ANGLE_device_creation without exposing its functions!");
             MarkExtensionUnsupported(ANGLE_device_creation);
->>>>>>> a17af05f
         }
     }
 
