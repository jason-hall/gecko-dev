/* -*- Mode: C++; tab-width: 20; indent-tabs-mode: nil; c-basic-offset: 4 -*- */
/* vim: set sw=4 ts=4 expandtab: */
/* This Source Code Form is subject to the terms of the Mozilla Public
 * License, v. 2.0. If a copy of the MPL was not distributed with this
 * file, You can obtain one at http://mozilla.org/MPL/2.0/. */

#include "nsDeviceContext.h"
#include <algorithm>                    // for max
#include "gfxASurface.h"                // for gfxASurface, etc
#include "gfxContext.h"
#include "gfxFont.h"                    // for gfxFontGroup
#include "gfxImageSurface.h"            // for gfxImageSurface
#include "gfxPoint.h"                   // for gfxSize
#include "mozilla/Attributes.h"         // for final
#include "mozilla/gfx/PathHelpers.h"
#include "mozilla/gfx/PrintTarget.h"
#include "mozilla/Preferences.h"        // for Preferences
#include "mozilla/Services.h"           // for GetObserverService
#include "mozilla/mozalloc.h"           // for operator new
#include "nsCRT.h"                      // for nsCRT
#include "nsDebug.h"                    // for NS_NOTREACHED, NS_ASSERTION, etc
#include "nsFont.h"                     // for nsFont
#include "nsFontMetrics.h"              // for nsFontMetrics
#include "nsIAtom.h"                    // for nsIAtom, NS_Atomize
#include "nsID.h"
#include "nsIDeviceContextSpec.h"       // for nsIDeviceContextSpec
#include "nsLanguageAtomService.h"      // for nsLanguageAtomService
#include "nsIObserver.h"                // for nsIObserver, etc
#include "nsIObserverService.h"         // for nsIObserverService
#include "nsIScreen.h"                  // for nsIScreen
#include "nsISupportsImpl.h"            // for MOZ_COUNT_CTOR, etc
#include "nsISupportsUtils.h"           // for NS_ADDREF, NS_RELEASE
#include "nsIWidget.h"                  // for nsIWidget, NS_NATIVE_WINDOW
#include "nsRect.h"                     // for nsRect
#include "nsServiceManagerUtils.h"      // for do_GetService
#include "nsString.h"               // for nsDependentString
#include "nsTArray.h"                   // for nsTArray, nsTArray_Impl
#include "nsThreadUtils.h"              // for NS_IsMainThread
#include "mozilla/gfx/Logging.h"
#include "mozilla/widget/ScreenManager.h" // for ScreenManager

using namespace mozilla;
using namespace mozilla::gfx;
using mozilla::services::GetObserverService;
using mozilla::widget::ScreenManager;

class nsFontCache final : public nsIObserver
{
public:
    nsFontCache() {}

    NS_DECL_ISUPPORTS
    NS_DECL_NSIOBSERVER

    void Init(nsDeviceContext* aContext);
    void Destroy();

    already_AddRefed<nsFontMetrics> GetMetricsFor(
        const nsFont& aFont, const nsFontMetrics::Params& aParams);

    void FontMetricsDeleted(const nsFontMetrics* aFontMetrics);
    void Compact();
    void Flush();

    void UpdateUserFonts(gfxUserFontSet* aUserFontSet);

protected:
    ~nsFontCache() {}

    nsDeviceContext*          mContext; // owner
    nsCOMPtr<nsIAtom>         mLocaleLanguage;
    nsTArray<nsFontMetrics*>  mFontMetrics;
};

NS_IMPL_ISUPPORTS(nsFontCache, nsIObserver)

// The Init and Destroy methods are necessary because it's not
// safe to call AddObserver from a constructor or RemoveObserver
// from a destructor.  That should be fixed.
void
nsFontCache::Init(nsDeviceContext* aContext)
{
    mContext = aContext;
    // register as a memory-pressure observer to free font resources
    // in low-memory situations.
    nsCOMPtr<nsIObserverService> obs = GetObserverService();
    if (obs)
        obs->AddObserver(this, "memory-pressure", false);

    mLocaleLanguage = nsLanguageAtomService::GetService()->GetLocaleLanguage();
    if (!mLocaleLanguage) {
        mLocaleLanguage = NS_Atomize("x-western");
    }
}

void
nsFontCache::Destroy()
{
    nsCOMPtr<nsIObserverService> obs = GetObserverService();
    if (obs)
        obs->RemoveObserver(this, "memory-pressure");
    Flush();
}

NS_IMETHODIMP
nsFontCache::Observe(nsISupports*, const char* aTopic, const char16_t*)
{
    if (!nsCRT::strcmp(aTopic, "memory-pressure"))
        Compact();
    return NS_OK;
}

already_AddRefed<nsFontMetrics>
nsFontCache::GetMetricsFor(const nsFont& aFont,
                           const nsFontMetrics::Params& aParams)
{
    nsIAtom* language = aParams.language ? aParams.language
                                         : mLocaleLanguage.get();

    // First check our cache
    // start from the end, which is where we put the most-recent-used element

    int32_t n = mFontMetrics.Length() - 1;
    for (int32_t i = n; i >= 0; --i) {
        nsFontMetrics* fm = mFontMetrics[i];
        if (fm->Font().Equals(aFont) &&
            fm->GetUserFontSet() == aParams.userFontSet &&
            fm->Language() == language &&
            fm->Orientation() == aParams.orientation) {
            if (i != n) {
                // promote it to the end of the cache
                mFontMetrics.RemoveElementAt(i);
                mFontMetrics.AppendElement(fm);
            }
            fm->GetThebesFontGroup()->UpdateUserFonts();
            return do_AddRef(fm);
        }
    }

    // It's not in the cache. Get font metrics and then cache them.

    nsFontMetrics::Params params = aParams;
    params.language = language;
    RefPtr<nsFontMetrics> fm = new nsFontMetrics(aFont, params, mContext);
    // the mFontMetrics list has the "head" at the end, because append
    // is cheaper than insert
    mFontMetrics.AppendElement(do_AddRef(fm.get()).take());
    return fm.forget();
}

void
nsFontCache::UpdateUserFonts(gfxUserFontSet* aUserFontSet)
{
    for (nsFontMetrics* fm : mFontMetrics) {
        gfxFontGroup* fg = fm->GetThebesFontGroup();
        if (fg->GetUserFontSet() == aUserFontSet) {
            fg->UpdateUserFonts();
        }
    }
}

void
nsFontCache::FontMetricsDeleted(const nsFontMetrics* aFontMetrics)
{
    mFontMetrics.RemoveElement(aFontMetrics);
}

void
nsFontCache::Compact()
{
    // Need to loop backward because the running element can be removed on
    // the way
    for (int32_t i = mFontMetrics.Length()-1; i >= 0; --i) {
        nsFontMetrics* fm = mFontMetrics[i];
        nsFontMetrics* oldfm = fm;
        // Destroy() isn't here because we want our device context to be
        // notified
        NS_RELEASE(fm); // this will reset fm to nullptr
        // if the font is really gone, it would have called back in
        // FontMetricsDeleted() and would have removed itself
        if (mFontMetrics.IndexOf(oldfm) != mFontMetrics.NoIndex) {
            // nope, the font is still there, so let's hold onto it too
            NS_ADDREF(oldfm);
        }
    }
}

void
nsFontCache::Flush()
{
    for (int32_t i = mFontMetrics.Length()-1; i >= 0; --i) {
        nsFontMetrics* fm = mFontMetrics[i];
        // Destroy() will unhook our device context from the fm so that we
        // won't waste time in triggering the notification of
        // FontMetricsDeleted() in the subsequent release
        fm->Destroy();
        NS_RELEASE(fm);
    }
    mFontMetrics.Clear();
}

nsDeviceContext::nsDeviceContext()
    : mWidth(0), mHeight(0),
      mAppUnitsPerDevPixel(-1), mAppUnitsPerDevPixelAtUnitFullZoom(-1),
      mAppUnitsPerPhysicalInch(-1),
<<<<<<< HEAD
      mFullZoom(1.0f), mPrintingScale(1.0f)
=======
      mFullZoom(1.0f), mPrintingScale(1.0f),
      mIsCurrentlyPrintingDoc(false)
>>>>>>> a17af05f
#ifdef DEBUG
    , mIsInitialized(false)
#endif
{
    MOZ_ASSERT(NS_IsMainThread(), "nsDeviceContext created off main thread");
}

nsDeviceContext::~nsDeviceContext()
{
    if (mFontCache) {
        mFontCache->Destroy();
    }
}

void
nsDeviceContext::InitFontCache()
{
    if (!mFontCache) {
        mFontCache = new nsFontCache();
        mFontCache->Init(this);
    }
}
<<<<<<< HEAD
=======

void
nsDeviceContext::UpdateFontCacheUserFonts(gfxUserFontSet* aUserFontSet)
{
    if (mFontCache) {
        mFontCache->UpdateUserFonts(aUserFontSet);
    }
}
>>>>>>> a17af05f

already_AddRefed<nsFontMetrics>
nsDeviceContext::GetMetricsFor(const nsFont& aFont,
                               const nsFontMetrics::Params& aParams)
{
    InitFontCache();
    return mFontCache->GetMetricsFor(aFont, aParams);
}

nsresult
nsDeviceContext::FlushFontCache(void)
{
    if (mFontCache)
        mFontCache->Flush();
    return NS_OK;
}

nsresult
nsDeviceContext::FontMetricsDeleted(const nsFontMetrics* aFontMetrics)
{
    if (mFontCache) {
        mFontCache->FontMetricsDeleted(aFontMetrics);
    }
    return NS_OK;
}

bool
nsDeviceContext::IsPrinterContext()
{
  return mPrintTarget != nullptr;
}

void
nsDeviceContext::SetDPI(double* aScale)
{
    float dpi = -1.0f;

    // Use the printing DC to determine DPI values, if we have one.
    if (mDeviceContextSpec) {
        dpi = mDeviceContextSpec->GetDPI();
        mPrintingScale = mDeviceContextSpec->GetPrintingScale();
        mAppUnitsPerDevPixelAtUnitFullZoom =
            NS_lround((AppUnitsPerCSSPixel() * 96) / dpi);
    } else {
        nsCOMPtr<nsIScreen> primaryScreen;
        ScreenManager& screenManager = ScreenManager::GetSingleton();
        screenManager.GetPrimaryScreen(getter_AddRefs(primaryScreen));
        MOZ_ASSERT(primaryScreen);

        // A value of -1 means use the maximum of 96 and the system DPI.
        // A value of 0 means use the system DPI. A positive value is used as the DPI.
        // This sets the physical size of a device pixel and thus controls the
        // interpretation of physical units.
        int32_t prefDPI = Preferences::GetInt("layout.css.dpi", -1);

        if (prefDPI > 0) {
            dpi = prefDPI;
        } else if (mWidget) {
            // PuppetWidget could return -1 if the value's not available yet.
            dpi = mWidget->GetDPI();
            // In case that the widget returns -1, use the primary screen's
            // value as default.
            if (dpi < 0) {
                primaryScreen->GetDpi(&dpi);
            }
            if (prefDPI < 0) {
                dpi = std::max(96.0f, dpi);
            }
        } else {
            dpi = 96.0f;
        }

        double devPixelsPerCSSPixel;
        if (aScale && *aScale > 0.0) {
            // if caller provided a scale, we just use it
            devPixelsPerCSSPixel = *aScale;
        } else {
            // otherwise get from the widget, and return it in aScale for
            // the caller to pass to child contexts if needed
            CSSToLayoutDeviceScale scale =
                mWidget ? mWidget->GetDefaultScale()
                        : CSSToLayoutDeviceScale(1.0);
            devPixelsPerCSSPixel = scale.scale;
            // In case that the widget returns -1, use the primary screen's
            // value as default.
            if (devPixelsPerCSSPixel < 0) {
                primaryScreen->GetDefaultCSSScaleFactor(&devPixelsPerCSSPixel);
            }
            if (aScale) {
                *aScale = devPixelsPerCSSPixel;
            }
        }

        mAppUnitsPerDevPixelAtUnitFullZoom =
            std::max(1, NS_lround(AppUnitsPerCSSPixel() / devPixelsPerCSSPixel));
    }

    NS_ASSERTION(dpi != -1.0, "no dpi set");

    mAppUnitsPerPhysicalInch = NS_lround(dpi * mAppUnitsPerDevPixelAtUnitFullZoom);
    UpdateAppUnitsForFullZoom();
}

nsresult
nsDeviceContext::Init(nsIWidget *aWidget)
{
#ifdef DEBUG
    // We can't assert |!mIsInitialized| here since EndSwapDocShellsForDocument
    // re-initializes nsDeviceContext objects.  We can only assert in
    // InitForPrinting (below).
    mIsInitialized = true;
#endif

    nsresult rv = NS_OK;
    if (mScreenManager && mWidget == aWidget)
        return rv;

    mWidget = aWidget;
    SetDPI();

    if (mScreenManager)
        return rv;

    mScreenManager = do_GetService("@mozilla.org/gfx/screenmanager;1", &rv);

    return rv;
}

// XXX This is only for printing. We should make that obvious in the name.
already_AddRefed<gfxContext>
nsDeviceContext::CreateRenderingContext()
{
  return CreateRenderingContextCommon(/* not a reference context */ false);
}

already_AddRefed<gfxContext>
nsDeviceContext::CreateReferenceRenderingContext()
{
  return CreateRenderingContextCommon(/* a reference context */ true);
}

already_AddRefed<gfxContext>
nsDeviceContext::CreateRenderingContextCommon(bool aWantReferenceContext)
{
    MOZ_ASSERT(IsPrinterContext());
    MOZ_ASSERT(mWidth > 0 && mHeight > 0);

    // This will usually be null, depending on the pref print.print_via_parent.
    RefPtr<DrawEventRecorder> recorder;
    mDeviceContextSpec->GetDrawEventRecorder(getter_AddRefs(recorder));

    RefPtr<gfx::DrawTarget> dt;
    if (aWantReferenceContext) {
      dt = mPrintTarget->GetReferenceDrawTarget(recorder);
    } else {
      dt = mPrintTarget->MakeDrawTarget(gfx::IntSize(mWidth, mHeight), recorder);
    }

    if (!dt || !dt->IsValid()) {
      gfxCriticalNote
        << "Failed to create draw target in device context sized "
        << mWidth << "x" << mHeight << " and pointer "
        << hexa(mPrintTarget);
      return nullptr;
    }

#ifdef XP_MACOSX
    // The CGContextRef provided by PMSessionGetCGGraphicsContext is
    // write-only, so we need to prevent gfxContext::PushGroupAndCopyBackground
    // trying to read from it or else we'll crash.
    // XXXjwatt Consider adding a MakeDrawTarget override to PrintTargetCG and
    // moving this AddUserData call there.
    dt->AddUserData(&gfxContext::sDontUseAsSourceKey, dt, nullptr);
#endif
    dt->AddUserData(&sDisablePixelSnapping, (void*)0x1, nullptr);

    RefPtr<gfxContext> pContext = gfxContext::CreateOrNull(dt);
    MOZ_ASSERT(pContext); // already checked draw target above

    gfxMatrix transform;
    if (mPrintTarget->RotateNeededForLandscape()) {
      // Rotate page 90 degrees to draw landscape page on portrait paper
      IntSize size = mPrintTarget->GetSize();
<<<<<<< HEAD
      transform.Translate(gfxPoint(0, size.width));
=======
      transform.PreTranslate(gfxPoint(0, size.width));
>>>>>>> a17af05f
      gfxMatrix rotate(0, -1,
                       1,  0,
                       0,  0);
      transform = rotate * transform;
    }
    transform.PreScale(mPrintingScale, mPrintingScale);

    pContext->SetMatrix(transform);
    return pContext.forget();
}

nsresult
nsDeviceContext::GetDepth(uint32_t& aDepth)
{
    nsCOMPtr<nsIScreen> screen;
    FindScreen(getter_AddRefs(screen));
    if (!screen) {
        ScreenManager& screenManager = ScreenManager::GetSingleton();
        screenManager.GetPrimaryScreen(getter_AddRefs(screen));
        MOZ_ASSERT(screen);
    }
    screen->GetColorDepth(reinterpret_cast<int32_t *>(&aDepth));

    return NS_OK;
}

nsresult
nsDeviceContext::GetDeviceSurfaceDimensions(nscoord &aWidth, nscoord &aHeight)
{
    if (IsPrinterContext()) {
        aWidth = mWidth;
        aHeight = mHeight;
    } else {
        nsRect area;
        ComputeFullAreaUsingScreen(&area);
        aWidth = area.Width();
        aHeight = area.Height();
    }

    return NS_OK;
}

nsresult
nsDeviceContext::GetRect(nsRect &aRect)
{
    if (IsPrinterContext()) {
        aRect.x = 0;
        aRect.y = 0;
        aRect.SetWidth(mWidth);
        aRect.SetHeight(mHeight);
    } else
        ComputeFullAreaUsingScreen ( &aRect );

    return NS_OK;
}

nsresult
nsDeviceContext::GetClientRect(nsRect &aRect)
{
    if (IsPrinterContext()) {
        aRect.x = 0;
        aRect.y = 0;
        aRect.SetWidth(mWidth);
        aRect.SetHeight(mHeight);
    }
    else
        ComputeClientRectUsingScreen(&aRect);

    return NS_OK;
}

nsresult
nsDeviceContext::InitForPrinting(nsIDeviceContextSpec *aDevice)
{
    NS_ENSURE_ARG_POINTER(aDevice);

    MOZ_ASSERT(!mIsInitialized,
               "Only initialize once, immediately after construction");

    // We don't set mIsInitialized here. The Init() call below does that.

    mPrintTarget = aDevice->MakePrintTarget();
    if (!mPrintTarget) {
        return NS_ERROR_FAILURE;
    }

    mDeviceContextSpec = aDevice;

    Init(nullptr);

    if (!CalcPrintingSize()) {
        return NS_ERROR_FAILURE;
    }

    return NS_OK;
}

nsresult
nsDeviceContext::BeginDocument(const nsAString& aTitle,
                               const nsAString& aPrintToFileName,
                               int32_t          aStartPage,
                               int32_t          aEndPage)
{
<<<<<<< HEAD
=======
    MOZ_ASSERT(!mIsCurrentlyPrintingDoc,
               "Mismatched BeginDocument/EndDocument calls");

>>>>>>> a17af05f
    nsresult rv = mPrintTarget->BeginPrinting(aTitle, aPrintToFileName,
                                              aStartPage, aEndPage);

    if (NS_SUCCEEDED(rv)) {
        if (mDeviceContextSpec) {
           rv = mDeviceContextSpec->BeginDocument(aTitle, aPrintToFileName,
                                                  aStartPage, aEndPage);
        }
        mIsCurrentlyPrintingDoc = true;
    }

    return rv;
}


nsresult
nsDeviceContext::EndDocument(void)
{
    MOZ_ASSERT(mIsCurrentlyPrintingDoc,
               "Mismatched BeginDocument/EndDocument calls");

    nsresult rv = NS_OK;

<<<<<<< HEAD
=======
    mIsCurrentlyPrintingDoc = false;

>>>>>>> a17af05f
    rv = mPrintTarget->EndPrinting();
    if (NS_SUCCEEDED(rv)) {
        mPrintTarget->Finish();
    }

    if (mDeviceContextSpec)
        mDeviceContextSpec->EndDocument();

    mPrintTarget = nullptr;

    return rv;
}


nsresult
nsDeviceContext::AbortDocument(void)
{
    MOZ_ASSERT(mIsCurrentlyPrintingDoc,
               "Mismatched BeginDocument/EndDocument calls");

    nsresult rv = mPrintTarget->AbortPrinting();

    mIsCurrentlyPrintingDoc = false;

    if (mDeviceContextSpec)
        mDeviceContextSpec->EndDocument();

    mPrintTarget = nullptr;

    return rv;
}


nsresult
nsDeviceContext::BeginPage(void)
{
    nsresult rv = NS_OK;

    if (mDeviceContextSpec)
        rv = mDeviceContextSpec->BeginPage();

    if (NS_FAILED(rv)) return rv;

    return mPrintTarget->BeginPage();
}

nsresult
nsDeviceContext::EndPage(void)
{
    nsresult rv = mPrintTarget->EndPage();

    if (mDeviceContextSpec)
        mDeviceContextSpec->EndPage();

    return rv;
}

void
nsDeviceContext::ComputeClientRectUsingScreen(nsRect* outRect)
{
    // we always need to recompute the clientRect
    // because the window may have moved onto a different screen. In the single
    // monitor case, we only need to do the computation if we haven't done it
    // once already, and remember that we have because we're assured it won't change.
    nsCOMPtr<nsIScreen> screen;
    FindScreen (getter_AddRefs(screen));
    if (screen) {
        int32_t x, y, width, height;
        screen->GetAvailRect(&x, &y, &width, &height);

        // convert to device units
        outRect->y = NSIntPixelsToAppUnits(y, AppUnitsPerDevPixel());
        outRect->x = NSIntPixelsToAppUnits(x, AppUnitsPerDevPixel());
        outRect->SetWidth(NSIntPixelsToAppUnits(width, AppUnitsPerDevPixel()));
        outRect->SetHeight(NSIntPixelsToAppUnits(height, AppUnitsPerDevPixel()));
    }
}

void
nsDeviceContext::ComputeFullAreaUsingScreen(nsRect* outRect)
{
    // if we have more than one screen, we always need to recompute the clientRect
    // because the window may have moved onto a different screen. In the single
    // monitor case, we only need to do the computation if we haven't done it
    // once already, and remember that we have because we're assured it won't change.
    nsCOMPtr<nsIScreen> screen;
    FindScreen ( getter_AddRefs(screen) );
    if ( screen ) {
        int32_t x, y, width, height;
        screen->GetRect ( &x, &y, &width, &height );

        // convert to device units
        outRect->y = NSIntPixelsToAppUnits(y, AppUnitsPerDevPixel());
        outRect->x = NSIntPixelsToAppUnits(x, AppUnitsPerDevPixel());
        outRect->SetWidth(NSIntPixelsToAppUnits(width, AppUnitsPerDevPixel()));
        outRect->SetHeight(NSIntPixelsToAppUnits(height, AppUnitsPerDevPixel()));

        mWidth = outRect->Width();
        mHeight = outRect->Height();
    }
}

//
// FindScreen
//
// Determines which screen intersects the largest area of the given surface.
//
void
nsDeviceContext::FindScreen(nsIScreen** outScreen)
{
    if (!mWidget || !mScreenManager) {
        return;
    }

    CheckDPIChange();

    nsCOMPtr<nsIScreen> screen = mWidget->GetWidgetScreen();
    screen.forget(outScreen);

    if (!(*outScreen)) {
        mScreenManager->GetPrimaryScreen(outScreen);
    }
}

bool
nsDeviceContext::CalcPrintingSize()
{
<<<<<<< HEAD
    gfxSize size = mPrintTarget->GetSize();
=======
    gfxSize size(mPrintTarget->GetSize());
>>>>>>> a17af05f
    // For printing, CSS inches and physical inches are identical
    // so it doesn't matter which we use here
    mWidth = NSToCoordRound(size.width * AppUnitsPerPhysicalInch()
                            / POINTS_PER_INCH_FLOAT);
    mHeight = NSToCoordRound(size.height * AppUnitsPerPhysicalInch()
                             / POINTS_PER_INCH_FLOAT);

    return (mWidth > 0 && mHeight > 0);
}

bool nsDeviceContext::CheckDPIChange(double* aScale)
{
    int32_t oldDevPixels = mAppUnitsPerDevPixelAtUnitFullZoom;
    int32_t oldInches = mAppUnitsPerPhysicalInch;

    SetDPI(aScale);

    return oldDevPixels != mAppUnitsPerDevPixelAtUnitFullZoom ||
        oldInches != mAppUnitsPerPhysicalInch;
}

bool
nsDeviceContext::SetFullZoom(float aScale)
{
    if (aScale <= 0) {
        NS_NOTREACHED("Invalid full zoom value");
        return false;
    }
    int32_t oldAppUnitsPerDevPixel = mAppUnitsPerDevPixel;
    mFullZoom = aScale;
    UpdateAppUnitsForFullZoom();
    return oldAppUnitsPerDevPixel != mAppUnitsPerDevPixel;
}

void
nsDeviceContext::UpdateAppUnitsForFullZoom()
{
    mAppUnitsPerDevPixel =
        std::max(1, NSToIntRound(float(mAppUnitsPerDevPixelAtUnitFullZoom) / mFullZoom));
    // adjust mFullZoom to reflect appunit rounding
    mFullZoom = float(mAppUnitsPerDevPixelAtUnitFullZoom) / mAppUnitsPerDevPixel;
}

DesktopToLayoutDeviceScale
nsDeviceContext::GetDesktopToDeviceScale()
{
    nsCOMPtr<nsIScreen> screen;
    FindScreen(getter_AddRefs(screen));

    if (screen) {
        double scale;
        screen->GetContentsScaleFactor(&scale);
        return DesktopToLayoutDeviceScale(scale);
    }

    return DesktopToLayoutDeviceScale(1.0);
}<|MERGE_RESOLUTION|>--- conflicted
+++ resolved
@@ -203,12 +203,8 @@
     : mWidth(0), mHeight(0),
       mAppUnitsPerDevPixel(-1), mAppUnitsPerDevPixelAtUnitFullZoom(-1),
       mAppUnitsPerPhysicalInch(-1),
-<<<<<<< HEAD
-      mFullZoom(1.0f), mPrintingScale(1.0f)
-=======
       mFullZoom(1.0f), mPrintingScale(1.0f),
       mIsCurrentlyPrintingDoc(false)
->>>>>>> a17af05f
 #ifdef DEBUG
     , mIsInitialized(false)
 #endif
@@ -231,8 +227,6 @@
         mFontCache->Init(this);
     }
 }
-<<<<<<< HEAD
-=======
 
 void
 nsDeviceContext::UpdateFontCacheUserFonts(gfxUserFontSet* aUserFontSet)
@@ -241,7 +235,6 @@
         mFontCache->UpdateUserFonts(aUserFontSet);
     }
 }
->>>>>>> a17af05f
 
 already_AddRefed<nsFontMetrics>
 nsDeviceContext::GetMetricsFor(const nsFont& aFont,
@@ -425,11 +418,7 @@
     if (mPrintTarget->RotateNeededForLandscape()) {
       // Rotate page 90 degrees to draw landscape page on portrait paper
       IntSize size = mPrintTarget->GetSize();
-<<<<<<< HEAD
-      transform.Translate(gfxPoint(0, size.width));
-=======
       transform.PreTranslate(gfxPoint(0, size.width));
->>>>>>> a17af05f
       gfxMatrix rotate(0, -1,
                        1,  0,
                        0,  0);
@@ -533,12 +522,9 @@
                                int32_t          aStartPage,
                                int32_t          aEndPage)
 {
-<<<<<<< HEAD
-=======
     MOZ_ASSERT(!mIsCurrentlyPrintingDoc,
                "Mismatched BeginDocument/EndDocument calls");
 
->>>>>>> a17af05f
     nsresult rv = mPrintTarget->BeginPrinting(aTitle, aPrintToFileName,
                                               aStartPage, aEndPage);
 
@@ -562,11 +548,8 @@
 
     nsresult rv = NS_OK;
 
-<<<<<<< HEAD
-=======
     mIsCurrentlyPrintingDoc = false;
 
->>>>>>> a17af05f
     rv = mPrintTarget->EndPrinting();
     if (NS_SUCCEEDED(rv)) {
         mPrintTarget->Finish();
@@ -694,11 +677,7 @@
 bool
 nsDeviceContext::CalcPrintingSize()
 {
-<<<<<<< HEAD
-    gfxSize size = mPrintTarget->GetSize();
-=======
     gfxSize size(mPrintTarget->GetSize());
->>>>>>> a17af05f
     // For printing, CSS inches and physical inches are identical
     // so it doesn't matter which we use here
     mWidth = NSToCoordRound(size.width * AppUnitsPerPhysicalInch()
