/* -*- Mode: C++; tab-width: 2; indent-tabs-mode: nil; c-basic-offset: 2 -*- */
/* This Source Code Form is subject to the terms of the Mozilla Public
 * License, v. 2.0. If a copy of the MPL was not distributed with this
 * file, You can obtain one at http://mozilla.org/MPL/2.0/. */
#include "DriverCrashGuard.h"
#include "gfxEnv.h"
#include "gfxPrefs.h"
#include "gfxConfig.h"
#include "nsAppDirectoryServiceDefs.h"
#include "nsDirectoryServiceUtils.h"
#ifdef MOZ_CRASHREPORTER
#include "nsExceptionHandler.h"
#endif
#include "nsServiceManagerUtils.h"
#include "nsString.h"
#include "nsXULAppAPI.h"
#include "mozilla/Preferences.h"
#include "mozilla/Telemetry.h"
#include "mozilla/Services.h"
#include "mozilla/gfx/Logging.h"
#include "mozilla/dom/ContentChild.h"

namespace mozilla {
namespace gfx {

static const size_t NUM_CRASH_GUARD_TYPES = size_t(CrashGuardType::NUM_TYPES);
static const char* sCrashGuardNames[] = {
  "d3d11layers",
  "d3d9video",
  "glcontext",
  "d3d11video",
};
static_assert(MOZ_ARRAY_LENGTH(sCrashGuardNames) == NUM_CRASH_GUARD_TYPES,
              "CrashGuardType updated without a name string");

static inline void
BuildCrashGuardPrefName(CrashGuardType aType, nsCString& aOutPrefName)
{
  MOZ_ASSERT(aType < CrashGuardType::NUM_TYPES);
  MOZ_ASSERT(sCrashGuardNames[size_t(aType)]);

  aOutPrefName.Assign("gfx.crash-guard.status.");
  aOutPrefName.Append(sCrashGuardNames[size_t(aType)]);
}

DriverCrashGuard::DriverCrashGuard(CrashGuardType aType, dom::ContentParent* aContentParent)
 : mType(aType)
 , mMode(aContentParent ? Mode::Proxy : Mode::Normal)
 , mInitialized(false)
 , mGuardActivated(false)
 , mCrashDetected(false)
{
  BuildCrashGuardPrefName(aType, mStatusPref);
}

void
DriverCrashGuard::InitializeIfNeeded()
{
  if (mInitialized) {
    return;
  }

  mInitialized = true;
  Initialize();
}

static inline bool
AreCrashGuardsEnabled()
{
  // Crash guard isn't supported in the GPU process since the entire
  // process is basically a crash guard.
  if (XRE_IsGPUProcess()) {
    return false;
  }
#ifdef NIGHTLY_BUILD
  // We only use the crash guard on non-nightly channels, since the nightly
  // channel is for development and having graphics features perma-disabled
  // is rather annoying.  Unless the user forces is with an environment
  // variable, which comes in handy for testing.
  return gfxEnv::ForceCrashGuardNightly();
#else
  // Check to see if all guards have been disabled through the environment.
  if (gfxEnv::DisableCrashGuard()) {
    return false;
  }
  return true;
#endif
}

void
DriverCrashGuard::Initialize()
{
  if (!AreCrashGuardsEnabled()) {
    return;
  }

  // Using DriverCrashGuard off the main thread currently does not work. Under
  // e10s it could conceivably work by dispatching the IPC calls via the main
  // thread. In the parent process this would be harder. For now, we simply
  // exit early instead.
  if (!NS_IsMainThread()) {
    return;
  }

  mGfxInfo = services::GetGfxInfo();

  if (XRE_IsContentProcess()) {
    // Ask the parent whether or not activating the guard is okay. The parent
    // won't bother if it detected a crash.
    dom::ContentChild* cc = dom::ContentChild::GetSingleton();
    cc->SendBeginDriverCrashGuard(uint32_t(mType), &mCrashDetected);
    if (mCrashDetected) {
      LogFeatureDisabled();
      return;
    }

    ActivateGuard();
    return;
  }

  // Always check whether or not the lock file exists. For example, we could
  // have crashed creating a D3D9 device in the parent process, and on restart
  // are now requesting one in the child process. We catch everything here.
  if (RecoverFromCrash()) {
    mCrashDetected = true;
    return;
  }

  // If the environment has changed, we always activate the guard. In the
  // parent process this performs main-thread disk I/O. Child process guards
  // only incur an IPC cost, so if we're proxying for a child process, we
  // play it safe and activate the guard as long as we don't expect it to
  // crash.
  if (CheckOrRefreshEnvironment() ||
      (mMode == Mode::Proxy && GetStatus() != DriverInitStatus::Crashed))
  {
    ActivateGuard();
    return;
  }

  // If we got here and our status is "crashed", then the environment has not
  // updated and we do not want to attempt to use the driver again.
  if (GetStatus() == DriverInitStatus::Crashed) {
    mCrashDetected = true;
    LogFeatureDisabled();
  }
}

DriverCrashGuard::~DriverCrashGuard()
{
  if (!mGuardActivated) {
    return;
  }

  if (XRE_IsParentProcess()) {
    if (mGuardFile) {
      mGuardFile->Remove(false);
    }

    // If during our initialization, no other process encountered a crash, we
    // proceed to mark the status as okay.
    if (GetStatus() != DriverInitStatus::Crashed) {
      SetStatus(DriverInitStatus::Okay);
    }
  } else {
    dom::ContentChild::GetSingleton()->SendEndDriverCrashGuard(uint32_t(mType));
  }

#ifdef MOZ_CRASHREPORTER
  // Remove the crash report annotation.
  CrashReporter::AnnotateCrashReport(NS_LITERAL_CSTRING("GraphicsStartupTest"),
                                     NS_LITERAL_CSTRING(""));
#endif
}

bool
DriverCrashGuard::Crashed()
{
  InitializeIfNeeded();

  // Note, we read mCrashDetected instead of GetStatus(), since in child
  // processes we're not guaranteed that the prefs have been synced in
  // time.
  return mCrashDetected;
}

nsCOMPtr<nsIFile>
DriverCrashGuard::GetGuardFile()
{
  MOZ_ASSERT(XRE_IsParentProcess());

  nsCString filename;
  filename.Assign(sCrashGuardNames[size_t(mType)]);
  filename.Append(".guard");

  nsCOMPtr<nsIFile> file;
  NS_GetSpecialDirectory(NS_APP_USER_PROFILE_LOCAL_50_DIR, getter_AddRefs(file));
  if (!file) {
    return nullptr;
  }
  if (!NS_SUCCEEDED(file->AppendNative(filename))) {
    return nullptr;
  }
  return file;
}

void
DriverCrashGuard::ActivateGuard()
{
  mGuardActivated = true;

#ifdef MOZ_CRASHREPORTER
  // Anotate crash reports only if we're a real guard. Otherwise, we could
  // attribute a random parent process crash to a graphics problem in a child
  // process.
  if (mMode != Mode::Proxy) {
    CrashReporter::AnnotateCrashReport(NS_LITERAL_CSTRING("GraphicsStartupTest"),
                                       NS_LITERAL_CSTRING("1"));
  }
#endif

  // If we're in the content process, the rest of the guarding is handled
  // in the parent.
  if (XRE_IsContentProcess()) {
    return;
  }

  SetStatus(DriverInitStatus::Attempting);

  if (mMode != Mode::Proxy) {
    // In parent process guards, we use two tombstones to detect crashes: a
    // preferences and a zero-byte file on the filesystem.
    FlushPreferences();

    // Create a temporary tombstone/lockfile.
    FILE* fp = nullptr;
    mGuardFile = GetGuardFile();
    if (!mGuardFile || !NS_SUCCEEDED(mGuardFile->OpenANSIFileDesc("w", &fp))) {
      return;
    }
    fclose(fp);
  }
}

void
DriverCrashGuard::NotifyCrashed()
{
  CheckOrRefreshEnvironment();
  SetStatus(DriverInitStatus::Crashed);
  FlushPreferences();
  LogCrashRecovery();
}

bool
DriverCrashGuard::RecoverFromCrash()
{
  MOZ_ASSERT(XRE_IsParentProcess());

  nsCOMPtr<nsIFile> file = GetGuardFile();
  bool exists;
  if ((file &&
       NS_SUCCEEDED(file->Exists(&exists)) &&
       exists) ||
      (GetStatus() == DriverInitStatus::Attempting))
  {
    // If we get here, we've just recovered from a crash. Disable acceleration
    // until the environment changes.
    if (file) {
      file->Remove(false);
    }
    NotifyCrashed();
    return true;
  }
  return false;
}

// Return true if the caller should proceed to guard for crashes. False if
// the environment has not changed. We persist the "changed" status across
// calls, so that after an environment changes, all guards for the new
// session are activated rather than just the first.
bool
DriverCrashGuard::CheckOrRefreshEnvironment()
{
  // Our result can be cached statically since we don't check live prefs.
  static bool sBaseInfoChanged = false;
  static bool sBaseInfoChecked = false;

  if (!sBaseInfoChecked) {
    // None of the prefs we care about, so we cache the result statically.
    sBaseInfoChecked = true;
    sBaseInfoChanged = UpdateBaseEnvironment();
  }

  // Always update the full environment, even if the base info didn't change.
  return UpdateEnvironment() ||
         sBaseInfoChanged ||
         GetStatus() == DriverInitStatus::Unknown;
}

bool
DriverCrashGuard::UpdateBaseEnvironment()
{
  bool changed = false;
  if (mGfxInfo) {
    nsString value;

    // Driver properties.
    mGfxInfo->GetAdapterDriverVersion(value);
    changed |= CheckAndUpdatePref("driverVersion", value);
    mGfxInfo->GetAdapterDeviceID(value);
    changed |= CheckAndUpdatePref("deviceID", value);
  }

  // Firefox properties.
  changed |= CheckAndUpdatePref("appVersion", NS_LITERAL_STRING(MOZ_APP_VERSION));

  return changed;
}

bool
DriverCrashGuard::FeatureEnabled(int aFeature, bool aDefault)
{
  if (!mGfxInfo) {
    return aDefault;
  }
  int32_t status;
  nsCString discardFailureId;
  if (!NS_SUCCEEDED(mGfxInfo->GetFeatureStatus(aFeature, discardFailureId, &status))) {
    return false;
  }
  return status == nsIGfxInfo::FEATURE_STATUS_OK;
}

bool
DriverCrashGuard::CheckAndUpdateBoolPref(const char* aPrefName, bool aCurrentValue)
{
  std::string pref = GetFullPrefName(aPrefName);

  bool oldValue;
  if (NS_SUCCEEDED(Preferences::GetBool(pref.c_str(), &oldValue)) &&
      oldValue == aCurrentValue)
  {
    return false;
  }
  Preferences::SetBool(pref.c_str(), aCurrentValue);
  return true;
}

bool
DriverCrashGuard::CheckAndUpdatePref(const char* aPrefName, const nsAString& aCurrentValue)
{
  std::string pref = GetFullPrefName(aPrefName);

<<<<<<< HEAD
  nsAdoptingString oldValue = Preferences::GetString(pref.c_str());
=======
  nsAutoString oldValue;
  Preferences::GetString(pref.c_str(), oldValue);
>>>>>>> a17af05f
  if (oldValue == aCurrentValue) {
    return false;
  }
  Preferences::SetString(pref.c_str(), aCurrentValue);
  return true;
}

std::string
DriverCrashGuard::GetFullPrefName(const char* aPref)
{
  return std::string("gfx.crash-guard.") +
         std::string(sCrashGuardNames[uint32_t(mType)]) +
         std::string(".") +
         std::string(aPref);
}

DriverInitStatus
DriverCrashGuard::GetStatus() const
{
  return (DriverInitStatus)Preferences::GetInt(mStatusPref.get(), 0);
}

void
DriverCrashGuard::SetStatus(DriverInitStatus aStatus)
{
  MOZ_ASSERT(XRE_IsParentProcess());

  Preferences::SetInt(mStatusPref.get(), int32_t(aStatus));
}

void
DriverCrashGuard::FlushPreferences()
{
  MOZ_ASSERT(XRE_IsParentProcess());

  if (nsIPrefService* prefService = Preferences::GetService()) {
<<<<<<< HEAD
    prefService->SavePrefFile(nullptr);
=======
    static_cast<Preferences *>(prefService)->SavePrefFileBlocking();
>>>>>>> a17af05f
  }
}

void
DriverCrashGuard::ForEachActiveCrashGuard(const CrashGuardCallback& aCallback)
{
  if (!AreCrashGuardsEnabled()) {
    // Even if guards look active (via prefs), they can be ignored if globally
    // disabled.
    return;
  }

  for (size_t i = 0; i < NUM_CRASH_GUARD_TYPES; i++) {
    CrashGuardType type = static_cast<CrashGuardType>(i);

    nsCString prefName;
    BuildCrashGuardPrefName(type, prefName);

    auto status =
      static_cast<DriverInitStatus>(Preferences::GetInt(prefName.get(), 0));
    if (status != DriverInitStatus::Crashed) {
      continue;
    }

    aCallback(sCrashGuardNames[i], prefName.get());
  }
}

D3D11LayersCrashGuard::D3D11LayersCrashGuard(dom::ContentParent* aContentParent)
 : DriverCrashGuard(CrashGuardType::D3D11Layers, aContentParent)
{
}

void
D3D11LayersCrashGuard::Initialize()
{
  if (!XRE_IsParentProcess()) {
    // We assume the parent process already performed crash detection for
    // graphics devices.
    return;
  }

  DriverCrashGuard::Initialize();

  // If no telemetry states have been recorded, this will set the state to okay.
  // Otherwise, it will have no effect.
  RecordTelemetry(TelemetryState::Okay);
}

bool
D3D11LayersCrashGuard::UpdateEnvironment()
{
  // Our result can be cached statically since we don't check live prefs.
  static bool checked = false;
  static bool changed = false;

  if (checked) {
    return changed;
  }

  checked = true;

  // Feature status.
#if defined(XP_WIN)
  bool d2dEnabled = gfxPrefs::Direct2DForceEnabled() ||
                    (!gfxPrefs::Direct2DDisabled() && FeatureEnabled(nsIGfxInfo::FEATURE_DIRECT2D));
  changed |= CheckAndUpdateBoolPref("feature-d2d", d2dEnabled);

  bool d3d11Enabled = gfxConfig::IsEnabled(Feature::D3D11_COMPOSITING);
  changed |= CheckAndUpdateBoolPref("feature-d3d11", d3d11Enabled);
#endif

  if (!changed) {
    return false;
  }

  RecordTelemetry(TelemetryState::EnvironmentChanged);
  return true;
}

void
D3D11LayersCrashGuard::LogCrashRecovery()
{
  RecordTelemetry(TelemetryState::RecoveredFromCrash);
  gfxCriticalNote << "D3D11 layers just crashed; D3D11 will be disabled.";
}

void
D3D11LayersCrashGuard::LogFeatureDisabled()
{
  RecordTelemetry(TelemetryState::FeatureDisabled);
  gfxCriticalNote << "D3D11 layers disabled due to a prior crash.";
}

void
D3D11LayersCrashGuard::RecordTelemetry(TelemetryState aState)
{
  // D3D11LayersCrashGuard is a no-op in the child process.
  if (!XRE_IsParentProcess()) {
    return;
  }

  // Since we instantiate this class more than once, make sure we only record
  // the first state (since that is really all we care about).
  static bool sTelemetryStateRecorded = false;
  if (sTelemetryStateRecorded) {
    return;
  }

  Telemetry::Accumulate(Telemetry::GRAPHICS_DRIVER_STARTUP_TEST, int32_t(aState));
  sTelemetryStateRecorded = true;
}

D3D9VideoCrashGuard::D3D9VideoCrashGuard(dom::ContentParent* aContentParent)
 : DriverCrashGuard(CrashGuardType::D3D9Video, aContentParent)
{
}

bool
D3D9VideoCrashGuard::UpdateEnvironment()
{
  // We don't care about any extra preferences here.
  return false;
}

void
D3D9VideoCrashGuard::LogCrashRecovery()
{
  gfxCriticalNote << "DXVA2D3D9 just crashed; hardware video will be disabled.";
}

void
D3D9VideoCrashGuard::LogFeatureDisabled()
{
  gfxCriticalNote << "DXVA2D3D9 video decoding is disabled due to a previous crash.";
}

D3D11VideoCrashGuard::D3D11VideoCrashGuard(dom::ContentParent* aContentParent)
 : DriverCrashGuard(CrashGuardType::D3D11Video, aContentParent)
{
}

bool
D3D11VideoCrashGuard::UpdateEnvironment()
{
  // We don't care about any extra preferences here.
  return false;
}

void
D3D11VideoCrashGuard::LogCrashRecovery()
{
  gfxCriticalNote << "DXVA2D3D11 just crashed; hardware video will be disabled.";
}

void
D3D11VideoCrashGuard::LogFeatureDisabled()
{
  gfxCriticalNote << "DXVA2D3D11 video decoding is disabled due to a previous crash.";
}

GLContextCrashGuard::GLContextCrashGuard(dom::ContentParent* aContentParent)
 : DriverCrashGuard(CrashGuardType::GLContext, aContentParent)
{
}

void
GLContextCrashGuard::Initialize()
{
  if (XRE_IsContentProcess()) {
    // Disable the GL crash guard in content processes, since we're not going
    // to lose the entire browser and we don't want to hinder WebGL availability.
    return;
  }

#if defined(MOZ_WIDGET_ANDROID)
  // Disable the WebGL crash guard on Android - it doesn't use E10S, and
  // its drivers will essentially never change, so the crash guard could
  // permanently disable WebGL.
  return;
#endif

  DriverCrashGuard::Initialize();
}

bool
GLContextCrashGuard::UpdateEnvironment()
{
  static bool checked = false;
  static bool changed = false;

  if (checked) {
    return changed;
  }

  checked = true;

#if defined(XP_WIN)
  changed |= CheckAndUpdateBoolPref("gfx.driver-init.webgl-angle-force-d3d11",
                                    gfxPrefs::WebGLANGLEForceD3D11());
  changed |= CheckAndUpdateBoolPref("gfx.driver-init.webgl-angle-try-d3d11",
                                    gfxPrefs::WebGLANGLETryD3D11());
  changed |= CheckAndUpdateBoolPref("gfx.driver-init.webgl-angle-force-warp",
                                    gfxPrefs::WebGLANGLEForceWARP());
  changed |= CheckAndUpdateBoolPref("gfx.driver-init.webgl-angle",
                                    FeatureEnabled(nsIGfxInfo::FEATURE_WEBGL_ANGLE, false));
  changed |= CheckAndUpdateBoolPref("gfx.driver-init.direct3d11-angle",
                                    FeatureEnabled(nsIGfxInfo::FEATURE_DIRECT3D_11_ANGLE, false));
#endif

  return changed;
}

void
GLContextCrashGuard::LogCrashRecovery()
{
  gfxCriticalNote << "GLContext just crashed.";
}

void
GLContextCrashGuard::LogFeatureDisabled()
{
  gfxCriticalNote << "GLContext remains enabled despite a previous crash.";
}

} // namespace gfx
} // namespace mozilla<|MERGE_RESOLUTION|>--- conflicted
+++ resolved
@@ -351,12 +351,8 @@
 {
   std::string pref = GetFullPrefName(aPrefName);
 
-<<<<<<< HEAD
-  nsAdoptingString oldValue = Preferences::GetString(pref.c_str());
-=======
   nsAutoString oldValue;
   Preferences::GetString(pref.c_str(), oldValue);
->>>>>>> a17af05f
   if (oldValue == aCurrentValue) {
     return false;
   }
@@ -393,11 +389,7 @@
   MOZ_ASSERT(XRE_IsParentProcess());
 
   if (nsIPrefService* prefService = Preferences::GetService()) {
-<<<<<<< HEAD
-    prefService->SavePrefFile(nullptr);
-=======
     static_cast<Preferences *>(prefService)->SavePrefFileBlocking();
->>>>>>> a17af05f
   }
 }
 
