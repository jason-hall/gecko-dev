/*
 * Copyright 2006 The Android Open Source Project
 *
 * Use of this source code is governed by a BSD-style license that can be
 * found in the LICENSE file.
 */

#include "SkBlurMaskFilter.h"
#include "SkBlurMask.h"
#include "SkGpuBlurUtils.h"
#include "SkReadBuffer.h"
#include "SkWriteBuffer.h"
#include "SkMaskFilter.h"
#include "SkRRect.h"
#include "SkStringUtils.h"
#include "SkStrokeRec.h"

#if SK_SUPPORT_GPU
#include "GrCircleBlurFragmentProcessor.h"
#include "GrClip.h"
#include "GrContext.h"
#include "GrFragmentProcessor.h"
<<<<<<< HEAD
#include "GrInvariantOutput.h"
#include "GrStyle.h"
=======
#include "GrRenderTargetContext.h"
#include "GrResourceProvider.h"
#include "GrShaderCaps.h"
#include "GrStyle.h"
#include "GrTexture.h"
#include "GrTextureProxy.h"
>>>>>>> a17af05f
#include "effects/GrSimpleTextureEffect.h"
#include "glsl/GrGLSLFragmentProcessor.h"
#include "glsl/GrGLSLFragmentShaderBuilder.h"
#include "glsl/GrGLSLProgramDataManager.h"
<<<<<<< HEAD
#include "glsl/GrGLSLSampler.h"
=======
>>>>>>> a17af05f
#include "glsl/GrGLSLUniformHandler.h"
#endif

SkScalar SkBlurMaskFilter::ConvertRadiusToSigma(SkScalar radius) {
    return SkBlurMask::ConvertRadiusToSigma(radius);
}

class SkBlurMaskFilterImpl : public SkMaskFilter {
public:
    SkBlurMaskFilterImpl(SkScalar sigma, SkBlurStyle, const SkRect& occluder, uint32_t flags);

    // overrides from SkMaskFilter
    SkMask::Format getFormat() const override;
    bool filterMask(SkMask* dst, const SkMask& src, const SkMatrix&,
                    SkIPoint* margin) const override;

#if SK_SUPPORT_GPU
    bool canFilterMaskGPU(const SkRRect& devRRect,
                          const SkIRect& clipBounds,
                          const SkMatrix& ctm,
                          SkRect* maskRect) const override;
    bool directFilterMaskGPU(GrContext*,
                             GrRenderTargetContext* renderTargetContext,
                             GrPaint&&,
                             const GrClip&,
                             const SkMatrix& viewMatrix,
                             const SkStrokeRec& strokeRec,
                             const SkPath& path) const override;
    bool directFilterRRectMaskGPU(GrContext*,
<<<<<<< HEAD
                                  GrDrawContext* drawContext,
                                  GrPaint* grp,
=======
                                  GrRenderTargetContext* renderTargetContext,
                                  GrPaint&&,
>>>>>>> a17af05f
                                  const GrClip&,
                                  const SkMatrix& viewMatrix,
                                  const SkStrokeRec& strokeRec,
                                  const SkRRect& rrect,
                                  const SkRRect& devRRect) const override;
<<<<<<< HEAD
    bool filterMaskGPU(GrTexture* src,
                       const SkMatrix& ctm,
                       const SkIRect& maskRect,
                       GrTexture** result) const override;
=======
    sk_sp<GrTextureProxy> filterMaskGPU(GrContext*,
                                        sk_sp<GrTextureProxy> srcProxy,
                                        const SkMatrix& ctm,
                                        const SkIRect& maskRect) const override;
>>>>>>> a17af05f
#endif

    void computeFastBounds(const SkRect&, SkRect*) const override;
    bool asABlur(BlurRec*) const override;

    SK_TO_STRING_OVERRIDE()
    SK_DECLARE_PUBLIC_FLATTENABLE_DESERIALIZATION_PROCS(SkBlurMaskFilterImpl)

protected:
    FilterReturn filterRectsToNine(const SkRect[], int count, const SkMatrix&,
                                   const SkIRect& clipBounds,
                                   NinePatch*) const override;

    FilterReturn filterRRectToNine(const SkRRect&, const SkMatrix&,
                                   const SkIRect& clipBounds,
                                   NinePatch*) const override;

    bool filterRectMask(SkMask* dstM, const SkRect& r, const SkMatrix& matrix,
                        SkIPoint* margin, SkMask::CreateMode createMode) const;
    bool filterRRectMask(SkMask* dstM, const SkRRect& r, const SkMatrix& matrix,
                        SkIPoint* margin, SkMask::CreateMode createMode) const;

    bool ignoreXform() const {
        return SkToBool(fBlurFlags & SkBlurMaskFilter::kIgnoreTransform_BlurFlag);
    }

private:
    // To avoid unseemly allocation requests (esp. for finite platforms like
    // handset) we limit the radius so something manageable. (as opposed to
    // a request like 10,000)
    static const SkScalar kMAX_BLUR_SIGMA;

    SkScalar    fSigma;
    SkBlurStyle fBlurStyle;
    SkRect      fOccluder;
    uint32_t    fBlurFlags;

    SkBlurQuality getQuality() const {
        return (fBlurFlags & SkBlurMaskFilter::kHighQuality_BlurFlag) ?
                kHigh_SkBlurQuality : kLow_SkBlurQuality;
    }

    SkBlurMaskFilterImpl(SkReadBuffer&);
    void flatten(SkWriteBuffer&) const override;

    SkScalar computeXformedSigma(const SkMatrix& ctm) const {
        SkScalar xformedSigma = this->ignoreXform() ? fSigma : ctm.mapRadius(fSigma);
        return SkMinScalar(xformedSigma, kMAX_BLUR_SIGMA);
    }

    friend class SkBlurMaskFilter;

    typedef SkMaskFilter INHERITED;
};

const SkScalar SkBlurMaskFilterImpl::kMAX_BLUR_SIGMA = SkIntToScalar(128);

sk_sp<SkMaskFilter> SkBlurMaskFilter::Make(SkBlurStyle style, SkScalar sigma,
                                           const SkRect& occluder, uint32_t flags) {
<<<<<<< HEAD
=======
    SkASSERT(!(flags & ~SkBlurMaskFilter::kAll_BlurFlag));
    SkASSERT(style <= kLastEnum_SkBlurStyle);

>>>>>>> a17af05f
    if (!SkScalarIsFinite(sigma) || sigma <= 0) {
        return nullptr;
    }

    return sk_sp<SkMaskFilter>(new SkBlurMaskFilterImpl(sigma, style, occluder, flags));
}

// linearly interpolate between y1 & y3 to match x2's position between x1 & x3
static SkScalar interp(SkScalar x1, SkScalar x2, SkScalar x3, SkScalar y1, SkScalar y3) {
    SkASSERT(x1 <= x2 && x2 <= x3);
    SkASSERT(y1 <= y3);

    SkScalar t = (x2 - x1) / (x3 - x1);
    return y1 + t * (y3 - y1);
}

// Insert 'lower' and 'higher' into 'array1' and insert a new value at each matching insertion
// point in 'array2' that linearly interpolates between the existing values.
// Return a bit mask which contains a copy of 'inputMask' for all the cells between the two
// insertion points.
static uint32_t insert_into_arrays(SkScalar* array1, SkScalar* array2,
                                   SkScalar lower, SkScalar higher,
                                   int* num, uint32_t inputMask, int maskSize) {
    SkASSERT(lower < higher);
    SkASSERT(lower >= array1[0] && higher <= array1[*num-1]);

    int32_t skipMask = 0x0;
    int i;
    for (i = 0; i < *num; ++i) {
        if (lower >= array1[i] && lower < array1[i+1]) {
            if (!SkScalarNearlyEqual(lower, array1[i])) {
                memmove(&array1[i+2], &array1[i+1], (*num-i-1)*sizeof(SkScalar));
                array1[i+1] = lower;
                memmove(&array2[i+2], &array2[i+1], (*num-i-1)*sizeof(SkScalar));
                array2[i+1] = interp(array1[i], lower, array1[i+2], array2[i], array2[i+2]);
                i++;
                (*num)++;
            }
            break;
        }
    }
<<<<<<< HEAD
    SkASSERT(flags <= SkBlurMaskFilter::kAll_BlurFlag);
    flags &= SkBlurMaskFilter::kAll_BlurFlag;

    return sk_sp<SkMaskFilter>(new SkBlurMaskFilterImpl(sigma, style, occluder, flags));
}

// linearly interpolate between y1 & y3 to match x2's position between x1 & x3
static SkScalar interp(SkScalar x1, SkScalar x2, SkScalar x3, SkScalar y1, SkScalar y3) {
    SkASSERT(x1 <= x2 && x2 <= x3);
    SkASSERT(y1 <= y3);

    SkScalar t = (x2 - x1) / (x3 - x1);
    return y1 + t * (y3 - y1);
}

// Insert 'lower' and 'higher' into 'array1' and insert a new value at each matching insertion
// point in 'array2' that linearly interpolates between the existing values.
// Return a bit mask which contains a copy of 'inputMask' for all the cells between the two
// insertion points.
static uint32_t insert_into_arrays(SkScalar* array1, SkScalar* array2,
                                   SkScalar lower, SkScalar higher,
                                   int* num, uint32_t inputMask, int maskSize) {
    SkASSERT(lower < higher);
    SkASSERT(lower >= array1[0] && higher <= array1[*num-1]);

    int32_t skipMask = 0x0;
    int i;
    for (i = 0; i < *num; ++i) {
        if (lower >= array1[i] && lower < array1[i+1]) {
            if (!SkScalarNearlyEqual(lower, array1[i])) {
                memmove(&array1[i+2], &array1[i+1], (*num-i-1)*sizeof(SkScalar));
                array1[i+1] = lower;
                memmove(&array2[i+2], &array2[i+1], (*num-i-1)*sizeof(SkScalar));
                array2[i+1] = interp(array1[i], lower, array1[i+2], array2[i], array2[i+2]);
                i++;
=======
    for ( ; i < *num; ++i) {
        skipMask |= inputMask << (i*maskSize);
        if (higher > array1[i] && higher <= array1[i+1]) {
            if (!SkScalarNearlyEqual(higher, array1[i+1])) {
                memmove(&array1[i+2], &array1[i+1], (*num-i-1)*sizeof(SkScalar));
                array1[i+1] = higher;
                memmove(&array2[i+2], &array2[i+1], (*num-i-1)*sizeof(SkScalar));
                array2[i+1] = interp(array1[i], higher, array1[i+2], array2[i], array2[i+2]);
>>>>>>> a17af05f
                (*num)++;
            }
            break;
        }
    }
<<<<<<< HEAD
    for ( ; i < *num; ++i) {
        skipMask |= inputMask << (i*maskSize);
        if (higher > array1[i] && higher <= array1[i+1]) {
            if (!SkScalarNearlyEqual(higher, array1[i+1])) {
                memmove(&array1[i+2], &array1[i+1], (*num-i-1)*sizeof(SkScalar));
                array1[i+1] = higher;
                memmove(&array2[i+2], &array2[i+1], (*num-i-1)*sizeof(SkScalar));
                array2[i+1] = interp(array1[i], higher, array1[i+2], array2[i], array2[i+2]);
                (*num)++;
            }
            break;
        }
    }
=======
>>>>>>> a17af05f

    return skipMask;
}

bool SkBlurMaskFilter::ComputeBlurredRRectParams(const SkRRect& srcRRect, const SkRRect& devRRect,
                                                 const SkRect& occluder,
                                                 SkScalar sigma, SkScalar xformedSigma,
                                                 SkRRect* rrectToDraw,
                                                 SkISize* widthHeight,
                                                 SkScalar rectXs[kMaxDivisions],
                                                 SkScalar rectYs[kMaxDivisions],
                                                 SkScalar texXs[kMaxDivisions],
                                                 SkScalar texYs[kMaxDivisions],
                                                 int* numXs, int* numYs, uint32_t* skipMask) {
    unsigned int devBlurRadius = 3*SkScalarCeilToInt(xformedSigma-1/6.0f);
    SkScalar srcBlurRadius = 3.0f * sigma;

    const SkRect& devOrig = devRRect.getBounds();
    const SkVector& devRadiiUL = devRRect.radii(SkRRect::kUpperLeft_Corner);
    const SkVector& devRadiiUR = devRRect.radii(SkRRect::kUpperRight_Corner);
    const SkVector& devRadiiLR = devRRect.radii(SkRRect::kLowerRight_Corner);
    const SkVector& devRadiiLL = devRRect.radii(SkRRect::kLowerLeft_Corner);

    const int devLeft  = SkScalarCeilToInt(SkTMax<SkScalar>(devRadiiUL.fX, devRadiiLL.fX));
    const int devTop   = SkScalarCeilToInt(SkTMax<SkScalar>(devRadiiUL.fY, devRadiiUR.fY));
    const int devRight = SkScalarCeilToInt(SkTMax<SkScalar>(devRadiiUR.fX, devRadiiLR.fX));
    const int devBot   = SkScalarCeilToInt(SkTMax<SkScalar>(devRadiiLL.fY, devRadiiLR.fY));

    // This is a conservative check for nine-patchability
    if (devOrig.fLeft + devLeft + devBlurRadius >= devOrig.fRight  - devRight - devBlurRadius ||
        devOrig.fTop  + devTop  + devBlurRadius >= devOrig.fBottom - devBot   - devBlurRadius) {
        return false;
    }

    const SkVector& srcRadiiUL = srcRRect.radii(SkRRect::kUpperLeft_Corner);
    const SkVector& srcRadiiUR = srcRRect.radii(SkRRect::kUpperRight_Corner);
    const SkVector& srcRadiiLR = srcRRect.radii(SkRRect::kLowerRight_Corner);
    const SkVector& srcRadiiLL = srcRRect.radii(SkRRect::kLowerLeft_Corner);

    const SkScalar srcLeft  = SkTMax<SkScalar>(srcRadiiUL.fX, srcRadiiLL.fX);
    const SkScalar srcTop   = SkTMax<SkScalar>(srcRadiiUL.fY, srcRadiiUR.fY);
    const SkScalar srcRight = SkTMax<SkScalar>(srcRadiiUR.fX, srcRadiiLR.fX);
    const SkScalar srcBot   = SkTMax<SkScalar>(srcRadiiLL.fY, srcRadiiLR.fY);

    int newRRWidth = 2*devBlurRadius + devLeft + devRight + 1;
    int newRRHeight = 2*devBlurRadius + devTop + devBot + 1;
    widthHeight->fWidth = newRRWidth + 2 * devBlurRadius;
    widthHeight->fHeight = newRRHeight + 2 * devBlurRadius;

    const SkRect srcProxyRect = srcRRect.getBounds().makeOutset(srcBlurRadius, srcBlurRadius);

    rectXs[0] = srcProxyRect.fLeft;
    rectXs[1] = srcProxyRect.fLeft + 2*srcBlurRadius + srcLeft;
    rectXs[2] = srcProxyRect.fRight - 2*srcBlurRadius - srcRight;
    rectXs[3] = srcProxyRect.fRight;

    rectYs[0] = srcProxyRect.fTop;
    rectYs[1] = srcProxyRect.fTop + 2*srcBlurRadius + srcTop;
    rectYs[2] = srcProxyRect.fBottom - 2*srcBlurRadius - srcBot;
    rectYs[3] = srcProxyRect.fBottom;

    texXs[0] = 0.0f;
    texXs[1] = 2.0f*devBlurRadius + devLeft;
    texXs[2] = 2.0f*devBlurRadius + devLeft + 1;
    texXs[3] = SkIntToScalar(widthHeight->fWidth);

    texYs[0] = 0.0f;
    texYs[1] = 2.0f*devBlurRadius + devTop;
    texYs[2] = 2.0f*devBlurRadius + devTop + 1;
    texYs[3] = SkIntToScalar(widthHeight->fHeight);

    SkRect temp = occluder;

    *numXs = 4;
    *numYs = 4;
    *skipMask = 0;
    if (!temp.isEmpty() && (srcProxyRect.contains(temp) || temp.intersect(srcProxyRect))) {
        *skipMask = insert_into_arrays(rectXs, texXs, temp.fLeft, temp.fRight, numXs, 0x1, 1);
        *skipMask = insert_into_arrays(rectYs, texYs, temp.fTop, temp.fBottom,
                                       numYs, *skipMask, *numXs-1);
    }

    const SkRect newRect = SkRect::MakeXYWH(SkIntToScalar(devBlurRadius),
                                            SkIntToScalar(devBlurRadius),
                                            SkIntToScalar(newRRWidth),
                                            SkIntToScalar(newRRHeight));
    SkVector newRadii[4];
    newRadii[0] = { SkScalarCeilToScalar(devRadiiUL.fX), SkScalarCeilToScalar(devRadiiUL.fY) };
    newRadii[1] = { SkScalarCeilToScalar(devRadiiUR.fX), SkScalarCeilToScalar(devRadiiUR.fY) };
    newRadii[2] = { SkScalarCeilToScalar(devRadiiLR.fX), SkScalarCeilToScalar(devRadiiLR.fY) };
    newRadii[3] = { SkScalarCeilToScalar(devRadiiLL.fX), SkScalarCeilToScalar(devRadiiLL.fY) };

    rrectToDraw->setRectRadii(newRect, newRadii);
    return true;
}

///////////////////////////////////////////////////////////////////////////////

SkBlurMaskFilterImpl::SkBlurMaskFilterImpl(SkScalar sigma, SkBlurStyle style,
                                           const SkRect& occluder, uint32_t flags)
    : fSigma(sigma)
    , fBlurStyle(style)
    , fOccluder(occluder)
    , fBlurFlags(flags) {
    SkASSERT(fSigma > 0);
    SkASSERT((unsigned)style <= kLastEnum_SkBlurStyle);
    SkASSERT(flags <= SkBlurMaskFilter::kAll_BlurFlag);
}

SkMask::Format SkBlurMaskFilterImpl::getFormat() const {
    return SkMask::kA8_Format;
}

bool SkBlurMaskFilterImpl::asABlur(BlurRec* rec) const {
    if (this->ignoreXform()) {
        return false;
    }

    if (rec) {
        rec->fSigma = fSigma;
        rec->fStyle = fBlurStyle;
        rec->fQuality = this->getQuality();
    }
    return true;
}

bool SkBlurMaskFilterImpl::filterMask(SkMask* dst, const SkMask& src,
                                      const SkMatrix& matrix,
                                      SkIPoint* margin) const {
    SkScalar sigma = this->computeXformedSigma(matrix);
    return SkBlurMask::BoxBlur(dst, src, sigma, fBlurStyle, this->getQuality(), margin);
}

bool SkBlurMaskFilterImpl::filterRectMask(SkMask* dst, const SkRect& r,
                                          const SkMatrix& matrix,
                                          SkIPoint* margin, SkMask::CreateMode createMode) const {
    SkScalar sigma = computeXformedSigma(matrix);

    return SkBlurMask::BlurRect(sigma, dst, r, fBlurStyle, margin, createMode);
}

bool SkBlurMaskFilterImpl::filterRRectMask(SkMask* dst, const SkRRect& r,
                                          const SkMatrix& matrix,
                                          SkIPoint* margin, SkMask::CreateMode createMode) const {
    SkScalar sigma = computeXformedSigma(matrix);

    return SkBlurMask::BlurRRect(sigma, dst, r, fBlurStyle, margin, createMode);
}

#include "SkCanvas.h"

static bool prepare_to_draw_into_mask(const SkRect& bounds, SkMask* mask) {
    SkASSERT(mask != nullptr);

    mask->fBounds = bounds.roundOut();
    mask->fRowBytes = SkAlign4(mask->fBounds.width());
    mask->fFormat = SkMask::kA8_Format;
    const size_t size = mask->computeImageSize();
    mask->fImage = SkMask::AllocImage(size);
    if (nullptr == mask->fImage) {
        return false;
    }

    // FIXME: use sk_calloc in AllocImage?
    sk_bzero(mask->fImage, size);
    return true;
}

static bool draw_rrect_into_mask(const SkRRect rrect, SkMask* mask) {
    if (!prepare_to_draw_into_mask(rrect.rect(), mask)) {
        return false;
    }

    // FIXME: This code duplicates code in draw_rects_into_mask, below. Is there a
    // clean way to share more code?
    SkBitmap bitmap;
    bitmap.installMaskPixels(*mask);

    SkCanvas canvas(bitmap);
    canvas.translate(-SkIntToScalar(mask->fBounds.left()),
                     -SkIntToScalar(mask->fBounds.top()));

    SkPaint paint;
    paint.setAntiAlias(true);
    canvas.drawRRect(rrect, paint);
    return true;
}

static bool draw_rects_into_mask(const SkRect rects[], int count, SkMask* mask) {
    if (!prepare_to_draw_into_mask(rects[0], mask)) {
        return false;
    }

    SkBitmap bitmap;
    bitmap.installPixels(SkImageInfo::Make(mask->fBounds.width(),
                                           mask->fBounds.height(),
                                           kAlpha_8_SkColorType,
                                           kPremul_SkAlphaType),
                         mask->fImage, mask->fRowBytes);

    SkCanvas canvas(bitmap);
    canvas.translate(-SkIntToScalar(mask->fBounds.left()),
                     -SkIntToScalar(mask->fBounds.top()));

    SkPaint paint;
    paint.setAntiAlias(true);

    if (1 == count) {
        canvas.drawRect(rects[0], paint);
    } else {
        // todo: do I need a fast way to do this?
        SkPath path;
        path.addRect(rects[0]);
        path.addRect(rects[1]);
        path.setFillType(SkPath::kEvenOdd_FillType);
        canvas.drawPath(path, paint);
    }
    return true;
}

static bool rect_exceeds(const SkRect& r, SkScalar v) {
    return r.fLeft < -v || r.fTop < -v || r.fRight > v || r.fBottom > v ||
           r.width() > v || r.height() > v;
}

#include "SkMaskCache.h"

static SkCachedData* copy_mask_to_cacheddata(SkMask* mask) {
    const size_t size = mask->computeTotalImageSize();
    SkCachedData* data = SkResourceCache::NewCachedData(size);
    if (data) {
        memcpy(data->writable_data(), mask->fImage, size);
        SkMask::FreeImage(mask->fImage);
        mask->fImage = (uint8_t*)data->data();
    }
    return data;
}

static SkCachedData* find_cached_rrect(SkMask* mask, SkScalar sigma, SkBlurStyle style,
                                       SkBlurQuality quality, const SkRRect& rrect) {
    return SkMaskCache::FindAndRef(sigma, style, quality, rrect, mask);
}

static SkCachedData* add_cached_rrect(SkMask* mask, SkScalar sigma, SkBlurStyle style,
                                      SkBlurQuality quality, const SkRRect& rrect) {
    SkCachedData* cache = copy_mask_to_cacheddata(mask);
    if (cache) {
        SkMaskCache::Add(sigma, style, quality, rrect, *mask, cache);
    }
    return cache;
}

static SkCachedData* find_cached_rects(SkMask* mask, SkScalar sigma, SkBlurStyle style,
                                       SkBlurQuality quality, const SkRect rects[], int count) {
    return SkMaskCache::FindAndRef(sigma, style, quality, rects, count, mask);
}

static SkCachedData* add_cached_rects(SkMask* mask, SkScalar sigma, SkBlurStyle style,
                                      SkBlurQuality quality, const SkRect rects[], int count) {
    SkCachedData* cache = copy_mask_to_cacheddata(mask);
    if (cache) {
        SkMaskCache::Add(sigma, style, quality, rects, count, *mask, cache);
    }
    return cache;
}

#ifdef SK_IGNORE_FAST_RRECT_BLUR
  // Use the faster analytic blur approach for ninepatch round rects
  static const bool c_analyticBlurRRect{false};
#else
  static const bool c_analyticBlurRRect{true};
#endif

SkMaskFilter::FilterReturn
SkBlurMaskFilterImpl::filterRRectToNine(const SkRRect& rrect, const SkMatrix& matrix,
                                        const SkIRect& clipBounds,
                                        NinePatch* patch) const {
    SkASSERT(patch != nullptr);
    switch (rrect.getType()) {
        case SkRRect::kEmpty_Type:
            // Nothing to draw.
            return kFalse_FilterReturn;

        case SkRRect::kRect_Type:
            // We should have caught this earlier.
            SkASSERT(false);
            // Fall through.
        case SkRRect::kOval_Type:
            // The nine patch special case does not handle ovals, and we
            // already have code for rectangles.
            return kUnimplemented_FilterReturn;

        // These three can take advantage of this fast path.
        case SkRRect::kSimple_Type:
        case SkRRect::kNinePatch_Type:
        case SkRRect::kComplex_Type:
            break;
    }

    // TODO: report correct metrics for innerstyle, where we do not grow the
    // total bounds, but we do need an inset the size of our blur-radius
    if (kInner_SkBlurStyle == fBlurStyle) {
        return kUnimplemented_FilterReturn;
    }

    // TODO: take clipBounds into account to limit our coordinates up front
    // for now, just skip too-large src rects (to take the old code path).
    if (rect_exceeds(rrect.rect(), SkIntToScalar(32767))) {
        return kUnimplemented_FilterReturn;
    }

    SkIPoint margin;
    SkMask  srcM, dstM;
    srcM.fBounds = rrect.rect().roundOut();
    srcM.fFormat = SkMask::kA8_Format;
    srcM.fRowBytes = 0;

    bool filterResult = false;
    if (c_analyticBlurRRect) {
        // special case for fast round rect blur
        // don't actually do the blur the first time, just compute the correct size
        filterResult = this->filterRRectMask(&dstM, rrect, matrix, &margin,
                                            SkMask::kJustComputeBounds_CreateMode);
    }

    if (!filterResult) {
        filterResult = this->filterMask(&dstM, srcM, matrix, &margin);
    }

    if (!filterResult) {
        return kFalse_FilterReturn;
    }

    // Now figure out the appropriate width and height of the smaller round rectangle
    // to stretch. It will take into account the larger radius per side as well as double
    // the margin, to account for inner and outer blur.
    const SkVector& UL = rrect.radii(SkRRect::kUpperLeft_Corner);
    const SkVector& UR = rrect.radii(SkRRect::kUpperRight_Corner);
    const SkVector& LR = rrect.radii(SkRRect::kLowerRight_Corner);
    const SkVector& LL = rrect.radii(SkRRect::kLowerLeft_Corner);

    const SkScalar leftUnstretched = SkTMax(UL.fX, LL.fX) + SkIntToScalar(2 * margin.fX);
    const SkScalar rightUnstretched = SkTMax(UR.fX, LR.fX) + SkIntToScalar(2 * margin.fX);

    // Extra space in the middle to ensure an unchanging piece for stretching. Use 3 to cover
    // any fractional space on either side plus 1 for the part to stretch.
    const SkScalar stretchSize = SkIntToScalar(3);

    const SkScalar totalSmallWidth = leftUnstretched + rightUnstretched + stretchSize;
    if (totalSmallWidth >= rrect.rect().width()) {
        // There is no valid piece to stretch.
        return kUnimplemented_FilterReturn;
    }

    const SkScalar topUnstretched = SkTMax(UL.fY, UR.fY) + SkIntToScalar(2 * margin.fY);
    const SkScalar bottomUnstretched = SkTMax(LL.fY, LR.fY) + SkIntToScalar(2 * margin.fY);

    const SkScalar totalSmallHeight = topUnstretched + bottomUnstretched + stretchSize;
    if (totalSmallHeight >= rrect.rect().height()) {
        // There is no valid piece to stretch.
        return kUnimplemented_FilterReturn;
    }

    SkRect smallR = SkRect::MakeWH(totalSmallWidth, totalSmallHeight);

    SkRRect smallRR;
    SkVector radii[4];
    radii[SkRRect::kUpperLeft_Corner] = UL;
    radii[SkRRect::kUpperRight_Corner] = UR;
    radii[SkRRect::kLowerRight_Corner] = LR;
    radii[SkRRect::kLowerLeft_Corner] = LL;
    smallRR.setRectRadii(smallR, radii);

    const SkScalar sigma = this->computeXformedSigma(matrix);
    SkCachedData* cache = find_cached_rrect(&patch->fMask, sigma, fBlurStyle,
                                            this->getQuality(), smallRR);
    if (!cache) {
        bool analyticBlurWorked = false;
        if (c_analyticBlurRRect) {
            analyticBlurWorked =
                this->filterRRectMask(&patch->fMask, smallRR, matrix, &margin,
                                      SkMask::kComputeBoundsAndRenderImage_CreateMode);
        }

        if (!analyticBlurWorked) {
            if (!draw_rrect_into_mask(smallRR, &srcM)) {
                return kFalse_FilterReturn;
            }

            SkAutoMaskFreeImage amf(srcM.fImage);

            if (!this->filterMask(&patch->fMask, srcM, matrix, &margin)) {
                return kFalse_FilterReturn;
            }
        }
        cache = add_cached_rrect(&patch->fMask, sigma, fBlurStyle, this->getQuality(), smallRR);
    }

    patch->fMask.fBounds.offsetTo(0, 0);
    patch->fOuterRect = dstM.fBounds;
    patch->fCenter.fX = SkScalarCeilToInt(leftUnstretched) + 1;
    patch->fCenter.fY = SkScalarCeilToInt(topUnstretched) + 1;
    SkASSERT(nullptr == patch->fCache);
    patch->fCache = cache;  // transfer ownership to patch
    return kTrue_FilterReturn;
}

// Use the faster analytic blur approach for ninepatch rects
static const bool c_analyticBlurNinepatch{true};

SkMaskFilter::FilterReturn
SkBlurMaskFilterImpl::filterRectsToNine(const SkRect rects[], int count,
                                        const SkMatrix& matrix,
                                        const SkIRect& clipBounds,
                                        NinePatch* patch) const {
    if (count < 1 || count > 2) {
        return kUnimplemented_FilterReturn;
    }

    // TODO: report correct metrics for innerstyle, where we do not grow the
    // total bounds, but we do need an inset the size of our blur-radius
    if (kInner_SkBlurStyle == fBlurStyle || kOuter_SkBlurStyle == fBlurStyle) {
        return kUnimplemented_FilterReturn;
    }

    // TODO: take clipBounds into account to limit our coordinates up front
    // for now, just skip too-large src rects (to take the old code path).
    if (rect_exceeds(rects[0], SkIntToScalar(32767))) {
        return kUnimplemented_FilterReturn;
    }

    SkIPoint margin;
    SkMask  srcM, dstM;
    srcM.fBounds = rects[0].roundOut();
    srcM.fFormat = SkMask::kA8_Format;
    srcM.fRowBytes = 0;

    bool filterResult = false;
    if (count == 1 && c_analyticBlurNinepatch) {
        // special case for fast rect blur
        // don't actually do the blur the first time, just compute the correct size
        filterResult = this->filterRectMask(&dstM, rects[0], matrix, &margin,
                                            SkMask::kJustComputeBounds_CreateMode);
    } else {
        filterResult = this->filterMask(&dstM, srcM, matrix, &margin);
    }

    if (!filterResult) {
        return kFalse_FilterReturn;
    }

    /*
     *  smallR is the smallest version of 'rect' that will still guarantee that
     *  we get the same blur results on all edges, plus 1 center row/col that is
     *  representative of the extendible/stretchable edges of the ninepatch.
     *  Since our actual edge may be fractional we inset 1 more to be sure we
     *  don't miss any interior blur.
     *  x is an added pixel of blur, and { and } are the (fractional) edge
     *  pixels from the original rect.
     *
     *   x x { x x .... x x } x x
     *
     *  Thus, in this case, we inset by a total of 5 (on each side) beginning
     *  with our outer-rect (dstM.fBounds)
     */
    SkRect smallR[2];
    SkIPoint center;

    // +2 is from +1 for each edge (to account for possible fractional edges
    int smallW = dstM.fBounds.width() - srcM.fBounds.width() + 2;
    int smallH = dstM.fBounds.height() - srcM.fBounds.height() + 2;
    SkIRect innerIR;

    if (1 == count) {
        innerIR = srcM.fBounds;
        center.set(smallW, smallH);
    } else {
        SkASSERT(2 == count);
        rects[1].roundIn(&innerIR);
        center.set(smallW + (innerIR.left() - srcM.fBounds.left()),
                   smallH + (innerIR.top() - srcM.fBounds.top()));
    }

    // +1 so we get a clean, stretchable, center row/col
    smallW += 1;
    smallH += 1;

    // we want the inset amounts to be integral, so we don't change any
    // fractional phase on the fRight or fBottom of our smallR.
    const SkScalar dx = SkIntToScalar(innerIR.width() - smallW);
    const SkScalar dy = SkIntToScalar(innerIR.height() - smallH);
    if (dx < 0 || dy < 0) {
        // we're too small, relative to our blur, to break into nine-patch,
        // so we ask to have our normal filterMask() be called.
        return kUnimplemented_FilterReturn;
    }

    smallR[0].set(rects[0].left(), rects[0].top(), rects[0].right() - dx, rects[0].bottom() - dy);
    if (smallR[0].width() < 2 || smallR[0].height() < 2) {
        return kUnimplemented_FilterReturn;
    }
    if (2 == count) {
        smallR[1].set(rects[1].left(), rects[1].top(),
                      rects[1].right() - dx, rects[1].bottom() - dy);
        SkASSERT(!smallR[1].isEmpty());
    }

    const SkScalar sigma = this->computeXformedSigma(matrix);
    SkCachedData* cache = find_cached_rects(&patch->fMask, sigma, fBlurStyle,
                                            this->getQuality(), smallR, count);
    if (!cache) {
        if (count > 1 || !c_analyticBlurNinepatch) {
            if (!draw_rects_into_mask(smallR, count, &srcM)) {
                return kFalse_FilterReturn;
            }

            SkAutoMaskFreeImage amf(srcM.fImage);

            if (!this->filterMask(&patch->fMask, srcM, matrix, &margin)) {
                return kFalse_FilterReturn;
            }
        } else {
            if (!this->filterRectMask(&patch->fMask, smallR[0], matrix, &margin,
                                      SkMask::kComputeBoundsAndRenderImage_CreateMode)) {
                return kFalse_FilterReturn;
            }
        }
        cache = add_cached_rects(&patch->fMask, sigma, fBlurStyle, this->getQuality(), smallR, count);
    }
    patch->fMask.fBounds.offsetTo(0, 0);
    patch->fOuterRect = dstM.fBounds;
    patch->fCenter = center;
    SkASSERT(nullptr == patch->fCache);
    patch->fCache = cache;  // transfer ownership to patch
    return kTrue_FilterReturn;
}

void SkBlurMaskFilterImpl::computeFastBounds(const SkRect& src,
                                             SkRect* dst) const {
    SkScalar pad = 3.0f * fSigma;

    dst->set(src.fLeft  - pad, src.fTop    - pad,
             src.fRight + pad, src.fBottom + pad);
}

sk_sp<SkFlattenable> SkBlurMaskFilterImpl::CreateProc(SkReadBuffer& buffer) {
    const SkScalar sigma = buffer.readScalar();
    const unsigned style = buffer.readUInt();
<<<<<<< HEAD
    const unsigned flags = buffer.readUInt();
=======
    unsigned flags = buffer.readUInt();

    buffer.validate(style <= kLastEnum_SkBlurStyle);
    buffer.validate(!(flags & ~SkBlurMaskFilter::kAll_BlurFlag));

    flags &= SkBlurMaskFilter::kAll_BlurFlag;
>>>>>>> a17af05f

    SkRect occluder;
    if (buffer.isVersionLT(SkReadBuffer::kBlurMaskFilterWritesOccluder)) {
        occluder.setEmpty();
    } else {
        buffer.readRect(&occluder);
    }

    if (style <= kLastEnum_SkBlurStyle) {
        return SkBlurMaskFilter::Make((SkBlurStyle)style, sigma, occluder, flags);
    }
    return nullptr;
}

void SkBlurMaskFilterImpl::flatten(SkWriteBuffer& buffer) const {
    buffer.writeScalar(fSigma);
    buffer.writeUInt(fBlurStyle);
    buffer.writeUInt(fBlurFlags);
    buffer.writeRect(fOccluder);
}


#if SK_SUPPORT_GPU

class GrGLRectBlurEffect;

class GrRectBlurEffect : public GrFragmentProcessor {
public:
    ~GrRectBlurEffect() override { }

    const char* name() const override { return "RectBlur"; }

<<<<<<< HEAD
    static sk_sp<GrFragmentProcessor> Make(GrTextureProvider *textureProvider,
=======
    static sk_sp<GrFragmentProcessor> Make(GrResourceProvider* resourceProvider,
>>>>>>> a17af05f
                                           const SkRect& rect, float sigma) {
        int doubleProfileSize = SkScalarCeilToInt(12*sigma);

        if (doubleProfileSize >= rect.width() || doubleProfileSize >= rect.height()) {
            // if the blur sigma is too large so the gaussian overlaps the whole
            // rect in either direction, fall back to CPU path for now.
            return nullptr;
        }

        sk_sp<GrTextureProxy> blurProfile(CreateBlurProfileTexture(resourceProvider, sigma));
        if (!blurProfile) {
           return nullptr;
        }
        // in OpenGL ES, mediump floats have a minimum range of 2^14. If we have coordinates bigger
        // than that, the shader math will end up with infinities and result in the blur effect not
        // working correctly. To avoid this, we switch into highp when the coordinates are too big.
        // As 2^14 is the minimum range but the actual range can be bigger, we might end up
        // switching to highp sooner than strictly necessary, but most devices that have a bigger
        // range for mediump also have mediump being exactly the same as highp (e.g. all non-OpenGL
        // ES devices), and thus incur no additional penalty for the switch.
        static const SkScalar kMAX_BLUR_COORD = SkIntToScalar(16000);
        GrSLPrecision precision;
        if (SkScalarAbs(rect.top()) > kMAX_BLUR_COORD ||
            SkScalarAbs(rect.left()) > kMAX_BLUR_COORD ||
            SkScalarAbs(rect.bottom()) > kMAX_BLUR_COORD ||
            SkScalarAbs(rect.right()) > kMAX_BLUR_COORD ||
            SkScalarAbs(rect.width()) > kMAX_BLUR_COORD ||
            SkScalarAbs(rect.height()) > kMAX_BLUR_COORD) {
            precision = kHigh_GrSLPrecision;
        } else {
            precision = kDefault_GrSLPrecision;
        }
<<<<<<< HEAD
        return sk_sp<GrFragmentProcessor>(
            new GrRectBlurEffect(rect, sigma, blurProfile, precision));
=======

        return sk_sp<GrFragmentProcessor>(new GrRectBlurEffect(resourceProvider,
                                                               rect, sigma,
                                                               std::move(blurProfile), precision));
>>>>>>> a17af05f
    }

    const SkRect& getRect() const { return fRect; }
    float getSigma() const { return fSigma; }
    GrSLPrecision precision() const { return fPrecision; }

private:
    GrRectBlurEffect(GrResourceProvider*, const SkRect& rect, float sigma,
                     sk_sp<GrTextureProxy> blurProfile, GrSLPrecision fPrecision);

    GrGLSLFragmentProcessor* onCreateGLSLInstance() const override;

    void onGetGLSLProcessorKey(const GrShaderCaps& caps, GrProcessorKeyBuilder* b) const override;

    bool onIsEqual(const GrFragmentProcessor&) const override;

    static sk_sp<GrTextureProxy> CreateBlurProfileTexture(GrResourceProvider*, float sigma);

    SkRect          fRect;
    float           fSigma;
    TextureSampler  fBlurProfileSampler;
    GrSLPrecision   fPrecision;

    GR_DECLARE_FRAGMENT_PROCESSOR_TEST;

    typedef GrFragmentProcessor INHERITED;
};

class GrGLRectBlurEffect : public GrGLSLFragmentProcessor {
public:
    void emitCode(EmitArgs&) override;

    static void GenKey(const GrProcessor&, const GrShaderCaps&, GrProcessorKeyBuilder* b);

protected:
    void onSetData(const GrGLSLProgramDataManager&, const GrFragmentProcessor&) override;

private:
    typedef GrGLSLProgramDataManager::UniformHandle UniformHandle;

    UniformHandle       fProxyRectUniform;
    UniformHandle       fProfileSizeUniform;

    typedef GrGLSLFragmentProcessor INHERITED;
};

void OutputRectBlurProfileLookup(GrGLSLFPFragmentBuilder* fragBuilder,
                                 GrGLSLFragmentProcessor::SamplerHandle sampler,
                                 const char *output,
                                 const char *profileSize, const char *loc,
                                 const char *blurred_width,
                                 const char *sharp_width) {
    fragBuilder->codeAppendf("float %s;", output);
    fragBuilder->codeAppendf("{");
    fragBuilder->codeAppendf("float coord = ((abs(%s - 0.5 * %s) - 0.5 * %s)) / %s;",
                           loc, blurred_width, sharp_width, profileSize);
    fragBuilder->codeAppendf("%s = ", output);
    fragBuilder->appendTextureLookup(sampler, "vec2(coord,0.5)");
    fragBuilder->codeAppend(".a;");
    fragBuilder->codeAppendf("}");
}


void GrGLRectBlurEffect::GenKey(const GrProcessor& proc, const GrShaderCaps&,
                                GrProcessorKeyBuilder* b) {
    const GrRectBlurEffect& rbe = proc.cast<GrRectBlurEffect>();

    b->add32(rbe.precision());
}


void GrGLRectBlurEffect::emitCode(EmitArgs& args) {
    const GrRectBlurEffect& rbe = args.fFp.cast<GrRectBlurEffect>();

    GrGLSLUniformHandler* uniformHandler = args.fUniformHandler;

    const char *rectName;
    const char *profileSizeName;

    SkString precisionString;
<<<<<<< HEAD
    if (args.fGLSLCaps->usesPrecisionModifiers()) {
=======
    if (args.fShaderCaps->usesPrecisionModifiers()) {
>>>>>>> a17af05f
        precisionString.printf("%s ", GrGLSLPrecisionString(rbe.precision()));
    }
    fProxyRectUniform = uniformHandler->addUniform(kFragment_GrShaderFlag,
                                                   kVec4f_GrSLType,
                                                   rbe.precision(),
                                                   "proxyRect",
                                                   &rectName);
    fProfileSizeUniform = uniformHandler->addUniform(kFragment_GrShaderFlag,
                                                     kFloat_GrSLType,
                                                     kDefault_GrSLPrecision,
                                                     "profileSize",
                                                     &profileSizeName);

    GrGLSLFPFragmentBuilder* fragBuilder = args.fFragBuilder;

    if (args.fInputColor) {
        fragBuilder->codeAppendf("vec4 src=%s;", args.fInputColor);
    } else {
        fragBuilder->codeAppendf("vec4 src=vec4(1);");
    }

<<<<<<< HEAD
    fragBuilder->codeAppendf("%s vec2 translatedPos = %s.xy - %s.xy;", precisionString.c_str(),
                             fragmentPos, rectName);
=======
    fragBuilder->codeAppendf("%s vec2 translatedPos = sk_FragCoord.xy - %s.xy;",
                             precisionString.c_str(), rectName);
>>>>>>> a17af05f
    fragBuilder->codeAppendf("%s float width = %s.z - %s.x;", precisionString.c_str(), rectName,
                             rectName);
    fragBuilder->codeAppendf("%s float height = %s.w - %s.y;", precisionString.c_str(), rectName,
                             rectName);

    fragBuilder->codeAppendf("%s vec2 smallDims = vec2(width - %s, height - %s);",
                             precisionString.c_str(), profileSizeName, profileSizeName);
    fragBuilder->codeAppendf("%s float center = 2.0 * floor(%s/2.0 + .25) - 1.0;",
                             precisionString.c_str(), profileSizeName);
    fragBuilder->codeAppendf("%s vec2 wh = smallDims - vec2(center,center);",
                             precisionString.c_str());

    OutputRectBlurProfileLookup(fragBuilder, args.fTexSamplers[0], "horiz_lookup", profileSizeName,
                                "translatedPos.x", "width", "wh.x");
    OutputRectBlurProfileLookup(fragBuilder, args.fTexSamplers[0], "vert_lookup", profileSizeName,
                                "translatedPos.y", "height", "wh.y");

    fragBuilder->codeAppendf("float final = horiz_lookup * vert_lookup;");
    fragBuilder->codeAppendf("%s = src * final;", args.fOutputColor);
}

void GrGLRectBlurEffect::onSetData(const GrGLSLProgramDataManager& pdman,
                                   const GrFragmentProcessor& proc) {
    const GrRectBlurEffect& rbe = proc.cast<GrRectBlurEffect>();
    SkRect rect = rbe.getRect();

    pdman.set4f(fProxyRectUniform, rect.fLeft, rect.fTop, rect.fRight, rect.fBottom);
    pdman.set1f(fProfileSizeUniform, SkScalarCeilToScalar(6*rbe.getSigma()));
}

sk_sp<GrTextureProxy> GrRectBlurEffect::CreateBlurProfileTexture(
                                                            GrResourceProvider* resourceProvider,
                                                            float sigma) {
    GrSurfaceDesc texDesc;

    unsigned int profileSize = SkScalarCeilToInt(6*sigma);

    texDesc.fWidth = profileSize;
    texDesc.fHeight = 1;
    texDesc.fConfig = kAlpha_8_GrPixelConfig;
    texDesc.fIsMipMapped = false;

    static const GrUniqueKey::Domain kDomain = GrUniqueKey::GenerateDomain();
    GrUniqueKey key;
    GrUniqueKey::Builder builder(&key, kDomain, 1);
    builder[0] = profileSize;
    builder.finish();

    sk_sp<GrTextureProxy> blurProfile(resourceProvider->findProxyByUniqueKey(key));
    if (!blurProfile) {
        std::unique_ptr<uint8_t[]> profile(SkBlurMask::ComputeBlurProfile(sigma));

        blurProfile = GrSurfaceProxy::MakeDeferred(resourceProvider,
                                                   texDesc, SkBudgeted::kYes, profile.get(), 0);
        if (!blurProfile) {
            return nullptr;
        }

        resourceProvider->assignUniqueKeyToProxy(key, blurProfile.get());
    }

    return blurProfile;
}

GrRectBlurEffect::GrRectBlurEffect(GrResourceProvider* resourceProvider,
                                   const SkRect& rect, float sigma,
                                   sk_sp<GrTextureProxy> blurProfile,
                                   GrSLPrecision precision)
        : INHERITED(kCompatibleWithCoverageAsAlpha_OptimizationFlag)
        , fRect(rect)
        , fSigma(sigma)
        , fBlurProfileSampler(resourceProvider, std::move(blurProfile))
        , fPrecision(precision) {
    this->initClassID<GrRectBlurEffect>();
    this->addTextureSampler(&fBlurProfileSampler);
}

void GrRectBlurEffect::onGetGLSLProcessorKey(const GrShaderCaps& caps,
                                             GrProcessorKeyBuilder* b) const {
    GrGLRectBlurEffect::GenKey(*this, caps, b);
}

GrGLSLFragmentProcessor* GrRectBlurEffect::onCreateGLSLInstance() const {
    return new GrGLRectBlurEffect;
}

bool GrRectBlurEffect::onIsEqual(const GrFragmentProcessor& sBase) const {
    const GrRectBlurEffect& s = sBase.cast<GrRectBlurEffect>();
    return this->getSigma() == s.getSigma() && this->getRect() == s.getRect();
}

GR_DEFINE_FRAGMENT_PROCESSOR_TEST(GrRectBlurEffect);

<<<<<<< HEAD
=======
#if GR_TEST_UTILS
>>>>>>> a17af05f
sk_sp<GrFragmentProcessor> GrRectBlurEffect::TestCreate(GrProcessorTestData* d) {
    float sigma = d->fRandom->nextRangeF(3,8);
    float width = d->fRandom->nextRangeF(200,300);
    float height = d->fRandom->nextRangeF(200,300);
<<<<<<< HEAD
    return GrRectBlurEffect::Make(d->fContext->textureProvider(), SkRect::MakeWH(width, height),
                                  sigma);
=======
    return GrRectBlurEffect::Make(d->resourceProvider(),
                                  SkRect::MakeWH(width, height), sigma);
>>>>>>> a17af05f
}
#endif

bool SkBlurMaskFilterImpl::directFilterMaskGPU(GrContext* context,
                                               GrRenderTargetContext* renderTargetContext,
                                               GrPaint&& paint,
                                               const GrClip& clip,
                                               const SkMatrix& viewMatrix,
                                               const SkStrokeRec& strokeRec,
                                               const SkPath& path) const {
    SkASSERT(renderTargetContext);

    if (fBlurStyle != kNormal_SkBlurStyle) {
        return false;
    }

    // TODO: we could handle blurred stroked circles
    if (!strokeRec.isFillStyle()) {
        return false;
    }

    SkScalar xformedSigma = this->computeXformedSigma(viewMatrix);

<<<<<<< HEAD
=======
    GrResourceProvider* resourceProvider = context->resourceProvider();
>>>>>>> a17af05f
    sk_sp<GrFragmentProcessor> fp;

    SkRect rect;
    if (path.isRect(&rect)) {
        SkScalar pad = 3.0f * xformedSigma;
        rect.outset(pad, pad);

<<<<<<< HEAD
        fp = GrRectBlurEffect::Make(texProvider, rect, xformedSigma);
    } else if (path.isOval(&rect) && SkScalarNearlyEqual(rect.width(), rect.height())) {
        fp = GrCircleBlurFragmentProcessor::Make(texProvider, rect, xformedSigma);
=======
        fp = GrRectBlurEffect::Make(resourceProvider, rect, xformedSigma);
    } else if (path.isOval(&rect) && SkScalarNearlyEqual(rect.width(), rect.height())) {
        fp = GrCircleBlurFragmentProcessor::Make(resourceProvider, rect, xformedSigma);
>>>>>>> a17af05f

        // expand the rect for the coverage geometry
        int pad = SkScalarCeilToInt(6*xformedSigma)/2;
        rect.outset(SkIntToScalar(pad), SkIntToScalar(pad));
    } else {
        return false;
    }

    if (!fp) {
        return false;
    }

<<<<<<< HEAD
    grp->addCoverageFragmentProcessor(std::move(fp));

=======
>>>>>>> a17af05f
    SkMatrix inverse;
    if (!viewMatrix.invert(&inverse)) {
        return false;
    }

    paint.addCoverageFragmentProcessor(std::move(fp));
    renderTargetContext->fillRectWithLocalMatrix(clip, std::move(paint), GrAA::kNo, SkMatrix::I(),
                                                 rect, inverse);
    return true;
}

//////////////////////////////////////////////////////////////////////////////

class GrRRectBlurEffect : public GrFragmentProcessor {
public:

    static sk_sp<GrFragmentProcessor> Make(GrContext*,
                                           float sigma, float xformedSigma,
                                           const SkRRect& srcRRect, const SkRRect& devRRect);

<<<<<<< HEAD
    virtual ~GrRRectBlurEffect() {}
=======
    ~GrRRectBlurEffect() override {}
>>>>>>> a17af05f
    const char* name() const override { return "GrRRectBlur"; }

    const SkRRect& getRRect() const { return fRRect; }
    float getSigma() const { return fSigma; }

private:
    GrGLSLFragmentProcessor* onCreateGLSLInstance() const override;

    GrRRectBlurEffect(GrResourceProvider*, float sigma, const SkRRect&,
                      sk_sp<GrTextureProxy> profileProxy);

    virtual void onGetGLSLProcessorKey(const GrShaderCaps& caps,
                                       GrProcessorKeyBuilder* b) const override;

    bool onIsEqual(const GrFragmentProcessor& other) const override;

    SkRRect             fRRect;
    float               fSigma;
    TextureSampler      fNinePatchSampler;

    GR_DECLARE_FRAGMENT_PROCESSOR_TEST;

    typedef GrFragmentProcessor INHERITED;
};

<<<<<<< HEAD
static sk_sp<GrTexture> find_or_create_rrect_blur_mask(GrContext* context,
                                                       const SkRRect& rrectToDraw,
                                                       const SkISize& size,
                                                       float xformedSigma,
                                                       bool doAA) {
=======
static sk_sp<GrTextureProxy> find_or_create_rrect_blur_mask(GrContext* context,
                                                            const SkRRect& rrectToDraw,
                                                            const SkISize& size,
                                                            float xformedSigma) {
>>>>>>> a17af05f
    static const GrUniqueKey::Domain kDomain = GrUniqueKey::GenerateDomain();
    GrUniqueKey key;
    GrUniqueKey::Builder builder(&key, kDomain, 9);
    builder[0] = SkScalarCeilToInt(xformedSigma-1/6.0f);

    int index = 1;
    for (auto c : { SkRRect::kUpperLeft_Corner,  SkRRect::kUpperRight_Corner,
                    SkRRect::kLowerRight_Corner, SkRRect::kLowerLeft_Corner }) {
        SkASSERT(SkScalarIsInt(rrectToDraw.radii(c).fX) && SkScalarIsInt(rrectToDraw.radii(c).fY));
        builder[index++] = SkScalarCeilToInt(rrectToDraw.radii(c).fX);
        builder[index++] = SkScalarCeilToInt(rrectToDraw.radii(c).fY);
    }
    builder.finish();

<<<<<<< HEAD
    sk_sp<GrTexture> mask(context->textureProvider()->findAndRefTextureByUniqueKey(key));
    if (!mask) {
        // TODO: this could be approx but the texture coords will need to be updated
        sk_sp<GrDrawContext> dc(context->makeDrawContextWithFallback(SkBackingFit::kExact,
                                                                     size.fWidth, size.fHeight,
                                                                     kAlpha_8_GrPixelConfig,
                                                                     nullptr));
        if (!dc) {
            return nullptr;
        }

        GrPaint grPaint;
        grPaint.setAntiAlias(doAA);

        dc->clear(nullptr, 0x0, true);
        dc->drawRRect(GrNoClip(), grPaint, SkMatrix::I(), rrectToDraw, GrStyle::SimpleFill());

        sk_sp<GrTexture> srcTexture(dc->asTexture());
        sk_sp<GrDrawContext> dc2(SkGpuBlurUtils::GaussianBlur(context,
                                                              srcTexture.get(),
                                                              nullptr,
                                                              SkIRect::MakeWH(size.fWidth,
                                                                              size.fHeight),
                                                              nullptr,
                                                              xformedSigma, xformedSigma,
                                                              SkBackingFit::kExact));
        if (!dc2) {
            return nullptr;
        }

        mask = dc2->asTexture();
        SkASSERT(mask);
        context->textureProvider()->assignUniqueKeyToTexture(key, mask.get());
    }

    return mask;
}

sk_sp<GrFragmentProcessor> GrRRectBlurEffect::Make(GrContext* context,
                                                   float sigma, float xformedSigma,
                                                   const SkRRect& srcRRect, const SkRRect& devRRect) {
    SkASSERT(!devRRect.isCircle() && !devRRect.isRect()); // Should've been caught up-stream

    // TODO: loosen this up
    if (!devRRect.isSimpleCircular()) {
        return nullptr;
    }

    // Make sure we can successfully ninepatch this rrect -- the blur sigma has to be
    // sufficiently small relative to both the size of the corner radius and the
    // width (and height) of the rrect.
    SkRRect rrectToDraw;
    SkISize size;
    SkScalar ignored[SkBlurMaskFilter::kMaxDivisions];
    int ignoredSize;
    uint32_t ignored32;

    bool ninePatchable = SkBlurMaskFilter::ComputeBlurredRRectParams(srcRRect, devRRect,
                                                                     SkRect::MakeEmpty(),
                                                                     sigma, xformedSigma,
                                                                     &rrectToDraw, &size,
                                                                     ignored, ignored,
                                                                     ignored, ignored,
                                                                     &ignoredSize, &ignoredSize,
                                                                     &ignored32);
    if (!ninePatchable) {
        return nullptr;
    }

    sk_sp<GrTexture> mask(find_or_create_rrect_blur_mask(context, rrectToDraw, size,
                                                         xformedSigma, true));
    if (!mask) {
        return nullptr;
    }

    return sk_sp<GrFragmentProcessor>(new GrRRectBlurEffect(xformedSigma,
                                                            devRRect,
                                                            mask.get()));
=======
    sk_sp<GrTextureProxy> mask(context->resourceProvider()->findProxyByUniqueKey(key));
    if (!mask) {
        // TODO: this could be approx but the texture coords will need to be updated
        sk_sp<GrRenderTargetContext> rtc(context->makeDeferredRenderTargetContextWithFallback(
            SkBackingFit::kExact, size.fWidth, size.fHeight, kAlpha_8_GrPixelConfig, nullptr));
        if (!rtc) {
            return nullptr;
        }

        GrPaint paint;

        rtc->clear(nullptr, 0x0, true);
        rtc->drawRRect(GrNoClip(), std::move(paint), GrAA::kYes, SkMatrix::I(), rrectToDraw,
                       GrStyle::SimpleFill());

        sk_sp<GrTextureProxy> srcProxy(rtc->asTextureProxyRef());
        if (!srcProxy) {
            return nullptr;
        }
        sk_sp<GrRenderTargetContext> rtc2(SkGpuBlurUtils::GaussianBlur(context,
                                                                       std::move(srcProxy),
                                                                       nullptr,
                                                                       SkIRect::MakeWH(
                                                                                    size.fWidth,
                                                                                    size.fHeight),
                                                                       nullptr,
                                                                       xformedSigma, xformedSigma,
                                                                       SkBackingFit::kExact));
        if (!rtc2) {
            return nullptr;
        }

        mask = rtc2->asTextureProxyRef();
        if (!mask) {
            return nullptr;
        }
        context->resourceProvider()->assignUniqueKeyToProxy(key, mask.get());
    }

    return mask;
>>>>>>> a17af05f
}

sk_sp<GrFragmentProcessor> GrRRectBlurEffect::Make(GrContext* context,
                                                   float sigma, float xformedSigma,
                                                   const SkRRect& srcRRect, const SkRRect& devRRect) {
    SkASSERT(!devRRect.isCircle() && !devRRect.isRect()); // Should've been caught up-stream

    // TODO: loosen this up
    if (!devRRect.isSimpleCircular()) {
        return nullptr;
    }

    // Make sure we can successfully ninepatch this rrect -- the blur sigma has to be
    // sufficiently small relative to both the size of the corner radius and the
    // width (and height) of the rrect.
    SkRRect rrectToDraw;
    SkISize size;
    SkScalar ignored[SkBlurMaskFilter::kMaxDivisions];
    int ignoredSize;
    uint32_t ignored32;

    bool ninePatchable = SkBlurMaskFilter::ComputeBlurredRRectParams(srcRRect, devRRect,
                                                                     SkRect::MakeEmpty(),
                                                                     sigma, xformedSigma,
                                                                     &rrectToDraw, &size,
                                                                     ignored, ignored,
                                                                     ignored, ignored,
                                                                     &ignoredSize, &ignoredSize,
                                                                     &ignored32);
    if (!ninePatchable) {
        return nullptr;
    }

    sk_sp<GrTextureProxy> mask(find_or_create_rrect_blur_mask(context, rrectToDraw,
                                                              size, xformedSigma));
    if (!mask) {
        return nullptr;
    }

    return sk_sp<GrFragmentProcessor>(new GrRRectBlurEffect(context->resourceProvider(),
                                                            xformedSigma,
                                                            devRRect,
                                                            std::move(mask)));
}

GrRRectBlurEffect::GrRRectBlurEffect(GrResourceProvider* resourceProvider,
                                     float sigma, const SkRRect& rrect,
                                     sk_sp<GrTextureProxy> ninePatchProxy)
        : INHERITED(kCompatibleWithCoverageAsAlpha_OptimizationFlag)
        , fRRect(rrect)
        , fSigma(sigma)
        , fNinePatchSampler(resourceProvider, std::move(ninePatchProxy)) {
    this->initClassID<GrRRectBlurEffect>();
    this->addTextureSampler(&fNinePatchSampler);
}

bool GrRRectBlurEffect::onIsEqual(const GrFragmentProcessor& other) const {
    const GrRRectBlurEffect& rrbe = other.cast<GrRRectBlurEffect>();
    return fRRect.getSimpleRadii().fX == rrbe.fRRect.getSimpleRadii().fX &&
           fSigma == rrbe.fSigma &&
           fRRect.rect() == rrbe.fRRect.rect();
}

//////////////////////////////////////////////////////////////////////////////

GR_DEFINE_FRAGMENT_PROCESSOR_TEST(GrRRectBlurEffect);

<<<<<<< HEAD
=======
#if GR_TEST_UTILS
>>>>>>> a17af05f
sk_sp<GrFragmentProcessor> GrRRectBlurEffect::TestCreate(GrProcessorTestData* d) {
    SkScalar w = d->fRandom->nextRangeScalar(100.f, 1000.f);
    SkScalar h = d->fRandom->nextRangeScalar(100.f, 1000.f);
    SkScalar r = d->fRandom->nextRangeF(1.f, 9.f);
    SkScalar sigma = d->fRandom->nextRangeF(1.f,10.f);
    SkRRect rrect;
    rrect.setRectXY(SkRect::MakeWH(w, h), r, r);
<<<<<<< HEAD
    return GrRRectBlurEffect::Make(d->fContext, sigma, sigma, rrect, rrect);
=======
    return GrRRectBlurEffect::Make(d->context(), sigma, sigma, rrect, rrect);
>>>>>>> a17af05f
}
#endif

//////////////////////////////////////////////////////////////////////////////

class GrGLRRectBlurEffect : public GrGLSLFragmentProcessor {
public:
    void emitCode(EmitArgs&) override;

protected:
    void onSetData(const GrGLSLProgramDataManager&, const GrFragmentProcessor&) override;

private:
    GrGLSLProgramDataManager::UniformHandle fProxyRectUniform;
    GrGLSLProgramDataManager::UniformHandle fCornerRadiusUniform;
    GrGLSLProgramDataManager::UniformHandle fBlurRadiusUniform;
    typedef GrGLSLFragmentProcessor INHERITED;
};

void GrGLRRectBlurEffect::emitCode(EmitArgs& args) {
    const char *rectName;
    const char *cornerRadiusName;
    const char *blurRadiusName;

    GrGLSLUniformHandler* uniformHandler = args.fUniformHandler;
    // The proxy rect has left, top, right, and bottom edges correspond to
    // components x, y, z, and w, respectively.

    fProxyRectUniform = uniformHandler->addUniform(kFragment_GrShaderFlag,
                                                   kVec4f_GrSLType,
                                                   kDefault_GrSLPrecision,
                                                   "proxyRect",
                                                   &rectName);
    fCornerRadiusUniform = uniformHandler->addUniform(kFragment_GrShaderFlag,
                                                      kFloat_GrSLType,
                                                      kDefault_GrSLPrecision,
                                                      "cornerRadius",
                                                      &cornerRadiusName);
    fBlurRadiusUniform = uniformHandler->addUniform(kFragment_GrShaderFlag,
                                                    kFloat_GrSLType,
                                                    kDefault_GrSLPrecision,
                                                    "blurRadius",
                                                    &blurRadiusName);

    GrGLSLFPFragmentBuilder* fragBuilder = args.fFragBuilder;

    // warp the fragment position to the appropriate part of the 9patch blur texture

    fragBuilder->codeAppendf("vec2 rectCenter = (%s.xy + %s.zw)/2.0;", rectName, rectName);
    fragBuilder->codeAppendf("vec2 translatedFragPos = sk_FragCoord.xy - %s.xy;", rectName);
    fragBuilder->codeAppendf("float threshold = %s + 2.0*%s;", cornerRadiusName, blurRadiusName);
    fragBuilder->codeAppendf("vec2 middle = %s.zw - %s.xy - 2.0*threshold;", rectName, rectName);

    fragBuilder->codeAppendf(
           "if (translatedFragPos.x >= threshold && translatedFragPos.x < (middle.x+threshold)) {");
    fragBuilder->codeAppendf("translatedFragPos.x = threshold;\n");
    fragBuilder->codeAppendf("} else if (translatedFragPos.x >= (middle.x + threshold)) {");
    fragBuilder->codeAppendf("translatedFragPos.x -= middle.x - 1.0;");
    fragBuilder->codeAppendf("}");

    fragBuilder->codeAppendf(
            "if (translatedFragPos.y > threshold && translatedFragPos.y < (middle.y+threshold)) {");
    fragBuilder->codeAppendf("translatedFragPos.y = threshold;");
    fragBuilder->codeAppendf("} else if (translatedFragPos.y >= (middle.y + threshold)) {");
    fragBuilder->codeAppendf("translatedFragPos.y -= middle.y - 1.0;");
    fragBuilder->codeAppendf("}");

    fragBuilder->codeAppendf("vec2 proxyDims = vec2(2.0*threshold+1.0);");
    fragBuilder->codeAppendf("vec2 texCoord = translatedFragPos / proxyDims;");

    fragBuilder->codeAppendf("%s = ", args.fOutputColor);
    fragBuilder->appendTextureLookupAndModulate(args.fInputColor, args.fTexSamplers[0], "texCoord");
    fragBuilder->codeAppend(";");
}

void GrGLRRectBlurEffect::onSetData(const GrGLSLProgramDataManager& pdman,
                                    const GrFragmentProcessor& proc) {
    const GrRRectBlurEffect& brre = proc.cast<GrRRectBlurEffect>();
    const SkRRect& rrect = brre.getRRect();

    float blurRadius = 3.f*SkScalarCeilToScalar(brre.getSigma()-1/6.0f);
    pdman.set1f(fBlurRadiusUniform, blurRadius);

    SkRect rect = rrect.getBounds();
    rect.outset(blurRadius, blurRadius);
    pdman.set4f(fProxyRectUniform, rect.fLeft, rect.fTop, rect.fRight, rect.fBottom);

    SkScalar radius = 0;
    SkASSERT(rrect.isSimpleCircular() || rrect.isRect());
    radius = rrect.getSimpleRadii().fX;
    pdman.set1f(fCornerRadiusUniform, radius);
}

void GrRRectBlurEffect::onGetGLSLProcessorKey(const GrShaderCaps& caps,
                                              GrProcessorKeyBuilder* b) const {
    GrGLRRectBlurEffect::GenKey(*this, caps, b);
}

GrGLSLFragmentProcessor* GrRRectBlurEffect::onCreateGLSLInstance() const {
    return new GrGLRRectBlurEffect;
}

bool SkBlurMaskFilterImpl::directFilterRRectMaskGPU(GrContext* context,
<<<<<<< HEAD
                                                    GrDrawContext* drawContext,
                                                    GrPaint* grp,
=======
                                                    GrRenderTargetContext* renderTargetContext,
                                                    GrPaint&& paint,
>>>>>>> a17af05f
                                                    const GrClip& clip,
                                                    const SkMatrix& viewMatrix,
                                                    const SkStrokeRec& strokeRec,
                                                    const SkRRect& srcRRect,
                                                    const SkRRect& devRRect) const {
<<<<<<< HEAD
    SkASSERT(drawContext);
=======
    SkASSERT(renderTargetContext);
>>>>>>> a17af05f

    if (fBlurStyle != kNormal_SkBlurStyle) {
        return false;
    }

    if (!strokeRec.isFillStyle()) {
        return false;
    }

    GrResourceProvider* resourceProvider = context->resourceProvider();
    SkScalar xformedSigma = this->computeXformedSigma(viewMatrix);

    if (devRRect.isRect() || devRRect.isCircle()) {
        if (this->ignoreXform()) {
            return false;
        }

        sk_sp<GrFragmentProcessor> fp;
        if (devRRect.isRect()) {
            SkScalar pad = 3.0f * xformedSigma;
            const SkRect dstCoverageRect = devRRect.rect().makeOutset(pad, pad);

<<<<<<< HEAD
            fp = GrRectBlurEffect::Make(context->textureProvider(), dstCoverageRect, xformedSigma);
        } else {
            fp = GrCircleBlurFragmentProcessor::Make(context->textureProvider(),
                                                     devRRect.rect(),
                                                     xformedSigma);
=======
            fp = GrRectBlurEffect::Make(resourceProvider, dstCoverageRect, xformedSigma);
        } else {
            fp = GrCircleBlurFragmentProcessor::Make(resourceProvider,
                                                     devRRect.rect(), xformedSigma);
>>>>>>> a17af05f
        }

        if (!fp) {
            return false;
        }

<<<<<<< HEAD
        GrPaint newPaint(*grp);
        newPaint.addCoverageFragmentProcessor(std::move(fp));
        newPaint.setAntiAlias(false);

        SkRect srcProxyRect = srcRRect.rect();
        srcProxyRect.outset(3.0f*fSigma, 3.0f*fSigma);

        drawContext->drawRect(clip, newPaint, viewMatrix, srcProxyRect);
        return true;
    }

=======
        paint.addCoverageFragmentProcessor(std::move(fp));

        SkRect srcProxyRect = srcRRect.rect();
        srcProxyRect.outset(3.0f*fSigma, 3.0f*fSigma);

        renderTargetContext->drawRect(clip, std::move(paint), GrAA::kNo, viewMatrix, srcProxyRect);
        return true;
    }

>>>>>>> a17af05f
    sk_sp<GrFragmentProcessor> fp(GrRRectBlurEffect::Make(context, fSigma, xformedSigma,
                                                          srcRRect, devRRect));
    if (!fp) {
        return false;
    }

<<<<<<< HEAD
    GrPaint newPaint(*grp);
    newPaint.addCoverageFragmentProcessor(std::move(fp));
    newPaint.setAntiAlias(false);

    if (!this->ignoreXform()) {
        SkRect srcProxyRect = srcRRect.rect();
        srcProxyRect.outset(3.0f*fSigma, 3.0f*fSigma);

=======
    if (!this->ignoreXform()) {
        SkRect srcProxyRect = srcRRect.rect();
        srcProxyRect.outset(3.0f*fSigma, 3.0f*fSigma);

>>>>>>> a17af05f
        SkPoint points[8];
        uint16_t indices[24];
        int numPoints, numIndices;

        SkRect temp = fOccluder;

        if (!temp.isEmpty() && (srcProxyRect.contains(temp) || temp.intersect(srcProxyRect))) {
            srcProxyRect.toQuad(points);
            temp.toQuad(&points[4]);
            numPoints = 8;

            static const uint16_t ringI[24] = { 0, 1, 5, 5, 4, 0,
                                                1, 2, 6, 6, 5, 1,
                                                2, 3, 7, 7, 6, 2,
                                                3, 0, 4, 4, 7, 3 };
            memcpy(indices, ringI, sizeof(ringI));
            numIndices = 24;
        } else {
            // full rect case
            srcProxyRect.toQuad(points);
            numPoints = 4;

            static const uint16_t fullI[6] = { 0, 1, 2, 0, 2, 3 };
            memcpy(indices, fullI, sizeof(fullI));
            numIndices = 6;
        }

<<<<<<< HEAD
        drawContext->drawVertices(clip, newPaint, viewMatrix, kTriangles_GrPrimitiveType,
                                  numPoints, points, nullptr, nullptr, indices, numIndices);
=======
        paint.addCoverageFragmentProcessor(std::move(fp));
        renderTargetContext->drawVertices(clip, std::move(paint), viewMatrix,
                                          kTriangles_GrPrimitiveType, numPoints, points, nullptr,
                                          nullptr, indices, numIndices);
>>>>>>> a17af05f

    } else {
        SkMatrix inverse;
        if (!viewMatrix.invert(&inverse)) {
            return false;
        }

        float extra=3.f*SkScalarCeilToScalar(xformedSigma-1/6.0f);
        SkRect proxyRect = devRRect.rect();
        proxyRect.outset(extra, extra);

<<<<<<< HEAD

        drawContext->fillRectWithLocalMatrix(clip, newPaint, SkMatrix::I(), proxyRect, inverse);
=======
        paint.addCoverageFragmentProcessor(std::move(fp));
        renderTargetContext->fillRectWithLocalMatrix(clip, std::move(paint), GrAA::kNo,
                                                     SkMatrix::I(), proxyRect, inverse);
>>>>>>> a17af05f
    }

    return true;
}

bool SkBlurMaskFilterImpl::canFilterMaskGPU(const SkRRect& devRRect,
                                            const SkIRect& clipBounds,
                                            const SkMatrix& ctm,
                                            SkRect* maskRect) const {
    SkScalar xformedSigma = this->computeXformedSigma(ctm);
    if (xformedSigma <= 0) {
        return false;
    }

    // We always do circles and simple circular rrects on the GPU
    if (!devRRect.isCircle() && !devRRect.isSimpleCircular()) {
        static const SkScalar kMIN_GPU_BLUR_SIZE  = SkIntToScalar(64);
        static const SkScalar kMIN_GPU_BLUR_SIGMA = SkIntToScalar(32);

        if (devRRect.width() <= kMIN_GPU_BLUR_SIZE &&
            devRRect.height() <= kMIN_GPU_BLUR_SIZE &&
            xformedSigma <= kMIN_GPU_BLUR_SIGMA) {
            // We prefer to blur small rects with small radii on the CPU.
            return false;
        }
    }

    if (nullptr == maskRect) {
        // don't need to compute maskRect
        return true;
    }

    float sigma3 = 3 * SkScalarToFloat(xformedSigma);

    SkRect clipRect = SkRect::Make(clipBounds);
    SkRect srcRect(devRRect.rect());

    // Outset srcRect and clipRect by 3 * sigma, to compute affected blur area.
    srcRect.outset(sigma3, sigma3);
    clipRect.outset(sigma3, sigma3);
    if (!srcRect.intersect(clipRect)) {
        srcRect.setEmpty();
    }
    *maskRect = srcRect;
    return true;
}

<<<<<<< HEAD
bool SkBlurMaskFilterImpl::filterMaskGPU(GrTexture* src,
                                         const SkMatrix& ctm,
                                         const SkIRect& maskRect,
                                         GrTexture** result) const {
    // 'maskRect' isn't snapped to the UL corner but the mask in 'src' is.
    const SkIRect clipRect = SkIRect::MakeWH(maskRect.width(), maskRect.height());

    GrContext* context = src->getContext();
=======
sk_sp<GrTextureProxy> SkBlurMaskFilterImpl::filterMaskGPU(GrContext* context,
                                                          sk_sp<GrTextureProxy> srcProxy,
                                                          const SkMatrix& ctm,
                                                          const SkIRect& maskRect) const {
    // 'maskRect' isn't snapped to the UL corner but the mask in 'src' is.
    const SkIRect clipRect = SkIRect::MakeWH(maskRect.width(), maskRect.height());
>>>>>>> a17af05f

    SkScalar xformedSigma = this->computeXformedSigma(ctm);
    SkASSERT(xformedSigma > 0);

    // If we're doing a normal blur, we can clobber the pathTexture in the
    // gaussianBlur.  Otherwise, we need to save it for later compositing.
    bool isNormalBlur = (kNormal_SkBlurStyle == fBlurStyle);
<<<<<<< HEAD
    sk_sp<GrDrawContext> drawContext(SkGpuBlurUtils::GaussianBlur(context, src, nullptr,
                                                                  clipRect, nullptr,
                                                                  xformedSigma, xformedSigma));
    if (!drawContext) {
        return false;
=======
    sk_sp<GrRenderTargetContext> renderTargetContext(SkGpuBlurUtils::GaussianBlur(context,
                                                                                  srcProxy,
                                                                                  nullptr, clipRect,
                                                                                  nullptr,
                                                                                  xformedSigma,
                                                                                  xformedSigma));
    if (!renderTargetContext) {
        return nullptr;
>>>>>>> a17af05f
    }

    if (!isNormalBlur) {
        GrPaint paint;
        // Blend pathTexture over blurTexture.
<<<<<<< HEAD
        paint.addCoverageFragmentProcessor(GrSimpleTextureEffect::Make(src, nullptr, matrix));
=======
        paint.addCoverageFragmentProcessor(GrSimpleTextureEffect::Make(context->resourceProvider(),
                                                                       std::move(srcProxy),
                                                                       nullptr, SkMatrix::I()));
>>>>>>> a17af05f
        if (kInner_SkBlurStyle == fBlurStyle) {
            // inner:  dst = dst * src
            paint.setCoverageSetOpXPFactory(SkRegion::kIntersect_Op);
        } else if (kSolid_SkBlurStyle == fBlurStyle) {
            // solid:  dst = src + dst - src * dst
            //             = src + (1 - src) * dst
            paint.setCoverageSetOpXPFactory(SkRegion::kUnion_Op);
        } else if (kOuter_SkBlurStyle == fBlurStyle) {
            // outer:  dst = dst * (1 - src)
            //             = 0 * src + (1 - src) * dst
            paint.setCoverageSetOpXPFactory(SkRegion::kDifference_Op);
        } else {
            paint.setCoverageSetOpXPFactory(SkRegion::kReplace_Op);
        }

<<<<<<< HEAD
        drawContext->drawRect(GrNoClip(), paint, SkMatrix::I(), SkRect::Make(clipRect));
    }

    *result = drawContext->asTexture().release();
    return true;
=======
        renderTargetContext->drawRect(GrNoClip(), std::move(paint), GrAA::kNo, SkMatrix::I(),
                                      SkRect::Make(clipRect));
    }

    return renderTargetContext->asTextureProxyRef();
>>>>>>> a17af05f
}

#endif // SK_SUPPORT_GPU


#ifndef SK_IGNORE_TO_STRING
void SkBlurMaskFilterImpl::toString(SkString* str) const {
    str->append("SkBlurMaskFilterImpl: (");

    str->append("sigma: ");
    str->appendScalar(fSigma);
    str->append(" ");

    static const char* gStyleName[kLastEnum_SkBlurStyle + 1] = {
        "normal", "solid", "outer", "inner"
    };

    str->appendf("style: %s ", gStyleName[fBlurStyle]);
    str->append("flags: (");
    if (fBlurFlags) {
        bool needSeparator = false;
        SkAddFlagToString(str, this->ignoreXform(), "IgnoreXform", &needSeparator);
        SkAddFlagToString(str,
                          SkToBool(fBlurFlags & SkBlurMaskFilter::kHighQuality_BlurFlag),
                          "HighQuality", &needSeparator);
    } else {
        str->append("None");
    }
    str->append("))");
}
#endif

SK_DEFINE_FLATTENABLE_REGISTRAR_GROUP_START(SkBlurMaskFilter)
    SK_DEFINE_FLATTENABLE_REGISTRAR_ENTRY(SkBlurMaskFilterImpl)
SK_DEFINE_FLATTENABLE_REGISTRAR_GROUP_END<|MERGE_RESOLUTION|>--- conflicted
+++ resolved
@@ -20,25 +20,16 @@
 #include "GrClip.h"
 #include "GrContext.h"
 #include "GrFragmentProcessor.h"
-<<<<<<< HEAD
-#include "GrInvariantOutput.h"
-#include "GrStyle.h"
-=======
 #include "GrRenderTargetContext.h"
 #include "GrResourceProvider.h"
 #include "GrShaderCaps.h"
 #include "GrStyle.h"
 #include "GrTexture.h"
 #include "GrTextureProxy.h"
->>>>>>> a17af05f
 #include "effects/GrSimpleTextureEffect.h"
 #include "glsl/GrGLSLFragmentProcessor.h"
 #include "glsl/GrGLSLFragmentShaderBuilder.h"
 #include "glsl/GrGLSLProgramDataManager.h"
-<<<<<<< HEAD
-#include "glsl/GrGLSLSampler.h"
-=======
->>>>>>> a17af05f
 #include "glsl/GrGLSLUniformHandler.h"
 #endif
 
@@ -68,29 +59,17 @@
                              const SkStrokeRec& strokeRec,
                              const SkPath& path) const override;
     bool directFilterRRectMaskGPU(GrContext*,
-<<<<<<< HEAD
-                                  GrDrawContext* drawContext,
-                                  GrPaint* grp,
-=======
                                   GrRenderTargetContext* renderTargetContext,
                                   GrPaint&&,
->>>>>>> a17af05f
                                   const GrClip&,
                                   const SkMatrix& viewMatrix,
                                   const SkStrokeRec& strokeRec,
                                   const SkRRect& rrect,
                                   const SkRRect& devRRect) const override;
-<<<<<<< HEAD
-    bool filterMaskGPU(GrTexture* src,
-                       const SkMatrix& ctm,
-                       const SkIRect& maskRect,
-                       GrTexture** result) const override;
-=======
     sk_sp<GrTextureProxy> filterMaskGPU(GrContext*,
                                         sk_sp<GrTextureProxy> srcProxy,
                                         const SkMatrix& ctm,
                                         const SkIRect& maskRect) const override;
->>>>>>> a17af05f
 #endif
 
     void computeFastBounds(const SkRect&, SkRect*) const override;
@@ -150,12 +129,9 @@
 
 sk_sp<SkMaskFilter> SkBlurMaskFilter::Make(SkBlurStyle style, SkScalar sigma,
                                            const SkRect& occluder, uint32_t flags) {
-<<<<<<< HEAD
-=======
     SkASSERT(!(flags & ~SkBlurMaskFilter::kAll_BlurFlag));
     SkASSERT(style <= kLastEnum_SkBlurStyle);
 
->>>>>>> a17af05f
     if (!SkScalarIsFinite(sigma) || sigma <= 0) {
         return nullptr;
     }
@@ -197,58 +173,6 @@
             break;
         }
     }
-<<<<<<< HEAD
-    SkASSERT(flags <= SkBlurMaskFilter::kAll_BlurFlag);
-    flags &= SkBlurMaskFilter::kAll_BlurFlag;
-
-    return sk_sp<SkMaskFilter>(new SkBlurMaskFilterImpl(sigma, style, occluder, flags));
-}
-
-// linearly interpolate between y1 & y3 to match x2's position between x1 & x3
-static SkScalar interp(SkScalar x1, SkScalar x2, SkScalar x3, SkScalar y1, SkScalar y3) {
-    SkASSERT(x1 <= x2 && x2 <= x3);
-    SkASSERT(y1 <= y3);
-
-    SkScalar t = (x2 - x1) / (x3 - x1);
-    return y1 + t * (y3 - y1);
-}
-
-// Insert 'lower' and 'higher' into 'array1' and insert a new value at each matching insertion
-// point in 'array2' that linearly interpolates between the existing values.
-// Return a bit mask which contains a copy of 'inputMask' for all the cells between the two
-// insertion points.
-static uint32_t insert_into_arrays(SkScalar* array1, SkScalar* array2,
-                                   SkScalar lower, SkScalar higher,
-                                   int* num, uint32_t inputMask, int maskSize) {
-    SkASSERT(lower < higher);
-    SkASSERT(lower >= array1[0] && higher <= array1[*num-1]);
-
-    int32_t skipMask = 0x0;
-    int i;
-    for (i = 0; i < *num; ++i) {
-        if (lower >= array1[i] && lower < array1[i+1]) {
-            if (!SkScalarNearlyEqual(lower, array1[i])) {
-                memmove(&array1[i+2], &array1[i+1], (*num-i-1)*sizeof(SkScalar));
-                array1[i+1] = lower;
-                memmove(&array2[i+2], &array2[i+1], (*num-i-1)*sizeof(SkScalar));
-                array2[i+1] = interp(array1[i], lower, array1[i+2], array2[i], array2[i+2]);
-                i++;
-=======
-    for ( ; i < *num; ++i) {
-        skipMask |= inputMask << (i*maskSize);
-        if (higher > array1[i] && higher <= array1[i+1]) {
-            if (!SkScalarNearlyEqual(higher, array1[i+1])) {
-                memmove(&array1[i+2], &array1[i+1], (*num-i-1)*sizeof(SkScalar));
-                array1[i+1] = higher;
-                memmove(&array2[i+2], &array2[i+1], (*num-i-1)*sizeof(SkScalar));
-                array2[i+1] = interp(array1[i], higher, array1[i+2], array2[i], array2[i+2]);
->>>>>>> a17af05f
-                (*num)++;
-            }
-            break;
-        }
-    }
-<<<<<<< HEAD
     for ( ; i < *num; ++i) {
         skipMask |= inputMask << (i*maskSize);
         if (higher > array1[i] && higher <= array1[i+1]) {
@@ -262,8 +186,6 @@
             break;
         }
     }
-=======
->>>>>>> a17af05f
 
     return skipMask;
 }
@@ -812,16 +734,12 @@
 sk_sp<SkFlattenable> SkBlurMaskFilterImpl::CreateProc(SkReadBuffer& buffer) {
     const SkScalar sigma = buffer.readScalar();
     const unsigned style = buffer.readUInt();
-<<<<<<< HEAD
-    const unsigned flags = buffer.readUInt();
-=======
     unsigned flags = buffer.readUInt();
 
     buffer.validate(style <= kLastEnum_SkBlurStyle);
     buffer.validate(!(flags & ~SkBlurMaskFilter::kAll_BlurFlag));
 
     flags &= SkBlurMaskFilter::kAll_BlurFlag;
->>>>>>> a17af05f
 
     SkRect occluder;
     if (buffer.isVersionLT(SkReadBuffer::kBlurMaskFilterWritesOccluder)) {
@@ -854,11 +772,7 @@
 
     const char* name() const override { return "RectBlur"; }
 
-<<<<<<< HEAD
-    static sk_sp<GrFragmentProcessor> Make(GrTextureProvider *textureProvider,
-=======
     static sk_sp<GrFragmentProcessor> Make(GrResourceProvider* resourceProvider,
->>>>>>> a17af05f
                                            const SkRect& rect, float sigma) {
         int doubleProfileSize = SkScalarCeilToInt(12*sigma);
 
@@ -891,15 +805,10 @@
         } else {
             precision = kDefault_GrSLPrecision;
         }
-<<<<<<< HEAD
-        return sk_sp<GrFragmentProcessor>(
-            new GrRectBlurEffect(rect, sigma, blurProfile, precision));
-=======
 
         return sk_sp<GrFragmentProcessor>(new GrRectBlurEffect(resourceProvider,
                                                                rect, sigma,
                                                                std::move(blurProfile), precision));
->>>>>>> a17af05f
     }
 
     const SkRect& getRect() const { return fRect; }
@@ -980,11 +889,7 @@
     const char *profileSizeName;
 
     SkString precisionString;
-<<<<<<< HEAD
-    if (args.fGLSLCaps->usesPrecisionModifiers()) {
-=======
     if (args.fShaderCaps->usesPrecisionModifiers()) {
->>>>>>> a17af05f
         precisionString.printf("%s ", GrGLSLPrecisionString(rbe.precision()));
     }
     fProxyRectUniform = uniformHandler->addUniform(kFragment_GrShaderFlag,
@@ -1006,13 +911,8 @@
         fragBuilder->codeAppendf("vec4 src=vec4(1);");
     }
 
-<<<<<<< HEAD
-    fragBuilder->codeAppendf("%s vec2 translatedPos = %s.xy - %s.xy;", precisionString.c_str(),
-                             fragmentPos, rectName);
-=======
     fragBuilder->codeAppendf("%s vec2 translatedPos = sk_FragCoord.xy - %s.xy;",
                              precisionString.c_str(), rectName);
->>>>>>> a17af05f
     fragBuilder->codeAppendf("%s float width = %s.z - %s.x;", precisionString.c_str(), rectName,
                              rectName);
     fragBuilder->codeAppendf("%s float height = %s.w - %s.y;", precisionString.c_str(), rectName,
@@ -1106,21 +1006,13 @@
 
 GR_DEFINE_FRAGMENT_PROCESSOR_TEST(GrRectBlurEffect);
 
-<<<<<<< HEAD
-=======
 #if GR_TEST_UTILS
->>>>>>> a17af05f
 sk_sp<GrFragmentProcessor> GrRectBlurEffect::TestCreate(GrProcessorTestData* d) {
     float sigma = d->fRandom->nextRangeF(3,8);
     float width = d->fRandom->nextRangeF(200,300);
     float height = d->fRandom->nextRangeF(200,300);
-<<<<<<< HEAD
-    return GrRectBlurEffect::Make(d->fContext->textureProvider(), SkRect::MakeWH(width, height),
-                                  sigma);
-=======
     return GrRectBlurEffect::Make(d->resourceProvider(),
                                   SkRect::MakeWH(width, height), sigma);
->>>>>>> a17af05f
 }
 #endif
 
@@ -1144,10 +1036,7 @@
 
     SkScalar xformedSigma = this->computeXformedSigma(viewMatrix);
 
-<<<<<<< HEAD
-=======
     GrResourceProvider* resourceProvider = context->resourceProvider();
->>>>>>> a17af05f
     sk_sp<GrFragmentProcessor> fp;
 
     SkRect rect;
@@ -1155,15 +1044,9 @@
         SkScalar pad = 3.0f * xformedSigma;
         rect.outset(pad, pad);
 
-<<<<<<< HEAD
-        fp = GrRectBlurEffect::Make(texProvider, rect, xformedSigma);
-    } else if (path.isOval(&rect) && SkScalarNearlyEqual(rect.width(), rect.height())) {
-        fp = GrCircleBlurFragmentProcessor::Make(texProvider, rect, xformedSigma);
-=======
         fp = GrRectBlurEffect::Make(resourceProvider, rect, xformedSigma);
     } else if (path.isOval(&rect) && SkScalarNearlyEqual(rect.width(), rect.height())) {
         fp = GrCircleBlurFragmentProcessor::Make(resourceProvider, rect, xformedSigma);
->>>>>>> a17af05f
 
         // expand the rect for the coverage geometry
         int pad = SkScalarCeilToInt(6*xformedSigma)/2;
@@ -1176,11 +1059,6 @@
         return false;
     }
 
-<<<<<<< HEAD
-    grp->addCoverageFragmentProcessor(std::move(fp));
-
-=======
->>>>>>> a17af05f
     SkMatrix inverse;
     if (!viewMatrix.invert(&inverse)) {
         return false;
@@ -1201,11 +1079,7 @@
                                            float sigma, float xformedSigma,
                                            const SkRRect& srcRRect, const SkRRect& devRRect);
 
-<<<<<<< HEAD
-    virtual ~GrRRectBlurEffect() {}
-=======
     ~GrRRectBlurEffect() override {}
->>>>>>> a17af05f
     const char* name() const override { return "GrRRectBlur"; }
 
     const SkRRect& getRRect() const { return fRRect; }
@@ -1231,18 +1105,10 @@
     typedef GrFragmentProcessor INHERITED;
 };
 
-<<<<<<< HEAD
-static sk_sp<GrTexture> find_or_create_rrect_blur_mask(GrContext* context,
-                                                       const SkRRect& rrectToDraw,
-                                                       const SkISize& size,
-                                                       float xformedSigma,
-                                                       bool doAA) {
-=======
 static sk_sp<GrTextureProxy> find_or_create_rrect_blur_mask(GrContext* context,
                                                             const SkRRect& rrectToDraw,
                                                             const SkISize& size,
                                                             float xformedSigma) {
->>>>>>> a17af05f
     static const GrUniqueKey::Domain kDomain = GrUniqueKey::GenerateDomain();
     GrUniqueKey key;
     GrUniqueKey::Builder builder(&key, kDomain, 9);
@@ -1257,86 +1123,6 @@
     }
     builder.finish();
 
-<<<<<<< HEAD
-    sk_sp<GrTexture> mask(context->textureProvider()->findAndRefTextureByUniqueKey(key));
-    if (!mask) {
-        // TODO: this could be approx but the texture coords will need to be updated
-        sk_sp<GrDrawContext> dc(context->makeDrawContextWithFallback(SkBackingFit::kExact,
-                                                                     size.fWidth, size.fHeight,
-                                                                     kAlpha_8_GrPixelConfig,
-                                                                     nullptr));
-        if (!dc) {
-            return nullptr;
-        }
-
-        GrPaint grPaint;
-        grPaint.setAntiAlias(doAA);
-
-        dc->clear(nullptr, 0x0, true);
-        dc->drawRRect(GrNoClip(), grPaint, SkMatrix::I(), rrectToDraw, GrStyle::SimpleFill());
-
-        sk_sp<GrTexture> srcTexture(dc->asTexture());
-        sk_sp<GrDrawContext> dc2(SkGpuBlurUtils::GaussianBlur(context,
-                                                              srcTexture.get(),
-                                                              nullptr,
-                                                              SkIRect::MakeWH(size.fWidth,
-                                                                              size.fHeight),
-                                                              nullptr,
-                                                              xformedSigma, xformedSigma,
-                                                              SkBackingFit::kExact));
-        if (!dc2) {
-            return nullptr;
-        }
-
-        mask = dc2->asTexture();
-        SkASSERT(mask);
-        context->textureProvider()->assignUniqueKeyToTexture(key, mask.get());
-    }
-
-    return mask;
-}
-
-sk_sp<GrFragmentProcessor> GrRRectBlurEffect::Make(GrContext* context,
-                                                   float sigma, float xformedSigma,
-                                                   const SkRRect& srcRRect, const SkRRect& devRRect) {
-    SkASSERT(!devRRect.isCircle() && !devRRect.isRect()); // Should've been caught up-stream
-
-    // TODO: loosen this up
-    if (!devRRect.isSimpleCircular()) {
-        return nullptr;
-    }
-
-    // Make sure we can successfully ninepatch this rrect -- the blur sigma has to be
-    // sufficiently small relative to both the size of the corner radius and the
-    // width (and height) of the rrect.
-    SkRRect rrectToDraw;
-    SkISize size;
-    SkScalar ignored[SkBlurMaskFilter::kMaxDivisions];
-    int ignoredSize;
-    uint32_t ignored32;
-
-    bool ninePatchable = SkBlurMaskFilter::ComputeBlurredRRectParams(srcRRect, devRRect,
-                                                                     SkRect::MakeEmpty(),
-                                                                     sigma, xformedSigma,
-                                                                     &rrectToDraw, &size,
-                                                                     ignored, ignored,
-                                                                     ignored, ignored,
-                                                                     &ignoredSize, &ignoredSize,
-                                                                     &ignored32);
-    if (!ninePatchable) {
-        return nullptr;
-    }
-
-    sk_sp<GrTexture> mask(find_or_create_rrect_blur_mask(context, rrectToDraw, size,
-                                                         xformedSigma, true));
-    if (!mask) {
-        return nullptr;
-    }
-
-    return sk_sp<GrFragmentProcessor>(new GrRRectBlurEffect(xformedSigma,
-                                                            devRRect,
-                                                            mask.get()));
-=======
     sk_sp<GrTextureProxy> mask(context->resourceProvider()->findProxyByUniqueKey(key));
     if (!mask) {
         // TODO: this could be approx but the texture coords will need to be updated
@@ -1377,7 +1163,6 @@
     }
 
     return mask;
->>>>>>> a17af05f
 }
 
 sk_sp<GrFragmentProcessor> GrRRectBlurEffect::Make(GrContext* context,
@@ -1445,10 +1230,7 @@
 
 GR_DEFINE_FRAGMENT_PROCESSOR_TEST(GrRRectBlurEffect);
 
-<<<<<<< HEAD
-=======
 #if GR_TEST_UTILS
->>>>>>> a17af05f
 sk_sp<GrFragmentProcessor> GrRRectBlurEffect::TestCreate(GrProcessorTestData* d) {
     SkScalar w = d->fRandom->nextRangeScalar(100.f, 1000.f);
     SkScalar h = d->fRandom->nextRangeScalar(100.f, 1000.f);
@@ -1456,11 +1238,7 @@
     SkScalar sigma = d->fRandom->nextRangeF(1.f,10.f);
     SkRRect rrect;
     rrect.setRectXY(SkRect::MakeWH(w, h), r, r);
-<<<<<<< HEAD
-    return GrRRectBlurEffect::Make(d->fContext, sigma, sigma, rrect, rrect);
-=======
     return GrRRectBlurEffect::Make(d->context(), sigma, sigma, rrect, rrect);
->>>>>>> a17af05f
 }
 #endif
 
@@ -1564,23 +1342,14 @@
 }
 
 bool SkBlurMaskFilterImpl::directFilterRRectMaskGPU(GrContext* context,
-<<<<<<< HEAD
-                                                    GrDrawContext* drawContext,
-                                                    GrPaint* grp,
-=======
                                                     GrRenderTargetContext* renderTargetContext,
                                                     GrPaint&& paint,
->>>>>>> a17af05f
                                                     const GrClip& clip,
                                                     const SkMatrix& viewMatrix,
                                                     const SkStrokeRec& strokeRec,
                                                     const SkRRect& srcRRect,
                                                     const SkRRect& devRRect) const {
-<<<<<<< HEAD
-    SkASSERT(drawContext);
-=======
     SkASSERT(renderTargetContext);
->>>>>>> a17af05f
 
     if (fBlurStyle != kNormal_SkBlurStyle) {
         return false;
@@ -1603,68 +1372,35 @@
             SkScalar pad = 3.0f * xformedSigma;
             const SkRect dstCoverageRect = devRRect.rect().makeOutset(pad, pad);
 
-<<<<<<< HEAD
-            fp = GrRectBlurEffect::Make(context->textureProvider(), dstCoverageRect, xformedSigma);
-        } else {
-            fp = GrCircleBlurFragmentProcessor::Make(context->textureProvider(),
-                                                     devRRect.rect(),
-                                                     xformedSigma);
-=======
             fp = GrRectBlurEffect::Make(resourceProvider, dstCoverageRect, xformedSigma);
         } else {
             fp = GrCircleBlurFragmentProcessor::Make(resourceProvider,
                                                      devRRect.rect(), xformedSigma);
->>>>>>> a17af05f
         }
 
         if (!fp) {
             return false;
         }
 
-<<<<<<< HEAD
-        GrPaint newPaint(*grp);
-        newPaint.addCoverageFragmentProcessor(std::move(fp));
-        newPaint.setAntiAlias(false);
+        paint.addCoverageFragmentProcessor(std::move(fp));
 
         SkRect srcProxyRect = srcRRect.rect();
         srcProxyRect.outset(3.0f*fSigma, 3.0f*fSigma);
 
-        drawContext->drawRect(clip, newPaint, viewMatrix, srcProxyRect);
-        return true;
-    }
-
-=======
-        paint.addCoverageFragmentProcessor(std::move(fp));
-
-        SkRect srcProxyRect = srcRRect.rect();
-        srcProxyRect.outset(3.0f*fSigma, 3.0f*fSigma);
-
         renderTargetContext->drawRect(clip, std::move(paint), GrAA::kNo, viewMatrix, srcProxyRect);
         return true;
     }
 
->>>>>>> a17af05f
     sk_sp<GrFragmentProcessor> fp(GrRRectBlurEffect::Make(context, fSigma, xformedSigma,
                                                           srcRRect, devRRect));
     if (!fp) {
         return false;
     }
 
-<<<<<<< HEAD
-    GrPaint newPaint(*grp);
-    newPaint.addCoverageFragmentProcessor(std::move(fp));
-    newPaint.setAntiAlias(false);
-
     if (!this->ignoreXform()) {
         SkRect srcProxyRect = srcRRect.rect();
         srcProxyRect.outset(3.0f*fSigma, 3.0f*fSigma);
 
-=======
-    if (!this->ignoreXform()) {
-        SkRect srcProxyRect = srcRRect.rect();
-        srcProxyRect.outset(3.0f*fSigma, 3.0f*fSigma);
-
->>>>>>> a17af05f
         SkPoint points[8];
         uint16_t indices[24];
         int numPoints, numIndices;
@@ -1692,15 +1428,10 @@
             numIndices = 6;
         }
 
-<<<<<<< HEAD
-        drawContext->drawVertices(clip, newPaint, viewMatrix, kTriangles_GrPrimitiveType,
-                                  numPoints, points, nullptr, nullptr, indices, numIndices);
-=======
         paint.addCoverageFragmentProcessor(std::move(fp));
         renderTargetContext->drawVertices(clip, std::move(paint), viewMatrix,
                                           kTriangles_GrPrimitiveType, numPoints, points, nullptr,
                                           nullptr, indices, numIndices);
->>>>>>> a17af05f
 
     } else {
         SkMatrix inverse;
@@ -1712,14 +1443,9 @@
         SkRect proxyRect = devRRect.rect();
         proxyRect.outset(extra, extra);
 
-<<<<<<< HEAD
-
-        drawContext->fillRectWithLocalMatrix(clip, newPaint, SkMatrix::I(), proxyRect, inverse);
-=======
         paint.addCoverageFragmentProcessor(std::move(fp));
         renderTargetContext->fillRectWithLocalMatrix(clip, std::move(paint), GrAA::kNo,
                                                      SkMatrix::I(), proxyRect, inverse);
->>>>>>> a17af05f
     }
 
     return true;
@@ -1767,23 +1493,12 @@
     return true;
 }
 
-<<<<<<< HEAD
-bool SkBlurMaskFilterImpl::filterMaskGPU(GrTexture* src,
-                                         const SkMatrix& ctm,
-                                         const SkIRect& maskRect,
-                                         GrTexture** result) const {
-    // 'maskRect' isn't snapped to the UL corner but the mask in 'src' is.
-    const SkIRect clipRect = SkIRect::MakeWH(maskRect.width(), maskRect.height());
-
-    GrContext* context = src->getContext();
-=======
 sk_sp<GrTextureProxy> SkBlurMaskFilterImpl::filterMaskGPU(GrContext* context,
                                                           sk_sp<GrTextureProxy> srcProxy,
                                                           const SkMatrix& ctm,
                                                           const SkIRect& maskRect) const {
     // 'maskRect' isn't snapped to the UL corner but the mask in 'src' is.
     const SkIRect clipRect = SkIRect::MakeWH(maskRect.width(), maskRect.height());
->>>>>>> a17af05f
 
     SkScalar xformedSigma = this->computeXformedSigma(ctm);
     SkASSERT(xformedSigma > 0);
@@ -1791,13 +1506,6 @@
     // If we're doing a normal blur, we can clobber the pathTexture in the
     // gaussianBlur.  Otherwise, we need to save it for later compositing.
     bool isNormalBlur = (kNormal_SkBlurStyle == fBlurStyle);
-<<<<<<< HEAD
-    sk_sp<GrDrawContext> drawContext(SkGpuBlurUtils::GaussianBlur(context, src, nullptr,
-                                                                  clipRect, nullptr,
-                                                                  xformedSigma, xformedSigma));
-    if (!drawContext) {
-        return false;
-=======
     sk_sp<GrRenderTargetContext> renderTargetContext(SkGpuBlurUtils::GaussianBlur(context,
                                                                                   srcProxy,
                                                                                   nullptr, clipRect,
@@ -1806,19 +1514,14 @@
                                                                                   xformedSigma));
     if (!renderTargetContext) {
         return nullptr;
->>>>>>> a17af05f
     }
 
     if (!isNormalBlur) {
         GrPaint paint;
         // Blend pathTexture over blurTexture.
-<<<<<<< HEAD
-        paint.addCoverageFragmentProcessor(GrSimpleTextureEffect::Make(src, nullptr, matrix));
-=======
         paint.addCoverageFragmentProcessor(GrSimpleTextureEffect::Make(context->resourceProvider(),
                                                                        std::move(srcProxy),
                                                                        nullptr, SkMatrix::I()));
->>>>>>> a17af05f
         if (kInner_SkBlurStyle == fBlurStyle) {
             // inner:  dst = dst * src
             paint.setCoverageSetOpXPFactory(SkRegion::kIntersect_Op);
@@ -1834,19 +1537,11 @@
             paint.setCoverageSetOpXPFactory(SkRegion::kReplace_Op);
         }
 
-<<<<<<< HEAD
-        drawContext->drawRect(GrNoClip(), paint, SkMatrix::I(), SkRect::Make(clipRect));
-    }
-
-    *result = drawContext->asTexture().release();
-    return true;
-=======
         renderTargetContext->drawRect(GrNoClip(), std::move(paint), GrAA::kNo, SkMatrix::I(),
                                       SkRect::Make(clipRect));
     }
 
     return renderTargetContext->asTextureProxyRef();
->>>>>>> a17af05f
 }
 
 #endif // SK_SUPPORT_GPU
