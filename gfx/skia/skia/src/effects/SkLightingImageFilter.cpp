--- conflicted
+++ resolved
@@ -16,10 +16,6 @@
 
 #if SK_SUPPORT_GPU
 #include "GrContext.h"
-<<<<<<< HEAD
-#include "GrDrawContext.h"
-=======
->>>>>>> a17af05f
 #include "GrFixedClip.h"
 #include "GrFragmentProcessor.h"
 #include "GrPaint.h"
@@ -27,7 +23,6 @@
 #include "GrTextureProxy.h"
 
 #include "SkGr.h"
-#include "SkGrPriv.h"
 #include "effects/GrSingleTextureEffect.h"
 #include "effects/GrTextureDomain.h"
 #include "glsl/GrGLSLFragmentProcessor.h"
@@ -365,12 +360,8 @@
                                          const SkIRect& bounds,
                                          const SkMatrix& matrix,
                                          const OutputProperties& outputProperties) const;
-<<<<<<< HEAD
-    virtual sk_sp<GrFragmentProcessor> makeFragmentProcessor(GrTexture*,
-=======
     virtual sk_sp<GrFragmentProcessor> makeFragmentProcessor(GrResourceProvider*,
                                                              sk_sp<GrTextureProxy>,
->>>>>>> a17af05f
                                                              const SkMatrix&,
                                                              const SkIRect* srcBounds,
                                                              BoundaryMode boundaryMode) const = 0;
@@ -402,14 +393,6 @@
 
     SkRect srcRect = dstRect.makeOffset(SkIntToScalar(bounds.x()), SkIntToScalar(bounds.y()));
     GrPaint paint;
-<<<<<<< HEAD
-    paint.setGammaCorrect(drawContext->isGammaCorrect());
-    sk_sp<GrFragmentProcessor> fp(this->makeFragmentProcessor(src, matrix, srcBounds,
-                                                              boundaryMode));
-    paint.addColorFragmentProcessor(std::move(fp));
-    paint.setPorterDuffXPFactory(SkBlendMode::kSrc);
-    drawContext->fillRectToRect(clip, paint, SkMatrix::I(), dstRect, srcRect);
-=======
     paint.setGammaCorrect(renderTargetContext->isGammaCorrect());
     sk_sp<GrFragmentProcessor> fp(this->makeFragmentProcessor(resourceProvider, std::move(srcProxy),
                                                               matrix, srcBounds,
@@ -418,7 +401,6 @@
     paint.setPorterDuffXPFactory(SkBlendMode::kSrc);
     renderTargetContext->fillRectToRect(clip, std::move(paint), GrAA::kNo, SkMatrix::I(), dstRect,
                                         srcRect);
->>>>>>> a17af05f
 }
 
 sk_sp<SkSpecialImage> SkLightingImageFilterInternal::filterImageGPU(
@@ -431,16 +413,6 @@
 
     GrContext* context = source->getContext();
 
-<<<<<<< HEAD
-    sk_sp<GrTexture> inputTexture(input->asTextureRef(context));
-    SkASSERT(inputTexture);
-
-    sk_sp<GrDrawContext> drawContext(
-        context->makeDrawContext(SkBackingFit::kApprox,offsetBounds.width(), offsetBounds.height(),
-                                 GrRenderableConfigForColorSpace(outputProperties.colorSpace()),
-                                 sk_ref_sp(outputProperties.colorSpace())));
-    if (!drawContext) {
-=======
     sk_sp<GrTextureProxy> inputProxy(input->asTextureProxyRef(context));
     SkASSERT(inputProxy);
 
@@ -449,7 +421,6 @@
                                 GrRenderableConfigForColorSpace(outputProperties.colorSpace()),
                                 sk_ref_sp(outputProperties.colorSpace())));
     if (!renderTargetContext) {
->>>>>>> a17af05f
         return nullptr;
     }
 
@@ -471,31 +442,6 @@
     SkRect bottomRight = SkRect::MakeXYWH(dstRect.width() - 1, dstRect.height() - 1, 1, 1);
 
     const SkIRect* pSrcBounds = inputBounds.contains(offsetBounds) ? nullptr : &inputBounds;
-<<<<<<< HEAD
-    this->drawRect(drawContext.get(), inputTexture.get(), matrix, clip, topLeft,
-                   kTopLeft_BoundaryMode, pSrcBounds, offsetBounds);
-    this->drawRect(drawContext.get(), inputTexture.get(), matrix, clip, top, kTop_BoundaryMode,
-                   pSrcBounds, offsetBounds);
-    this->drawRect(drawContext.get(), inputTexture.get(), matrix, clip, topRight,
-                   kTopRight_BoundaryMode, pSrcBounds, offsetBounds);
-    this->drawRect(drawContext.get(), inputTexture.get(), matrix, clip, left, kLeft_BoundaryMode,
-                   pSrcBounds, offsetBounds);
-    this->drawRect(drawContext.get(), inputTexture.get(), matrix, clip, interior,
-                   kInterior_BoundaryMode, pSrcBounds, offsetBounds);
-    this->drawRect(drawContext.get(), inputTexture.get(), matrix, clip, right, kRight_BoundaryMode,
-                   pSrcBounds, offsetBounds);
-    this->drawRect(drawContext.get(), inputTexture.get(), matrix, clip, bottomLeft,
-                   kBottomLeft_BoundaryMode, pSrcBounds, offsetBounds);
-    this->drawRect(drawContext.get(), inputTexture.get(), matrix, clip, bottom,
-                   kBottom_BoundaryMode, pSrcBounds, offsetBounds);
-    this->drawRect(drawContext.get(), inputTexture.get(), matrix, clip, bottomRight,
-                   kBottomRight_BoundaryMode, pSrcBounds, offsetBounds);
-
-    return SkSpecialImage::MakeFromGpu(SkIRect::MakeWH(offsetBounds.width(), offsetBounds.height()),
-                                       kNeedNewImageUniqueID_SpecialImage,
-                                       drawContext->asTexture(),
-                                       sk_ref_sp(drawContext->getColorSpace()));
-=======
     this->drawRect(renderTargetContext.get(), inputProxy, matrix, clip, topLeft,
                    kTopLeft_BoundaryMode, pSrcBounds, offsetBounds);
     this->drawRect(renderTargetContext.get(), inputProxy, matrix, clip, top,
@@ -521,7 +467,6 @@
                                        kNeedNewImageUniqueID_SpecialImage,
                                        renderTargetContext->asTextureProxyRef(),
                                        renderTargetContext->refColorSpace());
->>>>>>> a17af05f
 }
 #endif
 
@@ -547,13 +492,8 @@
                                         SkIPoint* offset) const override;
 
 #if SK_SUPPORT_GPU
-<<<<<<< HEAD
-    sk_sp<GrFragmentProcessor> makeFragmentProcessor(GrTexture*, const SkMatrix&,
-                                                     const SkIRect* bounds,
-=======
     sk_sp<GrFragmentProcessor> makeFragmentProcessor(GrResourceProvider*, sk_sp<GrTextureProxy>,
                                                      const SkMatrix&, const SkIRect* bounds,
->>>>>>> a17af05f
                                                      BoundaryMode) const override;
 #endif
 
@@ -588,13 +528,8 @@
                                         SkIPoint* offset) const override;
 
 #if SK_SUPPORT_GPU
-<<<<<<< HEAD
-    sk_sp<GrFragmentProcessor> makeFragmentProcessor(GrTexture*, const SkMatrix&,
-                                                     const SkIRect* bounds,
-=======
     sk_sp<GrFragmentProcessor> makeFragmentProcessor(GrResourceProvider*, sk_sp<GrTextureProxy>,
                                                      const SkMatrix&, const SkIRect* bounds,
->>>>>>> a17af05f
                                                      BoundaryMode) const override;
 #endif
 
@@ -636,12 +571,8 @@
 
 class GrDiffuseLightingEffect : public GrLightingEffect {
 public:
-<<<<<<< HEAD
-    static sk_sp<GrFragmentProcessor> Make(GrTexture* texture,
-=======
     static sk_sp<GrFragmentProcessor> Make(GrResourceProvider* resourceProvider,
                                            sk_sp<GrTextureProxy> proxy,
->>>>>>> a17af05f
                                            const SkImageFilterLight* light,
                                            SkScalar surfaceScale,
                                            const SkMatrix& matrix,
@@ -649,13 +580,8 @@
                                            BoundaryMode boundaryMode,
                                            const SkIRect* srcBounds) {
         return sk_sp<GrFragmentProcessor>(
-<<<<<<< HEAD
-            new GrDiffuseLightingEffect(texture, light, surfaceScale, matrix, kd, boundaryMode,
-                                         srcBounds));
-=======
             new GrDiffuseLightingEffect(resourceProvider, std::move(proxy), light,
                                         surfaceScale, matrix, kd, boundaryMode, srcBounds));
->>>>>>> a17af05f
     }
 
     const char* name() const override { return "DiffuseLighting"; }
@@ -685,12 +611,8 @@
 
 class GrSpecularLightingEffect : public GrLightingEffect {
 public:
-<<<<<<< HEAD
-    static sk_sp<GrFragmentProcessor> Make(GrTexture* texture,
-=======
     static sk_sp<GrFragmentProcessor> Make(GrResourceProvider* resourceProvider,
                                            sk_sp<GrTextureProxy> proxy,
->>>>>>> a17af05f
                                            const SkImageFilterLight* light,
                                            SkScalar surfaceScale,
                                            const SkMatrix& matrix,
@@ -699,12 +621,8 @@
                                            BoundaryMode boundaryMode,
                                            const SkIRect* srcBounds) {
         return sk_sp<GrFragmentProcessor>(
-<<<<<<< HEAD
-            new GrSpecularLightingEffect(texture, light, surfaceScale, matrix, ks, shininess,
-=======
             new GrSpecularLightingEffect(resourceProvider, std::move(proxy),
                                          light, surfaceScale, matrix, ks, shininess,
->>>>>>> a17af05f
                                          boundaryMode, srcBounds));
     }
 
@@ -1331,7 +1249,6 @@
     SkIRect bounds;
     if (!this->applyCropRect(ctx, inputBounds, &bounds)) {
         return nullptr;
-<<<<<<< HEAD
     }
 
     offset->fX = bounds.left();
@@ -1344,24 +1261,9 @@
         matrix.postTranslate(SkIntToScalar(-offset->fX), SkIntToScalar(-offset->fY));
 
         return this->filterImageGPU(source, input.get(), bounds, matrix, ctx.outputProperties());
-=======
->>>>>>> a17af05f
     }
 #endif
 
-    offset->fX = bounds.left();
-    offset->fY = bounds.top();
-    bounds.offset(-inputOffset);
-
-#if SK_SUPPORT_GPU
-    if (source->isTextureBacked()) {
-        SkMatrix matrix(ctx.ctm());
-        matrix.postTranslate(SkIntToScalar(-offset->fX), SkIntToScalar(-offset->fY));
-
-        return this->filterImageGPU(source, input.get(), bounds, matrix, ctx.outputProperties());
-    }
-#endif
-
     if (bounds.width() < 2 || bounds.height() < 2) {
         return nullptr;
     }
@@ -1370,7 +1272,6 @@
 
     if (!input->getROPixels(&inputBM)) {
         return nullptr;
-<<<<<<< HEAD
     }
 
     if (inputBM.colorType() != kN32_SkColorType) {
@@ -1389,26 +1290,6 @@
         return nullptr;
     }
 
-=======
-    }
-
-    if (inputBM.colorType() != kN32_SkColorType) {
-        return nullptr;
-    }
-
-    SkAutoLockPixels alp(inputBM);
-    if (!inputBM.getPixels()) {
-        return nullptr;
-    }
-
-    const SkImageInfo info = SkImageInfo::MakeN32Premul(bounds.width(), bounds.height());
-
-    SkBitmap dst;
-    if (!dst.tryAllocPixels(info)) {
-        return nullptr;
-    }
-
->>>>>>> a17af05f
     SkAutoLockPixels dstLock(dst);
 
     SkMatrix matrix(ctx.ctm());
@@ -1458,14 +1339,6 @@
 
 #if SK_SUPPORT_GPU
 sk_sp<GrFragmentProcessor> SkDiffuseLightingImageFilter::makeFragmentProcessor(
-<<<<<<< HEAD
-                                                   GrTexture* texture,
-                                                   const SkMatrix& matrix,
-                                                   const SkIRect* srcBounds,
-                                                   BoundaryMode boundaryMode) const {
-    SkScalar scale = SkScalarMul(this->surfaceScale(), SkIntToScalar(255));
-    return GrDiffuseLightingEffect::Make(texture, this->light(), scale, matrix, this->kd(),
-=======
                                                    GrResourceProvider* resourceProvider,
                                                    sk_sp<GrTextureProxy> proxy,
                                                    const SkMatrix& matrix,
@@ -1474,7 +1347,6 @@
     SkScalar scale = this->surfaceScale() * 255;
     return GrDiffuseLightingEffect::Make(resourceProvider, std::move(proxy),
                                          this->light(), scale, matrix, this->kd(),
->>>>>>> a17af05f
                                          boundaryMode, srcBounds);
 }
 #endif
@@ -1567,7 +1439,6 @@
 
     if (!input->getROPixels(&inputBM)) {
         return nullptr;
-<<<<<<< HEAD
     }
 
     if (inputBM.colorType() != kN32_SkColorType) {
@@ -1586,26 +1457,6 @@
         return nullptr;
     }
 
-=======
-    }
-
-    if (inputBM.colorType() != kN32_SkColorType) {
-        return nullptr;
-    }
-
-    SkAutoLockPixels alp(inputBM);
-    if (!inputBM.getPixels()) {
-        return nullptr;
-    }
-
-    const SkImageInfo info = SkImageInfo::MakeN32Premul(bounds.width(), bounds.height());
-
-    SkBitmap dst;
-    if (!dst.tryAllocPixels(info)) {
-        return nullptr;
-    }
-
->>>>>>> a17af05f
     SkAutoLockPixels dstLock(dst);
 
     SpecularLightingType lightingType(fKS, fShininess);
@@ -1655,14 +1506,6 @@
 
 #if SK_SUPPORT_GPU
 sk_sp<GrFragmentProcessor> SkSpecularLightingImageFilter::makeFragmentProcessor(
-<<<<<<< HEAD
-                                                    GrTexture* texture,
-                                                    const SkMatrix& matrix,
-                                                    const SkIRect* srcBounds,
-                                                    BoundaryMode boundaryMode) const {
-    SkScalar scale = SkScalarMul(this->surfaceScale(), SkIntToScalar(255));
-    return GrSpecularLightingEffect::Make(texture, this->light(), scale, matrix, this->ks(),
-=======
                                                     GrResourceProvider* resourceProvider,
                                                     sk_sp<GrTextureProxy> proxy,
                                                     const SkMatrix& matrix,
@@ -1671,7 +1514,6 @@
     SkScalar scale = this->surfaceScale() * 255;
     return GrSpecularLightingEffect::Make(resourceProvider, std::move(proxy), this->light(),
                                           scale, matrix, this->ks(),
->>>>>>> a17af05f
                                           this->shininess(), boundaryMode, srcBounds);
 }
 #endif
@@ -1861,14 +1703,6 @@
                                    const SkMatrix& matrix,
                                    BoundaryMode boundaryMode,
                                    const SkIRect* srcBounds)
-<<<<<<< HEAD
-    : INHERITED(texture, nullptr, GrCoordTransform::MakeDivByTextureWHMatrix(texture))
-    , fLight(light)
-    , fSurfaceScale(surfaceScale)
-    , fFilterMatrix(matrix)
-    , fBoundaryMode(boundaryMode)
-    , fDomain(create_domain(texture, srcBounds, GrTextureDomain::kDecal_Mode)) {
-=======
         // Perhaps this could advertise the opaque or coverage-as-alpha optimizations?
         : INHERITED(resourceProvider, kNone_OptimizationFlags, proxy, nullptr, SkMatrix::I())
         , fLight(light)
@@ -1876,7 +1710,6 @@
         , fFilterMatrix(matrix)
         , fBoundaryMode(boundaryMode)
         , fDomain(create_domain(proxy.get(), srcBounds, GrTextureDomain::kDecal_Mode)) {
->>>>>>> a17af05f
     fLight->ref();
 }
 
@@ -1922,18 +1755,11 @@
 
 GR_DEFINE_FRAGMENT_PROCESSOR_TEST(GrDiffuseLightingEffect);
 
-<<<<<<< HEAD
-sk_sp<GrFragmentProcessor> GrDiffuseLightingEffect::TestCreate(GrProcessorTestData* d) {
-    int texIdx = d->fRandom->nextBool() ? GrProcessorUnitTest::kSkiaPMTextureIdx :
-                                          GrProcessorUnitTest::kAlphaTextureIdx;
-    GrTexture* tex = d->fTextures[texIdx];
-=======
 #if GR_TEST_UTILS
 sk_sp<GrFragmentProcessor> GrDiffuseLightingEffect::TestCreate(GrProcessorTestData* d) {
     int texIdx = d->fRandom->nextBool() ? GrProcessorUnitTest::kSkiaPMTextureIdx
                                         : GrProcessorUnitTest::kAlphaTextureIdx;
     sk_sp<GrTextureProxy> proxy = d->textureProxy(texIdx);
->>>>>>> a17af05f
     SkScalar surfaceScale = d->fRandom->nextSScalar1();
     SkScalar kd = d->fRandom->nextUScalar1();
     sk_sp<SkImageFilterLight> light(create_random_light(d->fRandom));
@@ -1946,13 +1772,9 @@
                                           d->fRandom->nextRangeU(0, proxy->width()),
                                           d->fRandom->nextRangeU(0, proxy->height()));
     BoundaryMode mode = static_cast<BoundaryMode>(d->fRandom->nextU() % kBoundaryModeCount);
-<<<<<<< HEAD
-    return GrDiffuseLightingEffect::Make(tex, light, surfaceScale, matrix, kd, mode, &srcBounds);
-=======
     return GrDiffuseLightingEffect::Make(d->resourceProvider(),
                                          std::move(proxy), light.get(), surfaceScale,
                                          matrix, kd, mode, &srcBounds);
->>>>>>> a17af05f
 }
 #endif
 
@@ -2156,18 +1978,11 @@
 
 GR_DEFINE_FRAGMENT_PROCESSOR_TEST(GrSpecularLightingEffect);
 
-<<<<<<< HEAD
-sk_sp<GrFragmentProcessor> GrSpecularLightingEffect::TestCreate(GrProcessorTestData* d) {
-    int texIdx = d->fRandom->nextBool() ? GrProcessorUnitTest::kSkiaPMTextureIdx :
-                                          GrProcessorUnitTest::kAlphaTextureIdx;
-    GrTexture* tex = d->fTextures[texIdx];
-=======
 #if GR_TEST_UTILS
 sk_sp<GrFragmentProcessor> GrSpecularLightingEffect::TestCreate(GrProcessorTestData* d) {
     int texIdx = d->fRandom->nextBool() ? GrProcessorUnitTest::kSkiaPMTextureIdx
                                         : GrProcessorUnitTest::kAlphaTextureIdx;
     sk_sp<GrTextureProxy> proxy = d->textureProxy(texIdx);
->>>>>>> a17af05f
     SkScalar surfaceScale = d->fRandom->nextSScalar1();
     SkScalar ks = d->fRandom->nextUScalar1();
     SkScalar shininess = d->fRandom->nextUScalar1();
@@ -2177,21 +1992,12 @@
         matrix[i] = d->fRandom->nextUScalar1();
     }
     BoundaryMode mode = static_cast<BoundaryMode>(d->fRandom->nextU() % kBoundaryModeCount);
-<<<<<<< HEAD
-    SkIRect srcBounds = SkIRect::MakeXYWH(d->fRandom->nextRangeU(0, tex->width()),
-                                          d->fRandom->nextRangeU(0, tex->height()),
-                                          d->fRandom->nextRangeU(0, tex->width()),
-                                          d->fRandom->nextRangeU(0, tex->height()));
-    return GrSpecularLightingEffect::Make(d->fTextures[GrProcessorUnitTest::kAlphaTextureIdx],
-                                          light, surfaceScale, matrix, ks, shininess, mode,
-=======
     SkIRect srcBounds = SkIRect::MakeXYWH(d->fRandom->nextRangeU(0, proxy->width()),
                                           d->fRandom->nextRangeU(0, proxy->height()),
                                           d->fRandom->nextRangeU(0, proxy->width()),
                                           d->fRandom->nextRangeU(0, proxy->height()));
     return GrSpecularLightingEffect::Make(d->resourceProvider(), std::move(proxy),
                                           light.get(), surfaceScale, matrix, ks, shininess, mode,
->>>>>>> a17af05f
                                           &srcBounds);
 }
 #endif
