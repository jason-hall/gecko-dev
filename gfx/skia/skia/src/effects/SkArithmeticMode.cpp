/*
 * Copyright 2013 Google Inc.
 *
 * Use of this source code is governed by a BSD-style license that can be
 * found in the LICENSE file.
 */

#include "SkArithmeticModePriv.h"
<<<<<<< HEAD
#include "SkColorPriv.h"
#include "SkNx.h"
#include "SkRasterPipeline.h"
=======
>>>>>>> a17af05f
#include "SkReadBuffer.h"

// This class only exists to unflatten instances that were serialized into old pictures as part of
// SkXfermodeImageFilter before the advent of SkBlendMode. Those image filters will now be
// transformed to SkArithmeticImageFilter which does not use this class in its implementation.
class SkArithmeticMode_scalar : public SkXfermode {
public:
    SkArithmeticMode_scalar(SkScalar k1, SkScalar k2, SkScalar k3, SkScalar k4,
                            bool enforcePMColor) {
        fK[0] = k1;
        fK[1] = k2;
        fK[2] = k3;
        fK[3] = k4;
        fEnforcePMColor = enforcePMColor;
    }

    void xfer32(SkPMColor[], const SkPMColor[], int count, const SkAlpha[]) const override {
        SkFAIL("This should never be called.");
    }

    SK_TO_STRING_OVERRIDE()
    SK_DECLARE_PUBLIC_FLATTENABLE_DESERIALIZATION_PROCS(SkArithmeticMode_scalar)

<<<<<<< HEAD
#if SK_SUPPORT_GPU
    sk_sp<GrFragmentProcessor> makeFragmentProcessorForImageFilter(
                                                sk_sp<GrFragmentProcessor> dst) const override;
    sk_sp<GrXPFactory> asXPFactory() const override;
#endif
=======
    // This is used to extract the arithmetic params into an SkArithmeticImageFilter. Afterwards,
    // this object is destroyed and arithemtic blending is implemented directly in the image filter.
    bool isArithmetic(SkArithmeticParams* params) const override {
        if (params) {
            memcpy(params->fK, fK, 4 * sizeof(float));
            params->fEnforcePMColor = fEnforcePMColor;
        }
        return true;
    }
>>>>>>> a17af05f

    bool isArithmetic(SkArithmeticParams* params) const override {
        if (params) {
            memcpy(params->fK, fK, 4 * sizeof(float));
            params->fEnforcePMColor = fEnforcePMColor;
        }
        return true;
    }

private:
    void flatten(SkWriteBuffer& buffer) const override { SkFAIL("This shouild never be called."); }

    SkScalar fK[4];
    bool fEnforcePMColor;

    friend class SkArithmeticMode;

    typedef SkXfermode INHERITED;
};

sk_sp<SkFlattenable> SkArithmeticMode_scalar::CreateProc(SkReadBuffer& buffer) {
    const SkScalar k1 = buffer.readScalar();
    const SkScalar k2 = buffer.readScalar();
    const SkScalar k3 = buffer.readScalar();
    const SkScalar k4 = buffer.readScalar();
    const bool enforcePMColor = buffer.readBool();
    return SkArithmeticMode::Make(k1, k2, k3, k4, enforcePMColor);
}

#ifndef SK_IGNORE_TO_STRING
void SkArithmeticMode_scalar::toString(SkString* str) const {
    SkFAIL("This should never be called.");
}
#endif

///////////////////////////////////////////////////////////////////////////////

sk_sp<SkXfermode> SkArithmeticMode::Make(SkScalar k1, SkScalar k2, SkScalar k3, SkScalar k4,
                                         bool enforcePMColor) {
    if (SkScalarNearlyZero(k1) && SkScalarNearlyEqual(k2, SK_Scalar1) &&
        SkScalarNearlyZero(k3) && SkScalarNearlyZero(k4)) {
        return SkXfermode::Make(SkXfermode::kSrc_Mode);
    } else if (SkScalarNearlyZero(k1) && SkScalarNearlyZero(k2) &&
               SkScalarNearlyEqual(k3, SK_Scalar1) && SkScalarNearlyZero(k4)) {
        return SkXfermode::Make(SkXfermode::kDst_Mode);
    }
    return sk_make_sp<SkArithmeticMode_scalar>(k1, k2, k3, k4, enforcePMColor);
}

<<<<<<< HEAD

//////////////////////////////////////////////////////////////////////////////

#if SK_SUPPORT_GPU
sk_sp<GrFragmentProcessor> SkArithmeticMode_scalar::makeFragmentProcessorForImageFilter(
                                                            sk_sp<GrFragmentProcessor> dst) const {
    return GrArithmeticFP::Make(SkScalarToFloat(fK[0]),
                                SkScalarToFloat(fK[1]),
                                SkScalarToFloat(fK[2]),
                                SkScalarToFloat(fK[3]),
                                fEnforcePMColor,
                                std::move(dst));
}

sk_sp<GrXPFactory> SkArithmeticMode_scalar::asXPFactory() const {
    return GrArithmeticXPFactory::Make(SkScalarToFloat(fK[0]),
                                       SkScalarToFloat(fK[1]),
                                       SkScalarToFloat(fK[2]),
                                       SkScalarToFloat(fK[3]),
                                       fEnforcePMColor);
}

#endif

=======
>>>>>>> a17af05f
SK_DEFINE_FLATTENABLE_REGISTRAR_GROUP_START(SkArithmeticMode)
    SK_DEFINE_FLATTENABLE_REGISTRAR_ENTRY(SkArithmeticMode_scalar)
SK_DEFINE_FLATTENABLE_REGISTRAR_GROUP_END<|MERGE_RESOLUTION|>--- conflicted
+++ resolved
@@ -6,12 +6,6 @@
  */
 
 #include "SkArithmeticModePriv.h"
-<<<<<<< HEAD
-#include "SkColorPriv.h"
-#include "SkNx.h"
-#include "SkRasterPipeline.h"
-=======
->>>>>>> a17af05f
 #include "SkReadBuffer.h"
 
 // This class only exists to unflatten instances that were serialized into old pictures as part of
@@ -35,24 +29,8 @@
     SK_TO_STRING_OVERRIDE()
     SK_DECLARE_PUBLIC_FLATTENABLE_DESERIALIZATION_PROCS(SkArithmeticMode_scalar)
 
-<<<<<<< HEAD
-#if SK_SUPPORT_GPU
-    sk_sp<GrFragmentProcessor> makeFragmentProcessorForImageFilter(
-                                                sk_sp<GrFragmentProcessor> dst) const override;
-    sk_sp<GrXPFactory> asXPFactory() const override;
-#endif
-=======
     // This is used to extract the arithmetic params into an SkArithmeticImageFilter. Afterwards,
     // this object is destroyed and arithemtic blending is implemented directly in the image filter.
-    bool isArithmetic(SkArithmeticParams* params) const override {
-        if (params) {
-            memcpy(params->fK, fK, 4 * sizeof(float));
-            params->fEnforcePMColor = fEnforcePMColor;
-        }
-        return true;
-    }
->>>>>>> a17af05f
-
     bool isArithmetic(SkArithmeticParams* params) const override {
         if (params) {
             memcpy(params->fK, fK, 4 * sizeof(float));
@@ -101,33 +79,6 @@
     return sk_make_sp<SkArithmeticMode_scalar>(k1, k2, k3, k4, enforcePMColor);
 }
 
-<<<<<<< HEAD
-
-//////////////////////////////////////////////////////////////////////////////
-
-#if SK_SUPPORT_GPU
-sk_sp<GrFragmentProcessor> SkArithmeticMode_scalar::makeFragmentProcessorForImageFilter(
-                                                            sk_sp<GrFragmentProcessor> dst) const {
-    return GrArithmeticFP::Make(SkScalarToFloat(fK[0]),
-                                SkScalarToFloat(fK[1]),
-                                SkScalarToFloat(fK[2]),
-                                SkScalarToFloat(fK[3]),
-                                fEnforcePMColor,
-                                std::move(dst));
-}
-
-sk_sp<GrXPFactory> SkArithmeticMode_scalar::asXPFactory() const {
-    return GrArithmeticXPFactory::Make(SkScalarToFloat(fK[0]),
-                                       SkScalarToFloat(fK[1]),
-                                       SkScalarToFloat(fK[2]),
-                                       SkScalarToFloat(fK[3]),
-                                       fEnforcePMColor);
-}
-
-#endif
-
-=======
->>>>>>> a17af05f
 SK_DEFINE_FLATTENABLE_REGISTRAR_GROUP_START(SkArithmeticMode)
     SK_DEFINE_FLATTENABLE_REGISTRAR_ENTRY(SkArithmeticMode_scalar)
 SK_DEFINE_FLATTENABLE_REGISTRAR_GROUP_END