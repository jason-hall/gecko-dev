--- conflicted
+++ resolved
@@ -16,19 +16,6 @@
 
 sk_sp<SkImageFilter> SkMergeImageFilter::Make(sk_sp<SkImageFilter> first,
                                               sk_sp<SkImageFilter> second,
-<<<<<<< HEAD
-                                              SkXfermode::Mode mode,
-                                              const CropRect* cropRect) {
-    sk_sp<SkImageFilter> inputs[2] = { first, second };
-    SkXfermode::Mode modes[2] = { mode, mode };
-    return sk_sp<SkImageFilter>(new SkMergeImageFilter(inputs, 2, modes, cropRect));
-}
-
-sk_sp<SkImageFilter> SkMergeImageFilter::Make(sk_sp<SkImageFilter> filters[],
-                                              int count,
-                                              const SkXfermode::Mode modes[],
-                                              const CropRect* cropRect) {
-=======
                                               SkBlendMode mode,
                                               const CropRect* cropRect) {
     sk_sp<SkImageFilter> inputs[2] = { first, second };
@@ -39,7 +26,6 @@
 sk_sp<SkImageFilter> SkMergeImageFilter::MakeN(sk_sp<SkImageFilter> filters[], int count,
                                                const SkBlendMode modes[],
                                                const CropRect* cropRect) {
->>>>>>> a17af05f
     return sk_sp<SkImageFilter>(new SkMergeImageFilter(filters, count, modes, cropRect));
 }
 
