/*
 * Copyright 2012 The Android Open Source Project
 *
 * Use of this source code is governed by a BSD-style license that can be
 * found in the LICENSE file.
 */

#include "SkMatrixConvolutionImageFilter.h"
#include "SkBitmap.h"
#include "SkColorPriv.h"
#include "SkReadBuffer.h"
#include "SkSpecialImage.h"
<<<<<<< HEAD
#include "SkSpecialSurface.h"
=======
>>>>>>> a17af05f
#include "SkWriteBuffer.h"
#include "SkRect.h"
#include "SkUnPreMultiply.h"

#if SK_SUPPORT_GPU
#include "GrContext.h"
<<<<<<< HEAD
#include "GrDrawContext.h"
=======
#include "GrTextureProxy.h"
>>>>>>> a17af05f
#include "effects/GrMatrixConvolutionEffect.h"
#endif

// We need to be able to read at most SK_MaxS32 bytes, so divide that
// by the size of a scalar to know how many scalars we can read.
static const int32_t gMaxKernelSize = SK_MaxS32 / sizeof(SkScalar);

SkMatrixConvolutionImageFilter::SkMatrixConvolutionImageFilter(const SkISize& kernelSize,
                                                               const SkScalar* kernel,
                                                               SkScalar gain,
                                                               SkScalar bias,
                                                               const SkIPoint& kernelOffset,
                                                               TileMode tileMode,
                                                               bool convolveAlpha,
                                                               sk_sp<SkImageFilter> input,
                                                               const CropRect* cropRect)
    : INHERITED(&input, 1, cropRect)
    , fKernelSize(kernelSize)
    , fGain(gain)
    , fBias(bias)
    , fKernelOffset(kernelOffset)
    , fTileMode(tileMode)
    , fConvolveAlpha(convolveAlpha) {
    size_t size = (size_t) sk_64_mul(fKernelSize.width(), fKernelSize.height());
    fKernel = new SkScalar[size];
    memcpy(fKernel, kernel, size * sizeof(SkScalar));
    SkASSERT(kernelSize.fWidth >= 1 && kernelSize.fHeight >= 1);
    SkASSERT(kernelOffset.fX >= 0 && kernelOffset.fX < kernelSize.fWidth);
    SkASSERT(kernelOffset.fY >= 0 && kernelOffset.fY < kernelSize.fHeight);
}

sk_sp<SkImageFilter> SkMatrixConvolutionImageFilter::Make(const SkISize& kernelSize,
                                                          const SkScalar* kernel,
                                                          SkScalar gain,
                                                          SkScalar bias,
                                                          const SkIPoint& kernelOffset,
                                                          TileMode tileMode,
                                                          bool convolveAlpha,
                                                          sk_sp<SkImageFilter> input,
                                                          const CropRect* cropRect) {
    if (kernelSize.width() < 1 || kernelSize.height() < 1) {
        return nullptr;
    }
    if (gMaxKernelSize / kernelSize.fWidth < kernelSize.fHeight) {
        return nullptr;
    }
    if (!kernel) {
        return nullptr;
    }
    if ((kernelOffset.fX < 0) || (kernelOffset.fX >= kernelSize.fWidth) ||
        (kernelOffset.fY < 0) || (kernelOffset.fY >= kernelSize.fHeight)) {
        return nullptr;
    }
    return sk_sp<SkImageFilter>(new SkMatrixConvolutionImageFilter(kernelSize, kernel, gain,
                                                                   bias, kernelOffset,
                                                                   tileMode, convolveAlpha,
                                                                   std::move(input), cropRect));
}

sk_sp<SkFlattenable> SkMatrixConvolutionImageFilter::CreateProc(SkReadBuffer& buffer) {
    SK_IMAGEFILTER_UNFLATTEN_COMMON(common, 1);
    SkISize kernelSize;
    kernelSize.fWidth = buffer.readInt();
    kernelSize.fHeight = buffer.readInt();
    const int count = buffer.getArrayCount();

    const int64_t kernelArea = sk_64_mul(kernelSize.width(), kernelSize.height());
    if (!buffer.validate(kernelArea == count)) {
        return nullptr;
    }
    SkAutoSTArray<16, SkScalar> kernel(count);
    if (!buffer.readScalarArray(kernel.get(), count)) {
        return nullptr;
    }
    SkScalar gain = buffer.readScalar();
    SkScalar bias = buffer.readScalar();
    SkIPoint kernelOffset;
    kernelOffset.fX = buffer.readInt();
    kernelOffset.fY = buffer.readInt();
    TileMode tileMode = (TileMode)buffer.readInt();
    bool convolveAlpha = buffer.readBool();
    return Make(kernelSize, kernel.get(), gain, bias, kernelOffset, tileMode,
                convolveAlpha, common.getInput(0), &common.cropRect());
}

void SkMatrixConvolutionImageFilter::flatten(SkWriteBuffer& buffer) const {
    this->INHERITED::flatten(buffer);
    buffer.writeInt(fKernelSize.fWidth);
    buffer.writeInt(fKernelSize.fHeight);
    buffer.writeScalarArray(fKernel, fKernelSize.fWidth * fKernelSize.fHeight);
    buffer.writeScalar(fGain);
    buffer.writeScalar(fBias);
    buffer.writeInt(fKernelOffset.fX);
    buffer.writeInt(fKernelOffset.fY);
    buffer.writeInt((int) fTileMode);
    buffer.writeBool(fConvolveAlpha);
}

SkMatrixConvolutionImageFilter::~SkMatrixConvolutionImageFilter() {
    delete[] fKernel;
}

class UncheckedPixelFetcher {
public:
    static inline SkPMColor fetch(const SkBitmap& src, int x, int y, const SkIRect& bounds) {
        return *src.getAddr32(x, y);
    }
};

class ClampPixelFetcher {
public:
    static inline SkPMColor fetch(const SkBitmap& src, int x, int y, const SkIRect& bounds) {
        x = SkTPin(x, bounds.fLeft, bounds.fRight - 1);
        y = SkTPin(y, bounds.fTop, bounds.fBottom - 1);
        return *src.getAddr32(x, y);
    }
};

class RepeatPixelFetcher {
public:
    static inline SkPMColor fetch(const SkBitmap& src, int x, int y, const SkIRect& bounds) {
        x = (x - bounds.left()) % bounds.width() + bounds.left();
        y = (y - bounds.top()) % bounds.height() + bounds.top();
        if (x < bounds.left()) {
            x += bounds.width();
        }
        if (y < bounds.top()) {
            y += bounds.height();
        }
        return *src.getAddr32(x, y);
    }
};

class ClampToBlackPixelFetcher {
public:
    static inline SkPMColor fetch(const SkBitmap& src, int x, int y, const SkIRect& bounds) {
        if (x < bounds.fLeft || x >= bounds.fRight || y < bounds.fTop || y >= bounds.fBottom) {
            return 0;
        } else {
            return *src.getAddr32(x, y);
        }
    }
};

template<class PixelFetcher, bool convolveAlpha>
void SkMatrixConvolutionImageFilter::filterPixels(const SkBitmap& src,
                                                  SkBitmap* result,
                                                  const SkIRect& r,
                                                  const SkIRect& bounds) const {
    SkIRect rect(r);
    if (!rect.intersect(bounds)) {
        return;
    }
    for (int y = rect.fTop; y < rect.fBottom; ++y) {
        SkPMColor* dptr = result->getAddr32(rect.fLeft - bounds.fLeft, y - bounds.fTop);
        for (int x = rect.fLeft; x < rect.fRight; ++x) {
            SkScalar sumA = 0, sumR = 0, sumG = 0, sumB = 0;
            for (int cy = 0; cy < fKernelSize.fHeight; cy++) {
                for (int cx = 0; cx < fKernelSize.fWidth; cx++) {
                    SkPMColor s = PixelFetcher::fetch(src,
                                                      x + cx - fKernelOffset.fX,
                                                      y + cy - fKernelOffset.fY,
                                                      bounds);
                    SkScalar k = fKernel[cy * fKernelSize.fWidth + cx];
                    if (convolveAlpha) {
                        sumA += SkGetPackedA32(s) * k;
                    }
                    sumR += SkGetPackedR32(s) * k;
                    sumG += SkGetPackedG32(s) * k;
                    sumB += SkGetPackedB32(s) * k;
                }
            }
            int a = convolveAlpha
                  ? SkClampMax(SkScalarFloorToInt(sumA * fGain + fBias), 255)
                  : 255;
            int r = SkClampMax(SkScalarFloorToInt(sumR * fGain + fBias), a);
            int g = SkClampMax(SkScalarFloorToInt(sumG * fGain + fBias), a);
            int b = SkClampMax(SkScalarFloorToInt(sumB * fGain + fBias), a);
            if (!convolveAlpha) {
                a = SkGetPackedA32(PixelFetcher::fetch(src, x, y, bounds));
                *dptr++ = SkPreMultiplyARGB(a, r, g, b);
            } else {
                *dptr++ = SkPackARGB32(a, r, g, b);
            }
        }
    }
}

template<class PixelFetcher>
void SkMatrixConvolutionImageFilter::filterPixels(const SkBitmap& src,
                                                  SkBitmap* result,
                                                  const SkIRect& rect,
                                                  const SkIRect& bounds) const {
    if (fConvolveAlpha) {
        filterPixels<PixelFetcher, true>(src, result, rect, bounds);
    } else {
        filterPixels<PixelFetcher, false>(src, result, rect, bounds);
    }
}

void SkMatrixConvolutionImageFilter::filterInteriorPixels(const SkBitmap& src,
                                                          SkBitmap* result,
                                                          const SkIRect& rect,
                                                          const SkIRect& bounds) const {
    filterPixels<UncheckedPixelFetcher>(src, result, rect, bounds);
}

void SkMatrixConvolutionImageFilter::filterBorderPixels(const SkBitmap& src,
                                                        SkBitmap* result,
                                                        const SkIRect& rect,
                                                        const SkIRect& bounds) const {
    switch (fTileMode) {
        case kClamp_TileMode:
            filterPixels<ClampPixelFetcher>(src, result, rect, bounds);
            break;
        case kRepeat_TileMode:
            filterPixels<RepeatPixelFetcher>(src, result, rect, bounds);
            break;
        case kClampToBlack_TileMode:
            filterPixels<ClampToBlackPixelFetcher>(src, result, rect, bounds);
            break;
    }
}

// FIXME:  This should be refactored to SkImageFilterUtils for
// use by other filters.  For now, we assume the input is always
// premultiplied and unpremultiply it
static SkBitmap unpremultiply_bitmap(const SkBitmap& src)
{
    SkAutoLockPixels alp(src);
    if (!src.getPixels()) {
        return SkBitmap();
    }

    const SkImageInfo info = SkImageInfo::MakeN32(src.width(), src.height(), src.alphaType());
    SkBitmap result;
    if (!result.tryAllocPixels(info)) {
        return SkBitmap();
    }
    SkAutoLockPixels resultLock(result);
    for (int y = 0; y < src.height(); ++y) {
        const uint32_t* srcRow = src.getAddr32(0, y);
        uint32_t* dstRow = result.getAddr32(0, y);
        for (int x = 0; x < src.width(); ++x) {
            dstRow[x] = SkUnPreMultiply::PMColorToColor(srcRow[x]);
        }
    }
    return result;
}

#if SK_SUPPORT_GPU

static GrTextureDomain::Mode convert_tilemodes(SkMatrixConvolutionImageFilter::TileMode tileMode) {
    switch (tileMode) {
    case SkMatrixConvolutionImageFilter::kClamp_TileMode:
        return GrTextureDomain::kClamp_Mode;
    case SkMatrixConvolutionImageFilter::kRepeat_TileMode:
        return GrTextureDomain::kRepeat_Mode;
    case SkMatrixConvolutionImageFilter::kClampToBlack_TileMode:
        return GrTextureDomain::kDecal_Mode;
    default:
        SkASSERT(false);
    }
    return GrTextureDomain::kIgnore_Mode;
}
<<<<<<< HEAD

#endif

=======
#endif

>>>>>>> a17af05f
sk_sp<SkSpecialImage> SkMatrixConvolutionImageFilter::onFilterImage(SkSpecialImage* source,
                                                                    const Context& ctx,
                                                                    SkIPoint* offset) const {
    SkIPoint inputOffset = SkIPoint::Make(0, 0);
    sk_sp<SkSpecialImage> input(this->filterInput(0, source, ctx, &inputOffset));
    if (!input) {
        return nullptr;
    }

    SkIRect bounds;
    input = this->applyCropRect(this->mapContext(ctx), input.get(), &inputOffset, &bounds);
    if (!input) {
        return nullptr;
    }

#if SK_SUPPORT_GPU
    // Note: if the kernel is too big, the GPU path falls back to SW
    if (source->isTextureBacked() &&
        fKernelSize.width() * fKernelSize.height() <= MAX_KERNEL_SIZE) {
        GrContext* context = source->getContext();

<<<<<<< HEAD
        sk_sp<GrTexture> inputTexture(input->asTextureRef(context));
        SkASSERT(inputTexture);
=======
        // Ensure the input is in the destination color space. Typically applyCropRect will have
        // called pad_image to account for our dilation of bounds, so the result will already be
        // moved to the destination color space. If a filter DAG avoids that, then we use this
        // fall-back, which saves us from having to do the xform during the filter itself.
        input = ImageToColorSpace(input.get(), ctx.outputProperties());

        sk_sp<GrTextureProxy> inputProxy(input->asTextureProxyRef(context));
        SkASSERT(inputProxy);
>>>>>>> a17af05f

        offset->fX = bounds.left();
        offset->fY = bounds.top();
        bounds.offset(-inputOffset);

<<<<<<< HEAD
        // SRGBTODO: handle sRGB here
        sk_sp<GrFragmentProcessor> fp(GrMatrixConvolutionEffect::Make(inputTexture.get(),
=======
        sk_sp<GrFragmentProcessor> fp(GrMatrixConvolutionEffect::Make(context->resourceProvider(),
                                                                      std::move(inputProxy),
>>>>>>> a17af05f
                                                                      bounds,
                                                                      fKernelSize,
                                                                      fKernel,
                                                                      fGain,
                                                                      fBias,
                                                                      fKernelOffset,
                                                                      convert_tilemodes(fTileMode),
                                                                      fConvolveAlpha));
        if (!fp) {
            return nullptr;
        }

        return DrawWithFP(context, std::move(fp), bounds, ctx.outputProperties());
    }
#endif

    SkBitmap inputBM;

    if (!input->getROPixels(&inputBM)) {
        return nullptr;
<<<<<<< HEAD
    }

    if (inputBM.colorType() != kN32_SkColorType) {
        return nullptr;
    }

    if (!fConvolveAlpha && !inputBM.isOpaque()) {
        inputBM = unpremultiply_bitmap(inputBM);
    }

=======
    }

    if (inputBM.colorType() != kN32_SkColorType) {
        return nullptr;
    }

    if (!fConvolveAlpha && !inputBM.isOpaque()) {
        inputBM = unpremultiply_bitmap(inputBM);
    }

>>>>>>> a17af05f
    SkAutoLockPixels alp(inputBM);
    if (!inputBM.getPixels()) {
        return nullptr;
    }

    const SkImageInfo info = SkImageInfo::MakeN32(bounds.width(), bounds.height(),
                                                  inputBM.alphaType());

    SkBitmap dst;
    if (!dst.tryAllocPixels(info)) {
        return nullptr;
    }

    SkAutoLockPixels dstLock(dst);

    offset->fX = bounds.fLeft;
    offset->fY = bounds.fTop;
    bounds.offset(-inputOffset);
    SkIRect interior = SkIRect::MakeXYWH(bounds.left() + fKernelOffset.fX,
                                         bounds.top() + fKernelOffset.fY,
                                         bounds.width() - fKernelSize.fWidth + 1,
                                         bounds.height() - fKernelSize.fHeight + 1);
    SkIRect top = SkIRect::MakeLTRB(bounds.left(), bounds.top(), bounds.right(), interior.top());
    SkIRect bottom = SkIRect::MakeLTRB(bounds.left(), interior.bottom(),
                                       bounds.right(), bounds.bottom());
    SkIRect left = SkIRect::MakeLTRB(bounds.left(), interior.top(),
                                     interior.left(), interior.bottom());
    SkIRect right = SkIRect::MakeLTRB(interior.right(), interior.top(),
                                      bounds.right(), interior.bottom());
    this->filterBorderPixels(inputBM, &dst, top, bounds);
    this->filterBorderPixels(inputBM, &dst, left, bounds);
    this->filterInteriorPixels(inputBM, &dst, interior, bounds);
    this->filterBorderPixels(inputBM, &dst, right, bounds);
    this->filterBorderPixels(inputBM, &dst, bottom, bounds);
    return SkSpecialImage::MakeFromRaster(SkIRect::MakeWH(bounds.width(), bounds.height()),
                                          dst);
<<<<<<< HEAD
=======
}

sk_sp<SkImageFilter> SkMatrixConvolutionImageFilter::onMakeColorSpace(SkColorSpaceXformer* xformer)
const {
    SkASSERT(1 == this->countInputs());
    if (!this->getInput(0)) {
        return sk_ref_sp(const_cast<SkMatrixConvolutionImageFilter*>(this));
    }

    sk_sp<SkImageFilter> input = this->getInput(0)->makeColorSpace(xformer);
    return SkMatrixConvolutionImageFilter::Make(fKernelSize, fKernel, fGain, fBias, fKernelOffset,
                                                fTileMode, fConvolveAlpha, std::move(input),
                                                this->getCropRectIfSet());
>>>>>>> a17af05f
}

SkIRect SkMatrixConvolutionImageFilter::onFilterNodeBounds(const SkIRect& src, const SkMatrix& ctm,
                                                           MapDirection direction) const {
    SkIRect dst = src;
    int w = fKernelSize.width() - 1, h = fKernelSize.height() - 1;
    dst.fRight += w;
    dst.fBottom += h;
    if (kReverse_MapDirection == direction) {
        dst.offset(-fKernelOffset);
    } else {
        dst.offset(fKernelOffset - SkIPoint::Make(w, h));
    }
    return dst;
}

bool SkMatrixConvolutionImageFilter::affectsTransparentBlack() const {
    // Because the kernel is applied in device-space, we have no idea what
    // pixels it will affect in object-space.
    return true;
}

#ifndef SK_IGNORE_TO_STRING
void SkMatrixConvolutionImageFilter::toString(SkString* str) const {
    str->appendf("SkMatrixConvolutionImageFilter: (");
    str->appendf("size: (%d,%d) kernel: (", fKernelSize.width(), fKernelSize.height());
    for (int y = 0; y < fKernelSize.height(); y++) {
        for (int x = 0; x < fKernelSize.width(); x++) {
            str->appendf("%f ", fKernel[y * fKernelSize.width() + x]);
        }
    }
    str->appendf(")");
    str->appendf("gain: %f bias: %f ", fGain, fBias);
    str->appendf("offset: (%d, %d) ", fKernelOffset.fX, fKernelOffset.fY);
    str->appendf("convolveAlpha: %s", fConvolveAlpha ? "true" : "false");
    str->append(")");
}
#endif<|MERGE_RESOLUTION|>--- conflicted
+++ resolved
@@ -10,21 +10,13 @@
 #include "SkColorPriv.h"
 #include "SkReadBuffer.h"
 #include "SkSpecialImage.h"
-<<<<<<< HEAD
-#include "SkSpecialSurface.h"
-=======
->>>>>>> a17af05f
 #include "SkWriteBuffer.h"
 #include "SkRect.h"
 #include "SkUnPreMultiply.h"
 
 #if SK_SUPPORT_GPU
 #include "GrContext.h"
-<<<<<<< HEAD
-#include "GrDrawContext.h"
-=======
 #include "GrTextureProxy.h"
->>>>>>> a17af05f
 #include "effects/GrMatrixConvolutionEffect.h"
 #endif
 
@@ -290,14 +282,8 @@
     }
     return GrTextureDomain::kIgnore_Mode;
 }
-<<<<<<< HEAD
-
 #endif
 
-=======
-#endif
-
->>>>>>> a17af05f
 sk_sp<SkSpecialImage> SkMatrixConvolutionImageFilter::onFilterImage(SkSpecialImage* source,
                                                                     const Context& ctx,
                                                                     SkIPoint* offset) const {
@@ -319,10 +305,6 @@
         fKernelSize.width() * fKernelSize.height() <= MAX_KERNEL_SIZE) {
         GrContext* context = source->getContext();
 
-<<<<<<< HEAD
-        sk_sp<GrTexture> inputTexture(input->asTextureRef(context));
-        SkASSERT(inputTexture);
-=======
         // Ensure the input is in the destination color space. Typically applyCropRect will have
         // called pad_image to account for our dilation of bounds, so the result will already be
         // moved to the destination color space. If a filter DAG avoids that, then we use this
@@ -331,19 +313,13 @@
 
         sk_sp<GrTextureProxy> inputProxy(input->asTextureProxyRef(context));
         SkASSERT(inputProxy);
->>>>>>> a17af05f
 
         offset->fX = bounds.left();
         offset->fY = bounds.top();
         bounds.offset(-inputOffset);
 
-<<<<<<< HEAD
-        // SRGBTODO: handle sRGB here
-        sk_sp<GrFragmentProcessor> fp(GrMatrixConvolutionEffect::Make(inputTexture.get(),
-=======
         sk_sp<GrFragmentProcessor> fp(GrMatrixConvolutionEffect::Make(context->resourceProvider(),
                                                                       std::move(inputProxy),
->>>>>>> a17af05f
                                                                       bounds,
                                                                       fKernelSize,
                                                                       fKernel,
@@ -364,7 +340,6 @@
 
     if (!input->getROPixels(&inputBM)) {
         return nullptr;
-<<<<<<< HEAD
     }
 
     if (inputBM.colorType() != kN32_SkColorType) {
@@ -375,18 +350,6 @@
         inputBM = unpremultiply_bitmap(inputBM);
     }
 
-=======
-    }
-
-    if (inputBM.colorType() != kN32_SkColorType) {
-        return nullptr;
-    }
-
-    if (!fConvolveAlpha && !inputBM.isOpaque()) {
-        inputBM = unpremultiply_bitmap(inputBM);
-    }
-
->>>>>>> a17af05f
     SkAutoLockPixels alp(inputBM);
     if (!inputBM.getPixels()) {
         return nullptr;
@@ -423,8 +386,6 @@
     this->filterBorderPixels(inputBM, &dst, bottom, bounds);
     return SkSpecialImage::MakeFromRaster(SkIRect::MakeWH(bounds.width(), bounds.height()),
                                           dst);
-<<<<<<< HEAD
-=======
 }
 
 sk_sp<SkImageFilter> SkMatrixConvolutionImageFilter::onMakeColorSpace(SkColorSpaceXformer* xformer)
@@ -438,7 +399,6 @@
     return SkMatrixConvolutionImageFilter::Make(fKernelSize, fKernel, fGain, fBias, fKernelOffset,
                                                 fTileMode, fConvolveAlpha, std::move(input),
                                                 this->getCropRectIfSet());
->>>>>>> a17af05f
 }
 
 SkIRect SkMatrixConvolutionImageFilter::onFilterNodeBounds(const SkIRect& src, const SkMatrix& ctm,
