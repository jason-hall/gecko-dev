/*
 * Copyright 2013 Google Inc.
 *
 * Use of this source code is governed by a BSD-style license that can be
 * found in the LICENSE file.
 */

#include "SkDropShadowImageFilter.h"

#include "SkBlurImageFilter.h"
#include "SkCanvas.h"
#include "SkColorSpaceXformer.h"
#include "SkReadBuffer.h"
#include "SkSpecialImage.h"
#include "SkSpecialSurface.h"
#include "SkWriteBuffer.h"

sk_sp<SkImageFilter> SkDropShadowImageFilter::Make(SkScalar dx, SkScalar dy,
                                                   SkScalar sigmaX, SkScalar sigmaY,
                                                   SkColor color, ShadowMode shadowMode,
                                                   sk_sp<SkImageFilter> input,
                                                   const CropRect* cropRect) {
    return sk_sp<SkImageFilter>(new SkDropShadowImageFilter(dx, dy, sigmaX, sigmaY, 
                                                            color, shadowMode,
                                                            std::move(input),
                                                            cropRect));
}

SkDropShadowImageFilter::SkDropShadowImageFilter(SkScalar dx, SkScalar dy,
                                                 SkScalar sigmaX, SkScalar sigmaY, SkColor color,
                                                 ShadowMode shadowMode, sk_sp<SkImageFilter> input,
                                                 const CropRect* cropRect)
    : INHERITED(&input, 1, cropRect)
    , fDx(dx)
    , fDy(dy)
    , fSigmaX(sigmaX)
    , fSigmaY(sigmaY)
    , fColor(color)
    , fShadowMode(shadowMode) {
}

sk_sp<SkFlattenable> SkDropShadowImageFilter::CreateProc(SkReadBuffer& buffer) {
    SK_IMAGEFILTER_UNFLATTEN_COMMON(common, 1);
    SkScalar dx = buffer.readScalar();
    SkScalar dy = buffer.readScalar();
    SkScalar sigmaX = buffer.readScalar();
    SkScalar sigmaY = buffer.readScalar();
    SkColor color = buffer.readColor();
    ShadowMode shadowMode = buffer.isVersionLT(SkReadBuffer::kDropShadowMode_Version) ?
                            kDrawShadowAndForeground_ShadowMode :
                            static_cast<ShadowMode>(buffer.readInt());
    return Make(dx, dy, sigmaX, sigmaY, color, shadowMode, common.getInput(0), &common.cropRect());
}

void SkDropShadowImageFilter::flatten(SkWriteBuffer& buffer) const {
    this->INHERITED::flatten(buffer);
    buffer.writeScalar(fDx);
    buffer.writeScalar(fDy);
    buffer.writeScalar(fSigmaX);
    buffer.writeScalar(fSigmaY);
    buffer.writeColor(fColor);
    buffer.writeInt(static_cast<int>(fShadowMode));
}

sk_sp<SkSpecialImage> SkDropShadowImageFilter::onFilterImage(SkSpecialImage* source,
                                                             const Context& ctx,
                                                             SkIPoint* offset) const {
    SkIPoint inputOffset = SkIPoint::Make(0, 0);
    sk_sp<SkSpecialImage> input(this->filterInput(0, source, ctx, &inputOffset));
    if (!input) {
        return nullptr;
    }

    const SkIRect inputBounds = SkIRect::MakeXYWH(inputOffset.x(), inputOffset.y(),
                                                  input->width(), input->height());
    SkIRect bounds;
    if (!this->applyCropRect(ctx, inputBounds, &bounds)) {
        return nullptr;
    }

    sk_sp<SkSpecialSurface> surf(source->makeSurface(ctx.outputProperties(), bounds.size()));
    if (!surf) {
        return nullptr;
    }

    SkCanvas* canvas = surf->getCanvas();
    SkASSERT(canvas);

    canvas->clear(0x0);

    SkVector sigma = SkVector::Make(fSigmaX, fSigmaY);
    ctx.ctm().mapVectors(&sigma, 1);
    sigma.fX = SkMaxScalar(0, sigma.fX);
    sigma.fY = SkMaxScalar(0, sigma.fY);

    SkPaint paint;
    paint.setAntiAlias(true);
    paint.setImageFilter(SkBlurImageFilter::Make(sigma.fX, sigma.fY, nullptr));
<<<<<<< HEAD
    paint.setColorFilter(SkColorFilter::MakeModeFilter(fColor, SkXfermode::kSrcIn_Mode));
=======
    paint.setColorFilter(SkColorFilter::MakeModeFilter(fColor, SkBlendMode::kSrcIn));
>>>>>>> a17af05f

    SkVector offsetVec = SkVector::Make(fDx, fDy);
    ctx.ctm().mapVectors(&offsetVec, 1);

    canvas->translate(SkIntToScalar(inputOffset.fX - bounds.fLeft),
                      SkIntToScalar(inputOffset.fY - bounds.fTop));
    input->draw(canvas, offsetVec.fX, offsetVec.fY, &paint);

    if (fShadowMode == kDrawShadowAndForeground_ShadowMode) {
        input->draw(canvas, 0, 0, nullptr);
    }
    offset->fX = bounds.fLeft;
    offset->fY = bounds.fTop;
    return surf->makeImageSnapshot();
}

sk_sp<SkImageFilter> SkDropShadowImageFilter::onMakeColorSpace(SkColorSpaceXformer* xformer) const {
    SkASSERT(1 == this->countInputs());

    sk_sp<SkImageFilter> input =
            this->getInput(0) ? this->getInput(0)->makeColorSpace(xformer) : nullptr;

    return SkDropShadowImageFilter::Make(fDx, fDy, fSigmaX, fSigmaY, xformer->apply(fColor),
                                         fShadowMode, std::move(input));
}

SkRect SkDropShadowImageFilter::computeFastBounds(const SkRect& src) const {
    SkRect bounds = this->getInput(0) ? this->getInput(0)->computeFastBounds(src) : src;
    SkRect shadowBounds = bounds;
    shadowBounds.offset(fDx, fDy);
    shadowBounds.outset(fSigmaX * 3, fSigmaY * 3);
    if (fShadowMode == kDrawShadowAndForeground_ShadowMode) {
        bounds.join(shadowBounds);
    } else {
        bounds = shadowBounds;
    }
    return bounds;
}

SkIRect SkDropShadowImageFilter::onFilterNodeBounds(const SkIRect& src, const SkMatrix& ctm,
                                                    MapDirection direction) const {
    SkVector offsetVec = SkVector::Make(fDx, fDy);
    if (kReverse_MapDirection == direction) {
        offsetVec.negate();
    }
    ctm.mapVectors(&offsetVec, 1);
    SkIRect dst = src.makeOffset(SkScalarCeilToInt(offsetVec.x()),
                                 SkScalarCeilToInt(offsetVec.y()));
    SkVector sigma = SkVector::Make(fSigmaX, fSigmaY);
    ctm.mapVectors(&sigma, 1);
    dst.outset(
<<<<<<< HEAD
        SkScalarCeilToInt(SkScalarAbs(SkScalarMul(sigma.x(), SkIntToScalar(3)))),
        SkScalarCeilToInt(SkScalarAbs(SkScalarMul(sigma.y(), SkIntToScalar(3)))));
=======
        SkScalarCeilToInt(SkScalarAbs(sigma.x() * 3)),
        SkScalarCeilToInt(SkScalarAbs(sigma.y() * 3)));
>>>>>>> a17af05f
    if (fShadowMode == kDrawShadowAndForeground_ShadowMode) {
        dst.join(src);
    }
    return dst;
}

#ifndef SK_IGNORE_TO_STRING
void SkDropShadowImageFilter::toString(SkString* str) const {
    str->appendf("SkDropShadowImageFilter: (");

    str->appendf("dX: %f ", fDx);
    str->appendf("dY: %f ", fDy);
    str->appendf("sigmaX: %f ", fSigmaX);
    str->appendf("sigmaY: %f ", fSigmaY);

    str->append("Color: ");
    str->appendHex(fColor);

    static const char* gModeStrings[] = {
        "kDrawShadowAndForeground", "kDrawShadowOnly"
    };

    static_assert(kShadowModeCount == SK_ARRAY_COUNT(gModeStrings), "enum_mismatch");

    str->appendf(" mode: %s", gModeStrings[fShadowMode]);

    str->append(")");
}
#endif<|MERGE_RESOLUTION|>--- conflicted
+++ resolved
@@ -96,11 +96,7 @@
     SkPaint paint;
     paint.setAntiAlias(true);
     paint.setImageFilter(SkBlurImageFilter::Make(sigma.fX, sigma.fY, nullptr));
-<<<<<<< HEAD
-    paint.setColorFilter(SkColorFilter::MakeModeFilter(fColor, SkXfermode::kSrcIn_Mode));
-=======
     paint.setColorFilter(SkColorFilter::MakeModeFilter(fColor, SkBlendMode::kSrcIn));
->>>>>>> a17af05f
 
     SkVector offsetVec = SkVector::Make(fDx, fDy);
     ctx.ctm().mapVectors(&offsetVec, 1);
@@ -152,13 +148,8 @@
     SkVector sigma = SkVector::Make(fSigmaX, fSigmaY);
     ctm.mapVectors(&sigma, 1);
     dst.outset(
-<<<<<<< HEAD
-        SkScalarCeilToInt(SkScalarAbs(SkScalarMul(sigma.x(), SkIntToScalar(3)))),
-        SkScalarCeilToInt(SkScalarAbs(SkScalarMul(sigma.y(), SkIntToScalar(3)))));
-=======
         SkScalarCeilToInt(SkScalarAbs(sigma.x() * 3)),
         SkScalarCeilToInt(SkScalarAbs(sigma.y() * 3)));
->>>>>>> a17af05f
     if (fShadowMode == kDrawShadowAndForeground_ShadowMode) {
         dst.join(src);
     }
