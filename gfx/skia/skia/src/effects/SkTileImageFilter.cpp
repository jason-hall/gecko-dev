/*
 * Copyright 2013 Google Inc.
 *
 * Use of this source code is governed by a BSD-style license that can be
 * found in the LICENSE file.
 */

#include "SkTileImageFilter.h"

#include "SkCanvas.h"
#include "SkImage.h"
#include "SkMatrix.h"
#include "SkOffsetImageFilter.h"
#include "SkPaint.h"
#include "SkReadBuffer.h"
#include "SkShader.h"
#include "SkSpecialImage.h"
#include "SkSpecialSurface.h"
#include "SkSurface.h"
#include "SkValidationUtils.h"
#include "SkWriteBuffer.h"

sk_sp<SkImageFilter> SkTileImageFilter::Make(const SkRect& srcRect, const SkRect& dstRect,
                                             sk_sp<SkImageFilter> input) {
    if (!SkIsValidRect(srcRect) || !SkIsValidRect(dstRect)) {
        return nullptr;
    }
    if (srcRect.width() == dstRect.width() && srcRect.height() == dstRect.height()) {
        SkRect ir = dstRect;
        if (!ir.intersect(srcRect)) {
            return input;
        }
        CropRect cropRect(ir);
        return SkOffsetImageFilter::Make(dstRect.x() - srcRect.x(),
                                         dstRect.y() - srcRect.y(),
                                         std::move(input),
                                         &cropRect);
    }
    return sk_sp<SkImageFilter>(new SkTileImageFilter(srcRect, dstRect, std::move(input)));
}

sk_sp<SkSpecialImage> SkTileImageFilter::onFilterImage(SkSpecialImage* source,
                                                       const Context& ctx,
                                                       SkIPoint* offset) const {
    SkIPoint inputOffset = SkIPoint::Make(0, 0);
    sk_sp<SkSpecialImage> input(this->filterInput(0, source, ctx, &inputOffset));
    if (!input) {
        return nullptr;
    }

    SkRect dstRect;
    ctx.ctm().mapRect(&dstRect, fDstRect);
    if (!dstRect.intersect(SkRect::Make(ctx.clipBounds()))) {
        return nullptr;
    }

    const SkIRect dstIRect = dstRect.roundOut();
    if (!fSrcRect.width() || !fSrcRect.height() || !dstIRect.width() || !dstIRect.height()) {
        return nullptr;
    }

    SkRect srcRect;
    ctx.ctm().mapRect(&srcRect, fSrcRect);
    SkIRect srcIRect;
    srcRect.roundOut(&srcIRect);
    srcIRect.offset(-inputOffset);
    const SkIRect inputBounds = SkIRect::MakeWH(input->width(), input->height());

    if (!SkIRect::Intersects(srcIRect, inputBounds)) {
        return nullptr;
    }

    // We create an SkImage here b.c. it needs to be a tight fit for the tiling
    sk_sp<SkImage> subset;
    if (inputBounds.contains(srcIRect)) {
<<<<<<< HEAD
        subset = input->makeTightSubset(srcIRect);
=======
        subset = input->asImage(&srcIRect);
>>>>>>> a17af05f
        if (!subset) {
            return nullptr;
        }
    } else {
        sk_sp<SkSurface> surf(input->makeTightSurface(ctx.outputProperties(), srcIRect.size()));
        if (!surf) {
            return nullptr;
        }

        SkCanvas* canvas = surf->getCanvas();
        SkASSERT(canvas);

        SkPaint paint;
        paint.setBlendMode(SkBlendMode::kSrc);

        input->draw(canvas, 
                    SkIntToScalar(inputOffset.x()), SkIntToScalar(inputOffset.y()),
                    &paint);

        subset = surf->makeImageSnapshot();
    }
    SkASSERT(subset->width() == srcIRect.width());
    SkASSERT(subset->height() == srcIRect.height());

    sk_sp<SkSpecialSurface> surf(source->makeSurface(ctx.outputProperties(), dstIRect.size()));
    if (!surf) {
        return nullptr;
    }

    SkCanvas* canvas = surf->getCanvas();
    SkASSERT(canvas);

    SkPaint paint;
    paint.setBlendMode(SkBlendMode::kSrc);
    paint.setShader(subset->makeShader(SkShader::kRepeat_TileMode, SkShader::kRepeat_TileMode));
    canvas->translate(-dstRect.fLeft, -dstRect.fTop);
    canvas->drawRect(dstRect, paint);
    offset->fX = dstIRect.fLeft;
    offset->fY = dstIRect.fTop;
    return surf->makeImageSnapshot();
<<<<<<< HEAD
=======
}

sk_sp<SkImageFilter> SkTileImageFilter::onMakeColorSpace(SkColorSpaceXformer* xformer) const {
    SkASSERT(1 == this->countInputs());
    if (!this->getInput(0)) {
        return sk_ref_sp(const_cast<SkTileImageFilter*>(this));
    }

    sk_sp<SkImageFilter> input = this->getInput(0)->makeColorSpace(xformer);
    return SkTileImageFilter::Make(fSrcRect, fDstRect, std::move(input));
>>>>>>> a17af05f
}

SkIRect SkTileImageFilter::onFilterNodeBounds(const SkIRect& src, const SkMatrix& ctm,
                                              MapDirection direction) const {
    SkRect rect = kReverse_MapDirection == direction ? fSrcRect : fDstRect;
    ctm.mapRect(&rect);
    return rect.roundOut();
}

SkIRect SkTileImageFilter::onFilterBounds(const SkIRect& src, const SkMatrix&, MapDirection) const {
    // Don't recurse into inputs.
    return src;
}

SkRect SkTileImageFilter::computeFastBounds(const SkRect& src) const {
    return fDstRect;
}

sk_sp<SkFlattenable> SkTileImageFilter::CreateProc(SkReadBuffer& buffer) {
    SK_IMAGEFILTER_UNFLATTEN_COMMON(common, 1);
    SkRect src, dst;
    buffer.readRect(&src);
    buffer.readRect(&dst);
    return Make(src, dst, common.getInput(0));
}

void SkTileImageFilter::flatten(SkWriteBuffer& buffer) const {
    this->INHERITED::flatten(buffer);
    buffer.writeRect(fSrcRect);
    buffer.writeRect(fDstRect);
}

#ifndef SK_IGNORE_TO_STRING
void SkTileImageFilter::toString(SkString* str) const {
    str->appendf("SkTileImageFilter: (");
    str->appendf("src: %.2f %.2f %.2f %.2f",
                 fSrcRect.fLeft, fSrcRect.fTop, fSrcRect.fRight, fSrcRect.fBottom);
    str->appendf(" dst: %.2f %.2f %.2f %.2f",
                 fDstRect.fLeft, fDstRect.fTop, fDstRect.fRight, fDstRect.fBottom);
    if (this->getInput(0)) {
        str->appendf("input: (");
        this->getInput(0)->toString(str);
        str->appendf(")");
    }
    str->append(")");
}
#endif<|MERGE_RESOLUTION|>--- conflicted
+++ resolved
@@ -73,11 +73,7 @@
     // We create an SkImage here b.c. it needs to be a tight fit for the tiling
     sk_sp<SkImage> subset;
     if (inputBounds.contains(srcIRect)) {
-<<<<<<< HEAD
-        subset = input->makeTightSubset(srcIRect);
-=======
         subset = input->asImage(&srcIRect);
->>>>>>> a17af05f
         if (!subset) {
             return nullptr;
         }
@@ -118,8 +114,6 @@
     offset->fX = dstIRect.fLeft;
     offset->fY = dstIRect.fTop;
     return surf->makeImageSnapshot();
-<<<<<<< HEAD
-=======
 }
 
 sk_sp<SkImageFilter> SkTileImageFilter::onMakeColorSpace(SkColorSpaceXformer* xformer) const {
@@ -130,7 +124,6 @@
 
     sk_sp<SkImageFilter> input = this->getInput(0)->makeColorSpace(xformer);
     return SkTileImageFilter::Make(fSrcRect, fDstRect, std::move(input));
->>>>>>> a17af05f
 }
 
 SkIRect SkTileImageFilter::onFilterNodeBounds(const SkIRect& src, const SkMatrix& ctm,
