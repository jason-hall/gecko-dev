/*
 * Copyright 2015 Google Inc.
 *
 * Use of this source code is governed by a BSD-style license that can be
 * found in the LICENSE file.
 */

#include "GrCircleBlurFragmentProcessor.h"

#if SK_SUPPORT_GPU

#include "GrContext.h"
#include "GrResourceProvider.h"
#include "glsl/GrGLSLFragmentProcessor.h"
#include "glsl/GrGLSLFragmentShaderBuilder.h"
#include "glsl/GrGLSLProgramDataManager.h"
#include "glsl/GrGLSLUniformHandler.h"

#include "SkFixed.h"

class GrCircleBlurFragmentProcessor::GLSLProcessor : public GrGLSLFragmentProcessor {
public:
    void emitCode(EmitArgs&) override;

protected:
    void onSetData(const GrGLSLProgramDataManager&, const GrFragmentProcessor&) override;

private:
    GrGLSLProgramDataManager::UniformHandle fDataUniform;

    typedef GrGLSLFragmentProcessor INHERITED;
};

void GrCircleBlurFragmentProcessor::GLSLProcessor::emitCode(EmitArgs& args) {
    const char *dataName;

    // The data is formatted as:
    // x,y  - the center of the circle
    // z    - inner radius that should map to 0th entry in the texture.
    // w    - the inverse of the distance over which the texture is stretched.
    fDataUniform = args.fUniformHandler->addUniform(kFragment_GrShaderFlag,
                                                    kVec4f_GrSLType,
                                                    kDefault_GrSLPrecision,
                                                    "data",
                                                    &dataName);

    GrGLSLFPFragmentBuilder* fragBuilder = args.fFragBuilder;

    if (args.fInputColor) {
        fragBuilder->codeAppendf("vec4 src=%s;", args.fInputColor);
    } else {
        fragBuilder->codeAppendf("vec4 src=vec4(1);");
    }

    // We just want to compute "(length(vec) - %s.z + 0.5) * %s.w" but need to rearrange
    // for precision.
<<<<<<< HEAD
    fragBuilder->codeAppendf("vec2 vec = vec2( (%s.x - %s.x) * %s.w , (%s.y - %s.y) * %s.w );",
                             fragmentPos, dataName, dataName,
                             fragmentPos, dataName, dataName);
=======
    fragBuilder->codeAppendf("vec2 vec = vec2( (sk_FragCoord.x - %s.x) * %s.w, "
                                              "(sk_FragCoord.y - %s.y) * %s.w );",
                             dataName, dataName, dataName, dataName);
>>>>>>> a17af05f
    fragBuilder->codeAppendf("float dist = length(vec) + (0.5 - %s.z) * %s.w;",
                             dataName, dataName);

    fragBuilder->codeAppendf("float intensity = ");
    fragBuilder->appendTextureLookup(args.fTexSamplers[0], "vec2(dist, 0.5)");
    fragBuilder->codeAppend(".a;");

    fragBuilder->codeAppendf("%s = src * intensity;\n", args.fOutputColor );
}

void GrCircleBlurFragmentProcessor::GLSLProcessor::onSetData(const GrGLSLProgramDataManager& pdman,
<<<<<<< HEAD
                                                             const GrProcessor& proc) {
=======
                                                             const GrFragmentProcessor& proc) {
>>>>>>> a17af05f
    const GrCircleBlurFragmentProcessor& cbfp = proc.cast<GrCircleBlurFragmentProcessor>();
    const SkRect& circle = cbfp.fCircle;

    // The data is formatted as:
    // x,y  - the center of the circle
    // z    - inner radius that should map to 0th entry in the texture.
    // w    - the inverse of the distance over which the profile texture is stretched.
    pdman.set4f(fDataUniform, circle.centerX(), circle.centerY(), cbfp.fSolidRadius,
                1.f / cbfp.fTextureRadius);
}

///////////////////////////////////////////////////////////////////////////////

<<<<<<< HEAD
GrCircleBlurFragmentProcessor::GrCircleBlurFragmentProcessor(const SkRect& circle,
                                                             float textureRadius,
                                                             float solidRadius,
                                                             GrTexture* blurProfile)
    : fCircle(circle)
    , fSolidRadius(solidRadius)
    , fTextureRadius(textureRadius)
    , fBlurProfileAccess(blurProfile, GrTextureParams::kBilerp_FilterMode) {
=======
GrCircleBlurFragmentProcessor::GrCircleBlurFragmentProcessor(GrResourceProvider* resourceProvider,
                                                             const SkRect& circle,
                                                             float textureRadius,
                                                             float solidRadius,
                                                             sk_sp<GrTextureProxy> blurProfile)
        : INHERITED(kCompatibleWithCoverageAsAlpha_OptimizationFlag)
        , fCircle(circle)
        , fSolidRadius(solidRadius)
        , fTextureRadius(textureRadius)
        , fBlurProfileSampler(resourceProvider, std::move(blurProfile),
                              GrSamplerParams::kBilerp_FilterMode) {
>>>>>>> a17af05f
    this->initClassID<GrCircleBlurFragmentProcessor>();
    this->addTextureSampler(&fBlurProfileSampler);
}

GrGLSLFragmentProcessor* GrCircleBlurFragmentProcessor::onCreateGLSLInstance() const {
    return new GLSLProcessor;
}

void GrCircleBlurFragmentProcessor::onGetGLSLProcessorKey(const GrShaderCaps& caps,
                                                          GrProcessorKeyBuilder* b) const {
    // The code for this processor is always the same so there is nothing to add to the key.
    return;
}

// Computes an unnormalized half kernel (right side). Returns the summation of all the half kernel
// values.
static float make_unnormalized_half_kernel(float* halfKernel, int halfKernelSize, float sigma) {
    const float invSigma = 1.f / sigma;
    const float b = -0.5f * invSigma * invSigma;
    float tot = 0.0f;
    // Compute half kernel values at half pixel steps out from the center.
    float t = 0.5f;
    for (int i = 0; i < halfKernelSize; ++i) {
        float value = expf(t * t * b);
        tot += value;
        halfKernel[i] = value;
        t += 1.f;
    }
    return tot;
}

<<<<<<< HEAD
// Computes an unnormalized half kernel (right side). Returns the summation of all the half kernel
// values.
static float make_unnormalized_half_kernel(float* halfKernel, int halfKernelSize, float sigma) {
    const float invSigma = 1.f / sigma;
    const float b = -0.5f * invSigma * invSigma;
    float tot = 0.0f;
    // Compute half kernel values at half pixel steps out from the center.
    float t = 0.5f;
    for (int i = 0; i < halfKernelSize; ++i) {
        float value = expf(t * t * b);
        tot += value;
        halfKernel[i] = value;
        t += 1.f;
=======
// Create a Gaussian half-kernel (right side) and a summed area table given a sigma and number of
// discrete steps. The half kernel is normalized to sum to 0.5.
static void make_half_kernel_and_summed_table(float* halfKernel, float* summedHalfKernel,
                                              int halfKernelSize, float sigma) {
    // The half kernel should sum to 0.5 not 1.0.
    const float tot = 2.f * make_unnormalized_half_kernel(halfKernel, halfKernelSize, sigma);
    float sum = 0.f;
    for (int i = 0; i < halfKernelSize; ++i) {
        halfKernel[i] /= tot;
        sum += halfKernel[i];
        summedHalfKernel[i] = sum;
>>>>>>> a17af05f
    }
    return tot;
}

<<<<<<< HEAD
// Create a Gaussian half-kernel (right side) and a summed area table given a sigma and number of
// discrete steps. The half kernel is normalized to sum to 0.5.
static void make_half_kernel_and_summed_table(float* halfKernel, float* summedHalfKernel,
                                              int halfKernelSize, float sigma) {
    // The half kernel should sum to 0.5 not 1.0.
    const float tot = 2.f * make_unnormalized_half_kernel(halfKernel, halfKernelSize, sigma);
    float sum = 0.f;
    for (int i = 0; i < halfKernelSize; ++i) {
        halfKernel[i] /= tot;
        sum += halfKernel[i];
        summedHalfKernel[i] = sum;
    }
}

=======
>>>>>>> a17af05f
// Applies the 1D half kernel vertically at points along the x axis to a circle centered at the
// origin with radius circleR.
void apply_kernel_in_y(float* results, int numSteps, float firstX, float circleR,
                       int halfKernelSize, const float* summedHalfKernelTable) {
    float x = firstX;
    for (int i = 0; i < numSteps; ++i, x += 1.f) {
        if (x < -circleR || x > circleR) {
            results[i] = 0;
            continue;
        }
        float y = sqrtf(circleR * circleR - x * x);
        // In the column at x we exit the circle at +y and -y
        // The summed table entry j is actually reflects an offset of j + 0.5.
        y -= 0.5f;
        int yInt = SkScalarFloorToInt(y);
        SkASSERT(yInt >= -1);
        if (y < 0) {
            results[i] = (y + 0.5f) * summedHalfKernelTable[0];
        } else if (yInt >= halfKernelSize - 1) {
            results[i] = 0.5f;
        } else {
            float yFrac = y - yInt;
            results[i] = (1.f - yFrac) * summedHalfKernelTable[yInt] +
                         yFrac * summedHalfKernelTable[yInt + 1];
        }
    }
}

// Apply a Gaussian at point (evalX, 0) to a circle centered at the origin with radius circleR.
// This relies on having a half kernel computed for the Gaussian and a table of applications of
// the half kernel in y to columns at (evalX - halfKernel, evalX - halfKernel + 1, ..., evalX +
// halfKernel) passed in as yKernelEvaluations.
static uint8_t eval_at(float evalX, float circleR, const float* halfKernel, int halfKernelSize,
                       const float* yKernelEvaluations) {
    float acc = 0;

    float x = evalX - halfKernelSize;
    for (int i = 0; i < halfKernelSize; ++i, x += 1.f) {
        if (x < -circleR || x > circleR) {
            continue;
        }
        float verticalEval = yKernelEvaluations[i];
        acc += verticalEval * halfKernel[halfKernelSize - i - 1];
    }
    for (int i = 0; i < halfKernelSize; ++i, x += 1.f) {
        if (x < -circleR || x > circleR) {
            continue;
        }
        float verticalEval = yKernelEvaluations[i + halfKernelSize];
        acc += verticalEval * halfKernel[i];
    }
    // Since we applied a half kernel in y we multiply acc by 2 (the circle is symmetric about the
    // x axis).
    return SkUnitScalarClampToByte(2.f * acc);
}

// This function creates a profile of a blurred circle. It does this by computing a kernel for
// half the Gaussian and a matching summed area table. The summed area table is used to compute
// an array of vertical applications of the half kernel to the circle along the x axis. The table
// of y evaluations has 2 * k + n entries where k is the size of the half kernel and n is the size
// of the profile being computed. Then for each of the n profile entries we walk out k steps in each
// horizontal direction multiplying the corresponding y evaluation by the half kernel entry and
// sum these values to compute the profile entry.
static uint8_t* create_circle_profile(float sigma, float circleR, int profileTextureWidth) {
    const int numSteps = profileTextureWidth;
    uint8_t* weights = new uint8_t[numSteps];

    // The full kernel is 6 sigmas wide.
    int halfKernelSize = SkScalarCeilToInt(6.0f*sigma);
    // round up to next multiple of 2 and then divide by 2
    halfKernelSize = ((halfKernelSize + 1) & ~1) >> 1;

    // Number of x steps at which to apply kernel in y to cover all the profile samples in x.
    int numYSteps = numSteps + 2 * halfKernelSize;

    SkAutoTArray<float> bulkAlloc(halfKernelSize + halfKernelSize + numYSteps);
    float* halfKernel = bulkAlloc.get();
    float* summedKernel = bulkAlloc.get() + halfKernelSize;
    float* yEvals = bulkAlloc.get() + 2 * halfKernelSize;
    make_half_kernel_and_summed_table(halfKernel, summedKernel, halfKernelSize, sigma);

    float firstX = -halfKernelSize + 0.5f;
    apply_kernel_in_y(yEvals, numYSteps, firstX, circleR, halfKernelSize, summedKernel);

    for (int i = 0; i < numSteps - 1; ++i) {
        float evalX = i + 0.5f;
        weights[i] = eval_at(evalX, circleR, halfKernel, halfKernelSize, yEvals + i);
    }
    // Ensure the tail of the Gaussian goes to zero.
    weights[numSteps - 1] = 0;
    return weights;
}

static uint8_t* create_half_plane_profile(int profileWidth) {
    SkASSERT(!(profileWidth & 0x1));
    // The full kernel is 6 sigmas wide.
    float sigma = profileWidth / 6.f;
    int halfKernelSize = profileWidth / 2;

    SkAutoTArray<float> halfKernel(halfKernelSize);
    uint8_t* profile = new uint8_t[profileWidth];

    // The half kernel should sum to 0.5.
    const float tot = 2.f * make_unnormalized_half_kernel(halfKernel.get(), halfKernelSize, sigma);
    float sum = 0.f;
    // Populate the profile from the right edge to the middle.
    for (int i = 0; i < halfKernelSize; ++i) {
        halfKernel[halfKernelSize - i - 1] /= tot;
        sum += halfKernel[halfKernelSize - i - 1];
        profile[profileWidth - i - 1] = SkUnitScalarClampToByte(sum);
    }
    // Populate the profile from the middle to the left edge (by flipping the half kernel and
    // continuing the summation).
    for (int i = 0; i < halfKernelSize; ++i) {
        sum += halfKernel[i];
        profile[halfKernelSize - i - 1] = SkUnitScalarClampToByte(sum);
    }
    // Ensure tail goes to 0.
    profile[profileWidth - 1] = 0;
    return profile;
}

<<<<<<< HEAD
static GrTexture* create_profile_texture(GrTextureProvider* textureProvider, const SkRect& circle,
                                         float sigma, float* solidRadius, float* textureRadius) {
=======
static sk_sp<GrTextureProxy> create_profile_texture(GrResourceProvider* resourceProvider,
                                                    const SkRect& circle,
                                                    float sigma,
                                                    float* solidRadius, float* textureRadius) {
>>>>>>> a17af05f
    float circleR = circle.width() / 2.0f;
    // Profile textures are cached by the ratio of sigma to circle radius and by the size of the
    // profile texture (binned by powers of 2).
    SkScalar sigmaToCircleRRatio = sigma / circleR;
    // When sigma is really small this becomes a equivalent to convolving a Gaussian with a half-
    // plane. Similarly, in the extreme high ratio cases circle becomes a point WRT to the Guassian
    // and the profile texture is a just a Gaussian evaluation. However, we haven't yet implemented
    // this latter optimization.
    sigmaToCircleRRatio = SkTMin(sigmaToCircleRRatio, 8.f);
    SkFixed sigmaToCircleRRatioFixed;
    static const SkScalar kHalfPlaneThreshold = 0.1f;
    bool useHalfPlaneApprox = false;
    if (sigmaToCircleRRatio <= kHalfPlaneThreshold) {
        useHalfPlaneApprox = true;
        sigmaToCircleRRatioFixed = 0;
        *solidRadius = circleR - 3 * sigma;
        *textureRadius = 6 * sigma;
    } else {
        // Convert to fixed point for the key.
        sigmaToCircleRRatioFixed = SkScalarToFixed(sigmaToCircleRRatio);
        // We shave off some bits to reduce the number of unique entries. We could probably shave
        // off more than we do.
        sigmaToCircleRRatioFixed &= ~0xff;
        sigmaToCircleRRatio = SkFixedToScalar(sigmaToCircleRRatioFixed);
        sigma = circleR * sigmaToCircleRRatio;
        *solidRadius = 0;
        *textureRadius = circleR + 3 * sigma;
    }

    static const GrUniqueKey::Domain kDomain = GrUniqueKey::GenerateDomain();
    GrUniqueKey key;
    GrUniqueKey::Builder builder(&key, kDomain, 1);
    builder[0] = sigmaToCircleRRatioFixed;
    builder.finish();

<<<<<<< HEAD
    GrTexture *blurProfile = textureProvider->findAndRefTextureByUniqueKey(key);
=======
    sk_sp<GrTextureProxy> blurProfile = resourceProvider->findProxyByUniqueKey(key);
>>>>>>> a17af05f
    if (!blurProfile) {
        static constexpr int kProfileTextureWidth = 512;
        GrSurfaceDesc texDesc;
        texDesc.fWidth = kProfileTextureWidth;
        texDesc.fHeight = 1;
        texDesc.fConfig = kAlpha_8_GrPixelConfig;

<<<<<<< HEAD
        SkAutoTDeleteArray<uint8_t> profile(nullptr);
=======
        std::unique_ptr<uint8_t[]> profile(nullptr);
>>>>>>> a17af05f
        if (useHalfPlaneApprox) {
            profile.reset(create_half_plane_profile(kProfileTextureWidth));
        } else {
            // Rescale params to the size of the texture we're creating.
            SkScalar scale = kProfileTextureWidth / *textureRadius;
            profile.reset(create_circle_profile(sigma * scale, circleR * scale,
                                                kProfileTextureWidth));
        }

        blurProfile = GrSurfaceProxy::MakeDeferred(resourceProvider,
                                                   texDesc, SkBudgeted::kYes, profile.get(), 0);
        if (!blurProfile) {
            return nullptr;
        }

        resourceProvider->assignUniqueKeyToProxy(key, blurProfile.get());
    }

    return blurProfile;
}

//////////////////////////////////////////////////////////////////////////////

<<<<<<< HEAD
sk_sp<GrFragmentProcessor> GrCircleBlurFragmentProcessor::Make(GrTextureProvider*textureProvider,
                                                               const SkRect& circle, float sigma) {
    float solidRadius;
    float textureRadius;
    SkAutoTUnref<GrTexture> profile(create_profile_texture(textureProvider, circle, sigma,
                                                           &solidRadius, &textureRadius));
    if (!profile) {
        return nullptr;
    }
    return sk_sp<GrFragmentProcessor>(new GrCircleBlurFragmentProcessor(circle, textureRadius,
                                                                        solidRadius, profile));
=======
sk_sp<GrFragmentProcessor> GrCircleBlurFragmentProcessor::Make(GrResourceProvider* resourceProvider,
                                                               const SkRect& circle, float sigma) {
    float solidRadius;
    float textureRadius;
    sk_sp<GrTextureProxy> profile(create_profile_texture(resourceProvider, circle, sigma,
                                                         &solidRadius, &textureRadius));
    if (!profile) {
        return nullptr;
    }
    return sk_sp<GrFragmentProcessor>(new GrCircleBlurFragmentProcessor(resourceProvider,
                                                                        circle,
                                                                        textureRadius, solidRadius,
                                                                        std::move(profile)));
>>>>>>> a17af05f
}

//////////////////////////////////////////////////////////////////////////////

GR_DEFINE_FRAGMENT_PROCESSOR_TEST(GrCircleBlurFragmentProcessor);

<<<<<<< HEAD
=======
#if GR_TEST_UTILS
>>>>>>> a17af05f
sk_sp<GrFragmentProcessor> GrCircleBlurFragmentProcessor::TestCreate(GrProcessorTestData* d) {
    SkScalar wh = d->fRandom->nextRangeScalar(100.f, 1000.f);
    SkScalar sigma = d->fRandom->nextRangeF(1.f,10.f);
    SkRect circle = SkRect::MakeWH(wh, wh);
<<<<<<< HEAD
    return GrCircleBlurFragmentProcessor::Make(d->fContext->textureProvider(), circle, sigma);
=======
    return GrCircleBlurFragmentProcessor::Make(d->resourceProvider(), circle, sigma);
>>>>>>> a17af05f
}
#endif

#endif<|MERGE_RESOLUTION|>--- conflicted
+++ resolved
@@ -54,15 +54,9 @@
 
     // We just want to compute "(length(vec) - %s.z + 0.5) * %s.w" but need to rearrange
     // for precision.
-<<<<<<< HEAD
-    fragBuilder->codeAppendf("vec2 vec = vec2( (%s.x - %s.x) * %s.w , (%s.y - %s.y) * %s.w );",
-                             fragmentPos, dataName, dataName,
-                             fragmentPos, dataName, dataName);
-=======
     fragBuilder->codeAppendf("vec2 vec = vec2( (sk_FragCoord.x - %s.x) * %s.w, "
                                               "(sk_FragCoord.y - %s.y) * %s.w );",
                              dataName, dataName, dataName, dataName);
->>>>>>> a17af05f
     fragBuilder->codeAppendf("float dist = length(vec) + (0.5 - %s.z) * %s.w;",
                              dataName, dataName);
 
@@ -74,11 +68,7 @@
 }
 
 void GrCircleBlurFragmentProcessor::GLSLProcessor::onSetData(const GrGLSLProgramDataManager& pdman,
-<<<<<<< HEAD
-                                                             const GrProcessor& proc) {
-=======
                                                              const GrFragmentProcessor& proc) {
->>>>>>> a17af05f
     const GrCircleBlurFragmentProcessor& cbfp = proc.cast<GrCircleBlurFragmentProcessor>();
     const SkRect& circle = cbfp.fCircle;
 
@@ -92,16 +82,6 @@
 
 ///////////////////////////////////////////////////////////////////////////////
 
-<<<<<<< HEAD
-GrCircleBlurFragmentProcessor::GrCircleBlurFragmentProcessor(const SkRect& circle,
-                                                             float textureRadius,
-                                                             float solidRadius,
-                                                             GrTexture* blurProfile)
-    : fCircle(circle)
-    , fSolidRadius(solidRadius)
-    , fTextureRadius(textureRadius)
-    , fBlurProfileAccess(blurProfile, GrTextureParams::kBilerp_FilterMode) {
-=======
 GrCircleBlurFragmentProcessor::GrCircleBlurFragmentProcessor(GrResourceProvider* resourceProvider,
                                                              const SkRect& circle,
                                                              float textureRadius,
@@ -113,7 +93,6 @@
         , fTextureRadius(textureRadius)
         , fBlurProfileSampler(resourceProvider, std::move(blurProfile),
                               GrSamplerParams::kBilerp_FilterMode) {
->>>>>>> a17af05f
     this->initClassID<GrCircleBlurFragmentProcessor>();
     this->addTextureSampler(&fBlurProfileSampler);
 }
@@ -145,21 +124,6 @@
     return tot;
 }
 
-<<<<<<< HEAD
-// Computes an unnormalized half kernel (right side). Returns the summation of all the half kernel
-// values.
-static float make_unnormalized_half_kernel(float* halfKernel, int halfKernelSize, float sigma) {
-    const float invSigma = 1.f / sigma;
-    const float b = -0.5f * invSigma * invSigma;
-    float tot = 0.0f;
-    // Compute half kernel values at half pixel steps out from the center.
-    float t = 0.5f;
-    for (int i = 0; i < halfKernelSize; ++i) {
-        float value = expf(t * t * b);
-        tot += value;
-        halfKernel[i] = value;
-        t += 1.f;
-=======
 // Create a Gaussian half-kernel (right side) and a summed area table given a sigma and number of
 // discrete steps. The half kernel is normalized to sum to 0.5.
 static void make_half_kernel_and_summed_table(float* halfKernel, float* summedHalfKernel,
@@ -171,28 +135,9 @@
         halfKernel[i] /= tot;
         sum += halfKernel[i];
         summedHalfKernel[i] = sum;
->>>>>>> a17af05f
-    }
-    return tot;
-}
-
-<<<<<<< HEAD
-// Create a Gaussian half-kernel (right side) and a summed area table given a sigma and number of
-// discrete steps. The half kernel is normalized to sum to 0.5.
-static void make_half_kernel_and_summed_table(float* halfKernel, float* summedHalfKernel,
-                                              int halfKernelSize, float sigma) {
-    // The half kernel should sum to 0.5 not 1.0.
-    const float tot = 2.f * make_unnormalized_half_kernel(halfKernel, halfKernelSize, sigma);
-    float sum = 0.f;
-    for (int i = 0; i < halfKernelSize; ++i) {
-        halfKernel[i] /= tot;
-        sum += halfKernel[i];
-        summedHalfKernel[i] = sum;
-    }
-}
-
-=======
->>>>>>> a17af05f
+    }
+}
+
 // Applies the 1D half kernel vertically at points along the x axis to a circle centered at the
 // origin with radius circleR.
 void apply_kernel_in_y(float* results, int numSteps, float firstX, float circleR,
@@ -315,15 +260,10 @@
     return profile;
 }
 
-<<<<<<< HEAD
-static GrTexture* create_profile_texture(GrTextureProvider* textureProvider, const SkRect& circle,
-                                         float sigma, float* solidRadius, float* textureRadius) {
-=======
 static sk_sp<GrTextureProxy> create_profile_texture(GrResourceProvider* resourceProvider,
                                                     const SkRect& circle,
                                                     float sigma,
                                                     float* solidRadius, float* textureRadius) {
->>>>>>> a17af05f
     float circleR = circle.width() / 2.0f;
     // Profile textures are cached by the ratio of sigma to circle radius and by the size of the
     // profile texture (binned by powers of 2).
@@ -359,11 +299,7 @@
     builder[0] = sigmaToCircleRRatioFixed;
     builder.finish();
 
-<<<<<<< HEAD
-    GrTexture *blurProfile = textureProvider->findAndRefTextureByUniqueKey(key);
-=======
     sk_sp<GrTextureProxy> blurProfile = resourceProvider->findProxyByUniqueKey(key);
->>>>>>> a17af05f
     if (!blurProfile) {
         static constexpr int kProfileTextureWidth = 512;
         GrSurfaceDesc texDesc;
@@ -371,11 +307,7 @@
         texDesc.fHeight = 1;
         texDesc.fConfig = kAlpha_8_GrPixelConfig;
 
-<<<<<<< HEAD
-        SkAutoTDeleteArray<uint8_t> profile(nullptr);
-=======
         std::unique_ptr<uint8_t[]> profile(nullptr);
->>>>>>> a17af05f
         if (useHalfPlaneApprox) {
             profile.reset(create_half_plane_profile(kProfileTextureWidth));
         } else {
@@ -399,19 +331,6 @@
 
 //////////////////////////////////////////////////////////////////////////////
 
-<<<<<<< HEAD
-sk_sp<GrFragmentProcessor> GrCircleBlurFragmentProcessor::Make(GrTextureProvider*textureProvider,
-                                                               const SkRect& circle, float sigma) {
-    float solidRadius;
-    float textureRadius;
-    SkAutoTUnref<GrTexture> profile(create_profile_texture(textureProvider, circle, sigma,
-                                                           &solidRadius, &textureRadius));
-    if (!profile) {
-        return nullptr;
-    }
-    return sk_sp<GrFragmentProcessor>(new GrCircleBlurFragmentProcessor(circle, textureRadius,
-                                                                        solidRadius, profile));
-=======
 sk_sp<GrFragmentProcessor> GrCircleBlurFragmentProcessor::Make(GrResourceProvider* resourceProvider,
                                                                const SkRect& circle, float sigma) {
     float solidRadius;
@@ -425,26 +344,18 @@
                                                                         circle,
                                                                         textureRadius, solidRadius,
                                                                         std::move(profile)));
->>>>>>> a17af05f
 }
 
 //////////////////////////////////////////////////////////////////////////////
 
 GR_DEFINE_FRAGMENT_PROCESSOR_TEST(GrCircleBlurFragmentProcessor);
 
-<<<<<<< HEAD
-=======
 #if GR_TEST_UTILS
->>>>>>> a17af05f
 sk_sp<GrFragmentProcessor> GrCircleBlurFragmentProcessor::TestCreate(GrProcessorTestData* d) {
     SkScalar wh = d->fRandom->nextRangeScalar(100.f, 1000.f);
     SkScalar sigma = d->fRandom->nextRangeF(1.f,10.f);
     SkRect circle = SkRect::MakeWH(wh, wh);
-<<<<<<< HEAD
-    return GrCircleBlurFragmentProcessor::Make(d->fContext->textureProvider(), circle, sigma);
-=======
     return GrCircleBlurFragmentProcessor::Make(d->resourceProvider(), circle, sigma);
->>>>>>> a17af05f
 }
 #endif
 
