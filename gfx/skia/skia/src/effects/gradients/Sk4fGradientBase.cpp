/*
 * Copyright 2016 Google Inc.
 *
 * Use of this source code is governed by a BSD-style license that can be
 * found in the LICENSE file.
 */

#include "Sk4fGradientBase.h"

#include <functional>

namespace {

Sk4f pack_color(SkColor c, bool premul, const Sk4f& component_scale) {
    const SkColor4f c4f = SkColor4f::FromColor(c);
    const Sk4f pm4f = premul
        ? c4f.premul().to4f()
        : Sk4f{c4f.fR, c4f.fG, c4f.fB, c4f.fA};
<<<<<<< HEAD

    return pm4f * component_scale;
}

template<SkShader::TileMode>
SkScalar tileProc(SkScalar t);

template<>
SkScalar tileProc<SkShader::kClamp_TileMode>(SkScalar t) {
    // synthetic clamp-mode edge intervals allow for a free-floating t:
    //   [-inf..0)[0..1)[1..+inf)
    return t;
}
=======
>>>>>>> a17af05f

    return pm4f * component_scale;
}

class IntervalIterator {
public:
    IntervalIterator(const SkColor* colors, const SkScalar* pos, int count, bool reverse)
        : fColors(colors)
        , fPos(pos)
        , fCount(count)
        , fFirstPos(reverse ? SK_Scalar1 : 0)
        , fBegin(reverse ? count - 1 : 0)
        , fAdvance(reverse ? -1 : 1) {
        SkASSERT(colors);
        SkASSERT(count > 0);
    }

    void iterate(std::function<void(SkColor, SkColor, SkScalar, SkScalar)> func) const {
        if (!fPos) {
            this->iterateImplicitPos(func);
            return;
        }

        const int end = fBegin + fAdvance * (fCount - 1);
        const SkScalar lastPos = 1 - fFirstPos;
        int prev = fBegin;
        SkScalar prevPos = fFirstPos;

        do {
            const int curr = prev + fAdvance;
            SkASSERT(curr >= 0 && curr < fCount);

            // TODO: this sanitization should be done in SkGradientShaderBase
            const SkScalar currPos = (fAdvance > 0)
                ? SkTPin(fPos[curr], prevPos, lastPos)
                : SkTPin(fPos[curr], lastPos, prevPos);

            if (currPos != prevPos) {
                SkASSERT((currPos - prevPos > 0) == (fAdvance > 0));
                func(fColors[prev], fColors[curr], prevPos, currPos);
            }

            prev = curr;
            prevPos = currPos;
        } while (prev != end);
    }

private:
    void iterateImplicitPos(std::function<void(SkColor, SkColor, SkScalar, SkScalar)> func) const {
        // When clients don't provide explicit color stop positions (fPos == nullptr),
        // the color stops are distributed evenly across the unit interval
        // (implicit positioning).
        const SkScalar dt = fAdvance * SK_Scalar1 / (fCount - 1);
        const int end = fBegin + fAdvance * (fCount - 2);
        int prev = fBegin;
        SkScalar prevPos = fFirstPos;

        while (prev != end) {
            const int curr = prev + fAdvance;
            SkASSERT(curr >= 0 && curr < fCount);

            const SkScalar currPos = prevPos + dt;
            func(fColors[prev], fColors[curr], prevPos, currPos);
            prev = curr;
            prevPos = currPos;
        }

        // emit the last interval with a pinned end position, to avoid precision issues
        func(fColors[prev], fColors[prev + fAdvance], prevPos, 1 - fFirstPos);
    }

    const SkColor*  fColors;
    const SkScalar* fPos;
    const int       fCount;
    const SkScalar  fFirstPos;
    const int       fBegin;
    const int       fAdvance;
};

<<<<<<< HEAD
} // anonymous namespace

SkGradientShaderBase::GradientShaderBase4fContext::
Interval::Interval(const Sk4f& c0, SkScalar p0,
                   const Sk4f& c1, SkScalar p1)
    : fP0(p0)
    , fP1(p1)
    , fZeroRamp((c0 == c1).allTrue()) {

    SkASSERT(p0 != p1);
    // Either p0 or p1 can be (-)inf for synthetic clamp edge intervals.
    SkASSERT(SkScalarIsFinite(p0) || SkScalarIsFinite(p1));

    const auto dp = p1 - p0;

    // Clamp edge intervals are always zero-ramp.
    SkASSERT(SkScalarIsFinite(dp) || fZeroRamp);
    const Sk4f dc = SkScalarIsFinite(dp) ? (c1 - c0) / dp : 0;

    c0.store(&fC0.fVec);
    dc.store(&fDc.fVec);
=======
void addMirrorIntervals(const SkColor colors[],
                        const SkScalar pos[], int count,
                        const Sk4f& componentScale,
                        bool premulColors, bool reverse,
                        Sk4fGradientIntervalBuffer::BufferType* buffer) {
    const IntervalIterator iter(colors, pos, count, reverse);
    iter.iterate([&] (SkColor c0, SkColor c1, SkScalar t0, SkScalar t1) {
        SkASSERT(buffer->empty() || buffer->back().fT1 == 2 - t0);

        const auto mirror_t0 = 2 - t0;
        const auto mirror_t1 = 2 - t1;
        // mirror_p1 & mirror_p1 may collapse for very small values - recheck to avoid
        // triggering Interval asserts.
        if (mirror_t0 != mirror_t1) {
            buffer->emplace_back(pack_color(c0, premulColors, componentScale), mirror_t0,
                                 pack_color(c1, premulColors, componentScale), mirror_t1);
        }
    });
>>>>>>> a17af05f
}

} // anonymous namespace

Sk4fGradientInterval::Sk4fGradientInterval(const Sk4f& c0, SkScalar t0,
                                           const Sk4f& c1, SkScalar t1)
    : fT0(t0)
    , fT1(t1)
    , fZeroRamp((c0 == c1).allTrue()) {
    SkASSERT(t0 != t1);
    // Either p0 or p1 can be (-)inf for synthetic clamp edge intervals.
    SkASSERT(SkScalarIsFinite(t0) || SkScalarIsFinite(t1));

    const auto dt = t1 - t0;

    // Clamp edge intervals are always zero-ramp.
    SkASSERT(SkScalarIsFinite(dt) || fZeroRamp);
    SkASSERT(SkScalarIsFinite(t0) || fZeroRamp);
    const Sk4f   dc = SkScalarIsFinite(dt) ? (c1 - c0) / dt : 0;
    const Sk4f bias = c0 - (SkScalarIsFinite(t0) ? t0 * dc : 0);

    bias.store(&fCb.fVec);
    dc.store(&fCg.fVec);
}

<<<<<<< HEAD
bool SkGradientShaderBase::
GradientShaderBase4fContext::isValid() const {
    return fDstToPos.isFinite();
}

void SkGradientShaderBase::
GradientShaderBase4fContext::buildIntervals(const SkGradientShaderBase& shader,
                                            const ContextRec& rec, bool reverse) {
=======
void Sk4fGradientIntervalBuffer::init(const SkColor colors[], const SkScalar pos[], int count,
                                      SkShader::TileMode tileMode, bool premulColors,
                                      SkScalar alpha, bool reverse) {
>>>>>>> a17af05f
    // The main job here is to build a specialized interval list: a different
    // representation of the color stops data, optimized for efficient scan line
    // access during shading.
    //
    //   [{P0,C0} , {P1,C1}) [{P1,C2} , {P2,c3}) ... [{Pn,C2n} , {Pn+1,C2n+1})
    //
    // The list may be inverted when requested (such that e.g. points are sorted
    // in increasing x order when dx < 0).
    //
    // Note: the current representation duplicates pos data; we could refactor to
    //       avoid this if interval storage size becomes a concern.
    //
    // Aside from reordering, we also perform two more pre-processing steps at
    // this stage:
    //
    //   1) scale the color components depending on paint alpha and the requested
    //      interpolation space (note: the interval color storage is SkPM4f, but
    //      that doesn't necessarily mean the colors are premultiplied; that
    //      property is tracked in fColorsArePremul)
    //
    //   2) inject synthetic intervals to support tiling.
    //
    //      * for kRepeat, no extra intervals are needed - the iterator just
    //        wraps around at the end:
    //
    //          ->[P0,P1)->..[Pn-1,Pn)->
    //
    //      * for kClamp, we add two "infinite" intervals before/after:
    //
    //          [-/+inf , P0)->[P0 , P1)->..[Pn-1 , Pn)->[Pn , +/-inf)
    //
    //        (the iterator should never run off the end in this mode)
    //
    //      * for kMirror, we extend the range to [0..2] and add a flipped
    //        interval series - then the iterator operates just as in the
    //        kRepeat case:
    //
    //          ->[P0,P1)->..[Pn-1,Pn)->[2 - Pn,2 - Pn-1)->..[2 - P1,2 - P0)->
    //
    // TODO: investigate collapsing intervals << 1px.

    SkASSERT(count > 0);
    SkASSERT(colors);

    fIntervals.reset();

    const Sk4f componentScale = premulColors
        ? Sk4f(alpha)
        : Sk4f(1.0f, 1.0f, 1.0f, alpha);
    const int first_index = reverse ? count - 1 : 0;
    const int last_index = count - 1 - first_index;
    const SkScalar first_pos = reverse ? SK_Scalar1 : 0;
    const SkScalar last_pos = SK_Scalar1 - first_pos;

    if (tileMode == SkShader::kClamp_TileMode) {
        // synthetic edge interval: -/+inf .. P0
<<<<<<< HEAD
        const Sk4f clamp_color = pack_color(shader.fOrigColors[first_index],
                                            fColorsArePremul, componentScale);
        const SkScalar clamp_pos = reverse ? SK_ScalarInfinity : SK_ScalarNegativeInfinity;
        fIntervals.emplace_back(clamp_color, clamp_pos,
                                clamp_color, first_pos);
    } else if (shader.fTileMode == SkShader::kMirror_TileMode && reverse) {
=======
        const Sk4f clamp_color = pack_color(colors[first_index],
                                            premulColors, componentScale);
        const SkScalar clamp_pos = reverse ? SK_ScalarInfinity : SK_ScalarNegativeInfinity;
        fIntervals.emplace_back(clamp_color, clamp_pos,
                                clamp_color, first_pos);
    } else if (tileMode == SkShader::kMirror_TileMode && reverse) {
>>>>>>> a17af05f
        // synthetic mirror intervals injected before main intervals: (2 .. 1]
        addMirrorIntervals(colors, pos, count, componentScale, premulColors, false, &fIntervals);
    }

<<<<<<< HEAD
    const IntervalIterator iter(shader.fOrigColors,
                                shader.fOrigPos,
                                shader.fColorCount,
                                reverse);
    iter.iterate([this, &componentScale] (SkColor c0, SkColor c1, SkScalar p0, SkScalar p1) {
        SkASSERT(fIntervals.empty() || fIntervals.back().fP1 == p0);

        fIntervals.emplace_back(pack_color(c0, fColorsArePremul, componentScale),
                                p0,
                                pack_color(c1, fColorsArePremul, componentScale),
                                p1);
=======
    const IntervalIterator iter(colors, pos, count, reverse);
    iter.iterate([&] (SkColor c0, SkColor c1, SkScalar t0, SkScalar t1) {
        SkASSERT(fIntervals.empty() || fIntervals.back().fT1 == t0);

        fIntervals.emplace_back(pack_color(c0, premulColors, componentScale), t0,
                                pack_color(c1, premulColors, componentScale), t1);
>>>>>>> a17af05f
    });

    if (tileMode == SkShader::kClamp_TileMode) {
        // synthetic edge interval: Pn .. +/-inf
<<<<<<< HEAD
        const Sk4f clamp_color = pack_color(shader.fOrigColors[last_index],
                                            fColorsArePremul, componentScale);
        const SkScalar clamp_pos = reverse ? SK_ScalarNegativeInfinity : SK_ScalarInfinity;
        fIntervals.emplace_back(clamp_color, last_pos,
                                clamp_color, clamp_pos);
    } else if (shader.fTileMode == SkShader::kMirror_TileMode && !reverse) {
=======
        const Sk4f clamp_color = pack_color(colors[last_index], premulColors, componentScale);
        const SkScalar clamp_pos = reverse ? SK_ScalarNegativeInfinity : SK_ScalarInfinity;
        fIntervals.emplace_back(clamp_color, last_pos,
                                clamp_color, clamp_pos);
    } else if (tileMode == SkShader::kMirror_TileMode && !reverse) {
>>>>>>> a17af05f
        // synthetic mirror intervals injected after main intervals: [1 .. 2)
        addMirrorIntervals(colors, pos, count, componentScale, premulColors, true, &fIntervals);
    }
}

<<<<<<< HEAD
void SkGradientShaderBase::
GradientShaderBase4fContext::addMirrorIntervals(const SkGradientShaderBase& shader,
                                            const Sk4f& componentScale, bool reverse) {
    const IntervalIterator iter(shader.fOrigColors,
                                shader.fOrigPos,
                                shader.fColorCount,
                                reverse);
    iter.iterate([this, &componentScale] (SkColor c0, SkColor c1, SkScalar p0, SkScalar p1) {
        SkASSERT(fIntervals.empty() || fIntervals.back().fP1 == 2 - p0);

        fIntervals.emplace_back(pack_color(c0, fColorsArePremul, componentScale),
                                2 - p0,
                                pack_color(c1, fColorsArePremul, componentScale),
                                2 - p1);
    });
=======
const Sk4fGradientInterval* Sk4fGradientIntervalBuffer::find(SkScalar t) const {
    // Binary search.
    const auto* i0 = fIntervals.begin();
    const auto* i1 = fIntervals.end() - 1;

    while (i0 != i1) {
        SkASSERT(i0 < i1);
        SkASSERT(t >= i0->fT0 && t <= i1->fT1);

        const auto* i = i0 + ((i1 - i0) >> 1);

        if (t > i->fT1) {
            i0 = i + 1;
        } else {
            i1 = i;
        }
    }

    SkASSERT(i0->contains(t));
    return i0;
}

const Sk4fGradientInterval* Sk4fGradientIntervalBuffer::findNext(
    SkScalar t, const Sk4fGradientInterval* prev, bool increasing) const {

    SkASSERT(!prev->contains(t));
    SkASSERT(prev >= fIntervals.begin() && prev < fIntervals.end());
    SkASSERT(t >= fIntervals.front().fT0 && t <= fIntervals.back().fT1);

    const auto* i = prev;

    // Use the |increasing| signal to figure which direction we should search for
    // the next interval, then perform a linear search.
    if (increasing) {
        do {
            i += 1;
            if (i >= fIntervals.end()) {
                i = fIntervals.begin();
            }
        } while (!i->contains(t));
    } else {
        do {
            i -= 1;
            if (i < fIntervals.begin()) {
                i = fIntervals.end() - 1;
            }
        } while (!i->contains(t));
    }

    return i;
}

SkGradientShaderBase::
GradientShaderBase4fContext::GradientShaderBase4fContext(const SkGradientShaderBase& shader,
                                                         const ContextRec& rec)
    : INHERITED(shader, rec)
    , fFlags(this->INHERITED::getFlags())
#ifdef SK_SUPPORT_LEGACY_GRADIENT_DITHERING
    , fDither(true)
#else
    , fDither(rec.fPaint->isDither())
#endif
{
    const SkMatrix& inverse = this->getTotalInverse();
    fDstToPos.setConcat(shader.fPtsToUnit, inverse);
    fDstToPosProc = fDstToPos.getMapXYProc();
    fDstToPosClass = static_cast<uint8_t>(INHERITED::ComputeMatrixClass(fDstToPos));

    if (shader.fColorsAreOpaque && this->getPaintAlpha() == SK_AlphaOPAQUE) {
        fFlags |= kOpaqueAlpha_Flag;
    }

    fColorsArePremul =
        (shader.fGradFlags & SkGradientShader::kInterpolateColorsInPremul_Flag)
        || shader.fColorsAreOpaque;
}

bool SkGradientShaderBase::
GradientShaderBase4fContext::isValid() const {
    return fDstToPos.isFinite();
>>>>>>> a17af05f
}

void SkGradientShaderBase::
GradientShaderBase4fContext::shadeSpan(int x, int y, SkPMColor dst[], int count) {
    if (fColorsArePremul) {
        this->shadePremulSpan<DstType::L32, ApplyPremul::False>(x, y, dst, count);
    } else {
        this->shadePremulSpan<DstType::L32, ApplyPremul::True>(x, y, dst, count);
    }
}

void SkGradientShaderBase::
GradientShaderBase4fContext::shadeSpan4f(int x, int y, SkPM4f dst[], int count) {
    if (fColorsArePremul) {
        this->shadePremulSpan<DstType::F32, ApplyPremul::False>(x, y, dst, count);
    } else {
        this->shadePremulSpan<DstType::F32, ApplyPremul::True>(x, y, dst, count);
    }
}

template<DstType dstType, ApplyPremul premul>
void SkGradientShaderBase::
GradientShaderBase4fContext::shadePremulSpan(int x, int y,
                                             typename DstTraits<dstType, premul>::Type dst[],
                                             int count) const {
    const SkGradientShaderBase& shader =
        static_cast<const SkGradientShaderBase&>(fShader);

    switch (shader.fTileMode) {
    case kClamp_TileMode:
        this->shadeSpanInternal<dstType,
                                premul,
                                kClamp_TileMode>(x, y, dst, count);
        break;
    case kRepeat_TileMode:
        this->shadeSpanInternal<dstType,
                                premul,
                                kRepeat_TileMode>(x, y, dst, count);
        break;
    case kMirror_TileMode:
        this->shadeSpanInternal<dstType,
                                premul,
                                kMirror_TileMode>(x, y, dst, count);
        break;
    }
}

template<DstType dstType, ApplyPremul premul, SkShader::TileMode tileMode>
void SkGradientShaderBase::
GradientShaderBase4fContext::shadeSpanInternal(int x, int y,
                                               typename DstTraits<dstType, premul>::Type dst[],
                                               int count) const {
    static const int kBufSize = 128;
    SkScalar ts[kBufSize];
    TSampler<dstType, premul, tileMode> sampler(*this);

    SkASSERT(count > 0);
    do {
        const int n = SkTMin(kBufSize, count);
        this->mapTs(x, y, ts, n);
        for (int i = 0; i < n; ++i) {
            const Sk4f c = sampler.sample(ts[i]);
            DstTraits<dstType, premul>::store(c, dst++);
        }
        x += n;
        count -= n;
    } while (count > 0);
}

template<DstType dstType, ApplyPremul premul, SkShader::TileMode tileMode>
class SkGradientShaderBase::GradientShaderBase4fContext::TSampler {
public:
    TSampler(const GradientShaderBase4fContext& ctx)
        : fCtx(ctx)
        , fInterval(nullptr) {
        switch (tileMode) {
        case kClamp_TileMode:
            fLargestIntervalValue = SK_ScalarInfinity;
            break;
        case kRepeat_TileMode:
            fLargestIntervalValue = nextafterf(1, 0);
            break;
        case kMirror_TileMode:
            fLargestIntervalValue = nextafterf(2.0f, 0);
            break;
        }
    }

    Sk4f sample(SkScalar t) {
        const auto tiled_t = tileProc(t);

        if (!fInterval) {
            // Very first sample => locate the initial interval.
            // TODO: maybe do this in ctor to remove a branch?
            fInterval = fCtx.fIntervals.find(tiled_t);
            this->loadIntervalData(fInterval);
        } else if (!fInterval->contains(tiled_t)) {
            fInterval = fCtx.fIntervals.findNext(tiled_t, fInterval, t >= fPrevT);
            this->loadIntervalData(fInterval);
        }

        fPrevT = t;
        return lerp(tiled_t);
    }

private:
    SkScalar tileProc(SkScalar t) const {
        switch (tileMode) {
        case kClamp_TileMode:
            // synthetic clamp-mode edge intervals allow for a free-floating t:
            //   [-inf..0)[0..1)[1..+inf)
            return t;
        case kRepeat_TileMode:
            // t % 1  (intervals range: [0..1))
            // Due to the extra arithmetic, we must clamp to ensure the value remains less than 1.
            return SkTMin(t - SkScalarFloorToScalar(t), fLargestIntervalValue);
        case kMirror_TileMode:
            // t % 2  (synthetic mirror intervals expand the range to [0..2)
            // Due to the extra arithmetic, we must clamp to ensure the value remains less than 2.
            return SkTMin(t - SkScalarFloorToScalar(t / 2) * 2, fLargestIntervalValue);
        }

        SK_ABORT("Unhandled tile mode.");
        return 0;
    }

    Sk4f lerp(SkScalar t) {
        SkASSERT(fInterval->contains(t));
        return fCb + fCg * t;
    }

    void loadIntervalData(const Sk4fGradientInterval* i) {
        fCb = DstTraits<dstType, premul>::load(i->fCb);
        fCg = DstTraits<dstType, premul>::load(i->fCg);
    }

    const GradientShaderBase4fContext& fCtx;
    const Sk4fGradientInterval*        fInterval;
    SkScalar                           fPrevT;
    SkScalar                           fLargestIntervalValue;
    Sk4f                               fCb;
    Sk4f                               fCg;
};<|MERGE_RESOLUTION|>--- conflicted
+++ resolved
@@ -16,22 +16,6 @@
     const Sk4f pm4f = premul
         ? c4f.premul().to4f()
         : Sk4f{c4f.fR, c4f.fG, c4f.fB, c4f.fA};
-<<<<<<< HEAD
-
-    return pm4f * component_scale;
-}
-
-template<SkShader::TileMode>
-SkScalar tileProc(SkScalar t);
-
-template<>
-SkScalar tileProc<SkShader::kClamp_TileMode>(SkScalar t) {
-    // synthetic clamp-mode edge intervals allow for a free-floating t:
-    //   [-inf..0)[0..1)[1..+inf)
-    return t;
-}
-=======
->>>>>>> a17af05f
 
     return pm4f * component_scale;
 }
@@ -111,29 +95,6 @@
     const int       fAdvance;
 };
 
-<<<<<<< HEAD
-} // anonymous namespace
-
-SkGradientShaderBase::GradientShaderBase4fContext::
-Interval::Interval(const Sk4f& c0, SkScalar p0,
-                   const Sk4f& c1, SkScalar p1)
-    : fP0(p0)
-    , fP1(p1)
-    , fZeroRamp((c0 == c1).allTrue()) {
-
-    SkASSERT(p0 != p1);
-    // Either p0 or p1 can be (-)inf for synthetic clamp edge intervals.
-    SkASSERT(SkScalarIsFinite(p0) || SkScalarIsFinite(p1));
-
-    const auto dp = p1 - p0;
-
-    // Clamp edge intervals are always zero-ramp.
-    SkASSERT(SkScalarIsFinite(dp) || fZeroRamp);
-    const Sk4f dc = SkScalarIsFinite(dp) ? (c1 - c0) / dp : 0;
-
-    c0.store(&fC0.fVec);
-    dc.store(&fDc.fVec);
-=======
 void addMirrorIntervals(const SkColor colors[],
                         const SkScalar pos[], int count,
                         const Sk4f& componentScale,
@@ -152,7 +113,6 @@
                                  pack_color(c1, premulColors, componentScale), mirror_t1);
         }
     });
->>>>>>> a17af05f
 }
 
 } // anonymous namespace
@@ -178,20 +138,9 @@
     dc.store(&fCg.fVec);
 }
 
-<<<<<<< HEAD
-bool SkGradientShaderBase::
-GradientShaderBase4fContext::isValid() const {
-    return fDstToPos.isFinite();
-}
-
-void SkGradientShaderBase::
-GradientShaderBase4fContext::buildIntervals(const SkGradientShaderBase& shader,
-                                            const ContextRec& rec, bool reverse) {
-=======
 void Sk4fGradientIntervalBuffer::init(const SkColor colors[], const SkScalar pos[], int count,
                                       SkShader::TileMode tileMode, bool premulColors,
                                       SkScalar alpha, bool reverse) {
->>>>>>> a17af05f
     // The main job here is to build a specialized interval list: a different
     // representation of the color stops data, optimized for efficient scan line
     // access during shading.
@@ -248,85 +197,36 @@
 
     if (tileMode == SkShader::kClamp_TileMode) {
         // synthetic edge interval: -/+inf .. P0
-<<<<<<< HEAD
-        const Sk4f clamp_color = pack_color(shader.fOrigColors[first_index],
-                                            fColorsArePremul, componentScale);
-        const SkScalar clamp_pos = reverse ? SK_ScalarInfinity : SK_ScalarNegativeInfinity;
-        fIntervals.emplace_back(clamp_color, clamp_pos,
-                                clamp_color, first_pos);
-    } else if (shader.fTileMode == SkShader::kMirror_TileMode && reverse) {
-=======
         const Sk4f clamp_color = pack_color(colors[first_index],
                                             premulColors, componentScale);
         const SkScalar clamp_pos = reverse ? SK_ScalarInfinity : SK_ScalarNegativeInfinity;
         fIntervals.emplace_back(clamp_color, clamp_pos,
                                 clamp_color, first_pos);
     } else if (tileMode == SkShader::kMirror_TileMode && reverse) {
->>>>>>> a17af05f
         // synthetic mirror intervals injected before main intervals: (2 .. 1]
         addMirrorIntervals(colors, pos, count, componentScale, premulColors, false, &fIntervals);
     }
 
-<<<<<<< HEAD
-    const IntervalIterator iter(shader.fOrigColors,
-                                shader.fOrigPos,
-                                shader.fColorCount,
-                                reverse);
-    iter.iterate([this, &componentScale] (SkColor c0, SkColor c1, SkScalar p0, SkScalar p1) {
-        SkASSERT(fIntervals.empty() || fIntervals.back().fP1 == p0);
-
-        fIntervals.emplace_back(pack_color(c0, fColorsArePremul, componentScale),
-                                p0,
-                                pack_color(c1, fColorsArePremul, componentScale),
-                                p1);
-=======
     const IntervalIterator iter(colors, pos, count, reverse);
     iter.iterate([&] (SkColor c0, SkColor c1, SkScalar t0, SkScalar t1) {
         SkASSERT(fIntervals.empty() || fIntervals.back().fT1 == t0);
 
         fIntervals.emplace_back(pack_color(c0, premulColors, componentScale), t0,
                                 pack_color(c1, premulColors, componentScale), t1);
->>>>>>> a17af05f
     });
 
     if (tileMode == SkShader::kClamp_TileMode) {
         // synthetic edge interval: Pn .. +/-inf
-<<<<<<< HEAD
-        const Sk4f clamp_color = pack_color(shader.fOrigColors[last_index],
-                                            fColorsArePremul, componentScale);
-        const SkScalar clamp_pos = reverse ? SK_ScalarNegativeInfinity : SK_ScalarInfinity;
-        fIntervals.emplace_back(clamp_color, last_pos,
-                                clamp_color, clamp_pos);
-    } else if (shader.fTileMode == SkShader::kMirror_TileMode && !reverse) {
-=======
         const Sk4f clamp_color = pack_color(colors[last_index], premulColors, componentScale);
         const SkScalar clamp_pos = reverse ? SK_ScalarNegativeInfinity : SK_ScalarInfinity;
         fIntervals.emplace_back(clamp_color, last_pos,
                                 clamp_color, clamp_pos);
     } else if (tileMode == SkShader::kMirror_TileMode && !reverse) {
->>>>>>> a17af05f
         // synthetic mirror intervals injected after main intervals: [1 .. 2)
         addMirrorIntervals(colors, pos, count, componentScale, premulColors, true, &fIntervals);
     }
 }
 
-<<<<<<< HEAD
-void SkGradientShaderBase::
-GradientShaderBase4fContext::addMirrorIntervals(const SkGradientShaderBase& shader,
-                                            const Sk4f& componentScale, bool reverse) {
-    const IntervalIterator iter(shader.fOrigColors,
-                                shader.fOrigPos,
-                                shader.fColorCount,
-                                reverse);
-    iter.iterate([this, &componentScale] (SkColor c0, SkColor c1, SkScalar p0, SkScalar p1) {
-        SkASSERT(fIntervals.empty() || fIntervals.back().fP1 == 2 - p0);
-
-        fIntervals.emplace_back(pack_color(c0, fColorsArePremul, componentScale),
-                                2 - p0,
-                                pack_color(c1, fColorsArePremul, componentScale),
-                                2 - p1);
-    });
-=======
 const Sk4fGradientInterval* Sk4fGradientIntervalBuffer::find(SkScalar t) const {
     // Binary search.
     const auto* i0 = fIntervals.begin();
@@ -407,7 +307,6 @@
 bool SkGradientShaderBase::
 GradientShaderBase4fContext::isValid() const {
     return fDstToPos.isFinite();
->>>>>>> a17af05f
 }
 
 void SkGradientShaderBase::
