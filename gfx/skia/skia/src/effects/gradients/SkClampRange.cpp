--- conflicted
+++ resolved
@@ -53,10 +53,7 @@
     return true;
 }
 
-<<<<<<< HEAD
-=======
 
->>>>>>> a17af05f
 /*
  *  returns [0..count] for the number of steps (<= count) for which x0 <= edge
  *  given each step is followed by x0 += dx
