/*
 * Copyright 2012 Google Inc.
 *
 * Use of this source code is governed by a BSD-style license that can be
 * found in the LICENSE file.
 */

#ifndef SkGradientShaderPriv_DEFINED
#define SkGradientShaderPriv_DEFINED

#include "SkGradientBitmapCache.h"
#include "SkGradientShader.h"

#include "SkArenaAlloc.h"
#include "SkAutoMalloc.h"
#include "SkClampRange.h"
#include "SkColorPriv.h"
#include "SkColorSpace.h"
<<<<<<< HEAD
=======
#include "SkOnce.h"
>>>>>>> a17af05f
#include "SkReadBuffer.h"
#include "SkShader.h"
#include "SkUtils.h"
#include "SkWriteBuffer.h"

#if SK_SUPPORT_GPU
    #define GR_GL_USE_ACCURATE_HARD_STOP_GRADIENTS 1
#endif

#if SK_SUPPORT_GPU
    #define GR_GL_USE_ACCURATE_HARD_STOP_GRADIENTS 1
#endif

static inline void sk_memset32_dither(uint32_t dst[], uint32_t v0, uint32_t v1,
                               int count) {
    if (count > 0) {
        if (v0 == v1) {
            sk_memset32(dst, v0, count);
        } else {
            int pairs = count >> 1;
            for (int i = 0; i < pairs; i++) {
                *dst++ = v0;
                *dst++ = v1;
            }
            if (count & 1) {
                *dst = v0;
            }
        }
    }
}

//  Clamp

static inline SkFixed clamp_tileproc(SkFixed x) {
    return SkClampMax(x, 0xFFFF);
}

// Repeat

static inline SkFixed repeat_tileproc(SkFixed x) {
    return x & 0xFFFF;
}

// Mirror

static inline SkFixed mirror_tileproc(SkFixed x) {
    int s = SkLeftShift(x, 15) >> 31;
    return (x ^ s) & 0xFFFF;
}

///////////////////////////////////////////////////////////////////////////////

typedef SkFixed (*TileProc)(SkFixed);

///////////////////////////////////////////////////////////////////////////////

static const TileProc gTileProcs[] = {
    clamp_tileproc,
    repeat_tileproc,
    mirror_tileproc
};

///////////////////////////////////////////////////////////////////////////////

class SkGradientShaderBase : public SkShader {
public:
    struct Descriptor {
        Descriptor() {
            sk_bzero(this, sizeof(*this));
            fTileMode = SkShader::kClamp_TileMode;
        }

        const SkMatrix*     fLocalMatrix;
        const SkColor4f*    fColors;
        sk_sp<SkColorSpace> fColorSpace;
        const SkScalar*     fPos;
        int                 fCount;
        SkShader::TileMode  fTileMode;
        uint32_t            fGradFlags;

        void flatten(SkWriteBuffer&) const;
    };

    class DescriptorScope : public Descriptor {
    public:
        DescriptorScope() {}

        bool unflatten(SkReadBuffer&);

        // fColors and fPos always point into local memory, so they can be safely mutated
        //
        SkColor4f* mutableColors() { return const_cast<SkColor4f*>(fColors); }
        SkScalar* mutablePos() { return const_cast<SkScalar*>(fPos); }

    private:
        enum {
            kStorageCount = 16
        };
        SkColor4f fColorStorage[kStorageCount];
        SkScalar fPosStorage[kStorageCount];
        SkMatrix fLocalMatrixStorage;
        SkAutoMalloc fDynamicStorage;
    };

    SkGradientShaderBase(const Descriptor& desc, const SkMatrix& ptsToUnit);
    ~SkGradientShaderBase() override;

    // The cache is initialized on-demand when getCache32 is called.
    class GradientShaderCache : public SkRefCnt {
    public:
        GradientShaderCache(U8CPU alpha, bool dither, const SkGradientShaderBase& shader);
        ~GradientShaderCache();

        const SkPMColor*    getCache32();

        SkPixelRef* getCache32PixelRef() const { return fCache32PixelRef.get(); }

        unsigned getAlpha() const { return fCacheAlpha; }
        bool getDither() const { return fCacheDither; }

    private:
        // Working pointer. If it's nullptr, we need to recompute the cache values.
        SkPMColor*  fCache32;

<<<<<<< HEAD
        SkMallocPixelRef* fCache32PixelRef;
=======
        sk_sp<SkPixelRef> fCache32PixelRef;
>>>>>>> a17af05f
        const unsigned    fCacheAlpha;        // The alpha value we used when we computed the cache.
                                              // Larger than 8bits so we can store uninitialized
                                              // value.
        const bool        fCacheDither;       // The dither flag used when we computed the cache.

        const SkGradientShaderBase& fShader;

        // Make sure we only initialize the cache once.
        SkOnce fCache32InitOnce;

        static void initCache32(GradientShaderCache* cache);

        static void Build32bitCache(SkPMColor[], SkColor c0, SkColor c1, int count,
                                    U8CPU alpha, uint32_t gradFlags, bool dither);
    };

    class GradientShaderBaseContext : public SkShader::Context {
    public:
        GradientShaderBaseContext(const SkGradientShaderBase& shader, const ContextRec&);

        uint32_t getFlags() const override { return fFlags; }

        bool isValid() const;

    protected:
        SkMatrix    fDstToIndex;
        SkMatrix::MapXYProc fDstToIndexProc;
        uint8_t     fDstToIndexClass;
        uint8_t     fFlags;
        bool        fDither;

        sk_sp<GradientShaderCache> fCache;

    private:
        typedef SkShader::Context INHERITED;
    };

    bool isOpaque() const override;

    enum class GradientBitmapType : uint8_t {
        kLegacy,
        kSRGB,
        kHalfFloat,
    };

    void getGradientTableBitmap(SkBitmap*, GradientBitmapType bitmapType) const;

    enum {
        /// Seems like enough for visual accuracy. TODO: if pos[] deserves
        /// it, use a larger cache.
        kCache32Bits    = 8,
        kCache32Count   = (1 << kCache32Bits),
        kCache32Shift   = 16 - kCache32Bits,
        kSqrt32Shift    = 8 - kCache32Bits,

        /// This value is used to *read* the dither cache; it may be 0
        /// if dithering is disabled.
        kDitherStride32 = kCache32Count,
    };

    uint32_t getGradFlags() const { return fGradFlags; }

protected:
    class GradientShaderBase4fContext;

    SkGradientShaderBase(SkReadBuffer& );
    void flatten(SkWriteBuffer&) const override;
    SK_TO_STRING_OVERRIDE()

    const SkMatrix fPtsToUnit;
    TileMode    fTileMode;
    TileProc    fTileProc;
    uint8_t     fGradFlags;

    struct Rec {
        SkFixed     fPos;   // 0...1
        uint32_t    fScale; // (1 << 24) / range
    };
    Rec*        fRecs;

    void commonAsAGradient(GradientInfo*, bool flipGrad = false) const;

    bool onAsLuminanceColor(SkColor*) const override;


    void initLinearBitmap(SkBitmap* bitmap) const;

    /*
     * Takes in pointers to gradient color and Rec info as colorSrc and recSrc respectively.
     * Count is the number of colors in the gradient
     * It will then flip all the color and rec information and return in their respective Dst
     * pointers. It is assumed that space has already been allocated for the Dst pointers.
     * The rec src and dst are only assumed to be valid if count > 2
     */
    static void FlipGradientColors(SkColor* colorDst, Rec* recDst,
                                   SkColor* colorSrc, Rec* recSrc,
                                   int count);

    template <typename T, typename... Args>
<<<<<<< HEAD
    static Context* CheckedCreateContext(void* storage, Args&&... args) {
        auto* ctx = new (storage) T(std::forward<Args>(args)...);
        if (!ctx->isValid()) {
            ctx->~T();
=======
    static Context* CheckedMakeContext(SkArenaAlloc* alloc, Args&&... args) {
        auto* ctx = alloc->make<T>(std::forward<Args>(args)...);
        if (!ctx->isValid()) {
>>>>>>> a17af05f
            return nullptr;
        }
        return ctx;
    }

private:
    enum {
        kColorStorageCount = 4, // more than this many colors, and we'll use sk_malloc for the space

        kStorageSize = kColorStorageCount *
                       (sizeof(SkColor) + sizeof(SkScalar) + sizeof(Rec) + sizeof(SkColor4f))
    };
    SkColor             fStorage[(kStorageSize + 3) >> 2];
public:
    SkColor*            fOrigColors;   // original colors, before modulation by paint in context.
    SkColor4f*          fOrigColors4f; // original colors, as linear floats
    SkScalar*           fOrigPos;      // original positions
    int                 fColorCount;
    sk_sp<SkColorSpace> fColorSpace; // color space of gradient stops

    bool colorsAreOpaque() const { return fColorsAreOpaque; }

    TileMode getTileMode() const { return fTileMode; }
    Rec* getRecs() const { return fRecs; }

private:
    bool                fColorsAreOpaque;

    sk_sp<GradientShaderCache> refCache(U8CPU alpha, bool dither) const;
    mutable SkMutex                    fCacheMutex;
    mutable sk_sp<GradientShaderCache> fCache;

    void initCommon();

    typedef SkShader INHERITED;
};

static inline int init_dither_toggle(int x, int y) {
    x &= 1;
    y = (y & 1) << 1;
    return (x | y) * SkGradientShaderBase::kDitherStride32;
}

static inline int next_dither_toggle(int toggle) {
    return toggle ^ SkGradientShaderBase::kDitherStride32;
}

///////////////////////////////////////////////////////////////////////////////

#if SK_SUPPORT_GPU

#include "GrColorSpaceXform.h"
#include "GrCoordTransform.h"
#include "GrFragmentProcessor.h"
#include "glsl/GrGLSLColorSpaceXformHelper.h"
#include "glsl/GrGLSLFragmentProcessor.h"
#include "glsl/GrGLSLProgramDataManager.h"

class GrInvariantOutput;

/*
 * The interpretation of the texture matrix depends on the sample mode. The
 * texture matrix is applied both when the texture coordinates are explicit
 * and  when vertex positions are used as texture  coordinates. In the latter
 * case the texture matrix is applied to the pre-view-matrix position
 * values.
 *
 * Normal SampleMode
 *  The post-matrix texture coordinates are in normalize space with (0,0) at
 *  the top-left and (1,1) at the bottom right.
 * RadialGradient
 *  The matrix specifies the radial gradient parameters.
 *  (0,0) in the post-matrix space is center of the radial gradient.
 * Radial2Gradient
 *   Matrix transforms to space where first circle is centered at the
 *   origin. The second circle will be centered (x, 0) where x may be
 *   0 and is provided by setRadial2Params. The post-matrix space is
 *   normalized such that 1 is the second radius - first radius.
 * SweepGradient
 *  The angle from the origin of texture coordinates in post-matrix space
 *  determines the gradient value.
 */

 class GrTextureStripAtlas;

// Base class for Gr gradient effects
class GrGradientEffect : public GrFragmentProcessor {
public:
    struct CreateArgs {
        CreateArgs(GrContext* context,
                   const SkGradientShaderBase* shader,
                   const SkMatrix* matrix,
                   SkShader::TileMode tileMode,
                   sk_sp<GrColorSpaceXform> colorSpaceXform,
                   bool gammaCorrect)
            : fContext(context)
            , fShader(shader)
            , fMatrix(matrix)
            , fTileMode(tileMode)
            , fColorSpaceXform(std::move(colorSpaceXform))
            , fGammaCorrect(gammaCorrect) {}

        GrContext*                  fContext;
        const SkGradientShaderBase* fShader;
        const SkMatrix*             fMatrix;
        SkShader::TileMode          fTileMode;
        sk_sp<GrColorSpaceXform>    fColorSpaceXform;
        bool                        fGammaCorrect;
    };

    class GLSLProcessor;
<<<<<<< HEAD

    GrGradientEffect(const CreateArgs&);
=======
>>>>>>> a17af05f

    ~GrGradientEffect() override;

    bool useAtlas() const { return SkToBool(-1 != fRow); }
    SkScalar getYCoord() const { return fYCoord; }

    enum ColorType {
        kTwo_ColorType,
        kThree_ColorType, // Symmetric three color
        kTexture_ColorType,

#if GR_GL_USE_ACCURATE_HARD_STOP_GRADIENTS
<<<<<<< HEAD
        kHardStopCentered_ColorType,   // 0, 0.5, 0.5, 1
=======
        kSingleHardStop_ColorType,     // 0, t, t, 1
>>>>>>> a17af05f
        kHardStopLeftEdged_ColorType,  // 0, 0, 1
        kHardStopRightEdged_ColorType, // 0, 1, 1
#endif
    };
<<<<<<< HEAD

    ColorType getColorType() const { return fColorType; }

=======

    ColorType getColorType() const { return fColorType; }

>>>>>>> a17af05f
    // Determines the type of gradient, one of:
    //    - Two-color
    //    - Symmetric three-color
    //    - Texture
    //    - Centered hard stop
    //    - Left-edged hard stop
    //    - Right-edged hard stop
    ColorType determineColorType(const SkGradientShaderBase& shader);

    enum PremulType {
        kBeforeInterp_PremulType,
        kAfterInterp_PremulType,
    };

    PremulType getPremulType() const { return fPremulType; }

    const SkColor* getColors(int pos) const {
        SkASSERT(fColorType != kTexture_ColorType);
        SkASSERT(pos < fColors.count());
        return &fColors[pos];
    }

    const SkColor4f* getColors4f(int pos) const {
        SkASSERT(fColorType != kTexture_ColorType);
        SkASSERT(pos < fColors4f.count());
        return &fColors4f[pos];
    }

protected:
<<<<<<< HEAD
    /** Populates a pair of arrays with colors and stop info to construct a random gradient.
        The function decides whether stop values should be used or not. The return value indicates
        the number of colors, which will be capped by kMaxRandomGradientColors. colors should be
        sized to be at least kMaxRandomGradientColors. stops is a pointer to an array of at least
        size kMaxRandomGradientColors. It may be updated to nullptr, indicating that nullptr should
        be passed to the gradient factory rather than the array.
    */
    static const int kMaxRandomGradientColors = 4;
    static int RandomGradientParams(SkRandom* r,
                                    SkColor colors[kMaxRandomGradientColors],
                                    SkScalar** stops,
                                    SkShader::TileMode* tm);
=======
    GrGradientEffect(const CreateArgs&, bool isOpaque);

    #if GR_TEST_UTILS
    /** Helper struct that stores (and populates) parameters to construct a random gradient.
        If fUseColors4f is true, then the SkColor4f factory should be called, with fColors4f and
        fColorSpace. Otherwise, the SkColor factory should be called, with fColors. fColorCount
        will be the number of color stops in either case, and fColors and fStops can be passed to
        the gradient factory. (The constructor may decide not to use stops, in which case fStops
        will be nullptr). */
    struct RandomGradientParams {
        static const int kMaxRandomGradientColors = 5;

        RandomGradientParams(SkRandom* r);

        bool fUseColors4f;
        SkColor fColors[kMaxRandomGradientColors];
        SkColor4f fColors4f[kMaxRandomGradientColors];
        sk_sp<SkColorSpace> fColorSpace;
        SkScalar fStopStorage[kMaxRandomGradientColors];
        SkShader::TileMode fTileMode;
        int fColorCount;
        SkScalar* fStops;
    };
    #endif
>>>>>>> a17af05f

    bool onIsEqual(const GrFragmentProcessor&) const override;

    const GrCoordTransform& getCoordTransform() const { return fCoordTransform; }

private:
<<<<<<< HEAD
=======
    static OptimizationFlags OptFlags(bool isOpaque);

>>>>>>> a17af05f
    // If we're in legacy mode, then fColors will be populated. If we're gamma-correct, then
    // fColors4f and fColorSpaceXform will be populated.
    SkTDArray<SkColor>       fColors;

    SkTDArray<SkColor4f>     fColors4f;
    sk_sp<GrColorSpaceXform> fColorSpaceXform;

    SkTDArray<SkScalar>      fPositions;
    SkShader::TileMode       fTileMode;

    GrCoordTransform fCoordTransform;
    TextureSampler fTextureSampler;
    SkScalar fYCoord;
    GrTextureStripAtlas* fAtlas;
    int fRow;
    bool fIsOpaque;
    ColorType fColorType;
    PremulType fPremulType; // This is already baked into the table for texture gradients, and
                            // only changes behavior for gradients that don't use a texture.
    typedef GrFragmentProcessor INHERITED;

};

///////////////////////////////////////////////////////////////////////////////

// Base class for GL gradient effects
class GrGradientEffect::GLSLProcessor : public GrGLSLFragmentProcessor {
public:
    GLSLProcessor() {
        fCachedYCoord = SK_ScalarMax;
    }

protected:
    void onSetData(const GrGLSLProgramDataManager&, const GrFragmentProcessor&) override;

protected:
    /**
     * Subclasses must call this. It will return a key for the part of the shader code controlled
     * by the base class. The subclasses must stick it in their key and then pass it to the below
     * emit* functions from their emitCode function.
     */
    static uint32_t GenBaseGradientKey(const GrProcessor&);

    // Emits the uniform used as the y-coord to texture samples in derived classes. Subclasses
    // should call this method from their emitCode().
    void emitUniforms(GrGLSLUniformHandler*, const GrGradientEffect&);

    // Emit code that gets a fragment's color from an expression for t; has branches for
    // several control flows inside -- 2-color gradients, 3-color symmetric gradients, 4+
    // color gradients that use the traditional texture lookup, as well as several varieties
    // of hard stop gradients
    void emitColor(GrGLSLFPFragmentBuilder* fragBuilder,
                   GrGLSLUniformHandler* uniformHandler,
                   const GrShaderCaps* shaderCaps,
                   const GrGradientEffect&,
                   const char* gradientTValue,
                   const char* outputColor,
                   const char* inputColor,
                   const TextureSamplers&);

private:
    enum {
        // First bit for premul before/after interp
        kPremulBeforeInterpKey  =  1,

        // Next three bits for 2/3 color type or different special
        // hard stop cases (neither means using texture atlas)
        kTwoColorKey            =  2,
        kThreeColorKey          =  4,
#if GR_GL_USE_ACCURATE_HARD_STOP_GRADIENTS
        kHardStopCenteredKey    =  6,
        kHardStopZeroZeroOneKey =  8,
        kHardStopZeroOneOneKey  = 10,

        // Next two bits for tile mode
        kClampTileMode          = 16,
        kRepeatTileMode         = 32,
        kMirrorTileMode         = 48,

        // Lower six bits for premul, 2/3 color type, and tile mode
        kReservedBits           = 6,
#endif
    };

    SkScalar fCachedYCoord;
    GrGLSLProgramDataManager::UniformHandle fColorsUni;
<<<<<<< HEAD
    GrGLSLProgramDataManager::UniformHandle fFSYUni;
    GrGLSLProgramDataManager::UniformHandle fColorSpaceXformUni;
=======
    GrGLSLProgramDataManager::UniformHandle fHardStopT;
    GrGLSLProgramDataManager::UniformHandle fFSYUni;
    GrGLSLColorSpaceXformHelper             fColorSpaceHelper;
>>>>>>> a17af05f

    typedef GrGLSLFragmentProcessor INHERITED;
};

#endif

#endif<|MERGE_RESOLUTION|>--- conflicted
+++ resolved
@@ -16,18 +16,11 @@
 #include "SkClampRange.h"
 #include "SkColorPriv.h"
 #include "SkColorSpace.h"
-<<<<<<< HEAD
-=======
 #include "SkOnce.h"
->>>>>>> a17af05f
 #include "SkReadBuffer.h"
 #include "SkShader.h"
 #include "SkUtils.h"
 #include "SkWriteBuffer.h"
-
-#if SK_SUPPORT_GPU
-    #define GR_GL_USE_ACCURATE_HARD_STOP_GRADIENTS 1
-#endif
 
 #if SK_SUPPORT_GPU
     #define GR_GL_USE_ACCURATE_HARD_STOP_GRADIENTS 1
@@ -144,11 +137,7 @@
         // Working pointer. If it's nullptr, we need to recompute the cache values.
         SkPMColor*  fCache32;
 
-<<<<<<< HEAD
-        SkMallocPixelRef* fCache32PixelRef;
-=======
         sk_sp<SkPixelRef> fCache32PixelRef;
->>>>>>> a17af05f
         const unsigned    fCacheAlpha;        // The alpha value we used when we computed the cache.
                                               // Larger than 8bits so we can store uninitialized
                                               // value.
@@ -248,16 +237,9 @@
                                    int count);
 
     template <typename T, typename... Args>
-<<<<<<< HEAD
-    static Context* CheckedCreateContext(void* storage, Args&&... args) {
-        auto* ctx = new (storage) T(std::forward<Args>(args)...);
-        if (!ctx->isValid()) {
-            ctx->~T();
-=======
     static Context* CheckedMakeContext(SkArenaAlloc* alloc, Args&&... args) {
         auto* ctx = alloc->make<T>(std::forward<Args>(args)...);
         if (!ctx->isValid()) {
->>>>>>> a17af05f
             return nullptr;
         }
         return ctx;
@@ -369,11 +351,6 @@
     };
 
     class GLSLProcessor;
-<<<<<<< HEAD
-
-    GrGradientEffect(const CreateArgs&);
-=======
->>>>>>> a17af05f
 
     ~GrGradientEffect() override;
 
@@ -386,24 +363,14 @@
         kTexture_ColorType,
 
 #if GR_GL_USE_ACCURATE_HARD_STOP_GRADIENTS
-<<<<<<< HEAD
-        kHardStopCentered_ColorType,   // 0, 0.5, 0.5, 1
-=======
         kSingleHardStop_ColorType,     // 0, t, t, 1
->>>>>>> a17af05f
         kHardStopLeftEdged_ColorType,  // 0, 0, 1
         kHardStopRightEdged_ColorType, // 0, 1, 1
 #endif
     };
-<<<<<<< HEAD
 
     ColorType getColorType() const { return fColorType; }
 
-=======
-
-    ColorType getColorType() const { return fColorType; }
-
->>>>>>> a17af05f
     // Determines the type of gradient, one of:
     //    - Two-color
     //    - Symmetric three-color
@@ -433,20 +400,6 @@
     }
 
 protected:
-<<<<<<< HEAD
-    /** Populates a pair of arrays with colors and stop info to construct a random gradient.
-        The function decides whether stop values should be used or not. The return value indicates
-        the number of colors, which will be capped by kMaxRandomGradientColors. colors should be
-        sized to be at least kMaxRandomGradientColors. stops is a pointer to an array of at least
-        size kMaxRandomGradientColors. It may be updated to nullptr, indicating that nullptr should
-        be passed to the gradient factory rather than the array.
-    */
-    static const int kMaxRandomGradientColors = 4;
-    static int RandomGradientParams(SkRandom* r,
-                                    SkColor colors[kMaxRandomGradientColors],
-                                    SkScalar** stops,
-                                    SkShader::TileMode* tm);
-=======
     GrGradientEffect(const CreateArgs&, bool isOpaque);
 
     #if GR_TEST_UTILS
@@ -471,18 +424,14 @@
         SkScalar* fStops;
     };
     #endif
->>>>>>> a17af05f
 
     bool onIsEqual(const GrFragmentProcessor&) const override;
 
     const GrCoordTransform& getCoordTransform() const { return fCoordTransform; }
 
 private:
-<<<<<<< HEAD
-=======
     static OptimizationFlags OptFlags(bool isOpaque);
 
->>>>>>> a17af05f
     // If we're in legacy mode, then fColors will be populated. If we're gamma-correct, then
     // fColors4f and fColorSpaceXform will be populated.
     SkTDArray<SkColor>       fColors;
@@ -569,14 +518,9 @@
 
     SkScalar fCachedYCoord;
     GrGLSLProgramDataManager::UniformHandle fColorsUni;
-<<<<<<< HEAD
-    GrGLSLProgramDataManager::UniformHandle fFSYUni;
-    GrGLSLProgramDataManager::UniformHandle fColorSpaceXformUni;
-=======
     GrGLSLProgramDataManager::UniformHandle fHardStopT;
     GrGLSLProgramDataManager::UniformHandle fFSYUni;
     GrGLSLColorSpaceXformHelper             fColorSpaceHelper;
->>>>>>> a17af05f
 
     typedef GrGLSLFragmentProcessor INHERITED;
 };
