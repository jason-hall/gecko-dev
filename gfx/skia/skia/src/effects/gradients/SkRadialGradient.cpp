--- conflicted
+++ resolved
@@ -39,19 +39,10 @@
     , fRadius(radius) {
 }
 
-<<<<<<< HEAD
-size_t SkRadialGradient::onContextSize(const ContextRec&) const {
-    return sizeof(RadialGradientContext);
-}
-
-SkShader::Context* SkRadialGradient::onCreateContext(const ContextRec& rec, void* storage) const {
-    return CheckedCreateContext<RadialGradientContext>(storage, *this, rec);
-=======
 SkShader::Context* SkRadialGradient::onMakeContext(
     const ContextRec& rec, SkArenaAlloc* alloc) const
 {
     return CheckedMakeContext<RadialGradientContext>(alloc, *this, rec);
->>>>>>> a17af05f
 }
 
 SkRadialGradient::RadialGradientContext::RadialGradientContext(
@@ -258,31 +249,18 @@
         return sk_sp<GrFragmentProcessor>(new GrRadialGradient(args));
     }
 
-<<<<<<< HEAD
-    virtual ~GrRadialGradient() { }
-=======
     ~GrRadialGradient() override {}
->>>>>>> a17af05f
 
     const char* name() const override { return "Radial Gradient"; }
 
 private:
-<<<<<<< HEAD
-    GrRadialGradient(const CreateArgs& args)
-        : INHERITED(args) {
-=======
     GrRadialGradient(const CreateArgs& args) : INHERITED(args, args.fShader->colorsAreOpaque()) {
->>>>>>> a17af05f
         this->initClassID<GrRadialGradient>();
     }
 
     GrGLSLFragmentProcessor* onCreateGLSLInstance() const override;
 
-<<<<<<< HEAD
-    virtual void onGetGLSLProcessorKey(const GrGLSLCaps& caps,
-=======
     virtual void onGetGLSLProcessorKey(const GrShaderCaps& caps,
->>>>>>> a17af05f
                                        GrProcessorKeyBuilder* b) const override;
 
     GR_DECLARE_FRAGMENT_PROCESSOR_TEST;
@@ -295,19 +273,11 @@
 class GrRadialGradient::GLSLRadialProcessor : public GrGradientEffect::GLSLProcessor {
 public:
     GLSLRadialProcessor(const GrProcessor&) {}
-<<<<<<< HEAD
-    virtual ~GLSLRadialProcessor() { }
+    ~GLSLRadialProcessor() override {}
 
     virtual void emitCode(EmitArgs&) override;
 
-    static void GenKey(const GrProcessor& processor, const GrGLSLCaps&, GrProcessorKeyBuilder* b) {
-=======
-    ~GLSLRadialProcessor() override {}
-
-    virtual void emitCode(EmitArgs&) override;
-
     static void GenKey(const GrProcessor& processor, const GrShaderCaps&, GrProcessorKeyBuilder* b) {
->>>>>>> a17af05f
         b->add32(GenBaseGradientKey(processor));
     }
 
@@ -322,11 +292,7 @@
     return new GrRadialGradient::GLSLRadialProcessor(*this);
 }
 
-<<<<<<< HEAD
-void GrRadialGradient::onGetGLSLProcessorKey(const GrGLSLCaps& caps,
-=======
 void GrRadialGradient::onGetGLSLProcessorKey(const GrShaderCaps& caps,
->>>>>>> a17af05f
                                              GrProcessorKeyBuilder* b) const {
     GrRadialGradient::GLSLRadialProcessor::GenKey(*this, caps, b);
 }
@@ -335,23 +301,6 @@
 
 GR_DEFINE_FRAGMENT_PROCESSOR_TEST(GrRadialGradient);
 
-<<<<<<< HEAD
-sk_sp<GrFragmentProcessor> GrRadialGradient::TestCreate(GrProcessorTestData* d) {
-    SkPoint center = {d->fRandom->nextUScalar1(), d->fRandom->nextUScalar1()};
-    SkScalar radius = d->fRandom->nextUScalar1();
-
-    SkColor colors[kMaxRandomGradientColors];
-    SkScalar stopsArray[kMaxRandomGradientColors];
-    SkScalar* stops = stopsArray;
-    SkShader::TileMode tm;
-    int colorCount = RandomGradientParams(d->fRandom, colors, &stops, &tm);
-    auto shader = SkGradientShader::MakeRadial(center, radius, colors, stops, colorCount, tm);
-    SkMatrix viewMatrix = GrTest::TestMatrix(d->fRandom);
-    auto dstColorSpace = GrTest::TestColorSpace(d->fRandom);
-    sk_sp<GrFragmentProcessor> fp = shader->asFragmentProcessor(SkShader::AsFPArgs(
-        d->fContext, &viewMatrix, NULL, kNone_SkFilterQuality, dstColorSpace.get(),
-        SkSourceGammaTreatment::kRespect));
-=======
 #if GR_TEST_UTILS
 sk_sp<GrFragmentProcessor> GrRadialGradient::TestCreate(GrProcessorTestData* d) {
     sk_sp<SkShader> shader;
@@ -369,7 +318,6 @@
     } while (!shader);
     GrTest::TestAsFPArgs asFPArgs(d);
     sk_sp<GrFragmentProcessor> fp = shader->asFragmentProcessor(asFPArgs.args());
->>>>>>> a17af05f
     GrAlwaysAssert(fp);
     return fp;
 }
