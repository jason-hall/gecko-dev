/*
 * Copyright 2012 Google Inc.
 *
 * Use of this source code is governed by a BSD-style license that can be
 * found in the LICENSE file.
 */

#include "Sk4fLinearGradient.h"
#include "SkLinearGradient.h"
#include "SkRefCnt.h"

// define to test the 4f gradient path
// #define FORCE_4F_CONTEXT

static const float kInv255Float = 1.0f / 255;

static inline int repeat_8bits(int x) {
    return x & 0xFF;
}

static inline int mirror_8bits(int x) {
    if (x & 256) {
        x = ~x;
    }
    return x & 255;
}

static SkMatrix pts_to_unit_matrix(const SkPoint pts[2]) {
    SkVector    vec = pts[1] - pts[0];
    SkScalar    mag = vec.length();
    SkScalar    inv = mag ? SkScalarInvert(mag) : 0;

    vec.scale(inv);
    SkMatrix matrix;
    matrix.setSinCos(-vec.fY, vec.fX, pts[0].fX, pts[0].fY);
    matrix.postTranslate(-pts[0].fX, -pts[0].fY);
    matrix.postScale(inv, inv);
    return matrix;
}

static bool use_4f_context(const SkShader::ContextRec& rec, uint32_t flags) {
#ifdef FORCE_4F_CONTEXT
    return true;
#else
    return rec.fPreferredDstType == SkShader::ContextRec::kPM4f_DstType
        || SkToBool(flags & SkLinearGradient::kForce4fContext_PrivateFlag);
#endif
}

///////////////////////////////////////////////////////////////////////////////

SkLinearGradient::SkLinearGradient(const SkPoint pts[2], const Descriptor& desc)
    : SkGradientShaderBase(desc, pts_to_unit_matrix(pts))
    , fStart(pts[0])
    , fEnd(pts[1]) {
}

sk_sp<SkFlattenable> SkLinearGradient::CreateProc(SkReadBuffer& buffer) {
    DescriptorScope desc;
    if (!desc.unflatten(buffer)) {
        return nullptr;
    }
    SkPoint pts[2];
    pts[0] = buffer.readPoint();
    pts[1] = buffer.readPoint();
    return SkGradientShader::MakeLinear(pts, desc.fColors, std::move(desc.fColorSpace), desc.fPos,
                                        desc.fCount, desc.fTileMode, desc.fGradFlags,
                                        desc.fLocalMatrix);
}

void SkLinearGradient::flatten(SkWriteBuffer& buffer) const {
    this->INHERITED::flatten(buffer);
    buffer.writePoint(fStart);
    buffer.writePoint(fEnd);
}

SkShader::Context* SkLinearGradient::onMakeContext(
    const ContextRec& rec, SkArenaAlloc* alloc) const
{
    return use_4f_context(rec, fGradFlags)
           ? CheckedMakeContext<LinearGradient4fContext>(alloc, *this, rec)
           : CheckedMakeContext<  LinearGradientContext>(alloc, *this, rec);
}

<<<<<<< HEAD
SkShader::Context* SkLinearGradient::onCreateContext(const ContextRec& rec, void* storage) const {
    return use_4f_context(rec, fGradFlags)
        ? CheckedCreateContext<LinearGradient4fContext>(storage, *this, rec)
        : CheckedCreateContext<  LinearGradientContext>(storage, *this, rec);
=======
//
// Stages:
//
//   * matrix (map dst -> grad space)
//   * clamp/repeat/mirror (tiling)
//   * linear_gradient_2stops (lerp c0/c1)
//   * optional premul
//
bool SkLinearGradient::onAppendStages(SkRasterPipeline* p,
                                      SkColorSpace* dstCS,
                                      SkArenaAlloc* alloc,
                                      const SkMatrix& ctm,
                                      const SkPaint& paint,
                                      const SkMatrix* localM) const {
    // Local matrix not supported currently.  Remove once we have a generic RP wrapper.
    if (localM || !getLocalMatrix().isIdentity()) {
        return false;
    }

    SkMatrix dstToPts;
    if (!ctm.invert(&dstToPts)) {
        return false;
    }

    const auto dstToUnit = SkMatrix::Concat(fPtsToUnit, dstToPts);

    // If the gradient is less than a quarter of a pixel, this falls into the subpixel gradient code
    // handled on a different path.
    SkVector dx = dstToUnit.mapVector(1, 0);
    if (dx.fX >= 4) {
        return false;
    }

    auto* m = alloc->makeArrayDefault<float>(9);
    if (dstToUnit.asAffine(m)) {
        // TODO: mapping y is not needed; split the matrix stages to save some math?
        p->append(SkRasterPipeline::matrix_2x3, m);
    } else {
        dstToUnit.get9(m);
        p->append(SkRasterPipeline::matrix_perspective, m);
    }

    // TODO: clamp/repeat/mirror const 1f stages?
    auto* limit = alloc->make<float>(1.0f);

    const bool premulGrad = fGradFlags & SkGradientShader::kInterpolateColorsInPremul_Flag;
    auto prepareColor = [premulGrad, dstCS, this](int i) {
        SkColor4f c = dstCS ? to_colorspace(fOrigColors4f[i], fColorSpace.get(), dstCS)
                            : SkColor4f_from_SkColor(fOrigColors[i], nullptr);
        return premulGrad ? c.premul()
                          : SkPM4f::From4f(Sk4f::Load(&c));
    };

    // The two-stop case with stops at 0 and 1.
    if (fColorCount == 2 && fOrigPos == nullptr) {
        switch (fTileMode) {
            case kClamp_TileMode:  p->append(SkRasterPipeline:: clamp_x, limit); break;
            case kMirror_TileMode: p->append(SkRasterPipeline::mirror_x, limit); break;
            case kRepeat_TileMode: p->append(SkRasterPipeline::repeat_x, limit); break;
        }

        const SkPM4f c_l = prepareColor(0),
                     c_r = prepareColor(1);

        // See F and B below.
        auto* f_and_b = alloc->makeArrayDefault<SkPM4f>(2);
        f_and_b[0] = SkPM4f::From4f(c_r.to4f() - c_l.to4f());
        f_and_b[1] = c_l;

        p->append(SkRasterPipeline::linear_gradient_2stops, f_and_b);
    } else {
        switch (fTileMode) {
            // The search strategy does not need clamping. It has implicit hard stops at the
            // first and last stop.
            case kClamp_TileMode: break;
            case kMirror_TileMode: p->append(SkRasterPipeline::mirror_x, limit); break;
            case kRepeat_TileMode: p->append(SkRasterPipeline::repeat_x, limit); break;
        }

        struct Stop { float t; SkPM4f f, b; };
        struct Ctx { size_t n; Stop* stops; SkPM4f start; };

        auto* ctx = alloc->make<Ctx>();
        ctx->start = prepareColor(0);

        // For each stop we calculate a bias B and a scale factor F, such that
        // for any t between stops n and n+1, the color we want is B[n] + F[n]*t.
        auto init_stop = [](float t_l, float t_r, SkPM4f c_l, SkPM4f c_r, Stop *stop) {
            auto F = SkPM4f::From4f((c_r.to4f() - c_l.to4f()) / (t_r - t_l));
            auto B = SkPM4f::From4f(c_l.to4f() - (F.to4f() * t_l));
            *stop = {t_l, F, B};
        };

        if (fOrigPos == nullptr) {
            // Handle evenly distributed stops.

            float dt = 1.0f / (fColorCount - 1);
            // In the evenly distributed case, fColorCount is the number of stops. There are no
            // dummy entries.
            auto* stopsArray = alloc->makeArrayDefault<Stop>(fColorCount);

            float  t_l = 0;
            SkPM4f c_l = ctx->start;
            for (int i = 0; i < fColorCount - 1; i++) {
                // Use multiply instead of accumulating error using repeated addition.
                float  t_r = (i + 1) * dt;
                SkPM4f c_r = prepareColor(i + 1);
                init_stop(t_l, t_r, c_l, c_r, &stopsArray[i]);

                t_l = t_r;
                c_l = c_r;
            }

            // Force the last stop.
            stopsArray[fColorCount - 1].t = 1;
            stopsArray[fColorCount - 1].f = SkPM4f::From4f(Sk4f{0});
            stopsArray[fColorCount - 1].b = prepareColor(fColorCount - 1);

            ctx->n = fColorCount;
            ctx->stops = stopsArray;
        } else {
            // Handle arbitrary stops.

            // Remove the dummy stops inserted by SkGradientShaderBase::SkGradientShaderBase
            // because they are naturally handled by the search method.
            int firstStop;
            int lastStop;
            if (fColorCount > 2) {
                firstStop = fOrigColors4f[0] != fOrigColors4f[1] ? 0 : 1;
                lastStop = fOrigColors4f[fColorCount - 2] != fOrigColors4f[fColorCount - 1]
                           ? fColorCount - 1 : fColorCount - 2;
            } else {
                firstStop = 0;
                lastStop = 1;
            }
            int realCount = lastStop - firstStop + 1;

            // This is the maximum number of stops. There may be fewer stops because the duplicate
            // points of hard stops are removed.
            auto* stopsArray = alloc->makeArrayDefault<Stop>(realCount);

            size_t stopCount = 0;
            float  t_l = fOrigPos[firstStop];
            SkPM4f c_l = prepareColor(firstStop);
            // N.B. lastStop is the index of the last stop, not one after.
            for (int i = firstStop; i < lastStop; i++) {
                float  t_r = fOrigPos[i + 1];
                SkPM4f c_r = prepareColor(i + 1);
                if (t_l < t_r) {
                    init_stop(t_l, t_r, c_l, c_r, &stopsArray[stopCount]);
                    stopCount += 1;
                }
                t_l = t_r;
                c_l = c_r;
            }

            stopsArray[stopCount].t = fOrigPos[lastStop];
            stopsArray[stopCount].f = SkPM4f::From4f(Sk4f{0});
            stopsArray[stopCount].b = prepareColor(lastStop);
            stopCount += 1;

            ctx->n = stopCount;
            ctx->stops = stopsArray;
        }

        p->append(SkRasterPipeline::linear_gradient, ctx);
    }

    if (!premulGrad && !this->colorsAreOpaque()) {
        p->append(SkRasterPipeline::premul);
    }

    return true;
>>>>>>> a17af05f
}

// This swizzles SkColor into the same component order as SkPMColor, but does not actually
// "pre" multiply the color components.
//
// This allows us to map directly to Sk4f, and eventually scale down to bytes to output a
// SkPMColor from the floats, without having to swizzle each time.
//
static uint32_t SkSwizzle_Color_to_PMColor(SkColor c) {
    return SkPackARGB32NoCheck(SkColorGetA(c), SkColorGetR(c), SkColorGetG(c), SkColorGetB(c));
}

SkLinearGradient::LinearGradientContext::LinearGradientContext(
        const SkLinearGradient& shader, const ContextRec& ctx)
    : INHERITED(shader, ctx)
{
    // setup for Sk4f
    const int count = shader.fColorCount;
    SkASSERT(count > 1);

    fRecs.setCount(count);
    Rec* rec = fRecs.begin();
    if (shader.fOrigPos) {
        rec[0].fPos = 0;
        SkDEBUGCODE(rec[0].fPosScale = SK_FloatNaN;)   // should never get used
        for (int i = 1; i < count; ++i) {
            rec[i].fPos = SkTPin(shader.fOrigPos[i], rec[i - 1].fPos, 1.0f);
            float diff = rec[i].fPos - rec[i - 1].fPos;
            if (diff > 0) {
                rec[i].fPosScale = 1.0f / diff;
            } else {
                rec[i].fPosScale = 0;
            }
        }
    } else {
        // no pos specified, so we compute evenly spaced values
        const float scale = float(count - 1);
        const float invScale = 1.0f / scale;
        for (int i = 0; i < count; ++i) {
            rec[i].fPos = i * invScale;
            rec[i].fPosScale = scale;
        }
    }
    rec[count - 1].fPos = 1;    // overwrite the last value just to be sure we end at 1.0

    fApplyAlphaAfterInterp = true;
    if ((shader.getGradFlags() & SkGradientShader::kInterpolateColorsInPremul_Flag) ||
        shader.colorsAreOpaque())
    {
        fApplyAlphaAfterInterp = false;
    }

    if (fApplyAlphaAfterInterp) {
        // Our fColor values are in PMColor order, but are still unpremultiplied, allowing us to
        // interpolate in unpremultiplied space first, and then scale by alpha right before we
        // convert to SkPMColor bytes.
        const float paintAlpha = ctx.fPaint->getAlpha() * kInv255Float;
        const Sk4f scale(1, 1, 1, paintAlpha);
        for (int i = 0; i < count; ++i) {
            uint32_t c = SkSwizzle_Color_to_PMColor(shader.fOrigColors[i]);
            rec[i].fColor = SkNx_cast<float>(Sk4b::Load(&c)) * scale;
            if (i > 0) {
                SkASSERT(rec[i - 1].fPos <= rec[i].fPos);
            }
        }
    } else {
        // Our fColor values are premultiplied, so converting to SkPMColor is just a matter
        // of converting the floats down to bytes.
        unsigned alphaScale = ctx.fPaint->getAlpha() + (ctx.fPaint->getAlpha() >> 7);
        for (int i = 0; i < count; ++i) {
            SkPMColor pmc = SkPreMultiplyColor(shader.fOrigColors[i]);
            pmc = SkAlphaMulQ(pmc, alphaScale);
            rec[i].fColor = SkNx_cast<float>(Sk4b::Load(&pmc));
            if (i > 0) {
                SkASSERT(rec[i - 1].fPos <= rec[i].fPos);
            }
        }
    }
}

#define NO_CHECK_ITER               \
    do {                            \
    unsigned fi = SkGradFixedToFixed(fx) >> SkGradientShaderBase::kCache32Shift; \
    SkASSERT(fi <= 0xFF);           \
    fx += dx;                       \
    *dstC++ = cache[toggle + fi];   \
    toggle = next_dither_toggle(toggle); \
    } while (0)

namespace {

typedef void (*LinearShadeProc)(TileProc proc, SkGradFixed dx, SkGradFixed fx,
                                SkPMColor* dstC, const SkPMColor* cache,
                                int toggle, int count);

// Linear interpolation (lerp) is unnecessary if there are no sharp
// discontinuities in the gradient - which must be true if there are
// only 2 colors - but it's cheap.
void shadeSpan_linear_vertical_lerp(TileProc proc, SkGradFixed dx, SkGradFixed fx,
                                    SkPMColor* SK_RESTRICT dstC,
                                    const SkPMColor* SK_RESTRICT cache,
                                    int toggle, int count) {
    // We're a vertical gradient, so no change in a span.
    // If colors change sharply across the gradient, dithering is
    // insufficient (it subsamples the color space) and we need to lerp.
    unsigned fullIndex = proc(SkGradFixedToFixed(fx));
    if (fullIndex >= (SK_FixedHalf >> SkGradientShaderBase::kCache32Bits)) {
        fullIndex -= SK_FixedHalf >> SkGradientShaderBase::kCache32Bits;
    } else {
        fullIndex = 0;
    }
    unsigned fi = fullIndex >> SkGradientShaderBase::kCache32Shift;
    unsigned remainder = fullIndex & ((1 << SkGradientShaderBase::kCache32Shift) - 1);

    int index0 = fi + toggle;
    int index1 = index0;
    if (fi < SkGradientShaderBase::kCache32Count - 1) {
        index1 += 1;
    }
    SkPMColor lerp = SkFastFourByteInterp(cache[index1], cache[index0], remainder);
    index0 ^= SkGradientShaderBase::kDitherStride32;
    index1 ^= SkGradientShaderBase::kDitherStride32;
    SkPMColor dlerp = SkFastFourByteInterp(cache[index1], cache[index0], remainder);
    sk_memset32_dither(dstC, lerp, dlerp, count);
}

void shadeSpan_linear_clamp(TileProc proc, SkGradFixed dx, SkGradFixed fx,
                            SkPMColor* SK_RESTRICT dstC,
                            const SkPMColor* SK_RESTRICT cache,
                            int toggle, int count) {
    SkClampRange range;
    range.init(fx, dx, count, 0, SkGradientShaderBase::kCache32Count - 1);
    range.validate(count);

    if ((count = range.fCount0) > 0) {
        sk_memset32_dither(dstC,
            cache[toggle + range.fV0],
            cache[next_dither_toggle(toggle) + range.fV0],
            count);
        dstC += count;
    }
    if ((count = range.fCount1) > 0) {
        int unroll = count >> 3;
        fx = range.fFx1;
        for (int i = 0; i < unroll; i++) {
            NO_CHECK_ITER;  NO_CHECK_ITER;
            NO_CHECK_ITER;  NO_CHECK_ITER;
            NO_CHECK_ITER;  NO_CHECK_ITER;
            NO_CHECK_ITER;  NO_CHECK_ITER;
        }
        if ((count &= 7) > 0) {
            do {
                NO_CHECK_ITER;
            } while (--count != 0);
        }
    }
    if ((count = range.fCount2) > 0) {
        sk_memset32_dither(dstC,
            cache[toggle + range.fV1],
            cache[next_dither_toggle(toggle) + range.fV1],
            count);
    }
}

void shadeSpan_linear_mirror(TileProc proc, SkGradFixed dx, SkGradFixed fx,
                             SkPMColor* SK_RESTRICT dstC,
                             const SkPMColor* SK_RESTRICT cache,
                             int toggle, int count) {
    do {
        unsigned fi = mirror_8bits(SkGradFixedToFixed(fx) >> 8);
        SkASSERT(fi <= 0xFF);
        fx += dx;
        *dstC++ = cache[toggle + fi];
        toggle = next_dither_toggle(toggle);
    } while (--count != 0);
}

void shadeSpan_linear_repeat(TileProc proc, SkGradFixed dx, SkGradFixed fx,
        SkPMColor* SK_RESTRICT dstC,
        const SkPMColor* SK_RESTRICT cache,
        int toggle, int count) {
    do {
        unsigned fi = repeat_8bits(SkGradFixedToFixed(fx) >> 8);
        SkASSERT(fi <= 0xFF);
        fx += dx;
        *dstC++ = cache[toggle + fi];
        toggle = next_dither_toggle(toggle);
    } while (--count != 0);
}

}

void SkLinearGradient::LinearGradientContext::shadeSpan(int x, int y, SkPMColor* SK_RESTRICT dstC,
                                                        int count) {
    SkASSERT(count > 0);
    const SkLinearGradient& linearGradient = static_cast<const SkLinearGradient&>(fShader);

    if (SkShader::kClamp_TileMode == linearGradient.fTileMode &&
        kLinear_MatrixClass == fDstToIndexClass)
    {
        this->shade4_clamp(x, y, dstC, count);
        return;
    }

    SkPoint             srcPt;
    SkMatrix::MapXYProc dstProc = fDstToIndexProc;
    TileProc            proc = linearGradient.fTileProc;
    const SkPMColor* SK_RESTRICT cache = fCache->getCache32();
    int                 toggle = init_dither_toggle(x, y);

    if (fDstToIndexClass != kPerspective_MatrixClass) {
        dstProc(fDstToIndex, SkIntToScalar(x) + SK_ScalarHalf,
                             SkIntToScalar(y) + SK_ScalarHalf, &srcPt);
        SkGradFixed dx, fx = SkScalarPinToGradFixed(srcPt.fX);

        if (fDstToIndexClass == kFixedStepInX_MatrixClass) {
            const auto step = fDstToIndex.fixedStepInX(SkIntToScalar(y));
            // todo: do we need a real/high-precision value for dx here?
            dx = SkScalarPinToGradFixed(step.fX);
        } else {
            SkASSERT(fDstToIndexClass == kLinear_MatrixClass);
            dx = SkScalarPinToGradFixed(fDstToIndex.getScaleX());
        }

        LinearShadeProc shadeProc = shadeSpan_linear_repeat;
        if (0 == dx) {
            shadeProc = shadeSpan_linear_vertical_lerp;
        } else if (SkShader::kClamp_TileMode == linearGradient.fTileMode) {
            shadeProc = shadeSpan_linear_clamp;
        } else if (SkShader::kMirror_TileMode == linearGradient.fTileMode) {
            shadeProc = shadeSpan_linear_mirror;
        } else {
            SkASSERT(SkShader::kRepeat_TileMode == linearGradient.fTileMode);
        }
        (*shadeProc)(proc, dx, fx, dstC, cache, toggle, count);
    } else {
        SkScalar    dstX = SkIntToScalar(x);
        SkScalar    dstY = SkIntToScalar(y);
        do {
            dstProc(fDstToIndex, dstX, dstY, &srcPt);
            unsigned fi = proc(SkScalarToFixed(srcPt.fX));
            SkASSERT(fi <= 0xFFFF);
            *dstC++ = cache[toggle + (fi >> kCache32Shift)];
            toggle = next_dither_toggle(toggle);
            dstX += SK_Scalar1;
        } while (--count != 0);
    }
}

SkShader::GradientType SkLinearGradient::asAGradient(GradientInfo* info) const {
    if (info) {
        commonAsAGradient(info);
        info->fPoint[0] = fStart;
        info->fPoint[1] = fEnd;
    }
    return kLinear_GradientType;
}

#if SK_SUPPORT_GPU

#include "GrColorSpaceXform.h"
<<<<<<< HEAD
#include "glsl/GrGLSLCaps.h"
=======
#include "GrShaderCaps.h"
>>>>>>> a17af05f
#include "glsl/GrGLSLFragmentShaderBuilder.h"
#include "SkGr.h"

/////////////////////////////////////////////////////////////////////

class GrLinearGradient : public GrGradientEffect {
public:
    class GLSLLinearProcessor;

    static sk_sp<GrFragmentProcessor> Make(const CreateArgs& args) {
        return sk_sp<GrFragmentProcessor>(new GrLinearGradient(args));
    }

<<<<<<< HEAD
    virtual ~GrLinearGradient() { }
=======
    ~GrLinearGradient() override {}
>>>>>>> a17af05f

    const char* name() const override { return "Linear Gradient"; }

private:
<<<<<<< HEAD
    GrLinearGradient(const CreateArgs& args)
        : INHERITED(args) {
=======
    GrLinearGradient(const CreateArgs& args) : INHERITED(args, args.fShader->colorsAreOpaque()) {
>>>>>>> a17af05f
        this->initClassID<GrLinearGradient>();
    }

    GrGLSLFragmentProcessor* onCreateGLSLInstance() const override;

<<<<<<< HEAD
    virtual void onGetGLSLProcessorKey(const GrGLSLCaps& caps,
=======
    virtual void onGetGLSLProcessorKey(const GrShaderCaps& caps,
>>>>>>> a17af05f
                                       GrProcessorKeyBuilder* b) const override;

    GR_DECLARE_FRAGMENT_PROCESSOR_TEST;

    typedef GrGradientEffect INHERITED;
};

/////////////////////////////////////////////////////////////////////

class GrLinearGradient::GLSLLinearProcessor : public GrGradientEffect::GLSLProcessor {
public:
    GLSLLinearProcessor(const GrProcessor&) {}

<<<<<<< HEAD
    virtual ~GLSLLinearProcessor() { }

    virtual void emitCode(EmitArgs&) override;

    static void GenKey(const GrProcessor& processor, const GrGLSLCaps&, GrProcessorKeyBuilder* b) {
=======
    ~GLSLLinearProcessor() override {}

    virtual void emitCode(EmitArgs&) override;

    static void GenKey(const GrProcessor& processor, const GrShaderCaps&, GrProcessorKeyBuilder* b) {
>>>>>>> a17af05f
        b->add32(GenBaseGradientKey(processor));
    }

private:
    typedef GrGradientEffect::GLSLProcessor INHERITED;
};

/////////////////////////////////////////////////////////////////////

GrGLSLFragmentProcessor* GrLinearGradient::onCreateGLSLInstance() const {
    return new GrLinearGradient::GLSLLinearProcessor(*this);
}

<<<<<<< HEAD
void GrLinearGradient::onGetGLSLProcessorKey(const GrGLSLCaps& caps,
=======
void GrLinearGradient::onGetGLSLProcessorKey(const GrShaderCaps& caps,
>>>>>>> a17af05f
                                             GrProcessorKeyBuilder* b) const {
    GrLinearGradient::GLSLLinearProcessor::GenKey(*this, caps, b);
}

/////////////////////////////////////////////////////////////////////

GR_DEFINE_FRAGMENT_PROCESSOR_TEST(GrLinearGradient);

<<<<<<< HEAD
=======
#if GR_TEST_UTILS
>>>>>>> a17af05f
sk_sp<GrFragmentProcessor> GrLinearGradient::TestCreate(GrProcessorTestData* d) {
    SkPoint points[] = {{d->fRandom->nextUScalar1(), d->fRandom->nextUScalar1()},
                        {d->fRandom->nextUScalar1(), d->fRandom->nextUScalar1()}};

<<<<<<< HEAD
    SkColor colors[kMaxRandomGradientColors];
    SkScalar stopsArray[kMaxRandomGradientColors];
    SkScalar* stops = stopsArray;
    SkShader::TileMode tm;
    int colorCount = RandomGradientParams(d->fRandom, colors, &stops, &tm);
    auto shader = SkGradientShader::MakeLinear(points, colors, stops, colorCount, tm);
    SkMatrix viewMatrix = GrTest::TestMatrix(d->fRandom);
    auto dstColorSpace = GrTest::TestColorSpace(d->fRandom);
    sk_sp<GrFragmentProcessor> fp = shader->asFragmentProcessor(SkShader::AsFPArgs(
        d->fContext, &viewMatrix, NULL, kNone_SkFilterQuality, dstColorSpace.get(),
        SkSourceGammaTreatment::kRespect));
=======
    RandomGradientParams params(d->fRandom);
    auto shader = params.fUseColors4f ?
        SkGradientShader::MakeLinear(points, params.fColors4f, params.fColorSpace, params.fStops,
                                     params.fColorCount, params.fTileMode) :
        SkGradientShader::MakeLinear(points, params.fColors, params.fStops,
                                     params.fColorCount, params.fTileMode);
    GrTest::TestAsFPArgs asFPArgs(d);
    sk_sp<GrFragmentProcessor> fp = shader->asFragmentProcessor(asFPArgs.args());
>>>>>>> a17af05f
    GrAlwaysAssert(fp);
    return fp;
}
#endif

/////////////////////////////////////////////////////////////////////

void GrLinearGradient::GLSLLinearProcessor::emitCode(EmitArgs& args) {
    const GrLinearGradient& ge = args.fFp.cast<GrLinearGradient>();
    this->emitUniforms(args.fUniformHandler, ge);
    SkString t = args.fFragBuilder->ensureCoords2D(args.fTransformedCoords[0]);
    t.append(".x");
    this->emitColor(args.fFragBuilder,
                    args.fUniformHandler,
<<<<<<< HEAD
                    args.fGLSLCaps,
=======
                    args.fShaderCaps,
>>>>>>> a17af05f
                    ge,
                    t.c_str(),
                    args.fOutputColor,
                    args.fInputColor,
                    args.fTexSamplers);
}

/////////////////////////////////////////////////////////////////////

sk_sp<GrFragmentProcessor> SkLinearGradient::asFragmentProcessor(const AsFPArgs& args) const {
    SkASSERT(args.fContext);

    SkMatrix matrix;
    if (!this->getLocalMatrix().invert(&matrix)) {
        return nullptr;
    }
    if (args.fLocalMatrix) {
        SkMatrix inv;
        if (!args.fLocalMatrix->invert(&inv)) {
            return nullptr;
        }
        matrix.postConcat(inv);
    }
    matrix.postConcat(fPtsToUnit);

    sk_sp<GrColorSpaceXform> colorSpaceXform = GrColorSpaceXform::Make(fColorSpace.get(),
                                                                       args.fDstColorSpace);
    sk_sp<GrFragmentProcessor> inner(GrLinearGradient::Make(
        GrGradientEffect::CreateArgs(args.fContext, this, &matrix, fTileMode,
                                     std::move(colorSpaceXform), SkToBool(args.fDstColorSpace))));
    return GrFragmentProcessor::MulOutputByInputAlpha(std::move(inner));
}


#endif

#ifndef SK_IGNORE_TO_STRING
void SkLinearGradient::toString(SkString* str) const {
    str->append("SkLinearGradient (");

    str->appendf("start: (%f, %f)", fStart.fX, fStart.fY);
    str->appendf(" end: (%f, %f) ", fEnd.fX, fEnd.fY);

    this->INHERITED::toString(str);

    str->append(")");
}
#endif

///////////////////////////////////////////////////////////////////////////////////////////////////

#include "SkNx.h"

static const SkLinearGradient::LinearGradientContext::Rec*
find_forward(const SkLinearGradient::LinearGradientContext::Rec rec[], float tiledX) {
    SkASSERT(tiledX >= 0 && tiledX <= 1);

    SkASSERT(rec[0].fPos >= 0 && rec[0].fPos <= 1);
    SkASSERT(rec[1].fPos >= 0 && rec[1].fPos <= 1);
    SkASSERT(rec[0].fPos <= rec[1].fPos);
    rec += 1;
    while (rec->fPos < tiledX || rec->fPosScale == 0) {
        SkASSERT(rec[0].fPos >= 0 && rec[0].fPos <= 1);
        SkASSERT(rec[1].fPos >= 0 && rec[1].fPos <= 1);
        SkASSERT(rec[0].fPos <= rec[1].fPos);
        rec += 1;
    }
    return rec - 1;
}

static const SkLinearGradient::LinearGradientContext::Rec*
find_backward(const SkLinearGradient::LinearGradientContext::Rec rec[], float tiledX) {
    SkASSERT(tiledX >= 0 && tiledX <= 1);

    SkASSERT(rec[0].fPos >= 0 && rec[0].fPos <= 1);
    SkASSERT(rec[1].fPos >= 0 && rec[1].fPos <= 1);
    SkASSERT(rec[0].fPos <= rec[1].fPos);
    while (tiledX < rec->fPos || rec[1].fPosScale == 0) {
        rec -= 1;
        SkASSERT(rec[0].fPos >= 0 && rec[0].fPos <= 1);
        SkASSERT(rec[1].fPos >= 0 && rec[1].fPos <= 1);
        SkASSERT(rec[0].fPos <= rec[1].fPos);
    }
    return rec;
}

// As an optimization, we can apply the dither bias before interpolation -- but only when
// operating in premul space (apply_alpha == false).  When apply_alpha == true, we must
// defer the bias application until after premul.
//
// The following two helpers encapsulate this logic: pre_bias is called before interpolation,
// and effects the bias when apply_alpha == false, while post_bias is called after premul and
// effects the bias for the apply_alpha == true case.

template <bool apply_alpha>
Sk4f pre_bias(const Sk4f& x, const Sk4f& bias) {
    return apply_alpha ? x : x + bias;
}

template <bool apply_alpha>
Sk4f post_bias(const Sk4f& x, const Sk4f& bias) {
    return apply_alpha ? x + bias : x;
}

template <bool apply_alpha> SkPMColor trunc_from_255(const Sk4f& x, const Sk4f& bias) {
    SkPMColor c;
    Sk4f c4f255 = x;
    if (apply_alpha) {
        const float scale = x[SkPM4f::A] * (1 / 255.f);
        // Multiply alpha by a number slightly greater than 1 to compensate for error
        // in scaling from the 1/255 approximation. This error is less than 1e-6 for
        // all alpha values. Non-integer alpha values very close to their ceiling can
        // push the color values above the alpha value, which will become an invalid
        // premultiplied color. So nudge alpha up slightly by this compensating scale
        // to keep it above the color values.
        c4f255 *= Sk4f(scale, scale, scale, 1.000001f);
    }
    SkNx_cast<uint8_t>(post_bias<apply_alpha>(c4f255, bias)).store(&c);

    return c;
}

template <bool apply_alpha> void fill(SkPMColor dst[], int count,
                                      const Sk4f& c4, const Sk4f& bias0, const Sk4f& bias1) {
    const SkPMColor c0 = trunc_from_255<apply_alpha>(pre_bias<apply_alpha>(c4, bias0), bias0);
    const SkPMColor c1 = trunc_from_255<apply_alpha>(pre_bias<apply_alpha>(c4, bias1), bias1);
    sk_memset32_dither(dst, c0, c1, count);
}

template <bool apply_alpha> void fill(SkPMColor dst[], int count, const Sk4f& c4) {
    // Assumes that c4 does not need to be dithered.
    sk_memset32(dst, trunc_from_255<apply_alpha>(c4, 0), count);
}

/*
 *  TODOs
 *
 *  - tilemodes
 *  - interp before or after premul
 *  - perspective
 *  - optimizations
 *      - use fixed (32bit or 16bit) instead of floats?
 */

static Sk4f lerp_color(float fx, const SkLinearGradient::LinearGradientContext::Rec* rec) {
    SkASSERT(fx >= rec[0].fPos);
    SkASSERT(fx <= rec[1].fPos);

    const float p0 = rec[0].fPos;
    const Sk4f c0 = rec[0].fColor;
    const Sk4f c1 = rec[1].fColor;
    const Sk4f diffc = c1 - c0;
    const float scale = rec[1].fPosScale;
    const float t = (fx - p0) * scale;
    return c0 + Sk4f(t) * diffc;
}

template <bool apply_alpha> void ramp(SkPMColor dstC[], int n, const Sk4f& c, const Sk4f& dc,
                                      const Sk4f& dither0, const Sk4f& dither1) {
    Sk4f dc2 = dc + dc;
    Sk4f dc4 = dc2 + dc2;
    Sk4f cd0 = pre_bias<apply_alpha>(c     , dither0);
    Sk4f cd1 = pre_bias<apply_alpha>(c + dc, dither1);
    Sk4f cd2 = cd0 + dc2;
    Sk4f cd3 = cd1 + dc2;
    while (n >= 4) {
        if (!apply_alpha) {
            Sk4f_ToBytes((uint8_t*)dstC, cd0, cd1, cd2, cd3);
            dstC += 4;
        } else {
            *dstC++ = trunc_from_255<apply_alpha>(cd0, dither0);
            *dstC++ = trunc_from_255<apply_alpha>(cd1, dither1);
            *dstC++ = trunc_from_255<apply_alpha>(cd2, dither0);
            *dstC++ = trunc_from_255<apply_alpha>(cd3, dither1);
        }
        cd0 = cd0 + dc4;
        cd1 = cd1 + dc4;
        cd2 = cd2 + dc4;
        cd3 = cd3 + dc4;
        n -= 4;
    }
    if (n & 2) {
        *dstC++ = trunc_from_255<apply_alpha>(cd0, dither0);
        *dstC++ = trunc_from_255<apply_alpha>(cd1, dither1);
        cd0 = cd0 + dc2;
    }
    if (n & 1) {
        *dstC++ = trunc_from_255<apply_alpha>(cd0, dither0);
    }
}

template <bool apply_alpha, bool dx_is_pos>
void SkLinearGradient::LinearGradientContext::shade4_dx_clamp(SkPMColor dstC[], int count,
                                                              float fx, float dx, float invDx,
                                                              const float dither[2]) {
    Sk4f dither0(dither[0]);
    Sk4f dither1(dither[1]);
    const Rec* rec = fRecs.begin();

    const Sk4f dx4 = Sk4f(dx);
    SkDEBUGCODE(SkPMColor* endDstC = dstC + count;)

    if (dx_is_pos) {
        if (fx < 0) {
            // count is guaranteed to be positive, but the first arg may overflow int32 after
            // increment => casting to uint32 ensures correct clamping.
            int n = SkTMin<uint32_t>(static_cast<uint32_t>(SkFloatToIntFloor(-fx * invDx)) + 1,
                                     count);
            SkASSERT(n > 0);
            fill<apply_alpha>(dstC, n, rec[0].fColor);
            count -= n;
            dstC += n;
            fx += n * dx;
            SkASSERT(0 == count || fx >= 0);
            if (n & 1) {
                SkTSwap(dither0, dither1);
            }
        }
    } else { // dx < 0
        if (fx > 1) {
            // count is guaranteed to be positive, but the first arg may overflow int32 after
            // increment => casting to uint32 ensures correct clamping.
            int n = SkTMin<uint32_t>(static_cast<uint32_t>(SkFloatToIntFloor((1 - fx) * invDx)) + 1,
                                     count);
            SkASSERT(n > 0);
            fill<apply_alpha>(dstC, n, rec[fRecs.count() - 1].fColor);
            count -= n;
            dstC += n;
            fx += n * dx;
            SkASSERT(0 == count || fx <= 1);
            if (n & 1) {
                SkTSwap(dither0, dither1);
            }
        }
    }
    SkASSERT(count >= 0);

    const Rec* r;
    if (dx_is_pos) {
        r = fRecs.begin();                      // start at the beginning
    } else {
        r = fRecs.begin() + fRecs.count() - 2;  // start at the end
    }

    while (count > 0) {
        if (dx_is_pos) {
            if (fx >= 1) {
                fill<apply_alpha>(dstC, count, rec[fRecs.count() - 1].fColor);
                return;
            }
        } else {    // dx < 0
            if (fx <= 0) {
                fill<apply_alpha>(dstC, count, rec[0].fColor);
                return;
            }
        }

        if (dx_is_pos) {
            r = find_forward(r, fx);
        } else {
            r = find_backward(r, fx);
        }
        SkASSERT(r >= fRecs.begin() && r < fRecs.begin() + fRecs.count() - 1);

        const float p0 = r[0].fPos;
        const Sk4f c0 = r[0].fColor;
        const float p1 = r[1].fPos;
        const Sk4f diffc = Sk4f(r[1].fColor) - c0;
        const float scale = r[1].fPosScale;
        const float t = (fx - p0) * scale;
        const Sk4f c = c0 + Sk4f(t) * diffc;
        const Sk4f dc = diffc * dx4 * Sk4f(scale);

        int n;
        if (dx_is_pos) {
            n = SkTMin((int)((p1 - fx) * invDx) + 1, count);
        } else {
            n = SkTMin((int)((p0 - fx) * invDx) + 1, count);
        }

        fx += n * dx;
        // fx should now outside of the p0..p1 interval. However, due to float precision loss,
        // its possible that fx is slightly too small/large, so we clamp it.
        if (dx_is_pos) {
            fx = SkTMax(fx, p1);
        } else {
            fx = SkTMin(fx, p0);
        }

        ramp<apply_alpha>(dstC, n, c, dc, dither0, dither1);
        dstC += n;
        SkASSERT(dstC <= endDstC);

        if (n & 1) {
            SkTSwap(dither0, dither1);
        }

        count -= n;
        SkASSERT(count >= 0);
    }
}

void SkLinearGradient::LinearGradientContext::shade4_clamp(int x, int y, SkPMColor dstC[],
                                                           int count) {
    SkASSERT(count > 0);
    SkASSERT(kLinear_MatrixClass == fDstToIndexClass);

    SkPoint srcPt;
    fDstToIndexProc(fDstToIndex, x + SK_ScalarHalf, y + SK_ScalarHalf, &srcPt);
    float fx = srcPt.x();
    const float dx = fDstToIndex.getScaleX();

    // Default our dither bias values to 1/2, (rounding), which is no dithering
    float dither0 = 0.5f;
    float dither1 = 0.5f;
    if (fDither) {
        const float ditherCell[] = {
            1/8.0f,   5/8.0f,
            7/8.0f,   3/8.0f,
        };
        const int rowIndex = (y & 1) << 1;
        dither0 = ditherCell[rowIndex];
        dither1 = ditherCell[rowIndex + 1];
        if (x & 1) {
            SkTSwap(dither0, dither1);
        }
    }
    const float dither[2] = { dither0, dither1 };

    if (SkScalarNearlyZero(dx * count)) { // gradient is vertical
        const float pinFx = SkTPin(fx, 0.0f, 1.0f);
        Sk4f c = lerp_color(pinFx, find_forward(fRecs.begin(), pinFx));
        if (fApplyAlphaAfterInterp) {
            fill<true>(dstC, count, c, dither0, dither1);
        } else {
            fill<false>(dstC, count, c, dither0, dither1);
        }
        return;
    }

    SkASSERT(0.f != dx);
    const float invDx = 1 / dx;
    if (dx > 0) {
        if (fApplyAlphaAfterInterp) {
            this->shade4_dx_clamp<true, true>(dstC, count, fx, dx, invDx, dither);
        } else {
            this->shade4_dx_clamp<false, true>(dstC, count, fx, dx, invDx, dither);
        }
    } else {
        if (fApplyAlphaAfterInterp) {
            this->shade4_dx_clamp<true, false>(dstC, count, fx, dx, invDx, dither);
        } else {
            this->shade4_dx_clamp<false, false>(dstC, count, fx, dx, invDx, dither);
        }
    }
}<|MERGE_RESOLUTION|>--- conflicted
+++ resolved
@@ -82,12 +82,6 @@
            : CheckedMakeContext<  LinearGradientContext>(alloc, *this, rec);
 }
 
-<<<<<<< HEAD
-SkShader::Context* SkLinearGradient::onCreateContext(const ContextRec& rec, void* storage) const {
-    return use_4f_context(rec, fGradFlags)
-        ? CheckedCreateContext<LinearGradient4fContext>(storage, *this, rec)
-        : CheckedCreateContext<  LinearGradientContext>(storage, *this, rec);
-=======
 //
 // Stages:
 //
@@ -261,7 +255,6 @@
     }
 
     return true;
->>>>>>> a17af05f
 }
 
 // This swizzles SkColor into the same component order as SkPMColor, but does not actually
@@ -523,11 +516,7 @@
 #if SK_SUPPORT_GPU
 
 #include "GrColorSpaceXform.h"
-<<<<<<< HEAD
-#include "glsl/GrGLSLCaps.h"
-=======
 #include "GrShaderCaps.h"
->>>>>>> a17af05f
 #include "glsl/GrGLSLFragmentShaderBuilder.h"
 #include "SkGr.h"
 
@@ -541,31 +530,18 @@
         return sk_sp<GrFragmentProcessor>(new GrLinearGradient(args));
     }
 
-<<<<<<< HEAD
-    virtual ~GrLinearGradient() { }
-=======
     ~GrLinearGradient() override {}
->>>>>>> a17af05f
 
     const char* name() const override { return "Linear Gradient"; }
 
 private:
-<<<<<<< HEAD
-    GrLinearGradient(const CreateArgs& args)
-        : INHERITED(args) {
-=======
     GrLinearGradient(const CreateArgs& args) : INHERITED(args, args.fShader->colorsAreOpaque()) {
->>>>>>> a17af05f
         this->initClassID<GrLinearGradient>();
     }
 
     GrGLSLFragmentProcessor* onCreateGLSLInstance() const override;
 
-<<<<<<< HEAD
-    virtual void onGetGLSLProcessorKey(const GrGLSLCaps& caps,
-=======
     virtual void onGetGLSLProcessorKey(const GrShaderCaps& caps,
->>>>>>> a17af05f
                                        GrProcessorKeyBuilder* b) const override;
 
     GR_DECLARE_FRAGMENT_PROCESSOR_TEST;
@@ -579,19 +555,11 @@
 public:
     GLSLLinearProcessor(const GrProcessor&) {}
 
-<<<<<<< HEAD
-    virtual ~GLSLLinearProcessor() { }
+    ~GLSLLinearProcessor() override {}
 
     virtual void emitCode(EmitArgs&) override;
 
-    static void GenKey(const GrProcessor& processor, const GrGLSLCaps&, GrProcessorKeyBuilder* b) {
-=======
-    ~GLSLLinearProcessor() override {}
-
-    virtual void emitCode(EmitArgs&) override;
-
     static void GenKey(const GrProcessor& processor, const GrShaderCaps&, GrProcessorKeyBuilder* b) {
->>>>>>> a17af05f
         b->add32(GenBaseGradientKey(processor));
     }
 
@@ -605,11 +573,7 @@
     return new GrLinearGradient::GLSLLinearProcessor(*this);
 }
 
-<<<<<<< HEAD
-void GrLinearGradient::onGetGLSLProcessorKey(const GrGLSLCaps& caps,
-=======
 void GrLinearGradient::onGetGLSLProcessorKey(const GrShaderCaps& caps,
->>>>>>> a17af05f
                                              GrProcessorKeyBuilder* b) const {
     GrLinearGradient::GLSLLinearProcessor::GenKey(*this, caps, b);
 }
@@ -618,27 +582,11 @@
 
 GR_DEFINE_FRAGMENT_PROCESSOR_TEST(GrLinearGradient);
 
-<<<<<<< HEAD
-=======
 #if GR_TEST_UTILS
->>>>>>> a17af05f
 sk_sp<GrFragmentProcessor> GrLinearGradient::TestCreate(GrProcessorTestData* d) {
     SkPoint points[] = {{d->fRandom->nextUScalar1(), d->fRandom->nextUScalar1()},
                         {d->fRandom->nextUScalar1(), d->fRandom->nextUScalar1()}};
 
-<<<<<<< HEAD
-    SkColor colors[kMaxRandomGradientColors];
-    SkScalar stopsArray[kMaxRandomGradientColors];
-    SkScalar* stops = stopsArray;
-    SkShader::TileMode tm;
-    int colorCount = RandomGradientParams(d->fRandom, colors, &stops, &tm);
-    auto shader = SkGradientShader::MakeLinear(points, colors, stops, colorCount, tm);
-    SkMatrix viewMatrix = GrTest::TestMatrix(d->fRandom);
-    auto dstColorSpace = GrTest::TestColorSpace(d->fRandom);
-    sk_sp<GrFragmentProcessor> fp = shader->asFragmentProcessor(SkShader::AsFPArgs(
-        d->fContext, &viewMatrix, NULL, kNone_SkFilterQuality, dstColorSpace.get(),
-        SkSourceGammaTreatment::kRespect));
-=======
     RandomGradientParams params(d->fRandom);
     auto shader = params.fUseColors4f ?
         SkGradientShader::MakeLinear(points, params.fColors4f, params.fColorSpace, params.fStops,
@@ -647,7 +595,6 @@
                                      params.fColorCount, params.fTileMode);
     GrTest::TestAsFPArgs asFPArgs(d);
     sk_sp<GrFragmentProcessor> fp = shader->asFragmentProcessor(asFPArgs.args());
->>>>>>> a17af05f
     GrAlwaysAssert(fp);
     return fp;
 }
@@ -662,11 +609,7 @@
     t.append(".x");
     this->emitColor(args.fFragBuilder,
                     args.fUniformHandler,
-<<<<<<< HEAD
-                    args.fGLSLCaps,
-=======
                     args.fShaderCaps,
->>>>>>> a17af05f
                     ge,
                     t.c_str(),
                     args.fOutputColor,
