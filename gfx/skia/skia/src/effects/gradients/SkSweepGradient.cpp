/*
 * Copyright 2012 Google Inc.
 *
 * Use of this source code is governed by a BSD-style license that can be
 * found in the LICENSE file.
 */

#include "SkSweepGradient.h"

static SkMatrix translate(SkScalar dx, SkScalar dy) {
    SkMatrix matrix;
    matrix.setTranslate(dx, dy);
    return matrix;
}

SkSweepGradient::SkSweepGradient(SkScalar cx, SkScalar cy, const Descriptor& desc)
    : SkGradientShaderBase(desc, translate(-cx, -cy))
    , fCenter(SkPoint::Make(cx, cy))
{
    // overwrite the tilemode to a canonical value (since sweep ignores it)
    fTileMode = SkShader::kClamp_TileMode;
}

SkShader::GradientType SkSweepGradient::asAGradient(GradientInfo* info) const {
    if (info) {
        commonAsAGradient(info);
        info->fPoint[0] = fCenter;
    }
    return kSweep_GradientType;
}

sk_sp<SkFlattenable> SkSweepGradient::CreateProc(SkReadBuffer& buffer) {
    DescriptorScope desc;
    if (!desc.unflatten(buffer)) {
        return nullptr;
    }
    const SkPoint center = buffer.readPoint();
    return SkGradientShader::MakeSweep(center.x(), center.y(), desc.fColors,
                                       std::move(desc.fColorSpace), desc.fPos, desc.fCount,
                                       desc.fGradFlags, desc.fLocalMatrix);
}

void SkSweepGradient::flatten(SkWriteBuffer& buffer) const {
    this->INHERITED::flatten(buffer);
    buffer.writePoint(fCenter);
}

<<<<<<< HEAD
size_t SkSweepGradient::onContextSize(const ContextRec&) const {
    return sizeof(SweepGradientContext);
}

SkShader::Context* SkSweepGradient::onCreateContext(const ContextRec& rec, void* storage) const {
    return CheckedCreateContext<SweepGradientContext>(storage, *this, rec);
=======
SkShader::Context* SkSweepGradient::onMakeContext(
    const ContextRec& rec, SkArenaAlloc* alloc) const
{
    return CheckedMakeContext<SweepGradientContext>(alloc, *this, rec);
>>>>>>> a17af05f
}

SkSweepGradient::SweepGradientContext::SweepGradientContext(
        const SkSweepGradient& shader, const ContextRec& rec)
    : INHERITED(shader, rec) {}

//  returns angle in a circle [0..2PI) -> [0..255]
static unsigned SkATan2_255(float y, float x) {
    //    static const float g255Over2PI = 255 / (2 * SK_ScalarPI);
    static const float g255Over2PI = 40.584510488433314f;

    float result = sk_float_atan2(y, x);
    if (!SkScalarIsFinite(result)) {
        return 0;
    }
    if (result < 0) {
        result += 2 * SK_ScalarPI;
    }
    SkASSERT(result >= 0);
    // since our value is always >= 0, we can cast to int, which is faster than
    // calling floorf()
    int ir = (int)(result * g255Over2PI);
    SkASSERT(ir >= 0 && ir <= 255);
    return ir;
}

void SkSweepGradient::SweepGradientContext::shadeSpan(int x, int y, SkPMColor* SK_RESTRICT dstC,
                                                      int count) {
    SkMatrix::MapXYProc proc = fDstToIndexProc;
    const SkMatrix&     matrix = fDstToIndex;
    const SkPMColor* SK_RESTRICT cache = fCache->getCache32();
    int                 toggle = init_dither_toggle(x, y);
    SkPoint             srcPt;

    if (fDstToIndexClass != kPerspective_MatrixClass) {
        proc(matrix, SkIntToScalar(x) + SK_ScalarHalf,
                     SkIntToScalar(y) + SK_ScalarHalf, &srcPt);
        SkScalar dx, fx = srcPt.fX;
        SkScalar dy, fy = srcPt.fY;

        if (fDstToIndexClass == kFixedStepInX_MatrixClass) {
            const auto step = matrix.fixedStepInX(SkIntToScalar(y) + SK_ScalarHalf);
            dx = step.fX;
            dy = step.fY;
        } else {
            SkASSERT(fDstToIndexClass == kLinear_MatrixClass);
            dx = matrix.getScaleX();
            dy = matrix.getSkewY();
        }

        for (; count > 0; --count) {
            *dstC++ = cache[toggle + SkATan2_255(fy, fx)];
            fx += dx;
            fy += dy;
            toggle = next_dither_toggle(toggle);
        }
    } else {  // perspective case
        for (int stop = x + count; x < stop; x++) {
            proc(matrix, SkIntToScalar(x) + SK_ScalarHalf,
                         SkIntToScalar(y) + SK_ScalarHalf, &srcPt);
            *dstC++ = cache[toggle + SkATan2_255(srcPt.fY, srcPt.fX)];
            toggle = next_dither_toggle(toggle);
        }
    }
}

/////////////////////////////////////////////////////////////////////

#if SK_SUPPORT_GPU

#include "SkGr.h"
#include "GrShaderCaps.h"
#include "gl/GrGLContext.h"
#include "glsl/GrGLSLFragmentShaderBuilder.h"

class GrSweepGradient : public GrGradientEffect {
public:
    class GLSLSweepProcessor;

    static sk_sp<GrFragmentProcessor> Make(const CreateArgs& args) {
        return sk_sp<GrFragmentProcessor>(new GrSweepGradient(args));
    }
<<<<<<< HEAD
    virtual ~GrSweepGradient() { }
=======
    ~GrSweepGradient() override {}
>>>>>>> a17af05f

    const char* name() const override { return "Sweep Gradient"; }

private:
<<<<<<< HEAD
    GrSweepGradient(const CreateArgs& args)
    : INHERITED(args) {
=======
    GrSweepGradient(const CreateArgs& args) : INHERITED(args, args.fShader->colorsAreOpaque()) {
>>>>>>> a17af05f
        this->initClassID<GrSweepGradient>();
    }

    GrGLSLFragmentProcessor* onCreateGLSLInstance() const override;

<<<<<<< HEAD
    virtual void onGetGLSLProcessorKey(const GrGLSLCaps& caps,
=======
    virtual void onGetGLSLProcessorKey(const GrShaderCaps& caps,
>>>>>>> a17af05f
                                       GrProcessorKeyBuilder* b) const override;

    GR_DECLARE_FRAGMENT_PROCESSOR_TEST;

    typedef GrGradientEffect INHERITED;
};

/////////////////////////////////////////////////////////////////////

class GrSweepGradient::GLSLSweepProcessor : public GrGradientEffect::GLSLProcessor {
public:
    GLSLSweepProcessor(const GrProcessor&) {}
<<<<<<< HEAD
    virtual ~GLSLSweepProcessor() { }

    virtual void emitCode(EmitArgs&) override;

    static void GenKey(const GrProcessor& processor, const GrGLSLCaps&, GrProcessorKeyBuilder* b) {
=======
    ~GLSLSweepProcessor() override {}

    virtual void emitCode(EmitArgs&) override;

    static void GenKey(const GrProcessor& processor, const GrShaderCaps&, GrProcessorKeyBuilder* b) {
>>>>>>> a17af05f
        b->add32(GenBaseGradientKey(processor));
    }

private:
    typedef GrGradientEffect::GLSLProcessor INHERITED;

};

/////////////////////////////////////////////////////////////////////

GrGLSLFragmentProcessor* GrSweepGradient::onCreateGLSLInstance() const {
    return new GrSweepGradient::GLSLSweepProcessor(*this);
}

<<<<<<< HEAD
void GrSweepGradient::onGetGLSLProcessorKey(const GrGLSLCaps& caps,
=======
void GrSweepGradient::onGetGLSLProcessorKey(const GrShaderCaps& caps,
>>>>>>> a17af05f
                                            GrProcessorKeyBuilder* b) const {
    GrSweepGradient::GLSLSweepProcessor::GenKey(*this, caps, b);
}


/////////////////////////////////////////////////////////////////////

GR_DEFINE_FRAGMENT_PROCESSOR_TEST(GrSweepGradient);

<<<<<<< HEAD
sk_sp<GrFragmentProcessor> GrSweepGradient::TestCreate(GrProcessorTestData* d) {
    SkPoint center = {d->fRandom->nextUScalar1(), d->fRandom->nextUScalar1()};

    SkColor colors[kMaxRandomGradientColors];
    SkScalar stopsArray[kMaxRandomGradientColors];
    SkScalar* stops = stopsArray;
    SkShader::TileMode tmIgnored;
    int colorCount = RandomGradientParams(d->fRandom, colors, &stops, &tmIgnored);
    sk_sp<SkShader> shader(SkGradientShader::MakeSweep(center.fX, center.fY,  colors, stops,
                                                       colorCount));
    SkMatrix viewMatrix = GrTest::TestMatrix(d->fRandom);
    auto dstColorSpace = GrTest::TestColorSpace(d->fRandom);
    sk_sp<GrFragmentProcessor> fp = shader->asFragmentProcessor(SkShader::AsFPArgs(
        d->fContext, &viewMatrix, NULL, kNone_SkFilterQuality, dstColorSpace.get(),
        SkSourceGammaTreatment::kRespect));
=======
#if GR_TEST_UTILS
sk_sp<GrFragmentProcessor> GrSweepGradient::TestCreate(GrProcessorTestData* d) {
    SkPoint center = {d->fRandom->nextUScalar1(), d->fRandom->nextUScalar1()};

    RandomGradientParams params(d->fRandom);
    auto shader = params.fUseColors4f ?
        SkGradientShader::MakeSweep(center.fX, center.fY, params.fColors4f, params.fColorSpace,
                                    params.fStops, params.fColorCount) :
        SkGradientShader::MakeSweep(center.fX, center.fY,  params.fColors,
                                    params.fStops, params.fColorCount);
    GrTest::TestAsFPArgs asFPArgs(d);
    sk_sp<GrFragmentProcessor> fp = shader->asFragmentProcessor(asFPArgs.args());
>>>>>>> a17af05f
    GrAlwaysAssert(fp);
    return fp;
}
#endif

/////////////////////////////////////////////////////////////////////

void GrSweepGradient::GLSLSweepProcessor::emitCode(EmitArgs& args) {
    const GrSweepGradient& ge = args.fFp.cast<GrSweepGradient>();
    this->emitUniforms(args.fUniformHandler, ge);
    SkString coords2D = args.fFragBuilder->ensureCoords2D(args.fTransformedCoords[0]);
    SkString t;
    // 0.1591549430918 is 1/(2*pi), used since atan returns values [-pi, pi]
<<<<<<< HEAD
    // On Intel GPU there is an issue where it reads the second arguement to atan "- %s.x" as an int
    // thus must us -1.0 * %s.x to work correctly
    if (args.fGLSLCaps->mustForceNegatedAtanParamToFloat()){
        t.printf("(atan(- %s.y, -1.0 * %s.x) * 0.1591549430918 + 0.5)",
                 coords2D.c_str(), coords2D.c_str());
=======
    if (args.fShaderCaps->atan2ImplementedAsAtanYOverX()) {
        // On some devices they incorrectly implement atan2(y,x) as atan(y/x). In actuality it is
        // atan2(y,x) = 2 * atan(y / (sqrt(x^2 + y^2) + x)). So to work around this we pass in
        // (sqrt(x^2 + y^2) + x) as the second parameter to atan2 in these cases. We let the device
        // handle the undefined behavior of the second paramenter being 0 instead of doing the
        // divide ourselves and using atan instead.
        t.printf("(2.0 * atan(- %s.y, length(%s) - %s.x) * 0.1591549430918 + 0.5)",
                 coords2D.c_str(), coords2D.c_str(), coords2D.c_str());
>>>>>>> a17af05f
    } else {
        t.printf("(atan(- %s.y, - %s.x) * 0.1591549430918 + 0.5)",
                 coords2D.c_str(), coords2D.c_str());
    }
    this->emitColor(args.fFragBuilder,
                    args.fUniformHandler,
                    args.fShaderCaps,
                    ge, t.c_str(),
                    args.fOutputColor,
                    args.fInputColor,
                    args.fTexSamplers);
}

/////////////////////////////////////////////////////////////////////

sk_sp<GrFragmentProcessor> SkSweepGradient::asFragmentProcessor(const AsFPArgs& args) const {

    SkMatrix matrix;
    if (!this->getLocalMatrix().invert(&matrix)) {
        return nullptr;
    }
    if (args.fLocalMatrix) {
        SkMatrix inv;
        if (!args.fLocalMatrix->invert(&inv)) {
            return nullptr;
        }
        matrix.postConcat(inv);
    }
    matrix.postConcat(fPtsToUnit);

    sk_sp<GrColorSpaceXform> colorSpaceXform = GrColorSpaceXform::Make(fColorSpace.get(),
                                                                       args.fDstColorSpace);
    sk_sp<GrFragmentProcessor> inner(GrSweepGradient::Make(
        GrGradientEffect::CreateArgs(args.fContext, this, &matrix, SkShader::kClamp_TileMode,
                                     std::move(colorSpaceXform), SkToBool(args.fDstColorSpace))));
    return GrFragmentProcessor::MulOutputByInputAlpha(std::move(inner));
}

#endif

#ifndef SK_IGNORE_TO_STRING
void SkSweepGradient::toString(SkString* str) const {
    str->append("SkSweepGradient: (");

    str->append("center: (");
    str->appendScalar(fCenter.fX);
    str->append(", ");
    str->appendScalar(fCenter.fY);
    str->append(") ");

    this->INHERITED::toString(str);

    str->append(")");
}
#endif<|MERGE_RESOLUTION|>--- conflicted
+++ resolved
@@ -45,19 +45,10 @@
     buffer.writePoint(fCenter);
 }
 
-<<<<<<< HEAD
-size_t SkSweepGradient::onContextSize(const ContextRec&) const {
-    return sizeof(SweepGradientContext);
-}
-
-SkShader::Context* SkSweepGradient::onCreateContext(const ContextRec& rec, void* storage) const {
-    return CheckedCreateContext<SweepGradientContext>(storage, *this, rec);
-=======
 SkShader::Context* SkSweepGradient::onMakeContext(
     const ContextRec& rec, SkArenaAlloc* alloc) const
 {
     return CheckedMakeContext<SweepGradientContext>(alloc, *this, rec);
->>>>>>> a17af05f
 }
 
 SkSweepGradient::SweepGradientContext::SweepGradientContext(
@@ -140,31 +131,18 @@
     static sk_sp<GrFragmentProcessor> Make(const CreateArgs& args) {
         return sk_sp<GrFragmentProcessor>(new GrSweepGradient(args));
     }
-<<<<<<< HEAD
-    virtual ~GrSweepGradient() { }
-=======
     ~GrSweepGradient() override {}
->>>>>>> a17af05f
 
     const char* name() const override { return "Sweep Gradient"; }
 
 private:
-<<<<<<< HEAD
-    GrSweepGradient(const CreateArgs& args)
-    : INHERITED(args) {
-=======
     GrSweepGradient(const CreateArgs& args) : INHERITED(args, args.fShader->colorsAreOpaque()) {
->>>>>>> a17af05f
         this->initClassID<GrSweepGradient>();
     }
 
     GrGLSLFragmentProcessor* onCreateGLSLInstance() const override;
 
-<<<<<<< HEAD
-    virtual void onGetGLSLProcessorKey(const GrGLSLCaps& caps,
-=======
     virtual void onGetGLSLProcessorKey(const GrShaderCaps& caps,
->>>>>>> a17af05f
                                        GrProcessorKeyBuilder* b) const override;
 
     GR_DECLARE_FRAGMENT_PROCESSOR_TEST;
@@ -177,19 +155,11 @@
 class GrSweepGradient::GLSLSweepProcessor : public GrGradientEffect::GLSLProcessor {
 public:
     GLSLSweepProcessor(const GrProcessor&) {}
-<<<<<<< HEAD
-    virtual ~GLSLSweepProcessor() { }
+    ~GLSLSweepProcessor() override {}
 
     virtual void emitCode(EmitArgs&) override;
 
-    static void GenKey(const GrProcessor& processor, const GrGLSLCaps&, GrProcessorKeyBuilder* b) {
-=======
-    ~GLSLSweepProcessor() override {}
-
-    virtual void emitCode(EmitArgs&) override;
-
     static void GenKey(const GrProcessor& processor, const GrShaderCaps&, GrProcessorKeyBuilder* b) {
->>>>>>> a17af05f
         b->add32(GenBaseGradientKey(processor));
     }
 
@@ -204,11 +174,7 @@
     return new GrSweepGradient::GLSLSweepProcessor(*this);
 }
 
-<<<<<<< HEAD
-void GrSweepGradient::onGetGLSLProcessorKey(const GrGLSLCaps& caps,
-=======
 void GrSweepGradient::onGetGLSLProcessorKey(const GrShaderCaps& caps,
->>>>>>> a17af05f
                                             GrProcessorKeyBuilder* b) const {
     GrSweepGradient::GLSLSweepProcessor::GenKey(*this, caps, b);
 }
@@ -218,23 +184,6 @@
 
 GR_DEFINE_FRAGMENT_PROCESSOR_TEST(GrSweepGradient);
 
-<<<<<<< HEAD
-sk_sp<GrFragmentProcessor> GrSweepGradient::TestCreate(GrProcessorTestData* d) {
-    SkPoint center = {d->fRandom->nextUScalar1(), d->fRandom->nextUScalar1()};
-
-    SkColor colors[kMaxRandomGradientColors];
-    SkScalar stopsArray[kMaxRandomGradientColors];
-    SkScalar* stops = stopsArray;
-    SkShader::TileMode tmIgnored;
-    int colorCount = RandomGradientParams(d->fRandom, colors, &stops, &tmIgnored);
-    sk_sp<SkShader> shader(SkGradientShader::MakeSweep(center.fX, center.fY,  colors, stops,
-                                                       colorCount));
-    SkMatrix viewMatrix = GrTest::TestMatrix(d->fRandom);
-    auto dstColorSpace = GrTest::TestColorSpace(d->fRandom);
-    sk_sp<GrFragmentProcessor> fp = shader->asFragmentProcessor(SkShader::AsFPArgs(
-        d->fContext, &viewMatrix, NULL, kNone_SkFilterQuality, dstColorSpace.get(),
-        SkSourceGammaTreatment::kRespect));
-=======
 #if GR_TEST_UTILS
 sk_sp<GrFragmentProcessor> GrSweepGradient::TestCreate(GrProcessorTestData* d) {
     SkPoint center = {d->fRandom->nextUScalar1(), d->fRandom->nextUScalar1()};
@@ -247,7 +196,6 @@
                                     params.fStops, params.fColorCount);
     GrTest::TestAsFPArgs asFPArgs(d);
     sk_sp<GrFragmentProcessor> fp = shader->asFragmentProcessor(asFPArgs.args());
->>>>>>> a17af05f
     GrAlwaysAssert(fp);
     return fp;
 }
@@ -261,13 +209,6 @@
     SkString coords2D = args.fFragBuilder->ensureCoords2D(args.fTransformedCoords[0]);
     SkString t;
     // 0.1591549430918 is 1/(2*pi), used since atan returns values [-pi, pi]
-<<<<<<< HEAD
-    // On Intel GPU there is an issue where it reads the second arguement to atan "- %s.x" as an int
-    // thus must us -1.0 * %s.x to work correctly
-    if (args.fGLSLCaps->mustForceNegatedAtanParamToFloat()){
-        t.printf("(atan(- %s.y, -1.0 * %s.x) * 0.1591549430918 + 0.5)",
-                 coords2D.c_str(), coords2D.c_str());
-=======
     if (args.fShaderCaps->atan2ImplementedAsAtanYOverX()) {
         // On some devices they incorrectly implement atan2(y,x) as atan(y/x). In actuality it is
         // atan2(y,x) = 2 * atan(y / (sqrt(x^2 + y^2) + x)). So to work around this we pass in
@@ -276,7 +217,6 @@
         // divide ourselves and using atan instead.
         t.printf("(2.0 * atan(- %s.y, length(%s) - %s.x) * 0.1591549430918 + 0.5)",
                  coords2D.c_str(), coords2D.c_str(), coords2D.c_str());
->>>>>>> a17af05f
     } else {
         t.printf("(atan(- %s.y, - %s.x) * 0.1591549430918 + 0.5)",
                  coords2D.c_str(), coords2D.c_str());
