--- conflicted
+++ resolved
@@ -65,21 +65,6 @@
     void shadeSpan4f(int x, int y, SkPM4f dst[], int count) override;
 
     bool isValid() const;
-<<<<<<< HEAD
-
-protected:
-    struct Interval {
-        Interval(const Sk4f& c0, SkScalar p0,
-                 const Sk4f& c1, SkScalar p1);
-
-        bool isZeroRamp() const { return fZeroRamp; }
-
-        SkPM4f   fC0, fDc;
-        SkScalar fP0, fP1;
-        bool     fZeroRamp;
-    };
-=======
->>>>>>> a17af05f
 
 protected:
     virtual void mapTs(int x, int y, SkScalar ts[], int count) const = 0;
