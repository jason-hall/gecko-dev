--- conflicted
+++ resolved
@@ -20,12 +20,7 @@
     const SkColor opaqueAlphaMask = SK_ColorBLACK;
     // omit the alpha and compare only the RGB values
     if (0 == (add & ~opaqueAlphaMask)) {
-<<<<<<< HEAD
-        return SkColorFilter::MakeModeFilter(mul | opaqueAlphaMask,
-                                             SkXfermode::Mode::kModulate_Mode);
-=======
         return SkColorFilter::MakeModeFilter(mul | opaqueAlphaMask, SkBlendMode::kModulate);
->>>>>>> a17af05f
     }
 
     SkColorMatrix matrix;
