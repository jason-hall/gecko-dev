--- conflicted
+++ resolved
@@ -16,14 +16,9 @@
 #if SK_SUPPORT_GPU
 #include "GrAlphaThresholdFragmentProcessor.h"
 #include "GrContext.h"
-<<<<<<< HEAD
-#include "GrDrawContext.h"
-#include "GrFixedClip.h"
-=======
 #include "GrFixedClip.h"
 #include "GrRenderTargetContext.h"
 #include "GrTextureProxy.h"
->>>>>>> a17af05f
 #endif
 
 class SK_API SkAlphaThresholdFilterImpl : public SkImageFilter {
@@ -42,17 +37,12 @@
     sk_sp<SkSpecialImage> onFilterImage(SkSpecialImage* source, const Context&,
                                         SkIPoint* offset) const override;
 
-<<<<<<< HEAD
-#if SK_SUPPORT_GPU
-    sk_sp<GrTexture> createMaskTexture(GrContext*, const SkMatrix&, const SkIRect& bounds) const;
-=======
     sk_sp<SkImageFilter> onMakeColorSpace(SkColorSpaceXformer*) const override;
 
 #if SK_SUPPORT_GPU
     sk_sp<GrTextureProxy> createMaskTexture(GrContext*,
                                             const SkMatrix&,
                                             const SkIRect& bounds) const;
->>>>>>> a17af05f
 #endif
 
 private:
@@ -108,25 +98,6 @@
 }
 
 #if SK_SUPPORT_GPU
-<<<<<<< HEAD
-sk_sp<GrTexture> SkAlphaThresholdFilterImpl::createMaskTexture(GrContext* context,
-                                                               const SkMatrix& inMatrix,
-                                                               const SkIRect& bounds) const {
-
-    sk_sp<GrDrawContext> drawContext(context->makeDrawContextWithFallback(SkBackingFit::kApprox,
-                                                                          bounds.width(),
-                                                                          bounds.height(),
-                                                                          kAlpha_8_GrPixelConfig,
-                                                                          nullptr));
-    if (!drawContext) {
-        return nullptr;
-    }
-
-    GrPaint grPaint;
-    grPaint.setPorterDuffXPFactory(SkBlendMode::kSrc);
-    SkRegion::Iterator iter(fRegion);
-    drawContext->clear(nullptr, 0x0, true);
-=======
 sk_sp<GrTextureProxy> SkAlphaThresholdFilterImpl::createMaskTexture(GrContext* context,
                                                                     const SkMatrix& inMatrix,
                                                                     const SkIRect& bounds) const {
@@ -141,24 +112,15 @@
     paint.setPorterDuffXPFactory(SkBlendMode::kSrc);
     SkRegion::Iterator iter(fRegion);
     rtContext->clear(nullptr, 0x0, true);
->>>>>>> a17af05f
 
     GrFixedClip clip(SkIRect::MakeWH(bounds.width(), bounds.height()));
     while (!iter.done()) {
         SkRect rect = SkRect::Make(iter.rect());
-<<<<<<< HEAD
-        drawContext->drawRect(clip, grPaint, inMatrix, rect);
-        iter.next();
-    }
-
-    return drawContext->asTexture();
-=======
         rtContext->drawRect(clip, std::move(paint), GrAA::kNo, inMatrix, rect);
         iter.next();
     }
 
     return rtContext->asTextureProxyRef();
->>>>>>> a17af05f
 }
 #endif
 
@@ -190,13 +152,8 @@
     if (source->isTextureBacked()) {
         GrContext* context = source->getContext();
 
-<<<<<<< HEAD
-        sk_sp<GrTexture> inputTexture(input->asTextureRef(context));
-        SkASSERT(inputTexture);
-=======
         sk_sp<GrTextureProxy> inputProxy(input->asTextureProxyRef(context));
         SkASSERT(inputProxy);
->>>>>>> a17af05f
 
         offset->fX = bounds.left();
         offset->fY = bounds.top();
@@ -206,28 +163,14 @@
         SkMatrix matrix(ctx.ctm());
         matrix.postTranslate(SkIntToScalar(-bounds.left()), SkIntToScalar(-bounds.top()));
 
-<<<<<<< HEAD
-        sk_sp<GrTexture> maskTexture(this->createMaskTexture(context, matrix, bounds));
-        if (!maskTexture) {
-=======
         sk_sp<GrTextureProxy> maskProxy(this->createMaskTexture(context, matrix, bounds));
         if (!maskProxy) {
->>>>>>> a17af05f
             return nullptr;
         }
 
         const OutputProperties& outProps = ctx.outputProperties();
         sk_sp<GrColorSpaceXform> colorSpaceXform = GrColorSpaceXform::Make(input->getColorSpace(),
                                                                            outProps.colorSpace());
-<<<<<<< HEAD
-        sk_sp<GrFragmentProcessor> fp(GrAlphaThresholdFragmentProcessor::Make(
-                                                                         inputTexture.get(),
-                                                                         std::move(colorSpaceXform),
-                                                                         maskTexture.get(),
-                                                                         fInnerThreshold,
-                                                                         fOuterThreshold,
-                                                                         bounds));
-=======
 
         sk_sp<GrFragmentProcessor> fp(GrAlphaThresholdFragmentProcessor::Make(
                                             context->resourceProvider(),
@@ -237,7 +180,6 @@
                                             fInnerThreshold,
                                             fOuterThreshold,
                                             bounds));
->>>>>>> a17af05f
         if (!fp) {
             return nullptr;
         }
@@ -282,14 +224,9 @@
     U8CPU outerThreshold = (U8CPU)(fOuterThreshold * 0xFF);
     SkColor* dptr = dst.getAddr32(0, 0);
     int dstWidth = dst.width(), dstHeight = dst.height();
-<<<<<<< HEAD
-    for (int y = 0; y < dstHeight; ++y) {
-        const SkColor* sptr = inputBM.getAddr32(bounds.fLeft, bounds.fTop+y);
-=======
     SkIPoint srcOffset = { bounds.fLeft - inputOffset.fX, bounds.fTop - inputOffset.fY };
     for (int y = 0; y < dstHeight; ++y) {
         const SkColor* sptr = inputBM.getAddr32(srcOffset.fX, srcOffset.fY+y);
->>>>>>> a17af05f
 
         for (int x = 0; x < dstWidth; ++x) {
             const SkColor& source = sptr[x];
@@ -325,8 +262,6 @@
     offset->fY = bounds.top();
     return SkSpecialImage::MakeFromRaster(SkIRect::MakeWH(bounds.width(), bounds.height()),
                                           dst);
-<<<<<<< HEAD
-=======
 }
 
 sk_sp<SkImageFilter> SkAlphaThresholdFilterImpl::onMakeColorSpace(SkColorSpaceXformer* xformer)
@@ -339,7 +274,6 @@
     sk_sp<SkImageFilter> input = this->getInput(0)->makeColorSpace(xformer);
     return SkAlphaThresholdFilter::Make(fRegion, fInnerThreshold, fOuterThreshold,
                                         std::move(input), this->getCropRectIfSet());
->>>>>>> a17af05f
 }
 
 #ifndef SK_IGNORE_TO_STRING
