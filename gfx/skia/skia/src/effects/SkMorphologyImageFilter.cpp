/*
 * Copyright 2012 The Android Open Source Project
 *
 * Use of this source code is governed by a BSD-style license that can be
 * found in the LICENSE file.
 */

#include "SkMorphologyImageFilter.h"

#include "SkBitmap.h"
#include "SkColorPriv.h"
#include "SkOpts.h"
#include "SkReadBuffer.h"
#include "SkRect.h"
#include "SkSpecialImage.h"
#include "SkWriteBuffer.h"

#if SK_SUPPORT_GPU
#include "GrContext.h"
<<<<<<< HEAD
#include "GrDrawContext.h"
#include "GrFixedClip.h"
#include "GrInvariantOutput.h"
=======
#include "GrFixedClip.h"
#include "GrRenderTargetContext.h"
>>>>>>> a17af05f
#include "GrTexture.h"
#include "GrTextureProxy.h"

#include "SkGr.h"
#include "SkGrPriv.h"
#include "effects/Gr1DKernelEffect.h"
#include "effects/GrProxyMove.h"
#include "glsl/GrGLSLFragmentProcessor.h"
#include "glsl/GrGLSLFragmentShaderBuilder.h"
#include "glsl/GrGLSLProgramDataManager.h"
#include "glsl/GrGLSLUniformHandler.h"
#include "../private/GrGLSL.h"
#endif

sk_sp<SkImageFilter> SkDilateImageFilter::Make(int radiusX, int radiusY,
                                               sk_sp<SkImageFilter> input,
                                               const CropRect* cropRect) {
    if (radiusX < 0 || radiusY < 0) {
        return nullptr;
    }
    return sk_sp<SkImageFilter>(new SkDilateImageFilter(radiusX, radiusY,
                                                        std::move(input),
                                                        cropRect));
}


sk_sp<SkImageFilter> SkErodeImageFilter::Make(int radiusX, int radiusY,
                                              sk_sp<SkImageFilter> input,
                                              const CropRect* cropRect) {
    if (radiusX < 0 || radiusY < 0) {
        return nullptr;
    }
    return sk_sp<SkImageFilter>(new SkErodeImageFilter(radiusX, radiusY,
                                                       std::move(input),
                                                       cropRect));
}

SkMorphologyImageFilter::SkMorphologyImageFilter(int radiusX,
                                                 int radiusY,
                                                 sk_sp<SkImageFilter> input,
                                                 const CropRect* cropRect)
    : INHERITED(&input, 1, cropRect)
    , fRadius(SkISize::Make(radiusX, radiusY)) {
}

void SkMorphologyImageFilter::flatten(SkWriteBuffer& buffer) const {
    this->INHERITED::flatten(buffer);
    buffer.writeInt(fRadius.fWidth);
    buffer.writeInt(fRadius.fHeight);
}

static void call_proc_X(SkMorphologyImageFilter::Proc procX,
                        const SkBitmap& src, SkBitmap* dst,
                        int radiusX, const SkIRect& bounds) {
    procX(src.getAddr32(bounds.left(), bounds.top()), dst->getAddr32(0, 0),
          radiusX, bounds.width(), bounds.height(),
          src.rowBytesAsPixels(), dst->rowBytesAsPixels());
}

static void call_proc_Y(SkMorphologyImageFilter::Proc procY,
                        const SkPMColor* src, int srcRowBytesAsPixels, SkBitmap* dst,
                        int radiusY, const SkIRect& bounds) {
    procY(src, dst->getAddr32(0, 0),
          radiusY, bounds.height(), bounds.width(),
          srcRowBytesAsPixels, dst->rowBytesAsPixels());
}

SkRect SkMorphologyImageFilter::computeFastBounds(const SkRect& src) const {
    SkRect bounds = this->getInput(0) ? this->getInput(0)->computeFastBounds(src) : src;
    bounds.outset(SkIntToScalar(fRadius.width()), SkIntToScalar(fRadius.height()));
    return bounds;
}

SkIRect SkMorphologyImageFilter::onFilterNodeBounds(const SkIRect& src, const SkMatrix& ctm,
                                                    MapDirection) const {
    SkVector radius = SkVector::Make(SkIntToScalar(this->radius().width()),
                                     SkIntToScalar(this->radius().height()));
    ctm.mapVectors(&radius, 1);
    return src.makeOutset(SkScalarCeilToInt(radius.x()), SkScalarCeilToInt(radius.y()));
}

sk_sp<SkFlattenable> SkErodeImageFilter::CreateProc(SkReadBuffer& buffer) {
    SK_IMAGEFILTER_UNFLATTEN_COMMON(common, 1);
    const int width = buffer.readInt();
    const int height = buffer.readInt();
    return Make(width, height, common.getInput(0), &common.cropRect());
}

sk_sp<SkFlattenable> SkDilateImageFilter::CreateProc(SkReadBuffer& buffer) {
    SK_IMAGEFILTER_UNFLATTEN_COMMON(common, 1);
    const int width = buffer.readInt();
    const int height = buffer.readInt();
    return Make(width, height, common.getInput(0), &common.cropRect());
}

#ifndef SK_IGNORE_TO_STRING
void SkErodeImageFilter::toString(SkString* str) const {
    str->appendf("SkErodeImageFilter: (");
    str->appendf("radius: (%d,%d)", this->radius().fWidth, this->radius().fHeight);
    str->append(")");
}
#endif

#ifndef SK_IGNORE_TO_STRING
void SkDilateImageFilter::toString(SkString* str) const {
    str->appendf("SkDilateImageFilter: (");
    str->appendf("radius: (%d,%d)", this->radius().fWidth, this->radius().fHeight);
    str->append(")");
}
#endif

#if SK_SUPPORT_GPU

///////////////////////////////////////////////////////////////////////////////
/**
 * Morphology effects. Depending upon the type of morphology, either the
 * component-wise min (Erode_Type) or max (Dilate_Type) of all pixels in the
 * kernel is selected as the new color. The new color is modulated by the input
 * color.
 */
class GrMorphologyEffect : public Gr1DKernelEffect {
public:
    enum MorphologyType {
        kErode_MorphologyType,
        kDilate_MorphologyType,
    };

<<<<<<< HEAD
    static sk_sp<GrFragmentProcessor> Make(GrTexture* tex, Direction dir, int radius,
                                           MorphologyType type) {
        return sk_sp<GrFragmentProcessor>(new GrMorphologyEffect(tex, dir, radius, type));
    }

    static sk_sp<GrFragmentProcessor> Make(GrTexture* tex, Direction dir, int radius,
                                           MorphologyType type, float bounds[2]) {
        return sk_sp<GrFragmentProcessor>(new GrMorphologyEffect(tex, dir, radius, type, bounds));
=======
    static sk_sp<GrFragmentProcessor> Make(GrResourceProvider* resourceProvider,
                                           sk_sp<GrTextureProxy> proxy,
                                           Direction dir, int radius, MorphologyType type) {
        return sk_sp<GrFragmentProcessor>(new GrMorphologyEffect(resourceProvider, std::move(proxy),
                                                                 dir, radius, type));
    }

    static sk_sp<GrFragmentProcessor> Make(GrResourceProvider* resourceProvider,
                                           sk_sp<GrTextureProxy> proxy, Direction dir, int radius,
                                           MorphologyType type, const float bounds[2]) {
        return sk_sp<GrFragmentProcessor>(new GrMorphologyEffect(resourceProvider, std::move(proxy),
                                                                 dir, radius, type, bounds));
>>>>>>> a17af05f
    }

    ~GrMorphologyEffect() override;

    MorphologyType type() const { return fType; }
    bool useRange() const { return fUseRange; }
    const float* range() const { return fRange; }

    const char* name() const override { return "Morphology"; }

protected:

    MorphologyType fType;
    bool fUseRange;
    float fRange[2];

private:
    GrGLSLFragmentProcessor* onCreateGLSLInstance() const override;

    void onGetGLSLProcessorKey(const GrShaderCaps&, GrProcessorKeyBuilder*) const override;

    bool onIsEqual(const GrFragmentProcessor&) const override;

    GrMorphologyEffect(GrResourceProvider*, sk_sp<GrTextureProxy>,
                       Direction, int radius, MorphologyType);
    GrMorphologyEffect(GrResourceProvider*, sk_sp<GrTextureProxy>,
                       Direction, int radius, MorphologyType, const float bounds[2]);

    GR_DECLARE_FRAGMENT_PROCESSOR_TEST;

    typedef Gr1DKernelEffect INHERITED;
};

///////////////////////////////////////////////////////////////////////////////

class GrGLMorphologyEffect : public GrGLSLFragmentProcessor {
public:
    void emitCode(EmitArgs&) override;

    static inline void GenKey(const GrProcessor&, const GrShaderCaps&, GrProcessorKeyBuilder*);

protected:
    void onSetData(const GrGLSLProgramDataManager&, const GrFragmentProcessor&) override;

private:
    GrGLSLProgramDataManager::UniformHandle fPixelSizeUni;
    GrGLSLProgramDataManager::UniformHandle fRangeUni;

    typedef GrGLSLFragmentProcessor INHERITED;
};

void GrGLMorphologyEffect::emitCode(EmitArgs& args) {
    const GrMorphologyEffect& me = args.fFp.cast<GrMorphologyEffect>();

    GrGLSLUniformHandler* uniformHandler = args.fUniformHandler;
    fPixelSizeUni = uniformHandler->addUniform(kFragment_GrShaderFlag,
                                               kFloat_GrSLType, kDefault_GrSLPrecision,
                                               "PixelSize");
    const char* pixelSizeInc = uniformHandler->getUniformCStr(fPixelSizeUni);
    fRangeUni = uniformHandler->addUniform(kFragment_GrShaderFlag,
                                           kVec2f_GrSLType, kDefault_GrSLPrecision,
                                           "Range");
    const char* range = uniformHandler->getUniformCStr(fRangeUni);

    GrGLSLFPFragmentBuilder* fragBuilder = args.fFragBuilder;
    SkString coords2D = fragBuilder->ensureCoords2D(args.fTransformedCoords[0]);
    const char* func;
    switch (me.type()) {
        case GrMorphologyEffect::kErode_MorphologyType:
            fragBuilder->codeAppendf("\t\t%s = vec4(1, 1, 1, 1);\n", args.fOutputColor);
            func = "min";
            break;
        case GrMorphologyEffect::kDilate_MorphologyType:
            fragBuilder->codeAppendf("\t\t%s = vec4(0, 0, 0, 0);\n", args.fOutputColor);
            func = "max";
            break;
        default:
            SkFAIL("Unexpected type");
            func = ""; // suppress warning
            break;
    }

    const char* dir;
    switch (me.direction()) {
        case Gr1DKernelEffect::kX_Direction:
            dir = "x";
            break;
        case Gr1DKernelEffect::kY_Direction:
            dir = "y";
            break;
        default:
            SkFAIL("Unknown filter direction.");
            dir = ""; // suppress warning
    }

    int width = GrMorphologyEffect::WidthFromRadius(me.radius());

    // vec2 coord = coord2D;
    fragBuilder->codeAppendf("\t\tvec2 coord = %s;\n", coords2D.c_str());
    // coord.x -= radius * pixelSize;
    fragBuilder->codeAppendf("\t\tcoord.%s -= %d.0 * %s; \n", dir, me.radius(), pixelSizeInc);
    if (me.useRange()) {
        // highBound = min(highBound, coord.x + (width-1) * pixelSize);
        fragBuilder->codeAppendf("\t\tfloat highBound = min(%s.y, coord.%s + %f * %s);",
                                 range, dir, float(width - 1), pixelSizeInc);
        // coord.x = max(lowBound, coord.x);
        fragBuilder->codeAppendf("\t\tcoord.%s = max(%s.x, coord.%s);", dir, range, dir);
    }
    fragBuilder->codeAppendf("\t\tfor (int i = 0; i < %d; i++) {\n", width);
    fragBuilder->codeAppendf("\t\t\t%s = %s(%s, ", args.fOutputColor, func, args.fOutputColor);
    fragBuilder->appendTextureLookup(args.fTexSamplers[0], "coord");
    fragBuilder->codeAppend(");\n");
    // coord.x += pixelSize;
    fragBuilder->codeAppendf("\t\t\tcoord.%s += %s;\n", dir, pixelSizeInc);
    if (me.useRange()) {
        // coord.x = min(highBound, coord.x);
        fragBuilder->codeAppendf("\t\t\tcoord.%s = min(highBound, coord.%s);", dir, dir);
    }
    fragBuilder->codeAppend("\t\t}\n");
    SkString modulate;
    GrGLSLMulVarBy4f(&modulate, args.fOutputColor, args.fInputColor);
    fragBuilder->codeAppend(modulate.c_str());
}

void GrGLMorphologyEffect::GenKey(const GrProcessor& proc,
                                  const GrShaderCaps&, GrProcessorKeyBuilder* b) {
    const GrMorphologyEffect& m = proc.cast<GrMorphologyEffect>();
    uint32_t key = static_cast<uint32_t>(m.radius());
    key |= (m.type() << 8);
    key |= (m.direction() << 9);
    if (m.useRange()) {
        key |= 1 << 10;
    }
    b->add32(key);
}

void GrGLMorphologyEffect::onSetData(const GrGLSLProgramDataManager& pdman,
                                     const GrFragmentProcessor& proc) {
    const GrMorphologyEffect& m = proc.cast<GrMorphologyEffect>();
    GrTexture& texture = *m.textureSampler(0).texture();

    float pixelSize = 0.0f;
    switch (m.direction()) {
        case Gr1DKernelEffect::kX_Direction:
            pixelSize = 1.0f / texture.width();
            break;
        case Gr1DKernelEffect::kY_Direction:
            pixelSize = 1.0f / texture.height();
            break;
        default:
            SkFAIL("Unknown filter direction.");
    }
    pdman.set1f(fPixelSizeUni, pixelSize);

    if (m.useRange()) {
        const float* range = m.range();
        if (Gr1DKernelEffect::kY_Direction == m.direction() &&
            texture.origin() == kBottomLeft_GrSurfaceOrigin) {
            pdman.set2f(fRangeUni, 1.0f - (range[1]*pixelSize), 1.0f - (range[0]*pixelSize));
        } else {
            pdman.set2f(fRangeUni, range[0] * pixelSize, range[1] * pixelSize);
        }
    }
}

///////////////////////////////////////////////////////////////////////////////

GrMorphologyEffect::GrMorphologyEffect(GrResourceProvider* resourceProvider,
                                       sk_sp<GrTextureProxy> proxy,
                                       Direction direction,
                                       int radius,
                                       MorphologyType type)
        : INHERITED{resourceProvider,
                    ModulationFlags(proxy->config()),
                    GR_PROXY_MOVE(proxy),
                    direction, radius}
        , fType(type)
        , fUseRange(false) {
    this->initClassID<GrMorphologyEffect>();
}

GrMorphologyEffect::GrMorphologyEffect(GrResourceProvider* resourceProvider,
                                       sk_sp<GrTextureProxy> proxy,
                                       Direction direction,
                                       int radius,
                                       MorphologyType type,
                                       const float range[2])
        : INHERITED{resourceProvider,
                    ModulationFlags(proxy->config()),
                    GR_PROXY_MOVE(proxy),
                    direction, radius}
        , fType(type)
        , fUseRange(true) {
    this->initClassID<GrMorphologyEffect>();
    fRange[0] = range[0];
    fRange[1] = range[1];
}

GrMorphologyEffect::~GrMorphologyEffect() {
}

void GrMorphologyEffect::onGetGLSLProcessorKey(const GrShaderCaps& caps,
                                               GrProcessorKeyBuilder* b) const {
    GrGLMorphologyEffect::GenKey(*this, caps, b);
}

GrGLSLFragmentProcessor* GrMorphologyEffect::onCreateGLSLInstance() const {
    return new GrGLMorphologyEffect;
}
bool GrMorphologyEffect::onIsEqual(const GrFragmentProcessor& sBase) const {
    const GrMorphologyEffect& s = sBase.cast<GrMorphologyEffect>();
    return (this->radius() == s.radius() &&
            this->direction() == s.direction() &&
            this->useRange() == s.useRange() &&
            this->type() == s.type());
}

///////////////////////////////////////////////////////////////////////////////

GR_DEFINE_FRAGMENT_PROCESSOR_TEST(GrMorphologyEffect);

<<<<<<< HEAD
sk_sp<GrFragmentProcessor> GrMorphologyEffect::TestCreate(GrProcessorTestData* d) {
    int texIdx = d->fRandom->nextBool() ? GrProcessorUnitTest::kSkiaPMTextureIdx :
                                          GrProcessorUnitTest::kAlphaTextureIdx;
=======
#if GR_TEST_UTILS
sk_sp<GrFragmentProcessor> GrMorphologyEffect::TestCreate(GrProcessorTestData* d) {
    int texIdx = d->fRandom->nextBool() ? GrProcessorUnitTest::kSkiaPMTextureIdx
                                        : GrProcessorUnitTest::kAlphaTextureIdx;
    sk_sp<GrTextureProxy> proxy = d->textureProxy(texIdx);

>>>>>>> a17af05f
    Direction dir = d->fRandom->nextBool() ? kX_Direction : kY_Direction;
    static const int kMaxRadius = 10;
    int radius = d->fRandom->nextRangeU(1, kMaxRadius);
    MorphologyType type = d->fRandom->nextBool() ? GrMorphologyEffect::kErode_MorphologyType
                                                 : GrMorphologyEffect::kDilate_MorphologyType;

<<<<<<< HEAD
    return GrMorphologyEffect::Make(d->fTextures[texIdx], dir, radius, type);
=======
    return GrMorphologyEffect::Make(d->resourceProvider(),
                                    std::move(proxy), dir, radius, type);
>>>>>>> a17af05f
}
#endif


static void apply_morphology_rect(GrRenderTargetContext* renderTargetContext,
                                  const GrClip& clip,
                                  sk_sp<GrTextureProxy> proxy,
                                  const SkIRect& srcRect,
                                  const SkIRect& dstRect,
                                  int radius,
                                  GrMorphologyEffect::MorphologyType morphType,
                                  const float bounds[2],
                                  Gr1DKernelEffect::Direction direction) {
    GrPaint paint;
<<<<<<< HEAD
    paint.setGammaCorrect(drawContext->isGammaCorrect());
    paint.addColorFragmentProcessor(GrMorphologyEffect::Make(texture,
                                                             direction,
                                                             radius,
                                                             morphType,
                                                             bounds));
    paint.setPorterDuffXPFactory(SkBlendMode::kSrc);
    drawContext->fillRectToRect(clip, paint, SkMatrix::I(), SkRect::Make(dstRect),
                                     SkRect::Make(srcRect));
=======
    paint.setGammaCorrect(renderTargetContext->isGammaCorrect());

    GrResourceProvider* resourceProvider = renderTargetContext->resourceProvider();

    paint.addColorFragmentProcessor(GrMorphologyEffect::Make(resourceProvider, std::move(proxy),
                                                             direction, radius, morphType,
                                                             bounds));
    paint.setPorterDuffXPFactory(SkBlendMode::kSrc);
    renderTargetContext->fillRectToRect(clip, std::move(paint), GrAA::kNo, SkMatrix::I(),
                                        SkRect::Make(dstRect), SkRect::Make(srcRect));
>>>>>>> a17af05f
}

static void apply_morphology_rect_no_bounds(GrRenderTargetContext* renderTargetContext,
                                            const GrClip& clip,
                                            sk_sp<GrTextureProxy> proxy,
                                            const SkIRect& srcRect,
                                            const SkIRect& dstRect,
                                            int radius,
                                            GrMorphologyEffect::MorphologyType morphType,
                                            Gr1DKernelEffect::Direction direction) {
    GrPaint paint;
<<<<<<< HEAD
    paint.setGammaCorrect(drawContext->isGammaCorrect());
    paint.addColorFragmentProcessor(GrMorphologyEffect::Make(texture, direction, radius,
                                                             morphType));
    paint.setPorterDuffXPFactory(SkBlendMode::kSrc);
    drawContext->fillRectToRect(clip, paint, SkMatrix::I(), SkRect::Make(dstRect),
                                SkRect::Make(srcRect));
=======
    paint.setGammaCorrect(renderTargetContext->isGammaCorrect());

    GrResourceProvider* resourceProvider = renderTargetContext->resourceProvider();

    paint.addColorFragmentProcessor(GrMorphologyEffect::Make(resourceProvider, std::move(proxy),
                                                             direction, radius, morphType));
    paint.setPorterDuffXPFactory(SkBlendMode::kSrc);
    renderTargetContext->fillRectToRect(clip, std::move(paint), GrAA::kNo, SkMatrix::I(),
                                        SkRect::Make(dstRect), SkRect::Make(srcRect));
>>>>>>> a17af05f
}

static void apply_morphology_pass(GrRenderTargetContext* renderTargetContext,
                                  const GrClip& clip,
                                  sk_sp<GrTextureProxy> textureProxy,
                                  const SkIRect& srcRect,
                                  const SkIRect& dstRect,
                                  int radius,
                                  GrMorphologyEffect::MorphologyType morphType,
                                  Gr1DKernelEffect::Direction direction) {
    float bounds[2] = { 0.0f, 1.0f };
    SkIRect lowerSrcRect = srcRect, lowerDstRect = dstRect;
    SkIRect middleSrcRect = srcRect, middleDstRect = dstRect;
    SkIRect upperSrcRect = srcRect, upperDstRect = dstRect;
    if (direction == Gr1DKernelEffect::kX_Direction) {
        bounds[0] = SkIntToScalar(srcRect.left()) + 0.5f;
        bounds[1] = SkIntToScalar(srcRect.right()) - 0.5f;
        lowerSrcRect.fRight = srcRect.left() + radius;
        lowerDstRect.fRight = dstRect.left() + radius;
        upperSrcRect.fLeft = srcRect.right() - radius;
        upperDstRect.fLeft = dstRect.right() - radius;
        middleSrcRect.inset(radius, 0);
        middleDstRect.inset(radius, 0);
    } else {
        bounds[0] = SkIntToScalar(srcRect.top()) + 0.5f;
        bounds[1] = SkIntToScalar(srcRect.bottom()) - 0.5f;
        lowerSrcRect.fBottom = srcRect.top() + radius;
        lowerDstRect.fBottom = dstRect.top() + radius;
        upperSrcRect.fTop = srcRect.bottom() - radius;
        upperDstRect.fTop = dstRect.bottom() - radius;
        middleSrcRect.inset(0, radius);
        middleDstRect.inset(0, radius);
    }
    if (middleSrcRect.fLeft - middleSrcRect.fRight >= 0) {
        // radius covers srcRect; use bounds over entire draw
        apply_morphology_rect(renderTargetContext, clip, std::move(textureProxy),
                              srcRect, dstRect, radius, morphType, bounds, direction);
    } else {
        // Draw upper and lower margins with bounds; middle without.
        apply_morphology_rect(renderTargetContext, clip, textureProxy,
                              lowerSrcRect, lowerDstRect, radius, morphType, bounds, direction);
        apply_morphology_rect(renderTargetContext, clip, textureProxy,
                              upperSrcRect, upperDstRect, radius, morphType, bounds, direction);
        apply_morphology_rect_no_bounds(renderTargetContext, clip, std::move(textureProxy),
                                        middleSrcRect, middleDstRect, radius, morphType, direction);
    }
}

static sk_sp<SkSpecialImage> apply_morphology(
                                          GrContext* context,
                                          SkSpecialImage* input,
                                          const SkIRect& rect,
                                          GrMorphologyEffect::MorphologyType morphType,
                                          SkISize radius,
                                          const SkImageFilter::OutputProperties& outputProperties) {
<<<<<<< HEAD
    sk_sp<GrTexture> srcTexture(input->asTextureRef(context));
=======
    sk_sp<GrTextureProxy> srcTexture(input->asTextureProxyRef(context));
>>>>>>> a17af05f
    SkASSERT(srcTexture);
    sk_sp<SkColorSpace> colorSpace = sk_ref_sp(outputProperties.colorSpace());
    GrPixelConfig config = GrRenderableConfigForColorSpace(colorSpace.get());

    // setup new clip
    const GrFixedClip clip(SkIRect::MakeWH(srcTexture->width(), srcTexture->height()));

    const SkIRect dstRect = SkIRect::MakeWH(rect.width(), rect.height());
    SkIRect srcRect = rect;

    SkASSERT(radius.width() > 0 || radius.height() > 0);

    if (radius.fWidth > 0) {
<<<<<<< HEAD
        sk_sp<GrDrawContext> dstDrawContext(context->makeDrawContext(SkBackingFit::kApprox,
                                                                     rect.width(), rect.height(),
                                                                     config, colorSpace));
        if (!dstDrawContext) {
            return nullptr;
        }

        apply_morphology_pass(dstDrawContext.get(), clip, srcTexture.get(),
=======
        sk_sp<GrRenderTargetContext> dstRTContext(context->makeDeferredRenderTargetContext(
            SkBackingFit::kApprox, rect.width(), rect.height(), config, colorSpace));
        if (!dstRTContext) {
            return nullptr;
        }

        apply_morphology_pass(dstRTContext.get(), clip, std::move(srcTexture),
>>>>>>> a17af05f
                              srcRect, dstRect, radius.fWidth, morphType,
                              Gr1DKernelEffect::kX_Direction);
        SkIRect clearRect = SkIRect::MakeXYWH(dstRect.fLeft, dstRect.fBottom,
                                              dstRect.width(), radius.fHeight);
        GrColor clearColor = GrMorphologyEffect::kErode_MorphologyType == morphType
                                ? SK_ColorWHITE
                                : SK_ColorTRANSPARENT;
<<<<<<< HEAD
        dstDrawContext->clear(&clearRect, clearColor, false);

        srcTexture = dstDrawContext->asTexture();
        srcRect = dstRect;
    }
    if (radius.fHeight > 0) {
        sk_sp<GrDrawContext> dstDrawContext(context->makeDrawContext(SkBackingFit::kApprox,
                                                                     rect.width(), rect.height(),
                                                                     config, colorSpace));
        if (!dstDrawContext) {
            return nullptr;
        }

        apply_morphology_pass(dstDrawContext.get(), clip, srcTexture.get(),
                              srcRect, dstRect, radius.fHeight, morphType,
                              Gr1DKernelEffect::kY_Direction);

        srcTexture = dstDrawContext->asTexture();
    }

    return SkSpecialImage::MakeFromGpu(SkIRect::MakeWH(rect.width(), rect.height()),
                                       kNeedNewImageUniqueID_SpecialImage,
                                       std::move(srcTexture), std::move(colorSpace),
                                       &input->props());
=======
        dstRTContext->clear(&clearRect, clearColor, false);

        srcTexture = dstRTContext->asTextureProxyRef();
        srcRect = dstRect;
    }
    if (radius.fHeight > 0) {
        sk_sp<GrRenderTargetContext> dstRTContext(context->makeDeferredRenderTargetContext(
            SkBackingFit::kApprox, rect.width(), rect.height(), config, colorSpace));
        if (!dstRTContext) {
            return nullptr;
        }

        apply_morphology_pass(dstRTContext.get(), clip, std::move(srcTexture),
                              srcRect, dstRect, radius.fHeight, morphType,
                              Gr1DKernelEffect::kY_Direction);

        srcTexture = dstRTContext->asTextureProxyRef();
    }

    return SkSpecialImage::MakeDeferredFromGpu(context,
                                               SkIRect::MakeWH(rect.width(), rect.height()),
                                               kNeedNewImageUniqueID_SpecialImage,
                                               std::move(srcTexture), std::move(colorSpace),
                                               &input->props());
>>>>>>> a17af05f
}
#endif

sk_sp<SkSpecialImage> SkMorphologyImageFilter::onFilterImage(SkSpecialImage* source,
                                                             const Context& ctx,
                                                             SkIPoint* offset) const {
    SkIPoint inputOffset = SkIPoint::Make(0, 0);
    sk_sp<SkSpecialImage> input(this->filterInput(0, source, ctx, &inputOffset));
    if (!input) {
        return nullptr;
    }

    SkIRect bounds;
    input = this->applyCropRect(this->mapContext(ctx), input.get(), &inputOffset, &bounds);
    if (!input) {
        return nullptr;
    }

    SkVector radius = SkVector::Make(SkIntToScalar(this->radius().width()),
                                     SkIntToScalar(this->radius().height()));
    ctx.ctm().mapVectors(&radius, 1);
    int width = SkScalarFloorToInt(radius.fX);
    int height = SkScalarFloorToInt(radius.fY);

    if (width < 0 || height < 0) {
        return nullptr;
    }

    SkIRect srcBounds = bounds;
    srcBounds.offset(-inputOffset);

    if (0 == width && 0 == height) {
        offset->fX = bounds.left();
        offset->fY = bounds.top();
        return input->makeSubset(srcBounds);
    }

#if SK_SUPPORT_GPU
    if (source->isTextureBacked()) {
        GrContext* context = source->getContext();

<<<<<<< HEAD
=======
        // Ensure the input is in the destination color space. Typically applyCropRect will have
        // called pad_image to account for our dilation of bounds, so the result will already be
        // moved to the destination color space. If a filter DAG avoids that, then we use this
        // fall-back, which saves us from having to do the xform during the filter itself.
        input = ImageToColorSpace(input.get(), ctx.outputProperties());

>>>>>>> a17af05f
        auto type = (kDilate_Op == this->op()) ? GrMorphologyEffect::kDilate_MorphologyType
                                               : GrMorphologyEffect::kErode_MorphologyType;
        sk_sp<SkSpecialImage> result(apply_morphology(context, input.get(), srcBounds, type,
                                                      SkISize::Make(width, height),
                                                      ctx.outputProperties()));
        if (result) {
            offset->fX = bounds.left();
            offset->fY = bounds.top();
        }
        return result;
    }
#endif

    SkBitmap inputBM;

    if (!input->getROPixels(&inputBM)) {
        return nullptr;
    }

    if (inputBM.colorType() != kN32_SkColorType) {
        return nullptr;
    }

    SkImageInfo info = SkImageInfo::Make(bounds.width(), bounds.height(),
                                         inputBM.colorType(), inputBM.alphaType());

    SkBitmap dst;
    if (!dst.tryAllocPixels(info)) {
        return nullptr;
    }

    SkAutoLockPixels inputLock(inputBM), dstLock(dst);

    SkMorphologyImageFilter::Proc procX, procY;

    if (kDilate_Op == this->op()) {
        procX = SkOpts::dilate_x;
        procY = SkOpts::dilate_y;
    } else {
        procX = SkOpts::erode_x;
        procY = SkOpts::erode_y;
    }

    if (width > 0 && height > 0) {
        SkBitmap tmp;
        if (!tmp.tryAllocPixels(info)) {
            return nullptr;
        }

        SkAutoLockPixels tmpLock(tmp);

        call_proc_X(procX, inputBM, &tmp, width, srcBounds);
        SkIRect tmpBounds = SkIRect::MakeWH(srcBounds.width(), srcBounds.height());
        call_proc_Y(procY,
                    tmp.getAddr32(tmpBounds.left(), tmpBounds.top()), tmp.rowBytesAsPixels(),
                    &dst, height, tmpBounds);
    } else if (width > 0) {
        call_proc_X(procX, inputBM, &dst, width, srcBounds);
    } else if (height > 0) {
        call_proc_Y(procY,
                    inputBM.getAddr32(srcBounds.left(), srcBounds.top()),
                    inputBM.rowBytesAsPixels(),
                    &dst, height, srcBounds);
    }
    offset->fX = bounds.left();
    offset->fY = bounds.top();

    return SkSpecialImage::MakeFromRaster(SkIRect::MakeWH(bounds.width(), bounds.height()),
                                          dst, &source->props());
}

sk_sp<SkImageFilter> SkMorphologyImageFilter::onMakeColorSpace(SkColorSpaceXformer* xformer) const {
    SkASSERT(1 == this->countInputs());
    if (!this->getInput(0)) {
        return sk_ref_sp(const_cast<SkMorphologyImageFilter*>(this));
    }

    sk_sp<SkImageFilter> input = this->getInput(0)->makeColorSpace(xformer);
    return (SkMorphologyImageFilter::kDilate_Op == this->op())
            ? SkDilateImageFilter::Make(fRadius.width(), fRadius.height(), std::move(input),
                                        this->getCropRectIfSet())
            : SkErodeImageFilter::Make(fRadius.width(), fRadius.height(), std::move(input),
                                       this->getCropRectIfSet());
}<|MERGE_RESOLUTION|>--- conflicted
+++ resolved
@@ -17,19 +17,12 @@
 
 #if SK_SUPPORT_GPU
 #include "GrContext.h"
-<<<<<<< HEAD
-#include "GrDrawContext.h"
-#include "GrFixedClip.h"
-#include "GrInvariantOutput.h"
-=======
 #include "GrFixedClip.h"
 #include "GrRenderTargetContext.h"
->>>>>>> a17af05f
 #include "GrTexture.h"
 #include "GrTextureProxy.h"
 
 #include "SkGr.h"
-#include "SkGrPriv.h"
 #include "effects/Gr1DKernelEffect.h"
 #include "effects/GrProxyMove.h"
 #include "glsl/GrGLSLFragmentProcessor.h"
@@ -152,16 +145,6 @@
         kDilate_MorphologyType,
     };
 
-<<<<<<< HEAD
-    static sk_sp<GrFragmentProcessor> Make(GrTexture* tex, Direction dir, int radius,
-                                           MorphologyType type) {
-        return sk_sp<GrFragmentProcessor>(new GrMorphologyEffect(tex, dir, radius, type));
-    }
-
-    static sk_sp<GrFragmentProcessor> Make(GrTexture* tex, Direction dir, int radius,
-                                           MorphologyType type, float bounds[2]) {
-        return sk_sp<GrFragmentProcessor>(new GrMorphologyEffect(tex, dir, radius, type, bounds));
-=======
     static sk_sp<GrFragmentProcessor> Make(GrResourceProvider* resourceProvider,
                                            sk_sp<GrTextureProxy> proxy,
                                            Direction dir, int radius, MorphologyType type) {
@@ -174,7 +157,6 @@
                                            MorphologyType type, const float bounds[2]) {
         return sk_sp<GrFragmentProcessor>(new GrMorphologyEffect(resourceProvider, std::move(proxy),
                                                                  dir, radius, type, bounds));
->>>>>>> a17af05f
     }
 
     ~GrMorphologyEffect() override;
@@ -396,30 +378,20 @@
 
 GR_DEFINE_FRAGMENT_PROCESSOR_TEST(GrMorphologyEffect);
 
-<<<<<<< HEAD
-sk_sp<GrFragmentProcessor> GrMorphologyEffect::TestCreate(GrProcessorTestData* d) {
-    int texIdx = d->fRandom->nextBool() ? GrProcessorUnitTest::kSkiaPMTextureIdx :
-                                          GrProcessorUnitTest::kAlphaTextureIdx;
-=======
 #if GR_TEST_UTILS
 sk_sp<GrFragmentProcessor> GrMorphologyEffect::TestCreate(GrProcessorTestData* d) {
     int texIdx = d->fRandom->nextBool() ? GrProcessorUnitTest::kSkiaPMTextureIdx
                                         : GrProcessorUnitTest::kAlphaTextureIdx;
     sk_sp<GrTextureProxy> proxy = d->textureProxy(texIdx);
 
->>>>>>> a17af05f
     Direction dir = d->fRandom->nextBool() ? kX_Direction : kY_Direction;
     static const int kMaxRadius = 10;
     int radius = d->fRandom->nextRangeU(1, kMaxRadius);
     MorphologyType type = d->fRandom->nextBool() ? GrMorphologyEffect::kErode_MorphologyType
                                                  : GrMorphologyEffect::kDilate_MorphologyType;
 
-<<<<<<< HEAD
-    return GrMorphologyEffect::Make(d->fTextures[texIdx], dir, radius, type);
-=======
     return GrMorphologyEffect::Make(d->resourceProvider(),
                                     std::move(proxy), dir, radius, type);
->>>>>>> a17af05f
 }
 #endif
 
@@ -434,17 +406,6 @@
                                   const float bounds[2],
                                   Gr1DKernelEffect::Direction direction) {
     GrPaint paint;
-<<<<<<< HEAD
-    paint.setGammaCorrect(drawContext->isGammaCorrect());
-    paint.addColorFragmentProcessor(GrMorphologyEffect::Make(texture,
-                                                             direction,
-                                                             radius,
-                                                             morphType,
-                                                             bounds));
-    paint.setPorterDuffXPFactory(SkBlendMode::kSrc);
-    drawContext->fillRectToRect(clip, paint, SkMatrix::I(), SkRect::Make(dstRect),
-                                     SkRect::Make(srcRect));
-=======
     paint.setGammaCorrect(renderTargetContext->isGammaCorrect());
 
     GrResourceProvider* resourceProvider = renderTargetContext->resourceProvider();
@@ -455,7 +416,6 @@
     paint.setPorterDuffXPFactory(SkBlendMode::kSrc);
     renderTargetContext->fillRectToRect(clip, std::move(paint), GrAA::kNo, SkMatrix::I(),
                                         SkRect::Make(dstRect), SkRect::Make(srcRect));
->>>>>>> a17af05f
 }
 
 static void apply_morphology_rect_no_bounds(GrRenderTargetContext* renderTargetContext,
@@ -467,14 +427,6 @@
                                             GrMorphologyEffect::MorphologyType morphType,
                                             Gr1DKernelEffect::Direction direction) {
     GrPaint paint;
-<<<<<<< HEAD
-    paint.setGammaCorrect(drawContext->isGammaCorrect());
-    paint.addColorFragmentProcessor(GrMorphologyEffect::Make(texture, direction, radius,
-                                                             morphType));
-    paint.setPorterDuffXPFactory(SkBlendMode::kSrc);
-    drawContext->fillRectToRect(clip, paint, SkMatrix::I(), SkRect::Make(dstRect),
-                                SkRect::Make(srcRect));
-=======
     paint.setGammaCorrect(renderTargetContext->isGammaCorrect());
 
     GrResourceProvider* resourceProvider = renderTargetContext->resourceProvider();
@@ -484,7 +436,6 @@
     paint.setPorterDuffXPFactory(SkBlendMode::kSrc);
     renderTargetContext->fillRectToRect(clip, std::move(paint), GrAA::kNo, SkMatrix::I(),
                                         SkRect::Make(dstRect), SkRect::Make(srcRect));
->>>>>>> a17af05f
 }
 
 static void apply_morphology_pass(GrRenderTargetContext* renderTargetContext,
@@ -540,11 +491,7 @@
                                           GrMorphologyEffect::MorphologyType morphType,
                                           SkISize radius,
                                           const SkImageFilter::OutputProperties& outputProperties) {
-<<<<<<< HEAD
-    sk_sp<GrTexture> srcTexture(input->asTextureRef(context));
-=======
     sk_sp<GrTextureProxy> srcTexture(input->asTextureProxyRef(context));
->>>>>>> a17af05f
     SkASSERT(srcTexture);
     sk_sp<SkColorSpace> colorSpace = sk_ref_sp(outputProperties.colorSpace());
     GrPixelConfig config = GrRenderableConfigForColorSpace(colorSpace.get());
@@ -558,16 +505,6 @@
     SkASSERT(radius.width() > 0 || radius.height() > 0);
 
     if (radius.fWidth > 0) {
-<<<<<<< HEAD
-        sk_sp<GrDrawContext> dstDrawContext(context->makeDrawContext(SkBackingFit::kApprox,
-                                                                     rect.width(), rect.height(),
-                                                                     config, colorSpace));
-        if (!dstDrawContext) {
-            return nullptr;
-        }
-
-        apply_morphology_pass(dstDrawContext.get(), clip, srcTexture.get(),
-=======
         sk_sp<GrRenderTargetContext> dstRTContext(context->makeDeferredRenderTargetContext(
             SkBackingFit::kApprox, rect.width(), rect.height(), config, colorSpace));
         if (!dstRTContext) {
@@ -575,7 +512,6 @@
         }
 
         apply_morphology_pass(dstRTContext.get(), clip, std::move(srcTexture),
->>>>>>> a17af05f
                               srcRect, dstRect, radius.fWidth, morphType,
                               Gr1DKernelEffect::kX_Direction);
         SkIRect clearRect = SkIRect::MakeXYWH(dstRect.fLeft, dstRect.fBottom,
@@ -583,32 +519,6 @@
         GrColor clearColor = GrMorphologyEffect::kErode_MorphologyType == morphType
                                 ? SK_ColorWHITE
                                 : SK_ColorTRANSPARENT;
-<<<<<<< HEAD
-        dstDrawContext->clear(&clearRect, clearColor, false);
-
-        srcTexture = dstDrawContext->asTexture();
-        srcRect = dstRect;
-    }
-    if (radius.fHeight > 0) {
-        sk_sp<GrDrawContext> dstDrawContext(context->makeDrawContext(SkBackingFit::kApprox,
-                                                                     rect.width(), rect.height(),
-                                                                     config, colorSpace));
-        if (!dstDrawContext) {
-            return nullptr;
-        }
-
-        apply_morphology_pass(dstDrawContext.get(), clip, srcTexture.get(),
-                              srcRect, dstRect, radius.fHeight, morphType,
-                              Gr1DKernelEffect::kY_Direction);
-
-        srcTexture = dstDrawContext->asTexture();
-    }
-
-    return SkSpecialImage::MakeFromGpu(SkIRect::MakeWH(rect.width(), rect.height()),
-                                       kNeedNewImageUniqueID_SpecialImage,
-                                       std::move(srcTexture), std::move(colorSpace),
-                                       &input->props());
-=======
         dstRTContext->clear(&clearRect, clearColor, false);
 
         srcTexture = dstRTContext->asTextureProxyRef();
@@ -633,7 +543,6 @@
                                                kNeedNewImageUniqueID_SpecialImage,
                                                std::move(srcTexture), std::move(colorSpace),
                                                &input->props());
->>>>>>> a17af05f
 }
 #endif
 
@@ -675,15 +584,12 @@
     if (source->isTextureBacked()) {
         GrContext* context = source->getContext();
 
-<<<<<<< HEAD
-=======
         // Ensure the input is in the destination color space. Typically applyCropRect will have
         // called pad_image to account for our dilation of bounds, so the result will already be
         // moved to the destination color space. If a filter DAG avoids that, then we use this
         // fall-back, which saves us from having to do the xform during the filter itself.
         input = ImageToColorSpace(input.get(), ctx.outputProperties());
 
->>>>>>> a17af05f
         auto type = (kDilate_Op == this->op()) ? GrMorphologyEffect::kDilate_MorphologyType
                                                : GrMorphologyEffect::kErode_MorphologyType;
         sk_sp<SkSpecialImage> result(apply_morphology(context, input.get(), srcBounds, type,
