--- conflicted
+++ resolved
@@ -17,12 +17,7 @@
 ////////////////////////////////////////////////////////////////////////////////
 #if SK_SUPPORT_GPU
 #include "GrContext.h"
-<<<<<<< HEAD
-#include "GrDrawContext.h"
-#include "GrInvariantOutput.h"
-=======
 #include "effects/GrProxyMove.h"
->>>>>>> a17af05f
 #include "effects/GrSingleTextureEffect.h"
 #include "glsl/GrGLSLColorSpaceXformHelper.h"
 #include "glsl/GrGLSLFragmentProcessor.h"
@@ -53,31 +48,19 @@
 #if SK_SUPPORT_GPU
 class GrMagnifierEffect : public GrSingleTextureEffect {
 public:
-<<<<<<< HEAD
-    static sk_sp<GrFragmentProcessor> Make(GrTexture* texture,
-                                           const SkRect& bounds,
-                                           float xOffset,
-                                           float yOffset,
-=======
     static sk_sp<GrFragmentProcessor> Make(GrResourceProvider* resourceProvider,
                                            sk_sp<GrTextureProxy> proxy,
                                            sk_sp<GrColorSpaceXform> colorSpaceXform,
                                            const SkIRect& bounds,
                                            const SkRect& srcRect,
->>>>>>> a17af05f
                                            float xInvZoom,
                                            float yInvZoom,
                                            float xInvInset,
                                            float yInvInset) {
-<<<<<<< HEAD
-        return sk_sp<GrFragmentProcessor>(new GrMagnifierEffect(texture, bounds,
-                                                                xOffset, yOffset,
-=======
         return sk_sp<GrFragmentProcessor>(new GrMagnifierEffect(resourceProvider,
                                                                 std::move(proxy),
                                                                 std::move(colorSpaceXform),
                                                                 bounds, srcRect,
->>>>>>> a17af05f
                                                                 xInvZoom, yInvZoom,
                                                                 xInvInset, yInvInset));
     }
@@ -86,15 +69,8 @@
 
     const char* name() const override { return "Magnifier"; }
 
-<<<<<<< HEAD
-    const SkRect& bounds() const { return fBounds; }    // Bounds of source image.
-    // Offset to apply to zoomed pixels, (srcRect position / texture size).
-    float xOffset() const { return fXOffset; }
-    float yOffset() const { return fYOffset; }
-=======
     const SkIRect& bounds() const { return fBounds; }    // Bounds of source image.
     const SkRect& srcRect() const { return fSrcRect; }
->>>>>>> a17af05f
 
     // Scale to apply to zoomed pixels (srcRect size / bounds size).
     float xInvZoom() const { return fXInvZoom; }
@@ -114,16 +90,6 @@
                       float yInvZoom,
                       float xInvInset,
                       float yInvInset)
-<<<<<<< HEAD
-        : INHERITED(texture, nullptr, GrCoordTransform::MakeDivByTextureWHMatrix(texture))
-        , fBounds(bounds)
-        , fXOffset(xOffset)
-        , fYOffset(yOffset)
-        , fXInvZoom(xInvZoom)
-        , fYInvZoom(yInvZoom)
-        , fXInvInset(xInvInset)
-        , fYInvInset(yInvInset) {
-=======
             : INHERITED{resourceProvider,
                         ModulationFlags(proxy->config()),
                         GR_PROXY_MOVE(proxy),
@@ -135,7 +101,6 @@
             , fYInvZoom(yInvZoom)
             , fXInvInset(xInvInset)
             , fYInvInset(yInvInset) {
->>>>>>> a17af05f
         this->initClassID<GrMagnifierEffect>();
     }
 
@@ -227,12 +192,8 @@
 
     fragBuilder->codeAppend("\t\tvec2 mix_coord = mix(coord, zoom_coord, weight);\n");
     fragBuilder->codeAppend("\t\tvec4 output_color = ");
-<<<<<<< HEAD
-    fragBuilder->appendTextureLookup(args.fTexSamplers[0], "mix_coord");
-=======
     fragBuilder->appendTextureLookup(args.fTexSamplers[0], "mix_coord", kVec2f_GrSLType,
                                      &fColorSpaceHelper);
->>>>>>> a17af05f
     fragBuilder->codeAppend(";\n");
 
     fragBuilder->codeAppendf("\t\t%s = output_color;", args.fOutputColor);
@@ -244,13 +205,6 @@
 void GrGLMagnifierEffect::onSetData(const GrGLSLProgramDataManager& pdman,
                                     const GrFragmentProcessor& effect) {
     const GrMagnifierEffect& zoom = effect.cast<GrMagnifierEffect>();
-<<<<<<< HEAD
-    pdman.set2f(fOffsetVar, zoom.xOffset(), zoom.yOffset());
-    pdman.set2f(fInvZoomVar, zoom.xInvZoom(), zoom.yInvZoom());
-    pdman.set2f(fInvInsetVar, zoom.xInvInset(), zoom.yInvInset());
-    pdman.set4f(fBoundsVar, zoom.bounds().x(), zoom.bounds().y(),
-                            zoom.bounds().width(), zoom.bounds().height());
-=======
 
     GrTexture* tex = zoom.textureSampler(0).texture();
     SkASSERT(tex);
@@ -286,7 +240,6 @@
     if (SkToBool(zoom.colorSpaceXform())) {
         fColorSpaceHelper.setData(pdman, zoom.colorSpaceXform());
     }
->>>>>>> a17af05f
 }
 
 /////////////////////////////////////////////////////////////////////
@@ -302,34 +255,14 @@
 
 GR_DEFINE_FRAGMENT_PROCESSOR_TEST(GrMagnifierEffect);
 
-<<<<<<< HEAD
-sk_sp<GrFragmentProcessor> GrMagnifierEffect::TestCreate(GrProcessorTestData* d) {
-    GrTexture* texture = d->fTextures[0];
-=======
 #if GR_TEST_UTILS
 sk_sp<GrFragmentProcessor> GrMagnifierEffect::TestCreate(GrProcessorTestData* d) {
     sk_sp<GrTextureProxy> proxy = d->textureProxy(0);
->>>>>>> a17af05f
     const int kMaxWidth = 200;
     const int kMaxHeight = 200;
     const SkScalar kMaxInset = 20.0f;
     uint32_t width = d->fRandom->nextULessThan(kMaxWidth);
     uint32_t height = d->fRandom->nextULessThan(kMaxHeight);
-<<<<<<< HEAD
-    uint32_t x = d->fRandom->nextULessThan(kMaxWidth - width);
-    uint32_t y = d->fRandom->nextULessThan(kMaxHeight - height);
-    uint32_t inset = d->fRandom->nextULessThan(kMaxInset);
-
-    sk_sp<GrFragmentProcessor> effect(GrMagnifierEffect::Make(
-        texture,
-        SkRect::MakeWH(SkIntToScalar(kMaxWidth), SkIntToScalar(kMaxHeight)),
-        (float) width / texture->width(),
-        (float) height / texture->height(),
-        texture->width() / (float) x,
-        texture->height() / (float) y,
-        (float) inset / texture->width(),
-        (float) inset / texture->height()));
-=======
     SkScalar inset = d->fRandom->nextRangeScalar(1.0f, kMaxInset);
     sk_sp<GrColorSpaceXform> colorSpaceXform = GrTest::TestColorXform(d->fRandom);
 
@@ -346,7 +279,6 @@
         srcRect.height() / bounds.height(),
         bounds.width() / inset,
         bounds.height() / inset));
->>>>>>> a17af05f
     SkASSERT(effect);
     return effect;
 }
@@ -368,26 +300,6 @@
 
 ////////////////////////////////////////////////////////////////////////////////
 
-<<<<<<< HEAD
-sk_sp<SkImageFilter> SkMagnifierImageFilter::Make(const SkRect& srcRect, SkScalar inset,
-                                                  sk_sp<SkImageFilter> input,
-                                                  const CropRect* cropRect) {
-
-    if (!SkScalarIsFinite(inset) || !SkIsValidRect(srcRect)) {
-        return nullptr;
-    }
-    // Negative numbers in src rect are not supported
-    if (srcRect.fLeft < 0 || srcRect.fTop < 0) {
-        return nullptr;
-    }
-    return sk_sp<SkImageFilter>(new SkMagnifierImageFilter(srcRect, inset,
-                                                           std::move(input),
-                                                           cropRect));
-}
-
-
-=======
->>>>>>> a17af05f
 SkMagnifierImageFilter::SkMagnifierImageFilter(const SkRect& srcRect,
                                                SkScalar inset,
                                                sk_sp<SkImageFilter> input,
@@ -418,74 +330,8 @@
     sk_sp<SkSpecialImage> input(this->filterInput(0, source, ctx, &inputOffset));
     if (!input) {
         return nullptr;
-<<<<<<< HEAD
-    }
-
-    const SkIRect inputBounds = SkIRect::MakeXYWH(inputOffset.x(), inputOffset.y(),
-                                                  input->width(), input->height());
-
-    SkIRect bounds;
-    if (!this->applyCropRect(ctx, inputBounds, &bounds)) {
-        return nullptr;
-    }
-
-    SkScalar invInset = fInset > 0 ? SkScalarInvert(fInset) : SK_Scalar1;
-
-    SkScalar invXZoom = fSrcRect.width() / bounds.width();
-    SkScalar invYZoom = fSrcRect.height() / bounds.height();
-
-
-#if SK_SUPPORT_GPU
-    if (source->isTextureBacked()) {
-        GrContext* context = source->getContext();
-
-        sk_sp<GrTexture> inputTexture(input->asTextureRef(context));
-        SkASSERT(inputTexture);
-
-        offset->fX = bounds.left();
-        offset->fY = bounds.top();
-        bounds.offset(-inputOffset);
-
-        SkScalar yOffset = inputTexture->origin() == kTopLeft_GrSurfaceOrigin
-            ? fSrcRect.y()
-            : inputTexture->height() -
-                      fSrcRect.height() * inputTexture->height() / bounds.height() - fSrcRect.y();
-        int boundsY = inputTexture->origin() == kTopLeft_GrSurfaceOrigin
-            ? bounds.y()
-            : inputTexture->height() - bounds.height();
-        SkRect effectBounds = SkRect::MakeXYWH(
-            SkIntToScalar(bounds.x()) / inputTexture->width(),
-            SkIntToScalar(boundsY) / inputTexture->height(),
-            SkIntToScalar(inputTexture->width()) / bounds.width(),
-            SkIntToScalar(inputTexture->height()) / bounds.height());
-        // SRGBTODO: Handle sRGB here
-        sk_sp<GrFragmentProcessor> fp(GrMagnifierEffect::Make(
-                                                        inputTexture.get(),
-                                                        effectBounds,
-                                                        fSrcRect.x() / inputTexture->width(),
-                                                        yOffset / inputTexture->height(),
-                                                        invXZoom,
-                                                        invYZoom,
-                                                        bounds.width() * invInset,
-                                                        bounds.height() * invInset));
-        if (!fp) {
-            return nullptr;
-        }
-
-        return DrawWithFP(context, std::move(fp), bounds, ctx.outputProperties());
-=======
->>>>>>> a17af05f
-    }
-#endif
-
-<<<<<<< HEAD
-    SkBitmap inputBM;
-
-    if (!input->getROPixels(&inputBM)) {
-        return nullptr;
-    }
-
-=======
+    }
+
     const SkIRect inputBounds = SkIRect::MakeXYWH(inputOffset.x(), inputOffset.y(),
                                                   input->width(), input->height());
 
@@ -538,7 +384,6 @@
         return nullptr;
     }
 
->>>>>>> a17af05f
     if ((inputBM.colorType() != kN32_SkColorType) ||
         (fSrcRect.width() >= inputBM.width()) || (fSrcRect.height() >= inputBM.height())) {
         return nullptr;
@@ -551,7 +396,6 @@
     }
 
     const SkImageInfo info = SkImageInfo::MakeN32Premul(bounds.width(), bounds.height());
-<<<<<<< HEAD
 
     SkBitmap dst;
     if (!dst.tryAllocPixels(info)) {
@@ -560,16 +404,6 @@
 
     SkAutoLockPixels dstLock(dst);
 
-=======
-
-    SkBitmap dst;
-    if (!dst.tryAllocPixels(info)) {
-        return nullptr;
-    }
-
-    SkAutoLockPixels dstLock(dst);
-
->>>>>>> a17af05f
     SkColor* dptr = dst.getAddr32(0, 0);
     int dstWidth = dst.width(), dstHeight = dst.height();
     for (int y = 0; y < dstHeight; ++y) {
@@ -596,15 +430,8 @@
                 weight = SkMinScalar(sqDist, SK_Scalar1);
             }
 
-<<<<<<< HEAD
-            SkScalar x_interp = SkScalarMul(weight, (fSrcRect.x() + x * invXZoom)) +
-                           (SK_Scalar1 - weight) * x;
-            SkScalar y_interp = SkScalarMul(weight, (fSrcRect.y() + y * invYZoom)) +
-                           (SK_Scalar1 - weight) * y;
-=======
             SkScalar x_interp = weight * (fSrcRect.x() + x * invXZoom) + (1 - weight) * x;
             SkScalar y_interp = weight * (fSrcRect.y() + y * invYZoom) + (1 - weight) * y;
->>>>>>> a17af05f
 
             int x_val = SkTPin(bounds.x() + SkScalarFloorToInt(x_interp), 0, inputBM.width() - 1);
             int y_val = SkTPin(bounds.y() + SkScalarFloorToInt(y_interp), 0, inputBM.height() - 1);
@@ -618,8 +445,6 @@
     offset->fY = bounds.top();
     return SkSpecialImage::MakeFromRaster(SkIRect::MakeWH(bounds.width(), bounds.height()),
                                           dst);
-<<<<<<< HEAD
-=======
 }
 
 sk_sp<SkImageFilter> SkMagnifierImageFilter::onMakeColorSpace(SkColorSpaceXformer* xformer) const {
@@ -631,7 +456,6 @@
     sk_sp<SkImageFilter> input = this->getInput(0)->makeColorSpace(xformer);
     return SkMagnifierImageFilter::Make(fSrcRect, fInset, std::move(input),
                                         this->getCropRectIfSet());
->>>>>>> a17af05f
 }
 
 #ifndef SK_IGNORE_TO_STRING
