--- conflicted
+++ resolved
@@ -38,17 +38,10 @@
 protected:
     void didSetMatrix(const SkMatrix&) override;
 
-<<<<<<< HEAD
-    void onClipRect(const SkRect&, ClipOp, ClipEdgeStyle) override;
-    void onClipRRect(const SkRRect&, ClipOp, ClipEdgeStyle) override;
-    void onClipPath(const SkPath&, ClipOp, ClipEdgeStyle) override;
-    void onClipRegion(const SkRegion&, ClipOp) override;
-=======
     void onClipRect(const SkRect&, SkClipOp, ClipEdgeStyle) override;
     void onClipRRect(const SkRRect&, SkClipOp, ClipEdgeStyle) override;
     void onClipPath(const SkPath&, SkClipOp, ClipEdgeStyle) override;
     void onClipRegion(const SkRegion&, SkClipOp) override;
->>>>>>> a17af05f
 
 private:
     void clipToZOrderedBounds();
