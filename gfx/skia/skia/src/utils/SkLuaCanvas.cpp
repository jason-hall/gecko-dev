--- conflicted
+++ resolved
@@ -135,44 +135,28 @@
     this->INHERITED::didSetMatrix(matrix);
 }
 
-<<<<<<< HEAD
-void SkLuaCanvas::onClipRect(const SkRect& r, ClipOp op, ClipEdgeStyle edgeStyle) {
-=======
 void SkLuaCanvas::onClipRect(const SkRect& r, SkClipOp op, ClipEdgeStyle edgeStyle) {
->>>>>>> a17af05f
     AUTO_LUA("clipRect");
     lua.pushRect(r, "rect");
     lua.pushBool(kSoft_ClipEdgeStyle == edgeStyle, "aa");
     this->INHERITED::onClipRect(r, op, edgeStyle);
 }
 
-<<<<<<< HEAD
-void SkLuaCanvas::onClipRRect(const SkRRect& rrect, ClipOp op, ClipEdgeStyle edgeStyle) {
-=======
 void SkLuaCanvas::onClipRRect(const SkRRect& rrect, SkClipOp op, ClipEdgeStyle edgeStyle) {
->>>>>>> a17af05f
     AUTO_LUA("clipRRect");
     lua.pushRRect(rrect, "rrect");
     lua.pushBool(kSoft_ClipEdgeStyle == edgeStyle, "aa");
     this->INHERITED::onClipRRect(rrect, op, edgeStyle);
 }
 
-<<<<<<< HEAD
-void SkLuaCanvas::onClipPath(const SkPath& path, ClipOp op, ClipEdgeStyle edgeStyle) {
-=======
 void SkLuaCanvas::onClipPath(const SkPath& path, SkClipOp op, ClipEdgeStyle edgeStyle) {
->>>>>>> a17af05f
     AUTO_LUA("clipPath");
     lua.pushPath(path, "path");
     lua.pushBool(kSoft_ClipEdgeStyle == edgeStyle, "aa");
     this->INHERITED::onClipPath(path, op, edgeStyle);
 }
 
-<<<<<<< HEAD
-void SkLuaCanvas::onClipRegion(const SkRegion& deviceRgn, ClipOp op) {
-=======
 void SkLuaCanvas::onClipRegion(const SkRegion& deviceRgn, SkClipOp op) {
->>>>>>> a17af05f
     AUTO_LUA("clipRegion");
     this->INHERITED::onClipRegion(deviceRgn, op);
 }
