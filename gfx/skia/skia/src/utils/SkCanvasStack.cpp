--- conflicted
+++ resolved
@@ -77,38 +77,22 @@
     this->SkCanvas::didSetMatrix(matrix);
 }
 
-<<<<<<< HEAD
-void SkCanvasStack::onClipRect(const SkRect& r, ClipOp op, ClipEdgeStyle edgeStyle) {
-=======
 void SkCanvasStack::onClipRect(const SkRect& r, SkClipOp op, ClipEdgeStyle edgeStyle) {
->>>>>>> a17af05f
     this->INHERITED::onClipRect(r, op, edgeStyle);
     this->clipToZOrderedBounds();
 }
 
-<<<<<<< HEAD
-void SkCanvasStack::onClipRRect(const SkRRect& rr, ClipOp op, ClipEdgeStyle edgeStyle) {
-=======
 void SkCanvasStack::onClipRRect(const SkRRect& rr, SkClipOp op, ClipEdgeStyle edgeStyle) {
->>>>>>> a17af05f
     this->INHERITED::onClipRRect(rr, op, edgeStyle);
     this->clipToZOrderedBounds();
 }
 
-<<<<<<< HEAD
-void SkCanvasStack::onClipPath(const SkPath& p, ClipOp op, ClipEdgeStyle edgeStyle) {
-=======
 void SkCanvasStack::onClipPath(const SkPath& p, SkClipOp op, ClipEdgeStyle edgeStyle) {
->>>>>>> a17af05f
     this->INHERITED::onClipPath(p, op, edgeStyle);
     this->clipToZOrderedBounds();
 }
 
-<<<<<<< HEAD
-void SkCanvasStack::onClipRegion(const SkRegion& deviceRgn, ClipOp op) {
-=======
 void SkCanvasStack::onClipRegion(const SkRegion& deviceRgn, SkClipOp op) {
->>>>>>> a17af05f
     SkASSERT(fList.count() == fCanvasData.count());
     for (int i = 0; i < fList.count(); ++i) {
         SkRegion tempRegion;
