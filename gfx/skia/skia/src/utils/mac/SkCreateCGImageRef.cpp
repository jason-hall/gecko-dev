/*
 * Copyright 2011 Google Inc.
 *
 * Use of this source code is governed by a BSD-style license that can be
 * found in the LICENSE file.
 */

#include "SkTypes.h"
#if defined(SK_BUILD_FOR_MAC) || defined(SK_BUILD_FOR_IOS)

#include "SkCGUtils.h"
#include "SkBitmap.h"
#include "SkColorPriv.h"

static CGBitmapInfo ComputeCGAlphaInfo_RGBA(SkAlphaType at) {
    CGBitmapInfo info = kCGBitmapByteOrder32Big;
    switch (at) {
        case kUnknown_SkAlphaType:
            break;
        case kOpaque_SkAlphaType:
            info |= kCGImageAlphaNoneSkipLast;
            break;
        case kPremul_SkAlphaType:
            info |= kCGImageAlphaPremultipliedLast;
            break;
        case kUnpremul_SkAlphaType:
            info |= kCGImageAlphaLast;
            break;
    }
    return info;
}

static CGBitmapInfo ComputeCGAlphaInfo_BGRA(SkAlphaType at) {
    CGBitmapInfo info = kCGBitmapByteOrder32Little;
    switch (at) {
        case kUnknown_SkAlphaType:
            break;
        case kOpaque_SkAlphaType:
            info |= kCGImageAlphaNoneSkipFirst;
            break;
        case kPremul_SkAlphaType:
            info |= kCGImageAlphaPremultipliedFirst;
            break;
        case kUnpremul_SkAlphaType:
            info |= kCGImageAlphaFirst;
            break;
    }
    return info;
}

static void SkBitmap_ReleaseInfo(void* info, const void* pixelData, size_t size) {
    SkBitmap* bitmap = reinterpret_cast<SkBitmap*>(info);
    delete bitmap;
}

static bool getBitmapInfo(const SkBitmap& bm,
                          size_t* bitsPerComponent,
                          CGBitmapInfo* info,
                          bool* upscaleTo32) {
    if (upscaleTo32) {
        *upscaleTo32 = false;
    }

    switch (bm.colorType()) {
        case kRGB_565_SkColorType:
#if 0
            // doesn't see quite right. Are they thinking 1555?
            *bitsPerComponent = 5;
            *info = kCGBitmapByteOrder16Little | kCGImageAlphaNone;
#else
            if (upscaleTo32) {
                *upscaleTo32 = true;
            }
            // now treat like RGBA
            *bitsPerComponent = 8;
            *info = ComputeCGAlphaInfo_RGBA(kOpaque_SkAlphaType);
#endif
            break;
        case kRGBA_8888_SkColorType:
            *bitsPerComponent = 8;
            *info = ComputeCGAlphaInfo_RGBA(bm.alphaType());
            break;
        case kBGRA_8888_SkColorType:
            *bitsPerComponent = 8;
            *info = ComputeCGAlphaInfo_BGRA(bm.alphaType());
            break;
        case kARGB_4444_SkColorType:
            *bitsPerComponent = 4;
            *info = kCGBitmapByteOrder16Little;
            if (bm.isOpaque()) {
                *info |= kCGImageAlphaNoneSkipLast;
            } else {
                *info |= kCGImageAlphaPremultipliedLast;
            }
            break;
        default:
            return false;
    }
    return true;
}

static SkBitmap* prepareForImageRef(const SkBitmap& bm,
                                    size_t* bitsPerComponent,
                                    CGBitmapInfo* info) {
    bool upscaleTo32;
    if (!getBitmapInfo(bm, bitsPerComponent, info, &upscaleTo32)) {
        return nullptr;
    }

    SkBitmap* copy;
    if (upscaleTo32) {
        copy = new SkBitmap;
        // here we make a ceep copy of the pixels, since CG won't take our
        // 565 directly
        bm.copyTo(copy, kN32_SkColorType);
    } else {
        copy = new SkBitmap(bm);
    }
    return copy;
}

CGImageRef SkCreateCGImageRefWithColorspace(const SkBitmap& bm,
                                            CGColorSpaceRef colorSpace) {
    size_t bitsPerComponent SK_INIT_TO_AVOID_WARNING;
    CGBitmapInfo info       SK_INIT_TO_AVOID_WARNING;

    SkBitmap* bitmap = prepareForImageRef(bm, &bitsPerComponent, &info);
    if (nullptr == bitmap) {
        return nullptr;
    }

    const int w = bitmap->width();
    const int h = bitmap->height();
    const size_t s = bitmap->getSize();

    // our provider "owns" the bitmap*, and will take care of deleting it
    // we initially lock it, so we can access the pixels. The bitmap will be deleted in the release
    // proc, which will in turn unlock the pixels
    bitmap->lockPixels();
    CGDataProviderRef dataRef = CGDataProviderCreateWithData(bitmap, bitmap->getPixels(), s,
                                                             SkBitmap_ReleaseInfo);

    bool releaseColorSpace = false;
    if (nullptr == colorSpace) {
        colorSpace = CGColorSpaceCreateDeviceRGB();
        releaseColorSpace = true;
    }

    CGImageRef ref = CGImageCreate(w, h, bitsPerComponent,
                                   bitmap->bytesPerPixel() * 8,
                                   bitmap->rowBytes(), colorSpace, info, dataRef,
                                   nullptr, false, kCGRenderingIntentDefault);

    if (releaseColorSpace) {
        CGColorSpaceRelease(colorSpace);
    }
    CGDataProviderRelease(dataRef);
    return ref;
}

void SkCGDrawBitmap(CGContextRef cg, const SkBitmap& bm, float x, float y) {
    CGImageRef img = SkCreateCGImageRef(bm);

    if (img) {
        CGRect r = CGRectMake(0, 0, bm.width(), bm.height());

        CGContextSaveGState(cg);
        CGContextTranslateCTM(cg, x, r.size.height + y);
        CGContextScaleCTM(cg, 1, -1);

        CGContextDrawImage(cg, r, img);

        CGContextRestoreGState(cg);

        CGImageRelease(img);
    }
}

///////////////////////////////////////////////////////////////////////////////////////////////////

<<<<<<< HEAD
=======
CGContextRef SkCreateCGContext(const SkPixmap& pmap) {
    CGBitmapInfo cg_bitmap_info = 0;
    size_t bitsPerComponent = 0;
    switch (pmap.colorType()) {
        case kRGBA_8888_SkColorType:
            bitsPerComponent = 8;
            cg_bitmap_info = ComputeCGAlphaInfo_RGBA(pmap.alphaType());
            break;
        case kBGRA_8888_SkColorType:
            bitsPerComponent = 8;
            cg_bitmap_info = ComputeCGAlphaInfo_BGRA(pmap.alphaType());
            break;
        default:
            return nullptr;   // no other colortypes are supported (for now)
    }

    size_t rb = pmap.addr() ? pmap.rowBytes() : 0;
    CGColorSpaceRef cs = CGColorSpaceCreateDeviceRGB();
    CGContextRef cg = CGBitmapContextCreate(pmap.writable_addr(), pmap.width(), pmap.height(),
                                            bitsPerComponent, rb, cs, cg_bitmap_info);
    CFRelease(cs);
    return cg;
}

>>>>>>> a17af05f
SK_API bool SkCopyPixelsFromCGImage(const SkImageInfo& info, size_t rowBytes, void* pixels,
                                    CGImageRef image) {
    CGBitmapInfo cg_bitmap_info = 0;
    size_t bitsPerComponent = 0;
    switch (info.colorType()) {
        case kRGBA_8888_SkColorType:
            bitsPerComponent = 8;
            cg_bitmap_info = ComputeCGAlphaInfo_RGBA(info.alphaType());
            break;
        case kBGRA_8888_SkColorType:
            bitsPerComponent = 8;
            cg_bitmap_info = ComputeCGAlphaInfo_BGRA(info.alphaType());
            break;
        default:
            return false;   // no other colortypes are supported (for now)
    }

    CGColorSpaceRef cs = CGColorSpaceCreateDeviceRGB();
    CGContextRef cg = CGBitmapContextCreate(pixels, info.width(), info.height(), bitsPerComponent,
                                            rowBytes, cs, cg_bitmap_info);
    CFRelease(cs);
    if (nullptr == cg) {
        return false;
    }

    // use this blend mode, to avoid having to erase the pixels first, and to avoid CG performing
    // any blending (which could introduce errors and be slower).
    CGContextSetBlendMode(cg, kCGBlendModeCopy);

    CGContextDrawImage(cg, CGRectMake(0, 0, info.width(), info.height()), image);
    CGContextRelease(cg);
    return true;
}

bool SkCreateBitmapFromCGImage(SkBitmap* dst, CGImageRef image) {
    const int width = SkToInt(CGImageGetWidth(image));
    const int height = SkToInt(CGImageGetHeight(image));
    SkImageInfo info = SkImageInfo::MakeN32Premul(width, height);

    SkBitmap tmp;
    if (!tmp.tryAllocPixels(info)) {
        return false;
    }

    if (!SkCopyPixelsFromCGImage(tmp.info(), tmp.rowBytes(), tmp.getPixels(), image)) {
        return false;
    }

    CGImageAlphaInfo cgInfo = CGImageGetAlphaInfo(image);
    switch (cgInfo) {
        case kCGImageAlphaNone:
        case kCGImageAlphaNoneSkipLast:
        case kCGImageAlphaNoneSkipFirst:
            SkASSERT(SkBitmap::ComputeIsOpaque(tmp));
            tmp.setAlphaType(kOpaque_SkAlphaType);
            break;
        default:
            // we don't know if we're opaque or not, so compute it.
            if (SkBitmap::ComputeIsOpaque(tmp)) {
                tmp.setAlphaType(kOpaque_SkAlphaType);
            }
    }

    *dst = tmp;
    return true;
}

sk_sp<SkImage> SkMakeImageFromCGImage(CGImageRef src) {
    SkBitmap bm;
    if (!SkCreateBitmapFromCGImage(&bm, src)) {
        return nullptr;
    }

    bm.setImmutable();
    return SkImage::MakeFromBitmap(bm);
}

#endif//defined(SK_BUILD_FOR_MAC) || defined(SK_BUILD_FOR_IOS)<|MERGE_RESOLUTION|>--- conflicted
+++ resolved
@@ -178,8 +178,6 @@
 
 ///////////////////////////////////////////////////////////////////////////////////////////////////
 
-<<<<<<< HEAD
-=======
 CGContextRef SkCreateCGContext(const SkPixmap& pmap) {
     CGBitmapInfo cg_bitmap_info = 0;
     size_t bitsPerComponent = 0;
@@ -204,7 +202,6 @@
     return cg;
 }
 
->>>>>>> a17af05f
 SK_API bool SkCopyPixelsFromCGImage(const SkImageInfo& info, size_t rowBytes, void* pixels,
                                     CGImageRef image) {
     CGBitmapInfo cg_bitmap_info = 0;
