--- conflicted
+++ resolved
@@ -405,11 +405,7 @@
 }
 
 HGLRC SkCreateWGLContext(HDC dc, int msaaSampleCount, bool deepColor,
-<<<<<<< HEAD
-                         SkWGLContextRequest contextType) {
-=======
                          SkWGLContextRequest contextType, HGLRC shareContext) {
->>>>>>> a17af05f
     SkWGLExtensions extensions;
     if (!extensions.hasExtension(dc, "WGL_ARB_pixel_format")) {
         return nullptr;
