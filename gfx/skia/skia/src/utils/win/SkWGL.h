/*
 * Copyright 2011 Google Inc.
 *
 * Use of this source code is governed by a BSD-style license that can be
 * found in the LICENSE file.
 */

#include "SkRefCnt.h"

#ifndef SkWGL_DEFINED
#define SkWGL_DEFINED

#include "SkLeanWindows.h"

/**
 * Working with WGL extensions can be a pain. Among the reasons is that You must
 * have a GL context to get the proc addresses, but you want to use the procs to
 * create a context in the first place. So you have to create a dummy GL ctx to
 * get the proc addresses.
 *
 * This file helps by providing SkCreateWGLInterface(). It returns a struct of
 * function pointers that it initializes. It also has a helper function to query
 * for WGL extensions. It handles the fact that wglGetExtensionsString is itself
 * an extension.
 */

#define SK_WGL_DRAW_TO_WINDOW                       0x2001
#define SK_WGL_ACCELERATION                         0x2003
#define SK_WGL_SUPPORT_OPENGL                       0x2010
#define SK_WGL_DOUBLE_BUFFER                        0x2011
#define SK_WGL_COLOR_BITS                           0x2014
#define SK_WGL_RED_BITS                             0x2015
#define SK_WGL_GREEN_BITS                           0x2017
#define SK_WGL_BLUE_BITS                            0x2019
#define SK_WGL_ALPHA_BITS                           0x201B
#define SK_WGL_STENCIL_BITS                         0x2023
#define SK_WGL_FULL_ACCELERATION                    0x2027
#define SK_WGL_SAMPLE_BUFFERS                       0x2041
#define SK_WGL_SAMPLES                              0x2042
#define SK_WGL_CONTEXT_MAJOR_VERSION                0x2091
#define SK_WGL_CONTEXT_MINOR_VERSION                0x2092
#define SK_WGL_CONTEXT_LAYER_PLANE                  0x2093
#define SK_WGL_CONTEXT_FLAGS                        0x2094
#define SK_WGL_CONTEXT_PROFILE_MASK                 0x9126
#define SK_WGL_CONTEXT_DEBUG_BIT                    0x0001
#define SK_WGL_CONTEXT_FORWARD_COMPATIBLE_BIT       0x0002
#define SK_WGL_CONTEXT_CORE_PROFILE_BIT             0x00000001
#define SK_WGL_CONTEXT_COMPATIBILITY_PROFILE_BIT    0x00000002
#define SK_WGL_CONTEXT_ES2_PROFILE_BIT              0x00000004
#define SK_ERROR_INVALID_VERSION                    0x2095
#define SK_ERROR_INVALID_PROFILE                    0x2096

DECLARE_HANDLE(HPBUFFER);

class SkWGLExtensions {
public:
    SkWGLExtensions();
    /**
     * Determines if an extensions is available for a given DC.
     * WGL_extensions_string is considered a prerequisite for all other
     * extensions. It is necessary to check this before calling other class
     * functions.
     */
    bool hasExtension(HDC dc, const char* ext) const;

    const char* getExtensionsString(HDC hdc) const;
    BOOL choosePixelFormat(HDC hdc, const int*, const FLOAT*, UINT, int*, UINT*) const;
    BOOL getPixelFormatAttribiv(HDC, int, int, UINT, const int*, int*) const;
    BOOL getPixelFormatAttribfv(HDC hdc, int, int, UINT, const int*, FLOAT*) const;
    HGLRC createContextAttribs(HDC, HGLRC, const int *) const;

    BOOL swapInterval(int interval) const;

    HPBUFFER createPbuffer(HDC, int , int, int, const int*) const;
    HDC getPbufferDC(HPBUFFER) const;
    int releasePbufferDC(HPBUFFER, HDC) const;
    BOOL destroyPbuffer(HPBUFFER) const;

    /**
     * WGL doesn't have precise rules for the ordering of formats returned
     * by wglChoosePixelFormat. This function helps choose among the set of
     * formats returned by wglChoosePixelFormat. The rules in decreasing
     * priority are:
     *     * Choose formats with the smallest sample count that is >=
     *       desiredSampleCount (or the largest sample count if all formats have
     *       fewer samples than desiredSampleCount.)
     *     * Choose formats with the fewest color samples when coverage sampling
     *       is available.
     *     * If the above rules leave multiple formats, choose the one that
     *       appears first in the formats array parameter.
     */
    int selectFormat(const int formats[],
                     int formatCount,
                     HDC dc,
                     int desiredSampleCount) const;
private:
    typedef const char* (WINAPI *GetExtensionsStringProc)(HDC);
    typedef BOOL (WINAPI *ChoosePixelFormatProc)(HDC, const int *, const FLOAT *, UINT, int *, UINT *);
    typedef BOOL (WINAPI *GetPixelFormatAttribivProc)(HDC, int, int, UINT, const int*, int*);
    typedef BOOL (WINAPI *GetPixelFormatAttribfvProc)(HDC, int, int, UINT, const int*, FLOAT*);
    typedef HGLRC (WINAPI *CreateContextAttribsProc)(HDC, HGLRC, const int *);
    typedef BOOL (WINAPI* SwapIntervalProc)(int);
    typedef HPBUFFER (WINAPI* CreatePbufferProc)(HDC, int , int, int, const int*);
    typedef HDC (WINAPI* GetPbufferDCProc)(HPBUFFER);
    typedef int (WINAPI* ReleasePbufferDCProc)(HPBUFFER, HDC);
    typedef BOOL (WINAPI* DestroyPbufferProc)(HPBUFFER);

    GetExtensionsStringProc fGetExtensionsString;
    ChoosePixelFormatProc fChoosePixelFormat;
    GetPixelFormatAttribfvProc fGetPixelFormatAttribfv;
    GetPixelFormatAttribivProc fGetPixelFormatAttribiv;
    CreateContextAttribsProc fCreateContextAttribs;
    SwapIntervalProc fSwapInterval;
    CreatePbufferProc fCreatePbuffer;
    GetPbufferDCProc fGetPbufferDC;
    ReleasePbufferDCProc fReleasePbufferDC;
    DestroyPbufferProc fDestroyPbuffer;
};

enum SkWGLContextRequest {
    /** Requests to create core profile context if possible, otherwise
        compatibility profile. */
    kGLPreferCoreProfile_SkWGLContextRequest,
    /** Requests to create compatibility profile context if possible, otherwise
        core profile. */
    kGLPreferCompatibilityProfile_SkWGLContextRequest,
    /** Requests to create GL ES profile context. */
    kGLES_SkWGLContextRequest
};
/**
 * Helper to create an OpenGL context for a DC using WGL. Configs with a sample count >= to
 * msaaSampleCount are preferred but if none is available then a context with a lower sample count
 * (including non-MSAA) will be created. If preferCoreProfile is true but a core profile cannot be
 * created then a compatible profile context will be created.
 */
<<<<<<< HEAD
HGLRC SkCreateWGLContext(HDC dc, int msaaSampleCount, bool deepColor, SkWGLContextRequest context);
=======
HGLRC SkCreateWGLContext(HDC dc, int msaaSampleCount, bool deepColor, SkWGLContextRequest context,
                         HGLRC shareContext = nullptr);
>>>>>>> a17af05f

/**
 * Helper class for creating a pbuffer context and deleting all the handles when finished. This
 * requires that a device context has been created. However, the pbuffer gets its own device
 * context. The original device context can be released once the pbuffer context is created.
 */
class SkWGLPbufferContext : public SkRefCnt {
public:
    static SkWGLPbufferContext* Create(HDC parentDC, int msaaSampleCount,
                                       SkWGLContextRequest contextType, HGLRC shareContext);

    virtual ~SkWGLPbufferContext();

    HDC getDC() const { return fDC; }
    HGLRC getGLRC() const { return fGLRC; }

private:
    SkWGLPbufferContext(HPBUFFER pbuffer, HDC dc, HGLRC glrc);

    HPBUFFER        fPbuffer;
    HDC             fDC;
    HGLRC           fGLRC;
    SkWGLExtensions fExtensions;
};

#endif<|MERGE_RESOLUTION|>--- conflicted
+++ resolved
@@ -133,12 +133,8 @@
  * (including non-MSAA) will be created. If preferCoreProfile is true but a core profile cannot be
  * created then a compatible profile context will be created.
  */
-<<<<<<< HEAD
-HGLRC SkCreateWGLContext(HDC dc, int msaaSampleCount, bool deepColor, SkWGLContextRequest context);
-=======
 HGLRC SkCreateWGLContext(HDC dc, int msaaSampleCount, bool deepColor, SkWGLContextRequest context,
                          HGLRC shareContext = nullptr);
->>>>>>> a17af05f
 
 /**
  * Helper class for creating a pbuffer context and deleting all the handles when finished. This
