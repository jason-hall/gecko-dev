/*
 * Copyright 2015 Google Inc.
 *
 * Use of this source code is governed by a BSD-style license that can be
 * found in the LICENSE file.
 */

#ifndef SkSVGDevice_DEFINED
#define SkSVGDevice_DEFINED

<<<<<<< HEAD
#include "SkDevice.h"
=======
#include "SkClipStackDevice.h"
>>>>>>> a17af05f
#include "SkTemplates.h"

class SkXMLWriter;

class SkSVGDevice : public SkClipStackDevice {
public:
    static SkBaseDevice* Create(const SkISize& size, SkXMLWriter* writer);

protected:
    void drawPaint(const SkPaint& paint) override;
    void drawPoints(SkCanvas::PointMode mode, size_t count,
                    const SkPoint[], const SkPaint& paint) override;
    void drawRect(const SkRect& r, const SkPaint& paint) override;
    void drawOval(const SkRect& oval, const SkPaint& paint) override;
    void drawRRect(const SkRRect& rr, const SkPaint& paint) override;
    void drawPath(const SkPath& path,
                  const SkPaint& paint,
                  const SkMatrix* prePathMatrix = nullptr,
                  bool pathIsMutable = false) override;

    void drawBitmap(const SkBitmap& bitmap,
                    const SkMatrix& matrix, const SkPaint& paint) override;
    void drawSprite(const SkBitmap& bitmap,
                    int x, int y, const SkPaint& paint) override;
    void drawBitmapRect(const SkBitmap&,
                        const SkRect* srcOrNull, const SkRect& dst,
                        const SkPaint& paint, SkCanvas::SrcRectConstraint) override;

    void drawText(const void* text, size_t len,
                  SkScalar x, SkScalar y, const SkPaint& paint) override;
    void drawPosText(const void* text, size_t len,
                     const SkScalar pos[], int scalarsPerPos,
                     const SkPoint& offset, const SkPaint& paint) override;
    void drawTextOnPath(const void* text, size_t len,
                        const SkPath& path, const SkMatrix* matrix,
                        const SkPaint& paint) override;
    void drawVertices(const SkVertices*, SkBlendMode, const SkPaint& paint) override;

    void drawDevice(SkBaseDevice*, int x, int y,
                    const SkPaint&) override;

private:
    SkSVGDevice(const SkISize& size, SkXMLWriter* writer);
    ~SkSVGDevice() override;

    struct MxCp;
    void drawBitmapCommon(const MxCp&, const SkBitmap& bm, const SkPaint& paint);

    class AutoElement;
    class ResourceBucket;

<<<<<<< HEAD
    SkXMLWriter*                  fWriter;
    SkAutoTDelete<AutoElement>    fRootElement;
    SkAutoTDelete<ResourceBucket> fResourceBucket;
=======
    SkXMLWriter*                    fWriter;
    std::unique_ptr<AutoElement>    fRootElement;
    std::unique_ptr<ResourceBucket> fResourceBucket;
>>>>>>> a17af05f

    typedef SkClipStackDevice INHERITED;
};

#endif // SkSVGDevice_DEFINED<|MERGE_RESOLUTION|>--- conflicted
+++ resolved
@@ -8,11 +8,7 @@
 #ifndef SkSVGDevice_DEFINED
 #define SkSVGDevice_DEFINED
 
-<<<<<<< HEAD
-#include "SkDevice.h"
-=======
 #include "SkClipStackDevice.h"
->>>>>>> a17af05f
 #include "SkTemplates.h"
 
 class SkXMLWriter;
@@ -64,15 +60,9 @@
     class AutoElement;
     class ResourceBucket;
 
-<<<<<<< HEAD
-    SkXMLWriter*                  fWriter;
-    SkAutoTDelete<AutoElement>    fRootElement;
-    SkAutoTDelete<ResourceBucket> fResourceBucket;
-=======
     SkXMLWriter*                    fWriter;
     std::unique_ptr<AutoElement>    fRootElement;
     std::unique_ptr<ResourceBucket> fResourceBucket;
->>>>>>> a17af05f
 
     typedef SkClipStackDevice INHERITED;
 };
