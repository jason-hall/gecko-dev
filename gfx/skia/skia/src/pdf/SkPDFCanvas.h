/*
 * Copyright 2016 Google Inc.
 *
 * Use of this source code is governed by a BSD-style license that can be
 * found in the LICENSE file.
 */
#ifndef SkPDFCanvas_DEFINED
#define SkPDFCanvas_DEFINED

#include "SkCanvas.h"

class SkPDFDevice;

class SkPDFCanvas : public SkCanvas {
public:
    SkPDFCanvas(const sk_sp<SkPDFDevice>&);
    ~SkPDFCanvas() override;

protected:
<<<<<<< HEAD
    void onClipRect(const SkRect&, ClipOp, ClipEdgeStyle) override;
    void onClipRRect(const SkRRect&, ClipOp, ClipEdgeStyle) override;
    void onClipPath(const SkPath&, ClipOp, ClipEdgeStyle) override;
=======
    void onClipRect(const SkRect&, SkClipOp, ClipEdgeStyle) override;
    void onClipRRect(const SkRRect&, SkClipOp, ClipEdgeStyle) override;
    void onClipPath(const SkPath&, SkClipOp, ClipEdgeStyle) override;
>>>>>>> a17af05f

    void onDrawBitmapNine(const SkBitmap&, const SkIRect&, const SkRect&,
                          const SkPaint*) override;

    void onDrawImageNine(const SkImage*, const SkIRect&, const SkRect&,
                         const SkPaint*) override;

    void onDrawImageRect(const SkImage*,
                         const SkRect*,
                         const SkRect&,
                         const SkPaint*,
                         SkCanvas::SrcRectConstraint) override;

    void onDrawBitmapRect(const SkBitmap&,
                          const SkRect*,
                          const SkRect&,
                          const SkPaint*,
                          SkCanvas::SrcRectConstraint) override;

    void onDrawImageLattice(const SkImage*,
                            const Lattice&,
                            const SkRect&,
                            const SkPaint*) override;

    void onDrawBitmapLattice(const SkBitmap&,
                             const Lattice&,
                             const SkRect&,
                             const SkPaint*) override;

private:
    typedef SkCanvas INHERITED;
};

#endif  // SkPDFCanvas_DEFINED<|MERGE_RESOLUTION|>--- conflicted
+++ resolved
@@ -17,15 +17,9 @@
     ~SkPDFCanvas() override;
 
 protected:
-<<<<<<< HEAD
-    void onClipRect(const SkRect&, ClipOp, ClipEdgeStyle) override;
-    void onClipRRect(const SkRRect&, ClipOp, ClipEdgeStyle) override;
-    void onClipPath(const SkPath&, ClipOp, ClipEdgeStyle) override;
-=======
     void onClipRect(const SkRect&, SkClipOp, ClipEdgeStyle) override;
     void onClipRRect(const SkRRect&, SkClipOp, ClipEdgeStyle) override;
     void onClipPath(const SkPath&, SkClipOp, ClipEdgeStyle) override;
->>>>>>> a17af05f
 
     void onDrawBitmapNine(const SkBitmap&, const SkIRect&, const SkRect&,
                           const SkPaint*) override;
