--- conflicted
+++ resolved
@@ -9,10 +9,7 @@
 #include "SkData.h"
 #include "SkDeflate.h"
 #include "SkMakeUnique.h"
-<<<<<<< HEAD
-=======
 #include "SkMalloc.h"
->>>>>>> a17af05f
 
 #include "zlib.h"
 
