--- conflicted
+++ resolved
@@ -185,23 +185,6 @@
 /////////////////////////////////////////////////////////////////////
 
 sk_sp<GrFragmentProcessor> SkComposeShader::asFragmentProcessor(const AsFPArgs& args) const {
-<<<<<<< HEAD
-    // Fragment processor will only support SkXfermode::Mode modes currently.
-    SkXfermode::Mode mode;
-    if (!(SkXfermode::AsMode(fMode, &mode))) {
-        return nullptr;
-    }
-
-    switch (mode) {
-        case SkXfermode::kClear_Mode:
-            return GrConstColorProcessor::Make(GrColor_TRANSPARENT_BLACK,
-                                               GrConstColorProcessor::kIgnore_InputMode);
-            break;
-        case SkXfermode::kSrc_Mode:
-            return fShaderB->asFragmentProcessor(args);
-            break;
-        case SkXfermode::kDst_Mode:
-=======
     switch (fMode) {
         case SkBlendMode::kClear:
             return GrConstColorProcessor::Make(GrColor4f::TransparentBlack(),
@@ -211,7 +194,6 @@
             return fShaderB->asFragmentProcessor(args);
             break;
         case SkBlendMode::kDst:
->>>>>>> a17af05f
             return fShaderA->asFragmentProcessor(args);
             break;
         default:
@@ -224,11 +206,7 @@
                 return nullptr;
             }
             return GrXfermodeFragmentProcessor::MakeFromTwoProcessors(std::move(fpB),
-<<<<<<< HEAD
-                                                                      std::move(fpA), mode);
-=======
                                                                       std::move(fpA), fMode);
->>>>>>> a17af05f
     }
 }
 #endif
