/*
 * Copyright 2011 Google Inc.
 *
 * Use of this source code is governed by a BSD-style license that can be
 * found in the LICENSE file.
 */

#include "SkDevice.h"
#include "SkColorFilter.h"
#include "SkDraw.h"
#include "SkDrawFilter.h"
#include "SkImageCacherator.h"
#include "SkImageFilter.h"
#include "SkImageFilterCache.h"
#include "SkImagePriv.h"
#include "SkImage_Base.h"
<<<<<<< HEAD
#include "SkImageFilter.h"
#include "SkImageFilterCache.h"
#include "SkImagePriv.h"
#include "SkLatticeIter.h"
#include "SkMetaData.h"
=======
#include "SkLatticeIter.h"
>>>>>>> a17af05f
#include "SkPatchUtils.h"
#include "SkPathPriv.h"
#include "SkPathMeasure.h"
#include "SkPathPriv.h"
#include "SkRSXform.h"
#include "SkRasterClip.h"
#include "SkShader.h"
#include "SkSpecialImage.h"
#include "SkTLazy.h"
#include "SkTextBlobRunIterator.h"
#include "SkTextToPathIter.h"
#include "SkVertices.h"

SkBaseDevice::SkBaseDevice(const SkImageInfo& info, const SkSurfaceProps& surfaceProps)
    : fInfo(info)
    , fSurfaceProps(surfaceProps)
{
    fOrigin.setZero();
    fCTM.reset();
}

void SkBaseDevice::setOrigin(const SkMatrix& globalCTM, int x, int y) {
    fOrigin.set(x, y);
    fCTM = globalCTM;
    fCTM.postTranslate(SkIntToScalar(-x), SkIntToScalar(-y));
}

<<<<<<< HEAD
#ifdef SK_SUPPORT_LEGACY_ACCESSBITMAP
const SkBitmap& SkBaseDevice::accessBitmap(bool changePixels) {
    const SkBitmap& bitmap = this->onAccessBitmap();
    if (changePixels) {
        bitmap.notifyPixelsChanged();
=======
void SkBaseDevice::setGlobalCTM(const SkMatrix& ctm) {
    fCTM = ctm;
    if (fOrigin.fX | fOrigin.fY) {
        fCTM.postTranslate(-SkIntToScalar(fOrigin.fX), -SkIntToScalar(fOrigin.fY));
    }
}

bool SkBaseDevice::clipIsWideOpen() const {
    if (kRect_ClipType == this->onGetClipType()) {
        SkRegion rgn;
        this->onAsRgnClip(&rgn);
        SkASSERT(rgn.isRect());
        return rgn.getBounds() == SkIRect::MakeWH(this->width(), this->height());
    } else {
        return false;
>>>>>>> a17af05f
    }
}
#endif

SkPixelGeometry SkBaseDevice::CreateInfo::AdjustGeometry(const SkImageInfo& info,
                                                         TileUsage tileUsage,
                                                         SkPixelGeometry geo,
                                                         bool preserveLCDText) {
    switch (tileUsage) {
        case kPossible_TileUsage:
            // (we think) for compatibility with old clients, we assume this layer can support LCD
            // even though they may not have marked it as opaque... seems like we should update
            // our callers (reed/robertphilips).
            break;
        case kNever_TileUsage:
            if (!preserveLCDText) {
                geo = kUnknown_SkPixelGeometry;
            }
            break;
    }
    return geo;
}

static inline bool is_int(float x) {
    return x == (float) sk_float_round2int(x);
}

<<<<<<< HEAD
void SkBaseDevice::drawRegion(const SkDraw& draw, const SkRegion& region, const SkPaint& paint) {
    bool isNonTranslate = draw.fMatrix->getType() & ~(SkMatrix::kTranslate_Mask);
    bool complexPaint = paint.getStyle() != SkPaint::kFill_Style || paint.getMaskFilter() ||
                        paint.getPathEffect();
    bool antiAlias = paint.isAntiAlias() && (!is_int(draw.fMatrix->getTranslateX()) ||
                                             !is_int(draw.fMatrix->getTranslateY()));
    if (isNonTranslate || complexPaint || antiAlias) {
        SkPath path;
        region.getBoundaryPath(&path);
        return this->drawPath(draw, path, paint, nullptr, false);
=======
void SkBaseDevice::drawRegion(const SkRegion& region, const SkPaint& paint) {
    const SkMatrix& ctm = this->ctm();
    bool isNonTranslate = ctm.getType() & ~(SkMatrix::kTranslate_Mask);
    bool complexPaint = paint.getStyle() != SkPaint::kFill_Style || paint.getMaskFilter() ||
                        paint.getPathEffect();
    bool antiAlias = paint.isAntiAlias() && (!is_int(ctm.getTranslateX()) ||
                                             !is_int(ctm.getTranslateY()));
    if (isNonTranslate || complexPaint || antiAlias) {
        SkPath path;
        region.getBoundaryPath(&path);
        return this->drawPath(path, paint, nullptr, false);
>>>>>>> a17af05f
    }

    SkRegion::Iterator it(region);
    while (!it.done()) {
<<<<<<< HEAD
        this->drawRect(draw, SkRect::Make(it.rect()), paint);
=======
        this->drawRect(SkRect::Make(it.rect()), paint);
>>>>>>> a17af05f
        it.next();
    }
}

<<<<<<< HEAD
void SkBaseDevice::drawArc(const SkDraw& draw, const SkRect& oval, SkScalar startAngle,
=======
void SkBaseDevice::drawArc(const SkRect& oval, SkScalar startAngle,
>>>>>>> a17af05f
                           SkScalar sweepAngle, bool useCenter, const SkPaint& paint) {
    SkPath path;
    bool isFillNoPathEffect = SkPaint::kFill_Style == paint.getStyle() && !paint.getPathEffect();
    SkPathPriv::CreateDrawArcPath(&path, oval, startAngle, sweepAngle, useCenter,
                                  isFillNoPathEffect);
<<<<<<< HEAD
    this->drawPath(draw, path, paint);
}

void SkBaseDevice::drawDRRect(const SkDraw& draw, const SkRRect& outer,
=======
    this->drawPath(path, paint);
}

void SkBaseDevice::drawDRRect(const SkRRect& outer,
>>>>>>> a17af05f
                              const SkRRect& inner, const SkPaint& paint) {
    SkPath path;
    path.addRRect(outer);
    path.addRRect(inner);
    path.setFillType(SkPath::kEvenOdd_FillType);
    path.setIsVolatile(true);

    const SkMatrix* preMatrix = nullptr;
    const bool pathIsMutable = true;
    this->drawPath(path, paint, preMatrix, pathIsMutable);
}

void SkBaseDevice::drawPatch(const SkPoint cubics[12], const SkColor colors[4],
                             const SkPoint texCoords[4], SkBlendMode bmode, const SkPaint& paint) {
    SkISize lod = SkPatchUtils::GetLevelOfDetail(cubics, &this->ctm());
    auto vertices = SkPatchUtils::MakeVertices(cubics, colors, texCoords, lod.width(), lod.height());
    if (vertices) {
        this->drawVertices(vertices.get(), bmode, paint);
    }
}

void SkBaseDevice::drawTextBlob(const SkTextBlob* blob, SkScalar x, SkScalar y,
                                const SkPaint &paint, SkDrawFilter* drawFilter) {

    SkPaint runPaint = paint;

    SkTextBlobRunIterator it(blob);
    for (;!it.done(); it.next()) {
        size_t textLen = it.glyphCount() * sizeof(uint16_t);
        const SkPoint& offset = it.offset();
        // applyFontToPaint() always overwrites the exact same attributes,
        // so it is safe to not re-seed the paint for this reason.
        it.applyFontToPaint(&runPaint);

        if (drawFilter && !drawFilter->filter(&runPaint, SkDrawFilter::kText_Type)) {
            // A false return from filter() means we should abort the current draw.
            runPaint = paint;
            continue;
        }

        runPaint.setFlags(this->filterTextFlags(runPaint));

        switch (it.positioning()) {
        case SkTextBlob::kDefault_Positioning:
            this->drawText(it.glyphs(), textLen, x + offset.x(), y + offset.y(), runPaint);
            break;
        case SkTextBlob::kHorizontal_Positioning:
            this->drawPosText(it.glyphs(), textLen, it.pos(), 1,
                              SkPoint::Make(x, y + offset.y()), runPaint);
            break;
        case SkTextBlob::kFull_Positioning:
            this->drawPosText(it.glyphs(), textLen, it.pos(), 2,
                              SkPoint::Make(x, y), runPaint);
            break;
        default:
            SkFAIL("unhandled positioning mode");
        }

        if (drawFilter) {
            // A draw filter may change the paint arbitrarily, so we must re-seed in this case.
            runPaint = paint;
        }
    }
}

void SkBaseDevice::drawImage(const SkImage* image, SkScalar x, SkScalar y,
                             const SkPaint& paint) {
    SkBitmap bm;
    if (as_IB(image)->getROPixels(&bm, this->imageInfo().colorSpace())) {
        this->drawBitmap(bm, SkMatrix::MakeTrans(x, y), paint);
    }
}

void SkBaseDevice::drawImageRect(const SkImage* image, const SkRect* src,
                                 const SkRect& dst, const SkPaint& paint,
                                 SkCanvas::SrcRectConstraint constraint) {
    SkBitmap bm;
    if (as_IB(image)->getROPixels(&bm, this->imageInfo().colorSpace())) {
        this->drawBitmapRect(bm, src, dst, paint, constraint);
    }
}

void SkBaseDevice::drawImageNine(const SkImage* image, const SkIRect& center,
                                 const SkRect& dst, const SkPaint& paint) {
    SkLatticeIter iter(image->width(), image->height(), center, dst);

    SkRect srcR, dstR;
    while (iter.next(&srcR, &dstR)) {
        this->drawImageRect(image, &srcR, dstR, paint, SkCanvas::kStrict_SrcRectConstraint);
    }
}

void SkBaseDevice::drawBitmapNine(const SkBitmap& bitmap, const SkIRect& center,
                                  const SkRect& dst, const SkPaint& paint) {
    SkLatticeIter iter(bitmap.width(), bitmap.height(), center, dst);

    SkRect srcR, dstR;
    while (iter.next(&srcR, &dstR)) {
<<<<<<< HEAD
        this->drawBitmapRect(draw, bitmap, &srcR, dstR, paint, SkCanvas::kStrict_SrcRectConstraint);
    }
}

void SkBaseDevice::drawImageLattice(const SkDraw& draw, const SkImage* image,
                                    const SkCanvas::Lattice& lattice, const SkRect& dst,
                                    const SkPaint& paint) {
    SkLatticeIter iter(lattice, dst);

    SkRect srcR, dstR;
    while (iter.next(&srcR, &dstR)) {
        this->drawImageRect(draw, image, &srcR, dstR, paint, SkCanvas::kStrict_SrcRectConstraint);
    }
}

void SkBaseDevice::drawBitmapLattice(const SkDraw& draw, const SkBitmap& bitmap,
                                     const SkCanvas::Lattice& lattice, const SkRect& dst,
                                     const SkPaint& paint) {
    SkLatticeIter iter(lattice, dst);
=======
        this->drawBitmapRect(bitmap, &srcR, dstR, paint, SkCanvas::kStrict_SrcRectConstraint);
    }
}

void SkBaseDevice::drawImageLattice(const SkImage* image,
                                    const SkCanvas::Lattice& lattice, const SkRect& dst,
                                    const SkPaint& paint) {
    SkLatticeIter iter(lattice, dst);
>>>>>>> a17af05f

    SkRect srcR, dstR;
    while (iter.next(&srcR, &dstR)) {
        this->drawImageRect(image, &srcR, dstR, paint, SkCanvas::kStrict_SrcRectConstraint);
    }
}

void SkBaseDevice::drawBitmapLattice(const SkBitmap& bitmap,
                                     const SkCanvas::Lattice& lattice, const SkRect& dst,
                                     const SkPaint& paint) {
    SkLatticeIter iter(lattice, dst);

    SkRect srcR, dstR;
    while (iter.next(&srcR, &dstR)) {
        this->drawBitmapRect(bitmap, &srcR, dstR, paint, SkCanvas::kStrict_SrcRectConstraint);
    }
}

void SkBaseDevice::drawAtlas(const SkImage* atlas, const SkRSXform xform[],
                             const SkRect tex[], const SkColor colors[], int count,
                             SkBlendMode mode, const SkPaint& paint) {
    SkPath path;
    path.setIsVolatile(true);

    for (int i = 0; i < count; ++i) {
        SkPoint quad[4];
        xform[i].toQuad(tex[i].width(), tex[i].height(), quad);

        SkMatrix localM;
        localM.setRSXform(xform[i]);
        localM.preTranslate(-tex[i].left(), -tex[i].top());

        SkPaint pnt(paint);
        sk_sp<SkShader> shader = atlas->makeShader(SkShader::kClamp_TileMode,
                                                   SkShader::kClamp_TileMode,
                                                   &localM);
        if (!shader) {
            break;
        }
        pnt.setShader(std::move(shader));

        if (colors) {
            pnt.setColorFilter(SkColorFilter::MakeModeFilter(colors[i], (SkBlendMode)mode));
        }

        path.rewind();
        path.addPoly(quad, 4, true);
        path.setConvexity(SkPath::kConvex_Convexity);
        this->drawPath(path, pnt, nullptr, true);
    }
}

///////////////////////////////////////////////////////////////////////////////////////////////////

<<<<<<< HEAD
void SkBaseDevice::drawSpecial(const SkDraw&, SkSpecialImage*, int x, int y, const SkPaint&) {}
=======
void SkBaseDevice::drawSpecial(SkSpecialImage*, int x, int y, const SkPaint&) {}
>>>>>>> a17af05f
sk_sp<SkSpecialImage> SkBaseDevice::makeSpecial(const SkBitmap&) { return nullptr; }
sk_sp<SkSpecialImage> SkBaseDevice::makeSpecial(const SkImage*) { return nullptr; }
sk_sp<SkSpecialImage> SkBaseDevice::snapSpecial() { return nullptr; }

///////////////////////////////////////////////////////////////////////////////////////////////////

bool SkBaseDevice::readPixels(const SkImageInfo& info, void* dstP, size_t rowBytes, int x, int y) {
    return this->onReadPixels(info, dstP, rowBytes, x, y);
}

bool SkBaseDevice::writePixels(const SkImageInfo& info, const void* pixels, size_t rowBytes,
                               int x, int y) {
    return this->onWritePixels(info, pixels, rowBytes, x, y);
}

bool SkBaseDevice::onWritePixels(const SkImageInfo&, const void*, size_t, int, int) {
    return false;
}

bool SkBaseDevice::onReadPixels(const SkImageInfo&, void*, size_t, int x, int y) {
    return false;
}

bool SkBaseDevice::accessPixels(SkPixmap* pmap) {
    SkPixmap tempStorage;
    if (nullptr == pmap) {
        pmap = &tempStorage;
    }
    return this->onAccessPixels(pmap);
}

bool SkBaseDevice::peekPixels(SkPixmap* pmap) {
    SkPixmap tempStorage;
    if (nullptr == pmap) {
        pmap = &tempStorage;
    }
    return this->onPeekPixels(pmap);
}

//////////////////////////////////////////////////////////////////////////////////////////

static void morphpoints(SkPoint dst[], const SkPoint src[], int count,
                        SkPathMeasure& meas, const SkMatrix& matrix) {
    SkMatrix::MapXYProc proc = matrix.getMapXYProc();

    for (int i = 0; i < count; i++) {
        SkPoint pos;
        SkVector tangent;

        proc(matrix, src[i].fX, src[i].fY, &pos);
        SkScalar sx = pos.fX;
        SkScalar sy = pos.fY;

        if (!meas.getPosTan(sx, &pos, &tangent)) {
            // set to 0 if the measure failed, so that we just set dst == pos
            tangent.set(0, 0);
        }

        /*  This is the old way (that explains our approach but is way too slow
         SkMatrix    matrix;
         SkPoint     pt;

         pt.set(sx, sy);
         matrix.setSinCos(tangent.fY, tangent.fX);
         matrix.preTranslate(-sx, 0);
         matrix.postTranslate(pos.fX, pos.fY);
         matrix.mapPoints(&dst[i], &pt, 1);
         */
        dst[i].set(pos.fX - tangent.fY * sy, pos.fY + tangent.fX * sy);
    }
}

/*  TODO

 Need differentially more subdivisions when the follow-path is curvy. Not sure how to
 determine that, but we need it. I guess a cheap answer is let the caller tell us,
 but that seems like a cop-out. Another answer is to get Rob Johnson to figure it out.
 */
static void morphpath(SkPath* dst, const SkPath& src, SkPathMeasure& meas,
                      const SkMatrix& matrix) {
    SkPath::Iter    iter(src, false);
    SkPoint         srcP[4], dstP[3];
    SkPath::Verb    verb;

    while ((verb = iter.next(srcP)) != SkPath::kDone_Verb) {
        switch (verb) {
            case SkPath::kMove_Verb:
                morphpoints(dstP, srcP, 1, meas, matrix);
                dst->moveTo(dstP[0]);
                break;
            case SkPath::kLine_Verb:
                // turn lines into quads to look bendy
                srcP[0].fX = SkScalarAve(srcP[0].fX, srcP[1].fX);
                srcP[0].fY = SkScalarAve(srcP[0].fY, srcP[1].fY);
                morphpoints(dstP, srcP, 2, meas, matrix);
                dst->quadTo(dstP[0], dstP[1]);
                break;
            case SkPath::kQuad_Verb:
                morphpoints(dstP, &srcP[1], 2, meas, matrix);
                dst->quadTo(dstP[0], dstP[1]);
                break;
            case SkPath::kCubic_Verb:
                morphpoints(dstP, &srcP[1], 3, meas, matrix);
                dst->cubicTo(dstP[0], dstP[1], dstP[2]);
                break;
            case SkPath::kClose_Verb:
                dst->close();
                break;
            default:
                SkDEBUGFAIL("unknown verb");
                break;
        }
    }
}

void SkBaseDevice::drawTextOnPath(const void* text, size_t byteLength,
                                  const SkPath& follow, const SkMatrix* matrix,
                                  const SkPaint& paint) {
    SkASSERT(byteLength == 0 || text != nullptr);

    // nothing to draw
    if (text == nullptr || byteLength == 0) {
        return;
    }

    SkTextToPathIter    iter((const char*)text, byteLength, paint, true);
    SkPathMeasure       meas(follow, false);
    SkScalar            hOffset = 0;

    // need to measure first
    if (paint.getTextAlign() != SkPaint::kLeft_Align) {
        SkScalar pathLen = meas.getLength();
        if (paint.getTextAlign() == SkPaint::kCenter_Align) {
            pathLen = SkScalarHalf(pathLen);
        }
        hOffset += pathLen;
    }

    const SkPath*   iterPath;
    SkScalar        xpos;
    SkMatrix        scaledMatrix;
    SkScalar        scale = iter.getPathScale();

    scaledMatrix.setScale(scale, scale);

    while (iter.next(&iterPath, &xpos)) {
        if (iterPath) {
            SkPath      tmp;
            SkMatrix    m(scaledMatrix);

            tmp.setIsVolatile(true);
            m.postTranslate(xpos + hOffset, 0);
            if (matrix) {
                m.postConcat(*matrix);
            }
            morphpath(&tmp, *iterPath, meas, m);
            this->drawPath(tmp, iter.getPaint(), nullptr, true);
        }
    }
}

#include "SkUtils.h"
typedef int (*CountTextProc)(const char* text);
static int count_utf16(const char* text) {
    const uint16_t* prev = (uint16_t*)text;
    (void)SkUTF16_NextUnichar(&prev);
    return SkToInt((const char*)prev - text);
}
static int return_4(const char* text) { return 4; }
static int return_2(const char* text) { return 2; }

<<<<<<< HEAD
void SkBaseDevice::drawTextRSXform(const SkDraw& draw, const void* text, size_t len,
=======
void SkBaseDevice::drawTextRSXform(const void* text, size_t len,
>>>>>>> a17af05f
                                   const SkRSXform xform[], const SkPaint& paint) {
    CountTextProc proc = nullptr;
    switch (paint.getTextEncoding()) {
        case SkPaint::kUTF8_TextEncoding:
            proc = SkUTF8_CountUTF8Bytes;
            break;
        case SkPaint::kUTF16_TextEncoding:
            proc = count_utf16;
            break;
        case SkPaint::kUTF32_TextEncoding:
            proc = return_4;
            break;
        case SkPaint::kGlyphID_TextEncoding:
            proc = return_2;
            break;
    }
<<<<<<< HEAD

    SkDraw localD(draw);
    SkMatrix localM, currM;
    const void* stopText = (const char*)text + len;
    while ((const char*)text < (const char*)stopText) {
        localM.setRSXform(*xform++);
        currM.setConcat(*draw.fMatrix, localM);
        localD.fMatrix = &currM;
        int subLen = proc((const char*)text);
        this->drawText(localD, text, subLen, 0, 0, paint);
=======

    SkMatrix localM, currM;
    const void* stopText = (const char*)text + len;
    while ((const char*)text < (const char*)stopText) {
        localM.setRSXform(*xform++);
        currM.setConcat(this->ctm(), localM);
        SkAutoDeviceCTMRestore adc(this, currM);

        int subLen = proc((const char*)text);
        this->drawText(text, subLen, 0, 0, paint);
>>>>>>> a17af05f
        text = (const char*)text + subLen;
    }
}

//////////////////////////////////////////////////////////////////////////////////////////

uint32_t SkBaseDevice::filterTextFlags(const SkPaint& paint) const {
    uint32_t flags = paint.getFlags();

    if (!paint.isLCDRenderText() || !paint.isAntiAlias()) {
        return flags;
    }

    if (kUnknown_SkPixelGeometry == fSurfaceProps.pixelGeometry()
        || this->onShouldDisableLCD(paint)) {

        flags &= ~SkPaint::kLCDRenderText_Flag;
        flags |= SkPaint::kGenA8FromLCD_Flag;
    }

    return flags;
}

sk_sp<SkSurface> SkBaseDevice::makeSurface(SkImageInfo const&, SkSurfaceProps const&) {
    return nullptr;
}

//////////////////////////////////////////////////////////////////////////////////////////

void SkBaseDevice::LogDrawScaleFactor(const SkMatrix& matrix, SkFilterQuality filterQuality) {
#if SK_HISTOGRAMS_ENABLED
    enum ScaleFactor {
        kUpscale_ScaleFactor,
        kNoScale_ScaleFactor,
        kDownscale_ScaleFactor,
        kLargeDownscale_ScaleFactor,

        kLast_ScaleFactor = kLargeDownscale_ScaleFactor
    };

    float rawScaleFactor = matrix.getMinScale();

    ScaleFactor scaleFactor;
    if (rawScaleFactor < 0.5f) {
        scaleFactor = kLargeDownscale_ScaleFactor;
    } else if (rawScaleFactor < 1.0f) {
        scaleFactor = kDownscale_ScaleFactor;
    } else if (rawScaleFactor > 1.0f) {
        scaleFactor = kUpscale_ScaleFactor;
    } else {
        scaleFactor = kNoScale_ScaleFactor;
    }

    switch (filterQuality) {
        case kNone_SkFilterQuality:
            SK_HISTOGRAM_ENUMERATION("DrawScaleFactor.NoneFilterQuality", scaleFactor,
                                     kLast_ScaleFactor + 1);
            break;
        case kLow_SkFilterQuality:
            SK_HISTOGRAM_ENUMERATION("DrawScaleFactor.LowFilterQuality", scaleFactor,
                                     kLast_ScaleFactor + 1);
            break;
        case kMedium_SkFilterQuality:
            SK_HISTOGRAM_ENUMERATION("DrawScaleFactor.MediumFilterQuality", scaleFactor,
                                     kLast_ScaleFactor + 1);
            break;
        case kHigh_SkFilterQuality:
            SK_HISTOGRAM_ENUMERATION("DrawScaleFactor.HighFilterQuality", scaleFactor,
                                     kLast_ScaleFactor + 1);
            break;
    }

    // Also log filter quality independent scale factor.
    SK_HISTOGRAM_ENUMERATION("DrawScaleFactor.AnyFilterQuality", scaleFactor,
                             kLast_ScaleFactor + 1);

    // Also log an overall histogram of filter quality.
    SK_HISTOGRAM_ENUMERATION("FilterQuality", filterQuality, kLast_SkFilterQuality + 1);
#endif
}
<|MERGE_RESOLUTION|>--- conflicted
+++ resolved
@@ -14,17 +14,8 @@
 #include "SkImageFilterCache.h"
 #include "SkImagePriv.h"
 #include "SkImage_Base.h"
-<<<<<<< HEAD
-#include "SkImageFilter.h"
-#include "SkImageFilterCache.h"
-#include "SkImagePriv.h"
 #include "SkLatticeIter.h"
-#include "SkMetaData.h"
-=======
-#include "SkLatticeIter.h"
->>>>>>> a17af05f
 #include "SkPatchUtils.h"
-#include "SkPathPriv.h"
 #include "SkPathMeasure.h"
 #include "SkPathPriv.h"
 #include "SkRSXform.h"
@@ -50,13 +41,6 @@
     fCTM.postTranslate(SkIntToScalar(-x), SkIntToScalar(-y));
 }
 
-<<<<<<< HEAD
-#ifdef SK_SUPPORT_LEGACY_ACCESSBITMAP
-const SkBitmap& SkBaseDevice::accessBitmap(bool changePixels) {
-    const SkBitmap& bitmap = this->onAccessBitmap();
-    if (changePixels) {
-        bitmap.notifyPixelsChanged();
-=======
 void SkBaseDevice::setGlobalCTM(const SkMatrix& ctm) {
     fCTM = ctm;
     if (fOrigin.fX | fOrigin.fY) {
@@ -72,10 +56,8 @@
         return rgn.getBounds() == SkIRect::MakeWH(this->width(), this->height());
     } else {
         return false;
->>>>>>> a17af05f
-    }
-}
-#endif
+    }
+}
 
 SkPixelGeometry SkBaseDevice::CreateInfo::AdjustGeometry(const SkImageInfo& info,
                                                          TileUsage tileUsage,
@@ -100,18 +82,6 @@
     return x == (float) sk_float_round2int(x);
 }
 
-<<<<<<< HEAD
-void SkBaseDevice::drawRegion(const SkDraw& draw, const SkRegion& region, const SkPaint& paint) {
-    bool isNonTranslate = draw.fMatrix->getType() & ~(SkMatrix::kTranslate_Mask);
-    bool complexPaint = paint.getStyle() != SkPaint::kFill_Style || paint.getMaskFilter() ||
-                        paint.getPathEffect();
-    bool antiAlias = paint.isAntiAlias() && (!is_int(draw.fMatrix->getTranslateX()) ||
-                                             !is_int(draw.fMatrix->getTranslateY()));
-    if (isNonTranslate || complexPaint || antiAlias) {
-        SkPath path;
-        region.getBoundaryPath(&path);
-        return this->drawPath(draw, path, paint, nullptr, false);
-=======
 void SkBaseDevice::drawRegion(const SkRegion& region, const SkPaint& paint) {
     const SkMatrix& ctm = this->ctm();
     bool isNonTranslate = ctm.getType() & ~(SkMatrix::kTranslate_Mask);
@@ -123,41 +93,25 @@
         SkPath path;
         region.getBoundaryPath(&path);
         return this->drawPath(path, paint, nullptr, false);
->>>>>>> a17af05f
     }
 
     SkRegion::Iterator it(region);
     while (!it.done()) {
-<<<<<<< HEAD
-        this->drawRect(draw, SkRect::Make(it.rect()), paint);
-=======
         this->drawRect(SkRect::Make(it.rect()), paint);
->>>>>>> a17af05f
         it.next();
     }
 }
 
-<<<<<<< HEAD
-void SkBaseDevice::drawArc(const SkDraw& draw, const SkRect& oval, SkScalar startAngle,
-=======
 void SkBaseDevice::drawArc(const SkRect& oval, SkScalar startAngle,
->>>>>>> a17af05f
                            SkScalar sweepAngle, bool useCenter, const SkPaint& paint) {
     SkPath path;
     bool isFillNoPathEffect = SkPaint::kFill_Style == paint.getStyle() && !paint.getPathEffect();
     SkPathPriv::CreateDrawArcPath(&path, oval, startAngle, sweepAngle, useCenter,
                                   isFillNoPathEffect);
-<<<<<<< HEAD
-    this->drawPath(draw, path, paint);
-}
-
-void SkBaseDevice::drawDRRect(const SkDraw& draw, const SkRRect& outer,
-=======
     this->drawPath(path, paint);
 }
 
 void SkBaseDevice::drawDRRect(const SkRRect& outer,
->>>>>>> a17af05f
                               const SkRRect& inner, const SkPaint& paint) {
     SkPath path;
     path.addRRect(outer);
@@ -256,27 +210,6 @@
 
     SkRect srcR, dstR;
     while (iter.next(&srcR, &dstR)) {
-<<<<<<< HEAD
-        this->drawBitmapRect(draw, bitmap, &srcR, dstR, paint, SkCanvas::kStrict_SrcRectConstraint);
-    }
-}
-
-void SkBaseDevice::drawImageLattice(const SkDraw& draw, const SkImage* image,
-                                    const SkCanvas::Lattice& lattice, const SkRect& dst,
-                                    const SkPaint& paint) {
-    SkLatticeIter iter(lattice, dst);
-
-    SkRect srcR, dstR;
-    while (iter.next(&srcR, &dstR)) {
-        this->drawImageRect(draw, image, &srcR, dstR, paint, SkCanvas::kStrict_SrcRectConstraint);
-    }
-}
-
-void SkBaseDevice::drawBitmapLattice(const SkDraw& draw, const SkBitmap& bitmap,
-                                     const SkCanvas::Lattice& lattice, const SkRect& dst,
-                                     const SkPaint& paint) {
-    SkLatticeIter iter(lattice, dst);
-=======
         this->drawBitmapRect(bitmap, &srcR, dstR, paint, SkCanvas::kStrict_SrcRectConstraint);
     }
 }
@@ -285,7 +218,6 @@
                                     const SkCanvas::Lattice& lattice, const SkRect& dst,
                                     const SkPaint& paint) {
     SkLatticeIter iter(lattice, dst);
->>>>>>> a17af05f
 
     SkRect srcR, dstR;
     while (iter.next(&srcR, &dstR)) {
@@ -340,11 +272,7 @@
 
 ///////////////////////////////////////////////////////////////////////////////////////////////////
 
-<<<<<<< HEAD
-void SkBaseDevice::drawSpecial(const SkDraw&, SkSpecialImage*, int x, int y, const SkPaint&) {}
-=======
 void SkBaseDevice::drawSpecial(SkSpecialImage*, int x, int y, const SkPaint&) {}
->>>>>>> a17af05f
 sk_sp<SkSpecialImage> SkBaseDevice::makeSpecial(const SkBitmap&) { return nullptr; }
 sk_sp<SkSpecialImage> SkBaseDevice::makeSpecial(const SkImage*) { return nullptr; }
 sk_sp<SkSpecialImage> SkBaseDevice::snapSpecial() { return nullptr; }
@@ -516,11 +444,7 @@
 static int return_4(const char* text) { return 4; }
 static int return_2(const char* text) { return 2; }
 
-<<<<<<< HEAD
-void SkBaseDevice::drawTextRSXform(const SkDraw& draw, const void* text, size_t len,
-=======
 void SkBaseDevice::drawTextRSXform(const void* text, size_t len,
->>>>>>> a17af05f
                                    const SkRSXform xform[], const SkPaint& paint) {
     CountTextProc proc = nullptr;
     switch (paint.getTextEncoding()) {
@@ -537,18 +461,6 @@
             proc = return_2;
             break;
     }
-<<<<<<< HEAD
-
-    SkDraw localD(draw);
-    SkMatrix localM, currM;
-    const void* stopText = (const char*)text + len;
-    while ((const char*)text < (const char*)stopText) {
-        localM.setRSXform(*xform++);
-        currM.setConcat(*draw.fMatrix, localM);
-        localD.fMatrix = &currM;
-        int subLen = proc((const char*)text);
-        this->drawText(localD, text, subLen, 0, 0, paint);
-=======
 
     SkMatrix localM, currM;
     const void* stopText = (const char*)text + len;
@@ -559,7 +471,6 @@
 
         int subLen = proc((const char*)text);
         this->drawText(text, subLen, 0, 0, paint);
->>>>>>> a17af05f
         text = (const char*)text + subLen;
     }
 }
