--- conflicted
+++ resolved
@@ -5,7 +5,6 @@
  * found in the LICENSE file.
  */
 
-#include "SkAtomics.h"
 #include "SkRWBuffer.h"
 
 #include "SkAtomics.h"
@@ -19,15 +18,9 @@
     SkBufferBlock*  fNext;      // updated by the writer
     size_t          fUsed;      // updated by the writer
     const size_t    fCapacity;
-<<<<<<< HEAD
 
     SkBufferBlock(size_t capacity) : fNext(nullptr), fUsed(0), fCapacity(capacity) {}
 
-=======
-
-    SkBufferBlock(size_t capacity) : fNext(nullptr), fUsed(0), fCapacity(capacity) {}
-
->>>>>>> a17af05f
     const void* startData() const { return this + 1; }
 
     size_t avail() const { return fCapacity - fUsed; }
