--- conflicted
+++ resolved
@@ -82,10 +82,7 @@
     bool isOpaque() const override {
         return SkColorGetA(fCachedByteColor) == 255;
     }
-<<<<<<< HEAD
-=======
     bool isConstant() const override { return true; }
->>>>>>> a17af05f
 
     class Color4Context : public SkShader::Context {
     public:
@@ -119,31 +116,19 @@
 protected:
     SkColor4Shader(SkReadBuffer&);
     void flatten(SkWriteBuffer&) const override;
-<<<<<<< HEAD
-    Context* onCreateContext(const ContextRec&, void* storage) const override;
-    size_t onContextSize(const ContextRec&) const override { return sizeof(Color4Context); }
-=======
     Context* onMakeContext(const ContextRec&, SkArenaAlloc*) const override;
->>>>>>> a17af05f
     bool onAsLuminanceColor(SkColor* lum) const override {
         *lum = fCachedByteColor;
         return true;
     }
-<<<<<<< HEAD
-=======
     bool onAppendStages(SkRasterPipeline*, SkColorSpace*, SkArenaAlloc*,
                         const SkMatrix& ctm, const SkPaint&, const SkMatrix*) const override;
->>>>>>> a17af05f
 
 private:
     sk_sp<SkColorSpace> fColorSpace;
     const SkColor4f     fColor4;
     const SkColor       fCachedByteColor;
-<<<<<<< HEAD
-    
-=======
 
->>>>>>> a17af05f
     typedef SkShader INHERITED;
 };
 
