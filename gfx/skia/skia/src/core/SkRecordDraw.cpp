--- conflicted
+++ resolved
@@ -113,11 +113,7 @@
 DRAW(DrawOval, drawOval(r.oval, r.paint));
 DRAW(DrawPaint, drawPaint(r.paint));
 DRAW(DrawPath, drawPath(r.path, r.paint));
-<<<<<<< HEAD
-DRAW(DrawPatch, drawPatch(r.cubics, r.colors, r.texCoords, r.xmode, r.paint));
-=======
 DRAW(DrawPatch, drawPatch(r.cubics, r.colors, r.texCoords, r.bmode, r.paint));
->>>>>>> a17af05f
 DRAW(DrawPicture, drawPicture(r.picture.get(), &r.matrix, r.paint));
 
 #ifdef SK_EXPERIMENTAL_SHADOWING
@@ -138,12 +134,7 @@
 DRAW(DrawTextRSXform, drawTextRSXform(r.text, r.byteLength, r.xforms, r.cull, r.paint));
 DRAW(DrawAtlas, drawAtlas(r.atlas.get(),
                           r.xforms, r.texs, r.colors, r.count, r.mode, r.cull, r.paint));
-<<<<<<< HEAD
-DRAW(DrawVertices, drawVertices(r.vmode, r.vertexCount, r.vertices, r.texs, r.colors,
-                                r.xmode, r.indices, r.indexCount, r.paint));
-=======
 DRAW(DrawVertices, drawVertices(r.vertices, r.bmode, r.paint));
->>>>>>> a17af05f
 DRAW(DrawAnnotation, drawAnnotation(r.rect, r.key.c_str(), r.value.get()));
 #undef DRAW
 
