--- conflicted
+++ resolved
@@ -300,11 +300,7 @@
 
 void SkRecorder::onDrawPicture(const SkPicture* pic, const SkMatrix* matrix, const SkPaint* paint) {
     if (fDrawPictureMode == Record_DrawPictureMode) {
-<<<<<<< HEAD
-        fApproxBytesUsedBySubPictures += SkPictureUtils::ApproximateBytesUsed(pic);
-=======
         fApproxBytesUsedBySubPictures += pic->approximateBytesUsed();
->>>>>>> a17af05f
         APPEND(DrawPicture, this->copy(paint), sk_ref_sp(pic), matrix ? *matrix : SkMatrix::I());
     } else {
         SkASSERT(fDrawPictureMode == Playback_DrawPictureMode);
@@ -316,11 +312,7 @@
 void SkRecorder::onDrawShadowedPicture(const SkPicture* pic, const SkMatrix* matrix,
                                        const SkPaint* paint, const SkShadowParams& params) {
     if (fDrawPictureMode == Record_DrawPictureMode) {
-<<<<<<< HEAD
-        fApproxBytesUsedBySubPictures += SkPictureUtils::ApproximateBytesUsed(pic);
-=======
         fApproxBytesUsedBySubPictures += pic->approximateBytesUsed();
->>>>>>> a17af05f
         APPEND(DrawShadowedPicture, this->copy(paint),
                                     sk_ref_sp(pic),
                                     matrix ? *matrix : SkMatrix::I(),
@@ -334,26 +326,9 @@
 }
 
 
-<<<<<<< HEAD
-void SkRecorder::onDrawVertices(VertexMode vmode,
-                                int vertexCount, const SkPoint vertices[],
-                                const SkPoint texs[], const SkColor colors[],
-                                SkXfermode* xmode,
-                                const uint16_t indices[], int indexCount, const SkPaint& paint) {
-    APPEND(DrawVertices, paint,
-                         vmode,
-                         vertexCount,
-                         this->copy(vertices, vertexCount),
-                         texs ? this->copy(texs, vertexCount) : nullptr,
-                         colors ? this->copy(colors, vertexCount) : nullptr,
-                         sk_ref_sp(xmode),
-                         this->copy(indices, indexCount),
-                         indexCount);
-=======
 void SkRecorder::onDrawVerticesObject(const SkVertices* vertices, SkBlendMode bmode,
                                       const SkPaint& paint) {
     APPEND(DrawVertices, paint, sk_ref_sp(const_cast<SkVertices*>(vertices)), bmode);
->>>>>>> a17af05f
 }
 
 void SkRecorder::onDrawPatch(const SkPoint cubics[12], const SkColor colors[4],
@@ -363,11 +338,7 @@
            cubics ? this->copy(cubics, SkPatchUtils::kNumCtrlPts) : nullptr,
            colors ? this->copy(colors, SkPatchUtils::kNumCorners) : nullptr,
            texCoords ? this->copy(texCoords, SkPatchUtils::kNumCorners) : nullptr,
-<<<<<<< HEAD
-           sk_ref_sp(xmode));
-=======
            bmode);
->>>>>>> a17af05f
 }
 
 void SkRecorder::onDrawAtlas(const SkImage* atlas, const SkRSXform xform[], const SkRect tex[],
@@ -421,27 +392,6 @@
 #endif
 }
 
-<<<<<<< HEAD
-void SkRecorder::onClipRect(const SkRect& rect, ClipOp op, ClipEdgeStyle edgeStyle) {
-    INHERITED(onClipRect, rect, op, edgeStyle);
-    SkRecords::ClipOpAndAA opAA(op, kSoft_ClipEdgeStyle == edgeStyle);
-    APPEND(ClipRect, this->devBounds(), rect, opAA);
-}
-
-void SkRecorder::onClipRRect(const SkRRect& rrect, ClipOp op, ClipEdgeStyle edgeStyle) {
-    INHERITED(onClipRRect, rrect, op, edgeStyle);
-    SkRecords::ClipOpAndAA opAA(op, kSoft_ClipEdgeStyle == edgeStyle);
-    APPEND(ClipRRect, this->devBounds(), rrect, opAA);
-}
-
-void SkRecorder::onClipPath(const SkPath& path, ClipOp op, ClipEdgeStyle edgeStyle) {
-    INHERITED(onClipPath, path, op, edgeStyle);
-    SkRecords::ClipOpAndAA opAA(op, kSoft_ClipEdgeStyle == edgeStyle);
-    APPEND(ClipPath, this->devBounds(), path, opAA);
-}
-
-void SkRecorder::onClipRegion(const SkRegion& deviceRgn, ClipOp op) {
-=======
 void SkRecorder::onClipRect(const SkRect& rect, SkClipOp op, ClipEdgeStyle edgeStyle) {
     INHERITED(onClipRect, rect, op, edgeStyle);
     SkRecords::ClipOpAndAA opAA(op, kSoft_ClipEdgeStyle == edgeStyle);
@@ -461,7 +411,6 @@
 }
 
 void SkRecorder::onClipRegion(const SkRegion& deviceRgn, SkClipOp op) {
->>>>>>> a17af05f
     INHERITED(onClipRegion, deviceRgn, op);
     APPEND(ClipRegion, this->getDeviceClipBounds(), deviceRgn, op);
 }
