/*
 * Copyright 2013 Google Inc.
 *
 * Use of this source code is governed by a BSD-style license that can be
 * found in the LICENSE file.
 */

<<<<<<< HEAD
=======
#include "SkDiscardableMemory.h"
>>>>>>> a17af05f
#include "SkMessageBus.h"
#include "SkMipMap.h"
#include "SkMutex.h"
#include "SkOpts.h"
<<<<<<< HEAD
#include "SkPixelRef.h"
=======
>>>>>>> a17af05f
#include "SkResourceCache.h"
#include "SkTraceMemoryDump.h"

#include <stddef.h>
#include <stdlib.h>

DECLARE_SKMESSAGEBUS_MESSAGE(SkResourceCache::PurgeSharedIDMessage)

// This can be defined by the caller's build system
//#define SK_USE_DISCARDABLE_SCALEDIMAGECACHE

#ifndef SK_DISCARDABLEMEMORY_SCALEDIMAGECACHE_COUNT_LIMIT
#   define SK_DISCARDABLEMEMORY_SCALEDIMAGECACHE_COUNT_LIMIT   1024
#endif

#ifndef SK_DEFAULT_IMAGE_CACHE_LIMIT
    #define SK_DEFAULT_IMAGE_CACHE_LIMIT     (32 * 1024 * 1024)
#endif

void SkResourceCache::Key::init(void* nameSpace, uint64_t sharedID, size_t dataSize) {
    SkASSERT(SkAlign4(dataSize) == dataSize);

    // fCount32 and fHash are not hashed
    static const int kUnhashedLocal32s = 2; // fCache32 + fHash
    static const int kSharedIDLocal32s = 2; // fSharedID_lo + fSharedID_hi
    static const int kHashedLocal32s = kSharedIDLocal32s + (sizeof(fNamespace) >> 2);
    static const int kLocal32s = kUnhashedLocal32s + kHashedLocal32s;

    static_assert(sizeof(Key) == (kLocal32s << 2), "unaccounted_key_locals");
    static_assert(sizeof(Key) == offsetof(Key, fNamespace) + sizeof(fNamespace),
                 "namespace_field_must_be_last");

    fCount32 = SkToS32(kLocal32s + (dataSize >> 2));
    fSharedID_lo = (uint32_t)sharedID;
    fSharedID_hi = (uint32_t)(sharedID >> 32);
    fNamespace = nameSpace;
    // skip unhashed fields when computing the hash
    fHash = SkOpts::hash(this->as32() + kUnhashedLocal32s,
                         (fCount32 - kUnhashedLocal32s) << 2);
}

#include "SkTHash.h"

namespace {
    struct HashTraits {
        static uint32_t Hash(const SkResourceCache::Key& key) { return key.hash(); }
        static const SkResourceCache::Key& GetKey(const SkResourceCache::Rec* rec) {
            return rec->getKey();
        }
    };
}

class SkResourceCache::Hash :
    public SkTHashTable<SkResourceCache::Rec*, SkResourceCache::Key, HashTraits> {};


///////////////////////////////////////////////////////////////////////////////

void SkResourceCache::init() {
    fHead = nullptr;
    fTail = nullptr;
    fHash = new Hash;
    fTotalBytesUsed = 0;
    fCount = 0;
    fSingleAllocationByteLimit = 0;

    // One of these should be explicit set by the caller after we return.
    fTotalByteLimit = 0;
    fDiscardableFactory = nullptr;
}

SkResourceCache::SkResourceCache(DiscardableFactory factory) {
    this->init();
    fDiscardableFactory = factory;
}

SkResourceCache::SkResourceCache(size_t byteLimit) {
    this->init();
    fTotalByteLimit = byteLimit;
}

SkResourceCache::~SkResourceCache() {
    Rec* rec = fHead;
    while (rec) {
        Rec* next = rec->fNext;
        delete rec;
        rec = next;
    }
    delete fHash;
}

////////////////////////////////////////////////////////////////////////////////

bool SkResourceCache::find(const Key& key, FindVisitor visitor, void* context) {
    this->checkMessages();

    if (auto found = fHash->find(key)) {
        Rec* rec = *found;
        if (visitor(*rec, context)) {
            this->moveToHead(rec);  // for our LRU
            return true;
        } else {
            this->remove(rec);  // stale
            return false;
        }
    }
    return false;
}

static void make_size_str(size_t size, SkString* str) {
    const char suffix[] = { 'b', 'k', 'm', 'g', 't', 0 };
    int i = 0;
    while (suffix[i] && (size > 1024)) {
        i += 1;
        size >>= 10;
    }
    str->printf("%zu%c", size, suffix[i]);
}

static bool gDumpCacheTransactions;

void SkResourceCache::add(Rec* rec, void* payload) {
    this->checkMessages();

    SkASSERT(rec);
    // See if we already have this key (racy inserts, etc.)
    if (Rec** preexisting = fHash->find(rec->getKey())) {
        Rec* prev = *preexisting;
        if (prev->canBePurged()) {
            // if it can be purged, the install may fail, so we have to remove it
            this->remove(prev);
        } else {
            // if it cannot be purged, we reuse it and delete the new one
            prev->postAddInstall(payload);
            delete rec;
            return;
        }
    }

    this->addToHead(rec);
    fHash->set(rec);
    rec->postAddInstall(payload);

    if (gDumpCacheTransactions) {
        SkString bytesStr, totalStr;
        make_size_str(rec->bytesUsed(), &bytesStr);
        make_size_str(fTotalBytesUsed, &totalStr);
        SkDebugf("RC:    add %5s %12p key %08x -- total %5s, count %d\n",
                 bytesStr.c_str(), rec, rec->getHash(), totalStr.c_str(), fCount);
    }

    // since the new rec may push us over-budget, we perform a purge check now
    this->purgeAsNeeded();
}

void SkResourceCache::remove(Rec* rec) {
    SkASSERT(rec->canBePurged());
    size_t used = rec->bytesUsed();
    SkASSERT(used <= fTotalBytesUsed);

    this->release(rec);
    fHash->remove(rec->getKey());

    fTotalBytesUsed -= used;
    fCount -= 1;

    //SkDebugf("-RC count [%3d] bytes %d\n", fCount, fTotalBytesUsed);

    if (gDumpCacheTransactions) {
        SkString bytesStr, totalStr;
        make_size_str(used, &bytesStr);
        make_size_str(fTotalBytesUsed, &totalStr);
        SkDebugf("RC: remove %5s %12p key %08x -- total %5s, count %d\n",
                 bytesStr.c_str(), rec, rec->getHash(), totalStr.c_str(), fCount);
    }

    delete rec;
}

void SkResourceCache::purgeAsNeeded(bool forcePurge) {
    size_t byteLimit;
    int    countLimit;

    if (fDiscardableFactory) {
        countLimit = SK_DISCARDABLEMEMORY_SCALEDIMAGECACHE_COUNT_LIMIT;
        byteLimit = SK_MaxU32;  // no limit based on bytes
    } else {
        countLimit = SK_MaxS32; // no limit based on count
        byteLimit = fTotalByteLimit;
    }

    Rec* rec = fTail;
    while (rec) {
        if (!forcePurge && fTotalBytesUsed < byteLimit && fCount < countLimit) {
            break;
        }

        Rec* prev = rec->fPrev;
        if (rec->canBePurged()) {
            this->remove(rec);
        }
        rec = prev;
    }
}

//#define SK_TRACK_PURGE_SHAREDID_HITRATE

#ifdef SK_TRACK_PURGE_SHAREDID_HITRATE
static int gPurgeCallCounter;
static int gPurgeHitCounter;
#endif

void SkResourceCache::purgeSharedID(uint64_t sharedID) {
    if (0 == sharedID) {
        return;
    }

#ifdef SK_TRACK_PURGE_SHAREDID_HITRATE
    gPurgeCallCounter += 1;
    bool found = false;
#endif
    // go backwards, just like purgeAsNeeded, just to make the code similar.
    // could iterate either direction and still be correct.
    Rec* rec = fTail;
    while (rec) {
        Rec* prev = rec->fPrev;
        if (rec->getKey().getSharedID() == sharedID) {
            // even though the "src" is now dead, caches could still be in-flight, so
            // we have to check if it can be removed.
            if (rec->canBePurged()) {
                this->remove(rec);
            }
#ifdef SK_TRACK_PURGE_SHAREDID_HITRATE
            found = true;
#endif
        }
        rec = prev;
    }

#ifdef SK_TRACK_PURGE_SHAREDID_HITRATE
    if (found) {
        gPurgeHitCounter += 1;
    }

    SkDebugf("PurgeShared calls=%d hits=%d rate=%g\n", gPurgeCallCounter, gPurgeHitCounter,
             gPurgeHitCounter * 100.0 / gPurgeCallCounter);
#endif
}

void SkResourceCache::visitAll(Visitor visitor, void* context) {
    // go backwards, just like purgeAsNeeded, just to make the code similar.
    // could iterate either direction and still be correct.
    Rec* rec = fTail;
    while (rec) {
        visitor(*rec, context);
        rec = rec->fPrev;
    }
}

///////////////////////////////////////////////////////////////////////////////////////////////////

size_t SkResourceCache::setTotalByteLimit(size_t newLimit) {
    size_t prevLimit = fTotalByteLimit;
    fTotalByteLimit = newLimit;
    if (newLimit < prevLimit) {
        this->purgeAsNeeded();
    }
    return prevLimit;
}

SkCachedData* SkResourceCache::newCachedData(size_t bytes) {
    this->checkMessages();

    if (fDiscardableFactory) {
        SkDiscardableMemory* dm = fDiscardableFactory(bytes);
        return dm ? new SkCachedData(bytes, dm) : nullptr;
    } else {
        return new SkCachedData(sk_malloc_throw(bytes), bytes);
    }
}

///////////////////////////////////////////////////////////////////////////////

void SkResourceCache::release(Rec* rec) {
    Rec* prev = rec->fPrev;
    Rec* next = rec->fNext;

    if (!prev) {
        SkASSERT(fHead == rec);
        fHead = next;
    } else {
        prev->fNext = next;
    }

    if (!next) {
        fTail = prev;
    } else {
        next->fPrev = prev;
    }

    rec->fNext = rec->fPrev = nullptr;
}

void SkResourceCache::moveToHead(Rec* rec) {
    if (fHead == rec) {
        return;
    }

    SkASSERT(fHead);
    SkASSERT(fTail);

    this->validate();

    this->release(rec);

    fHead->fPrev = rec;
    rec->fNext = fHead;
    fHead = rec;

    this->validate();
}

void SkResourceCache::addToHead(Rec* rec) {
    this->validate();

    rec->fPrev = nullptr;
    rec->fNext = fHead;
    if (fHead) {
        fHead->fPrev = rec;
    }
    fHead = rec;
    if (!fTail) {
        fTail = rec;
    }
    fTotalBytesUsed += rec->bytesUsed();
    fCount += 1;

    this->validate();
}

///////////////////////////////////////////////////////////////////////////////

#ifdef SK_DEBUG
void SkResourceCache::validate() const {
    if (nullptr == fHead) {
        SkASSERT(nullptr == fTail);
        SkASSERT(0 == fTotalBytesUsed);
        return;
    }

    if (fHead == fTail) {
        SkASSERT(nullptr == fHead->fPrev);
        SkASSERT(nullptr == fHead->fNext);
        SkASSERT(fHead->bytesUsed() == fTotalBytesUsed);
        return;
    }

    SkASSERT(nullptr == fHead->fPrev);
    SkASSERT(fHead->fNext);
    SkASSERT(nullptr == fTail->fNext);
    SkASSERT(fTail->fPrev);

    size_t used = 0;
    int count = 0;
    const Rec* rec = fHead;
    while (rec) {
        count += 1;
        used += rec->bytesUsed();
        SkASSERT(used <= fTotalBytesUsed);
        rec = rec->fNext;
    }
    SkASSERT(fCount == count);

    rec = fTail;
    while (rec) {
        SkASSERT(count > 0);
        count -= 1;
        SkASSERT(used >= rec->bytesUsed());
        used -= rec->bytesUsed();
        rec = rec->fPrev;
    }

    SkASSERT(0 == count);
    SkASSERT(0 == used);
}
#endif

void SkResourceCache::dump() const {
    this->validate();

    SkDebugf("SkResourceCache: count=%d bytes=%d %s\n",
             fCount, fTotalBytesUsed, fDiscardableFactory ? "discardable" : "malloc");
}

size_t SkResourceCache::setSingleAllocationByteLimit(size_t newLimit) {
    size_t oldLimit = fSingleAllocationByteLimit;
    fSingleAllocationByteLimit = newLimit;
    return oldLimit;
}

size_t SkResourceCache::getSingleAllocationByteLimit() const {
    return fSingleAllocationByteLimit;
}

size_t SkResourceCache::getEffectiveSingleAllocationByteLimit() const {
    // fSingleAllocationByteLimit == 0 means the caller is asking for our default
    size_t limit = fSingleAllocationByteLimit;

    // if we're not discardable (i.e. we are fixed-budget) then cap the single-limit
    // to our budget.
    if (nullptr == fDiscardableFactory) {
        if (0 == limit) {
            limit = fTotalByteLimit;
        } else {
            limit = SkTMin(limit, fTotalByteLimit);
        }
    }
    return limit;
}

void SkResourceCache::checkMessages() {
    SkTArray<PurgeSharedIDMessage> msgs;
    fPurgeSharedIDInbox.poll(&msgs);
    for (int i = 0; i < msgs.count(); ++i) {
        this->purgeSharedID(msgs[i].fSharedID);
    }
}

///////////////////////////////////////////////////////////////////////////////

SK_DECLARE_STATIC_MUTEX(gMutex);
static SkResourceCache* gResourceCache = nullptr;

/** Must hold gMutex when calling. */
static SkResourceCache* get_cache() {
    // gMutex is always held when this is called, so we don't need to be fancy in here.
    gMutex.assertHeld();
    if (nullptr == gResourceCache) {
#ifdef SK_USE_DISCARDABLE_SCALEDIMAGECACHE
        gResourceCache = new SkResourceCache(SkDiscardableMemory::Create);
#else
        gResourceCache = new SkResourceCache(SK_DEFAULT_IMAGE_CACHE_LIMIT);
#endif
    }
    return gResourceCache;
}

size_t SkResourceCache::GetTotalBytesUsed() {
    SkAutoMutexAcquire am(gMutex);
    return get_cache()->getTotalBytesUsed();
}

size_t SkResourceCache::GetTotalByteLimit() {
    SkAutoMutexAcquire am(gMutex);
    return get_cache()->getTotalByteLimit();
}

size_t SkResourceCache::SetTotalByteLimit(size_t newLimit) {
    SkAutoMutexAcquire am(gMutex);
    return get_cache()->setTotalByteLimit(newLimit);
}

SkResourceCache::DiscardableFactory SkResourceCache::GetDiscardableFactory() {
    SkAutoMutexAcquire am(gMutex);
    return get_cache()->discardableFactory();
}

SkCachedData* SkResourceCache::NewCachedData(size_t bytes) {
    SkAutoMutexAcquire am(gMutex);
    return get_cache()->newCachedData(bytes);
}

void SkResourceCache::Dump() {
    SkAutoMutexAcquire am(gMutex);
    get_cache()->dump();
}

size_t SkResourceCache::SetSingleAllocationByteLimit(size_t size) {
    SkAutoMutexAcquire am(gMutex);
    return get_cache()->setSingleAllocationByteLimit(size);
}

size_t SkResourceCache::GetSingleAllocationByteLimit() {
    SkAutoMutexAcquire am(gMutex);
    return get_cache()->getSingleAllocationByteLimit();
}

size_t SkResourceCache::GetEffectiveSingleAllocationByteLimit() {
    SkAutoMutexAcquire am(gMutex);
    return get_cache()->getEffectiveSingleAllocationByteLimit();
}

void SkResourceCache::PurgeAll() {
    SkAutoMutexAcquire am(gMutex);
    return get_cache()->purgeAll();
}

bool SkResourceCache::Find(const Key& key, FindVisitor visitor, void* context) {
    SkAutoMutexAcquire am(gMutex);
    return get_cache()->find(key, visitor, context);
}

void SkResourceCache::Add(Rec* rec, void* payload) {
    SkAutoMutexAcquire am(gMutex);
    get_cache()->add(rec, payload);
}

void SkResourceCache::VisitAll(Visitor visitor, void* context) {
    SkAutoMutexAcquire am(gMutex);
    get_cache()->visitAll(visitor, context);
}

void SkResourceCache::PostPurgeSharedID(uint64_t sharedID) {
    if (sharedID) {
        SkMessageBus<PurgeSharedIDMessage>::Post(PurgeSharedIDMessage(sharedID));
    }
}

///////////////////////////////////////////////////////////////////////////////

#include "SkGraphics.h"
#include "SkImageFilter.h"

size_t SkGraphics::GetResourceCacheTotalBytesUsed() {
    return SkResourceCache::GetTotalBytesUsed();
}

size_t SkGraphics::GetResourceCacheTotalByteLimit() {
    return SkResourceCache::GetTotalByteLimit();
}

size_t SkGraphics::SetResourceCacheTotalByteLimit(size_t newLimit) {
    return SkResourceCache::SetTotalByteLimit(newLimit);
}

size_t SkGraphics::GetResourceCacheSingleAllocationByteLimit() {
    return SkResourceCache::GetSingleAllocationByteLimit();
}

size_t SkGraphics::SetResourceCacheSingleAllocationByteLimit(size_t newLimit) {
    return SkResourceCache::SetSingleAllocationByteLimit(newLimit);
}

void SkGraphics::PurgeResourceCache() {
    SkImageFilter::PurgeCache();
    return SkResourceCache::PurgeAll();
}

/////////////

static void dump_visitor(const SkResourceCache::Rec& rec, void*) {
    SkDebugf("RC: %12s bytes %9lu  discardable %p\n",
             rec.getCategory(), rec.bytesUsed(), rec.diagnostic_only_getDiscardable());
}

void SkResourceCache::TestDumpMemoryStatistics() {
    VisitAll(dump_visitor, nullptr);
}

static void sk_trace_dump_visitor(const SkResourceCache::Rec& rec, void* context) {
    SkTraceMemoryDump* dump = static_cast<SkTraceMemoryDump*>(context);
    SkString dumpName = SkStringPrintf("skia/sk_resource_cache/%s_%p", rec.getCategory(), &rec);
    SkDiscardableMemory* discardable = rec.diagnostic_only_getDiscardable();
    if (discardable) {
        dump->setDiscardableMemoryBacking(dumpName.c_str(), *discardable);

        // The discardable memory size will be calculated by dumper, but we also dump what we think
        // the size of object in memory is irrespective of whether object is live or dead.
        dump->dumpNumericValue(dumpName.c_str(), "discardable_size", "bytes", rec.bytesUsed());
    } else {
        dump->dumpNumericValue(dumpName.c_str(), "size", "bytes", rec.bytesUsed());
        dump->setMemoryBacking(dumpName.c_str(), "malloc", nullptr);
    }
}

void SkResourceCache::DumpMemoryStatistics(SkTraceMemoryDump* dump) {
    // Since resource could be backed by malloc or discardable, the cache always dumps detailed
    // stats to be accurate.
    VisitAll(sk_trace_dump_visitor, dump);
}<|MERGE_RESOLUTION|>--- conflicted
+++ resolved
@@ -5,18 +5,11 @@
  * found in the LICENSE file.
  */
 
-<<<<<<< HEAD
-=======
 #include "SkDiscardableMemory.h"
->>>>>>> a17af05f
 #include "SkMessageBus.h"
 #include "SkMipMap.h"
 #include "SkMutex.h"
 #include "SkOpts.h"
-<<<<<<< HEAD
-#include "SkPixelRef.h"
-=======
->>>>>>> a17af05f
 #include "SkResourceCache.h"
 #include "SkTraceMemoryDump.h"
 
