--- conflicted
+++ resolved
@@ -8,10 +8,7 @@
 #include "SkImageFilter.h"
 
 #include "SkCanvas.h"
-<<<<<<< HEAD
-=======
 #include "SkColorSpace_Base.h"
->>>>>>> a17af05f
 #include "SkFuzzLogging.h"
 #include "SkImageFilterCache.h"
 #include "SkLocalMatrixImageFilter.h"
@@ -24,16 +21,10 @@
 #include "SkWriteBuffer.h"
 #if SK_SUPPORT_GPU
 #include "GrContext.h"
-<<<<<<< HEAD
-#include "GrDrawContext.h"
-#include "GrFixedClip.h"
-#include "SkGrPriv.h"
-=======
 #include "GrFixedClip.h"
 #include "GrRenderTargetContext.h"
 #include "GrTextureProxy.h"
 #include "SkGr.h"
->>>>>>> a17af05f
 #endif
 
 #ifndef SK_IGNORE_TO_STRING
@@ -296,35 +287,17 @@
 
     sk_sp<SkColorSpace> colorSpace = sk_ref_sp(outputProperties.colorSpace());
     GrPixelConfig config = GrRenderableConfigForColorSpace(colorSpace.get());
-<<<<<<< HEAD
-    sk_sp<GrDrawContext> drawContext(context->makeDrawContext(SkBackingFit::kApprox,
-                                                              bounds.width(), bounds.height(),
-                                                              config,
-                                                              std::move(colorSpace)));
-    if (!drawContext) {
-        return nullptr;
-    }
-    paint.setGammaCorrect(drawContext->isGammaCorrect());
-=======
     sk_sp<GrRenderTargetContext> renderTargetContext(context->makeDeferredRenderTargetContext(
         SkBackingFit::kApprox, bounds.width(), bounds.height(), config, std::move(colorSpace)));
     if (!renderTargetContext) {
         return nullptr;
     }
     paint.setGammaCorrect(renderTargetContext->isGammaCorrect());
->>>>>>> a17af05f
 
     SkIRect dstIRect = SkIRect::MakeWH(bounds.width(), bounds.height());
     SkRect srcRect = SkRect::Make(bounds);
     SkRect dstRect = SkRect::MakeWH(srcRect.width(), srcRect.height());
     GrFixedClip clip(dstIRect);
-<<<<<<< HEAD
-    drawContext->fillRectToRect(clip, paint, SkMatrix::I(), dstRect, srcRect);
-
-    return SkSpecialImage::MakeFromGpu(dstIRect, kNeedNewImageUniqueID_SpecialImage,
-                                       drawContext->asTexture(),
-                                       sk_ref_sp(drawContext->getColorSpace()));
-=======
     renderTargetContext->fillRectToRect(clip, std::move(paint), GrAA::kNo, SkMatrix::I(), dstRect,
                                         srcRect);
 
@@ -332,7 +305,6 @@
                                                kNeedNewImageUniqueID_SpecialImage,
                                                renderTargetContext->asTextureProxyRef(),
                                                renderTargetContext->refColorSpace());
->>>>>>> a17af05f
 }
 #endif
 
@@ -374,8 +346,6 @@
     return dstBounds->intersect(ctx.clipBounds());
 }
 
-<<<<<<< HEAD
-=======
 #if SK_SUPPORT_GPU
 sk_sp<SkSpecialImage> SkImageFilter::ImageToColorSpace(SkSpecialImage* src,
                                                        const OutputProperties& outProps) {
@@ -407,7 +377,6 @@
 }
 #endif
 
->>>>>>> a17af05f
 // Return a larger (newWidth x newHeight) copy of 'src' with black padding
 // around it.
 static sk_sp<SkSpecialImage> pad_image(SkSpecialImage* src,
