--- conflicted
+++ resolved
@@ -210,10 +210,6 @@
     return this->readArray(colors, size, sizeof(SkColor4f));
 }
 
-bool SkValidatingReadBuffer::readColor4fArray(SkColor4f* colors, size_t size) {
-    return readArray(colors, size, sizeof(SkColor4f));
-}
-
 bool SkValidatingReadBuffer::readIntArray(int32_t* values, size_t size) {
     return this->readArray(values, size, sizeof(int32_t));
 }
@@ -258,11 +254,7 @@
     } else {
         // Read the index.  We are guaranteed that the first byte
         // is zeroed, so we must shift down a byte.
-<<<<<<< HEAD
-        uint32_t index = fReader.readU32() >> 8;
-=======
         uint32_t index = this->readUInt() >> 8;
->>>>>>> a17af05f
         if (0 == index) {
             return nullptr; // writer failed to give us the flattenable
         }
