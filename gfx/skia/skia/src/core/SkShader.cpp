--- conflicted
+++ resolved
@@ -229,14 +229,10 @@
 
 sk_sp<SkShader> SkShader::MakeBitmapShader(const SkBitmap& src, TileMode tmx, TileMode tmy,
                                            const SkMatrix* localMatrix) {
-<<<<<<< HEAD
-    return SkMakeBitmapShader(src, tmx, tmy, localMatrix, kIfMutable_SkCopyPixelsMode, nullptr);
-=======
     if (localMatrix && !localMatrix->invert(nullptr)) {
         return nullptr;
     }
     return SkMakeBitmapShader(src, tmx, tmy, localMatrix, kIfMutable_SkCopyPixelsMode);
->>>>>>> a17af05f
 }
 
 sk_sp<SkShader> SkShader::MakePictureShader(sk_sp<SkPicture> src, TileMode tmx, TileMode tmy,
@@ -256,8 +252,6 @@
 }
 #endif
 
-<<<<<<< HEAD
-=======
 bool SkShader::appendStages(SkRasterPipeline* pipeline,
                             SkColorSpace* dst,
                             SkArenaAlloc* scratch,
@@ -291,7 +285,6 @@
     return false;
 }
 
->>>>>>> a17af05f
 ///////////////////////////////////////////////////////////////////////////////////////////////////
 
 sk_sp<SkFlattenable> SkEmptyShader::CreateProc(SkReadBuffer&) {
