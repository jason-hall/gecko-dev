--- conflicted
+++ resolved
@@ -23,31 +23,6 @@
 #endif
 
 DECLARE_SKMESSAGEBUS_MESSAGE(SkPicture::DeletionMessage);
-
-#ifdef SK_SUPPORT_LEGACY_PICTUREINSTALLPIXELREF
-class InstallProcImageDeserializer : public SkImageDeserializer {
-    SkPicture::InstallPixelRefProc fProc;
-public:
-    InstallProcImageDeserializer(SkPicture::InstallPixelRefProc proc) : fProc(proc) {}
-
-    sk_sp<SkImage> makeFromMemory(const void* data, size_t length, const SkIRect* subset) override {
-        SkBitmap bitmap;
-        if (fProc(data, length, &bitmap)) {
-            bitmap.setImmutable();
-            return SkImage::MakeFromBitmap(bitmap);
-        }
-        return nullptr;
-    }
-    sk_sp<SkImage> makeFromData(SkData* data, const SkIRect* subset) override {
-        return this->makeFromMemory(data->data(), data->size(), subset);
-    }
-};
-
-sk_sp<SkPicture> SkPicture::MakeFromStream(SkStream* stream, InstallPixelRefProc proc) {
-    InstallProcImageDeserializer deserializer(proc);
-    return MakeFromStream(stream, &deserializer);
-}
-#endif
 
 /* SkPicture impl.  This handles generic responsibilities like unique IDs and serialization. */
 
@@ -196,15 +171,9 @@
     if (!InternalOnly_StreamIsSKP(stream, &info) || !stream->readBool()) {
         return nullptr;
     }
-<<<<<<< HEAD
-    SkAutoTDelete<SkPictureData> data(
-            SkPictureData::CreateFromStream(stream, info, factory, typefaces));
-    return Forwardport(info, data, nullptr);
-=======
     std::unique_ptr<SkPictureData> data(
             SkPictureData::CreateFromStream(stream, info, factory, typefaces));
     return Forwardport(info, data.get(), nullptr);
->>>>>>> a17af05f
 }
 
 sk_sp<SkPicture> SkPicture::MakeFromBuffer(SkReadBuffer& buffer) {
@@ -212,13 +181,8 @@
     if (!InternalOnly_BufferIsSKP(&buffer, &info) || !buffer.readBool()) {
         return nullptr;
     }
-<<<<<<< HEAD
-    SkAutoTDelete<SkPictureData> data(SkPictureData::CreateFromBuffer(buffer, info));
-    return Forwardport(info, data, &buffer);
-=======
     std::unique_ptr<SkPictureData> data(SkPictureData::CreateFromBuffer(buffer, info));
     return Forwardport(info, data.get(), &buffer);
->>>>>>> a17af05f
 }
 
 SkPictureData* SkPicture::backport() const {
