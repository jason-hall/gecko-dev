--- conflicted
+++ resolved
@@ -177,17 +177,10 @@
 };
 
 SkBlitter* SkBlitter_ARGB32_Create(const SkPixmap& device, const SkPaint&, SkShader::Context*,
-<<<<<<< HEAD
-                                   SkTBlitterAllocator*);
-
-SkBlitter* SkBlitter_F16_Create(const SkPixmap& device, const SkPaint&, SkShader::Context*,
-                                SkTBlitterAllocator*);
-=======
                                    SkArenaAlloc*);
 
 SkBlitter* SkBlitter_F16_Create(const SkPixmap& device, const SkPaint&, SkShader::Context*,
                                 SkArenaAlloc*);
->>>>>>> a17af05f
 
 ///////////////////////////////////////////////////////////////////////////////
 
@@ -213,8 +206,4 @@
 SkBlitter* SkCreateRasterPipelineBlitter(const SkPixmap&, const SkPaint&, const SkMatrix& ctm,
                                          SkArenaAlloc*);
 
-
-// Returns nullptr if no SkRasterPipeline blitter can be constructed for this paint.
-SkBlitter* SkCreateRasterPipelineBlitter(const SkPixmap&, const SkPaint&, SkTBlitterAllocator*);
-
 #endif