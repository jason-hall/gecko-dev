--- conflicted
+++ resolved
@@ -57,24 +57,14 @@
 
 class SkDefaultBitmapController : public SkBitmapController {
 public:
-<<<<<<< HEAD
-    SkDefaultBitmapController(SkSourceGammaTreatment treatment) : fSrcGammaTreatment(treatment) {}
-=======
     enum class CanShadeHQ { kNo, kYes };
     SkDefaultBitmapController(CanShadeHQ canShadeHQ)
         : fCanShadeHQ(canShadeHQ == CanShadeHQ::kYes) {}
->>>>>>> a17af05f
 
 protected:
     State* onRequestBitmap(const SkBitmapProvider&, const SkMatrix& inverse, SkFilterQuality,
                            void* storage, size_t storageSize) override;
-<<<<<<< HEAD
-
-private:
-    const SkSourceGammaTreatment fSrcGammaTreatment;
-=======
     bool fCanShadeHQ;
->>>>>>> a17af05f
 };
 
 #endif