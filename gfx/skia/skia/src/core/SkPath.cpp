/*
 * Copyright 2006 The Android Open Source Project
 *
 * Use of this source code is governed by a BSD-style license that can be
 * found in the LICENSE file.
 */

#include <cmath>
#include "SkBuffer.h"
#include "SkCubicClipper.h"
#include "SkGeometry.h"
#include "SkMath.h"
#include "SkPathPriv.h"
#include "SkPathRef.h"
#include "SkRRect.h"

static float poly_eval(float A, float B, float C, float t) {
    return (A * t + B) * t + C;
}

static float poly_eval(float A, float B, float C, float D, float t) {
    return ((A * t + B) * t + C) * t + D;
}

////////////////////////////////////////////////////////////////////////////

/**
 *  Path.bounds is defined to be the bounds of all the control points.
 *  If we called bounds.join(r) we would skip r if r was empty, which breaks
 *  our promise. Hence we have a custom joiner that doesn't look at emptiness
 */
static void joinNoEmptyChecks(SkRect* dst, const SkRect& src) {
    dst->fLeft = SkMinScalar(dst->fLeft, src.fLeft);
    dst->fTop = SkMinScalar(dst->fTop, src.fTop);
    dst->fRight = SkMaxScalar(dst->fRight, src.fRight);
    dst->fBottom = SkMaxScalar(dst->fBottom, src.fBottom);
}

static bool is_degenerate(const SkPath& path) {
    SkPath::Iter iter(path, false);
    SkPoint pts[4];
    return SkPath::kDone_Verb == iter.next(pts);
}

class SkAutoDisableDirectionCheck {
public:
    SkAutoDisableDirectionCheck(SkPath* path) : fPath(path) {
        fSaved = static_cast<SkPathPriv::FirstDirection>(fPath->fFirstDirection.load());
    }

    ~SkAutoDisableDirectionCheck() {
        fPath->fFirstDirection = fSaved;
    }

private:
    SkPath*                     fPath;
    SkPathPriv::FirstDirection  fSaved;
};
#define SkAutoDisableDirectionCheck(...) SK_REQUIRE_LOCAL_VAR(SkAutoDisableDirectionCheck)

/*  This guy's constructor/destructor bracket a path editing operation. It is
    used when we know the bounds of the amount we are going to add to the path
    (usually a new contour, but not required).

    It captures some state about the path up front (i.e. if it already has a
    cached bounds), and then if it can, it updates the cache bounds explicitly,
    avoiding the need to revisit all of the points in getBounds().

    It also notes if the path was originally degenerate, and if so, sets
    isConvex to true. Thus it can only be used if the contour being added is
    convex.
 */
class SkAutoPathBoundsUpdate {
public:
    SkAutoPathBoundsUpdate(SkPath* path, const SkRect& r) : fRect(r) {
        this->init(path);
    }

    SkAutoPathBoundsUpdate(SkPath* path, SkScalar left, SkScalar top,
                           SkScalar right, SkScalar bottom) {
        fRect.set(left, top, right, bottom);
        this->init(path);
    }

    ~SkAutoPathBoundsUpdate() {
        fPath->setConvexity(fDegenerate ? SkPath::kConvex_Convexity
                                        : SkPath::kUnknown_Convexity);
        if (fEmpty || fHasValidBounds) {
            fPath->setBounds(fRect);
        }
    }

private:
    SkPath* fPath;
    SkRect  fRect;
    bool    fHasValidBounds;
    bool    fDegenerate;
    bool    fEmpty;

    void init(SkPath* path) {
        // Cannot use fRect for our bounds unless we know it is sorted
        fRect.sort();
        fPath = path;
        // Mark the path's bounds as dirty if (1) they are, or (2) the path
        // is non-finite, and therefore its bounds are not meaningful
        fHasValidBounds = path->hasComputedBounds() && path->isFinite();
        fEmpty = path->isEmpty();
        if (fHasValidBounds && !fEmpty) {
            joinNoEmptyChecks(&fRect, fPath->getBounds());
        }
        fDegenerate = is_degenerate(*path);
    }
};
#define SkAutoPathBoundsUpdate(...) SK_REQUIRE_LOCAL_VAR(SkAutoPathBoundsUpdate)

////////////////////////////////////////////////////////////////////////////

/*
    Stores the verbs and points as they are given to us, with exceptions:
    - we only record "Close" if it was immediately preceeded by Move | Line | Quad | Cubic
    - we insert a Move(0,0) if Line | Quad | Cubic is our first command

    The iterator does more cleanup, especially if forceClose == true
    1. If we encounter degenerate segments, remove them
    2. if we encounter Close, return a cons'd up Line() first (if the curr-pt != start-pt)
    3. if we encounter Move without a preceeding Close, and forceClose is true, goto #2
    4. if we encounter Line | Quad | Cubic after Close, cons up a Move
*/

////////////////////////////////////////////////////////////////////////////

// flag to require a moveTo if we begin with something else, like lineTo etc.
#define INITIAL_LASTMOVETOINDEX_VALUE   ~0

SkPath::SkPath()
    : fPathRef(SkPathRef::CreateEmpty()) {
    this->resetFields();
    fIsVolatile = false;
}

void SkPath::resetFields() {
    //fPathRef is assumed to have been emptied by the caller.
    fLastMoveToIndex = INITIAL_LASTMOVETOINDEX_VALUE;
    fFillType = kWinding_FillType;
    fConvexity = kUnknown_Convexity;
    fFirstDirection = SkPathPriv::kUnknown_FirstDirection;

    // We don't touch Android's fSourcePath.  It's used to track texture garbage collection, so we
    // don't want to muck with it if it's been set to something non-nullptr.
}

SkPath::SkPath(const SkPath& that)
    : fPathRef(SkRef(that.fPathRef.get())) {
    this->copyFields(that);
    SkDEBUGCODE(that.validate();)
}

SkPath::~SkPath() {
    SkDEBUGCODE(this->validate();)
}

SkPath& SkPath::operator=(const SkPath& that) {
    SkDEBUGCODE(that.validate();)

    if (this != &that) {
        fPathRef.reset(SkRef(that.fPathRef.get()));
        this->copyFields(that);
    }
    SkDEBUGCODE(this->validate();)
    return *this;
}

void SkPath::copyFields(const SkPath& that) {
    //fPathRef is assumed to have been set by the caller.
    fLastMoveToIndex = that.fLastMoveToIndex;
    fFillType        = that.fFillType;
    fConvexity       = that.fConvexity;
    // Simulate fFirstDirection  = that.fFirstDirection;
    fFirstDirection.store(that.fFirstDirection.load());
    fIsVolatile      = that.fIsVolatile;
}

bool operator==(const SkPath& a, const SkPath& b) {
    // note: don't need to look at isConvex or bounds, since just comparing the
    // raw data is sufficient.
    return &a == &b ||
        (a.fFillType == b.fFillType && *a.fPathRef.get() == *b.fPathRef.get());
}

void SkPath::swap(SkPath& that) {
    if (this != &that) {
        fPathRef.swap(that.fPathRef);
        SkTSwap<int>(fLastMoveToIndex, that.fLastMoveToIndex);
        SkTSwap<uint8_t>(fFillType, that.fFillType);
        SkTSwap<uint8_t>(fConvexity, that.fConvexity);
        // Simulate SkTSwap<uint8_t>(fFirstDirection, that.fFirstDirection);
        uint8_t temp = fFirstDirection;
        fFirstDirection.store(that.fFirstDirection.load());
        that.fFirstDirection.store(temp);
        SkTSwap<SkBool8>(fIsVolatile, that.fIsVolatile);
    }
}

bool SkPath::isInterpolatable(const SkPath& compare) const {
    int count = fPathRef->countVerbs();
    if (count != compare.fPathRef->countVerbs()) {
        return false;
    }
    if (!count) {
        return true;
    }
    if (memcmp(fPathRef->verbsMemBegin(), compare.fPathRef->verbsMemBegin(),
               count)) {
        return false;
    }
    return !fPathRef->countWeights() ||
            !SkToBool(memcmp(fPathRef->conicWeights(), compare.fPathRef->conicWeights(),
            fPathRef->countWeights() * sizeof(*fPathRef->conicWeights())));
}

bool SkPath::interpolate(const SkPath& ending, SkScalar weight, SkPath* out) const {
    int verbCount = fPathRef->countVerbs();
    if (verbCount != ending.fPathRef->countVerbs()) {
        return false;
    }
    if (!verbCount) {
        return true;
    }
    out->reset();
    out->addPath(*this);
    fPathRef->interpolate(*ending.fPathRef, weight, out->fPathRef.get());
    return true;
}

static inline bool check_edge_against_rect(const SkPoint& p0,
                                           const SkPoint& p1,
                                           const SkRect& rect,
                                           SkPathPriv::FirstDirection dir) {
    const SkPoint* edgeBegin;
    SkVector v;
    if (SkPathPriv::kCW_FirstDirection == dir) {
        v = p1 - p0;
        edgeBegin = &p0;
    } else {
        v = p0 - p1;
        edgeBegin = &p1;
    }
    if (v.fX || v.fY) {
        // check the cross product of v with the vec from edgeBegin to each rect corner
        SkScalar yL = v.fY * (rect.fLeft - edgeBegin->fX);
        SkScalar xT = v.fX * (rect.fTop - edgeBegin->fY);
        SkScalar yR = v.fY * (rect.fRight - edgeBegin->fX);
        SkScalar xB = v.fX * (rect.fBottom - edgeBegin->fY);
        if ((xT < yL) || (xT < yR) || (xB < yL) || (xB < yR)) {
            return false;
        }
    }
    return true;
}

bool SkPath::conservativelyContainsRect(const SkRect& rect) const {
    // This only handles non-degenerate convex paths currently.
    if (kConvex_Convexity != this->getConvexity()) {
        return false;
    }

    SkPathPriv::FirstDirection direction;
    if (!SkPathPriv::CheapComputeFirstDirection(*this, &direction)) {
        return false;
    }

    SkPoint firstPt;
    SkPoint prevPt;
    SkPath::Iter iter(*this, true);
    SkPath::Verb verb;
    SkPoint pts[4];
    SkDEBUGCODE(int moveCnt = 0;)
    SkDEBUGCODE(int segmentCount = 0;)
    SkDEBUGCODE(int closeCount = 0;)

    while ((verb = iter.next(pts, true, true)) != kDone_Verb) {
        int nextPt = -1;
        switch (verb) {
            case kMove_Verb:
                SkASSERT(!segmentCount && !closeCount);
                SkDEBUGCODE(++moveCnt);
                firstPt = prevPt = pts[0];
                break;
            case kLine_Verb:
                nextPt = 1;
                SkASSERT(moveCnt && !closeCount);
                SkDEBUGCODE(++segmentCount);
                break;
            case kQuad_Verb:
            case kConic_Verb:
                SkASSERT(moveCnt && !closeCount);
                SkDEBUGCODE(++segmentCount);
                nextPt = 2;
                break;
            case kCubic_Verb:
                SkASSERT(moveCnt && !closeCount);
                SkDEBUGCODE(++segmentCount);
                nextPt = 3;
                break;
            case kClose_Verb:
                SkDEBUGCODE(++closeCount;)
                break;
            default:
                SkDEBUGFAIL("unknown verb");
        }
        if (-1 != nextPt) {
            if (SkPath::kConic_Verb == verb) {
                SkConic orig;
                orig.set(pts, iter.conicWeight());
                SkPoint quadPts[5];
                int count = orig.chopIntoQuadsPOW2(quadPts, 1);
                SkASSERT_RELEASE(2 == count);

                if (!check_edge_against_rect(quadPts[0], quadPts[2], rect, direction)) {
                    return false;
                }
                if (!check_edge_against_rect(quadPts[2], quadPts[4], rect, direction)) {
                    return false;
                }
            } else {
                if (!check_edge_against_rect(prevPt, pts[nextPt], rect, direction)) {
                    return false;
                }
            }
            prevPt = pts[nextPt];
        }
    }

    return check_edge_against_rect(prevPt, firstPt, rect, direction);
}

uint32_t SkPath::getGenerationID() const {
    uint32_t genID = fPathRef->genID();
#ifdef SK_BUILD_FOR_ANDROID_FRAMEWORK
    SkASSERT((unsigned)fFillType < (1 << (32 - kPathRefGenIDBitCnt)));
    genID |= static_cast<uint32_t>(fFillType) << kPathRefGenIDBitCnt;
#endif
    return genID;
}

void SkPath::reset() {
    SkDEBUGCODE(this->validate();)

    fPathRef.reset(SkPathRef::CreateEmpty());
    this->resetFields();
}

void SkPath::rewind() {
    SkDEBUGCODE(this->validate();)

    SkPathRef::Rewind(&fPathRef);
    this->resetFields();
}

bool SkPath::isLastContourClosed() const {
    int verbCount = fPathRef->countVerbs();
    if (0 == verbCount) {
        return false;
    }
    return kClose_Verb == fPathRef->atVerb(verbCount - 1);
}

bool SkPath::isLine(SkPoint line[2]) const {
    int verbCount = fPathRef->countVerbs();

    if (2 == verbCount) {
        SkASSERT(kMove_Verb == fPathRef->atVerb(0));
        if (kLine_Verb == fPathRef->atVerb(1)) {
            SkASSERT(2 == fPathRef->countPoints());
            if (line) {
                const SkPoint* pts = fPathRef->points();
                line[0] = pts[0];
                line[1] = pts[1];
            }
            return true;
        }
    }
    return false;
}

/*
 Determines if path is a rect by keeping track of changes in direction
 and looking for a loop either clockwise or counterclockwise.

 The direction is computed such that:
  0: vertical up
  1: horizontal left
  2: vertical down
  3: horizontal right

A rectangle cycles up/right/down/left or up/left/down/right.

The test fails if:
  The path is closed, and followed by a line.
  A second move creates a new endpoint.
  A diagonal line is parsed.
  There's more than four changes of direction.
  There's a discontinuity on the line (e.g., a move in the middle)
  The line reverses direction.
  The path contains a quadratic or cubic.
  The path contains fewer than four points.
 *The rectangle doesn't complete a cycle.
 *The final point isn't equal to the first point.

  *These last two conditions we relax if we have a 3-edge path that would
   form a rectangle if it were closed (as we do when we fill a path)

It's OK if the path has:
  Several colinear line segments composing a rectangle side.
  Single points on the rectangle side.

The direction takes advantage of the corners found since opposite sides
must travel in opposite directions.

FIXME: Allow colinear quads and cubics to be treated like lines.
FIXME: If the API passes fill-only, return true if the filled stroke
       is a rectangle, though the caller failed to close the path.

 first,last,next direction state-machine:
    0x1 is set if the segment is horizontal
    0x2 is set if the segment is moving to the right or down
 thus:
    two directions are opposites iff (dirA ^ dirB) == 0x2
    two directions are perpendicular iff (dirA ^ dirB) == 0x1

 */
static int rect_make_dir(SkScalar dx, SkScalar dy) {
    return ((0 != dx) << 0) | ((dx > 0 || dy > 0) << 1);
}
bool SkPath::isRectContour(bool allowPartial, int* currVerb, const SkPoint** ptsPtr,
        bool* isClosed, Direction* direction) const {
    int corners = 0;
    SkPoint first, last;
    const SkPoint* pts = *ptsPtr;
    const SkPoint* savePts = nullptr;
    first.set(0, 0);
    last.set(0, 0);
    int firstDirection = 0;
    int lastDirection = 0;
    int nextDirection = 0;
    bool closedOrMoved = false;
    bool autoClose = false;
    bool insertClose = false;
    int verbCnt = fPathRef->countVerbs();
    while (*currVerb < verbCnt && (!allowPartial || !autoClose)) {
        uint8_t verb = insertClose ? (uint8_t) kClose_Verb : fPathRef->atVerb(*currVerb);
        switch (verb) {
            case kClose_Verb:
                savePts = pts;
                pts = *ptsPtr;
                autoClose = true;
                insertClose = false;
            case kLine_Verb: {
                SkScalar left = last.fX;
                SkScalar top = last.fY;
                SkScalar right = pts->fX;
                SkScalar bottom = pts->fY;
                ++pts;
                if (left != right && top != bottom) {
                    return false; // diagonal
                }
                if (left == right && top == bottom) {
                    break; // single point on side OK
                }
                nextDirection = rect_make_dir(right - left, bottom - top);
                if (0 == corners) {
                    firstDirection = nextDirection;
                    first = last;
                    last = pts[-1];
                    corners = 1;
                    closedOrMoved = false;
                    break;
                }
                if (closedOrMoved) {
                    return false; // closed followed by a line
                }
                if (autoClose && nextDirection == firstDirection) {
                    break; // colinear with first
                }
                closedOrMoved = autoClose;
                if (lastDirection != nextDirection) {
                    if (++corners > 4) {
                        return false; // too many direction changes
                    }
                }
                last = pts[-1];
                if (lastDirection == nextDirection) {
                    break; // colinear segment
                }
                // Possible values for corners are 2, 3, and 4.
                // When corners == 3, nextDirection opposes firstDirection.
                // Otherwise, nextDirection at corner 2 opposes corner 4.
                int turn = firstDirection ^ (corners - 1);
                int directionCycle = 3 == corners ? 0 : nextDirection ^ turn;
                if ((directionCycle ^ turn) != nextDirection) {
                    return false; // direction didn't follow cycle
                }
                break;
            }
            case kQuad_Verb:
            case kConic_Verb:
            case kCubic_Verb:
                return false; // quadratic, cubic not allowed
            case kMove_Verb:
                if (allowPartial && !autoClose && firstDirection) {
                    insertClose = true;
                    *currVerb -= 1;  // try move again afterwards
                    goto addMissingClose;
                }
                if (pts != *ptsPtr) {
                    return false;
                }
                last = *pts++;
                closedOrMoved = true;
                break;
            default:
                SkDEBUGFAIL("unexpected verb");
                break;
        }
        *currVerb += 1;
        lastDirection = nextDirection;
addMissingClose:
        ;
    }
    // Success if 4 corners and first point equals last
    bool result = 4 == corners && (first == last || autoClose);
    if (!result) {
        // check if we are just an incomplete rectangle, in which case we can
        // return true, but not claim to be closed.
        // e.g.
        //    3 sided rectangle
        //    4 sided but the last edge is not long enough to reach the start
        //
        SkScalar closeX = first.x() - last.x();
        SkScalar closeY = first.y() - last.y();
        if (closeX && closeY) {
            return false;   // we're diagonal, abort (can we ever reach this?)
        }
        int closeDirection = rect_make_dir(closeX, closeY);
        // make sure the close-segment doesn't double-back on itself
        if (3 == corners || (4 == corners && closeDirection == lastDirection)) {
            result = true;
            autoClose = false;  // we are not closed
        }
    }
    if (savePts) {
        *ptsPtr = savePts;
    }
    if (result && isClosed) {
        *isClosed = autoClose;
    }
    if (result && direction) {
        *direction = firstDirection == ((lastDirection + 1) & 3) ? kCCW_Direction : kCW_Direction;
    }
    return result;
}

bool SkPath::isRect(SkRect* rect, bool* isClosed, Direction* direction) const {
    SkDEBUGCODE(this->validate();)
    int currVerb = 0;
    const SkPoint* pts = fPathRef->points();
    const SkPoint* first = pts;
    if (!this->isRectContour(false, &currVerb, &pts, isClosed, direction)) {
        return false;
    }
    if (rect) {
        int32_t num = SkToS32(pts - first);
        if (num) {
            rect->set(first, num);
        } else {
            // 'pts' isn't updated for open rects
            *rect = this->getBounds();
        }
    }
    return true;
}

bool SkPath::isNestedFillRects(SkRect rects[2], Direction dirs[2]) const {
    SkDEBUGCODE(this->validate();)
    int currVerb = 0;
    const SkPoint* pts = fPathRef->points();
    const SkPoint* first = pts;
    Direction testDirs[2];
    if (!isRectContour(true, &currVerb, &pts, nullptr, &testDirs[0])) {
        return false;
    }
    const SkPoint* last = pts;
    SkRect testRects[2];
    bool isClosed;
    if (isRectContour(false, &currVerb, &pts, &isClosed, &testDirs[1])) {
        testRects[0].set(first, SkToS32(last - first));
        if (!isClosed) {
            pts = fPathRef->points() + fPathRef->countPoints();
        }
        testRects[1].set(last, SkToS32(pts - last));
        if (testRects[0].contains(testRects[1])) {
            if (rects) {
                rects[0] = testRects[0];
                rects[1] = testRects[1];
            }
            if (dirs) {
                dirs[0] = testDirs[0];
                dirs[1] = testDirs[1];
            }
            return true;
        }
        if (testRects[1].contains(testRects[0])) {
            if (rects) {
                rects[0] = testRects[1];
                rects[1] = testRects[0];
            }
            if (dirs) {
                dirs[0] = testDirs[1];
                dirs[1] = testDirs[0];
            }
            return true;
        }
    }
    return false;
}

int SkPath::countPoints() const {
    return fPathRef->countPoints();
}

int SkPath::getPoints(SkPoint dst[], int max) const {
    SkDEBUGCODE(this->validate();)

    SkASSERT(max >= 0);
    SkASSERT(!max || dst);
    int count = SkMin32(max, fPathRef->countPoints());
    sk_careful_memcpy(dst, fPathRef->points(), count * sizeof(SkPoint));
    return fPathRef->countPoints();
}

SkPoint SkPath::getPoint(int index) const {
    if ((unsigned)index < (unsigned)fPathRef->countPoints()) {
        return fPathRef->atPoint(index);
    }
    return SkPoint::Make(0, 0);
}

int SkPath::countVerbs() const {
    return fPathRef->countVerbs();
}

static inline void copy_verbs_reverse(uint8_t* inorderDst,
                                      const uint8_t* reversedSrc,
                                      int count) {
    for (int i = 0; i < count; ++i) {
        inorderDst[i] = reversedSrc[~i];
    }
}

int SkPath::getVerbs(uint8_t dst[], int max) const {
    SkDEBUGCODE(this->validate();)

    SkASSERT(max >= 0);
    SkASSERT(!max || dst);
    int count = SkMin32(max, fPathRef->countVerbs());
    copy_verbs_reverse(dst, fPathRef->verbs(), count);
    return fPathRef->countVerbs();
}

bool SkPath::getLastPt(SkPoint* lastPt) const {
    SkDEBUGCODE(this->validate();)

    int count = fPathRef->countPoints();
    if (count > 0) {
        if (lastPt) {
            *lastPt = fPathRef->atPoint(count - 1);
        }
        return true;
    }
    if (lastPt) {
        lastPt->set(0, 0);
    }
    return false;
}

void SkPath::setPt(int index, SkScalar x, SkScalar y) {
    SkDEBUGCODE(this->validate();)

    int count = fPathRef->countPoints();
    if (count <= index) {
        return;
    } else {
        SkPathRef::Editor ed(&fPathRef);
        ed.atPoint(index)->set(x, y);
    }
}

void SkPath::setLastPt(SkScalar x, SkScalar y) {
    SkDEBUGCODE(this->validate();)

    int count = fPathRef->countPoints();
    if (count == 0) {
        this->moveTo(x, y);
    } else {
        SkPathRef::Editor ed(&fPathRef);
        ed.atPoint(count-1)->set(x, y);
    }
}

void SkPath::setConvexity(Convexity c) {
    if (fConvexity != c) {
        fConvexity = c;
    }
}

//////////////////////////////////////////////////////////////////////////////
//  Construction methods

#define DIRTY_AFTER_EDIT                                        \
    do {                                                        \
        fConvexity = kUnknown_Convexity;                        \
        fFirstDirection = SkPathPriv::kUnknown_FirstDirection;  \
    } while (0)

void SkPath::incReserve(U16CPU inc) {
    SkDEBUGCODE(this->validate();)
    SkPathRef::Editor(&fPathRef, inc, inc);
    SkDEBUGCODE(this->validate();)
}

void SkPath::moveTo(SkScalar x, SkScalar y) {
    SkDEBUGCODE(this->validate();)

    SkPathRef::Editor ed(&fPathRef);

    // remember our index
    fLastMoveToIndex = fPathRef->countPoints();

    ed.growForVerb(kMove_Verb)->set(x, y);

    DIRTY_AFTER_EDIT;
}

void SkPath::rMoveTo(SkScalar x, SkScalar y) {
    SkPoint pt;
    this->getLastPt(&pt);
    this->moveTo(pt.fX + x, pt.fY + y);
}

void SkPath::injectMoveToIfNeeded() {
    if (fLastMoveToIndex < 0) {
        SkScalar x, y;
        if (fPathRef->countVerbs() == 0) {
            x = y = 0;
        } else {
            const SkPoint& pt = fPathRef->atPoint(~fLastMoveToIndex);
            x = pt.fX;
            y = pt.fY;
        }
        this->moveTo(x, y);
    }
}

void SkPath::lineTo(SkScalar x, SkScalar y) {
    SkDEBUGCODE(this->validate();)

    this->injectMoveToIfNeeded();

    SkPathRef::Editor ed(&fPathRef);
    ed.growForVerb(kLine_Verb)->set(x, y);

    DIRTY_AFTER_EDIT;
}

void SkPath::rLineTo(SkScalar x, SkScalar y) {
    this->injectMoveToIfNeeded();  // This can change the result of this->getLastPt().
    SkPoint pt;
    this->getLastPt(&pt);
    this->lineTo(pt.fX + x, pt.fY + y);
}

void SkPath::quadTo(SkScalar x1, SkScalar y1, SkScalar x2, SkScalar y2) {
    SkDEBUGCODE(this->validate();)

    this->injectMoveToIfNeeded();

    SkPathRef::Editor ed(&fPathRef);
    SkPoint* pts = ed.growForVerb(kQuad_Verb);
    pts[0].set(x1, y1);
    pts[1].set(x2, y2);

    DIRTY_AFTER_EDIT;
}

void SkPath::rQuadTo(SkScalar x1, SkScalar y1, SkScalar x2, SkScalar y2) {
    this->injectMoveToIfNeeded();  // This can change the result of this->getLastPt().
    SkPoint pt;
    this->getLastPt(&pt);
    this->quadTo(pt.fX + x1, pt.fY + y1, pt.fX + x2, pt.fY + y2);
}

void SkPath::conicTo(SkScalar x1, SkScalar y1, SkScalar x2, SkScalar y2,
                     SkScalar w) {
    // check for <= 0 or NaN with this test
    if (!(w > 0)) {
        this->lineTo(x2, y2);
    } else if (!SkScalarIsFinite(w)) {
        this->lineTo(x1, y1);
        this->lineTo(x2, y2);
    } else if (SK_Scalar1 == w) {
        this->quadTo(x1, y1, x2, y2);
    } else {
        SkDEBUGCODE(this->validate();)

        this->injectMoveToIfNeeded();

        SkPathRef::Editor ed(&fPathRef);
        SkPoint* pts = ed.growForVerb(kConic_Verb, w);
        pts[0].set(x1, y1);
        pts[1].set(x2, y2);

        DIRTY_AFTER_EDIT;
    }
}

void SkPath::rConicTo(SkScalar dx1, SkScalar dy1, SkScalar dx2, SkScalar dy2,
                      SkScalar w) {
    this->injectMoveToIfNeeded();  // This can change the result of this->getLastPt().
    SkPoint pt;
    this->getLastPt(&pt);
    this->conicTo(pt.fX + dx1, pt.fY + dy1, pt.fX + dx2, pt.fY + dy2, w);
}

void SkPath::cubicTo(SkScalar x1, SkScalar y1, SkScalar x2, SkScalar y2,
                     SkScalar x3, SkScalar y3) {
    SkDEBUGCODE(this->validate();)

    this->injectMoveToIfNeeded();

    SkPathRef::Editor ed(&fPathRef);
    SkPoint* pts = ed.growForVerb(kCubic_Verb);
    pts[0].set(x1, y1);
    pts[1].set(x2, y2);
    pts[2].set(x3, y3);

    DIRTY_AFTER_EDIT;
}

void SkPath::rCubicTo(SkScalar x1, SkScalar y1, SkScalar x2, SkScalar y2,
                      SkScalar x3, SkScalar y3) {
    this->injectMoveToIfNeeded();  // This can change the result of this->getLastPt().
    SkPoint pt;
    this->getLastPt(&pt);
    this->cubicTo(pt.fX + x1, pt.fY + y1, pt.fX + x2, pt.fY + y2,
                  pt.fX + x3, pt.fY + y3);
}

void SkPath::close() {
    SkDEBUGCODE(this->validate();)

    int count = fPathRef->countVerbs();
    if (count > 0) {
        switch (fPathRef->atVerb(count - 1)) {
            case kLine_Verb:
            case kQuad_Verb:
            case kConic_Verb:
            case kCubic_Verb:
            case kMove_Verb: {
                SkPathRef::Editor ed(&fPathRef);
                ed.growForVerb(kClose_Verb);
                break;
            }
            case kClose_Verb:
                // don't add a close if it's the first verb or a repeat
                break;
            default:
                SkDEBUGFAIL("unexpected verb");
                break;
        }
    }

    // signal that we need a moveTo to follow us (unless we're done)
#if 0
    if (fLastMoveToIndex >= 0) {
        fLastMoveToIndex = ~fLastMoveToIndex;
    }
#else
    fLastMoveToIndex ^= ~fLastMoveToIndex >> (8 * sizeof(fLastMoveToIndex) - 1);
#endif
}

///////////////////////////////////////////////////////////////////////////////

namespace {

template <unsigned N>
class PointIterator {
public:
    PointIterator(SkPath::Direction dir, unsigned startIndex)
        : fCurrent(startIndex % N)
        , fAdvance(dir == SkPath::kCW_Direction ? 1 : N - 1) { }

    const SkPoint& current() const {
        SkASSERT(fCurrent < N);
        return fPts[fCurrent];
    }

    const SkPoint& next() {
        fCurrent = (fCurrent + fAdvance) % N;
        return this->current();
    }

protected:
    SkPoint fPts[N];

private:
    unsigned fCurrent;
    unsigned fAdvance;
};

class RectPointIterator : public PointIterator<4> {
public:
    RectPointIterator(const SkRect& rect, SkPath::Direction dir, unsigned startIndex)
        : PointIterator(dir, startIndex) {

        fPts[0] = SkPoint::Make(rect.fLeft, rect.fTop);
        fPts[1] = SkPoint::Make(rect.fRight, rect.fTop);
        fPts[2] = SkPoint::Make(rect.fRight, rect.fBottom);
        fPts[3] = SkPoint::Make(rect.fLeft, rect.fBottom);
    }
};

class OvalPointIterator : public PointIterator<4> {
public:
    OvalPointIterator(const SkRect& oval, SkPath::Direction dir, unsigned startIndex)
        : PointIterator(dir, startIndex) {

        const SkScalar cx = oval.centerX();
        const SkScalar cy = oval.centerY();

        fPts[0] = SkPoint::Make(cx, oval.fTop);
        fPts[1] = SkPoint::Make(oval.fRight, cy);
        fPts[2] = SkPoint::Make(cx, oval.fBottom);
        fPts[3] = SkPoint::Make(oval.fLeft, cy);
    }
};

class RRectPointIterator : public PointIterator<8> {
public:
    RRectPointIterator(const SkRRect& rrect, SkPath::Direction dir, unsigned startIndex)
        : PointIterator(dir, startIndex) {

        const SkRect& bounds = rrect.getBounds();
        const SkScalar L = bounds.fLeft;
        const SkScalar T = bounds.fTop;
        const SkScalar R = bounds.fRight;
        const SkScalar B = bounds.fBottom;

        fPts[0] = SkPoint::Make(L + rrect.radii(SkRRect::kUpperLeft_Corner).fX, T);
        fPts[1] = SkPoint::Make(R - rrect.radii(SkRRect::kUpperRight_Corner).fX, T);
        fPts[2] = SkPoint::Make(R, T + rrect.radii(SkRRect::kUpperRight_Corner).fY);
        fPts[3] = SkPoint::Make(R, B - rrect.radii(SkRRect::kLowerRight_Corner).fY);
        fPts[4] = SkPoint::Make(R - rrect.radii(SkRRect::kLowerRight_Corner).fX, B);
        fPts[5] = SkPoint::Make(L + rrect.radii(SkRRect::kLowerLeft_Corner).fX, B);
        fPts[6] = SkPoint::Make(L, B - rrect.radii(SkRRect::kLowerLeft_Corner).fY);
        fPts[7] = SkPoint::Make(L, T + rrect.radii(SkRRect::kUpperLeft_Corner).fY);
    }
};

} // anonymous namespace

static void assert_known_direction(int dir) {
    SkASSERT(SkPath::kCW_Direction == dir || SkPath::kCCW_Direction == dir);
}

void SkPath::addRect(const SkRect& rect, Direction dir) {
    this->addRect(rect, dir, 0);
}

void SkPath::addRect(SkScalar left, SkScalar top, SkScalar right,
                     SkScalar bottom, Direction dir) {
    this->addRect(SkRect::MakeLTRB(left, top, right, bottom), dir, 0);
}

void SkPath::addRect(const SkRect &rect, Direction dir, unsigned startIndex) {
    assert_known_direction(dir);
    fFirstDirection = this->hasOnlyMoveTos() ?
        (SkPathPriv::FirstDirection)dir : SkPathPriv::kUnknown_FirstDirection;
    SkAutoDisableDirectionCheck addc(this);
    SkAutoPathBoundsUpdate apbu(this, rect);

    SkDEBUGCODE(int initialVerbCount = this->countVerbs());

    const int kVerbs = 5; // moveTo + 3x lineTo + close
    this->incReserve(kVerbs);

    RectPointIterator iter(rect, dir, startIndex);

    this->moveTo(iter.current());
    this->lineTo(iter.next());
    this->lineTo(iter.next());
    this->lineTo(iter.next());
    this->close();

    SkASSERT(this->countVerbs() == initialVerbCount + kVerbs);
}

void SkPath::addPoly(const SkPoint pts[], int count, bool close) {
    SkDEBUGCODE(this->validate();)
    if (count <= 0) {
        return;
    }

    fLastMoveToIndex = fPathRef->countPoints();

    // +close makes room for the extra kClose_Verb
    SkPathRef::Editor ed(&fPathRef, count+close, count);

    ed.growForVerb(kMove_Verb)->set(pts[0].fX, pts[0].fY);
    if (count > 1) {
        SkPoint* p = ed.growForRepeatedVerb(kLine_Verb, count - 1);
        memcpy(p, &pts[1], (count-1) * sizeof(SkPoint));
    }

    if (close) {
        ed.growForVerb(kClose_Verb);
        fLastMoveToIndex ^= ~fLastMoveToIndex >> (8 * sizeof(fLastMoveToIndex) - 1);
    }

    DIRTY_AFTER_EDIT;
    SkDEBUGCODE(this->validate();)
}

#include "SkGeometry.h"

static bool arc_is_lone_point(const SkRect& oval, SkScalar startAngle, SkScalar sweepAngle,
                              SkPoint* pt) {
    if (0 == sweepAngle && (0 == startAngle || SkIntToScalar(360) == startAngle)) {
        // Chrome uses this path to move into and out of ovals. If not
        // treated as a special case the moves can distort the oval's
        // bounding box (and break the circle special case).
        pt->set(oval.fRight, oval.centerY());
        return true;
    } else if (0 == oval.width() && 0 == oval.height()) {
        // Chrome will sometimes create 0 radius round rects. Having degenerate
        // quad segments in the path prevents the path from being recognized as
        // a rect.
        // TODO: optimizing the case where only one of width or height is zero
        // should also be considered. This case, however, doesn't seem to be
        // as common as the single point case.
        pt->set(oval.fRight, oval.fTop);
        return true;
    }
    return false;
}

// Return the unit vectors pointing at the start/stop points for the given start/sweep angles
//
static void angles_to_unit_vectors(SkScalar startAngle, SkScalar sweepAngle,
                                   SkVector* startV, SkVector* stopV, SkRotationDirection* dir) {
    startV->fY = SkScalarSinCos(SkDegreesToRadians(startAngle), &startV->fX);
    stopV->fY = SkScalarSinCos(SkDegreesToRadians(startAngle + sweepAngle), &stopV->fX);

    /*  If the sweep angle is nearly (but less than) 360, then due to precision
     loss in radians-conversion and/or sin/cos, we may end up with coincident
     vectors, which will fool SkBuildQuadArc into doing nothing (bad) instead
     of drawing a nearly complete circle (good).
     e.g. canvas.drawArc(0, 359.99, ...)
     -vs- canvas.drawArc(0, 359.9, ...)
     We try to detect this edge case, and tweak the stop vector
     */
    if (*startV == *stopV) {
        SkScalar sw = SkScalarAbs(sweepAngle);
        if (sw < SkIntToScalar(360) && sw > SkIntToScalar(359)) {
            SkScalar stopRad = SkDegreesToRadians(startAngle + sweepAngle);
            // make a guess at a tiny angle (in radians) to tweak by
            SkScalar deltaRad = SkScalarCopySign(SK_Scalar1/512, sweepAngle);
            // not sure how much will be enough, so we use a loop
            do {
                stopRad -= deltaRad;
                stopV->fY = SkScalarSinCos(stopRad, &stopV->fX);
            } while (*startV == *stopV);
        }
    }
    *dir = sweepAngle > 0 ? kCW_SkRotationDirection : kCCW_SkRotationDirection;
}

/**
 *  If this returns 0, then the caller should just line-to the singlePt, else it should
 *  ignore singlePt and append the specified number of conics.
 */
static int build_arc_conics(const SkRect& oval, const SkVector& start, const SkVector& stop,
                            SkRotationDirection dir, SkConic conics[SkConic::kMaxConicsForArc],
                            SkPoint* singlePt) {
    SkMatrix    matrix;

    matrix.setScale(SkScalarHalf(oval.width()), SkScalarHalf(oval.height()));
    matrix.postTranslate(oval.centerX(), oval.centerY());

    int count = SkConic::BuildUnitArc(start, stop, dir, &matrix, conics);
    if (0 == count) {
        matrix.mapXY(stop.x(), stop.y(), singlePt);
    }
    return count;
}

void SkPath::addRoundRect(const SkRect& rect, const SkScalar radii[],
                          Direction dir) {
    SkRRect rrect;
    rrect.setRectRadii(rect, (const SkVector*) radii);
    this->addRRect(rrect, dir);
}

void SkPath::addRRect(const SkRRect& rrect, Direction dir) {
    // legacy start indices: 6 (CW) and 7(CCW)
    this->addRRect(rrect, dir, dir == kCW_Direction ? 6 : 7);
}

void SkPath::addRRect(const SkRRect &rrect, Direction dir, unsigned startIndex) {
        assert_known_direction(dir);

        if (rrect.isEmpty()) {
            return;
        }

        bool isRRect = hasOnlyMoveTos();
        const SkRect& bounds = rrect.getBounds();

        if (rrect.isRect()) {
            // degenerate(rect) => radii points are collapsing
            this->addRect(bounds, dir, (startIndex + 1) / 2);
        } else if (rrect.isOval()) {
            // degenerate(oval) => line points are collapsing
            this->addOval(bounds, dir, startIndex / 2);
        } else {
            fFirstDirection = this->hasOnlyMoveTos() ?
                                (SkPathPriv::FirstDirection)dir : SkPathPriv::kUnknown_FirstDirection;

            SkAutoPathBoundsUpdate apbu(this, bounds);
            SkAutoDisableDirectionCheck addc(this);

            // we start with a conic on odd indices when moving CW vs. even indices when moving CCW
            const bool startsWithConic = ((startIndex & 1) == (dir == kCW_Direction));
            const SkScalar weight = SK_ScalarRoot2Over2;

            SkDEBUGCODE(int initialVerbCount = this->countVerbs());
            const int kVerbs = startsWithConic
                ? 9   // moveTo + 4x conicTo + 3x lineTo + close
                : 10; // moveTo + 4x lineTo + 4x conicTo + close
            this->incReserve(kVerbs);

            RRectPointIterator rrectIter(rrect, dir, startIndex);
            // Corner iterator indices follow the collapsed radii model,
            // adjusted such that the start pt is "behind" the radii start pt.
            const unsigned rectStartIndex = startIndex / 2 + (dir == kCW_Direction ? 0 : 1);
            RectPointIterator rectIter(bounds, dir, rectStartIndex);

            this->moveTo(rrectIter.current());
            if (startsWithConic) {
                for (unsigned i = 0; i < 3; ++i) {
                    this->conicTo(rectIter.next(), rrectIter.next(), weight);
                    this->lineTo(rrectIter.next());
                }
                this->conicTo(rectIter.next(), rrectIter.next(), weight);
                // final lineTo handled by close().
            } else {
                for (unsigned i = 0; i < 4; ++i) {
                    this->lineTo(rrectIter.next());
                    this->conicTo(rectIter.next(), rrectIter.next(), weight);
                }
            }
            this->close();

            SkPathRef::Editor ed(&fPathRef);
            ed.setIsRRect(isRRect, dir, startIndex % 8);

            SkASSERT(this->countVerbs() == initialVerbCount + kVerbs);
        }

        SkDEBUGCODE(fPathRef->validate();)
}

bool SkPath::hasOnlyMoveTos() const {
    int count = fPathRef->countVerbs();
    const uint8_t* verbs = const_cast<const SkPathRef*>(fPathRef.get())->verbsMemBegin();
    for (int i = 0; i < count; ++i) {
        if (*verbs == kLine_Verb ||
            *verbs == kQuad_Verb ||
            *verbs == kConic_Verb ||
            *verbs == kCubic_Verb) {
            return false;
        }
        ++verbs;
    }
    return true;
}

bool SkPath::isZeroLength() const {
    int count = fPathRef->countPoints();
    if (count < 2) {
        return true;
    }
    const SkPoint* pts = fPathRef.get()->points();
    const SkPoint& first = *pts;
    for (int index = 1; index < count; ++index) {
        if (first != pts[index]) {
            return false;
        }
    }
    return true;
}

void SkPath::addRoundRect(const SkRect& rect, SkScalar rx, SkScalar ry,
                          Direction dir) {
    assert_known_direction(dir);

    if (rx < 0 || ry < 0) {
        return;
    }

    SkRRect rrect;
    rrect.setRectXY(rect, rx, ry);
    this->addRRect(rrect, dir);
}

void SkPath::addOval(const SkRect& oval, Direction dir) {
    // legacy start index: 1
    this->addOval(oval, dir, 1);
}

void SkPath::addOval(const SkRect &oval, Direction dir, unsigned startPointIndex) {
    assert_known_direction(dir);

    /* If addOval() is called after previous moveTo(),
       this path is still marked as an oval. This is used to
       fit into WebKit's calling sequences.
       We can't simply check isEmpty() in this case, as additional
       moveTo() would mark the path non empty.
     */
    bool isOval = hasOnlyMoveTos();
    if (isOval) {
        fFirstDirection = (SkPathPriv::FirstDirection)dir;
    } else {
        fFirstDirection = SkPathPriv::kUnknown_FirstDirection;
    }

    SkAutoDisableDirectionCheck addc(this);
    SkAutoPathBoundsUpdate apbu(this, oval);

    SkDEBUGCODE(int initialVerbCount = this->countVerbs());
    const int kVerbs = 6; // moveTo + 4x conicTo + close
    this->incReserve(kVerbs);

    OvalPointIterator ovalIter(oval, dir, startPointIndex);
    // The corner iterator pts are tracking "behind" the oval/radii pts.
    RectPointIterator rectIter(oval, dir, startPointIndex + (dir == kCW_Direction ? 0 : 1));
    const SkScalar weight = SK_ScalarRoot2Over2;

    this->moveTo(ovalIter.current());
    for (unsigned i = 0; i < 4; ++i) {
        this->conicTo(rectIter.next(), ovalIter.next(), weight);
    }
    this->close();

    SkASSERT(this->countVerbs() == initialVerbCount + kVerbs);

    SkPathRef::Editor ed(&fPathRef);

    ed.setIsOval(isOval, kCCW_Direction == dir, startPointIndex % 4);
}

void SkPath::addCircle(SkScalar x, SkScalar y, SkScalar r, Direction dir) {
    if (r > 0) {
        this->addOval(SkRect::MakeLTRB(x - r, y - r, x + r, y + r), dir);
    }
}

void SkPath::arcTo(const SkRect& oval, SkScalar startAngle, SkScalar sweepAngle,
                   bool forceMoveTo) {
    if (oval.width() < 0 || oval.height() < 0) {
        return;
    }

    if (fPathRef->countVerbs() == 0) {
        forceMoveTo = true;
    }

    SkPoint lonePt;
    if (arc_is_lone_point(oval, startAngle, sweepAngle, &lonePt)) {
        forceMoveTo ? this->moveTo(lonePt) : this->lineTo(lonePt);
        return;
    }

    SkVector startV, stopV;
    SkRotationDirection dir;
    angles_to_unit_vectors(startAngle, sweepAngle, &startV, &stopV, &dir);

    SkPoint singlePt;

    // At this point, we know that the arc is not a lone point, but startV == stopV
    // indicates that the sweepAngle is too small such that angles_to_unit_vectors
    // cannot handle it.
    if (startV == stopV) {
        SkScalar endAngle = SkDegreesToRadians(startAngle + sweepAngle);
        SkScalar radiusX = oval.width() / 2;
        SkScalar radiusY = oval.height() / 2;
        // We cannot use SkScalarSinCos function in the next line because
        // SkScalarSinCos has a threshold *SkScalarNearlyZero*. When sin(startAngle)
        // is 0 and sweepAngle is very small and radius is huge, the expected
        // behavior here is to draw a line. But calling SkScalarSinCos will
        // make sin(endAngle) to be 0 which will then draw a dot.
        singlePt.set(oval.centerX() + radiusX * sk_float_cos(endAngle),
            oval.centerY() + radiusY * sk_float_sin(endAngle));
        forceMoveTo ? this->moveTo(singlePt) : this->lineTo(singlePt);
        return;
    }

    SkConic conics[SkConic::kMaxConicsForArc];
    int count = build_arc_conics(oval, startV, stopV, dir, conics, &singlePt);
    if (count) {
        this->incReserve(count * 2 + 1);
        const SkPoint& pt = conics[0].fPts[0];
        forceMoveTo ? this->moveTo(pt) : this->lineTo(pt);
        for (int i = 0; i < count; ++i) {
            this->conicTo(conics[i].fPts[1], conics[i].fPts[2], conics[i].fW);
        }
    } else {
        forceMoveTo ? this->moveTo(singlePt) : this->lineTo(singlePt);
    }
}

// This converts the SVG arc to conics.
// Partly adapted from Niko's code in kdelibs/kdecore/svgicons.
// Then transcribed from webkit/chrome's SVGPathNormalizer::decomposeArcToCubic()
// See also SVG implementation notes:
// http://www.w3.org/TR/SVG/implnote.html#ArcConversionEndpointToCenter
// Note that arcSweep bool value is flipped from the original implementation.
void SkPath::arcTo(SkScalar rx, SkScalar ry, SkScalar angle, SkPath::ArcSize arcLarge,
                   SkPath::Direction arcSweep, SkScalar x, SkScalar y) {
    this->injectMoveToIfNeeded();
    SkPoint srcPts[2];
    this->getLastPt(&srcPts[0]);
    // If rx = 0 or ry = 0 then this arc is treated as a straight line segment (a "lineto")
    // joining the endpoints.
    // http://www.w3.org/TR/SVG/implnote.html#ArcOutOfRangeParameters
    if (!rx || !ry) {
        this->lineTo(x, y);
        return;
    }
    // If the current point and target point for the arc are identical, it should be treated as a
    // zero length path. This ensures continuity in animations.
    srcPts[1].set(x, y);
    if (srcPts[0] == srcPts[1]) {
        this->lineTo(x, y);
        return;
    }
    rx = SkScalarAbs(rx);
    ry = SkScalarAbs(ry);
    SkVector midPointDistance = srcPts[0] - srcPts[1];
    midPointDistance *= 0.5f;

    SkMatrix pointTransform;
    pointTransform.setRotate(-angle);

    SkPoint transformedMidPoint;
    pointTransform.mapPoints(&transformedMidPoint, &midPointDistance, 1);
    SkScalar squareRx = rx * rx;
    SkScalar squareRy = ry * ry;
    SkScalar squareX = transformedMidPoint.fX * transformedMidPoint.fX;
    SkScalar squareY = transformedMidPoint.fY * transformedMidPoint.fY;

    // Check if the radii are big enough to draw the arc, scale radii if not.
    // http://www.w3.org/TR/SVG/implnote.html#ArcCorrectionOutOfRangeRadii
    SkScalar radiiScale = squareX / squareRx + squareY / squareRy;
    if (radiiScale > 1) {
        radiiScale = SkScalarSqrt(radiiScale);
        rx *= radiiScale;
        ry *= radiiScale;
    }

    pointTransform.setScale(1 / rx, 1 / ry);
    pointTransform.preRotate(-angle);

    SkPoint unitPts[2];
    pointTransform.mapPoints(unitPts, srcPts, (int) SK_ARRAY_COUNT(unitPts));
    SkVector delta = unitPts[1] - unitPts[0];

    SkScalar d = delta.fX * delta.fX + delta.fY * delta.fY;
    SkScalar scaleFactorSquared = SkTMax(1 / d - 0.25f, 0.f);

    SkScalar scaleFactor = SkScalarSqrt(scaleFactorSquared);
    if (SkToBool(arcSweep) != SkToBool(arcLarge)) {  // flipped from the original implementation
        scaleFactor = -scaleFactor;
    }
    delta.scale(scaleFactor);
    SkPoint centerPoint = unitPts[0] + unitPts[1];
    centerPoint *= 0.5f;
    centerPoint.offset(-delta.fY, delta.fX);
    unitPts[0] -= centerPoint;
    unitPts[1] -= centerPoint;
    SkScalar theta1 = SkScalarATan2(unitPts[0].fY, unitPts[0].fX);
    SkScalar theta2 = SkScalarATan2(unitPts[1].fY, unitPts[1].fX);
    SkScalar thetaArc = theta2 - theta1;
    if (thetaArc < 0 && !arcSweep) {  // arcSweep flipped from the original implementation
        thetaArc += SK_ScalarPI * 2;
    } else if (thetaArc > 0 && arcSweep) {  // arcSweep flipped from the original implementation
        thetaArc -= SK_ScalarPI * 2;
    }
    pointTransform.setRotate(angle);
    pointTransform.preScale(rx, ry);

    int segments = SkScalarCeilToInt(SkScalarAbs(thetaArc / (SK_ScalarPI / 2)));
    SkScalar thetaWidth = thetaArc / segments;
    SkScalar t = SkScalarTan(0.5f * thetaWidth);
    if (!SkScalarIsFinite(t)) {
        return;
    }
    SkScalar startTheta = theta1;
    SkScalar w = SkScalarSqrt(SK_ScalarHalf + SkScalarCos(thetaWidth) * SK_ScalarHalf);
    for (int i = 0; i < segments; ++i) {
        SkScalar endTheta = startTheta + thetaWidth;
        SkScalar cosEndTheta, sinEndTheta = SkScalarSinCos(endTheta, &cosEndTheta);

        unitPts[1].set(cosEndTheta, sinEndTheta);
        unitPts[1] += centerPoint;
        unitPts[0] = unitPts[1];
        unitPts[0].offset(t * sinEndTheta, -t * cosEndTheta);
        SkPoint mapped[2];
        pointTransform.mapPoints(mapped, unitPts, (int) SK_ARRAY_COUNT(unitPts));
        this->conicTo(mapped[0], mapped[1], w);
        startTheta = endTheta;
    }
}

void SkPath::rArcTo(SkScalar rx, SkScalar ry, SkScalar xAxisRotate, SkPath::ArcSize largeArc,
                    SkPath::Direction sweep, SkScalar dx, SkScalar dy) {
    SkPoint currentPoint;
    this->getLastPt(&currentPoint);
    this->arcTo(rx, ry, xAxisRotate, largeArc, sweep, currentPoint.fX + dx, currentPoint.fY + dy);
}

void SkPath::addArc(const SkRect& oval, SkScalar startAngle, SkScalar sweepAngle) {
    if (oval.isEmpty() || 0 == sweepAngle) {
        return;
    }

    const SkScalar kFullCircleAngle = SkIntToScalar(360);

    if (sweepAngle >= kFullCircleAngle || sweepAngle <= -kFullCircleAngle) {
        // We can treat the arc as an oval if it begins at one of our legal starting positions.
        // See SkPath::addOval() docs.
        SkScalar startOver90 = startAngle / 90.f;
        SkScalar startOver90I = SkScalarRoundToScalar(startOver90);
        SkScalar error = startOver90 - startOver90I;
        if (SkScalarNearlyEqual(error, 0)) {
            // Index 1 is at startAngle == 0.
            SkScalar startIndex = std::fmod(startOver90I + 1.f, 4.f);
            startIndex = startIndex < 0 ? startIndex + 4.f : startIndex;
            this->addOval(oval, sweepAngle > 0 ? kCW_Direction : kCCW_Direction,
                          (unsigned) startIndex);
            return;
        }
    }
    this->arcTo(oval, startAngle, sweepAngle, true);
}

/*
    Need to handle the case when the angle is sharp, and our computed end-points
    for the arc go behind pt1 and/or p2...
*/
void SkPath::arcTo(SkScalar x1, SkScalar y1, SkScalar x2, SkScalar y2, SkScalar radius) {
    if (radius == 0) {
        this->lineTo(x1, y1);
        return;
    }

    SkVector before, after;

    // need to know our prev pt so we can construct tangent vectors
    {
        SkPoint start;
        this->getLastPt(&start);
        // Handle degenerate cases by adding a line to the first point and
        // bailing out.
        before.setNormalize(x1 - start.fX, y1 - start.fY);
        after.setNormalize(x2 - x1, y2 - y1);
    }

    SkScalar cosh = SkPoint::DotProduct(before, after);
    SkScalar sinh = SkPoint::CrossProduct(before, after);

    if (SkScalarNearlyZero(sinh)) {   // angle is too tight
        this->lineTo(x1, y1);
        return;
    }

    SkScalar dist = SkScalarAbs(radius * (1 - cosh) / sinh);

    SkScalar xx = x1 - dist * before.fX;
    SkScalar yy = y1 - dist * before.fY;
    after.setLength(dist);
    this->lineTo(xx, yy);
    SkScalar weight = SkScalarSqrt(SK_ScalarHalf + cosh * SK_ScalarHalf);
    this->conicTo(x1, y1, x1 + after.fX, y1 + after.fY, weight);
}

///////////////////////////////////////////////////////////////////////////////

void SkPath::addPath(const SkPath& path, SkScalar dx, SkScalar dy, AddPathMode mode) {
    SkMatrix matrix;

    matrix.setTranslate(dx, dy);
    this->addPath(path, matrix, mode);
}

void SkPath::addPath(const SkPath& path, const SkMatrix& matrix, AddPathMode mode) {
    SkPathRef::Editor(&fPathRef, path.countVerbs(), path.countPoints());

    RawIter iter(path);
    SkPoint pts[4];
    Verb    verb;

    SkMatrix::MapPtsProc proc = matrix.getMapPtsProc();
    bool firstVerb = true;
    while ((verb = iter.next(pts)) != kDone_Verb) {
        switch (verb) {
            case kMove_Verb:
                proc(matrix, &pts[0], &pts[0], 1);
                if (firstVerb && mode == kExtend_AddPathMode && !isEmpty()) {
                    injectMoveToIfNeeded(); // In case last contour is closed
                    this->lineTo(pts[0]);
                } else {
                    this->moveTo(pts[0]);
                }
                break;
            case kLine_Verb:
                proc(matrix, &pts[1], &pts[1], 1);
                this->lineTo(pts[1]);
                break;
            case kQuad_Verb:
                proc(matrix, &pts[1], &pts[1], 2);
                this->quadTo(pts[1], pts[2]);
                break;
            case kConic_Verb:
                proc(matrix, &pts[1], &pts[1], 2);
                this->conicTo(pts[1], pts[2], iter.conicWeight());
                break;
            case kCubic_Verb:
                proc(matrix, &pts[1], &pts[1], 3);
                this->cubicTo(pts[1], pts[2], pts[3]);
                break;
            case kClose_Verb:
                this->close();
                break;
            default:
                SkDEBUGFAIL("unknown verb");
        }
        firstVerb = false;
    }
}

///////////////////////////////////////////////////////////////////////////////

static int pts_in_verb(unsigned verb) {
    static const uint8_t gPtsInVerb[] = {
        1,  // kMove
        1,  // kLine
        2,  // kQuad
        2,  // kConic
        3,  // kCubic
        0,  // kClose
        0   // kDone
    };

    SkASSERT(verb < SK_ARRAY_COUNT(gPtsInVerb));
    return gPtsInVerb[verb];
}

// ignore the last point of the 1st contour
void SkPath::reversePathTo(const SkPath& path) {
    const uint8_t* verbs = path.fPathRef->verbsMemBegin(); // points at the last verb
    if (!verbs) {  // empty path returns nullptr
        return;
    }
    const uint8_t* verbsEnd = path.fPathRef->verbs() - 1; // points just past the first verb
    SkASSERT(verbsEnd[0] == kMove_Verb);
    const SkPoint*  pts = path.fPathRef->pointsEnd() - 1;
    const SkScalar* conicWeights = path.fPathRef->conicWeightsEnd();

    while (verbs < verbsEnd) {
        uint8_t v = *verbs++;
        pts -= pts_in_verb(v);
        switch (v) {
            case kMove_Verb:
                // if the path has multiple contours, stop after reversing the last
                return;
            case kLine_Verb:
                this->lineTo(pts[0]);
                break;
            case kQuad_Verb:
                this->quadTo(pts[1], pts[0]);
                break;
            case kConic_Verb:
                this->conicTo(pts[1], pts[0], *--conicWeights);
                break;
            case kCubic_Verb:
                this->cubicTo(pts[2], pts[1], pts[0]);
                break;
            case kClose_Verb:
                SkASSERT(verbs - path.fPathRef->verbsMemBegin() == 1);
                break;
            default:
                SkDEBUGFAIL("bad verb");
                break;
        }
    }
}

void SkPath::reverseAddPath(const SkPath& src) {
    SkPathRef::Editor ed(&fPathRef, src.fPathRef->countPoints(), src.fPathRef->countVerbs());

    const SkPoint* pts = src.fPathRef->pointsEnd();
    // we will iterator through src's verbs backwards
    const uint8_t* verbs = src.fPathRef->verbsMemBegin(); // points at the last verb
    const uint8_t* verbsEnd = src.fPathRef->verbs(); // points just past the first verb
    const SkScalar* conicWeights = src.fPathRef->conicWeightsEnd();

    bool needMove = true;
    bool needClose = false;
    while (verbs < verbsEnd) {
        uint8_t v = *(verbs++);
        int n = pts_in_verb(v);

        if (needMove) {
            --pts;
            this->moveTo(pts->fX, pts->fY);
            needMove = false;
        }
        pts -= n;
        switch (v) {
            case kMove_Verb:
                if (needClose) {
                    this->close();
                    needClose = false;
                }
                needMove = true;
                pts += 1;   // so we see the point in "if (needMove)" above
                break;
            case kLine_Verb:
                this->lineTo(pts[0]);
                break;
            case kQuad_Verb:
                this->quadTo(pts[1], pts[0]);
                break;
            case kConic_Verb:
                this->conicTo(pts[1], pts[0], *--conicWeights);
                break;
            case kCubic_Verb:
                this->cubicTo(pts[2], pts[1], pts[0]);
                break;
            case kClose_Verb:
                needClose = true;
                break;
            default:
                SkDEBUGFAIL("unexpected verb");
        }
    }
}

///////////////////////////////////////////////////////////////////////////////

void SkPath::offset(SkScalar dx, SkScalar dy, SkPath* dst) const {
    SkMatrix    matrix;

    matrix.setTranslate(dx, dy);
    this->transform(matrix, dst);
}

static void subdivide_cubic_to(SkPath* path, const SkPoint pts[4],
                               int level = 2) {
    if (--level >= 0) {
        SkPoint tmp[7];

        SkChopCubicAtHalf(pts, tmp);
        subdivide_cubic_to(path, &tmp[0], level);
        subdivide_cubic_to(path, &tmp[3], level);
    } else {
        path->cubicTo(pts[1], pts[2], pts[3]);
    }
}

void SkPath::transform(const SkMatrix& matrix, SkPath* dst) const {
    SkDEBUGCODE(this->validate();)
    if (dst == nullptr) {
        dst = (SkPath*)this;
    }

    if (matrix.hasPerspective()) {
        SkPath  tmp;
        tmp.fFillType = fFillType;

        SkPath::Iter    iter(*this, false);
        SkPoint         pts[4];
        SkPath::Verb    verb;

        while ((verb = iter.next(pts, false)) != kDone_Verb) {
            switch (verb) {
                case kMove_Verb:
                    tmp.moveTo(pts[0]);
                    break;
                case kLine_Verb:
                    tmp.lineTo(pts[1]);
                    break;
                case kQuad_Verb:
                    // promote the quad to a conic
                    tmp.conicTo(pts[1], pts[2],
                                SkConic::TransformW(pts, SK_Scalar1, matrix));
                    break;
                case kConic_Verb:
                    tmp.conicTo(pts[1], pts[2],
                                SkConic::TransformW(pts, iter.conicWeight(), matrix));
                    break;
                case kCubic_Verb:
                    subdivide_cubic_to(&tmp, pts);
                    break;
                case kClose_Verb:
                    tmp.close();
                    break;
                default:
                    SkDEBUGFAIL("unknown verb");
                    break;
            }
        }

        dst->swap(tmp);
        SkPathRef::Editor ed(&dst->fPathRef);
        matrix.mapPoints(ed.points(), ed.pathRef()->countPoints());
        dst->fFirstDirection = SkPathPriv::kUnknown_FirstDirection;
    } else {
        SkPathRef::CreateTransformedCopy(&dst->fPathRef, *fPathRef.get(), matrix);

        if (this != dst) {
            dst->fFillType = fFillType;
            dst->fConvexity = fConvexity;
            dst->fIsVolatile = fIsVolatile;
        }

        if (SkPathPriv::kUnknown_FirstDirection == fFirstDirection) {
            dst->fFirstDirection = SkPathPriv::kUnknown_FirstDirection;
        } else {
            SkScalar det2x2 =
                matrix.get(SkMatrix::kMScaleX) * matrix.get(SkMatrix::kMScaleY) -
                matrix.get(SkMatrix::kMSkewX)  * matrix.get(SkMatrix::kMSkewY);
            if (det2x2 < 0) {
                dst->fFirstDirection = SkPathPriv::OppositeFirstDirection(
                        (SkPathPriv::FirstDirection)fFirstDirection.load());
            } else if (det2x2 > 0) {
                dst->fFirstDirection = fFirstDirection.load();
            } else {
                dst->fConvexity = kUnknown_Convexity;
                dst->fFirstDirection = SkPathPriv::kUnknown_FirstDirection;
            }
        }

        SkDEBUGCODE(dst->validate();)
    }
}

///////////////////////////////////////////////////////////////////////////////
///////////////////////////////////////////////////////////////////////////////

enum SegmentState {
    kEmptyContour_SegmentState,   // The current contour is empty. We may be
                                  // starting processing or we may have just
                                  // closed a contour.
    kAfterMove_SegmentState,      // We have seen a move, but nothing else.
    kAfterPrimitive_SegmentState  // We have seen a primitive but not yet
                                  // closed the path. Also the initial state.
};

SkPath::Iter::Iter() {
#ifdef SK_DEBUG
    fPts = nullptr;
    fConicWeights = nullptr;
    fMoveTo.fX = fMoveTo.fY = fLastPt.fX = fLastPt.fY = 0;
    fForceClose = fCloseLine = false;
    fSegmentState = kEmptyContour_SegmentState;
#endif
    // need to init enough to make next() harmlessly return kDone_Verb
    fVerbs = nullptr;
    fVerbStop = nullptr;
    fNeedClose = false;
}

SkPath::Iter::Iter(const SkPath& path, bool forceClose) {
    this->setPath(path, forceClose);
}

void SkPath::Iter::setPath(const SkPath& path, bool forceClose) {
    fPts = path.fPathRef->points();
    fVerbs = path.fPathRef->verbs();
    fVerbStop = path.fPathRef->verbsMemBegin();
    fConicWeights = path.fPathRef->conicWeights();
    if (fConicWeights) {
      fConicWeights -= 1;  // begin one behind
    }
    fLastPt.fX = fLastPt.fY = 0;
    fMoveTo.fX = fMoveTo.fY = 0;
    fForceClose = SkToU8(forceClose);
    fNeedClose = false;
    fSegmentState = kEmptyContour_SegmentState;
}

bool SkPath::Iter::isClosedContour() const {
    if (fVerbs == nullptr || fVerbs == fVerbStop) {
        return false;
    }
    if (fForceClose) {
        return true;
    }

    const uint8_t* verbs = fVerbs;
    const uint8_t* stop = fVerbStop;

    if (kMove_Verb == *(verbs - 1)) {
        verbs -= 1; // skip the initial moveto
    }

    while (verbs > stop) {
        // verbs points one beyond the current verb, decrement first.
        unsigned v = *(--verbs);
        if (kMove_Verb == v) {
            break;
        }
        if (kClose_Verb == v) {
            return true;
        }
    }
    return false;
}

SkPath::Verb SkPath::Iter::autoClose(SkPoint pts[2]) {
    SkASSERT(pts);
    if (fLastPt != fMoveTo) {
        // A special case: if both points are NaN, SkPoint::operation== returns
        // false, but the iterator expects that they are treated as the same.
        // (consider SkPoint is a 2-dimension float point).
        if (SkScalarIsNaN(fLastPt.fX) || SkScalarIsNaN(fLastPt.fY) ||
            SkScalarIsNaN(fMoveTo.fX) || SkScalarIsNaN(fMoveTo.fY)) {
            return kClose_Verb;
        }

        pts[0] = fLastPt;
        pts[1] = fMoveTo;
        fLastPt = fMoveTo;
        fCloseLine = true;
        return kLine_Verb;
    } else {
        pts[0] = fMoveTo;
        return kClose_Verb;
    }
}

const SkPoint& SkPath::Iter::cons_moveTo() {
    if (fSegmentState == kAfterMove_SegmentState) {
        // Set the first return pt to the move pt
        fSegmentState = kAfterPrimitive_SegmentState;
        return fMoveTo;
    } else {
        SkASSERT(fSegmentState == kAfterPrimitive_SegmentState);
         // Set the first return pt to the last pt of the previous primitive.
        return fPts[-1];
    }
}

void SkPath::Iter::consumeDegenerateSegments(bool exact) {
    // We need to step over anything that will not move the current draw point
    // forward before the next move is seen
    const uint8_t* lastMoveVerb = 0;
    const SkPoint* lastMovePt = 0;
    const SkScalar* lastMoveWeight = nullptr;
    SkPoint lastPt = fLastPt;
    while (fVerbs != fVerbStop) {
        unsigned verb = *(fVerbs - 1); // fVerbs is one beyond the current verb
        switch (verb) {
            case kMove_Verb:
                // Keep a record of this most recent move
                lastMoveVerb = fVerbs;
                lastMovePt = fPts;
                lastMoveWeight = fConicWeights;
                lastPt = fPts[0];
                fVerbs--;
                fPts++;
                break;

            case kClose_Verb:
                // A close when we are in a segment is always valid except when it
                // follows a move which follows a segment.
                if (fSegmentState == kAfterPrimitive_SegmentState && !lastMoveVerb) {
                    return;
                }
                // A close at any other time must be ignored
                fVerbs--;
                break;

            case kLine_Verb:
                if (!IsLineDegenerate(lastPt, fPts[0], exact)) {
                    if (lastMoveVerb) {
                        fVerbs = lastMoveVerb;
                        fPts = lastMovePt;
                        fConicWeights = lastMoveWeight;
                        return;
                    }
                    return;
                }
                // Ignore this line and continue
                fVerbs--;
                fPts++;
                break;

            case kConic_Verb:
            case kQuad_Verb:
                if (!IsQuadDegenerate(lastPt, fPts[0], fPts[1], exact)) {
                    if (lastMoveVerb) {
                        fVerbs = lastMoveVerb;
                        fPts = lastMovePt;
                        fConicWeights = lastMoveWeight;
                        return;
                    }
                    return;
                }
                // Ignore this line and continue
                fVerbs--;
                fPts += 2;
                fConicWeights += (kConic_Verb == verb);
                break;

            case kCubic_Verb:
                if (!IsCubicDegenerate(lastPt, fPts[0], fPts[1], fPts[2], exact)) {
                    if (lastMoveVerb) {
                        fVerbs = lastMoveVerb;
                        fPts = lastMovePt;
                        fConicWeights = lastMoveWeight;
                        return;
                    }
                    return;
                }
                // Ignore this line and continue
                fVerbs--;
                fPts += 3;
                break;

            default:
                SkDEBUGFAIL("Should never see kDone_Verb");
        }
    }
}

SkPath::Verb SkPath::Iter::doNext(SkPoint ptsParam[4]) {
    SkASSERT(ptsParam);

    if (fVerbs == fVerbStop) {
        // Close the curve if requested and if there is some curve to close
        if (fNeedClose && fSegmentState == kAfterPrimitive_SegmentState) {
            if (kLine_Verb == this->autoClose(ptsParam)) {
                return kLine_Verb;
            }
            fNeedClose = false;
            return kClose_Verb;
        }
        return kDone_Verb;
    }

    // fVerbs is one beyond the current verb, decrement first
    unsigned verb = *(--fVerbs);
    const SkPoint* SK_RESTRICT srcPts = fPts;
    SkPoint* SK_RESTRICT       pts = ptsParam;

    switch (verb) {
        case kMove_Verb:
            if (fNeedClose) {
                fVerbs++; // move back one verb
                verb = this->autoClose(pts);
                if (verb == kClose_Verb) {
                    fNeedClose = false;
                }
                return (Verb)verb;
            }
            if (fVerbs == fVerbStop) {    // might be a trailing moveto
                return kDone_Verb;
            }
            fMoveTo = *srcPts;
            pts[0] = *srcPts;
            srcPts += 1;
            fSegmentState = kAfterMove_SegmentState;
            fLastPt = fMoveTo;
            fNeedClose = fForceClose;
            break;
        case kLine_Verb:
            pts[0] = this->cons_moveTo();
            pts[1] = srcPts[0];
            fLastPt = srcPts[0];
            fCloseLine = false;
            srcPts += 1;
            break;
        case kConic_Verb:
            fConicWeights += 1;
            // fall-through
        case kQuad_Verb:
            pts[0] = this->cons_moveTo();
            memcpy(&pts[1], srcPts, 2 * sizeof(SkPoint));
            fLastPt = srcPts[1];
            srcPts += 2;
            break;
        case kCubic_Verb:
            pts[0] = this->cons_moveTo();
            memcpy(&pts[1], srcPts, 3 * sizeof(SkPoint));
            fLastPt = srcPts[2];
            srcPts += 3;
            break;
        case kClose_Verb:
            verb = this->autoClose(pts);
            if (verb == kLine_Verb) {
                fVerbs++; // move back one verb
            } else {
                fNeedClose = false;
                fSegmentState = kEmptyContour_SegmentState;
            }
            fLastPt = fMoveTo;
            break;
    }
    fPts = srcPts;
    return (Verb)verb;
}

///////////////////////////////////////////////////////////////////////////////

/*
    Format in compressed buffer: [ptCount, verbCount, pts[], verbs[]]
*/

size_t SkPath::writeToMemory(void* storage) const {
    SkDEBUGCODE(this->validate();)

    if (nullptr == storage) {
        const int byteCount = sizeof(int32_t) * 2 + fPathRef->writeSize();
        return SkAlign4(byteCount);
    }

    SkWBuffer   buffer(storage);

    int32_t packed = (fConvexity << kConvexity_SerializationShift) |
                     (fFillType << kFillType_SerializationShift) |
                     (fFirstDirection << kDirection_SerializationShift) |
                     (fIsVolatile << kIsVolatile_SerializationShift) |
                     kCurrent_Version;

    buffer.write32(packed);
    buffer.write32(fLastMoveToIndex);

    fPathRef->writeToBuffer(&buffer);

    buffer.padToAlign4();
    return buffer.pos();
}

size_t SkPath::readFromMemory(const void* storage, size_t length) {
    SkRBuffer buffer(storage, length);

    int32_t packed;
    if (!buffer.readS32(&packed)) {
        return 0;
    }

    unsigned version = packed & 0xFF;
    if (version >= kPathPrivLastMoveToIndex_Version && !buffer.readS32(&fLastMoveToIndex)) {
        return 0;
    }

    fConvexity = (packed >> kConvexity_SerializationShift) & 0xFF;
    fFillType = (packed >> kFillType_SerializationShift) & 0x3;
    uint8_t dir = (packed >> kDirection_SerializationShift) & 0x3;
    fIsVolatile = (packed >> kIsVolatile_SerializationShift) & 0x1;
    SkPathRef* pathRef = SkPathRef::CreateFromBuffer(&buffer);
    if (!pathRef) {
        return 0;
    }

    fPathRef.reset(pathRef);
    SkDEBUGCODE(this->validate();)
    buffer.skipToAlign4();

    // compatibility check
    if (version < kPathPrivFirstDirection_Version) {
        switch (dir) {  // old values
            case 0:
                fFirstDirection = SkPathPriv::kUnknown_FirstDirection;
                break;
            case 1:
                fFirstDirection = SkPathPriv::kCW_FirstDirection;
                break;
            case 2:
                fFirstDirection = SkPathPriv::kCCW_FirstDirection;
                break;
            default:
                SkASSERT(false);
        }
    } else {
        fFirstDirection = dir;
    }

    return buffer.pos();
}

///////////////////////////////////////////////////////////////////////////////

#include "SkString.h"
#include "SkStringUtils.h"
#include "SkStream.h"

static void append_params(SkString* str, const char label[], const SkPoint pts[],
                          int count, SkScalarAsStringType strType, SkScalar conicWeight = -1) {
    str->append(label);
    str->append("(");

    const SkScalar* values = &pts[0].fX;
    count *= 2;

    for (int i = 0; i < count; ++i) {
        SkAppendScalar(str, values[i], strType);
        if (i < count - 1) {
            str->append(", ");
        }
    }
    if (conicWeight >= 0) {
        str->append(", ");
        SkAppendScalar(str, conicWeight, strType);
    }
    str->append(");");
    if (kHex_SkScalarAsStringType == strType) {
        str->append("  // ");
        for (int i = 0; i < count; ++i) {
            SkAppendScalarDec(str, values[i]);
            if (i < count - 1) {
                str->append(", ");
            }
        }
        if (conicWeight >= 0) {
            str->append(", ");
            SkAppendScalarDec(str, conicWeight);
        }
    }
    str->append("\n");
}

void SkPath::dump(SkWStream* wStream, bool forceClose, bool dumpAsHex) const {
    SkScalarAsStringType asType = dumpAsHex ? kHex_SkScalarAsStringType : kDec_SkScalarAsStringType;
    Iter    iter(*this, forceClose);
    SkPoint pts[4];
    Verb    verb;

    SkString builder;
    char const * const gFillTypeStrs[] = {
        "Winding",
        "EvenOdd",
        "InverseWinding",
        "InverseEvenOdd",
    };
    builder.printf("path.setFillType(SkPath::k%s_FillType);\n",
            gFillTypeStrs[(int) this->getFillType()]);
    while ((verb = iter.next(pts, false)) != kDone_Verb) {
        switch (verb) {
            case kMove_Verb:
                append_params(&builder, "path.moveTo", &pts[0], 1, asType);
                break;
            case kLine_Verb:
                append_params(&builder, "path.lineTo", &pts[1], 1, asType);
                break;
            case kQuad_Verb:
                append_params(&builder, "path.quadTo", &pts[1], 2, asType);
                break;
            case kConic_Verb:
                append_params(&builder, "path.conicTo", &pts[1], 2, asType, iter.conicWeight());
                break;
            case kCubic_Verb:
                append_params(&builder, "path.cubicTo", &pts[1], 3, asType);
                break;
            case kClose_Verb:
                builder.append("path.close();\n");
                break;
            default:
                SkDebugf("  path: UNKNOWN VERB %d, aborting dump...\n", verb);
                verb = kDone_Verb;  // stop the loop
                break;
        }
        if (!wStream && builder.size()) {
            SkDebugf("%s", builder.c_str());
            builder.reset();
        }
    }
    if (wStream) {
        wStream->writeText(builder.c_str());
    }
}

void SkPath::dump() const {
    this->dump(nullptr, false, false);
}

void SkPath::dumpHex() const {
    this->dump(nullptr, false, true);
}

#ifdef SK_DEBUG
void SkPath::validate() const {
    SkASSERT((fFillType & ~3) == 0);

#ifdef SK_DEBUG_PATH
    if (!fBoundsIsDirty) {
        SkRect bounds;

        bool isFinite = compute_pt_bounds(&bounds, *fPathRef.get());
        SkASSERT(SkToBool(fIsFinite) == isFinite);

        if (fPathRef->countPoints() <= 1) {
            // if we're empty, fBounds may be empty but translated, so we can't
            // necessarily compare to bounds directly
            // try path.addOval(2, 2, 2, 2) which is empty, but the bounds will
            // be [2, 2, 2, 2]
            SkASSERT(bounds.isEmpty());
            SkASSERT(fBounds.isEmpty());
        } else {
            if (bounds.isEmpty()) {
                SkASSERT(fBounds.isEmpty());
            } else {
                if (!fBounds.isEmpty()) {
                    SkASSERT(fBounds.contains(bounds));
                }
            }
        }
    }
#endif // SK_DEBUG_PATH
}
#endif // SK_DEBUG

///////////////////////////////////////////////////////////////////////////////

static int sign(SkScalar x) { return x < 0; }
#define kValueNeverReturnedBySign   2

enum DirChange {
    kLeft_DirChange,
    kRight_DirChange,
    kStraight_DirChange,
    kBackwards_DirChange,

    kInvalid_DirChange
};


static bool almost_equal(SkScalar compA, SkScalar compB) {
    // The error epsilon was empirically derived; worse case round rects
    // with a mid point outset by 2x float epsilon in tests had an error
    // of 12.
    const int epsilon = 16;
    if (!SkScalarIsFinite(compA) || !SkScalarIsFinite(compB)) {
        return false;
    }
    // no need to check for small numbers because SkPath::Iter has removed degenerate values
    int aBits = SkFloatAs2sCompliment(compA);
    int bBits = SkFloatAs2sCompliment(compB);
    return aBits < bBits + epsilon && bBits < aBits + epsilon;
}

static bool approximately_zero_when_compared_to(double x, double y) {
    return x == 0 || fabs(x) < fabs(y * FLT_EPSILON);
}


// only valid for a single contour
struct Convexicator {
    Convexicator()
    : fPtCount(0)
    , fConvexity(SkPath::kConvex_Convexity)
    , fFirstDirection(SkPathPriv::kUnknown_FirstDirection)
    , fIsFinite(true)
    , fIsCurve(false) {
        fExpectedDir = kInvalid_DirChange;
        // warnings
        fPriorPt.set(0,0);
        fLastPt.set(0, 0);
        fCurrPt.set(0, 0);
        fLastVec.set(0, 0);
        fFirstVec.set(0, 0);

        fDx = fDy = 0;
        fSx = fSy = kValueNeverReturnedBySign;
    }

    SkPath::Convexity getConvexity() const { return fConvexity; }

    /** The direction returned is only valid if the path is determined convex */
    SkPathPriv::FirstDirection getFirstDirection() const { return fFirstDirection; }

    void addPt(const SkPoint& pt) {
        if (SkPath::kConcave_Convexity == fConvexity || !fIsFinite) {
            return;
        }

        if (0 == fPtCount) {
            fCurrPt = pt;
            ++fPtCount;
        } else {
            SkVector vec = pt - fCurrPt;
            SkScalar lengthSqd = vec.lengthSqd();
            if (!SkScalarIsFinite(lengthSqd)) {
                fIsFinite = false;
            } else if (lengthSqd) {
                fPriorPt = fLastPt;
                fLastPt = fCurrPt;
                fCurrPt = pt;
                if (++fPtCount == 2) {
                    fFirstVec = fLastVec = vec;
                } else {
                    SkASSERT(fPtCount > 2);
                    this->addVec(vec);
                }

                int sx = sign(vec.fX);
                int sy = sign(vec.fY);
                fDx += (sx != fSx);
                fDy += (sy != fSy);
                fSx = sx;
                fSy = sy;

                if (fDx > 3 || fDy > 3) {
                    fConvexity = SkPath::kConcave_Convexity;
                }
            }
        }
    }

    void close() {
        if (fPtCount > 2) {
            this->addVec(fFirstVec);
        }
    }

    DirChange directionChange(const SkVector& curVec) {
        SkScalar cross = SkPoint::CrossProduct(fLastVec, curVec);

        SkScalar smallest = SkTMin(fCurrPt.fX, SkTMin(fCurrPt.fY, SkTMin(fLastPt.fX, fLastPt.fY)));
        SkScalar largest = SkTMax(fCurrPt.fX, SkTMax(fCurrPt.fY, SkTMax(fLastPt.fX, fLastPt.fY)));
        largest = SkTMax(largest, -smallest);

        if (!almost_equal(largest, largest + cross)) {
            int sign = SkScalarSignAsInt(cross);
            if (sign) {
                return (1 == sign) ? kRight_DirChange : kLeft_DirChange;
            }
        }

        if (cross) {
            double dLastVecX = SkScalarToDouble(fLastPt.fX) - SkScalarToDouble(fPriorPt.fX);
            double dLastVecY = SkScalarToDouble(fLastPt.fY) - SkScalarToDouble(fPriorPt.fY);
            double dCurrVecX = SkScalarToDouble(fCurrPt.fX) - SkScalarToDouble(fLastPt.fX);
            double dCurrVecY = SkScalarToDouble(fCurrPt.fY) - SkScalarToDouble(fLastPt.fY);
            double dCross = dLastVecX * dCurrVecY - dLastVecY * dCurrVecX;
            if (!approximately_zero_when_compared_to(dCross, SkScalarToDouble(largest))) {
                int sign = SkScalarSignAsInt(SkDoubleToScalar(dCross));
                if (sign) {
                    return (1 == sign) ? kRight_DirChange : kLeft_DirChange;
                }
            }
        }

        if (!SkScalarNearlyZero(fLastVec.lengthSqd(), SK_ScalarNearlyZero*SK_ScalarNearlyZero) &&
            !SkScalarNearlyZero(curVec.lengthSqd(), SK_ScalarNearlyZero*SK_ScalarNearlyZero) &&
            fLastVec.dot(curVec) < 0.0f) {
            return kBackwards_DirChange;
        }

        return kStraight_DirChange;
    }


    bool isFinite() const {
        return fIsFinite;
    }

    void setCurve(bool isCurve) {
        fIsCurve = isCurve;
    }

private:
    void addVec(const SkVector& vec) {
        SkASSERT(vec.fX || vec.fY);
        DirChange dir = this->directionChange(vec);
        switch (dir) {
            case kLeft_DirChange:       // fall through
            case kRight_DirChange:
                if (kInvalid_DirChange == fExpectedDir) {
                    fExpectedDir = dir;
                    fFirstDirection = (kRight_DirChange == dir) ? SkPathPriv::kCW_FirstDirection
                                                                : SkPathPriv::kCCW_FirstDirection;
                } else if (dir != fExpectedDir) {
                    fConvexity = SkPath::kConcave_Convexity;
                    fFirstDirection = SkPathPriv::kUnknown_FirstDirection;
                }
                fLastVec = vec;
                break;
            case kStraight_DirChange:
                break;
            case kBackwards_DirChange:
                if (fIsCurve) {
                    // If any of the subsequent dir is non-backward, it'll be concave.
                    // Otherwise, it's still convex.
                    fExpectedDir = dir;
                }
                fLastVec = vec;
                break;
            case kInvalid_DirChange:
                SkFAIL("Use of invalid direction change flag");
                break;
        }
    }

    SkPoint             fPriorPt;
    SkPoint             fLastPt;
    SkPoint             fCurrPt;
    // fLastVec does not necessarily start at fLastPt. We only advance it when the cross product
    // value with the current vec is deemed to be of a significant value.
    SkVector            fLastVec, fFirstVec;
    int                 fPtCount;   // non-degenerate points
    DirChange           fExpectedDir;
    SkPath::Convexity   fConvexity;
    SkPathPriv::FirstDirection   fFirstDirection;
    int                 fDx, fDy, fSx, fSy;
    bool                fIsFinite;
    bool                fIsCurve;
};

SkPath::Convexity SkPath::internalGetConvexity() const {
    SkASSERT(kUnknown_Convexity == fConvexity);
    SkPoint         pts[4];
    SkPath::Verb    verb;
    SkPath::Iter    iter(*this, true);

    int             contourCount = 0;
    int             count;
    Convexicator    state;

    if (!isFinite()) {
        return kUnknown_Convexity;
    }
    while ((verb = iter.next(pts, true, true)) != SkPath::kDone_Verb) {
        switch (verb) {
            case kMove_Verb:
                if (++contourCount > 1) {
                    fConvexity = kConcave_Convexity;
                    return kConcave_Convexity;
                }
                pts[1] = pts[0];
                // fall through
            case kLine_Verb:
                count = 1;
                state.setCurve(false);
                break;
            case kQuad_Verb:
                // fall through
            case kConic_Verb:
                // fall through
            case kCubic_Verb:
                count = 2 + (kCubic_Verb == verb);
                // As an additional enhancement, this could set curve true only
                // if the curve is nonlinear
                state.setCurve(true);
                break;
            case kClose_Verb:
                state.setCurve(false);
                state.close();
                count = 0;
                break;
            default:
                SkDEBUGFAIL("bad verb");
                fConvexity = kConcave_Convexity;
                return kConcave_Convexity;
        }

        for (int i = 1; i <= count; i++) {
            state.addPt(pts[i]);
        }
        // early exit
        if (!state.isFinite()) {
            return kUnknown_Convexity;
        }
        if (kConcave_Convexity == state.getConvexity()) {
            fConvexity = kConcave_Convexity;
            return kConcave_Convexity;
        }
    }
    fConvexity = state.getConvexity();
    if (kConvex_Convexity == fConvexity && SkPathPriv::kUnknown_FirstDirection == fFirstDirection) {
        fFirstDirection = state.getFirstDirection();
    }
    return static_cast<Convexity>(fConvexity);
}

///////////////////////////////////////////////////////////////////////////////

class ContourIter {
public:
    ContourIter(const SkPathRef& pathRef);

    bool done() const { return fDone; }
    // if !done() then these may be called
    int count() const { return fCurrPtCount; }
    const SkPoint* pts() const { return fCurrPt; }
    void next();

private:
    int fCurrPtCount;
    const SkPoint* fCurrPt;
    const uint8_t* fCurrVerb;
    const uint8_t* fStopVerbs;
    const SkScalar* fCurrConicWeight;
    bool fDone;
    SkDEBUGCODE(int fContourCounter;)
};

ContourIter::ContourIter(const SkPathRef& pathRef) {
    fStopVerbs = pathRef.verbsMemBegin();
    fDone = false;
    fCurrPt = pathRef.points();
    fCurrVerb = pathRef.verbs();
    fCurrConicWeight = pathRef.conicWeights();
    fCurrPtCount = 0;
    SkDEBUGCODE(fContourCounter = 0;)
    this->next();
}

void ContourIter::next() {
    if (fCurrVerb <= fStopVerbs) {
        fDone = true;
    }
    if (fDone) {
        return;
    }

    // skip pts of prev contour
    fCurrPt += fCurrPtCount;

    SkASSERT(SkPath::kMove_Verb == fCurrVerb[~0]);
    int ptCount = 1;    // moveTo
    const uint8_t* verbs = fCurrVerb;

    for (--verbs; verbs > fStopVerbs; --verbs) {
        switch (verbs[~0]) {
            case SkPath::kMove_Verb:
                goto CONTOUR_END;
            case SkPath::kLine_Verb:
                ptCount += 1;
                break;
            case SkPath::kConic_Verb:
                fCurrConicWeight += 1;
                // fall-through
            case SkPath::kQuad_Verb:
                ptCount += 2;
                break;
            case SkPath::kCubic_Verb:
                ptCount += 3;
                break;
            case SkPath::kClose_Verb:
                break;
            default:
                SkDEBUGFAIL("unexpected verb");
                break;
        }
    }
CONTOUR_END:
    fCurrPtCount = ptCount;
    fCurrVerb = verbs;
    SkDEBUGCODE(++fContourCounter;)
}

// returns cross product of (p1 - p0) and (p2 - p0)
static SkScalar cross_prod(const SkPoint& p0, const SkPoint& p1, const SkPoint& p2) {
    SkScalar cross = SkPoint::CrossProduct(p1 - p0, p2 - p0);
    // We may get 0 when the above subtracts underflow. We expect this to be
    // very rare and lazily promote to double.
    if (0 == cross) {
        double p0x = SkScalarToDouble(p0.fX);
        double p0y = SkScalarToDouble(p0.fY);

        double p1x = SkScalarToDouble(p1.fX);
        double p1y = SkScalarToDouble(p1.fY);

        double p2x = SkScalarToDouble(p2.fX);
        double p2y = SkScalarToDouble(p2.fY);

        cross = SkDoubleToScalar((p1x - p0x) * (p2y - p0y) -
                                 (p1y - p0y) * (p2x - p0x));

    }
    return cross;
}

// Returns the first pt with the maximum Y coordinate
static int find_max_y(const SkPoint pts[], int count) {
    SkASSERT(count > 0);
    SkScalar max = pts[0].fY;
    int firstIndex = 0;
    for (int i = 1; i < count; ++i) {
        SkScalar y = pts[i].fY;
        if (y > max) {
            max = y;
            firstIndex = i;
        }
    }
    return firstIndex;
}

static int find_diff_pt(const SkPoint pts[], int index, int n, int inc) {
    int i = index;
    for (;;) {
        i = (i + inc) % n;
        if (i == index) {   // we wrapped around, so abort
            break;
        }
        if (pts[index] != pts[i]) { // found a different point, success!
            break;
        }
    }
    return i;
}

/**
 *  Starting at index, and moving forward (incrementing), find the xmin and
 *  xmax of the contiguous points that have the same Y.
 */
static int find_min_max_x_at_y(const SkPoint pts[], int index, int n,
                               int* maxIndexPtr) {
    const SkScalar y = pts[index].fY;
    SkScalar min = pts[index].fX;
    SkScalar max = min;
    int minIndex = index;
    int maxIndex = index;
    for (int i = index + 1; i < n; ++i) {
        if (pts[i].fY != y) {
            break;
        }
        SkScalar x = pts[i].fX;
        if (x < min) {
            min = x;
            minIndex = i;
        } else if (x > max) {
            max = x;
            maxIndex = i;
        }
    }
    *maxIndexPtr = maxIndex;
    return minIndex;
}

static void crossToDir(SkScalar cross, SkPathPriv::FirstDirection* dir) {
    *dir = cross > 0 ? SkPathPriv::kCW_FirstDirection : SkPathPriv::kCCW_FirstDirection;
}

/*
 *  We loop through all contours, and keep the computed cross-product of the
 *  contour that contained the global y-max. If we just look at the first
 *  contour, we may find one that is wound the opposite way (correctly) since
 *  it is the interior of a hole (e.g. 'o'). Thus we must find the contour
 *  that is outer most (or at least has the global y-max) before we can consider
 *  its cross product.
 */
bool SkPathPriv::CheapComputeFirstDirection(const SkPath& path, FirstDirection* dir) {
    if (kUnknown_FirstDirection != path.fFirstDirection.load()) {
        *dir = static_cast<FirstDirection>(path.fFirstDirection.load());
        return true;
    }

    // don't want to pay the cost for computing this if it
    // is unknown, so we don't call isConvex()
    if (SkPath::kConvex_Convexity == path.getConvexityOrUnknown()) {
        SkASSERT(kUnknown_FirstDirection == path.fFirstDirection);
        *dir = static_cast<FirstDirection>(path.fFirstDirection.load());
        return false;
    }

    ContourIter iter(*path.fPathRef.get());

    // initialize with our logical y-min
    SkScalar ymax = path.getBounds().fTop;
    SkScalar ymaxCross = 0;

    for (; !iter.done(); iter.next()) {
        int n = iter.count();
        if (n < 3) {
            continue;
        }

        const SkPoint* pts = iter.pts();
        SkScalar cross = 0;
        int index = find_max_y(pts, n);
        if (pts[index].fY < ymax) {
            continue;
        }

        // If there is more than 1 distinct point at the y-max, we take the
        // x-min and x-max of them and just subtract to compute the dir.
        if (pts[(index + 1) % n].fY == pts[index].fY) {
            int maxIndex;
            int minIndex = find_min_max_x_at_y(pts, index, n, &maxIndex);
            if (minIndex == maxIndex) {
                goto TRY_CROSSPROD;
            }
            SkASSERT(pts[minIndex].fY == pts[index].fY);
            SkASSERT(pts[maxIndex].fY == pts[index].fY);
            SkASSERT(pts[minIndex].fX <= pts[maxIndex].fX);
            // we just subtract the indices, and let that auto-convert to
            // SkScalar, since we just want - or + to signal the direction.
            cross = minIndex - maxIndex;
        } else {
            TRY_CROSSPROD:
            // Find a next and prev index to use for the cross-product test,
            // but we try to find pts that form non-zero vectors from pts[index]
            //
            // Its possible that we can't find two non-degenerate vectors, so
            // we have to guard our search (e.g. all the pts could be in the
            // same place).

            // we pass n - 1 instead of -1 so we don't foul up % operator by
            // passing it a negative LH argument.
            int prev = find_diff_pt(pts, index, n, n - 1);
            if (prev == index) {
                // completely degenerate, skip to next contour
                continue;
            }
            int next = find_diff_pt(pts, index, n, 1);
            SkASSERT(next != index);
            cross = cross_prod(pts[prev], pts[index], pts[next]);
            // if we get a zero and the points are horizontal, then we look at the spread in
            // x-direction. We really should continue to walk away from the degeneracy until
            // there is a divergence.
            if (0 == cross && pts[prev].fY == pts[index].fY && pts[next].fY == pts[index].fY) {
                // construct the subtract so we get the correct Direction below
                cross = pts[index].fX - pts[next].fX;
            }
        }

        if (cross) {
            // record our best guess so far
            ymax = pts[index].fY;
            ymaxCross = cross;
        }
    }
    if (ymaxCross) {
        crossToDir(ymaxCross, dir);
        path.fFirstDirection = *dir;
        return true;
    } else {
        return false;
    }
}

///////////////////////////////////////////////////////////////////////////////

static bool between(SkScalar a, SkScalar b, SkScalar c) {
    SkASSERT(((a <= b && b <= c) || (a >= b && b >= c)) == ((a - b) * (c - b) <= 0)
            || (SkScalarNearlyZero(a) && SkScalarNearlyZero(b) && SkScalarNearlyZero(c)));
    return (a - b) * (c - b) <= 0;
}

static SkScalar eval_cubic_pts(SkScalar c0, SkScalar c1, SkScalar c2, SkScalar c3,
                               SkScalar t) {
    SkScalar A = c3 + 3*(c1 - c2) - c0;
    SkScalar B = 3*(c2 - c1 - c1 + c0);
    SkScalar C = 3*(c1 - c0);
    SkScalar D = c0;
    return poly_eval(A, B, C, D, t);
}

template <size_t N> static void find_minmax(const SkPoint pts[],
                                            SkScalar* minPtr, SkScalar* maxPtr) {
    SkScalar min, max;
    min = max = pts[0].fX;
    for (size_t i = 1; i < N; ++i) {
        min = SkMinScalar(min, pts[i].fX);
        max = SkMaxScalar(max, pts[i].fX);
    }
    *minPtr = min;
    *maxPtr = max;
}

static bool checkOnCurve(SkScalar x, SkScalar y, const SkPoint& start, const SkPoint& end) {
    if (start.fY == end.fY) {
        return between(start.fX, x, end.fX) && x != end.fX;
    } else {
        return x == start.fX && y == start.fY;
    }
}

static int winding_mono_cubic(const SkPoint pts[], SkScalar x, SkScalar y, int* onCurveCount) {
    SkScalar y0 = pts[0].fY;
    SkScalar y3 = pts[3].fY;

    int dir = 1;
    if (y0 > y3) {
        SkTSwap(y0, y3);
        dir = -1;
    }
    if (y < y0 || y > y3) {
        return 0;
    }
    if (checkOnCurve(x, y, pts[0], pts[3])) {
        *onCurveCount += 1;
        return 0;
    }
    if (y == y3) {
        return 0;
    }

    // quickreject or quickaccept
    SkScalar min, max;
    find_minmax<4>(pts, &min, &max);
    if (x < min) {
        return 0;
    }
    if (x > max) {
        return dir;
    }

    // compute the actual x(t) value
    SkScalar t;
    if (!SkCubicClipper::ChopMonoAtY(pts, y, &t)) {
        return 0;
    }
    SkScalar xt = eval_cubic_pts(pts[0].fX, pts[1].fX, pts[2].fX, pts[3].fX, t);
    if (SkScalarNearlyEqual(xt, x)) {
        if (x != pts[3].fX || y != pts[3].fY) {  // don't test end points; they're start points
            *onCurveCount += 1;
            return 0;
        }
    }
    return xt < x ? dir : 0;
}

static int winding_cubic(const SkPoint pts[], SkScalar x, SkScalar y, int* onCurveCount) {
    SkPoint dst[10];
    int n = SkChopCubicAtYExtrema(pts, dst);
    int w = 0;
    for (int i = 0; i <= n; ++i) {
        w += winding_mono_cubic(&dst[i * 3], x, y, onCurveCount);
    }
    return w;
}

static double conic_eval_numerator(const SkScalar src[], SkScalar w, SkScalar t) {
    SkASSERT(src);
    SkASSERT(t >= 0 && t <= 1);
    SkScalar src2w = src[2] * w;
    SkScalar C = src[0];
    SkScalar A = src[4] - 2 * src2w + C;
    SkScalar B = 2 * (src2w - C);
    return poly_eval(A, B, C, t);
}


static double conic_eval_denominator(SkScalar w, SkScalar t) {
    SkScalar B = 2 * (w - 1);
    SkScalar C = 1;
    SkScalar A = -B;
    return poly_eval(A, B, C, t);
}

static int winding_mono_conic(const SkConic& conic, SkScalar x, SkScalar y, int* onCurveCount) {
    const SkPoint* pts = conic.fPts;
    SkScalar y0 = pts[0].fY;
    SkScalar y2 = pts[2].fY;

    int dir = 1;
    if (y0 > y2) {
        SkTSwap(y0, y2);
        dir = -1;
    }
    if (y < y0 || y > y2) {
        return 0;
    }
    if (checkOnCurve(x, y, pts[0], pts[2])) {
        *onCurveCount += 1;
        return 0;
    }
    if (y == y2) {
        return 0;
    }

    SkScalar roots[2];
    SkScalar A = pts[2].fY;
    SkScalar B = pts[1].fY * conic.fW - y * conic.fW + y;
    SkScalar C = pts[0].fY;
    A += C - 2 * B;  // A = a + c - 2*(b*w - yCept*w + yCept)
    B -= C;  // B = b*w - w * yCept + yCept - a
    C -= y;
    int n = SkFindUnitQuadRoots(A, 2 * B, C, roots);
    SkASSERT(n <= 1);
    SkScalar xt;
    if (0 == n) {
        // zero roots are returned only when y0 == y
        // Need [0] if dir == 1
        // and  [2] if dir == -1
        xt = pts[1 - dir].fX;
    } else {
        SkScalar t = roots[0];
        xt = conic_eval_numerator(&pts[0].fX, conic.fW, t) / conic_eval_denominator(conic.fW, t);
    }
    if (SkScalarNearlyEqual(xt, x)) {
        if (x != pts[2].fX || y != pts[2].fY) {  // don't test end points; they're start points
            *onCurveCount += 1;
            return 0;
        }
    }
    return xt < x ? dir : 0;
}

static bool is_mono_quad(SkScalar y0, SkScalar y1, SkScalar y2) {
    //    return SkScalarSignAsInt(y0 - y1) + SkScalarSignAsInt(y1 - y2) != 0;
    if (y0 == y1) {
        return true;
    }
    if (y0 < y1) {
        return y1 <= y2;
    } else {
        return y1 >= y2;
    }
}

static int winding_conic(const SkPoint pts[], SkScalar x, SkScalar y, SkScalar weight,
                         int* onCurveCount) {
    SkConic conic(pts, weight);
    SkConic chopped[2];
    // If the data points are very large, the conic may not be monotonic but may also
    // fail to chop. Then, the chopper does not split the original conic in two.
    bool isMono = is_mono_quad(pts[0].fY, pts[1].fY, pts[2].fY) || !conic.chopAtYExtrema(chopped);
    int w = winding_mono_conic(isMono ? conic : chopped[0], x, y, onCurveCount);
    if (!isMono) {
        w += winding_mono_conic(chopped[1], x, y, onCurveCount);
    }
    return w;
}

static int winding_mono_quad(const SkPoint pts[], SkScalar x, SkScalar y, int* onCurveCount) {
    SkScalar y0 = pts[0].fY;
    SkScalar y2 = pts[2].fY;

    int dir = 1;
    if (y0 > y2) {
        SkTSwap(y0, y2);
        dir = -1;
    }
    if (y < y0 || y > y2) {
        return 0;
    }
    if (checkOnCurve(x, y, pts[0], pts[2])) {
        *onCurveCount += 1;
        return 0;
    }
    if (y == y2) {
        return 0;
    }
    // bounds check on X (not required. is it faster?)
#if 0
    if (pts[0].fX > x && pts[1].fX > x && pts[2].fX > x) {
        return 0;
    }
#endif

    SkScalar roots[2];
    int n = SkFindUnitQuadRoots(pts[0].fY - 2 * pts[1].fY + pts[2].fY,
                                2 * (pts[1].fY - pts[0].fY),
                                pts[0].fY - y,
                                roots);
    SkASSERT(n <= 1);
    SkScalar xt;
    if (0 == n) {
        // zero roots are returned only when y0 == y
        // Need [0] if dir == 1
        // and  [2] if dir == -1
        xt = pts[1 - dir].fX;
    } else {
        SkScalar t = roots[0];
        SkScalar C = pts[0].fX;
        SkScalar A = pts[2].fX - 2 * pts[1].fX + C;
        SkScalar B = 2 * (pts[1].fX - C);
        xt = poly_eval(A, B, C, t);
    }
    if (SkScalarNearlyEqual(xt, x)) {
        if (x != pts[2].fX || y != pts[2].fY) {  // don't test end points; they're start points
            *onCurveCount += 1;
            return 0;
        }
    }
    return xt < x ? dir : 0;
}

static int winding_quad(const SkPoint pts[], SkScalar x, SkScalar y, int* onCurveCount) {
    SkPoint dst[5];
    int     n = 0;

    if (!is_mono_quad(pts[0].fY, pts[1].fY, pts[2].fY)) {
        n = SkChopQuadAtYExtrema(pts, dst);
        pts = dst;
    }
    int w = winding_mono_quad(pts, x, y, onCurveCount);
    if (n > 0) {
        w += winding_mono_quad(&pts[2], x, y, onCurveCount);
    }
    return w;
}

static int winding_line(const SkPoint pts[], SkScalar x, SkScalar y, int* onCurveCount) {
    SkScalar x0 = pts[0].fX;
    SkScalar y0 = pts[0].fY;
    SkScalar x1 = pts[1].fX;
    SkScalar y1 = pts[1].fY;

    SkScalar dy = y1 - y0;

    int dir = 1;
    if (y0 > y1) {
        SkTSwap(y0, y1);
        dir = -1;
    }
    if (y < y0 || y > y1) {
        return 0;
    }
    if (checkOnCurve(x, y, pts[0], pts[1])) {
        *onCurveCount += 1;
        return 0;
    }
    if (y == y1) {
        return 0;
    }
    SkScalar cross = (x1 - x0) * (y - pts[0].fY) - dy * (x - x0);

    if (!cross) {
        // zero cross means the point is on the line, and since the case where
        // y of the query point is at the end point is handled above, we can be
        // sure that we're on the line (excluding the end point) here
        if (x != x1 || y != pts[1].fY) {
            *onCurveCount += 1;
        }
        dir = 0;
    } else if (SkScalarSignAsInt(cross) == dir) {
        dir = 0;
    }
    return dir;
}

static void tangent_cubic(const SkPoint pts[], SkScalar x, SkScalar y,
        SkTDArray<SkVector>* tangents) {
    if (!between(pts[0].fY, y, pts[1].fY) && !between(pts[1].fY, y, pts[2].fY)
             && !between(pts[2].fY, y, pts[3].fY)) {
        return;
    }
    if (!between(pts[0].fX, x, pts[1].fX) && !between(pts[1].fX, x, pts[2].fX)
             && !between(pts[2].fX, x, pts[3].fX)) {
        return;
    }
    SkPoint dst[10];
    int n = SkChopCubicAtYExtrema(pts, dst);
    for (int i = 0; i <= n; ++i) {
        SkPoint* c = &dst[i * 3];
        SkScalar t;
        if (!SkCubicClipper::ChopMonoAtY(c, y, &t)) {
            continue;
        }
        SkScalar xt = eval_cubic_pts(c[0].fX, c[1].fX, c[2].fX, c[3].fX, t);
        if (!SkScalarNearlyEqual(x, xt)) {
            continue;
        }
        SkVector tangent;
        SkEvalCubicAt(c, t, nullptr, &tangent, nullptr);
        tangents->push(tangent);
    }
}

static void tangent_conic(const SkPoint pts[], SkScalar x, SkScalar y, SkScalar w,
            SkTDArray<SkVector>* tangents) {
    if (!between(pts[0].fY, y, pts[1].fY) && !between(pts[1].fY, y, pts[2].fY)) {
        return;
    }
    if (!between(pts[0].fX, x, pts[1].fX) && !between(pts[1].fX, x, pts[2].fX)) {
        return;
    }
    SkScalar roots[2];
    SkScalar A = pts[2].fY;
    SkScalar B = pts[1].fY * w - y * w + y;
    SkScalar C = pts[0].fY;
    A += C - 2 * B;  // A = a + c - 2*(b*w - yCept*w + yCept)
    B -= C;  // B = b*w - w * yCept + yCept - a
    C -= y;
    int n = SkFindUnitQuadRoots(A, 2 * B, C, roots);
    for (int index = 0; index < n; ++index) {
        SkScalar t = roots[index];
        SkScalar xt = conic_eval_numerator(&pts[0].fX, w, t) / conic_eval_denominator(w, t);
        if (!SkScalarNearlyEqual(x, xt)) {
            continue;
        }
        SkConic conic(pts, w);
        tangents->push(conic.evalTangentAt(t));
    }
}

static void tangent_quad(const SkPoint pts[], SkScalar x, SkScalar y,
        SkTDArray<SkVector>* tangents) {
    if (!between(pts[0].fY, y, pts[1].fY) && !between(pts[1].fY, y, pts[2].fY)) {
        return;
    }
    if (!between(pts[0].fX, x, pts[1].fX) && !between(pts[1].fX, x, pts[2].fX)) {
        return;
    }
    SkScalar roots[2];
    int n = SkFindUnitQuadRoots(pts[0].fY - 2 * pts[1].fY + pts[2].fY,
                                2 * (pts[1].fY - pts[0].fY),
                                pts[0].fY - y,
                                roots);
    for (int index = 0; index < n; ++index) {
        SkScalar t = roots[index];
        SkScalar C = pts[0].fX;
        SkScalar A = pts[2].fX - 2 * pts[1].fX + C;
        SkScalar B = 2 * (pts[1].fX - C);
        SkScalar xt = poly_eval(A, B, C, t);
        if (!SkScalarNearlyEqual(x, xt)) {
            continue;
        }
        tangents->push(SkEvalQuadTangentAt(pts, t));
    }
}

static void tangent_line(const SkPoint pts[], SkScalar x, SkScalar y,
        SkTDArray<SkVector>* tangents) {
    SkScalar y0 = pts[0].fY;
    SkScalar y1 = pts[1].fY;
    if (!between(y0, y, y1)) {
        return;
    }
    SkScalar x0 = pts[0].fX;
    SkScalar x1 = pts[1].fX;
    if (!between(x0, x, x1)) {
        return;
    }
    SkScalar dx = x1 - x0;
    SkScalar dy = y1 - y0;
    if (!SkScalarNearlyEqual((x - x0) * dy, dx * (y - y0))) {
        return;
    }
    SkVector v;
    v.set(dx, dy);
    tangents->push(v);
}

static bool contains_inclusive(const SkRect& r, SkScalar x, SkScalar y) {
    return r.fLeft <= x && x <= r.fRight && r.fTop <= y && y <= r.fBottom;
}

bool SkPath::contains(SkScalar x, SkScalar y) const {
    bool isInverse = this->isInverseFillType();
    if (this->isEmpty()) {
        return isInverse;
    }

    if (!contains_inclusive(this->getBounds(), x, y)) {
        return isInverse;
    }

    SkPath::Iter iter(*this, true);
    bool done = false;
    int w = 0;
    int onCurveCount = 0;
    do {
        SkPoint pts[4];
        switch (iter.next(pts, false)) {
            case SkPath::kMove_Verb:
            case SkPath::kClose_Verb:
                break;
            case SkPath::kLine_Verb:
                w += winding_line(pts, x, y, &onCurveCount);
                break;
            case SkPath::kQuad_Verb:
                w += winding_quad(pts, x, y, &onCurveCount);
                break;
            case SkPath::kConic_Verb:
                w += winding_conic(pts, x, y, iter.conicWeight(), &onCurveCount);
                break;
            case SkPath::kCubic_Verb:
                w += winding_cubic(pts, x, y, &onCurveCount);
                break;
            case SkPath::kDone_Verb:
                done = true;
                break;
       }
    } while (!done);
    bool evenOddFill = SkPath::kEvenOdd_FillType == this->getFillType()
            || SkPath::kInverseEvenOdd_FillType == this->getFillType();
    if (evenOddFill) {
        w &= 1;
    }
    if (w) {
        return !isInverse;
    }
    if (onCurveCount <= 1) {
        return SkToBool(onCurveCount) ^ isInverse;
    }
    if ((onCurveCount & 1) || evenOddFill) {
        return SkToBool(onCurveCount & 1) ^ isInverse;
    }
    // If the point touches an even number of curves, and the fill is winding, check for
    // coincidence. Count coincidence as places where the on curve points have identical tangents.
    iter.setPath(*this, true);
    done = false;
    SkTDArray<SkVector> tangents;
    do {
        SkPoint pts[4];
        int oldCount = tangents.count();
        switch (iter.next(pts, false)) {
            case SkPath::kMove_Verb:
            case SkPath::kClose_Verb:
                break;
            case SkPath::kLine_Verb:
                tangent_line(pts, x, y, &tangents);
                break;
            case SkPath::kQuad_Verb:
                tangent_quad(pts, x, y, &tangents);
                break;
            case SkPath::kConic_Verb:
                tangent_conic(pts, x, y, iter.conicWeight(), &tangents);
                break;
            case SkPath::kCubic_Verb:
                tangent_cubic(pts, x, y, &tangents);
                break;
            case SkPath::kDone_Verb:
                done = true;
                break;
       }
       if (tangents.count() > oldCount) {
            int last = tangents.count() - 1;
            const SkVector& tangent = tangents[last];
            if (SkScalarNearlyZero(tangent.lengthSqd())) {
                tangents.remove(last);
            } else {
                for (int index = 0; index < last; ++index) {
                    const SkVector& test = tangents[index];
                    if (SkScalarNearlyZero(test.cross(tangent))
                            && SkScalarSignAsInt(tangent.fX * test.fX) <= 0
                            && SkScalarSignAsInt(tangent.fY * test.fY) <= 0) {
                        tangents.remove(last);
                        tangents.removeShuffle(index);
                        break;
                    }
                }
            }
        }
    } while (!done);
    return SkToBool(tangents.count()) ^ isInverse;
}

int SkPath::ConvertConicToQuads(const SkPoint& p0, const SkPoint& p1, const SkPoint& p2,
                                SkScalar w, SkPoint pts[], int pow2) {
    const SkConic conic(p0, p1, p2, w);
    return conic.chopIntoQuadsPOW2(pts, pow2);
}

bool SkPathPriv::IsSimpleClosedRect(const SkPath& path, SkRect* rect, SkPath::Direction* direction,
                                    unsigned* start) {
    if (path.getSegmentMasks() != SkPath::kLine_SegmentMask) {
        return false;
    }
    SkPath::RawIter iter(path);
    SkPoint verbPts[4];
    SkPath::Verb v;
    SkPoint rectPts[5];
    int rectPtCnt = 0;
    while ((v = iter.next(verbPts)) != SkPath::kDone_Verb) {
        switch (v) {
            case SkPath::kMove_Verb:
                if (0 != rectPtCnt) {
                    return false;
                }
                rectPts[0] = verbPts[0];
                ++rectPtCnt;
                break;
            case SkPath::kLine_Verb:
                if (5 == rectPtCnt) {
                    return false;
                }
                rectPts[rectPtCnt] = verbPts[1];
                ++rectPtCnt;
                break;
            case SkPath::kClose_Verb:
                if (4 == rectPtCnt) {
                    rectPts[4] = rectPts[0];
                    rectPtCnt = 5;
                }
                break;
            default:
                return false;
        }
    }
    if (rectPtCnt < 5) {
        return false;
    }
    if (rectPts[0] != rectPts[4]) {
        return false;
    }
    // Check for two cases of rectangles: pts 0 and 3 form a vertical edge or a horizontal edge (
    // and pts 1 and 2 the opposite vertical or horizontal edge).
    bool vec03IsVertical;
    if (rectPts[0].fX == rectPts[3].fX && rectPts[1].fX == rectPts[2].fX &&
        rectPts[0].fY == rectPts[1].fY && rectPts[3].fY == rectPts[2].fY) {
        // Make sure it has non-zero width and height
        if (rectPts[0].fX == rectPts[1].fX || rectPts[0].fY == rectPts[3].fY) {
            return false;
        }
        vec03IsVertical = true;
    } else if (rectPts[0].fY == rectPts[3].fY && rectPts[1].fY == rectPts[2].fY &&
               rectPts[0].fX == rectPts[1].fX && rectPts[3].fX == rectPts[2].fX) {
        // Make sure it has non-zero width and height
        if (rectPts[0].fY == rectPts[1].fY || rectPts[0].fX == rectPts[3].fX) {
            return false;
        }
        vec03IsVertical = false;
    } else {
        return false;
    }
    // Set sortFlags so that it has the low bit set if pt index 0 is on right edge and second bit
    // set if it is on the bottom edge.
    unsigned sortFlags =
            ((rectPts[0].fX < rectPts[2].fX) ? 0b00 : 0b01) |
            ((rectPts[0].fY < rectPts[2].fY) ? 0b00 : 0b10);
    switch (sortFlags) {
        case 0b00:
            rect->set(rectPts[0].fX, rectPts[0].fY, rectPts[2].fX, rectPts[2].fY);
            *direction = vec03IsVertical ? SkPath::kCW_Direction : SkPath::kCCW_Direction;
            *start = 0;
            break;
        case 0b01:
            rect->set(rectPts[2].fX, rectPts[0].fY, rectPts[0].fX, rectPts[2].fY);
            *direction = vec03IsVertical ? SkPath::kCCW_Direction : SkPath::kCW_Direction;
            *start = 1;
            break;
        case 0b10:
            rect->set(rectPts[0].fX, rectPts[2].fY, rectPts[2].fX, rectPts[0].fY);
            *direction = vec03IsVertical ? SkPath::kCCW_Direction : SkPath::kCW_Direction;
            *start = 3;
            break;
        case 0b11:
            rect->set(rectPts[2].fX, rectPts[2].fY, rectPts[0].fX, rectPts[0].fY);
            *direction = vec03IsVertical ? SkPath::kCW_Direction : SkPath::kCCW_Direction;
            *start = 2;
            break;
    }
    return true;
}

void SkPathPriv::CreateDrawArcPath(SkPath* path, const SkRect& oval, SkScalar startAngle,
                                   SkScalar sweepAngle, bool useCenter, bool isFillNoPathEffect) {
    SkASSERT(!oval.isEmpty());
    SkASSERT(sweepAngle);

    path->reset();
    path->setIsVolatile(true);
    path->setFillType(SkPath::kWinding_FillType);
    if (isFillNoPathEffect && SkScalarAbs(sweepAngle) >= 360.f) {
        path->addOval(oval);
        return;
    }
    if (useCenter) {
        path->moveTo(oval.centerX(), oval.centerY());
    }
    // Arc to mods at 360 and drawArc is not supposed to.
    bool forceMoveTo = !useCenter;
    while (sweepAngle <= -360.f) {
        path->arcTo(oval, startAngle, -180.f, forceMoveTo);
        startAngle -= 180.f;
        path->arcTo(oval, startAngle, -180.f, false);
        startAngle -= 180.f;
        forceMoveTo = false;
        sweepAngle += 360.f;
    }
    while (sweepAngle >= 360.f) {
        path->arcTo(oval, startAngle, 180.f, forceMoveTo);
        startAngle += 180.f;
        path->arcTo(oval, startAngle, 180.f, false);
        startAngle += 180.f;
        forceMoveTo = false;
        sweepAngle -= 360.f;
    }
    path->arcTo(oval, startAngle, sweepAngle, forceMoveTo);
    if (useCenter) {
        path->close();
    }
<<<<<<< HEAD
=======
}

///////////////////////////////////////////////////////////////////////////////////////////////////
#include "SkNx.h"

static int compute_quad_extremas(const SkPoint src[3], SkPoint extremas[3]) {
    SkScalar ts[2];
    int n  = SkFindQuadExtrema(src[0].fX, src[1].fX, src[2].fX, ts);
        n += SkFindQuadExtrema(src[0].fY, src[1].fY, src[2].fY, &ts[n]);
    SkASSERT(n >= 0 && n <= 2);
    for (int i = 0; i < n; ++i) {
        extremas[i] = SkEvalQuadAt(src, ts[i]);
    }
    extremas[n] = src[2];
    return n + 1;
}

static int compute_conic_extremas(const SkPoint src[3], SkScalar w, SkPoint extremas[3]) {
    SkConic conic(src[0], src[1], src[2], w);
    SkScalar ts[2];
    int n  = conic.findXExtrema(ts);
        n += conic.findYExtrema(&ts[n]);
    SkASSERT(n >= 0 && n <= 2);
    for (int i = 0; i < n; ++i) {
        extremas[i] = conic.evalAt(ts[i]);
    }
    extremas[n] = src[2];
    return n + 1;
}

static int compute_cubic_extremas(const SkPoint src[3], SkPoint extremas[5]) {
    SkScalar ts[4];
    int n  = SkFindCubicExtrema(src[0].fX, src[1].fX, src[2].fX, src[3].fX, ts);
        n += SkFindCubicExtrema(src[0].fY, src[1].fY, src[2].fY, src[3].fY, &ts[n]);
    SkASSERT(n >= 0 && n <= 4);
    for (int i = 0; i < n; ++i) {
        SkEvalCubicAt(src, ts[i], &extremas[i], nullptr, nullptr);
    }
    extremas[n] = src[3];
    return n + 1;
}

SkRect SkPath::computeTightBounds() const {
    if (0 == this->countVerbs()) {
        return SkRect::MakeEmpty();
    }

    if (this->getSegmentMasks() == SkPath::kLine_SegmentMask) {
        return this->getBounds();
    }
    
    SkPoint extremas[5]; // big enough to hold worst-case curve type (cubic) extremas + 1
    SkPoint pts[4];
    SkPath::RawIter iter(*this);

    // initial with the first MoveTo, so we don't have to check inside the switch
    Sk2s min, max;
    min = max = from_point(this->getPoint(0));
    for (;;) {
        int count = 0;
        switch (iter.next(pts)) {
            case SkPath::kMove_Verb:
                extremas[0] = pts[0];
                count = 1;
                break;
            case SkPath::kLine_Verb:
                extremas[0] = pts[1];
                count = 1;
                break;
            case SkPath::kQuad_Verb:
                count = compute_quad_extremas(pts, extremas);
                break;
            case SkPath::kConic_Verb:
                count = compute_conic_extremas(pts, iter.conicWeight(), extremas);
                break;
            case SkPath::kCubic_Verb:
                count = compute_cubic_extremas(pts, extremas);
                break;
            case SkPath::kClose_Verb:
                break;
            case SkPath::kDone_Verb:
                goto DONE;
        }
        for (int i = 0; i < count; ++i) {
            Sk2s tmp = from_point(extremas[i]);
            min = Sk2s::Min(min, tmp);
            max = Sk2s::Max(max, tmp);
        }
    }
DONE:
    SkRect bounds;
    min.store((SkPoint*)&bounds.fLeft);
    max.store((SkPoint*)&bounds.fRight);
    return bounds;
>>>>>>> a17af05f
}<|MERGE_RESOLUTION|>--- conflicted
+++ resolved
@@ -3400,8 +3400,6 @@
     if (useCenter) {
         path->close();
     }
-<<<<<<< HEAD
-=======
 }
 
 ///////////////////////////////////////////////////////////////////////////////////////////////////
@@ -3496,5 +3494,4 @@
     min.store((SkPoint*)&bounds.fLeft);
     max.store((SkPoint*)&bounds.fRight);
     return bounds;
->>>>>>> a17af05f
 }