/*
 * Copyright 2014 Google Inc.
 *
 * Use of this source code is governed by a BSD-style license that can be
 * found in the LICENSE file.
 */

#ifndef SkBitmapCache_DEFINED
#define SkBitmapCache_DEFINED

#include "SkBitmap.h"
#include "SkMipMap.h"

class SkImage;
class SkResourceCache;

uint64_t SkMakeResourceCacheSharedIDForBitmap(uint32_t bitmapGenID);

void SkNotifyBitmapGenIDIsStale(uint32_t bitmapGenID);

struct SkBitmapCacheDesc {
    uint32_t    fImageID;       // != 0
    int32_t     fScaledWidth;   // 0 for unscaled
    int32_t     fScaledHeight;  // 0 for unscaled
    SkIRect     fSubset;        // always set to a valid rect (entire or subset)

    void validate() const {
        SkASSERT(fImageID);
        if (fScaledWidth || fScaledHeight) {
            SkASSERT(fScaledWidth && fScaledHeight);
        }
        SkASSERT(fSubset.fLeft >= 0 && fSubset.fTop >= 0);
        SkASSERT(fSubset.width() > 0 && fSubset.height() > 0);
    }

    static SkBitmapCacheDesc Make(const SkBitmap&, int scaledWidth, int scaledHeight);
    static SkBitmapCacheDesc Make(const SkBitmap&);
    static SkBitmapCacheDesc Make(const SkImage*, int scaledWidth, int scaledHeight);
    static SkBitmapCacheDesc Make(const SkImage*);

    // Use with care -- width/height must match the original bitmap/image
    static SkBitmapCacheDesc Make(uint32_t genID, int origWidth, int origHeight);
};

class SkBitmapCache {
public:
    /**
     *  Search based on the desc. If found, returns true and
     *  result will be set to the matching bitmap with its pixels already locked.
     */
    static bool Find(const SkBitmapCacheDesc&, SkBitmap* result);

    class Rec;
    struct RecDeleter { void operator()(Rec* r) { PrivateDeleteRec(r); } };
    typedef std::unique_ptr<Rec, RecDeleter> RecPtr;

    static RecPtr Alloc(const SkBitmapCacheDesc&, const SkImageInfo&, SkPixmap*);
    static void Add(RecPtr, SkBitmap*);

private:
    static void PrivateDeleteRec(Rec*);
};

class SkMipMapCache {
public:
<<<<<<< HEAD
    static const SkMipMap* FindAndRef(const SkBitmapCacheDesc&, SkSourceGammaTreatment,
                                      SkResourceCache* localCache = nullptr);
    static const SkMipMap* AddAndRef(const SkBitmap& src, SkSourceGammaTreatment,
=======
    // Note: the scaled width/height in desc must be 0, as any other value would not make sense.
    static const SkMipMap* FindAndRef(const SkBitmapCacheDesc&, SkDestinationSurfaceColorMode,
                                      SkResourceCache* localCache = nullptr);
    static const SkMipMap* AddAndRef(const SkBitmap& src, SkDestinationSurfaceColorMode,
>>>>>>> a17af05f
                                     SkResourceCache* localCache = nullptr);
};

#endif<|MERGE_RESOLUTION|>--- conflicted
+++ resolved
@@ -63,16 +63,10 @@
 
 class SkMipMapCache {
 public:
-<<<<<<< HEAD
-    static const SkMipMap* FindAndRef(const SkBitmapCacheDesc&, SkSourceGammaTreatment,
-                                      SkResourceCache* localCache = nullptr);
-    static const SkMipMap* AddAndRef(const SkBitmap& src, SkSourceGammaTreatment,
-=======
     // Note: the scaled width/height in desc must be 0, as any other value would not make sense.
     static const SkMipMap* FindAndRef(const SkBitmapCacheDesc&, SkDestinationSurfaceColorMode,
                                       SkResourceCache* localCache = nullptr);
     static const SkMipMap* AddAndRef(const SkBitmap& src, SkDestinationSurfaceColorMode,
->>>>>>> a17af05f
                                      SkResourceCache* localCache = nullptr);
 };
 
