/*
 * Copyright 2011 Google Inc.
 *
 * Use of this source code is governed by a BSD-style license that can be
 * found in the LICENSE file.
 */

#include "SkAtomics.h"
#include "SkCanvas.h"
#include "SkClipStack.h"
#include "SkPath.h"
#include "SkPathOps.h"
#include "SkClipOpPriv.h"

#include <new>


// 0-2 are reserved for invalid, empty & wide-open
static const int32_t kFirstUnreservedGenID = 3;
int32_t SkClipStack::gGenID = kFirstUnreservedGenID;

SkClipStack::Element::Element(const Element& that) {
    switch (that.getType()) {
        case kEmpty_Type:
            fRRect.setEmpty();
            fPath.reset();
            break;
        case kRect_Type: // Rect uses rrect
        case kRRect_Type:
            fPath.reset();
            fRRect = that.fRRect;
            break;
        case kPath_Type:
            fPath.set(that.getPath());
            break;
    }

    fSaveCount = that.fSaveCount;
    fOp = that.fOp;
    fType = that.fType;
    fDoAA = that.fDoAA;
    fFiniteBoundType = that.fFiniteBoundType;
    fFiniteBound = that.fFiniteBound;
    fIsIntersectionOfRects = that.fIsIntersectionOfRects;
    fGenID = that.fGenID;
}

bool SkClipStack::Element::operator== (const Element& element) const {
    if (this == &element) {
        return true;
    }
    if (fOp != element.fOp ||
        fType != element.fType ||
        fDoAA != element.fDoAA ||
        fSaveCount != element.fSaveCount) {
        return false;
    }
    switch (fType) {
        case kPath_Type:
            return this->getPath() == element.getPath();
        case kRRect_Type:
            return fRRect == element.fRRect;
        case kRect_Type:
            return this->getRect() == element.getRect();
        case kEmpty_Type:
            return true;
        default:
            SkDEBUGFAIL("Unexpected type.");
            return false;
    }
}

#ifdef SK_SUPPORT_OBSOLETE_REPLAYCLIP
void SkClipStack::Element::replay(SkCanvasClipVisitor* visitor) const {
    static const SkRect kEmptyRect = { 0, 0, 0, 0 };

    switch (fType) {
        case kPath_Type:
            visitor->clipPath(this->getPath(), this->getOp(), this->isAA());
            break;
        case kRRect_Type:
            visitor->clipRRect(this->getRRect(), this->getOp(), this->isAA());
            break;
        case kRect_Type:
            visitor->clipRect(this->getRect(), this->getOp(), this->isAA());
            break;
        case kEmpty_Type:
<<<<<<< HEAD
            visitor->clipRect(kEmptyRect, SkCanvas::kIntersect_Op, false);
=======
            visitor->clipRect(kEmptyRect, kIntersect_SkClipOp, false);
>>>>>>> a17af05f
            break;
    }
}
#endif

void SkClipStack::Element::invertShapeFillType() {
    switch (fType) {
        case kRect_Type:
            fPath.init();
            fPath.get()->addRect(this->getRect());
            fPath.get()->setFillType(SkPath::kInverseEvenOdd_FillType);
            fType = kPath_Type;
            break;
        case kRRect_Type:
            fPath.init();
            fPath.get()->addRRect(fRRect);
            fPath.get()->setFillType(SkPath::kInverseEvenOdd_FillType);
            fType = kPath_Type;
            break;
        case kPath_Type:
            fPath.get()->toggleInverseFillType();
            break;
        case kEmpty_Type:
            // Should this set to an empty, inverse filled path?
            break;
    }
}

<<<<<<< HEAD
void SkClipStack::Element::initPath(int saveCount, const SkPath& path, SkCanvas::ClipOp op,
=======
void SkClipStack::Element::initPath(int saveCount, const SkPath& path, SkClipOp op,
>>>>>>> a17af05f
                                    bool doAA) {
    if (!path.isInverseFillType()) {
        SkRect r;
        if (path.isRect(&r)) {
            this->initRect(saveCount, r, op, doAA);
            return;
        }
        SkRect ovalRect;
        if (path.isOval(&ovalRect)) {
            SkRRect rrect;
            rrect.setOval(ovalRect);
            this->initRRect(saveCount, rrect, op, doAA);
            return;
        }
    }
    fPath.set(path);
    fPath.get()->setIsVolatile(true);
    fType = kPath_Type;
    this->initCommon(saveCount, op, doAA);
}

void SkClipStack::Element::asPath(SkPath* path) const {
    switch (fType) {
        case kEmpty_Type:
            path->reset();
            path->setIsVolatile(true);
            break;
        case kRect_Type:
            path->reset();
            path->addRect(this->getRect());
            path->setIsVolatile(true);
            break;
        case kRRect_Type:
            path->reset();
            path->addRRect(fRRect);
            path->setIsVolatile(true);
            break;
        case kPath_Type:
            *path = *fPath.get();
            break;
    }
    path->setIsVolatile(true);
}

void SkClipStack::Element::setEmpty() {
    fType = kEmpty_Type;
    fFiniteBound.setEmpty();
    fFiniteBoundType = kNormal_BoundsType;
    fIsIntersectionOfRects = false;
    fRRect.setEmpty();
    fPath.reset();
    fGenID = kEmptyGenID;
    SkDEBUGCODE(this->checkEmpty();)
}

void SkClipStack::Element::checkEmpty() const {
    SkASSERT(fFiniteBound.isEmpty());
    SkASSERT(kNormal_BoundsType == fFiniteBoundType);
    SkASSERT(!fIsIntersectionOfRects);
    SkASSERT(kEmptyGenID == fGenID);
    SkASSERT(fRRect.isEmpty());
    SkASSERT(!fPath.isValid());
}

<<<<<<< HEAD
bool SkClipStack::Element::canBeIntersectedInPlace(int saveCount, SkCanvas::ClipOp op) const {
    if (kEmpty_Type == fType &&
        (SkCanvas::kDifference_Op == op || SkCanvas::kIntersect_Op == op)) {
=======
bool SkClipStack::Element::canBeIntersectedInPlace(int saveCount, SkClipOp op) const {
    if (kEmpty_Type == fType &&
        (kDifference_SkClipOp == op || kIntersect_SkClipOp == op)) {
>>>>>>> a17af05f
        return true;
    }
    // Only clips within the same save/restore frame (as captured by
    // the save count) can be merged
    return  fSaveCount == saveCount &&
<<<<<<< HEAD
            SkCanvas::kIntersect_Op == op &&
            (SkCanvas::kIntersect_Op == fOp || SkCanvas::kReplace_Op == fOp);
=======
            kIntersect_SkClipOp == op &&
            (kIntersect_SkClipOp == fOp || kReplace_SkClipOp == fOp);
>>>>>>> a17af05f
}

bool SkClipStack::Element::rectRectIntersectAllowed(const SkRect& newR, bool newAA) const {
    SkASSERT(kRect_Type == fType);

    if (fDoAA == newAA) {
        // if the AA setting is the same there is no issue
        return true;
    }

    if (!SkRect::Intersects(this->getRect(), newR)) {
        // The calling code will correctly set the result to the empty clip
        return true;
    }

    if (this->getRect().contains(newR)) {
        // if the new rect carves out a portion of the old one there is no
        // issue
        return true;
    }

    // So either the two overlap in some complex manner or newR contains oldR.
    // In the first, case the edges will require different AA. In the second,
    // the AA setting that would be carried forward is incorrect (e.g., oldR
    // is AA while newR is BW but since newR contains oldR, oldR will be
    // drawn BW) since the new AA setting will predominate.
    return false;
}

// a mirror of combineBoundsRevDiff
void SkClipStack::Element::combineBoundsDiff(FillCombo combination, const SkRect& prevFinite) {
    switch (combination) {
        case kInvPrev_InvCur_FillCombo:
            // In this case the only pixels that can remain set
            // are inside the current clip rect since the extensions
            // to infinity of both clips cancel out and whatever
            // is outside of the current clip is removed
            fFiniteBoundType = kNormal_BoundsType;
            break;
        case kInvPrev_Cur_FillCombo:
            // In this case the current op is finite so the only pixels
            // that aren't set are whatever isn't set in the previous
            // clip and whatever this clip carves out
            fFiniteBound.join(prevFinite);
            fFiniteBoundType = kInsideOut_BoundsType;
            break;
        case kPrev_InvCur_FillCombo:
            // In this case everything outside of this clip's bound
            // is erased, so the only pixels that can remain set
            // occur w/in the intersection of the two finite bounds
            if (!fFiniteBound.intersect(prevFinite)) {
                fFiniteBound.setEmpty();
                fGenID = kEmptyGenID;
            }
            fFiniteBoundType = kNormal_BoundsType;
            break;
        case kPrev_Cur_FillCombo:
            // The most conservative result bound is that of the
            // prior clip. This could be wildly incorrect if the
            // second clip either exactly matches the first clip
            // (which should yield the empty set) or reduces the
            // size of the prior bound (e.g., if the second clip
            // exactly matched the bottom half of the prior clip).
            // We ignore these two possibilities.
            fFiniteBound = prevFinite;
            break;
        default:
            SkDEBUGFAIL("SkClipStack::Element::combineBoundsDiff Invalid fill combination");
            break;
    }
}

void SkClipStack::Element::combineBoundsXOR(int combination, const SkRect& prevFinite) {

    switch (combination) {
        case kInvPrev_Cur_FillCombo:       // fall through
        case kPrev_InvCur_FillCombo:
            // With only one of the clips inverted the result will always
            // extend to infinity. The only pixels that may be un-writeable
            // lie within the union of the two finite bounds
            fFiniteBound.join(prevFinite);
            fFiniteBoundType = kInsideOut_BoundsType;
            break;
        case kInvPrev_InvCur_FillCombo:
            // The only pixels that can survive are within the
            // union of the two bounding boxes since the extensions
            // to infinity of both clips cancel out
            // fall through!
        case kPrev_Cur_FillCombo:
            // The most conservative bound for xor is the
            // union of the two bounds. If the two clips exactly overlapped
            // the xor could yield the empty set. Similarly the xor
            // could reduce the size of the original clip's bound (e.g.,
            // if the second clip exactly matched the bottom half of the
            // first clip). We ignore these two cases.
            fFiniteBound.join(prevFinite);
            fFiniteBoundType = kNormal_BoundsType;
            break;
        default:
            SkDEBUGFAIL("SkClipStack::Element::combineBoundsXOR Invalid fill combination");
            break;
    }
}

// a mirror of combineBoundsIntersection
void SkClipStack::Element::combineBoundsUnion(int combination, const SkRect& prevFinite) {

    switch (combination) {
        case kInvPrev_InvCur_FillCombo:
            if (!fFiniteBound.intersect(prevFinite)) {
                fFiniteBound.setEmpty();
                fGenID = kWideOpenGenID;
            }
            fFiniteBoundType = kInsideOut_BoundsType;
            break;
        case kInvPrev_Cur_FillCombo:
            // The only pixels that won't be drawable are inside
            // the prior clip's finite bound
            fFiniteBound = prevFinite;
            fFiniteBoundType = kInsideOut_BoundsType;
            break;
        case kPrev_InvCur_FillCombo:
            // The only pixels that won't be drawable are inside
            // this clip's finite bound
            break;
        case kPrev_Cur_FillCombo:
            fFiniteBound.join(prevFinite);
            break;
        default:
            SkDEBUGFAIL("SkClipStack::Element::combineBoundsUnion Invalid fill combination");
            break;
    }
}

// a mirror of combineBoundsUnion
void SkClipStack::Element::combineBoundsIntersection(int combination, const SkRect& prevFinite) {

    switch (combination) {
        case kInvPrev_InvCur_FillCombo:
            // The only pixels that aren't writable in this case
            // occur in the union of the two finite bounds
            fFiniteBound.join(prevFinite);
            fFiniteBoundType = kInsideOut_BoundsType;
            break;
        case kInvPrev_Cur_FillCombo:
            // In this case the only pixels that will remain writeable
            // are within the current clip
            break;
        case kPrev_InvCur_FillCombo:
            // In this case the only pixels that will remain writeable
            // are with the previous clip
            fFiniteBound = prevFinite;
            fFiniteBoundType = kNormal_BoundsType;
            break;
        case kPrev_Cur_FillCombo:
            if (!fFiniteBound.intersect(prevFinite)) {
                this->setEmpty();
            }
            break;
        default:
            SkDEBUGFAIL("SkClipStack::Element::combineBoundsIntersection Invalid fill combination");
            break;
    }
}

// a mirror of combineBoundsDiff
void SkClipStack::Element::combineBoundsRevDiff(int combination, const SkRect& prevFinite) {

    switch (combination) {
        case kInvPrev_InvCur_FillCombo:
            // The only pixels that can survive are in the
            // previous bound since the extensions to infinity in
            // both clips cancel out
            fFiniteBound = prevFinite;
            fFiniteBoundType = kNormal_BoundsType;
            break;
        case kInvPrev_Cur_FillCombo:
            if (!fFiniteBound.intersect(prevFinite)) {
                this->setEmpty();
            } else {
                fFiniteBoundType = kNormal_BoundsType;
            }
            break;
        case kPrev_InvCur_FillCombo:
            fFiniteBound.join(prevFinite);
            fFiniteBoundType = kInsideOut_BoundsType;
            break;
        case kPrev_Cur_FillCombo:
            // Fall through - as with the kDifference_Op case, the
            // most conservative result bound is the bound of the
            // current clip. The prior clip could reduce the size of this
            // bound (as in the kDifference_Op case) but we are ignoring
            // those cases.
            break;
        default:
            SkDEBUGFAIL("SkClipStack::Element::combineBoundsRevDiff Invalid fill combination");
            break;
    }
}

void SkClipStack::Element::updateBoundAndGenID(const Element* prior) {
    // We set this first here but we may overwrite it later if we determine that the clip is
    // either wide-open or empty.
    fGenID = GetNextGenID();

    // First, optimistically update the current Element's bound information
    // with the current clip's bound
    fIsIntersectionOfRects = false;
    switch (fType) {
        case kRect_Type:
            fFiniteBound = this->getRect();
            fFiniteBoundType = kNormal_BoundsType;

<<<<<<< HEAD
            if (SkCanvas::kReplace_Op == fOp ||
                (SkCanvas::kIntersect_Op == fOp && nullptr == prior) ||
                (SkCanvas::kIntersect_Op == fOp && prior->fIsIntersectionOfRects &&
=======
            if (kReplace_SkClipOp == fOp ||
                (kIntersect_SkClipOp == fOp && nullptr == prior) ||
                (kIntersect_SkClipOp == fOp && prior->fIsIntersectionOfRects &&
>>>>>>> a17af05f
                    prior->rectRectIntersectAllowed(this->getRect(), fDoAA))) {
                fIsIntersectionOfRects = true;
            }
            break;
        case kRRect_Type:
            fFiniteBound = fRRect.getBounds();
            fFiniteBoundType = kNormal_BoundsType;
            break;
        case kPath_Type:
            fFiniteBound = fPath.get()->getBounds();

            if (fPath.get()->isInverseFillType()) {
                fFiniteBoundType = kInsideOut_BoundsType;
            } else {
                fFiniteBoundType = kNormal_BoundsType;
            }
            break;
        case kEmpty_Type:
            SkDEBUGFAIL("We shouldn't get here with an empty element.");
            break;
    }

    if (!fDoAA) {
        fFiniteBound.set(SkScalarFloorToScalar(fFiniteBound.fLeft+0.45f),
                         SkScalarRoundToScalar(fFiniteBound.fTop),
                         SkScalarRoundToScalar(fFiniteBound.fRight),
                         SkScalarRoundToScalar(fFiniteBound.fBottom));
    }

    // Now determine the previous Element's bound information taking into
    // account that there may be no previous clip
    SkRect prevFinite;
    SkClipStack::BoundsType prevType;

    if (nullptr == prior) {
        // no prior clip means the entire plane is writable
        prevFinite.setEmpty();   // there are no pixels that cannot be drawn to
        prevType = kInsideOut_BoundsType;
    } else {
        prevFinite = prior->fFiniteBound;
        prevType = prior->fFiniteBoundType;
    }

    FillCombo combination = kPrev_Cur_FillCombo;
    if (kInsideOut_BoundsType == fFiniteBoundType) {
        combination = (FillCombo) (combination | 0x01);
    }
    if (kInsideOut_BoundsType == prevType) {
        combination = (FillCombo) (combination | 0x02);
    }

    SkASSERT(kInvPrev_InvCur_FillCombo == combination ||
                kInvPrev_Cur_FillCombo == combination ||
                kPrev_InvCur_FillCombo == combination ||
                kPrev_Cur_FillCombo == combination);

    // Now integrate with clip with the prior clips
    switch (fOp) {
<<<<<<< HEAD
        case SkCanvas::kDifference_Op:
            this->combineBoundsDiff(combination, prevFinite);
            break;
        case SkCanvas::kXOR_Op:
            this->combineBoundsXOR(combination, prevFinite);
            break;
        case SkCanvas::kUnion_Op:
            this->combineBoundsUnion(combination, prevFinite);
            break;
        case SkCanvas::kIntersect_Op:
            this->combineBoundsIntersection(combination, prevFinite);
            break;
        case SkCanvas::kReverseDifference_Op:
            this->combineBoundsRevDiff(combination, prevFinite);
            break;
        case SkCanvas::kReplace_Op:
=======
        case kDifference_SkClipOp:
            this->combineBoundsDiff(combination, prevFinite);
            break;
        case kXOR_SkClipOp:
            this->combineBoundsXOR(combination, prevFinite);
            break;
        case kUnion_SkClipOp:
            this->combineBoundsUnion(combination, prevFinite);
            break;
        case kIntersect_SkClipOp:
            this->combineBoundsIntersection(combination, prevFinite);
            break;
        case kReverseDifference_SkClipOp:
            this->combineBoundsRevDiff(combination, prevFinite);
            break;
        case kReplace_SkClipOp:
>>>>>>> a17af05f
            // Replace just ignores everything prior
            // The current clip's bound information is already filled in
            // so nothing to do
            break;
        default:
<<<<<<< HEAD
            SkDebugf("SkCanvas::ClipOp error\n");
=======
            SkDebugf("SkClipOp error\n");
>>>>>>> a17af05f
            SkASSERT(0);
            break;
    }
}

// This constant determines how many Element's are allocated together as a block in
// the deque. As such it needs to balance allocating too much memory vs.
// incurring allocation/deallocation thrashing. It should roughly correspond to
// the deepest save/restore stack we expect to see.
static const int kDefaultElementAllocCnt = 8;

SkClipStack::SkClipStack()
    : fDeque(sizeof(Element), kDefaultElementAllocCnt)
    , fSaveCount(0) {
}

<<<<<<< HEAD
=======
SkClipStack::SkClipStack(void* storage, size_t size)
    : fDeque(sizeof(Element), storage, size, kDefaultElementAllocCnt)
    , fSaveCount(0) {
}

>>>>>>> a17af05f
SkClipStack::SkClipStack(const SkClipStack& b)
    : fDeque(sizeof(Element), kDefaultElementAllocCnt) {
    *this = b;
}

SkClipStack::~SkClipStack() {
    reset();
}

SkClipStack& SkClipStack::operator=(const SkClipStack& b) {
    if (this == &b) {
        return *this;
    }
    reset();

    fSaveCount = b.fSaveCount;
    SkDeque::F2BIter recIter(b.fDeque);
    for (const Element* element = (const Element*)recIter.next();
         element != nullptr;
         element = (const Element*)recIter.next()) {
        new (fDeque.push_back()) Element(*element);
    }

    return *this;
}

bool SkClipStack::operator==(const SkClipStack& b) const {
    if (this->getTopmostGenID() == b.getTopmostGenID()) {
        return true;
    }
    if (fSaveCount != b.fSaveCount ||
        fDeque.count() != b.fDeque.count()) {
        return false;
    }
    SkDeque::F2BIter myIter(fDeque);
    SkDeque::F2BIter bIter(b.fDeque);
    const Element* myElement = (const Element*)myIter.next();
    const Element* bElement = (const Element*)bIter.next();

    while (myElement != nullptr && bElement != nullptr) {
        if (*myElement != *bElement) {
            return false;
        }
        myElement = (const Element*)myIter.next();
        bElement = (const Element*)bIter.next();
    }
    return myElement == nullptr && bElement == nullptr;
}

void SkClipStack::reset() {
    // We used a placement new for each object in fDeque, so we're responsible
    // for calling the destructor on each of them as well.
    while (!fDeque.empty()) {
        Element* element = (Element*)fDeque.back();
        element->~Element();
        fDeque.pop_back();
    }

    fSaveCount = 0;
}

void SkClipStack::save() {
    fSaveCount += 1;
}

void SkClipStack::restore() {
    fSaveCount -= 1;
    restoreTo(fSaveCount);
}

void SkClipStack::restoreTo(int saveCount) {
    while (!fDeque.empty()) {
        Element* element = (Element*)fDeque.back();
        if (element->fSaveCount <= saveCount) {
            break;
        }
        element->~Element();
        fDeque.pop_back();
    }
}

SkRect SkClipStack::bounds(const SkIRect& deviceBounds) const {
    // TODO: optimize this.
    SkRect r;
    SkClipStack::BoundsType bounds;
    this->getBounds(&r, &bounds);
    if (bounds == SkClipStack::kInsideOut_BoundsType) {
        return SkRect::Make(deviceBounds);
    }
    return r.intersect(SkRect::Make(deviceBounds)) ? r : SkRect::MakeEmpty();
}

// TODO: optimize this.
bool SkClipStack::isEmpty(const SkIRect& r) const { return this->bounds(r).isEmpty(); }

void SkClipStack::getBounds(SkRect* canvFiniteBound,
                            BoundsType* boundType,
                            bool* isIntersectionOfRects) const {
    SkASSERT(canvFiniteBound && boundType);

    Element* element = (Element*)fDeque.back();

    if (nullptr == element) {
        // the clip is wide open - the infinite plane w/ no pixels un-writeable
        canvFiniteBound->setEmpty();
        *boundType = kInsideOut_BoundsType;
        if (isIntersectionOfRects) {
            *isIntersectionOfRects = false;
        }
        return;
    }

    *canvFiniteBound = element->fFiniteBound;
    *boundType = element->fFiniteBoundType;
    if (isIntersectionOfRects) {
        *isIntersectionOfRects = element->fIsIntersectionOfRects;
    }
}

bool SkClipStack::internalQuickContains(const SkRect& rect) const {

    Iter iter(*this, Iter::kTop_IterStart);
    const Element* element = iter.prev();
    while (element != nullptr) {
<<<<<<< HEAD
        if (SkCanvas::kIntersect_Op != element->getOp() && SkCanvas::kReplace_Op != element->getOp())
=======
        if (kIntersect_SkClipOp != element->getOp() && kReplace_SkClipOp != element->getOp())
>>>>>>> a17af05f
            return false;
        if (element->isInverseFilled()) {
            // Part of 'rect' could be trimmed off by the inverse-filled clip element
            if (SkRect::Intersects(element->getBounds(), rect)) {
                return false;
            }
        } else {
            if (!element->contains(rect)) {
                return false;
            }
        }
<<<<<<< HEAD
        if (SkCanvas::kReplace_Op == element->getOp()) {
=======
        if (kReplace_SkClipOp == element->getOp()) {
>>>>>>> a17af05f
            break;
        }
        element = iter.prev();
    }
    return true;
}

bool SkClipStack::internalQuickContains(const SkRRect& rrect) const {

    Iter iter(*this, Iter::kTop_IterStart);
    const Element* element = iter.prev();
    while (element != nullptr) {
<<<<<<< HEAD
        if (SkCanvas::kIntersect_Op != element->getOp() && SkCanvas::kReplace_Op != element->getOp())
=======
        if (kIntersect_SkClipOp != element->getOp() && kReplace_SkClipOp != element->getOp())
>>>>>>> a17af05f
            return false;
        if (element->isInverseFilled()) {
            // Part of 'rrect' could be trimmed off by the inverse-filled clip element
            if (SkRect::Intersects(element->getBounds(), rrect.getBounds())) {
                return false;
            }
        } else {
            if (!element->contains(rrect)) {
                return false;
            }
        }
<<<<<<< HEAD
        if (SkCanvas::kReplace_Op == element->getOp()) {
=======
        if (kReplace_SkClipOp == element->getOp()) {
>>>>>>> a17af05f
            break;
        }
        element = iter.prev();
    }
    return true;
}

bool SkClipStack::asPath(SkPath *path) const {
    bool isAA = false;

    path->reset();
    path->setFillType(SkPath::kInverseEvenOdd_FillType);

    SkClipStack::Iter iter(*this, SkClipStack::Iter::kBottom_IterStart);
    while (const SkClipStack::Element* element = iter.next()) {
        SkPath operand;
        if (element->getType() != SkClipStack::Element::kEmpty_Type) {
            element->asPath(&operand);
        }

<<<<<<< HEAD
        SkCanvas::ClipOp elementOp = element->getOp();
        if (elementOp == SkCanvas::kReplace_Op) {
=======
        SkClipOp elementOp = element->getOp();
        if (elementOp == kReplace_SkClipOp) {
>>>>>>> a17af05f
            *path = operand;
        } else {
            Op(*path, operand, (SkPathOp)elementOp, path);
        }

        // if the prev and curr clips disagree about aa -vs- not, favor the aa request.
        // perhaps we need an API change to avoid this sort of mixed-signals about
        // clipping.
        isAA = (isAA || element->isAA());
    }

    return isAA;
}

void SkClipStack::pushElement(const Element& element) {
    // Use reverse iterator instead of back because Rect path may need previous
    SkDeque::Iter iter(fDeque, SkDeque::Iter::kBack_IterStart);
    Element* prior = (Element*) iter.prev();

    if (prior) {
        if (prior->canBeIntersectedInPlace(fSaveCount, element.getOp())) {
            switch (prior->fType) {
                case Element::kEmpty_Type:
                    SkDEBUGCODE(prior->checkEmpty();)
                    return;
                case Element::kRect_Type:
                    if (Element::kRect_Type == element.getType()) {
                        if (prior->rectRectIntersectAllowed(element.getRect(), element.isAA())) {
                            SkRect isectRect;
                            if (!isectRect.intersect(prior->getRect(), element.getRect())) {
                                prior->setEmpty();
                                return;
                            }

                            prior->fRRect.setRect(isectRect);
                            prior->fDoAA = element.isAA();
                            Element* priorPrior = (Element*) iter.prev();
                            prior->updateBoundAndGenID(priorPrior);
                            return;
                        }
                        break;
                    }
                    // fallthrough
                default:
                    if (!SkRect::Intersects(prior->getBounds(), element.getBounds())) {
                        prior->setEmpty();
                        return;
                    }
                    break;
            }
<<<<<<< HEAD
        } else if (SkCanvas::kReplace_Op == element.getOp()) {
=======
        } else if (kReplace_SkClipOp == element.getOp()) {
>>>>>>> a17af05f
            this->restoreTo(fSaveCount - 1);
            prior = (Element*) fDeque.back();
        }
    }
    Element* newElement = new (fDeque.push_back()) Element(element);
    newElement->updateBoundAndGenID(prior);
}

<<<<<<< HEAD
void SkClipStack::clipRRect(const SkRRect& rrect, const SkMatrix& matrix, SkCanvas::ClipOp op,
=======
void SkClipStack::clipRRect(const SkRRect& rrect, const SkMatrix& matrix, SkClipOp op,
>>>>>>> a17af05f
                            bool doAA) {
    SkRRect transformedRRect;
    if (rrect.transform(matrix, &transformedRRect)) {
        Element element(fSaveCount, transformedRRect, op, doAA);
        this->pushElement(element);
<<<<<<< HEAD
=======
        if (this->hasClipRestriction(op)) {
            Element element(fSaveCount, fClipRestrictionRect, kIntersect_SkClipOp, false);
            this->pushElement(element);
        }
>>>>>>> a17af05f
        return;
    }
    SkPath path;
    path.addRRect(rrect);
    path.setIsVolatile(true);
    this->clipPath(path, matrix, op, doAA);
}

<<<<<<< HEAD
void SkClipStack::clipRect(const SkRect& rect, const SkMatrix& matrix, SkCanvas::ClipOp op,
=======
void SkClipStack::clipRect(const SkRect& rect, const SkMatrix& matrix, SkClipOp op,
>>>>>>> a17af05f
                           bool doAA) {
    if (matrix.rectStaysRect()) {
        SkRect devRect;
        matrix.mapRect(&devRect, rect);
<<<<<<< HEAD
=======
        if (this->hasClipRestriction(op)) {
            if (!devRect.intersect(fClipRestrictionRect)) {
                devRect.setEmpty();
            }
        }
>>>>>>> a17af05f
        Element element(fSaveCount, devRect, op, doAA);
        this->pushElement(element);
        return;
    }
    SkPath path;
    path.addRect(rect);
    path.setIsVolatile(true);
    this->clipPath(path, matrix, op, doAA);
}

<<<<<<< HEAD
void SkClipStack::clipPath(const SkPath& path, const SkMatrix& matrix, SkCanvas::ClipOp op,
                           bool doAA) {
    SkPath devPath;
    path.transform(matrix, &devPath);

=======
void SkClipStack::clipPath(const SkPath& path, const SkMatrix& matrix, SkClipOp op,
                           bool doAA) {
    SkPath devPath;
    path.transform(matrix, &devPath);
>>>>>>> a17af05f
    Element element(fSaveCount, devPath, op, doAA);
    this->pushElement(element);
    if (this->hasClipRestriction(op)) {
        Element element(fSaveCount, fClipRestrictionRect, kIntersect_SkClipOp, false);
        this->pushElement(element);
    }
}

void SkClipStack::clipEmpty() {
    Element* element = (Element*) fDeque.back();

<<<<<<< HEAD
    if (element && element->canBeIntersectedInPlace(fSaveCount, SkCanvas::kIntersect_Op)) {
=======
    if (element && element->canBeIntersectedInPlace(fSaveCount, kIntersect_SkClipOp)) {
>>>>>>> a17af05f
        element->setEmpty();
    }
    new (fDeque.push_back()) Element(fSaveCount);

    ((Element*)fDeque.back())->fGenID = kEmptyGenID;
}

///////////////////////////////////////////////////////////////////////////////

SkClipStack::Iter::Iter() : fStack(nullptr) {
}

SkClipStack::Iter::Iter(const SkClipStack& stack, IterStart startLoc)
    : fStack(&stack) {
    this->reset(stack, startLoc);
}

const SkClipStack::Element* SkClipStack::Iter::next() {
    return (const SkClipStack::Element*)fIter.next();
}

const SkClipStack::Element* SkClipStack::Iter::prev() {
    return (const SkClipStack::Element*)fIter.prev();
}

<<<<<<< HEAD
const SkClipStack::Element* SkClipStack::Iter::skipToTopmost(SkCanvas::ClipOp op) {
=======
const SkClipStack::Element* SkClipStack::Iter::skipToTopmost(SkClipOp op) {
>>>>>>> a17af05f

    if (nullptr == fStack) {
        return nullptr;
    }

    fIter.reset(fStack->fDeque, SkDeque::Iter::kBack_IterStart);

    const SkClipStack::Element* element = nullptr;

    for (element = (const SkClipStack::Element*) fIter.prev();
         element;
         element = (const SkClipStack::Element*) fIter.prev()) {

        if (op == element->fOp) {
            // The Deque's iterator is actually one pace ahead of the
            // returned value. So while "element" is the element we want to
            // return, the iterator is actually pointing at (and will
            // return on the next "next" or "prev" call) the element
            // in front of it in the deque. Bump the iterator forward a
            // step so we get the expected result.
            if (nullptr == fIter.next()) {
                // The reverse iterator has run off the front of the deque
                // (i.e., the "op" clip is the first clip) and can't
                // recover. Reset the iterator to start at the front.
                fIter.reset(fStack->fDeque, SkDeque::Iter::kFront_IterStart);
            }
            break;
        }
    }

    if (nullptr == element) {
        // There were no "op" clips
        fIter.reset(fStack->fDeque, SkDeque::Iter::kFront_IterStart);
    }

    return this->next();
}

void SkClipStack::Iter::reset(const SkClipStack& stack, IterStart startLoc) {
    fStack = &stack;
    fIter.reset(stack.fDeque, static_cast<SkDeque::Iter::IterStart>(startLoc));
}

// helper method
void SkClipStack::getConservativeBounds(int offsetX,
                                        int offsetY,
                                        int maxWidth,
                                        int maxHeight,
                                        SkRect* devBounds,
                                        bool* isIntersectionOfRects) const {
    SkASSERT(devBounds);

    devBounds->setLTRB(0, 0,
                       SkIntToScalar(maxWidth), SkIntToScalar(maxHeight));

    SkRect temp;
    SkClipStack::BoundsType boundType;

    // temp starts off in canvas space here
    this->getBounds(&temp, &boundType, isIntersectionOfRects);
    if (SkClipStack::kInsideOut_BoundsType == boundType) {
        return;
    }

    // but is converted to device space here
    temp.offset(SkIntToScalar(offsetX), SkIntToScalar(offsetY));

    if (!devBounds->intersect(temp)) {
        devBounds->setEmpty();
    }
}

bool SkClipStack::isRRect(const SkRect& bounds, SkRRect* rrect, bool* aa) const {
    // We limit to 5 elements. This means the back element will be bounds checked at most 4 times if
    // it is an rrect.
    int cnt = fDeque.count();
    if (!cnt || cnt > 5) {
        return false;
    }
    const Element* back = static_cast<const Element*>(fDeque.back());
    if (back->getType() != SkClipStack::Element::kRect_Type &&
        back->getType() != SkClipStack::Element::kRRect_Type) {
        return false;
    }
<<<<<<< HEAD
    if (back->getOp() == SkCanvas::kReplace_Op) {
=======
    if (back->getOp() == kReplace_SkClipOp) {
>>>>>>> a17af05f
        *rrect = back->asRRect();
        *aa = back->isAA();
        return true;
    }

<<<<<<< HEAD
    if (back->getOp() == SkCanvas::kIntersect_Op) {
=======
    if (back->getOp() == kIntersect_SkClipOp) {
>>>>>>> a17af05f
        SkRect backBounds;
        if (!backBounds.intersect(bounds, back->asRRect().rect())) {
            return false;
        }
        if (cnt > 1) {
            SkDeque::Iter iter(fDeque, SkDeque::Iter::kBack_IterStart);
            SkAssertResult(static_cast<const Element*>(iter.prev()) == back);
            while (const Element* prior = (const Element*)iter.prev()) {
<<<<<<< HEAD
                if ((prior->getOp() != SkCanvas::kIntersect_Op &&
                     prior->getOp() != SkCanvas::kReplace_Op) ||
                    !prior->contains(backBounds)) {
                    return false;
                }
                if (prior->getOp() == SkCanvas::kReplace_Op) {
=======
                if ((prior->getOp() != kIntersect_SkClipOp &&
                     prior->getOp() != kReplace_SkClipOp) ||
                    !prior->contains(backBounds)) {
                    return false;
                }
                if (prior->getOp() == kReplace_SkClipOp) {
>>>>>>> a17af05f
                    break;
                }
            }
        }
        *rrect = back->asRRect();
        *aa = back->isAA();
        return true;
    }
    return false;
}

int32_t SkClipStack::GetNextGenID() {
    // TODO: handle overflow.
    return sk_atomic_inc(&gGenID);
}

int32_t SkClipStack::getTopmostGenID() const {
    if (fDeque.empty()) {
        return kWideOpenGenID;
    }

    const Element* back = static_cast<const Element*>(fDeque.back());
    if (kInsideOut_BoundsType == back->fFiniteBoundType && back->fFiniteBound.isEmpty()) {
        return kWideOpenGenID;
    }

    return back->getGenID();
}

#ifdef SK_DEBUG
void SkClipStack::Element::dump() const {
    static const char* kTypeStrings[] = {
        "empty",
        "rect",
        "rrect",
        "path"
    };
    static_assert(0 == kEmpty_Type, "type_str");
    static_assert(1 == kRect_Type, "type_str");
    static_assert(2 == kRRect_Type, "type_str");
    static_assert(3 == kPath_Type, "type_str");
    static_assert(SK_ARRAY_COUNT(kTypeStrings) == kTypeCnt, "type_str");

    static const char* kOpStrings[] = {
        "difference",
        "intersect",
        "union",
        "xor",
        "reverse-difference",
        "replace",
    };
<<<<<<< HEAD
    static_assert(0 == SkCanvas::kDifference_Op, "op_str");
    static_assert(1 == SkCanvas::kIntersect_Op, "op_str");
    static_assert(2 == SkCanvas::kUnion_Op, "op_str");
    static_assert(3 == SkCanvas::kXOR_Op, "op_str");
    static_assert(4 == SkCanvas::kReverseDifference_Op, "op_str");
    static_assert(5 == SkCanvas::kReplace_Op, "op_str");
=======
    static_assert(0 == static_cast<int>(kDifference_SkClipOp), "op_str");
    static_assert(1 == static_cast<int>(kIntersect_SkClipOp), "op_str");
    static_assert(2 == static_cast<int>(kUnion_SkClipOp), "op_str");
    static_assert(3 == static_cast<int>(kXOR_SkClipOp), "op_str");
    static_assert(4 == static_cast<int>(kReverseDifference_SkClipOp), "op_str");
    static_assert(5 == static_cast<int>(kReplace_SkClipOp), "op_str");
>>>>>>> a17af05f
    static_assert(SK_ARRAY_COUNT(kOpStrings) == SkRegion::kOpCnt, "op_str");

    SkDebugf("Type: %s, Op: %s, AA: %s, Save Count: %d\n", kTypeStrings[fType],
             kOpStrings[static_cast<int>(fOp)], (fDoAA ? "yes" : "no"), fSaveCount);
    switch (fType) {
        case kEmpty_Type:
            SkDebugf("\n");
            break;
        case kRect_Type:
            this->getRect().dump();
            SkDebugf("\n");
            break;
        case kRRect_Type:
            this->getRRect().dump();
            SkDebugf("\n");
            break;
        case kPath_Type:
            this->getPath().dump(nullptr, true, false);
            break;
    }
}

void SkClipStack::dump() const {
    B2TIter iter(*this);
    const Element* e;
    while ((e = iter.next())) {
        e->dump();
        SkDebugf("\n");
    }
}
#endif<|MERGE_RESOLUTION|>--- conflicted
+++ resolved
@@ -85,11 +85,7 @@
             visitor->clipRect(this->getRect(), this->getOp(), this->isAA());
             break;
         case kEmpty_Type:
-<<<<<<< HEAD
-            visitor->clipRect(kEmptyRect, SkCanvas::kIntersect_Op, false);
-=======
             visitor->clipRect(kEmptyRect, kIntersect_SkClipOp, false);
->>>>>>> a17af05f
             break;
     }
 }
@@ -118,11 +114,7 @@
     }
 }
 
-<<<<<<< HEAD
-void SkClipStack::Element::initPath(int saveCount, const SkPath& path, SkCanvas::ClipOp op,
-=======
 void SkClipStack::Element::initPath(int saveCount, const SkPath& path, SkClipOp op,
->>>>>>> a17af05f
                                     bool doAA) {
     if (!path.isInverseFillType()) {
         SkRect r;
@@ -187,27 +179,16 @@
     SkASSERT(!fPath.isValid());
 }
 
-<<<<<<< HEAD
-bool SkClipStack::Element::canBeIntersectedInPlace(int saveCount, SkCanvas::ClipOp op) const {
-    if (kEmpty_Type == fType &&
-        (SkCanvas::kDifference_Op == op || SkCanvas::kIntersect_Op == op)) {
-=======
 bool SkClipStack::Element::canBeIntersectedInPlace(int saveCount, SkClipOp op) const {
     if (kEmpty_Type == fType &&
         (kDifference_SkClipOp == op || kIntersect_SkClipOp == op)) {
->>>>>>> a17af05f
         return true;
     }
     // Only clips within the same save/restore frame (as captured by
     // the save count) can be merged
     return  fSaveCount == saveCount &&
-<<<<<<< HEAD
-            SkCanvas::kIntersect_Op == op &&
-            (SkCanvas::kIntersect_Op == fOp || SkCanvas::kReplace_Op == fOp);
-=======
             kIntersect_SkClipOp == op &&
             (kIntersect_SkClipOp == fOp || kReplace_SkClipOp == fOp);
->>>>>>> a17af05f
 }
 
 bool SkClipStack::Element::rectRectIntersectAllowed(const SkRect& newR, bool newAA) const {
@@ -421,15 +402,9 @@
             fFiniteBound = this->getRect();
             fFiniteBoundType = kNormal_BoundsType;
 
-<<<<<<< HEAD
-            if (SkCanvas::kReplace_Op == fOp ||
-                (SkCanvas::kIntersect_Op == fOp && nullptr == prior) ||
-                (SkCanvas::kIntersect_Op == fOp && prior->fIsIntersectionOfRects &&
-=======
             if (kReplace_SkClipOp == fOp ||
                 (kIntersect_SkClipOp == fOp && nullptr == prior) ||
                 (kIntersect_SkClipOp == fOp && prior->fIsIntersectionOfRects &&
->>>>>>> a17af05f
                     prior->rectRectIntersectAllowed(this->getRect(), fDoAA))) {
                 fIsIntersectionOfRects = true;
             }
@@ -488,24 +463,6 @@
 
     // Now integrate with clip with the prior clips
     switch (fOp) {
-<<<<<<< HEAD
-        case SkCanvas::kDifference_Op:
-            this->combineBoundsDiff(combination, prevFinite);
-            break;
-        case SkCanvas::kXOR_Op:
-            this->combineBoundsXOR(combination, prevFinite);
-            break;
-        case SkCanvas::kUnion_Op:
-            this->combineBoundsUnion(combination, prevFinite);
-            break;
-        case SkCanvas::kIntersect_Op:
-            this->combineBoundsIntersection(combination, prevFinite);
-            break;
-        case SkCanvas::kReverseDifference_Op:
-            this->combineBoundsRevDiff(combination, prevFinite);
-            break;
-        case SkCanvas::kReplace_Op:
-=======
         case kDifference_SkClipOp:
             this->combineBoundsDiff(combination, prevFinite);
             break;
@@ -522,17 +479,12 @@
             this->combineBoundsRevDiff(combination, prevFinite);
             break;
         case kReplace_SkClipOp:
->>>>>>> a17af05f
             // Replace just ignores everything prior
             // The current clip's bound information is already filled in
             // so nothing to do
             break;
         default:
-<<<<<<< HEAD
-            SkDebugf("SkCanvas::ClipOp error\n");
-=======
             SkDebugf("SkClipOp error\n");
->>>>>>> a17af05f
             SkASSERT(0);
             break;
     }
@@ -549,14 +501,11 @@
     , fSaveCount(0) {
 }
 
-<<<<<<< HEAD
-=======
 SkClipStack::SkClipStack(void* storage, size_t size)
     : fDeque(sizeof(Element), storage, size, kDefaultElementAllocCnt)
     , fSaveCount(0) {
 }
 
->>>>>>> a17af05f
 SkClipStack::SkClipStack(const SkClipStack& b)
     : fDeque(sizeof(Element), kDefaultElementAllocCnt) {
     *this = b;
@@ -681,11 +630,7 @@
     Iter iter(*this, Iter::kTop_IterStart);
     const Element* element = iter.prev();
     while (element != nullptr) {
-<<<<<<< HEAD
-        if (SkCanvas::kIntersect_Op != element->getOp() && SkCanvas::kReplace_Op != element->getOp())
-=======
         if (kIntersect_SkClipOp != element->getOp() && kReplace_SkClipOp != element->getOp())
->>>>>>> a17af05f
             return false;
         if (element->isInverseFilled()) {
             // Part of 'rect' could be trimmed off by the inverse-filled clip element
@@ -697,11 +642,7 @@
                 return false;
             }
         }
-<<<<<<< HEAD
-        if (SkCanvas::kReplace_Op == element->getOp()) {
-=======
         if (kReplace_SkClipOp == element->getOp()) {
->>>>>>> a17af05f
             break;
         }
         element = iter.prev();
@@ -714,11 +655,7 @@
     Iter iter(*this, Iter::kTop_IterStart);
     const Element* element = iter.prev();
     while (element != nullptr) {
-<<<<<<< HEAD
-        if (SkCanvas::kIntersect_Op != element->getOp() && SkCanvas::kReplace_Op != element->getOp())
-=======
         if (kIntersect_SkClipOp != element->getOp() && kReplace_SkClipOp != element->getOp())
->>>>>>> a17af05f
             return false;
         if (element->isInverseFilled()) {
             // Part of 'rrect' could be trimmed off by the inverse-filled clip element
@@ -730,11 +667,7 @@
                 return false;
             }
         }
-<<<<<<< HEAD
-        if (SkCanvas::kReplace_Op == element->getOp()) {
-=======
         if (kReplace_SkClipOp == element->getOp()) {
->>>>>>> a17af05f
             break;
         }
         element = iter.prev();
@@ -755,13 +688,8 @@
             element->asPath(&operand);
         }
 
-<<<<<<< HEAD
-        SkCanvas::ClipOp elementOp = element->getOp();
-        if (elementOp == SkCanvas::kReplace_Op) {
-=======
         SkClipOp elementOp = element->getOp();
         if (elementOp == kReplace_SkClipOp) {
->>>>>>> a17af05f
             *path = operand;
         } else {
             Op(*path, operand, (SkPathOp)elementOp, path);
@@ -812,11 +740,7 @@
                     }
                     break;
             }
-<<<<<<< HEAD
-        } else if (SkCanvas::kReplace_Op == element.getOp()) {
-=======
         } else if (kReplace_SkClipOp == element.getOp()) {
->>>>>>> a17af05f
             this->restoreTo(fSaveCount - 1);
             prior = (Element*) fDeque.back();
         }
@@ -825,23 +749,16 @@
     newElement->updateBoundAndGenID(prior);
 }
 
-<<<<<<< HEAD
-void SkClipStack::clipRRect(const SkRRect& rrect, const SkMatrix& matrix, SkCanvas::ClipOp op,
-=======
 void SkClipStack::clipRRect(const SkRRect& rrect, const SkMatrix& matrix, SkClipOp op,
->>>>>>> a17af05f
                             bool doAA) {
     SkRRect transformedRRect;
     if (rrect.transform(matrix, &transformedRRect)) {
         Element element(fSaveCount, transformedRRect, op, doAA);
         this->pushElement(element);
-<<<<<<< HEAD
-=======
         if (this->hasClipRestriction(op)) {
             Element element(fSaveCount, fClipRestrictionRect, kIntersect_SkClipOp, false);
             this->pushElement(element);
         }
->>>>>>> a17af05f
         return;
     }
     SkPath path;
@@ -850,23 +767,16 @@
     this->clipPath(path, matrix, op, doAA);
 }
 
-<<<<<<< HEAD
-void SkClipStack::clipRect(const SkRect& rect, const SkMatrix& matrix, SkCanvas::ClipOp op,
-=======
 void SkClipStack::clipRect(const SkRect& rect, const SkMatrix& matrix, SkClipOp op,
->>>>>>> a17af05f
                            bool doAA) {
     if (matrix.rectStaysRect()) {
         SkRect devRect;
         matrix.mapRect(&devRect, rect);
-<<<<<<< HEAD
-=======
         if (this->hasClipRestriction(op)) {
             if (!devRect.intersect(fClipRestrictionRect)) {
                 devRect.setEmpty();
             }
         }
->>>>>>> a17af05f
         Element element(fSaveCount, devRect, op, doAA);
         this->pushElement(element);
         return;
@@ -877,18 +787,10 @@
     this->clipPath(path, matrix, op, doAA);
 }
 
-<<<<<<< HEAD
-void SkClipStack::clipPath(const SkPath& path, const SkMatrix& matrix, SkCanvas::ClipOp op,
-                           bool doAA) {
-    SkPath devPath;
-    path.transform(matrix, &devPath);
-
-=======
 void SkClipStack::clipPath(const SkPath& path, const SkMatrix& matrix, SkClipOp op,
                            bool doAA) {
     SkPath devPath;
     path.transform(matrix, &devPath);
->>>>>>> a17af05f
     Element element(fSaveCount, devPath, op, doAA);
     this->pushElement(element);
     if (this->hasClipRestriction(op)) {
@@ -900,11 +802,7 @@
 void SkClipStack::clipEmpty() {
     Element* element = (Element*) fDeque.back();
 
-<<<<<<< HEAD
-    if (element && element->canBeIntersectedInPlace(fSaveCount, SkCanvas::kIntersect_Op)) {
-=======
     if (element && element->canBeIntersectedInPlace(fSaveCount, kIntersect_SkClipOp)) {
->>>>>>> a17af05f
         element->setEmpty();
     }
     new (fDeque.push_back()) Element(fSaveCount);
@@ -930,11 +828,7 @@
     return (const SkClipStack::Element*)fIter.prev();
 }
 
-<<<<<<< HEAD
-const SkClipStack::Element* SkClipStack::Iter::skipToTopmost(SkCanvas::ClipOp op) {
-=======
 const SkClipStack::Element* SkClipStack::Iter::skipToTopmost(SkClipOp op) {
->>>>>>> a17af05f
 
     if (nullptr == fStack) {
         return nullptr;
@@ -1019,21 +913,13 @@
         back->getType() != SkClipStack::Element::kRRect_Type) {
         return false;
     }
-<<<<<<< HEAD
-    if (back->getOp() == SkCanvas::kReplace_Op) {
-=======
     if (back->getOp() == kReplace_SkClipOp) {
->>>>>>> a17af05f
         *rrect = back->asRRect();
         *aa = back->isAA();
         return true;
     }
 
-<<<<<<< HEAD
-    if (back->getOp() == SkCanvas::kIntersect_Op) {
-=======
     if (back->getOp() == kIntersect_SkClipOp) {
->>>>>>> a17af05f
         SkRect backBounds;
         if (!backBounds.intersect(bounds, back->asRRect().rect())) {
             return false;
@@ -1042,21 +928,12 @@
             SkDeque::Iter iter(fDeque, SkDeque::Iter::kBack_IterStart);
             SkAssertResult(static_cast<const Element*>(iter.prev()) == back);
             while (const Element* prior = (const Element*)iter.prev()) {
-<<<<<<< HEAD
-                if ((prior->getOp() != SkCanvas::kIntersect_Op &&
-                     prior->getOp() != SkCanvas::kReplace_Op) ||
-                    !prior->contains(backBounds)) {
-                    return false;
-                }
-                if (prior->getOp() == SkCanvas::kReplace_Op) {
-=======
                 if ((prior->getOp() != kIntersect_SkClipOp &&
                      prior->getOp() != kReplace_SkClipOp) ||
                     !prior->contains(backBounds)) {
                     return false;
                 }
                 if (prior->getOp() == kReplace_SkClipOp) {
->>>>>>> a17af05f
                     break;
                 }
             }
@@ -1108,21 +985,12 @@
         "reverse-difference",
         "replace",
     };
-<<<<<<< HEAD
-    static_assert(0 == SkCanvas::kDifference_Op, "op_str");
-    static_assert(1 == SkCanvas::kIntersect_Op, "op_str");
-    static_assert(2 == SkCanvas::kUnion_Op, "op_str");
-    static_assert(3 == SkCanvas::kXOR_Op, "op_str");
-    static_assert(4 == SkCanvas::kReverseDifference_Op, "op_str");
-    static_assert(5 == SkCanvas::kReplace_Op, "op_str");
-=======
     static_assert(0 == static_cast<int>(kDifference_SkClipOp), "op_str");
     static_assert(1 == static_cast<int>(kIntersect_SkClipOp), "op_str");
     static_assert(2 == static_cast<int>(kUnion_SkClipOp), "op_str");
     static_assert(3 == static_cast<int>(kXOR_SkClipOp), "op_str");
     static_assert(4 == static_cast<int>(kReverseDifference_SkClipOp), "op_str");
     static_assert(5 == static_cast<int>(kReplace_SkClipOp), "op_str");
->>>>>>> a17af05f
     static_assert(SK_ARRAY_COUNT(kOpStrings) == SkRegion::kOpCnt, "op_str");
 
     SkDebugf("Type: %s, Op: %s, AA: %s, Save Count: %d\n", kTypeStrings[fType],
