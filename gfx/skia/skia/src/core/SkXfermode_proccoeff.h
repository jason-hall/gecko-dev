/*
 * Copyright 2015 Google Inc.
 *
 * Use of this source code is governed by a BSD-style license that can be
 * found in the LICENSE file.
 */

#ifndef SkXfermode_proccoeff_DEFINED
#define SkXfermode_proccoeff_DEFINED

#include "SkReadBuffer.h"
#include "SkWriteBuffer.h"

struct ProcCoeff {
    SkXfermodeProc      fProc;
    SkXfermodeProc4f    fProc4f;
    SkXfermode::Coeff   fSC;
    SkXfermode::Coeff   fDC;
};

#define CANNOT_USE_COEFF    SkXfermode::Coeff(-1)

class SK_API SkProcCoeffXfermode : public SkXfermode {
public:
    SkProcCoeffXfermode(const ProcCoeff& rec, SkBlendMode mode) {
        fMode = mode;
        fProc = rec.fProc;
        // these may be valid, or may be CANNOT_USE_COEFF
        fSrcCoeff = rec.fSC;
        fDstCoeff = rec.fDC;
    }

    void xfer32(SkPMColor dst[], const SkPMColor src[], int count,
                const SkAlpha aa[]) const override;
    void xfer16(uint16_t dst[], const SkPMColor src[], int count,
                const SkAlpha aa[]) const override;
    void xferA8(SkAlpha dst[], const SkPMColor src[], int count,
                const SkAlpha aa[]) const override;

    bool asMode(Mode* mode) const override;

    bool supportsCoverageAsAlpha() const override;

    bool isOpaque(SkXfermode::SrcColorOpacity opacityType) const override;

#if SK_SUPPORT_GPU
    sk_sp<GrFragmentProcessor> makeFragmentProcessorForImageFilter(
                                                        sk_sp<GrFragmentProcessor>) const override;
<<<<<<< HEAD
    sk_sp<GrXPFactory> asXPFactory() const override;
=======
    const GrXPFactory* asXPFactory() const override;
>>>>>>> a17af05f
#endif

    SK_TO_STRING_OVERRIDE()
    SK_DECLARE_PUBLIC_FLATTENABLE_DESERIALIZATION_PROCS(SkProcCoeffXfermode)

    bool onAppendStages(SkRasterPipeline*) const override;

protected:
    void flatten(SkWriteBuffer& buffer) const override;

    SkBlendMode getMode() const { return fMode; }

    SkXfermodeProc getProc() const { return fProc; }

private:
    SkXfermodeProc  fProc;
    SkBlendMode     fMode;
    Coeff           fSrcCoeff, fDstCoeff;

    friend class SkXfermode;

    typedef SkXfermode INHERITED;
};

#endif // #ifndef SkXfermode_proccoeff_DEFINED<|MERGE_RESOLUTION|>--- conflicted
+++ resolved
@@ -46,17 +46,11 @@
 #if SK_SUPPORT_GPU
     sk_sp<GrFragmentProcessor> makeFragmentProcessorForImageFilter(
                                                         sk_sp<GrFragmentProcessor>) const override;
-<<<<<<< HEAD
-    sk_sp<GrXPFactory> asXPFactory() const override;
-=======
     const GrXPFactory* asXPFactory() const override;
->>>>>>> a17af05f
 #endif
 
     SK_TO_STRING_OVERRIDE()
     SK_DECLARE_PUBLIC_FLATTENABLE_DESERIALIZATION_PROCS(SkProcCoeffXfermode)
-
-    bool onAppendStages(SkRasterPipeline*) const override;
 
 protected:
     void flatten(SkWriteBuffer& buffer) const override;
