/*
 * Copyright 2012 Google Inc.
 *
 * Use of this source code is governed by a BSD-style license that can be
 * found in the LICENSE file.
 */

#ifndef SkMathPriv_DEFINED
#define SkMathPriv_DEFINED

#include "SkMath.h"

#if defined(SK_BUILD_FOR_IOS) && (defined(SK_BUILD_FOR_ARM32) || defined(SK_BUILD_FOR_ARM64))
// iOS on ARM starts processes with the Flush-To-Zero (FTZ) and
// Denormals-Are-Zero (DAZ) bits in the fpscr register set.
// Algorithms that rely on denormalized numbers need alternative implementations.
// This can also be controlled in SSE with the MXCSR register,
// x87 with FSTCW/FLDCW, and mips with FCSR. This should be detected at runtime,
// or the library built one way or the other more generally (by the build).
#define SK_CPU_FLUSH_TO_ZERO
#endif

/** Returns -1 if n < 0, else returns 0
 */
#define SkExtractSign(n)    ((int32_t)(n) >> 31)

/** If sign == -1, returns -n, else sign must be 0, and returns n.
 Typically used in conjunction with SkExtractSign().
 */
static inline int32_t SkApplySign(int32_t n, int32_t sign) {
    SkASSERT(sign == 0 || sign == -1);
    return (n ^ sign) - sign;
}

/** Return x with the sign of y */
static inline int32_t SkCopySign32(int32_t x, int32_t y) {
    return SkApplySign(x, SkExtractSign(x ^ y));
}

/** Given a positive value and a positive max, return the value
 pinned against max.
 Note: only works as long as max - value doesn't wrap around
 @return max if value >= max, else value
 */
static inline unsigned SkClampUMax(unsigned value, unsigned max) {
    if (value > max) {
        value = max;
    }
    return value;
}

///////////////////////////////////////////////////////////////////////////////

/** Return a*b/255, truncating away any fractional bits. Only valid if both
 a and b are 0..255
 */
static inline U8CPU SkMulDiv255Trunc(U8CPU a, U8CPU b) {
    SkASSERT((uint8_t)a == a);
    SkASSERT((uint8_t)b == b);
    unsigned prod = a*b + 1;
    return (prod + (prod >> 8)) >> 8;
}

/** Return (a*b)/255, taking the ceiling of any fractional bits. Only valid if
 both a and b are 0..255. The expected result equals (a * b + 254) / 255.
 */
static inline U8CPU SkMulDiv255Ceiling(U8CPU a, U8CPU b) {
    SkASSERT((uint8_t)a == a);
    SkASSERT((uint8_t)b == b);
    unsigned prod = a*b + 255;
    return (prod + (prod >> 8)) >> 8;
}

/** Just the rounding step in SkDiv255Round: round(value / 255)
 */
static inline unsigned SkDiv255Round(unsigned prod) {
    prod += 128;
    return (prod + (prod >> 8)) >> 8;
}

static inline float SkPinToUnitFloat(float x) {
    return SkTMin(SkTMax(x, 0.0f), 1.0f);
}

/**
 * Swap byte order of a 4-byte value, e.g. 0xaarrggbb -> 0xbbggrraa.
 */
#if defined(_MSC_VER)
    #include <intrin.h>
    static inline uint32_t SkBSwap32(uint32_t v) { return _byteswap_ulong(v); }
#else
    static inline uint32_t SkBSwap32(uint32_t v) { return __builtin_bswap32(v); }
#endif

//! Returns the number of leading zero bits (0...32)
int SkCLZ_portable(uint32_t);

#ifndef SkCLZ
    #if defined(SK_BUILD_FOR_WIN32)
        #include <intrin.h>

        static inline int SkCLZ(uint32_t mask) {
            if (mask) {
                unsigned long index;
                _BitScanReverse(&index, mask);
                // Suppress this bogus /analyze warning. The check for non-zero
                // guarantees that _BitScanReverse will succeed.
#pragma warning(suppress : 6102) // Using 'index' from failed function call
                return index ^ 0x1F;
            } else {
                return 32;
            }
        }
    #elif defined(SK_CPU_ARM32) || defined(__GNUC__) || defined(__clang__)
        static inline int SkCLZ(uint32_t mask) {
            // __builtin_clz(0) is undefined, so we have to detect that case.
            return mask ? __builtin_clz(mask) : 32;
        }
    #else
        #define SkCLZ(x)    SkCLZ_portable(x)
    #endif
#endif

/**
 *  Returns the smallest power-of-2 that is >= the specified value. If value
 *  is already a power of 2, then it is returned unchanged. It is undefined
 *  if value is <= 0.
 */
static inline int SkNextPow2(int value) {
    SkASSERT(value > 0);
    return 1 << (32 - SkCLZ(value - 1));
}

/**
<<<<<<< HEAD
=======
*  Returns the largest power-of-2 that is <= the specified value. If value
*  is already a power of 2, then it is returned unchanged. It is undefined
*  if value is <= 0.
*/
static inline int SkPrevPow2(int value) {
    SkASSERT(value > 0);
    return 1 << (32 - SkCLZ(value >> 1));
}

/**
>>>>>>> a17af05f
 *  Returns the log2 of the specified value, were that value to be rounded up
 *  to the next power of 2. It is undefined to pass 0. Examples:
 *  SkNextLog2(1) -> 0
 *  SkNextLog2(2) -> 1
 *  SkNextLog2(3) -> 2
 *  SkNextLog2(4) -> 2
 *  SkNextLog2(5) -> 3
 */
static inline int SkNextLog2(uint32_t value) {
    SkASSERT(value != 0);
    return 32 - SkCLZ(value - 1);
}

<<<<<<< HEAD
=======
/**
*  Returns the log2 of the specified value, were that value to be rounded down
*  to the previous power of 2. It is undefined to pass 0. Examples:
*  SkPrevLog2(1) -> 0
*  SkPrevLog2(2) -> 1
*  SkPrevLog2(3) -> 1
*  SkPrevLog2(4) -> 2
*  SkPrevLog2(5) -> 2
*/
static inline int SkPrevLog2(uint32_t value) {
    SkASSERT(value != 0);
    return 32 - SkCLZ(value >> 1);
}

>>>>>>> a17af05f
///////////////////////////////////////////////////////////////////////////////

/**
 *  Return the next power of 2 >= n.
 */
static inline uint32_t GrNextPow2(uint32_t n) {
    return n ? (1 << (32 - SkCLZ(n - 1))) : 1;
}

<<<<<<< HEAD
=======
/**
 * Returns the next power of 2 >= n or n if the next power of 2 can't be represented by size_t.
 */
static inline size_t GrNextSizePow2(size_t n) {
    constexpr int kNumSizeTBits = 8 * sizeof(size_t);
    constexpr size_t kHighBitSet = size_t(1) << (kNumSizeTBits - 1);

    if (!n) {
        return 1;
    } else if (n >= kHighBitSet) {
        return n;
    }

    n--;
    uint32_t shift = 1;
    while (shift < kNumSizeTBits) {
        n |= n >> shift;
        shift <<= 1;
    }
    return n + 1;
}

>>>>>>> a17af05f
static inline int GrNextPow2(int n) {
    SkASSERT(n >= 0); // this impl only works for non-neg.
    return n ? (1 << (32 - SkCLZ(n - 1))) : 1;
}
#endif<|MERGE_RESOLUTION|>--- conflicted
+++ resolved
@@ -132,8 +132,6 @@
 }
 
 /**
-<<<<<<< HEAD
-=======
 *  Returns the largest power-of-2 that is <= the specified value. If value
 *  is already a power of 2, then it is returned unchanged. It is undefined
 *  if value is <= 0.
@@ -144,7 +142,6 @@
 }
 
 /**
->>>>>>> a17af05f
  *  Returns the log2 of the specified value, were that value to be rounded up
  *  to the next power of 2. It is undefined to pass 0. Examples:
  *  SkNextLog2(1) -> 0
@@ -158,8 +155,6 @@
     return 32 - SkCLZ(value - 1);
 }
 
-<<<<<<< HEAD
-=======
 /**
 *  Returns the log2 of the specified value, were that value to be rounded down
 *  to the previous power of 2. It is undefined to pass 0. Examples:
@@ -174,7 +169,6 @@
     return 32 - SkCLZ(value >> 1);
 }
 
->>>>>>> a17af05f
 ///////////////////////////////////////////////////////////////////////////////
 
 /**
@@ -184,8 +178,6 @@
     return n ? (1 << (32 - SkCLZ(n - 1))) : 1;
 }
 
-<<<<<<< HEAD
-=======
 /**
  * Returns the next power of 2 >= n or n if the next power of 2 can't be represented by size_t.
  */
@@ -208,7 +200,6 @@
     return n + 1;
 }
 
->>>>>>> a17af05f
 static inline int GrNextPow2(int n) {
     SkASSERT(n >= 0); // this impl only works for non-neg.
     return n ? (1 << (32 - SkCLZ(n - 1))) : 1;
