--- conflicted
+++ resolved
@@ -147,11 +147,7 @@
     SkScalar radius = SkScalarHalf(strokeWidth);
     if (SkPaint::kMiter_Join == join) {
         if (miterLimit > SK_Scalar1) {
-<<<<<<< HEAD
-            radius = SkScalarMul(miterLimit, radius);
-=======
             radius *= miterLimit;
->>>>>>> a17af05f
         }
     }
     return radius;
