/*
 * Copyright 2010 Google Inc.
 *
 * Use of this source code is governed by a BSD-style license that can be
 * found in the LICENSE file.
 */

#ifndef SkRasterClip_DEFINED
#define SkRasterClip_DEFINED

#include "SkRegion.h"
#include "SkAAClip.h"

class SkRRect;

<<<<<<< HEAD
=======
class SkConservativeClip {
    SkIRect         fBounds;
    const SkIRect*  fClipRestrictionRect;

    inline void applyClipRestriction(SkRegion::Op op, SkIRect* bounds) {
        if (op >= SkRegion::kUnion_Op && fClipRestrictionRect
            && !fClipRestrictionRect->isEmpty()) {
            if (!bounds->intersect(*fClipRestrictionRect)) {
                bounds->setEmpty();
            }
        }
    }

public:
    SkConservativeClip() : fBounds(SkIRect::MakeEmpty()), fClipRestrictionRect(nullptr) {}

    bool isEmpty() const { return fBounds.isEmpty(); }
    bool isRect() const { return true; }
    const SkIRect& getBounds() const { return fBounds; }

    void setEmpty() { fBounds.setEmpty(); }
    void setRect(const SkIRect& r) { fBounds = r; }
    void setDeviceClipRestriction(const SkIRect* rect) {
        fClipRestrictionRect = rect;
    }

    void op(const SkRect&, const SkMatrix&, const SkIRect& limit, SkRegion::Op, bool isAA);
    void op(const SkRRect&, const SkMatrix&, const SkIRect& limit, SkRegion::Op, bool isAA);
    void op(const SkPath&, const SkMatrix&, const SkIRect& limit, SkRegion::Op, bool isAA);
    void op(const SkRegion&, SkRegion::Op);
    void op(const SkIRect&, SkRegion::Op);
};

>>>>>>> a17af05f
/**
 *  Wraps a SkRegion and SkAAClip, so we have a single object that can represent either our
 *  BW or antialiased clips.
 *
 *  This class is optimized for the raster backend of canvas, but can be expense to keep up2date,
 *  so it supports a runtime option (force-conservative-rects) to turn it into a super-fast
 *  rect-only tracker. The gpu backend uses this since it does not need the result (it uses
 *  SkClipStack instead).
 */
class SkRasterClip {
public:
<<<<<<< HEAD
    SkRasterClip(bool forceConservativeRects = false);
    SkRasterClip(const SkIRect&, bool forceConservativeRects = false);
=======
    SkRasterClip();
    SkRasterClip(const SkIRect&);
>>>>>>> a17af05f
    SkRasterClip(const SkRegion&);
    SkRasterClip(const SkRasterClip&);
    ~SkRasterClip();

    // Only compares the current state. Does not compare isForceConservativeRects(), so that field
    // could be different but this could still return true.
    bool operator==(const SkRasterClip&) const;
    bool operator!=(const SkRasterClip& other) const {
        return !(*this == other);
    }
<<<<<<< HEAD

    bool isForceConservativeRects() const { return fForceConservativeRects; }
=======
>>>>>>> a17af05f

    bool isBW() const { return fIsBW; }
    bool isAA() const { return !fIsBW; }
    const SkRegion& bwRgn() const { SkASSERT(fIsBW); return fBW; }
    const SkAAClip& aaRgn() const { SkASSERT(!fIsBW); return fAA; }

    bool isEmpty() const {
        SkASSERT(this->computeIsEmpty() == fIsEmpty);
        return fIsEmpty;
    }

    bool isRect() const {
        SkASSERT(this->computeIsRect() == fIsRect);
        return fIsRect;
    }

    bool isComplex() const;
    const SkIRect& getBounds() const;

    bool setEmpty();
    bool setRect(const SkIRect&);

    bool op(const SkIRect&, SkRegion::Op);
    bool op(const SkRegion&, SkRegion::Op);
    bool op(const SkRect&, const SkMatrix& matrix, const SkIRect&, SkRegion::Op, bool doAA);
    bool op(const SkRRect&, const SkMatrix& matrix, const SkIRect&, SkRegion::Op, bool doAA);
    bool op(const SkPath&, const SkMatrix& matrix, const SkIRect&, SkRegion::Op, bool doAA);

    void translate(int dx, int dy, SkRasterClip* dst) const;
    void translate(int dx, int dy) {
        this->translate(dx, dy, this);
    }

    bool quickContains(const SkIRect& rect) const;
    bool quickContains(int left, int top, int right, int bottom) const {
        return quickContains(SkIRect::MakeLTRB(left, top, right, bottom));
    }

    /**
     *  Return true if this region is empty, or if the specified rectangle does
     *  not intersect the region. Returning false is not a guarantee that they
     *  intersect, but returning true is a guarantee that they do not.
     */
    bool quickReject(const SkIRect& rect) const {
        return !SkIRect::Intersects(this->getBounds(), rect);
    }

    // hack for SkCanvas::getTotalClip
    const SkRegion& forceGetBW();

#ifdef SK_DEBUG
    void validate() const;
#else
    void validate() const {}
#endif

    void setDeviceClipRestriction(const SkIRect* rect) {
        fClipRestrictionRect = rect;
    }

private:
    SkRegion    fBW;
    SkAAClip    fAA;
    bool        fIsBW;
    // these 2 are caches based on querying the right obj based on fIsBW
    bool        fIsEmpty;
    bool        fIsRect;
    const SkIRect*    fClipRestrictionRect = nullptr;

    bool computeIsEmpty() const {
        return fIsBW ? fBW.isEmpty() : fAA.isEmpty();
    }

    bool computeIsRect() const {
        return fIsBW ? fBW.isRect() : fAA.isRect();
    }

    bool updateCacheAndReturnNonEmpty(bool detectAARect = true) {
        fIsEmpty = this->computeIsEmpty();

        // detect that our computed AA is really just a (hard-edged) rect
        if (detectAARect && !fIsEmpty && !fIsBW && fAA.isRect()) {
            fBW.setRect(fAA.getBounds());
            fAA.setEmpty(); // don't need this guy anymore
            fIsBW = true;
        }

        fIsRect = this->computeIsRect();
        return !fIsEmpty;
    }

    void convertToAA();

    bool setPath(const SkPath& path, const SkRegion& clip, bool doAA);
    bool setPath(const SkPath& path, const SkIRect& clip, bool doAA);
    bool op(const SkRasterClip&, SkRegion::Op);
    bool setConservativeRect(const SkRect& r, const SkIRect& clipR, bool isInverse);

    inline void applyClipRestriction(SkRegion::Op op, SkIRect* bounds) {
        if (op >= SkRegion::kUnion_Op && fClipRestrictionRect
            && !fClipRestrictionRect->isEmpty()) {
            if (!bounds->intersect(*fClipRestrictionRect)) {
                bounds->setEmpty();
            }
        }
    }

    inline void applyClipRestriction(SkRegion::Op op, SkRect* bounds) {
        if (op >= SkRegion::kUnion_Op && fClipRestrictionRect
            && !fClipRestrictionRect->isEmpty()) {
            if (!bounds->intersect(SkRect::Make(*fClipRestrictionRect))) {
                bounds->setEmpty();
            }
        }
    }
};

class SkAutoRasterClipValidate : SkNoncopyable {
public:
    SkAutoRasterClipValidate(const SkRasterClip& rc) : fRC(rc) {
        fRC.validate();
    }
    ~SkAutoRasterClipValidate() {
        fRC.validate();
    }
private:
    const SkRasterClip& fRC;
};
#define SkAutoRasterClipValidate(...) SK_REQUIRE_LOCAL_VAR(SkAutoRasterClipValidate)

#ifdef SK_DEBUG
    #define AUTO_RASTERCLIP_VALIDATE(rc)    SkAutoRasterClipValidate arcv(rc)
#else
    #define AUTO_RASTERCLIP_VALIDATE(rc)
#endif

///////////////////////////////////////////////////////////////////////////////

/**
 *  Encapsulates the logic of deciding if we need to change/wrap the blitter
 *  for aaclipping. If so, getRgn and getBlitter return modified values. If
 *  not, they return the raw blitter and (bw) clip region.
 *
 *  We need to keep the constructor/destructor cost as small as possible, so we
 *  can freely put this guy on the stack, and not pay too much for the case when
 *  we're really BW anyways.
 */
class SkAAClipBlitterWrapper {
public:
    SkAAClipBlitterWrapper();
    SkAAClipBlitterWrapper(const SkRasterClip&, SkBlitter*);
    SkAAClipBlitterWrapper(const SkAAClip*, SkBlitter*);

    void init(const SkRasterClip&, SkBlitter*);

    const SkIRect& getBounds() const {
        SkASSERT(fClipRgn);
        return fClipRgn->getBounds();
    }
    const SkRegion& getRgn() const {
        SkASSERT(fClipRgn);
        return *fClipRgn;
    }
    SkBlitter* getBlitter() {
        SkASSERT(fBlitter);
        return fBlitter;
    }

private:
    SkRegion        fBWRgn;
    SkAAClipBlitter fAABlitter;
    // what we return
    const SkRegion* fClipRgn;
    SkBlitter* fBlitter;
};

#endif<|MERGE_RESOLUTION|>--- conflicted
+++ resolved
@@ -13,8 +13,6 @@
 
 class SkRRect;
 
-<<<<<<< HEAD
-=======
 class SkConservativeClip {
     SkIRect         fBounds;
     const SkIRect*  fClipRestrictionRect;
@@ -48,7 +46,6 @@
     void op(const SkIRect&, SkRegion::Op);
 };
 
->>>>>>> a17af05f
 /**
  *  Wraps a SkRegion and SkAAClip, so we have a single object that can represent either our
  *  BW or antialiased clips.
@@ -60,13 +57,8 @@
  */
 class SkRasterClip {
 public:
-<<<<<<< HEAD
-    SkRasterClip(bool forceConservativeRects = false);
-    SkRasterClip(const SkIRect&, bool forceConservativeRects = false);
-=======
     SkRasterClip();
     SkRasterClip(const SkIRect&);
->>>>>>> a17af05f
     SkRasterClip(const SkRegion&);
     SkRasterClip(const SkRasterClip&);
     ~SkRasterClip();
@@ -77,11 +69,6 @@
     bool operator!=(const SkRasterClip& other) const {
         return !(*this == other);
     }
-<<<<<<< HEAD
-
-    bool isForceConservativeRects() const { return fForceConservativeRects; }
-=======
->>>>>>> a17af05f
 
     bool isBW() const { return fIsBW; }
     bool isAA() const { return !fIsBW; }
