/*
 * Copyright 2012 Google Inc.
 *
 * Use of this source code is governed by a BSD-style license that can be
 * found in the LICENSE file.
 */

#include "SkBitmap.h"
#include "SkDeduper.h"
<<<<<<< HEAD
#include "SkErrorInternals.h"
=======
>>>>>>> a17af05f
#include "SkImage.h"
#include "SkImageDeserializer.h"
#include "SkImageGenerator.h"
#include "SkMakeUnique.h"
#include "SkReadBuffer.h"
#include "SkStream.h"
#include "SkTypeface.h"

namespace {

    // This generator intentionally should always fail on all attempts to get its pixels,
    // simulating a bad or empty codec stream.
    class EmptyImageGenerator final : public SkImageGenerator {
    public:
        EmptyImageGenerator(const SkImageInfo& info) : INHERITED(info) { }

    private:
        typedef SkImageGenerator INHERITED;
    };

    static sk_sp<SkImage> MakeEmptyImage(int width, int height) {
        return SkImage::MakeFromGenerator(
<<<<<<< HEAD
            new EmptyImageGenerator(SkImageInfo::MakeN32Premul(width, height)));
    }
    
=======
              skstd::make_unique<EmptyImageGenerator>(SkImageInfo::MakeN32Premul(width, height)));
    }

>>>>>>> a17af05f
} // anonymous namespace


static uint32_t default_flags() {
    uint32_t flags = 0;
    flags |= SkReadBuffer::kScalarIsFloat_Flag;
    if (8 == sizeof(void*)) {
        flags |= SkReadBuffer::kPtrIs64Bit_Flag;
    }
    return flags;
}

// This has an empty constructor and destructor, and is thread-safe, so we can use a singleton.
static SkImageDeserializer gDefaultImageDeserializer;

SkReadBuffer::SkReadBuffer() {
    fFlags = default_flags();
    fVersion = 0;
    fMemoryPtr = nullptr;

    fTFArray = nullptr;
    fTFCount = 0;

    fFactoryArray = nullptr;
    fFactoryCount = 0;
    fImageDeserializer = &gDefaultImageDeserializer;
#ifdef DEBUG_NON_DETERMINISTIC_ASSERT
    fDecodedBitmapIndex = -1;
#endif // DEBUG_NON_DETERMINISTIC_ASSERT
}

SkReadBuffer::SkReadBuffer(const void* data, size_t size) {
    fFlags = default_flags();
    fVersion = 0;
    fReader.setMemory(data, size);
    fMemoryPtr = nullptr;

    fTFArray = nullptr;
    fTFCount = 0;

    fFactoryArray = nullptr;
    fFactoryCount = 0;
    fImageDeserializer = &gDefaultImageDeserializer;
#ifdef DEBUG_NON_DETERMINISTIC_ASSERT
    fDecodedBitmapIndex = -1;
#endif // DEBUG_NON_DETERMINISTIC_ASSERT
}

SkReadBuffer::SkReadBuffer(SkStream* stream) {
    fFlags = default_flags();
    fVersion = 0;
    const size_t length = stream->getLength();
    fMemoryPtr = sk_malloc_throw(length);
    stream->read(fMemoryPtr, length);
    fReader.setMemory(fMemoryPtr, length);

    fTFArray = nullptr;
    fTFCount = 0;

    fFactoryArray = nullptr;
    fFactoryCount = 0;
    fImageDeserializer = &gDefaultImageDeserializer;
#ifdef DEBUG_NON_DETERMINISTIC_ASSERT
    fDecodedBitmapIndex = -1;
#endif // DEBUG_NON_DETERMINISTIC_ASSERT
}

SkReadBuffer::~SkReadBuffer() {
    sk_free(fMemoryPtr);
}

void SkReadBuffer::setImageDeserializer(SkImageDeserializer* deserializer) {
    fImageDeserializer = deserializer ? deserializer : &gDefaultImageDeserializer;
}

bool SkReadBuffer::readBool() {
    return fReader.readBool();
}

SkColor SkReadBuffer::readColor() {
    return fReader.readInt();
}

int32_t SkReadBuffer::readInt() {
    return fReader.readInt();
}

SkScalar SkReadBuffer::readScalar() {
    return fReader.readScalar();
}

uint32_t SkReadBuffer::readUInt() {
    return fReader.readU32();
}

int32_t SkReadBuffer::read32() {
    return fReader.readInt();
}

uint8_t SkReadBuffer::peekByte() {
    SkASSERT(fReader.available() > 0);
    return *((uint8_t*) fReader.peek());
}

void SkReadBuffer::readString(SkString* string) {
    size_t len;
    const char* strContents = fReader.readString(&len);
    string->set(strContents, len);
}

void SkReadBuffer::readColor4f(SkColor4f* color) {
    memcpy(color, fReader.skip(sizeof(SkColor4f)), sizeof(SkColor4f));
}

void SkReadBuffer::readPoint(SkPoint* point) {
    point->fX = fReader.readScalar();
    point->fY = fReader.readScalar();
}

void SkReadBuffer::readMatrix(SkMatrix* matrix) {
    fReader.readMatrix(matrix);
}

void SkReadBuffer::readIRect(SkIRect* rect) {
    memcpy(rect, fReader.skip(sizeof(SkIRect)), sizeof(SkIRect));
}

void SkReadBuffer::readRect(SkRect* rect) {
    memcpy(rect, fReader.skip(sizeof(SkRect)), sizeof(SkRect));
}

void SkReadBuffer::readRRect(SkRRect* rrect) {
    fReader.readRRect(rrect);
}

void SkReadBuffer::readRegion(SkRegion* region) {
    fReader.readRegion(region);
}

void SkReadBuffer::readPath(SkPath* path) {
    fReader.readPath(path);
}

bool SkReadBuffer::readArray(void* value, size_t size, size_t elementSize) {
    const size_t count = this->getArrayCount();
    if (count == size) {
        (void)fReader.skip(sizeof(uint32_t)); // Skip array count
        const size_t byteLength = count * elementSize;
        memcpy(value, fReader.skip(SkAlign4(byteLength)), byteLength);
        return true;
    }
    SkASSERT(false);
    fReader.skip(fReader.available());
    return false;
}

bool SkReadBuffer::readByteArray(void* value, size_t size) {
    return readArray(static_cast<unsigned char*>(value), size, sizeof(unsigned char));
}

bool SkReadBuffer::readColorArray(SkColor* colors, size_t size) {
    return readArray(colors, size, sizeof(SkColor));
}

bool SkReadBuffer::readColor4fArray(SkColor4f* colors, size_t size) {
    return readArray(colors, size, sizeof(SkColor4f));
}

bool SkReadBuffer::readIntArray(int32_t* values, size_t size) {
    return readArray(values, size, sizeof(int32_t));
}

bool SkReadBuffer::readPointArray(SkPoint* points, size_t size) {
    return readArray(points, size, sizeof(SkPoint));
}

bool SkReadBuffer::readScalarArray(SkScalar* values, size_t size) {
    return readArray(values, size, sizeof(SkScalar));
}

uint32_t SkReadBuffer::getArrayCount() {
    return *(uint32_t*)fReader.peek();
}

sk_sp<SkImage> SkReadBuffer::readBitmapAsImage() {
    const int width = this->readInt();
    const int height = this->readInt();

    // The writer stored a boolean value to determine whether an SkBitmapHeap was used during
    // writing. That feature is deprecated.
    if (this->readBool()) {
        this->readUInt(); // Bitmap index
        this->readUInt(); // Bitmap generation ID
<<<<<<< HEAD
        SkErrorInternals::SetError(kParseError_SkError, "SkWriteBuffer::writeBitmap "
                                   "stored the SkBitmap in an SkBitmapHeap, but "
                                   "that feature is no longer supported.");
=======
        // Old unsupported SkBitmapHeap format.  No longer supported.
>>>>>>> a17af05f
    } else {
        // The writer stored false, meaning the SkBitmap was not stored in an SkBitmapHeap.
        const size_t length = this->readUInt();
        if (length > 0) {
#ifdef DEBUG_NON_DETERMINISTIC_ASSERT
            fDecodedBitmapIndex++;
#endif // DEBUG_NON_DETERMINISTIC_ASSERT
            // A non-zero size means the SkBitmap was encoded. Read the data and pixel
            // offset.
            const void* data = this->skip(length);
            const int32_t xOffset = this->readInt();
            const int32_t yOffset = this->readInt();
            SkIRect subset = SkIRect::MakeXYWH(xOffset, yOffset, width, height);
            sk_sp<SkImage> image = fImageDeserializer->makeFromMemory(data, length, &subset);
            if (image) {
                return image;
<<<<<<< HEAD
            }

            // This bitmap was encoded when written, but we are unable to decode, possibly due to
            // not having a decoder.
            SkErrorInternals::SetError(kParseError_SkError,
                                       "Could not decode bitmap. Resulting bitmap will be empty.");
            // Even though we weren't able to decode the pixels, the readbuffer should still be
            // intact, so we return true with an empty bitmap, so we don't force an abort of the
            // larger deserialize.
            return MakeEmptyImage(width, height);
        } else {
            SkBitmap bitmap;
            if (SkBitmap::ReadRawPixels(this, &bitmap)) {
                bitmap.setImmutable();
                return SkImage::MakeFromBitmap(bitmap);
            }
=======
            }

            // This bitmap was encoded when written, but we are unable to
            // decode, possibly due to not having a decoder.  Even though we
            // weren't able to decode the pixels, the readbuffer should still
            // be intact, so we return true with an empty bitmap, so we don't
            // force an abort of the larger deserialize.
            return MakeEmptyImage(width, height);
        } else {
            SkBitmap bitmap;
            if (SkBitmap::ReadRawPixels(this, &bitmap)) {
                bitmap.setImmutable();
                return SkImage::MakeFromBitmap(bitmap);
            }
>>>>>>> a17af05f
        }
    }
    // Could not read the SkBitmap. Use a placeholder bitmap.
    return nullptr;
}

sk_sp<SkImage> SkReadBuffer::readImage() {
    if (fInflator) {
        SkImage* img = fInflator->getImage(this->read32());
        return img ? sk_ref_sp(img) : nullptr;
    }

    int width = this->read32();
    int height = this->read32();
    if (width <= 0 || height <= 0) {    // SkImage never has a zero dimension
        this->validate(false);
        return nullptr;
    }

    uint32_t encoded_size = this->getArrayCount();
    if (encoded_size == 0) {
        // The image could not be encoded at serialization time - return an empty placeholder.
        (void)this->readUInt();  // Swallow that encoded_size == 0 sentinel.
        return MakeEmptyImage(width, height);
    }
    if (encoded_size == 1) {
        // We had to encode the image as raw pixels via SkBitmap.
        (void)this->readUInt();  // Swallow that encoded_size == 1 sentinel.
        SkBitmap bm;
        if (SkBitmap::ReadRawPixels(this, &bm)) {
            return SkImage::MakeFromBitmap(bm);
        }
        return MakeEmptyImage(width, height);
    }

    // The SkImage encoded itself.
    sk_sp<SkData> encoded(this->readByteArrayAsData());

    int originX = this->read32();
    int originY = this->read32();
    if (originX < 0 || originY < 0) {
        this->validate(false);
        return nullptr;
    }

    const SkIRect subset = SkIRect::MakeXYWH(originX, originY, width, height);

    sk_sp<SkImage> image = fImageDeserializer->makeFromData(encoded.get(), &subset);
    return image ? image : MakeEmptyImage(width, height);
}

sk_sp<SkTypeface> SkReadBuffer::readTypeface() {
    if (fInflator) {
        return sk_ref_sp(fInflator->getTypeface(this->read32()));
    }
<<<<<<< HEAD
    
    uint32_t index = fReader.readU32();
=======

    uint32_t index = this->readUInt();
>>>>>>> a17af05f
    if (0 == index || index > (unsigned)fTFCount) {
        return nullptr;
    } else {
        SkASSERT(fTFArray);
        return sk_ref_sp(fTFArray[index - 1]);
    }
}

SkFlattenable* SkReadBuffer::readFlattenable(SkFlattenable::Type ft) {
    //
    // TODO: confirm that ft matches the factory we decide to use
    //

    SkFlattenable::Factory factory = nullptr;

    if (fInflator) {
        factory = fInflator->getFactory(this->read32());
        if (!factory) {
            return nullptr;
        }
    } else if (fFactoryCount > 0) {
        int32_t index = fReader.readU32();
        if (0 == index) {
            return nullptr; // writer failed to give us the flattenable
        }
        index -= 1;     // we stored the index-base-1
        if ((unsigned)index >= (unsigned)fFactoryCount) {
            this->validate(false);
            return nullptr;
        }
        factory = fFactoryArray[index];
    } else {
        SkString name;
        if (this->peekByte()) {
            // If the first byte is non-zero, the flattenable is specified by a string.
            this->readString(&name);

            // Add the string to the dictionary.
            fFlattenableDict.set(fFlattenableDict.count() + 1, name);
        } else {
            // Read the index.  We are guaranteed that the first byte
            // is zeroed, so we must shift down a byte.
            uint32_t index = fReader.readU32() >> 8;
            if (0 == index) {
                return nullptr; // writer failed to give us the flattenable
            }

            SkString* namePtr = fFlattenableDict.find(index);
            SkASSERT(namePtr);
            name = *namePtr;
        }

        // Check if a custom Factory has been specified for this flattenable.
        if (!(factory = this->getCustomFactory(name))) {
            // If there is no custom Factory, check for a default.
            if (!(factory = SkFlattenable::NameToFactory(name.c_str()))) {
                return nullptr; // writer failed to give us the flattenable
            }
        }
    }

    // if we get here, factory may still be null, but if that is the case, the
    // failure was ours, not the writer.
    sk_sp<SkFlattenable> obj;
    uint32_t sizeRecorded = fReader.readU32();
    if (factory) {
        size_t offset = fReader.offset();
        obj = (*factory)(*this);
        // check that we read the amount we expected
        size_t sizeRead = fReader.offset() - offset;
        if (sizeRecorded != sizeRead) {
            this->validate(false);
            return nullptr;
        }
    } else {
        // we must skip the remaining data
        fReader.skip(sizeRecorded);
    }
    return obj.release();
}<|MERGE_RESOLUTION|>--- conflicted
+++ resolved
@@ -7,10 +7,6 @@
 
 #include "SkBitmap.h"
 #include "SkDeduper.h"
-<<<<<<< HEAD
-#include "SkErrorInternals.h"
-=======
->>>>>>> a17af05f
 #include "SkImage.h"
 #include "SkImageDeserializer.h"
 #include "SkImageGenerator.h"
@@ -33,15 +29,9 @@
 
     static sk_sp<SkImage> MakeEmptyImage(int width, int height) {
         return SkImage::MakeFromGenerator(
-<<<<<<< HEAD
-            new EmptyImageGenerator(SkImageInfo::MakeN32Premul(width, height)));
-    }
-    
-=======
               skstd::make_unique<EmptyImageGenerator>(SkImageInfo::MakeN32Premul(width, height)));
     }
 
->>>>>>> a17af05f
 } // anonymous namespace
 
 
@@ -235,13 +225,7 @@
     if (this->readBool()) {
         this->readUInt(); // Bitmap index
         this->readUInt(); // Bitmap generation ID
-<<<<<<< HEAD
-        SkErrorInternals::SetError(kParseError_SkError, "SkWriteBuffer::writeBitmap "
-                                   "stored the SkBitmap in an SkBitmapHeap, but "
-                                   "that feature is no longer supported.");
-=======
         // Old unsupported SkBitmapHeap format.  No longer supported.
->>>>>>> a17af05f
     } else {
         // The writer stored false, meaning the SkBitmap was not stored in an SkBitmapHeap.
         const size_t length = this->readUInt();
@@ -258,24 +242,6 @@
             sk_sp<SkImage> image = fImageDeserializer->makeFromMemory(data, length, &subset);
             if (image) {
                 return image;
-<<<<<<< HEAD
-            }
-
-            // This bitmap was encoded when written, but we are unable to decode, possibly due to
-            // not having a decoder.
-            SkErrorInternals::SetError(kParseError_SkError,
-                                       "Could not decode bitmap. Resulting bitmap will be empty.");
-            // Even though we weren't able to decode the pixels, the readbuffer should still be
-            // intact, so we return true with an empty bitmap, so we don't force an abort of the
-            // larger deserialize.
-            return MakeEmptyImage(width, height);
-        } else {
-            SkBitmap bitmap;
-            if (SkBitmap::ReadRawPixels(this, &bitmap)) {
-                bitmap.setImmutable();
-                return SkImage::MakeFromBitmap(bitmap);
-            }
-=======
             }
 
             // This bitmap was encoded when written, but we are unable to
@@ -290,7 +256,6 @@
                 bitmap.setImmutable();
                 return SkImage::MakeFromBitmap(bitmap);
             }
->>>>>>> a17af05f
         }
     }
     // Could not read the SkBitmap. Use a placeholder bitmap.
@@ -346,13 +311,8 @@
     if (fInflator) {
         return sk_ref_sp(fInflator->getTypeface(this->read32()));
     }
-<<<<<<< HEAD
-    
-    uint32_t index = fReader.readU32();
-=======
 
     uint32_t index = this->readUInt();
->>>>>>> a17af05f
     if (0 == index || index > (unsigned)fTFCount) {
         return nullptr;
     } else {
