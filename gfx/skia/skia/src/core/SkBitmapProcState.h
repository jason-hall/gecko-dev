--- conflicted
+++ resolved
@@ -28,14 +28,7 @@
 class SkPaint;
 
 struct SkBitmapProcInfo {
-<<<<<<< HEAD
-    SkBitmapProcInfo(const SkBitmapProvider&, SkShader::TileMode tmx, SkShader::TileMode tmy,
-                     SkSourceGammaTreatment);
-    SkBitmapProcInfo(const SkBitmap&, SkShader::TileMode tmx, SkShader::TileMode tmy,
-                     SkSourceGammaTreatment);
-=======
     SkBitmapProcInfo(const SkBitmapProvider&, SkShader::TileMode tmx, SkShader::TileMode tmy);
->>>>>>> a17af05f
     ~SkBitmapProcInfo();
 
     const SkBitmapProvider        fProvider;
@@ -43,22 +36,12 @@
     SkPixmap                      fPixmap;
     SkMatrix                      fInvMatrix;         // This changes based on tile mode.
     // TODO: combine fInvMatrix and fRealInvMatrix.
-<<<<<<< HEAD
-    SkMatrix            fRealInvMatrix;     // The actual inverse matrix.
-    SkColor             fPaintColor;
-    SkShader::TileMode  fTileModeX;
-    SkShader::TileMode  fTileModeY;
-    SkFilterQuality     fFilterQuality;
-    SkMatrix::TypeMask  fInvType;
-    SkSourceGammaTreatment fSrcGammaTreatment;
-=======
     SkMatrix                      fRealInvMatrix;     // The actual inverse matrix.
     SkColor                       fPaintColor;
     SkShader::TileMode            fTileModeX;
     SkShader::TileMode            fTileModeY;
     SkFilterQuality               fFilterQuality;
     SkMatrix::TypeMask            fInvType;
->>>>>>> a17af05f
 
     bool init(const SkMatrix& inverse, const SkPaint&);
 
@@ -71,17 +54,8 @@
 };
 
 struct SkBitmapProcState : public SkBitmapProcInfo {
-<<<<<<< HEAD
-    SkBitmapProcState(const SkBitmapProvider& prov, SkShader::TileMode tmx, SkShader::TileMode tmy,
-                      SkSourceGammaTreatment treatment)
-        : SkBitmapProcInfo(prov, tmx, tmy, treatment) {}
-    SkBitmapProcState(const SkBitmap& bitmap, SkShader::TileMode tmx, SkShader::TileMode tmy,
-                      SkSourceGammaTreatment treatment)
-        : SkBitmapProcInfo(bitmap, tmx, tmy, treatment) {}
-=======
     SkBitmapProcState(const SkBitmapProvider& prov, SkShader::TileMode tmx, SkShader::TileMode tmy)
         : SkBitmapProcInfo(prov, tmx, tmy) {}
->>>>>>> a17af05f
 
     bool setup(const SkMatrix& inv, const SkPaint& paint) {
         return this->init(inv, paint) && this->chooseProcs();
