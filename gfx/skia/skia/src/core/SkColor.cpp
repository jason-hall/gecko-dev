--- conflicted
+++ resolved
@@ -155,7 +155,6 @@
     SkColor4f rgba;
     swizzle_rb(Sk4f_fromS32(bgra)).store(rgba.vec());
     return rgba;
-<<<<<<< HEAD
 }
 
 SkColor4f SkColor4f::FromColor3f(SkColor3f color3f, float a) {
@@ -171,23 +170,6 @@
     return Sk4f_toS32(swizzle_rb(Sk4f::Load(this->vec())));
 }
 
-=======
-}
-
-SkColor4f SkColor4f::FromColor3f(SkColor3f color3f, float a) {
-    SkColor4f rgba;
-    rgba.fR = color3f.fX;
-    rgba.fG = color3f.fY;
-    rgba.fB = color3f.fZ;
-    rgba.fA = a;
-    return rgba;
-}
-
-SkColor SkColor4f::toSkColor() const {
-    return Sk4f_toS32(swizzle_rb(Sk4f::Load(this->vec())));
-}
-
->>>>>>> a17af05f
 SkColor4f SkColor4f::Pin(float r, float g, float b, float a) {
     SkColor4f c4;
     Sk4f::Min(Sk4f::Max(Sk4f(r, g, b, a), Sk4f(0)), Sk4f(1)).store(c4.vec());
