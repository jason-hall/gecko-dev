/*
 * Copyright 2015 Google Inc.
 *
 * Use of this source code is governed by a BSD-style license that can be
 * found in the LICENSE file.
 */

#ifndef SkNx_DEFINED
#define SkNx_DEFINED

#include "SkSafe_math.h"
#include "SkScalar.h"
#include "SkTypes.h"
#include <limits>
<<<<<<< HEAD
#include <math.h>
#include <type_traits>
=======
#include <type_traits>

// Every single SkNx method wants to be fully inlined.  (We know better than MSVC).
#define AI SK_ALWAYS_INLINE
>>>>>>> a17af05f

namespace {

// The default SkNx<N,T> just proxies down to a pair of SkNx<N/2, T>.
template <int N, typename T>
struct SkNx {
    typedef SkNx<N/2, T> Half;

    Half fLo, fHi;

    AI SkNx() = default;
    AI SkNx(const Half& lo, const Half& hi) : fLo(lo), fHi(hi) {}

    AI SkNx(T v) : fLo(v), fHi(v) {}

    AI SkNx(T a, T b)           : fLo(a)  , fHi(b)   { static_assert(N==2, ""); }
    AI SkNx(T a, T b, T c, T d) : fLo(a,b), fHi(c,d) { static_assert(N==4, ""); }
    AI SkNx(T a, T b, T c, T d,  T e, T f, T g, T h) : fLo(a,b,c,d), fHi(e,f,g,h) {
        static_assert(N==8, "");
    }
    AI SkNx(T a, T b, T c, T d,  T e, T f, T g, T h,
            T i, T j, T k, T l,  T m, T n, T o, T p)
        : fLo(a,b,c,d, e,f,g,h), fHi(i,j,k,l, m,n,o,p) {
        static_assert(N==16, "");
    }

    AI T operator[](int k) const {
        SkASSERT(0 <= k && k < N);
        return k < N/2 ? fLo[k] : fHi[k-N/2];
    }

    AI static SkNx Load(const void* vptr) {
        auto ptr = (const char*)vptr;
        return { Half::Load(ptr), Half::Load(ptr + N/2*sizeof(T)) };
    }
    AI void store(void* vptr) const {
        auto ptr = (char*)vptr;
        fLo.store(ptr);
        fHi.store(ptr + N/2*sizeof(T));
    }

    AI static void Load4(const void* vptr, SkNx* a, SkNx* b, SkNx* c, SkNx* d) {
        auto ptr = (const char*)vptr;
        Half al, bl, cl, dl,
             ah, bh, ch, dh;
        Half::Load4(ptr                  , &al, &bl, &cl, &dl);
        Half::Load4(ptr + 4*N/2*sizeof(T), &ah, &bh, &ch, &dh);
        *a = SkNx{al, ah};
        *b = SkNx{bl, bh};
        *c = SkNx{cl, ch};
        *d = SkNx{dl, dh};
    }
    AI static void Load3(const void* vptr, SkNx* a, SkNx* b, SkNx* c) {
        auto ptr = (const char*)vptr;
        Half al, bl, cl,
             ah, bh, ch;
        Half::Load3(ptr                  , &al, &bl, &cl);
        Half::Load3(ptr + 3*N/2*sizeof(T), &ah, &bh, &ch);
        *a = SkNx{al, ah};
        *b = SkNx{bl, bh};
        *c = SkNx{cl, ch};
    }
    AI static void Store4(void* vptr, const SkNx& a, const SkNx& b, const SkNx& c, const SkNx& d) {
        auto ptr = (char*)vptr;
        Half::Store4(ptr,                   a.fLo, b.fLo, c.fLo, d.fLo);
        Half::Store4(ptr + 4*N/2*sizeof(T), a.fHi, b.fHi, c.fHi, d.fHi);
    }

    AI bool anyTrue() const { return fLo.anyTrue() || fHi.anyTrue(); }
    AI bool allTrue() const { return fLo.allTrue() && fHi.allTrue(); }

    AI SkNx    abs() const { return { fLo.   abs(), fHi.   abs() }; }
    AI SkNx   sqrt() const { return { fLo.  sqrt(), fHi.  sqrt() }; }
    AI SkNx  rsqrt() const { return { fLo. rsqrt(), fHi. rsqrt() }; }
    AI SkNx  floor() const { return { fLo. floor(), fHi. floor() }; }
    AI SkNx invert() const { return { fLo.invert(), fHi.invert() }; }

    AI SkNx operator!() const { return { !fLo, !fHi }; }
    AI SkNx operator-() const { return { -fLo, -fHi }; }
    AI SkNx operator~() const { return { ~fLo, ~fHi }; }

    AI SkNx operator<<(int bits) const { return { fLo << bits, fHi << bits }; }
    AI SkNx operator>>(int bits) const { return { fLo >> bits, fHi >> bits }; }

    AI SkNx operator+(const SkNx& y) const { return { fLo + y.fLo, fHi + y.fHi }; }
    AI SkNx operator-(const SkNx& y) const { return { fLo - y.fLo, fHi - y.fHi }; }
    AI SkNx operator*(const SkNx& y) const { return { fLo * y.fLo, fHi * y.fHi }; }
    AI SkNx operator/(const SkNx& y) const { return { fLo / y.fLo, fHi / y.fHi }; }

    AI SkNx operator&(const SkNx& y) const { return { fLo & y.fLo, fHi & y.fHi }; }
    AI SkNx operator|(const SkNx& y) const { return { fLo | y.fLo, fHi | y.fHi }; }
    AI SkNx operator^(const SkNx& y) const { return { fLo ^ y.fLo, fHi ^ y.fHi }; }

    AI SkNx operator==(const SkNx& y) const { return { fLo == y.fLo, fHi == y.fHi }; }
    AI SkNx operator!=(const SkNx& y) const { return { fLo != y.fLo, fHi != y.fHi }; }
    AI SkNx operator<=(const SkNx& y) const { return { fLo <= y.fLo, fHi <= y.fHi }; }
    AI SkNx operator>=(const SkNx& y) const { return { fLo >= y.fLo, fHi >= y.fHi }; }
    AI SkNx operator< (const SkNx& y) const { return { fLo <  y.fLo, fHi <  y.fHi }; }
    AI SkNx operator> (const SkNx& y) const { return { fLo >  y.fLo, fHi >  y.fHi }; }

    AI SkNx saturatedAdd(const SkNx& y) const {
        return { fLo.saturatedAdd(y.fLo), fHi.saturatedAdd(y.fHi) };
    }
    AI SkNx thenElse(const SkNx& t, const SkNx& e) const {
        return { fLo.thenElse(t.fLo, e.fLo), fHi.thenElse(t.fHi, e.fHi) };
    }

    AI static SkNx Min(const SkNx& x, const SkNx& y) {
        return { Half::Min(x.fLo, y.fLo), Half::Min(x.fHi, y.fHi) };
    }
    AI static SkNx Max(const SkNx& x, const SkNx& y) {
        return { Half::Max(x.fLo, y.fLo), Half::Max(x.fHi, y.fHi) };
    }
};

// The N -> N/2 recursion bottoms out at N == 1, a scalar value.
template <typename T>
struct SkNx<1,T> {
    T fVal;

    AI SkNx() = default;
    AI SkNx(T v) : fVal(v) {}

    // Android complains against unused parameters, so we guard it
<<<<<<< HEAD
    T operator[](int SkDEBUGCODE(k)) const {
=======
    AI T operator[](int SkDEBUGCODE(k)) const {
>>>>>>> a17af05f
        SkASSERT(k == 0);
        return fVal;
    }

    AI static SkNx Load(const void* ptr) {
        SkNx v;
        memcpy(&v, ptr, sizeof(T));
        return v;
    }
    AI void store(void* ptr) const { memcpy(ptr, &fVal, sizeof(T)); }

    AI static void Load4(const void* vptr, SkNx* a, SkNx* b, SkNx* c, SkNx* d) {
        auto ptr = (const char*)vptr;
        *a = Load(ptr + 0*sizeof(T));
        *b = Load(ptr + 1*sizeof(T));
        *c = Load(ptr + 2*sizeof(T));
        *d = Load(ptr + 3*sizeof(T));
    }
    AI static void Load3(const void* vptr, SkNx* a, SkNx* b, SkNx* c) {
        auto ptr = (const char*)vptr;
        *a = Load(ptr + 0*sizeof(T));
        *b = Load(ptr + 1*sizeof(T));
        *c = Load(ptr + 2*sizeof(T));
    }
    AI static void Store4(void* vptr, const SkNx& a, const SkNx& b, const SkNx& c, const SkNx& d) {
        auto ptr = (char*)vptr;
        a.store(ptr + 0*sizeof(T));
        b.store(ptr + 1*sizeof(T));
        c.store(ptr + 2*sizeof(T));
        d.store(ptr + 3*sizeof(T));
    }

    AI bool anyTrue() const { return fVal != 0; }
    AI bool allTrue() const { return fVal != 0; }

    AI SkNx    abs() const { return Abs(fVal); }
    AI SkNx   sqrt() const { return Sqrt(fVal); }
    AI SkNx  rsqrt() const { return T(1) / this->sqrt(); }
    AI SkNx  floor() const { return Floor(fVal); }
    AI SkNx invert() const { return T(1) / *this; }

    AI SkNx operator!() const { return !fVal; }
    AI SkNx operator-() const { return -fVal; }
    AI SkNx operator~() const { return FromBits(~ToBits(fVal)); }

    AI SkNx operator<<(int bits) const { return fVal << bits; }
    AI SkNx operator>>(int bits) const { return fVal >> bits; }

    AI SkNx operator+(const SkNx& y) const { return fVal + y.fVal; }
    AI SkNx operator-(const SkNx& y) const { return fVal - y.fVal; }
    AI SkNx operator*(const SkNx& y) const { return fVal * y.fVal; }
    AI SkNx operator/(const SkNx& y) const { return fVal / y.fVal; }

    AI SkNx operator&(const SkNx& y) const { return FromBits(ToBits(fVal) & ToBits(y.fVal)); }
    AI SkNx operator|(const SkNx& y) const { return FromBits(ToBits(fVal) | ToBits(y.fVal)); }
    AI SkNx operator^(const SkNx& y) const { return FromBits(ToBits(fVal) ^ ToBits(y.fVal)); }

    AI SkNx operator==(const SkNx& y) const { return FromBits(fVal == y.fVal ? ~0 : 0); }
    AI SkNx operator!=(const SkNx& y) const { return FromBits(fVal != y.fVal ? ~0 : 0); }
    AI SkNx operator<=(const SkNx& y) const { return FromBits(fVal <= y.fVal ? ~0 : 0); }
    AI SkNx operator>=(const SkNx& y) const { return FromBits(fVal >= y.fVal ? ~0 : 0); }
    AI SkNx operator< (const SkNx& y) const { return FromBits(fVal <  y.fVal ? ~0 : 0); }
    AI SkNx operator> (const SkNx& y) const { return FromBits(fVal >  y.fVal ? ~0 : 0); }

    AI static SkNx Min(const SkNx& x, const SkNx& y) { return x.fVal < y.fVal ? x : y; }
    AI static SkNx Max(const SkNx& x, const SkNx& y) { return x.fVal > y.fVal ? x : y; }

    AI SkNx saturatedAdd(const SkNx& y) const {
        static_assert(std::is_unsigned<T>::value, "");
        T sum = fVal + y.fVal;
        return sum < fVal ? std::numeric_limits<T>::max() : sum;
    }

    AI SkNx thenElse(const SkNx& t, const SkNx& e) const { return fVal != 0 ? t : e; }

private:
    // Helper functions to choose the right float/double methods.  (In <cmath> madness lies...)
    AI static float   Abs(float val) { return  ::fabsf(val); }
    AI static float  Sqrt(float val) { return  ::sqrtf(val); }
    AI static float Floor(float val) { return ::floorf(val); }

    AI static double   Abs(double val) { return  ::fabs(val); }
    AI static double  Sqrt(double val) { return  ::sqrt(val); }
    AI static double Floor(double val) { return ::floor(val); }

    // Helper functions for working with floats/doubles as bit patterns.
    template <typename U>
    AI static U ToBits(U v) { return v; }
    AI static int32_t ToBits(float  v) { int32_t bits; memcpy(&bits, &v, sizeof(v)); return bits; }
    AI static int64_t ToBits(double v) { int64_t bits; memcpy(&bits, &v, sizeof(v)); return bits; }

    template <typename Bits>
    AI static T FromBits(Bits bits) {
        static_assert(std::is_pod<T   >::value &&
                      std::is_pod<Bits>::value &&
                      sizeof(T) <= sizeof(Bits), "");
        T val;
        memcpy(&val, &bits, sizeof(T));
        return val;
    }
};

// Allow scalars on the left or right of binary operators, and things like +=, &=, etc.
#define V template <int N, typename T> AI static SkNx<N,T>
    V operator+ (T x, const SkNx<N,T>& y) { return SkNx<N,T>(x) +  y; }
    V operator- (T x, const SkNx<N,T>& y) { return SkNx<N,T>(x) -  y; }
    V operator* (T x, const SkNx<N,T>& y) { return SkNx<N,T>(x) *  y; }
    V operator/ (T x, const SkNx<N,T>& y) { return SkNx<N,T>(x) /  y; }
    V operator& (T x, const SkNx<N,T>& y) { return SkNx<N,T>(x) &  y; }
    V operator| (T x, const SkNx<N,T>& y) { return SkNx<N,T>(x) |  y; }
    V operator^ (T x, const SkNx<N,T>& y) { return SkNx<N,T>(x) ^  y; }
    V operator==(T x, const SkNx<N,T>& y) { return SkNx<N,T>(x) == y; }
    V operator!=(T x, const SkNx<N,T>& y) { return SkNx<N,T>(x) != y; }
    V operator<=(T x, const SkNx<N,T>& y) { return SkNx<N,T>(x) <= y; }
    V operator>=(T x, const SkNx<N,T>& y) { return SkNx<N,T>(x) >= y; }
    V operator< (T x, const SkNx<N,T>& y) { return SkNx<N,T>(x) <  y; }
    V operator> (T x, const SkNx<N,T>& y) { return SkNx<N,T>(x) >  y; }

    V operator+ (const SkNx<N,T>& x, T y) { return x +  SkNx<N,T>(y); }
    V operator- (const SkNx<N,T>& x, T y) { return x -  SkNx<N,T>(y); }
    V operator* (const SkNx<N,T>& x, T y) { return x *  SkNx<N,T>(y); }
    V operator/ (const SkNx<N,T>& x, T y) { return x /  SkNx<N,T>(y); }
    V operator& (const SkNx<N,T>& x, T y) { return x &  SkNx<N,T>(y); }
    V operator| (const SkNx<N,T>& x, T y) { return x |  SkNx<N,T>(y); }
    V operator^ (const SkNx<N,T>& x, T y) { return x ^  SkNx<N,T>(y); }
    V operator==(const SkNx<N,T>& x, T y) { return x == SkNx<N,T>(y); }
    V operator!=(const SkNx<N,T>& x, T y) { return x != SkNx<N,T>(y); }
    V operator<=(const SkNx<N,T>& x, T y) { return x <= SkNx<N,T>(y); }
    V operator>=(const SkNx<N,T>& x, T y) { return x >= SkNx<N,T>(y); }
    V operator< (const SkNx<N,T>& x, T y) { return x <  SkNx<N,T>(y); }
    V operator> (const SkNx<N,T>& x, T y) { return x >  SkNx<N,T>(y); }

    V& operator<<=(SkNx<N,T>& x, int bits) { return (x = x << bits); }
    V& operator>>=(SkNx<N,T>& x, int bits) { return (x = x >> bits); }

    V& operator +=(SkNx<N,T>& x, const SkNx<N,T>& y) { return (x = x + y); }
    V& operator -=(SkNx<N,T>& x, const SkNx<N,T>& y) { return (x = x - y); }
    V& operator *=(SkNx<N,T>& x, const SkNx<N,T>& y) { return (x = x * y); }
    V& operator /=(SkNx<N,T>& x, const SkNx<N,T>& y) { return (x = x / y); }
    V& operator &=(SkNx<N,T>& x, const SkNx<N,T>& y) { return (x = x & y); }
    V& operator |=(SkNx<N,T>& x, const SkNx<N,T>& y) { return (x = x | y); }
    V& operator ^=(SkNx<N,T>& x, const SkNx<N,T>& y) { return (x = x ^ y); }

    V& operator +=(SkNx<N,T>& x, T y) { return (x = x + SkNx<N,T>(y)); }
    V& operator -=(SkNx<N,T>& x, T y) { return (x = x - SkNx<N,T>(y)); }
    V& operator *=(SkNx<N,T>& x, T y) { return (x = x * SkNx<N,T>(y)); }
    V& operator /=(SkNx<N,T>& x, T y) { return (x = x / SkNx<N,T>(y)); }
    V& operator &=(SkNx<N,T>& x, T y) { return (x = x & SkNx<N,T>(y)); }
    V& operator |=(SkNx<N,T>& x, T y) { return (x = x | SkNx<N,T>(y)); }
    V& operator ^=(SkNx<N,T>& x, T y) { return (x = x ^ SkNx<N,T>(y)); }
#undef V

// SkNx<N,T> ~~> SkNx<N/2,T> + SkNx<N/2,T>
template <int N, typename T>
AI static void SkNx_split(const SkNx<N,T>& v, SkNx<N/2,T>* lo, SkNx<N/2,T>* hi) {
    *lo = v.fLo;
    *hi = v.fHi;
}

// SkNx<N/2,T> + SkNx<N/2,T> ~~> SkNx<N,T>
template <int N, typename T>
AI static SkNx<N*2,T> SkNx_join(const SkNx<N,T>& lo, const SkNx<N,T>& hi) {
    return { lo, hi };
}

// A very generic shuffle.  Can reorder, duplicate, contract, expand...
//    Sk4f v = { R,G,B,A };
//    SkNx_shuffle<2,1,0,3>(v)         ~~> {B,G,R,A}
//    SkNx_shuffle<2,1>(v)             ~~> {B,G}
//    SkNx_shuffle<2,1,2,1,2,1,2,1>(v) ~~> {B,G,B,G,B,G,B,G}
//    SkNx_shuffle<3,3,3,3>(v)         ~~> {A,A,A,A}
template <int... Ix, int N, typename T>
AI static SkNx<sizeof...(Ix),T> SkNx_shuffle(const SkNx<N,T>& v) {
    return { v[Ix]... };
}

// Cast from SkNx<N, Src> to SkNx<N, Dst>, as if you called static_cast<Dst>(Src).
template <typename Dst, typename Src, int N>
AI static SkNx<N,Dst> SkNx_cast(const SkNx<N,Src>& v) {
    return { SkNx_cast<Dst>(v.fLo), SkNx_cast<Dst>(v.fHi) };
}
template <typename Dst, typename Src>
AI static SkNx<1,Dst> SkNx_cast(const SkNx<1,Src>& v) {
    return static_cast<Dst>(v.fVal);
}

template <int N, typename T>
AI static SkNx<N,T> SkNx_fma(const SkNx<N,T>& f, const SkNx<N,T>& m, const SkNx<N,T>& a) {
    return f*m+a;
}

}  // namespace

typedef SkNx<2,     float> Sk2f;
typedef SkNx<4,     float> Sk4f;
typedef SkNx<8,     float> Sk8f;
typedef SkNx<16,    float> Sk16f;

typedef SkNx<2,  SkScalar> Sk2s;
typedef SkNx<4,  SkScalar> Sk4s;
typedef SkNx<8,  SkScalar> Sk8s;
typedef SkNx<16, SkScalar> Sk16s;

typedef SkNx<4,   uint8_t> Sk4b;
typedef SkNx<8,   uint8_t> Sk8b;
typedef SkNx<16,  uint8_t> Sk16b;

typedef SkNx<4,  uint16_t> Sk4h;
typedef SkNx<8,  uint16_t> Sk8h;
typedef SkNx<16, uint16_t> Sk16h;

typedef SkNx<4,  int32_t> Sk4i;
<<<<<<< HEAD
=======
typedef SkNx<8,  int32_t> Sk8i;
>>>>>>> a17af05f
typedef SkNx<4, uint32_t> Sk4u;

// Include platform specific specializations if available.
#if !defined(SKNX_NO_SIMD) && SK_CPU_SSE_LEVEL >= SK_CPU_SSE_LEVEL_SSE2
    #include "../opts/SkNx_sse.h"
#elif !defined(SKNX_NO_SIMD) && defined(SK_ARM_HAS_NEON)
    #include "../opts/SkNx_neon.h"
#else

<<<<<<< HEAD
SI Sk4i Sk4f_round(const Sk4f& x) {
=======
AI static Sk4i Sk4f_round(const Sk4f& x) {
>>>>>>> a17af05f
    return { (int) lrintf (x[0]),
             (int) lrintf (x[1]),
             (int) lrintf (x[2]),
             (int) lrintf (x[3]), };
}

<<<<<<< HEAD
// Load 4 Sk4h and transpose them (256 bits total).
SI void Sk4h_load4(const void* vptr, Sk4h* r, Sk4h* g, Sk4h* b, Sk4h* a) {
    const uint64_t* ptr = (const uint64_t*)vptr;
    auto p0 = Sk4h::Load(ptr+0),
         p1 = Sk4h::Load(ptr+1),
         p2 = Sk4h::Load(ptr+2),
         p3 = Sk4h::Load(ptr+3);
    *r = { p0[0], p1[0], p2[0], p3[0] };
    *g = { p0[1], p1[1], p2[1], p3[1] };
    *b = { p0[2], p1[2], p2[2], p3[2] };
    *a = { p0[3], p1[3], p2[3], p3[3] };
}

// Transpose 4 Sk4h and store (256 bits total).
SI void Sk4h_store4(void* dst, const Sk4h& r, const Sk4h& g, const Sk4h& b, const Sk4h& a) {
    uint64_t* dst64 = (uint64_t*) dst;
    Sk4h(r[0], g[0], b[0], a[0]).store(dst64 + 0);
    Sk4h(r[1], g[1], b[1], a[1]).store(dst64 + 1);
    Sk4h(r[2], g[2], b[2], a[2]).store(dst64 + 2);
    Sk4h(r[3], g[3], b[3], a[3]).store(dst64 + 3);
}

// Load 4 Sk4f and transpose them (512 bits total).
SI void Sk4f_load4(const void* vptr, Sk4f* r, Sk4f* g, Sk4f* b, Sk4f* a) {
    const float* ptr = (const float*) vptr;
    auto p0 = Sk4f::Load(ptr +  0),
         p1 = Sk4f::Load(ptr +  4),
         p2 = Sk4f::Load(ptr +  8),
         p3 = Sk4f::Load(ptr + 12);
    *r = { p0[0], p1[0], p2[0], p3[0] };
    *g = { p0[1], p1[1], p2[1], p3[1] };
    *b = { p0[2], p1[2], p2[2], p3[2] };
    *a = { p0[3], p1[3], p2[3], p3[3] };
}

// Transpose 4 Sk4f and store (512 bits total).
SI void Sk4f_store4(void* vdst, const Sk4f& r, const Sk4f& g, const Sk4f& b, const Sk4f& a) {
    float* dst = (float*) vdst;
    Sk4f(r[0], g[0], b[0], a[0]).store(dst +  0);
    Sk4f(r[1], g[1], b[1], a[1]).store(dst +  4);
    Sk4f(r[2], g[2], b[2], a[2]).store(dst +  8);
    Sk4f(r[3], g[3], b[3], a[3]).store(dst + 12);
}

=======
>>>>>>> a17af05f
#endif

AI static void Sk4f_ToBytes(uint8_t p[16],
                            const Sk4f& a, const Sk4f& b, const Sk4f& c, const Sk4f& d) {
    SkNx_cast<uint8_t>(SkNx_join(SkNx_join(a,b), SkNx_join(c,d))).store(p);
}

#undef AI

#endif//SkNx_DEFINED<|MERGE_RESOLUTION|>--- conflicted
+++ resolved
@@ -12,15 +12,10 @@
 #include "SkScalar.h"
 #include "SkTypes.h"
 #include <limits>
-<<<<<<< HEAD
-#include <math.h>
-#include <type_traits>
-=======
 #include <type_traits>
 
 // Every single SkNx method wants to be fully inlined.  (We know better than MSVC).
 #define AI SK_ALWAYS_INLINE
->>>>>>> a17af05f
 
 namespace {
 
@@ -145,11 +140,7 @@
     AI SkNx(T v) : fVal(v) {}
 
     // Android complains against unused parameters, so we guard it
-<<<<<<< HEAD
-    T operator[](int SkDEBUGCODE(k)) const {
-=======
     AI T operator[](int SkDEBUGCODE(k)) const {
->>>>>>> a17af05f
         SkASSERT(k == 0);
         return fVal;
     }
@@ -362,10 +353,7 @@
 typedef SkNx<16, uint16_t> Sk16h;
 
 typedef SkNx<4,  int32_t> Sk4i;
-<<<<<<< HEAD
-=======
 typedef SkNx<8,  int32_t> Sk8i;
->>>>>>> a17af05f
 typedef SkNx<4, uint32_t> Sk4u;
 
 // Include platform specific specializations if available.
@@ -375,64 +363,13 @@
     #include "../opts/SkNx_neon.h"
 #else
 
-<<<<<<< HEAD
-SI Sk4i Sk4f_round(const Sk4f& x) {
-=======
 AI static Sk4i Sk4f_round(const Sk4f& x) {
->>>>>>> a17af05f
     return { (int) lrintf (x[0]),
              (int) lrintf (x[1]),
              (int) lrintf (x[2]),
              (int) lrintf (x[3]), };
 }
 
-<<<<<<< HEAD
-// Load 4 Sk4h and transpose them (256 bits total).
-SI void Sk4h_load4(const void* vptr, Sk4h* r, Sk4h* g, Sk4h* b, Sk4h* a) {
-    const uint64_t* ptr = (const uint64_t*)vptr;
-    auto p0 = Sk4h::Load(ptr+0),
-         p1 = Sk4h::Load(ptr+1),
-         p2 = Sk4h::Load(ptr+2),
-         p3 = Sk4h::Load(ptr+3);
-    *r = { p0[0], p1[0], p2[0], p3[0] };
-    *g = { p0[1], p1[1], p2[1], p3[1] };
-    *b = { p0[2], p1[2], p2[2], p3[2] };
-    *a = { p0[3], p1[3], p2[3], p3[3] };
-}
-
-// Transpose 4 Sk4h and store (256 bits total).
-SI void Sk4h_store4(void* dst, const Sk4h& r, const Sk4h& g, const Sk4h& b, const Sk4h& a) {
-    uint64_t* dst64 = (uint64_t*) dst;
-    Sk4h(r[0], g[0], b[0], a[0]).store(dst64 + 0);
-    Sk4h(r[1], g[1], b[1], a[1]).store(dst64 + 1);
-    Sk4h(r[2], g[2], b[2], a[2]).store(dst64 + 2);
-    Sk4h(r[3], g[3], b[3], a[3]).store(dst64 + 3);
-}
-
-// Load 4 Sk4f and transpose them (512 bits total).
-SI void Sk4f_load4(const void* vptr, Sk4f* r, Sk4f* g, Sk4f* b, Sk4f* a) {
-    const float* ptr = (const float*) vptr;
-    auto p0 = Sk4f::Load(ptr +  0),
-         p1 = Sk4f::Load(ptr +  4),
-         p2 = Sk4f::Load(ptr +  8),
-         p3 = Sk4f::Load(ptr + 12);
-    *r = { p0[0], p1[0], p2[0], p3[0] };
-    *g = { p0[1], p1[1], p2[1], p3[1] };
-    *b = { p0[2], p1[2], p2[2], p3[2] };
-    *a = { p0[3], p1[3], p2[3], p3[3] };
-}
-
-// Transpose 4 Sk4f and store (512 bits total).
-SI void Sk4f_store4(void* vdst, const Sk4f& r, const Sk4f& g, const Sk4f& b, const Sk4f& a) {
-    float* dst = (float*) vdst;
-    Sk4f(r[0], g[0], b[0], a[0]).store(dst +  0);
-    Sk4f(r[1], g[1], b[1], a[1]).store(dst +  4);
-    Sk4f(r[2], g[2], b[2], a[2]).store(dst +  8);
-    Sk4f(r[3], g[3], b[3], a[3]).store(dst + 12);
-}
-
-=======
->>>>>>> a17af05f
 #endif
 
 AI static void Sk4f_ToBytes(uint8_t p[16],
