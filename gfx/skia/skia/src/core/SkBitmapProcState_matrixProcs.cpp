/*
 * Copyright 2008 Google Inc.
 *
 * Use of this source code is governed by a BSD-style license that can be
 * found in the LICENSE file.
 */

// The copyright below was added in 2009, but I see no record of moto contributions...?

/* NEON optimized code (C) COPYRIGHT 2009 Motorola
 *
 * Use of this source code is governed by a BSD-style license that can be
 * found in the LICENSE file.
 */

#include "SkBitmapProcState.h"
#include "SkPerspIter.h"
#include "SkShader.h"
#include "SkUtils.h"
#include "SkUtilsArm.h"
#include "SkBitmapProcState_utils.h"

/*  returns 0...(n-1) given any x (positive or negative).

    As an example, if n (which is always positive) is 5...

          x: -8 -7 -6 -5 -4 -3 -2 -1  0  1  2  3  4  5  6  7  8
    returns:  2  3  4  0  1  2  3  4  0  1  2  3  4  0  1  2  3
 */
static inline int sk_int_mod(int x, int n) {
    SkASSERT(n > 0);
    if ((unsigned)x >= (unsigned)n) {
        if (x < 0) {
            x = n + ~(~x % n);
        } else {
            x = x % n;
        }
    }
    return x;
}

void decal_nofilter_scale(uint32_t dst[], SkFixed fx, SkFixed dx, int count);
void decal_filter_scale(uint32_t dst[], SkFixed fx, SkFixed dx, int count);

#include "SkBitmapProcState_matrix_template.h"

///////////////////////////////////////////////////////////////////////////////

// Compile neon code paths if needed
<<<<<<< HEAD
#if defined(SK_ARM_HAS_NEON) || defined(SK_ARM_HAS_OPTIONAL_NEON)
=======
#if defined(SK_ARM_HAS_NEON)
>>>>>>> a17af05f

// These are defined in src/opts/SkBitmapProcState_matrixProcs_neon.cpp
extern const SkBitmapProcState::MatrixProc ClampX_ClampY_Procs_neon[];
extern const SkBitmapProcState::MatrixProc RepeatX_RepeatY_Procs_neon[];

#endif // defined(SK_ARM_HAS_NEON)

// Compile non-neon code path if needed
#if !defined(SK_ARM_HAS_NEON)
<<<<<<< HEAD
#define MAKENAME(suffix)        ClampX_ClampY ## suffix
#define TILEX_PROCF(fx, max)    SkClampMax((fx) >> 16, max)
#define TILEY_PROCF(fy, max)    SkClampMax((fy) >> 16, max)
#define TILEX_LOW_BITS(fx, max) (((fx) >> 12) & 0xF)
#define TILEY_LOW_BITS(fy, max) (((fy) >> 12) & 0xF)
=======
#define MAKENAME(suffix)         ClampX_ClampY ## suffix
#define TILEX_PROCF(fx, max)     SkClampMax((fx) >> 16, max)
#define TILEY_PROCF(fy, max)     SkClampMax((fy) >> 16, max)
#define EXTRACT_LOW_BITS(v, max) (((v) >> 12) & 0xF)
>>>>>>> a17af05f
#define CHECK_FOR_DECAL
#include "SkBitmapProcState_matrix.h"

struct ClampTileProcs {
    static unsigned X(const SkBitmapProcState&, SkFixed fx, int max) {
        return SkClampMax(fx >> 16, max);
    }
    static unsigned Y(const SkBitmapProcState&, SkFixed fy, int max) {
        return SkClampMax(fy >> 16, max);
    }
};

// Referenced in opts_check_x86.cpp
void ClampX_ClampY_nofilter_scale(const SkBitmapProcState& s, uint32_t xy[],
                                  int count, int x, int y) {
    return NoFilterProc_Scale<ClampTileProcs, true>(s, xy, count, x, y);
}
void ClampX_ClampY_nofilter_affine(const SkBitmapProcState& s, uint32_t xy[],
                                  int count, int x, int y) {
    return NoFilterProc_Affine<ClampTileProcs>(s, xy, count, x, y);
}

static SkBitmapProcState::MatrixProc ClampX_ClampY_Procs[] = {
    // only clamp lives in the right coord space to check for decal
    ClampX_ClampY_nofilter_scale,
    ClampX_ClampY_filter_scale,
    ClampX_ClampY_nofilter_affine,
    ClampX_ClampY_filter_affine,
    NoFilterProc_Persp<ClampTileProcs>,
    ClampX_ClampY_filter_persp
};

#define MAKENAME(suffix)         RepeatX_RepeatY ## suffix
#define TILEX_PROCF(fx, max)     SK_USHIFT16((unsigned)((fx) & 0xFFFF) * ((max) + 1))
#define TILEY_PROCF(fy, max)     SK_USHIFT16((unsigned)((fy) & 0xFFFF) * ((max) + 1))
#define EXTRACT_LOW_BITS(v, max) (((unsigned)((v) & 0xFFFF) * ((max) + 1) >> 12) & 0xF)
#include "SkBitmapProcState_matrix.h"

struct RepeatTileProcs {
    static unsigned X(const SkBitmapProcState&, SkFixed fx, int max) {
        SkASSERT(max < 65535);
        return SK_USHIFT16((unsigned)((fx) & 0xFFFF) * ((max) + 1));
    }
    static unsigned Y(const SkBitmapProcState&, SkFixed fy, int max) {
        SkASSERT(max < 65535);
        return SK_USHIFT16((unsigned)((fy) & 0xFFFF) * ((max) + 1));
    }
};

static SkBitmapProcState::MatrixProc RepeatX_RepeatY_Procs[] = {
    NoFilterProc_Scale<RepeatTileProcs, false>,
    RepeatX_RepeatY_filter_scale,
    NoFilterProc_Affine<RepeatTileProcs>,
    RepeatX_RepeatY_filter_affine,
    NoFilterProc_Persp<RepeatTileProcs>,
    RepeatX_RepeatY_filter_persp
};
#endif

#define MAKENAME(suffix)        GeneralXY ## suffix
#define PREAMBLE(state)         SkBitmapProcState::FixedTileProc tileProcX = (state).fTileProcX; (void) tileProcX; \
                                SkBitmapProcState::FixedTileProc tileProcY = (state).fTileProcY; (void) tileProcY;
#define PREAMBLE_PARAM_X        , SkBitmapProcState::FixedTileProc tileProcX
#define PREAMBLE_PARAM_Y        , SkBitmapProcState::FixedTileProc tileProcY
#define PREAMBLE_ARG_X          , tileProcX
#define PREAMBLE_ARG_Y          , tileProcY
#define TILEX_PROCF(fx, max)    SK_USHIFT16(tileProcX(fx) * ((max) + 1))
#define TILEY_PROCF(fy, max)    SK_USHIFT16(tileProcY(fy) * ((max) + 1))
#define EXTRACT_LOW_BITS(v, max) (((v * (max + 1)) >> 12) & 0xF)
#include "SkBitmapProcState_matrix.h"

struct GeneralTileProcs {
    static unsigned X(const SkBitmapProcState& s, SkFixed fx, int max) {
        return SK_USHIFT16(s.fTileProcX(fx) * ((max) + 1));
    }
    static unsigned Y(const SkBitmapProcState& s, SkFixed fy, int max) {
        return SK_USHIFT16(s.fTileProcY(fy) * ((max) + 1));
    }
};

static SkBitmapProcState::MatrixProc GeneralXY_Procs[] = {
    NoFilterProc_Scale<GeneralTileProcs, false>,
    GeneralXY_filter_scale,
    NoFilterProc_Affine<GeneralTileProcs>,
    GeneralXY_filter_affine,
    NoFilterProc_Persp<GeneralTileProcs>,
    GeneralXY_filter_persp
};

///////////////////////////////////////////////////////////////////////////////

static inline U16CPU fixed_clamp(SkFixed x) {
    if (x < 0) {
        x = 0;
    }
    if (x >> 16) {
        x = 0xFFFF;
    }
    return x;
}

static inline U16CPU fixed_repeat(SkFixed x) {
    return x & 0xFFFF;
}

static inline U16CPU fixed_mirror(SkFixed x) {
    SkFixed s = SkLeftShift(x, 15) >> 31;
    // s is FFFFFFFF if we're on an odd interval, or 0 if an even interval
    return (x ^ s) & 0xFFFF;
}

static SkBitmapProcState::FixedTileProc choose_tile_proc(unsigned m) {
    if (SkShader::kClamp_TileMode == m) {
        return fixed_clamp;
    }
    if (SkShader::kRepeat_TileMode == m) {
        return fixed_repeat;
    }
    SkASSERT(SkShader::kMirror_TileMode == m);
    return fixed_mirror;
}

static inline U16CPU int_clamp(int x, int n) {
    if (x >= n) {
        x = n - 1;
    }
    if (x < 0) {
        x = 0;
    }
    return x;
}

static inline U16CPU int_repeat(int x, int n) {
    return sk_int_mod(x, n);
}

static inline U16CPU int_mirror(int x, int n) {
    x = sk_int_mod(x, 2 * n);
    if (x >= n) {
        x = n + ~(x - n);
    }
    return x;
}

#if 0
static void test_int_tileprocs() {
    for (int i = -8; i <= 8; i++) {
        SkDebugf(" int_mirror(%2d, 3) = %d\n", i, int_mirror(i, 3));
    }
}
#endif

static SkBitmapProcState::IntTileProc choose_int_tile_proc(unsigned tm) {
    if (SkShader::kClamp_TileMode == tm)
        return int_clamp;
    if (SkShader::kRepeat_TileMode == tm)
        return int_repeat;
    SkASSERT(SkShader::kMirror_TileMode == tm);
    return int_mirror;
}

//////////////////////////////////////////////////////////////////////////////

void decal_nofilter_scale(uint32_t dst[], SkFixed fx, SkFixed dx, int count) {
    int i;

    for (i = (count >> 2); i > 0; --i) {
        *dst++ = pack_two_shorts(fx >> 16, (fx + dx) >> 16);
        fx += dx+dx;
        *dst++ = pack_two_shorts(fx >> 16, (fx + dx) >> 16);
        fx += dx+dx;
    }
    count &= 3;

    uint16_t* xx = (uint16_t*)dst;
    for (i = count; i > 0; --i) {
        *xx++ = SkToU16(fx >> 16); fx += dx;
    }
}

void decal_filter_scale(uint32_t dst[], SkFixed fx, SkFixed dx, int count) {
    if (count & 1) {
        SkASSERT((fx >> (16 + 14)) == 0);
        *dst++ = (fx >> 12 << 14) | ((fx >> 16) + 1);
        fx += dx;
    }
    while ((count -= 2) >= 0) {
        SkASSERT((fx >> (16 + 14)) == 0);
        *dst++ = (fx >> 12 << 14) | ((fx >> 16) + 1);
        fx += dx;

        *dst++ = (fx >> 12 << 14) | ((fx >> 16) + 1);
        fx += dx;
    }
}

///////////////////////////////////////////////////////////////////////////////
// stores the same as SCALE, but is cheaper to compute. Also since there is no
// scale, we don't need/have a FILTER version

static void fill_sequential(uint16_t xptr[], int start, int count) {
#if 1
    if (reinterpret_cast<intptr_t>(xptr) & 0x2) {
        *xptr++ = start++;
        count -= 1;
    }
    if (count > 3) {
        uint32_t* xxptr = reinterpret_cast<uint32_t*>(xptr);
        uint32_t pattern0 = PACK_TWO_SHORTS(start + 0, start + 1);
        uint32_t pattern1 = PACK_TWO_SHORTS(start + 2, start + 3);
        start += count & ~3;
        int qcount = count >> 2;
        do {
            *xxptr++ = pattern0;
            pattern0 += 0x40004;
            *xxptr++ = pattern1;
            pattern1 += 0x40004;
        } while (--qcount != 0);
        xptr = reinterpret_cast<uint16_t*>(xxptr);
        count &= 3;
    }
    while (--count >= 0) {
        *xptr++ = start++;
    }
#else
    for (int i = 0; i < count; i++) {
        *xptr++ = start++;
    }
#endif
}

static int nofilter_trans_preamble(const SkBitmapProcState& s, uint32_t** xy,
                                   int x, int y) {
    const SkBitmapProcStateAutoMapper mapper(s, x, y);
    **xy = s.fIntTileProcY(mapper.intY(), s.fPixmap.height());
    *xy += 1;   // bump the ptr
    // return our starting X position
    return mapper.intX();
}

static void clampx_nofilter_trans(const SkBitmapProcState& s,
                                  uint32_t xy[], int count, int x, int y) {
    SkASSERT((s.fInvType & ~SkMatrix::kTranslate_Mask) == 0);

    int xpos = nofilter_trans_preamble(s, &xy, x, y);
    const int width = s.fPixmap.width();
    if (1 == width) {
        // all of the following X values must be 0
        memset(xy, 0, count * sizeof(uint16_t));
        return;
    }

    uint16_t* xptr = reinterpret_cast<uint16_t*>(xy);
    int n;

    // fill before 0 as needed
    if (xpos < 0) {
        n = -xpos;
        if (n > count) {
            n = count;
        }
        memset(xptr, 0, n * sizeof(uint16_t));
        count -= n;
        if (0 == count) {
            return;
        }
        xptr += n;
        xpos = 0;
    }

    // fill in 0..width-1 if needed
    if (xpos < width) {
        n = width - xpos;
        if (n > count) {
            n = count;
        }
        fill_sequential(xptr, xpos, n);
        count -= n;
        if (0 == count) {
            return;
        }
        xptr += n;
    }

    // fill the remaining with the max value
    sk_memset16(xptr, width - 1, count);
}

static void repeatx_nofilter_trans(const SkBitmapProcState& s,
                                   uint32_t xy[], int count, int x, int y) {
    SkASSERT((s.fInvType & ~SkMatrix::kTranslate_Mask) == 0);

    int xpos = nofilter_trans_preamble(s, &xy, x, y);
    const int width = s.fPixmap.width();
    if (1 == width) {
        // all of the following X values must be 0
        memset(xy, 0, count * sizeof(uint16_t));
        return;
    }

    uint16_t* xptr = reinterpret_cast<uint16_t*>(xy);
    int start = sk_int_mod(xpos, width);
    int n = width - start;
    if (n > count) {
        n = count;
    }
    fill_sequential(xptr, start, n);
    xptr += n;
    count -= n;

    while (count >= width) {
        fill_sequential(xptr, 0, width);
        xptr += width;
        count -= width;
    }

    if (count > 0) {
        fill_sequential(xptr, 0, count);
    }
}

static void fill_backwards(uint16_t xptr[], int pos, int count) {
    for (int i = 0; i < count; i++) {
        SkASSERT(pos >= 0);
        xptr[i] = pos--;
    }
}

static void mirrorx_nofilter_trans(const SkBitmapProcState& s,
                                   uint32_t xy[], int count, int x, int y) {
    SkASSERT((s.fInvType & ~SkMatrix::kTranslate_Mask) == 0);

    int xpos = nofilter_trans_preamble(s, &xy, x, y);
    const int width = s.fPixmap.width();
    if (1 == width) {
        // all of the following X values must be 0
        memset(xy, 0, count * sizeof(uint16_t));
        return;
    }

    uint16_t* xptr = reinterpret_cast<uint16_t*>(xy);
    // need to know our start, and our initial phase (forward or backward)
    bool forward;
    int n;
    int start = sk_int_mod(xpos, 2 * width);
    if (start >= width) {
        start = width + ~(start - width);
        forward = false;
        n = start + 1;  // [start .. 0]
    } else {
        forward = true;
        n = width - start;  // [start .. width)
    }
    if (n > count) {
        n = count;
    }
    if (forward) {
        fill_sequential(xptr, start, n);
    } else {
        fill_backwards(xptr, start, n);
    }
    forward = !forward;
    xptr += n;
    count -= n;

    while (count >= width) {
        if (forward) {
            fill_sequential(xptr, 0, width);
        } else {
            fill_backwards(xptr, width - 1, width);
        }
        forward = !forward;
        xptr += width;
        count -= width;
    }

    if (count > 0) {
        if (forward) {
            fill_sequential(xptr, 0, count);
        } else {
            fill_backwards(xptr, width - 1, count);
        }
    }
}

///////////////////////////////////////////////////////////////////////////////

SkBitmapProcState::MatrixProc SkBitmapProcState::chooseMatrixProc(bool trivial_matrix) {
//    test_int_tileprocs();
    // check for our special case when there is no scale/affine/perspective
    if (trivial_matrix && kNone_SkFilterQuality == fFilterQuality) {
        fIntTileProcY = choose_int_tile_proc(fTileModeY);
        switch (fTileModeX) {
            case SkShader::kClamp_TileMode:
                return clampx_nofilter_trans;
            case SkShader::kRepeat_TileMode:
                return repeatx_nofilter_trans;
            case SkShader::kMirror_TileMode:
                return mirrorx_nofilter_trans;
        }
    }

    int index = 0;
    if (fFilterQuality != kNone_SkFilterQuality) {
        index = 1;
    }
    if (fInvType & SkMatrix::kPerspective_Mask) {
        index += 4;
    } else if (fInvType & SkMatrix::kAffine_Mask) {
        index += 2;
    }

    if (SkShader::kClamp_TileMode == fTileModeX && SkShader::kClamp_TileMode == fTileModeY) {
        // clamp gets special version of filterOne
        fFilterOneX = SK_Fixed1;
        fFilterOneY = SK_Fixed1;
        return SK_ARM_NEON_WRAP(ClampX_ClampY_Procs)[index];
    }

    // all remaining procs use this form for filterOne
    fFilterOneX = SK_Fixed1 / fPixmap.width();
    fFilterOneY = SK_Fixed1 / fPixmap.height();

    if (SkShader::kRepeat_TileMode == fTileModeX && SkShader::kRepeat_TileMode == fTileModeY) {
        return SK_ARM_NEON_WRAP(RepeatX_RepeatY_Procs)[index];
    }

    fTileProcX = choose_tile_proc(fTileModeX);
    fTileProcY = choose_tile_proc(fTileModeY);
    return GeneralXY_Procs[index];
}<|MERGE_RESOLUTION|>--- conflicted
+++ resolved
@@ -47,11 +47,7 @@
 ///////////////////////////////////////////////////////////////////////////////
 
 // Compile neon code paths if needed
-<<<<<<< HEAD
-#if defined(SK_ARM_HAS_NEON) || defined(SK_ARM_HAS_OPTIONAL_NEON)
-=======
 #if defined(SK_ARM_HAS_NEON)
->>>>>>> a17af05f
 
 // These are defined in src/opts/SkBitmapProcState_matrixProcs_neon.cpp
 extern const SkBitmapProcState::MatrixProc ClampX_ClampY_Procs_neon[];
@@ -61,18 +57,10 @@
 
 // Compile non-neon code path if needed
 #if !defined(SK_ARM_HAS_NEON)
-<<<<<<< HEAD
-#define MAKENAME(suffix)        ClampX_ClampY ## suffix
-#define TILEX_PROCF(fx, max)    SkClampMax((fx) >> 16, max)
-#define TILEY_PROCF(fy, max)    SkClampMax((fy) >> 16, max)
-#define TILEX_LOW_BITS(fx, max) (((fx) >> 12) & 0xF)
-#define TILEY_LOW_BITS(fy, max) (((fy) >> 12) & 0xF)
-=======
 #define MAKENAME(suffix)         ClampX_ClampY ## suffix
 #define TILEX_PROCF(fx, max)     SkClampMax((fx) >> 16, max)
 #define TILEY_PROCF(fy, max)     SkClampMax((fy) >> 16, max)
 #define EXTRACT_LOW_BITS(v, max) (((v) >> 12) & 0xF)
->>>>>>> a17af05f
 #define CHECK_FOR_DECAL
 #include "SkBitmapProcState_matrix.h"
 
