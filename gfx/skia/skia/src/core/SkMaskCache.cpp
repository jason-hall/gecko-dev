/*
 * Copyright 2014 Google Inc.
 *
 * Use of this source code is governed by a BSD-style license that can be
 * found in the LICENSE file.
 */

#include "SkMaskCache.h"

#define CHECK_LOCAL(localCache, localName, globalName, ...) \
    ((localCache) ? localCache->localName(__VA_ARGS__) : SkResourceCache::globalName(__VA_ARGS__))

struct MaskValue {
    SkMask          fMask;
    SkCachedData*   fData;
};

namespace {
static unsigned gRRectBlurKeyNamespaceLabel;

struct RRectBlurKey : public SkResourceCache::Key {
public:
    RRectBlurKey(SkScalar sigma, const SkRRect& rrect, SkBlurStyle style, SkBlurQuality quality)
        : fSigma(sigma)
        , fStyle(style)
        , fQuality(quality)
        , fRRect(rrect)
    {
        this->init(&gRRectBlurKeyNamespaceLabel, 0,
                   sizeof(fSigma) + sizeof(fStyle) + sizeof(fQuality) + sizeof(fRRect));
    }

    SkScalar   fSigma;
    int32_t    fStyle;
    int32_t    fQuality;
    SkRRect    fRRect;
};

struct RRectBlurRec : public SkResourceCache::Rec {
    RRectBlurRec(RRectBlurKey key, const SkMask& mask, SkCachedData* data)
        : fKey(key)
    {
        fValue.fMask = mask;
        fValue.fData = data;
        fValue.fData->attachToCacheAndRef();
    }
    ~RRectBlurRec() override {
        fValue.fData->detachFromCacheAndUnref();
    }

    RRectBlurKey   fKey;
    MaskValue      fValue;

    const Key& getKey() const override { return fKey; }
    size_t bytesUsed() const override { return sizeof(*this) + fValue.fData->size(); }
    const char* getCategory() const override { return "rrect-blur"; }
    SkDiscardableMemory* diagnostic_only_getDiscardable() const override {
        return fValue.fData->diagnostic_only_getDiscardable();
    }

    static bool Visitor(const SkResourceCache::Rec& baseRec, void* contextData) {
        const RRectBlurRec& rec = static_cast<const RRectBlurRec&>(baseRec);
        MaskValue* result = (MaskValue*)contextData;

        SkCachedData* tmpData = rec.fValue.fData;
        tmpData->ref();
        if (nullptr == tmpData->data()) {
            tmpData->unref();
            return false;
        }
        *result = rec.fValue;
        return true;
    }
};
} // namespace

SkCachedData* SkMaskCache::FindAndRef(SkScalar sigma, SkBlurStyle style, SkBlurQuality quality,
                                  const SkRRect& rrect, SkMask* mask, SkResourceCache* localCache) {
    MaskValue result;
    RRectBlurKey key(sigma, rrect, style, quality);
    if (!CHECK_LOCAL(localCache, find, Find, key, RRectBlurRec::Visitor, &result)) {
        return nullptr;
    }

    *mask = result.fMask;
    mask->fImage = (uint8_t*)(result.fData->data());
    return result.fData;
}

void SkMaskCache::Add(SkScalar sigma, SkBlurStyle style, SkBlurQuality quality,
                      const SkRRect& rrect, const SkMask& mask, SkCachedData* data,
                      SkResourceCache* localCache) {
    RRectBlurKey key(sigma, rrect, style, quality);
    return CHECK_LOCAL(localCache, add, Add, new RRectBlurRec(key, mask, data));
}

//////////////////////////////////////////////////////////////////////////////////////////

namespace {
static unsigned gRectsBlurKeyNamespaceLabel;

struct RectsBlurKey : public SkResourceCache::Key {
public:
    RectsBlurKey(SkScalar sigma, SkBlurStyle style, SkBlurQuality quality,
                 const SkRect rects[], int count)
        : fSigma(sigma)
        , fStyle(style)
        , fQuality(quality)
    {
        SkASSERT(1 == count || 2 == count);
        SkIRect ir;
        rects[0].roundOut(&ir);
<<<<<<< HEAD
        fSizes[0] = SkSize::Make(rects[0].width(), rects[0].height());
        if (2 == count) {
            fSizes[1] = SkSize::Make(rects[1].width(), rects[1].height());
            fSizes[2] = SkSize::Make(rects[0].x() - rects[1].x(), rects[0].y() - rects[1].y());
        } else {
            fSizes[1] = SkSize::Make(0, 0);
            fSizes[2] = SkSize::Make(0, 0);
        }
        fSizes[3] = SkSize::Make(rects[0].x() - ir.x(), rects[0].y() - ir.y());
=======
        fSizes[0] = SkSize{rects[0].width(), rects[0].height()};
        if (2 == count) {
            fSizes[1] = SkSize{rects[1].width(), rects[1].height()};
            fSizes[2] = SkSize{rects[0].x() - rects[1].x(), rects[0].y() - rects[1].y()};
        } else {
            fSizes[1] = SkSize{0, 0};
            fSizes[2] = SkSize{0, 0};
        }
        fSizes[3] = SkSize{rects[0].x() - ir.x(), rects[0].y() - ir.y()};
>>>>>>> a17af05f

        this->init(&gRectsBlurKeyNamespaceLabel, 0,
                   sizeof(fSigma) + sizeof(fStyle) + sizeof(fQuality) + sizeof(fSizes));
    }

    SkScalar    fSigma;
    int32_t     fStyle;
    int32_t     fQuality;
    SkSize      fSizes[4];
};

struct RectsBlurRec : public SkResourceCache::Rec {
    RectsBlurRec(RectsBlurKey key, const SkMask& mask, SkCachedData* data)
        : fKey(key)
    {
        fValue.fMask = mask;
        fValue.fData = data;
        fValue.fData->attachToCacheAndRef();
    }
    ~RectsBlurRec() override {
        fValue.fData->detachFromCacheAndUnref();
    }

    RectsBlurKey   fKey;
    MaskValue      fValue;

    const Key& getKey() const override { return fKey; }
    size_t bytesUsed() const override { return sizeof(*this) + fValue.fData->size(); }
    const char* getCategory() const override { return "rects-blur"; }
    SkDiscardableMemory* diagnostic_only_getDiscardable() const override {
        return fValue.fData->diagnostic_only_getDiscardable();
    }

    static bool Visitor(const SkResourceCache::Rec& baseRec, void* contextData) {
        const RectsBlurRec& rec = static_cast<const RectsBlurRec&>(baseRec);
        MaskValue* result = static_cast<MaskValue*>(contextData);

        SkCachedData* tmpData = rec.fValue.fData;
        tmpData->ref();
        if (nullptr == tmpData->data()) {
            tmpData->unref();
            return false;
        }
        *result = rec.fValue;
        return true;
    }
};
} // namespace

SkCachedData* SkMaskCache::FindAndRef(SkScalar sigma, SkBlurStyle style, SkBlurQuality quality,
                                      const SkRect rects[], int count, SkMask* mask,
                                      SkResourceCache* localCache) {
    MaskValue result;
    RectsBlurKey key(sigma, style, quality, rects, count);
    if (!CHECK_LOCAL(localCache, find, Find, key, RectsBlurRec::Visitor, &result)) {
        return nullptr;
    }

    *mask = result.fMask;
    mask->fImage = (uint8_t*)(result.fData->data());
    return result.fData;
}

void SkMaskCache::Add(SkScalar sigma, SkBlurStyle style, SkBlurQuality quality,
                      const SkRect rects[], int count, const SkMask& mask, SkCachedData* data,
                      SkResourceCache* localCache) {
    RectsBlurKey key(sigma, style, quality, rects, count);
    return CHECK_LOCAL(localCache, add, Add, new RectsBlurRec(key, mask, data));
}<|MERGE_RESOLUTION|>--- conflicted
+++ resolved
@@ -110,17 +110,6 @@
         SkASSERT(1 == count || 2 == count);
         SkIRect ir;
         rects[0].roundOut(&ir);
-<<<<<<< HEAD
-        fSizes[0] = SkSize::Make(rects[0].width(), rects[0].height());
-        if (2 == count) {
-            fSizes[1] = SkSize::Make(rects[1].width(), rects[1].height());
-            fSizes[2] = SkSize::Make(rects[0].x() - rects[1].x(), rects[0].y() - rects[1].y());
-        } else {
-            fSizes[1] = SkSize::Make(0, 0);
-            fSizes[2] = SkSize::Make(0, 0);
-        }
-        fSizes[3] = SkSize::Make(rects[0].x() - ir.x(), rects[0].y() - ir.y());
-=======
         fSizes[0] = SkSize{rects[0].width(), rects[0].height()};
         if (2 == count) {
             fSizes[1] = SkSize{rects[1].width(), rects[1].height()};
@@ -130,7 +119,6 @@
             fSizes[2] = SkSize{0, 0};
         }
         fSizes[3] = SkSize{rects[0].x() - ir.x(), rects[0].y() - ir.y()};
->>>>>>> a17af05f
 
         this->init(&gRectsBlurKeyNamespaceLabel, 0,
                    sizeof(fSigma) + sizeof(fStyle) + sizeof(fQuality) + sizeof(fSizes));
