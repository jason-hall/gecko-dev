--- conflicted
+++ resolved
@@ -149,36 +149,6 @@
     //    the size of the encoded data. A non-zero size signifies that encoded data was written.
     // 2. Call SkBitmap::flatten. After writing a boolean value of false, signifying that a heap was
     //    not used, write a zero to signify that the data was not encoded.
-<<<<<<< HEAD
-
-    // Write a bool to indicate that we did not use an SkBitmapHeap. That feature is deprecated.
-    this->writeBool(false);
-
-    SkPixelRef* pixelRef = bitmap.pixelRef();
-    if (pixelRef) {
-        // see if the pixelref already has an encoded version
-        sk_sp<SkData> existingData(pixelRef->refEncodedData());
-        if (existingData) {
-            // Assumes that if the client did not set a serializer, they are
-            // happy to get the encoded data.
-            if (!fPixelSerializer || fPixelSerializer->useEncodedData(existingData->data(),
-                                                                      existingData->size())) {
-                write_encoded_bitmap(this, existingData.get(), bitmap.pixelRefOrigin());
-                return;
-            }
-        }
-
-        // see if the caller wants to manually encode
-        SkAutoPixmapUnlock result;
-        if (fPixelSerializer && bitmap.requestLock(&result)) {
-            sk_sp<SkData> data(fPixelSerializer->encode(result.pixmap()));
-            if (data) {
-                // if we have to "encode" the bitmap, then we assume there is no
-                // offset to share, since we are effectively creating a new pixelref
-                write_encoded_bitmap(this, data.get(), SkIPoint::Make(0, 0));
-                return;
-            }
-=======
 
     // Write a bool to indicate that we did not use an SkBitmapHeap. That feature is deprecated.
     this->writeBool(false);
@@ -192,7 +162,6 @@
             // offset to share, since we are effectively creating a new pixelref
             write_encoded_bitmap(this, data.get(), SkIPoint::Make(0, 0));
             return;
->>>>>>> a17af05f
         }
     }
 
@@ -252,16 +221,8 @@
     return rec;
 }
 
-<<<<<<< HEAD
-void SkBinaryWriteBuffer::setPixelSerializer(SkPixelSerializer* serializer) {
-    fPixelSerializer.reset(serializer);
-    if (serializer) {
-        serializer->ref();
-    }
-=======
 void SkBinaryWriteBuffer::setPixelSerializer(sk_sp<SkPixelSerializer> serializer) {
     fPixelSerializer = std::move(serializer);
->>>>>>> a17af05f
 }
 
 void SkBinaryWriteBuffer::writeFlattenable(const SkFlattenable* flattenable) {
