--- conflicted
+++ resolved
@@ -7,11 +7,8 @@
 #define __STDC_LIMIT_MACROS
 
 #include "SkDraw.h"
-<<<<<<< HEAD
-=======
 
 #include "SkArenaAlloc.h"
->>>>>>> a17af05f
 #include "SkBlendModePriv.h"
 #include "SkBlitter.h"
 #include "SkCanvas.h"
@@ -81,45 +78,6 @@
 };
 #define SkAutoBlitterChoose(...) SK_REQUIRE_LOCAL_VAR(SkAutoBlitterChoose)
 
-<<<<<<< HEAD
-/**
- *  Since we are providing the storage for the shader (to avoid the perf cost
- *  of calling new) we insist that in our destructor we can account for all
- *  owners of the shader.
- */
-class SkAutoBitmapShaderInstall : SkNoncopyable {
-public:
-    SkAutoBitmapShaderInstall(const SkBitmap& src, const SkPaint& paint,
-                              const SkMatrix* localMatrix = nullptr)
-            : fPaint(paint) /* makes a copy of the paint */ {
-        fPaint.setShader(SkMakeBitmapShader(src, SkShader::kClamp_TileMode,
-                                            SkShader::kClamp_TileMode, localMatrix,
-                                            kNever_SkCopyPixelsMode,
-                                            &fAllocator));
-        // we deliberately left the shader with an owner-count of 2
-        fPaint.getShader()->ref();
-        SkASSERT(2 == fPaint.getShader()->getRefCnt());
-    }
-
-    ~SkAutoBitmapShaderInstall() {
-        // since fAllocator will destroy shader, we insist that owners == 2
-        SkASSERT(2 == fPaint.getShader()->getRefCnt());
-
-        fPaint.setShader(nullptr); // unref the shader by 1
-
-    }
-
-    // return the new paint that has the shader applied
-    const SkPaint& paintWithShader() const { return fPaint; }
-
-private:
-    // copy of caller's paint (which we then modify)
-    SkPaint             fPaint;
-    // Stores the shader.
-    SkTBlitterAllocator fAllocator;
-};
-#define SkAutoBitmapShaderInstall(...) SK_REQUIRE_LOCAL_VAR(SkAutoBitmapShaderInstall)
-=======
 static SkPaint make_paint_with_image(
     const SkPaint& origPaint, const SkBitmap& bitmap, SkMatrix* matrix = nullptr) {
     SkPaint paint(origPaint);
@@ -128,7 +86,6 @@
                                        kNever_SkCopyPixelsMode));
     return paint;
 }
->>>>>>> a17af05f
 
 ///////////////////////////////////////////////////////////////////////////////
 
@@ -1276,11 +1233,7 @@
             SkPaint tmpPaint;
             tmpPaint.setFlags(paint.getFlags());
             tmpPaint.setFilterQuality(paint.getFilterQuality());
-<<<<<<< HEAD
-            SkAutoBitmapShaderInstall install(bitmap, tmpPaint);
-=======
             SkPaint paintWithShader = make_paint_with_image(tmpPaint, bitmap);
->>>>>>> a17af05f
             SkRect rr;
             rr.set(0, 0, SkIntToScalar(bitmap.width()),
                    SkIntToScalar(bitmap.height()));
@@ -1363,18 +1316,10 @@
     SkDraw draw(*this);
     draw.fMatrix = &matrix;
 
-<<<<<<< HEAD
-    if (bitmap.colorType() == kAlpha_8_SkColorType) {
-        draw.drawBitmapAsMask(bitmap, *paint);
-    } else {
-        SkAutoBitmapShaderInstall install(bitmap, *paint);
-        const SkPaint& paintWithShader = install.paintWithShader();
-=======
     if (bitmap.colorType() == kAlpha_8_SkColorType && !paint->getColorFilter()) {
         draw.drawBitmapAsMask(bitmap, *paint);
     } else {
         SkPaint paintWithShader = make_paint_with_image(*paint, bitmap);
->>>>>>> a17af05f
         const SkRect srcBounds = SkRect::MakeIWH(bitmap.width(), bitmap.height());
         if (dstBounds) {
             this->drawRect(srcBounds, paintWithShader, &prematrix, dstBounds);
@@ -1612,11 +1557,7 @@
 
 uint32_t SkDraw::scalerContextFlags() const {
     uint32_t flags = SkPaint::kBoostContrast_ScalerContextFlag;
-<<<<<<< HEAD
-    if (!SkImageInfoIsGammaCorrect(fDevice->imageInfo())) {
-=======
     if (!fDst.colorSpace()) {
->>>>>>> a17af05f
         flags |= SkPaint::kFakeGamma_ScalerContextFlag;
     }
     return flags;
@@ -1640,11 +1581,7 @@
         return;
     }
 
-<<<<<<< HEAD
-    SkAutoGlyphCache cache(paint, &fDevice->surfaceProps(), this->scalerContextFlags(), fMatrix);
-=======
     SkAutoGlyphCache cache(paint, props, this->scalerContextFlags(), fMatrix);
->>>>>>> a17af05f
 
     // The Blitter Choose needs to be live while using the blitter below.
     SkAutoBlitterChoose    blitterChooser(fDst, *fMatrix, paint);
@@ -1675,11 +1612,7 @@
     SkPaint::GlyphCacheProc glyphCacheProc = SkPaint::GetGlyphCacheProc(paint.getTextEncoding(),
                                                                         paint.isDevKernText(),
                                                                         true);
-<<<<<<< HEAD
-    SkAutoGlyphCache cache(paint, &fDevice->surfaceProps(), this->scalerContextFlags(), nullptr);
-=======
     SkAutoGlyphCache cache(paint, props, this->scalerContextFlags(), nullptr);
->>>>>>> a17af05f
 
     const char*        stop = text + byteLength;
     SkTextAlignProc    alignProc(paint.getTextAlign());
@@ -1726,11 +1659,7 @@
         return;
     }
 
-<<<<<<< HEAD
-    SkAutoGlyphCache cache(paint, &fDevice->surfaceProps(), this->scalerContextFlags(), fMatrix);
-=======
     SkAutoGlyphCache cache(paint, props, this->scalerContextFlags(), fMatrix);
->>>>>>> a17af05f
 
     // The Blitter Choose needs to be live while using the blitter below.
     SkAutoBlitterChoose    blitterChooser(fDst, *fMatrix, paint);
