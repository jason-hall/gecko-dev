/*
 * Copyright 2011 Google Inc.
 *
 * Use of this source code is governed by a BSD-style license that can be
 * found in the LICENSE file.
 */

#ifndef SkPictureRecord_DEFINED
#define SkPictureRecord_DEFINED

#include "SkCanvas.h"
#include "SkFlattenable.h"
#include "SkPicture.h"
#include "SkPictureData.h"
#include "SkTArray.h"
#include "SkTDArray.h"
#include "SkTHash.h"
#include "SkVertices.h"
#include "SkWriter32.h"

// These macros help with packing and unpacking a single byte value and
// a 3 byte value into/out of a uint32_t
#define MASK_24 0x00FFFFFF
#define UNPACK_8_24(combined, small, large)             \
    small = (combined >> 24) & 0xFF;                    \
    large = combined & MASK_24;
#define PACK_8_24(small, large) ((small << 24) | large)


class SkPictureRecord : public SkCanvas {
public:
    SkPictureRecord(const SkISize& dimensions, uint32_t recordFlags);
    ~SkPictureRecord() override;

    const SkTDArray<const SkPicture* >& getPictureRefs() const {
        return fPictureRefs;
    }

    const SkTDArray<SkDrawable* >& getDrawableRefs() const {
        return fDrawableRefs;
    }

    const SkTDArray<const SkTextBlob* >& getTextBlobRefs() const {
        return fTextBlobRefs;
    }

    const SkTDArray<const SkVertices* >& getVerticesRefs() const {
        return fVerticesRefs;
    }

   const SkTDArray<const SkImage* >& getImageRefs() const {
        return fImageRefs;
    }

    sk_sp<SkData> opData() const {
        this->validate(fWriter.bytesWritten(), 0);

        if (fWriter.bytesWritten() == 0) {
            return SkData::MakeEmpty();
        }
        return fWriter.snapshotAsData();
    }

    const SkPictureContentInfo& contentInfo() const {
        return fContentInfo;
    }

    void setFlags(uint32_t recordFlags) {
        fRecordFlags = recordFlags;
    }

    const SkWriter32& writeStream() const {
        return fWriter;
    }

    void beginRecording();
    void endRecording();

protected:
    void addNoOp();

private:
    void handleOptimization(int opt);
<<<<<<< HEAD
    size_t recordRestoreOffsetPlaceholder(SkCanvas::ClipOp);
=======
    size_t recordRestoreOffsetPlaceholder(SkClipOp);
>>>>>>> a17af05f
    void fillRestoreOffsetPlaceholdersForCurrentStackLevel(uint32_t restoreOffset);

    SkTDArray<int32_t> fRestoreOffsetStack;

    SkTDArray<uint32_t> fCullOffsetStack;

    /*
     * Write the 'drawType' operation and chunk size to the skp. 'size'
     * can potentially be increased if the chunk size needs its own storage
     * location (i.e., it overflows 24 bits).
     * Returns the start offset of the chunk. This is the location at which
     * the opcode & size are stored.
     * TODO: since we are handing the size into here we could call reserve
     * and then return a pointer to the memory storage. This could decrease
     * allocation overhead but could lead to more wasted space (the tail
     * end of blocks could go unused). Possibly add a second addDraw that
     * operates in this manner.
     */
    size_t addDraw(DrawType drawType, size_t* size) {
        size_t offset = fWriter.bytesWritten();

        this->predrawNotify();
        fContentInfo.addOperation();

        SkASSERT(0 != *size);
        SkASSERT(((uint8_t) drawType) == drawType);

        if (0 != (*size & ~MASK_24) || *size == MASK_24) {
            fWriter.writeInt(PACK_8_24(drawType, MASK_24));
            *size += 1;
            fWriter.writeInt(SkToU32(*size));
        } else {
            fWriter.writeInt(PACK_8_24(drawType, SkToU32(*size)));
        }

        return offset;
    }

    void addInt(int value) {
        fWriter.writeInt(value);
    }
    void addScalar(SkScalar scalar) {
        fWriter.writeScalar(scalar);
    }

    void addImage(const SkImage*);
    void addMatrix(const SkMatrix& matrix);
    void addPaint(const SkPaint& paint) { this->addPaintPtr(&paint); }
    void addPaintPtr(const SkPaint* paint);
    void addPatch(const SkPoint cubics[12]);
    void addPath(const SkPath& path);
    void addPicture(const SkPicture* picture);
    void addDrawable(SkDrawable* picture);
    void addPoint(const SkPoint& point);
    void addPoints(const SkPoint pts[], int count);
    void addRect(const SkRect& rect);
    void addRectPtr(const SkRect* rect);
    void addIRect(const SkIRect& rect);
    void addIRectPtr(const SkIRect* rect);
    void addRRect(const SkRRect&);
    void addRegion(const SkRegion& region);
    void addText(const void* text, size_t byteLength);
    void addTextBlob(const SkTextBlob* blob);
    void addVertices(const SkVertices*);

    int find(const SkBitmap& bitmap);

protected:
    void validate(size_t initialOffset, size_t size) const {
        SkASSERT(fWriter.bytesWritten() == initialOffset + size);
    }

    sk_sp<SkSurface> onNewSurface(const SkImageInfo&, const SkSurfaceProps&) override;
    bool onPeekPixels(SkPixmap*) override { return false; }

    void willSave() override;
    SaveLayerStrategy getSaveLayerStrategy(const SaveLayerRec&) override;
    void willRestore() override;

    void didConcat(const SkMatrix&) override;
    void didSetMatrix(const SkMatrix&) override;

#ifdef SK_EXPERIMENTAL_SHADOWING
    void didTranslateZ(SkScalar) override;
#else
    void didTranslateZ(SkScalar);
#endif

    void onDrawDRRect(const SkRRect&, const SkRRect&, const SkPaint&) override;

    void onDrawText(const void* text, size_t, SkScalar x, SkScalar y, const SkPaint&) override;
    void onDrawPosText(const void* text, size_t, const SkPoint pos[], const SkPaint&) override;
    void onDrawPosTextH(const void* text, size_t, const SkScalar xpos[], SkScalar constY,
                        const SkPaint&) override;
    void onDrawTextOnPath(const void* text, size_t byteLength, const SkPath& path,
                                  const SkMatrix* matrix, const SkPaint&) override;
    void onDrawTextRSXform(const void* text, size_t byteLength, const SkRSXform xform[],
                           const SkRect* cull, const SkPaint&) override;
    void onDrawTextBlob(const SkTextBlob* blob, SkScalar x, SkScalar y,
                                const SkPaint& paint) override;

    void onDrawPatch(const SkPoint cubics[12], const SkColor colors[4],
                     const SkPoint texCoords[4], SkBlendMode, const SkPaint& paint) override;
    void onDrawAtlas(const SkImage*, const SkRSXform[], const SkRect[], const SkColor[], int,
                     SkBlendMode, const SkRect*, const SkPaint*) override;

    void onDrawPaint(const SkPaint&) override;
    void onDrawPoints(PointMode, size_t count, const SkPoint pts[], const SkPaint&) override;
    void onDrawRect(const SkRect&, const SkPaint&) override;
    void onDrawRegion(const SkRegion&, const SkPaint&) override;
    void onDrawOval(const SkRect&, const SkPaint&) override;
    void onDrawArc(const SkRect&, SkScalar, SkScalar, bool, const SkPaint&) override;
    void onDrawRRect(const SkRRect&, const SkPaint&) override;
    void onDrawPath(const SkPath&, const SkPaint&) override;
    void onDrawImage(const SkImage*, SkScalar left, SkScalar top, const SkPaint*) override;
    void onDrawImageRect(const SkImage*, const SkRect* src, const SkRect& dst,
                         const SkPaint*, SrcRectConstraint) override;
    void onDrawImageNine(const SkImage*, const SkIRect& center, const SkRect& dst,
                         const SkPaint*) override;
    void onDrawImageLattice(const SkImage*, const SkCanvas::Lattice& lattice, const SkRect& dst,
                            const SkPaint*) override;
<<<<<<< HEAD

    void onDrawVertices(VertexMode vmode, int vertexCount,
                        const SkPoint vertices[], const SkPoint texs[],
                        const SkColor colors[], SkXfermode* xmode,
                        const uint16_t indices[], int indexCount,
                        const SkPaint&) override;

    void onClipRect(const SkRect&, ClipOp, ClipEdgeStyle) override;
    void onClipRRect(const SkRRect&, ClipOp, ClipEdgeStyle) override;
    void onClipPath(const SkPath&, ClipOp, ClipEdgeStyle) override;
    void onClipRegion(const SkRegion&, ClipOp) override;
=======
    void onDrawVerticesObject(const SkVertices*, SkBlendMode, const SkPaint&) override;

    void onClipRect(const SkRect&, SkClipOp, ClipEdgeStyle) override;
    void onClipRRect(const SkRRect&, SkClipOp, ClipEdgeStyle) override;
    void onClipPath(const SkPath&, SkClipOp, ClipEdgeStyle) override;
    void onClipRegion(const SkRegion&, SkClipOp) override;
>>>>>>> a17af05f

    void onDrawPicture(const SkPicture*, const SkMatrix*, const SkPaint*) override;

#ifdef SK_EXPERIMENTAL_SHADOWING
    void onDrawShadowedPicture(const SkPicture*, const SkMatrix*,
                               const SkPaint*, const SkShadowParams& params) override;
#else
    void onDrawShadowedPicture(const SkPicture*, const SkMatrix*,
                               const SkPaint*, const SkShadowParams& params);
#endif

    void onDrawDrawable(SkDrawable*, const SkMatrix*) override;
    void onDrawAnnotation(const SkRect&, const char[], SkData*) override;

    int addPathToHeap(const SkPath& path);  // does not write to ops stream

    // These entry points allow the writing of matrices, clips, saves &
    // restores to be deferred (e.g., if the MC state is being collapsed and
    // only written out as needed).
    void recordConcat(const SkMatrix& matrix);
    void recordTranslate(const SkMatrix& matrix);
    void recordScale(const SkMatrix& matrix);
<<<<<<< HEAD
    size_t recordClipRect(const SkRect& rect, SkCanvas::ClipOp op, bool doAA);
    size_t recordClipRRect(const SkRRect& rrect, SkCanvas::ClipOp op, bool doAA);
    size_t recordClipPath(int pathID, SkCanvas::ClipOp op, bool doAA);
    size_t recordClipRegion(const SkRegion& region, SkCanvas::ClipOp op);
=======
    size_t recordClipRect(const SkRect& rect, SkClipOp op, bool doAA);
    size_t recordClipRRect(const SkRRect& rrect, SkClipOp op, bool doAA);
    size_t recordClipPath(int pathID, SkClipOp op, bool doAA);
    size_t recordClipRegion(const SkRegion& region, SkClipOp op);
>>>>>>> a17af05f
    void recordSave();
    void recordSaveLayer(const SaveLayerRec&);
    void recordRestore(bool fillInSkips = true);

    // SHOULD NEVER BE CALLED
    void onDrawBitmap(const SkBitmap&, SkScalar left, SkScalar top, const SkPaint*) override {
        sk_throw();
    }
    void onDrawBitmapRect(const SkBitmap&, const SkRect* src, const SkRect& dst, const SkPaint*,
                          SrcRectConstraint) override {
        sk_throw();
    }
    void onDrawBitmapNine(const SkBitmap&, const SkIRect& center, const SkRect& dst,
                          const SkPaint*) override {
        sk_throw();
    }
    void onDrawBitmapLattice(const SkBitmap&, const SkCanvas::Lattice& lattice, const SkRect& dst,
                             const SkPaint*) override {
        sk_throw();
    }

private:
    SkPictureContentInfo fContentInfo;

    SkTArray<SkPaint>  fPaints;

    struct PathHash {
        uint32_t operator()(const SkPath& p) { return p.getGenerationID(); }
    };
    SkTHashMap<SkPath, int, PathHash> fPaths;

    SkWriter32 fWriter;

    // we ref each item in these arrays
    SkTDArray<const SkImage*>    fImageRefs;
    SkTDArray<const SkPicture*>  fPictureRefs;
    SkTDArray<SkDrawable*>       fDrawableRefs;
    SkTDArray<const SkTextBlob*> fTextBlobRefs;
    SkTDArray<const SkVertices*> fVerticesRefs;

    uint32_t fRecordFlags;
    int      fInitialSaveCount;

    friend class SkPictureData;   // for SkPictureData's SkPictureRecord-based constructor

    typedef SkCanvas INHERITED;
};

#endif<|MERGE_RESOLUTION|>--- conflicted
+++ resolved
@@ -81,11 +81,7 @@
 
 private:
     void handleOptimization(int opt);
-<<<<<<< HEAD
-    size_t recordRestoreOffsetPlaceholder(SkCanvas::ClipOp);
-=======
     size_t recordRestoreOffsetPlaceholder(SkClipOp);
->>>>>>> a17af05f
     void fillRestoreOffsetPlaceholdersForCurrentStackLevel(uint32_t restoreOffset);
 
     SkTDArray<int32_t> fRestoreOffsetStack;
@@ -207,26 +203,12 @@
                          const SkPaint*) override;
     void onDrawImageLattice(const SkImage*, const SkCanvas::Lattice& lattice, const SkRect& dst,
                             const SkPaint*) override;
-<<<<<<< HEAD
-
-    void onDrawVertices(VertexMode vmode, int vertexCount,
-                        const SkPoint vertices[], const SkPoint texs[],
-                        const SkColor colors[], SkXfermode* xmode,
-                        const uint16_t indices[], int indexCount,
-                        const SkPaint&) override;
-
-    void onClipRect(const SkRect&, ClipOp, ClipEdgeStyle) override;
-    void onClipRRect(const SkRRect&, ClipOp, ClipEdgeStyle) override;
-    void onClipPath(const SkPath&, ClipOp, ClipEdgeStyle) override;
-    void onClipRegion(const SkRegion&, ClipOp) override;
-=======
     void onDrawVerticesObject(const SkVertices*, SkBlendMode, const SkPaint&) override;
 
     void onClipRect(const SkRect&, SkClipOp, ClipEdgeStyle) override;
     void onClipRRect(const SkRRect&, SkClipOp, ClipEdgeStyle) override;
     void onClipPath(const SkPath&, SkClipOp, ClipEdgeStyle) override;
     void onClipRegion(const SkRegion&, SkClipOp) override;
->>>>>>> a17af05f
 
     void onDrawPicture(const SkPicture*, const SkMatrix*, const SkPaint*) override;
 
@@ -249,17 +231,10 @@
     void recordConcat(const SkMatrix& matrix);
     void recordTranslate(const SkMatrix& matrix);
     void recordScale(const SkMatrix& matrix);
-<<<<<<< HEAD
-    size_t recordClipRect(const SkRect& rect, SkCanvas::ClipOp op, bool doAA);
-    size_t recordClipRRect(const SkRRect& rrect, SkCanvas::ClipOp op, bool doAA);
-    size_t recordClipPath(int pathID, SkCanvas::ClipOp op, bool doAA);
-    size_t recordClipRegion(const SkRegion& region, SkCanvas::ClipOp op);
-=======
     size_t recordClipRect(const SkRect& rect, SkClipOp op, bool doAA);
     size_t recordClipRRect(const SkRRect& rrect, SkClipOp op, bool doAA);
     size_t recordClipPath(int pathID, SkClipOp op, bool doAA);
     size_t recordClipRegion(const SkRegion& region, SkClipOp op);
->>>>>>> a17af05f
     void recordSave();
     void recordSaveLayer(const SaveLayerRec&);
     void recordRestore(bool fillInSkips = true);
