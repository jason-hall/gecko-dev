/*
 * Copyright 2006 The Android Open Source Project
 *
 * Use of this source code is governed by a BSD-style license that can be
 * found in the LICENSE file.
 */

#include "SkScalerContext.h"

#include "SkAutoMalloc.h"
#include "SkAutoPixmapStorage.h"
#include "SkColorPriv.h"
#include "SkDescriptor.h"
#include "SkDraw.h"
#include "SkGlyph.h"
#include "SkMakeUnique.h"
#include "SkMaskFilter.h"
#include "SkMaskGamma.h"
#include "SkMatrix22.h"
#include "SkPathEffect.h"
#include "SkRasterClip.h"
#include "SkRasterizer.h"
#include "SkReadBuffer.h"
#include "SkStroke.h"
#include "SkStrokeRec.h"
#include "SkWriteBuffer.h"

#define ComputeBWRowBytes(width)        (((unsigned)(width) + 7) >> 3)

void SkGlyph::toMask(SkMask* mask) const {
    SkASSERT(mask);

    mask->fImage = (uint8_t*)fImage;
    mask->fBounds.set(fLeft, fTop, fLeft + fWidth, fTop + fHeight);
    mask->fRowBytes = this->rowBytes();
    mask->fFormat = static_cast<SkMask::Format>(fMaskFormat);
}

size_t SkGlyph::computeImageSize() const {
    const size_t size = this->rowBytes() * fHeight;

    switch (fMaskFormat) {
        case SkMask::k3D_Format:
            return 3 * size;
        default:
            return size;
    }
}

void SkGlyph::zeroMetrics() {
    fAdvanceX = 0;
    fAdvanceY = 0;
    fWidth    = 0;
    fHeight   = 0;
    fTop      = 0;
    fLeft     = 0;
    fRsbDelta = 0;
    fLsbDelta = 0;
}

///////////////////////////////////////////////////////////////////////////////

#ifdef SK_DEBUG
    #define DUMP_RECx
#endif

<<<<<<< HEAD
SkScalerContext::SkScalerContext(SkTypeface* typeface, const SkScalerContextEffects& effects,
                                 const SkDescriptor* desc)
    : fRec(*static_cast<const Rec*>(desc->findEntry(kRec_SkDescriptorTag, nullptr)))

    , fTypeface(sk_ref_sp(typeface))
=======
SkScalerContext::SkScalerContext(sk_sp<SkTypeface> typeface, const SkScalerContextEffects& effects,
                                 const SkDescriptor* desc)
    : fRec(*static_cast<const Rec*>(desc->findEntry(kRec_SkDescriptorTag, nullptr)))

    , fTypeface(std::move(typeface))
>>>>>>> a17af05f
    , fPathEffect(sk_ref_sp(effects.fPathEffect))
    , fMaskFilter(sk_ref_sp(effects.fMaskFilter))
    , fRasterizer(sk_ref_sp(effects.fRasterizer))
      // Initialize based on our settings. Subclasses can also force this.
    , fGenerateImageFromPath(fRec.fFrameWidth > 0 || fPathEffect != nullptr || fRasterizer != nullptr)

    , fPreBlend(fMaskFilter ? SkMaskGamma::PreBlend() : SkScalerContext::GetMaskPreBlend(fRec))
    , fPreBlendForFilter(fMaskFilter ? SkScalerContext::GetMaskPreBlend(fRec)
                                     : SkMaskGamma::PreBlend())
{
#ifdef DUMP_REC
    desc->assertChecksum();
    SkDebugf("SkScalerContext checksum %x count %d length %d\n",
             desc->getChecksum(), desc->getCount(), desc->getLength());
    SkDebugf(" textsize %g prescale %g preskew %g post [%g %g %g %g]\n",
        rec->fTextSize, rec->fPreScaleX, rec->fPreSkewX, rec->fPost2x2[0][0],
        rec->fPost2x2[0][1], rec->fPost2x2[1][0], rec->fPost2x2[1][1]);
    SkDebugf("  frame %g miter %g hints %d framefill %d format %d join %d cap %d\n",
        rec->fFrameWidth, rec->fMiterLimit, rec->fHints, rec->fFrameAndFill,
        rec->fMaskFormat, rec->fStrokeJoin, rec->fStrokeCap);
    SkDebugf("  pathEffect %x maskFilter %x\n",
             desc->findEntry(kPathEffect_SkDescriptorTag, nullptr),
        desc->findEntry(kMaskFilter_SkDescriptorTag, nullptr));
#endif
}

SkScalerContext::~SkScalerContext() {}

void SkScalerContext::getAdvance(SkGlyph* glyph) {
    // mark us as just having a valid advance
    glyph->fMaskFormat = MASK_FORMAT_JUST_ADVANCE;
    // we mark the format before making the call, in case the impl
    // internally ends up calling its generateMetrics, which is OK
    // albeit slower than strictly necessary
    generateAdvance(glyph);
}

void SkScalerContext::getMetrics(SkGlyph* glyph) {
    generateMetrics(glyph);

    // for now we have separate cache entries for devkerning on and off
    // in the future we might share caches, but make our measure/draw
    // code make the distinction. Thus we zap the values if the caller
    // has not asked for them.
    if ((fRec.fFlags & SkScalerContext::kDevKernText_Flag) == 0) {
        // no devkern, so zap the fields
        glyph->fLsbDelta = glyph->fRsbDelta = 0;
    }

    // if either dimension is empty, zap the image bounds of the glyph
    if (0 == glyph->fWidth || 0 == glyph->fHeight) {
        glyph->fWidth   = 0;
        glyph->fHeight  = 0;
        glyph->fTop     = 0;
        glyph->fLeft    = 0;
        glyph->fMaskFormat = 0;
        return;
    }

    if (fGenerateImageFromPath) {
        SkPath      devPath, fillPath;
        SkMatrix    fillToDevMatrix;

        this->internalGetPath(glyph->getPackedID(), &fillPath, &devPath, &fillToDevMatrix);

        if (fRasterizer) {
            SkMask  mask;

            if (fRasterizer->rasterize(fillPath, fillToDevMatrix, nullptr,
                                       fMaskFilter.get(), &mask,
                                       SkMask::kJustComputeBounds_CreateMode)) {
                glyph->fLeft    = mask.fBounds.fLeft;
                glyph->fTop     = mask.fBounds.fTop;
                glyph->fWidth   = SkToU16(mask.fBounds.width());
                glyph->fHeight  = SkToU16(mask.fBounds.height());
            } else {
                goto SK_ERROR;
            }
        } else {
            // just use devPath
            const SkIRect ir = devPath.getBounds().roundOut();

            if (ir.isEmpty() || !ir.is16Bit()) {
                goto SK_ERROR;
            }
            glyph->fLeft    = ir.fLeft;
            glyph->fTop     = ir.fTop;
            glyph->fWidth   = SkToU16(ir.width());
            glyph->fHeight  = SkToU16(ir.height());

            if (glyph->fWidth > 0) {
                switch (fRec.fMaskFormat) {
                case SkMask::kLCD16_Format:
                    glyph->fWidth += 2;
                    glyph->fLeft -= 1;
                    break;
                default:
                    break;
                }
            }
        }
    }

    if (SkMask::kARGB32_Format != glyph->fMaskFormat) {
        glyph->fMaskFormat = fRec.fMaskFormat;
    }

    // If we are going to create the mask, then we cannot keep the color
    if ((fGenerateImageFromPath || fMaskFilter) &&
            SkMask::kARGB32_Format == glyph->fMaskFormat) {
        glyph->fMaskFormat = SkMask::kA8_Format;
    }

    if (fMaskFilter) {
        SkMask      src, dst;
        SkMatrix    matrix;

        glyph->toMask(&src);
        fRec.getMatrixFrom2x2(&matrix);

        src.fImage = nullptr;  // only want the bounds from the filter
        if (fMaskFilter->filterMask(&dst, src, matrix, nullptr)) {
            if (dst.fBounds.isEmpty() || !dst.fBounds.is16Bit()) {
                goto SK_ERROR;
            }
            SkASSERT(dst.fImage == nullptr);
            glyph->fLeft    = dst.fBounds.fLeft;
            glyph->fTop     = dst.fBounds.fTop;
            glyph->fWidth   = SkToU16(dst.fBounds.width());
            glyph->fHeight  = SkToU16(dst.fBounds.height());
            glyph->fMaskFormat = dst.fFormat;
        }
    }
    return;

SK_ERROR:
    // draw nothing 'cause we failed
    glyph->fLeft    = 0;
    glyph->fTop     = 0;
    glyph->fWidth   = 0;
    glyph->fHeight  = 0;
    // put a valid value here, in case it was earlier set to
    // MASK_FORMAT_JUST_ADVANCE
    glyph->fMaskFormat = fRec.fMaskFormat;
}

#define SK_SHOW_TEXT_BLIT_COVERAGE 0

static void applyLUTToA8Mask(const SkMask& mask, const uint8_t* lut) {
    uint8_t* SK_RESTRICT dst = (uint8_t*)mask.fImage;
    unsigned rowBytes = mask.fRowBytes;

    for (int y = mask.fBounds.height() - 1; y >= 0; --y) {
        for (int x = mask.fBounds.width() - 1; x >= 0; --x) {
            dst[x] = lut[dst[x]];
        }
        dst += rowBytes;
    }
}

template<bool APPLY_PREBLEND>
static void pack4xHToLCD16(const SkPixmap& src, const SkMask& dst,
                           const SkMaskGamma::PreBlend& maskPreBlend) {
#define SAMPLES_PER_PIXEL 4
#define LCD_PER_PIXEL 3
    SkASSERT(kAlpha_8_SkColorType == src.colorType());
    SkASSERT(SkMask::kLCD16_Format == dst.fFormat);

    const int sample_width = src.width();
    const int height = src.height();

    uint16_t* dstP = (uint16_t*)dst.fImage;
    size_t dstRB = dst.fRowBytes;
    // An N tap FIR is defined by
    // out[n] = coeff[0]*x[n] + coeff[1]*x[n-1] + ... + coeff[N]*x[n-N]
    // or
    // out[n] = sum(i, 0, N, coeff[i]*x[n-i])

    // The strategy is to use one FIR (different coefficients) for each of r, g, and b.
    // This means using every 4th FIR output value of each FIR and discarding the rest.
    // The FIRs are aligned, and the coefficients reach 5 samples to each side of their 'center'.
    // (For r and b this is technically incorrect, but the coeffs outside round to zero anyway.)

    // These are in some fixed point repesentation.
    // Adding up to more than one simulates ink spread.
    // For implementation reasons, these should never add up to more than two.

    // Coefficients determined by a gausian where 5 samples = 3 std deviations (0x110 'contrast').
    // Calculated using tools/generate_fir_coeff.py
    // With this one almost no fringing is ever seen, but it is imperceptibly blurry.
    // The lcd smoothed text is almost imperceptibly different from gray,
    // but is still sharper on small stems and small rounded corners than gray.
    // This also seems to be about as wide as one can get and only have a three pixel kernel.
    // TODO: caculate these at runtime so parameters can be adjusted (esp contrast).
    static const unsigned int coefficients[LCD_PER_PIXEL][SAMPLES_PER_PIXEL*3] = {
        //The red subpixel is centered inside the first sample (at 1/6 pixel), and is shifted.
        { 0x03, 0x0b, 0x1c, 0x33,  0x40, 0x39, 0x24, 0x10,  0x05, 0x01, 0x00, 0x00, },
        //The green subpixel is centered between two samples (at 1/2 pixel), so is symetric
        { 0x00, 0x02, 0x08, 0x16,  0x2b, 0x3d, 0x3d, 0x2b,  0x16, 0x08, 0x02, 0x00, },
        //The blue subpixel is centered inside the last sample (at 5/6 pixel), and is shifted.
        { 0x00, 0x00, 0x01, 0x05,  0x10, 0x24, 0x39, 0x40,  0x33, 0x1c, 0x0b, 0x03, },
    };

    for (int y = 0; y < height; ++y) {
        const uint8_t* srcP = src.addr8(0, y);

        // TODO: this fir filter implementation is straight forward, but slow.
        // It should be possible to make it much faster.
        for (int sample_x = -4, pixel_x = 0; sample_x < sample_width + 4; sample_x += 4, ++pixel_x) {
            int fir[LCD_PER_PIXEL] = { 0 };
            for (int sample_index = SkMax32(0, sample_x - 4), coeff_index = sample_index - (sample_x - 4)
                ; sample_index < SkMin32(sample_x + 8, sample_width)
                ; ++sample_index, ++coeff_index)
            {
                int sample_value = srcP[sample_index];
                for (int subpxl_index = 0; subpxl_index < LCD_PER_PIXEL; ++subpxl_index) {
                    fir[subpxl_index] += coefficients[subpxl_index][coeff_index] * sample_value;
                }
            }
            for (int subpxl_index = 0; subpxl_index < LCD_PER_PIXEL; ++subpxl_index) {
                fir[subpxl_index] /= 0x100;
                fir[subpxl_index] = SkMin32(fir[subpxl_index], 255);
            }

            U8CPU r = sk_apply_lut_if<APPLY_PREBLEND>(fir[0], maskPreBlend.fR);
            U8CPU g = sk_apply_lut_if<APPLY_PREBLEND>(fir[1], maskPreBlend.fG);
            U8CPU b = sk_apply_lut_if<APPLY_PREBLEND>(fir[2], maskPreBlend.fB);
#if SK_SHOW_TEXT_BLIT_COVERAGE
            r = SkMax32(r, 10); g = SkMax32(g, 10); b = SkMax32(b, 10);
#endif
            dstP[pixel_x] = SkPack888ToRGB16(r, g, b);
        }
        dstP = (uint16_t*)((char*)dstP + dstRB);
    }
}

static inline int convert_8_to_1(unsigned byte) {
    SkASSERT(byte <= 0xFF);
    return byte >> 7;
}

static uint8_t pack_8_to_1(const uint8_t alpha[8]) {
    unsigned bits = 0;
    for (int i = 0; i < 8; ++i) {
        bits <<= 1;
        bits |= convert_8_to_1(alpha[i]);
    }
    return SkToU8(bits);
}

static void packA8ToA1(const SkMask& mask, const uint8_t* src, size_t srcRB) {
    const int height = mask.fBounds.height();
    const int width = mask.fBounds.width();
    const int octs = width >> 3;
    const int leftOverBits = width & 7;

    uint8_t* dst = mask.fImage;
    const int dstPad = mask.fRowBytes - SkAlign8(width)/8;
    SkASSERT(dstPad >= 0);

    SkASSERT(width >= 0);
    SkASSERT(srcRB >= (size_t)width);
    const size_t srcPad = srcRB - width;

    for (int y = 0; y < height; ++y) {
        for (int i = 0; i < octs; ++i) {
            *dst++ = pack_8_to_1(src);
            src += 8;
        }
        if (leftOverBits > 0) {
            unsigned bits = 0;
            int shift = 7;
            for (int i = 0; i < leftOverBits; ++i, --shift) {
                bits |= convert_8_to_1(*src++) << shift;
            }
            *dst++ = bits;
        }
        src += srcPad;
        dst += dstPad;
    }
}

static void generateMask(const SkMask& mask, const SkPath& path,
                         const SkMaskGamma::PreBlend& maskPreBlend) {
    SkPaint paint;

    int srcW = mask.fBounds.width();
    int srcH = mask.fBounds.height();
    int dstW = srcW;
    int dstH = srcH;
    int dstRB = mask.fRowBytes;

    SkMatrix matrix;
    matrix.setTranslate(-SkIntToScalar(mask.fBounds.fLeft),
                        -SkIntToScalar(mask.fBounds.fTop));

    paint.setAntiAlias(SkMask::kBW_Format != mask.fFormat);
    switch (mask.fFormat) {
        case SkMask::kBW_Format:
            dstRB = 0;  // signals we need a copy
            break;
        case SkMask::kA8_Format:
            break;
        case SkMask::kLCD16_Format:
            // TODO: trigger off LCD orientation
            dstW = 4*dstW - 8;
            matrix.setTranslate(-SkIntToScalar(mask.fBounds.fLeft + 1),
                                -SkIntToScalar(mask.fBounds.fTop));
            matrix.postScale(SkIntToScalar(4), SK_Scalar1);
            dstRB = 0;  // signals we need a copy
            break;
        default:
            SkDEBUGFAIL("unexpected mask format");
    }

    SkRasterClip clip;
    clip.setRect(SkIRect::MakeWH(dstW, dstH));

    const SkImageInfo info = SkImageInfo::MakeA8(dstW, dstH);
    SkAutoPixmapStorage dst;

    if (0 == dstRB) {
        if (!dst.tryAlloc(info)) {
            // can't allocate offscreen, so empty the mask and return
            sk_bzero(mask.fImage, mask.computeImageSize());
            return;
        }
    } else {
        dst.reset(info, mask.fImage, dstRB);
    }
    sk_bzero(dst.writable_addr(), dst.getSafeSize());

    SkDraw  draw;
    draw.fDst   = dst;
    draw.fRC    = &clip;
    draw.fMatrix = &matrix;
    draw.drawPath(path, paint);

    switch (mask.fFormat) {
        case SkMask::kBW_Format:
            packA8ToA1(mask, dst.addr8(0, 0), dst.rowBytes());
            break;
        case SkMask::kA8_Format:
            if (maskPreBlend.isApplicable()) {
                applyLUTToA8Mask(mask, maskPreBlend.fG);
            }
            break;
        case SkMask::kLCD16_Format:
            if (maskPreBlend.isApplicable()) {
                pack4xHToLCD16<true>(dst, mask, maskPreBlend);
            } else {
                pack4xHToLCD16<false>(dst, mask, maskPreBlend);
            }
            break;
        default:
            break;
    }
}

static void extract_alpha(const SkMask& dst,
                          const SkPMColor* srcRow, size_t srcRB) {
    int width = dst.fBounds.width();
    int height = dst.fBounds.height();
    int dstRB = dst.fRowBytes;
    uint8_t* dstRow = dst.fImage;

    for (int y = 0; y < height; ++y) {
        for (int x = 0; x < width; ++x) {
            dstRow[x] = SkGetPackedA32(srcRow[x]);
        }
        // zero any padding on each row
        for (int x = width; x < dstRB; ++x) {
            dstRow[x] = 0;
        }
        dstRow += dstRB;
        srcRow = (const SkPMColor*)((const char*)srcRow + srcRB);
    }
}

void SkScalerContext::getImage(const SkGlyph& origGlyph) {
    const SkGlyph*  glyph = &origGlyph;
    SkGlyph         tmpGlyph;

    // in case we need to call generateImage on a mask-format that is different
    // (i.e. larger) than what our caller allocated by looking at origGlyph.
    SkAutoMalloc tmpGlyphImageStorage;

    // If we are going to draw-from-path, then we cannot generate color, since
    // the path only makes a mask. This case should have been caught up in
    // generateMetrics().
    SkASSERT(!fGenerateImageFromPath ||
             SkMask::kARGB32_Format != origGlyph.fMaskFormat);

    if (fMaskFilter) {   // restore the prefilter bounds
        tmpGlyph.initWithGlyphID(origGlyph.getPackedID());

        // need the original bounds, sans our maskfilter
        SkMaskFilter* mf = fMaskFilter.release();   // temp disable
        this->getMetrics(&tmpGlyph);
        fMaskFilter = sk_sp<SkMaskFilter>(mf);      // restore

        // we need the prefilter bounds to be <= filter bounds
        SkASSERT(tmpGlyph.fWidth <= origGlyph.fWidth);
        SkASSERT(tmpGlyph.fHeight <= origGlyph.fHeight);

        if (tmpGlyph.fMaskFormat == origGlyph.fMaskFormat) {
            tmpGlyph.fImage = origGlyph.fImage;
        } else {
            tmpGlyphImageStorage.reset(tmpGlyph.computeImageSize());
            tmpGlyph.fImage = tmpGlyphImageStorage.get();
        }
        glyph = &tmpGlyph;
    }

    if (fGenerateImageFromPath) {
        SkPath      devPath, fillPath;
        SkMatrix    fillToDevMatrix;
        SkMask      mask;

        this->internalGetPath(glyph->getPackedID(), &fillPath, &devPath, &fillToDevMatrix);
        glyph->toMask(&mask);

        if (fRasterizer) {
            mask.fFormat = SkMask::kA8_Format;
            sk_bzero(glyph->fImage, mask.computeImageSize());

            if (!fRasterizer->rasterize(fillPath, fillToDevMatrix, nullptr,
                                        fMaskFilter.get(), &mask,
                                        SkMask::kJustRenderImage_CreateMode)) {
                return;
            }
            if (fPreBlend.isApplicable()) {
                applyLUTToA8Mask(mask, fPreBlend.fG);
            }
        } else {
            SkASSERT(SkMask::kARGB32_Format != mask.fFormat);
            generateMask(mask, devPath, fPreBlend);
        }
    } else {
        generateImage(*glyph);
    }

    if (fMaskFilter) {
        SkMask      srcM, dstM;
        SkMatrix    matrix;

        // the src glyph image shouldn't be 3D
        SkASSERT(SkMask::k3D_Format != glyph->fMaskFormat);

        SkAutoSMalloc<32*32> a8storage;
        glyph->toMask(&srcM);
        if (SkMask::kARGB32_Format == srcM.fFormat) {
            // now we need to extract the alpha-channel from the glyph's image
            // and copy it into a temp buffer, and then point srcM at that temp.
            srcM.fFormat = SkMask::kA8_Format;
            srcM.fRowBytes = SkAlign4(srcM.fBounds.width());
            size_t size = srcM.computeImageSize();
            a8storage.reset(size);
            srcM.fImage = (uint8_t*)a8storage.get();
            extract_alpha(srcM,
                          (const SkPMColor*)glyph->fImage, glyph->rowBytes());
        }

        fRec.getMatrixFrom2x2(&matrix);

        if (fMaskFilter->filterMask(&dstM, srcM, matrix, nullptr)) {
            int width = SkFastMin32(origGlyph.fWidth, dstM.fBounds.width());
            int height = SkFastMin32(origGlyph.fHeight, dstM.fBounds.height());
            int dstRB = origGlyph.rowBytes();
            int srcRB = dstM.fRowBytes;

            const uint8_t* src = (const uint8_t*)dstM.fImage;
            uint8_t* dst = (uint8_t*)origGlyph.fImage;

            if (SkMask::k3D_Format == dstM.fFormat) {
                // we have to copy 3 times as much
                height *= 3;
            }

            // clean out our glyph, since it may be larger than dstM
            //sk_bzero(dst, height * dstRB);

            while (--height >= 0) {
                memcpy(dst, src, width);
                src += srcRB;
                dst += dstRB;
            }
            SkMask::FreeImage(dstM.fImage);

            if (fPreBlendForFilter.isApplicable()) {
                applyLUTToA8Mask(srcM, fPreBlendForFilter.fG);
            }
        }
    }
}

void SkScalerContext::getPath(SkPackedGlyphID glyphID, SkPath* path) {
    this->internalGetPath(glyphID, nullptr, path, nullptr);
}

void SkScalerContext::getFontMetrics(SkPaint::FontMetrics* fm) {
    SkASSERT(fm);
    this->generateFontMetrics(fm);
}

SkUnichar SkScalerContext::generateGlyphToChar(uint16_t glyph) {
    return 0;
}

///////////////////////////////////////////////////////////////////////////////

void SkScalerContext::internalGetPath(SkPackedGlyphID glyphID, SkPath* fillPath,
                                      SkPath* devPath, SkMatrix* fillToDevMatrix) {
    SkPath  path;
    generatePath(glyphID.code(), &path);

    if (fRec.fFlags & SkScalerContext::kSubpixelPositioning_Flag) {
        SkFixed dx = glyphID.getSubXFixed();
        SkFixed dy = glyphID.getSubYFixed();
        if (dx | dy) {
            path.offset(SkFixedToScalar(dx), SkFixedToScalar(dy));
        }
    }

    if (fRec.fFrameWidth > 0 || fPathEffect != nullptr) {
        // need the path in user-space, with only the point-size applied
        // so that our stroking and effects will operate the same way they
        // would if the user had extracted the path themself, and then
        // called drawPath
        SkPath      localPath;
        SkMatrix    matrix, inverse;

        fRec.getMatrixFrom2x2(&matrix);
        if (!matrix.invert(&inverse)) {
            // assume fillPath and devPath are already empty.
            return;
        }
        path.transform(inverse, &localPath);
        // now localPath is only affected by the paint settings, and not the canvas matrix

        SkStrokeRec rec(SkStrokeRec::kFill_InitStyle);

        if (fRec.fFrameWidth > 0) {
            rec.setStrokeStyle(fRec.fFrameWidth,
                               SkToBool(fRec.fFlags & kFrameAndFill_Flag));
            // glyphs are always closed contours, so cap type is ignored,
            // so we just pass something.
            rec.setStrokeParams((SkPaint::Cap)fRec.fStrokeCap,
                                (SkPaint::Join)fRec.fStrokeJoin,
                                fRec.fMiterLimit);
        }

        if (fPathEffect) {
            SkPath effectPath;
            if (fPathEffect->filterPath(&effectPath, localPath, &rec, nullptr)) {
                localPath.swap(effectPath);
            }
        }

        if (rec.needToApply()) {
            SkPath strokePath;
            if (rec.applyToPath(&strokePath, localPath)) {
                localPath.swap(strokePath);
            }
        }

        // now return stuff to the caller
        if (fillToDevMatrix) {
            *fillToDevMatrix = matrix;
        }
        if (devPath) {
            localPath.transform(matrix, devPath);
        }
        if (fillPath) {
            fillPath->swap(localPath);
        }
    } else {   // nothing tricky to do
        if (fillToDevMatrix) {
            fillToDevMatrix->reset();
        }
        if (devPath) {
            if (fillPath == nullptr) {
                devPath->swap(path);
            } else {
                *devPath = path;
            }
        }

        if (fillPath) {
            fillPath->swap(path);
        }
    }

    if (devPath) {
        devPath->updateBoundsCache();
    }
    if (fillPath) {
        fillPath->updateBoundsCache();
    }
}


void SkScalerContextRec::getMatrixFrom2x2(SkMatrix* dst) const {
    dst->setAll(fPost2x2[0][0], fPost2x2[0][1], 0,
                fPost2x2[1][0], fPost2x2[1][1], 0,
                0,              0,              1);
}

void SkScalerContextRec::getLocalMatrix(SkMatrix* m) const {
    SkPaint::SetTextMatrix(m, fTextSize, fPreScaleX, fPreSkewX);
}

void SkScalerContextRec::getSingleMatrix(SkMatrix* m) const {
    this->getLocalMatrix(m);

    //  now concat the device matrix
    SkMatrix    deviceMatrix;
    this->getMatrixFrom2x2(&deviceMatrix);
    m->postConcat(deviceMatrix);
}

bool SkScalerContextRec::computeMatrices(PreMatrixScale preMatrixScale, SkVector* s, SkMatrix* sA,
                                         SkMatrix* GsA, SkMatrix* G_inv, SkMatrix* A_out)
{
    // A is the 'total' matrix.
    SkMatrix A;
    this->getSingleMatrix(&A);

    // The caller may find the 'total' matrix useful when dealing directly with EM sizes.
    if (A_out) {
        *A_out = A;
    }

    // If the 'total' matrix is singular, set the 'scale' to something finite and zero the matrices.
    // All underlying ports have issues with zero text size, so use the matricies to zero.

    // Map the vectors [0,1], [1,0], [1,1] and [1,-1] (the EM) through the 'total' matrix.
    // If the length of one of these vectors is less than 1/256 then an EM filling square will
    // never affect any pixels.
    SkVector diag[4] = { { A.getScaleX()               ,                 A.getSkewY() },
                         {                 A.getSkewX(), A.getScaleY()                },
                         { A.getScaleX() + A.getSkewX(), A.getScaleY() + A.getSkewY() },
                         { A.getScaleX() - A.getSkewX(), A.getScaleY() - A.getSkewY() }, };
    if (diag[0].lengthSqd() <= SK_ScalarNearlyZero * SK_ScalarNearlyZero ||
        diag[1].lengthSqd() <= SK_ScalarNearlyZero * SK_ScalarNearlyZero ||
        diag[2].lengthSqd() <= SK_ScalarNearlyZero * SK_ScalarNearlyZero ||
        diag[3].lengthSqd() <= SK_ScalarNearlyZero * SK_ScalarNearlyZero)
    {
        s->fX = SK_Scalar1;
        s->fY = SK_Scalar1;
        sA->setScale(0, 0);
        if (GsA) {
            GsA->setScale(0, 0);
        }
        if (G_inv) {
            G_inv->reset();
        }
        return false;
    }

    // GA is the matrix A with rotation removed.
    SkMatrix GA;
    bool skewedOrFlipped = A.getSkewX() || A.getSkewY() || A.getScaleX() < 0 || A.getScaleY() < 0;
    if (skewedOrFlipped) {
        // h is where A maps the horizontal baseline.
        SkPoint h = SkPoint::Make(SK_Scalar1, 0);
        A.mapPoints(&h, 1);

        // G is the Givens Matrix for A (rotational matrix where GA[0][1] == 0).
        SkMatrix G;
        SkComputeGivensRotation(h, &G);

        GA = G;
        GA.preConcat(A);

        // The 'remainingRotation' is G inverse, which is fairly simple since G is 2x2 rotational.
        if (G_inv) {
            G_inv->setAll(
                G.get(SkMatrix::kMScaleX), -G.get(SkMatrix::kMSkewX), G.get(SkMatrix::kMTransX),
                -G.get(SkMatrix::kMSkewY), G.get(SkMatrix::kMScaleY), G.get(SkMatrix::kMTransY),
                G.get(SkMatrix::kMPersp0), G.get(SkMatrix::kMPersp1), G.get(SkMatrix::kMPersp2));
        }
    } else {
        GA = A;
        if (G_inv) {
            G_inv->reset();
        }
    }

    // At this point, given GA, create s.
    switch (preMatrixScale) {
        case kFull_PreMatrixScale: {
            SkScalar xScale = SkScalarAbs(GA.get(SkMatrix::kMScaleX));
            SkScalar yScale = SkScalarAbs(GA.get(SkMatrix::kMScaleY));
            if (xScale <= SK_ScalarNearlyZero) {
                xScale = SK_Scalar1;
            }
            if (yScale <= SK_ScalarNearlyZero) {
                yScale = SK_Scalar1;
            }
            s->fX = xScale;
            s->fY = yScale;
            break;
        }
        case kVertical_PreMatrixScale: {
            SkScalar yScale = SkScalarAbs(GA.get(SkMatrix::kMScaleY));
            if (yScale <= SK_ScalarNearlyZero) {
                yScale = SK_Scalar1;
            }
            s->fX = yScale;
            s->fY = yScale;
            break;
        }
        case kVerticalInteger_PreMatrixScale: {
            SkScalar realYScale = SkScalarAbs(GA.get(SkMatrix::kMScaleY));
            SkScalar intYScale = SkScalarRoundToScalar(realYScale);
            if (intYScale == 0) {
                intYScale = SK_Scalar1;
            }
            s->fX = intYScale;
            s->fY = intYScale;
            break;
        }
    }

    // The 'remaining' matrix sA is the total matrix A without the scale.
    if (!skewedOrFlipped && (
            (kFull_PreMatrixScale == preMatrixScale) ||
            (kVertical_PreMatrixScale == preMatrixScale && A.getScaleX() == A.getScaleY())))
    {
        // If GA == A and kFull_PreMatrixScale, sA is identity.
        // If GA == A and kVertical_PreMatrixScale and A.scaleX == A.scaleY, sA is identity.
        sA->reset();
    } else if (!skewedOrFlipped && kVertical_PreMatrixScale == preMatrixScale) {
        // If GA == A and kVertical_PreMatrixScale, sA.scaleY is SK_Scalar1.
        sA->reset();
        sA->setScaleX(A.getScaleX() / s->fY);
    } else {
        // TODO: like kVertical_PreMatrixScale, kVerticalInteger_PreMatrixScale with int scales.
        *sA = A;
        sA->preScale(SkScalarInvert(s->fX), SkScalarInvert(s->fY));
    }

    // The 'remainingWithoutRotation' matrix GsA is the non-rotational part of A without the scale.
    if (GsA) {
        *GsA = GA;
         // G is rotational so reorders with the scale.
        GsA->preScale(SkScalarInvert(s->fX), SkScalarInvert(s->fY));
    }

    return true;
}

SkAxisAlignment SkScalerContext::computeAxisAlignmentForHText() {
    // Why fPost2x2 can be used here.
    // getSingleMatrix multiplies in getLocalMatrix, which consists of
    // * fTextSize (a scale, which has no effect)
    // * fPreScaleX (a scale in x, which has no effect)
    // * fPreSkewX (has no effect, but would on vertical text alignment).
    // In other words, making the text bigger, stretching it along the
    // horizontal axis, or fake italicizing it does not move the baseline.

    if (0 == fRec.fPost2x2[1][0]) {
        // The x axis is mapped onto the x axis.
        return kX_SkAxisAlignment;
    }
    if (0 == fRec.fPost2x2[0][0]) {
        // The x axis is mapped onto the y axis.
        return kY_SkAxisAlignment;
    }
    return kNone_SkAxisAlignment;
}

///////////////////////////////////////////////////////////////////////////////

class SkScalerContext_Empty : public SkScalerContext {
public:
<<<<<<< HEAD
    SkScalerContext_Empty(SkTypeface* typeface, const SkScalerContextEffects& effects,
                          const SkDescriptor* desc)
        : SkScalerContext(typeface, effects, desc) {}
=======
    SkScalerContext_Empty(sk_sp<SkTypeface> typeface, const SkScalerContextEffects& effects,
                          const SkDescriptor* desc)
        : SkScalerContext(std::move(typeface), effects, desc) {}
>>>>>>> a17af05f

protected:
    unsigned generateGlyphCount() override {
        return 0;
    }
    uint16_t generateCharToGlyph(SkUnichar uni) override {
        return 0;
    }
    void generateAdvance(SkGlyph* glyph) override {
        glyph->zeroMetrics();
    }
    void generateMetrics(SkGlyph* glyph) override {
        glyph->zeroMetrics();
    }
    void generateImage(const SkGlyph& glyph) override {}
    void generatePath(SkGlyphID glyph, SkPath* path) override {}
    void generateFontMetrics(SkPaint::FontMetrics* metrics) override {
        if (metrics) {
            sk_bzero(metrics, sizeof(*metrics));
        }
    }
};

extern SkScalerContext* SkCreateColorScalerContext(const SkDescriptor* desc);

<<<<<<< HEAD
SkScalerContext* SkTypeface::createScalerContext(const SkScalerContextEffects& effects,
                                                 const SkDescriptor* desc,
                                                 bool allowFailure) const {
    SkScalerContext* c = this->onCreateScalerContext(effects, desc);

    if (!c && !allowFailure) {
        c = new SkScalerContext_Empty(const_cast<SkTypeface*>(this), effects, desc);
=======
std::unique_ptr<SkScalerContext> SkTypeface::createScalerContext(
    const SkScalerContextEffects& effects, const SkDescriptor* desc, bool allowFailure) const
{
    std::unique_ptr<SkScalerContext> c(this->onCreateScalerContext(effects, desc));
    if (!c && !allowFailure) {
        c = skstd::make_unique<SkScalerContext_Empty>(sk_ref_sp(const_cast<SkTypeface*>(this)),
                                                      effects, desc);
>>>>>>> a17af05f
    }
    return c;
}<|MERGE_RESOLUTION|>--- conflicted
+++ resolved
@@ -64,19 +64,11 @@
     #define DUMP_RECx
 #endif
 
-<<<<<<< HEAD
-SkScalerContext::SkScalerContext(SkTypeface* typeface, const SkScalerContextEffects& effects,
-                                 const SkDescriptor* desc)
-    : fRec(*static_cast<const Rec*>(desc->findEntry(kRec_SkDescriptorTag, nullptr)))
-
-    , fTypeface(sk_ref_sp(typeface))
-=======
 SkScalerContext::SkScalerContext(sk_sp<SkTypeface> typeface, const SkScalerContextEffects& effects,
                                  const SkDescriptor* desc)
     : fRec(*static_cast<const Rec*>(desc->findEntry(kRec_SkDescriptorTag, nullptr)))
 
     , fTypeface(std::move(typeface))
->>>>>>> a17af05f
     , fPathEffect(sk_ref_sp(effects.fPathEffect))
     , fMaskFilter(sk_ref_sp(effects.fMaskFilter))
     , fRasterizer(sk_ref_sp(effects.fRasterizer))
@@ -854,15 +846,9 @@
 
 class SkScalerContext_Empty : public SkScalerContext {
 public:
-<<<<<<< HEAD
-    SkScalerContext_Empty(SkTypeface* typeface, const SkScalerContextEffects& effects,
-                          const SkDescriptor* desc)
-        : SkScalerContext(typeface, effects, desc) {}
-=======
     SkScalerContext_Empty(sk_sp<SkTypeface> typeface, const SkScalerContextEffects& effects,
                           const SkDescriptor* desc)
         : SkScalerContext(std::move(typeface), effects, desc) {}
->>>>>>> a17af05f
 
 protected:
     unsigned generateGlyphCount() override {
@@ -888,15 +874,6 @@
 
 extern SkScalerContext* SkCreateColorScalerContext(const SkDescriptor* desc);
 
-<<<<<<< HEAD
-SkScalerContext* SkTypeface::createScalerContext(const SkScalerContextEffects& effects,
-                                                 const SkDescriptor* desc,
-                                                 bool allowFailure) const {
-    SkScalerContext* c = this->onCreateScalerContext(effects, desc);
-
-    if (!c && !allowFailure) {
-        c = new SkScalerContext_Empty(const_cast<SkTypeface*>(this), effects, desc);
-=======
 std::unique_ptr<SkScalerContext> SkTypeface::createScalerContext(
     const SkScalerContextEffects& effects, const SkDescriptor* desc, bool allowFailure) const
 {
@@ -904,7 +881,6 @@
     if (!c && !allowFailure) {
         c = skstd::make_unique<SkScalerContext_Empty>(sk_ref_sp(const_cast<SkTypeface*>(this)),
                                                       effects, desc);
->>>>>>> a17af05f
     }
     return c;
 }