/*
 * Copyright 2016 Google Inc.
 *
 * Use of this source code is governed by a BSD-style license that can be
 * found in the LICENSE file
 */

#ifndef SkSpecialImage_DEFINED
#define SkSpecialImage_DEFINED

#include "SkNextID.h"
#include "SkRefCnt.h"
#include "SkSurfaceProps.h"

#include "SkImageFilter.h" // for OutputProperties
#include "SkImageInfo.h"   // for SkAlphaType

class GrContext;
class GrSurfaceProxy;
class GrTexture;
class GrTextureProxy;
class SkBitmap;
class SkCanvas;
class SkImage;
struct SkImageInfo;
class SkPaint;
class SkPixmap;
class SkSpecialSurface;
class SkSurface;

enum {
    kNeedNewImageUniqueID_SpecialImage = 0
};

/**
 * This is a restricted form of SkImage solely intended for internal use. It
 * differs from SkImage in that:
 *      - it can only be backed by raster or gpu (no generators)
 *      - it can be backed by a GrTextureProxy larger than its nominal bounds
 *      - it can't be drawn tiled
 *      - it can't be drawn with MIPMAPs
 * It is similar to SkImage in that it abstracts how the pixels are stored/represented.
 *
 * Note: the contents of the backing storage outside of the subset rect are undefined.
 */
class SkSpecialImage : public SkRefCnt {
public:
    typedef void* ReleaseContext;
    typedef void(*RasterReleaseProc)(void* pixels, ReleaseContext);

    const SkSurfaceProps& props() const { return fProps; }

    int width() const { return fSubset.width(); }
    int height() const { return fSubset.height(); }
    const SkIRect& subset() const { return fSubset; }
    SkColorSpace* getColorSpace() const;

    uint32_t uniqueID() const { return fUniqueID; }
    virtual SkAlphaType alphaType() const = 0;
    virtual size_t getSize() const = 0;

    /**
     *  Ensures that a special image is backed by a texture (when GrContext is non-null). If no
     *  transformation is required, the returned image may be the same as this special image.
     *  If this special image is from a different GrContext, this will fail.
     */
    sk_sp<SkSpecialImage> makeTextureImage(GrContext*);

    /**
     *  Draw this SpecialImage into the canvas.
     */
    void draw(SkCanvas*, SkScalar x, SkScalar y, const SkPaint*) const;

    static sk_sp<SkSpecialImage> MakeFromImage(const SkIRect& subset,
                                               sk_sp<SkImage>,
                                               SkColorSpace* dstColorSpace,
                                               const SkSurfaceProps* = nullptr);
    static sk_sp<SkSpecialImage> MakeFromRaster(const SkIRect& subset,
                                                const SkBitmap&,
                                                const SkSurfaceProps* = nullptr);
#if SK_SUPPORT_GPU
<<<<<<< HEAD
    static sk_sp<SkSpecialImage> MakeFromGpu(const SkIRect& subset,
                                             uint32_t uniqueID,
                                             sk_sp<GrTexture>,
                                             sk_sp<SkColorSpace>,
                                             const SkSurfaceProps* = nullptr,
                                             SkAlphaType at = kPremul_SkAlphaType);
=======
    static sk_sp<SkSpecialImage> MakeDeferredFromGpu(GrContext*,
                                                     const SkIRect& subset,
                                                     uint32_t uniqueID,
                                                     sk_sp<GrTextureProxy>,
                                                     sk_sp<SkColorSpace>,
                                                     const SkSurfaceProps* = nullptr,
                                                     SkAlphaType at = kPremul_SkAlphaType);
>>>>>>> a17af05f
#endif

    /**
     *  Create a new special surface with a backend that is compatible with this special image.
     */
    sk_sp<SkSpecialSurface> makeSurface(const SkImageFilter::OutputProperties& outProps,
                                        const SkISize& size,
                                        SkAlphaType at = kPremul_SkAlphaType) const;

    /**
     * Create a new surface with a backend that is compatible with this special image.
     * TODO: switch this to makeSurface once we resolved the naming issue
     */
    sk_sp<SkSurface> makeTightSurface(const SkImageFilter::OutputProperties& outProps,
                                      const SkISize& size,
                                      SkAlphaType at = kPremul_SkAlphaType) const;

    /**
     * Extract a subset of this special image and return it as a special image.
     * It may or may not point to the same backing memory.
     */
    sk_sp<SkSpecialImage> makeSubset(const SkIRect& subset) const;

    /**
     * Create an SkImage from the contents of this special image optionally extracting a subset.
     * It may or may not point to the same backing memory.
     * Note: when no 'subset' parameter is specified the the entire SkSpecialImage will be
     * returned - including whatever extra padding may have resulted from a loose fit!
     * When the 'subset' parameter is specified the returned image will be tight even if that
     * entails a copy!
     */
<<<<<<< HEAD
    sk_sp<SkImage> makeTightSubset(const SkIRect& subset) const;
=======
    sk_sp<SkImage> asImage(const SkIRect* subset = nullptr) const;
>>>>>>> a17af05f

    // TODO: hide this when GrLayerHoister uses SkSpecialImages more fully (see skbug.com/5063)
    /**
     *  If the SpecialImage is backed by a gpu texture, return true.
     */
    bool isTextureBacked() const;

    /**
     * Return the GrContext if the SkSpecialImage is GrTexture-backed
     */
    GrContext* getContext() const;

#if SK_SUPPORT_GPU
    /**
<<<<<<< HEAD
     *  Regardless of the underlying backing store, return the contents as a GrTexture.
     *  The active portion of the texture can be retrieved via 'subset'.
     */
    sk_sp<GrTexture> asTextureRef(GrContext*) const;
=======
     *  Regardless of the underlying backing store, return the contents as a GrTextureProxy.
     *  The active portion of the texture can be retrieved via 'subset'.
     */
    sk_sp<GrTextureProxy> asTextureProxyRef(GrContext*) const;
>>>>>>> a17af05f
#endif

    // TODO: hide this whe the imagefilter all have a consistent draw path (see skbug.com/5063)
    /**
     *  Regardless of the underlying backing store, return the contents as an SkBitmap
     *
     *  The returned ImageInfo represents the backing memory. Use 'subset'
     *  to get the active portion's dimensions.
     */
    bool getROPixels(SkBitmap*) const;

protected:
    SkSpecialImage(const SkIRect& subset, uint32_t uniqueID, const SkSurfaceProps*);

private:
    const SkSurfaceProps fProps;
    const SkIRect        fSubset;
    const uint32_t       fUniqueID;

    typedef SkRefCnt INHERITED;
};

#endif<|MERGE_RESOLUTION|>--- conflicted
+++ resolved
@@ -79,14 +79,6 @@
                                                 const SkBitmap&,
                                                 const SkSurfaceProps* = nullptr);
 #if SK_SUPPORT_GPU
-<<<<<<< HEAD
-    static sk_sp<SkSpecialImage> MakeFromGpu(const SkIRect& subset,
-                                             uint32_t uniqueID,
-                                             sk_sp<GrTexture>,
-                                             sk_sp<SkColorSpace>,
-                                             const SkSurfaceProps* = nullptr,
-                                             SkAlphaType at = kPremul_SkAlphaType);
-=======
     static sk_sp<SkSpecialImage> MakeDeferredFromGpu(GrContext*,
                                                      const SkIRect& subset,
                                                      uint32_t uniqueID,
@@ -94,7 +86,6 @@
                                                      sk_sp<SkColorSpace>,
                                                      const SkSurfaceProps* = nullptr,
                                                      SkAlphaType at = kPremul_SkAlphaType);
->>>>>>> a17af05f
 #endif
 
     /**
@@ -126,11 +117,7 @@
      * When the 'subset' parameter is specified the returned image will be tight even if that
      * entails a copy!
      */
-<<<<<<< HEAD
-    sk_sp<SkImage> makeTightSubset(const SkIRect& subset) const;
-=======
     sk_sp<SkImage> asImage(const SkIRect* subset = nullptr) const;
->>>>>>> a17af05f
 
     // TODO: hide this when GrLayerHoister uses SkSpecialImages more fully (see skbug.com/5063)
     /**
@@ -145,17 +132,10 @@
 
 #if SK_SUPPORT_GPU
     /**
-<<<<<<< HEAD
-     *  Regardless of the underlying backing store, return the contents as a GrTexture.
-     *  The active portion of the texture can be retrieved via 'subset'.
-     */
-    sk_sp<GrTexture> asTextureRef(GrContext*) const;
-=======
      *  Regardless of the underlying backing store, return the contents as a GrTextureProxy.
      *  The active portion of the texture can be retrieved via 'subset'.
      */
     sk_sp<GrTextureProxy> asTextureProxyRef(GrContext*) const;
->>>>>>> a17af05f
 #endif
 
     // TODO: hide this whe the imagefilter all have a consistent draw path (see skbug.com/5063)
