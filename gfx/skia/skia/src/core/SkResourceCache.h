--- conflicted
+++ resolved
@@ -249,10 +249,6 @@
     }
 
     DiscardableFactory discardableFactory() const { return fDiscardableFactory; }
-<<<<<<< HEAD
-    SkBitmap::Allocator* allocator() const { return fAllocator; }
-=======
->>>>>>> a17af05f
 
     SkCachedData* newCachedData(size_t bytes);
 
