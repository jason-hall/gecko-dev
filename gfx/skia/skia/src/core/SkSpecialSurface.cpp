/*
 * Copyright 2016 Google Inc.
 *
 * Use of this source code is governed by a BSD-style license that can be
 * found in the LICENSE file
 */

#include "SkCanvas.h"
#include "SkSpecialImage.h"
#include "SkSpecialSurface.h"
#include "SkSurfacePriv.h"

 ///////////////////////////////////////////////////////////////////////////////
class SkSpecialSurface_Base : public SkSpecialSurface {
public:
    SkSpecialSurface_Base(const SkIRect& subset, const SkSurfaceProps* props)
        : INHERITED(subset, props)
        , fCanvas(nullptr) {
    }

    virtual ~SkSpecialSurface_Base() { }

    // reset is called after an SkSpecialImage has been snapped
    void reset() { fCanvas.reset(); }

    // This can return nullptr if reset has already been called or something when wrong in the ctor
    SkCanvas* onGetCanvas() { return fCanvas.get(); }

    virtual sk_sp<SkSpecialImage> onMakeImageSnapshot() = 0;

protected:
    std::unique_ptr<SkCanvas> fCanvas;   // initialized by derived classes in ctors

private:
    typedef SkSpecialSurface INHERITED;
};

///////////////////////////////////////////////////////////////////////////////
static SkSpecialSurface_Base* as_SB(SkSpecialSurface* surface) {
    return static_cast<SkSpecialSurface_Base*>(surface);
}

SkSpecialSurface::SkSpecialSurface(const SkIRect& subset,
                                   const SkSurfaceProps* props)
    : fProps(SkSurfacePropsCopyOrDefault(props).flags(), kUnknown_SkPixelGeometry)
    , fSubset(subset) {
    SkASSERT(fSubset.width() > 0);
    SkASSERT(fSubset.height() > 0);
}

SkCanvas* SkSpecialSurface::getCanvas() {
    return as_SB(this)->onGetCanvas();
}

sk_sp<SkSpecialImage> SkSpecialSurface::makeImageSnapshot() {
    sk_sp<SkSpecialImage> image(as_SB(this)->onMakeImageSnapshot());
    as_SB(this)->reset();
    return image;   // the caller gets the creation ref
}

///////////////////////////////////////////////////////////////////////////////
#include "SkMallocPixelRef.h"

class SkSpecialSurface_Raster : public SkSpecialSurface_Base {
public:
<<<<<<< HEAD
    SkSpecialSurface_Raster(SkPixelRef* pr,
=======
    SkSpecialSurface_Raster(sk_sp<SkPixelRef> pr,
>>>>>>> a17af05f
                            const SkIRect& subset,
                            const SkSurfaceProps* props)
        : INHERITED(subset, props) {
        const SkImageInfo& info = pr->info();

        fBitmap.setInfo(info, info.minRowBytes());
        fBitmap.setPixelRef(std::move(pr), 0, 0);

        fCanvas.reset(new SkCanvas(fBitmap, this->props()));
        fCanvas->clipRect(SkRect::Make(subset));
#ifdef SK_IS_BOT
        fCanvas->clear(SK_ColorRED);  // catch any imageFilter sloppiness
#endif
    }

    ~SkSpecialSurface_Raster() override { }

    sk_sp<SkSpecialImage> onMakeImageSnapshot() override {
        return SkSpecialImage::MakeFromRaster(this->subset(), fBitmap, &this->props());
    }

private:
    SkBitmap fBitmap;

    typedef SkSpecialSurface_Base INHERITED;
};

sk_sp<SkSpecialSurface> SkSpecialSurface::MakeFromBitmap(const SkIRect& subset, SkBitmap& bm,
                                                         const SkSurfaceProps* props) {
<<<<<<< HEAD
    return sk_make_sp<SkSpecialSurface_Raster>(bm.pixelRef(), subset, props);
=======
    return sk_make_sp<SkSpecialSurface_Raster>(sk_ref_sp(bm.pixelRef()), subset, props);
>>>>>>> a17af05f
}

sk_sp<SkSpecialSurface> SkSpecialSurface::MakeRaster(const SkImageInfo& info,
                                                     const SkSurfaceProps* props) {
    sk_sp<SkPixelRef> pr = SkMallocPixelRef::MakeZeroed(info, 0, nullptr);
    if (!pr) {
        return nullptr;
    }

    const SkIRect subset = SkIRect::MakeWH(pr->info().width(), pr->info().height());

<<<<<<< HEAD
    return sk_make_sp<SkSpecialSurface_Raster>(pr, subset, props);
=======
    return sk_make_sp<SkSpecialSurface_Raster>(std::move(pr), subset, props);
>>>>>>> a17af05f
}

#if SK_SUPPORT_GPU
///////////////////////////////////////////////////////////////////////////////
#include "GrContext.h"
#include "SkGpuDevice.h"

class SkSpecialSurface_Gpu : public SkSpecialSurface_Base {
public:
<<<<<<< HEAD
    SkSpecialSurface_Gpu(sk_sp<GrDrawContext> drawContext,
                         int width, int height,
                         const SkIRect& subset)
        : INHERITED(subset, &drawContext->surfaceProps())
        , fDrawContext(std::move(drawContext)) {

        sk_sp<SkBaseDevice> device(SkGpuDevice::Make(fDrawContext, width, height,
=======
    SkSpecialSurface_Gpu(GrContext* context, sk_sp<GrRenderTargetContext> renderTargetContext,
                         int width, int height, const SkIRect& subset)
        : INHERITED(subset, &renderTargetContext->surfaceProps())
        , fRenderTargetContext(std::move(renderTargetContext)) {

        sk_sp<SkBaseDevice> device(SkGpuDevice::Make(context, fRenderTargetContext, width, height,
>>>>>>> a17af05f
                                                     SkGpuDevice::kUninit_InitContents));
        if (!device) {
            return;
        }

        fCanvas.reset(new SkCanvas(device.get()));
        fCanvas->clipRect(SkRect::Make(subset));
#ifdef SK_IS_BOT
        fCanvas->clear(SK_ColorRED);  // catch any imageFilter sloppiness
#endif
    }

    ~SkSpecialSurface_Gpu() override { }

    sk_sp<SkSpecialImage> onMakeImageSnapshot() override {
<<<<<<< HEAD
        sk_sp<SkSpecialImage> tmp(SkSpecialImage::MakeFromGpu(
                                                           this->subset(),
                                                           kNeedNewImageUniqueID_SpecialImage,
                                                           fDrawContext->asTexture(),
                                                           sk_ref_sp(fDrawContext->getColorSpace()),
                                                           &this->props()));
        fDrawContext = nullptr;
=======
        if (!fRenderTargetContext->asTextureProxy()) {
            return nullptr;
        }
        sk_sp<SkSpecialImage> tmp(SkSpecialImage::MakeDeferredFromGpu(
                                                   fCanvas->getGrContext(),
                                                   this->subset(),
                                                   kNeedNewImageUniqueID_SpecialImage,
                                                   fRenderTargetContext->asTextureProxyRef(),
                                                   fRenderTargetContext->refColorSpace(),
                                                   &this->props()));
        fRenderTargetContext = nullptr;
>>>>>>> a17af05f
        return tmp;
    }

private:
<<<<<<< HEAD
    sk_sp<GrDrawContext> fDrawContext;
=======
    sk_sp<GrRenderTargetContext> fRenderTargetContext;
>>>>>>> a17af05f

    typedef SkSpecialSurface_Base INHERITED;
};

sk_sp<SkSpecialSurface> SkSpecialSurface::MakeRenderTarget(GrContext* context,
                                                           int width, int height,
                                                           GrPixelConfig config,
                                                           sk_sp<SkColorSpace> colorSpace) {
    if (!context) {
        return nullptr;
    }

<<<<<<< HEAD
    sk_sp<GrDrawContext> drawContext(context->makeDrawContext(SkBackingFit::kApprox,
                                                              width, height, config,
                                                              std::move(colorSpace)));
    if (!drawContext) {
=======
    sk_sp<GrRenderTargetContext> renderTargetContext(context->makeRenderTargetContext(
        SkBackingFit::kApprox, width, height, config, std::move(colorSpace)));
    if (!renderTargetContext) {
>>>>>>> a17af05f
        return nullptr;
    }

    const SkIRect subset = SkIRect::MakeWH(width, height);

<<<<<<< HEAD
    return sk_make_sp<SkSpecialSurface_Gpu>(std::move(drawContext), width, height, subset);
=======
    return sk_make_sp<SkSpecialSurface_Gpu>(context, std::move(renderTargetContext),
                                            width, height, subset);
>>>>>>> a17af05f
}

#endif<|MERGE_RESOLUTION|>--- conflicted
+++ resolved
@@ -63,11 +63,7 @@
 
 class SkSpecialSurface_Raster : public SkSpecialSurface_Base {
 public:
-<<<<<<< HEAD
-    SkSpecialSurface_Raster(SkPixelRef* pr,
-=======
     SkSpecialSurface_Raster(sk_sp<SkPixelRef> pr,
->>>>>>> a17af05f
                             const SkIRect& subset,
                             const SkSurfaceProps* props)
         : INHERITED(subset, props) {
@@ -97,11 +93,7 @@
 
 sk_sp<SkSpecialSurface> SkSpecialSurface::MakeFromBitmap(const SkIRect& subset, SkBitmap& bm,
                                                          const SkSurfaceProps* props) {
-<<<<<<< HEAD
-    return sk_make_sp<SkSpecialSurface_Raster>(bm.pixelRef(), subset, props);
-=======
     return sk_make_sp<SkSpecialSurface_Raster>(sk_ref_sp(bm.pixelRef()), subset, props);
->>>>>>> a17af05f
 }
 
 sk_sp<SkSpecialSurface> SkSpecialSurface::MakeRaster(const SkImageInfo& info,
@@ -113,11 +105,7 @@
 
     const SkIRect subset = SkIRect::MakeWH(pr->info().width(), pr->info().height());
 
-<<<<<<< HEAD
-    return sk_make_sp<SkSpecialSurface_Raster>(pr, subset, props);
-=======
     return sk_make_sp<SkSpecialSurface_Raster>(std::move(pr), subset, props);
->>>>>>> a17af05f
 }
 
 #if SK_SUPPORT_GPU
@@ -127,22 +115,12 @@
 
 class SkSpecialSurface_Gpu : public SkSpecialSurface_Base {
 public:
-<<<<<<< HEAD
-    SkSpecialSurface_Gpu(sk_sp<GrDrawContext> drawContext,
-                         int width, int height,
-                         const SkIRect& subset)
-        : INHERITED(subset, &drawContext->surfaceProps())
-        , fDrawContext(std::move(drawContext)) {
-
-        sk_sp<SkBaseDevice> device(SkGpuDevice::Make(fDrawContext, width, height,
-=======
     SkSpecialSurface_Gpu(GrContext* context, sk_sp<GrRenderTargetContext> renderTargetContext,
                          int width, int height, const SkIRect& subset)
         : INHERITED(subset, &renderTargetContext->surfaceProps())
         , fRenderTargetContext(std::move(renderTargetContext)) {
 
         sk_sp<SkBaseDevice> device(SkGpuDevice::Make(context, fRenderTargetContext, width, height,
->>>>>>> a17af05f
                                                      SkGpuDevice::kUninit_InitContents));
         if (!device) {
             return;
@@ -158,15 +136,6 @@
     ~SkSpecialSurface_Gpu() override { }
 
     sk_sp<SkSpecialImage> onMakeImageSnapshot() override {
-<<<<<<< HEAD
-        sk_sp<SkSpecialImage> tmp(SkSpecialImage::MakeFromGpu(
-                                                           this->subset(),
-                                                           kNeedNewImageUniqueID_SpecialImage,
-                                                           fDrawContext->asTexture(),
-                                                           sk_ref_sp(fDrawContext->getColorSpace()),
-                                                           &this->props()));
-        fDrawContext = nullptr;
-=======
         if (!fRenderTargetContext->asTextureProxy()) {
             return nullptr;
         }
@@ -178,16 +147,11 @@
                                                    fRenderTargetContext->refColorSpace(),
                                                    &this->props()));
         fRenderTargetContext = nullptr;
->>>>>>> a17af05f
         return tmp;
     }
 
 private:
-<<<<<<< HEAD
-    sk_sp<GrDrawContext> fDrawContext;
-=======
     sk_sp<GrRenderTargetContext> fRenderTargetContext;
->>>>>>> a17af05f
 
     typedef SkSpecialSurface_Base INHERITED;
 };
@@ -200,27 +164,16 @@
         return nullptr;
     }
 
-<<<<<<< HEAD
-    sk_sp<GrDrawContext> drawContext(context->makeDrawContext(SkBackingFit::kApprox,
-                                                              width, height, config,
-                                                              std::move(colorSpace)));
-    if (!drawContext) {
-=======
     sk_sp<GrRenderTargetContext> renderTargetContext(context->makeRenderTargetContext(
         SkBackingFit::kApprox, width, height, config, std::move(colorSpace)));
     if (!renderTargetContext) {
->>>>>>> a17af05f
         return nullptr;
     }
 
     const SkIRect subset = SkIRect::MakeWH(width, height);
 
-<<<<<<< HEAD
-    return sk_make_sp<SkSpecialSurface_Gpu>(std::move(drawContext), width, height, subset);
-=======
     return sk_make_sp<SkSpecialSurface_Gpu>(context, std::move(renderTargetContext),
                                             width, height, subset);
->>>>>>> a17af05f
 }
 
 #endif