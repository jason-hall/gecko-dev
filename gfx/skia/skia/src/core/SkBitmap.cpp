/*
 * Copyright 2008 The Android Open Source Project
 *
 * Use of this source code is governed by a BSD-style license that can be
 * found in the LICENSE file.
 */

#include "SkAtomics.h"
#include "SkBitmap.h"
#include "SkColorPriv.h"
<<<<<<< HEAD
#include "SkConfig8888.h"
=======
#include "SkConvertPixels.h"
>>>>>>> a17af05f
#include "SkData.h"
#include "SkFilterQuality.h"
#include "SkHalf.h"
#include "SkImageInfoPriv.h"
#include "SkMallocPixelRef.h"
#include "SkMask.h"
#include "SkMath.h"
#include "SkPixelRef.h"
#include "SkReadBuffer.h"
#include "SkRect.h"
#include "SkScalar.h"
#include "SkTemplates.h"
#include "SkUnPreMultiply.h"
#include "SkWriteBuffer.h"
#include "SkWritePixelsRec.h"

#include <string.h>

static bool reset_return_false(SkBitmap* bm) {
    bm->reset();
    return false;
}

SkBitmap::SkBitmap()
    : fPixelLockCount(0)
    , fPixels        (nullptr)
    , fColorTable    (nullptr)
    , fPixelRefOrigin{0, 0}
    , fRowBytes      (0)
    , fFlags         (0) {}

// copy pixelref, but don't copy lock.
SkBitmap::SkBitmap(const SkBitmap& src)
    : fPixelRef      (src.fPixelRef)
    , fPixelLockCount(0)
    , fPixels        (nullptr)
    , fColorTable    (nullptr)
    , fPixelRefOrigin(src.fPixelRefOrigin)
    , fInfo          (src.fInfo)
    , fRowBytes      (src.fRowBytes)
    , fFlags         (src.fFlags)
{
    SkDEBUGCODE(src.validate();)
    SkDEBUGCODE(this->validate();)
}

// take lock and lockcount from other.
SkBitmap::SkBitmap(SkBitmap&& other)
    : fPixelRef      (std::move(other.fPixelRef))
    , fPixelLockCount          (other.fPixelLockCount)
    , fPixels                  (other.fPixels)
    , fColorTable              (other.fColorTable)
    , fPixelRefOrigin          (other.fPixelRefOrigin)
    , fInfo          (std::move(other.fInfo))
    , fRowBytes                (other.fRowBytes)
    , fFlags                   (other.fFlags) {
    SkASSERT(!other.fPixelRef);
    other.fInfo.reset();
    other.fPixelLockCount = 0;
    other.fPixels         = nullptr;
    other.fColorTable     = nullptr;
    other.fPixelRefOrigin = SkIPoint{0, 0};
    other.fRowBytes       = 0;
    other.fFlags          = 0;
}

SkBitmap::~SkBitmap() {
    SkDEBUGCODE(this->validate();)
    this->freePixels();
}

SkBitmap& SkBitmap::operator=(const SkBitmap& src) {
    if (this != &src) {
        this->freePixels();
<<<<<<< HEAD
        this->fPixelRef = SkSafeRef(src.fPixelRef);
        if (this->fPixelRef) {
            // ignore the values if we have a pixelRef
            this->fPixels = nullptr;
            this->fColorTable = nullptr;
        } else {
            this->fPixels = src.fPixels;
            this->fColorTable = src.fColorTable;
        }
        // we reset our locks if we get blown away
        this->fPixelLockCount = 0;

        this->fPixelRefOrigin = src.fPixelRefOrigin;
        this->fInfo = src.fInfo;
        this->fRowBytes = src.fRowBytes;
        this->fFlags = src.fFlags;
=======
        SkASSERT(!fPixels);
        SkASSERT(!fColorTable);
        SkASSERT(!fPixelLockCount);
        fPixelRef       = src.fPixelRef;
        fPixelRefOrigin = src.fPixelRefOrigin;
        fInfo           = src.fInfo;
        fRowBytes       = src.fRowBytes;
        fFlags          = src.fFlags;
>>>>>>> a17af05f
    }
    SkDEBUGCODE(this->validate();)
    return *this;
}

SkBitmap& SkBitmap::operator=(SkBitmap&& other) {
    if (this != &other) {
        this->freePixels();
        SkASSERT(!fPixels);
        SkASSERT(!fColorTable);
        SkASSERT(!fPixelLockCount);
        fPixelRef       = std::move(other.fPixelRef);
        fInfo           = std::move(other.fInfo);
        fPixelLockCount = other.fPixelLockCount;
        fPixels         = other.fPixels;
        fColorTable     = other.fColorTable;
        fPixelRefOrigin = other.fPixelRefOrigin;
        fRowBytes       = other.fRowBytes;
        fFlags          = other.fFlags;
        SkASSERT(!other.fPixelRef);
        other.fInfo.reset();
        other.fPixelLockCount = 0;
        other.fPixels         = nullptr;
        other.fColorTable     = nullptr;
        other.fPixelRefOrigin = SkIPoint{0, 0};
        other.fRowBytes       = 0;
        other.fFlags          = 0;
    }
    return *this;
}

void SkBitmap::swap(SkBitmap& other) {
    SkTSwap(*this, other);
    SkDEBUGCODE(this->validate();)
}

void SkBitmap::reset() {
    this->freePixels();
    this->fInfo.reset();
    sk_bzero(this, sizeof(*this));
}

void SkBitmap::getBounds(SkRect* bounds) const {
    SkASSERT(bounds);
    bounds->set(0, 0,
                SkIntToScalar(fInfo.width()), SkIntToScalar(fInfo.height()));
}

void SkBitmap::getBounds(SkIRect* bounds) const {
    SkASSERT(bounds);
    bounds->set(0, 0, fInfo.width(), fInfo.height());
}

///////////////////////////////////////////////////////////////////////////////

bool SkBitmap::setInfo(const SkImageInfo& info, size_t rowBytes) {
    SkAlphaType newAT = info.alphaType();
    if (!SkColorTypeValidateAlphaType(info.colorType(), info.alphaType(), &newAT)) {
        return reset_return_false(this);
    }
    // don't look at info.alphaType(), since newAT is the real value...

    // require that rowBytes fit in 31bits
    int64_t mrb = info.minRowBytes64();
    if ((int32_t)mrb != mrb) {
        return reset_return_false(this);
    }
    if ((int64_t)rowBytes != (int32_t)rowBytes) {
        return reset_return_false(this);
    }

    if (info.width() < 0 || info.height() < 0) {
        return reset_return_false(this);
    }

    if (kUnknown_SkColorType == info.colorType()) {
        rowBytes = 0;
    } else if (0 == rowBytes) {
        rowBytes = (size_t)mrb;
    } else if (!info.validRowBytes(rowBytes)) {
        return reset_return_false(this);
    }

    this->freePixels();

    fInfo = info.makeAlphaType(newAT);
    fRowBytes = SkToU32(rowBytes);
    return true;
}

bool SkBitmap::setAlphaType(SkAlphaType newAlphaType) {
    if (!SkColorTypeValidateAlphaType(fInfo.colorType(), newAlphaType, &newAlphaType)) {
        return false;
    }
    if (fInfo.alphaType() != newAlphaType) {
        fInfo = fInfo.makeAlphaType(newAlphaType);
        if (fPixelRef) {
            fPixelRef->changeAlphaType(newAlphaType);
        }
    }
    return true;
}

void SkBitmap::updatePixelsFromRef() const {
    if (fPixelRef) {
        if (fPixelLockCount > 0) {
            SkASSERT(fPixelRef->isLocked());

            void* p = fPixelRef->pixels();
            if (p) {
                p = (char*)p
                    + fPixelRefOrigin.fY * fRowBytes
                    + fPixelRefOrigin.fX * fInfo.bytesPerPixel();
            }
            fPixels = p;
            fColorTable = fPixelRef->colorTable();
        } else {
            SkASSERT(0 == fPixelLockCount);
            fPixels = nullptr;
            fColorTable = nullptr;
        }
    }
}

void SkBitmap::setPixelRef(sk_sp<SkPixelRef> pr, int dx, int dy) {
#ifdef SK_DEBUG
    if (pr) {
        if (kUnknown_SkColorType != fInfo.colorType()) {
            const SkImageInfo& prInfo = pr->info();
            SkASSERT(fInfo.width() <= prInfo.width());
            SkASSERT(fInfo.height() <= prInfo.height());
            SkASSERT(fInfo.colorType() == prInfo.colorType());
            switch (prInfo.alphaType()) {
                case kUnknown_SkAlphaType:
                    SkASSERT(fInfo.alphaType() == kUnknown_SkAlphaType);
                    break;
                case kOpaque_SkAlphaType:
                case kPremul_SkAlphaType:
                    SkASSERT(fInfo.alphaType() == kOpaque_SkAlphaType ||
                             fInfo.alphaType() == kPremul_SkAlphaType);
                    break;
                case kUnpremul_SkAlphaType:
                    SkASSERT(fInfo.alphaType() == kOpaque_SkAlphaType ||
                             fInfo.alphaType() == kUnpremul_SkAlphaType);
                    break;
            }
        }
    }
#endif

    if (pr) {
        const SkImageInfo& info = pr->info();
        fPixelRefOrigin.set(SkTPin(dx, 0, info.width()), SkTPin(dy, 0, info.height()));
    } else {
        // ignore dx,dy if there is no pixelref
        fPixelRefOrigin.setZero();
    }

    if (fPixelRef != pr) {
        this->freePixels();
        SkASSERT(!fPixelRef);

        fPixelRef = std::move(pr);
        this->updatePixelsFromRef();
    }

    SkDEBUGCODE(this->validate();)
}

void SkBitmap::lockPixels() const {
    if (fPixelRef && 0 == sk_atomic_inc(&fPixelLockCount)) {
        fPixelRef->lockPixels();
        this->updatePixelsFromRef();
    }
    SkDEBUGCODE(this->validate();)
}

void SkBitmap::unlockPixels() const {
    SkASSERT(!fPixelRef || fPixelLockCount > 0);

    if (fPixelRef && 1 == sk_atomic_dec(&fPixelLockCount)) {
        fPixelRef->unlockPixels();
        this->updatePixelsFromRef();
    }
    SkDEBUGCODE(this->validate();)
}

void SkBitmap::setPixels(void* p, SkColorTable* ctable) {
    if (nullptr == p) {
        this->setPixelRef(nullptr, 0, 0);
        return;
    }

    if (kUnknown_SkColorType == fInfo.colorType()) {
        this->setPixelRef(nullptr, 0, 0);
        return;
    }

    this->setPixelRef(SkMallocPixelRef::MakeDirect(fInfo, p, fRowBytes, sk_ref_sp(ctable)), 0, 0);
    if (!fPixelRef) {
        return;
    }
    // since we're already allocated, we lockPixels right away
    this->lockPixels();
    SkDEBUGCODE(this->validate();)
}

bool SkBitmap::tryAllocPixels(Allocator* allocator, SkColorTable* ctable) {
    HeapAllocator stdalloc;

    if (nullptr == allocator) {
        allocator = &stdalloc;
    }
    return allocator->allocPixelRef(this, ctable);
}

///////////////////////////////////////////////////////////////////////////////

bool SkBitmap::tryAllocPixels(const SkImageInfo& requestedInfo, size_t rowBytes) {
    if (kIndex_8_SkColorType == requestedInfo.colorType()) {
        return reset_return_false(this);
    }
    if (!this->setInfo(requestedInfo, rowBytes)) {
        return reset_return_false(this);
    }

    // setInfo may have corrected info (e.g. 565 is always opaque).
    const SkImageInfo& correctedInfo = this->info();
    // setInfo may have computed a valid rowbytes if 0 were passed in
    rowBytes = this->rowBytes();

    sk_sp<SkPixelRef> pr = SkMallocPixelRef::MakeAllocate(correctedInfo, rowBytes, nullptr);
    if (!pr) {
        return reset_return_false(this);
    }
    this->setPixelRef(std::move(pr), 0, 0);

    // TODO: lockPixels could/should return bool or void*/nullptr
    this->lockPixels();
    if (nullptr == this->getPixels()) {
        return reset_return_false(this);
    }
    return true;
}

bool SkBitmap::tryAllocPixels(const SkImageInfo& requestedInfo, sk_sp<SkColorTable> ctable,
                              uint32_t allocFlags) {
    if (kIndex_8_SkColorType == requestedInfo.colorType() && nullptr == ctable) {
        return reset_return_false(this);
    }
    if (!this->setInfo(requestedInfo)) {
        return reset_return_false(this);
    }

    // setInfo may have corrected info (e.g. 565 is always opaque).
    const SkImageInfo& correctedInfo = this->info();

    sk_sp<SkPixelRef> pr = (allocFlags & kZeroPixels_AllocFlag) ?
        SkMallocPixelRef::MakeZeroed(correctedInfo, correctedInfo.minRowBytes(), ctable) :
        SkMallocPixelRef::MakeAllocate(correctedInfo, correctedInfo.minRowBytes(), ctable);
    if (!pr) {
        return reset_return_false(this);
    }
    this->setPixelRef(std::move(pr), 0, 0);

    this->lockPixels();
    if (nullptr == this->getPixels()) {
        return reset_return_false(this);
    }
    return true;
}

static void invoke_release_proc(void (*proc)(void* pixels, void* ctx), void* pixels, void* ctx) {
    if (proc) {
        proc(pixels, ctx);
    }
}

bool SkBitmap::installPixels(const SkImageInfo& requestedInfo, void* pixels, size_t rb,
                             SkColorTable* ct, void (*releaseProc)(void* addr, void* context),
                             void* context) {
    if (!this->setInfo(requestedInfo, rb)) {
        invoke_release_proc(releaseProc, pixels, context);
        this->reset();
        return false;
    }
    if (nullptr == pixels) {
        invoke_release_proc(releaseProc, pixels, context);
        return true;    // we behaved as if they called setInfo()
    }

    // setInfo may have corrected info (e.g. 565 is always opaque).
    const SkImageInfo& correctedInfo = this->info();

    sk_sp<SkPixelRef> pr = SkMallocPixelRef::MakeWithProc(correctedInfo, rb, sk_ref_sp(ct),
                                                          pixels, releaseProc, context);
    if (!pr) {
        this->reset();
        return false;
    }

    this->setPixelRef(std::move(pr), 0, 0);

    // since we're already allocated, we lockPixels right away
    this->lockPixels();
    SkDEBUGCODE(this->validate();)
    return true;
}

bool SkBitmap::installPixels(const SkPixmap& pixmap) {
    return this->installPixels(pixmap.info(), pixmap.writable_addr(),
                               pixmap.rowBytes(), pixmap.ctable(),
                               nullptr, nullptr);
}

bool SkBitmap::installMaskPixels(const SkMask& mask) {
    if (SkMask::kA8_Format != mask.fFormat) {
        this->reset();
        return false;
    }
    return this->installPixels(SkImageInfo::MakeA8(mask.fBounds.width(),
                                                   mask.fBounds.height()),
                               mask.fImage, mask.fRowBytes);
}

///////////////////////////////////////////////////////////////////////////////

void SkBitmap::freePixels() {
    if (fPixelRef) {
        if (fPixelLockCount > 0) {
            fPixelRef->unlockPixels();
        }
        fPixelRef = nullptr;
        fPixelRefOrigin.setZero();
    }
    fPixelLockCount = 0;
    fPixels = nullptr;
    fColorTable = nullptr;
}

uint32_t SkBitmap::getGenerationID() const {
    return fPixelRef ? fPixelRef->getGenerationID() : 0;
}

void SkBitmap::notifyPixelsChanged() const {
    SkASSERT(!this->isImmutable());
    if (fPixelRef) {
        fPixelRef->notifyPixelsChanged();
    }
}

///////////////////////////////////////////////////////////////////////////////

/** We explicitly use the same allocator for our pixels that SkMask does,
 so that we can freely assign memory allocated by one class to the other.
 */
bool SkBitmap::HeapAllocator::allocPixelRef(SkBitmap* dst,
                                            SkColorTable* ctable) {
    const SkImageInfo info = dst->info();
    if (kUnknown_SkColorType == info.colorType()) {
//        SkDebugf("unsupported config for info %d\n", dst->config());
        return false;
    }

    sk_sp<SkPixelRef> pr = SkMallocPixelRef::MakeAllocate(info, dst->rowBytes(), sk_ref_sp(ctable));
    if (!pr) {
        return false;
    }

    dst->setPixelRef(std::move(pr), 0, 0);
    // since we're already allocated, we lockPixels right away
    dst->lockPixels();
    return true;
}

///////////////////////////////////////////////////////////////////////////////

bool SkBitmap::isImmutable() const {
    return fPixelRef ? fPixelRef->isImmutable() : false;
}

void SkBitmap::setImmutable() {
    if (fPixelRef) {
        fPixelRef->setImmutable();
    }
}

bool SkBitmap::isVolatile() const {
    return (fFlags & kImageIsVolatile_Flag) != 0;
}

void SkBitmap::setIsVolatile(bool isVolatile) {
    if (isVolatile) {
        fFlags |= kImageIsVolatile_Flag;
    } else {
        fFlags &= ~kImageIsVolatile_Flag;
    }
}

void* SkBitmap::getAddr(int x, int y) const {
    SkASSERT((unsigned)x < (unsigned)this->width());
    SkASSERT((unsigned)y < (unsigned)this->height());

    char* base = (char*)this->getPixels();
    if (base) {
        base += y * this->rowBytes();
        switch (this->colorType()) {
            case kRGBA_F16_SkColorType:
                base += x << 3;
                break;
            case kRGBA_8888_SkColorType:
            case kBGRA_8888_SkColorType:
                base += x << 2;
                break;
            case kARGB_4444_SkColorType:
            case kRGB_565_SkColorType:
                base += x << 1;
                break;
            case kAlpha_8_SkColorType:
            case kIndex_8_SkColorType:
            case kGray_8_SkColorType:
                base += x;
                break;
            default:
                SkDEBUGFAIL("Can't return addr for config");
                base = nullptr;
                break;
        }
    }
    return base;
}

<<<<<<< HEAD
#include "SkHalf.h"

SkColor SkBitmap::getColor(int x, int y) const {
    SkASSERT((unsigned)x < (unsigned)this->width());
    SkASSERT((unsigned)y < (unsigned)this->height());

    switch (this->colorType()) {
        case kGray_8_SkColorType: {
            uint8_t* addr = this->getAddr8(x, y);
            return SkColorSetRGB(*addr, *addr, *addr);
        }
        case kAlpha_8_SkColorType: {
            uint8_t* addr = this->getAddr8(x, y);
            return SkColorSetA(0, addr[0]);
        }
        case kIndex_8_SkColorType: {
            SkPMColor c = this->getIndex8Color(x, y);
            return SkUnPreMultiply::PMColorToColor(c);
        }
        case kRGB_565_SkColorType: {
            uint16_t* addr = this->getAddr16(x, y);
            return SkPixel16ToColor(addr[0]);
        }
        case kARGB_4444_SkColorType: {
            uint16_t* addr = this->getAddr16(x, y);
            SkPMColor c = SkPixel4444ToPixel32(addr[0]);
            return SkUnPreMultiply::PMColorToColor(c);
        }
        case kBGRA_8888_SkColorType: {
            uint32_t* addr = this->getAddr32(x, y);
            SkPMColor c = SkSwizzle_BGRA_to_PMColor(addr[0]);
            return SkUnPreMultiply::PMColorToColor(c);
        }
        case kRGBA_8888_SkColorType: {
            uint32_t* addr = this->getAddr32(x, y);
            SkPMColor c = SkSwizzle_RGBA_to_PMColor(addr[0]);
            return SkUnPreMultiply::PMColorToColor(c);
        }
        case kRGBA_F16_SkColorType: {
            const uint64_t* addr = (const uint64_t*)fPixels + y * (fRowBytes >> 3) + x;
            Sk4f p4 = SkHalfToFloat_finite_ftz(addr[0]);
            if (p4[3]) {
                float inva = 1 / p4[3];
                p4 = p4 * Sk4f(inva, inva, inva, 1);
            }
            SkColor c;
            SkNx_cast<uint8_t>(p4 * Sk4f(255) + Sk4f(0.5f)).store(&c);
            // p4 is RGBA, but we want BGRA, so we need to swap next
            return SkSwizzle_RB(c);
        }
        default:
            SkASSERT(false);
            return 0;
    }
    SkASSERT(false);  // Not reached.
    return 0;
}

static bool compute_is_opaque(const SkPixmap& pmap) {
    const int height = pmap.height();
    const int width = pmap.width();

    switch (pmap.colorType()) {
        case kAlpha_8_SkColorType: {
            unsigned a = 0xFF;
            for (int y = 0; y < height; ++y) {
                const uint8_t* row = pmap.addr8(0, y);
                for (int x = 0; x < width; ++x) {
                    a &= row[x];
                }
                if (0xFF != a) {
                    return false;
                }
            }
            return true;
        } break;
        case kIndex_8_SkColorType: {
            const SkColorTable* ctable = pmap.ctable();
            if (nullptr == ctable) {
                return false;
            }
            const SkPMColor* table = ctable->readColors();
            SkPMColor c = (SkPMColor)~0;
            for (int i = ctable->count() - 1; i >= 0; --i) {
                c &= table[i];
            }
            return 0xFF == SkGetPackedA32(c);
        } break;
        case kRGB_565_SkColorType:
        case kGray_8_SkColorType:
            return true;
            break;
        case kARGB_4444_SkColorType: {
            unsigned c = 0xFFFF;
            for (int y = 0; y < height; ++y) {
                const SkPMColor16* row = pmap.addr16(0, y);
                for (int x = 0; x < width; ++x) {
                    c &= row[x];
                }
                if (0xF != SkGetPackedA4444(c)) {
                    return false;
                }
            }
            return true;
        } break;
        case kBGRA_8888_SkColorType:
        case kRGBA_8888_SkColorType: {
            SkPMColor c = (SkPMColor)~0;
            for (int y = 0; y < height; ++y) {
                const SkPMColor* row = pmap.addr32(0, y);
                for (int x = 0; x < width; ++x) {
                    c &= row[x];
                }
                if (0xFF != SkGetPackedA32(c)) {
                    return false;
                }
            }
            return true;
        }
        default:
            break;
    }
    return false;
}

bool SkBitmap::ComputeIsOpaque(const SkBitmap& bm) {
    SkAutoPixmapUnlock result;
    if (!bm.requestLock(&result)) {
        return false;
    }
    return compute_is_opaque(result.pixmap());
}


=======
>>>>>>> a17af05f
///////////////////////////////////////////////////////////////////////////////
///////////////////////////////////////////////////////////////////////////////

void SkBitmap::erase(SkColor c, const SkIRect& area) const {
    SkDEBUGCODE(this->validate();)

    switch (fInfo.colorType()) {
        case kUnknown_SkColorType:
        case kIndex_8_SkColorType:
            // TODO: can we ASSERT that we never get here?
            return; // can't erase. Should we bzero so the memory is not uninitialized?
        default:
            break;
    }

    SkAutoPixmapUnlock result;
    if (!this->requestLock(&result)) {
        return;
    }

    if (result.pixmap().erase(c, area)) {
        this->notifyPixelsChanged();
    }
}

void SkBitmap::eraseColor(SkColor c) const {
    this->erase(c, SkIRect::MakeWH(this->width(), this->height()));
}

//////////////////////////////////////////////////////////////////////////////////////
//////////////////////////////////////////////////////////////////////////////////////

bool SkBitmap::extractSubset(SkBitmap* result, const SkIRect& subset) const {
    SkDEBUGCODE(this->validate();)

    if (nullptr == result || !fPixelRef) {
        return false;   // no src pixels
    }

    SkIRect srcRect, r;
    srcRect.set(0, 0, this->width(), this->height());
    if (!r.intersect(srcRect, subset)) {
        return false;   // r is empty (i.e. no intersection)
    }

    // If the upper left of the rectangle was outside the bounds of this SkBitmap, we should have
    // exited above.
    SkASSERT(static_cast<unsigned>(r.fLeft) < static_cast<unsigned>(this->width()));
    SkASSERT(static_cast<unsigned>(r.fTop) < static_cast<unsigned>(this->height()));

    SkBitmap dst;
    dst.setInfo(this->info().makeWH(r.width(), r.height()), this->rowBytes());
    dst.setIsVolatile(this->isVolatile());

    if (fPixelRef) {
        SkIPoint origin = fPixelRefOrigin;
        origin.fX += r.fLeft;
        origin.fY += r.fTop;
        // share the pixelref with a custom offset
        dst.setPixelRef(fPixelRef, origin.x(), origin.y());
    }
    SkDEBUGCODE(dst.validate();)

    // we know we're good, so commit to result
    result->swap(dst);
    return true;
}

///////////////////////////////////////////////////////////////////////////////

bool SkBitmap::canCopyTo(SkColorType dstCT) const {
    const SkColorType srcCT = this->colorType();

    if (srcCT == kUnknown_SkColorType) {
        return false;
    }
    if (srcCT == kAlpha_8_SkColorType && dstCT != kAlpha_8_SkColorType) {
        return false;   // can't convert from alpha to non-alpha
    }

    bool sameConfigs = (srcCT == dstCT);
    switch (dstCT) {
        case kAlpha_8_SkColorType:
        case kRGB_565_SkColorType:
        case kRGBA_8888_SkColorType:
        case kBGRA_8888_SkColorType:
        case kRGBA_F16_SkColorType:
            break;
        case kGray_8_SkColorType:
            if (!sameConfigs) {
                return false;
            }
            break;
        case kARGB_4444_SkColorType:
            return sameConfigs || kN32_SkColorType == srcCT || kIndex_8_SkColorType == srcCT;
        default:
            return false;
    }
    return true;
}

bool SkBitmap::readPixels(const SkImageInfo& requestedDstInfo, void* dstPixels, size_t dstRB,
                          int x, int y) const {
    SkAutoPixmapUnlock src;
    if (!this->requestLock(&src)) {
        return false;
    }
    return src.pixmap().readPixels(requestedDstInfo, dstPixels, dstRB, x, y);
}

bool SkBitmap::readPixels(const SkPixmap& dst, int srcX, int srcY) const {
    return this->readPixels(dst.info(), dst.writable_addr(), dst.rowBytes(), srcX, srcY);
}

bool SkBitmap::writePixels(const SkPixmap& src, int dstX, int dstY,
                           SkTransferFunctionBehavior behavior) {
    SkAutoPixmapUnlock dst;
    if (!this->requestLock(&dst)) {
        return false;
    }

    if (!SkImageInfoValidConversion(fInfo, src.info())) {
        return false;
    }

    SkWritePixelsRec rec(src.info(), src.addr(), src.rowBytes(), dstX, dstY);
    if (!rec.trim(fInfo.width(), fInfo.height())) {
        return false;
    }

    void* dstPixels = this->getAddr(rec.fX, rec.fY);
    const SkImageInfo dstInfo = fInfo.makeWH(rec.fInfo.width(), rec.fInfo.height());
    SkConvertPixels(dstInfo, dstPixels, this->rowBytes(), rec.fInfo, rec.fPixels, rec.fRowBytes,
                    src.ctable(), behavior);
    return true;
}

bool SkBitmap::internalCopyTo(SkBitmap* dst, SkColorType dstColorType, Allocator* alloc) const {
    if (!this->canCopyTo(dstColorType)) {
        return false;
    }

    SkAutoPixmapUnlock srcUnlocker;
    if (!this->requestLock(&srcUnlocker)) {
        return false;
    }
    SkPixmap srcPM = srcUnlocker.pixmap();

    // Various Android specific compatibility modes.
    // TODO:
    // Move the logic of this entire function into the framework, then call readPixels() directly.
    SkImageInfo dstInfo = srcPM.info().makeColorType(dstColorType);
    switch (dstColorType) {
        case kRGB_565_SkColorType:
            // copyTo() is not strict on alpha type.  Here we set the src to opaque to allow
            // the call to readPixels() to succeed and preserve this lenient behavior.
            if (kOpaque_SkAlphaType != srcPM.alphaType()) {
                srcPM = SkPixmap(srcPM.info().makeAlphaType(kOpaque_SkAlphaType), srcPM.addr(),
                                 srcPM.rowBytes(), srcPM.ctable());
                dstInfo = dstInfo.makeAlphaType(kOpaque_SkAlphaType);
            }
            break;
        case kRGBA_F16_SkColorType:
            // The caller does not have an opportunity to pass a dst color space.  Assume that
            // they want linear sRGB.
            dstInfo = dstInfo.makeColorSpace(SkColorSpace::MakeSRGBLinear());

            if (!srcPM.colorSpace()) {
                // We can't do a sane conversion to F16 without a dst color space.  Guess sRGB
                // in this case.
                srcPM.setColorSpace(SkColorSpace::MakeSRGB());
            }
            break;
        default:
            break;
    }

    SkBitmap tmpDst;
    if (!tmpDst.setInfo(dstInfo)) {
        return false;
    }

    // allocate colortable if srcConfig == kIndex8_Config
    sk_sp<SkColorTable> ctable;
    if (dstColorType == kIndex_8_SkColorType) {
        ctable.reset(SkRef(srcPM.ctable()));
    }
    if (!tmpDst.tryAllocPixels(alloc, ctable.get())) {
        return false;
    }

    SkAutoPixmapUnlock dstUnlocker;
    if (!tmpDst.requestLock(&dstUnlocker)) {
        return false;
    }

    SkPixmap dstPM = dstUnlocker.pixmap();

    // We can't do a sane conversion from F16 without a src color space.  Guess sRGB in this case.
    if (kRGBA_F16_SkColorType == srcPM.colorType() && !dstPM.colorSpace()) {
        dstPM.setColorSpace(SkColorSpace::MakeSRGB());
    }

    // readPixels does not yet support color spaces with parametric transfer functions.  This
    // works around that restriction when the color spaces are equal.
    if (kRGBA_F16_SkColorType != dstColorType && kRGBA_F16_SkColorType != srcPM.colorType() &&
            dstPM.colorSpace() == srcPM.colorSpace()) {
        dstPM.setColorSpace(nullptr);
        srcPM.setColorSpace(nullptr);
    }

    if (!srcPM.readPixels(dstPM)) {
        return false;
    }

    //  (for BitmapHeap) Clone the pixelref genID even though we have a new pixelref.
    //  The old copyTo impl did this, so we continue it for now.
    //
    //  TODO: should we ignore rowbytes (i.e. getSize)? Then it could just be
    //      if (src_pixelref->info == dst_pixelref->info)
    //
    if (srcPM.colorType() == dstColorType && tmpDst.getSize() == srcPM.getSize64()) {
        SkPixelRef* dstPixelRef = tmpDst.pixelRef();
        if (dstPixelRef->info() == fPixelRef->info()) {
            dstPixelRef->cloneGenID(*fPixelRef);
        }
    }

    dst->swap(tmpDst);
    return true;
}

<<<<<<< HEAD
=======
bool SkBitmap::copyTo(SkBitmap* dst, SkColorType ct) const {
    return this->internalCopyTo(dst, ct, nullptr);
}

#ifdef SK_BUILD_FOR_ANDROID
bool SkBitmap::copyTo(SkBitmap* dst, SkColorType ct, Allocator* alloc) const {
    return this->internalCopyTo(dst, ct, alloc);
}
#endif

>>>>>>> a17af05f
// TODO: can we merge this with copyTo?
bool SkBitmap::deepCopyTo(SkBitmap* dst) const {
    const SkColorType dstCT = this->colorType();

    if (!this->canCopyTo(dstCT)) {
        return false;
    }
<<<<<<< HEAD
    return this->copyTo(dst, dstCT, nullptr);
=======
    return this->copyTo(dst, dstCT);
>>>>>>> a17af05f
}

///////////////////////////////////////////////////////////////////////////////

static bool GetBitmapAlpha(const SkBitmap& src, uint8_t* SK_RESTRICT alpha, int alphaRowBytes) {
    SkASSERT(alpha != nullptr);
    SkASSERT(alphaRowBytes >= src.width());

    SkAutoPixmapUnlock apl;
    if (!src.requestLock(&apl)) {
        for (int y = 0; y < src.height(); ++y) {
            memset(alpha, 0, src.width());
            alpha += alphaRowBytes;
        }
        return false;
    }
    const SkPixmap& pmap = apl.pixmap();
<<<<<<< HEAD
    SkPixelInfo::CopyPixels(SkImageInfo::MakeA8(pmap.width(), pmap.height()), alpha, alphaRowBytes,
                            pmap.info(), pmap.addr(), pmap.rowBytes(), pmap.ctable());
=======
    SkConvertPixels(SkImageInfo::MakeA8(pmap.width(), pmap.height()), alpha, alphaRowBytes,
                    pmap.info(), pmap.addr(), pmap.rowBytes(), pmap.ctable(),
                    SkTransferFunctionBehavior::kRespect);
>>>>>>> a17af05f
    return true;
}

#include "SkPaint.h"
#include "SkMaskFilter.h"
#include "SkMatrix.h"

bool SkBitmap::extractAlpha(SkBitmap* dst, const SkPaint* paint,
                            Allocator *allocator, SkIPoint* offset) const {
    SkDEBUGCODE(this->validate();)

    SkBitmap    tmpBitmap;
    SkMatrix    identity;
    SkMask      srcM, dstM;

    srcM.fBounds.set(0, 0, this->width(), this->height());
    srcM.fRowBytes = SkAlign4(this->width());
    srcM.fFormat = SkMask::kA8_Format;

    SkMaskFilter* filter = paint ? paint->getMaskFilter() : nullptr;

    // compute our (larger?) dst bounds if we have a filter
    if (filter) {
        identity.reset();
        if (!filter->filterMask(&dstM, srcM, identity, nullptr)) {
            goto NO_FILTER_CASE;
        }
        dstM.fRowBytes = SkAlign4(dstM.fBounds.width());
    } else {
    NO_FILTER_CASE:
        tmpBitmap.setInfo(SkImageInfo::MakeA8(this->width(), this->height()), srcM.fRowBytes);
        if (!tmpBitmap.tryAllocPixels(allocator, nullptr)) {
            // Allocation of pixels for alpha bitmap failed.
            SkDebugf("extractAlpha failed to allocate (%d,%d) alpha bitmap\n",
                    tmpBitmap.width(), tmpBitmap.height());
            return false;
        }
        GetBitmapAlpha(*this, tmpBitmap.getAddr8(0, 0), srcM.fRowBytes);
        if (offset) {
            offset->set(0, 0);
        }
        tmpBitmap.swap(*dst);
        return true;
    }
    srcM.fImage = SkMask::AllocImage(srcM.computeImageSize());
    SkAutoMaskFreeImage srcCleanup(srcM.fImage);

    GetBitmapAlpha(*this, srcM.fImage, srcM.fRowBytes);
    if (!filter->filterMask(&dstM, srcM, identity, nullptr)) {
        goto NO_FILTER_CASE;
    }
    SkAutoMaskFreeImage dstCleanup(dstM.fImage);

    tmpBitmap.setInfo(SkImageInfo::MakeA8(dstM.fBounds.width(), dstM.fBounds.height()),
                      dstM.fRowBytes);
    if (!tmpBitmap.tryAllocPixels(allocator, nullptr)) {
        // Allocation of pixels for alpha bitmap failed.
        SkDebugf("extractAlpha failed to allocate (%d,%d) alpha bitmap\n",
                tmpBitmap.width(), tmpBitmap.height());
        return false;
    }
    memcpy(tmpBitmap.getPixels(), dstM.fImage, dstM.computeImageSize());
    if (offset) {
        offset->set(dstM.fBounds.fLeft, dstM.fBounds.fTop);
    }
    SkDEBUGCODE(tmpBitmap.validate();)

    tmpBitmap.swap(*dst);
    return true;
}

///////////////////////////////////////////////////////////////////////////////

static void write_raw_pixels(SkWriteBuffer* buffer, const SkPixmap& pmap) {
    const SkImageInfo& info = pmap.info();
    const size_t snugRB = info.width() * info.bytesPerPixel();
    const char* src = (const char*)pmap.addr();
    const size_t ramRB = pmap.rowBytes();

    buffer->write32(SkToU32(snugRB));
    info.flatten(*buffer);

    const size_t size = snugRB * info.height();
    SkAutoTMalloc<char> storage(size);
    char* dst = storage.get();
    for (int y = 0; y < info.height(); ++y) {
        memcpy(dst, src, snugRB);
        dst += snugRB;
        src += ramRB;
    }
    buffer->writeByteArray(storage.get(), size);

    const SkColorTable* ct = pmap.ctable();
    if (kIndex_8_SkColorType == info.colorType() && ct) {
        buffer->writeBool(true);
        ct->writeToBuffer(*buffer);
    } else {
        buffer->writeBool(false);
    }
}

void SkBitmap::WriteRawPixels(SkWriteBuffer* buffer, const SkBitmap& bitmap) {
    const SkImageInfo info = bitmap.info();
    if (0 == info.width() || 0 == info.height() || bitmap.isNull()) {
        buffer->writeUInt(0); // instead of snugRB, signaling no pixels
        return;
    }

    SkAutoPixmapUnlock result;
    if (!bitmap.requestLock(&result)) {
        buffer->writeUInt(0); // instead of snugRB, signaling no pixels
        return;
    }

    write_raw_pixels(buffer, result.pixmap());
}

bool SkBitmap::ReadRawPixels(SkReadBuffer* buffer, SkBitmap* bitmap) {
    const size_t snugRB = buffer->readUInt();
    if (0 == snugRB) {  // no pixels
        return false;
    }

    SkImageInfo info;
    info.unflatten(*buffer);

<<<<<<< HEAD
=======
    if (info.width() < 0 || info.height() < 0) {
        return false;
    }

>>>>>>> a17af05f
    // If there was an error reading "info" or if it is bogus,
    // don't use it to compute minRowBytes()
    if (!buffer->validate(SkColorTypeValidateAlphaType(info.colorType(),
                                                       info.alphaType()))) {
        return false;
    }

    const size_t ramRB = info.minRowBytes();
    const int height = SkMax32(info.height(), 0);
    const uint64_t snugSize = sk_64_mul(snugRB, height);
    const uint64_t ramSize = sk_64_mul(ramRB, height);
    static const uint64_t max_size_t = (size_t)(-1);
    if (!buffer->validate((snugSize <= ramSize) && (ramSize <= max_size_t))) {
        return false;
    }

    sk_sp<SkData> data(SkData::MakeUninitialized(SkToSizeT(ramSize)));
    unsigned char* dst = (unsigned char*)data->writable_data();
    buffer->readByteArray(dst, SkToSizeT(snugSize));

    if (snugSize != ramSize) {
        const unsigned char* srcRow = dst + snugRB * (height - 1);
        unsigned char* dstRow = dst + ramRB * (height - 1);
        for (int y = height - 1; y >= 1; --y) {
            memmove(dstRow, srcRow, snugRB);
            srcRow -= snugRB;
            dstRow -= ramRB;
        }
        SkASSERT(srcRow == dstRow); // first row does not need to be moved
    }

    sk_sp<SkColorTable> ctable;
    if (buffer->readBool()) {
        ctable = SkColorTable::Create(*buffer);
        if (!ctable) {
            return false;
        }

        if (info.isEmpty()) {
            // require an empty ctable
            if (ctable->count() != 0) {
                buffer->validate(false);
                return false;
            }
        } else {
            // require a non-empty ctable
            if (ctable->count() == 0) {
                buffer->validate(false);
                return false;
            }
            unsigned char maxIndex = ctable->count() - 1;
            for (uint64_t i = 0; i < ramSize; ++i) {
                dst[i] = SkTMin(dst[i], maxIndex);
            }
        }
    }

    sk_sp<SkPixelRef> pr = SkMallocPixelRef::MakeWithData(info, info.minRowBytes(),
                                                          std::move(ctable), std::move(data));
    if (!pr) {
        return false;
    }
    bitmap->setInfo(pr->info());
    bitmap->setPixelRef(std::move(pr), 0, 0);
    return true;
}

enum {
    SERIALIZE_PIXELTYPE_NONE,
    SERIALIZE_PIXELTYPE_REF_DATA
};

///////////////////////////////////////////////////////////////////////////////

#ifdef SK_DEBUG
void SkBitmap::validate() const {
    fInfo.validate();

    // ImageInfo may not require this, but Bitmap ensures that opaque-only
    // colorTypes report opaque for their alphatype
    if (kRGB_565_SkColorType == fInfo.colorType()) {
        SkASSERT(kOpaque_SkAlphaType == fInfo.alphaType());
    }

    SkASSERT(fInfo.validRowBytes(fRowBytes));
    uint8_t allFlags = kImageIsVolatile_Flag;
#ifdef SK_BUILD_FOR_ANDROID
    allFlags |= kHasHardwareMipMap_Flag;
#endif
    SkASSERT((~allFlags & fFlags) == 0);
    SkASSERT(fPixelLockCount >= 0);

    if (fPixels) {
        SkASSERT(fPixelRef);
        SkASSERT(fPixelLockCount > 0);
        SkASSERT(fPixelRef->isLocked());
        SkASSERT(fPixelRef->rowBytes() == fRowBytes);
        SkASSERT(fPixelRefOrigin.fX >= 0);
        SkASSERT(fPixelRefOrigin.fY >= 0);
        SkASSERT(fPixelRef->info().width() >= (int)this->width() + fPixelRefOrigin.fX);
        SkASSERT(fPixelRef->info().height() >= (int)this->height() + fPixelRefOrigin.fY);
        SkASSERT(fPixelRef->rowBytes() >= fInfo.minRowBytes());
    } else {
        SkASSERT(nullptr == fColorTable);
    }
}
#endif

#ifndef SK_IGNORE_TO_STRING
#include "SkString.h"
void SkBitmap::toString(SkString* str) const {

    static const char* gColorTypeNames[kLastEnum_SkColorType + 1] = {
        "UNKNOWN", "A8", "565", "4444", "RGBA", "BGRA", "INDEX8",
    };

    str->appendf("bitmap: ((%d, %d) %s", this->width(), this->height(),
                 gColorTypeNames[this->colorType()]);

    str->append(" (");
    if (this->isOpaque()) {
        str->append("opaque");
    } else {
        str->append("transparent");
    }
    if (this->isImmutable()) {
        str->append(", immutable");
    } else {
        str->append(", not-immutable");
    }
    str->append(")");

    str->appendf(" pixelref:%p", this->pixelRef());
    str->append(")");
}
#endif

///////////////////////////////////////////////////////////////////////////////

bool SkBitmap::requestLock(SkAutoPixmapUnlock* result) const {
    SkASSERT(result);

    SkPixelRef* pr = fPixelRef.get();
    if (nullptr == pr) {
        return false;
    }

    // We have to lock the whole thing (using the pixelref's dimensions) until the api supports
    // a partial lock (with offset/origin). Hence we can't use our fInfo.
    SkPixelRef::LockRequest req = { pr->info().dimensions(), kNone_SkFilterQuality };
    SkPixelRef::LockResult res;
    if (pr->requestLock(req, &res)) {
        SkASSERT(res.fPixels);
        // The bitmap may be a subset of the pixelref's dimensions
        SkASSERT(fPixelRefOrigin.x() + fInfo.width()  <= res.fSize.width());
        SkASSERT(fPixelRefOrigin.y() + fInfo.height() <= res.fSize.height());
        const void* addr = (const char*)res.fPixels + SkColorTypeComputeOffset(fInfo.colorType(),
                                                                               fPixelRefOrigin.x(),
                                                                               fPixelRefOrigin.y(),
                                                                               res.fRowBytes);

        result->reset(SkPixmap(this->info(), addr, res.fRowBytes, res.fCTable),
                      res.fUnlockProc, res.fUnlockContext);
        return true;
    }
    return false;
}

bool SkBitmap::peekPixels(SkPixmap* pmap) const {
    if (fPixels) {
        if (pmap) {
            pmap->reset(fInfo, fPixels, fRowBytes, fColorTable);
        }
        return true;
    }
    return false;
}

///////////////////////////////////////////////////////////////////////////////

#ifdef SK_DEBUG
void SkImageInfo::validate() const {
    SkASSERT(fWidth >= 0);
    SkASSERT(fHeight >= 0);
    SkASSERT(SkColorTypeIsValid(fColorType));
    SkASSERT(SkAlphaTypeIsValid(fAlphaType));
}
#endif<|MERGE_RESOLUTION|>--- conflicted
+++ resolved
@@ -8,11 +8,7 @@
 #include "SkAtomics.h"
 #include "SkBitmap.h"
 #include "SkColorPriv.h"
-<<<<<<< HEAD
-#include "SkConfig8888.h"
-=======
 #include "SkConvertPixels.h"
->>>>>>> a17af05f
 #include "SkData.h"
 #include "SkFilterQuality.h"
 #include "SkHalf.h"
@@ -87,24 +83,6 @@
 SkBitmap& SkBitmap::operator=(const SkBitmap& src) {
     if (this != &src) {
         this->freePixels();
-<<<<<<< HEAD
-        this->fPixelRef = SkSafeRef(src.fPixelRef);
-        if (this->fPixelRef) {
-            // ignore the values if we have a pixelRef
-            this->fPixels = nullptr;
-            this->fColorTable = nullptr;
-        } else {
-            this->fPixels = src.fPixels;
-            this->fColorTable = src.fColorTable;
-        }
-        // we reset our locks if we get blown away
-        this->fPixelLockCount = 0;
-
-        this->fPixelRefOrigin = src.fPixelRefOrigin;
-        this->fInfo = src.fInfo;
-        this->fRowBytes = src.fRowBytes;
-        this->fFlags = src.fFlags;
-=======
         SkASSERT(!fPixels);
         SkASSERT(!fColorTable);
         SkASSERT(!fPixelLockCount);
@@ -113,7 +91,6 @@
         fInfo           = src.fInfo;
         fRowBytes       = src.fRowBytes;
         fFlags          = src.fFlags;
->>>>>>> a17af05f
     }
     SkDEBUGCODE(this->validate();)
     return *this;
@@ -546,143 +523,6 @@
     return base;
 }
 
-<<<<<<< HEAD
-#include "SkHalf.h"
-
-SkColor SkBitmap::getColor(int x, int y) const {
-    SkASSERT((unsigned)x < (unsigned)this->width());
-    SkASSERT((unsigned)y < (unsigned)this->height());
-
-    switch (this->colorType()) {
-        case kGray_8_SkColorType: {
-            uint8_t* addr = this->getAddr8(x, y);
-            return SkColorSetRGB(*addr, *addr, *addr);
-        }
-        case kAlpha_8_SkColorType: {
-            uint8_t* addr = this->getAddr8(x, y);
-            return SkColorSetA(0, addr[0]);
-        }
-        case kIndex_8_SkColorType: {
-            SkPMColor c = this->getIndex8Color(x, y);
-            return SkUnPreMultiply::PMColorToColor(c);
-        }
-        case kRGB_565_SkColorType: {
-            uint16_t* addr = this->getAddr16(x, y);
-            return SkPixel16ToColor(addr[0]);
-        }
-        case kARGB_4444_SkColorType: {
-            uint16_t* addr = this->getAddr16(x, y);
-            SkPMColor c = SkPixel4444ToPixel32(addr[0]);
-            return SkUnPreMultiply::PMColorToColor(c);
-        }
-        case kBGRA_8888_SkColorType: {
-            uint32_t* addr = this->getAddr32(x, y);
-            SkPMColor c = SkSwizzle_BGRA_to_PMColor(addr[0]);
-            return SkUnPreMultiply::PMColorToColor(c);
-        }
-        case kRGBA_8888_SkColorType: {
-            uint32_t* addr = this->getAddr32(x, y);
-            SkPMColor c = SkSwizzle_RGBA_to_PMColor(addr[0]);
-            return SkUnPreMultiply::PMColorToColor(c);
-        }
-        case kRGBA_F16_SkColorType: {
-            const uint64_t* addr = (const uint64_t*)fPixels + y * (fRowBytes >> 3) + x;
-            Sk4f p4 = SkHalfToFloat_finite_ftz(addr[0]);
-            if (p4[3]) {
-                float inva = 1 / p4[3];
-                p4 = p4 * Sk4f(inva, inva, inva, 1);
-            }
-            SkColor c;
-            SkNx_cast<uint8_t>(p4 * Sk4f(255) + Sk4f(0.5f)).store(&c);
-            // p4 is RGBA, but we want BGRA, so we need to swap next
-            return SkSwizzle_RB(c);
-        }
-        default:
-            SkASSERT(false);
-            return 0;
-    }
-    SkASSERT(false);  // Not reached.
-    return 0;
-}
-
-static bool compute_is_opaque(const SkPixmap& pmap) {
-    const int height = pmap.height();
-    const int width = pmap.width();
-
-    switch (pmap.colorType()) {
-        case kAlpha_8_SkColorType: {
-            unsigned a = 0xFF;
-            for (int y = 0; y < height; ++y) {
-                const uint8_t* row = pmap.addr8(0, y);
-                for (int x = 0; x < width; ++x) {
-                    a &= row[x];
-                }
-                if (0xFF != a) {
-                    return false;
-                }
-            }
-            return true;
-        } break;
-        case kIndex_8_SkColorType: {
-            const SkColorTable* ctable = pmap.ctable();
-            if (nullptr == ctable) {
-                return false;
-            }
-            const SkPMColor* table = ctable->readColors();
-            SkPMColor c = (SkPMColor)~0;
-            for (int i = ctable->count() - 1; i >= 0; --i) {
-                c &= table[i];
-            }
-            return 0xFF == SkGetPackedA32(c);
-        } break;
-        case kRGB_565_SkColorType:
-        case kGray_8_SkColorType:
-            return true;
-            break;
-        case kARGB_4444_SkColorType: {
-            unsigned c = 0xFFFF;
-            for (int y = 0; y < height; ++y) {
-                const SkPMColor16* row = pmap.addr16(0, y);
-                for (int x = 0; x < width; ++x) {
-                    c &= row[x];
-                }
-                if (0xF != SkGetPackedA4444(c)) {
-                    return false;
-                }
-            }
-            return true;
-        } break;
-        case kBGRA_8888_SkColorType:
-        case kRGBA_8888_SkColorType: {
-            SkPMColor c = (SkPMColor)~0;
-            for (int y = 0; y < height; ++y) {
-                const SkPMColor* row = pmap.addr32(0, y);
-                for (int x = 0; x < width; ++x) {
-                    c &= row[x];
-                }
-                if (0xFF != SkGetPackedA32(c)) {
-                    return false;
-                }
-            }
-            return true;
-        }
-        default:
-            break;
-    }
-    return false;
-}
-
-bool SkBitmap::ComputeIsOpaque(const SkBitmap& bm) {
-    SkAutoPixmapUnlock result;
-    if (!bm.requestLock(&result)) {
-        return false;
-    }
-    return compute_is_opaque(result.pixmap());
-}
-
-
-=======
->>>>>>> a17af05f
 ///////////////////////////////////////////////////////////////////////////////
 ///////////////////////////////////////////////////////////////////////////////
 
@@ -915,8 +755,6 @@
     return true;
 }
 
-<<<<<<< HEAD
-=======
 bool SkBitmap::copyTo(SkBitmap* dst, SkColorType ct) const {
     return this->internalCopyTo(dst, ct, nullptr);
 }
@@ -927,7 +765,6 @@
 }
 #endif
 
->>>>>>> a17af05f
 // TODO: can we merge this with copyTo?
 bool SkBitmap::deepCopyTo(SkBitmap* dst) const {
     const SkColorType dstCT = this->colorType();
@@ -935,11 +772,7 @@
     if (!this->canCopyTo(dstCT)) {
         return false;
     }
-<<<<<<< HEAD
-    return this->copyTo(dst, dstCT, nullptr);
-=======
     return this->copyTo(dst, dstCT);
->>>>>>> a17af05f
 }
 
 ///////////////////////////////////////////////////////////////////////////////
@@ -957,14 +790,9 @@
         return false;
     }
     const SkPixmap& pmap = apl.pixmap();
-<<<<<<< HEAD
-    SkPixelInfo::CopyPixels(SkImageInfo::MakeA8(pmap.width(), pmap.height()), alpha, alphaRowBytes,
-                            pmap.info(), pmap.addr(), pmap.rowBytes(), pmap.ctable());
-=======
     SkConvertPixels(SkImageInfo::MakeA8(pmap.width(), pmap.height()), alpha, alphaRowBytes,
                     pmap.info(), pmap.addr(), pmap.rowBytes(), pmap.ctable(),
                     SkTransferFunctionBehavior::kRespect);
->>>>>>> a17af05f
     return true;
 }
 
@@ -1091,13 +919,10 @@
     SkImageInfo info;
     info.unflatten(*buffer);
 
-<<<<<<< HEAD
-=======
     if (info.width() < 0 || info.height() < 0) {
         return false;
     }
 
->>>>>>> a17af05f
     // If there was an error reading "info" or if it is bogus,
     // don't use it to compute minRowBytes()
     if (!buffer->validate(SkColorTypeValidateAlphaType(info.colorType(),
