--- conflicted
+++ resolved
@@ -61,17 +61,6 @@
 void SkBaseSemaphore::osSignal(int n) {
     fOSSemaphoreOnce([this] { fOSSemaphore = new OSSemaphore; });
     fOSSemaphore->signal(n);
-<<<<<<< HEAD
-}
-
-void SkBaseSemaphore::osWait() {
-    fOSSemaphoreOnce([this] { fOSSemaphore = new OSSemaphore; });
-    fOSSemaphore->wait();
-}
-
-void SkBaseSemaphore::cleanup() {
-    delete fOSSemaphore;
-=======
 }
 
 void SkBaseSemaphore::osWait() {
@@ -89,5 +78,4 @@
         return fCount.compare_exchange_weak(count, count-1, std::memory_order_acquire);
     }
     return false;
->>>>>>> a17af05f
 }