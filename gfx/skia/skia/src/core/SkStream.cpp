--- conflicted
+++ resolved
@@ -278,20 +278,6 @@
     fOffset = 0;
 }
 
-<<<<<<< HEAD
-#ifdef SK_SUPPORT_LEGACY_STREAM_DATA
-SkMemoryStream::SkMemoryStream(SkData* data) {
-    if (nullptr == data) {
-        fData = SkData::MakeEmpty();
-    } else {
-        fData = sk_ref_sp(data);
-    }
-    fOffset = 0;
-}
-#endif
-
-=======
->>>>>>> a17af05f
 void SkMemoryStream::setMemoryOwned(const void* src, size_t size) {
     fData = SkData::MakeFromMalloc(src, size);
     fOffset = 0;
@@ -612,23 +598,6 @@
     return data;
 }
 
-<<<<<<< HEAD
-sk_sp<SkData> SkDynamicMemoryWStream::snapshotAsData() const {
-    if (nullptr == fCopy) {
-        auto data = SkData::MakeUninitialized(fBytesWritten);
-        // be sure to call copyTo() before we assign to fCopy
-        this->copyTo(data->writable_data());
-        fCopy = std::move(data);
-    }
-    return fCopy;
-}
-
-sk_sp<SkData> SkDynamicMemoryWStream::detachAsData() {
-    sk_sp<SkData> data = this->snapshotAsData();
-    this->reset();
-    return data;
-}
-=======
 #ifdef SK_DEBUG
 void SkDynamicMemoryWStream::validate() const {
     if (!fHead) {
@@ -637,7 +606,6 @@
         return;
     }
     SkASSERT(fTail);
->>>>>>> a17af05f
 
     size_t bytes = 0;
     const Block* block = fHead;
@@ -801,31 +769,6 @@
 }
 
 ///////////////////////////////////////////////////////////////////////////////
-<<<<<<< HEAD
-
-void SkDebugWStream::newline()
-{
-#if defined(SK_DEBUG)
-    SkDebugf("\n");
-    fBytesWritten++;
-#endif
-}
-
-bool SkDebugWStream::write(const void* buffer, size_t size)
-{
-#if defined(SK_DEBUG)
-    char* s = new char[size+1];
-    memcpy(s, buffer, size);
-    s[size] = 0;
-    SkDebugf("%s", s);
-    delete[] s;
-    fBytesWritten += size;
-#endif
-    return true;
-}
-
-=======
->>>>>>> a17af05f
 ///////////////////////////////////////////////////////////////////////////////
 
 static sk_sp<SkData> mmap_filename(const char path[]) {
