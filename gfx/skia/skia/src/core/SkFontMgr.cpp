--- conflicted
+++ resolved
@@ -167,17 +167,6 @@
     return this->onLegacyCreateTypeface(familyName, style);
 }
 
-<<<<<<< HEAD
-SkFontMgr* SkFontMgr::RefDefault() {
-    static SkOnce once;
-    static SkFontMgr* singleton;
-
-    once([]{
-        SkFontMgr* fm = SkFontMgr::Factory();
-        singleton = fm ? fm : new SkEmptyFontMgr;
-    });
-    return SkRef(singleton);
-=======
 sk_sp<SkFontMgr> SkFontMgr::RefDefault() {
     static SkOnce once;
     static sk_sp<SkFontMgr> singleton;
@@ -187,7 +176,6 @@
         singleton = fm ? std::move(fm) : sk_make_sp<SkEmptyFontMgr>();
     });
     return singleton;
->>>>>>> a17af05f
 }
 
 /**
