--- conflicted
+++ resolved
@@ -15,15 +15,6 @@
 #include "SkUtilsArm.h"
 #include "SkXfermodePriv.h"
 
-<<<<<<< HEAD
-#if defined(__mips_dsp)
-extern void blitmask_d565_opaque_mips(int width, int height, uint16_t* device,
-                                      unsigned deviceRB, const uint8_t* alpha,
-                                      uint32_t expanded32, unsigned maskRB);
-#endif
-
-=======
->>>>>>> a17af05f
 #if defined(SK_ARM_HAS_NEON) && defined(SK_CPU_LENDIAN)
     #include <arm_neon.h>
 extern void SkRGB16BlitterBlitV_neon(uint16_t* device,
@@ -903,11 +894,7 @@
     if (shader) {
         SkASSERT(shaderContext != nullptr);
         if (!is_srcover) {
-<<<<<<< HEAD
-            blitter = allocator->createT<SkRGB16_Shader_Xfermode_Blitter>(device, paint,
-=======
             blitter = alloc->make<SkRGB16_Shader_Xfermode_Blitter>(device, paint,
->>>>>>> a17af05f
                                                                           shaderContext);
         } else {
             blitter = alloc->make<SkRGB16_Shader_Blitter>(device, paint, shaderContext);
