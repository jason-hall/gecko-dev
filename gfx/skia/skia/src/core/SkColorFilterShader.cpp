--- conflicted
+++ resolved
@@ -97,12 +97,8 @@
         return nullptr;
     }
 
-<<<<<<< HEAD
-    sk_sp<GrFragmentProcessor> fp2(fFilter->asFragmentProcessor(args.fContext));
-=======
     sk_sp<GrFragmentProcessor> fp2(fFilter->asFragmentProcessor(args.fContext,
                                                                 args.fDstColorSpace));
->>>>>>> a17af05f
     if (!fp2) {
         return fp1;
     }
