/*
 * Copyright 2015 Google Inc.
 *
 * Use of this source code is governed by a BSD-style license that can be
 * found in the LICENSE file.
 */

#include "SkBitmapProvider.h"
#include "SkImage_Base.h"
#include "SkImageCacherator.h"
#include "SkPixelRef.h"

int SkBitmapProvider::width() const {
    return fImage->width();
}

int SkBitmapProvider::height() const {
    return fImage->height();
}

uint32_t SkBitmapProvider::getID() const {
<<<<<<< HEAD
    return fImage ? fImage->uniqueID() : fBitmap.getGenerationID();
}

bool SkBitmapProvider::validForDrawing() const {
    if (!fImage) {
        if (0 == fBitmap.width() || 0 == fBitmap.height()) {
            return false;
        }
        if (nullptr == fBitmap.pixelRef()) {
            return false;   // no pixels to read
        }
        if (kIndex_8_SkColorType == fBitmap.colorType()) {
            SkAutoLockPixels alp(fBitmap); // but we need to call it before getColorTable() is safe.
            if (!fBitmap.getColorTable()) {
                return false;
            }
        }
    }
    return true;
}

SkImageInfo SkBitmapProvider::info() const {
    if (fImage) {
        return as_IB(fImage)->onImageInfo();
    } else {
        return fBitmap.info();
    }
}

bool SkBitmapProvider::isVolatile() const {
    if (fImage) {
        // add flag to images?
        const SkBitmap* bm = as_IB(fImage)->onPeekBitmap();
        return bm ? bm->isVolatile() : false;
    } else {
        return fBitmap.isVolatile();
    }
=======
    return fImage->uniqueID();
}

SkImageInfo SkBitmapProvider::info() const {
    return as_IB(fImage)->onImageInfo();
}

bool SkBitmapProvider::isVolatile() const {
    // add flag to images?
    const SkBitmap* bm = as_IB(fImage)->onPeekBitmap();
    return bm ? bm->isVolatile() : false;
>>>>>>> a17af05f
}

SkBitmapCacheDesc SkBitmapProvider::makeCacheDesc(int w, int h) const {
    return SkBitmapCacheDesc::Make(fImage, w, h);
}

SkBitmapCacheDesc SkBitmapProvider::makeCacheDesc() const {
    return SkBitmapCacheDesc::Make(fImage);
}

void SkBitmapProvider::notifyAddedToCache() const {
    as_IB(fImage)->notifyAddedToCache();
}

bool SkBitmapProvider::asBitmap(SkBitmap* bm) const {
    return as_IB(fImage)->getROPixels(bm, fDstColorSpace, SkImage::kAllow_CachingHint);
}<|MERGE_RESOLUTION|>--- conflicted
+++ resolved
@@ -19,45 +19,6 @@
 }
 
 uint32_t SkBitmapProvider::getID() const {
-<<<<<<< HEAD
-    return fImage ? fImage->uniqueID() : fBitmap.getGenerationID();
-}
-
-bool SkBitmapProvider::validForDrawing() const {
-    if (!fImage) {
-        if (0 == fBitmap.width() || 0 == fBitmap.height()) {
-            return false;
-        }
-        if (nullptr == fBitmap.pixelRef()) {
-            return false;   // no pixels to read
-        }
-        if (kIndex_8_SkColorType == fBitmap.colorType()) {
-            SkAutoLockPixels alp(fBitmap); // but we need to call it before getColorTable() is safe.
-            if (!fBitmap.getColorTable()) {
-                return false;
-            }
-        }
-    }
-    return true;
-}
-
-SkImageInfo SkBitmapProvider::info() const {
-    if (fImage) {
-        return as_IB(fImage)->onImageInfo();
-    } else {
-        return fBitmap.info();
-    }
-}
-
-bool SkBitmapProvider::isVolatile() const {
-    if (fImage) {
-        // add flag to images?
-        const SkBitmap* bm = as_IB(fImage)->onPeekBitmap();
-        return bm ? bm->isVolatile() : false;
-    } else {
-        return fBitmap.isVolatile();
-    }
-=======
     return fImage->uniqueID();
 }
 
@@ -69,7 +30,6 @@
     // add flag to images?
     const SkBitmap* bm = as_IB(fImage)->onPeekBitmap();
     return bm ? bm->isVolatile() : false;
->>>>>>> a17af05f
 }
 
 SkBitmapCacheDesc SkBitmapProvider::makeCacheDesc(int w, int h) const {
