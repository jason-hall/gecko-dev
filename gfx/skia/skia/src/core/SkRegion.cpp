/*
 * Copyright 2006 The Android Open Source Project
 *
 * Use of this source code is governed by a BSD-style license that can be
 * found in the LICENSE file.
 */


#include "SkAtomics.h"
#include "SkRegionPriv.h"
#include "SkTemplates.h"
#include "SkUtils.h"

/* Region Layout
 *
 *  TOP
 *
 *  [ Bottom, X-Intervals, [Left, Right]..., X-Sentinel ]
 *  ...
 *
 *  Y-Sentinel
 */

SkDEBUGCODE(int32_t gRgnAllocCounter;)

/////////////////////////////////////////////////////////////////////////////////////////////////

/*  Pass in the beginning with the intervals.
 *  We back up 1 to read the interval-count.
 *  Return the beginning of the next scanline (i.e. the next Y-value)
 */
static SkRegion::RunType* skip_intervals(const SkRegion::RunType runs[]) {
    int intervals = runs[-1];
#ifdef SK_DEBUG
    if (intervals > 0) {
        SkASSERT(runs[0] < runs[1]);
        SkASSERT(runs[1] < SkRegion::kRunTypeSentinel);
    } else {
        SkASSERT(0 == intervals);
        SkASSERT(SkRegion::kRunTypeSentinel == runs[0]);
    }
#endif
    runs += intervals * 2 + 1;
    return const_cast<SkRegion::RunType*>(runs);
}

bool SkRegion::RunsAreARect(const SkRegion::RunType runs[], int count,
                            SkIRect* bounds) {
    assert_sentinel(runs[0], false);    // top
    SkASSERT(count >= kRectRegionRuns);

    if (count == kRectRegionRuns) {
        assert_sentinel(runs[1], false);    // bottom
        SkASSERT(1 == runs[2]);
        assert_sentinel(runs[3], false);    // left
        assert_sentinel(runs[4], false);    // right
        assert_sentinel(runs[5], true);
        assert_sentinel(runs[6], true);

        SkASSERT(runs[0] < runs[1]);    // valid height
        SkASSERT(runs[3] < runs[4]);    // valid width

        bounds->set(runs[3], runs[0], runs[4], runs[1]);
        return true;
    }
    return false;
}

//////////////////////////////////////////////////////////////////////////

SkRegion::SkRegion() {
    fBounds.set(0, 0, 0, 0);
    fRunHead = SkRegion_gEmptyRunHeadPtr;
}

SkRegion::SkRegion(const SkRegion& src) {
    fRunHead = SkRegion_gEmptyRunHeadPtr;   // just need a value that won't trigger sk_free(fRunHead)
    this->setRegion(src);
}

SkRegion::SkRegion(const SkIRect& rect) {
    fRunHead = SkRegion_gEmptyRunHeadPtr;   // just need a value that won't trigger sk_free(fRunHead)
    this->setRect(rect);
}

SkRegion::~SkRegion() {
    this->freeRuns();
}

void SkRegion::freeRuns() {
    if (this->isComplex()) {
        SkASSERT(fRunHead->fRefCnt >= 1);
        if (sk_atomic_dec(&fRunHead->fRefCnt) == 1) {
            //SkASSERT(gRgnAllocCounter > 0);
            //SkDEBUGCODE(sk_atomic_dec(&gRgnAllocCounter));
            //SkDEBUGF(("************** gRgnAllocCounter::free %d\n", gRgnAllocCounter));
            sk_free(fRunHead);
        }
    }
}

void SkRegion::allocateRuns(int count, int ySpanCount, int intervalCount) {
    fRunHead = RunHead::Alloc(count, ySpanCount, intervalCount);
}

void SkRegion::allocateRuns(int count) {
    fRunHead = RunHead::Alloc(count);
}

void SkRegion::allocateRuns(const RunHead& head) {
    fRunHead = RunHead::Alloc(head.fRunCount,
                              head.getYSpanCount(),
                              head.getIntervalCount());
}

SkRegion& SkRegion::operator=(const SkRegion& src) {
    (void)this->setRegion(src);
    return *this;
}

void SkRegion::swap(SkRegion& other) {
    SkTSwap<SkIRect>(fBounds, other.fBounds);
    SkTSwap<RunHead*>(fRunHead, other.fRunHead);
}

int SkRegion::computeRegionComplexity() const {
  if (this->isEmpty()) {
    return 0;
  } else if (this->isRect()) {
    return 1;
  }
  return fRunHead->getIntervalCount();
}

bool SkRegion::setEmpty() {
    this->freeRuns();
    fBounds.set(0, 0, 0, 0);
    fRunHead = SkRegion_gEmptyRunHeadPtr;
    return false;
}

bool SkRegion::setRect(int32_t left, int32_t top,
                       int32_t right, int32_t bottom) {
    if (left >= right || top >= bottom) {
        return this->setEmpty();
    }
    this->freeRuns();
    fBounds.set(left, top, right, bottom);
    fRunHead = SkRegion_gRectRunHeadPtr;
    return true;
}

bool SkRegion::setRect(const SkIRect& r) {
    return this->setRect(r.fLeft, r.fTop, r.fRight, r.fBottom);
}

bool SkRegion::setRegion(const SkRegion& src) {
    if (this != &src) {
        this->freeRuns();

        fBounds = src.fBounds;
        fRunHead = src.fRunHead;
        if (this->isComplex()) {
            sk_atomic_inc(&fRunHead->fRefCnt);
        }
    }
    return fRunHead != SkRegion_gEmptyRunHeadPtr;
}

bool SkRegion::op(const SkIRect& rect, const SkRegion& rgn, Op op) {
    SkRegion tmp(rect);

    return this->op(tmp, rgn, op);
}

bool SkRegion::op(const SkRegion& rgn, const SkIRect& rect, Op op) {
    SkRegion tmp(rect);

    return this->op(rgn, tmp, op);
}

///////////////////////////////////////////////////////////////////////////////

#ifdef SK_BUILD_FOR_ANDROID
#include <stdio.h>
char* SkRegion::toString() {
    Iterator iter(*this);
    int count = 0;
    while (!iter.done()) {
        count++;
        iter.next();
    }
    // 4 ints, up to 10 digits each plus sign, 3 commas, '(', ')', SkRegion() and '\0'
    const int max = (count*((11*4)+5))+11+1;
    char* result = (char*)sk_malloc_throw(max);
    if (result == nullptr) {
        return nullptr;
    }
    count = snprintf(result, max, "SkRegion(");
    iter.reset(*this);
    while (!iter.done()) {
        const SkIRect& r = iter.rect();
        count += snprintf(result+count, max - count, 
                "(%d,%d,%d,%d)", r.fLeft, r.fTop, r.fRight, r.fBottom);
        iter.next();
    }
    count += snprintf(result+count, max - count, ")");
    return result;
}
#endif

///////////////////////////////////////////////////////////////////////////////

int SkRegion::count_runtype_values(int* itop, int* ibot) const {
    int maxT;

    if (this->isRect()) {
        maxT = 2;
    } else {
        SkASSERT(this->isComplex());
        maxT = fRunHead->getIntervalCount() * 2;
    }
    *itop = fBounds.fTop;
    *ibot = fBounds.fBottom;
    return maxT;
}

static bool isRunCountEmpty(int count) {
    return count <= 2;
}

bool SkRegion::setRuns(RunType runs[], int count) {
    SkDEBUGCODE(this->validate();)
    SkASSERT(count > 0);

    if (isRunCountEmpty(count)) {
    //  SkDEBUGF(("setRuns: empty\n"));
        assert_sentinel(runs[count-1], true);
        return this->setEmpty();
    }

    // trim off any empty spans from the top and bottom
    // weird I should need this, perhaps op() could be smarter...
    if (count > kRectRegionRuns) {
        RunType* stop = runs + count;
        assert_sentinel(runs[0], false);    // top
        assert_sentinel(runs[1], false);    // bottom
        // runs[2] is uncomputed intervalCount

        if (runs[3] == SkRegion::kRunTypeSentinel) {  // should be first left...
            runs += 3;  // skip empty initial span
            runs[0] = runs[-2]; // set new top to prev bottom
            assert_sentinel(runs[1], false);    // bot: a sentinal would mean two in a row
            assert_sentinel(runs[2], false);    // intervalcount
            assert_sentinel(runs[3], false);    // left
            assert_sentinel(runs[4], false);    // right
        }

        assert_sentinel(stop[-1], true);
        assert_sentinel(stop[-2], true);

        // now check for a trailing empty span
        if (stop[-5] == SkRegion::kRunTypeSentinel) { // eek, stop[-4] was a bottom with no x-runs
            stop[-4] = SkRegion::kRunTypeSentinel;    // kill empty last span
            stop -= 3;
            assert_sentinel(stop[-1], true);    // last y-sentinel
            assert_sentinel(stop[-2], true);    // last x-sentinel
            assert_sentinel(stop[-3], false);   // last right
            assert_sentinel(stop[-4], false);   // last left
            assert_sentinel(stop[-5], false);   // last interval-count
            assert_sentinel(stop[-6], false);   // last bottom
        }
        count = (int)(stop - runs);
    }

    SkASSERT(count >= kRectRegionRuns);

    if (SkRegion::RunsAreARect(runs, count, &fBounds)) {
        return this->setRect(fBounds);
    }

    //  if we get here, we need to become a complex region

    if (!this->isComplex() || fRunHead->fRunCount != count) {
        this->freeRuns();
        this->allocateRuns(count);
        SkASSERT(this->isComplex());
    }

    // must call this before we can write directly into runs()
    // in case we are sharing the buffer with another region (copy on write)
    fRunHead = fRunHead->ensureWritable();
    memcpy(fRunHead->writable_runs(), runs, count * sizeof(RunType));
    fRunHead->computeRunBounds(&fBounds);

    SkDEBUGCODE(this->validate();)

    return true;
}

void SkRegion::BuildRectRuns(const SkIRect& bounds,
                             RunType runs[kRectRegionRuns]) {
    runs[0] = bounds.fTop;
    runs[1] = bounds.fBottom;
    runs[2] = 1;    // 1 interval for this scanline
    runs[3] = bounds.fLeft;
    runs[4] = bounds.fRight;
    runs[5] = kRunTypeSentinel;
    runs[6] = kRunTypeSentinel;
}

bool SkRegion::contains(int32_t x, int32_t y) const {
    SkDEBUGCODE(this->validate();)

    if (!fBounds.contains(x, y)) {
        return false;
    }
    if (this->isRect()) {
        return true;
    }
    SkASSERT(this->isComplex());

    const RunType* runs = fRunHead->findScanline(y);

    // Skip the Bottom and IntervalCount
    runs += 2;

    // Just walk this scanline, checking each interval. The X-sentinel will
    // appear as a left-inteval (runs[0]) and should abort the search.
    //
    // We could do a bsearch, using interval-count (runs[1]), but need to time
    // when that would be worthwhile.
    //
    for (;;) {
        if (x < runs[0]) {
            break;
        }
        if (x < runs[1]) {
            return true;
        }
        runs += 2;
    }
    return false;
}

static SkRegion::RunType scanline_bottom(const SkRegion::RunType runs[]) {
    return runs[0];
}

static const SkRegion::RunType* scanline_next(const SkRegion::RunType runs[]) {
    // skip [B N [L R]... S]
    return runs + 2 + runs[1] * 2 + 1;
}

static bool scanline_contains(const SkRegion::RunType runs[],
                              SkRegion::RunType L, SkRegion::RunType R) {
    runs += 2;  // skip Bottom and IntervalCount
    for (;;) {
        if (L < runs[0]) {
            break;
        }
        if (R <= runs[1]) {
            return true;
        }
        runs += 2;
    }
    return false;
}

bool SkRegion::contains(const SkIRect& r) const {
    SkDEBUGCODE(this->validate();)

    if (!fBounds.contains(r)) {
        return false;
    }
    if (this->isRect()) {
        return true;
    }
    SkASSERT(this->isComplex());

    const RunType* scanline = fRunHead->findScanline(r.fTop);
    for (;;) {
        if (!scanline_contains(scanline, r.fLeft, r.fRight)) {
            return false;
        }
        if (r.fBottom <= scanline_bottom(scanline)) {
            break;
        }
        scanline = scanline_next(scanline);
    }
    return true;
}

bool SkRegion::contains(const SkRegion& rgn) const {
    SkDEBUGCODE(this->validate();)
    SkDEBUGCODE(rgn.validate();)

    if (this->isEmpty() || rgn.isEmpty() || !fBounds.contains(rgn.fBounds)) {
        return false;
    }
    if (this->isRect()) {
        return true;
    }
    if (rgn.isRect()) {
        return this->contains(rgn.getBounds());
    }

    /*
     *  A contains B is equivalent to
     *  B - A == 0
     */
    return !Oper(rgn, *this, kDifference_Op, nullptr);
}

const SkRegion::RunType* SkRegion::getRuns(RunType tmpStorage[],
                                           int* intervals) const {
    SkASSERT(tmpStorage && intervals);
    const RunType* runs = tmpStorage;

    if (this->isEmpty()) {
        tmpStorage[0] = kRunTypeSentinel;
        *intervals = 0;
    } else if (this->isRect()) {
        BuildRectRuns(fBounds, tmpStorage);
        *intervals = 1;
    } else {
        runs = fRunHead->readonly_runs();
        *intervals = fRunHead->getIntervalCount();
    }
    return runs;
}

///////////////////////////////////////////////////////////////////////////////

static bool scanline_intersects(const SkRegion::RunType runs[],
                                SkRegion::RunType L, SkRegion::RunType R) {
    runs += 2;  // skip Bottom and IntervalCount
    for (;;) {
        if (R <= runs[0]) {
            break;
        }
        if (L < runs[1]) {
            return true;
        }
        runs += 2;
    }
    return false;
}

bool SkRegion::intersects(const SkIRect& r) const {
    SkDEBUGCODE(this->validate();)

    if (this->isEmpty() || r.isEmpty()) {
        return false;
    }

    SkIRect sect;
    if (!sect.intersect(fBounds, r)) {
        return false;
    }
    if (this->isRect()) {
        return true;
    }
    SkASSERT(this->isComplex());

    const RunType* scanline = fRunHead->findScanline(sect.fTop);
    for (;;) {
        if (scanline_intersects(scanline, sect.fLeft, sect.fRight)) {
            return true;
        }
        if (sect.fBottom <= scanline_bottom(scanline)) {
            break;
        }
        scanline = scanline_next(scanline);
    }
    return false;
}

bool SkRegion::intersects(const SkRegion& rgn) const {
    if (this->isEmpty() || rgn.isEmpty()) {
        return false;
    }

    if (!SkIRect::Intersects(fBounds, rgn.fBounds)) {
        return false;
    }

    bool weAreARect = this->isRect();
    bool theyAreARect = rgn.isRect();

    if (weAreARect && theyAreARect) {
        return true;
    }
    if (weAreARect) {
        return rgn.intersects(this->getBounds());
    }
    if (theyAreARect) {
        return this->intersects(rgn.getBounds());
    }

    // both of us are complex
    return Oper(*this, rgn, kIntersect_Op, nullptr);
}

///////////////////////////////////////////////////////////////////////////////

bool SkRegion::operator==(const SkRegion& b) const {
    SkDEBUGCODE(validate();)
    SkDEBUGCODE(b.validate();)

    if (this == &b) {
        return true;
    }
    if (fBounds != b.fBounds) {
        return false;
    }

    const SkRegion::RunHead* ah = fRunHead;
    const SkRegion::RunHead* bh = b.fRunHead;

    // this catches empties and rects being equal
    if (ah == bh) {
        return true;
    }
    // now we insist that both are complex (but different ptrs)
    if (!this->isComplex() || !b.isComplex()) {
        return false;
    }
    return  ah->fRunCount == bh->fRunCount &&
            !memcmp(ah->readonly_runs(), bh->readonly_runs(),
                    ah->fRunCount * sizeof(SkRegion::RunType));
}

void SkRegion::translate(int dx, int dy, SkRegion* dst) const {
    SkDEBUGCODE(this->validate();)

    if (nullptr == dst) {
        return;
    }
    if (this->isEmpty()) {
        dst->setEmpty();
    } else if (this->isRect()) {
        dst->setRect(fBounds.fLeft + dx, fBounds.fTop + dy,
                     fBounds.fRight + dx, fBounds.fBottom + dy);
    } else {
        if (this == dst) {
            dst->fRunHead = dst->fRunHead->ensureWritable();
        } else {
            SkRegion    tmp;
            tmp.allocateRuns(*fRunHead);
            SkASSERT(tmp.isComplex());
            tmp.fBounds = fBounds;
            dst->swap(tmp);
        }

        dst->fBounds.offset(dx, dy);

        const RunType*  sruns = fRunHead->readonly_runs();
        RunType*        druns = dst->fRunHead->writable_runs();

        *druns++ = (SkRegion::RunType)(*sruns++ + dy);    // top
        for (;;) {
            int bottom = *sruns++;
            if (bottom == kRunTypeSentinel) {
                break;
            }
            *druns++ = (SkRegion::RunType)(bottom + dy);  // bottom;
            *druns++ = *sruns++;    // copy intervalCount;
            for (;;) {
                int x = *sruns++;
                if (x == kRunTypeSentinel) {
                    break;
                }
                *druns++ = (SkRegion::RunType)(x + dx);
                *druns++ = (SkRegion::RunType)(*sruns++ + dx);
            }
            *druns++ = kRunTypeSentinel;    // x sentinel
        }
        *druns++ = kRunTypeSentinel;    // y sentinel

        SkASSERT(sruns - fRunHead->readonly_runs() == fRunHead->fRunCount);
        SkASSERT(druns - dst->fRunHead->readonly_runs() == dst->fRunHead->fRunCount);
    }

    SkDEBUGCODE(this->validate();)
}

///////////////////////////////////////////////////////////////////////////////

bool SkRegion::setRects(const SkIRect rects[], int count) {
    if (0 == count) {
        this->setEmpty();
    } else {
        this->setRect(rects[0]);
        for (int i = 1; i < count; i++) {
            this->op(rects[i], kUnion_Op);
        }
    }
    return !this->isEmpty();
}

///////////////////////////////////////////////////////////////////////////////

#if defined _WIN32  // disable warning : local variable used without having been initialized
#pragma warning ( push )
#pragma warning ( disable : 4701 )
#endif

#ifdef SK_DEBUG
static void assert_valid_pair(int left, int rite)
{
    SkASSERT(left == SkRegion::kRunTypeSentinel || left < rite);
}
#else
    #define assert_valid_pair(left, rite)
#endif

struct spanRec {
    const SkRegion::RunType*    fA_runs;
    const SkRegion::RunType*    fB_runs;
    int                         fA_left, fA_rite, fB_left, fB_rite;
    int                         fLeft, fRite, fInside;

    void init(const SkRegion::RunType a_runs[],
              const SkRegion::RunType b_runs[]) {
        fA_left = *a_runs++;
        fA_rite = *a_runs++;
        fB_left = *b_runs++;
        fB_rite = *b_runs++;

        fA_runs = a_runs;
        fB_runs = b_runs;
    }

    bool done() const {
        SkASSERT(fA_left <= SkRegion::kRunTypeSentinel);
        SkASSERT(fB_left <= SkRegion::kRunTypeSentinel);
        return fA_left == SkRegion::kRunTypeSentinel &&
               fB_left == SkRegion::kRunTypeSentinel;
    }

    void next() {
        assert_valid_pair(fA_left, fA_rite);
        assert_valid_pair(fB_left, fB_rite);

        int     inside, left, rite SK_INIT_TO_AVOID_WARNING;
        bool    a_flush = false;
        bool    b_flush = false;

        int a_left = fA_left;
        int a_rite = fA_rite;
        int b_left = fB_left;
        int b_rite = fB_rite;

        if (a_left < b_left) {
            inside = 1;
            left = a_left;
            if (a_rite <= b_left) {   // [...] <...>
                rite = a_rite;
                a_flush = true;
            } else { // [...<..]...> or [...<...>...]
                rite = a_left = b_left;
            }
        } else if (b_left < a_left) {
            inside = 2;
            left = b_left;
            if (b_rite <= a_left) {   // [...] <...>
                rite = b_rite;
                b_flush = true;
            } else {    // [...<..]...> or [...<...>...]
                rite = b_left = a_left;
            }
        } else {    // a_left == b_left
            inside = 3;
            left = a_left;  // or b_left
            if (a_rite <= b_rite) {
                rite = b_left = a_rite;
                a_flush = true;
            }
            if (b_rite <= a_rite) {
                rite = a_left = b_rite;
                b_flush = true;
            }
        }

        if (a_flush) {
            a_left = *fA_runs++;
            a_rite = *fA_runs++;
        }
        if (b_flush) {
            b_left = *fB_runs++;
            b_rite = *fB_runs++;
        }

        SkASSERT(left <= rite);

        // now update our state
        fA_left = a_left;
        fA_rite = a_rite;
        fB_left = b_left;
        fB_rite = b_rite;

        fLeft = left;
        fRite = rite;
        fInside = inside;
    }
};

static SkRegion::RunType* operate_on_span(const SkRegion::RunType a_runs[],
                                          const SkRegion::RunType b_runs[],
                                          SkRegion::RunType dst[],
                                          int min, int max) {
    spanRec rec;
    bool    firstInterval = true;

    rec.init(a_runs, b_runs);

    while (!rec.done()) {
        rec.next();

        int left = rec.fLeft;
        int rite = rec.fRite;

        // add left,rite to our dst buffer (checking for coincidence
        if ((unsigned)(rec.fInside - min) <= (unsigned)(max - min) &&
                left < rite) {    // skip if equal
            if (firstInterval || dst[-1] < left) {
                *dst++ = (SkRegion::RunType)(left);
                *dst++ = (SkRegion::RunType)(rite);
                firstInterval = false;
            } else {
                // update the right edge
                dst[-1] = (SkRegion::RunType)(rite);
            }
        }
    }

    *dst++ = SkRegion::kRunTypeSentinel;
    return dst;
}

#if defined _WIN32
#pragma warning ( pop )
#endif

static const struct {
    uint8_t fMin;
    uint8_t fMax;
} gOpMinMax[] = {
    { 1, 1 },   // Difference
    { 3, 3 },   // Intersection
    { 1, 3 },   // Union
    { 1, 2 }    // XOR
};

class RgnOper {
public:
    RgnOper(int top, SkRegion::RunType dst[], SkRegion::Op op) {
        // need to ensure that the op enum lines up with our minmax array
        SkASSERT(SkRegion::kDifference_Op == 0);
        SkASSERT(SkRegion::kIntersect_Op == 1);
        SkASSERT(SkRegion::kUnion_Op == 2);
        SkASSERT(SkRegion::kXOR_Op == 3);
        SkASSERT((unsigned)op <= 3);

        fStartDst = dst;
        fPrevDst = dst + 1;
        fPrevLen = 0;       // will never match a length from operate_on_span
        fTop = (SkRegion::RunType)(top);    // just a first guess, we might update this

        fMin = gOpMinMax[op].fMin;
        fMax = gOpMinMax[op].fMax;
    }

    void addSpan(int bottom, const SkRegion::RunType a_runs[],
                 const SkRegion::RunType b_runs[]) {
        // skip X values and slots for the next Y+intervalCount
        SkRegion::RunType*  start = fPrevDst + fPrevLen + 2;
        // start points to beginning of dst interval
        SkRegion::RunType*  stop = operate_on_span(a_runs, b_runs, start, fMin, fMax);
        size_t              len = stop - start;
        SkASSERT(len >= 1 && (len & 1) == 1);
        SkASSERT(SkRegion::kRunTypeSentinel == stop[-1]);

        if (fPrevLen == len &&
            (1 == len || !memcmp(fPrevDst, start,
                                 (len - 1) * sizeof(SkRegion::RunType)))) {
            // update Y value
            fPrevDst[-2] = (SkRegion::RunType)(bottom);
        } else {    // accept the new span
            if (len == 1 && fPrevLen == 0) {
                fTop = (SkRegion::RunType)(bottom); // just update our bottom
            } else {
                start[-2] = (SkRegion::RunType)(bottom);
                start[-1] = SkToS32(len >> 1);
                fPrevDst = start;
                fPrevLen = len;
            }
        }
    }

    int flush() {
        fStartDst[0] = fTop;
        fPrevDst[fPrevLen] = SkRegion::kRunTypeSentinel;
        return (int)(fPrevDst - fStartDst + fPrevLen + 1);
    }

    bool isEmpty() const { return 0 == fPrevLen; }

    uint8_t fMin, fMax;

private:
    SkRegion::RunType*  fStartDst;
    SkRegion::RunType*  fPrevDst;
    size_t              fPrevLen;
    SkRegion::RunType   fTop;
};

// want a unique value to signal that we exited due to quickExit
#define QUICK_EXIT_TRUE_COUNT   (-1)

static int operate(const SkRegion::RunType a_runs[],
                   const SkRegion::RunType b_runs[],
                   SkRegion::RunType dst[],
                   SkRegion::Op op,
                   bool quickExit) {
    const SkRegion::RunType gEmptyScanline[] = {
        0,  // dummy bottom value
        0,  // zero intervals
        SkRegion::kRunTypeSentinel,
        // just need a 2nd value, since spanRec.init() reads 2 values, even
        // though if the first value is the sentinel, it ignores the 2nd value.
        // w/o the 2nd value here, we might read uninitialized memory.
        // This happens when we are using gSentinel, which is pointing at
        // our sentinel value.
        0
    };
    const SkRegion::RunType* const gSentinel = &gEmptyScanline[2];

    int a_top = *a_runs++;
    int a_bot = *a_runs++;
    int b_top = *b_runs++;
    int b_bot = *b_runs++;

    a_runs += 1;    // skip the intervalCount;
    b_runs += 1;    // skip the intervalCount;

    // Now a_runs and b_runs to their intervals (or sentinel)

    assert_sentinel(a_top, false);
    assert_sentinel(a_bot, false);
    assert_sentinel(b_top, false);
    assert_sentinel(b_bot, false);

    RgnOper oper(SkMin32(a_top, b_top), dst, op);

    int prevBot = SkRegion::kRunTypeSentinel; // so we fail the first test

    while (a_bot < SkRegion::kRunTypeSentinel ||
           b_bot < SkRegion::kRunTypeSentinel) {
        int                         top, bot SK_INIT_TO_AVOID_WARNING;
        const SkRegion::RunType*    run0 = gSentinel;
        const SkRegion::RunType*    run1 = gSentinel;
        bool                        a_flush = false;
        bool                        b_flush = false;

        if (a_top < b_top) {
            top = a_top;
            run0 = a_runs;
            if (a_bot <= b_top) {   // [...] <...>
                bot = a_bot;
                a_flush = true;
            } else {  // [...<..]...> or [...<...>...]
                bot = a_top = b_top;
            }
        } else if (b_top < a_top) {
            top = b_top;
            run1 = b_runs;
            if (b_bot <= a_top) {   // [...] <...>
                bot = b_bot;
                b_flush = true;
            } else {    // [...<..]...> or [...<...>...]
                bot = b_top = a_top;
            }
        } else {    // a_top == b_top
            top = a_top;    // or b_top
            run0 = a_runs;
            run1 = b_runs;
            if (a_bot <= b_bot) {
                bot = b_top = a_bot;
                a_flush = true;
            }
            if (b_bot <= a_bot) {
                bot = a_top = b_bot;
                b_flush = true;
            }
        }

        if (top > prevBot) {
            oper.addSpan(top, gSentinel, gSentinel);
        }
        oper.addSpan(bot, run0, run1);

        if (quickExit && !oper.isEmpty()) {
            return QUICK_EXIT_TRUE_COUNT;
        }

        if (a_flush) {
            a_runs = skip_intervals(a_runs);
            a_top = a_bot;
            a_bot = *a_runs++;
            a_runs += 1;    // skip uninitialized intervalCount
            if (a_bot == SkRegion::kRunTypeSentinel) {
                a_top = a_bot;
            }
        }
        if (b_flush) {
            b_runs = skip_intervals(b_runs);
            b_top = b_bot;
            b_bot = *b_runs++;
            b_runs += 1;    // skip uninitialized intervalCount
            if (b_bot == SkRegion::kRunTypeSentinel) {
                b_top = b_bot;
            }
        }

        prevBot = bot;
    }
    return oper.flush();
}

///////////////////////////////////////////////////////////////////////////////

/*  Given count RunTypes in a complex region, return the worst case number of
    logical intervals that represents (i.e. number of rects that would be
    returned from the iterator).

    We could just return count/2, since there must be at least 2 values per
    interval, but we can first trim off the const overhead of the initial TOP
    value, plus the final BOTTOM + 2 sentinels.
 */
#if 0 // UNUSED
static int count_to_intervals(int count) {
    SkASSERT(count >= 6);   // a single rect is 6 values
    return (count - 4) >> 1;
}
#endif

/*  Given a number of intervals, what is the worst case representation of that
    many intervals?

    Worst case (from a storage perspective), is a vertical stack of single
    intervals:  TOP + N * (BOTTOM INTERVALCOUNT LEFT RIGHT SENTINEL) + SENTINEL
 */
static int intervals_to_count(int intervals) {
    return 1 + intervals * 5 + 1;
}

/*  Given the intervalCounts of RunTypes in two regions, return the worst-case number
    of RunTypes need to store the result after a region-op.
 */
static int compute_worst_case_count(int a_intervals, int b_intervals) {
    // Our heuristic worst case is ai * (bi + 1) + bi * (ai + 1)
    int intervals = 2 * a_intervals * b_intervals + a_intervals + b_intervals;
    // convert back to number of RunType values
    return intervals_to_count(intervals);
}

static bool setEmptyCheck(SkRegion* result) {
    return result ? result->setEmpty() : false;
}

static bool setRectCheck(SkRegion* result, const SkIRect& rect) {
    return result ? result->setRect(rect) : !rect.isEmpty();
}

static bool setRegionCheck(SkRegion* result, const SkRegion& rgn) {
    return result ? result->setRegion(rgn) : !rgn.isEmpty();
}

bool SkRegion::Oper(const SkRegion& rgnaOrig, const SkRegion& rgnbOrig, Op op,
                    SkRegion* result) {
    SkASSERT((unsigned)op < kOpCount);

    if (kReplace_Op == op) {
        return setRegionCheck(result, rgnbOrig);
    }

    // swith to using pointers, so we can swap them as needed
    const SkRegion* rgna = &rgnaOrig;
    const SkRegion* rgnb = &rgnbOrig;
    // after this point, do not refer to rgnaOrig or rgnbOrig!!!

    // collaps difference and reverse-difference into just difference
    if (kReverseDifference_Op == op) {
        SkTSwap<const SkRegion*>(rgna, rgnb);
        op = kDifference_Op;
    }

    SkIRect bounds;
    bool    a_empty = rgna->isEmpty();
    bool    b_empty = rgnb->isEmpty();
    bool    a_rect = rgna->isRect();
    bool    b_rect = rgnb->isRect();

    switch (op) {
    case kDifference_Op:
        if (a_empty) {
            return setEmptyCheck(result);
        }
        if (b_empty || !SkIRect::IntersectsNoEmptyCheck(rgna->fBounds,
                                                        rgnb->fBounds)) {
            return setRegionCheck(result, *rgna);
        }
        if (b_rect && rgnb->fBounds.containsNoEmptyCheck(rgna->fBounds)) {
            return setEmptyCheck(result);
        }
        break;

    case kIntersect_Op:
        if ((a_empty | b_empty)
                || !bounds.intersect(rgna->fBounds, rgnb->fBounds)) {
            return setEmptyCheck(result);
        }
        if (a_rect & b_rect) {
            return setRectCheck(result, bounds);
        }
        if (a_rect && rgna->fBounds.contains(rgnb->fBounds)) {
            return setRegionCheck(result, *rgnb);
        }
        if (b_rect && rgnb->fBounds.contains(rgna->fBounds)) {
            return setRegionCheck(result, *rgna);
        }
        break;

    case kUnion_Op:
        if (a_empty) {
            return setRegionCheck(result, *rgnb);
        }
        if (b_empty) {
            return setRegionCheck(result, *rgna);
        }
        if (a_rect && rgna->fBounds.contains(rgnb->fBounds)) {
            return setRegionCheck(result, *rgna);
        }
        if (b_rect && rgnb->fBounds.contains(rgna->fBounds)) {
            return setRegionCheck(result, *rgnb);
        }
        break;

    case kXOR_Op:
        if (a_empty) {
            return setRegionCheck(result, *rgnb);
        }
        if (b_empty) {
            return setRegionCheck(result, *rgna);
        }
        break;
    default:
        SkDEBUGFAIL("unknown region op");
        return false;
    }

    RunType tmpA[kRectRegionRuns];
    RunType tmpB[kRectRegionRuns];

    int a_intervals, b_intervals;
    const RunType* a_runs = rgna->getRuns(tmpA, &a_intervals);
    const RunType* b_runs = rgnb->getRuns(tmpB, &b_intervals);

    int dstCount = compute_worst_case_count(a_intervals, b_intervals);
    SkAutoSTMalloc<256, RunType> array(dstCount);

#ifdef SK_DEBUG
//  Sometimes helpful to seed everything with a known value when debugging
//  sk_memset32((uint32_t*)array.get(), 0x7FFFFFFF, dstCount);
#endif

    int count = operate(a_runs, b_runs, array.get(), op, nullptr == result);
    SkASSERT(count <= dstCount);

    if (result) {
        SkASSERT(count >= 0);
        return result->setRuns(array.get(), count);
    } else {
        return (QUICK_EXIT_TRUE_COUNT == count) || !isRunCountEmpty(count);
    }
}

bool SkRegion::op(const SkRegion& rgna, const SkRegion& rgnb, Op op) {
    SkDEBUGCODE(this->validate();)
    return SkRegion::Oper(rgna, rgnb, op, this);
}

///////////////////////////////////////////////////////////////////////////////

#include "SkBuffer.h"

size_t SkRegion::writeToMemory(void* storage) const {
    if (nullptr == storage) {
        size_t size = sizeof(int32_t); // -1 (empty), 0 (rect), runCount
        if (!this->isEmpty()) {
            size += sizeof(fBounds);
            if (this->isComplex()) {
                size += 2 * sizeof(int32_t);    // ySpanCount + intervalCount
                size += fRunHead->fRunCount * sizeof(RunType);
            }
        }
        return size;
    }

    SkWBuffer   buffer(storage);

    if (this->isEmpty()) {
        buffer.write32(-1);
    } else {
        bool isRect = this->isRect();

        buffer.write32(isRect ? 0 : fRunHead->fRunCount);
        buffer.write(&fBounds, sizeof(fBounds));

        if (!isRect) {
            buffer.write32(fRunHead->getYSpanCount());
            buffer.write32(fRunHead->getIntervalCount());
            buffer.write(fRunHead->readonly_runs(),
                         fRunHead->fRunCount * sizeof(RunType));
        }
    }
    return buffer.pos();
}

// Validate that a memory sequence is a valid region.
// Try to check all possible errors.
// never read beyond &runs[runCount-1].
static bool validate_run(const int32_t* runs,
                         int runCount,
                         const SkIRect& givenBounds,
                         int32_t ySpanCount,
                         int32_t intervalCount) {
    // Region Layout:
    //    Top ( Bottom Span_Interval_Count ( Left Right )* Sentinel )+ Sentinel
    if (ySpanCount < 1 || intervalCount < 2 || runCount != 2 + 3 * ySpanCount + 2 * intervalCount) {
        return false;
    }
    SkASSERT(runCount >= 7);  // 7==SkRegion::kRectRegionRuns
    // quick sanity check:
    if (runs[runCount - 1] != SkRegion::kRunTypeSentinel ||
        runs[runCount - 2] != SkRegion::kRunTypeSentinel) {
        return false;
    }
    const int32_t* const end = runs + runCount;
    SkIRect bounds = {0, 0, 0 ,0};  // calulated bounds
    SkIRect rect = {0, 0, 0, 0};    // current rect
    rect.fTop = *runs++;
    if (rect.fTop == SkRegion::kRunTypeSentinel) {
        return false;  // no rect can contain SkRegion::kRunTypeSentinel
    }
    do {
        --ySpanCount;
        if (ySpanCount < 0) {
            return false;  // too many yspans
        }
        rect.fBottom = *runs++;
        if (rect.fBottom == SkRegion::kRunTypeSentinel) {
            return false;
        }
        int32_t xIntervals = *runs++;
        SkASSERT(runs < end);
        if (xIntervals < 0 || runs + 1 + 2 * xIntervals > end) {
            return false;
        }
        intervalCount -= xIntervals;
        if (intervalCount < 0) {
            return false;  // too many intervals
        }
        while (xIntervals-- > 0) {
            rect.fLeft = *runs++;
            rect.fRight = *runs++;
            if (rect.fLeft == SkRegion::kRunTypeSentinel ||
                rect.fRight == SkRegion::kRunTypeSentinel || rect.isEmpty()) {
                return false;
            }
            bounds.join(rect);
        }
        if (*runs++ != SkRegion::kRunTypeSentinel) {
            return false;  // required check sentinal.
        }
        rect.fTop = rect.fBottom;
        SkASSERT(runs < end);
    } while (*runs != SkRegion::kRunTypeSentinel);
    ++runs;
    if (ySpanCount != 0 || intervalCount != 0 || givenBounds != bounds) {
        return false;
    }
    SkASSERT(runs == end);  // if ySpanCount && intervalCount are right, must be correct length.
    return true;
}
size_t SkRegion::readFromMemory(const void* storage, size_t length) {
    SkRBuffer   buffer(storage, length);
    SkRegion    tmp;
    int32_t     count;

    // Serialized Region Format:
    //    Empty:
    //       -1
    //    Simple Rect:
    //       0  LEFT TOP RIGHT BOTTOM
    //    Complex Region:
    //       COUNT LEFT TOP RIGHT BOTTOM Y_SPAN_COUNT TOTAL_INTERVAL_COUNT [RUNS....]
    if (!buffer.readS32(&count) || count < -1) {
        return 0;
    }
    if (count >= 0) {
        if (!buffer.read(&tmp.fBounds, sizeof(tmp.fBounds)) || tmp.fBounds.isEmpty()) {
            return 0;  // Short buffer or bad bounds for non-empty region; report failure.
        }
        if (count == 0) {
            tmp.fRunHead = SkRegion_gRectRunHeadPtr;
        } else {
            int32_t ySpanCount, intervalCount;
<<<<<<< HEAD
            if (buffer.readS32(&ySpanCount) && buffer.readS32(&intervalCount) &&
                intervalCount > 1) {
                tmp.allocateRuns(count, ySpanCount, intervalCount);
                buffer.read(tmp.fRunHead->writable_runs(), count * sizeof(RunType));
=======
            if (!buffer.readS32(&ySpanCount) ||
                !buffer.readS32(&intervalCount) ||
                buffer.available() < count * sizeof(int32_t)) {
                return 0;
>>>>>>> a17af05f
            }
            if (!validate_run((const int32_t*)((const char*)storage + buffer.pos()), count,
                              tmp.fBounds, ySpanCount, intervalCount)) {
                return 0;  // invalid runs, don't even allocate
            }
            tmp.allocateRuns(count, ySpanCount, intervalCount);
            SkASSERT(tmp.isComplex());
            SkAssertResult(buffer.read(tmp.fRunHead->writable_runs(), count * sizeof(int32_t)));
        }
    }
    SkASSERT(tmp.isValid());
    SkASSERT(buffer.isValid());
    this->swap(tmp);
    return buffer.pos();
}

///////////////////////////////////////////////////////////////////////////////

const SkRegion& SkRegion::GetEmptyRegion() {
    static SkRegion gEmpty;
    return gEmpty;
}

///////////////////////////////////////////////////////////////////////////////

bool SkRegion::isValid() const {
    if (this->isEmpty()) {
        return fBounds == SkIRect{0, 0, 0, 0};
    }
    if (fBounds.isEmpty()) {
        return false;
    }
    if (this->isRect()) {
        return true;
    }
    return fRunHead && fRunHead->fRefCnt > 0 &&
           validate_run(fRunHead->readonly_runs(), fRunHead->fRunCount, fBounds,
                        fRunHead->getYSpanCount(), fRunHead->getIntervalCount());
}

#ifdef SK_DEBUG
void SkRegion::validate() const { SkASSERT(this->isValid()); }

void SkRegion::dump() const {
    if (this->isEmpty()) {
        SkDebugf("  rgn: empty\n");
    } else {
        SkDebugf("  rgn: [%d %d %d %d]", fBounds.fLeft, fBounds.fTop, fBounds.fRight, fBounds.fBottom);
        if (this->isComplex()) {
            const RunType* runs = fRunHead->readonly_runs();
            for (int i = 0; i < fRunHead->fRunCount; i++)
                SkDebugf(" %d", runs[i]);
        }
        SkDebugf("\n");
    }
}

#endif

///////////////////////////////////////////////////////////////////////////////

SkRegion::Iterator::Iterator(const SkRegion& rgn) {
    this->reset(rgn);
}

bool SkRegion::Iterator::rewind() {
    if (fRgn) {
        this->reset(*fRgn);
        return true;
    }
    return false;
}

void SkRegion::Iterator::reset(const SkRegion& rgn) {
    fRgn = &rgn;
    if (rgn.isEmpty()) {
        fDone = true;
    } else {
        fDone = false;
        if (rgn.isRect()) {
            fRect = rgn.fBounds;
            fRuns = nullptr;
        } else {
            fRuns = rgn.fRunHead->readonly_runs();
            fRect.set(fRuns[3], fRuns[0], fRuns[4], fRuns[1]);
            fRuns += 5;
            // Now fRuns points to the 2nd interval (or x-sentinel)
        }
    }
}

void SkRegion::Iterator::next() {
    if (fDone) {
        return;
    }

    if (fRuns == nullptr) {   // rect case
        fDone = true;
        return;
    }

    const RunType* runs = fRuns;

    if (runs[0] < kRunTypeSentinel) { // valid X value
        fRect.fLeft = runs[0];
        fRect.fRight = runs[1];
        runs += 2;
    } else {    // we're at the end of a line
        runs += 1;
        if (runs[0] < kRunTypeSentinel) { // valid Y value
            int intervals = runs[1];
            if (0 == intervals) {    // empty line
                fRect.fTop = runs[0];
                runs += 3;
            } else {
                fRect.fTop = fRect.fBottom;
            }

            fRect.fBottom = runs[0];
            assert_sentinel(runs[2], false);
            assert_sentinel(runs[3], false);
            fRect.fLeft = runs[2];
            fRect.fRight = runs[3];
            runs += 4;
        } else {    // end of rgn
            fDone = true;
        }
    }
    fRuns = runs;
}

SkRegion::Cliperator::Cliperator(const SkRegion& rgn, const SkIRect& clip)
        : fIter(rgn), fClip(clip), fDone(true) {
    const SkIRect& r = fIter.rect();

    while (!fIter.done()) {
        if (r.fTop >= clip.fBottom) {
            break;
        }
        if (fRect.intersect(clip, r)) {
            fDone = false;
            break;
        }
        fIter.next();
    }
}

void SkRegion::Cliperator::next() {
    if (fDone) {
        return;
    }

    const SkIRect& r = fIter.rect();

    fDone = true;
    fIter.next();
    while (!fIter.done()) {
        if (r.fTop >= fClip.fBottom) {
            break;
        }
        if (fRect.intersect(fClip, r)) {
            fDone = false;
            break;
        }
        fIter.next();
    }
}

///////////////////////////////////////////////////////////////////////////////

SkRegion::Spanerator::Spanerator(const SkRegion& rgn, int y, int left,
                                 int right) {
    SkDEBUGCODE(rgn.validate();)

    const SkIRect& r = rgn.getBounds();

    fDone = true;
    if (!rgn.isEmpty() && y >= r.fTop && y < r.fBottom &&
            right > r.fLeft && left < r.fRight) {
        if (rgn.isRect()) {
            if (left < r.fLeft) {
                left = r.fLeft;
            }
            if (right > r.fRight) {
                right = r.fRight;
            }
            fLeft = left;
            fRight = right;
            fRuns = nullptr;    // means we're a rect, not a rgn
            fDone = false;
        } else {
            const SkRegion::RunType* runs = rgn.fRunHead->findScanline(y);
            runs += 2;  // skip Bottom and IntervalCount
            for (;;) {
                // runs[0..1] is to the right of the span, so we're done
                if (runs[0] >= right) {
                    break;
                }
                // runs[0..1] is to the left of the span, so continue
                if (runs[1] <= left) {
                    runs += 2;
                    continue;
                }
                // runs[0..1] intersects the span
                fRuns = runs;
                fLeft = left;
                fRight = right;
                fDone = false;
                break;
            }
        }
    }
}

bool SkRegion::Spanerator::next(int* left, int* right) {
    if (fDone) {
        return false;
    }

    if (fRuns == nullptr) {   // we're a rect
        fDone = true;   // ok, now we're done
        if (left) {
            *left = fLeft;
        }
        if (right) {
            *right = fRight;
        }
        return true;    // this interval is legal
    }

    const SkRegion::RunType* runs = fRuns;

    if (runs[0] >= fRight) {
        fDone = true;
        return false;
    }

    SkASSERT(runs[1] > fLeft);

    if (left) {
        *left = SkMax32(fLeft, runs[0]);
    }
    if (right) {
        *right = SkMin32(fRight, runs[1]);
    }
    fRuns = runs + 2;
    return true;
}

///////////////////////////////////////////////////////////////////////////////

#ifdef SK_DEBUG

bool SkRegion::debugSetRuns(const RunType runs[], int count) {
    // we need to make a copy, since the real method may modify the array, and
    // so it cannot be const.

    SkAutoTArray<RunType> storage(count);
    memcpy(storage.get(), runs, count * sizeof(RunType));
    return this->setRuns(storage.get(), count);
}

#endif<|MERGE_RESOLUTION|>--- conflicted
+++ resolved
@@ -1218,17 +1218,10 @@
             tmp.fRunHead = SkRegion_gRectRunHeadPtr;
         } else {
             int32_t ySpanCount, intervalCount;
-<<<<<<< HEAD
-            if (buffer.readS32(&ySpanCount) && buffer.readS32(&intervalCount) &&
-                intervalCount > 1) {
-                tmp.allocateRuns(count, ySpanCount, intervalCount);
-                buffer.read(tmp.fRunHead->writable_runs(), count * sizeof(RunType));
-=======
             if (!buffer.readS32(&ySpanCount) ||
                 !buffer.readS32(&intervalCount) ||
                 buffer.available() < count * sizeof(int32_t)) {
                 return 0;
->>>>>>> a17af05f
             }
             if (!validate_run((const int32_t*)((const char*)storage + buffer.pos()), count,
                               tmp.fBounds, ySpanCount, intervalCount)) {
