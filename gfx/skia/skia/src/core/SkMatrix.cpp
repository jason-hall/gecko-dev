/*
 * Copyright 2006 The Android Open Source Project
 *
 * Use of this source code is governed by a BSD-style license that can be
 * found in the LICENSE file.
 */

#include "SkFloatBits.h"
#include "SkMatrix.h"
#include "SkNx.h"
#include "SkPaint.h"
#include "SkRSXform.h"
#include "SkString.h"
#include <stddef.h>

static void normalize_perspective(SkScalar mat[9]) {
    // If it was interesting to never store the last element, we could divide all 8 other
    // elements here by the 9th, making it 1.0...
    //
    // When SkScalar was SkFixed, we would sometimes rescale the entire matrix to keep its
    // component values from getting too large. This is not a concern when using floats/doubles,
    // so we do nothing now.

    // Disable this for now, but it could be enabled.
#if 0
    if (0 == mat[SkMatrix::kMPersp0] && 0 == mat[SkMatrix::kMPersp1]) {
        SkScalar p2 = mat[SkMatrix::kMPersp2];
        if (p2 != 0 && p2 != 1) {
            double inv = 1.0 / p2;
            for (int i = 0; i < 6; ++i) {
                mat[i] = SkDoubleToScalar(mat[i] * inv);
            }
            mat[SkMatrix::kMPersp2] = 1;
        }
    }
#endif
}

// In a few places, we performed the following
//      a * b + c * d + e
// as
//      a * b + (c * d + e)
//
// sdot and scross are indended to capture these compound operations into a
// function, with an eye toward considering upscaling the intermediates to
// doubles for more precision (as we do in concat and invert).
//
// However, these few lines that performed the last add before the "dot", cause
// tiny image differences, so we guard that change until we see the impact on
// chrome's layouttests.
//
#define SK_LEGACY_MATRIX_MATH_ORDER

static inline float SkDoubleToFloat(double x) {
    return static_cast<float>(x);
}

/*      [scale-x    skew-x      trans-x]   [X]   [X']
        [skew-y     scale-y     trans-y] * [Y] = [Y']
        [persp-0    persp-1     persp-2]   [1]   [1 ]
*/

void SkMatrix::reset() {
    fMat[kMScaleX] = fMat[kMScaleY] = fMat[kMPersp2] = 1;
    fMat[kMSkewX]  = fMat[kMSkewY] =
    fMat[kMTransX] = fMat[kMTransY] =
    fMat[kMPersp0] = fMat[kMPersp1] = 0;
    this->setTypeMask(kIdentity_Mask | kRectStaysRect_Mask);
}

void SkMatrix::set9(const SkScalar buffer[]) {
    memcpy(fMat, buffer, 9 * sizeof(SkScalar));
    normalize_perspective(fMat);
    this->setTypeMask(kUnknown_Mask);
}

void SkMatrix::setAffine(const SkScalar buffer[]) {
    fMat[kMScaleX] = buffer[kAScaleX];
    fMat[kMSkewX]  = buffer[kASkewX];
    fMat[kMTransX] = buffer[kATransX];
    fMat[kMSkewY]  = buffer[kASkewY];
    fMat[kMScaleY] = buffer[kAScaleY];
    fMat[kMTransY] = buffer[kATransY];
    fMat[kMPersp0] = 0;
    fMat[kMPersp1] = 0;
    fMat[kMPersp2] = 1;
    this->setTypeMask(kUnknown_Mask);
}

// this guy aligns with the masks, so we can compute a mask from a varaible 0/1
enum {
    kTranslate_Shift,
    kScale_Shift,
    kAffine_Shift,
    kPerspective_Shift,
    kRectStaysRect_Shift
};

static const int32_t kScalar1Int = 0x3f800000;

uint8_t SkMatrix::computePerspectiveTypeMask() const {
    // Benchmarking suggests that replacing this set of SkScalarAs2sCompliment
    // is a win, but replacing those below is not. We don't yet understand
    // that result.
    if (fMat[kMPersp0] != 0 || fMat[kMPersp1] != 0 || fMat[kMPersp2] != 1) {
        // If this is a perspective transform, we return true for all other
        // transform flags - this does not disable any optimizations, respects
        // the rule that the type mask must be conservative, and speeds up
        // type mask computation.
        return SkToU8(kORableMasks);
    }

    return SkToU8(kOnlyPerspectiveValid_Mask | kUnknown_Mask);
}

uint8_t SkMatrix::computeTypeMask() const {
    unsigned mask = 0;

    if (fMat[kMPersp0] != 0 || fMat[kMPersp1] != 0 || fMat[kMPersp2] != 1) {
        // Once it is determined that that this is a perspective transform,
        // all other flags are moot as far as optimizations are concerned.
        return SkToU8(kORableMasks);
    }

    if (fMat[kMTransX] != 0 || fMat[kMTransY] != 0) {
        mask |= kTranslate_Mask;
    }

    int m00 = SkScalarAs2sCompliment(fMat[SkMatrix::kMScaleX]);
    int m01 = SkScalarAs2sCompliment(fMat[SkMatrix::kMSkewX]);
    int m10 = SkScalarAs2sCompliment(fMat[SkMatrix::kMSkewY]);
    int m11 = SkScalarAs2sCompliment(fMat[SkMatrix::kMScaleY]);

    if (m01 | m10) {
        // The skew components may be scale-inducing, unless we are dealing
        // with a pure rotation.  Testing for a pure rotation is expensive,
        // so we opt for being conservative by always setting the scale bit.
        // along with affine.
        // By doing this, we are also ensuring that matrices have the same
        // type masks as their inverses.
        mask |= kAffine_Mask | kScale_Mask;

        // For rectStaysRect, in the affine case, we only need check that
        // the primary diagonal is all zeros and that the secondary diagonal
        // is all non-zero.

        // map non-zero to 1
        m01 = m01 != 0;
        m10 = m10 != 0;

        int dp0 = 0 == (m00 | m11) ;  // true if both are 0
        int ds1 = m01 & m10;        // true if both are 1

        mask |= (dp0 & ds1) << kRectStaysRect_Shift;
    } else {
        // Only test for scale explicitly if not affine, since affine sets the
        // scale bit.
        if ((m00 ^ kScalar1Int) | (m11 ^ kScalar1Int)) {
            mask |= kScale_Mask;
        }

        // Not affine, therefore we already know secondary diagonal is
        // all zeros, so we just need to check that primary diagonal is
        // all non-zero.

        // map non-zero to 1
        m00 = m00 != 0;
        m11 = m11 != 0;

        // record if the (p)rimary diagonal is all non-zero
        mask |= (m00 & m11) << kRectStaysRect_Shift;
    }

    return SkToU8(mask);
}

///////////////////////////////////////////////////////////////////////////////

bool operator==(const SkMatrix& a, const SkMatrix& b) {
    const SkScalar* SK_RESTRICT ma = a.fMat;
    const SkScalar* SK_RESTRICT mb = b.fMat;

    return  ma[0] == mb[0] && ma[1] == mb[1] && ma[2] == mb[2] &&
            ma[3] == mb[3] && ma[4] == mb[4] && ma[5] == mb[5] &&
            ma[6] == mb[6] && ma[7] == mb[7] && ma[8] == mb[8];
}

///////////////////////////////////////////////////////////////////////////////

// helper function to determine if upper-left 2x2 of matrix is degenerate
static inline bool is_degenerate_2x2(SkScalar scaleX, SkScalar skewX,
                                     SkScalar skewY,  SkScalar scaleY) {
    SkScalar perp_dot = scaleX*scaleY - skewX*skewY;
    return SkScalarNearlyZero(perp_dot, SK_ScalarNearlyZero*SK_ScalarNearlyZero);
}

///////////////////////////////////////////////////////////////////////////////

bool SkMatrix::isSimilarity(SkScalar tol) const {
    // if identity or translate matrix
    TypeMask mask = this->getType();
    if (mask <= kTranslate_Mask) {
        return true;
    }
    if (mask & kPerspective_Mask) {
        return false;
    }

    SkScalar mx = fMat[kMScaleX];
    SkScalar my = fMat[kMScaleY];
    // if no skew, can just compare scale factors
    if (!(mask & kAffine_Mask)) {
        return !SkScalarNearlyZero(mx) && SkScalarNearlyEqual(SkScalarAbs(mx), SkScalarAbs(my));
    }
    SkScalar sx = fMat[kMSkewX];
    SkScalar sy = fMat[kMSkewY];

    if (is_degenerate_2x2(mx, sx, sy, my)) {
        return false;
    }

    // upper 2x2 is rotation/reflection + uniform scale if basis vectors
    // are 90 degree rotations of each other
    return (SkScalarNearlyEqual(mx, my, tol) && SkScalarNearlyEqual(sx, -sy, tol))
        || (SkScalarNearlyEqual(mx, -my, tol) && SkScalarNearlyEqual(sx, sy, tol));
}

bool SkMatrix::preservesRightAngles(SkScalar tol) const {
    TypeMask mask = this->getType();

    if (mask <= kTranslate_Mask) {
        // identity, translate and/or scale
        return true;
    }
    if (mask & kPerspective_Mask) {
        return false;
    }

    SkASSERT(mask & (kAffine_Mask | kScale_Mask));

    SkScalar mx = fMat[kMScaleX];
    SkScalar my = fMat[kMScaleY];
    SkScalar sx = fMat[kMSkewX];
    SkScalar sy = fMat[kMSkewY];

    if (is_degenerate_2x2(mx, sx, sy, my)) {
        return false;
    }

    // upper 2x2 is scale + rotation/reflection if basis vectors are orthogonal
    SkVector vec[2];
    vec[0].set(mx, sy);
    vec[1].set(sx, my);

    return SkScalarNearlyZero(vec[0].dot(vec[1]), SkScalarSquare(tol));
}

///////////////////////////////////////////////////////////////////////////////

static inline SkScalar sdot(SkScalar a, SkScalar b, SkScalar c, SkScalar d) {
    return a * b + c * d;
}

static inline SkScalar sdot(SkScalar a, SkScalar b, SkScalar c, SkScalar d,
                             SkScalar e, SkScalar f) {
    return a * b + c * d + e * f;
}

static inline SkScalar scross(SkScalar a, SkScalar b, SkScalar c, SkScalar d) {
    return a * b - c * d;
}

void SkMatrix::setTranslate(SkScalar dx, SkScalar dy) {
    if ((dx != 0) | (dy != 0)) {
        fMat[kMTransX] = dx;
        fMat[kMTransY] = dy;

        fMat[kMScaleX] = fMat[kMScaleY] = fMat[kMPersp2] = 1;
        fMat[kMSkewX]  = fMat[kMSkewY] =
        fMat[kMPersp0] = fMat[kMPersp1] = 0;

        this->setTypeMask(kTranslate_Mask | kRectStaysRect_Mask);
    } else {
        this->reset();
    }
}

void SkMatrix::preTranslate(SkScalar dx, SkScalar dy) {
    const unsigned mask = this->getType();

<<<<<<< HEAD
    if (fTypeMask <= kTranslate_Mask) {
        fMat[kMTransX] += dx;
        fMat[kMTransY] += dy;
        this->setTypeMask((fMat[kMTransX] != 0 || fMat[kMTransY] != 0) ? kTranslate_Mask
                                                                       : kIdentity_Mask);
    } else if (this->hasPerspective()) {
=======
    if (mask <= kTranslate_Mask) {
        fMat[kMTransX] += dx;
        fMat[kMTransY] += dy;
    } else if (mask & kPerspective_Mask) {
>>>>>>> a17af05f
        SkMatrix    m;
        m.setTranslate(dx, dy);
        this->preConcat(m);
        return;
    } else {
        fMat[kMTransX] += sdot(fMat[kMScaleX], dx, fMat[kMSkewX], dy);
        fMat[kMTransY] += sdot(fMat[kMSkewY], dx, fMat[kMScaleY], dy);
    }
    this->updateTranslateMask();
}

void SkMatrix::postTranslate(SkScalar dx, SkScalar dy) {
    if (this->hasPerspective()) {
        SkMatrix    m;
        m.setTranslate(dx, dy);
        this->postConcat(m);
    } else {
        fMat[kMTransX] += dx;
        fMat[kMTransY] += dy;
        this->updateTranslateMask();
    }
}

///////////////////////////////////////////////////////////////////////////////

void SkMatrix::setScale(SkScalar sx, SkScalar sy, SkScalar px, SkScalar py) {
    if (1 == sx && 1 == sy) {
        this->reset();
    } else {
        this->setScaleTranslate(sx, sy, px - sx * px, py - sy * py);
    }
}

void SkMatrix::setScale(SkScalar sx, SkScalar sy) {
    if (1 == sx && 1 == sy) {
        this->reset();
    } else {
        fMat[kMScaleX] = sx;
        fMat[kMScaleY] = sy;
        fMat[kMPersp2] = 1;

        fMat[kMTransX] = fMat[kMTransY] =
        fMat[kMSkewX]  = fMat[kMSkewY] =
        fMat[kMPersp0] = fMat[kMPersp1] = 0;

        this->setTypeMask(kScale_Mask | kRectStaysRect_Mask);
    }
}

bool SkMatrix::setIDiv(int divx, int divy) {
    if (!divx || !divy) {
        return false;
    }
    this->setScale(SkScalarInvert(divx), SkScalarInvert(divy));
    return true;
}

void SkMatrix::preScale(SkScalar sx, SkScalar sy, SkScalar px, SkScalar py) {
    if (1 == sx && 1 == sy) {
        return;
    }

    SkMatrix    m;
    m.setScale(sx, sy, px, py);
    this->preConcat(m);
}

void SkMatrix::preScale(SkScalar sx, SkScalar sy) {
    if (1 == sx && 1 == sy) {
        return;
    }

    // the assumption is that these multiplies are very cheap, and that
    // a full concat and/or just computing the matrix type is more expensive.
    // Also, the fixed-point case checks for overflow, but the float doesn't,
    // so we can get away with these blind multiplies.

    fMat[kMScaleX] *= sx;
    fMat[kMSkewY]  *= sx;
    fMat[kMPersp0] *= sx;

    fMat[kMSkewX]  *= sy;
    fMat[kMScaleY] *= sy;
    fMat[kMPersp1] *= sy;

    // Attempt to simplify our type when applying an inverse scale.
    // TODO: The persp/affine preconditions are in place to keep the mask consistent with
    //       what computeTypeMask() would produce (persp/skew always implies kScale).
    //       We should investigate whether these flag dependencies are truly needed.
    if (fMat[kMScaleX] == 1 && fMat[kMScaleY] == 1
        && !(fTypeMask & (kPerspective_Mask | kAffine_Mask))) {
        this->clearTypeMask(kScale_Mask);
    } else {
        this->orTypeMask(kScale_Mask);
    }
}

void SkMatrix::postScale(SkScalar sx, SkScalar sy, SkScalar px, SkScalar py) {
    if (1 == sx && 1 == sy) {
        return;
    }
    SkMatrix    m;
    m.setScale(sx, sy, px, py);
    this->postConcat(m);
}

void SkMatrix::postScale(SkScalar sx, SkScalar sy) {
    if (1 == sx && 1 == sy) {
        return;
    }
    SkMatrix    m;
    m.setScale(sx, sy);
    this->postConcat(m);
}

// this guy perhaps can go away, if we have a fract/high-precision way to
// scale matrices
bool SkMatrix::postIDiv(int divx, int divy) {
    if (divx == 0 || divy == 0) {
        return false;
    }

    const float invX = 1.f / divx;
    const float invY = 1.f / divy;

    fMat[kMScaleX] *= invX;
    fMat[kMSkewX]  *= invX;
    fMat[kMTransX] *= invX;

    fMat[kMScaleY] *= invY;
    fMat[kMSkewY]  *= invY;
    fMat[kMTransY] *= invY;

    this->setTypeMask(kUnknown_Mask);
    return true;
}

////////////////////////////////////////////////////////////////////////////////////

void SkMatrix::setSinCos(SkScalar sinV, SkScalar cosV, SkScalar px, SkScalar py) {
    const SkScalar oneMinusCosV = 1 - cosV;

    fMat[kMScaleX]  = cosV;
    fMat[kMSkewX]   = -sinV;
    fMat[kMTransX]  = sdot(sinV, py, oneMinusCosV, px);

    fMat[kMSkewY]   = sinV;
    fMat[kMScaleY]  = cosV;
    fMat[kMTransY]  = sdot(-sinV, px, oneMinusCosV, py);

    fMat[kMPersp0] = fMat[kMPersp1] = 0;
    fMat[kMPersp2] = 1;

    this->setTypeMask(kUnknown_Mask | kOnlyPerspectiveValid_Mask);
}

SkMatrix& SkMatrix::setRSXform(const SkRSXform& xform) {
    fMat[kMScaleX]  = xform.fSCos;
    fMat[kMSkewX]   = -xform.fSSin;
    fMat[kMTransX]  = xform.fTx;

    fMat[kMSkewY]   = xform.fSSin;
    fMat[kMScaleY]  = xform.fSCos;
    fMat[kMTransY]  = xform.fTy;

    fMat[kMPersp0] = fMat[kMPersp1] = 0;
    fMat[kMPersp2] = 1;

    this->setTypeMask(kUnknown_Mask | kOnlyPerspectiveValid_Mask);
    return *this;
}

void SkMatrix::setSinCos(SkScalar sinV, SkScalar cosV) {
    fMat[kMScaleX]  = cosV;
    fMat[kMSkewX]   = -sinV;
    fMat[kMTransX]  = 0;

    fMat[kMSkewY]   = sinV;
    fMat[kMScaleY]  = cosV;
    fMat[kMTransY]  = 0;

    fMat[kMPersp0] = fMat[kMPersp1] = 0;
    fMat[kMPersp2] = 1;

    this->setTypeMask(kUnknown_Mask | kOnlyPerspectiveValid_Mask);
}

void SkMatrix::setRotate(SkScalar degrees, SkScalar px, SkScalar py) {
    SkScalar sinV, cosV;
    sinV = SkScalarSinCos(SkDegreesToRadians(degrees), &cosV);
    this->setSinCos(sinV, cosV, px, py);
}

void SkMatrix::setRotate(SkScalar degrees) {
    SkScalar sinV, cosV;
    sinV = SkScalarSinCos(SkDegreesToRadians(degrees), &cosV);
    this->setSinCos(sinV, cosV);
}

void SkMatrix::preRotate(SkScalar degrees, SkScalar px, SkScalar py) {
    SkMatrix    m;
    m.setRotate(degrees, px, py);
    this->preConcat(m);
}

void SkMatrix::preRotate(SkScalar degrees) {
    SkMatrix    m;
    m.setRotate(degrees);
    this->preConcat(m);
}

void SkMatrix::postRotate(SkScalar degrees, SkScalar px, SkScalar py) {
    SkMatrix    m;
    m.setRotate(degrees, px, py);
    this->postConcat(m);
}

void SkMatrix::postRotate(SkScalar degrees) {
    SkMatrix    m;
    m.setRotate(degrees);
    this->postConcat(m);
}

////////////////////////////////////////////////////////////////////////////////////

void SkMatrix::setSkew(SkScalar sx, SkScalar sy, SkScalar px, SkScalar py) {
    fMat[kMScaleX]  = 1;
    fMat[kMSkewX]   = sx;
    fMat[kMTransX]  = -sx * py;

    fMat[kMSkewY]   = sy;
    fMat[kMScaleY]  = 1;
    fMat[kMTransY]  = -sy * px;

    fMat[kMPersp0] = fMat[kMPersp1] = 0;
    fMat[kMPersp2] = 1;

    this->setTypeMask(kUnknown_Mask | kOnlyPerspectiveValid_Mask);
}

void SkMatrix::setSkew(SkScalar sx, SkScalar sy) {
    fMat[kMScaleX]  = 1;
    fMat[kMSkewX]   = sx;
    fMat[kMTransX]  = 0;

    fMat[kMSkewY]   = sy;
    fMat[kMScaleY]  = 1;
    fMat[kMTransY]  = 0;

    fMat[kMPersp0] = fMat[kMPersp1] = 0;
    fMat[kMPersp2] = 1;

    this->setTypeMask(kUnknown_Mask | kOnlyPerspectiveValid_Mask);
}

void SkMatrix::preSkew(SkScalar sx, SkScalar sy, SkScalar px, SkScalar py) {
    SkMatrix    m;
    m.setSkew(sx, sy, px, py);
    this->preConcat(m);
}

void SkMatrix::preSkew(SkScalar sx, SkScalar sy) {
    SkMatrix    m;
    m.setSkew(sx, sy);
    this->preConcat(m);
}

void SkMatrix::postSkew(SkScalar sx, SkScalar sy, SkScalar px, SkScalar py) {
    SkMatrix    m;
    m.setSkew(sx, sy, px, py);
    this->postConcat(m);
}

void SkMatrix::postSkew(SkScalar sx, SkScalar sy) {
    SkMatrix    m;
    m.setSkew(sx, sy);
    this->postConcat(m);
}

///////////////////////////////////////////////////////////////////////////////

bool SkMatrix::setRectToRect(const SkRect& src, const SkRect& dst, ScaleToFit align) {
    if (src.isEmpty()) {
        this->reset();
        return false;
    }

    if (dst.isEmpty()) {
        sk_bzero(fMat, 8 * sizeof(SkScalar));
        fMat[kMPersp2] = 1;
        this->setTypeMask(kScale_Mask | kRectStaysRect_Mask);
    } else {
        SkScalar    tx, sx = dst.width() / src.width();
        SkScalar    ty, sy = dst.height() / src.height();
        bool        xLarger = false;

        if (align != kFill_ScaleToFit) {
            if (sx > sy) {
                xLarger = true;
                sx = sy;
            } else {
                sy = sx;
            }
        }

        tx = dst.fLeft - src.fLeft * sx;
        ty = dst.fTop - src.fTop * sy;
        if (align == kCenter_ScaleToFit || align == kEnd_ScaleToFit) {
            SkScalar diff;

            if (xLarger) {
                diff = dst.width() - src.width() * sy;
            } else {
                diff = dst.height() - src.height() * sy;
            }

            if (align == kCenter_ScaleToFit) {
                diff = SkScalarHalf(diff);
            }

            if (xLarger) {
                tx += diff;
            } else {
                ty += diff;
            }
        }

        this->setScaleTranslate(sx, sy, tx, ty);
    }
    return true;
}

///////////////////////////////////////////////////////////////////////////////

static inline float muladdmul(float a, float b, float c, float d) {
    return SkDoubleToFloat((double)a * b + (double)c * d);
}

static inline float rowcol3(const float row[], const float col[]) {
    return row[0] * col[0] + row[1] * col[3] + row[2] * col[6];
}

static bool only_scale_and_translate(unsigned mask) {
    return 0 == (mask & (SkMatrix::kAffine_Mask | SkMatrix::kPerspective_Mask));
}

void SkMatrix::setConcat(const SkMatrix& a, const SkMatrix& b) {
    TypeMask aType = a.getType();
    TypeMask bType = b.getType();

    if (a.isTriviallyIdentity()) {
        *this = b;
    } else if (b.isTriviallyIdentity()) {
        *this = a;
    } else if (only_scale_and_translate(aType | bType)) {
        this->setScaleTranslate(a.fMat[kMScaleX] * b.fMat[kMScaleX],
                                a.fMat[kMScaleY] * b.fMat[kMScaleY],
                                a.fMat[kMScaleX] * b.fMat[kMTransX] + a.fMat[kMTransX],
                                a.fMat[kMScaleY] * b.fMat[kMTransY] + a.fMat[kMTransY]);
    } else {
        SkMatrix tmp;

        if ((aType | bType) & kPerspective_Mask) {
            tmp.fMat[kMScaleX] = rowcol3(&a.fMat[0], &b.fMat[0]);
            tmp.fMat[kMSkewX]  = rowcol3(&a.fMat[0], &b.fMat[1]);
            tmp.fMat[kMTransX] = rowcol3(&a.fMat[0], &b.fMat[2]);
            tmp.fMat[kMSkewY]  = rowcol3(&a.fMat[3], &b.fMat[0]);
            tmp.fMat[kMScaleY] = rowcol3(&a.fMat[3], &b.fMat[1]);
            tmp.fMat[kMTransY] = rowcol3(&a.fMat[3], &b.fMat[2]);
            tmp.fMat[kMPersp0] = rowcol3(&a.fMat[6], &b.fMat[0]);
            tmp.fMat[kMPersp1] = rowcol3(&a.fMat[6], &b.fMat[1]);
            tmp.fMat[kMPersp2] = rowcol3(&a.fMat[6], &b.fMat[2]);

            normalize_perspective(tmp.fMat);
            tmp.setTypeMask(kUnknown_Mask);
        } else {
            tmp.fMat[kMScaleX] = muladdmul(a.fMat[kMScaleX],
                                           b.fMat[kMScaleX],
                                           a.fMat[kMSkewX],
                                           b.fMat[kMSkewY]);

            tmp.fMat[kMSkewX]  = muladdmul(a.fMat[kMScaleX],
                                           b.fMat[kMSkewX],
                                           a.fMat[kMSkewX],
                                           b.fMat[kMScaleY]);

            tmp.fMat[kMTransX] = muladdmul(a.fMat[kMScaleX],
                                           b.fMat[kMTransX],
                                           a.fMat[kMSkewX],
                                           b.fMat[kMTransY]) + a.fMat[kMTransX];

            tmp.fMat[kMSkewY]  = muladdmul(a.fMat[kMSkewY],
                                           b.fMat[kMScaleX],
                                           a.fMat[kMScaleY],
                                           b.fMat[kMSkewY]);

            tmp.fMat[kMScaleY] = muladdmul(a.fMat[kMSkewY],
                                           b.fMat[kMSkewX],
                                           a.fMat[kMScaleY],
                                           b.fMat[kMScaleY]);

            tmp.fMat[kMTransY] = muladdmul(a.fMat[kMSkewY],
                                           b.fMat[kMTransX],
                                           a.fMat[kMScaleY],
                                           b.fMat[kMTransY]) + a.fMat[kMTransY];

            tmp.fMat[kMPersp0] = 0;
            tmp.fMat[kMPersp1] = 0;
            tmp.fMat[kMPersp2] = 1;
            //SkDebugf("Concat mat non-persp type: %d\n", tmp.getType());
            //SkASSERT(!(tmp.getType() & kPerspective_Mask));
            tmp.setTypeMask(kUnknown_Mask | kOnlyPerspectiveValid_Mask);
        }
        *this = tmp;
    }
}

void SkMatrix::preConcat(const SkMatrix& mat) {
    // check for identity first, so we don't do a needless copy of ourselves
    // to ourselves inside setConcat()
    if(!mat.isIdentity()) {
        this->setConcat(*this, mat);
    }
}

void SkMatrix::postConcat(const SkMatrix& mat) {
    // check for identity first, so we don't do a needless copy of ourselves
    // to ourselves inside setConcat()
    if (!mat.isIdentity()) {
        this->setConcat(mat, *this);
    }
}

///////////////////////////////////////////////////////////////////////////////

/*  Matrix inversion is very expensive, but also the place where keeping
    precision may be most important (here and matrix concat). Hence to avoid
    bitmap blitting artifacts when walking the inverse, we use doubles for
    the intermediate math, even though we know that is more expensive.
 */

static inline SkScalar scross_dscale(SkScalar a, SkScalar b,
                                     SkScalar c, SkScalar d, double scale) {
    return SkDoubleToScalar(scross(a, b, c, d) * scale);
}

static inline double dcross(double a, double b, double c, double d) {
    return a * b - c * d;
}

static inline SkScalar dcross_dscale(double a, double b,
                                     double c, double d, double scale) {
    return SkDoubleToScalar(dcross(a, b, c, d) * scale);
}

static double sk_inv_determinant(const float mat[9], int isPerspective) {
    double det;

    if (isPerspective) {
        det = mat[SkMatrix::kMScaleX] *
              dcross(mat[SkMatrix::kMScaleY], mat[SkMatrix::kMPersp2],
                     mat[SkMatrix::kMTransY], mat[SkMatrix::kMPersp1])
              +
              mat[SkMatrix::kMSkewX]  *
              dcross(mat[SkMatrix::kMTransY], mat[SkMatrix::kMPersp0],
                     mat[SkMatrix::kMSkewY],  mat[SkMatrix::kMPersp2])
              +
              mat[SkMatrix::kMTransX] *
              dcross(mat[SkMatrix::kMSkewY],  mat[SkMatrix::kMPersp1],
                     mat[SkMatrix::kMScaleY], mat[SkMatrix::kMPersp0]);
    } else {
        det = dcross(mat[SkMatrix::kMScaleX], mat[SkMatrix::kMScaleY],
                     mat[SkMatrix::kMSkewX], mat[SkMatrix::kMSkewY]);
    }

    // Since the determinant is on the order of the cube of the matrix members,
    // compare to the cube of the default nearly-zero constant (although an
    // estimate of the condition number would be better if it wasn't so expensive).
    if (SkScalarNearlyZero((float)det, SK_ScalarNearlyZero * SK_ScalarNearlyZero * SK_ScalarNearlyZero)) {
        return 0;
    }
    return 1.0 / det;
}

void SkMatrix::SetAffineIdentity(SkScalar affine[6]) {
    affine[kAScaleX] = 1;
    affine[kASkewY] = 0;
    affine[kASkewX] = 0;
    affine[kAScaleY] = 1;
    affine[kATransX] = 0;
    affine[kATransY] = 0;
}

bool SkMatrix::asAffine(SkScalar affine[6]) const {
    if (this->hasPerspective()) {
        return false;
    }
    if (affine) {
        affine[kAScaleX] = this->fMat[kMScaleX];
        affine[kASkewY] = this->fMat[kMSkewY];
        affine[kASkewX] = this->fMat[kMSkewX];
        affine[kAScaleY] = this->fMat[kMScaleY];
        affine[kATransX] = this->fMat[kMTransX];
        affine[kATransY] = this->fMat[kMTransY];
    }
    return true;
}

void SkMatrix::ComputeInv(SkScalar dst[9], const SkScalar src[9], double invDet, bool isPersp) {
    SkASSERT(src != dst);
    SkASSERT(src && dst);

    if (isPersp) {
        dst[kMScaleX] = scross_dscale(src[kMScaleY], src[kMPersp2], src[kMTransY], src[kMPersp1], invDet);
        dst[kMSkewX]  = scross_dscale(src[kMTransX], src[kMPersp1], src[kMSkewX],  src[kMPersp2], invDet);
        dst[kMTransX] = scross_dscale(src[kMSkewX],  src[kMTransY], src[kMTransX], src[kMScaleY], invDet);

        dst[kMSkewY]  = scross_dscale(src[kMTransY], src[kMPersp0], src[kMSkewY],  src[kMPersp2], invDet);
        dst[kMScaleY] = scross_dscale(src[kMScaleX], src[kMPersp2], src[kMTransX], src[kMPersp0], invDet);
        dst[kMTransY] = scross_dscale(src[kMTransX], src[kMSkewY],  src[kMScaleX], src[kMTransY], invDet);

        dst[kMPersp0] = scross_dscale(src[kMSkewY],  src[kMPersp1], src[kMScaleY], src[kMPersp0], invDet);
        dst[kMPersp1] = scross_dscale(src[kMSkewX],  src[kMPersp0], src[kMScaleX], src[kMPersp1], invDet);
        dst[kMPersp2] = scross_dscale(src[kMScaleX], src[kMScaleY], src[kMSkewX],  src[kMSkewY],  invDet);
    } else {   // not perspective
        dst[kMScaleX] = SkDoubleToScalar(src[kMScaleY] * invDet);
        dst[kMSkewX]  = SkDoubleToScalar(-src[kMSkewX] * invDet);
        dst[kMTransX] = dcross_dscale(src[kMSkewX], src[kMTransY], src[kMScaleY], src[kMTransX], invDet);

        dst[kMSkewY]  = SkDoubleToScalar(-src[kMSkewY] * invDet);
        dst[kMScaleY] = SkDoubleToScalar(src[kMScaleX] * invDet);
        dst[kMTransY] = dcross_dscale(src[kMSkewY], src[kMTransX], src[kMScaleX], src[kMTransY], invDet);

        dst[kMPersp0] = 0;
        dst[kMPersp1] = 0;
        dst[kMPersp2] = 1;
    }
}

bool SkMatrix::invertNonIdentity(SkMatrix* inv) const {
    SkASSERT(!this->isIdentity());

    TypeMask mask = this->getType();

    if (0 == (mask & ~(kScale_Mask | kTranslate_Mask))) {
        bool invertible = true;
        if (inv) {
            if (mask & kScale_Mask) {
                SkScalar invX = fMat[kMScaleX];
                SkScalar invY = fMat[kMScaleY];
                if (0 == invX || 0 == invY) {
                    return false;
                }
                invX = SkScalarInvert(invX);
                invY = SkScalarInvert(invY);

                // Must be careful when writing to inv, since it may be the
                // same memory as this.

                inv->fMat[kMSkewX] = inv->fMat[kMSkewY] =
                inv->fMat[kMPersp0] = inv->fMat[kMPersp1] = 0;

                inv->fMat[kMScaleX] = invX;
                inv->fMat[kMScaleY] = invY;
                inv->fMat[kMPersp2] = 1;
                inv->fMat[kMTransX] = -fMat[kMTransX] * invX;
                inv->fMat[kMTransY] = -fMat[kMTransY] * invY;

                inv->setTypeMask(mask | kRectStaysRect_Mask);
            } else {
                // translate only
                inv->setTranslate(-fMat[kMTransX], -fMat[kMTransY]);
            }
        } else {    // inv is nullptr, just check if we're invertible
            if (!fMat[kMScaleX] || !fMat[kMScaleY]) {
                invertible = false;
            }
        }
        return invertible;
    }

    int    isPersp = mask & kPerspective_Mask;
    double invDet = sk_inv_determinant(fMat, isPersp);

    if (invDet == 0) { // underflow
        return false;
    }

    bool applyingInPlace = (inv == this);

    SkMatrix* tmp = inv;

    SkMatrix storage;
    if (applyingInPlace || nullptr == tmp) {
        tmp = &storage;     // we either need to avoid trampling memory or have no memory
    }

    ComputeInv(tmp->fMat, fMat, invDet, isPersp);
    if (!tmp->isFinite()) {
        return false;
    }

    tmp->setTypeMask(fTypeMask);

    if (applyingInPlace) {
        *inv = storage; // need to copy answer back
    }

    return true;
}

///////////////////////////////////////////////////////////////////////////////

void SkMatrix::Identity_pts(const SkMatrix& m, SkPoint dst[], const SkPoint src[], int count) {
    SkASSERT(m.getType() == 0);

    if (dst != src && count > 0) {
        memcpy(dst, src, count * sizeof(SkPoint));
    }
}

void SkMatrix::Trans_pts(const SkMatrix& m, SkPoint dst[], const SkPoint src[], int count) {
    SkASSERT(m.getType() <= SkMatrix::kTranslate_Mask);
    if (count > 0) {
        SkScalar tx = m.getTranslateX();
        SkScalar ty = m.getTranslateY();
        if (count & 1) {
            dst->fX = src->fX + tx;
            dst->fY = src->fY + ty;
            src += 1;
            dst += 1;
        }
        Sk4s trans4(tx, ty, tx, ty);
        count >>= 1;
        if (count & 1) {
            (Sk4s::Load(src) + trans4).store(dst);
            src += 2;
            dst += 2;
        }
        count >>= 1;
        for (int i = 0; i < count; ++i) {
            (Sk4s::Load(src+0) + trans4).store(dst+0);
            (Sk4s::Load(src+2) + trans4).store(dst+2);
            src += 4;
            dst += 4;
        }
    }
}

void SkMatrix::Scale_pts(const SkMatrix& m, SkPoint dst[], const SkPoint src[], int count) {
    SkASSERT(m.getType() <= (SkMatrix::kScale_Mask | SkMatrix::kTranslate_Mask));
    if (count > 0) {
        SkScalar tx = m.getTranslateX();
        SkScalar ty = m.getTranslateY();
        SkScalar sx = m.getScaleX();
        SkScalar sy = m.getScaleY();
        if (count & 1) {
            dst->fX = src->fX * sx + tx;
            dst->fY = src->fY * sy + ty;
            src += 1;
            dst += 1;
        }
        Sk4s trans4(tx, ty, tx, ty);
        Sk4s scale4(sx, sy, sx, sy);
        count >>= 1;
        if (count & 1) {
            (Sk4s::Load(src) * scale4 + trans4).store(dst);
            src += 2;
            dst += 2;
        }
        count >>= 1;
        for (int i = 0; i < count; ++i) {
            (Sk4s::Load(src+0) * scale4 + trans4).store(dst+0);
            (Sk4s::Load(src+2) * scale4 + trans4).store(dst+2);
            src += 4;
            dst += 4;
        }
    }
}

void SkMatrix::Persp_pts(const SkMatrix& m, SkPoint dst[],
                         const SkPoint src[], int count) {
    SkASSERT(m.hasPerspective());

    if (count > 0) {
        do {
            SkScalar sy = src->fY;
            SkScalar sx = src->fX;
            src += 1;

            SkScalar x = sdot(sx, m.fMat[kMScaleX], sy, m.fMat[kMSkewX])  + m.fMat[kMTransX];
            SkScalar y = sdot(sx, m.fMat[kMSkewY],  sy, m.fMat[kMScaleY]) + m.fMat[kMTransY];
#ifdef SK_LEGACY_MATRIX_MATH_ORDER
            SkScalar z = sx * m.fMat[kMPersp0] + (sy * m.fMat[kMPersp1] + m.fMat[kMPersp2]);
#else
            SkScalar z = sdot(sx, m.fMat[kMPersp0], sy, m.fMat[kMPersp1]) + m.fMat[kMPersp2];
#endif
            if (z) {
                z = SkScalarFastInvert(z);
            }

            dst->fY = y * z;
            dst->fX = x * z;
            dst += 1;
        } while (--count);
    }
}

void SkMatrix::Affine_vpts(const SkMatrix& m, SkPoint dst[], const SkPoint src[], int count) {
    SkASSERT(m.getType() != SkMatrix::kPerspective_Mask);
    if (count > 0) {
        SkScalar tx = m.getTranslateX();
        SkScalar ty = m.getTranslateY();
        SkScalar sx = m.getScaleX();
        SkScalar sy = m.getScaleY();
        SkScalar kx = m.getSkewX();
        SkScalar ky = m.getSkewY();
        if (count & 1) {
            dst->set(src->fX * sx + src->fY * kx + tx,
                     src->fX * ky + src->fY * sy + ty);
            src += 1;
            dst += 1;
        }
        Sk4s trans4(tx, ty, tx, ty);
        Sk4s scale4(sx, sy, sx, sy);
        Sk4s  skew4(kx, ky, kx, ky);    // applied to swizzle of src4
        count >>= 1;
        for (int i = 0; i < count; ++i) {
            Sk4s src4 = Sk4s::Load(src);
            Sk4s swz4 = SkNx_shuffle<1,0,3,2>(src4);  // y0 x0, y1 x1
            (src4 * scale4 + swz4 * skew4 + trans4).store(dst);
            src += 2;
            dst += 2;
        }
    }
}

const SkMatrix::MapPtsProc SkMatrix::gMapPtsProcs[] = {
    SkMatrix::Identity_pts, SkMatrix::Trans_pts,
    SkMatrix::Scale_pts,    SkMatrix::Scale_pts,
    SkMatrix::Affine_vpts,  SkMatrix::Affine_vpts,
    SkMatrix::Affine_vpts,  SkMatrix::Affine_vpts,
    // repeat the persp proc 8 times
    SkMatrix::Persp_pts,    SkMatrix::Persp_pts,
    SkMatrix::Persp_pts,    SkMatrix::Persp_pts,
    SkMatrix::Persp_pts,    SkMatrix::Persp_pts,
    SkMatrix::Persp_pts,    SkMatrix::Persp_pts
};

///////////////////////////////////////////////////////////////////////////////

void SkMatrix::mapHomogeneousPoints(SkScalar dst[], const SkScalar src[], int count) const {
    SkASSERT((dst && src && count > 0) || 0 == count);
    // no partial overlap
    SkASSERT(src == dst || &dst[3*count] <= &src[0] || &src[3*count] <= &dst[0]);

    if (count > 0) {
        if (this->isIdentity()) {
            memcpy(dst, src, 3*count*sizeof(SkScalar));
            return;
        }
        do {
            SkScalar sx = src[0];
            SkScalar sy = src[1];
            SkScalar sw = src[2];
            src += 3;

            SkScalar x = sdot(sx, fMat[kMScaleX], sy, fMat[kMSkewX],  sw, fMat[kMTransX]);
            SkScalar y = sdot(sx, fMat[kMSkewY],  sy, fMat[kMScaleY], sw, fMat[kMTransY]);
            SkScalar w = sdot(sx, fMat[kMPersp0], sy, fMat[kMPersp1], sw, fMat[kMPersp2]);

            dst[0] = x;
            dst[1] = y;
            dst[2] = w;
            dst += 3;
        } while (--count);
    }
}

///////////////////////////////////////////////////////////////////////////////

void SkMatrix::mapVectors(SkPoint dst[], const SkPoint src[], int count) const {
    if (this->hasPerspective()) {
        SkPoint origin;

        MapXYProc proc = this->getMapXYProc();
        proc(*this, 0, 0, &origin);

        for (int i = count - 1; i >= 0; --i) {
            SkPoint tmp;

            proc(*this, src[i].fX, src[i].fY, &tmp);
            dst[i].set(tmp.fX - origin.fX, tmp.fY - origin.fY);
        }
    } else {
        SkMatrix tmp = *this;

        tmp.fMat[kMTransX] = tmp.fMat[kMTransY] = 0;
        tmp.clearTypeMask(kTranslate_Mask);
        tmp.mapPoints(dst, src, count);
    }
}

static Sk4f sort_as_rect(const Sk4f& ltrb) {
    Sk4f rblt(ltrb[2], ltrb[3], ltrb[0], ltrb[1]);
    Sk4f min = Sk4f::Min(ltrb, rblt);
    Sk4f max = Sk4f::Max(ltrb, rblt);
    // We can extract either pair [0,1] or [2,3] from min and max and be correct, but on
    // ARM this sequence generates the fastest (a single instruction).
    return Sk4f(min[2], min[3], max[0], max[1]);
}

void SkMatrix::mapRectScaleTranslate(SkRect* dst, const SkRect& src) const {
    SkASSERT(dst);
    SkASSERT(this->isScaleTranslate());

    SkScalar sx = fMat[kMScaleX];
    SkScalar sy = fMat[kMScaleY];
    SkScalar tx = fMat[kMTransX];
    SkScalar ty = fMat[kMTransY];
    Sk4f scale(sx, sy, sx, sy);
    Sk4f trans(tx, ty, tx, ty);
    sort_as_rect(Sk4f::Load(&src.fLeft) * scale + trans).store(&dst->fLeft);
}

bool SkMatrix::mapRect(SkRect* dst, const SkRect& src) const {
    SkASSERT(dst);

    if (this->getType() <= kTranslate_Mask) {
        SkScalar tx = fMat[kMTransX];
        SkScalar ty = fMat[kMTransY];
        Sk4f trans(tx, ty, tx, ty);
        sort_as_rect(Sk4f::Load(&src.fLeft) + trans).store(&dst->fLeft);
        return true;
    }
    if (this->isScaleTranslate()) {
        this->mapRectScaleTranslate(dst, src);
        return true;
    } else {
        SkPoint quad[4];

        src.toQuad(quad);
        this->mapPoints(quad, quad, 4);
        dst->set(quad, 4);
        return false;
    }
}

SkScalar SkMatrix::mapRadius(SkScalar radius) const {
    SkVector    vec[2];

    vec[0].set(radius, 0);
    vec[1].set(0, radius);
    this->mapVectors(vec, 2);

    SkScalar d0 = vec[0].length();
    SkScalar d1 = vec[1].length();

    // return geometric mean
    return SkScalarSqrt(d0 * d1);
}

///////////////////////////////////////////////////////////////////////////////

void SkMatrix::Persp_xy(const SkMatrix& m, SkScalar sx, SkScalar sy,
                        SkPoint* pt) {
    SkASSERT(m.hasPerspective());

    SkScalar x = sdot(sx, m.fMat[kMScaleX], sy, m.fMat[kMSkewX])  + m.fMat[kMTransX];
    SkScalar y = sdot(sx, m.fMat[kMSkewY],  sy, m.fMat[kMScaleY]) + m.fMat[kMTransY];
    SkScalar z = sdot(sx, m.fMat[kMPersp0], sy, m.fMat[kMPersp1]) + m.fMat[kMPersp2];
    if (z) {
        z = SkScalarFastInvert(z);
    }
    pt->fX = x * z;
    pt->fY = y * z;
}

void SkMatrix::RotTrans_xy(const SkMatrix& m, SkScalar sx, SkScalar sy,
                           SkPoint* pt) {
    SkASSERT((m.getType() & (kAffine_Mask | kPerspective_Mask)) == kAffine_Mask);

#ifdef SK_LEGACY_MATRIX_MATH_ORDER
    pt->fX = sx * m.fMat[kMScaleX] + (sy * m.fMat[kMSkewX]  +  m.fMat[kMTransX]);
    pt->fY = sx * m.fMat[kMSkewY]  + (sy * m.fMat[kMScaleY] + m.fMat[kMTransY]);
#else
    pt->fX = sdot(sx, m.fMat[kMScaleX], sy, m.fMat[kMSkewX])  + m.fMat[kMTransX];
    pt->fY = sdot(sx, m.fMat[kMSkewY],  sy, m.fMat[kMScaleY]) + m.fMat[kMTransY];
#endif
}

void SkMatrix::Rot_xy(const SkMatrix& m, SkScalar sx, SkScalar sy,
                      SkPoint* pt) {
    SkASSERT((m.getType() & (kAffine_Mask | kPerspective_Mask))== kAffine_Mask);
    SkASSERT(0 == m.fMat[kMTransX]);
    SkASSERT(0 == m.fMat[kMTransY]);

#ifdef SK_LEGACY_MATRIX_MATH_ORDER
    pt->fX = sx * m.fMat[kMScaleX] + (sy * m.fMat[kMSkewX]  + m.fMat[kMTransX]);
    pt->fY = sx * m.fMat[kMSkewY]  + (sy * m.fMat[kMScaleY] + m.fMat[kMTransY]);
#else
    pt->fX = sdot(sx, m.fMat[kMScaleX], sy, m.fMat[kMSkewX])  + m.fMat[kMTransX];
    pt->fY = sdot(sx, m.fMat[kMSkewY],  sy, m.fMat[kMScaleY]) + m.fMat[kMTransY];
#endif
}

void SkMatrix::ScaleTrans_xy(const SkMatrix& m, SkScalar sx, SkScalar sy,
                             SkPoint* pt) {
    SkASSERT((m.getType() & (kScale_Mask | kAffine_Mask | kPerspective_Mask))
             == kScale_Mask);

    pt->fX = sx * m.fMat[kMScaleX] + m.fMat[kMTransX];
    pt->fY = sy * m.fMat[kMScaleY] + m.fMat[kMTransY];
}

void SkMatrix::Scale_xy(const SkMatrix& m, SkScalar sx, SkScalar sy,
                        SkPoint* pt) {
    SkASSERT((m.getType() & (kScale_Mask | kAffine_Mask | kPerspective_Mask))
             == kScale_Mask);
    SkASSERT(0 == m.fMat[kMTransX]);
    SkASSERT(0 == m.fMat[kMTransY]);

    pt->fX = sx * m.fMat[kMScaleX];
    pt->fY = sy * m.fMat[kMScaleY];
}

void SkMatrix::Trans_xy(const SkMatrix& m, SkScalar sx, SkScalar sy,
                        SkPoint* pt) {
    SkASSERT(m.getType() == kTranslate_Mask);

    pt->fX = sx + m.fMat[kMTransX];
    pt->fY = sy + m.fMat[kMTransY];
}

void SkMatrix::Identity_xy(const SkMatrix& m, SkScalar sx, SkScalar sy,
                           SkPoint* pt) {
    SkASSERT(0 == m.getType());

    pt->fX = sx;
    pt->fY = sy;
}

const SkMatrix::MapXYProc SkMatrix::gMapXYProcs[] = {
    SkMatrix::Identity_xy, SkMatrix::Trans_xy,
    SkMatrix::Scale_xy,    SkMatrix::ScaleTrans_xy,
    SkMatrix::Rot_xy,      SkMatrix::RotTrans_xy,
    SkMatrix::Rot_xy,      SkMatrix::RotTrans_xy,
    // repeat the persp proc 8 times
    SkMatrix::Persp_xy,    SkMatrix::Persp_xy,
    SkMatrix::Persp_xy,    SkMatrix::Persp_xy,
    SkMatrix::Persp_xy,    SkMatrix::Persp_xy,
    SkMatrix::Persp_xy,    SkMatrix::Persp_xy
};

///////////////////////////////////////////////////////////////////////////////

// if its nearly zero (just made up 26, perhaps it should be bigger or smaller)
#define PerspNearlyZero(x)  SkScalarNearlyZero(x, (1.0f / (1 << 26)))

bool SkMatrix::isFixedStepInX() const {
  return PerspNearlyZero(fMat[kMPersp0]);
}

SkVector SkMatrix::fixedStepInX(SkScalar y) const {
    SkASSERT(PerspNearlyZero(fMat[kMPersp0]));
    if (PerspNearlyZero(fMat[kMPersp1]) &&
        PerspNearlyZero(fMat[kMPersp2] - 1)) {
        return SkVector::Make(fMat[kMScaleX], fMat[kMSkewY]);
    } else {
        SkScalar z = y * fMat[kMPersp1] + fMat[kMPersp2];
        return SkVector::Make(fMat[kMScaleX] / z, fMat[kMSkewY] / z);
    }
}

///////////////////////////////////////////////////////////////////////////////

#include "SkPerspIter.h"

SkPerspIter::SkPerspIter(const SkMatrix& m, SkScalar x0, SkScalar y0, int count)
        : fMatrix(m), fSX(x0), fSY(y0), fCount(count) {
    SkPoint pt;

    SkMatrix::Persp_xy(m, x0, y0, &pt);
    fX = SkScalarToFixed(pt.fX);
    fY = SkScalarToFixed(pt.fY);
}

int SkPerspIter::next() {
    int n = fCount;

    if (0 == n) {
        return 0;
    }
    SkPoint pt;
    SkFixed x = fX;
    SkFixed y = fY;
    SkFixed dx, dy;

    if (n >= kCount) {
        n = kCount;
        fSX += SkIntToScalar(kCount);
        SkMatrix::Persp_xy(fMatrix, fSX, fSY, &pt);
        fX = SkScalarToFixed(pt.fX);
        fY = SkScalarToFixed(pt.fY);
        dx = (fX - x) >> kShift;
        dy = (fY - y) >> kShift;
    } else {
        fSX += SkIntToScalar(n);
        SkMatrix::Persp_xy(fMatrix, fSX, fSY, &pt);
        fX = SkScalarToFixed(pt.fX);
        fY = SkScalarToFixed(pt.fY);
        dx = (fX - x) / n;
        dy = (fY - y) / n;
    }

    SkFixed* p = fStorage;
    for (int i = 0; i < n; i++) {
        *p++ = x; x += dx;
        *p++ = y; y += dy;
    }

    fCount -= n;
    return n;
}

///////////////////////////////////////////////////////////////////////////////

static inline bool checkForZero(float x) {
    return x*x == 0;
}

static inline bool poly_to_point(SkPoint* pt, const SkPoint poly[], int count) {
    float   x = 1, y = 1;
    SkPoint pt1, pt2;

    if (count > 1) {
        pt1.fX = poly[1].fX - poly[0].fX;
        pt1.fY = poly[1].fY - poly[0].fY;
        y = SkPoint::Length(pt1.fX, pt1.fY);
        if (checkForZero(y)) {
            return false;
        }
        switch (count) {
            case 2:
                break;
            case 3:
                pt2.fX = poly[0].fY - poly[2].fY;
                pt2.fY = poly[2].fX - poly[0].fX;
                goto CALC_X;
            default:
                pt2.fX = poly[0].fY - poly[3].fY;
                pt2.fY = poly[3].fX - poly[0].fX;
            CALC_X:
                x = sdot(pt1.fX, pt2.fX, pt1.fY, pt2.fY) / y;
                break;
        }
    }
    pt->set(x, y);
    return true;
}

bool SkMatrix::Poly2Proc(const SkPoint srcPt[], SkMatrix* dst,
                         const SkPoint& scale) {
    float invScale = 1 / scale.fY;

    dst->fMat[kMScaleX] = (srcPt[1].fY - srcPt[0].fY) * invScale;
    dst->fMat[kMSkewY] = (srcPt[0].fX - srcPt[1].fX) * invScale;
    dst->fMat[kMPersp0] = 0;
    dst->fMat[kMSkewX] = (srcPt[1].fX - srcPt[0].fX) * invScale;
    dst->fMat[kMScaleY] = (srcPt[1].fY - srcPt[0].fY) * invScale;
    dst->fMat[kMPersp1] = 0;
    dst->fMat[kMTransX] = srcPt[0].fX;
    dst->fMat[kMTransY] = srcPt[0].fY;
    dst->fMat[kMPersp2] = 1;
    dst->setTypeMask(kUnknown_Mask);
    return true;
}

bool SkMatrix::Poly3Proc(const SkPoint srcPt[], SkMatrix* dst,
                         const SkPoint& scale) {
    float invScale = 1 / scale.fX;
    dst->fMat[kMScaleX] = (srcPt[2].fX - srcPt[0].fX) * invScale;
    dst->fMat[kMSkewY] = (srcPt[2].fY - srcPt[0].fY) * invScale;
    dst->fMat[kMPersp0] = 0;

    invScale = 1 / scale.fY;
    dst->fMat[kMSkewX] = (srcPt[1].fX - srcPt[0].fX) * invScale;
    dst->fMat[kMScaleY] = (srcPt[1].fY - srcPt[0].fY) * invScale;
    dst->fMat[kMPersp1] = 0;

    dst->fMat[kMTransX] = srcPt[0].fX;
    dst->fMat[kMTransY] = srcPt[0].fY;
    dst->fMat[kMPersp2] = 1;
    dst->setTypeMask(kUnknown_Mask);
    return true;
}

bool SkMatrix::Poly4Proc(const SkPoint srcPt[], SkMatrix* dst,
                         const SkPoint& scale) {
    float   a1, a2;
    float   x0, y0, x1, y1, x2, y2;

    x0 = srcPt[2].fX - srcPt[0].fX;
    y0 = srcPt[2].fY - srcPt[0].fY;
    x1 = srcPt[2].fX - srcPt[1].fX;
    y1 = srcPt[2].fY - srcPt[1].fY;
    x2 = srcPt[2].fX - srcPt[3].fX;
    y2 = srcPt[2].fY - srcPt[3].fY;

    /* check if abs(x2) > abs(y2) */
    if ( x2 > 0 ? y2 > 0 ? x2 > y2 : x2 > -y2 : y2 > 0 ? -x2 > y2 : x2 < y2) {
        float denom = (x1 * y2 / x2) - y1;
        if (checkForZero(denom)) {
            return false;
        }
        a1 = (((x0 - x1) * y2 / x2) - y0 + y1) / denom;
    } else {
        float denom = x1 - (y1 * x2 / y2);
        if (checkForZero(denom)) {
            return false;
        }
        a1 = (x0 - x1 - ((y0 - y1) * x2 / y2)) / denom;
    }

    /* check if abs(x1) > abs(y1) */
    if ( x1 > 0 ? y1 > 0 ? x1 > y1 : x1 > -y1 : y1 > 0 ? -x1 > y1 : x1 < y1) {
        float denom = y2 - (x2 * y1 / x1);
        if (checkForZero(denom)) {
            return false;
        }
        a2 = (y0 - y2 - ((x0 - x2) * y1 / x1)) / denom;
    } else {
        float denom = (y2 * x1 / y1) - x2;
        if (checkForZero(denom)) {
            return false;
        }
        a2 = (((y0 - y2) * x1 / y1) - x0 + x2) / denom;
    }

    float invScale = SkScalarInvert(scale.fX);
    dst->fMat[kMScaleX] = (a2 * srcPt[3].fX + srcPt[3].fX - srcPt[0].fX) * invScale;
    dst->fMat[kMSkewY]  = (a2 * srcPt[3].fY + srcPt[3].fY - srcPt[0].fY) * invScale;
    dst->fMat[kMPersp0] = a2 * invScale;

    invScale = SkScalarInvert(scale.fY);
    dst->fMat[kMSkewX]  = (a1 * srcPt[1].fX + srcPt[1].fX - srcPt[0].fX) * invScale;
    dst->fMat[kMScaleY] = (a1 * srcPt[1].fY + srcPt[1].fY - srcPt[0].fY) * invScale;
    dst->fMat[kMPersp1] = a1 * invScale;

    dst->fMat[kMTransX] = srcPt[0].fX;
    dst->fMat[kMTransY] = srcPt[0].fY;
    dst->fMat[kMPersp2] = 1;
    dst->setTypeMask(kUnknown_Mask);
    return true;
}

typedef bool (*PolyMapProc)(const SkPoint[], SkMatrix*, const SkPoint&);

/*  Taken from Rob Johnson's original sample code in QuickDraw GX
*/
bool SkMatrix::setPolyToPoly(const SkPoint src[], const SkPoint dst[],
                             int count) {
    if ((unsigned)count > 4) {
        SkDebugf("--- SkMatrix::setPolyToPoly count out of range %d\n", count);
        return false;
    }

    if (0 == count) {
        this->reset();
        return true;
    }
    if (1 == count) {
        this->setTranslate(dst[0].fX - src[0].fX, dst[0].fY - src[0].fY);
        return true;
    }

    SkPoint scale;
    if (!poly_to_point(&scale, src, count) ||
            SkScalarNearlyZero(scale.fX) ||
            SkScalarNearlyZero(scale.fY)) {
        return false;
    }

    static const PolyMapProc gPolyMapProcs[] = {
        SkMatrix::Poly2Proc, SkMatrix::Poly3Proc, SkMatrix::Poly4Proc
    };
    PolyMapProc proc = gPolyMapProcs[count - 2];

    SkMatrix tempMap, result;
    tempMap.setTypeMask(kUnknown_Mask);

    if (!proc(src, &tempMap, scale)) {
        return false;
    }
    if (!tempMap.invert(&result)) {
        return false;
    }
    if (!proc(dst, &tempMap, scale)) {
        return false;
    }
    this->setConcat(tempMap, result);
    return true;
}

///////////////////////////////////////////////////////////////////////////////

enum MinMaxOrBoth {
    kMin_MinMaxOrBoth,
    kMax_MinMaxOrBoth,
    kBoth_MinMaxOrBoth
};

template <MinMaxOrBoth MIN_MAX_OR_BOTH> bool get_scale_factor(SkMatrix::TypeMask typeMask,
                                                              const SkScalar m[9],
                                                              SkScalar results[/*1 or 2*/]) {
    if (typeMask & SkMatrix::kPerspective_Mask) {
        return false;
    }
    if (SkMatrix::kIdentity_Mask == typeMask) {
        results[0] = SK_Scalar1;
        if (kBoth_MinMaxOrBoth == MIN_MAX_OR_BOTH) {
            results[1] = SK_Scalar1;
        }
        return true;
    }
    if (!(typeMask & SkMatrix::kAffine_Mask)) {
        if (kMin_MinMaxOrBoth == MIN_MAX_OR_BOTH) {
             results[0] = SkMinScalar(SkScalarAbs(m[SkMatrix::kMScaleX]),
                                      SkScalarAbs(m[SkMatrix::kMScaleY]));
        } else if (kMax_MinMaxOrBoth == MIN_MAX_OR_BOTH) {
             results[0] = SkMaxScalar(SkScalarAbs(m[SkMatrix::kMScaleX]),
                                      SkScalarAbs(m[SkMatrix::kMScaleY]));
        } else {
            results[0] = SkScalarAbs(m[SkMatrix::kMScaleX]);
            results[1] = SkScalarAbs(m[SkMatrix::kMScaleY]);
             if (results[0] > results[1]) {
                 SkTSwap(results[0], results[1]);
             }
        }
        return true;
    }
    // ignore the translation part of the matrix, just look at 2x2 portion.
    // compute singular values, take largest or smallest abs value.
    // [a b; b c] = A^T*A
    SkScalar a = sdot(m[SkMatrix::kMScaleX], m[SkMatrix::kMScaleX],
                      m[SkMatrix::kMSkewY],  m[SkMatrix::kMSkewY]);
    SkScalar b = sdot(m[SkMatrix::kMScaleX], m[SkMatrix::kMSkewX],
                      m[SkMatrix::kMScaleY], m[SkMatrix::kMSkewY]);
    SkScalar c = sdot(m[SkMatrix::kMSkewX],  m[SkMatrix::kMSkewX],
                      m[SkMatrix::kMScaleY], m[SkMatrix::kMScaleY]);
    // eigenvalues of A^T*A are the squared singular values of A.
    // characteristic equation is det((A^T*A) - l*I) = 0
    // l^2 - (a + c)l + (ac-b^2)
    // solve using quadratic equation (divisor is non-zero since l^2 has 1 coeff
    // and roots are guaranteed to be pos and real).
    SkScalar bSqd = b * b;
    // if upper left 2x2 is orthogonal save some math
    if (bSqd <= SK_ScalarNearlyZero*SK_ScalarNearlyZero) {
        if (kMin_MinMaxOrBoth == MIN_MAX_OR_BOTH) {
            results[0] = SkMinScalar(a, c);
        } else if (kMax_MinMaxOrBoth == MIN_MAX_OR_BOTH) {
            results[0] = SkMaxScalar(a, c);
        } else {
            results[0] = a;
            results[1] = c;
            if (results[0] > results[1]) {
                SkTSwap(results[0], results[1]);
            }
        }
    } else {
        SkScalar aminusc = a - c;
        SkScalar apluscdiv2 = SkScalarHalf(a + c);
        SkScalar x = SkScalarHalf(SkScalarSqrt(aminusc * aminusc + 4 * bSqd));
        if (kMin_MinMaxOrBoth == MIN_MAX_OR_BOTH) {
            results[0] = apluscdiv2 - x;
        } else if (kMax_MinMaxOrBoth == MIN_MAX_OR_BOTH) {
            results[0] = apluscdiv2 + x;
        } else {
            results[0] = apluscdiv2 - x;
            results[1] = apluscdiv2 + x;
        }
    }
    if (!SkScalarIsFinite(results[0])) {
        return false;
    }
    // Due to the floating point inaccuracy, there might be an error in a, b, c
    // calculated by sdot, further deepened by subsequent arithmetic operations
    // on them. Therefore, we allow and cap the nearly-zero negative values.
    SkASSERT(results[0] >= -SK_ScalarNearlyZero);
    if (results[0] < 0) {
        results[0] = 0;
    }
    results[0] = SkScalarSqrt(results[0]);
    if (kBoth_MinMaxOrBoth == MIN_MAX_OR_BOTH) {
        if (!SkScalarIsFinite(results[1])) {
            return false;
        }
        SkASSERT(results[1] >= -SK_ScalarNearlyZero);
        if (results[1] < 0) {
            results[1] = 0;
        }
        results[1] = SkScalarSqrt(results[1]);
    }
    return true;
}

SkScalar SkMatrix::getMinScale() const {
    SkScalar factor;
    if (get_scale_factor<kMin_MinMaxOrBoth>(this->getType(), fMat, &factor)) {
        return factor;
    } else {
        return -1;
    }
}

SkScalar SkMatrix::getMaxScale() const {
    SkScalar factor;
    if (get_scale_factor<kMax_MinMaxOrBoth>(this->getType(), fMat, &factor)) {
        return factor;
    } else {
        return -1;
    }
}

bool SkMatrix::getMinMaxScales(SkScalar scaleFactors[2]) const {
    return get_scale_factor<kBoth_MinMaxOrBoth>(this->getType(), fMat, scaleFactors);
}

namespace {

// SkMatrix is C++11 POD (trivial and standard-layout), but not aggregate (it has private fields).
struct AggregateMatrix {
    SkScalar matrix[9];
    uint32_t typemask;

    const SkMatrix& asSkMatrix() const { return *reinterpret_cast<const SkMatrix*>(this); }
};
static_assert(sizeof(AggregateMatrix) == sizeof(SkMatrix), "AggregateMatrix size mismatch.");

}  // namespace

const SkMatrix& SkMatrix::I() {
    static_assert(offsetof(SkMatrix,fMat)      == offsetof(AggregateMatrix,matrix),   "fMat");
    static_assert(offsetof(SkMatrix,fTypeMask) == offsetof(AggregateMatrix,typemask), "fTypeMask");

    static const AggregateMatrix identity = { {SK_Scalar1, 0, 0,
                                               0, SK_Scalar1, 0,
                                               0, 0, SK_Scalar1 },
                                             kIdentity_Mask | kRectStaysRect_Mask};
    SkASSERT(identity.asSkMatrix().isIdentity());
    return identity.asSkMatrix();
}

const SkMatrix& SkMatrix::InvalidMatrix() {
    static_assert(offsetof(SkMatrix,fMat)      == offsetof(AggregateMatrix,matrix),   "fMat");
    static_assert(offsetof(SkMatrix,fTypeMask) == offsetof(AggregateMatrix,typemask), "fTypeMask");

    static const AggregateMatrix invalid =
        { {SK_ScalarMax, SK_ScalarMax, SK_ScalarMax,
           SK_ScalarMax, SK_ScalarMax, SK_ScalarMax,
           SK_ScalarMax, SK_ScalarMax, SK_ScalarMax },
         kTranslate_Mask | kScale_Mask | kAffine_Mask | kPerspective_Mask };
    return invalid.asSkMatrix();
}

bool SkMatrix::decomposeScale(SkSize* scale, SkMatrix* remaining) const {
    if (this->hasPerspective()) {
        return false;
    }

    const SkScalar sx = SkVector::Length(this->getScaleX(), this->getSkewY());
    const SkScalar sy = SkVector::Length(this->getSkewX(), this->getScaleY());
    if (!SkScalarIsFinite(sx) || !SkScalarIsFinite(sy) ||
        SkScalarNearlyZero(sx) || SkScalarNearlyZero(sy)) {
        return false;
    }

    if (scale) {
        scale->set(sx, sy);
    }
    if (remaining) {
        *remaining = *this;
        remaining->postScale(SkScalarInvert(sx), SkScalarInvert(sy));
    }
    return true;
}

///////////////////////////////////////////////////////////////////////////////

size_t SkMatrix::writeToMemory(void* buffer) const {
    // TODO write less for simple matrices
    static const size_t sizeInMemory = 9 * sizeof(SkScalar);
    if (buffer) {
        memcpy(buffer, fMat, sizeInMemory);
    }
    return sizeInMemory;
}

size_t SkMatrix::readFromMemory(const void* buffer, size_t length) {
    static const size_t sizeInMemory = 9 * sizeof(SkScalar);
    if (length < sizeInMemory) {
        return 0;
    }
    if (buffer) {
        memcpy(fMat, buffer, sizeInMemory);
        this->setTypeMask(kUnknown_Mask);
    }
    return sizeInMemory;
}

void SkMatrix::dump() const {
    SkString str;
    this->toString(&str);
    SkDebugf("%s\n", str.c_str());
}

void SkMatrix::toString(SkString* str) const {
    str->appendf("[%8.4f %8.4f %8.4f][%8.4f %8.4f %8.4f][%8.4f %8.4f %8.4f]",
             fMat[0], fMat[1], fMat[2], fMat[3], fMat[4], fMat[5],
             fMat[6], fMat[7], fMat[8]);
}

///////////////////////////////////////////////////////////////////////////////

#include "SkMatrixUtils.h"

bool SkTreatAsSprite(const SkMatrix& mat, const SkISize& size, const SkPaint& paint) {
    // Our path aa is 2-bits, and our rect aa is 8, so we could use 8,
    // but in practice 4 seems enough (still looks smooth) and allows
    // more slightly fractional cases to fall into the fast (sprite) case.
    static const unsigned kAntiAliasSubpixelBits = 4;

    const unsigned subpixelBits = paint.isAntiAlias() ? kAntiAliasSubpixelBits : 0;

    // quick reject on affine or perspective
    if (mat.getType() & ~(SkMatrix::kScale_Mask | SkMatrix::kTranslate_Mask)) {
        return false;
    }

    // quick success check
    if (!subpixelBits && !(mat.getType() & ~SkMatrix::kTranslate_Mask)) {
        return true;
    }

    // mapRect supports negative scales, so we eliminate those first
    if (mat.getScaleX() < 0 || mat.getScaleY() < 0) {
        return false;
    }

    SkRect dst;
    SkIRect isrc = SkIRect::MakeSize(size);

    {
        SkRect src;
        src.set(isrc);
        mat.mapRect(&dst, src);
    }

    // just apply the translate to isrc
    isrc.offset(SkScalarRoundToInt(mat.getTranslateX()),
                SkScalarRoundToInt(mat.getTranslateY()));

    if (subpixelBits) {
        isrc.fLeft = SkLeftShift(isrc.fLeft, subpixelBits);
        isrc.fTop = SkLeftShift(isrc.fTop, subpixelBits);
        isrc.fRight = SkLeftShift(isrc.fRight, subpixelBits);
        isrc.fBottom = SkLeftShift(isrc.fBottom, subpixelBits);

        const float scale = 1 << subpixelBits;
        dst.fLeft *= scale;
        dst.fTop *= scale;
        dst.fRight *= scale;
        dst.fBottom *= scale;
    }

    SkIRect idst;
    dst.round(&idst);
    return isrc == idst;
}

// A square matrix M can be decomposed (via polar decomposition) into two matrices --
// an orthogonal matrix Q and a symmetric matrix S. In turn we can decompose S into U*W*U^T,
// where U is another orthogonal matrix and W is a scale matrix. These can be recombined
// to give M = (Q*U)*W*U^T, i.e., the product of two orthogonal matrices and a scale matrix.
//
// The one wrinkle is that traditionally Q may contain a reflection -- the
// calculation has been rejiggered to put that reflection into W.
bool SkDecomposeUpper2x2(const SkMatrix& matrix,
                         SkPoint* rotation1,
                         SkPoint* scale,
                         SkPoint* rotation2) {

    SkScalar A = matrix[SkMatrix::kMScaleX];
    SkScalar B = matrix[SkMatrix::kMSkewX];
    SkScalar C = matrix[SkMatrix::kMSkewY];
    SkScalar D = matrix[SkMatrix::kMScaleY];

    if (is_degenerate_2x2(A, B, C, D)) {
        return false;
    }

    double w1, w2;
    SkScalar cos1, sin1;
    SkScalar cos2, sin2;

    // do polar decomposition (M = Q*S)
    SkScalar cosQ, sinQ;
    double Sa, Sb, Sd;
    // if M is already symmetric (i.e., M = I*S)
    if (SkScalarNearlyEqual(B, C)) {
        cosQ = 1;
        sinQ = 0;

        Sa = A;
        Sb = B;
        Sd = D;
    } else {
        cosQ = A + D;
        sinQ = C - B;
        SkScalar reciplen = SkScalarInvert(SkScalarSqrt(cosQ*cosQ + sinQ*sinQ));
        cosQ *= reciplen;
        sinQ *= reciplen;

        // S = Q^-1*M
        // we don't calc Sc since it's symmetric
        Sa = A*cosQ + C*sinQ;
        Sb = B*cosQ + D*sinQ;
        Sd = -B*sinQ + D*cosQ;
    }

    // Now we need to compute eigenvalues of S (our scale factors)
    // and eigenvectors (bases for our rotation)
    // From this, should be able to reconstruct S as U*W*U^T
    if (SkScalarNearlyZero(SkDoubleToScalar(Sb))) {
        // already diagonalized
        cos1 = 1;
        sin1 = 0;
        w1 = Sa;
        w2 = Sd;
        cos2 = cosQ;
        sin2 = sinQ;
    } else {
        double diff = Sa - Sd;
        double discriminant = sqrt(diff*diff + 4.0*Sb*Sb);
        double trace = Sa + Sd;
        if (diff > 0) {
            w1 = 0.5*(trace + discriminant);
            w2 = 0.5*(trace - discriminant);
        } else {
            w1 = 0.5*(trace - discriminant);
            w2 = 0.5*(trace + discriminant);
        }

        cos1 = SkDoubleToScalar(Sb); sin1 = SkDoubleToScalar(w1 - Sa);
        SkScalar reciplen = SkScalarInvert(SkScalarSqrt(cos1*cos1 + sin1*sin1));
        cos1 *= reciplen;
        sin1 *= reciplen;

        // rotation 2 is composition of Q and U
        cos2 = cos1*cosQ - sin1*sinQ;
        sin2 = sin1*cosQ + cos1*sinQ;

        // rotation 1 is U^T
        sin1 = -sin1;
    }

    if (scale) {
        scale->fX = SkDoubleToScalar(w1);
        scale->fY = SkDoubleToScalar(w2);
    }
    if (rotation1) {
        rotation1->fX = cos1;
        rotation1->fY = sin1;
    }
    if (rotation2) {
        rotation2->fX = cos2;
        rotation2->fY = sin2;
    }

    return true;
}

//////////////////////////////////////////////////////////////////////////////////////////////////

void SkRSXform::toQuad(SkScalar width, SkScalar height, SkPoint quad[4]) const {
#if 0
    // This is the slow way, but it documents what we're doing
    quad[0].set(0, 0);
    quad[1].set(width, 0);
    quad[2].set(width, height);
    quad[3].set(0, height);
    SkMatrix m;
    m.setRSXform(*this).mapPoints(quad, quad, 4);
#else
    const SkScalar m00 = fSCos;
    const SkScalar m01 = -fSSin;
    const SkScalar m02 = fTx;
    const SkScalar m10 = -m01;
    const SkScalar m11 = m00;
    const SkScalar m12 = fTy;

    quad[0].set(m02, m12);
    quad[1].set(m00 * width + m02, m10 * width + m12);
    quad[2].set(m00 * width + m01 * height + m02, m10 * width + m11 * height + m12);
    quad[3].set(m01 * height + m02, m11 * height + m12);
#endif
}<|MERGE_RESOLUTION|>--- conflicted
+++ resolved
@@ -288,19 +288,10 @@
 void SkMatrix::preTranslate(SkScalar dx, SkScalar dy) {
     const unsigned mask = this->getType();
 
-<<<<<<< HEAD
-    if (fTypeMask <= kTranslate_Mask) {
-        fMat[kMTransX] += dx;
-        fMat[kMTransY] += dy;
-        this->setTypeMask((fMat[kMTransX] != 0 || fMat[kMTransY] != 0) ? kTranslate_Mask
-                                                                       : kIdentity_Mask);
-    } else if (this->hasPerspective()) {
-=======
     if (mask <= kTranslate_Mask) {
         fMat[kMTransX] += dx;
         fMat[kMTransY] += dy;
     } else if (mask & kPerspective_Mask) {
->>>>>>> a17af05f
         SkMatrix    m;
         m.setTranslate(dx, dy);
         this->preConcat(m);
