/*
 * Copyright 2016 Google Inc.
 *
 * Use of this source code is governed by a BSD-style license that can be
 * found in the LICENSE file.
 */

#ifndef SkColorMatrixFilter_DEFINED
#define SkColorMatrixFilter_DEFINED

#include "SkColorFilter.h"

class SK_API SkColorMatrixFilterRowMajor255 : public SkColorFilter {
public:
    SkColorMatrixFilterRowMajor255() {}
    explicit SkColorMatrixFilterRowMajor255(const SkScalar array[20]);

    /** Creates a color matrix filter that returns the same value in all four channels. */
    static sk_sp<SkColorFilter> MakeSingleChannelOutput(const SkScalar row[5]);

    void filterSpan(const SkPMColor src[], int count, SkPMColor[]) const override;
    void filterSpan4f(const SkPM4f src[], int count, SkPM4f[]) const override;
    uint32_t getFlags() const override;
    bool asColorMatrix(SkScalar matrix[20]) const override;
    sk_sp<SkColorFilter> makeComposed(sk_sp<SkColorFilter>) const override;

#if SK_SUPPORT_GPU
<<<<<<< HEAD
    sk_sp<GrFragmentProcessor> asFragmentProcessor(GrContext*) const override;
=======
    sk_sp<GrFragmentProcessor> asFragmentProcessor(GrContext*, SkColorSpace*) const override;
>>>>>>> a17af05f
#endif

    SK_TO_STRING_OVERRIDE()

    SK_DECLARE_PUBLIC_FLATTENABLE_DESERIALIZATION_PROCS(SkColorMatrixFilter)

protected:
    void flatten(SkWriteBuffer&) const override;

private:
    bool onAppendStages(SkRasterPipeline*, SkColorSpace*, SkArenaAlloc*,
                        bool shaderIsOpaque) const override;

    SkScalar        fMatrix[20];
    float           fTranspose[20]; // for Sk4s
    uint32_t        fFlags;

    void initState();

    typedef SkColorFilter INHERITED;
};

#endif<|MERGE_RESOLUTION|>--- conflicted
+++ resolved
@@ -25,11 +25,7 @@
     sk_sp<SkColorFilter> makeComposed(sk_sp<SkColorFilter>) const override;
 
 #if SK_SUPPORT_GPU
-<<<<<<< HEAD
-    sk_sp<GrFragmentProcessor> asFragmentProcessor(GrContext*) const override;
-=======
     sk_sp<GrFragmentProcessor> asFragmentProcessor(GrContext*, SkColorSpace*) const override;
->>>>>>> a17af05f
 #endif
 
     SK_TO_STRING_OVERRIDE()
