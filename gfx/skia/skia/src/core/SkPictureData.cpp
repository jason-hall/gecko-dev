/*
 * Copyright 2011 Google Inc.
 *
 * Use of this source code is governed by a BSD-style license that can be
 * found in the LICENSE file.
 */

#include <new>

#include "SkAutoMalloc.h"
#include "SkImageGenerator.h"
#include "SkPictureData.h"
#include "SkPictureRecord.h"
#include "SkReadBuffer.h"
#include "SkTextBlob.h"
#include "SkTypeface.h"
#include "SkWriteBuffer.h"

#if SK_SUPPORT_GPU
#include "GrContext.h"
#endif

template <typename T> int SafeCount(const T* obj) {
    return obj ? obj->count() : 0;
}

SkPictureData::SkPictureData(const SkPictInfo& info)
    : fInfo(info) {
    this->init();
}

void SkPictureData::initForPlayback() const {
    // ensure that the paths bounds are pre-computed
    for (int i = 0; i < fPaths.count(); i++) {
        fPaths[i].updateBoundsCache();
    }
}

SkPictureData::SkPictureData(const SkPictureRecord& record,
                             const SkPictInfo& info)
    : fInfo(info) {

    this->init();

    fOpData = record.opData();

    fContentInfo.set(record.fContentInfo);

    fPaints  = record.fPaints;

    fPaths.reset(record.fPaths.count());
    record.fPaths.foreach([this](const SkPath& path, int n) {
        // These indices are logically 1-based, but we need to serialize them
        // 0-based to keep the deserializing SkPictureData::getPath() working.
        fPaths[n-1] = path;
    });

    this->initForPlayback();

    const SkTDArray<const SkPicture* >& pictures = record.getPictureRefs();
    fPictureCount = pictures.count();
    if (fPictureCount > 0) {
        fPictureRefs = new const SkPicture* [fPictureCount];
        for (int i = 0; i < fPictureCount; i++) {
            fPictureRefs[i] = pictures[i];
            fPictureRefs[i]->ref();
        }
    }

    const SkTDArray<SkDrawable* >& drawables = record.getDrawableRefs();
    fDrawableCount = drawables.count();
    if (fDrawableCount > 0) {
        fDrawableRefs = new SkDrawable* [fDrawableCount];
        for (int i = 0; i < fDrawableCount; i++) {
            fDrawableRefs[i] = drawables[i];
            fDrawableRefs[i]->ref();
        }
    }

    // templatize to consolidate with similar picture logic?
    const SkTDArray<const SkTextBlob*>& blobs = record.getTextBlobRefs();
    fTextBlobCount = blobs.count();
    if (fTextBlobCount > 0) {
        fTextBlobRefs = new const SkTextBlob* [fTextBlobCount];
        for (int i = 0; i < fTextBlobCount; ++i) {
            fTextBlobRefs[i] = SkRef(blobs[i]);
        }
    }

    const SkTDArray<const SkVertices*>& verts = record.getVerticesRefs();
    fVerticesCount = verts.count();
    if (fVerticesCount > 0) {
        fVerticesRefs = new const SkVertices* [fVerticesCount];
        for (int i = 0; i < fVerticesCount; ++i) {
            fVerticesRefs[i] = SkRef(verts[i]);
        }
    }
    
    const SkTDArray<const SkImage*>& imgs = record.getImageRefs();
    fImageCount = imgs.count();
    if (fImageCount > 0) {
        fImageRefs = new const SkImage* [fImageCount];
        for (int i = 0; i < fImageCount; ++i) {
            fImageRefs[i] = SkRef(imgs[i]);
        }
    }
}

void SkPictureData::init() {
    fPictureRefs = nullptr;
    fPictureCount = 0;
    fDrawableRefs = nullptr;
    fDrawableCount = 0;
    fTextBlobRefs = nullptr;
    fTextBlobCount = 0;
    fVerticesRefs = nullptr;
    fVerticesCount = 0;
    fImageRefs = nullptr;
    fImageCount = 0;
    fFactoryPlayback = nullptr;
}

SkPictureData::~SkPictureData() {
    for (int i = 0; i < fPictureCount; i++) {
        fPictureRefs[i]->unref();
    }
    delete[] fPictureRefs;

    for (int i = 0; i < fDrawableCount; i++) {
        fDrawableRefs[i]->unref();
    }
    if (fDrawableCount > 0) {
        SkASSERT(fDrawableRefs);
        delete[] fDrawableRefs;
    }

    for (int i = 0; i < fTextBlobCount; i++) {
        fTextBlobRefs[i]->unref();
    }
    delete[] fTextBlobRefs;

    for (int i = 0; i < fVerticesCount; i++) {
        fVerticesRefs[i]->unref();
    }
    delete[] fVerticesRefs;

    for (int i = 0; i < fImageCount; i++) {
        fImageRefs[i]->unref();
    }
    delete[] fImageRefs;

    delete fFactoryPlayback;
}

bool SkPictureData::containsBitmaps() const {
    if (fBitmapImageCount > 0 || fImageCount > 0) {
        return true;
    }
    for (int i = 0; i < fPictureCount; ++i) {
        if (fPictureRefs[i]->willPlayBackBitmaps()) {
            return true;
        }
    }
    return false;
}

///////////////////////////////////////////////////////////////////////////////
///////////////////////////////////////////////////////////////////////////////

#include "SkStream.h"

static size_t compute_chunk_size(SkFlattenable::Factory* array, int count) {
    size_t size = 4;  // for 'count'

    for (int i = 0; i < count; i++) {
        const char* name = SkFlattenable::FactoryToName(array[i]);
        if (nullptr == name || 0 == *name) {
            size += SkWStream::SizeOfPackedUInt(0);
        } else {
            size_t len = strlen(name);
            size += SkWStream::SizeOfPackedUInt(len);
            size += len;
        }
    }

    return size;
}

static void write_tag_size(SkWriteBuffer& buffer, uint32_t tag, size_t size) {
    buffer.writeUInt(tag);
    buffer.writeUInt(SkToU32(size));
}

static void write_tag_size(SkWStream* stream, uint32_t tag, size_t size) {
    stream->write32(tag);
    stream->write32(SkToU32(size));
}

void SkPictureData::WriteFactories(SkWStream* stream, const SkFactorySet& rec) {
    int count = rec.count();

    SkAutoSTMalloc<16, SkFlattenable::Factory> storage(count);
    SkFlattenable::Factory* array = (SkFlattenable::Factory*)storage.get();
    rec.copyToArray(array);

    size_t size = compute_chunk_size(array, count);

    // TODO: write_tag_size should really take a size_t
    write_tag_size(stream, SK_PICT_FACTORY_TAG, (uint32_t) size);
    SkDEBUGCODE(size_t start = stream->bytesWritten());
    stream->write32(count);

    for (int i = 0; i < count; i++) {
        const char* name = SkFlattenable::FactoryToName(array[i]);
        if (nullptr == name || 0 == *name) {
            stream->writePackedUInt(0);
        } else {
            size_t len = strlen(name);
            stream->writePackedUInt(len);
            stream->write(name, len);
        }
    }

    SkASSERT(size == (stream->bytesWritten() - start));
}

void SkPictureData::WriteTypefaces(SkWStream* stream, const SkRefCntSet& rec) {
    int count = rec.count();

    write_tag_size(stream, SK_PICT_TYPEFACE_TAG, count);

    SkAutoSTMalloc<16, SkTypeface*> storage(count);
    SkTypeface** array = (SkTypeface**)storage.get();
    rec.copyToArray((SkRefCnt**)array);

    for (int i = 0; i < count; i++) {
        array[i]->serialize(stream);
    }
}

void SkPictureData::flattenToBuffer(SkWriteBuffer& buffer) const {
    int i, n;

    if ((n = fPaints.count()) > 0) {
        write_tag_size(buffer, SK_PICT_PAINT_BUFFER_TAG, n);
        for (i = 0; i < n; i++) {
            buffer.writePaint(fPaints[i]);
        }
    }

    if ((n = fPaths.count()) > 0) {
        write_tag_size(buffer, SK_PICT_PATH_BUFFER_TAG, n);
        buffer.writeInt(n);
        for (int i = 0; i < n; i++) {
            buffer.writePath(fPaths[i]);
        }
    }

    if (fTextBlobCount > 0) {
        write_tag_size(buffer, SK_PICT_TEXTBLOB_BUFFER_TAG, fTextBlobCount);
        for (i = 0; i  < fTextBlobCount; ++i) {
            fTextBlobRefs[i]->flatten(buffer);
        }
    }

    if (fVerticesCount > 0) {
        write_tag_size(buffer, SK_PICT_VERTICES_BUFFER_TAG, fVerticesCount);
        for (i = 0; i  < fVerticesCount; ++i) {
            buffer.writeDataAsByteArray(fVerticesRefs[i]->encode().get());
        }
    }

    if (fImageCount > 0) {
        write_tag_size(buffer, SK_PICT_IMAGE_BUFFER_TAG, fImageCount);
        for (i = 0; i  < fImageCount; ++i) {
            buffer.writeImage(fImageRefs[i]);
        }
    }
}

void SkPictureData::serialize(SkWStream* stream,
                              SkPixelSerializer* pixelSerializer,
                              SkRefCntSet* topLevelTypeFaceSet) const {
    // This can happen at pretty much any time, so might as well do it first.
    write_tag_size(stream, SK_PICT_READER_TAG, fOpData->size());
    stream->write(fOpData->bytes(), fOpData->size());

    // We serialize all typefaces into the typeface section of the top-level picture.
    SkRefCntSet localTypefaceSet;
    SkRefCntSet* typefaceSet = topLevelTypeFaceSet ? topLevelTypeFaceSet : &localTypefaceSet;

    // We delay serializing the bulk of our data until after we've serialized
    // factories and typefaces by first serializing to an in-memory write buffer.
    SkFactorySet factSet;  // buffer refs factSet, so factSet must come first.
    SkBinaryWriteBuffer buffer(SkBinaryWriteBuffer::kCrossProcess_Flag);
    buffer.setFactoryRecorder(&factSet);
    buffer.setPixelSerializer(sk_ref_sp(pixelSerializer));
    buffer.setTypefaceRecorder(typefaceSet);
    this->flattenToBuffer(buffer);

    // Dummy serialize our sub-pictures for the side effect of filling
    // typefaceSet with typefaces from sub-pictures.
    struct DevNull: public SkWStream {
        DevNull() : fBytesWritten(0) {}
        size_t fBytesWritten;
        bool write(const void*, size_t size) override { fBytesWritten += size; return true; }
        size_t bytesWritten() const override { return fBytesWritten; }
    } devnull;
    for (int i = 0; i < fPictureCount; i++) {
        fPictureRefs[i]->serialize(&devnull, pixelSerializer, typefaceSet);
    }

    // We need to write factories before we write the buffer.
    // We need to write typefaces before we write the buffer or any sub-picture.
    WriteFactories(stream, factSet);
    if (typefaceSet == &localTypefaceSet) {
        WriteTypefaces(stream, *typefaceSet);
    }

    // Write the buffer.
    write_tag_size(stream, SK_PICT_BUFFER_SIZE_TAG, buffer.bytesWritten());
    buffer.writeToStream(stream);

    // Write sub-pictures by calling serialize again.
    if (fPictureCount > 0) {
        write_tag_size(stream, SK_PICT_PICTURE_TAG, fPictureCount);
        for (int i = 0; i < fPictureCount; i++) {
            fPictureRefs[i]->serialize(stream, pixelSerializer, typefaceSet);
        }
    }

    stream->write32(SK_PICT_EOF_TAG);
}

void SkPictureData::flatten(SkWriteBuffer& buffer) const {
    write_tag_size(buffer, SK_PICT_READER_TAG, fOpData->size());
    buffer.writeByteArray(fOpData->bytes(), fOpData->size());

    if (fPictureCount > 0) {
        write_tag_size(buffer, SK_PICT_PICTURE_TAG, fPictureCount);
        for (int i = 0; i < fPictureCount; i++) {
            fPictureRefs[i]->flatten(buffer);
        }
    }

    if (fDrawableCount > 0) {
        write_tag_size(buffer, SK_PICT_DRAWABLE_TAG, fDrawableCount);
        for (int i = 0; i < fDrawableCount; i++) {
            buffer.writeFlattenable(fDrawableRefs[i]);
        }
    }

    // Write this picture playback's data into a writebuffer
    this->flattenToBuffer(buffer);
    buffer.write32(SK_PICT_EOF_TAG);
}

///////////////////////////////////////////////////////////////////////////////

/**
 *  Return the corresponding SkReadBuffer flags, given a set of
 *  SkPictInfo flags.
 */
static uint32_t pictInfoFlagsToReadBufferFlags(uint32_t pictInfoFlags) {
    static const struct {
        uint32_t    fSrc;
        uint32_t    fDst;
    } gSD[] = {
        { SkPictInfo::kCrossProcess_Flag,   SkReadBuffer::kCrossProcess_Flag },
        { SkPictInfo::kScalarIsFloat_Flag,  SkReadBuffer::kScalarIsFloat_Flag },
        { SkPictInfo::kPtrIs64Bit_Flag,     SkReadBuffer::kPtrIs64Bit_Flag },
    };

    uint32_t rbMask = 0;
    for (size_t i = 0; i < SK_ARRAY_COUNT(gSD); ++i) {
        if (pictInfoFlags & gSD[i].fSrc) {
            rbMask |= gSD[i].fDst;
        }
    }
    return rbMask;
}

bool SkPictureData::parseStreamTag(SkStream* stream,
                                   uint32_t tag,
                                   uint32_t size,
                                   SkImageDeserializer* factory,
                                   SkTypefacePlayback* topLevelTFPlayback) {
    /*
     *  By the time we encounter BUFFER_SIZE_TAG, we need to have already seen
     *  its dependents: FACTORY_TAG and TYPEFACE_TAG. These two are not required
     *  but if they are present, they need to have been seen before the buffer.
     *
     *  We assert that if/when we see either of these, that we have not yet seen
     *  the buffer tag, because if we have, then its too-late to deal with the
     *  factories or typefaces.
     */
    SkDEBUGCODE(bool haveBuffer = false;)

    switch (tag) {
        case SK_PICT_READER_TAG:
            SkASSERT(nullptr == fOpData);
            fOpData = SkData::MakeFromStream(stream, size);
            if (!fOpData) {
                return false;
            }
            break;
        case SK_PICT_FACTORY_TAG: {
            SkASSERT(!haveBuffer);
            size = stream->readU32();
            fFactoryPlayback = new SkFactoryPlayback(size);
            for (size_t i = 0; i < size; i++) {
                SkString str;
                const size_t len = stream->readPackedUInt();
                str.resize(len);
                if (stream->read(str.writable_str(), len) != len) {
                    return false;
                }
                fFactoryPlayback->base()[i] = SkFlattenable::NameToFactory(str.c_str());
            }
        } break;
        case SK_PICT_TYPEFACE_TAG: {
            SkASSERT(!haveBuffer);
            const int count = SkToInt(size);
            fTFPlayback.setCount(count);
            for (int i = 0; i < count; i++) {
                sk_sp<SkTypeface> tf(SkTypeface::MakeDeserialize(stream));
                if (!tf.get()) {    // failed to deserialize
                    // fTFPlayback asserts it never has a null, so we plop in
                    // the default here.
                    tf = SkTypeface::MakeDefault();
                }
                fTFPlayback.set(i, tf.get());
            }
        } break;
        case SK_PICT_PICTURE_TAG: {
            fPictureCount = 0;
            fPictureRefs = new const SkPicture* [size];
            for (uint32_t i = 0; i < size; i++) {
                fPictureRefs[i] = SkPicture::MakeFromStream(stream, factory, topLevelTFPlayback).release();
                if (!fPictureRefs[i]) {
                    return false;
                }
                fPictureCount++;
            }
        } break;
        case SK_PICT_BUFFER_SIZE_TAG: {
            SkAutoMalloc storage(size);
            if (stream->read(storage.get(), size) != size) {
                return false;
            }

            /* Should we use SkValidatingReadBuffer instead? */
            SkReadBuffer buffer(storage.get(), size);
            buffer.setFlags(pictInfoFlagsToReadBufferFlags(fInfo.fFlags));
            buffer.setVersion(fInfo.getVersion());

            if (!fFactoryPlayback) {
                return false;
            }
            fFactoryPlayback->setupBuffer(buffer);
            buffer.setImageDeserializer(factory);

            if (fTFPlayback.count() > 0) {
                // .skp files <= v43 have typefaces serialized with each sub picture.
                fTFPlayback.setupBuffer(buffer);
            } else {
                // Newer .skp files serialize all typefaces with the top picture.
                topLevelTFPlayback->setupBuffer(buffer);
            }

            while (!buffer.eof() && buffer.isValid()) {
                tag = buffer.readUInt();
                size = buffer.readUInt();
                if (!this->parseBufferTag(buffer, tag, size)) {
                    return false;
                }
            }
            if (!buffer.isValid()) {
                return false;
            }
            SkDEBUGCODE(haveBuffer = true;)
        } break;
    }
    return true;    // success
}

static const SkImage* create_image_from_buffer(SkReadBuffer& buffer) {
    return buffer.readImage().release();
}
<<<<<<< HEAD
=======
static const SkVertices* create_vertices_from_buffer(SkReadBuffer& buffer) {
    auto data = buffer.readByteArrayAsData();
    return data ? SkVertices::Decode(data->data(), data->size()).release() : nullptr;
}
>>>>>>> a17af05f

static const SkImage* create_bitmap_image_from_buffer(SkReadBuffer& buffer) {
    return buffer.readBitmapAsImage().release();
}

// Need a shallow wrapper to return const SkPicture* to match the other factories,
// as SkPicture::CreateFromBuffer() returns SkPicture*
static const SkPicture* create_picture_from_buffer(SkReadBuffer& buffer) {
    return SkPicture::MakeFromBuffer(buffer).release();
}

static const SkDrawable* create_drawable_from_buffer(SkReadBuffer& buffer) {
    return (SkDrawable*) buffer.readFlattenable(SkFlattenable::kSkDrawable_Type);
}

template <typename T>
bool new_array_from_buffer(SkReadBuffer& buffer, uint32_t inCount,
                           const T*** array, int* outCount, const T* (*factory)(SkReadBuffer&)) {
    if (!buffer.validate((0 == *outCount) && (nullptr == *array))) {
        return false;
    }
    if (0 == inCount) {
        return true;
    }
    if (!buffer.validate(SkTFitsIn<int>(inCount))) {
        return false;
    }

    *outCount = inCount;
    *array = new const T* [*outCount];
    bool success = true;
    int i = 0;
    for (; i < *outCount; i++) {
        (*array)[i] = factory(buffer);
        if (nullptr == (*array)[i]) {
            success = false;
            break;
        }
    }
    if (!success) {
        // Delete all of the blobs that were already created (up to but excluding i):
        for (int j = 0; j < i; j++) {
            (*array)[j]->unref();
        }
        // Delete the array
        delete[] * array;
        *array = nullptr;
        *outCount = 0;
        return false;
    }
    return true;
}

bool SkPictureData::parseBufferTag(SkReadBuffer& buffer, uint32_t tag, uint32_t size) {
    switch (tag) {
        case SK_PICT_BITMAP_BUFFER_TAG:
            if (!new_array_from_buffer(buffer, size, &fBitmapImageRefs, &fBitmapImageCount,
                                       create_bitmap_image_from_buffer)) {
                return false;
            }
            break;
        case SK_PICT_PAINT_BUFFER_TAG: {
            if (!buffer.validate(SkTFitsIn<int>(size))) {
                return false;
            }
            const int count = SkToInt(size);
            fPaints.reset(count);
            for (int i = 0; i < count; ++i) {
                buffer.readPaint(&fPaints[i]);
            }
        } break;
        case SK_PICT_PATH_BUFFER_TAG:
            if (size > 0) {
                const int count = buffer.readInt();
                fPaths.reset(count);
                for (int i = 0; i < count; i++) {
                    buffer.readPath(&fPaths[i]);
                }
            } break;
        case SK_PICT_TEXTBLOB_BUFFER_TAG:
            if (!new_array_from_buffer(buffer, size, &fTextBlobRefs, &fTextBlobCount,
                                       SkTextBlob::CreateFromBuffer)) {
                return false;
            }
            break;
        case SK_PICT_VERTICES_BUFFER_TAG:
            if (!new_array_from_buffer(buffer, size, &fVerticesRefs, &fVerticesCount,
                                       create_vertices_from_buffer)) {
                return false;
            }
            break;
        case SK_PICT_IMAGE_BUFFER_TAG:
            if (!new_array_from_buffer(buffer, size, &fImageRefs, &fImageCount,
                                       create_image_from_buffer)) {
                return false;
            }
            break;
        case SK_PICT_READER_TAG: {
            auto data(SkData::MakeUninitialized(size));
            if (!buffer.readByteArray(data->writable_data(), size) ||
                !buffer.validate(nullptr == fOpData)) {
                return false;
            }
            SkASSERT(nullptr == fOpData);
            fOpData = std::move(data);
        } break;
        case SK_PICT_PICTURE_TAG:
            if (!new_array_from_buffer(buffer, size, &fPictureRefs, &fPictureCount,
                                       create_picture_from_buffer)) {
                return false;
            }
            break;
        case SK_PICT_DRAWABLE_TAG:
            if (!new_array_from_buffer(buffer, size, (const SkDrawable***)&fDrawableRefs,
                                       &fDrawableCount, create_drawable_from_buffer)) {
                return false;
            }
            break;
        default:
            // The tag was invalid.
            return false;
    }
    return true;    // success
}

SkPictureData* SkPictureData::CreateFromStream(SkStream* stream,
                                               const SkPictInfo& info,
                                               SkImageDeserializer* factory,
                                               SkTypefacePlayback* topLevelTFPlayback) {
    std::unique_ptr<SkPictureData> data(new SkPictureData(info));
    if (!topLevelTFPlayback) {
        topLevelTFPlayback = &data->fTFPlayback;
    }

    if (!data->parseStream(stream, factory, topLevelTFPlayback)) {
        return nullptr;
    }
    return data.release();
}

SkPictureData* SkPictureData::CreateFromBuffer(SkReadBuffer& buffer,
                                               const SkPictInfo& info) {
<<<<<<< HEAD
    SkAutoTDelete<SkPictureData> data(new SkPictureData(info));
=======
    std::unique_ptr<SkPictureData> data(new SkPictureData(info));
>>>>>>> a17af05f
    buffer.setVersion(info.getVersion());

    if (!data->parseBuffer(buffer)) {
        return nullptr;
    }
    return data.release();
}

bool SkPictureData::parseStream(SkStream* stream,
                                SkImageDeserializer* factory,
                                SkTypefacePlayback* topLevelTFPlayback) {
    for (;;) {
        uint32_t tag = stream->readU32();
        if (SK_PICT_EOF_TAG == tag) {
            break;
        }

        uint32_t size = stream->readU32();
        if (!this->parseStreamTag(stream, tag, size, factory, topLevelTFPlayback)) {
            return false; // we're invalid
        }
    }
    return true;
}

bool SkPictureData::parseBuffer(SkReadBuffer& buffer) {
    for (;;) {
        uint32_t tag = buffer.readUInt();
        if (SK_PICT_EOF_TAG == tag) {
            break;
        }

        uint32_t size = buffer.readUInt();
        if (!this->parseBufferTag(buffer, tag, size)) {
            return false; // we're invalid
        }
    }
    return true;
}

///////////////////////////////////////////////////////////////////////////////
///////////////////////////////////////////////////////////////////////////////

#if SK_SUPPORT_GPU
bool SkPictureData::suitableForGpuRasterization(GrContext* context, const char **reason,
                                                int sampleCount) const {
    return fContentInfo.suitableForGpuRasterization(context, reason, sampleCount);
}

bool SkPictureData::suitableForGpuRasterization(GrContext* context, const char **reason,
                                                GrPixelConfig config, SkScalar dpi) const {

    if (context != nullptr) {
        return this->suitableForGpuRasterization(context, reason,
                                                 context->getRecommendedSampleCount(config, dpi));
    } else {
        return this->suitableForGpuRasterization(nullptr, reason);
    }
}

bool SkPictureData::suitableForLayerOptimization() const {
    return fContentInfo.numLayers() > 0;
}
#endif
///////////////////////////////////////////////////////////////////////////////<|MERGE_RESOLUTION|>--- conflicted
+++ resolved
@@ -487,13 +487,10 @@
 static const SkImage* create_image_from_buffer(SkReadBuffer& buffer) {
     return buffer.readImage().release();
 }
-<<<<<<< HEAD
-=======
 static const SkVertices* create_vertices_from_buffer(SkReadBuffer& buffer) {
     auto data = buffer.readByteArrayAsData();
     return data ? SkVertices::Decode(data->data(), data->size()).release() : nullptr;
 }
->>>>>>> a17af05f
 
 static const SkImage* create_bitmap_image_from_buffer(SkReadBuffer& buffer) {
     return buffer.readBitmapAsImage().release();
@@ -636,11 +633,7 @@
 
 SkPictureData* SkPictureData::CreateFromBuffer(SkReadBuffer& buffer,
                                                const SkPictInfo& info) {
-<<<<<<< HEAD
-    SkAutoTDelete<SkPictureData> data(new SkPictureData(info));
-=======
     std::unique_ptr<SkPictureData> data(new SkPictureData(info));
->>>>>>> a17af05f
     buffer.setVersion(info.getVersion());
 
     if (!data->parseBuffer(buffer)) {
