--- conflicted
+++ resolved
@@ -33,22 +33,11 @@
 }
 
 #if SK_SUPPORT_GPU
-<<<<<<< HEAD
-sk_sp<GrFragmentProcessor> SkColorFilter::asFragmentProcessor(GrContext*) const {
-=======
 sk_sp<GrFragmentProcessor> SkColorFilter::asFragmentProcessor(GrContext*, SkColorSpace*) const {
->>>>>>> a17af05f
     return nullptr;
 }
 #endif
 
-<<<<<<< HEAD
-bool SkColorFilter::appendStages(SkRasterPipeline* pipeline) const {
-    return this->onAppendStages(pipeline);
-}
-
-bool SkColorFilter::onAppendStages(SkRasterPipeline*) const {
-=======
 bool SkColorFilter::appendStages(SkRasterPipeline* pipeline,
                                  SkColorSpace* dst,
                                  SkArenaAlloc* scratch,
@@ -57,7 +46,6 @@
 }
 
 bool SkColorFilter::onAppendStages(SkRasterPipeline*, SkColorSpace*, SkArenaAlloc*, bool) const {
->>>>>>> a17af05f
     return false;
 }
 
@@ -132,16 +120,10 @@
 #endif
 
 #if SK_SUPPORT_GPU
-<<<<<<< HEAD
-    sk_sp<GrFragmentProcessor> asFragmentProcessor(GrContext* context) const override {
-        sk_sp<GrFragmentProcessor> innerFP(fInner->asFragmentProcessor(context));
-        sk_sp<GrFragmentProcessor> outerFP(fOuter->asFragmentProcessor(context));
-=======
     sk_sp<GrFragmentProcessor> asFragmentProcessor(GrContext* context,
                                                    SkColorSpace* dstColorSpace) const override {
         sk_sp<GrFragmentProcessor> innerFP(fInner->asFragmentProcessor(context, dstColorSpace));
         sk_sp<GrFragmentProcessor> outerFP(fOuter->asFragmentProcessor(context, dstColorSpace));
->>>>>>> a17af05f
         if (!innerFP || !outerFP) {
             return nullptr;
         }
