--- conflicted
+++ resolved
@@ -14,11 +14,7 @@
 class Sprite_4f : public SkSpriteBlitter {
 public:
     Sprite_4f(const SkPixmap& src, const SkPaint& paint) : INHERITED(src) {
-<<<<<<< HEAD
-        fXfer = SkXfermode::Peek(paint.getBlendMode());
-=======
         fMode = paint.getBlendMode();
->>>>>>> a17af05f
         fLoader = SkLoadSpanProc_Choose(src.info());
         fFilter = SkFilterSpanProc_Choose(paint);
         fBuffer.reset(src.width());
@@ -43,11 +39,7 @@
         if (src.isOpaque()) {
             flags |= SkXfermode::kSrcIsOpaque_F16Flag;
         }
-<<<<<<< HEAD
-        fWriter = SkXfermode::GetF16Proc(fXfer, flags);
-=======
         fWriter = SkXfermode::GetF16Proc(fMode, flags);
->>>>>>> a17af05f
     }
 
     void blitRect(int x, int y, int width, int height) override {
