--- conflicted
+++ resolved
@@ -141,18 +141,6 @@
 }
 
 SkRasterClip::SkRasterClip(const SkRegion& rgn) : fBW(rgn) {
-<<<<<<< HEAD
-    fForceConservativeRects = false;
-    fIsBW = true;
-    fIsEmpty = this->computeIsEmpty();  // bounds might be empty, so compute
-    fIsRect = !fIsEmpty;
-    SkDEBUGCODE(this->validate();)
-}
-
-SkRasterClip::SkRasterClip(const SkIRect& bounds, bool forceConservativeRects) : fBW(bounds) {
-    fForceConservativeRects = forceConservativeRects;
-=======
->>>>>>> a17af05f
     fIsBW = true;
     fIsEmpty = this->computeIsEmpty();  // bounds might be empty, so compute
     fIsRect = !fIsEmpty;
@@ -178,11 +166,6 @@
 }
 
 bool SkRasterClip::operator==(const SkRasterClip& other) const {
-<<<<<<< HEAD
-    // This impl doesn't care if fForceConservativeRects is the same in both, only the current state
-
-=======
->>>>>>> a17af05f
     if (fIsBW != other.fIsBW) {
         return false;
     }
@@ -257,18 +240,10 @@
     return this->updateCacheAndReturnNonEmpty();
 }
 
-<<<<<<< HEAD
-bool SkRasterClip::op(const SkRRect& rrect, const SkMatrix& matrix, const SkIRect& bounds,
-                      SkRegion::Op op, bool doAA) {
-    if (fForceConservativeRects) {
-        return this->op(rrect.getBounds(), matrix, bounds, op, doAA);
-    }
-=======
 bool SkRasterClip::op(const SkRRect& rrect, const SkMatrix& matrix, const SkIRect& devBounds,
                       SkRegion::Op op, bool doAA) {
     SkIRect bounds(devBounds);
     this->applyClipRestriction(op, &bounds);
->>>>>>> a17af05f
 
     SkPath path;
     path.addRRect(rrect);
@@ -276,35 +251,11 @@
     return this->op(path, matrix, bounds, op, doAA);
 }
 
-<<<<<<< HEAD
-bool SkRasterClip::op(const SkPath& path, const SkMatrix& matrix, const SkIRect& bounds,
-                      SkRegion::Op op, bool doAA) {
-    AUTO_RASTERCLIP_VALIDATE(*this);
-
-    if (fForceConservativeRects) {
-        SkIRect ir;
-        switch (mutate_conservative_op(&op, path.isInverseFillType())) {
-            case kDoNothing_MutateResult:
-                return !this->isEmpty();
-            case kReplaceClippedAgainstGlobalBounds_MutateResult:
-                ir = bounds;
-                break;
-            case kContinue_MutateResult: {
-                SkRect bounds = path.getBounds();
-                matrix.mapRect(&bounds);
-                ir = bounds.roundOut();
-                break;
-            }
-        }
-        return this->op(ir, op);
-    }
-=======
 bool SkRasterClip::op(const SkPath& path, const SkMatrix& matrix, const SkIRect& devBounds,
                       SkRegion::Op op, bool doAA) {
     AUTO_RASTERCLIP_VALIDATE(*this);
     SkIRect bounds(devBounds);
     this->applyClipRestriction(op, &bounds);
->>>>>>> a17af05f
 
     // base is used to limit the size (and therefore memory allocation) of the
     // region that results from scan converting devPath.
@@ -328,11 +279,7 @@
             return this->setPath(devPath, this->bwRgn(), doAA);
         } else {
             base.setRect(this->getBounds());
-<<<<<<< HEAD
-            SkRasterClip clip(fForceConservativeRects);
-=======
             SkRasterClip clip;
->>>>>>> a17af05f
             clip.setPath(devPath, base, doAA);
             return this->op(clip, op);
         }
@@ -342,11 +289,7 @@
         if (SkRegion::kReplace_Op == op) {
             return this->setPath(devPath, base, doAA);
         } else {
-<<<<<<< HEAD
-            SkRasterClip clip(fForceConservativeRects);
-=======
             SkRasterClip clip;
->>>>>>> a17af05f
             clip.setPath(devPath, base, doAA);
             return this->op(clip, op);
         }
@@ -416,48 +359,18 @@
     return x - SkScalarFloorToScalar(x) < domain;
 }
 
-<<<<<<< HEAD
-bool SkRasterClip::op(const SkRect& localRect, const SkMatrix& matrix, const SkIRect& bounds,
-=======
 bool SkRasterClip::op(const SkRect& localRect, const SkMatrix& matrix, const SkIRect& devBounds,
->>>>>>> a17af05f
                       SkRegion::Op op, bool doAA) {
     AUTO_RASTERCLIP_VALIDATE(*this);
     SkRect devRect;
 
-<<<<<<< HEAD
-    if (fForceConservativeRects) {
-        SkIRect ir;
-        switch (mutate_conservative_op(&op, false)) {
-            case kDoNothing_MutateResult:
-                return !this->isEmpty();
-            case kReplaceClippedAgainstGlobalBounds_MutateResult:
-                ir = bounds;
-                break;
-            case kContinue_MutateResult:
-                matrix.mapRect(&devRect, localRect);
-                ir = devRect.roundOut();
-                break;
-        }
-        return this->op(ir, op);
-=======
     const bool isScaleTrans = matrix.isScaleTranslate();
     if (!isScaleTrans) {
         SkPath path;
         path.addRect(localRect);
         path.setIsVolatile(true);
         return this->op(path, matrix, devBounds, op, doAA);
->>>>>>> a17af05f
-    }
-    const bool isScaleTrans = matrix.isScaleTranslate();
-    if (!isScaleTrans) {
-        SkPath path;
-        path.addRect(localRect);
-        path.setIsVolatile(true);
-        return this->op(path, matrix, bounds, op, doAA);
-    }
-
-    matrix.mapRect(&devRect, localRect);
+    }
 
     matrix.mapRect(&devRect, localRect);
 
@@ -473,19 +386,13 @@
     if (fIsBW && !doAA) {
         SkIRect ir;
         devRect.round(&ir);
-<<<<<<< HEAD
-=======
         this->applyClipRestriction(op, &ir);
->>>>>>> a17af05f
         (void)fBW.op(ir, op);
     } else {
         if (fIsBW) {
             this->convertToAA();
         }
-<<<<<<< HEAD
-=======
         this->applyClipRestriction(op, &devRect);
->>>>>>> a17af05f
         (void)fAA.op(devRect, op, doAA);
     }
     return this->updateCacheAndReturnNonEmpty();
