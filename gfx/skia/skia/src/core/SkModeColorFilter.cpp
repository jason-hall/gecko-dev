--- conflicted
+++ resolved
@@ -110,23 +110,14 @@
 #include "effects/GrConstColorProcessor.h"
 #include "SkGr.h"
 
-<<<<<<< HEAD
-sk_sp<GrFragmentProcessor> SkModeColorFilter::asFragmentProcessor(GrContext*) const {
-    if (SkXfermode::kDst_Mode == fMode) {
-=======
 sk_sp<GrFragmentProcessor> SkModeColorFilter::asFragmentProcessor(
                                                     GrContext*, SkColorSpace* dstColorSpace) const {
     if (SkBlendMode::kDst == fMode) {
->>>>>>> a17af05f
         return nullptr;
     }
 
     sk_sp<GrFragmentProcessor> constFP(
-<<<<<<< HEAD
-        GrConstColorProcessor::Make(SkColorToPremulGrColor(fColor),
-=======
         GrConstColorProcessor::Make(SkColorToPremulGrColor4f(fColor, dstColorSpace),
->>>>>>> a17af05f
                                     GrConstColorProcessor::kIgnore_InputMode));
     sk_sp<GrFragmentProcessor> fp(
         GrXfermodeFragmentProcessor::MakeFromSrcProcessor(std::move(constFP), fMode));
