--- conflicted
+++ resolved
@@ -33,13 +33,7 @@
     virtual void getGLSLProcessorKey(const GrShaderCaps& caps,
                                      GrProcessorKeyBuilder* b) const override;
 
-<<<<<<< HEAD
-    virtual GrGLSLPrimitiveProcessor* createGLSLInstance(const GrGLSLCaps& caps) const override;
-
-    const GrXPOverridesForBatch& overrides() const { return fOverrides; }
-=======
     virtual GrGLSLPrimitiveProcessor* createGLSLInstance(const GrShaderCaps& caps) const override;
->>>>>>> a17af05f
 
     virtual bool isPathRendering() const override { return true; }
 
