--- conflicted
+++ resolved
@@ -12,18 +12,10 @@
 #include "GrFragmentProcessor.h"
 #include "GrNonAtomicRef.h"
 #include "GrPendingProgramElement.h"
-<<<<<<< HEAD
-#include "GrPrimitiveProcessor.h"
-#include "GrProcOptInfo.h"
-#include "GrProgramDesc.h"
-#include "GrScissorState.h"
-#include "GrStencilSettings.h"
-=======
 #include "GrProcessorSet.h"
 #include "GrProgramDesc.h"
 #include "GrScissorState.h"
 #include "GrUserStencilSettings.h"
->>>>>>> a17af05f
 #include "GrWindowRectsState.h"
 #include "SkMatrix.h"
 #include "SkRefCnt.h"
@@ -32,17 +24,7 @@
 #include "effects/GrPorterDuffXferProcessor.h"
 #include "effects/GrSimpleTextureEffect.h"
 
-<<<<<<< HEAD
-#include "effects/GrCoverageSetOpXP.h"
-#include "effects/GrDisableColorXP.h"
-#include "effects/GrPorterDuffXferProcessor.h"
-#include "effects/GrSimpleTextureEffect.h"
-
-class GrBatch;
-class GrDrawContext;
-=======
 class GrAppliedClip;
->>>>>>> a17af05f
 class GrDeviceCoordTexture;
 class GrOp;
 class GrPipelineBuilder;
@@ -57,16 +39,6 @@
     ///////////////////////////////////////////////////////////////////////////
     /// @name Creation
 
-<<<<<<< HEAD
-    struct CreateArgs {
-        const GrPipelineBuilder*    fPipelineBuilder;
-        GrDrawContext*              fDrawContext;
-        const GrCaps*               fCaps;
-        GrPipelineOptimizations     fOpts;
-        const GrScissorState*       fScissor;
-        const GrWindowRectsState*   fWindowRectsState;
-        bool                        fHasStencilClip;
-=======
     enum Flags {
         /**
          * Perform HW anti-aliasing. This means either HW FSAA, if supported by the render target,
@@ -89,7 +61,6 @@
         const GrAppliedClip* fAppliedClip = nullptr;
         GrRenderTarget* fRenderTarget = nullptr;
         const GrCaps* fCaps = nullptr;
->>>>>>> a17af05f
         GrXferProcessor::DstTexture fDstTexture;
     };
 
@@ -209,15 +180,10 @@
 
     const GrWindowRectsState& getWindowRectsState() const { return fWindowRectsState; }
 
-<<<<<<< HEAD
-    bool isHWAntialiasState() const { return SkToBool(fFlags & kHWAA_Flag); }
-    bool snapVerticesToPixelCenters() const { return SkToBool(fFlags & kSnapVertices_Flag); }
-=======
     bool isHWAntialiasState() const { return SkToBool(fFlags & kHWAntialias_Flag); }
     bool snapVerticesToPixelCenters() const {
         return SkToBool(fFlags & kSnapVerticesToPixelCenters_Flag);
     }
->>>>>>> a17af05f
     bool getDisableOutputConversionToSRGB() const {
         return SkToBool(fFlags & kDisableOutputConversionToSRGB_Flag);
     }
@@ -230,12 +196,9 @@
     bool hasStencilClip() const {
         return SkToBool(fFlags & kHasStencilClip_Flag);
     }
-<<<<<<< HEAD
-=======
     bool isStencilEnabled() const {
         return SkToBool(fFlags & kStencilEnabled_Flag);
     }
->>>>>>> a17af05f
 
     GrXferBarrierType xferBarrierType(const GrCaps& caps) const {
         if (fDstTexture.get() && fDstTexture.get() == fRenderTarget.get()->asTexture()) {
@@ -249,41 +212,12 @@
      * or both faces.
      * @return the current draw face(s).
      */
-<<<<<<< HEAD
-    GrDrawFace getDrawFace() const { return fDrawFace; }
-
-
-    ///////////////////////////////////////////////////////////////////////////
-
-    bool ignoresCoverage() const { return fIgnoresCoverage; }
-=======
     GrDrawFace getDrawFace() const { return static_cast<GrDrawFace>(fDrawFace); }
->>>>>>> a17af05f
 
 private:
     /** This is a continuation of the public "Flags" enum. */
     enum PrivateFlags {
         kDisableOutputConversionToSRGB_Flag = 0x4,
-<<<<<<< HEAD
-        kAllowSRGBInputs_Flag               = 0x8,
-        kUsesDistanceVectorField_Flag       = 0x10,
-        kHasStencilClip_Flag                = 0x20,
-    };
-
-    typedef GrPendingIOResource<GrRenderTarget, kWrite_GrIOType> RenderTarget;
-    typedef GrPendingProgramElement<const GrFragmentProcessor> PendingFragmentProcessor;
-    typedef SkAutoSTArray<8, PendingFragmentProcessor> FragmentProcessorArray;
-    typedef GrPendingProgramElement<const GrXferProcessor> ProgramXferProcessor;
-    RenderTarget                        fRenderTarget;
-    GrScissorState                      fScissorState;
-    GrWindowRectsState                  fWindowRectsState;
-    GrStencilSettings                   fStencilSettings;
-    GrDrawFace                          fDrawFace;
-    uint32_t                            fFlags;
-    ProgramXferProcessor                fXferProcessor;
-    FragmentProcessorArray              fFragmentProcessors;
-    bool                                fIgnoresCoverage;
-=======
         kAllowSRGBInputs_Flag = 0x8,
         kUsesDistanceVectorField_Flag = 0x10,
         kHasStencilClip_Flag = 0x20,
@@ -305,7 +239,6 @@
     uint16_t fFlags;
     sk_sp<const GrXferProcessor> fXferProcessor;
     FragmentProcessorArray fFragmentProcessors;
->>>>>>> a17af05f
 
     // This value is also the index in fFragmentProcessors where coverage processors begin.
     int fNumColorProcessors;
