/*
 * Copyright 2015 Google Inc.
 *
 * Use of this source code is governed by a BSD-style license that can be
 * found in the LICENSE file.
 */

#include "GrResourceProvider.h"

#include "GrBuffer.h"
#include "GrCaps.h"
<<<<<<< HEAD
=======
#include "GrContext.h"
#include "GrContextPriv.h"
>>>>>>> a17af05f
#include "GrGpu.h"
#include "GrPathRendering.h"
#include "GrRenderTarget.h"
#include "GrRenderTargetPriv.h"
#include "GrResourceCache.h"
#include "GrResourceKey.h"
#include "GrSemaphore.h"
#include "GrStencilAttachment.h"
<<<<<<< HEAD
=======
#include "GrSurfaceProxyPriv.h"
#include "GrTexturePriv.h"
#include "../private/GrSingleOwner.h"
>>>>>>> a17af05f
#include "SkMathPriv.h"

GR_DECLARE_STATIC_UNIQUE_KEY(gQuadIndexBufferKey);

const int GrResourceProvider::kMinScratchTextureSize = 16;

#define ASSERT_SINGLE_OWNER \
    SkDEBUGCODE(GrSingleOwner::AutoEnforce debug_SingleOwner(fSingleOwner);)

GrResourceProvider::GrResourceProvider(GrGpu* gpu, GrResourceCache* cache, GrSingleOwner* owner)
        : fCache(cache)
        , fGpu(gpu)
#ifdef SK_DEBUG
        , fSingleOwner(owner)
#endif
        {
    fCaps = sk_ref_sp(fGpu->caps());

    GR_DEFINE_STATIC_UNIQUE_KEY(gQuadIndexBufferKey);
    fQuadIndexBufferKey = gQuadIndexBufferKey;
}

bool GrResourceProvider::IsFunctionallyExact(GrSurfaceProxy* proxy) {
    return proxy->priv().isExact() || (SkIsPow2(proxy->width()) && SkIsPow2(proxy->height()));
}

// MDB TODO: this should probably be a factory on GrSurfaceProxy
sk_sp<GrTextureProxy> GrResourceProvider::createMipMappedTexture(
                                                      const GrSurfaceDesc& desc,
                                                      SkBudgeted budgeted,
                                                      const GrMipLevel* texels,
                                                      int mipLevelCount,
                                                      uint32_t flags,
                                                      SkDestinationSurfaceColorMode mipColorMode) {
    ASSERT_SINGLE_OWNER

    if (!mipLevelCount) {
        if (texels) {
            return nullptr;
        }
        return GrSurfaceProxy::MakeDeferred(this, desc, budgeted, nullptr, 0);
    }

    if (this->isAbandoned()) {
        return nullptr;
    }

    for (int i = 0; i < mipLevelCount; ++i) {
        if (!texels[i].fPixels) {
            return nullptr;
        }
    }
    if (mipLevelCount > 1 && GrPixelConfigIsSint(desc.fConfig)) {
        return nullptr;
    }
    if ((desc.fFlags & kRenderTarget_GrSurfaceFlag) &&
        !fGpu->caps()->isConfigRenderable(desc.fConfig, desc.fSampleCnt > 0)) {
        return nullptr;
    }
    if (!GrPixelConfigIsCompressed(desc.fConfig)) {
        if (mipLevelCount < 2) {
            flags |= kExact_Flag | kNoCreate_Flag;
            sk_sp<GrTexture> tex(this->refScratchTexture(desc, flags));
            if (tex) {
                sk_sp<GrTextureProxy> proxy = GrSurfaceProxy::MakeWrapped(tex);

                if (fGpu->getContext()->contextPriv().writeSurfacePixels(
                                proxy.get(), nullptr, 0, 0, desc.fWidth, desc.fHeight, desc.fConfig,
                                nullptr, texels[0].fPixels, texels[0].fRowBytes)) {
                    if (SkBudgeted::kNo == budgeted) {
                        tex->resourcePriv().makeUnbudgeted();
                    }
                    tex->texturePriv().setMipColorMode(mipColorMode);
                    return proxy;
                }
            }
        }
    }

    SkTArray<GrMipLevel> texelsShallowCopy(mipLevelCount);
    for (int i = 0; i < mipLevelCount; ++i) {
        texelsShallowCopy.push_back(texels[i]);
    }
    sk_sp<GrTexture> tex(fGpu->createTexture(desc, budgeted, texelsShallowCopy));
    if (tex) {
        tex->texturePriv().setMipColorMode(mipColorMode);
    }

    return GrSurfaceProxy::MakeWrapped(std::move(tex));
}

sk_sp<GrTexture> GrResourceProvider::createTexture(const GrSurfaceDesc& desc, SkBudgeted budgeted,
                                                   uint32_t flags) {
    ASSERT_SINGLE_OWNER

    if (this->isAbandoned()) {
        return nullptr;
    }

    if ((desc.fFlags & kRenderTarget_GrSurfaceFlag) &&
        !fGpu->caps()->isConfigRenderable(desc.fConfig, desc.fSampleCnt > 0)) {
        return nullptr;
    }

    if (!GrPixelConfigIsCompressed(desc.fConfig)) {
        flags |= kExact_Flag | kNoCreate_Flag;
        sk_sp<GrTexture> tex(this->refScratchTexture(desc, flags));
        if (tex) {
            if (SkBudgeted::kNo == budgeted) {
                tex->resourcePriv().makeUnbudgeted();
            }
            return tex;
        }
    }

    sk_sp<GrTexture> tex(fGpu->createTexture(desc, budgeted));
    return tex;
}

GrTexture* GrResourceProvider::createApproxTexture(const GrSurfaceDesc& desc, uint32_t flags) {
    ASSERT_SINGLE_OWNER
    SkASSERT(0 == flags || kNoPendingIO_Flag == flags);

    if (this->isAbandoned()) {
        return nullptr;
    }

    // Currently we don't recycle compressed textures as scratch.
    if (GrPixelConfigIsCompressed(desc.fConfig)) {
        return nullptr;
    }

    return this->refScratchTexture(desc, flags);
}

GrTexture* GrResourceProvider::refScratchTexture(const GrSurfaceDesc& inDesc,
                                                 uint32_t flags) {
    ASSERT_SINGLE_OWNER
    SkASSERT(!this->isAbandoned());
    SkASSERT(!GrPixelConfigIsCompressed(inDesc.fConfig));

    SkTCopyOnFirstWrite<GrSurfaceDesc> desc(inDesc);

    if (fGpu->caps()->reuseScratchTextures() || (desc->fFlags & kRenderTarget_GrSurfaceFlag)) {
        if (!(kExact_Flag & flags)) {
            // bin by pow2 with a reasonable min
            GrSurfaceDesc* wdesc = desc.writable();
            wdesc->fWidth  = SkTMax(kMinScratchTextureSize, GrNextPow2(desc->fWidth));
            wdesc->fHeight = SkTMax(kMinScratchTextureSize, GrNextPow2(desc->fHeight));
        }

        GrScratchKey key;
        GrTexturePriv::ComputeScratchKey(*desc, &key);
        uint32_t scratchFlags = 0;
        if (kNoPendingIO_Flag & flags) {
            scratchFlags = GrResourceCache::kRequireNoPendingIO_ScratchFlag;
        } else  if (!(desc->fFlags & kRenderTarget_GrSurfaceFlag)) {
            // If it is not a render target then it will most likely be populated by
            // writePixels() which will trigger a flush if the texture has pending IO.
            scratchFlags = GrResourceCache::kPreferNoPendingIO_ScratchFlag;
        }
        GrGpuResource* resource = fCache->findAndRefScratchResource(key,
                                                                   GrSurface::WorstCaseSize(*desc),
                                                                   scratchFlags);
        if (resource) {
            GrSurface* surface = static_cast<GrSurface*>(resource);
            return surface->asTexture();
        }
    }

    if (!(kNoCreate_Flag & flags)) {
        return fGpu->createTexture(*desc, SkBudgeted::kYes);
    }

    return nullptr;
}

sk_sp<GrTexture> GrResourceProvider::wrapBackendTexture(const GrBackendTextureDesc& desc,
                                                        GrWrapOwnership ownership) {
    ASSERT_SINGLE_OWNER
    if (this->isAbandoned()) {
        return nullptr;
    }
    return fGpu->wrapBackendTexture(desc, ownership);
}

sk_sp<GrRenderTarget> GrResourceProvider::wrapBackendRenderTarget(
        const GrBackendRenderTargetDesc& desc)
{
    ASSERT_SINGLE_OWNER
    return this->isAbandoned() ? nullptr : fGpu->wrapBackendRenderTarget(desc);
}

void GrResourceProvider::assignUniqueKeyToResource(const GrUniqueKey& key,
                                                   GrGpuResource* resource) {
    ASSERT_SINGLE_OWNER
    if (this->isAbandoned() || !resource) {
        return;
    }
    resource->resourcePriv().setUniqueKey(key);
}

GrGpuResource* GrResourceProvider::findAndRefResourceByUniqueKey(const GrUniqueKey& key) {
    ASSERT_SINGLE_OWNER
    return this->isAbandoned() ? nullptr : fCache->findAndRefUniqueResource(key);
}

GrTexture* GrResourceProvider::findAndRefTextureByUniqueKey(const GrUniqueKey& key) {
    ASSERT_SINGLE_OWNER
    GrGpuResource* resource = this->findAndRefResourceByUniqueKey(key);
    if (resource) {
        GrTexture* texture = static_cast<GrSurface*>(resource)->asTexture();
        SkASSERT(texture);
        return texture;
    }
    return NULL;
}

// MDB TODO (caching): this side-steps the issue of texture proxies with unique IDs
void GrResourceProvider::assignUniqueKeyToProxy(const GrUniqueKey& key, GrTextureProxy* proxy) {
    ASSERT_SINGLE_OWNER
    SkASSERT(key.isValid());
    if (this->isAbandoned() || !proxy) {
        return;
    }

    GrTexture* texture = proxy->instantiate(this);
    if (!texture) {
        return;
    }

    this->assignUniqueKeyToResource(key, texture);
}

// MDB TODO (caching): this side-steps the issue of texture proxies with unique IDs
sk_sp<GrTextureProxy> GrResourceProvider::findProxyByUniqueKey(const GrUniqueKey& key) {
    ASSERT_SINGLE_OWNER

    sk_sp<GrTexture> texture(this->findAndRefTextureByUniqueKey(key));
    if (!texture) {
        return nullptr;
    }

    return GrSurfaceProxy::MakeWrapped(std::move(texture));
}

const GrBuffer* GrResourceProvider::createInstancedIndexBuffer(const uint16_t* pattern,
                                                               int patternSize,
                                                               int reps,
                                                               int vertCount,
                                                               const GrUniqueKey& key) {
    size_t bufferSize = patternSize * reps * sizeof(uint16_t);

    // This is typically used in GrMeshDrawOps, so we assume kNoPendingIO.
    GrBuffer* buffer = this->createBuffer(bufferSize, kIndex_GrBufferType, kStatic_GrAccessPattern,
                                          kNoPendingIO_Flag);
    if (!buffer) {
        return nullptr;
    }
    uint16_t* data = (uint16_t*) buffer->map();
    bool useTempData = (nullptr == data);
    if (useTempData) {
        data = new uint16_t[reps * patternSize];
    }
    for (int i = 0; i < reps; ++i) {
        int baseIdx = i * patternSize;
        uint16_t baseVert = (uint16_t)(i * vertCount);
        for (int j = 0; j < patternSize; ++j) {
            data[baseIdx+j] = baseVert + pattern[j];
        }
    }
    if (useTempData) {
        if (!buffer->updateData(data, bufferSize)) {
            buffer->unref();
            return nullptr;
        }
        delete[] data;
    } else {
        buffer->unmap();
    }
    this->assignUniqueKeyToResource(key, buffer);
    return buffer;
}

const GrBuffer* GrResourceProvider::createQuadIndexBuffer() {
    static const int kMaxQuads = 1 << 12; // max possible: (1 << 14) - 1;
    GR_STATIC_ASSERT(4 * kMaxQuads <= 65535);
    static const uint16_t kPattern[] = { 0, 1, 2, 0, 2, 3 };

    return this->createInstancedIndexBuffer(kPattern, 6, kMaxQuads, 4, fQuadIndexBufferKey);
}

GrPath* GrResourceProvider::createPath(const SkPath& path, const GrStyle& style) {
    SkASSERT(this->gpu()->pathRendering());
    return this->gpu()->pathRendering()->createPath(path, style);
}

GrPathRange* GrResourceProvider::createPathRange(GrPathRange::PathGenerator* gen,
                                                 const GrStyle& style) {
    SkASSERT(this->gpu()->pathRendering());
    return this->gpu()->pathRendering()->createPathRange(gen, style);
}

GrPathRange* GrResourceProvider::createGlyphs(const SkTypeface* tf,
                                              const SkScalerContextEffects& effects,
                                              const SkDescriptor* desc,
                                              const GrStyle& style) {

    SkASSERT(this->gpu()->pathRendering());
    return this->gpu()->pathRendering()->createGlyphs(tf, effects, desc, style);
}

GrBuffer* GrResourceProvider::createBuffer(size_t size, GrBufferType intendedType,
                                           GrAccessPattern accessPattern, uint32_t flags,
                                           const void* data) {
    if (this->isAbandoned()) {
        return nullptr;
    }
    if (kDynamic_GrAccessPattern != accessPattern) {
        return this->gpu()->createBuffer(size, intendedType, accessPattern, data);
    }
    if (!(flags & kRequireGpuMemory_Flag) &&
        this->gpu()->caps()->preferClientSideDynamicBuffers() &&
        GrBufferTypeIsVertexOrIndex(intendedType) &&
        kDynamic_GrAccessPattern == accessPattern) {
        return GrBuffer::CreateCPUBacked(this->gpu(), size, intendedType, data);
    }

    // bin by pow2 with a reasonable min
    static const size_t MIN_SIZE = 1 << 12;
<<<<<<< HEAD
    size_t allocSize = size > (1u << 31)
                       ? size_t(SkTMin(uint64_t(SIZE_MAX), uint64_t(GrNextPow2(uint32_t(uint64_t(size) >> 32))) << 32))
                       : size_t(GrNextPow2(uint32_t(size)));
    allocSize = SkTMax(allocSize, MIN_SIZE);
=======
    size_t allocSize = SkTMax(MIN_SIZE, GrNextSizePow2(size));
>>>>>>> a17af05f

    GrScratchKey key;
    GrBuffer::ComputeScratchKeyForDynamicVBO(allocSize, intendedType, &key);
    uint32_t scratchFlags = 0;
    if (flags & kNoPendingIO_Flag) {
        scratchFlags = GrResourceCache::kRequireNoPendingIO_ScratchFlag;
    } else {
        scratchFlags = GrResourceCache::kPreferNoPendingIO_ScratchFlag;
    }
    GrBuffer* buffer = static_cast<GrBuffer*>(
        this->cache()->findAndRefScratchResource(key, allocSize, scratchFlags));
    if (!buffer) {
        buffer = this->gpu()->createBuffer(allocSize, intendedType, kDynamic_GrAccessPattern);
        if (!buffer) {
            return nullptr;
        }
    }
    if (data) {
        buffer->updateData(data, size);
<<<<<<< HEAD
    }
    SkASSERT(!buffer->isCPUBacked()); // We should only cache real VBOs.
    return buffer;
}

GrBatchAtlas* GrResourceProvider::createAtlas(GrPixelConfig config,
                                              int width, int height,
                                              int numPlotsX, int numPlotsY,
                                              GrBatchAtlas::EvictionFunc func, void* data) {
    GrSurfaceDesc desc;
    desc.fFlags = kNone_GrSurfaceFlags;
    desc.fWidth = width;
    desc.fHeight = height;
    desc.fConfig = config;

    // We don't want to flush the context so we claim we're in the middle of flushing so as to
    // guarantee we do not recieve a texture with pending IO
    // TODO: Determine how to avoid having to do this. (https://bug.skia.org/4156)
    static const uint32_t kFlags = GrResourceProvider::kNoPendingIO_Flag;
    GrTexture* texture = this->createApproxTexture(desc, kFlags);
    if (!texture) {
        return nullptr;
=======
>>>>>>> a17af05f
    }
    SkASSERT(!buffer->isCPUBacked()); // We should only cache real VBOs.
    return buffer;
}

GrStencilAttachment* GrResourceProvider::attachStencilAttachment(GrRenderTarget* rt) {
    SkASSERT(rt);
    if (rt->renderTargetPriv().getStencilAttachment()) {
        return rt->renderTargetPriv().getStencilAttachment();
    }

    if (!rt->wasDestroyed() && rt->canAttemptStencilAttachment()) {
        GrUniqueKey sbKey;

        int width = rt->width();
        int height = rt->height();
#if 0
        if (this->caps()->oversizedStencilSupport()) {
            width  = SkNextPow2(width);
            height = SkNextPow2(height);
        }
#endif
        bool newStencil = false;
        GrStencilAttachment::ComputeSharedStencilAttachmentKey(width, height,
                                                               rt->numStencilSamples(), &sbKey);
        GrStencilAttachment* stencil = static_cast<GrStencilAttachment*>(
            this->findAndRefResourceByUniqueKey(sbKey));
        if (!stencil) {
            // Need to try and create a new stencil
            stencil = this->gpu()->createStencilAttachmentForRenderTarget(rt, width, height);
            if (stencil) {
                this->assignUniqueKeyToResource(sbKey, stencil);
                newStencil = true;
            }
        }
        if (rt->renderTargetPriv().attachStencilAttachment(stencil)) {
            if (newStencil) {
                // Right now we're clearing the stencil attachment here after it is
                // attached to a RT for the first time. When we start matching
                // stencil buffers with smaller color targets this will no longer
                // be correct because it won't be guaranteed to clear the entire
                // sb.
                // We used to clear down in the GL subclass using a special purpose
                // FBO. But iOS doesn't allow a stencil-only FBO. It reports unsupported
                // FBO status.
                this->gpu()->clearStencil(rt);
            }
        }
    }
    return rt->renderTargetPriv().getStencilAttachment();
}

sk_sp<GrRenderTarget> GrResourceProvider::wrapBackendTextureAsRenderTarget(
        const GrBackendTextureDesc& desc)
{
    if (this->isAbandoned()) {
        return nullptr;
    }
    return this->gpu()->wrapBackendTextureAsRenderTarget(desc);
}

sk_sp<GrSemaphore> SK_WARN_UNUSED_RESULT GrResourceProvider::makeSemaphore() {
    return fGpu->makeSemaphore();
}

void GrResourceProvider::takeOwnershipOfSemaphore(sk_sp<GrSemaphore> semaphore) {
    semaphore->resetGpu(fGpu);
}

void GrResourceProvider::releaseOwnershipOfSemaphore(sk_sp<GrSemaphore> semaphore) {
    semaphore->resetGpu(nullptr);
}<|MERGE_RESOLUTION|>--- conflicted
+++ resolved
@@ -9,11 +9,8 @@
 
 #include "GrBuffer.h"
 #include "GrCaps.h"
-<<<<<<< HEAD
-=======
 #include "GrContext.h"
 #include "GrContextPriv.h"
->>>>>>> a17af05f
 #include "GrGpu.h"
 #include "GrPathRendering.h"
 #include "GrRenderTarget.h"
@@ -22,12 +19,9 @@
 #include "GrResourceKey.h"
 #include "GrSemaphore.h"
 #include "GrStencilAttachment.h"
-<<<<<<< HEAD
-=======
 #include "GrSurfaceProxyPriv.h"
 #include "GrTexturePriv.h"
 #include "../private/GrSingleOwner.h"
->>>>>>> a17af05f
 #include "SkMathPriv.h"
 
 GR_DECLARE_STATIC_UNIQUE_KEY(gQuadIndexBufferKey);
@@ -358,14 +352,7 @@
 
     // bin by pow2 with a reasonable min
     static const size_t MIN_SIZE = 1 << 12;
-<<<<<<< HEAD
-    size_t allocSize = size > (1u << 31)
-                       ? size_t(SkTMin(uint64_t(SIZE_MAX), uint64_t(GrNextPow2(uint32_t(uint64_t(size) >> 32))) << 32))
-                       : size_t(GrNextPow2(uint32_t(size)));
-    allocSize = SkTMax(allocSize, MIN_SIZE);
-=======
     size_t allocSize = SkTMax(MIN_SIZE, GrNextSizePow2(size));
->>>>>>> a17af05f
 
     GrScratchKey key;
     GrBuffer::ComputeScratchKeyForDynamicVBO(allocSize, intendedType, &key);
@@ -385,31 +372,6 @@
     }
     if (data) {
         buffer->updateData(data, size);
-<<<<<<< HEAD
-    }
-    SkASSERT(!buffer->isCPUBacked()); // We should only cache real VBOs.
-    return buffer;
-}
-
-GrBatchAtlas* GrResourceProvider::createAtlas(GrPixelConfig config,
-                                              int width, int height,
-                                              int numPlotsX, int numPlotsY,
-                                              GrBatchAtlas::EvictionFunc func, void* data) {
-    GrSurfaceDesc desc;
-    desc.fFlags = kNone_GrSurfaceFlags;
-    desc.fWidth = width;
-    desc.fHeight = height;
-    desc.fConfig = config;
-
-    // We don't want to flush the context so we claim we're in the middle of flushing so as to
-    // guarantee we do not recieve a texture with pending IO
-    // TODO: Determine how to avoid having to do this. (https://bug.skia.org/4156)
-    static const uint32_t kFlags = GrResourceProvider::kNoPendingIO_Flag;
-    GrTexture* texture = this->createApproxTexture(desc, kFlags);
-    if (!texture) {
-        return nullptr;
-=======
->>>>>>> a17af05f
     }
     SkASSERT(!buffer->isCPUBacked()); // We should only cache real VBOs.
     return buffer;
