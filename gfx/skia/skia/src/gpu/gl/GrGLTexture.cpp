--- conflicted
+++ resolved
@@ -20,13 +20,6 @@
 static inline GrSLType sampler_type(const GrGLTexture::IDDesc& idDesc, GrPixelConfig config,
                                     const GrGLGpu* gpu) {
     if (idDesc.fInfo.fTarget == GR_GL_TEXTURE_EXTERNAL) {
-<<<<<<< HEAD
-        SkASSERT(gpu->glCaps().glslCaps()->externalTextureSupport());
-        return kTextureExternalSampler_GrSLType;
-    } else if (idDesc.fInfo.fTarget == GR_GL_TEXTURE_RECTANGLE) {
-        SkASSERT(gpu->glCaps().rectangleTextureSupport());
-        return kTexture2DRectSampler_GrSLType;
-=======
         SkASSERT(gpu->caps()->shaderCaps()->externalTextureSupport());
         SkASSERT(!GrPixelConfigIsSint(config));
         return kTextureExternalSampler_GrSLType;
@@ -36,7 +29,6 @@
         return kTexture2DRectSampler_GrSLType;
     } else if (GrPixelConfigIsSint(config)) {
         return kITexture2DSampler_GrSLType;
->>>>>>> a17af05f
     } else {
         SkASSERT(idDesc.fInfo.fTarget == GR_GL_TEXTURE_2D);
         return kTexture2DSampler_GrSLType;
@@ -61,12 +53,8 @@
 GrGLTexture::GrGLTexture(GrGLGpu* gpu, SkBudgeted budgeted, const GrSurfaceDesc& desc,
                          const IDDesc& idDesc)
     : GrSurface(gpu, desc)
-<<<<<<< HEAD
-    , INHERITED(gpu, desc, sampler_type(idDesc, gpu), false) {
-=======
     , INHERITED(gpu, desc, sampler_type(idDesc, desc.fConfig, gpu),
                 highest_filter_mode(idDesc, desc.fConfig), false) {
->>>>>>> a17af05f
     this->init(desc, idDesc);
     this->registerWithCache(budgeted);
 }
@@ -75,23 +63,6 @@
                          const IDDesc& idDesc,
                          bool wasMipMapDataProvided)
     : GrSurface(gpu, desc)
-<<<<<<< HEAD
-    , INHERITED(gpu, desc, sampler_type(idDesc, gpu), wasMipMapDataProvided) {
-    this->init(desc, idDesc);
-    this->registerWithCache(budgeted);
-}
-
-GrGLTexture::GrGLTexture(GrGLGpu* gpu, Wrapped, const GrSurfaceDesc& desc, const IDDesc& idDesc)
-    : GrSurface(gpu, desc)
-    , INHERITED(gpu, desc, sampler_type(idDesc, gpu), false) {
-    this->init(desc, idDesc);
-    this->registerWithCacheWrapped();
-}
-
-GrGLTexture::GrGLTexture(GrGLGpu* gpu, const GrSurfaceDesc& desc, const IDDesc& idDesc)
-    : GrSurface(gpu, desc)
-    , INHERITED(gpu, desc, sampler_type(idDesc, gpu), false) {
-=======
     , INHERITED(gpu, desc, sampler_type(idDesc, desc.fConfig, gpu),
                 highest_filter_mode(idDesc, desc.fConfig),
                 wasMipMapDataProvided) {
@@ -113,7 +84,6 @@
     , INHERITED(gpu, desc, sampler_type(idDesc, desc.fConfig, gpu),
                 highest_filter_mode(idDesc, desc.fConfig),
                 wasMipMapDataProvided) {
->>>>>>> a17af05f
     this->init(desc, idDesc);
 }
 
@@ -175,13 +145,7 @@
                                       texture_id.c_str());
 }
 
-<<<<<<< HEAD
-GrGLTexture* GrGLTexture::CreateWrapped(GrGLGpu* gpu, const GrSurfaceDesc& desc,
-                                        const IDDesc& idDesc) {
-    return new GrGLTexture(gpu, kWrapped, desc, idDesc);
-=======
 sk_sp<GrGLTexture> GrGLTexture::MakeWrapped(GrGLGpu* gpu, const GrSurfaceDesc& desc,
                                             const IDDesc& idDesc) {
     return sk_sp<GrGLTexture>(new GrGLTexture(gpu, kWrapped, desc, idDesc));
->>>>>>> a17af05f
 }
