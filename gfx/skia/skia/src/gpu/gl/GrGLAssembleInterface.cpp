--- conflicted
+++ resolved
@@ -531,11 +531,6 @@
     if (glVer >= GR_GL_VER(3, 2) || extensions.has("GL_ARB_sync")) {
         GET_PROC(FenceSync);
         GET_PROC(ClientWaitSync);
-<<<<<<< HEAD
-        GET_PROC(DeleteSync);
-    }
-
-=======
         GET_PROC(WaitSync);
         GET_PROC(DeleteSync);
     }
@@ -548,7 +543,6 @@
         GET_PROC(MemoryBarrierByRegion);
     }
 
->>>>>>> a17af05f
     interface->fStandard = kGL_GrGLStandard;
     interface->fExtensions.swap(&extensions);
 
@@ -945,11 +939,6 @@
     if (version >= GR_GL_VER(3, 0)) {
         GET_PROC(FenceSync);
         GET_PROC(ClientWaitSync);
-<<<<<<< HEAD
-        GET_PROC(DeleteSync);
-    }
-
-=======
         GET_PROC(WaitSync);
         GET_PROC(DeleteSync);
     }
@@ -960,7 +949,6 @@
         GET_PROC(MemoryBarrierByRegion);
     }
 
->>>>>>> a17af05f
     interface->fStandard = kGLES_GrGLStandard;
     interface->fExtensions.swap(&extensions);
 
