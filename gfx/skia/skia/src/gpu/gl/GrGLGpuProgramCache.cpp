/*
 * Copyright 2011 Google Inc.
 *
 * Use of this source code is governed by a BSD-style license that can be
 * found in the LICENSE file.
 */

#include "GrGLGpu.h"

#include "builders/GrGLProgramBuilder.h"
#include "GrProcessor.h"
#include "GrProgramDesc.h"
#include "GrGLPathRendering.h"
#include "glsl/GrGLSLFragmentProcessor.h"
#include "glsl/GrGLSLProgramDataManager.h"
#include "SkTSearch.h"

#ifdef PROGRAM_CACHE_STATS
// Display program cache usage
static const bool c_DisplayCache{false};
#endif

typedef GrGLSLProgramDataManager::UniformHandle UniformHandle;

struct GrGLGpu::ProgramCache::Entry {
    Entry(sk_sp<GrGLProgram> program)
    : fProgram(std::move(program)) {}

    sk_sp<GrGLProgram> fProgram;
};

GrGLGpu::ProgramCache::ProgramCache(GrGLGpu* gpu)
    : fMap(kMaxEntries)
    , fGpu(gpu)
#ifdef PROGRAM_CACHE_STATS
    , fTotalRequests(0)
    , fCacheMisses(0)
    , fHashMisses(0)
#endif
{}

GrGLGpu::ProgramCache::~ProgramCache() {
    // dump stats
#ifdef PROGRAM_CACHE_STATS
    if (c_DisplayCache) {
        SkDebugf("--- Program Cache ---\n");
        SkDebugf("Total requests: %d\n", fTotalRequests);
        SkDebugf("Cache misses: %d\n", fCacheMisses);
        SkDebugf("Cache miss %%: %f\n", (fTotalRequests > 0) ?
                                            100.f * fCacheMisses / fTotalRequests :
                                            0.f);
        int cacheHits = fTotalRequests - fCacheMisses;
        SkDebugf("Hash miss %%: %f\n", (cacheHits > 0) ? 100.f * fHashMisses / cacheHits : 0.f);
        SkDebugf("---------------------\n");
    }
#endif
}

void GrGLGpu::ProgramCache::abandon() {
#ifdef PROGRAM_CACHE_STATS
    fTotalRequests = 0;
    fCacheMisses = 0;
    fHashMisses = 0;
#endif
}

GrGLProgram* GrGLGpu::ProgramCache::refProgram(const GrGLGpu* gpu,
                                               const GrPipeline& pipeline,
                                               const GrPrimitiveProcessor& primProc,
                                               bool isPoints) {
#ifdef PROGRAM_CACHE_STATS
    ++fTotalRequests;
#endif

    // Get GrGLProgramDesc
    GrProgramDesc desc;
<<<<<<< HEAD
    if (!GrProgramDesc::Build(&desc, primProc, isPoints, pipeline, *gpu->glCaps().glslCaps())) {
=======
    if (!GrProgramDesc::Build(&desc, primProc, isPoints, pipeline, *gpu->caps()->shaderCaps())) {
>>>>>>> a17af05f
        GrCapsDebugf(gpu->caps(), "Failed to gl program descriptor!\n");
        return nullptr;
    }
    desc.finalize();
<<<<<<< HEAD

    Entry* entry = nullptr;

    uint32_t hashIdx = desc.getChecksum();
    hashIdx ^= hashIdx >> 16;
    if (kHashBits <= 8) {
        hashIdx ^= hashIdx >> 8;
    }
    hashIdx &=((1 << kHashBits) - 1);
    Entry* hashedEntry = fHashTable[hashIdx];
    if (hashedEntry && hashedEntry->fProgram->getDesc() == desc) {
        SkASSERT(hashedEntry->fProgram);
        entry = hashedEntry;
    }

    int entryIdx;
    if (nullptr == entry) {
        entryIdx = this->search(desc);
        if (entryIdx >= 0) {
            entry = fEntries[entryIdx];
#ifdef PROGRAM_CACHE_STATS
            ++fHashMisses;
#endif
        }
=======
    std::unique_ptr<Entry>* entry = fMap.find(desc);
    if (!entry) {
        // Didn't find an origin-independent version, check with the specific origin
        GrSurfaceOrigin origin = pipeline.getRenderTarget()->origin();
        desc.setSurfaceOriginKey(GrGLSLFragmentShaderBuilder::KeyForSurfaceOrigin(origin));
        desc.finalize();
        entry = fMap.find(desc);
>>>>>>> a17af05f
    }
    if (!entry) {
        // We have a cache miss
#ifdef PROGRAM_CACHE_STATS
        ++fCacheMisses;
#endif
        GrGLProgram* program = GrGLProgramBuilder::CreateProgram(pipeline, primProc, &desc, fGpu);
        if (nullptr == program) {
            return nullptr;
        }
        entry = fMap.insert(desc, std::unique_ptr<Entry>(new Entry(sk_sp<GrGLProgram>(program))));
    }

    return SkRef((*entry)->fProgram.get());
}<|MERGE_RESOLUTION|>--- conflicted
+++ resolved
@@ -74,41 +74,11 @@
 
     // Get GrGLProgramDesc
     GrProgramDesc desc;
-<<<<<<< HEAD
-    if (!GrProgramDesc::Build(&desc, primProc, isPoints, pipeline, *gpu->glCaps().glslCaps())) {
-=======
     if (!GrProgramDesc::Build(&desc, primProc, isPoints, pipeline, *gpu->caps()->shaderCaps())) {
->>>>>>> a17af05f
         GrCapsDebugf(gpu->caps(), "Failed to gl program descriptor!\n");
         return nullptr;
     }
     desc.finalize();
-<<<<<<< HEAD
-
-    Entry* entry = nullptr;
-
-    uint32_t hashIdx = desc.getChecksum();
-    hashIdx ^= hashIdx >> 16;
-    if (kHashBits <= 8) {
-        hashIdx ^= hashIdx >> 8;
-    }
-    hashIdx &=((1 << kHashBits) - 1);
-    Entry* hashedEntry = fHashTable[hashIdx];
-    if (hashedEntry && hashedEntry->fProgram->getDesc() == desc) {
-        SkASSERT(hashedEntry->fProgram);
-        entry = hashedEntry;
-    }
-
-    int entryIdx;
-    if (nullptr == entry) {
-        entryIdx = this->search(desc);
-        if (entryIdx >= 0) {
-            entry = fEntries[entryIdx];
-#ifdef PROGRAM_CACHE_STATS
-            ++fHashMisses;
-#endif
-        }
-=======
     std::unique_ptr<Entry>* entry = fMap.find(desc);
     if (!entry) {
         // Didn't find an origin-independent version, check with the specific origin
@@ -116,7 +86,6 @@
         desc.setSurfaceOriginKey(GrGLSLFragmentShaderBuilder::KeyForSurfaceOrigin(origin));
         desc.finalize();
         entry = fMap.find(desc);
->>>>>>> a17af05f
     }
     if (!entry) {
         // We have a cache miss
