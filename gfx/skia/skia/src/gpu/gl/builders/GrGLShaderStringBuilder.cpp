--- conflicted
+++ resolved
@@ -12,11 +12,7 @@
 #include "SkTraceEvent.h"
 #include "gl/GrGLGpu.h"
 #include "gl/GrGLSLPrettyPrint.h"
-<<<<<<< HEAD
-#include "SkTraceEvent.h"
-=======
 #include "ir/SkSLProgram.h"
->>>>>>> a17af05f
 
 #define GL_CALL(X) GR_GL_CALL(gpu->glInterface(), X)
 #define GL_CALL_RET(R, X) GR_GL_CALL_RET(gpu->glInterface(), R, X)
@@ -24,11 +20,7 @@
 // Print the source code for all shaders generated.
 static const bool c_PrintShaders{false};
 
-<<<<<<< HEAD
-static void print_shader_source(const char** strings, int* lengths, int count);
-=======
 static void print_source_with_line_numbers(const SkString&);
->>>>>>> a17af05f
 
 GrGLuint GrGLCompileAndAttachShader(const GrGLContext& glCtx,
                                     GrGLuint programId,
@@ -113,17 +105,12 @@
                 // buffer param validation.
                 GrGLsizei length = GR_GL_INIT_ZERO;
                 GR_GL_CALL(gli, GetShaderInfoLog(shaderId, infoLen+1, &length, (char*)log.get()));
-<<<<<<< HEAD
-                print_shader_source(strings, lengths, count);
-                SkDebugf("\n%s", (const char*)log.get());
-=======
                 SkDebugf("GLSL compilation error\n----------------------\n");
                 SkDebugf("SKSL:\n");
                 print_source_with_line_numbers(sksl);
                 SkDebugf("GLSL:\n");
                 print_source_with_line_numbers(glsl);
                 SkDebugf("Errors:\n%s\n", (const char*) log.get());
->>>>>>> a17af05f
             }
             SkDEBUGFAIL("GLSL compilation failed!");
             GR_GL_CALL(gli, DeleteShader(shaderId));
@@ -132,9 +119,6 @@
     }
 
     if (c_PrintShaders) {
-<<<<<<< HEAD
-        print_shader_source(strings, lengths, count);
-=======
         const char* typeName = "Unknown";
         switch (type) {
             case GR_GL_VERTEX_SHADER: typeName = "Vertex"; break;
@@ -143,7 +127,6 @@
         }
         SkDebugf("---- %s shader ----------------------------------------------------\n", typeName);
         print_source_with_line_numbers(sksl);
->>>>>>> a17af05f
     }
 
     // Attach the shader, but defer deletion until after we have linked the program.
@@ -155,21 +138,11 @@
     return shaderId;
 }
 
-<<<<<<< HEAD
-static void print_shader_source(const char** strings, int* lengths, int count) {
-    const SkString& pretty = GrGLSLPrettyPrint::PrettyPrintGLSL(strings, lengths, count, true);
-    SkTArray<SkString> lines;
-    SkStrSplit(pretty.c_str(), "\n", &lines);
-    for (const SkString& line : lines) {
-        // Print the shader one line at the time so it doesn't get truncated by the adb log.
-        SkDebugf("%s\n", line.c_str());
-=======
 static void print_source_with_line_numbers(const SkString& source) {
     SkTArray<SkString> lines;
     SkStrSplit(source.c_str(), "\n", kStrict_SkStrSplitMode, &lines);
     for (int line = 0; line < lines.count(); ++line) {
         // Print the shader one line at the time so it doesn't get truncated by the adb log.
         SkDebugf("%4i\t%s\n", line + 1, lines[line].c_str());
->>>>>>> a17af05f
     }
 }