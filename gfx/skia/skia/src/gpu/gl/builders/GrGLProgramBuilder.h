/*
 * Copyright 2014 Google Inc.
 *
 * Use of this source code is governed by a BSD-style license that can be
 * found in the LICENSE file.
 */

#ifndef GrGLProgramBuilder_DEFINED
#define GrGLProgramBuilder_DEFINED

#include "GrPipeline.h"
#include "gl/GrGLProgramDataManager.h"
#include "gl/GrGLUniformHandler.h"
#include "gl/GrGLVaryingHandler.h"
#include "glsl/GrGLSLProgramBuilder.h"
#include "glsl/GrGLSLProgramDataManager.h"
#include "ir/SkSLProgram.h"

class GrFragmentProcessor;
class GrGLContextInfo;
class GrProgramDesc;
class GrGLSLShaderBuilder;
class GrShaderCaps;

class GrGLProgramBuilder : public GrGLSLProgramBuilder {
public:
    /** Generates a shader program.
     *
     * The program implements what is specified in the stages given as input.
     * After successful generation, the builder result objects are available
     * to be used.
     * This function may modify the GrProgramDesc by setting the surface origin
     * key to 0 (unspecified) if it turns out the program does not care about
     * the surface origin.
     * @return true if generation was successful.
     */
    static GrGLProgram* CreateProgram(const GrPipeline&,
                                      const GrPrimitiveProcessor&,
<<<<<<< HEAD
                                      const GrProgramDesc&,
=======
                                      GrProgramDesc*,
>>>>>>> a17af05f
                                      GrGLGpu*);

    const GrCaps* caps() const override;

    GrGLGpu* gpu() const { return fGpu; }

private:
    GrGLProgramBuilder(GrGLGpu*, const GrPipeline&, const GrPrimitiveProcessor&,
<<<<<<< HEAD
                       const GrProgramDesc&);
=======
                       GrProgramDesc*);
>>>>>>> a17af05f

    bool compileAndAttachShaders(GrGLSLShaderBuilder& shader,
                                 GrGLuint programId,
                                 GrGLenum type,
                                 SkTDArray<GrGLuint>* shaderIds,
                                 const SkSL::Program::Settings& settings,
                                 SkSL::Program::Inputs* outInputs);
    GrGLProgram* finalize();
    void bindProgramResourceLocations(GrGLuint programID);
    bool checkLinkStatus(GrGLuint programID);
    void resolveProgramResourceLocations(GrGLuint programID);
    void cleanupProgram(GrGLuint programID, const SkTDArray<GrGLuint>& shaderIDs);
    void cleanupShaders(const SkTDArray<GrGLuint>& shaderIDs);

    // Subclasses create different programs
    GrGLProgram* createProgram(GrGLuint programID);

    GrGLSLUniformHandler* uniformHandler() override { return &fUniformHandler; }
    const GrGLSLUniformHandler* uniformHandler() const override { return &fUniformHandler; }
    GrGLSLVaryingHandler* varyingHandler() override { return &fVaryingHandler; }


    GrGLGpu*              fGpu;
    GrGLVaryingHandler    fVaryingHandler;
    GrGLUniformHandler    fUniformHandler;

    typedef GrGLSLProgramBuilder INHERITED;
};
#endif<|MERGE_RESOLUTION|>--- conflicted
+++ resolved
@@ -36,11 +36,7 @@
      */
     static GrGLProgram* CreateProgram(const GrPipeline&,
                                       const GrPrimitiveProcessor&,
-<<<<<<< HEAD
-                                      const GrProgramDesc&,
-=======
                                       GrProgramDesc*,
->>>>>>> a17af05f
                                       GrGLGpu*);
 
     const GrCaps* caps() const override;
@@ -49,11 +45,7 @@
 
 private:
     GrGLProgramBuilder(GrGLGpu*, const GrPipeline&, const GrPrimitiveProcessor&,
-<<<<<<< HEAD
-                       const GrProgramDesc&);
-=======
                        GrProgramDesc*);
->>>>>>> a17af05f
 
     bool compileAndAttachShaders(GrGLSLShaderBuilder& shader,
                                  GrGLuint programId,
