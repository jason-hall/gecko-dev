--- conflicted
+++ resolved
@@ -17,11 +17,7 @@
 #include "GrGLTexture.h"
 #include "GrGLVertexArray.h"
 #include "GrGpu.h"
-<<<<<<< HEAD
-#include "GrTypes.h"
-=======
 #include "GrTexturePriv.h"
->>>>>>> a17af05f
 #include "GrWindowRectsState.h"
 #include "GrXferProcessor.h"
 #include "SkLRUCache.h"
@@ -62,22 +58,14 @@
     }
 
     // Used by GrGLProgram to configure OpenGL state.
-<<<<<<< HEAD
-    void bindTexture(int unitIdx, const GrTextureParams& params, bool allowSRGBInputs,
-=======
     void bindTexture(int unitIdx, const GrSamplerParams& params, bool allowSRGBInputs,
->>>>>>> a17af05f
                      GrGLTexture* texture);
 
     void bindTexelBuffer(int unitIdx, GrPixelConfig, GrGLBuffer*);
 
-<<<<<<< HEAD
-    void generateMipmaps(const GrTextureParams& params, bool allowSRGBInputs, GrGLTexture* texture);
-=======
     void bindImageStorage(int unitIdx, GrIOType, GrGLTexture *);
 
     void generateMipmaps(const GrSamplerParams& params, bool allowSRGBInputs, GrGLTexture* texture);
->>>>>>> a17af05f
 
     bool onGetReadPixelsInfo(GrSurface* srcSurface, int readWidth, int readHeight, size_t rowBytes,
                              GrPixelConfig readConfig, DrawPreference*,
@@ -87,11 +75,6 @@
                               GrPixelConfig srcConfig, DrawPreference*,
                               WritePixelTempDrawInfo*) override;
 
-<<<<<<< HEAD
-    bool initDescForDstCopy(const GrRenderTarget* src, GrSurfaceDesc* desc) const override;
-
-=======
->>>>>>> a17af05f
     // These functions should be used to bind GL objects. They track the GL state and skip redundant
     // bindings. Making the equivalent glBind calls directly will confuse the state tracking.
     void bindVertexArray(GrGLuint id) {
@@ -138,10 +121,6 @@
     void clearStencil(GrRenderTarget*) override;
 
     GrGpuCommandBuffer* createCommandBuffer(
-<<<<<<< HEAD
-            GrRenderTarget* target,
-=======
->>>>>>> a17af05f
             const GrGpuCommandBuffer::LoadAndStoreInfo& colorInfo,
             const GrGpuCommandBuffer::LoadAndStoreInfo& stencilInfo) override;
 
@@ -175,10 +154,6 @@
 
     void flush() override;
 
-    GrFence SK_WARN_UNUSED_RESULT insertFence() const override;
-    bool waitFence(GrFence, uint64_t timeout) const override;
-    void deleteFence(GrFence) const override;
-
 private:
     GrGLGpu(GrGLContext* ctx, GrContext* context);
 
@@ -195,16 +170,9 @@
 
     GrBuffer* onCreateBuffer(size_t size, GrBufferType intendedType, GrAccessPattern,
                              const void* data) override;
-<<<<<<< HEAD
-    GrTexture* onWrapBackendTexture(const GrBackendTextureDesc&, GrWrapOwnership) override;
-    GrRenderTarget* onWrapBackendRenderTarget(const GrBackendRenderTargetDesc&,
-                                              GrWrapOwnership) override;
-    GrRenderTarget* onWrapBackendTextureAsRenderTarget(const GrBackendTextureDesc&) override;
-=======
     sk_sp<GrTexture> onWrapBackendTexture(const GrBackendTextureDesc&, GrWrapOwnership) override;
     sk_sp<GrRenderTarget> onWrapBackendRenderTarget(const GrBackendRenderTargetDesc&) override;
     sk_sp<GrRenderTarget> onWrapBackendTextureAsRenderTarget(const GrBackendTextureDesc&) override;
->>>>>>> a17af05f
 
     gr_instanced::InstancedRendering* onCreateInstancedRendering() override;
 
@@ -221,14 +189,9 @@
                            bool renderTarget, GrGLTexture::TexParams* initialTexParams,
                            const SkTArray<GrMipLevel>& texels);
 
-<<<<<<< HEAD
-    bool onMakeCopyForTextureParams(GrTexture*, const GrTextureParams&,
-                                    GrTextureProducer::CopyParams*) const override;
-=======
     bool onIsACopyNeededForTextureParams(GrTextureProxy*, const GrSamplerParams&,
                                          GrTextureProducer::CopyParams*,
                                          SkScalar scaleAdjust[2]) const override;
->>>>>>> a17af05f
 
     // Checks whether glReadPixels can be called to get pixel values in readConfig from the
     // render target.
@@ -268,13 +231,8 @@
                        const SkIRect& srcRect,
                        const SkIPoint& dstPoint) override;
 
-<<<<<<< HEAD
-    void onGetMultisampleSpecs(GrRenderTarget*, const GrStencilSettings&,
-                               int* effectiveSampleCnt, SamplePattern*) override;
-=======
     void onQueryMultisampleSpecs(GrRenderTarget*, const GrStencilSettings&,
                                  int* effectiveSampleCnt, SamplePattern*) override;
->>>>>>> a17af05f
 
     // binds texture unit in GL
     void setTextureUnit(int unitIdx);
@@ -309,13 +267,6 @@
                                       const SkIRect& srcRect,
                                       const SkIPoint& dstPoint);
     bool generateMipmap(GrGLTexture* texture, bool gammaCorrect);
-<<<<<<< HEAD
-
-    void stampPLSSetupRect(const SkRect& bounds);
-
-    void setupPixelLocalStorage(const GrPipeline&, const GrPrimitiveProcessor&);
-=======
->>>>>>> a17af05f
 
     static bool BlendCoeffReferencesConstant(GrBlendCoeff coeff);
 
@@ -441,11 +392,7 @@
 
     sk_sp<GrGLContext>          fGLContext;
 
-<<<<<<< HEAD
-    bool createCopyProgram(int progIdx);
-=======
     bool createCopyProgram(GrTexture* srcTexture);
->>>>>>> a17af05f
     bool createMipmapProgram(int progIdx);
     bool createWireRectProgram();
 
@@ -504,11 +451,7 @@
             if (fWindowState.numWindows() && (fRTOrigin != rtOrigin || fViewport != viewport)) {
                 return false;
             }
-<<<<<<< HEAD
-            return fWindowState.cheapEqualTo(windowState);
-=======
             return fWindowState == windowState;
->>>>>>> a17af05f
         }
 
     private:
@@ -616,13 +559,6 @@
     TriState                                fHWStencilTestEnabled;
 
 
-<<<<<<< HEAD
-    GrDrawFace                  fHWDrawFace;
-    TriState                    fHWWriteToColor;
-    uint32_t                    fHWBoundRenderTargetUniqueID;
-    TriState                    fHWSRGBFramebuffer;
-    SkTArray<uint32_t, true>    fHWBoundTextureUniqueIDs;
-=======
     GrDrawFace                              fHWDrawFace;
     TriState                                fHWWriteToColor;
     GrGpuResource::UniqueID                 fHWBoundRenderTargetUniqueID;
@@ -649,22 +585,6 @@
 
     SkTArray<BufferTexture, true>           fHWBufferTextures;
     int                                     fHWMaxUsedBufferTextureUnit;
->>>>>>> a17af05f
-
-    struct BufferTexture {
-        BufferTexture() : fTextureID(0), fKnownBound(false),
-                          fAttachedBufferUniqueID(SK_InvalidUniqueID),
-                          fSwizzle(GrSwizzle::RGBA()) {}
-
-        GrGLuint        fTextureID;
-        bool            fKnownBound;
-        GrPixelConfig   fTexelConfig;
-        uint32_t        fAttachedBufferUniqueID;
-        GrSwizzle       fSwizzle;
-    };
-
-    SkTArray<BufferTexture, true>   fHWBufferTextures;
-    int                             fHWMaxUsedBufferTextureUnit;
 
     // EXT_raster_multisample.
     TriState                                fHWRasterMultisampleEnabled;
@@ -681,16 +601,6 @@
     sk_sp<GrGLBuffer>                       fCopyProgramArrayBuffer;
 
     /** IDs for texture mipmap program. (4 filter configurations) */
-<<<<<<< HEAD
-    struct {
-        GrGLuint    fProgram;
-        GrGLint     fTextureUniform;
-        GrGLint     fTexCoordXformUniform;
-    }                           fMipmapPrograms[4];
-    SkAutoTUnref<GrGLBuffer>    fMipmapProgramArrayBuffer;
-
-=======
->>>>>>> a17af05f
     struct {
         GrGLuint    fProgram;
         GrGLint     fTextureUniform;
@@ -726,18 +636,6 @@
         const bool tall = (height > 1) && SkToBool(height & 0x1);
         return (wide ? 0x2 : 0x0) | (tall ? 0x1 : 0x0);
     }
-<<<<<<< HEAD
-
-    struct {
-        GrGLuint                    fProgram;
-        GrGLint                     fPosXformUniform;
-        SkAutoTUnref<GrGLBuffer>    fArrayBuffer;
-    } fPLSSetupProgram;
-
-    bool fHWPLSEnabled;
-    bool fPLSHasBeenUsed;
-=======
->>>>>>> a17af05f
 
     float                                   fHWMinSampleShading;
 
