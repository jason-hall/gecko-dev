/*
 * Copyright 2015 Google Inc.
 *
 * Use of this source code is governed by a BSD-style license that can be
 * found in the LICENSE file.
 */

#include "gl/GrGLUniformHandler.h"

#include "gl/GrGLCaps.h"
#include "gl/GrGLGpu.h"
#include "gl/builders/GrGLProgramBuilder.h"

#define GL_CALL(X) GR_GL_CALL(this->glGpu()->glInterface(), X)
#define GL_CALL_RET(R, X) GR_GL_CALL_RET(this->glGpu()->glInterface(), R, X)

GrGLSLUniformHandler::UniformHandle GrGLUniformHandler::internalAddUniformArray(
                                                                            uint32_t visibility,
                                                                            GrSLType type,
                                                                            GrSLPrecision precision,
                                                                            const char* name,
                                                                            bool mangleName,
                                                                            int arrayCount,
                                                                            const char** outName) {
    SkASSERT(name && strlen(name));
    SkASSERT(0 != visibility);
    SkASSERT(kDefault_GrSLPrecision == precision || GrSLTypeAcceptsPrecision(type));

    UniformInfo& uni = fUniforms.push_back();
    uni.fVariable.setType(type);
    uni.fVariable.setTypeModifier(GrShaderVar::kUniform_TypeModifier);
    // TODO this is a bit hacky, lets think of a better way.  Basically we need to be able to use
    // the uniform view matrix name in the GP, and the GP is immutable so it has to tell the PB
    // exactly what name it wants to use for the uniform view matrix.  If we prefix anythings, then
    // the names will mismatch.  I think the correct solution is to have all GPs which need the
    // uniform view matrix, they should upload the view matrix in their setData along with regular
    // uniforms.
    char prefix = 'u';
    if ('u' == name[0]) {
        prefix = '\0';
    }
    fProgramBuilder->nameVariable(uni.fVariable.accessName(), prefix, name, mangleName);
    uni.fVariable.setArrayCount(arrayCount);
    uni.fVisibility = visibility;
    uni.fVariable.setPrecision(precision);
    uni.fLocation = -1;

    if (outName) {
        *outName = uni.fVariable.c_str();
    }
    return GrGLSLUniformHandler::UniformHandle(fUniforms.count() - 1);
}

<<<<<<< HEAD
GrGLSLUniformHandler::SamplerHandle GrGLUniformHandler::internalAddSampler(uint32_t visibility,
                                                                           GrPixelConfig config,
                                                                           GrSLType type,
                                                                           GrSLPrecision precision,
                                                                           const char* name) {
    SkASSERT(name && strlen(name));
    SkDEBUGCODE(static const uint32_t kVisMask = kVertex_GrShaderFlag | kFragment_GrShaderFlag);
    SkASSERT(0 == (~kVisMask & visibility));
    SkASSERT(0 != visibility);
    SkString mangleName;
    char prefix = 'u';
    fProgramBuilder->nameVariable(&mangleName, prefix, name, true);
    fSamplers.emplace_back(visibility, config, type, precision, mangleName.c_str());
    return GrGLSLUniformHandler::SamplerHandle(fSamplers.count() - 1);
}

=======
GrGLSLUniformHandler::SamplerHandle GrGLUniformHandler::addSampler(uint32_t visibility,
                                                                   GrSwizzle swizzle,
                                                                   GrSLType type,
                                                                   GrSLPrecision precision,
                                                                   const char* name) {
    SkASSERT(name && strlen(name));
    SkASSERT(0 != visibility);

    SkString mangleName;
    char prefix = 'u';
    fProgramBuilder->nameVariable(&mangleName, prefix, name, true);

    UniformInfo& sampler = fSamplers.push_back();
    SkASSERT(GrSLTypeIsCombinedSamplerType(type));
    sampler.fVariable.setType(type);
    sampler.fVariable.setTypeModifier(GrShaderVar::kUniform_TypeModifier);
    sampler.fVariable.setPrecision(precision);
    sampler.fVariable.setName(mangleName);
    sampler.fLocation = -1;
    sampler.fVisibility = visibility;
    fSamplerSwizzles.push_back(swizzle);
    SkASSERT(fSamplers.count() == fSamplerSwizzles.count());
    return GrGLSLUniformHandler::SamplerHandle(fSamplers.count() - 1);
}

GrGLSLUniformHandler::ImageStorageHandle GrGLUniformHandler::addImageStorage(
        uint32_t visibility, GrSLType type, GrImageStorageFormat format, GrSLMemoryModel model,
        GrSLRestrict restrict, GrIOType ioType, const char* name) {
    SkASSERT(name && strlen(name));
    SkASSERT(0 != visibility);
    SkString mangleName;
    char prefix = 'u';
    fProgramBuilder->nameVariable(&mangleName, prefix, name, true);

    UniformInfo& imageStorage = fImageStorages.push_back();
    imageStorage.fVariable.setName(mangleName);

    SkASSERT(GrSLTypeIsImageStorage(type));
    imageStorage.fVariable.setType(type);
    imageStorage.fVariable.setTypeModifier(GrShaderVar::kUniform_TypeModifier);
    imageStorage.fVariable.setImageStorageFormat(format);
    imageStorage.fVariable.setMemoryModel(model);
    imageStorage.fVariable.setRestrict(restrict);
    imageStorage.fVariable.setIOType(ioType);
    imageStorage.fVariable.setPrecision(kHigh_GrSLPrecision);
    imageStorage.fLocation = -1;
    imageStorage.fVisibility = visibility;
    return GrGLSLUniformHandler::ImageStorageHandle(fImageStorages.count() - 1);
}

>>>>>>> a17af05f
void GrGLUniformHandler::appendUniformDecls(GrShaderFlags visibility, SkString* out) const {
    for (int i = 0; i < fUniforms.count(); ++i) {
        if (fUniforms[i].fVisibility & visibility) {
            fUniforms[i].fVariable.appendDecl(fProgramBuilder->shaderCaps(), out);
            out->append(";");
        }
    }
    for (int i = 0; i < fSamplers.count(); ++i) {
        if (fSamplers[i].fVisibility & visibility) {
            fSamplers[i].fVariable.appendDecl(fProgramBuilder->shaderCaps(), out);
            out->append(";\n");
        }
    }
<<<<<<< HEAD
    for (int i = 0; i < fSamplers.count(); ++i) {
        if (fSamplers[i].visibility() & visibility) {
            fSamplers[i].fShaderVar.appendDecl(fProgramBuilder->glslCaps(), out);
            out->append(";\n");
=======
    for (int i = 0; i < fImageStorages.count(); ++i) {
        if (fImageStorages[i].fVisibility & visibility) {
            fImageStorages[i].fVariable.appendDecl(fProgramBuilder->shaderCaps(), out);
            out->append(";");
>>>>>>> a17af05f
        }
    }
}

void GrGLUniformHandler::bindUniformLocations(GrGLuint programID, const GrGLCaps& caps) {
    if (caps.bindUniformLocationSupport()) {
<<<<<<< HEAD
        int uniformCnt = fUniforms.count();
        for (int i = 0; i < uniformCnt; ++i) {
            GL_CALL(BindUniformLocation(programID, i, fUniforms[i].fVariable.c_str()));
            fUniforms[i].fLocation = i;
=======
        int currUniform = 0;
        for (int i = 0; i < fUniforms.count(); ++i, ++currUniform) {
            GL_CALL(BindUniformLocation(programID, currUniform, fUniforms[i].fVariable.c_str()));
            fUniforms[i].fLocation = currUniform;
        }
        for (int i = 0; i < fSamplers.count(); ++i, ++currUniform) {
            GL_CALL(BindUniformLocation(programID, currUniform, fSamplers[i].fVariable.c_str()));
            fSamplers[i].fLocation = currUniform;
        }
        for (int i = 0; i < fImageStorages.count(); ++i) {
            GL_CALL(BindUniformLocation(programID, currUniform,
                                        fImageStorages[i].fVariable.c_str()));
            fImageStorages[i].fLocation = currUniform;
>>>>>>> a17af05f
        }
        for (int i = 0; i < fSamplers.count(); ++i) {
            GrGLint location = i + uniformCnt;
            GL_CALL(BindUniformLocation(programID, location, fSamplers[i].fShaderVar.c_str()));
            fSamplers[i].fLocation = location;
        }
    }
}

void GrGLUniformHandler::getUniformLocations(GrGLuint programID, const GrGLCaps& caps) {
    if (!caps.bindUniformLocationSupport()) {
        int count = fUniforms.count();
        for (int i = 0; i < count; ++i) {
            GrGLint location;
            GL_CALL_RET(location, GetUniformLocation(programID, fUniforms[i].fVariable.c_str()));
            fUniforms[i].fLocation = location;
        }
        for (int i = 0; i < fSamplers.count(); ++i) {
            GrGLint location;
<<<<<<< HEAD
            GL_CALL_RET(location, GetUniformLocation(programID, fSamplers[i].fShaderVar.c_str()));
            fSamplers[i].fLocation = location;
        }
=======
            GL_CALL_RET(location, GetUniformLocation(programID, fSamplers[i].fVariable.c_str()));
            fSamplers[i].fLocation = location;
        }
        for (int i = 0; i < fImageStorages.count(); ++i) {
            GrGLint location;
            GL_CALL_RET(location, GetUniformLocation(programID,
                                                     fImageStorages[i].fVariable.c_str()));
            fImageStorages[i].fLocation = location;
        }
>>>>>>> a17af05f
    }
}

const GrGLGpu* GrGLUniformHandler::glGpu() const {
    GrGLProgramBuilder* glPB = (GrGLProgramBuilder*) fProgramBuilder;
    return glPB->gpu();
}<|MERGE_RESOLUTION|>--- conflicted
+++ resolved
@@ -51,24 +51,6 @@
     return GrGLSLUniformHandler::UniformHandle(fUniforms.count() - 1);
 }
 
-<<<<<<< HEAD
-GrGLSLUniformHandler::SamplerHandle GrGLUniformHandler::internalAddSampler(uint32_t visibility,
-                                                                           GrPixelConfig config,
-                                                                           GrSLType type,
-                                                                           GrSLPrecision precision,
-                                                                           const char* name) {
-    SkASSERT(name && strlen(name));
-    SkDEBUGCODE(static const uint32_t kVisMask = kVertex_GrShaderFlag | kFragment_GrShaderFlag);
-    SkASSERT(0 == (~kVisMask & visibility));
-    SkASSERT(0 != visibility);
-    SkString mangleName;
-    char prefix = 'u';
-    fProgramBuilder->nameVariable(&mangleName, prefix, name, true);
-    fSamplers.emplace_back(visibility, config, type, precision, mangleName.c_str());
-    return GrGLSLUniformHandler::SamplerHandle(fSamplers.count() - 1);
-}
-
-=======
 GrGLSLUniformHandler::SamplerHandle GrGLUniformHandler::addSampler(uint32_t visibility,
                                                                    GrSwizzle swizzle,
                                                                    GrSLType type,
@@ -119,7 +101,6 @@
     return GrGLSLUniformHandler::ImageStorageHandle(fImageStorages.count() - 1);
 }
 
->>>>>>> a17af05f
 void GrGLUniformHandler::appendUniformDecls(GrShaderFlags visibility, SkString* out) const {
     for (int i = 0; i < fUniforms.count(); ++i) {
         if (fUniforms[i].fVisibility & visibility) {
@@ -133,29 +114,16 @@
             out->append(";\n");
         }
     }
-<<<<<<< HEAD
-    for (int i = 0; i < fSamplers.count(); ++i) {
-        if (fSamplers[i].visibility() & visibility) {
-            fSamplers[i].fShaderVar.appendDecl(fProgramBuilder->glslCaps(), out);
-            out->append(";\n");
-=======
     for (int i = 0; i < fImageStorages.count(); ++i) {
         if (fImageStorages[i].fVisibility & visibility) {
             fImageStorages[i].fVariable.appendDecl(fProgramBuilder->shaderCaps(), out);
             out->append(";");
->>>>>>> a17af05f
         }
     }
 }
 
 void GrGLUniformHandler::bindUniformLocations(GrGLuint programID, const GrGLCaps& caps) {
     if (caps.bindUniformLocationSupport()) {
-<<<<<<< HEAD
-        int uniformCnt = fUniforms.count();
-        for (int i = 0; i < uniformCnt; ++i) {
-            GL_CALL(BindUniformLocation(programID, i, fUniforms[i].fVariable.c_str()));
-            fUniforms[i].fLocation = i;
-=======
         int currUniform = 0;
         for (int i = 0; i < fUniforms.count(); ++i, ++currUniform) {
             GL_CALL(BindUniformLocation(programID, currUniform, fUniforms[i].fVariable.c_str()));
@@ -169,12 +137,6 @@
             GL_CALL(BindUniformLocation(programID, currUniform,
                                         fImageStorages[i].fVariable.c_str()));
             fImageStorages[i].fLocation = currUniform;
->>>>>>> a17af05f
-        }
-        for (int i = 0; i < fSamplers.count(); ++i) {
-            GrGLint location = i + uniformCnt;
-            GL_CALL(BindUniformLocation(programID, location, fSamplers[i].fShaderVar.c_str()));
-            fSamplers[i].fLocation = location;
         }
     }
 }
@@ -189,11 +151,6 @@
         }
         for (int i = 0; i < fSamplers.count(); ++i) {
             GrGLint location;
-<<<<<<< HEAD
-            GL_CALL_RET(location, GetUniformLocation(programID, fSamplers[i].fShaderVar.c_str()));
-            fSamplers[i].fLocation = location;
-        }
-=======
             GL_CALL_RET(location, GetUniformLocation(programID, fSamplers[i].fVariable.c_str()));
             fSamplers[i].fLocation = location;
         }
@@ -203,7 +160,6 @@
                                                      fImageStorages[i].fVariable.c_str()));
             fImageStorages[i].fLocation = location;
         }
->>>>>>> a17af05f
     }
 }
 
