--- conflicted
+++ resolved
@@ -30,16 +30,10 @@
                             SkBudgeted budgeted,
                             const GrSurfaceDesc& desc,
                             const GrGLTexture::IDDesc& texIDDesc,
-<<<<<<< HEAD
-                            const GrGLRenderTarget::IDDesc& rtIDDesc)
-        : GrSurface(gpu, desc)
-        , GrGLTexture(gpu, desc, texIDDesc)
-=======
                             const GrGLRenderTarget::IDDesc& rtIDDesc,
                             bool wasMipMapDataProvided)
         : GrSurface(gpu, desc)
         , GrGLTexture(gpu, desc, texIDDesc, wasMipMapDataProvided)
->>>>>>> a17af05f
         , GrGLRenderTarget(gpu, desc, rtIDDesc) {
         this->registerWithCache(budgeted);
     }
@@ -48,15 +42,9 @@
 
     void dumpMemoryStatistics(SkTraceMemoryDump* traceMemoryDump) const override;
 
-<<<<<<< HEAD
-    static GrGLTextureRenderTarget* CreateWrapped(GrGLGpu* gpu, const GrSurfaceDesc& desc,
-                                                  const GrGLTexture::IDDesc& texIDDesc,
-                                                  const GrGLRenderTarget::IDDesc& rtIDDesc);
-=======
     static sk_sp<GrGLTextureRenderTarget> MakeWrapped(GrGLGpu* gpu, const GrSurfaceDesc& desc,
                                                       const GrGLTexture::IDDesc& texIDDesc,
                                                       const GrGLRenderTarget::IDDesc& rtIDDesc);
->>>>>>> a17af05f
 protected:
     void onAbandon() override {
         GrGLRenderTarget::onAbandon();
@@ -73,24 +61,14 @@
     GrGLTextureRenderTarget(GrGLGpu* gpu,
                             const GrSurfaceDesc& desc,
                             const GrGLTexture::IDDesc& texIDDesc,
-<<<<<<< HEAD
-                            const GrGLRenderTarget::IDDesc& rtIDDesc)
-        : GrSurface(gpu, desc)
-        , GrGLTexture(gpu, desc, texIDDesc)
-=======
                             const GrGLRenderTarget::IDDesc& rtIDDesc,
                             bool wasMipMapDataProvided)
         : GrSurface(gpu, desc)
         , GrGLTexture(gpu, desc, texIDDesc, wasMipMapDataProvided)
->>>>>>> a17af05f
         , GrGLRenderTarget(gpu, desc, rtIDDesc) {
         this->registerWithCacheWrapped();
     }
 
-<<<<<<< HEAD
-    // GrGLRenderTarget accounts for the texture's memory and any MSAA renderbuffer's memory.
-=======
->>>>>>> a17af05f
     size_t onGpuMemorySize() const override {
         return GrSurface::ComputeSize(fDesc,
                                       this->numSamplesOwnedPerPixel(),
