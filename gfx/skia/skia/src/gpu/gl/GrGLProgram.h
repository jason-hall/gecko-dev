/*
 * Copyright 2011 Google Inc.
 *
 * Use of this source code is governed by a BSD-style license that can be
 * found in the LICENSE file.
 */


#ifndef GrGLProgram_DEFINED
#define GrGLProgram_DEFINED

#include "GrGLContext.h"
#include "GrProgramDesc.h"
#include "GrGLTexture.h"
#include "GrGLProgramDataManager.h"
#include "glsl/GrGLSLProgramDataManager.h"
#include "glsl/GrGLSLUniformHandler.h"

#include "SkString.h"

#include "builders/GrGLProgramBuilder.h"

class GrGLInstalledProcessors;
class GrGLProgramBuilder;
class GrPipeline;

/**
 * This class manages a GPU program and records per-program information.
 * We can specify the attribute locations so that they are constant
 * across our shaders. But the driver determines the uniform locations
 * at link time. We don't need to remember the sampler uniform location
 * because we will bind a texture slot to it and never change it
 * Uniforms are program-local so we can't rely on fHWState to hold the
 * previous uniform state after a program change.
 */
class GrGLProgram : public SkRefCnt {
public:
    typedef GrGLSLProgramBuilder::BuiltinUniformHandles BuiltinUniformHandles;

    ~GrGLProgram();

    /**
     * Call to abandon GL objects owned by this program.
     */
    void abandon();

    const GrProgramDesc& getDesc() { return fDesc; }

    /**
     * Gets the GL program ID for this program.
     */
    GrGLuint programID() const { return fProgramID; }

    /**
     * We use the RT's size and origin to adjust from Skia device space to OpenGL normalized device
     * space and to make device space positions have the correct origin for processors that require
     * them.
     */
    struct RenderTargetState {
        SkISize         fRenderTargetSize;
        GrSurfaceOrigin fRenderTargetOrigin;

        RenderTargetState() { this->invalidate(); }
        void invalidate() {
            fRenderTargetSize.fWidth = -1;
            fRenderTargetSize.fHeight = -1;
            fRenderTargetOrigin = (GrSurfaceOrigin) -1;
        }

        /**
         * Gets a vec4 that adjusts the position from Skia device coords to GL's normalized device
         * coords. Assuming the transformed position, pos, is a homogeneous vec3, the vec, v, is
         * applied as such:
         * pos.x = dot(v.xy, pos.xz)
         * pos.y = dot(v.zw, pos.yz)
         */
        void getRTAdjustmentVec(float* destVec) {
            destVec[0] = 2.f / fRenderTargetSize.fWidth;
            destVec[1] = -1.f;
            if (kBottomLeft_GrSurfaceOrigin == fRenderTargetOrigin) {
                destVec[2] = -2.f / fRenderTargetSize.fHeight;
                destVec[3] = 1.f;
            } else {
                destVec[2] = 2.f / fRenderTargetSize.fHeight;
                destVec[3] = -1.f;
            }
        }
    };

    /**
     * This function uploads uniforms, calls each GrGL*Processor's setData, and retrieves the
     * textures that need to be bound on each unit. It is the caller's responsibility to ensure
     * the program is bound before calling, and to bind the outgoing textures to their respective
     * units upon return. (Each index in the array corresponds to its matching GL texture unit.)
     */
    void setData(const GrPrimitiveProcessor&, const GrPipeline&);

    /**
     * This function retrieves the textures that need to be used by each GrGL*Processor, and
     * ensures that any textures requiring mipmaps have their mipmaps correctly built.
     */
    void generateMipmaps(const GrPrimitiveProcessor&, const GrPipeline&);

protected:
    using UniformHandle    = GrGLSLProgramDataManager::UniformHandle ;
    using UniformInfoArray = GrGLProgramDataManager::UniformInfoArray;
    using VaryingInfoArray = GrGLProgramDataManager::VaryingInfoArray;

    GrGLProgram(GrGLGpu*,
                const GrProgramDesc&,
                const BuiltinUniformHandles&,
                GrGLuint programID,
<<<<<<< HEAD
                const UniformInfoArray&,
                const SkTArray<GrGLSampler>&,
=======
                const UniformInfoArray& uniforms,
                const UniformInfoArray& samplers,
                const UniformInfoArray& imageStorages,
>>>>>>> a17af05f
                const VaryingInfoArray&, // used for NVPR only currently
                GrGLSLPrimitiveProcessor* geometryProcessor,
                GrGLSLXferProcessor* xferProcessor,
                const GrGLSLFragProcs& fragmentProcessors);

    // A helper to loop over effects, set the transforms (via subclass) and bind textures
    void setFragmentData(const GrPrimitiveProcessor&, const GrPipeline&, int* nextSamplerIdx);

    // Helper for setData() that sets the view matrix and loads the render target height uniform
    void setRenderTargetState(const GrPrimitiveProcessor&, const GrRenderTarget*);

    // Helper for setData() that binds textures and texel buffers to the appropriate texture units
    void bindTextures(const GrResourceIOProcessor&, bool allowSRGBInputs, int* nextSamplerIdx);

    // Helper for generateMipmaps() that ensures mipmaps are up to date
    void generateMipmaps(const GrResourceIOProcessor&, bool allowSRGBInputs);

    // Helper for setData() that binds textures and texel buffers to the appropriate texture units
    void bindTextures(const GrProcessor&, bool allowSRGBInputs, int* nextSamplerIdx);

    // Helper for generateMipmaps() that ensures mipmaps are up to date
    void generateMipmaps(const GrProcessor&, bool allowSRGBInputs);

    // these reflect the current values of uniforms (GL uniform values travel with program)
    RenderTargetState fRenderTargetState;
    BuiltinUniformHandles fBuiltinUniformHandles;
    GrGLuint fProgramID;

    // the installed effects
    std::unique_ptr<GrGLSLPrimitiveProcessor> fGeometryProcessor;
    std::unique_ptr<GrGLSLXferProcessor> fXferProcessor;
    GrGLSLFragProcs fFragmentProcessors;

    GrProgramDesc fDesc;
    GrGLGpu* fGpu;
    GrGLProgramDataManager fProgramDataManager;

    friend class GrGLProgramBuilder;

    typedef SkRefCnt INHERITED;
};

#endif<|MERGE_RESOLUTION|>--- conflicted
+++ resolved
@@ -110,14 +110,9 @@
                 const GrProgramDesc&,
                 const BuiltinUniformHandles&,
                 GrGLuint programID,
-<<<<<<< HEAD
-                const UniformInfoArray&,
-                const SkTArray<GrGLSampler>&,
-=======
                 const UniformInfoArray& uniforms,
                 const UniformInfoArray& samplers,
                 const UniformInfoArray& imageStorages,
->>>>>>> a17af05f
                 const VaryingInfoArray&, // used for NVPR only currently
                 GrGLSLPrimitiveProcessor* geometryProcessor,
                 GrGLSLXferProcessor* xferProcessor,
@@ -134,12 +129,6 @@
 
     // Helper for generateMipmaps() that ensures mipmaps are up to date
     void generateMipmaps(const GrResourceIOProcessor&, bool allowSRGBInputs);
-
-    // Helper for setData() that binds textures and texel buffers to the appropriate texture units
-    void bindTextures(const GrProcessor&, bool allowSRGBInputs, int* nextSamplerIdx);
-
-    // Helper for generateMipmaps() that ensures mipmaps are up to date
-    void generateMipmaps(const GrProcessor&, bool allowSRGBInputs);
 
     // these reflect the current values of uniforms (GL uniform values travel with program)
     RenderTargetState fRenderTargetState;
