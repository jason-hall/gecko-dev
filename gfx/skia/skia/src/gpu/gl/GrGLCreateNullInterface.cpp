--- conflicted
+++ resolved
@@ -176,11 +176,7 @@
 
     void notifyAttachmentDeleteWhileBound(const FramebufferAttachment* deleted) {
         for (auto& attachment : fAttachments) {
-<<<<<<< HEAD
-            if (attachment == deleted) {
-=======
             if (attachment.get() == deleted) {
->>>>>>> a17af05f
                 attachment.reset(nullptr);
             }
         }
@@ -210,11 +206,7 @@
     };
     constexpr int static kNumAttachmentPoints = 1 + (int)AttachmentPoint::kColor;
 
-<<<<<<< HEAD
-    SkAutoTUnref<const FramebufferAttachment> fAttachments[kNumAttachmentPoints];
-=======
     sk_sp<const FramebufferAttachment> fAttachments[kNumAttachmentPoints];
->>>>>>> a17af05f
 
     typedef GLObject INHERITED;
 };
@@ -232,19 +224,6 @@
         , fCurrUniformLocation(0)
         , fCurrPathID(0) {
         memset(fBoundBuffers, 0, sizeof(fBoundBuffers));
-<<<<<<< HEAD
-        fExtensions.push_back("GL_ARB_framebuffer_object");
-        fExtensions.push_back("GL_ARB_blend_func_extended");
-        fExtensions.push_back("GL_ARB_timer_query");
-        fExtensions.push_back("GL_ARB_draw_buffers");
-        fExtensions.push_back("GL_ARB_occlusion_query");
-        fExtensions.push_back("GL_EXT_stencil_wrap");
-        if (enableNVPR) {
-            fExtensions.push_back("GL_NV_path_rendering");
-            fExtensions.push_back("GL_ARB_program_interface_query");
-        }
-        fExtensions.push_back(nullptr);
-=======
         fAdvertisedExtensions.push_back("GL_ARB_framebuffer_object");
         fAdvertisedExtensions.push_back("GL_ARB_blend_func_extended");
         fAdvertisedExtensions.push_back("GL_ARB_timer_query");
@@ -256,7 +235,6 @@
             fAdvertisedExtensions.push_back("GL_ARB_program_interface_query");
         }
         fAdvertisedExtensions.push_back(nullptr);
->>>>>>> a17af05f
 
         this->init(kGL_GrGLStandard);
     }
@@ -544,11 +522,7 @@
                 break;
             case GR_GL_NUM_EXTENSIONS: {
                 GrGLint i = 0;
-<<<<<<< HEAD
-                while (fExtensions[i++]);
-=======
                 while (fAdvertisedExtensions[i++]);
->>>>>>> a17af05f
                 *params = i;
                 break;
             }
@@ -632,11 +606,7 @@
                 GrGLint count;
                 this->getIntegerv(GR_GL_NUM_EXTENSIONS, &count);
                 if ((GrGLint)i <= count) {
-<<<<<<< HEAD
-                    return (const GrGLubyte*) fExtensions[i];
-=======
                     return (const GrGLubyte*) fAdvertisedExtensions[i];
->>>>>>> a17af05f
                 } else {
                     return nullptr;
                 }
@@ -740,13 +710,8 @@
     GrGLuint                         fCurrGenericID;
     GrGLuint                         fCurrUniformLocation;
     GrGLuint                         fCurrPathID;
-<<<<<<< HEAD
-    SkAutoTUnref<const Texture>      fSingleTextureObject;
-    SkTArray<const char*>            fExtensions;
-=======
     sk_sp<const Texture>             fSingleTextureObject;
     SkTArray<const char*>            fAdvertisedExtensions;
->>>>>>> a17af05f
 
     // the OpenGLES 2.0 spec says this must be >= 128
     static const GrGLint kDefaultMaxVertexUniformVectors = 128;
@@ -781,11 +746,7 @@
         if (!fSingleTextureObject) {
             fSingleTextureObject.reset(new Texture);
         }
-<<<<<<< HEAD
-        return fSingleTextureObject;
-=======
         return fSingleTextureObject.get();
->>>>>>> a17af05f
     }
 
     const GrGLubyte* CombinedExtensionString() {
@@ -794,19 +755,11 @@
         gMutex.acquire();
         if (0 == gExtString.size()) {
             int i = 0;
-<<<<<<< HEAD
-            while (fExtensions[i]) {
-                if (i > 0) {
-                    gExtString.append(" ");
-                }
-                gExtString.append(fExtensions[i]);
-=======
             while (fAdvertisedExtensions[i]) {
                 if (i > 0) {
                     gExtString.append(" ");
                 }
                 gExtString.append(fAdvertisedExtensions[i]);
->>>>>>> a17af05f
                 ++i;
             }
         }
