--- conflicted
+++ resolved
@@ -30,11 +30,7 @@
 
 GrGLBuffer* GrGLBuffer::Create(GrGLGpu* gpu, size_t size, GrBufferType intendedType,
                                GrAccessPattern accessPattern, const void* data) {
-<<<<<<< HEAD
-    SkAutoTUnref<GrGLBuffer> buffer(new GrGLBuffer(gpu, size, intendedType, accessPattern, data));
-=======
     sk_sp<GrGLBuffer> buffer(new GrGLBuffer(gpu, size, intendedType, accessPattern, data));
->>>>>>> a17af05f
     if (0 == buffer->bufferID()) {
         return nullptr;
     }
