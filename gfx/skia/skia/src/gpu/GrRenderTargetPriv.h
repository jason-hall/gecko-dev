--- conflicted
+++ resolved
@@ -32,23 +32,14 @@
 
     int numStencilBits() const;
 
-<<<<<<< HEAD
-    const GrGpu::MultisampleSpecs& getMultisampleSpecs(const GrStencilSettings& stencil) const;
-    uint8_t& accessMultisampleSpecsID() { return fRenderTarget->fMultisampleSpecsID; }
-=======
     // Finds a render target's multisample specs. The pipeline is only needed in case the info isn't
     // cached and we need to flush the draw state in order to query it. The pipeline is not expected
     // to affect the multisample information itself.
     const GrGpu::MultisampleSpecs& getMultisampleSpecs(const GrPipeline&) const;
->>>>>>> a17af05f
 
     typedef GrRenderTarget::Flags Flags;
 
     Flags flags() const { return fRenderTarget->fFlags; }
-<<<<<<< HEAD
-    int maxWindowRectangles() const;
-=======
->>>>>>> a17af05f
 
 private:
     explicit GrRenderTargetPriv(GrRenderTarget* renderTarget) : fRenderTarget(renderTarget) {}
