/*
* Copyright 2015 Google Inc.
*
* Use of this source code is governed by a BSD-style license that can be
* found in the LICENSE file.
*/

#include "GrFragmentProcessor.h"
#include "GrCoordTransform.h"
<<<<<<< HEAD
#include "GrInvariantOutput.h"
#include "GrPipeline.h"
#include "GrProcOptInfo.h"
=======
#include "GrPipeline.h"
#include "GrProcessorAnalysis.h"
#include "effects/GrConstColorProcessor.h"
#include "effects/GrXfermodeFragmentProcessor.h"
>>>>>>> a17af05f
#include "glsl/GrGLSLFragmentProcessor.h"
#include "glsl/GrGLSLFragmentShaderBuilder.h"
#include "glsl/GrGLSLProgramDataManager.h"
#include "glsl/GrGLSLUniformHandler.h"

GrFragmentProcessor::~GrFragmentProcessor() {
    // If we got here then our ref count must have reached zero, so we will have converted refs
    // to pending executions for all children.
    for (int i = 0; i < fChildProcessors.count(); ++i) {
        fChildProcessors[i]->completedExecution();
    }
}

bool GrFragmentProcessor::isEqual(const GrFragmentProcessor& that) const {
    if (this->classID() != that.classID() ||
<<<<<<< HEAD
        !this->hasSameSamplers(that)) {
=======
        !this->hasSameSamplersAndAccesses(that)) {
>>>>>>> a17af05f
        return false;
    }
    if (!this->hasSameTransforms(that)) {
        return false;
    }
    if (!this->onIsEqual(that)) {
        return false;
    }
    if (this->numChildProcessors() != that.numChildProcessors()) {
        return false;
    }
    for (int i = 0; i < this->numChildProcessors(); ++i) {
        if (!this->childProcessor(i).isEqual(that.childProcessor(i))) {
            return false;
        }
    }
    return true;
}

GrGLSLFragmentProcessor* GrFragmentProcessor::createGLSLInstance() const {
    GrGLSLFragmentProcessor* glFragProc = this->onCreateGLSLInstance();
    glFragProc->fChildProcessors.push_back_n(fChildProcessors.count());
    for (int i = 0; i < fChildProcessors.count(); ++i) {
        glFragProc->fChildProcessors[i] = fChildProcessors[i]->createGLSLInstance();
    }
    return glFragProc;
}

<<<<<<< HEAD
void GrFragmentProcessor::addTextureAccess(const GrTextureAccess* textureAccess) {
    INHERITED::addTextureAccess(textureAccess);
}

void GrFragmentProcessor::addBufferAccess(const GrBufferAccess* bufferAccess) {
    INHERITED::addBufferAccess(bufferAccess);
}

void GrFragmentProcessor::addCoordTransform(const GrCoordTransform* transform) {
    fCoordTransforms.push_back(transform);
    fUsesLocalCoords = true;
=======
void GrFragmentProcessor::addCoordTransform(const GrCoordTransform* transform) {
    fCoordTransforms.push_back(transform);
    fFlags |= kUsesLocalCoords_Flag;
>>>>>>> a17af05f
    SkDEBUGCODE(transform->setInProcessor();)
}

int GrFragmentProcessor::registerChildProcessor(sk_sp<GrFragmentProcessor> child) {
    this->combineRequiredFeatures(*child);

    if (child->usesLocalCoords()) {
        fFlags |= kUsesLocalCoords_Flag;
    }
    if (child->usesDistanceVectorField()) {
        fFlags |= kUsesDistanceVectorField_Flag;
    }
    if (child->usesDistanceVectorField()) {
        fUsesDistanceVectorField = true;
    }

    int index = fChildProcessors.count();
    fChildProcessors.push_back(child.release());

    int index = fChildProcessors.count();
    fChildProcessors.push_back(child.release());

    return index;
}

void GrFragmentProcessor::notifyRefCntIsZero() const {
    // See comment above GrProgramElement for a detailed explanation of why we do this.
    for (int i = 0; i < fChildProcessors.count(); ++i) {
        fChildProcessors[i]->addPendingExecution();
        fChildProcessors[i]->unref();
    }
}

bool GrFragmentProcessor::hasSameTransforms(const GrFragmentProcessor& that) const {
    if (this->numCoordTransforms() != that.numCoordTransforms()) {
        return false;
    }
    int count = this->numCoordTransforms();
    for (int i = 0; i < count; ++i) {
        if (!this->coordTransform(i).hasSameEffectAs(that.coordTransform(i))) {
            return false;
        }
    }
    return true;
}

sk_sp<GrFragmentProcessor> GrFragmentProcessor::MulOutputByInputAlpha(
    sk_sp<GrFragmentProcessor> fp) {
<<<<<<< HEAD
    if (!fp) {
        return nullptr;
    }
    return GrXfermodeFragmentProcessor::MakeFromDstProcessor(std::move(fp),
                                                             SkXfermode::kDstIn_Mode);
}

sk_sp<GrFragmentProcessor> GrFragmentProcessor::PremulInput(sk_sp<GrFragmentProcessor> fp) {

    class PremulInputFragmentProcessor : public GrFragmentProcessor {
    public:
        PremulInputFragmentProcessor() {
            this->initClassID<PremulInputFragmentProcessor>();
        }

        const char* name() const override { return "PremultiplyInput"; }

    private:
        GrGLSLFragmentProcessor* onCreateGLSLInstance() const override {
            class GLFP : public GrGLSLFragmentProcessor {
            public:
                void emitCode(EmitArgs& args) override {
                    GrGLSLFPFragmentBuilder* fragBuilder = args.fFragBuilder;

                    fragBuilder->codeAppendf("%s = %s;", args.fOutputColor, args.fInputColor);
                    fragBuilder->codeAppendf("%s.rgb *= %s.a;",
                                             args.fOutputColor, args.fInputColor);
                }
            };
            return new GLFP;
        }

        void onGetGLSLProcessorKey(const GrGLSLCaps&, GrProcessorKeyBuilder*) const override {}

        bool onIsEqual(const GrFragmentProcessor&) const override { return true; }

        void onComputeInvariantOutput(GrInvariantOutput* inout) const override {
            inout->premulFourChannelColor();
        }
    };
    if (!fp) {
        return nullptr;
    }
    sk_sp<GrFragmentProcessor> fpPipeline[] = { sk_make_sp<PremulInputFragmentProcessor>(), fp};
    return GrFragmentProcessor::RunInSeries(fpPipeline, 2);
}

sk_sp<GrFragmentProcessor> GrFragmentProcessor::MulOutputByInputUnpremulColor(
    sk_sp<GrFragmentProcessor> fp) {

    class PremulFragmentProcessor : public GrFragmentProcessor {
    public:
        PremulFragmentProcessor(sk_sp<GrFragmentProcessor> processor) {
=======
    if (!fp) {
        return nullptr;
    }
    return GrXfermodeFragmentProcessor::MakeFromDstProcessor(std::move(fp), SkBlendMode::kDstIn);
}

namespace {

class PremulInputFragmentProcessor : public GrFragmentProcessor {
public:
    PremulInputFragmentProcessor()
            : INHERITED(kPreservesOpaqueInput_OptimizationFlag |
                        kConstantOutputForConstantInput_OptimizationFlag) {
        this->initClassID<PremulInputFragmentProcessor>();
    }

    const char* name() const override { return "PremultiplyInput"; }

private:
    GrGLSLFragmentProcessor* onCreateGLSLInstance() const override {
        class GLFP : public GrGLSLFragmentProcessor {
        public:
            void emitCode(EmitArgs& args) override {
                GrGLSLFPFragmentBuilder* fragBuilder = args.fFragBuilder;

                fragBuilder->codeAppendf("%s = %s;", args.fOutputColor, args.fInputColor);
                fragBuilder->codeAppendf("%s.rgb *= %s.a;",
                                            args.fOutputColor, args.fInputColor);
            }
        };
        return new GLFP;
    }

    void onGetGLSLProcessorKey(const GrShaderCaps&, GrProcessorKeyBuilder*) const override {}

    bool onIsEqual(const GrFragmentProcessor&) const override { return true; }

    GrColor4f constantOutputForConstantInput(GrColor4f input) const override {
        return input.premul();
    }

    typedef GrFragmentProcessor INHERITED;
};

class UnpremulInputFragmentProcessor : public GrFragmentProcessor {
public:
    UnpremulInputFragmentProcessor()
            : INHERITED(kPreservesOpaqueInput_OptimizationFlag |
                        kConstantOutputForConstantInput_OptimizationFlag) {
        this->initClassID<UnpremulInputFragmentProcessor>();
    }

    const char* name() const override { return "UnpremultiplyInput"; }

private:
    GrGLSLFragmentProcessor* onCreateGLSLInstance() const override {
        class GLFP : public GrGLSLFragmentProcessor {
        public:
            void emitCode(EmitArgs& args) override {
                GrGLSLFPFragmentBuilder* fragBuilder = args.fFragBuilder;

                fragBuilder->codeAppendf("%s = %s;", args.fOutputColor, args.fInputColor);
                fragBuilder->codeAppendf("float invAlpha = %s.a <= 0.0 ? 0.0 : 1.0 / %s.a;",
                                         args.fInputColor, args.fInputColor);
                fragBuilder->codeAppendf("%s.rgb *= invAlpha;", args.fOutputColor);
            }
        };
        return new GLFP;
    }

    void onGetGLSLProcessorKey(const GrShaderCaps&, GrProcessorKeyBuilder*) const override {}

    bool onIsEqual(const GrFragmentProcessor&) const override { return true; }

    GrColor4f constantOutputForConstantInput(GrColor4f input) const override {
        return input.unpremul();
    }

    typedef GrFragmentProcessor INHERITED;
};

}

sk_sp<GrFragmentProcessor> GrFragmentProcessor::PremulInput(sk_sp<GrFragmentProcessor> fp) {
    if (!fp) {
        return nullptr;
    }
    sk_sp<GrFragmentProcessor> fpPipeline[] = { sk_make_sp<PremulInputFragmentProcessor>(), fp};
    return GrFragmentProcessor::RunInSeries(fpPipeline, 2);
}

sk_sp<GrFragmentProcessor> GrFragmentProcessor::PremulOutput(sk_sp<GrFragmentProcessor> fp) {
    if (!fp) {
        return nullptr;
    }
    sk_sp<GrFragmentProcessor> fpPipeline[] = { fp, sk_make_sp<PremulInputFragmentProcessor>() };
    return GrFragmentProcessor::RunInSeries(fpPipeline, 2);
}

sk_sp<GrFragmentProcessor> GrFragmentProcessor::UnpremulOutput(sk_sp<GrFragmentProcessor> fp) {
    if (!fp) {
        return nullptr;
    }
    sk_sp<GrFragmentProcessor> fpPipeline[] = { fp, sk_make_sp<UnpremulInputFragmentProcessor>() };
    return GrFragmentProcessor::RunInSeries(fpPipeline, 2);
}

sk_sp<GrFragmentProcessor> GrFragmentProcessor::SwizzleOutput(sk_sp<GrFragmentProcessor> fp,
                                                              const GrSwizzle& swizzle) {
    class SwizzleFragmentProcessor : public GrFragmentProcessor {
    public:
        SwizzleFragmentProcessor(const GrSwizzle& swizzle)
                : INHERITED(kAll_OptimizationFlags)
                , fSwizzle(swizzle) {
            this->initClassID<SwizzleFragmentProcessor>();
        }

        const char* name() const override { return "Swizzle"; }
        const GrSwizzle& swizzle() const { return fSwizzle; }

    private:
        GrGLSLFragmentProcessor* onCreateGLSLInstance() const override {
            class GLFP : public GrGLSLFragmentProcessor {
            public:
                void emitCode(EmitArgs& args) override {
                    const SwizzleFragmentProcessor& sfp = args.fFp.cast<SwizzleFragmentProcessor>();
                    const GrSwizzle& swizzle = sfp.swizzle();
                    GrGLSLFPFragmentBuilder* fragBuilder = args.fFragBuilder;

                    fragBuilder->codeAppendf("%s = %s.%s;",
                                             args.fOutputColor, args.fInputColor, swizzle.c_str());
                }
            };
            return new GLFP;
        }

        void onGetGLSLProcessorKey(const GrShaderCaps&, GrProcessorKeyBuilder* b) const override {
            b->add32(fSwizzle.asKey());
        }

        bool onIsEqual(const GrFragmentProcessor& other) const override {
            const SwizzleFragmentProcessor& sfp = other.cast<SwizzleFragmentProcessor>();
            return fSwizzle == sfp.fSwizzle;
        }

        GrColor4f constantOutputForConstantInput(GrColor4f input) const override {
            return fSwizzle.applyTo(input);
        }

        GrSwizzle fSwizzle;

        typedef GrFragmentProcessor INHERITED;
    };

    if (!fp) {
        return nullptr;
    }
    if (GrSwizzle::RGBA() == swizzle) {
        return fp;
    }
    sk_sp<GrFragmentProcessor> fpPipeline[] = { fp, sk_make_sp<SwizzleFragmentProcessor>(swizzle) };
    return GrFragmentProcessor::RunInSeries(fpPipeline, 2);
}

sk_sp<GrFragmentProcessor> GrFragmentProcessor::MakeInputPremulAndMulByOutput(
        sk_sp<GrFragmentProcessor> fp) {

    class PremulFragmentProcessor : public GrFragmentProcessor {
    public:
        PremulFragmentProcessor(sk_sp<GrFragmentProcessor> processor)
                : INHERITED(OptFlags(processor.get())) {
>>>>>>> a17af05f
            this->initClassID<PremulFragmentProcessor>();
            this->registerChildProcessor(processor);
        }

        const char* name() const override { return "Premultiply"; }

    private:
        GrGLSLFragmentProcessor* onCreateGLSLInstance() const override {
            class GLFP : public GrGLSLFragmentProcessor {
            public:
                void emitCode(EmitArgs& args) override {
                    GrGLSLFPFragmentBuilder* fragBuilder = args.fFragBuilder;
                    this->emitChild(0, nullptr, args);
                    fragBuilder->codeAppendf("%s.rgb *= %s.rgb;", args.fOutputColor,
                                                                args.fInputColor);
                    fragBuilder->codeAppendf("%s *= %s.a;", args.fOutputColor, args.fInputColor);
                }
            };
            return new GLFP;
        }

        void onGetGLSLProcessorKey(const GrShaderCaps&, GrProcessorKeyBuilder*) const override {}

        bool onIsEqual(const GrFragmentProcessor&) const override { return true; }

        static OptimizationFlags OptFlags(const GrFragmentProcessor* inner) {
            OptimizationFlags flags = kNone_OptimizationFlags;
            if (inner->preservesOpaqueInput()) {
                flags |= kPreservesOpaqueInput_OptimizationFlag;
            }
            if (inner->hasConstantOutputForConstantInput()) {
                flags |= kConstantOutputForConstantInput_OptimizationFlag;
            }
            return flags;
        }

        GrColor4f constantOutputForConstantInput(GrColor4f input) const override {
            GrColor4f childColor = ConstantOutputForConstantInput(this->childProcessor(0),
                                                                  GrColor4f::OpaqueWhite());
            return GrColor4f(input.fRGBA[3] * input.fRGBA[0] * childColor.fRGBA[0],
                             input.fRGBA[3] * input.fRGBA[1] * childColor.fRGBA[1],
                             input.fRGBA[3] * input.fRGBA[2] * childColor.fRGBA[2],
                             input.fRGBA[3] * childColor.fRGBA[3]);
        }

        typedef GrFragmentProcessor INHERITED;
    };
    if (!fp) {
        return nullptr;
    }
    return sk_sp<GrFragmentProcessor>(new PremulFragmentProcessor(std::move(fp)));
}

//////////////////////////////////////////////////////////////////////////////

sk_sp<GrFragmentProcessor> GrFragmentProcessor::OverrideInput(sk_sp<GrFragmentProcessor> fp,
                                                              GrColor4f color) {
    class ReplaceInputFragmentProcessor : public GrFragmentProcessor {
    public:
        ReplaceInputFragmentProcessor(sk_sp<GrFragmentProcessor> child, GrColor4f color)
<<<<<<< HEAD
            : fColor(color) {
=======
                : INHERITED(OptFlags(child.get(), color)), fColor(color) {
>>>>>>> a17af05f
            this->initClassID<ReplaceInputFragmentProcessor>();
            this->registerChildProcessor(std::move(child));
        }

        const char* name() const override { return "Replace Color"; }

        GrGLSLFragmentProcessor* onCreateGLSLInstance() const override {
            class GLFP : public GrGLSLFragmentProcessor {
            public:
                GLFP() : fHaveSetColor(false) {}
                void emitCode(EmitArgs& args) override {
                    const char* colorName;
                    fColorUni = args.fUniformHandler->addUniform(kFragment_GrShaderFlag,
                                                                 kVec4f_GrSLType,
                                                                 kDefault_GrSLPrecision,
                                                                 "Color", &colorName);
                    this->emitChild(0, colorName, args);
                }

            private:
                void onSetData(const GrGLSLProgramDataManager& pdman,
<<<<<<< HEAD
                               const GrProcessor& fp) override {
=======
                               const GrFragmentProcessor& fp) override {
>>>>>>> a17af05f
                    GrColor4f color = fp.cast<ReplaceInputFragmentProcessor>().fColor;
                    if (!fHaveSetColor || color != fPreviousColor) {
                        pdman.set4fv(fColorUni, 1, color.fRGBA);
                        fPreviousColor = color;
                        fHaveSetColor = true;
                    }
                }

                GrGLSLProgramDataManager::UniformHandle fColorUni;
                bool      fHaveSetColor;
                GrColor4f fPreviousColor;
            };

            return new GLFP;
        }

    private:
        static OptimizationFlags OptFlags(const GrFragmentProcessor* child, GrColor4f color) {
            OptimizationFlags childFlags = child->optimizationFlags();
            OptimizationFlags flags = kNone_OptimizationFlags;
            if (childFlags & kConstantOutputForConstantInput_OptimizationFlag) {
                flags |= kConstantOutputForConstantInput_OptimizationFlag;
            }
            if ((childFlags & kPreservesOpaqueInput_OptimizationFlag) && color.isOpaque()) {
                flags |= kPreservesOpaqueInput_OptimizationFlag;
            }
            return flags;
        }

        void onGetGLSLProcessorKey(const GrShaderCaps& caps, GrProcessorKeyBuilder* b) const override
        {}

        bool onIsEqual(const GrFragmentProcessor& that) const override {
            return fColor == that.cast<ReplaceInputFragmentProcessor>().fColor;
        }

<<<<<<< HEAD
        void onComputeInvariantOutput(GrInvariantOutput* inout) const override {
            inout->setToOther(kRGBA_GrColorComponentFlags, fColor.toGrColor(),
                              GrInvariantOutput::kWillNot_ReadInput);
            this->childProcessor(0).computeInvariantOutput(inout);
        }

        GrColor4f fColor;
    };

    GrInvariantOutput childOut(0x0, kNone_GrColorComponentFlags, false);
    fp->computeInvariantOutput(&childOut);
    if (childOut.willUseInputColor()) {
        return sk_sp<GrFragmentProcessor>(new ReplaceInputFragmentProcessor(std::move(fp), color));
    } else {
        return fp;
    }
=======
        GrColor4f constantOutputForConstantInput(GrColor4f) const override {
            return ConstantOutputForConstantInput(this->childProcessor(0), fColor);
        }

        GrColor4f fColor;

        typedef GrFragmentProcessor INHERITED;
    };

    return sk_sp<GrFragmentProcessor>(new ReplaceInputFragmentProcessor(std::move(fp), color));
>>>>>>> a17af05f
}

sk_sp<GrFragmentProcessor> GrFragmentProcessor::RunInSeries(sk_sp<GrFragmentProcessor>* series,
                                                            int cnt) {
    class SeriesFragmentProcessor : public GrFragmentProcessor {
    public:
<<<<<<< HEAD
        SeriesFragmentProcessor(sk_sp<GrFragmentProcessor>* children, int cnt){
=======
        SeriesFragmentProcessor(sk_sp<GrFragmentProcessor>* children, int cnt)
                : INHERITED(OptFlags(children, cnt)) {
>>>>>>> a17af05f
            SkASSERT(cnt > 1);
            this->initClassID<SeriesFragmentProcessor>();
            for (int i = 0; i < cnt; ++i) {
                this->registerChildProcessor(std::move(children[i]));
            }
        }

        const char* name() const override { return "Series"; }

        GrGLSLFragmentProcessor* onCreateGLSLInstance() const override {
            class GLFP : public GrGLSLFragmentProcessor {
            public:
                void emitCode(EmitArgs& args) override {
                    // First guy's input might be nil.
                    SkString temp("out0");
                    this->emitChild(0, args.fInputColor, &temp, args);
                    SkString input = temp;
                    for (int i = 1; i < this->numChildProcessors() - 1; ++i) {
                        temp.printf("out%d", i);
                        this->emitChild(i, input.c_str(), &temp, args);
                        input = temp;
                    }
                    // Last guy writes to our output variable.
                    this->emitChild(this->numChildProcessors() - 1, input.c_str(), args);
                }
            };
            return new GLFP;
        }
    private:
        static OptimizationFlags OptFlags(sk_sp<GrFragmentProcessor>* children, int cnt) {
            OptimizationFlags flags = kAll_OptimizationFlags;
            for (int i = 0; i < cnt && flags != kNone_OptimizationFlags; ++i) {
                flags &= children[i]->optimizationFlags();
            }
            return flags;
        }
        void onGetGLSLProcessorKey(const GrShaderCaps&, GrProcessorKeyBuilder*) const override {}

        bool onIsEqual(const GrFragmentProcessor&) const override { return true; }

<<<<<<< HEAD
        void onComputeInvariantOutput(GrInvariantOutput* inout) const override {
            GrProcOptInfo info;
            info.calcWithInitialValues(fChildProcessors.begin(), fChildProcessors.count(),
                                       inout->color(), inout->validFlags(), false, false);
            for (int i = 0; i < this->numChildProcessors(); ++i) {
                this->childProcessor(i).computeInvariantOutput(inout);
=======
        GrColor4f constantOutputForConstantInput(GrColor4f color) const override {
            int childCnt = this->numChildProcessors();
            for (int i = 0; i < childCnt; ++i) {
                color = ConstantOutputForConstantInput(this->childProcessor(i), color);
>>>>>>> a17af05f
            }
            return color;
        }

        typedef GrFragmentProcessor INHERITED;
    };

    if (!cnt) {
        return nullptr;
    }
    if (1 == cnt) {
        return series[0];
    }
    // Run the through the series, do the invariant output processing, and look for eliminations.
<<<<<<< HEAD
    GrProcOptInfo info;
    info.calcWithInitialValues(sk_sp_address_as_pointer_address(series), cnt,
                               0x0, kNone_GrColorComponentFlags, false, false);
    if (kRGBA_GrColorComponentFlags == info.validFlags()) {
        return GrConstColorProcessor::Make(info.color(), GrConstColorProcessor::kIgnore_InputMode);
    }

    SkTArray<sk_sp<GrFragmentProcessor>> replacementSeries;

    int firstIdx = info.firstEffectiveProcessorIndex();
    cnt -= firstIdx;
    if (firstIdx > 0 && info.inputColorIsUsed()) {
        sk_sp<GrFragmentProcessor> colorFP(GrConstColorProcessor::Make(
            info.inputColorToFirstEffectiveProccesor(), GrConstColorProcessor::kIgnore_InputMode));
        cnt += 1;
        replacementSeries.reserve(cnt);
        replacementSeries.emplace_back(std::move(colorFP));
        for (int i = 0; i < cnt - 1; ++i) {
            replacementSeries.emplace_back(std::move(series[firstIdx + i]));
        }
        series = replacementSeries.begin();
    } else {
        series += firstIdx;
        cnt -= firstIdx;
=======
    GrColorFragmentProcessorAnalysis info;
    info.analyzeProcessors(sk_sp_address_as_pointer_address(series), cnt);
    SkTArray<sk_sp<GrFragmentProcessor>> replacementSeries;
    GrColor4f knownColor;
    int leadingFPsToEliminate = info.initialProcessorsToEliminate(&knownColor);
    if (leadingFPsToEliminate) {
        sk_sp<GrFragmentProcessor> colorFP(
                GrConstColorProcessor::Make(knownColor, GrConstColorProcessor::kIgnore_InputMode));
        if (leadingFPsToEliminate == cnt) {
            return colorFP;
        }
        cnt = cnt - leadingFPsToEliminate + 1;
        replacementSeries.reserve(cnt);
        replacementSeries.emplace_back(std::move(colorFP));
        for (int i = 0; i < cnt - 1; ++i) {
            replacementSeries.emplace_back(std::move(series[leadingFPsToEliminate + i]));
        }
        series = replacementSeries.begin();
>>>>>>> a17af05f
    }
    return sk_sp<GrFragmentProcessor>(new SeriesFragmentProcessor(series, cnt));
}

<<<<<<< HEAD
    if (1 == cnt) {
        return series[0];
    }
    return sk_sp<GrFragmentProcessor>(new SeriesFragmentProcessor(series, cnt));
}

//////////////////////////////////////////////////////////////////////////////

GrFragmentProcessor::Iter::Iter(const GrPipeline& pipeline) {
    for (int i = pipeline.numFragmentProcessors() - 1; i >= 0; --i) {
        fFPStack.push_back(&pipeline.getFragmentProcessor(i));
    }
=======
//////////////////////////////////////////////////////////////////////////////

GrFragmentProcessor::Iter::Iter(const GrPipeline& pipeline) {
    for (int i = pipeline.numFragmentProcessors() - 1; i >= 0; --i) {
        fFPStack.push_back(&pipeline.getFragmentProcessor(i));
    }
>>>>>>> a17af05f
}

const GrFragmentProcessor* GrFragmentProcessor::Iter::next() {
    if (fFPStack.empty()) {
        return nullptr;
    }
    const GrFragmentProcessor* back = fFPStack.back();
    fFPStack.pop_back();
    for (int i = back->numChildProcessors() - 1; i >= 0; --i) {
        fFPStack.push_back(&back->childProcessor(i));
    }
    return back;
}
<|MERGE_RESOLUTION|>--- conflicted
+++ resolved
@@ -7,16 +7,10 @@
 
 #include "GrFragmentProcessor.h"
 #include "GrCoordTransform.h"
-<<<<<<< HEAD
-#include "GrInvariantOutput.h"
-#include "GrPipeline.h"
-#include "GrProcOptInfo.h"
-=======
 #include "GrPipeline.h"
 #include "GrProcessorAnalysis.h"
 #include "effects/GrConstColorProcessor.h"
 #include "effects/GrXfermodeFragmentProcessor.h"
->>>>>>> a17af05f
 #include "glsl/GrGLSLFragmentProcessor.h"
 #include "glsl/GrGLSLFragmentShaderBuilder.h"
 #include "glsl/GrGLSLProgramDataManager.h"
@@ -32,11 +26,7 @@
 
 bool GrFragmentProcessor::isEqual(const GrFragmentProcessor& that) const {
     if (this->classID() != that.classID() ||
-<<<<<<< HEAD
-        !this->hasSameSamplers(that)) {
-=======
         !this->hasSameSamplersAndAccesses(that)) {
->>>>>>> a17af05f
         return false;
     }
     if (!this->hasSameTransforms(that)) {
@@ -65,23 +55,9 @@
     return glFragProc;
 }
 
-<<<<<<< HEAD
-void GrFragmentProcessor::addTextureAccess(const GrTextureAccess* textureAccess) {
-    INHERITED::addTextureAccess(textureAccess);
-}
-
-void GrFragmentProcessor::addBufferAccess(const GrBufferAccess* bufferAccess) {
-    INHERITED::addBufferAccess(bufferAccess);
-}
-
-void GrFragmentProcessor::addCoordTransform(const GrCoordTransform* transform) {
-    fCoordTransforms.push_back(transform);
-    fUsesLocalCoords = true;
-=======
 void GrFragmentProcessor::addCoordTransform(const GrCoordTransform* transform) {
     fCoordTransforms.push_back(transform);
     fFlags |= kUsesLocalCoords_Flag;
->>>>>>> a17af05f
     SkDEBUGCODE(transform->setInProcessor();)
 }
 
@@ -94,12 +70,6 @@
     if (child->usesDistanceVectorField()) {
         fFlags |= kUsesDistanceVectorField_Flag;
     }
-    if (child->usesDistanceVectorField()) {
-        fUsesDistanceVectorField = true;
-    }
-
-    int index = fChildProcessors.count();
-    fChildProcessors.push_back(child.release());
 
     int index = fChildProcessors.count();
     fChildProcessors.push_back(child.release());
@@ -130,61 +100,6 @@
 
 sk_sp<GrFragmentProcessor> GrFragmentProcessor::MulOutputByInputAlpha(
     sk_sp<GrFragmentProcessor> fp) {
-<<<<<<< HEAD
-    if (!fp) {
-        return nullptr;
-    }
-    return GrXfermodeFragmentProcessor::MakeFromDstProcessor(std::move(fp),
-                                                             SkXfermode::kDstIn_Mode);
-}
-
-sk_sp<GrFragmentProcessor> GrFragmentProcessor::PremulInput(sk_sp<GrFragmentProcessor> fp) {
-
-    class PremulInputFragmentProcessor : public GrFragmentProcessor {
-    public:
-        PremulInputFragmentProcessor() {
-            this->initClassID<PremulInputFragmentProcessor>();
-        }
-
-        const char* name() const override { return "PremultiplyInput"; }
-
-    private:
-        GrGLSLFragmentProcessor* onCreateGLSLInstance() const override {
-            class GLFP : public GrGLSLFragmentProcessor {
-            public:
-                void emitCode(EmitArgs& args) override {
-                    GrGLSLFPFragmentBuilder* fragBuilder = args.fFragBuilder;
-
-                    fragBuilder->codeAppendf("%s = %s;", args.fOutputColor, args.fInputColor);
-                    fragBuilder->codeAppendf("%s.rgb *= %s.a;",
-                                             args.fOutputColor, args.fInputColor);
-                }
-            };
-            return new GLFP;
-        }
-
-        void onGetGLSLProcessorKey(const GrGLSLCaps&, GrProcessorKeyBuilder*) const override {}
-
-        bool onIsEqual(const GrFragmentProcessor&) const override { return true; }
-
-        void onComputeInvariantOutput(GrInvariantOutput* inout) const override {
-            inout->premulFourChannelColor();
-        }
-    };
-    if (!fp) {
-        return nullptr;
-    }
-    sk_sp<GrFragmentProcessor> fpPipeline[] = { sk_make_sp<PremulInputFragmentProcessor>(), fp};
-    return GrFragmentProcessor::RunInSeries(fpPipeline, 2);
-}
-
-sk_sp<GrFragmentProcessor> GrFragmentProcessor::MulOutputByInputUnpremulColor(
-    sk_sp<GrFragmentProcessor> fp) {
-
-    class PremulFragmentProcessor : public GrFragmentProcessor {
-    public:
-        PremulFragmentProcessor(sk_sp<GrFragmentProcessor> processor) {
-=======
     if (!fp) {
         return nullptr;
     }
@@ -356,7 +271,6 @@
     public:
         PremulFragmentProcessor(sk_sp<GrFragmentProcessor> processor)
                 : INHERITED(OptFlags(processor.get())) {
->>>>>>> a17af05f
             this->initClassID<PremulFragmentProcessor>();
             this->registerChildProcessor(processor);
         }
@@ -417,11 +331,7 @@
     class ReplaceInputFragmentProcessor : public GrFragmentProcessor {
     public:
         ReplaceInputFragmentProcessor(sk_sp<GrFragmentProcessor> child, GrColor4f color)
-<<<<<<< HEAD
-            : fColor(color) {
-=======
                 : INHERITED(OptFlags(child.get(), color)), fColor(color) {
->>>>>>> a17af05f
             this->initClassID<ReplaceInputFragmentProcessor>();
             this->registerChildProcessor(std::move(child));
         }
@@ -443,11 +353,7 @@
 
             private:
                 void onSetData(const GrGLSLProgramDataManager& pdman,
-<<<<<<< HEAD
-                               const GrProcessor& fp) override {
-=======
                                const GrFragmentProcessor& fp) override {
->>>>>>> a17af05f
                     GrColor4f color = fp.cast<ReplaceInputFragmentProcessor>().fColor;
                     if (!fHaveSetColor || color != fPreviousColor) {
                         pdman.set4fv(fColorUni, 1, color.fRGBA);
@@ -484,24 +390,6 @@
             return fColor == that.cast<ReplaceInputFragmentProcessor>().fColor;
         }
 
-<<<<<<< HEAD
-        void onComputeInvariantOutput(GrInvariantOutput* inout) const override {
-            inout->setToOther(kRGBA_GrColorComponentFlags, fColor.toGrColor(),
-                              GrInvariantOutput::kWillNot_ReadInput);
-            this->childProcessor(0).computeInvariantOutput(inout);
-        }
-
-        GrColor4f fColor;
-    };
-
-    GrInvariantOutput childOut(0x0, kNone_GrColorComponentFlags, false);
-    fp->computeInvariantOutput(&childOut);
-    if (childOut.willUseInputColor()) {
-        return sk_sp<GrFragmentProcessor>(new ReplaceInputFragmentProcessor(std::move(fp), color));
-    } else {
-        return fp;
-    }
-=======
         GrColor4f constantOutputForConstantInput(GrColor4f) const override {
             return ConstantOutputForConstantInput(this->childProcessor(0), fColor);
         }
@@ -512,19 +400,14 @@
     };
 
     return sk_sp<GrFragmentProcessor>(new ReplaceInputFragmentProcessor(std::move(fp), color));
->>>>>>> a17af05f
 }
 
 sk_sp<GrFragmentProcessor> GrFragmentProcessor::RunInSeries(sk_sp<GrFragmentProcessor>* series,
                                                             int cnt) {
     class SeriesFragmentProcessor : public GrFragmentProcessor {
     public:
-<<<<<<< HEAD
-        SeriesFragmentProcessor(sk_sp<GrFragmentProcessor>* children, int cnt){
-=======
         SeriesFragmentProcessor(sk_sp<GrFragmentProcessor>* children, int cnt)
                 : INHERITED(OptFlags(children, cnt)) {
->>>>>>> a17af05f
             SkASSERT(cnt > 1);
             this->initClassID<SeriesFragmentProcessor>();
             for (int i = 0; i < cnt; ++i) {
@@ -565,19 +448,10 @@
 
         bool onIsEqual(const GrFragmentProcessor&) const override { return true; }
 
-<<<<<<< HEAD
-        void onComputeInvariantOutput(GrInvariantOutput* inout) const override {
-            GrProcOptInfo info;
-            info.calcWithInitialValues(fChildProcessors.begin(), fChildProcessors.count(),
-                                       inout->color(), inout->validFlags(), false, false);
-            for (int i = 0; i < this->numChildProcessors(); ++i) {
-                this->childProcessor(i).computeInvariantOutput(inout);
-=======
         GrColor4f constantOutputForConstantInput(GrColor4f color) const override {
             int childCnt = this->numChildProcessors();
             for (int i = 0; i < childCnt; ++i) {
                 color = ConstantOutputForConstantInput(this->childProcessor(i), color);
->>>>>>> a17af05f
             }
             return color;
         }
@@ -592,32 +466,6 @@
         return series[0];
     }
     // Run the through the series, do the invariant output processing, and look for eliminations.
-<<<<<<< HEAD
-    GrProcOptInfo info;
-    info.calcWithInitialValues(sk_sp_address_as_pointer_address(series), cnt,
-                               0x0, kNone_GrColorComponentFlags, false, false);
-    if (kRGBA_GrColorComponentFlags == info.validFlags()) {
-        return GrConstColorProcessor::Make(info.color(), GrConstColorProcessor::kIgnore_InputMode);
-    }
-
-    SkTArray<sk_sp<GrFragmentProcessor>> replacementSeries;
-
-    int firstIdx = info.firstEffectiveProcessorIndex();
-    cnt -= firstIdx;
-    if (firstIdx > 0 && info.inputColorIsUsed()) {
-        sk_sp<GrFragmentProcessor> colorFP(GrConstColorProcessor::Make(
-            info.inputColorToFirstEffectiveProccesor(), GrConstColorProcessor::kIgnore_InputMode));
-        cnt += 1;
-        replacementSeries.reserve(cnt);
-        replacementSeries.emplace_back(std::move(colorFP));
-        for (int i = 0; i < cnt - 1; ++i) {
-            replacementSeries.emplace_back(std::move(series[firstIdx + i]));
-        }
-        series = replacementSeries.begin();
-    } else {
-        series += firstIdx;
-        cnt -= firstIdx;
-=======
     GrColorFragmentProcessorAnalysis info;
     info.analyzeProcessors(sk_sp_address_as_pointer_address(series), cnt);
     SkTArray<sk_sp<GrFragmentProcessor>> replacementSeries;
@@ -636,14 +484,6 @@
             replacementSeries.emplace_back(std::move(series[leadingFPsToEliminate + i]));
         }
         series = replacementSeries.begin();
->>>>>>> a17af05f
-    }
-    return sk_sp<GrFragmentProcessor>(new SeriesFragmentProcessor(series, cnt));
-}
-
-<<<<<<< HEAD
-    if (1 == cnt) {
-        return series[0];
     }
     return sk_sp<GrFragmentProcessor>(new SeriesFragmentProcessor(series, cnt));
 }
@@ -654,14 +494,6 @@
     for (int i = pipeline.numFragmentProcessors() - 1; i >= 0; --i) {
         fFPStack.push_back(&pipeline.getFragmentProcessor(i));
     }
-=======
-//////////////////////////////////////////////////////////////////////////////
-
-GrFragmentProcessor::Iter::Iter(const GrPipeline& pipeline) {
-    for (int i = pipeline.numFragmentProcessors() - 1; i >= 0; --i) {
-        fFPStack.push_back(&pipeline.getFragmentProcessor(i));
-    }
->>>>>>> a17af05f
 }
 
 const GrFragmentProcessor* GrFragmentProcessor::Iter::next() {
