/*
 * Copyright 2012 Google Inc.
 *
 * Use of this source code is governed by a BSD-style license that can be
 * found in the LICENSE file.
 */

#include "GrProcessor.h"
#include "GrContext.h"
#include "GrGeometryProcessor.h"
#include "GrMemoryPool.h"
#include "GrSamplerParams.h"
#include "GrTexturePriv.h"
#include "GrTextureProxy.h"
#include "GrXferProcessor.h"
#include "SkSpinlock.h"

#if GR_TEST_UTILS

GrResourceProvider* GrProcessorTestData::resourceProvider() {
    return fContext->resourceProvider();
}

const GrCaps* GrProcessorTestData::caps() {
    return fContext->caps();
}

#if SK_ALLOW_STATIC_GLOBAL_INITIALIZERS
class GrFragmentProcessor;
class GrGeometryProcessor;

/*
 * Originally these were both in the processor unit test header, but then it seemed to cause linker
 * problems on android.
 */
template<>
SkTArray<GrProcessorTestFactory<GrFragmentProcessor>*, true>*
GrProcessorTestFactory<GrFragmentProcessor>::GetFactories() {
    static SkTArray<GrProcessorTestFactory<GrFragmentProcessor>*, true> gFactories;
    return &gFactories;
}

template<>
SkTArray<GrProcessorTestFactory<GrGeometryProcessor>*, true>*
GrProcessorTestFactory<GrGeometryProcessor>::GetFactories() {
    static SkTArray<GrProcessorTestFactory<GrGeometryProcessor>*, true> gFactories;
    return &gFactories;
}

SkTArray<GrXPFactoryTestFactory*, true>* GrXPFactoryTestFactory::GetFactories() {
    static SkTArray<GrXPFactoryTestFactory*, true> gFactories;
    return &gFactories;
}

/*
 * To ensure we always have successful static initialization, before creating from the factories
 * we verify the count is as expected.  If a new factory is added, then these numbers must be
 * manually adjusted.
 */
static const int kFPFactoryCount = 41;
static const int kGPFactoryCount = 14;
static const int kXPFactoryCount = 4;

template<>
void GrProcessorTestFactory<GrFragmentProcessor>::VerifyFactoryCount() {
    if (kFPFactoryCount != GetFactories()->count()) {
        SkDebugf("\nExpected %d fragment processor factories, found %d.\n",
                 kFPFactoryCount, GetFactories()->count());
        SkFAIL("Wrong number of fragment processor factories!");
    }
}

template<>
void GrProcessorTestFactory<GrGeometryProcessor>::VerifyFactoryCount() {
    if (kGPFactoryCount != GetFactories()->count()) {
        SkDebugf("\nExpected %d geometry processor factories, found %d.\n",
                 kGPFactoryCount, GetFactories()->count());
        SkFAIL("Wrong number of geometry processor factories!");
    }
}

void GrXPFactoryTestFactory::VerifyFactoryCount() {
    if (kXPFactoryCount != GetFactories()->count()) {
        SkDebugf("\nExpected %d xp factory factories, found %d.\n",
                 kXPFactoryCount, GetFactories()->count());
        SkFAIL("Wrong number of xp factory factories!");
    }
}

#endif
#endif


// We use a global pool protected by a mutex(spinlock). Chrome may use the same GrContext on
// different threads. The GrContext is not used concurrently on different threads and there is a
// memory barrier between accesses of a context on different threads. Also, there may be multiple
// GrContexts and those contexts may be in use concurrently on different threads.
namespace {
static SkSpinlock gProcessorSpinlock;
class MemoryPoolAccessor {
public:

// We know in the Android framework there is only one GrContext.
#if defined(SK_BUILD_FOR_ANDROID_FRAMEWORK)
    MemoryPoolAccessor() {}
    ~MemoryPoolAccessor() {}
#else
    MemoryPoolAccessor() { gProcessorSpinlock.acquire(); }
    ~MemoryPoolAccessor() { gProcessorSpinlock.release(); }
#endif

    GrMemoryPool* pool() const {
        static GrMemoryPool gPool(4096, 4096);
        return &gPool;
    }
};
}

int32_t GrProcessor::gCurrProcessorClassID = GrProcessor::kIllegalProcessorClassID;

///////////////////////////////////////////////////////////////////////////////

void* GrProcessor::operator new(size_t size) { return MemoryPoolAccessor().pool()->allocate(size); }

void GrProcessor::operator delete(void* target) {
    return MemoryPoolAccessor().pool()->release(target);
}

<<<<<<< HEAD
void GrProcessor::addBufferAccess(const GrBufferAccess* access) {
    fBufferAccesses.push_back(access);
    this->addGpuResource(access->getProgramBuffer());
}

void* GrProcessor::operator new(size_t size) {
    return MemoryPoolAccessor().pool()->allocate(size);
=======
///////////////////////////////////////////////////////////////////////////////

void GrResourceIOProcessor::addTextureSampler(const TextureSampler* access) {
    fTextureSamplers.push_back(access);
>>>>>>> a17af05f
}

void GrResourceIOProcessor::addBufferAccess(const BufferAccess* access) {
    fBufferAccesses.push_back(access);
}

void GrResourceIOProcessor::addImageStorageAccess(const ImageStorageAccess* access) {
    fImageStorageAccesses.push_back(access);
}

<<<<<<< HEAD
bool GrProcessor::hasSameSamplers(const GrProcessor& that) const {
    if (this->numTextures() != that.numTextures() || this->numBuffers() != that.numBuffers()) {
=======
void GrResourceIOProcessor::addPendingIOs() const {
    for (const auto& sampler : fTextureSamplers) {
        sampler->programTexture()->markPendingIO();
    }
    for (const auto& buffer : fBufferAccesses) {
        buffer->programBuffer()->markPendingIO();
    }
    for (const auto& imageStorage : fImageStorageAccesses) {
        imageStorage->programTexture()->markPendingIO();
    }
}

void GrResourceIOProcessor::removeRefs() const {
    for (const auto& sampler : fTextureSamplers) {
        sampler->programTexture()->removeRef();
    }
    for (const auto& buffer : fBufferAccesses) {
        buffer->programBuffer()->removeRef();
    }
    for (const auto& imageStorage : fImageStorageAccesses) {
        imageStorage->programTexture()->removeRef();
    }
}

void GrResourceIOProcessor::pendingIOComplete() const {
    for (const auto& sampler : fTextureSamplers) {
        sampler->programTexture()->pendingIOComplete();
    }
    for (const auto& buffer : fBufferAccesses) {
        buffer->programBuffer()->pendingIOComplete();
    }
    for (const auto& imageStorage : fImageStorageAccesses) {
        imageStorage->programTexture()->pendingIOComplete();
    }
}

bool GrResourceIOProcessor::hasSameSamplersAndAccesses(const GrResourceIOProcessor& that) const {
    if (this->numTextureSamplers() != that.numTextureSamplers() ||
        this->numBuffers() != that.numBuffers() ||
        this->numImageStorages() != that.numImageStorages()) {
>>>>>>> a17af05f
        return false;
    }
    for (int i = 0; i < this->numTextureSamplers(); ++i) {
        if (this->textureSampler(i) != that.textureSampler(i)) {
            return false;
        }
    }
    for (int i = 0; i < this->numBuffers(); ++i) {
        if (this->bufferAccess(i) != that.bufferAccess(i)) {
            return false;
        }
    }
    for (int i = 0; i < this->numImageStorages(); ++i) {
        if (this->imageStorageAccess(i) != that.imageStorageAccess(i)) {
            return false;
        }
    }
    for (int i = 0; i < this->numBuffers(); ++i) {
        if (this->bufferAccess(i) != that.bufferAccess(i)) {
            return false;
        }
    }
    return true;
}

///////////////////////////////////////////////////////////////////////////////////////////////////

GrResourceIOProcessor::TextureSampler::TextureSampler() {}

GrResourceIOProcessor::TextureSampler::TextureSampler(GrTexture* texture,
                                                      const GrSamplerParams& params) {
    this->reset(texture, params);
}

GrResourceIOProcessor::TextureSampler::TextureSampler(GrTexture* texture,
                                                      GrSamplerParams::FilterMode filterMode,
                                                      SkShader::TileMode tileXAndY,
                                                      GrShaderFlags visibility) {
    this->reset(texture, filterMode, tileXAndY, visibility);
}

GrResourceIOProcessor::TextureSampler::TextureSampler(GrResourceProvider* resourceProvider,
                                                      sk_sp<GrTextureProxy> proxy,
                                                      const GrSamplerParams& params) {
    this->reset(resourceProvider, std::move(proxy), params);
}

GrResourceIOProcessor::TextureSampler::TextureSampler(GrResourceProvider* resourceProvider,
                                                      sk_sp<GrTextureProxy> proxy,
                                                      GrSamplerParams::FilterMode filterMode,
                                                      SkShader::TileMode tileXAndY,
                                                      GrShaderFlags visibility) {
    this->reset(resourceProvider, std::move(proxy), filterMode, tileXAndY, visibility);
}

void GrResourceIOProcessor::TextureSampler::reset(GrTexture* texture,
                                                  const GrSamplerParams& params,
                                                  GrShaderFlags visibility) {
    SkASSERT(texture);
    fTexture.set(SkRef(texture), kRead_GrIOType);
    fParams = params;
    fParams.setFilterMode(SkTMin(params.filterMode(), texture->texturePriv().highestFilterMode()));
    fVisibility = visibility;
}

void GrResourceIOProcessor::TextureSampler::reset(GrTexture* texture,
                                                  GrSamplerParams::FilterMode filterMode,
                                                  SkShader::TileMode tileXAndY,
                                                  GrShaderFlags visibility) {
    SkASSERT(texture);
    fTexture.set(SkRef(texture), kRead_GrIOType);
    filterMode = SkTMin(filterMode, texture->texturePriv().highestFilterMode());
    fParams.reset(tileXAndY, filterMode);
    fVisibility = visibility;
}

void GrResourceIOProcessor::TextureSampler::reset(GrResourceProvider* resourceProvider,
                                                  sk_sp<GrTextureProxy> proxy,
                                                  const GrSamplerParams& params,
                                                  GrShaderFlags visibility) {
    // For now, end the deferral at this time. Once all the TextureSamplers are swapped over
    // to taking a GrSurfaceProxy just use the IORefs on the proxy
    GrTexture* texture = proxy->instantiate(resourceProvider);
    SkASSERT(texture);
    fTexture.set(SkRef(texture), kRead_GrIOType);
    fParams = params;
    fParams.setFilterMode(SkTMin(params.filterMode(), texture->texturePriv().highestFilterMode()));
    fVisibility = visibility;
}

void GrResourceIOProcessor::TextureSampler::reset(GrResourceProvider* resourceProvider,
                                                  sk_sp<GrTextureProxy> proxy,
                                                  GrSamplerParams::FilterMode filterMode,
                                                  SkShader::TileMode tileXAndY,
                                                  GrShaderFlags visibility) {
    // For now, end the deferral at this time. Once all the TextureSamplers are swapped over
    // to taking a GrSurfaceProxy just use the IORefs on the proxy
    GrTexture* texture = proxy->instantiate(resourceProvider);
    SkASSERT(texture);
    fTexture.set(SkRef(texture), kRead_GrIOType);
    filterMode = SkTMin(filterMode, texture->texturePriv().highestFilterMode());
    fParams.reset(tileXAndY, filterMode);
    fVisibility = visibility;
}

///////////////////////////////////////////////////////////////////////////////////////////////////

GrResourceIOProcessor::ImageStorageAccess::ImageStorageAccess(sk_sp<GrTexture> texture,
                                                              GrIOType ioType,
                                                              GrSLMemoryModel memoryModel,
                                                              GrSLRestrict restrict,
                                                              GrShaderFlags visibility) {
    SkASSERT(texture);
    fTexture.set(texture.release(), ioType);
    fMemoryModel = memoryModel;
    fRestrict = restrict;
    fVisibility = visibility;
    // We currently infer this from the config. However, we could allow the client to specify
    // a format that is different but compatible with the config.
    switch (fTexture.get()->config()) {
        case kRGBA_8888_GrPixelConfig:
            fFormat = GrImageStorageFormat::kRGBA8;
            break;
        case kRGBA_8888_sint_GrPixelConfig:
            fFormat = GrImageStorageFormat::kRGBA8i;
            break;
        case kRGBA_half_GrPixelConfig:
            fFormat = GrImageStorageFormat::kRGBA16f;
            break;
        case kRGBA_float_GrPixelConfig:
            fFormat = GrImageStorageFormat::kRGBA32f;
            break;
        default:
            SkFAIL("Config is not (yet) supported as image storage.");
            break;
    }
}<|MERGE_RESOLUTION|>--- conflicted
+++ resolved
@@ -126,20 +126,10 @@
     return MemoryPoolAccessor().pool()->release(target);
 }
 
-<<<<<<< HEAD
-void GrProcessor::addBufferAccess(const GrBufferAccess* access) {
-    fBufferAccesses.push_back(access);
-    this->addGpuResource(access->getProgramBuffer());
-}
-
-void* GrProcessor::operator new(size_t size) {
-    return MemoryPoolAccessor().pool()->allocate(size);
-=======
 ///////////////////////////////////////////////////////////////////////////////
 
 void GrResourceIOProcessor::addTextureSampler(const TextureSampler* access) {
     fTextureSamplers.push_back(access);
->>>>>>> a17af05f
 }
 
 void GrResourceIOProcessor::addBufferAccess(const BufferAccess* access) {
@@ -150,10 +140,6 @@
     fImageStorageAccesses.push_back(access);
 }
 
-<<<<<<< HEAD
-bool GrProcessor::hasSameSamplers(const GrProcessor& that) const {
-    if (this->numTextures() != that.numTextures() || this->numBuffers() != that.numBuffers()) {
-=======
 void GrResourceIOProcessor::addPendingIOs() const {
     for (const auto& sampler : fTextureSamplers) {
         sampler->programTexture()->markPendingIO();
@@ -194,7 +180,6 @@
     if (this->numTextureSamplers() != that.numTextureSamplers() ||
         this->numBuffers() != that.numBuffers() ||
         this->numImageStorages() != that.numImageStorages()) {
->>>>>>> a17af05f
         return false;
     }
     for (int i = 0; i < this->numTextureSamplers(); ++i) {
@@ -209,11 +194,6 @@
     }
     for (int i = 0; i < this->numImageStorages(); ++i) {
         if (this->imageStorageAccess(i) != that.imageStorageAccess(i)) {
-            return false;
-        }
-    }
-    for (int i = 0; i < this->numBuffers(); ++i) {
-        if (this->bufferAccess(i) != that.bufferAccess(i)) {
             return false;
         }
     }
