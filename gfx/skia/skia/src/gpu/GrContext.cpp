/*
 * Copyright 2011 Google Inc.
 *
 * Use of this source code is governed by a BSD-style license that can be
 * found in the LICENSE file.
 */

#include "GrContext.h"
<<<<<<< HEAD
#include "GrContextPriv.h"
=======
#include "GrClip.h"
>>>>>>> a17af05f
#include "GrContextOptions.h"
#include "GrContextPriv.h"
#include "GrDrawingManager.h"
<<<<<<< HEAD
#include "GrDrawContext.h"
=======
#include "GrRenderTargetContext.h"
#include "GrRenderTargetProxy.h"
>>>>>>> a17af05f
#include "GrResourceCache.h"
#include "GrResourceProvider.h"
#include "GrSemaphore.h"
#include "GrSoftwarePathRenderer.h"
#include "GrSurfaceContext.h"
#include "GrSurfacePriv.h"
#include "GrSurfaceProxyPriv.h"
#include "GrTextureContext.h"
#include "SkConvertPixels.h"
#include "SkGr.h"
#include "SkUnPreMultiplyPriv.h"
#include "effects/GrConfigConversionEffect.h"
#include "effects/GrGammaEffect.h"
#include "text/GrTextBlobCache.h"

#define ASSERT_OWNED_PROXY(P) \
SkASSERT(!(P) || !((P)->priv().peekTexture()) || (P)->priv().peekTexture()->getContext() == this)
#define ASSERT_OWNED_PROXY_PRIV(P) \
SkASSERT(!(P) || !((P)->priv().peekTexture()) || (P)->priv().peekTexture()->getContext() == fContext)

#define ASSERT_OWNED_RESOURCE(R) SkASSERT(!(R) || (R)->getContext() == this)
#define ASSERT_SINGLE_OWNER \
    SkDEBUGCODE(GrSingleOwner::AutoEnforce debug_SingleOwner(&fSingleOwner);)
#define ASSERT_SINGLE_OWNER_PRIV \
    SkDEBUGCODE(GrSingleOwner::AutoEnforce debug_SingleOwner(&fContext->fSingleOwner);)
#define RETURN_IF_ABANDONED if (fDrawingManager->wasAbandoned()) { return; }
<<<<<<< HEAD
#define RETURN_FALSE_IF_ABANDONED if (fDrawingManager->wasAbandoned()) { return false; }
=======
#define RETURN_IF_ABANDONED_PRIV if (fContext->fDrawingManager->wasAbandoned()) { return; }
#define RETURN_FALSE_IF_ABANDONED if (fDrawingManager->wasAbandoned()) { return false; }
#define RETURN_FALSE_IF_ABANDONED_PRIV if (fContext->fDrawingManager->wasAbandoned()) { return false; }
>>>>>>> a17af05f
#define RETURN_NULL_IF_ABANDONED if (fDrawingManager->wasAbandoned()) { return nullptr; }

////////////////////////////////////////////////////////////////////////////////

GrContext* GrContext::Create(GrBackend backend, GrBackendContext backendContext) {
    GrContextOptions defaultOptions;
    return Create(backend, backendContext, defaultOptions);
}

GrContext* GrContext::Create(GrBackend backend, GrBackendContext backendContext,
                             const GrContextOptions& options) {
    GrContext* context = new GrContext;

    if (context->init(backend, backendContext, options)) {
        return context;
    } else {
        context->unref();
        return nullptr;
    }
}

static int32_t gNextID = 1;
static int32_t next_id() {
    int32_t id;
    do {
        id = sk_atomic_inc(&gNextID);
    } while (id == SK_InvalidGenID);
    return id;
}

GrContext::GrContext() : fUniqueID(next_id()) {
    fGpu = nullptr;
    fCaps = nullptr;
    fResourceCache = nullptr;
    fResourceProvider = nullptr;
<<<<<<< HEAD
    fBatchFontCache = nullptr;
=======
    fAtlasGlyphCache = nullptr;
>>>>>>> a17af05f
}

bool GrContext::init(GrBackend backend, GrBackendContext backendContext,
                     const GrContextOptions& options) {
    ASSERT_SINGLE_OWNER
    SkASSERT(!fGpu);

    fGpu = GrGpu::Create(backend, backendContext, options, this);
    if (!fGpu) {
        return false;
    }
    this->initCommon(options);
    return true;
}

void GrContext::initCommon(const GrContextOptions& options) {
    ASSERT_SINGLE_OWNER

    fCaps = SkRef(fGpu->caps());
    fResourceCache = new GrResourceCache(fCaps);
    fResourceProvider = new GrResourceProvider(fGpu, fResourceCache, &fSingleOwner);

<<<<<<< HEAD
    fDidTestPMConversions = false;

    GrDrawTarget::Options dtOptions;
    dtOptions.fClipBatchToBounds = options.fClipBatchToBounds;
    dtOptions.fDrawBatchBounds = options.fDrawBatchBounds;
    dtOptions.fMaxBatchLookback = options.fMaxBatchLookback;
    dtOptions.fMaxBatchLookahead = options.fMaxBatchLookahead;
    GrPathRendererChain::Options prcOptions;
    prcOptions.fDisableDistanceFieldRenderer = options.fDisableDistanceFieldPaths;
    prcOptions.fAllowPathMaskCaching = options.fAllowPathMaskCaching;
    prcOptions.fDisableAllPathRenderers = options.fForceSWPathMasks;
    fDrawingManager.reset(new GrDrawingManager(this, dtOptions, prcOptions, options.fImmediateMode,
                                               &fSingleOwner));
=======
    fDisableGpuYUVConversion = options.fDisableGpuYUVConversion;
    fDidTestPMConversions = false;

    GrRenderTargetOpList::Options rtOpListOptions;
    rtOpListOptions.fMaxOpCombineLookback = options.fMaxOpCombineLookback;
    rtOpListOptions.fMaxOpCombineLookahead = options.fMaxOpCombineLookahead;
    GrPathRendererChain::Options prcOptions;
    prcOptions.fAllowPathMaskCaching = options.fAllowPathMaskCaching;
    prcOptions.fGpuPathRenderers = options.fGpuPathRenderers;
    fDrawingManager.reset(new GrDrawingManager(this, rtOpListOptions, prcOptions,
                                               options.fImmediateMode, &fSingleOwner));
>>>>>>> a17af05f

    fAtlasGlyphCache = new GrAtlasGlyphCache(this);

    fTextBlobCache.reset(new GrTextBlobCache(TextBlobCacheOverBudgetCB, this));
}

GrContext::~GrContext() {
    ASSERT_SINGLE_OWNER

    if (!fGpu) {
        SkASSERT(!fCaps);
        return;
    }

    this->flush();

    fDrawingManager->cleanup();

    for (int i = 0; i < fCleanUpData.count(); ++i) {
        (*fCleanUpData[i].fFunc)(this, fCleanUpData[i].fInfo);
    }

    delete fResourceProvider;
    delete fResourceCache;
    delete fAtlasGlyphCache;

    fGpu->unref();
    fCaps->unref();
}

sk_sp<GrContextThreadSafeProxy> GrContext::threadSafeProxy() {
    if (!fThreadSafeProxy) {
        fThreadSafeProxy.reset(new GrContextThreadSafeProxy(sk_ref_sp(fCaps), this->uniqueID()));
    }
    return fThreadSafeProxy;
}

void GrContext::abandonContext() {
    ASSERT_SINGLE_OWNER

    fResourceProvider->abandon();

    // Need to abandon the drawing manager first so all the render targets
    // will be released/forgotten before they too are abandoned.
    fDrawingManager->abandon();

    // abandon first to so destructors
    // don't try to free the resources in the API.
    fResourceCache->abandonAll();

    fGpu->disconnect(GrGpu::DisconnectType::kAbandon);

<<<<<<< HEAD
    fBatchFontCache->freeAll();
=======
    fAtlasGlyphCache->freeAll();
>>>>>>> a17af05f
    fTextBlobCache->freeAll();
}

void GrContext::releaseResourcesAndAbandonContext() {
    ASSERT_SINGLE_OWNER

    fResourceProvider->abandon();

    // Need to abandon the drawing manager first so all the render targets
    // will be released/forgotten before they too are abandoned.
    fDrawingManager->abandon();

    // Release all resources in the backend 3D API.
    fResourceCache->releaseAll();

    fGpu->disconnect(GrGpu::DisconnectType::kCleanup);

<<<<<<< HEAD
    fBatchFontCache->freeAll();
=======
    fAtlasGlyphCache->freeAll();
>>>>>>> a17af05f
    fTextBlobCache->freeAll();
}

void GrContext::resetContext(uint32_t state) {
    ASSERT_SINGLE_OWNER
    fGpu->markContextDirty(state);
}

void GrContext::freeGpuResources() {
    ASSERT_SINGLE_OWNER

    this->flush();

<<<<<<< HEAD
    fBatchFontCache->freeAll();
=======
    fAtlasGlyphCache->freeAll();
>>>>>>> a17af05f

    fDrawingManager->freeGpuResources();

    fResourceCache->purgeAllUnlocked();
}

void GrContext::purgeResourcesNotUsedInMs(std::chrono::milliseconds ms) {
    ASSERT_SINGLE_OWNER
    fResourceCache->purgeResourcesNotUsedSince(GrStdSteadyClock::now() - ms);
}

void GrContext::getResourceCacheUsage(int* resourceCount, size_t* resourceBytes) const {
    ASSERT_SINGLE_OWNER

    if (resourceCount) {
        *resourceCount = fResourceCache->getBudgetedResourceCount();
    }
    if (resourceBytes) {
        *resourceBytes = fResourceCache->getBudgetedResourceBytes();
    }
}

////////////////////////////////////////////////////////////////////////////////

void GrContext::TextBlobCacheOverBudgetCB(void* data) {
    SkASSERT(data);
<<<<<<< HEAD
    // TextBlobs are drawn at the SkGpuDevice level, therefore they cannot rely on GrDrawContext
    // to perform a necessary flush.  The solution is to move drawText calls to below the GrContext
    // level, but this is not trivial because they call drawPath on SkGpuDevice.
=======
    // TextBlobs are drawn at the SkGpuDevice level, therefore they cannot rely on
    // GrRenderTargetContext to perform a necessary flush.  The solution is to move drawText calls
    // to below the GrContext level, but this is not trivial because they call drawPath on
    // SkGpuDevice.
>>>>>>> a17af05f
    GrContext* context = reinterpret_cast<GrContext*>(data);
    context->flush();
}

////////////////////////////////////////////////////////////////////////////////

void GrContext::flush() {
    ASSERT_SINGLE_OWNER
    RETURN_IF_ABANDONED
<<<<<<< HEAD
    fDrawingManager->flush();
=======

    fDrawingManager->flush(nullptr);
}

void GrContextPriv::flush(GrSurfaceProxy* proxy) {
    ASSERT_SINGLE_OWNER_PRIV
    RETURN_IF_ABANDONED_PRIV
    ASSERT_OWNED_PROXY_PRIV(proxy);

    fContext->fDrawingManager->flush(proxy);
>>>>>>> a17af05f
}

bool sw_convert_to_premul(GrPixelConfig srcConfig, int width, int height, size_t inRowBytes,
                          const void* inPixels, size_t outRowBytes, void* outPixels) {
<<<<<<< HEAD
    SkSrcPixelInfo srcPI;
    if (!GrPixelConfigToColorType(srcConfig, &srcPI.fColorType)) {
=======
    SkColorType colorType;
    if (!GrPixelConfigToColorType(srcConfig, &colorType) ||
        4 != SkColorTypeBytesPerPixel(colorType))
    {
>>>>>>> a17af05f
        return false;
    }

    for (int y = 0; y < height; y++) {
        SkOpts::RGBA_to_rgbA((uint32_t*) outPixels, inPixels, width);
        outPixels = SkTAddOffset<void>(outPixels, outRowBytes);
        inPixels = SkTAddOffset<const void>(inPixels, inRowBytes);
    }

    return true;
}

static bool valid_unpremul_config(GrPixelConfig config) {
    return GrPixelConfigIs8888Unorm(config) || kRGBA_half_GrPixelConfig == config;
}

bool GrContextPriv::writeSurfacePixels(GrSurfaceProxy* dstProxy, SkColorSpace* dstColorSpace,
                                       int left, int top, int width, int height,
                                       GrPixelConfig srcConfig, SkColorSpace* srcColorSpace,
                                       const void* buffer, size_t rowBytes,
                                       uint32_t pixelOpsFlags) {
    // TODO: Color space conversion

    ASSERT_SINGLE_OWNER_PRIV
    RETURN_FALSE_IF_ABANDONED_PRIV
    ASSERT_OWNED_PROXY_PRIV(dstProxy);
    SkASSERT(dstProxy);
    GR_AUDIT_TRAIL_AUTO_FRAME(&fContext->fAuditTrail, "GrContextPriv::writeSurfacePixels");

    GrSurface* surface = dstProxy->instantiate(fContext->resourceProvider());
    if (!surface) {
        return false;
    }

    fContext->testPMConversionsIfNecessary(pixelOpsFlags);

    // Trim the params here so that if we wind up making a temporary surface it can be as small as
    // necessary and because GrGpu::getWritePixelsInfo requires it.
    if (!GrSurfacePriv::AdjustWritePixelParams(surface->width(), surface->height(),
                                               GrBytesPerPixel(srcConfig), &left, &top, &width,
                                               &height, &buffer, &rowBytes)) {
        return false;
    }

    bool applyPremulToSrc = SkToBool(kUnpremul_PixelOpsFlag & pixelOpsFlags);
    if (applyPremulToSrc && !valid_unpremul_config(srcConfig)) {
        return false;
    }
    // We don't allow conversion between integer configs and float/fixed configs.
    if (GrPixelConfigIsSint(surface->config()) != GrPixelConfigIsSint(srcConfig)) {
        return false;
    }

    GrGpu::DrawPreference drawPreference = GrGpu::kNoDraw_DrawPreference;
    // Don't prefer to draw for the conversion (and thereby access a texture from the cache) when
    // we've already determined that there isn't a roundtrip preserving conversion processor pair.
    if (applyPremulToSrc && fContext->validPMUPMConversionExists(srcConfig)) {
        drawPreference = GrGpu::kCallerPrefersDraw_DrawPreference;
    }

    GrGpu::WritePixelTempDrawInfo tempDrawInfo;
    if (!fContext->fGpu->getWritePixelsInfo(surface, width, height, srcConfig,
                                            &drawPreference, &tempDrawInfo)) {
        return false;
    }

    if (!(kDontFlush_PixelOpsFlag & pixelOpsFlags) && surface->surfacePriv().hasPendingIO()) {
        this->flush(nullptr); // MDB TODO: tighten this
    }

    sk_sp<GrTextureProxy> tempProxy;
    if (GrGpu::kNoDraw_DrawPreference != drawPreference) {
        tempProxy = GrSurfaceProxy::MakeDeferred(fContext->resourceProvider(),
                                                 tempDrawInfo.fTempSurfaceDesc,
                                                 SkBackingFit::kApprox,
                                                 SkBudgeted::kYes);
        if (!tempProxy && GrGpu::kRequireDraw_DrawPreference == drawPreference) {
            return false;
        }
    }

    // temp buffer for doing sw premul conversion, if needed.
    SkAutoSTMalloc<128 * 128, uint32_t> tmpPixels(0);
<<<<<<< HEAD
    if (tempTexture) {
        sk_sp<GrFragmentProcessor> fp;
        SkMatrix textureMatrix;
        textureMatrix.setIDiv(tempTexture->width(), tempTexture->height());
        if (applyPremulToSrc) {
            fp = this->createUPMToPMEffect(tempTexture, tempDrawInfo.fSwizzle, textureMatrix);
            // If premultiplying was the only reason for the draw, fall back to a straight write.
            if (!fp) {
                if (GrGpu::kCallerPrefersDraw_DrawPreference == drawPreference) {
                    tempTexture.reset(nullptr);
                }
            } else {
=======
    if (tempProxy) {
        sk_sp<GrFragmentProcessor> texFP = GrSimpleTextureEffect::Make(
                fContext->resourceProvider(), tempProxy, nullptr, SkMatrix::I());
        sk_sp<GrFragmentProcessor> fp;
        if (applyPremulToSrc) {
            fp = fContext->createUPMToPMEffect(texFP, tempProxy->config());
            if (fp) {
                // We no longer need to do this on CPU before the upload.
>>>>>>> a17af05f
                applyPremulToSrc = false;
            } else if (GrGpu::kCallerPrefersDraw_DrawPreference == drawPreference) {
                // We only wanted to do the draw to perform the premul so don't bother.
                tempProxy.reset(nullptr);
            }
        }
        if (tempProxy) {
            if (!fp) {
<<<<<<< HEAD
                fp = GrConfigConversionEffect::Make(tempTexture, tempDrawInfo.fSwizzle,
                                                    GrConfigConversionEffect::kNone_PMConversion,
                                                    textureMatrix);
                if (!fp) {
                    return false;
                }
=======
                fp = std::move(texFP);
>>>>>>> a17af05f
            }
            fp = GrFragmentProcessor::SwizzleOutput(std::move(fp), tempDrawInfo.fSwizzle);
            SkASSERT(fp);

            if (tempProxy->priv().hasPendingIO()) {
                this->flush(tempProxy.get());
            }
            GrTexture* texture = tempProxy->instantiate(fContext->resourceProvider());
            if (!texture) {
                return false;
            }
            if (applyPremulToSrc) {
                size_t tmpRowBytes = 4 * width;
                tmpPixels.reset(width * height);
                if (!sw_convert_to_premul(srcConfig, width, height, rowBytes, buffer, tmpRowBytes,
                                          tmpPixels.get())) {
                    return false;
                }
                rowBytes = tmpRowBytes;
                buffer = tmpPixels.get();
                applyPremulToSrc = false;
            }
            if (!fContext->fGpu->writePixels(texture, 0, 0, width, height,
                                             tempDrawInfo.fWriteConfig, buffer,
                                             rowBytes)) {
                return false;
            }
            SkMatrix matrix;
            matrix.setTranslate(SkIntToScalar(left), SkIntToScalar(top));
            // TODO: Need to decide the semantics of this function for color spaces. Do we support
            // conversion from a passed-in color space? For now, specifying nullptr means that this
            // path will do no conversion, so it will match the behavior of the non-draw path.
<<<<<<< HEAD
            sk_sp<GrDrawContext> drawContext(this->contextPriv().makeWrappedDrawContext(
                                                                        sk_ref_sp(renderTarget),
                                                                        nullptr));
            if (!drawContext) {
=======
            GrRenderTarget* renderTarget = surface->asRenderTarget();
            SkASSERT(renderTarget);
            sk_sp<GrRenderTargetContext> renderTargetContext(
                this->makeWrappedRenderTargetContext(sk_ref_sp(renderTarget), nullptr));
            if (!renderTargetContext) {
>>>>>>> a17af05f
                return false;
            }
            GrPaint paint;
            paint.addColorFragmentProcessor(std::move(fp));
            paint.setPorterDuffXPFactory(SkBlendMode::kSrc);
            paint.setAllowSRGBInputs(true);
            SkRect rect = SkRect::MakeWH(SkIntToScalar(width), SkIntToScalar(height));
<<<<<<< HEAD
            drawContext->drawRect(GrNoClip(), paint, matrix, rect, nullptr);
=======
            renderTargetContext->drawRect(GrNoClip(), std::move(paint), GrAA::kNo, matrix, rect,
                                          nullptr);
>>>>>>> a17af05f

            if (kFlushWrites_PixelOp & pixelOpsFlags) {
                this->flushSurfaceWrites(renderTargetContext->asRenderTargetProxy());
            }
        }
    }
    if (!tempProxy) {
        if (applyPremulToSrc) {
            size_t tmpRowBytes = 4 * width;
            tmpPixels.reset(width * height);
            if (!sw_convert_to_premul(srcConfig, width, height, rowBytes, buffer, tmpRowBytes,
                                      tmpPixels.get())) {
                return false;
            }
            rowBytes = tmpRowBytes;
            buffer = tmpPixels.get();
            applyPremulToSrc = false;
        }
        return fContext->fGpu->writePixels(surface, left, top, width, height, srcConfig,
                                           buffer, rowBytes);
    }
    return true;
}

bool GrContextPriv::readSurfacePixels(GrSurfaceProxy* srcProxy, SkColorSpace* srcColorSpace,
                                      int left, int top, int width, int height,
                                      GrPixelConfig dstConfig, SkColorSpace* dstColorSpace,
                                      void* buffer, size_t rowBytes, uint32_t flags) {
    // TODO: Color space conversion

    ASSERT_SINGLE_OWNER_PRIV
    RETURN_FALSE_IF_ABANDONED_PRIV
    ASSERT_OWNED_PROXY_PRIV(srcProxy);
    SkASSERT(srcProxy);
    GR_AUDIT_TRAIL_AUTO_FRAME(&fContext->fAuditTrail, "GrContextPriv::readSurfacePixels");

    // MDB TODO: delay this instantiation until later in the method
    GrSurface* src = srcProxy->instantiate(fContext->resourceProvider());
    if (!src) {
        return false;
    }

    fContext->testPMConversionsIfNecessary(flags);

    // Adjust the params so that if we wind up using an intermediate surface we've already done
    // all the trimming and the temporary can be the min size required.
    if (!GrSurfacePriv::AdjustReadPixelParams(src->width(), src->height(),
                                              GrBytesPerPixel(dstConfig), &left,
                                              &top, &width, &height, &buffer, &rowBytes)) {
        return false;
    }

    if (!(kDontFlush_PixelOpsFlag & flags) && src->surfacePriv().hasPendingWrite()) {
        this->flush(nullptr); // MDB TODO: tighten this
    }

    bool unpremul = SkToBool(kUnpremul_PixelOpsFlag & flags);
    if (unpremul && !valid_unpremul_config(dstConfig)) {
        // The unpremul flag is only allowed for 8888 and F16 configs.
        return false;
    }
    // We don't allow conversion between integer configs and float/fixed configs.
    if (GrPixelConfigIsSint(src->config()) != GrPixelConfigIsSint(dstConfig)) {
        return false;
    }

    GrGpu::DrawPreference drawPreference = GrGpu::kNoDraw_DrawPreference;
    // Don't prefer to draw for the conversion (and thereby access a texture from the cache) when
    // we've already determined that there isn't a roundtrip preserving conversion processor pair.
    if (unpremul && fContext->validPMUPMConversionExists(src->config())) {
        drawPreference = GrGpu::kCallerPrefersDraw_DrawPreference;
    }

    GrGpu::ReadPixelTempDrawInfo tempDrawInfo;
    if (!fContext->fGpu->getReadPixelsInfo(src, width, height, rowBytes, dstConfig,
                                           &drawPreference, &tempDrawInfo)) {
        return false;
    }

    sk_sp<GrSurfaceProxy> proxyToRead = sk_ref_sp(srcProxy);
    bool didTempDraw = false;
    if (GrGpu::kNoDraw_DrawPreference != drawPreference) {
        if (SkBackingFit::kExact == tempDrawInfo.fTempSurfaceFit) {
            // We only respect this when the entire src is being read. Otherwise we can trigger too
            // many odd ball texture sizes and trash the cache.
            if (width != src->width() || height != src->height()) {
                tempDrawInfo.fTempSurfaceFit= SkBackingFit::kApprox;
            }
        }
        // TODO: Need to decide the semantics of this function for color spaces. Do we support
        // conversion to a passed-in color space? For now, specifying nullptr means that this
        // path will do no conversion, so it will match the behavior of the non-draw path.
<<<<<<< HEAD
        sk_sp<GrDrawContext> tempDC = this->makeDrawContext(tempDrawInfo.fTempSurfaceFit,
=======
        sk_sp<GrRenderTargetContext> tempRTC = fContext->makeRenderTargetContext(
                                                           tempDrawInfo.fTempSurfaceFit,
>>>>>>> a17af05f
                                                           tempDrawInfo.fTempSurfaceDesc.fWidth,
                                                           tempDrawInfo.fTempSurfaceDesc.fHeight,
                                                           tempDrawInfo.fTempSurfaceDesc.fConfig,
                                                           nullptr,
                                                           tempDrawInfo.fTempSurfaceDesc.fSampleCnt,
                                                           tempDrawInfo.fTempSurfaceDesc.fOrigin);
<<<<<<< HEAD
        if (tempDC) {
            SkMatrix textureMatrix;
            textureMatrix.setTranslate(SkIntToScalar(left), SkIntToScalar(top));
            textureMatrix.postIDiv(src->width(), src->height());
            sk_sp<GrFragmentProcessor> fp;
            if (unpremul) {
                fp = this->createPMToUPMEffect(src->asTexture(), tempDrawInfo.fSwizzle,
                                               textureMatrix);
=======
        if (tempRTC) {
            SkMatrix textureMatrix = SkMatrix::MakeTrans(SkIntToScalar(left), SkIntToScalar(top));
            sk_sp<GrTextureProxy> proxy = sk_ref_sp(srcProxy->asTextureProxy());
            sk_sp<GrFragmentProcessor> texFP = GrSimpleTextureEffect::Make(
                    fContext->resourceProvider(), proxy, nullptr, textureMatrix);
            sk_sp<GrFragmentProcessor> fp;
            if (unpremul) {
                fp = fContext->createPMToUPMEffect(texFP, proxy->config());
>>>>>>> a17af05f
                if (fp) {
                    // We no longer need to do this on CPU after the read back.
                    unpremul = false;
                } else if (GrGpu::kCallerPrefersDraw_DrawPreference == drawPreference) {
<<<<<<< HEAD
                    // We only wanted to do the draw in order to perform the unpremul so don't
                    // bother.
                    tempDC.reset(nullptr);
                }
            }
            if (!fp && tempDC) {
                fp = GrConfigConversionEffect::Make(src->asTexture(), tempDrawInfo.fSwizzle,
                                                    GrConfigConversionEffect::kNone_PMConversion,
                                                    textureMatrix);
            }
            if (fp) {
=======
                    // We only wanted to do the draw to perform the unpremul so don't bother.
                    tempRTC.reset(nullptr);
                }
            }
            if (tempRTC) {
                if (!fp) {
                    fp = std::move(texFP);
                }
                fp = GrFragmentProcessor::SwizzleOutput(std::move(fp), tempDrawInfo.fSwizzle);
                SkASSERT(fp);

>>>>>>> a17af05f
                GrPaint paint;
                paint.addColorFragmentProcessor(std::move(fp));
                paint.setPorterDuffXPFactory(SkBlendMode::kSrc);
                paint.setAllowSRGBInputs(true);
                SkRect rect = SkRect::MakeWH(SkIntToScalar(width), SkIntToScalar(height));
<<<<<<< HEAD
                tempDC->drawRect(GrNoClip(), paint, SkMatrix::I(), rect, nullptr);
                surfaceToRead.reset(tempDC->asTexture().release());
=======
                tempRTC->drawRect(GrNoClip(), std::move(paint), GrAA::kNo, SkMatrix::I(), rect,
                                  nullptr);
                proxyToRead = tempRTC->asTextureProxyRef();
>>>>>>> a17af05f
                left = 0;
                top = 0;
                didTempDraw = true;
            }
        }
    }

    if (!proxyToRead) {
        return false;
    }

    GrSurface* surfaceToRead = proxyToRead->instantiate(fContext->resourceProvider());
    if (!surfaceToRead) {
        return false;
    }

    if (GrGpu::kRequireDraw_DrawPreference == drawPreference && !didTempDraw) {
        return false;
    }
    GrPixelConfig configToRead = dstConfig;
    if (didTempDraw) {
        this->flushSurfaceWrites(proxyToRead.get());
        configToRead = tempDrawInfo.fReadConfig;
    }
    if (!fContext->fGpu->readPixels(surfaceToRead, left, top, width, height, configToRead,
                                    buffer, rowBytes)) {
        return false;
    }

    // Perform umpremul conversion if we weren't able to perform it as a draw.
    if (unpremul) {
<<<<<<< HEAD
        SkDstPixelInfo dstPI;
        if (!GrPixelConfigToColorType(dstConfig, &dstPI.fColorType)) {
=======
        SkColorType colorType;
        if (!GrPixelConfigToColorType(dstConfig, &colorType) ||
            4 != SkColorTypeBytesPerPixel(colorType))
        {
>>>>>>> a17af05f
            return false;
        }

        for (int y = 0; y < height; y++) {
            SkUnpremultiplyRow<false>((uint32_t*) buffer, (const uint32_t*) buffer, width);
            buffer = SkTAddOffset<void>(buffer, rowBytes);
        }
    }
    return true;
}

<<<<<<< HEAD
void GrContext::prepareSurfaceForExternalIO(GrSurface* surface) {
    ASSERT_SINGLE_OWNER
    RETURN_IF_ABANDONED
    SkASSERT(surface);
    ASSERT_OWNED_RESOURCE(surface);
    fDrawingManager->prepareSurfaceForExternalIO(surface);
}

bool GrContext::copySurface(GrSurface* dst, GrSurface* src, const SkIRect& srcRect,
                            const SkIPoint& dstPoint) {
    ASSERT_SINGLE_OWNER
    RETURN_FALSE_IF_ABANDONED
    GR_AUDIT_TRAIL_AUTO_FRAME(&fAuditTrail, "GrContext::copySurface");

    if (!src || !dst) {
        return false;
    }
    ASSERT_OWNED_RESOURCE(src);
    ASSERT_OWNED_RESOURCE(dst);

    if (!dst->asRenderTarget()) {
        SkIRect clippedSrcRect;
        SkIPoint clippedDstPoint;
        if (!GrCopySurfaceBatch::ClipSrcRectAndDstPoint(dst, src, srcRect, dstPoint,
                                                        &clippedSrcRect, &clippedDstPoint)) {
            return false;
        }
        // If we don't have an RT for the dst then we won't have a GrDrawContext to insert the
        // the copy surface into. In the future we plan to have a more limited Context type
        // (GrCopyContext?) that has the subset of GrDrawContext operations that should be
        // allowed on textures that aren't render targets.
        // For now we just flush any writes to the src and issue an immediate copy to the dst.
        src->flushWrites();
        return fGpu->copySurface(dst, src, clippedSrcRect, clippedDstPoint);
    }
    sk_sp<GrDrawContext> drawContext(this->contextPriv().makeWrappedDrawContext(
                                                                sk_ref_sp(dst->asRenderTarget()),
                                                                nullptr));
    if (!drawContext) {
        return false;
    }

    if (!drawContext->copySurface(src, srcRect, dstPoint)) {
        return false;
=======
void GrContextPriv::prepareSurfaceForExternalIO(GrSurfaceProxy* proxy) {
    ASSERT_SINGLE_OWNER_PRIV
    RETURN_IF_ABANDONED_PRIV
    SkASSERT(proxy);
    ASSERT_OWNED_PROXY_PRIV(proxy);
    fContext->fDrawingManager->prepareSurfaceForExternalIO(proxy);
}

void GrContextPriv::flushSurfaceWrites(GrSurfaceProxy* proxy) {
    ASSERT_SINGLE_OWNER_PRIV
    RETURN_IF_ABANDONED_PRIV
    SkASSERT(proxy);
    ASSERT_OWNED_PROXY_PRIV(proxy);
    if (proxy->priv().hasPendingWrite()) {
        this->flush(proxy);
>>>>>>> a17af05f
    }
}

void GrContextPriv::flushSurfaceIO(GrSurfaceProxy* proxy) {
    ASSERT_SINGLE_OWNER_PRIV
    RETURN_IF_ABANDONED_PRIV
    SkASSERT(proxy);
    ASSERT_OWNED_PROXY_PRIV(proxy);
    if (proxy->priv().hasPendingIO()) {
        this->flush(proxy);
    }
}

void GrContext::flushSurfaceIO(GrSurface* surface) {
    ASSERT_SINGLE_OWNER
    RETURN_IF_ABANDONED
    if (surface->surfacePriv().hasPendingIO()) {
        this->flush();
    }
}

////////////////////////////////////////////////////////////////////////////////
int GrContext::getRecommendedSampleCount(GrPixelConfig config,
                                         SkScalar dpi) const {
    ASSERT_SINGLE_OWNER

    if (!this->caps()->isConfigRenderable(config, true)) {
        return 0;
    }
    int chosenSampleCount = 0;
    if (fGpu->caps()->shaderCaps()->pathRenderingSupport()) {
        if (dpi >= 250.0f) {
            chosenSampleCount = 4;
        } else {
            chosenSampleCount = 16;
        }
    }
    return chosenSampleCount <= fGpu->caps()->maxSampleCount() ? chosenSampleCount : 0;
}

<<<<<<< HEAD
sk_sp<GrDrawContext> GrContextPriv::makeWrappedDrawContext(sk_sp<GrRenderTarget> rt,
                                                           sk_sp<SkColorSpace> colorSpace,
                                                           const SkSurfaceProps* surfaceProps) {
    ASSERT_SINGLE_OWNER_PRIV
    return this->drawingManager()->makeDrawContext(std::move(rt),
                                                   std::move(colorSpace),
                                                   surfaceProps);
}

sk_sp<GrDrawContext> GrContextPriv::makeBackendTextureDrawContext(const GrBackendTextureDesc& desc, 
                                                                  sk_sp<SkColorSpace> colorSpace,
                                                                  const SkSurfaceProps* props,
                                                                  GrWrapOwnership ownership) {
    ASSERT_SINGLE_OWNER_PRIV
    SkASSERT(desc.fFlags & kRenderTarget_GrBackendTextureFlag);

    sk_sp<GrSurface> surface(fContext->textureProvider()->wrapBackendTexture(desc, ownership));
=======
sk_sp<GrRenderTargetContext> GrContextPriv::makeWrappedRenderTargetContext(
                                                               sk_sp<GrRenderTarget> rt,
                                                               sk_sp<SkColorSpace> colorSpace,
                                                               const SkSurfaceProps* surfaceProps) {
    ASSERT_SINGLE_OWNER_PRIV

    sk_sp<GrSurfaceProxy> proxy(GrSurfaceProxy::MakeWrapped(std::move(rt)));
    if (!proxy) {
        return nullptr;
    }

    return this->drawingManager()->makeRenderTargetContext(std::move(proxy),
                                                           std::move(colorSpace),
                                                           surfaceProps);
}

sk_sp<GrSurfaceContext> GrContextPriv::makeWrappedSurfaceContext(sk_sp<GrSurfaceProxy> proxy,
                                                                 sk_sp<SkColorSpace> colorSpace) {
    ASSERT_SINGLE_OWNER_PRIV

    if (proxy->asRenderTargetProxy()) {
        return this->drawingManager()->makeRenderTargetContext(std::move(proxy),
                                                               std::move(colorSpace), nullptr);
    } else {
        SkASSERT(proxy->asTextureProxy());
        return this->drawingManager()->makeTextureContext(std::move(proxy), std::move(colorSpace));
    }
}

sk_sp<GrSurfaceContext> GrContextPriv::makeWrappedSurfaceContext(sk_sp<GrSurface> surface) {
    ASSERT_SINGLE_OWNER_PRIV

    sk_sp<GrSurfaceProxy> proxy(GrSurfaceProxy::MakeWrapped(std::move(surface)));
    if (!proxy) {
        return nullptr;
    }

    return this->makeWrappedSurfaceContext(std::move(proxy), nullptr);
}

sk_sp<GrSurfaceContext> GrContextPriv::makeDeferredSurfaceContext(const GrSurfaceDesc& dstDesc,
                                                                  SkBackingFit fit,
                                                                  SkBudgeted isDstBudgeted) {

    sk_sp<GrTextureProxy> proxy = GrSurfaceProxy::MakeDeferred(fContext->resourceProvider(),
                                                               dstDesc, fit, isDstBudgeted);
    if (!proxy) {
        return nullptr;
    }

    return this->makeWrappedSurfaceContext(std::move(proxy), nullptr);
}

sk_sp<GrSurfaceContext> GrContextPriv::makeBackendSurfaceContext(const GrBackendTextureDesc& desc,
                                                                 sk_sp<SkColorSpace> colorSpace) {
    ASSERT_SINGLE_OWNER_PRIV

    sk_sp<GrSurface> surface(fContext->resourceProvider()->wrapBackendTexture(desc));
    if (!surface) {
        return nullptr;
    }

    sk_sp<GrSurfaceProxy> proxy(GrSurfaceProxy::MakeWrapped(std::move(surface)));
    if (!proxy) {
        return nullptr;
    }

    return this->makeWrappedSurfaceContext(std::move(proxy), std::move(colorSpace));
}

sk_sp<GrRenderTargetContext> GrContextPriv::makeBackendTextureRenderTargetContext(
                                                                   const GrBackendTextureDesc& desc,
                                                                   sk_sp<SkColorSpace> colorSpace,
                                                                   const SkSurfaceProps* props) {
    ASSERT_SINGLE_OWNER_PRIV
    SkASSERT(desc.fFlags & kRenderTarget_GrBackendTextureFlag);

    sk_sp<GrSurface> surface(fContext->resourceProvider()->wrapBackendTexture(desc));
>>>>>>> a17af05f
    if (!surface) {
        return nullptr;
    }

<<<<<<< HEAD
    return this->drawingManager()->makeDrawContext(sk_ref_sp(surface->asRenderTarget()),
                                                   std::move(colorSpace), props);
}

sk_sp<GrDrawContext> GrContextPriv::makeBackendRenderTargetDrawContext(
=======
    sk_sp<GrSurfaceProxy> proxy(GrSurfaceProxy::MakeWrapped(std::move(surface)));
    if (!proxy) {
        return nullptr;
    }

    return this->drawingManager()->makeRenderTargetContext(std::move(proxy),
                                                           std::move(colorSpace), props);
}

sk_sp<GrRenderTargetContext> GrContextPriv::makeBackendRenderTargetRenderTargetContext(
>>>>>>> a17af05f
                                                const GrBackendRenderTargetDesc& desc,
                                                sk_sp<SkColorSpace> colorSpace,
                                                const SkSurfaceProps* surfaceProps) {
    ASSERT_SINGLE_OWNER_PRIV

<<<<<<< HEAD
    sk_sp<GrRenderTarget> rt(fContext->textureProvider()->wrapBackendRenderTarget(desc));
=======
    sk_sp<GrRenderTarget> rt(fContext->resourceProvider()->wrapBackendRenderTarget(desc));
>>>>>>> a17af05f
    if (!rt) {
        return nullptr;
    }

<<<<<<< HEAD
    return this->drawingManager()->makeDrawContext(std::move(rt),
                                                   std::move(colorSpace),
                                                   surfaceProps);
}

sk_sp<GrDrawContext> GrContextPriv::makeBackendTextureAsRenderTargetDrawContext(
=======
    sk_sp<GrSurfaceProxy> proxy(GrSurfaceProxy::MakeWrapped(std::move(rt)));
    if (!proxy) {
        return nullptr;
    }

    return this->drawingManager()->makeRenderTargetContext(std::move(proxy),
                                                           std::move(colorSpace),
                                                           surfaceProps);
}

sk_sp<GrRenderTargetContext> GrContextPriv::makeBackendTextureAsRenderTargetRenderTargetContext(
>>>>>>> a17af05f
                                                     const GrBackendTextureDesc& desc,
                                                     sk_sp<SkColorSpace> colorSpace,
                                                     const SkSurfaceProps* surfaceProps) {
    ASSERT_SINGLE_OWNER_PRIV
    SkASSERT(desc.fFlags & kRenderTarget_GrBackendTextureFlag);

    sk_sp<GrSurface> surface(fContext->resourceProvider()->wrapBackendTextureAsRenderTarget(desc));
    if (!surface) {
        return nullptr;
    }

<<<<<<< HEAD
    return this->drawingManager()->makeDrawContext(sk_ref_sp(surface->asRenderTarget()),
                                                   std::move(colorSpace),
                                                   surfaceProps);
}

static inline GrPixelConfig GrPixelConfigFallback(GrPixelConfig config) {
    static const GrPixelConfig kFallback[] = {
        kUnknown_GrPixelConfig,        // kUnknown_GrPixelConfig
        kRGBA_8888_GrPixelConfig,      // kAlpha_8_GrPixelConfig
        kUnknown_GrPixelConfig,        // kIndex_8_GrPixelConfig
        kRGBA_8888_GrPixelConfig,      // kRGB_565_GrPixelConfig
        kRGBA_8888_GrPixelConfig,      // kRGBA_4444_GrPixelConfig
        kUnknown_GrPixelConfig,        // kRGBA_8888_GrPixelConfig
        kRGBA_8888_GrPixelConfig,      // kBGRA_8888_GrPixelConfig
        kUnknown_GrPixelConfig,        // kSRGBA_8888_GrPixelConfig
        kSRGBA_8888_GrPixelConfig,     // kSBGRA_8888_GrPixelConfig
        kUnknown_GrPixelConfig,        // kETC1_GrPixelConfig
        kUnknown_GrPixelConfig,        // kLATC_GrPixelConfig
        kUnknown_GrPixelConfig,        // kR11_EAC_GrPixelConfig
        kUnknown_GrPixelConfig,        // kASTC_12x12_GrPixelConfig
        kUnknown_GrPixelConfig,        // kRGBA_float_GrPixelConfig
        kRGBA_half_GrPixelConfig,      // kAlpha_half_GrPixelConfig
        kUnknown_GrPixelConfig,        // kRGBA_half_GrPixelConfig
    };
    return kFallback[config];

    GR_STATIC_ASSERT(0  == kUnknown_GrPixelConfig);
    GR_STATIC_ASSERT(1  == kAlpha_8_GrPixelConfig);
    GR_STATIC_ASSERT(2  == kIndex_8_GrPixelConfig);
    GR_STATIC_ASSERT(3  == kRGB_565_GrPixelConfig);
    GR_STATIC_ASSERT(4  == kRGBA_4444_GrPixelConfig);
    GR_STATIC_ASSERT(5  == kRGBA_8888_GrPixelConfig);
    GR_STATIC_ASSERT(6  == kBGRA_8888_GrPixelConfig);
    GR_STATIC_ASSERT(7  == kSRGBA_8888_GrPixelConfig);
    GR_STATIC_ASSERT(8  == kSBGRA_8888_GrPixelConfig);
    GR_STATIC_ASSERT(9  == kETC1_GrPixelConfig);
    GR_STATIC_ASSERT(10  == kLATC_GrPixelConfig);
    GR_STATIC_ASSERT(11  == kR11_EAC_GrPixelConfig);
    GR_STATIC_ASSERT(12 == kASTC_12x12_GrPixelConfig);
    GR_STATIC_ASSERT(13 == kRGBA_float_GrPixelConfig);
    GR_STATIC_ASSERT(14 == kAlpha_half_GrPixelConfig);
    GR_STATIC_ASSERT(15 == kRGBA_half_GrPixelConfig);
    GR_STATIC_ASSERT(SK_ARRAY_COUNT(kFallback) == kGrPixelConfigCnt);
}

sk_sp<GrDrawContext> GrContext::makeDrawContextWithFallback(SkBackingFit fit,
                                                            int width, int height,
                                                            GrPixelConfig config,
                                                            sk_sp<SkColorSpace> colorSpace,
                                                            int sampleCnt,
                                                            GrSurfaceOrigin origin,
                                                            const SkSurfaceProps* surfaceProps,
                                                            SkBudgeted budgeted) {
=======
    sk_sp<GrSurfaceProxy> proxy(GrSurfaceProxy::MakeWrapped(std::move(surface)));
    if (!proxy) {
        return nullptr;
    }

    return this->drawingManager()->makeRenderTargetContext(std::move(proxy),
                                                           std::move(colorSpace),
                                                           surfaceProps);
}

void GrContextPriv::addPreFlushCallbackObject(sk_sp<GrPreFlushCallbackObject> preFlushCBObject) {
    fContext->fDrawingManager->addPreFlushCallbackObject(std::move(preFlushCBObject));
}


static inline GrPixelConfig GrPixelConfigFallback(GrPixelConfig config) {
    switch (config) {
        case kAlpha_8_GrPixelConfig:
        case kRGB_565_GrPixelConfig:
        case kRGBA_4444_GrPixelConfig:
        case kBGRA_8888_GrPixelConfig:
            return kRGBA_8888_GrPixelConfig;
        case kSBGRA_8888_GrPixelConfig:
            return kSRGBA_8888_GrPixelConfig;
        case kAlpha_half_GrPixelConfig:
            return kRGBA_half_GrPixelConfig;
        default:
            return kUnknown_GrPixelConfig;
    }
}

sk_sp<GrRenderTargetContext> GrContext::makeRenderTargetContextWithFallback(
                                                                 SkBackingFit fit,
                                                                 int width, int height,
                                                                 GrPixelConfig config,
                                                                 sk_sp<SkColorSpace> colorSpace,
                                                                 int sampleCnt,
                                                                 GrSurfaceOrigin origin,
                                                                 const SkSurfaceProps* surfaceProps,
                                                                 SkBudgeted budgeted) {
>>>>>>> a17af05f
    if (!this->caps()->isConfigRenderable(config, sampleCnt > 0)) {
        config = GrPixelConfigFallback(config);
    }

<<<<<<< HEAD
    return this->makeDrawContext(fit, width, height, config, std::move(colorSpace),
                                 sampleCnt, origin, surfaceProps, budgeted);
}

sk_sp<GrDrawContext> GrContext::makeDrawContext(SkBackingFit fit,
                                                int width, int height,
                                                GrPixelConfig config,
                                                sk_sp<SkColorSpace> colorSpace,
                                                int sampleCnt,
                                                GrSurfaceOrigin origin,
                                                const SkSurfaceProps* surfaceProps,
                                                SkBudgeted budgeted) {
=======
    return this->makeRenderTargetContext(fit, width, height, config, std::move(colorSpace),
                                         sampleCnt, origin, surfaceProps, budgeted);
}

sk_sp<GrRenderTargetContext> GrContext::makeDeferredRenderTargetContextWithFallback(
                                                                 SkBackingFit fit,
                                                                 int width, int height,
                                                                 GrPixelConfig config,
                                                                 sk_sp<SkColorSpace> colorSpace,
                                                                 int sampleCnt,
                                                                 GrSurfaceOrigin origin,
                                                                 const SkSurfaceProps* surfaceProps,
                                                                 SkBudgeted budgeted) {
    if (!this->caps()->isConfigRenderable(config, sampleCnt > 0)) {
        config = GrPixelConfigFallback(config);
    }

    return this->makeDeferredRenderTargetContext(fit, width, height, config, std::move(colorSpace),
                                                 sampleCnt, origin, surfaceProps, budgeted);
}

sk_sp<GrRenderTargetContext> GrContext::makeRenderTargetContext(SkBackingFit fit,
                                                                int width, int height,
                                                                GrPixelConfig config,
                                                                sk_sp<SkColorSpace> colorSpace,
                                                                int sampleCnt,
                                                                GrSurfaceOrigin origin,
                                                                const SkSurfaceProps* surfaceProps,
                                                                SkBudgeted budgeted) {
>>>>>>> a17af05f
    if (!this->caps()->isConfigRenderable(config, sampleCnt > 0)) {
        return nullptr;
    }

    GrSurfaceDesc desc;
    desc.fFlags = kRenderTarget_GrSurfaceFlag;
    desc.fOrigin = origin;
    desc.fWidth = width;
    desc.fHeight = height;
    desc.fConfig = config;
    desc.fSampleCnt = sampleCnt;

    sk_sp<GrTexture> tex;
    if (SkBackingFit::kExact == fit) {
<<<<<<< HEAD
        tex.reset(this->textureProvider()->createTexture(desc, budgeted));
    } else {
        tex.reset(this->textureProvider()->createApproxTexture(desc));
=======
        tex = this->resourceProvider()->createTexture(desc, budgeted);
    } else {
        tex.reset(this->resourceProvider()->createApproxTexture(desc, 0));
>>>>>>> a17af05f
    }
    if (!tex) {
        return nullptr;
    }

<<<<<<< HEAD
    sk_sp<GrDrawContext> drawContext(this->contextPriv().makeWrappedDrawContext(
                                                           sk_ref_sp(tex->asRenderTarget()),
                                                           std::move(colorSpace), surfaceProps));
    if (!drawContext) {
        return nullptr;
    }

    return drawContext;
=======
    sk_sp<GrRenderTargetContext> renderTargetContext(
        this->contextPriv().makeWrappedRenderTargetContext(sk_ref_sp(tex->asRenderTarget()),
                                                           std::move(colorSpace), surfaceProps));
    if (!renderTargetContext) {
        return nullptr;
    }

    renderTargetContext->discard();

    return renderTargetContext;
}

sk_sp<GrRenderTargetContext> GrContext::makeDeferredRenderTargetContext(
                                                        SkBackingFit fit,
                                                        int width, int height,
                                                        GrPixelConfig config,
                                                        sk_sp<SkColorSpace> colorSpace,
                                                        int sampleCnt,
                                                        GrSurfaceOrigin origin,
                                                        const SkSurfaceProps* surfaceProps,
                                                        SkBudgeted budgeted) {
    GrSurfaceDesc desc;
    desc.fFlags = kRenderTarget_GrSurfaceFlag;
    desc.fOrigin = origin;
    desc.fWidth = width;
    desc.fHeight = height;
    desc.fConfig = config;
    desc.fSampleCnt = sampleCnt;

    sk_sp<GrTextureProxy> rtp = GrSurfaceProxy::MakeDeferred(this->resourceProvider(),
                                                             desc, fit, budgeted);
    if (!rtp) {
        return nullptr;
    }

    sk_sp<GrRenderTargetContext> renderTargetContext(
        fDrawingManager->makeRenderTargetContext(std::move(rtp),
                                                 std::move(colorSpace),
                                                 surfaceProps));

    if (!renderTargetContext) {
        return nullptr;
    }

    renderTargetContext->discard();

    return renderTargetContext;
>>>>>>> a17af05f
}

bool GrContext::abandoned() const {
    ASSERT_SINGLE_OWNER
    return fDrawingManager->wasAbandoned();
}

namespace {
void test_pm_conversions(GrContext* ctx, int* pmToUPMValue, int* upmToPMValue) {
    GrConfigConversionEffect::PMConversion pmToUPM;
    GrConfigConversionEffect::PMConversion upmToPM;
    GrConfigConversionEffect::TestForPreservingPMConversions(ctx, &pmToUPM, &upmToPM);
    *pmToUPMValue = pmToUPM;
    *upmToPMValue = upmToPM;
}
}

void GrContext::testPMConversionsIfNecessary(uint32_t flags) {
    ASSERT_SINGLE_OWNER
    if (SkToBool(GrContextPriv::kUnpremul_PixelOpsFlag & flags)) {
        if (!fDidTestPMConversions) {
            test_pm_conversions(this, &fPMToUPMConversion, &fUPMToPMConversion);
            fDidTestPMConversions = true;
        }
    }
}

<<<<<<< HEAD
sk_sp<GrFragmentProcessor> GrContext::createPMToUPMEffect(GrTexture* texture,
                                                          const GrSwizzle& swizzle,
                                                          const SkMatrix& matrix) const {
    ASSERT_SINGLE_OWNER
    // We should have already called this->testPMConversionsIfNecessary().
    SkASSERT(fDidTestPMConversions);
    GrConfigConversionEffect::PMConversion pmToUPM =
        static_cast<GrConfigConversionEffect::PMConversion>(fPMToUPMConversion);
    if (GrConfigConversionEffect::kNone_PMConversion != pmToUPM) {
        return GrConfigConversionEffect::Make(texture, swizzle, pmToUPM, matrix);
    } else {
        return nullptr;
=======
sk_sp<GrFragmentProcessor> GrContext::createPMToUPMEffect(sk_sp<GrFragmentProcessor> fp,
                                                          GrPixelConfig config) {
    ASSERT_SINGLE_OWNER
    // We should have already called this->testPMConversionsIfNecessary().
    SkASSERT(fDidTestPMConversions);
    if (kRGBA_half_GrPixelConfig == config) {
        return GrFragmentProcessor::UnpremulOutput(std::move(fp));
    } else if (kRGBA_8888_GrPixelConfig == config || kBGRA_8888_GrPixelConfig == config) {
        GrConfigConversionEffect::PMConversion pmToUPM =
            static_cast<GrConfigConversionEffect::PMConversion>(fPMToUPMConversion);
        if (GrConfigConversionEffect::kPMConversionCnt != pmToUPM) {
            return GrConfigConversionEffect::Make(std::move(fp), pmToUPM);
        }
>>>>>>> a17af05f
    }
    return nullptr;
}

<<<<<<< HEAD
sk_sp<GrFragmentProcessor> GrContext::createUPMToPMEffect(GrTexture* texture,
                                                          const GrSwizzle& swizzle,
                                                          const SkMatrix& matrix) const {
    ASSERT_SINGLE_OWNER
    // We should have already called this->testPMConversionsIfNecessary().
    SkASSERT(fDidTestPMConversions);
    GrConfigConversionEffect::PMConversion upmToPM =
        static_cast<GrConfigConversionEffect::PMConversion>(fUPMToPMConversion);
    if (GrConfigConversionEffect::kNone_PMConversion != upmToPM) {
        return GrConfigConversionEffect::Make(texture, swizzle, upmToPM, matrix);
    } else {
        return nullptr;
=======
sk_sp<GrFragmentProcessor> GrContext::createUPMToPMEffect(sk_sp<GrFragmentProcessor> fp,
                                                          GrPixelConfig config) {
    ASSERT_SINGLE_OWNER
    // We should have already called this->testPMConversionsIfNecessary().
    SkASSERT(fDidTestPMConversions);
    if (kRGBA_half_GrPixelConfig == config) {
        return GrFragmentProcessor::PremulOutput(std::move(fp));
    } else if (kRGBA_8888_GrPixelConfig == config || kBGRA_8888_GrPixelConfig == config) {
        GrConfigConversionEffect::PMConversion upmToPM =
            static_cast<GrConfigConversionEffect::PMConversion>(fUPMToPMConversion);
        if (GrConfigConversionEffect::kPMConversionCnt != upmToPM) {
            return GrConfigConversionEffect::Make(std::move(fp), upmToPM);
        }
>>>>>>> a17af05f
    }
    return nullptr;
}

bool GrContext::validPMUPMConversionExists(GrPixelConfig config) const {
    ASSERT_SINGLE_OWNER
    // We should have already called this->testPMConversionsIfNecessary().
    SkASSERT(fDidTestPMConversions);
    // The PM<->UPM tests fail or succeed together so we only need to check one.
    // For F16, we always allow PM/UPM conversion on the GPU, even if it doesn't round-trip.
    return GrConfigConversionEffect::kPMConversionCnt != fPMToUPMConversion ||
           kRGBA_half_GrPixelConfig == config;
}

//////////////////////////////////////////////////////////////////////////////

void GrContext::getResourceCacheLimits(int* maxTextures, size_t* maxTextureBytes) const {
    ASSERT_SINGLE_OWNER
    if (maxTextures) {
        *maxTextures = fResourceCache->getMaxResourceCount();
    }
    if (maxTextureBytes) {
        *maxTextureBytes = fResourceCache->getMaxResourceBytes();
    }
}

void GrContext::setResourceCacheLimits(int maxTextures, size_t maxTextureBytes) {
    ASSERT_SINGLE_OWNER
    fResourceCache->setLimits(maxTextures, maxTextureBytes);
}

//////////////////////////////////////////////////////////////////////////////

void GrContext::dumpMemoryStatistics(SkTraceMemoryDump* traceMemoryDump) const {
    ASSERT_SINGLE_OWNER
    fResourceCache->dumpMemoryStatistics(traceMemoryDump);
}<|MERGE_RESOLUTION|>--- conflicted
+++ resolved
@@ -6,20 +6,12 @@
  */
 
 #include "GrContext.h"
-<<<<<<< HEAD
-#include "GrContextPriv.h"
-=======
 #include "GrClip.h"
->>>>>>> a17af05f
 #include "GrContextOptions.h"
 #include "GrContextPriv.h"
 #include "GrDrawingManager.h"
-<<<<<<< HEAD
-#include "GrDrawContext.h"
-=======
 #include "GrRenderTargetContext.h"
 #include "GrRenderTargetProxy.h"
->>>>>>> a17af05f
 #include "GrResourceCache.h"
 #include "GrResourceProvider.h"
 #include "GrSemaphore.h"
@@ -32,7 +24,6 @@
 #include "SkGr.h"
 #include "SkUnPreMultiplyPriv.h"
 #include "effects/GrConfigConversionEffect.h"
-#include "effects/GrGammaEffect.h"
 #include "text/GrTextBlobCache.h"
 
 #define ASSERT_OWNED_PROXY(P) \
@@ -46,13 +37,9 @@
 #define ASSERT_SINGLE_OWNER_PRIV \
     SkDEBUGCODE(GrSingleOwner::AutoEnforce debug_SingleOwner(&fContext->fSingleOwner);)
 #define RETURN_IF_ABANDONED if (fDrawingManager->wasAbandoned()) { return; }
-<<<<<<< HEAD
-#define RETURN_FALSE_IF_ABANDONED if (fDrawingManager->wasAbandoned()) { return false; }
-=======
 #define RETURN_IF_ABANDONED_PRIV if (fContext->fDrawingManager->wasAbandoned()) { return; }
 #define RETURN_FALSE_IF_ABANDONED if (fDrawingManager->wasAbandoned()) { return false; }
 #define RETURN_FALSE_IF_ABANDONED_PRIV if (fContext->fDrawingManager->wasAbandoned()) { return false; }
->>>>>>> a17af05f
 #define RETURN_NULL_IF_ABANDONED if (fDrawingManager->wasAbandoned()) { return nullptr; }
 
 ////////////////////////////////////////////////////////////////////////////////
@@ -88,11 +75,7 @@
     fCaps = nullptr;
     fResourceCache = nullptr;
     fResourceProvider = nullptr;
-<<<<<<< HEAD
-    fBatchFontCache = nullptr;
-=======
     fAtlasGlyphCache = nullptr;
->>>>>>> a17af05f
 }
 
 bool GrContext::init(GrBackend backend, GrBackendContext backendContext,
@@ -115,21 +98,6 @@
     fResourceCache = new GrResourceCache(fCaps);
     fResourceProvider = new GrResourceProvider(fGpu, fResourceCache, &fSingleOwner);
 
-<<<<<<< HEAD
-    fDidTestPMConversions = false;
-
-    GrDrawTarget::Options dtOptions;
-    dtOptions.fClipBatchToBounds = options.fClipBatchToBounds;
-    dtOptions.fDrawBatchBounds = options.fDrawBatchBounds;
-    dtOptions.fMaxBatchLookback = options.fMaxBatchLookback;
-    dtOptions.fMaxBatchLookahead = options.fMaxBatchLookahead;
-    GrPathRendererChain::Options prcOptions;
-    prcOptions.fDisableDistanceFieldRenderer = options.fDisableDistanceFieldPaths;
-    prcOptions.fAllowPathMaskCaching = options.fAllowPathMaskCaching;
-    prcOptions.fDisableAllPathRenderers = options.fForceSWPathMasks;
-    fDrawingManager.reset(new GrDrawingManager(this, dtOptions, prcOptions, options.fImmediateMode,
-                                               &fSingleOwner));
-=======
     fDisableGpuYUVConversion = options.fDisableGpuYUVConversion;
     fDidTestPMConversions = false;
 
@@ -141,7 +109,6 @@
     prcOptions.fGpuPathRenderers = options.fGpuPathRenderers;
     fDrawingManager.reset(new GrDrawingManager(this, rtOpListOptions, prcOptions,
                                                options.fImmediateMode, &fSingleOwner));
->>>>>>> a17af05f
 
     fAtlasGlyphCache = new GrAtlasGlyphCache(this);
 
@@ -194,11 +161,7 @@
 
     fGpu->disconnect(GrGpu::DisconnectType::kAbandon);
 
-<<<<<<< HEAD
-    fBatchFontCache->freeAll();
-=======
     fAtlasGlyphCache->freeAll();
->>>>>>> a17af05f
     fTextBlobCache->freeAll();
 }
 
@@ -216,11 +179,7 @@
 
     fGpu->disconnect(GrGpu::DisconnectType::kCleanup);
 
-<<<<<<< HEAD
-    fBatchFontCache->freeAll();
-=======
     fAtlasGlyphCache->freeAll();
->>>>>>> a17af05f
     fTextBlobCache->freeAll();
 }
 
@@ -234,11 +193,7 @@
 
     this->flush();
 
-<<<<<<< HEAD
-    fBatchFontCache->freeAll();
-=======
     fAtlasGlyphCache->freeAll();
->>>>>>> a17af05f
 
     fDrawingManager->freeGpuResources();
 
@@ -265,16 +220,10 @@
 
 void GrContext::TextBlobCacheOverBudgetCB(void* data) {
     SkASSERT(data);
-<<<<<<< HEAD
-    // TextBlobs are drawn at the SkGpuDevice level, therefore they cannot rely on GrDrawContext
-    // to perform a necessary flush.  The solution is to move drawText calls to below the GrContext
-    // level, but this is not trivial because they call drawPath on SkGpuDevice.
-=======
     // TextBlobs are drawn at the SkGpuDevice level, therefore they cannot rely on
     // GrRenderTargetContext to perform a necessary flush.  The solution is to move drawText calls
     // to below the GrContext level, but this is not trivial because they call drawPath on
     // SkGpuDevice.
->>>>>>> a17af05f
     GrContext* context = reinterpret_cast<GrContext*>(data);
     context->flush();
 }
@@ -284,9 +233,6 @@
 void GrContext::flush() {
     ASSERT_SINGLE_OWNER
     RETURN_IF_ABANDONED
-<<<<<<< HEAD
-    fDrawingManager->flush();
-=======
 
     fDrawingManager->flush(nullptr);
 }
@@ -297,20 +243,14 @@
     ASSERT_OWNED_PROXY_PRIV(proxy);
 
     fContext->fDrawingManager->flush(proxy);
->>>>>>> a17af05f
 }
 
 bool sw_convert_to_premul(GrPixelConfig srcConfig, int width, int height, size_t inRowBytes,
                           const void* inPixels, size_t outRowBytes, void* outPixels) {
-<<<<<<< HEAD
-    SkSrcPixelInfo srcPI;
-    if (!GrPixelConfigToColorType(srcConfig, &srcPI.fColorType)) {
-=======
     SkColorType colorType;
     if (!GrPixelConfigToColorType(srcConfig, &colorType) ||
         4 != SkColorTypeBytesPerPixel(colorType))
     {
->>>>>>> a17af05f
         return false;
     }
 
@@ -394,20 +334,6 @@
 
     // temp buffer for doing sw premul conversion, if needed.
     SkAutoSTMalloc<128 * 128, uint32_t> tmpPixels(0);
-<<<<<<< HEAD
-    if (tempTexture) {
-        sk_sp<GrFragmentProcessor> fp;
-        SkMatrix textureMatrix;
-        textureMatrix.setIDiv(tempTexture->width(), tempTexture->height());
-        if (applyPremulToSrc) {
-            fp = this->createUPMToPMEffect(tempTexture, tempDrawInfo.fSwizzle, textureMatrix);
-            // If premultiplying was the only reason for the draw, fall back to a straight write.
-            if (!fp) {
-                if (GrGpu::kCallerPrefersDraw_DrawPreference == drawPreference) {
-                    tempTexture.reset(nullptr);
-                }
-            } else {
-=======
     if (tempProxy) {
         sk_sp<GrFragmentProcessor> texFP = GrSimpleTextureEffect::Make(
                 fContext->resourceProvider(), tempProxy, nullptr, SkMatrix::I());
@@ -416,7 +342,6 @@
             fp = fContext->createUPMToPMEffect(texFP, tempProxy->config());
             if (fp) {
                 // We no longer need to do this on CPU before the upload.
->>>>>>> a17af05f
                 applyPremulToSrc = false;
             } else if (GrGpu::kCallerPrefersDraw_DrawPreference == drawPreference) {
                 // We only wanted to do the draw to perform the premul so don't bother.
@@ -425,16 +350,7 @@
         }
         if (tempProxy) {
             if (!fp) {
-<<<<<<< HEAD
-                fp = GrConfigConversionEffect::Make(tempTexture, tempDrawInfo.fSwizzle,
-                                                    GrConfigConversionEffect::kNone_PMConversion,
-                                                    textureMatrix);
-                if (!fp) {
-                    return false;
-                }
-=======
                 fp = std::move(texFP);
->>>>>>> a17af05f
             }
             fp = GrFragmentProcessor::SwizzleOutput(std::move(fp), tempDrawInfo.fSwizzle);
             SkASSERT(fp);
@@ -467,18 +383,11 @@
             // TODO: Need to decide the semantics of this function for color spaces. Do we support
             // conversion from a passed-in color space? For now, specifying nullptr means that this
             // path will do no conversion, so it will match the behavior of the non-draw path.
-<<<<<<< HEAD
-            sk_sp<GrDrawContext> drawContext(this->contextPriv().makeWrappedDrawContext(
-                                                                        sk_ref_sp(renderTarget),
-                                                                        nullptr));
-            if (!drawContext) {
-=======
             GrRenderTarget* renderTarget = surface->asRenderTarget();
             SkASSERT(renderTarget);
             sk_sp<GrRenderTargetContext> renderTargetContext(
                 this->makeWrappedRenderTargetContext(sk_ref_sp(renderTarget), nullptr));
             if (!renderTargetContext) {
->>>>>>> a17af05f
                 return false;
             }
             GrPaint paint;
@@ -486,12 +395,8 @@
             paint.setPorterDuffXPFactory(SkBlendMode::kSrc);
             paint.setAllowSRGBInputs(true);
             SkRect rect = SkRect::MakeWH(SkIntToScalar(width), SkIntToScalar(height));
-<<<<<<< HEAD
-            drawContext->drawRect(GrNoClip(), paint, matrix, rect, nullptr);
-=======
             renderTargetContext->drawRect(GrNoClip(), std::move(paint), GrAA::kNo, matrix, rect,
                                           nullptr);
->>>>>>> a17af05f
 
             if (kFlushWrites_PixelOp & pixelOpsFlags) {
                 this->flushSurfaceWrites(renderTargetContext->asRenderTargetProxy());
@@ -584,28 +489,14 @@
         // TODO: Need to decide the semantics of this function for color spaces. Do we support
         // conversion to a passed-in color space? For now, specifying nullptr means that this
         // path will do no conversion, so it will match the behavior of the non-draw path.
-<<<<<<< HEAD
-        sk_sp<GrDrawContext> tempDC = this->makeDrawContext(tempDrawInfo.fTempSurfaceFit,
-=======
         sk_sp<GrRenderTargetContext> tempRTC = fContext->makeRenderTargetContext(
                                                            tempDrawInfo.fTempSurfaceFit,
->>>>>>> a17af05f
                                                            tempDrawInfo.fTempSurfaceDesc.fWidth,
                                                            tempDrawInfo.fTempSurfaceDesc.fHeight,
                                                            tempDrawInfo.fTempSurfaceDesc.fConfig,
                                                            nullptr,
                                                            tempDrawInfo.fTempSurfaceDesc.fSampleCnt,
                                                            tempDrawInfo.fTempSurfaceDesc.fOrigin);
-<<<<<<< HEAD
-        if (tempDC) {
-            SkMatrix textureMatrix;
-            textureMatrix.setTranslate(SkIntToScalar(left), SkIntToScalar(top));
-            textureMatrix.postIDiv(src->width(), src->height());
-            sk_sp<GrFragmentProcessor> fp;
-            if (unpremul) {
-                fp = this->createPMToUPMEffect(src->asTexture(), tempDrawInfo.fSwizzle,
-                                               textureMatrix);
-=======
         if (tempRTC) {
             SkMatrix textureMatrix = SkMatrix::MakeTrans(SkIntToScalar(left), SkIntToScalar(top));
             sk_sp<GrTextureProxy> proxy = sk_ref_sp(srcProxy->asTextureProxy());
@@ -614,24 +505,10 @@
             sk_sp<GrFragmentProcessor> fp;
             if (unpremul) {
                 fp = fContext->createPMToUPMEffect(texFP, proxy->config());
->>>>>>> a17af05f
                 if (fp) {
                     // We no longer need to do this on CPU after the read back.
                     unpremul = false;
                 } else if (GrGpu::kCallerPrefersDraw_DrawPreference == drawPreference) {
-<<<<<<< HEAD
-                    // We only wanted to do the draw in order to perform the unpremul so don't
-                    // bother.
-                    tempDC.reset(nullptr);
-                }
-            }
-            if (!fp && tempDC) {
-                fp = GrConfigConversionEffect::Make(src->asTexture(), tempDrawInfo.fSwizzle,
-                                                    GrConfigConversionEffect::kNone_PMConversion,
-                                                    textureMatrix);
-            }
-            if (fp) {
-=======
                     // We only wanted to do the draw to perform the unpremul so don't bother.
                     tempRTC.reset(nullptr);
                 }
@@ -643,20 +520,14 @@
                 fp = GrFragmentProcessor::SwizzleOutput(std::move(fp), tempDrawInfo.fSwizzle);
                 SkASSERT(fp);
 
->>>>>>> a17af05f
                 GrPaint paint;
                 paint.addColorFragmentProcessor(std::move(fp));
                 paint.setPorterDuffXPFactory(SkBlendMode::kSrc);
                 paint.setAllowSRGBInputs(true);
                 SkRect rect = SkRect::MakeWH(SkIntToScalar(width), SkIntToScalar(height));
-<<<<<<< HEAD
-                tempDC->drawRect(GrNoClip(), paint, SkMatrix::I(), rect, nullptr);
-                surfaceToRead.reset(tempDC->asTexture().release());
-=======
                 tempRTC->drawRect(GrNoClip(), std::move(paint), GrAA::kNo, SkMatrix::I(), rect,
                                   nullptr);
                 proxyToRead = tempRTC->asTextureProxyRef();
->>>>>>> a17af05f
                 left = 0;
                 top = 0;
                 didTempDraw = true;
@@ -688,15 +559,10 @@
 
     // Perform umpremul conversion if we weren't able to perform it as a draw.
     if (unpremul) {
-<<<<<<< HEAD
-        SkDstPixelInfo dstPI;
-        if (!GrPixelConfigToColorType(dstConfig, &dstPI.fColorType)) {
-=======
         SkColorType colorType;
         if (!GrPixelConfigToColorType(dstConfig, &colorType) ||
             4 != SkColorTypeBytesPerPixel(colorType))
         {
->>>>>>> a17af05f
             return false;
         }
 
@@ -708,52 +574,6 @@
     return true;
 }
 
-<<<<<<< HEAD
-void GrContext::prepareSurfaceForExternalIO(GrSurface* surface) {
-    ASSERT_SINGLE_OWNER
-    RETURN_IF_ABANDONED
-    SkASSERT(surface);
-    ASSERT_OWNED_RESOURCE(surface);
-    fDrawingManager->prepareSurfaceForExternalIO(surface);
-}
-
-bool GrContext::copySurface(GrSurface* dst, GrSurface* src, const SkIRect& srcRect,
-                            const SkIPoint& dstPoint) {
-    ASSERT_SINGLE_OWNER
-    RETURN_FALSE_IF_ABANDONED
-    GR_AUDIT_TRAIL_AUTO_FRAME(&fAuditTrail, "GrContext::copySurface");
-
-    if (!src || !dst) {
-        return false;
-    }
-    ASSERT_OWNED_RESOURCE(src);
-    ASSERT_OWNED_RESOURCE(dst);
-
-    if (!dst->asRenderTarget()) {
-        SkIRect clippedSrcRect;
-        SkIPoint clippedDstPoint;
-        if (!GrCopySurfaceBatch::ClipSrcRectAndDstPoint(dst, src, srcRect, dstPoint,
-                                                        &clippedSrcRect, &clippedDstPoint)) {
-            return false;
-        }
-        // If we don't have an RT for the dst then we won't have a GrDrawContext to insert the
-        // the copy surface into. In the future we plan to have a more limited Context type
-        // (GrCopyContext?) that has the subset of GrDrawContext operations that should be
-        // allowed on textures that aren't render targets.
-        // For now we just flush any writes to the src and issue an immediate copy to the dst.
-        src->flushWrites();
-        return fGpu->copySurface(dst, src, clippedSrcRect, clippedDstPoint);
-    }
-    sk_sp<GrDrawContext> drawContext(this->contextPriv().makeWrappedDrawContext(
-                                                                sk_ref_sp(dst->asRenderTarget()),
-                                                                nullptr));
-    if (!drawContext) {
-        return false;
-    }
-
-    if (!drawContext->copySurface(src, srcRect, dstPoint)) {
-        return false;
-=======
 void GrContextPriv::prepareSurfaceForExternalIO(GrSurfaceProxy* proxy) {
     ASSERT_SINGLE_OWNER_PRIV
     RETURN_IF_ABANDONED_PRIV
@@ -769,7 +589,6 @@
     ASSERT_OWNED_PROXY_PRIV(proxy);
     if (proxy->priv().hasPendingWrite()) {
         this->flush(proxy);
->>>>>>> a17af05f
     }
 }
 
@@ -780,14 +599,6 @@
     ASSERT_OWNED_PROXY_PRIV(proxy);
     if (proxy->priv().hasPendingIO()) {
         this->flush(proxy);
-    }
-}
-
-void GrContext::flushSurfaceIO(GrSurface* surface) {
-    ASSERT_SINGLE_OWNER
-    RETURN_IF_ABANDONED
-    if (surface->surfacePriv().hasPendingIO()) {
-        this->flush();
     }
 }
 
@@ -810,25 +621,6 @@
     return chosenSampleCount <= fGpu->caps()->maxSampleCount() ? chosenSampleCount : 0;
 }
 
-<<<<<<< HEAD
-sk_sp<GrDrawContext> GrContextPriv::makeWrappedDrawContext(sk_sp<GrRenderTarget> rt,
-                                                           sk_sp<SkColorSpace> colorSpace,
-                                                           const SkSurfaceProps* surfaceProps) {
-    ASSERT_SINGLE_OWNER_PRIV
-    return this->drawingManager()->makeDrawContext(std::move(rt),
-                                                   std::move(colorSpace),
-                                                   surfaceProps);
-}
-
-sk_sp<GrDrawContext> GrContextPriv::makeBackendTextureDrawContext(const GrBackendTextureDesc& desc, 
-                                                                  sk_sp<SkColorSpace> colorSpace,
-                                                                  const SkSurfaceProps* props,
-                                                                  GrWrapOwnership ownership) {
-    ASSERT_SINGLE_OWNER_PRIV
-    SkASSERT(desc.fFlags & kRenderTarget_GrBackendTextureFlag);
-
-    sk_sp<GrSurface> surface(fContext->textureProvider()->wrapBackendTexture(desc, ownership));
-=======
 sk_sp<GrRenderTargetContext> GrContextPriv::makeWrappedRenderTargetContext(
                                                                sk_sp<GrRenderTarget> rt,
                                                                sk_sp<SkColorSpace> colorSpace,
@@ -907,18 +699,10 @@
     SkASSERT(desc.fFlags & kRenderTarget_GrBackendTextureFlag);
 
     sk_sp<GrSurface> surface(fContext->resourceProvider()->wrapBackendTexture(desc));
->>>>>>> a17af05f
     if (!surface) {
         return nullptr;
     }
 
-<<<<<<< HEAD
-    return this->drawingManager()->makeDrawContext(sk_ref_sp(surface->asRenderTarget()),
-                                                   std::move(colorSpace), props);
-}
-
-sk_sp<GrDrawContext> GrContextPriv::makeBackendRenderTargetDrawContext(
-=======
     sk_sp<GrSurfaceProxy> proxy(GrSurfaceProxy::MakeWrapped(std::move(surface)));
     if (!proxy) {
         return nullptr;
@@ -929,29 +713,16 @@
 }
 
 sk_sp<GrRenderTargetContext> GrContextPriv::makeBackendRenderTargetRenderTargetContext(
->>>>>>> a17af05f
                                                 const GrBackendRenderTargetDesc& desc,
                                                 sk_sp<SkColorSpace> colorSpace,
                                                 const SkSurfaceProps* surfaceProps) {
     ASSERT_SINGLE_OWNER_PRIV
 
-<<<<<<< HEAD
-    sk_sp<GrRenderTarget> rt(fContext->textureProvider()->wrapBackendRenderTarget(desc));
-=======
     sk_sp<GrRenderTarget> rt(fContext->resourceProvider()->wrapBackendRenderTarget(desc));
->>>>>>> a17af05f
     if (!rt) {
         return nullptr;
     }
 
-<<<<<<< HEAD
-    return this->drawingManager()->makeDrawContext(std::move(rt),
-                                                   std::move(colorSpace),
-                                                   surfaceProps);
-}
-
-sk_sp<GrDrawContext> GrContextPriv::makeBackendTextureAsRenderTargetDrawContext(
-=======
     sk_sp<GrSurfaceProxy> proxy(GrSurfaceProxy::MakeWrapped(std::move(rt)));
     if (!proxy) {
         return nullptr;
@@ -963,7 +734,6 @@
 }
 
 sk_sp<GrRenderTargetContext> GrContextPriv::makeBackendTextureAsRenderTargetRenderTargetContext(
->>>>>>> a17af05f
                                                      const GrBackendTextureDesc& desc,
                                                      sk_sp<SkColorSpace> colorSpace,
                                                      const SkSurfaceProps* surfaceProps) {
@@ -975,61 +745,6 @@
         return nullptr;
     }
 
-<<<<<<< HEAD
-    return this->drawingManager()->makeDrawContext(sk_ref_sp(surface->asRenderTarget()),
-                                                   std::move(colorSpace),
-                                                   surfaceProps);
-}
-
-static inline GrPixelConfig GrPixelConfigFallback(GrPixelConfig config) {
-    static const GrPixelConfig kFallback[] = {
-        kUnknown_GrPixelConfig,        // kUnknown_GrPixelConfig
-        kRGBA_8888_GrPixelConfig,      // kAlpha_8_GrPixelConfig
-        kUnknown_GrPixelConfig,        // kIndex_8_GrPixelConfig
-        kRGBA_8888_GrPixelConfig,      // kRGB_565_GrPixelConfig
-        kRGBA_8888_GrPixelConfig,      // kRGBA_4444_GrPixelConfig
-        kUnknown_GrPixelConfig,        // kRGBA_8888_GrPixelConfig
-        kRGBA_8888_GrPixelConfig,      // kBGRA_8888_GrPixelConfig
-        kUnknown_GrPixelConfig,        // kSRGBA_8888_GrPixelConfig
-        kSRGBA_8888_GrPixelConfig,     // kSBGRA_8888_GrPixelConfig
-        kUnknown_GrPixelConfig,        // kETC1_GrPixelConfig
-        kUnknown_GrPixelConfig,        // kLATC_GrPixelConfig
-        kUnknown_GrPixelConfig,        // kR11_EAC_GrPixelConfig
-        kUnknown_GrPixelConfig,        // kASTC_12x12_GrPixelConfig
-        kUnknown_GrPixelConfig,        // kRGBA_float_GrPixelConfig
-        kRGBA_half_GrPixelConfig,      // kAlpha_half_GrPixelConfig
-        kUnknown_GrPixelConfig,        // kRGBA_half_GrPixelConfig
-    };
-    return kFallback[config];
-
-    GR_STATIC_ASSERT(0  == kUnknown_GrPixelConfig);
-    GR_STATIC_ASSERT(1  == kAlpha_8_GrPixelConfig);
-    GR_STATIC_ASSERT(2  == kIndex_8_GrPixelConfig);
-    GR_STATIC_ASSERT(3  == kRGB_565_GrPixelConfig);
-    GR_STATIC_ASSERT(4  == kRGBA_4444_GrPixelConfig);
-    GR_STATIC_ASSERT(5  == kRGBA_8888_GrPixelConfig);
-    GR_STATIC_ASSERT(6  == kBGRA_8888_GrPixelConfig);
-    GR_STATIC_ASSERT(7  == kSRGBA_8888_GrPixelConfig);
-    GR_STATIC_ASSERT(8  == kSBGRA_8888_GrPixelConfig);
-    GR_STATIC_ASSERT(9  == kETC1_GrPixelConfig);
-    GR_STATIC_ASSERT(10  == kLATC_GrPixelConfig);
-    GR_STATIC_ASSERT(11  == kR11_EAC_GrPixelConfig);
-    GR_STATIC_ASSERT(12 == kASTC_12x12_GrPixelConfig);
-    GR_STATIC_ASSERT(13 == kRGBA_float_GrPixelConfig);
-    GR_STATIC_ASSERT(14 == kAlpha_half_GrPixelConfig);
-    GR_STATIC_ASSERT(15 == kRGBA_half_GrPixelConfig);
-    GR_STATIC_ASSERT(SK_ARRAY_COUNT(kFallback) == kGrPixelConfigCnt);
-}
-
-sk_sp<GrDrawContext> GrContext::makeDrawContextWithFallback(SkBackingFit fit,
-                                                            int width, int height,
-                                                            GrPixelConfig config,
-                                                            sk_sp<SkColorSpace> colorSpace,
-                                                            int sampleCnt,
-                                                            GrSurfaceOrigin origin,
-                                                            const SkSurfaceProps* surfaceProps,
-                                                            SkBudgeted budgeted) {
-=======
     sk_sp<GrSurfaceProxy> proxy(GrSurfaceProxy::MakeWrapped(std::move(surface)));
     if (!proxy) {
         return nullptr;
@@ -1070,25 +785,10 @@
                                                                  GrSurfaceOrigin origin,
                                                                  const SkSurfaceProps* surfaceProps,
                                                                  SkBudgeted budgeted) {
->>>>>>> a17af05f
     if (!this->caps()->isConfigRenderable(config, sampleCnt > 0)) {
         config = GrPixelConfigFallback(config);
     }
 
-<<<<<<< HEAD
-    return this->makeDrawContext(fit, width, height, config, std::move(colorSpace),
-                                 sampleCnt, origin, surfaceProps, budgeted);
-}
-
-sk_sp<GrDrawContext> GrContext::makeDrawContext(SkBackingFit fit,
-                                                int width, int height,
-                                                GrPixelConfig config,
-                                                sk_sp<SkColorSpace> colorSpace,
-                                                int sampleCnt,
-                                                GrSurfaceOrigin origin,
-                                                const SkSurfaceProps* surfaceProps,
-                                                SkBudgeted budgeted) {
-=======
     return this->makeRenderTargetContext(fit, width, height, config, std::move(colorSpace),
                                          sampleCnt, origin, surfaceProps, budgeted);
 }
@@ -1118,7 +818,6 @@
                                                                 GrSurfaceOrigin origin,
                                                                 const SkSurfaceProps* surfaceProps,
                                                                 SkBudgeted budgeted) {
->>>>>>> a17af05f
     if (!this->caps()->isConfigRenderable(config, sampleCnt > 0)) {
         return nullptr;
     }
@@ -1133,30 +832,14 @@
 
     sk_sp<GrTexture> tex;
     if (SkBackingFit::kExact == fit) {
-<<<<<<< HEAD
-        tex.reset(this->textureProvider()->createTexture(desc, budgeted));
-    } else {
-        tex.reset(this->textureProvider()->createApproxTexture(desc));
-=======
         tex = this->resourceProvider()->createTexture(desc, budgeted);
     } else {
         tex.reset(this->resourceProvider()->createApproxTexture(desc, 0));
->>>>>>> a17af05f
     }
     if (!tex) {
         return nullptr;
     }
 
-<<<<<<< HEAD
-    sk_sp<GrDrawContext> drawContext(this->contextPriv().makeWrappedDrawContext(
-                                                           sk_ref_sp(tex->asRenderTarget()),
-                                                           std::move(colorSpace), surfaceProps));
-    if (!drawContext) {
-        return nullptr;
-    }
-
-    return drawContext;
-=======
     sk_sp<GrRenderTargetContext> renderTargetContext(
         this->contextPriv().makeWrappedRenderTargetContext(sk_ref_sp(tex->asRenderTarget()),
                                                            std::move(colorSpace), surfaceProps));
@@ -1204,7 +887,6 @@
     renderTargetContext->discard();
 
     return renderTargetContext;
->>>>>>> a17af05f
 }
 
 bool GrContext::abandoned() const {
@@ -1232,20 +914,6 @@
     }
 }
 
-<<<<<<< HEAD
-sk_sp<GrFragmentProcessor> GrContext::createPMToUPMEffect(GrTexture* texture,
-                                                          const GrSwizzle& swizzle,
-                                                          const SkMatrix& matrix) const {
-    ASSERT_SINGLE_OWNER
-    // We should have already called this->testPMConversionsIfNecessary().
-    SkASSERT(fDidTestPMConversions);
-    GrConfigConversionEffect::PMConversion pmToUPM =
-        static_cast<GrConfigConversionEffect::PMConversion>(fPMToUPMConversion);
-    if (GrConfigConversionEffect::kNone_PMConversion != pmToUPM) {
-        return GrConfigConversionEffect::Make(texture, swizzle, pmToUPM, matrix);
-    } else {
-        return nullptr;
-=======
 sk_sp<GrFragmentProcessor> GrContext::createPMToUPMEffect(sk_sp<GrFragmentProcessor> fp,
                                                           GrPixelConfig config) {
     ASSERT_SINGLE_OWNER
@@ -1259,25 +927,10 @@
         if (GrConfigConversionEffect::kPMConversionCnt != pmToUPM) {
             return GrConfigConversionEffect::Make(std::move(fp), pmToUPM);
         }
->>>>>>> a17af05f
     }
     return nullptr;
 }
 
-<<<<<<< HEAD
-sk_sp<GrFragmentProcessor> GrContext::createUPMToPMEffect(GrTexture* texture,
-                                                          const GrSwizzle& swizzle,
-                                                          const SkMatrix& matrix) const {
-    ASSERT_SINGLE_OWNER
-    // We should have already called this->testPMConversionsIfNecessary().
-    SkASSERT(fDidTestPMConversions);
-    GrConfigConversionEffect::PMConversion upmToPM =
-        static_cast<GrConfigConversionEffect::PMConversion>(fUPMToPMConversion);
-    if (GrConfigConversionEffect::kNone_PMConversion != upmToPM) {
-        return GrConfigConversionEffect::Make(texture, swizzle, upmToPM, matrix);
-    } else {
-        return nullptr;
-=======
 sk_sp<GrFragmentProcessor> GrContext::createUPMToPMEffect(sk_sp<GrFragmentProcessor> fp,
                                                           GrPixelConfig config) {
     ASSERT_SINGLE_OWNER
@@ -1291,7 +944,6 @@
         if (GrConfigConversionEffect::kPMConversionCnt != upmToPM) {
             return GrConfigConversionEffect::Make(std::move(fp), upmToPM);
         }
->>>>>>> a17af05f
     }
     return nullptr;
 }
