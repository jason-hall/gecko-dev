/*
 * Copyright 2015 Google Inc.
 *
 * Use of this source code is governed by a BSD-style license that can be
 * found in the LICENSE file.
 */

#include "GrVkTextureRenderTarget.h"

#include "GrRenderTargetPriv.h"
#include "GrVkGpu.h"
#include "GrVkImageView.h"
#include "GrVkUtil.h"

#include "SkMipMap.h"

#include "vk/GrVkTypes.h"

#define VK_CALL(GPU, X) GR_VK_CALL(GPU->vkInterface(), X)

GrVkTextureRenderTarget* GrVkTextureRenderTarget::Create(GrVkGpu* gpu,
                                                         const GrSurfaceDesc& desc,
                                                         const GrVkImageInfo& info,
                                                         SkBudgeted budgeted,
                                                         GrVkImage::Wrapped wrapped) {
    VkImage image = info.fImage;
    // Create the texture ImageView
    const GrVkImageView* imageView = GrVkImageView::Create(gpu, image, info.fFormat,
                                                           GrVkImageView::kColor_Type,
                                                           info.fLevelCount);
    if (!imageView) {
        return nullptr;
    }

    VkFormat pixelFormat;
    GrPixelConfigToVkFormat(desc.fConfig, &pixelFormat);

    VkImage colorImage;

    // create msaa surface if necessary
    GrVkImageInfo msInfo;
    const GrVkImageView* resolveAttachmentView = nullptr;
    if (desc.fSampleCnt) {
        GrVkImage::ImageDesc msImageDesc;
        msImageDesc.fImageType = VK_IMAGE_TYPE_2D;
        msImageDesc.fFormat = pixelFormat;
        msImageDesc.fWidth = desc.fWidth;
        msImageDesc.fHeight = desc.fHeight;
        msImageDesc.fLevels = 1;
        msImageDesc.fSamples = desc.fSampleCnt;
        msImageDesc.fImageTiling = VK_IMAGE_TILING_OPTIMAL;
        msImageDesc.fUsageFlags = VK_IMAGE_USAGE_COLOR_ATTACHMENT_BIT |
                                  VK_IMAGE_USAGE_TRANSFER_DST_BIT |
                                  VK_IMAGE_USAGE_TRANSFER_SRC_BIT;
        msImageDesc.fMemProps = VK_MEMORY_PROPERTY_DEVICE_LOCAL_BIT;

        if (!GrVkImage::InitImageInfo(gpu, msImageDesc, &msInfo)) {
            imageView->unref(gpu);
            return nullptr;
        }

        // Set color attachment image
        colorImage = msInfo.fImage;

        // Create resolve attachment view.
        resolveAttachmentView = GrVkImageView::Create(gpu, image, pixelFormat,
                                                      GrVkImageView::kColor_Type,
                                                      info.fLevelCount);
        if (!resolveAttachmentView) {
            GrVkImage::DestroyImageInfo(gpu, &msInfo);
            imageView->unref(gpu);
            return nullptr;
        }
    } else {
        // Set color attachment image
        colorImage = info.fImage;
    }

    const GrVkImageView* colorAttachmentView = GrVkImageView::Create(gpu, colorImage, pixelFormat,
                                                                     GrVkImageView::kColor_Type, 1);
    if (!colorAttachmentView) {
        if (desc.fSampleCnt) {
            resolveAttachmentView->unref(gpu);
            GrVkImage::DestroyImageInfo(gpu, &msInfo);
        }
        imageView->unref(gpu);
        return nullptr;
    }

    GrVkTextureRenderTarget* texRT;
    if (desc.fSampleCnt) {
        if (GrVkImage::kNot_Wrapped == wrapped) {
            texRT = new GrVkTextureRenderTarget(gpu, budgeted, desc,
                                                info, imageView, msInfo,
                                                colorAttachmentView,
                                                resolveAttachmentView);
        } else {
            texRT = new GrVkTextureRenderTarget(gpu, desc,
                                                info, imageView, msInfo,
                                                colorAttachmentView,
                                                resolveAttachmentView, wrapped);
        }
    } else {
        if (GrVkImage::kNot_Wrapped == wrapped) {
            texRT = new GrVkTextureRenderTarget(gpu, budgeted, desc,
                                                info, imageView,
                                                colorAttachmentView);
        } else {
            texRT = new GrVkTextureRenderTarget(gpu, desc,
                                                info, imageView,
                                                colorAttachmentView, wrapped);
        }
    }
    return texRT;
}

GrVkTextureRenderTarget*
GrVkTextureRenderTarget::CreateNewTextureRenderTarget(GrVkGpu* gpu,
                                                      SkBudgeted budgeted,
                                                      const GrSurfaceDesc& desc,
                                                      const GrVkImage::ImageDesc& imageDesc) {
    SkASSERT(imageDesc.fUsageFlags & VK_IMAGE_USAGE_COLOR_ATTACHMENT_BIT);
    SkASSERT(imageDesc.fUsageFlags & VK_IMAGE_USAGE_SAMPLED_BIT);

    GrVkImageInfo info;
    if (!GrVkImage::InitImageInfo(gpu, imageDesc, &info)) {
        return nullptr;
    }

    GrVkTextureRenderTarget* trt = Create(gpu, desc, info, budgeted, GrVkImage::kNot_Wrapped);
    if (!trt) {
        GrVkImage::DestroyImageInfo(gpu, &info);
    }

    return trt;
}

<<<<<<< HEAD
GrVkTextureRenderTarget*
GrVkTextureRenderTarget::CreateWrappedTextureRenderTarget(GrVkGpu* gpu,
                                                          const GrSurfaceDesc& desc,
                                                          GrWrapOwnership ownership,
                                                          const GrVkImageInfo* info) {
    SkASSERT(info);
    // Wrapped textures require both image and allocation (because they can be mapped)
    SkASSERT(VK_NULL_HANDLE != info->fImage && VK_NULL_HANDLE != info->fAlloc.fMemory);
=======
sk_sp<GrVkTextureRenderTarget>
GrVkTextureRenderTarget::MakeWrappedTextureRenderTarget(GrVkGpu* gpu,
                                                        const GrSurfaceDesc& desc,
                                                        GrWrapOwnership ownership,
                                                        const GrVkImageInfo* info) {
    SkASSERT(info);
    // Wrapped textures require both image and allocation (because they can be mapped)
    SkASSERT(VK_NULL_HANDLE != info->fImage && VK_NULL_HANDLE != info->fAlloc.fMemory);
    SkASSERT(kAdoptAndCache_GrWrapOwnership != ownership);  // Not supported
>>>>>>> a17af05f

    GrVkImage::Wrapped wrapped = kBorrow_GrWrapOwnership == ownership ? GrVkImage::kBorrowed_Wrapped
                                                                      : GrVkImage::kAdopted_Wrapped;

<<<<<<< HEAD
    GrVkTextureRenderTarget* trt = Create(gpu, desc, *info, SkBudgeted::kNo, wrapped);

    return trt;
}

=======
    return sk_sp<GrVkTextureRenderTarget>(Create(gpu, desc, *info, SkBudgeted::kNo, wrapped));
}

>>>>>>> a17af05f
bool GrVkTextureRenderTarget::updateForMipmap(GrVkGpu* gpu, const GrVkImageInfo& newInfo) {
    VkFormat pixelFormat;
    GrPixelConfigToVkFormat(fDesc.fConfig, &pixelFormat);
    if (fDesc.fSampleCnt) {
        const GrVkImageView* resolveAttachmentView =
                GrVkImageView::Create(gpu,
                                      newInfo.fImage,
                                      pixelFormat,
                                      GrVkImageView::kColor_Type,
                                      newInfo.fLevelCount);
        if (!resolveAttachmentView) {
            return false;
        }
        fResolveAttachmentView->unref(gpu);
        fResolveAttachmentView = resolveAttachmentView;
    } else {
        const GrVkImageView* colorAttachmentView = GrVkImageView::Create(gpu,
                                                                         newInfo.fImage,
                                                                         pixelFormat,
                                                                         GrVkImageView::kColor_Type,
                                                                         1);
        if (!colorAttachmentView) {
            return false;
        }
        fColorAttachmentView->unref(gpu);
        fColorAttachmentView = colorAttachmentView;
    }

    this->createFramebuffer(gpu);
    return true;
}
<|MERGE_RESOLUTION|>--- conflicted
+++ resolved
@@ -135,16 +135,6 @@
     return trt;
 }
 
-<<<<<<< HEAD
-GrVkTextureRenderTarget*
-GrVkTextureRenderTarget::CreateWrappedTextureRenderTarget(GrVkGpu* gpu,
-                                                          const GrSurfaceDesc& desc,
-                                                          GrWrapOwnership ownership,
-                                                          const GrVkImageInfo* info) {
-    SkASSERT(info);
-    // Wrapped textures require both image and allocation (because they can be mapped)
-    SkASSERT(VK_NULL_HANDLE != info->fImage && VK_NULL_HANDLE != info->fAlloc.fMemory);
-=======
 sk_sp<GrVkTextureRenderTarget>
 GrVkTextureRenderTarget::MakeWrappedTextureRenderTarget(GrVkGpu* gpu,
                                                         const GrSurfaceDesc& desc,
@@ -154,22 +144,13 @@
     // Wrapped textures require both image and allocation (because they can be mapped)
     SkASSERT(VK_NULL_HANDLE != info->fImage && VK_NULL_HANDLE != info->fAlloc.fMemory);
     SkASSERT(kAdoptAndCache_GrWrapOwnership != ownership);  // Not supported
->>>>>>> a17af05f
 
     GrVkImage::Wrapped wrapped = kBorrow_GrWrapOwnership == ownership ? GrVkImage::kBorrowed_Wrapped
                                                                       : GrVkImage::kAdopted_Wrapped;
 
-<<<<<<< HEAD
-    GrVkTextureRenderTarget* trt = Create(gpu, desc, *info, SkBudgeted::kNo, wrapped);
-
-    return trt;
-}
-
-=======
     return sk_sp<GrVkTextureRenderTarget>(Create(gpu, desc, *info, SkBudgeted::kNo, wrapped));
 }
 
->>>>>>> a17af05f
 bool GrVkTextureRenderTarget::updateForMipmap(GrVkGpu* gpu, const GrVkImageInfo& newInfo) {
     VkFormat pixelFormat;
     GrPixelConfigToVkFormat(fDesc.fConfig, &pixelFormat);
