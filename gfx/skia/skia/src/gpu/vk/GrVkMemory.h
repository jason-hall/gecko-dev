/*
* Copyright 2015 Google Inc.
*
* Use of this source code is governed by a BSD-style license that can be
* found in the LICENSE file.
*/

#ifndef GrVkMemory_DEFINED
#define GrVkMemory_DEFINED

#include "GrVkBuffer.h"
#include "SkTArray.h"
#include "SkTLList.h"
#include "vk/GrVkDefines.h"
#include "vk/GrVkTypes.h"

class GrVkGpu;

namespace GrVkMemory {
    /**
    * Allocates vulkan device memory and binds it to the gpu's device for the given object.
    * Returns true if allocation succeeded.
    */
    bool AllocAndBindBufferMemory(const GrVkGpu* gpu,
                                  VkBuffer buffer,
                                  GrVkBuffer::Type type,
                                  bool dynamic,
                                  GrVkAlloc* alloc);
    void FreeBufferMemory(const GrVkGpu* gpu, GrVkBuffer::Type type, const GrVkAlloc& alloc);

    bool AllocAndBindImageMemory(const GrVkGpu* gpu,
                                 VkImage image,
                                 bool linearTiling,
                                 GrVkAlloc* alloc);
    void FreeImageMemory(const GrVkGpu* gpu, bool linearTiling, const GrVkAlloc& alloc);

    VkPipelineStageFlags LayoutToPipelineStageFlags(const VkImageLayout layout);

    VkAccessFlags LayoutToSrcAccessMask(const VkImageLayout layout);

    void FlushMappedAlloc(const GrVkGpu* gpu, const GrVkAlloc& alloc);
    void InvalidateMappedAlloc(const GrVkGpu* gpu, const GrVkAlloc& alloc);
}

class GrVkFreeListAlloc {
public:
    GrVkFreeListAlloc(VkDeviceSize size, VkDeviceSize alignment)
        : fSize(size)
        , fAlignment(alignment)
        , fFreeSize(size)
        , fLargestBlockSize(size)
        , fLargestBlockOffset(0) {
        Block* block = fFreeList.addToTail();
        block->fOffset = 0;
        block->fSize = fSize;
    }
    ~GrVkFreeListAlloc() {
        this->reset();
    }

    VkDeviceSize size() const { return fSize; }
    VkDeviceSize alignment() const { return fAlignment; }
    VkDeviceSize freeSize() const { return fFreeSize; }
    VkDeviceSize largestBlockSize() const { return fLargestBlockSize; }

    bool unallocated() const { return fSize == fFreeSize; }

protected:
    bool alloc(VkDeviceSize requestedSize, VkDeviceSize* allocOffset, VkDeviceSize* allocSize);
    void free(VkDeviceSize allocOffset, VkDeviceSize allocSize);

    void reset() {
        fSize = 0;
        fAlignment = 0;
        fFreeSize = 0;
        fLargestBlockSize = 0;
        fFreeList.reset();
    }

    struct Block {
        VkDeviceSize fOffset;
        VkDeviceSize fSize;
    };
    typedef SkTLList<Block, 16> FreeList;

    VkDeviceSize   fSize;
    VkDeviceSize   fAlignment;
    VkDeviceSize   fFreeSize;
    VkDeviceSize   fLargestBlockSize;
    VkDeviceSize   fLargestBlockOffset;
    FreeList       fFreeList;
};

class GrVkSubHeap : public GrVkFreeListAlloc {
public:
    GrVkSubHeap(const GrVkGpu* gpu, uint32_t memoryTypeIndex, uint32_t heapIndex,
                VkDeviceSize size, VkDeviceSize alignment);
    ~GrVkSubHeap();

    uint32_t memoryTypeIndex() const { return fMemoryTypeIndex; }
    VkDeviceMemory memory() { return fAlloc; }

    bool alloc(VkDeviceSize requestedSize, GrVkAlloc* alloc);
    void free(const GrVkAlloc& alloc);

private:
    const GrVkGpu* fGpu;
#ifdef SK_DEBUG
    uint32_t       fHeapIndex;
#endif    
    uint32_t       fMemoryTypeIndex;
    VkDeviceMemory fAlloc;

    typedef GrVkFreeListAlloc INHERITED;
};

class GrVkHeap {
public:
    enum Strategy {
        kSubAlloc_Strategy,       // alloc large subheaps and suballoc within them
        kSingleAlloc_Strategy     // alloc/recycle an individual subheap per object
    };

    GrVkHeap(const GrVkGpu* gpu, Strategy strategy, VkDeviceSize subHeapSize)
        : fGpu(gpu)
        , fSubHeapSize(subHeapSize)
        , fAllocSize(0)
        , fUsedSize(0) {
        if (strategy == kSubAlloc_Strategy) {
            fAllocFunc = &GrVkHeap::subAlloc;
        } else {
            fAllocFunc = &GrVkHeap::singleAlloc;
        }
    }

    ~GrVkHeap() {}

    VkDeviceSize allocSize() const { return fAllocSize; }
    VkDeviceSize usedSize() const { return fUsedSize; }

    bool alloc(VkDeviceSize size, VkDeviceSize alignment, uint32_t memoryTypeIndex,
               uint32_t heapIndex, GrVkAlloc* alloc) {
        SkASSERT(size > 0);
        return (*this.*fAllocFunc)(size, alignment, memoryTypeIndex, heapIndex, alloc);
    }
    bool free(const GrVkAlloc& alloc);

private:
    typedef bool (GrVkHeap::*AllocFunc)(VkDeviceSize size, VkDeviceSize alignment,
                                        uint32_t memoryTypeIndex, uint32_t heapIndex,
                                        GrVkAlloc* alloc);

    bool subAlloc(VkDeviceSize size, VkDeviceSize alignment,
                  uint32_t memoryTypeIndex, uint32_t heapIndex,
                  GrVkAlloc* alloc);
    bool singleAlloc(VkDeviceSize size, VkDeviceSize alignment,
                     uint32_t memoryTypeIndex, uint32_t heapIndex,
                     GrVkAlloc* alloc);

    const GrVkGpu*         fGpu;
    VkDeviceSize           fSubHeapSize;
    VkDeviceSize           fAllocSize;
    VkDeviceSize           fUsedSize;
    AllocFunc              fAllocFunc;
<<<<<<< HEAD
    SkTArray<SkAutoTDelete<GrVkSubHeap>> fSubHeaps;
=======
    SkTArray<std::unique_ptr<GrVkSubHeap>> fSubHeaps;
>>>>>>> a17af05f
};
#endif<|MERGE_RESOLUTION|>--- conflicted
+++ resolved
@@ -162,10 +162,6 @@
     VkDeviceSize           fAllocSize;
     VkDeviceSize           fUsedSize;
     AllocFunc              fAllocFunc;
-<<<<<<< HEAD
-    SkTArray<SkAutoTDelete<GrVkSubHeap>> fSubHeaps;
-=======
     SkTArray<std::unique_ptr<GrVkSubHeap>> fSubHeaps;
->>>>>>> a17af05f
 };
 #endif