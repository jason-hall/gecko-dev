--- conflicted
+++ resolved
@@ -22,11 +22,7 @@
     return gWrapModes[tm];
 }
 
-<<<<<<< HEAD
-GrVkSampler* GrVkSampler::Create(const GrVkGpu* gpu, const GrTextureParams& params,
-=======
 GrVkSampler* GrVkSampler::Create(const GrVkGpu* gpu, const GrSamplerParams& params,
->>>>>>> a17af05f
                                  uint32_t mipLevels) {
     static VkFilter vkMinFilterModes[] = {
         VK_FILTER_NEAREST,
@@ -61,11 +57,7 @@
     // level mip). If the filters weren't the same we could set min = 0 and max = 0.25 to force
     // the minFilter on mip level 0.
     createInfo.minLod = 0.0f;
-<<<<<<< HEAD
-    bool useMipMaps = GrTextureParams::kMipMap_FilterMode == params.filterMode() && mipLevels > 1;
-=======
     bool useMipMaps = GrSamplerParams::kMipMap_FilterMode == params.filterMode() && mipLevels > 1;
->>>>>>> a17af05f
     createInfo.maxLod = !useMipMaps ? 0.0f : (float)(mipLevels);
     createInfo.borderColor = VK_BORDER_COLOR_FLOAT_TRANSPARENT_BLACK;
     createInfo.unnormalizedCoordinates = VK_FALSE;
@@ -84,11 +76,7 @@
     GR_VK_CALL(gpu->vkInterface(), DestroySampler(gpu->device(), fSampler, nullptr));
 }
 
-<<<<<<< HEAD
-uint16_t GrVkSampler::GenerateKey(const GrTextureParams& params, uint32_t mipLevels) {
-=======
 uint16_t GrVkSampler::GenerateKey(const GrSamplerParams& params, uint32_t mipLevels) {
->>>>>>> a17af05f
     const int kTileModeXShift = 2;
     const int kTileModeYShift = 4;
     const int kMipLevelShift = 6;
