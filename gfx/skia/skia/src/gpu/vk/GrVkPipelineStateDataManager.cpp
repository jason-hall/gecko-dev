--- conflicted
+++ resolved
@@ -57,11 +57,7 @@
 void GrVkPipelineStateDataManager::set1i(UniformHandle u, int32_t i) const {
     const Uniform& uni = fUniforms[u.toIndex()];
     SkASSERT(uni.fType == kInt_GrSLType);
-<<<<<<< HEAD
-    SkASSERT(GrGLSLShaderVar::kNonArray == uni.fArrayCount);
-=======
-    SkASSERT(GrShaderVar::kNonArray == uni.fArrayCount);
->>>>>>> a17af05f
+    SkASSERT(GrShaderVar::kNonArray == uni.fArrayCount);
     void* buffer = this->getBufferPtrAndMarkDirty(uni);
     memcpy(buffer, &i, sizeof(int32_t));
 }
@@ -73,11 +69,7 @@
     SkASSERT(uni.fType == kInt_GrSLType);
     SkASSERT(arrayCount > 0);
     SkASSERT(arrayCount <= uni.fArrayCount ||
-<<<<<<< HEAD
-             (1 == arrayCount && GrGLSLShaderVar::kNonArray == uni.fArrayCount));
-=======
-             (1 == arrayCount && GrShaderVar::kNonArray == uni.fArrayCount));
->>>>>>> a17af05f
+             (1 == arrayCount && GrShaderVar::kNonArray == uni.fArrayCount));
 
     void* buffer = this->getBufferPtrAndMarkDirty(uni);
     SkASSERT(sizeof(int32_t) == 4);
@@ -91,11 +83,7 @@
 void GrVkPipelineStateDataManager::set1f(UniformHandle u, float v0) const {
     const Uniform& uni = fUniforms[u.toIndex()];
     SkASSERT(uni.fType == kFloat_GrSLType);
-<<<<<<< HEAD
-    SkASSERT(GrGLSLShaderVar::kNonArray == uni.fArrayCount);
-=======
-    SkASSERT(GrShaderVar::kNonArray == uni.fArrayCount);
->>>>>>> a17af05f
+    SkASSERT(GrShaderVar::kNonArray == uni.fArrayCount);
     void* buffer = this->getBufferPtrAndMarkDirty(uni);
     SkASSERT(sizeof(float) == 4);
     memcpy(buffer, &v0, sizeof(float));
@@ -108,11 +96,7 @@
     SkASSERT(uni.fType == kFloat_GrSLType);
     SkASSERT(arrayCount > 0);
     SkASSERT(arrayCount <= uni.fArrayCount ||
-<<<<<<< HEAD
-             (1 == arrayCount && GrGLSLShaderVar::kNonArray == uni.fArrayCount));
-=======
-             (1 == arrayCount && GrShaderVar::kNonArray == uni.fArrayCount));
->>>>>>> a17af05f
+             (1 == arrayCount && GrShaderVar::kNonArray == uni.fArrayCount));
 
     void* buffer = this->getBufferPtrAndMarkDirty(uni);
     SkASSERT(sizeof(float) == 4);
@@ -126,11 +110,7 @@
 void GrVkPipelineStateDataManager::set2f(UniformHandle u, float v0, float v1) const {
     const Uniform& uni = fUniforms[u.toIndex()];
     SkASSERT(uni.fType == kVec2f_GrSLType);
-<<<<<<< HEAD
-    SkASSERT(GrGLSLShaderVar::kNonArray == uni.fArrayCount);
-=======
-    SkASSERT(GrShaderVar::kNonArray == uni.fArrayCount);
->>>>>>> a17af05f
+    SkASSERT(GrShaderVar::kNonArray == uni.fArrayCount);
     void* buffer = this->getBufferPtrAndMarkDirty(uni);
     SkASSERT(sizeof(float) == 4);
     float v[2] = { v0, v1 };
@@ -144,11 +124,7 @@
     SkASSERT(uni.fType == kVec2f_GrSLType);
     SkASSERT(arrayCount > 0);
     SkASSERT(arrayCount <= uni.fArrayCount ||
-<<<<<<< HEAD
-             (1 == arrayCount && GrGLSLShaderVar::kNonArray == uni.fArrayCount));
-=======
-             (1 == arrayCount && GrShaderVar::kNonArray == uni.fArrayCount));
->>>>>>> a17af05f
+             (1 == arrayCount && GrShaderVar::kNonArray == uni.fArrayCount));
 
     void* buffer = this->getBufferPtrAndMarkDirty(uni);
     SkASSERT(sizeof(float) == 4);
@@ -162,11 +138,7 @@
 void GrVkPipelineStateDataManager::set3f(UniformHandle u, float v0, float v1, float v2) const {
     const Uniform& uni = fUniforms[u.toIndex()];
     SkASSERT(uni.fType == kVec3f_GrSLType);
-<<<<<<< HEAD
-    SkASSERT(GrGLSLShaderVar::kNonArray == uni.fArrayCount);
-=======
-    SkASSERT(GrShaderVar::kNonArray == uni.fArrayCount);
->>>>>>> a17af05f
+    SkASSERT(GrShaderVar::kNonArray == uni.fArrayCount);
     void* buffer = this->getBufferPtrAndMarkDirty(uni);
     SkASSERT(sizeof(float) == 4);
     float v[3] = { v0, v1, v2 };
@@ -180,11 +152,7 @@
     SkASSERT(uni.fType == kVec3f_GrSLType);
     SkASSERT(arrayCount > 0);
     SkASSERT(arrayCount <= uni.fArrayCount ||
-<<<<<<< HEAD
-             (1 == arrayCount && GrGLSLShaderVar::kNonArray == uni.fArrayCount));
-=======
-             (1 == arrayCount && GrShaderVar::kNonArray == uni.fArrayCount));
->>>>>>> a17af05f
+             (1 == arrayCount && GrShaderVar::kNonArray == uni.fArrayCount));
 
     void* buffer = this->getBufferPtrAndMarkDirty(uni);
     SkASSERT(sizeof(float) == 4);
@@ -202,11 +170,7 @@
                                          float v3) const {
     const Uniform& uni = fUniforms[u.toIndex()];
     SkASSERT(uni.fType == kVec4f_GrSLType);
-<<<<<<< HEAD
-    SkASSERT(GrGLSLShaderVar::kNonArray == uni.fArrayCount);
-=======
-    SkASSERT(GrShaderVar::kNonArray == uni.fArrayCount);
->>>>>>> a17af05f
+    SkASSERT(GrShaderVar::kNonArray == uni.fArrayCount);
     void* buffer = this->getBufferPtrAndMarkDirty(uni);
     SkASSERT(sizeof(float) == 4);
     float v[4] = { v0, v1, v2, v3 };
@@ -220,11 +184,7 @@
     SkASSERT(uni.fType == kVec4f_GrSLType);
     SkASSERT(arrayCount > 0);
     SkASSERT(arrayCount <= uni.fArrayCount ||
-<<<<<<< HEAD
-             (1 == arrayCount && GrGLSLShaderVar::kNonArray == uni.fArrayCount));
-=======
-             (1 == arrayCount && GrShaderVar::kNonArray == uni.fArrayCount));
->>>>>>> a17af05f
+             (1 == arrayCount && GrShaderVar::kNonArray == uni.fArrayCount));
 
     void* buffer = this->getBufferPtrAndMarkDirty(uni);
     SkASSERT(sizeof(float) == 4);
@@ -270,11 +230,7 @@
     SkASSERT(uni.fType == kMat22f_GrSLType + (N - 2));
     SkASSERT(arrayCount > 0);
     SkASSERT(arrayCount <= uni.fArrayCount ||
-<<<<<<< HEAD
-             (1 == arrayCount && GrGLSLShaderVar::kNonArray == uni.fArrayCount));
-=======
-             (1 == arrayCount && GrShaderVar::kNonArray == uni.fArrayCount));
->>>>>>> a17af05f
+             (1 == arrayCount && GrShaderVar::kNonArray == uni.fArrayCount));
 
     void* buffer;
     if (GrVkUniformHandler::kVertexBinding == uni.fBinding) {
