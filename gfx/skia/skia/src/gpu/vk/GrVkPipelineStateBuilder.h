--- conflicted
+++ resolved
@@ -51,11 +51,7 @@
     GrVkPipelineStateBuilder(GrVkGpu*,
                              const GrPipeline&,
                              const GrPrimitiveProcessor&,
-<<<<<<< HEAD
-                             const GrProgramDesc&);
-=======
                              GrProgramDesc*);
->>>>>>> a17af05f
 
     GrVkPipelineState* finalize(const GrStencilSettings&,
                                 GrPrimitiveType primitiveType,
