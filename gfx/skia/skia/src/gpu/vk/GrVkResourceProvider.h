/*
* Copyright 2016 Google Inc.
*
* Use of this source code is governed by a BSD-style license that can be
* found in the LICENSE file.
*/

#ifndef GrVkResourceProvider_DEFINED
#define GrVkResourceProvider_DEFINED

#include "GrGpu.h"
#include "GrResourceHandle.h"
#include "GrVkDescriptorPool.h"
#include "GrVkDescriptorSetManager.h"
#include "GrVkPipelineState.h"
#include "GrVkRenderPass.h"
#include "GrVkResource.h"
#include "GrVkUtil.h"
#include "SkLRUCache.h"
#include "SkTArray.h"
#include "SkTDynamicHash.h"
#include "SkTInternalLList.h"

#include "vk/GrVkDefines.h"

class GrPipeline;
class GrPrimitiveProcessor;
<<<<<<< HEAD
class GrTextureParams;
=======
class GrSamplerParams;
>>>>>>> a17af05f
class GrVkCopyPipeline;
class GrVkGpu;
class GrVkPipeline;
class GrVkPrimaryCommandBuffer;
class GrVkRenderTarget;
class GrVkSampler;
class GrVkSecondaryCommandBuffer;
class GrVkUniformHandler;

class GrVkResourceProvider {
public:
    GrVkResourceProvider(GrVkGpu* gpu);
    ~GrVkResourceProvider();

    // Set up any initial vk objects
    void init();

    GrVkPipeline* createPipeline(const GrPipeline& pipeline,
                                 const GrStencilSettings& stencil,
                                 const GrPrimitiveProcessor& primProc,
                                 VkPipelineShaderStageCreateInfo* shaderStageInfo,
                                 int shaderStageCount,
                                 GrPrimitiveType primitiveType,
                                 const GrVkRenderPass& renderPass,
                                 VkPipelineLayout layout);

    GrVkCopyPipeline* findOrCreateCopyPipeline(const GrVkRenderTarget* dst,
                                               VkPipelineShaderStageCreateInfo*,
                                               VkPipelineLayout);

    GR_DEFINE_RESOURCE_HANDLE_CLASS(CompatibleRPHandle);

    // Finds or creates a simple render pass that matches the target, increments the refcount,
    // and returns. The caller can optionally pass in a pointer to a CompatibleRPHandle. If this is
    // non null it will be set to a handle that can be used in the furutre to quickly return a
    // compatible GrVkRenderPasses without the need inspecting a GrVkRenderTarget.
    const GrVkRenderPass* findCompatibleRenderPass(const GrVkRenderTarget& target,
                                                   CompatibleRPHandle* compatibleHandle = nullptr);
    // The CompatibleRPHandle must be a valid handle previously set by a call to
    // findCompatibleRenderPass(GrVkRenderTarget&, CompatibleRPHandle*).
    const GrVkRenderPass* findCompatibleRenderPass(const CompatibleRPHandle& compatibleHandle);

    // Finds or creates a render pass that matches the target and LoadStoreOps, increments the
    // refcount, and returns. The caller can optionally pass in a pointer to a CompatibleRPHandle.
    // If this is non null it will be set to a handle that can be used in the furutre to quickly
    // return a GrVkRenderPasses without the need inspecting a GrVkRenderTarget.
    const GrVkRenderPass* findRenderPass(const GrVkRenderTarget& target,
                                         const GrVkRenderPass::LoadStoreOps& colorOps,
                                         const GrVkRenderPass::LoadStoreOps& stencilOps,
                                         CompatibleRPHandle* compatibleHandle = nullptr);

    // The CompatibleRPHandle must be a valid handle previously set by a call to findRenderPass or
    // findCompatibleRenderPass.
    const GrVkRenderPass* findRenderPass(const CompatibleRPHandle& compatibleHandle,
                                         const GrVkRenderPass::LoadStoreOps& colorOps,
                                         const GrVkRenderPass::LoadStoreOps& stencilOps);

    GrVkPrimaryCommandBuffer* findOrCreatePrimaryCommandBuffer();
    void checkCommandBuffers();

    GrVkSecondaryCommandBuffer* findOrCreateSecondaryCommandBuffer();
    void recycleSecondaryCommandBuffer(GrVkSecondaryCommandBuffer* cb);

    // Finds or creates a compatible GrVkDescriptorPool for the requested type and count.
    // The refcount is incremented and a pointer returned.
    // TODO: Currently this will just create a descriptor pool without holding onto a ref itself
    //       so we currently do not reuse them. Rquires knowing if another draw is currently using
    //       the GrVkDescriptorPool, the ability to reset pools, and the ability to purge pools out
    //       of our cache of GrVkDescriptorPools.
    GrVkDescriptorPool* findOrCreateCompatibleDescriptorPool(VkDescriptorType type, uint32_t count);

    // Finds or creates a compatible GrVkSampler based on the GrSamplerParams.
    // The refcount is incremented and a pointer returned.
<<<<<<< HEAD
    GrVkSampler* findOrCreateCompatibleSampler(const GrTextureParams&, uint32_t mipLevels);
=======
    GrVkSampler* findOrCreateCompatibleSampler(const GrSamplerParams&, uint32_t mipLevels);
>>>>>>> a17af05f

    sk_sp<GrVkPipelineState> findOrCreateCompatiblePipelineState(const GrPipeline&,
                                                                 const GrPrimitiveProcessor&,
                                                                 GrPrimitiveType,
                                                                 const GrVkRenderPass& renderPass);

    void getSamplerDescriptorSetHandle(const GrVkUniformHandler&,
                                       GrVkDescriptorSetManager::Handle* handle);
    void getSamplerDescriptorSetHandle(const SkTArray<uint32_t>& visibilities,
                                       GrVkDescriptorSetManager::Handle* handle);

    // Returns the compatible VkDescriptorSetLayout to use for uniform buffers. The caller does not
    // own the VkDescriptorSetLayout and thus should not delete it. This function should be used
    // when the caller needs the layout to create a VkPipelineLayout.
    VkDescriptorSetLayout getUniformDSLayout() const;

    // Returns the compatible VkDescriptorSetLayout to use for a specific sampler handle. The caller
    // does not own the VkDescriptorSetLayout and thus should not delete it. This function should be
    // used when the caller needs the layout to create a VkPipelineLayout.
    VkDescriptorSetLayout getSamplerDSLayout(const GrVkDescriptorSetManager::Handle&) const;

    // Returns a GrVkDescriptorSet that can be used for uniform buffers. The GrVkDescriptorSet
    // is already reffed for the caller.
    const GrVkDescriptorSet* getUniformDescriptorSet();

    // Returns a GrVkDescriptorSet that can be used for sampler descriptors that are compatible with
    // the GrVkDescriptorSetManager::Handle passed in. The GrVkDescriptorSet is already reffed for
    // the caller.
    const GrVkDescriptorSet* getSamplerDescriptorSet(const GrVkDescriptorSetManager::Handle&);


    // Signals that the descriptor set passed it, which is compatible with the passed in handle,
    // can be reused by the next allocation request.
    void recycleDescriptorSet(const GrVkDescriptorSet* descSet,
                              const GrVkDescriptorSetManager::Handle&);

    // Creates or finds free uniform buffer resources of size GrVkUniformBuffer::kStandardSize.
    // Anything larger will need to be created and released by the client.
    const GrVkResource* findOrCreateStandardUniformBufferResource();

    // Signals that the resource passed to it (which should be a uniform buffer resource)
    // can be reused by the next uniform buffer resource request.
    void recycleStandardUniformBufferResource(const GrVkResource*);

    // Destroy any cached resources. To be called before destroying the VkDevice.
    // The assumption is that all queues are idle and all command buffers are finished.
    // For resource tracing to work properly, this should be called after unrefing all other
    // resource usages.
    // If deviceLost is true, then resources will not be checked to see if they've finished
    // before deleting (see section 4.2.4 of the Vulkan spec).
    void destroyResources(bool deviceLost);

    // Abandon any cached resources. To be used when the context/VkDevice is lost.
    // For resource tracing to work properly, this should be called after unrefing all other
    // resource usages.
    void abandonResources();

private:
#ifdef SK_DEBUG
#define GR_PIPELINE_STATE_CACHE_STATS
#endif

    class PipelineStateCache : public ::SkNoncopyable {
    public:
        PipelineStateCache(GrVkGpu* gpu);
        ~PipelineStateCache();

        void abandon();
        void release();
        sk_sp<GrVkPipelineState> refPipelineState(const GrPipeline&,
                                                  const GrPrimitiveProcessor&,
                                                  GrPrimitiveType,
                                                  const GrVkRenderPass& renderPass);

    private:
        enum {
            // We may actually have kMaxEntries+1 PipelineStates in context because we create a new
            // PipelineState before evicting from the cache.
            kMaxEntries = 128,
        };

        struct Entry;

        struct DescHash {
            uint32_t operator()(const GrProgramDesc& desc) const {
                return SkOpts::hash_fn(desc.asKey(), desc.keyLength(), 0);
            }
        };

        SkLRUCache<const GrVkPipelineState::Desc, std::unique_ptr<Entry>, DescHash> fMap;

        GrVkGpu*                    fGpu;

#ifdef GR_PIPELINE_STATE_CACHE_STATS
        int                         fTotalRequests;
        int                         fCacheMisses;
#endif
    };

    class CompatibleRenderPassSet {
    public:
        // This will always construct the basic load store render pass (all attachments load and
        // store their data) so that there is at least one compatible VkRenderPass that can be used
        // with this set.
        CompatibleRenderPassSet(const GrVkGpu* gpu, const GrVkRenderTarget& target);

        bool isCompatible(const GrVkRenderTarget& target) const;

        GrVkRenderPass* getCompatibleRenderPass() const {
            // The first GrVkRenderpass should always exist since we create the basic load store
            // render pass on create
            SkASSERT(fRenderPasses[0]);
            return fRenderPasses[0];
        }

        GrVkRenderPass* getRenderPass(const GrVkGpu* gpu,
                                      const GrVkRenderPass::LoadStoreOps& colorOps,
                                      const GrVkRenderPass::LoadStoreOps& stencilOps);

        void releaseResources(const GrVkGpu* gpu);
        void abandonResources();

    private:
        SkSTArray<4, GrVkRenderPass*> fRenderPasses;
        int                           fLastReturnedIndex;
    };

    GrVkGpu* fGpu;

    // Central cache for creating pipelines
    VkPipelineCache fPipelineCache;

    // Cache of previously created copy pipelines
    SkTArray<GrVkCopyPipeline*> fCopyPipelines;

    SkSTArray<4, CompatibleRenderPassSet> fRenderPassArray;

    // Array of PrimaryCommandBuffers that are currently in flight
    SkSTArray<4, GrVkPrimaryCommandBuffer*, true> fActiveCommandBuffers;
    // Array of available primary command buffers that are not in flight
    SkSTArray<4, GrVkPrimaryCommandBuffer*, true> fAvailableCommandBuffers;

    // Array of available secondary command buffers
    SkSTArray<16, GrVkSecondaryCommandBuffer*, true> fAvailableSecondaryCommandBuffers;

    // Array of available uniform buffer resources
    SkSTArray<16, const GrVkResource*, true> fAvailableUniformBufferResources;

    // Stores GrVkSampler objects that we've already created so we can reuse them across multiple
    // GrVkPipelineStates
    SkTDynamicHash<GrVkSampler, uint16_t> fSamplers;

    // Cache of GrVkPipelineStates
    PipelineStateCache* fPipelineStateCache;

    SkSTArray<4, GrVkDescriptorSetManager, true> fDescriptorSetManagers;

    GrVkDescriptorSetManager::Handle fUniformDSHandle;
};

#endif<|MERGE_RESOLUTION|>--- conflicted
+++ resolved
@@ -25,11 +25,7 @@
 
 class GrPipeline;
 class GrPrimitiveProcessor;
-<<<<<<< HEAD
-class GrTextureParams;
-=======
 class GrSamplerParams;
->>>>>>> a17af05f
 class GrVkCopyPipeline;
 class GrVkGpu;
 class GrVkPipeline;
@@ -103,11 +99,7 @@
 
     // Finds or creates a compatible GrVkSampler based on the GrSamplerParams.
     // The refcount is incremented and a pointer returned.
-<<<<<<< HEAD
-    GrVkSampler* findOrCreateCompatibleSampler(const GrTextureParams&, uint32_t mipLevels);
-=======
     GrVkSampler* findOrCreateCompatibleSampler(const GrSamplerParams&, uint32_t mipLevels);
->>>>>>> a17af05f
 
     sk_sp<GrVkPipelineState> findOrCreateCompatiblePipelineState(const GrPipeline&,
                                                                  const GrPrimitiveProcessor&,
