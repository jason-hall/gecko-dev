--- conflicted
+++ resolved
@@ -8,13 +8,7 @@
 #include "GrVkUtil.h"
 
 #include "vk/GrVkGpu.h"
-<<<<<<< HEAD
-#if USE_SKSL
 #include "SkSLCompiler.h"
-#endif
-=======
-#include "SkSLCompiler.h"
->>>>>>> a17af05f
 
 bool GrPixelConfigToVkFormat(GrPixelConfig config, VkFormat* format) {
     VkFormat dontCare;
@@ -47,14 +41,7 @@
             // R4G4B4A4 is not required to be supported so we actually
             // store the data is if it was B4G4R4A4 and swizzle in shaders
             *format = VK_FORMAT_B4G4R4A4_UNORM_PACK16;
-<<<<<<< HEAD
-            break;
-        case kIndex_8_GrPixelConfig:
-            // No current vulkan support for this config
-            return false;
-=======
-            return true;
->>>>>>> a17af05f
+            return true;
         case kAlpha_8_GrPixelConfig:
             *format = VK_FORMAT_R8_UNORM;
             return true;
@@ -264,10 +251,6 @@
     }
 }
 
-<<<<<<< HEAD
-#if USE_SKSL
-=======
->>>>>>> a17af05f
 SkSL::Program::Kind vk_shader_stage_to_skiasl_kind(VkShaderStageFlagBits stage) {
     if (VK_SHADER_STAGE_VERTEX_BIT == stage) {
         return SkSL::Program::kVertex_Kind;
@@ -275,17 +258,6 @@
     SkASSERT(VK_SHADER_STAGE_FRAGMENT_BIT == stage);
     return SkSL::Program::kFragment_Kind;
 }
-<<<<<<< HEAD
-#else
-shaderc_shader_kind vk_shader_stage_to_shaderc_kind(VkShaderStageFlagBits stage) {
-    if (VK_SHADER_STAGE_VERTEX_BIT == stage) {
-        return shaderc_glsl_vertex_shader;
-    }
-    SkASSERT(VK_SHADER_STAGE_FRAGMENT_BIT == stage);
-    return shaderc_glsl_fragment_shader;
-}
-#endif
-=======
 
 VkShaderStageFlagBits skiasl_kind_to_vk_shader_stage(SkSL::Program::Kind kind) {
     if (SkSL::Program::kVertex_Kind == kind) {
@@ -294,15 +266,11 @@
     SkASSERT(SkSL::Program::kFragment_Kind == kind);
     return VK_SHADER_STAGE_FRAGMENT_BIT;
 }
->>>>>>> a17af05f
 
 bool GrCompileVkShaderModule(const GrVkGpu* gpu,
                              const char* shaderString,
                              VkShaderStageFlagBits stage,
                              VkShaderModule* shaderModule,
-<<<<<<< HEAD
-                             VkPipelineShaderStageCreateInfo* stageInfo) {
-=======
                              VkPipelineShaderStageCreateInfo* stageInfo,
                              const SkSL::Program::Settings& settings,
                              SkSL::Program::Inputs* outInputs) {
@@ -321,79 +289,18 @@
         return false;
     }
 
->>>>>>> a17af05f
     VkShaderModuleCreateInfo moduleCreateInfo;
     memset(&moduleCreateInfo, 0, sizeof(VkShaderModuleCreateInfo));
     moduleCreateInfo.sType = VK_STRUCTURE_TYPE_SHADER_MODULE_CREATE_INFO;
     moduleCreateInfo.pNext = nullptr;
     moduleCreateInfo.flags = 0;
-<<<<<<< HEAD
-
-#if USE_SKSL
-    std::string code;
-#else
-    shaderc_compilation_result_t result = nullptr;
-#endif
-
-    if (gpu->vkCaps().canUseGLSLForShaderModule()) {
-        moduleCreateInfo.codeSize = strlen(shaderString);
-        moduleCreateInfo.pCode = (const uint32_t*)shaderString;
-    } else {
-
-#if USE_SKSL
-        bool result = gpu->shaderCompiler()->toSPIRV(vk_shader_stage_to_skiasl_kind(stage),
-                                                     std::string(shaderString),
-                                                     &code);
-        if (!result) {
-            SkDebugf("%s\n", gpu->shaderCompiler()->errorText().c_str());
-            return false;
-        }
-        moduleCreateInfo.codeSize = code.size();
-        moduleCreateInfo.pCode = (const uint32_t*)code.c_str();
-#else
-        shaderc_compiler_t compiler = gpu->shadercCompiler();
-
-        shaderc_compile_options_t options = shaderc_compile_options_initialize();
-
-        shaderc_shader_kind shadercStage = vk_shader_stage_to_shaderc_kind(stage);
-        result = shaderc_compile_into_spv(compiler,
-                                          shaderString,
-                                          strlen(shaderString),
-                                          shadercStage,
-                                          "shader",
-                                          "main",
-                                          options);
-        shaderc_compile_options_release(options);
-#ifdef SK_DEBUG
-        if (shaderc_result_get_num_errors(result)) {
-            SkDebugf("%s\n", shaderString);
-            SkDebugf("%s\n", shaderc_result_get_error_message(result));
-            return false;
-        }
-#endif // SK_DEBUG
-
-        moduleCreateInfo.codeSize = shaderc_result_get_length(result);
-        moduleCreateInfo.pCode = (const uint32_t*)shaderc_result_get_bytes(result);
-#endif // USE_SKSL
-    }
-=======
     moduleCreateInfo.codeSize = code.size();
     moduleCreateInfo.pCode = (const uint32_t*)code.c_str();
->>>>>>> a17af05f
 
     VkResult err = GR_VK_CALL(gpu->vkInterface(), CreateShaderModule(gpu->device(),
                                                                      &moduleCreateInfo,
                                                                      nullptr,
                                                                      shaderModule));
-<<<<<<< HEAD
-
-    if (!gpu->vkCaps().canUseGLSLForShaderModule()) {
-#if !USE_SKSL
-        shaderc_result_release(result);
-#endif
-    }
-=======
->>>>>>> a17af05f
     if (err) {
         return false;
     }
@@ -402,11 +309,7 @@
     stageInfo->sType = VK_STRUCTURE_TYPE_PIPELINE_SHADER_STAGE_CREATE_INFO;
     stageInfo->pNext = nullptr;
     stageInfo->flags = 0;
-<<<<<<< HEAD
-    stageInfo->stage = stage;
-=======
     stageInfo->stage = skiasl_kind_to_vk_shader_stage(program->fKind);
->>>>>>> a17af05f
     stageInfo->module = *shaderModule;
     stageInfo->pName = "main";
     stageInfo->pSpecializationInfo = nullptr;
