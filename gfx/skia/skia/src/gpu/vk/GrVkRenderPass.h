--- conflicted
+++ resolved
@@ -20,11 +20,7 @@
 
 class GrVkRenderPass : public GrVkResource {
 public:
-<<<<<<< HEAD
-    GrVkRenderPass() : INHERITED(), fRenderPass(VK_NULL_HANDLE) {}
-=======
     GrVkRenderPass() : INHERITED(), fRenderPass(VK_NULL_HANDLE), fClearValueCount(0) {}
->>>>>>> a17af05f
 
     struct LoadStoreOps {
         VkAttachmentLoadOp  fLoadOp;
@@ -108,14 +104,11 @@
 
     const VkExtent2D& granularity() const { return fGranularity; }
 
-<<<<<<< HEAD
-=======
     // Returns the number of clear colors needed to begin this render pass. Currently this will
     // either only be 0 or 1 since we only ever clear the color attachment.
     uint32_t clearValueCount() const { return fClearValueCount; }
 
 
->>>>>>> a17af05f
     void genKey(GrProcessorKeyBuilder* b) const;
 
 #ifdef SK_TRACE_VK_RESOURCES
@@ -139,10 +132,7 @@
     AttachmentFlags       fAttachmentFlags;
     AttachmentsDescriptor fAttachmentsDescriptor;
     VkExtent2D            fGranularity;
-<<<<<<< HEAD
-=======
     uint32_t              fClearValueCount;
->>>>>>> a17af05f
 
     typedef GrVkResource INHERITED;
 };
