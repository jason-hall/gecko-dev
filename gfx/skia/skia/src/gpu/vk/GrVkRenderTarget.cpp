--- conflicted
+++ resolved
@@ -195,34 +195,15 @@
     return rt;
 }
 
-<<<<<<< HEAD
-GrVkRenderTarget*
-GrVkRenderTarget::CreateWrappedRenderTarget(GrVkGpu* gpu,
-                                            const GrSurfaceDesc& desc,
-                                            GrWrapOwnership ownership,
-                                            const GrVkImageInfo* info) {
-=======
 sk_sp<GrVkRenderTarget>
 GrVkRenderTarget::MakeWrappedRenderTarget(GrVkGpu* gpu,
                                           const GrSurfaceDesc& desc,
                                           const GrVkImageInfo* info) {
->>>>>>> a17af05f
     SkASSERT(info);
     SkASSERT(VK_NULL_HANDLE != info->fImage);
-<<<<<<< HEAD
-    SkASSERT(VK_NULL_HANDLE != info->fAlloc.fMemory || kAdopt_GrWrapOwnership != ownership);
-
-    GrVkImage::Wrapped wrapped = kBorrow_GrWrapOwnership == ownership ? GrVkImage::kBorrowed_Wrapped
-                                                                      : GrVkImage::kAdopted_Wrapped;
-
-    GrVkRenderTarget* rt = GrVkRenderTarget::Create(gpu, SkBudgeted::kNo, desc, *info, wrapped);
-
-    return rt;
-=======
 
     return sk_sp<GrVkRenderTarget>(
         GrVkRenderTarget::Create(gpu, SkBudgeted::kNo, desc, *info, GrVkImage::kBorrowed_Wrapped));
->>>>>>> a17af05f
 }
 
 bool GrVkRenderTarget::completeStencilAttachment() {
@@ -300,11 +281,7 @@
 
     if (fMSAAImage) {
         fMSAAImage->releaseImage(gpu);
-<<<<<<< HEAD
-        fMSAAImage = nullptr;
-=======
         fMSAAImage.reset();
->>>>>>> a17af05f
     }
 
     if (fResolveAttachmentView) {
@@ -328,11 +305,7 @@
 void GrVkRenderTarget::abandonInternalObjects() {
     if (fMSAAImage) {
         fMSAAImage->abandonImage();
-<<<<<<< HEAD
-        fMSAAImage = nullptr;
-=======
         fMSAAImage.reset();
->>>>>>> a17af05f
     }
 
     if (fResolveAttachmentView) {
