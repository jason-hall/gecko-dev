--- conflicted
+++ resolved
@@ -74,14 +74,9 @@
         static bool Build(Desc*,
                           const GrPrimitiveProcessor&,
                           const GrPipeline&,
-<<<<<<< HEAD
-                          GrPrimitiveType primitiveType,
-                          const GrGLSLCaps&);
-=======
                           const GrStencilSettings&,
                           GrPrimitiveType primitiveType,
                           const GrShaderCaps&);
->>>>>>> a17af05f
     private:
         typedef GrProgramDesc INHERITED;
     };
@@ -146,15 +141,10 @@
 
     void writeUniformBuffers(const GrVkGpu* gpu);
 
-<<<<<<< HEAD
-    void writeSamplers(GrVkGpu* gpu, const SkTArray<const GrTextureAccess*>& textureBindings,
-                       bool allowSRGBInputs);
-=======
     void writeSamplers(
             GrVkGpu* gpu,
             const SkTArray<const GrResourceIOProcessor::TextureSampler*>& textureBindings,
             bool allowSRGBInputs);
->>>>>>> a17af05f
 
     /**
     * We use the RT's size and origin to adjust from Skia device space to vulkan normalized device
