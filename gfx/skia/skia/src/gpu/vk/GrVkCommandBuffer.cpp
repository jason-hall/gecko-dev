--- conflicted
+++ resolved
@@ -345,10 +345,6 @@
 
 void GrVkPrimaryCommandBuffer::beginRenderPass(const GrVkGpu* gpu,
                                                const GrVkRenderPass* renderPass,
-<<<<<<< HEAD
-                                               uint32_t clearCount,
-=======
->>>>>>> a17af05f
                                                const VkClearValue* clearValues,
                                                const GrVkRenderTarget& target,
                                                const SkIRect& bounds,
@@ -368,11 +364,7 @@
     beginInfo.renderPass = renderPass->vkRenderPass();
     beginInfo.framebuffer = target.framebuffer()->framebuffer();
     beginInfo.renderArea = renderArea;
-<<<<<<< HEAD
-    beginInfo.clearValueCount = clearCount;
-=======
     beginInfo.clearValueCount = renderPass->clearValueCount();
->>>>>>> a17af05f
     beginInfo.pClearValues = clearValues;
 
     VkSubpassContents contents = forSecondaryCB ? VK_SUBPASS_CONTENTS_SECONDARY_COMMAND_BUFFERS
@@ -394,10 +386,7 @@
 void GrVkPrimaryCommandBuffer::executeCommands(const GrVkGpu* gpu,
                                                GrVkSecondaryCommandBuffer* buffer) {
     SkASSERT(fIsActive);
-<<<<<<< HEAD
-=======
     SkASSERT(!buffer->fIsActive);
->>>>>>> a17af05f
     SkASSERT(fActiveRenderPass);
     SkASSERT(fActiveRenderPass->isCompatible(*buffer->fActiveRenderPass));
 
@@ -409,18 +398,12 @@
     this->invalidateState();
 }
 
-<<<<<<< HEAD
-void GrVkPrimaryCommandBuffer::submitToQueue(const GrVkGpu* gpu,
-                                             VkQueue queue,
-                                             GrVkGpu::SyncQueue sync) {
-=======
 void GrVkPrimaryCommandBuffer::submitToQueue(
         const GrVkGpu* gpu,
         VkQueue queue,
         GrVkGpu::SyncQueue sync,
         const GrVkSemaphore::Resource* signalSemaphore,
         SkTArray<const GrVkSemaphore::Resource*>& waitSemaphores) {
->>>>>>> a17af05f
     SkASSERT(!fIsActive);
 
     VkResult err;
@@ -435,8 +418,6 @@
         GR_VK_CALL(gpu->vkInterface(), ResetFences(gpu->device(), 1, &fSubmitFence));
     }
 
-<<<<<<< HEAD
-=======
     if (signalSemaphore) {
         this->addResource(signalSemaphore);
     }
@@ -456,20 +437,10 @@
         vkSignalSem.push_back(signalSemaphore->semaphore());
     }
 
->>>>>>> a17af05f
     VkSubmitInfo submitInfo;
     memset(&submitInfo, 0, sizeof(VkSubmitInfo));
     submitInfo.sType = VK_STRUCTURE_TYPE_SUBMIT_INFO;
     submitInfo.pNext = nullptr;
-<<<<<<< HEAD
-    submitInfo.waitSemaphoreCount = 0;
-    submitInfo.pWaitSemaphores = nullptr;
-    submitInfo.pWaitDstStageMask = 0;
-    submitInfo.commandBufferCount = 1;
-    submitInfo.pCommandBuffers = &fCmdBuffer;
-    submitInfo.signalSemaphoreCount = 0;
-    submitInfo.pSignalSemaphores = nullptr;
-=======
     submitInfo.waitSemaphoreCount = waitCount;
     submitInfo.pWaitSemaphores = vkWaitSems.begin();
     submitInfo.pWaitDstStageMask = vkWaitStages.begin();
@@ -477,7 +448,6 @@
     submitInfo.pCommandBuffers = &fCmdBuffer;
     submitInfo.signalSemaphoreCount = vkSignalSem.count();
     submitInfo.pSignalSemaphores = vkSignalSem.begin();
->>>>>>> a17af05f
     GR_VK_CALL_ERRCHECK(gpu->vkInterface(), QueueSubmit(queue, 1, &submitInfo, fSubmitFence));
 
     if (GrVkGpu::kForce_SyncQueue == sync) {
