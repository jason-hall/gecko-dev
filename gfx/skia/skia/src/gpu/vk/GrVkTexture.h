--- conflicted
+++ resolved
@@ -21,13 +21,8 @@
     static GrVkTexture* CreateNewTexture(GrVkGpu*, SkBudgeted budgeted, const GrSurfaceDesc&,
                                          const GrVkImage::ImageDesc&);
 
-<<<<<<< HEAD
-    static GrVkTexture* CreateWrappedTexture(GrVkGpu*, const GrSurfaceDesc&,
-                                             GrWrapOwnership, const GrVkImageInfo*);
-=======
     static sk_sp<GrVkTexture> MakeWrappedTexture(GrVkGpu*, const GrSurfaceDesc&,
                                                  GrWrapOwnership, const GrVkImageInfo*);
->>>>>>> a17af05f
 
     ~GrVkTexture() override;
 
