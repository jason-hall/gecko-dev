/*
 * Copyright 2015 Google Inc.
 *
 * Use of this source code is governed by a BSD-style license that can be
 * found in the LICENSE file.
 */

#include "vk/GrVkInterface.h"
#include "vk/GrVkBackendContext.h"
#include "vk/GrVkUtil.h"

#define ACQUIRE_PROC(name, instance, device) fFunctions.f##name = \
    reinterpret_cast<PFN_vk##name>(getProc("vk"#name, instance, device));

<<<<<<< HEAD
    GET_PROC(CreateInstance);
    GET_PROC(DestroyInstance);
    GET_PROC(EnumeratePhysicalDevices);
    GET_PROC(GetPhysicalDeviceFeatures);
    GET_PROC(GetPhysicalDeviceFormatProperties);
    GET_PROC(GetPhysicalDeviceImageFormatProperties);
    GET_PROC(GetPhysicalDeviceProperties);
    GET_PROC(GetPhysicalDeviceQueueFamilyProperties);
    GET_PROC(GetPhysicalDeviceMemoryProperties);
    GET_PROC(CreateDevice);
    GET_PROC(DestroyDevice);
    GET_PROC(EnumerateInstanceExtensionProperties);
    GET_PROC(EnumerateDeviceExtensionProperties);
    GET_PROC(EnumerateInstanceLayerProperties);
    GET_PROC(EnumerateDeviceLayerProperties);
    GET_DEV_PROC(GetDeviceQueue);
    GET_DEV_PROC(QueueSubmit);
    GET_DEV_PROC(QueueWaitIdle);
    GET_DEV_PROC(DeviceWaitIdle);
    GET_DEV_PROC(AllocateMemory);
    GET_DEV_PROC(FreeMemory);
    GET_DEV_PROC(MapMemory);
    GET_DEV_PROC(UnmapMemory);
    GET_DEV_PROC(FlushMappedMemoryRanges);
    GET_DEV_PROC(InvalidateMappedMemoryRanges);
    GET_DEV_PROC(GetDeviceMemoryCommitment);
    GET_DEV_PROC(BindBufferMemory);
    GET_DEV_PROC(BindImageMemory);
    GET_DEV_PROC(GetBufferMemoryRequirements);
    GET_DEV_PROC(GetImageMemoryRequirements);
    GET_DEV_PROC(GetImageSparseMemoryRequirements);
    GET_PROC(GetPhysicalDeviceSparseImageFormatProperties);
    GET_DEV_PROC(QueueBindSparse);
    GET_DEV_PROC(CreateFence);
    GET_DEV_PROC(DestroyFence);
    GET_DEV_PROC(ResetFences);
    GET_DEV_PROC(GetFenceStatus);
    GET_DEV_PROC(WaitForFences);
    GET_DEV_PROC(CreateSemaphore);
    GET_DEV_PROC(DestroySemaphore);
    GET_DEV_PROC(CreateEvent);
    GET_DEV_PROC(DestroyEvent);
    GET_DEV_PROC(GetEventStatus);
    GET_DEV_PROC(SetEvent);
    GET_DEV_PROC(ResetEvent);
    GET_DEV_PROC(CreateQueryPool);
    GET_DEV_PROC(DestroyQueryPool);
    GET_DEV_PROC(GetQueryPoolResults);
    GET_DEV_PROC(CreateBuffer);
    GET_DEV_PROC(DestroyBuffer);
    GET_DEV_PROC(CreateBufferView);
    GET_DEV_PROC(DestroyBufferView);
    GET_DEV_PROC(CreateImage);
    GET_DEV_PROC(DestroyImage);
    GET_DEV_PROC(GetImageSubresourceLayout);
    GET_DEV_PROC(CreateImageView);
    GET_DEV_PROC(DestroyImageView);
    GET_DEV_PROC(CreateShaderModule);
    GET_DEV_PROC(DestroyShaderModule);
    GET_DEV_PROC(CreatePipelineCache);
    GET_DEV_PROC(DestroyPipelineCache);
    GET_DEV_PROC(GetPipelineCacheData);
    GET_DEV_PROC(MergePipelineCaches);
    GET_DEV_PROC(CreateGraphicsPipelines);
    GET_DEV_PROC(CreateComputePipelines);
    GET_DEV_PROC(DestroyPipeline);
    GET_DEV_PROC(CreatePipelineLayout);
    GET_DEV_PROC(DestroyPipelineLayout);
    GET_DEV_PROC(CreateSampler);
    GET_DEV_PROC(DestroySampler);
    GET_DEV_PROC(CreateDescriptorSetLayout);
    GET_DEV_PROC(DestroyDescriptorSetLayout);
    GET_DEV_PROC(CreateDescriptorPool);
    GET_DEV_PROC(DestroyDescriptorPool);
    GET_DEV_PROC(ResetDescriptorPool);
    GET_DEV_PROC(AllocateDescriptorSets);
    GET_DEV_PROC(FreeDescriptorSets);
    GET_DEV_PROC(UpdateDescriptorSets);
    GET_DEV_PROC(CreateFramebuffer);
    GET_DEV_PROC(DestroyFramebuffer);
    GET_DEV_PROC(CreateRenderPass);
    GET_DEV_PROC(DestroyRenderPass);
    GET_DEV_PROC(GetRenderAreaGranularity);
    GET_DEV_PROC(CreateCommandPool);
    GET_DEV_PROC(DestroyCommandPool);
    GET_DEV_PROC(ResetCommandPool);
    GET_DEV_PROC(AllocateCommandBuffers);
    GET_DEV_PROC(FreeCommandBuffers);
    GET_DEV_PROC(BeginCommandBuffer);
    GET_DEV_PROC(EndCommandBuffer);
    GET_DEV_PROC(ResetCommandBuffer);
    GET_DEV_PROC(CmdBindPipeline);
    GET_DEV_PROC(CmdSetViewport);
    GET_DEV_PROC(CmdSetScissor);
    GET_DEV_PROC(CmdSetLineWidth);
    GET_DEV_PROC(CmdSetDepthBias);
    GET_DEV_PROC(CmdSetBlendConstants);
    GET_DEV_PROC(CmdSetDepthBounds);
    GET_DEV_PROC(CmdSetStencilCompareMask);
    GET_DEV_PROC(CmdSetStencilWriteMask);
    GET_DEV_PROC(CmdSetStencilReference);
    GET_DEV_PROC(CmdBindDescriptorSets);
    GET_DEV_PROC(CmdBindIndexBuffer);
    GET_DEV_PROC(CmdBindVertexBuffers);
    GET_DEV_PROC(CmdDraw);
    GET_DEV_PROC(CmdDrawIndexed);
    GET_DEV_PROC(CmdDrawIndirect);
    GET_DEV_PROC(CmdDrawIndexedIndirect);
    GET_DEV_PROC(CmdDispatch);
    GET_DEV_PROC(CmdDispatchIndirect);
    GET_DEV_PROC(CmdCopyBuffer);
    GET_DEV_PROC(CmdCopyImage);
    GET_DEV_PROC(CmdBlitImage);
    GET_DEV_PROC(CmdCopyBufferToImage);
    GET_DEV_PROC(CmdCopyImageToBuffer);
    GET_DEV_PROC(CmdUpdateBuffer);
    GET_DEV_PROC(CmdFillBuffer);
    GET_DEV_PROC(CmdClearColorImage);
    GET_DEV_PROC(CmdClearDepthStencilImage);
    GET_DEV_PROC(CmdClearAttachments);
    GET_DEV_PROC(CmdResolveImage);
    GET_DEV_PROC(CmdSetEvent);
    GET_DEV_PROC(CmdResetEvent);
    GET_DEV_PROC(CmdWaitEvents);
    GET_DEV_PROC(CmdPipelineBarrier);
    GET_DEV_PROC(CmdBeginQuery);
    GET_DEV_PROC(CmdEndQuery);
    GET_DEV_PROC(CmdResetQueryPool);
    GET_DEV_PROC(CmdWriteTimestamp);
    GET_DEV_PROC(CmdCopyQueryPoolResults);
    GET_DEV_PROC(CmdPushConstants);
    GET_DEV_PROC(CmdBeginRenderPass);
    GET_DEV_PROC(CmdNextSubpass);
    GET_DEV_PROC(CmdEndRenderPass);
    GET_DEV_PROC(CmdExecuteCommands);
=======
GrVkInterface::GrVkInterface(GetProc getProc,
                             VkInstance instance,
                             VkDevice device,
                             uint32_t extensionFlags) {
    if (getProc == nullptr) {
        return;
    }
    // Global/Loader Procs.
    ACQUIRE_PROC(CreateInstance, VK_NULL_HANDLE, VK_NULL_HANDLE);
    ACQUIRE_PROC(EnumerateInstanceExtensionProperties, VK_NULL_HANDLE, VK_NULL_HANDLE);
    ACQUIRE_PROC(EnumerateInstanceLayerProperties, VK_NULL_HANDLE, VK_NULL_HANDLE);

    // Instance Procs.
    ACQUIRE_PROC(EnumeratePhysicalDevices, instance, VK_NULL_HANDLE);
    ACQUIRE_PROC(GetPhysicalDeviceFeatures, instance, VK_NULL_HANDLE);
    ACQUIRE_PROC(GetPhysicalDeviceFormatProperties, instance, VK_NULL_HANDLE);
    ACQUIRE_PROC(GetPhysicalDeviceImageFormatProperties, instance, VK_NULL_HANDLE);
    ACQUIRE_PROC(GetPhysicalDeviceProperties, instance, VK_NULL_HANDLE);
    ACQUIRE_PROC(GetPhysicalDeviceQueueFamilyProperties, instance, VK_NULL_HANDLE);
    ACQUIRE_PROC(GetPhysicalDeviceMemoryProperties, instance, VK_NULL_HANDLE);
    ACQUIRE_PROC(GetPhysicalDeviceSparseImageFormatProperties, instance, VK_NULL_HANDLE);
    ACQUIRE_PROC(DestroyInstance, instance, VK_NULL_HANDLE);
    ACQUIRE_PROC(CreateDevice, instance, VK_NULL_HANDLE);
    ACQUIRE_PROC(DestroyDevice, instance, VK_NULL_HANDLE);
    ACQUIRE_PROC(EnumerateDeviceExtensionProperties, instance, VK_NULL_HANDLE);
    ACQUIRE_PROC(EnumerateDeviceLayerProperties, instance, VK_NULL_HANDLE);
>>>>>>> a17af05f

    if (extensionFlags & kEXT_debug_report_GrVkExtensionFlag) {
        // Also instance Procs.
        ACQUIRE_PROC(CreateDebugReportCallbackEXT, instance, VK_NULL_HANDLE);
        ACQUIRE_PROC(DebugReportMessageEXT, instance, VK_NULL_HANDLE);
        ACQUIRE_PROC(DestroyDebugReportCallbackEXT, instance, VK_NULL_HANDLE);
    }

    // Device Procs.
    ACQUIRE_PROC(GetDeviceQueue, VK_NULL_HANDLE, device);
    ACQUIRE_PROC(QueueSubmit, VK_NULL_HANDLE, device);
    ACQUIRE_PROC(QueueWaitIdle, VK_NULL_HANDLE, device);
    ACQUIRE_PROC(DeviceWaitIdle, VK_NULL_HANDLE, device);
    ACQUIRE_PROC(AllocateMemory, VK_NULL_HANDLE, device);
    ACQUIRE_PROC(FreeMemory, VK_NULL_HANDLE, device);
    ACQUIRE_PROC(MapMemory, VK_NULL_HANDLE, device);
    ACQUIRE_PROC(UnmapMemory, VK_NULL_HANDLE, device);
    ACQUIRE_PROC(FlushMappedMemoryRanges, VK_NULL_HANDLE, device);
    ACQUIRE_PROC(InvalidateMappedMemoryRanges, VK_NULL_HANDLE, device);
    ACQUIRE_PROC(GetDeviceMemoryCommitment, VK_NULL_HANDLE, device);
    ACQUIRE_PROC(BindBufferMemory, VK_NULL_HANDLE, device);
    ACQUIRE_PROC(BindImageMemory, VK_NULL_HANDLE, device);
    ACQUIRE_PROC(GetBufferMemoryRequirements, VK_NULL_HANDLE, device);
    ACQUIRE_PROC(GetImageMemoryRequirements, VK_NULL_HANDLE, device);
    ACQUIRE_PROC(GetImageSparseMemoryRequirements, VK_NULL_HANDLE, device);
    ACQUIRE_PROC(QueueBindSparse, VK_NULL_HANDLE, device);
    ACQUIRE_PROC(CreateFence, VK_NULL_HANDLE, device);
    ACQUIRE_PROC(DestroyFence, VK_NULL_HANDLE, device);
    ACQUIRE_PROC(ResetFences, VK_NULL_HANDLE, device);
    ACQUIRE_PROC(GetFenceStatus, VK_NULL_HANDLE, device);
    ACQUIRE_PROC(WaitForFences, VK_NULL_HANDLE, device);
    ACQUIRE_PROC(CreateSemaphore, VK_NULL_HANDLE, device);
    ACQUIRE_PROC(DestroySemaphore, VK_NULL_HANDLE, device);
    ACQUIRE_PROC(CreateEvent, VK_NULL_HANDLE, device);
    ACQUIRE_PROC(DestroyEvent, VK_NULL_HANDLE, device);
    ACQUIRE_PROC(GetEventStatus, VK_NULL_HANDLE, device);
    ACQUIRE_PROC(SetEvent, VK_NULL_HANDLE, device);
    ACQUIRE_PROC(ResetEvent, VK_NULL_HANDLE, device);
    ACQUIRE_PROC(CreateQueryPool, VK_NULL_HANDLE, device);
    ACQUIRE_PROC(DestroyQueryPool, VK_NULL_HANDLE, device);
    ACQUIRE_PROC(GetQueryPoolResults, VK_NULL_HANDLE, device);
    ACQUIRE_PROC(CreateBuffer, VK_NULL_HANDLE, device);
    ACQUIRE_PROC(DestroyBuffer, VK_NULL_HANDLE, device);
    ACQUIRE_PROC(CreateBufferView, VK_NULL_HANDLE, device);
    ACQUIRE_PROC(DestroyBufferView, VK_NULL_HANDLE, device);
    ACQUIRE_PROC(CreateImage, VK_NULL_HANDLE, device);
    ACQUIRE_PROC(DestroyImage, VK_NULL_HANDLE, device);
    ACQUIRE_PROC(GetImageSubresourceLayout, VK_NULL_HANDLE, device);
    ACQUIRE_PROC(CreateImageView, VK_NULL_HANDLE, device);
    ACQUIRE_PROC(DestroyImageView, VK_NULL_HANDLE, device);
    ACQUIRE_PROC(CreateShaderModule, VK_NULL_HANDLE, device);
    ACQUIRE_PROC(DestroyShaderModule, VK_NULL_HANDLE, device);
    ACQUIRE_PROC(CreatePipelineCache, VK_NULL_HANDLE, device);
    ACQUIRE_PROC(DestroyPipelineCache, VK_NULL_HANDLE, device);
    ACQUIRE_PROC(GetPipelineCacheData, VK_NULL_HANDLE, device);
    ACQUIRE_PROC(MergePipelineCaches, VK_NULL_HANDLE, device);
    ACQUIRE_PROC(CreateGraphicsPipelines, VK_NULL_HANDLE, device);
    ACQUIRE_PROC(CreateComputePipelines, VK_NULL_HANDLE, device);
    ACQUIRE_PROC(DestroyPipeline, VK_NULL_HANDLE, device);
    ACQUIRE_PROC(CreatePipelineLayout, VK_NULL_HANDLE, device);
    ACQUIRE_PROC(DestroyPipelineLayout, VK_NULL_HANDLE, device);
    ACQUIRE_PROC(CreateSampler, VK_NULL_HANDLE, device);
    ACQUIRE_PROC(DestroySampler, VK_NULL_HANDLE, device);
    ACQUIRE_PROC(CreateDescriptorSetLayout, VK_NULL_HANDLE, device);
    ACQUIRE_PROC(DestroyDescriptorSetLayout, VK_NULL_HANDLE, device);
    ACQUIRE_PROC(CreateDescriptorPool, VK_NULL_HANDLE, device);
    ACQUIRE_PROC(DestroyDescriptorPool, VK_NULL_HANDLE, device);
    ACQUIRE_PROC(ResetDescriptorPool, VK_NULL_HANDLE, device);
    ACQUIRE_PROC(AllocateDescriptorSets, VK_NULL_HANDLE, device);
    ACQUIRE_PROC(FreeDescriptorSets, VK_NULL_HANDLE, device);
    ACQUIRE_PROC(UpdateDescriptorSets, VK_NULL_HANDLE, device);
    ACQUIRE_PROC(CreateFramebuffer, VK_NULL_HANDLE, device);
    ACQUIRE_PROC(DestroyFramebuffer, VK_NULL_HANDLE, device);
    ACQUIRE_PROC(CreateRenderPass, VK_NULL_HANDLE, device);
    ACQUIRE_PROC(DestroyRenderPass, VK_NULL_HANDLE, device);
    ACQUIRE_PROC(GetRenderAreaGranularity, VK_NULL_HANDLE, device);
    ACQUIRE_PROC(CreateCommandPool, VK_NULL_HANDLE, device);
    ACQUIRE_PROC(DestroyCommandPool, VK_NULL_HANDLE, device);
    ACQUIRE_PROC(ResetCommandPool, VK_NULL_HANDLE, device);
    ACQUIRE_PROC(AllocateCommandBuffers, VK_NULL_HANDLE, device);
    ACQUIRE_PROC(FreeCommandBuffers, VK_NULL_HANDLE, device);
    ACQUIRE_PROC(BeginCommandBuffer, VK_NULL_HANDLE, device);
    ACQUIRE_PROC(EndCommandBuffer, VK_NULL_HANDLE, device);
    ACQUIRE_PROC(ResetCommandBuffer, VK_NULL_HANDLE, device);
    ACQUIRE_PROC(CmdBindPipeline, VK_NULL_HANDLE, device);
    ACQUIRE_PROC(CmdSetViewport, VK_NULL_HANDLE, device);
    ACQUIRE_PROC(CmdSetScissor, VK_NULL_HANDLE, device);
    ACQUIRE_PROC(CmdSetLineWidth, VK_NULL_HANDLE, device);
    ACQUIRE_PROC(CmdSetDepthBias, VK_NULL_HANDLE, device);
    ACQUIRE_PROC(CmdSetBlendConstants, VK_NULL_HANDLE, device);
    ACQUIRE_PROC(CmdSetDepthBounds, VK_NULL_HANDLE, device);
    ACQUIRE_PROC(CmdSetStencilCompareMask, VK_NULL_HANDLE, device);
    ACQUIRE_PROC(CmdSetStencilWriteMask, VK_NULL_HANDLE, device);
    ACQUIRE_PROC(CmdSetStencilReference, VK_NULL_HANDLE, device);
    ACQUIRE_PROC(CmdBindDescriptorSets, VK_NULL_HANDLE, device);
    ACQUIRE_PROC(CmdBindIndexBuffer, VK_NULL_HANDLE, device);
    ACQUIRE_PROC(CmdBindVertexBuffers, VK_NULL_HANDLE, device);
    ACQUIRE_PROC(CmdDraw, VK_NULL_HANDLE, device);
    ACQUIRE_PROC(CmdDrawIndexed, VK_NULL_HANDLE, device);
    ACQUIRE_PROC(CmdDrawIndirect, VK_NULL_HANDLE, device);
    ACQUIRE_PROC(CmdDrawIndexedIndirect, VK_NULL_HANDLE, device);
    ACQUIRE_PROC(CmdDispatch, VK_NULL_HANDLE, device);
    ACQUIRE_PROC(CmdDispatchIndirect, VK_NULL_HANDLE, device);
    ACQUIRE_PROC(CmdCopyBuffer, VK_NULL_HANDLE, device);
    ACQUIRE_PROC(CmdCopyImage, VK_NULL_HANDLE, device);
    ACQUIRE_PROC(CmdBlitImage, VK_NULL_HANDLE, device);
    ACQUIRE_PROC(CmdCopyBufferToImage, VK_NULL_HANDLE, device);
    ACQUIRE_PROC(CmdCopyImageToBuffer, VK_NULL_HANDLE, device);
    ACQUIRE_PROC(CmdUpdateBuffer, VK_NULL_HANDLE, device);
    ACQUIRE_PROC(CmdFillBuffer, VK_NULL_HANDLE, device);
    ACQUIRE_PROC(CmdClearColorImage, VK_NULL_HANDLE, device);
    ACQUIRE_PROC(CmdClearDepthStencilImage, VK_NULL_HANDLE, device);
    ACQUIRE_PROC(CmdClearAttachments, VK_NULL_HANDLE, device);
    ACQUIRE_PROC(CmdResolveImage, VK_NULL_HANDLE, device);
    ACQUIRE_PROC(CmdSetEvent, VK_NULL_HANDLE, device);
    ACQUIRE_PROC(CmdResetEvent, VK_NULL_HANDLE, device);
    ACQUIRE_PROC(CmdWaitEvents, VK_NULL_HANDLE, device);
    ACQUIRE_PROC(CmdPipelineBarrier, VK_NULL_HANDLE, device);
    ACQUIRE_PROC(CmdBeginQuery, VK_NULL_HANDLE, device);
    ACQUIRE_PROC(CmdEndQuery, VK_NULL_HANDLE, device);
    ACQUIRE_PROC(CmdResetQueryPool, VK_NULL_HANDLE, device);
    ACQUIRE_PROC(CmdWriteTimestamp, VK_NULL_HANDLE, device);
    ACQUIRE_PROC(CmdCopyQueryPoolResults, VK_NULL_HANDLE, device);
    ACQUIRE_PROC(CmdPushConstants, VK_NULL_HANDLE, device);
    ACQUIRE_PROC(CmdBeginRenderPass, VK_NULL_HANDLE, device);
    ACQUIRE_PROC(CmdNextSubpass, VK_NULL_HANDLE, device);
    ACQUIRE_PROC(CmdEndRenderPass, VK_NULL_HANDLE, device);
    ACQUIRE_PROC(CmdExecuteCommands, VK_NULL_HANDLE, device);
}

#ifdef SK_DEBUG
    static int kIsDebug = 1;
#else
    static int kIsDebug = 0;
#endif

#define RETURN_FALSE_INTERFACE                                                                   \
    if (kIsDebug) { SkDebugf("%s:%d GrVkInterface::validate() failed.\n", __FILE__, __LINE__); } \
    return false;

bool GrVkInterface::validate(uint32_t extensionFlags) const {
    // functions that are always required
    if (NULL == fFunctions.fCreateInstance ||
        NULL == fFunctions.fDestroyInstance ||
        NULL == fFunctions.fEnumeratePhysicalDevices ||
        NULL == fFunctions.fGetPhysicalDeviceFeatures ||
        NULL == fFunctions.fGetPhysicalDeviceFormatProperties ||
        NULL == fFunctions.fGetPhysicalDeviceImageFormatProperties ||
        NULL == fFunctions.fGetPhysicalDeviceProperties ||
        NULL == fFunctions.fGetPhysicalDeviceQueueFamilyProperties ||
        NULL == fFunctions.fGetPhysicalDeviceMemoryProperties ||
        NULL == fFunctions.fCreateDevice ||
        NULL == fFunctions.fDestroyDevice ||
        NULL == fFunctions.fEnumerateInstanceExtensionProperties ||
        NULL == fFunctions.fEnumerateDeviceExtensionProperties ||
        NULL == fFunctions.fEnumerateInstanceLayerProperties ||
        NULL == fFunctions.fEnumerateDeviceLayerProperties ||
        NULL == fFunctions.fGetDeviceQueue ||
        NULL == fFunctions.fQueueSubmit ||
        NULL == fFunctions.fQueueWaitIdle ||
        NULL == fFunctions.fDeviceWaitIdle ||
        NULL == fFunctions.fAllocateMemory ||
        NULL == fFunctions.fFreeMemory ||
        NULL == fFunctions.fMapMemory ||
        NULL == fFunctions.fUnmapMemory ||
        NULL == fFunctions.fFlushMappedMemoryRanges ||
        NULL == fFunctions.fInvalidateMappedMemoryRanges ||
        NULL == fFunctions.fGetDeviceMemoryCommitment ||
        NULL == fFunctions.fBindBufferMemory ||
        NULL == fFunctions.fBindImageMemory ||
        NULL == fFunctions.fGetBufferMemoryRequirements ||
        NULL == fFunctions.fGetImageMemoryRequirements ||
        NULL == fFunctions.fGetImageSparseMemoryRequirements ||
        NULL == fFunctions.fGetPhysicalDeviceSparseImageFormatProperties ||
        NULL == fFunctions.fQueueBindSparse ||
        NULL == fFunctions.fCreateFence ||
        NULL == fFunctions.fDestroyFence ||
        NULL == fFunctions.fResetFences ||
        NULL == fFunctions.fGetFenceStatus ||
        NULL == fFunctions.fWaitForFences ||
        NULL == fFunctions.fCreateSemaphore ||
        NULL == fFunctions.fDestroySemaphore ||
        NULL == fFunctions.fCreateEvent ||
        NULL == fFunctions.fDestroyEvent ||
        NULL == fFunctions.fGetEventStatus ||
        NULL == fFunctions.fSetEvent ||
        NULL == fFunctions.fResetEvent ||
        NULL == fFunctions.fCreateQueryPool ||
        NULL == fFunctions.fDestroyQueryPool ||
        NULL == fFunctions.fGetQueryPoolResults ||
        NULL == fFunctions.fCreateBuffer ||
        NULL == fFunctions.fDestroyBuffer ||
        NULL == fFunctions.fCreateBufferView ||
        NULL == fFunctions.fDestroyBufferView ||
        NULL == fFunctions.fCreateImage ||
        NULL == fFunctions.fDestroyImage ||
        NULL == fFunctions.fGetImageSubresourceLayout ||
        NULL == fFunctions.fCreateImageView ||
        NULL == fFunctions.fDestroyImageView ||
        NULL == fFunctions.fCreateShaderModule ||
        NULL == fFunctions.fDestroyShaderModule ||
        NULL == fFunctions.fCreatePipelineCache ||
        NULL == fFunctions.fDestroyPipelineCache ||
        NULL == fFunctions.fGetPipelineCacheData ||
        NULL == fFunctions.fMergePipelineCaches ||
        NULL == fFunctions.fCreateGraphicsPipelines ||
        NULL == fFunctions.fCreateComputePipelines ||
        NULL == fFunctions.fDestroyPipeline ||
        NULL == fFunctions.fCreatePipelineLayout ||
        NULL == fFunctions.fDestroyPipelineLayout ||
        NULL == fFunctions.fCreateSampler ||
        NULL == fFunctions.fDestroySampler ||
        NULL == fFunctions.fCreateDescriptorSetLayout ||
        NULL == fFunctions.fDestroyDescriptorSetLayout ||
        NULL == fFunctions.fCreateDescriptorPool ||
        NULL == fFunctions.fDestroyDescriptorPool ||
        NULL == fFunctions.fResetDescriptorPool ||
        NULL == fFunctions.fAllocateDescriptorSets ||
        NULL == fFunctions.fFreeDescriptorSets ||
        NULL == fFunctions.fUpdateDescriptorSets ||
        NULL == fFunctions.fCreateFramebuffer ||
        NULL == fFunctions.fDestroyFramebuffer ||
        NULL == fFunctions.fCreateRenderPass ||
        NULL == fFunctions.fDestroyRenderPass ||
        NULL == fFunctions.fGetRenderAreaGranularity ||
        NULL == fFunctions.fCreateCommandPool ||
        NULL == fFunctions.fDestroyCommandPool ||
        NULL == fFunctions.fResetCommandPool ||
        NULL == fFunctions.fAllocateCommandBuffers ||
        NULL == fFunctions.fFreeCommandBuffers ||
        NULL == fFunctions.fBeginCommandBuffer ||
        NULL == fFunctions.fEndCommandBuffer ||
        NULL == fFunctions.fResetCommandBuffer ||
        NULL == fFunctions.fCmdBindPipeline ||
        NULL == fFunctions.fCmdSetViewport ||
        NULL == fFunctions.fCmdSetScissor ||
        NULL == fFunctions.fCmdSetLineWidth ||
        NULL == fFunctions.fCmdSetDepthBias ||
        NULL == fFunctions.fCmdSetBlendConstants ||
        NULL == fFunctions.fCmdSetDepthBounds ||
        NULL == fFunctions.fCmdSetStencilCompareMask ||
        NULL == fFunctions.fCmdSetStencilWriteMask ||
        NULL == fFunctions.fCmdSetStencilReference ||
        NULL == fFunctions.fCmdBindDescriptorSets ||
        NULL == fFunctions.fCmdBindIndexBuffer ||
        NULL == fFunctions.fCmdBindVertexBuffers ||
        NULL == fFunctions.fCmdDraw ||
        NULL == fFunctions.fCmdDrawIndexed ||
        NULL == fFunctions.fCmdDrawIndirect ||
        NULL == fFunctions.fCmdDrawIndexedIndirect ||
        NULL == fFunctions.fCmdDispatch ||
        NULL == fFunctions.fCmdDispatchIndirect ||
        NULL == fFunctions.fCmdCopyBuffer ||
        NULL == fFunctions.fCmdCopyImage ||
        NULL == fFunctions.fCmdBlitImage ||
        NULL == fFunctions.fCmdCopyBufferToImage ||
        NULL == fFunctions.fCmdCopyImageToBuffer ||
        NULL == fFunctions.fCmdUpdateBuffer ||
        NULL == fFunctions.fCmdFillBuffer ||
        NULL == fFunctions.fCmdClearColorImage ||
        NULL == fFunctions.fCmdClearDepthStencilImage ||
        NULL == fFunctions.fCmdClearAttachments ||
        NULL == fFunctions.fCmdResolveImage ||
        NULL == fFunctions.fCmdSetEvent ||
        NULL == fFunctions.fCmdResetEvent ||
        NULL == fFunctions.fCmdWaitEvents ||
        NULL == fFunctions.fCmdPipelineBarrier ||
        NULL == fFunctions.fCmdBeginQuery ||
        NULL == fFunctions.fCmdEndQuery ||
        NULL == fFunctions.fCmdResetQueryPool ||
        NULL == fFunctions.fCmdWriteTimestamp ||
        NULL == fFunctions.fCmdCopyQueryPoolResults ||
        NULL == fFunctions.fCmdPushConstants ||
        NULL == fFunctions.fCmdBeginRenderPass ||
        NULL == fFunctions.fCmdNextSubpass ||
        NULL == fFunctions.fCmdEndRenderPass ||
<<<<<<< HEAD
        NULL == fFunctions.fCmdExecuteCommands ||
        NULL == fFunctions.fCreateDebugReportCallbackEXT ||
        NULL == fFunctions.fDebugReportMessageEXT ||
        NULL == fFunctions.fDestroyDebugReportCallbackEXT) {
=======
        NULL == fFunctions.fCmdExecuteCommands) {
        RETURN_FALSE_INTERFACE
    }
>>>>>>> a17af05f

    if (extensionFlags & kEXT_debug_report_GrVkExtensionFlag) {
        if (NULL == fFunctions.fCreateDebugReportCallbackEXT ||
            NULL == fFunctions.fDebugReportMessageEXT ||
            NULL == fFunctions.fDestroyDebugReportCallbackEXT) {
            RETURN_FALSE_INTERFACE
        }
    }
    return true;
}
<|MERGE_RESOLUTION|>--- conflicted
+++ resolved
@@ -12,143 +12,6 @@
 #define ACQUIRE_PROC(name, instance, device) fFunctions.f##name = \
     reinterpret_cast<PFN_vk##name>(getProc("vk"#name, instance, device));
 
-<<<<<<< HEAD
-    GET_PROC(CreateInstance);
-    GET_PROC(DestroyInstance);
-    GET_PROC(EnumeratePhysicalDevices);
-    GET_PROC(GetPhysicalDeviceFeatures);
-    GET_PROC(GetPhysicalDeviceFormatProperties);
-    GET_PROC(GetPhysicalDeviceImageFormatProperties);
-    GET_PROC(GetPhysicalDeviceProperties);
-    GET_PROC(GetPhysicalDeviceQueueFamilyProperties);
-    GET_PROC(GetPhysicalDeviceMemoryProperties);
-    GET_PROC(CreateDevice);
-    GET_PROC(DestroyDevice);
-    GET_PROC(EnumerateInstanceExtensionProperties);
-    GET_PROC(EnumerateDeviceExtensionProperties);
-    GET_PROC(EnumerateInstanceLayerProperties);
-    GET_PROC(EnumerateDeviceLayerProperties);
-    GET_DEV_PROC(GetDeviceQueue);
-    GET_DEV_PROC(QueueSubmit);
-    GET_DEV_PROC(QueueWaitIdle);
-    GET_DEV_PROC(DeviceWaitIdle);
-    GET_DEV_PROC(AllocateMemory);
-    GET_DEV_PROC(FreeMemory);
-    GET_DEV_PROC(MapMemory);
-    GET_DEV_PROC(UnmapMemory);
-    GET_DEV_PROC(FlushMappedMemoryRanges);
-    GET_DEV_PROC(InvalidateMappedMemoryRanges);
-    GET_DEV_PROC(GetDeviceMemoryCommitment);
-    GET_DEV_PROC(BindBufferMemory);
-    GET_DEV_PROC(BindImageMemory);
-    GET_DEV_PROC(GetBufferMemoryRequirements);
-    GET_DEV_PROC(GetImageMemoryRequirements);
-    GET_DEV_PROC(GetImageSparseMemoryRequirements);
-    GET_PROC(GetPhysicalDeviceSparseImageFormatProperties);
-    GET_DEV_PROC(QueueBindSparse);
-    GET_DEV_PROC(CreateFence);
-    GET_DEV_PROC(DestroyFence);
-    GET_DEV_PROC(ResetFences);
-    GET_DEV_PROC(GetFenceStatus);
-    GET_DEV_PROC(WaitForFences);
-    GET_DEV_PROC(CreateSemaphore);
-    GET_DEV_PROC(DestroySemaphore);
-    GET_DEV_PROC(CreateEvent);
-    GET_DEV_PROC(DestroyEvent);
-    GET_DEV_PROC(GetEventStatus);
-    GET_DEV_PROC(SetEvent);
-    GET_DEV_PROC(ResetEvent);
-    GET_DEV_PROC(CreateQueryPool);
-    GET_DEV_PROC(DestroyQueryPool);
-    GET_DEV_PROC(GetQueryPoolResults);
-    GET_DEV_PROC(CreateBuffer);
-    GET_DEV_PROC(DestroyBuffer);
-    GET_DEV_PROC(CreateBufferView);
-    GET_DEV_PROC(DestroyBufferView);
-    GET_DEV_PROC(CreateImage);
-    GET_DEV_PROC(DestroyImage);
-    GET_DEV_PROC(GetImageSubresourceLayout);
-    GET_DEV_PROC(CreateImageView);
-    GET_DEV_PROC(DestroyImageView);
-    GET_DEV_PROC(CreateShaderModule);
-    GET_DEV_PROC(DestroyShaderModule);
-    GET_DEV_PROC(CreatePipelineCache);
-    GET_DEV_PROC(DestroyPipelineCache);
-    GET_DEV_PROC(GetPipelineCacheData);
-    GET_DEV_PROC(MergePipelineCaches);
-    GET_DEV_PROC(CreateGraphicsPipelines);
-    GET_DEV_PROC(CreateComputePipelines);
-    GET_DEV_PROC(DestroyPipeline);
-    GET_DEV_PROC(CreatePipelineLayout);
-    GET_DEV_PROC(DestroyPipelineLayout);
-    GET_DEV_PROC(CreateSampler);
-    GET_DEV_PROC(DestroySampler);
-    GET_DEV_PROC(CreateDescriptorSetLayout);
-    GET_DEV_PROC(DestroyDescriptorSetLayout);
-    GET_DEV_PROC(CreateDescriptorPool);
-    GET_DEV_PROC(DestroyDescriptorPool);
-    GET_DEV_PROC(ResetDescriptorPool);
-    GET_DEV_PROC(AllocateDescriptorSets);
-    GET_DEV_PROC(FreeDescriptorSets);
-    GET_DEV_PROC(UpdateDescriptorSets);
-    GET_DEV_PROC(CreateFramebuffer);
-    GET_DEV_PROC(DestroyFramebuffer);
-    GET_DEV_PROC(CreateRenderPass);
-    GET_DEV_PROC(DestroyRenderPass);
-    GET_DEV_PROC(GetRenderAreaGranularity);
-    GET_DEV_PROC(CreateCommandPool);
-    GET_DEV_PROC(DestroyCommandPool);
-    GET_DEV_PROC(ResetCommandPool);
-    GET_DEV_PROC(AllocateCommandBuffers);
-    GET_DEV_PROC(FreeCommandBuffers);
-    GET_DEV_PROC(BeginCommandBuffer);
-    GET_DEV_PROC(EndCommandBuffer);
-    GET_DEV_PROC(ResetCommandBuffer);
-    GET_DEV_PROC(CmdBindPipeline);
-    GET_DEV_PROC(CmdSetViewport);
-    GET_DEV_PROC(CmdSetScissor);
-    GET_DEV_PROC(CmdSetLineWidth);
-    GET_DEV_PROC(CmdSetDepthBias);
-    GET_DEV_PROC(CmdSetBlendConstants);
-    GET_DEV_PROC(CmdSetDepthBounds);
-    GET_DEV_PROC(CmdSetStencilCompareMask);
-    GET_DEV_PROC(CmdSetStencilWriteMask);
-    GET_DEV_PROC(CmdSetStencilReference);
-    GET_DEV_PROC(CmdBindDescriptorSets);
-    GET_DEV_PROC(CmdBindIndexBuffer);
-    GET_DEV_PROC(CmdBindVertexBuffers);
-    GET_DEV_PROC(CmdDraw);
-    GET_DEV_PROC(CmdDrawIndexed);
-    GET_DEV_PROC(CmdDrawIndirect);
-    GET_DEV_PROC(CmdDrawIndexedIndirect);
-    GET_DEV_PROC(CmdDispatch);
-    GET_DEV_PROC(CmdDispatchIndirect);
-    GET_DEV_PROC(CmdCopyBuffer);
-    GET_DEV_PROC(CmdCopyImage);
-    GET_DEV_PROC(CmdBlitImage);
-    GET_DEV_PROC(CmdCopyBufferToImage);
-    GET_DEV_PROC(CmdCopyImageToBuffer);
-    GET_DEV_PROC(CmdUpdateBuffer);
-    GET_DEV_PROC(CmdFillBuffer);
-    GET_DEV_PROC(CmdClearColorImage);
-    GET_DEV_PROC(CmdClearDepthStencilImage);
-    GET_DEV_PROC(CmdClearAttachments);
-    GET_DEV_PROC(CmdResolveImage);
-    GET_DEV_PROC(CmdSetEvent);
-    GET_DEV_PROC(CmdResetEvent);
-    GET_DEV_PROC(CmdWaitEvents);
-    GET_DEV_PROC(CmdPipelineBarrier);
-    GET_DEV_PROC(CmdBeginQuery);
-    GET_DEV_PROC(CmdEndQuery);
-    GET_DEV_PROC(CmdResetQueryPool);
-    GET_DEV_PROC(CmdWriteTimestamp);
-    GET_DEV_PROC(CmdCopyQueryPoolResults);
-    GET_DEV_PROC(CmdPushConstants);
-    GET_DEV_PROC(CmdBeginRenderPass);
-    GET_DEV_PROC(CmdNextSubpass);
-    GET_DEV_PROC(CmdEndRenderPass);
-    GET_DEV_PROC(CmdExecuteCommands);
-=======
 GrVkInterface::GrVkInterface(GetProc getProc,
                              VkInstance instance,
                              VkDevice device,
@@ -175,7 +38,6 @@
     ACQUIRE_PROC(DestroyDevice, instance, VK_NULL_HANDLE);
     ACQUIRE_PROC(EnumerateDeviceExtensionProperties, instance, VK_NULL_HANDLE);
     ACQUIRE_PROC(EnumerateDeviceLayerProperties, instance, VK_NULL_HANDLE);
->>>>>>> a17af05f
 
     if (extensionFlags & kEXT_debug_report_GrVkExtensionFlag) {
         // Also instance Procs.
@@ -452,16 +314,9 @@
         NULL == fFunctions.fCmdBeginRenderPass ||
         NULL == fFunctions.fCmdNextSubpass ||
         NULL == fFunctions.fCmdEndRenderPass ||
-<<<<<<< HEAD
-        NULL == fFunctions.fCmdExecuteCommands ||
-        NULL == fFunctions.fCreateDebugReportCallbackEXT ||
-        NULL == fFunctions.fDebugReportMessageEXT ||
-        NULL == fFunctions.fDestroyDebugReportCallbackEXT) {
-=======
         NULL == fFunctions.fCmdExecuteCommands) {
         RETURN_FALSE_INTERFACE
     }
->>>>>>> a17af05f
 
     if (extensionFlags & kEXT_debug_report_GrVkExtensionFlag) {
         if (NULL == fFunctions.fCreateDebugReportCallbackEXT ||
