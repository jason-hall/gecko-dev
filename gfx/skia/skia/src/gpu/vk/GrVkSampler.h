/*
* Copyright 2016 Google Inc.
*
* Use of this source code is governed by a BSD-style license that can be
* found in the LICENSE file.
*/

#ifndef GrVkSampler_DEFINED
#define GrVkSampler_DEFINED

#include "GrVkResource.h"

#include "vk/GrVkDefines.h"

class GrSamplerParams;
class GrVkGpu;


class GrVkSampler : public GrVkResource {
public:
<<<<<<< HEAD
    static GrVkSampler* Create(const GrVkGpu* gpu, const GrTextureParams&, uint32_t mipLevels);
=======
    static GrVkSampler* Create(const GrVkGpu* gpu, const GrSamplerParams&, uint32_t mipLevels);
>>>>>>> a17af05f

    VkSampler sampler() const { return fSampler; }

    // Helpers for hashing GrVkSampler
<<<<<<< HEAD
    static uint16_t GenerateKey(const GrTextureParams&, uint32_t mipLevels);
=======
    static uint16_t GenerateKey(const GrSamplerParams&, uint32_t mipLevels);
>>>>>>> a17af05f

    static const uint16_t& GetKey(const GrVkSampler& sampler) { return sampler.fKey; }
    static uint32_t Hash(const uint16_t& key) { return key; }

#ifdef SK_TRACE_VK_RESOURCES
    void dumpInfo() const override {
        SkDebugf("GrVkSampler: %d (%d refs)\n", fSampler, this->getRefCnt());
    }
#endif

private:
    GrVkSampler(VkSampler sampler, uint16_t key) : INHERITED(), fSampler(sampler), fKey(key) {}

    void freeGPUData(const GrVkGpu* gpu) const override;

    VkSampler  fSampler;
    uint16_t   fKey;

    typedef GrVkResource INHERITED;
};

#endif<|MERGE_RESOLUTION|>--- conflicted
+++ resolved
@@ -18,20 +18,12 @@
 
 class GrVkSampler : public GrVkResource {
 public:
-<<<<<<< HEAD
-    static GrVkSampler* Create(const GrVkGpu* gpu, const GrTextureParams&, uint32_t mipLevels);
-=======
     static GrVkSampler* Create(const GrVkGpu* gpu, const GrSamplerParams&, uint32_t mipLevels);
->>>>>>> a17af05f
 
     VkSampler sampler() const { return fSampler; }
 
     // Helpers for hashing GrVkSampler
-<<<<<<< HEAD
-    static uint16_t GenerateKey(const GrTextureParams&, uint32_t mipLevels);
-=======
     static uint16_t GenerateKey(const GrSamplerParams&, uint32_t mipLevels);
->>>>>>> a17af05f
 
     static const uint16_t& GetKey(const GrVkSampler& sampler) { return sampler.fKey; }
     static uint32_t Hash(const uint16_t& key) { return key; }
