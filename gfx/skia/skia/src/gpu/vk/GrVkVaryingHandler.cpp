--- conflicted
+++ resolved
@@ -10,47 +10,6 @@
 /** Returns the number of locations take up by a given GrSLType. We assume that all
     scalar values are 32 bits. */
 static inline int grsltype_to_location_size(GrSLType type) {
-<<<<<<< HEAD
-    static const uint32_t kSizes[] = {
-        0,  // kVoid_GrSLType
-        1,  // kFloat_GrSLType
-        1,  // kVec2f_GrSLType
-        1,  // kVec3f_GrSLType
-        1,  // kVec4f_GrSLType
-        2,  // kMat22f_GrSLType
-        3,  // kMat33f_GrSLType
-        4,  // kMat44f_GrSLType
-        0,  // kTexture2DSampler_GrSLType
-        0,  // kTextureExternalSampler_GrSLType
-        0,  // kTexture2DRectSampler_GrSLType
-        0,  // kTextureBufferSampler_GrSLType
-        1,  // kBool_GrSLType
-        1,  // kInt_GrSLType
-        1,  // kUint_GrSLType
-        0,  // kTexture2D_GrSLType
-        0,  // kSampler_GrSLType
-    };
-    return kSizes[type];
-
-    GR_STATIC_ASSERT(0 == kVoid_GrSLType);
-    GR_STATIC_ASSERT(1 == kFloat_GrSLType);
-    GR_STATIC_ASSERT(2 == kVec2f_GrSLType);
-    GR_STATIC_ASSERT(3 == kVec3f_GrSLType);
-    GR_STATIC_ASSERT(4 == kVec4f_GrSLType);
-    GR_STATIC_ASSERT(5 == kMat22f_GrSLType);
-    GR_STATIC_ASSERT(6 == kMat33f_GrSLType);
-    GR_STATIC_ASSERT(7 == kMat44f_GrSLType);
-    GR_STATIC_ASSERT(8 == kTexture2DSampler_GrSLType);
-    GR_STATIC_ASSERT(9 == kTextureExternalSampler_GrSLType);
-    GR_STATIC_ASSERT(10 == kTexture2DRectSampler_GrSLType);
-    GR_STATIC_ASSERT(11 == kTextureBufferSampler_GrSLType);
-    GR_STATIC_ASSERT(12 == kBool_GrSLType);
-    GR_STATIC_ASSERT(13 == kInt_GrSLType);
-    GR_STATIC_ASSERT(14 == kUint_GrSLType);
-    GR_STATIC_ASSERT(15 == kTexture2D_GrSLType);
-    GR_STATIC_ASSERT(16 == kSampler_GrSLType);
-    GR_STATIC_ASSERT(SK_ARRAY_COUNT(kSizes) == kGrSLTypeCount);
-=======
     switch(type) {
         case kVoid_GrSLType:
             return 0;
@@ -101,23 +60,15 @@
     }
     SkFAIL("Unexpected type");
     return -1;
->>>>>>> a17af05f
 }
 
 void finalize_helper(GrVkVaryingHandler::VarArray& vars) {
     int locationIndex = 0;
     for (int i = 0; i < vars.count(); ++i) {
-<<<<<<< HEAD
-        GrGLSLShaderVar& var = vars[i];
-        SkString location;
-        location.appendf("location = %d", locationIndex);
-        var.setLayoutQualifier(location.c_str());
-=======
         GrShaderVar& var = vars[i];
         SkString location;
         location.appendf("location = %d", locationIndex);
         var.addLayoutQualifier(location.c_str());
->>>>>>> a17af05f
 
         int elementSize = grsltype_to_location_size(var.getType());
         SkASSERT(elementSize);
