/*
* Copyright 2016 Google Inc.
*
* Use of this source code is governed by a BSD-style license that can be
* found in the LICENSE file.
*/

#include "GrVkUniformHandler.h"
#include "glsl/GrGLSLProgramBuilder.h"

// To determine whether a current offset is aligned, we can just 'and' the lowest bits with the
// alignment mask. A value of 0 means aligned, any other value is how many bytes past alignment we
// are. This works since all alignments are powers of 2. The mask is always (alignment - 1).
// This alignment mask will give correct alignments for using the std430 block layout. If you want
// the std140 alignment, you can use this, but then make sure if you have an array type it is
// aligned to 16 bytes (i.e. has mask of 0xF).
uint32_t grsltype_to_alignment_mask(GrSLType type) {
<<<<<<< HEAD
    SkASSERT(GrSLTypeIsFloatType(type));
    static const uint32_t kAlignmentMask[] = {
        0x0, // kVoid_GrSLType, should never return this
        0x3, // kFloat_GrSLType
        0x7, // kVec2f_GrSLType
        0xF, // kVec3f_GrSLType
        0xF, // kVec4f_GrSLType
        0x7, // kMat22f_GrSLType
        0xF, // kMat33f_GrSLType
        0xF, // kMat44f_GrSLType
        0x0, // Sampler2D_GrSLType, should never return this
        0x0, // SamplerExternal_GrSLType, should never return this
        0x0, // Sampler2DRect_GrSLType, should never return this
        0x0, // SamplerBuffer_GrSLType, should never return this
        0x0, // kBool_GrSLType
        0x7, // kInt_GrSLType
        0x7, // kUint_GrSLType
        0x0, // Texture2D_GrSLType, should never return this
        0x0, // Sampler_GrSLType, should never return this
    };
    GR_STATIC_ASSERT(0 == kVoid_GrSLType);
    GR_STATIC_ASSERT(1 == kFloat_GrSLType);
    GR_STATIC_ASSERT(2 == kVec2f_GrSLType);
    GR_STATIC_ASSERT(3 == kVec3f_GrSLType);
    GR_STATIC_ASSERT(4 == kVec4f_GrSLType);
    GR_STATIC_ASSERT(5 == kMat22f_GrSLType);
    GR_STATIC_ASSERT(6 == kMat33f_GrSLType);
    GR_STATIC_ASSERT(7 == kMat44f_GrSLType);
    GR_STATIC_ASSERT(8 == kTexture2DSampler_GrSLType);
    GR_STATIC_ASSERT(9 == kTextureExternalSampler_GrSLType);
    GR_STATIC_ASSERT(10 == kTexture2DRectSampler_GrSLType);
    GR_STATIC_ASSERT(11 == kTextureBufferSampler_GrSLType);
    GR_STATIC_ASSERT(12 == kBool_GrSLType);
    GR_STATIC_ASSERT(13 == kInt_GrSLType);
    GR_STATIC_ASSERT(14 == kUint_GrSLType);
    GR_STATIC_ASSERT(15 == kTexture2D_GrSLType);
    GR_STATIC_ASSERT(16 == kSampler_GrSLType);
    GR_STATIC_ASSERT(SK_ARRAY_COUNT(kAlignmentMask) == kGrSLTypeCount);
    return kAlignmentMask[type];
=======
    switch(type) {
        case kInt_GrSLType:
            return 0x3;
        case kUint_GrSLType:
            return 0x3;
        case kFloat_GrSLType:
            return 0x3;
        case kVec2f_GrSLType:
            return 0x7;
        case kVec3f_GrSLType:
            return 0xF;
        case kVec4f_GrSLType:
            return 0xF;
        case kVec2i_GrSLType:
            return 0x7;
        case kVec3i_GrSLType:
            return 0xF;
        case kVec4i_GrSLType:
            return 0xF;
        case kMat22f_GrSLType:
            return 0x7;
        case kMat33f_GrSLType:
            return 0xF;
        case kMat44f_GrSLType:
            return 0xF;

        // This query is only valid for certain types.
        case kVoid_GrSLType:
        case kBool_GrSLType:
        case kTexture2DSampler_GrSLType:
        case kITexture2DSampler_GrSLType:
        case kTextureExternalSampler_GrSLType:
        case kTexture2DRectSampler_GrSLType:
        case kBufferSampler_GrSLType:
        case kTexture2D_GrSLType:
        case kSampler_GrSLType:
        case kImageStorage2D_GrSLType:
        case kIImageStorage2D_GrSLType:
            break;
    }
    SkFAIL("Unexpected type");
    return 0;
>>>>>>> a17af05f
}

/** Returns the size in bytes taken up in vulkanbuffers for floating point GrSLTypes.
    For non floating point type returns 0. Currently this reflects the std140 alignment
    so a mat22 takes up 8 floats. */
static inline uint32_t grsltype_to_vk_size(GrSLType type) {
<<<<<<< HEAD
    SkASSERT(GrSLTypeIsFloatType(type));
    static const uint32_t kSizes[] = {
        0,                        // kVoid_GrSLType
        sizeof(float),            // kFloat_GrSLType
        2 * sizeof(float),        // kVec2f_GrSLType
        3 * sizeof(float),        // kVec3f_GrSLType
        4 * sizeof(float),        // kVec4f_GrSLType
        8 * sizeof(float),        // kMat22f_GrSLType. TODO: this will be 4 * szof(float) on std430.
        12 * sizeof(float),       // kMat33f_GrSLType
        16 * sizeof(float),       // kMat44f_GrSLType
        0,                        // kTexture2DSampler_GrSLType
        0,                        // kTextureExternalSampler_GrSLType
        0,                        // kTexture2DRectSampler_GrSLType
        0,                        // kTextureBufferSampler_GrSLType
        1,                        // kBool_GrSLType
        4,                        // kInt_GrSLType
        4,                        // kUint_GrSLType
        0,                        // kTexture2D_GrSLType
        0,                        // kSampler_GrSLType
    };
    return kSizes[type];

    GR_STATIC_ASSERT(0 == kVoid_GrSLType);
    GR_STATIC_ASSERT(1 == kFloat_GrSLType);
    GR_STATIC_ASSERT(2 == kVec2f_GrSLType);
    GR_STATIC_ASSERT(3 == kVec3f_GrSLType);
    GR_STATIC_ASSERT(4 == kVec4f_GrSLType);
    GR_STATIC_ASSERT(5 == kMat22f_GrSLType);
    GR_STATIC_ASSERT(6 == kMat33f_GrSLType);
    GR_STATIC_ASSERT(7 == kMat44f_GrSLType);
    GR_STATIC_ASSERT(8 == kTexture2DSampler_GrSLType);
    GR_STATIC_ASSERT(9 == kTextureExternalSampler_GrSLType);
    GR_STATIC_ASSERT(10 == kTexture2DRectSampler_GrSLType);
    GR_STATIC_ASSERT(11 == kTextureBufferSampler_GrSLType);
    GR_STATIC_ASSERT(12 == kBool_GrSLType);
    GR_STATIC_ASSERT(13 == kInt_GrSLType);
    GR_STATIC_ASSERT(14 == kUint_GrSLType);
    GR_STATIC_ASSERT(15 == kTexture2D_GrSLType);
    GR_STATIC_ASSERT(16 == kSampler_GrSLType);
    GR_STATIC_ASSERT(SK_ARRAY_COUNT(kSizes) == kGrSLTypeCount);
=======
    switch(type) {
        case kInt_GrSLType:
            return sizeof(int32_t);
        case kUint_GrSLType:
            return sizeof(int32_t);
        case kFloat_GrSLType:
            return sizeof(float);
        case kVec2f_GrSLType:
            return 2 * sizeof(float);
        case kVec3f_GrSLType:
            return 3 * sizeof(float);
        case kVec4f_GrSLType:
            return 4 * sizeof(float);
        case kVec2i_GrSLType:
            return 2 * sizeof(int32_t);
        case kVec3i_GrSLType:
            return 3 * sizeof(int32_t);
        case kVec4i_GrSLType:
            return 4 * sizeof(int32_t);
        case kMat22f_GrSLType:
            //TODO: this will be 4 * szof(float) on std430.
            return 8 * sizeof(float);
        case kMat33f_GrSLType:
            return 12 * sizeof(float);
        case kMat44f_GrSLType:
            return 16 * sizeof(float);

        // This query is only valid for certain types.
        case kVoid_GrSLType:
        case kBool_GrSLType:
        case kTexture2DSampler_GrSLType:
        case kITexture2DSampler_GrSLType:
        case kTextureExternalSampler_GrSLType:
        case kTexture2DRectSampler_GrSLType:
        case kBufferSampler_GrSLType:
        case kTexture2D_GrSLType:
        case kSampler_GrSLType:
        case kImageStorage2D_GrSLType:
        case kIImageStorage2D_GrSLType:
            break;
    }
    SkFAIL("Unexpected type");
    return 0;
>>>>>>> a17af05f
}


// Given the current offset into the ubo, calculate the offset for the uniform we're trying to add
// taking into consideration all alignment requirements. The uniformOffset is set to the offset for
// the new uniform, and currentOffset is updated to be the offset to the end of the new uniform.
void get_ubo_aligned_offset(uint32_t* uniformOffset,
                            uint32_t* currentOffset,
                            GrSLType type,
                            int arrayCount) {
    uint32_t alignmentMask = grsltype_to_alignment_mask(type);
    // We want to use the std140 layout here, so we must make arrays align to 16 bytes.
    if (arrayCount || type == kMat22f_GrSLType) {
        alignmentMask = 0xF;
    }
    uint32_t offsetDiff = *currentOffset & alignmentMask;
    if (offsetDiff != 0) {
        offsetDiff = alignmentMask - offsetDiff + 1;
    }
    *uniformOffset = *currentOffset + offsetDiff;
    SkASSERT(sizeof(float) == 4);
    if (arrayCount) {
        uint32_t elementSize = SkTMax<uint32_t>(16, grsltype_to_vk_size(type));
        SkASSERT(0 == (elementSize & 0xF));
        *currentOffset = *uniformOffset + elementSize * arrayCount;
    } else {
        *currentOffset = *uniformOffset + grsltype_to_vk_size(type);
    }
}

GrGLSLUniformHandler::UniformHandle GrVkUniformHandler::internalAddUniformArray(
                                                                            uint32_t visibility,
                                                                            GrSLType type,
                                                                            GrSLPrecision precision,
                                                                            const char* name,
                                                                            bool mangleName,
                                                                            int arrayCount,
                                                                            const char** outName) {
    SkASSERT(name && strlen(name));
    SkDEBUGCODE(static const uint32_t kVisibilityMask = kVertex_GrShaderFlag|kFragment_GrShaderFlag);
    SkASSERT(0 == (~kVisibilityMask & visibility));
    SkASSERT(0 != visibility);
    SkASSERT(kDefault_GrSLPrecision == precision || GrSLTypeIsFloatType(type));
    GrSLTypeIsFloatType(type);

    UniformInfo& uni = fUniforms.push_back();
    uni.fVariable.setType(type);
    // TODO this is a bit hacky, lets think of a better way.  Basically we need to be able to use
    // the uniform view matrix name in the GP, and the GP is immutable so it has to tell the PB
    // exactly what name it wants to use for the uniform view matrix.  If we prefix anythings, then
    // the names will mismatch.  I think the correct solution is to have all GPs which need the
    // uniform view matrix, they should upload the view matrix in their setData along with regular
    // uniforms.
    char prefix = 'u';
    if ('u' == name[0]) {
        prefix = '\0';
    }
    fProgramBuilder->nameVariable(uni.fVariable.accessName(), prefix, name, mangleName);
    uni.fVariable.setArrayCount(arrayCount);
    // For now asserting the the visibility is either only vertex or only fragment
    SkASSERT(kVertex_GrShaderFlag == visibility || kFragment_GrShaderFlag == visibility);
    uni.fVisibility = visibility;
    uni.fVariable.setPrecision(precision);
    // When outputing the GLSL, only the outer uniform block will get the Uniform modifier. Thus
    // we set the modifier to none for all uniforms declared inside the block.
<<<<<<< HEAD
    uni.fVariable.setTypeModifier(GrGLSLShaderVar::kNone_TypeModifier);

    uint32_t* currentOffset = kVertex_GrShaderFlag == visibility ? &fCurrentVertexUBOOffset
                                                                   : &fCurrentFragmentUBOOffset;
    get_ubo_aligned_offset(&uni.fUBOffset, currentOffset, type, arrayCount);

=======
    uni.fVariable.setTypeModifier(GrShaderVar::kNone_TypeModifier);

    uint32_t* currentOffset = kVertex_GrShaderFlag == visibility ? &fCurrentVertexUBOOffset
                                                                 : &fCurrentFragmentUBOOffset;
    get_ubo_aligned_offset(&uni.fUBOffset, currentOffset, type, arrayCount);

    SkString layoutQualifier;
    layoutQualifier.appendf("offset=%d", uni.fUBOffset);
    uni.fVariable.addLayoutQualifier(layoutQualifier.c_str());

>>>>>>> a17af05f
    if (outName) {
        *outName = uni.fVariable.c_str();
    }

    return GrGLSLUniformHandler::UniformHandle(fUniforms.count() - 1);
}

<<<<<<< HEAD
GrGLSLUniformHandler::SamplerHandle GrVkUniformHandler::internalAddSampler(uint32_t visibility,
                                                                           GrPixelConfig config,
                                                                           GrSLType type,
                                                                           GrSLPrecision precision,
                                                                           const char* name) {
=======
GrGLSLUniformHandler::SamplerHandle GrVkUniformHandler::addSampler(uint32_t visibility,
                                                                   GrSwizzle swizzle,
                                                                   GrSLType type,
                                                                   GrSLPrecision precision,
                                                                   const char* name) {
>>>>>>> a17af05f
    SkASSERT(name && strlen(name));
    SkDEBUGCODE(static const uint32_t kVisMask = kVertex_GrShaderFlag | kFragment_GrShaderFlag);
    SkASSERT(0 == (~kVisMask & visibility));
    SkASSERT(0 != visibility);
    SkString mangleName;
    char prefix = 'u';
    fProgramBuilder->nameVariable(&mangleName, prefix, name, true);
<<<<<<< HEAD
    fSamplers.emplace_back(visibility, config, type, precision, mangleName.c_str(),
                           (uint32_t)fSamplers.count(), kSamplerDescSet);
=======

    UniformInfo& info = fSamplers.push_back();
    SkASSERT(GrSLTypeIsCombinedSamplerType(type));
    info.fVariable.setType(type);
    info.fVariable.setTypeModifier(GrShaderVar::kUniform_TypeModifier);
    info.fVariable.setPrecision(precision);
    info.fVariable.setName(mangleName);
    SkString layoutQualifier;
    layoutQualifier.appendf("set=%d, binding=%d", kSamplerDescSet, fSamplers.count() - 1);
    info.fVariable.addLayoutQualifier(layoutQualifier.c_str());
    info.fVisibility = visibility;
    info.fUBOffset = 0;
    fSamplerSwizzles.push_back(swizzle);
    SkASSERT(fSamplerSwizzles.count() == fSamplers.count());
>>>>>>> a17af05f
    return GrGLSLUniformHandler::SamplerHandle(fSamplers.count() - 1);
}

void GrVkUniformHandler::appendUniformDecls(GrShaderFlags visibility, SkString* out) const {
    SkASSERT(kVertex_GrShaderFlag == visibility || kFragment_GrShaderFlag == visibility);

    for (int i = 0; i < fSamplers.count(); ++i) {
<<<<<<< HEAD
        const GrVkGLSLSampler& sampler = fSamplers[i];
        SkASSERT(sampler.type() == kTexture2DSampler_GrSLType);
        if (visibility == sampler.visibility()) {
            sampler.fShaderVar.appendDecl(fProgramBuilder->glslCaps(), out);
=======
        const UniformInfo& sampler = fSamplers[i];
        SkASSERT(sampler.fVariable.getType() == kTexture2DSampler_GrSLType);
        if (visibility == sampler.fVisibility) {
            sampler.fVariable.appendDecl(fProgramBuilder->shaderCaps(), out);
>>>>>>> a17af05f
            out->append(";\n");
        }
    }

<<<<<<< HEAD
=======
    SkDEBUGCODE(bool firstOffsetCheck = false);
>>>>>>> a17af05f
    SkString uniformsString;
    for (int i = 0; i < fUniforms.count(); ++i) {
        const UniformInfo& localUniform = fUniforms[i];
        if (visibility == localUniform.fVisibility) {
            if (GrSLTypeIsFloatType(localUniform.fVariable.getType())) {
<<<<<<< HEAD
                localUniform.fVariable.appendDecl(fProgramBuilder->glslCaps(), &uniformsString);
=======
#ifdef SK_DEBUG
                if (!firstOffsetCheck) {
                    // Check to make sure we are starting our offset at 0 so the offset qualifier we
                    // set on each variable in the uniform block is valid.
                    SkASSERT(0 == localUniform.fUBOffset);
                    firstOffsetCheck = true;
                }
#endif
                localUniform.fVariable.appendDecl(fProgramBuilder->shaderCaps(), &uniformsString);
>>>>>>> a17af05f
                uniformsString.append(";\n");
            }
        }
    }
    if (!uniformsString.isEmpty()) {
        uint32_t uniformBinding = (visibility == kVertex_GrShaderFlag) ? kVertexBinding
                                                                       : kFragBinding;
        const char* stage = (visibility == kVertex_GrShaderFlag) ? "vertex" : "fragment";
        out->appendf("layout (set=%d, binding=%d) uniform %sUniformBuffer\n{\n",
                     kUniformBufferDescSet, uniformBinding, stage);
        out->appendf("%s\n};\n", uniformsString.c_str());
    }
}<|MERGE_RESOLUTION|>--- conflicted
+++ resolved
@@ -15,47 +15,6 @@
 // the std140 alignment, you can use this, but then make sure if you have an array type it is
 // aligned to 16 bytes (i.e. has mask of 0xF).
 uint32_t grsltype_to_alignment_mask(GrSLType type) {
-<<<<<<< HEAD
-    SkASSERT(GrSLTypeIsFloatType(type));
-    static const uint32_t kAlignmentMask[] = {
-        0x0, // kVoid_GrSLType, should never return this
-        0x3, // kFloat_GrSLType
-        0x7, // kVec2f_GrSLType
-        0xF, // kVec3f_GrSLType
-        0xF, // kVec4f_GrSLType
-        0x7, // kMat22f_GrSLType
-        0xF, // kMat33f_GrSLType
-        0xF, // kMat44f_GrSLType
-        0x0, // Sampler2D_GrSLType, should never return this
-        0x0, // SamplerExternal_GrSLType, should never return this
-        0x0, // Sampler2DRect_GrSLType, should never return this
-        0x0, // SamplerBuffer_GrSLType, should never return this
-        0x0, // kBool_GrSLType
-        0x7, // kInt_GrSLType
-        0x7, // kUint_GrSLType
-        0x0, // Texture2D_GrSLType, should never return this
-        0x0, // Sampler_GrSLType, should never return this
-    };
-    GR_STATIC_ASSERT(0 == kVoid_GrSLType);
-    GR_STATIC_ASSERT(1 == kFloat_GrSLType);
-    GR_STATIC_ASSERT(2 == kVec2f_GrSLType);
-    GR_STATIC_ASSERT(3 == kVec3f_GrSLType);
-    GR_STATIC_ASSERT(4 == kVec4f_GrSLType);
-    GR_STATIC_ASSERT(5 == kMat22f_GrSLType);
-    GR_STATIC_ASSERT(6 == kMat33f_GrSLType);
-    GR_STATIC_ASSERT(7 == kMat44f_GrSLType);
-    GR_STATIC_ASSERT(8 == kTexture2DSampler_GrSLType);
-    GR_STATIC_ASSERT(9 == kTextureExternalSampler_GrSLType);
-    GR_STATIC_ASSERT(10 == kTexture2DRectSampler_GrSLType);
-    GR_STATIC_ASSERT(11 == kTextureBufferSampler_GrSLType);
-    GR_STATIC_ASSERT(12 == kBool_GrSLType);
-    GR_STATIC_ASSERT(13 == kInt_GrSLType);
-    GR_STATIC_ASSERT(14 == kUint_GrSLType);
-    GR_STATIC_ASSERT(15 == kTexture2D_GrSLType);
-    GR_STATIC_ASSERT(16 == kSampler_GrSLType);
-    GR_STATIC_ASSERT(SK_ARRAY_COUNT(kAlignmentMask) == kGrSLTypeCount);
-    return kAlignmentMask[type];
-=======
     switch(type) {
         case kInt_GrSLType:
             return 0x3;
@@ -98,55 +57,12 @@
     }
     SkFAIL("Unexpected type");
     return 0;
->>>>>>> a17af05f
 }
 
 /** Returns the size in bytes taken up in vulkanbuffers for floating point GrSLTypes.
     For non floating point type returns 0. Currently this reflects the std140 alignment
     so a mat22 takes up 8 floats. */
 static inline uint32_t grsltype_to_vk_size(GrSLType type) {
-<<<<<<< HEAD
-    SkASSERT(GrSLTypeIsFloatType(type));
-    static const uint32_t kSizes[] = {
-        0,                        // kVoid_GrSLType
-        sizeof(float),            // kFloat_GrSLType
-        2 * sizeof(float),        // kVec2f_GrSLType
-        3 * sizeof(float),        // kVec3f_GrSLType
-        4 * sizeof(float),        // kVec4f_GrSLType
-        8 * sizeof(float),        // kMat22f_GrSLType. TODO: this will be 4 * szof(float) on std430.
-        12 * sizeof(float),       // kMat33f_GrSLType
-        16 * sizeof(float),       // kMat44f_GrSLType
-        0,                        // kTexture2DSampler_GrSLType
-        0,                        // kTextureExternalSampler_GrSLType
-        0,                        // kTexture2DRectSampler_GrSLType
-        0,                        // kTextureBufferSampler_GrSLType
-        1,                        // kBool_GrSLType
-        4,                        // kInt_GrSLType
-        4,                        // kUint_GrSLType
-        0,                        // kTexture2D_GrSLType
-        0,                        // kSampler_GrSLType
-    };
-    return kSizes[type];
-
-    GR_STATIC_ASSERT(0 == kVoid_GrSLType);
-    GR_STATIC_ASSERT(1 == kFloat_GrSLType);
-    GR_STATIC_ASSERT(2 == kVec2f_GrSLType);
-    GR_STATIC_ASSERT(3 == kVec3f_GrSLType);
-    GR_STATIC_ASSERT(4 == kVec4f_GrSLType);
-    GR_STATIC_ASSERT(5 == kMat22f_GrSLType);
-    GR_STATIC_ASSERT(6 == kMat33f_GrSLType);
-    GR_STATIC_ASSERT(7 == kMat44f_GrSLType);
-    GR_STATIC_ASSERT(8 == kTexture2DSampler_GrSLType);
-    GR_STATIC_ASSERT(9 == kTextureExternalSampler_GrSLType);
-    GR_STATIC_ASSERT(10 == kTexture2DRectSampler_GrSLType);
-    GR_STATIC_ASSERT(11 == kTextureBufferSampler_GrSLType);
-    GR_STATIC_ASSERT(12 == kBool_GrSLType);
-    GR_STATIC_ASSERT(13 == kInt_GrSLType);
-    GR_STATIC_ASSERT(14 == kUint_GrSLType);
-    GR_STATIC_ASSERT(15 == kTexture2D_GrSLType);
-    GR_STATIC_ASSERT(16 == kSampler_GrSLType);
-    GR_STATIC_ASSERT(SK_ARRAY_COUNT(kSizes) == kGrSLTypeCount);
-=======
     switch(type) {
         case kInt_GrSLType:
             return sizeof(int32_t);
@@ -190,7 +106,6 @@
     }
     SkFAIL("Unexpected type");
     return 0;
->>>>>>> a17af05f
 }
 
 
@@ -256,14 +171,6 @@
     uni.fVariable.setPrecision(precision);
     // When outputing the GLSL, only the outer uniform block will get the Uniform modifier. Thus
     // we set the modifier to none for all uniforms declared inside the block.
-<<<<<<< HEAD
-    uni.fVariable.setTypeModifier(GrGLSLShaderVar::kNone_TypeModifier);
-
-    uint32_t* currentOffset = kVertex_GrShaderFlag == visibility ? &fCurrentVertexUBOOffset
-                                                                   : &fCurrentFragmentUBOOffset;
-    get_ubo_aligned_offset(&uni.fUBOffset, currentOffset, type, arrayCount);
-
-=======
     uni.fVariable.setTypeModifier(GrShaderVar::kNone_TypeModifier);
 
     uint32_t* currentOffset = kVertex_GrShaderFlag == visibility ? &fCurrentVertexUBOOffset
@@ -274,7 +181,6 @@
     layoutQualifier.appendf("offset=%d", uni.fUBOffset);
     uni.fVariable.addLayoutQualifier(layoutQualifier.c_str());
 
->>>>>>> a17af05f
     if (outName) {
         *outName = uni.fVariable.c_str();
     }
@@ -282,19 +188,11 @@
     return GrGLSLUniformHandler::UniformHandle(fUniforms.count() - 1);
 }
 
-<<<<<<< HEAD
-GrGLSLUniformHandler::SamplerHandle GrVkUniformHandler::internalAddSampler(uint32_t visibility,
-                                                                           GrPixelConfig config,
-                                                                           GrSLType type,
-                                                                           GrSLPrecision precision,
-                                                                           const char* name) {
-=======
 GrGLSLUniformHandler::SamplerHandle GrVkUniformHandler::addSampler(uint32_t visibility,
                                                                    GrSwizzle swizzle,
                                                                    GrSLType type,
                                                                    GrSLPrecision precision,
                                                                    const char* name) {
->>>>>>> a17af05f
     SkASSERT(name && strlen(name));
     SkDEBUGCODE(static const uint32_t kVisMask = kVertex_GrShaderFlag | kFragment_GrShaderFlag);
     SkASSERT(0 == (~kVisMask & visibility));
@@ -302,10 +200,6 @@
     SkString mangleName;
     char prefix = 'u';
     fProgramBuilder->nameVariable(&mangleName, prefix, name, true);
-<<<<<<< HEAD
-    fSamplers.emplace_back(visibility, config, type, precision, mangleName.c_str(),
-                           (uint32_t)fSamplers.count(), kSamplerDescSet);
-=======
 
     UniformInfo& info = fSamplers.push_back();
     SkASSERT(GrSLTypeIsCombinedSamplerType(type));
@@ -320,7 +214,6 @@
     info.fUBOffset = 0;
     fSamplerSwizzles.push_back(swizzle);
     SkASSERT(fSamplerSwizzles.count() == fSamplers.count());
->>>>>>> a17af05f
     return GrGLSLUniformHandler::SamplerHandle(fSamplers.count() - 1);
 }
 
@@ -328,33 +221,20 @@
     SkASSERT(kVertex_GrShaderFlag == visibility || kFragment_GrShaderFlag == visibility);
 
     for (int i = 0; i < fSamplers.count(); ++i) {
-<<<<<<< HEAD
-        const GrVkGLSLSampler& sampler = fSamplers[i];
-        SkASSERT(sampler.type() == kTexture2DSampler_GrSLType);
-        if (visibility == sampler.visibility()) {
-            sampler.fShaderVar.appendDecl(fProgramBuilder->glslCaps(), out);
-=======
         const UniformInfo& sampler = fSamplers[i];
         SkASSERT(sampler.fVariable.getType() == kTexture2DSampler_GrSLType);
         if (visibility == sampler.fVisibility) {
             sampler.fVariable.appendDecl(fProgramBuilder->shaderCaps(), out);
->>>>>>> a17af05f
             out->append(";\n");
         }
     }
 
-<<<<<<< HEAD
-=======
     SkDEBUGCODE(bool firstOffsetCheck = false);
->>>>>>> a17af05f
     SkString uniformsString;
     for (int i = 0; i < fUniforms.count(); ++i) {
         const UniformInfo& localUniform = fUniforms[i];
         if (visibility == localUniform.fVisibility) {
             if (GrSLTypeIsFloatType(localUniform.fVariable.getType())) {
-<<<<<<< HEAD
-                localUniform.fVariable.appendDecl(fProgramBuilder->glslCaps(), &uniformsString);
-=======
 #ifdef SK_DEBUG
                 if (!firstOffsetCheck) {
                     // Check to make sure we are starting our offset at 0 so the offset qualifier we
@@ -364,7 +244,6 @@
                 }
 #endif
                 localUniform.fVariable.appendDecl(fProgramBuilder->shaderCaps(), &uniformsString);
->>>>>>> a17af05f
                 uniformsString.append(";\n");
             }
         }
