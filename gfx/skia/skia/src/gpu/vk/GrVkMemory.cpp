--- conflicted
+++ resolved
@@ -561,11 +561,7 @@
     }
 
     // need to allocate a new subheap
-<<<<<<< HEAD
-    SkAutoTDelete<GrVkSubHeap>& subHeap = fSubHeaps.push_back();
-=======
     std::unique_ptr<GrVkSubHeap>& subHeap = fSubHeaps.push_back();
->>>>>>> a17af05f
     subHeap.reset(new GrVkSubHeap(fGpu, memoryTypeIndex, heapIndex, fSubHeapSize, alignment));
     // try to recover from failed allocation by only allocating what we need
     if (subHeap->size() == 0) {
@@ -613,11 +609,7 @@
     }
 
     // need to allocate a new subheap
-<<<<<<< HEAD
-    SkAutoTDelete<GrVkSubHeap>& subHeap = fSubHeaps.push_back();
-=======
     std::unique_ptr<GrVkSubHeap>& subHeap = fSubHeaps.push_back();
->>>>>>> a17af05f
     subHeap.reset(new GrVkSubHeap(fGpu, memoryTypeIndex, heapIndex, alignedSize, alignment));
     fAllocSize += alignedSize;
     if (subHeap->alloc(size, alloc)) {
