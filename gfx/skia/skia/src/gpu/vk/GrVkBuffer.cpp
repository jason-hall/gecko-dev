/*
 * Copyright 2015 Google Inc.
 *
 * Use of this source code is governed by a BSD-style license that can be
 * found in the LICENSE file.
 */

#include "GrVkBuffer.h"
#include "GrVkGpu.h"
#include "GrVkMemory.h"
#include "GrVkUtil.h"

#define VK_CALL(GPU, X) GR_VK_CALL(GPU->vkInterface(), X)

#ifdef SK_DEBUG
#define VALIDATE() this->validate()
#else
#define VALIDATE() do {} while(false)
#endif

const GrVkBuffer::Resource* GrVkBuffer::Create(const GrVkGpu* gpu, const Desc& desc) {
    VkBuffer       buffer;
    GrVkAlloc      alloc;

    // create the buffer object
    VkBufferCreateInfo bufInfo;
    memset(&bufInfo, 0, sizeof(VkBufferCreateInfo));
    bufInfo.sType = VK_STRUCTURE_TYPE_BUFFER_CREATE_INFO;
    bufInfo.flags = 0;
    bufInfo.size = desc.fSizeInBytes;
    switch (desc.fType) {
        case kVertex_Type:
            bufInfo.usage = VK_BUFFER_USAGE_VERTEX_BUFFER_BIT;
            break;
        case kIndex_Type:
            bufInfo.usage = VK_BUFFER_USAGE_INDEX_BUFFER_BIT;
            break;
        case kUniform_Type:
            bufInfo.usage = VK_BUFFER_USAGE_UNIFORM_BUFFER_BIT;
            break;
        case kCopyRead_Type:
            bufInfo.usage = VK_BUFFER_USAGE_TRANSFER_SRC_BIT;
            break;
        case kCopyWrite_Type:
            bufInfo.usage = VK_BUFFER_USAGE_TRANSFER_DST_BIT;
            break;
    }
    if (!desc.fDynamic) {
        bufInfo.usage |= VK_BUFFER_USAGE_TRANSFER_DST_BIT;
    }

    bufInfo.sharingMode = VK_SHARING_MODE_EXCLUSIVE;
    bufInfo.queueFamilyIndexCount = 0;
    bufInfo.pQueueFamilyIndices = nullptr;

    VkResult err;
    err = VK_CALL(gpu, CreateBuffer(gpu->device(), &bufInfo, nullptr, &buffer));
    if (err) {
        return nullptr;
    }

    if (!GrVkMemory::AllocAndBindBufferMemory(gpu,
                                              buffer,
                                              desc.fType,
                                              desc.fDynamic,
                                              &alloc)) {
        return nullptr;
    }

    const GrVkBuffer::Resource* resource = new GrVkBuffer::Resource(buffer, alloc, desc.fType);
    if (!resource) {
        VK_CALL(gpu, DestroyBuffer(gpu->device(), buffer, nullptr));
        GrVkMemory::FreeBufferMemory(gpu, desc.fType, alloc);
        return nullptr;
    }

    return resource;
}

void GrVkBuffer::addMemoryBarrier(const GrVkGpu* gpu,
                                  VkAccessFlags srcAccessMask,
                                  VkAccessFlags dstAccesMask,
                                  VkPipelineStageFlags srcStageMask,
                                  VkPipelineStageFlags dstStageMask,
                                  bool byRegion) const {
    VkBufferMemoryBarrier bufferMemoryBarrier = {
        VK_STRUCTURE_TYPE_BUFFER_MEMORY_BARRIER, // sType
        NULL,                                    // pNext
        srcAccessMask,                           // srcAccessMask
        dstAccesMask,                            // dstAccessMask
        VK_QUEUE_FAMILY_IGNORED,                 // srcQueueFamilyIndex
        VK_QUEUE_FAMILY_IGNORED,                 // dstQueueFamilyIndex
        this->buffer(),                          // buffer
        0,                                       // offset
        fDesc.fSizeInBytes,                      // size
    };

    // TODO: restrict to area of buffer we're interested in
    gpu->addBufferMemoryBarrier(srcStageMask, dstStageMask, byRegion, &bufferMemoryBarrier);
}

void GrVkBuffer::Resource::freeGPUData(const GrVkGpu* gpu) const {
    SkASSERT(fBuffer);
    SkASSERT(fAlloc.fMemory);
    VK_CALL(gpu, DestroyBuffer(gpu->device(), fBuffer, nullptr));
    GrVkMemory::FreeBufferMemory(gpu, fType, fAlloc);
}

void GrVkBuffer::vkRelease(const GrVkGpu* gpu) {
    VALIDATE();
    fResource->recycle(const_cast<GrVkGpu*>(gpu));
    fResource = nullptr;
    if (!fDesc.fDynamic) {
        delete[] (unsigned char*)fMapPtr;
    }
    fMapPtr = nullptr;
    VALIDATE();
}

void GrVkBuffer::vkAbandon() {
    fResource->unrefAndAbandon();
    fResource = nullptr;
<<<<<<< HEAD
=======
    if (!fDesc.fDynamic) {
        delete[] (unsigned char*)fMapPtr;
    }
>>>>>>> a17af05f
    fMapPtr = nullptr;
    VALIDATE();
}

VkAccessFlags buffer_type_to_access_flags(GrVkBuffer::Type type) {
    switch (type) {
        case GrVkBuffer::kIndex_Type:
            return VK_ACCESS_INDEX_READ_BIT;
        case GrVkBuffer::kVertex_Type:
            return VK_ACCESS_VERTEX_ATTRIBUTE_READ_BIT;
        default:
            // This helper is only called for static buffers so we should only ever see index or
            // vertex buffers types
            SkASSERT(false);
            return 0;
    }
}

void GrVkBuffer::internalMap(GrVkGpu* gpu, size_t size, bool* createdNewBuffer) {
    VALIDATE();
    SkASSERT(!this->vkIsMapped());

    if (!fResource->unique()) {
        if (fDesc.fDynamic) {
            // in use by the command buffer, so we need to create a new one
            fResource->recycle(gpu);
            fResource = this->createResource(gpu, fDesc);
            if (createdNewBuffer) {
                *createdNewBuffer = true;
            }
        } else {
            SkASSERT(fMapPtr);
            this->addMemoryBarrier(gpu,
                                   buffer_type_to_access_flags(fDesc.fType),
                                   VK_ACCESS_TRANSFER_WRITE_BIT,
                                   VK_PIPELINE_STAGE_VERTEX_INPUT_BIT,
                                   VK_PIPELINE_STAGE_TRANSFER_BIT,
                                   false);
        }
    }

    if (fDesc.fDynamic) {
        const GrVkAlloc& alloc = this->alloc();
        VkResult err = VK_CALL(gpu, MapMemory(gpu->device(), alloc.fMemory,
                                              alloc.fOffset + fOffset,
                                              size, 0, &fMapPtr));
        if (err) {
            fMapPtr = nullptr;
        }
    } else {
        if (!fMapPtr) {
            fMapPtr = new unsigned char[this->size()];
        }
    }

    VALIDATE();
}

void GrVkBuffer::internalUnmap(GrVkGpu* gpu, size_t size) {
    VALIDATE();
    SkASSERT(this->vkIsMapped());

    if (fDesc.fDynamic) {
        GrVkMemory::FlushMappedAlloc(gpu, this->alloc());
        VK_CALL(gpu, UnmapMemory(gpu->device(), this->alloc().fMemory));
        fMapPtr = nullptr;
    } else {
        gpu->updateBuffer(this, fMapPtr, this->offset(), size);
        this->addMemoryBarrier(gpu,
                               VK_ACCESS_TRANSFER_WRITE_BIT,
                               buffer_type_to_access_flags(fDesc.fType),
                               VK_PIPELINE_STAGE_TRANSFER_BIT,
                               VK_PIPELINE_STAGE_VERTEX_INPUT_BIT,
                               false);
    }
}

bool GrVkBuffer::vkIsMapped() const {
    VALIDATE();
    return SkToBool(fMapPtr);
}

bool GrVkBuffer::vkUpdateData(GrVkGpu* gpu, const void* src, size_t srcSizeInBytes,
                              bool* createdNewBuffer) {
    if (srcSizeInBytes > fDesc.fSizeInBytes) {
        return false;
    }

    this->internalMap(gpu, srcSizeInBytes, createdNewBuffer);
    if (!fMapPtr) {
        return false;
    }

    memcpy(fMapPtr, src, srcSizeInBytes);

    this->internalUnmap(gpu, srcSizeInBytes);

    return true;
}

void GrVkBuffer::validate() const {
    SkASSERT(!fResource || kVertex_Type == fDesc.fType || kIndex_Type == fDesc.fType
             || kCopyRead_Type == fDesc.fType || kCopyWrite_Type == fDesc.fType
             || kUniform_Type == fDesc.fType);
}<|MERGE_RESOLUTION|>--- conflicted
+++ resolved
@@ -120,12 +120,9 @@
 void GrVkBuffer::vkAbandon() {
     fResource->unrefAndAbandon();
     fResource = nullptr;
-<<<<<<< HEAD
-=======
     if (!fDesc.fDynamic) {
         delete[] (unsigned char*)fMapPtr;
     }
->>>>>>> a17af05f
     fMapPtr = nullptr;
     VALIDATE();
 }
