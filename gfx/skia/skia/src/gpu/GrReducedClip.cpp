--- conflicted
+++ resolved
@@ -11,15 +11,6 @@
 #include "GrClip.h"
 #include "GrColor.h"
 #include "GrContextPriv.h"
-<<<<<<< HEAD
-#include "GrDrawContext.h"
-#include "GrDrawContextPriv.h"
-#include "GrDrawingManager.h"
-#include "GrFixedClip.h"
-#include "GrPathRenderer.h"
-#include "GrStyle.h"
-#include "GrUserStencilSettings.h"
-=======
 #include "GrRenderTargetContext.h"
 #include "GrRenderTargetContextPriv.h"
 #include "GrDrawingManager.h"
@@ -29,7 +20,6 @@
 #include "GrStyle.h"
 #include "GrUserStencilSettings.h"
 #include "SkClipOpPriv.h"
->>>>>>> a17af05f
 
 typedef SkClipStack::Element Element;
 
@@ -86,11 +76,7 @@
         fHasIBounds = true;
 
         // Implement the clip with an AA rect element.
-<<<<<<< HEAD
-        fElements.addToHead(stackBounds, SkCanvas::kReplace_Op, true/*doAA*/);
-=======
         fElements.addToHead(stackBounds, kReplace_SkClipOp, true/*doAA*/);
->>>>>>> a17af05f
         fElementsGenID = stack.getTopmostGenID();
         fRequiresAA = true;
 
@@ -162,11 +148,7 @@
         bool isFlip = false; // does this op just flip the in/out state of every point in the bounds
 
         switch (element->getOp()) {
-<<<<<<< HEAD
-            case SkCanvas::kDifference_Op:
-=======
             case kDifference_SkClipOp:
->>>>>>> a17af05f
                 // check if the shape subtracted either contains the entire bounds (and makes
                 // the clip empty) or is outside the bounds and therefore can be skipped.
                 if (element->isInverseFilled()) {
@@ -192,11 +174,7 @@
                     emsmallens = true;
                 }
                 break;
-<<<<<<< HEAD
-            case SkCanvas::kIntersect_Op:
-=======
             case kIntersect_SkClipOp:
->>>>>>> a17af05f
                 // check if the shape intersected contains the entire bounds and therefore can
                 // be skipped or it is outside the entire bounds and therefore makes the clip
                 // empty.
@@ -229,11 +207,7 @@
                     emsmallens = true;
                 }
                 break;
-<<<<<<< HEAD
-            case SkCanvas::kUnion_Op:
-=======
             case kUnion_SkClipOp:
->>>>>>> a17af05f
                 // If the union-ed shape contains the entire bounds then after this element
                 // the bounds is entirely inside the clip. If the union-ed shape is outside the
                 // bounds then this op can be skipped.
@@ -256,11 +230,7 @@
                     embiggens = true;
                 }
                 break;
-<<<<<<< HEAD
-            case SkCanvas::kXOR_Op:
-=======
             case kXOR_SkClipOp:
->>>>>>> a17af05f
                 // If the bounds is entirely inside the shape being xor-ed then the effect is
                 // to flip the inside/outside state of every point in the bounds. We may be
                 // able to take advantage of this in the forward pass. If the xor-ed shape
@@ -282,11 +252,7 @@
                     emsmallens = embiggens = true;
                 }
                 break;
-<<<<<<< HEAD
-            case SkCanvas::kReverseDifference_Op:
-=======
             case kReverseDifference_SkClipOp:
->>>>>>> a17af05f
                 // When the bounds is entirely within the rev-diff shape then this behaves like xor
                 // and reverses every point inside the bounds. If the shape is completely outside
                 // the bounds then we know after this element is applied that the bounds will be
@@ -311,11 +277,7 @@
                 }
                 break;
 
-<<<<<<< HEAD
-            case SkCanvas::kReplace_Op:
-=======
             case kReplace_SkClipOp:
->>>>>>> a17af05f
                 // Replace will always terminate our walk. We will either begin the forward walk
                 // at the replace op or detect here than the shape is either completely inside
                 // or completely outside the bounds. In this latter case it can be skipped by
@@ -365,15 +327,9 @@
 
             // if it is a flip, change it to a bounds-filling rect
             if (isFlip) {
-<<<<<<< HEAD
-                SkASSERT(SkCanvas::kXOR_Op == element->getOp() ||
-                         SkCanvas::kReverseDifference_Op == element->getOp());
-                fElements.addToHead(SkRect::Make(fIBounds), SkCanvas::kReverseDifference_Op, false);
-=======
                 SkASSERT(kXOR_SkClipOp == element->getOp() ||
                          kReverseDifference_SkClipOp == element->getOp());
                 fElements.addToHead(SkRect::Make(fIBounds), kReverseDifference_SkClipOp, false);
->>>>>>> a17af05f
             } else {
                 Element* newElement = fElements.addToHead(*element);
                 if (newElement->isAA()) {
@@ -382,19 +338,11 @@
                 // Intersecting an inverse shape is the same as differencing the non-inverse shape.
                 // Replacing with an inverse shape is the same as setting initialState=kAllIn and
                 // differencing the non-inverse shape.
-<<<<<<< HEAD
-                bool isReplace = SkCanvas::kReplace_Op == newElement->getOp();
-                if (newElement->isInverseFilled() &&
-                    (SkCanvas::kIntersect_Op == newElement->getOp() || isReplace)) {
-                    newElement->invertShapeFillType();
-                    newElement->setOp(SkCanvas::kDifference_Op);
-=======
                 bool isReplace = kReplace_SkClipOp == newElement->getOp();
                 if (newElement->isInverseFilled() &&
                     (kIntersect_SkClipOp == newElement->getOp() || isReplace)) {
                     newElement->invertShapeFillType();
                     newElement->setOp(kDifference_SkClipOp);
->>>>>>> a17af05f
                     if (isReplace) {
                         SkASSERT(InitialTriState::kAllOut == initialTriState);
                         initialTriState = InitialTriState::kAllIn;
@@ -413,53 +361,26 @@
         while (element) {
             bool skippable = false;
             switch (element->getOp()) {
-<<<<<<< HEAD
-                case SkCanvas::kDifference_Op:
-                    // subtracting from the empty set yields the empty set.
-                    skippable = InitialTriState::kAllOut == initialTriState;
-                    break;
-                case SkCanvas::kIntersect_Op:
-=======
                 case kDifference_SkClipOp:
                     // subtracting from the empty set yields the empty set.
                     skippable = InitialTriState::kAllOut == initialTriState;
                     break;
                 case kIntersect_SkClipOp:
->>>>>>> a17af05f
                     // intersecting with the empty set yields the empty set
                     if (InitialTriState::kAllOut == initialTriState) {
                         skippable = true;
                     } else {
                         // We can clear to zero and then simply draw the clip element.
                         initialTriState = InitialTriState::kAllOut;
-<<<<<<< HEAD
-                        element->setOp(SkCanvas::kReplace_Op);
-                    }
-                    break;
-                case SkCanvas::kUnion_Op:
-=======
                         element->setOp(kReplace_SkClipOp);
                     }
                     break;
                 case kUnion_SkClipOp:
->>>>>>> a17af05f
                     if (InitialTriState::kAllIn == initialTriState) {
                         // unioning the infinite plane with anything is a no-op.
                         skippable = true;
                     } else {
                         // unioning the empty set with a shape is the shape.
-<<<<<<< HEAD
-                        element->setOp(SkCanvas::kReplace_Op);
-                    }
-                    break;
-                case SkCanvas::kXOR_Op:
-                    if (InitialTriState::kAllOut == initialTriState) {
-                        // xor could be changed to diff in the kAllIn case, not sure it's a win.
-                        element->setOp(SkCanvas::kReplace_Op);
-                    }
-                    break;
-                case SkCanvas::kReverseDifference_Op:
-=======
                         element->setOp(kReplace_SkClipOp);
                     }
                     break;
@@ -470,7 +391,6 @@
                     }
                     break;
                 case kReverseDifference_SkClipOp:
->>>>>>> a17af05f
                     if (InitialTriState::kAllIn == initialTriState) {
                         // subtracting the whole plane will yield the empty set.
                         skippable = true;
@@ -483,19 +403,11 @@
                         if (skippable) {
                             initialTriState = InitialTriState::kAllIn;
                         } else {
-<<<<<<< HEAD
-                            element->setOp(SkCanvas::kReplace_Op);
-                        }
-                    }
-                    break;
-                case SkCanvas::kReplace_Op:
-=======
                             element->setOp(kReplace_SkClipOp);
                         }
                     }
                     break;
                 case kReplace_SkClipOp:
->>>>>>> a17af05f
                     skippable = false; // we would have skipped it in the backwards walk if we
                                        // could've.
                     break;
@@ -515,74 +427,6 @@
         }
     }
     fRequiresAA = numAAElements > 0;
-<<<<<<< HEAD
-
-    SkASSERT(InitialTriState::kUnknown != initialTriState);
-    fInitialState = static_cast<GrReducedClip::InitialState>(initialTriState);
-}
-
-static bool element_is_pure_subtract(SkCanvas::ClipOp op) {
-    SkASSERT(op >= 0);
-    return op <= SkCanvas::kIntersect_Op;
-
-    GR_STATIC_ASSERT(0 == SkCanvas::kDifference_Op);
-    GR_STATIC_ASSERT(1 == SkCanvas::kIntersect_Op);
-}
-
-void GrReducedClip::addInteriorWindowRectangles(int maxWindowRectangles) {
-    SkASSERT(fWindowRects.count() < maxWindowRectangles);
-    // Walk backwards through the element list and add window rectangles to the interiors of
-    // "difference" elements. Quit if we encounter an element that may grow the clip.
-    ElementList::Iter iter(fElements, ElementList::Iter::kTail_IterStart);
-    for (; iter.get() && element_is_pure_subtract(iter.get()->getOp()); iter.prev()) {
-        const Element* element = iter.get();
-        if (SkCanvas::kDifference_Op != element->getOp()) {
-            continue;
-        }
-
-        if (Element::kRect_Type == element->getType()) {
-            SkASSERT(element->isAA());
-            this->addWindowRectangle(element->getRect(), true);
-            if (fWindowRects.count() >= maxWindowRectangles) {
-                return;
-            }
-            continue;
-        }
-
-        if (Element::kRRect_Type == element->getType()) {
-            // For round rects we add two overlapping windows in the shape of a plus.
-            const SkRRect& clipRRect = element->getRRect();
-            SkVector insetTL = clipRRect.radii(SkRRect::kUpperLeft_Corner);
-            SkVector insetBR = clipRRect.radii(SkRRect::kLowerRight_Corner);
-            if (SkRRect::kComplex_Type == clipRRect.getType()) {
-                const SkVector& insetTR = clipRRect.radii(SkRRect::kUpperRight_Corner);
-                const SkVector& insetBL = clipRRect.radii(SkRRect::kLowerLeft_Corner);
-                insetTL.fX = SkTMax(insetTL.x(), insetBL.x());
-                insetTL.fY = SkTMax(insetTL.y(), insetTR.y());
-                insetBR.fX = SkTMax(insetBR.x(), insetTR.x());
-                insetBR.fY = SkTMax(insetBR.y(), insetBL.y());
-            }
-            const SkRect& bounds = clipRRect.getBounds();
-            if (insetTL.x() + insetBR.x() >= bounds.width() ||
-                insetTL.y() + insetBR.y() >= bounds.height()) {
-                continue; // The interior "plus" is empty.
-            }
-
-            SkRect horzRect = SkRect::MakeLTRB(bounds.left(), bounds.top() + insetTL.y(),
-                                               bounds.right(), bounds.bottom() - insetBR.y());
-            this->addWindowRectangle(horzRect, element->isAA());
-            if (fWindowRects.count() >= maxWindowRectangles) {
-                return;
-            }
-
-            SkRect vertRect = SkRect::MakeLTRB(bounds.left() + insetTL.x(), bounds.top(),
-                                               bounds.right() - insetBR.x(), bounds.bottom());
-            this->addWindowRectangle(vertRect, element->isAA());
-            if (fWindowRects.count() >= maxWindowRectangles) {
-                return;
-            }
-            continue;
-=======
 
     SkASSERT(InitialTriState::kUnknown != initialTriState);
     fInitialState = static_cast<GrReducedClip::InitialState>(initialTriState);
@@ -801,36 +645,12 @@
             paint.setCoverageSetOpXPFactory(op, false);
 
             draw_element(rtc, clip, std::move(paint), aa, translate, element);
->>>>>>> a17af05f
         }
     }
 
     return true;
 }
 
-<<<<<<< HEAD
-inline void GrReducedClip::addWindowRectangle(const SkRect& elementInteriorRect, bool elementIsAA) {
-    SkIRect window;
-    if (!elementIsAA) {
-        elementInteriorRect.round(&window);
-    } else {
-        elementInteriorRect.roundIn(&window);
-    }
-    if (!window.isEmpty()) { // Skip very thin windows that round to zero or negative dimensions.
-        fWindowRects.addWindow(window);
-    }
-}
-
-inline bool GrReducedClip::intersectIBounds(const SkIRect& irect) {
-    SkASSERT(fHasIBounds);
-    if (!fIBounds.intersect(irect)) {
-        fHasIBounds = false;
-        fWindowRects.reset();
-        fElements.reset();
-        fRequiresAA = false;
-        fInitialState = InitialState::kAllOut;
-        return false;
-=======
 ////////////////////////////////////////////////////////////////////////////////
 // Create a 1-bit clip mask in the stencil buffer.
 
@@ -841,337 +661,8 @@
 
     void setWindowRectangles(const GrWindowRectangles& windows, GrWindowRectsState::Mode mode) {
         fFixedClip.setWindowRectangles(windows, mode);
->>>>>>> a17af05f
-    }
-    return true;
-}
-
-<<<<<<< HEAD
-////////////////////////////////////////////////////////////////////////////////
-// Create a 8-bit clip mask in alpha
-
-static bool stencil_element(GrDrawContext* dc,
-                            const GrFixedClip& clip,
-                            const GrUserStencilSettings* ss,
-                            const SkMatrix& viewMatrix,
-                            const SkClipStack::Element* element) {
-
-    // TODO: Draw rrects directly here.
-    switch (element->getType()) {
-        case Element::kEmpty_Type:
-            SkDEBUGFAIL("Should never get here with an empty element.");
-            break;
-        case Element::kRect_Type:
-            return dc->drawContextPriv().drawAndStencilRect(clip, ss,
-                                                            (SkRegion::Op)element->getOp(),
-                                                            element->isInverseFilled(),
-                                                            element->isAA(),
-                                                            viewMatrix, element->getRect());
-            break;
-        default: {
-            SkPath path;
-            element->asPath(&path);
-            if (path.isInverseFillType()) {
-                path.toggleInverseFillType();
-            }
-
-            return dc->drawContextPriv().drawAndStencilPath(clip, ss,
-                                                            (SkRegion::Op)element->getOp(),
-                                                            element->isInverseFilled(),
-                                                            element->isAA(), viewMatrix, path);
-            break;
-        }
-    }
-
-    return false;
-}
-
-static void draw_element(GrDrawContext* dc,
-                         const GrClip& clip, // TODO: can this just always be WideOpen?
-                         const GrPaint &paint,
-                         const SkMatrix& viewMatrix,
-                         const SkClipStack::Element* element) {
-
-    // TODO: Draw rrects directly here.
-    switch (element->getType()) {
-        case Element::kEmpty_Type:
-            SkDEBUGFAIL("Should never get here with an empty element.");
-            break;
-        case Element::kRect_Type:
-            dc->drawRect(clip, paint, viewMatrix, element->getRect());
-            break;
-        default: {
-            SkPath path;
-            element->asPath(&path);
-            if (path.isInverseFillType()) {
-                path.toggleInverseFillType();
-            }
-
-            dc->drawPath(clip, paint, viewMatrix, path, GrStyle::SimpleFill());
-            break;
-        }
-    }
-}
-
-bool GrReducedClip::drawAlphaClipMask(GrDrawContext* dc) const {
-    // The texture may be larger than necessary, this rect represents the part of the texture
-    // we populate with a rasterization of the clip.
-    GrFixedClip clip(SkIRect::MakeWH(fIBounds.width(), fIBounds.height()));
-
-    if (!fWindowRects.empty()) {
-        clip.setWindowRectangles(fWindowRects, {fIBounds.left(), fIBounds.top()},
-                                 GrWindowRectsState::Mode::kExclusive);
-    }
-
-    // The scratch texture that we are drawing into can be substantially larger than the mask. Only
-    // clear the part that we care about.
-    GrColor initialCoverage = InitialState::kAllIn == this->initialState() ? -1 : 0;
-    dc->drawContextPriv().clear(clip, initialCoverage, true);
-
-    // Set the matrix so that rendered clip elements are transformed to mask space from clip space.
-    SkMatrix translate;
-    translate.setTranslate(SkIntToScalar(-fIBounds.left()), SkIntToScalar(-fIBounds.top()));
-
-    // walk through each clip element and perform its set op
-    for (ElementList::Iter iter(fElements); iter.get(); iter.next()) {
-        const Element* element = iter.get();
-        SkRegion::Op op = (SkRegion::Op)element->getOp();
-        bool invert = element->isInverseFilled();
-        if (invert || SkRegion::kIntersect_Op == op || SkRegion::kReverseDifference_Op == op) {
-            // draw directly into the result with the stencil set to make the pixels affected
-            // by the clip shape be non-zero.
-            static constexpr GrUserStencilSettings kStencilInElement(
-                 GrUserStencilSettings::StaticInit<
-                     0xffff,
-                     GrUserStencilTest::kAlways,
-                     0xffff,
-                     GrUserStencilOp::kReplace,
-                     GrUserStencilOp::kReplace,
-                     0xffff>()
-            );
-            if (!stencil_element(dc, clip, &kStencilInElement, translate, element)) {
-                return false;
-            }
-
-            // Draw to the exterior pixels (those with a zero stencil value).
-            static constexpr GrUserStencilSettings kDrawOutsideElement(
-                 GrUserStencilSettings::StaticInit<
-                     0x0000,
-                     GrUserStencilTest::kEqual,
-                     0xffff,
-                     GrUserStencilOp::kZero,
-                     GrUserStencilOp::kZero,
-                     0xffff>()
-            );
-            if (!dc->drawContextPriv().drawAndStencilRect(clip, &kDrawOutsideElement,
-                                                          op, !invert, false,
-                                                          translate,
-                                                          SkRect::Make(fIBounds))) {
-                return false;
-            }
-        } else {
-            // all the remaining ops can just be directly draw into the accumulation buffer
-            GrPaint paint;
-            paint.setAntiAlias(element->isAA());
-            paint.setCoverageSetOpXPFactory(op, false);
-
-            draw_element(dc, clip, paint, translate, element);
-        }
-    }
-
-    return true;
-}
-
-////////////////////////////////////////////////////////////////////////////////
-// Create a 1-bit clip mask in the stencil buffer.
-
-class StencilClip final : public GrClip {
-public:
-    StencilClip(const SkIRect& scissorRect) : fFixedClip(scissorRect) {}
-    const GrFixedClip& fixedClip() const { return fFixedClip; }
-
-    void setWindowRectangles(const GrWindowRectangles& windows, const SkIPoint& origin,
-                             GrWindowRectsState::Mode mode) {
-        fFixedClip.setWindowRectangles(windows, origin, mode);
-    }
-
-private:
-    bool quickContains(const SkRect&) const override {
-        return false;
-    }
-    void getConservativeBounds(int width, int height, SkIRect* bounds, bool* iior) const override {
-        fFixedClip.getConservativeBounds(width, height, bounds, iior);
-    }
-    bool isRRect(const SkRect& rtBounds, SkRRect* rr, bool* aa) const override {
-        return false;
-    }
-    bool apply(GrContext* context, GrDrawContext* drawContext, bool useHWAA,
-               bool hasUserStencilSettings, GrAppliedClip* out) const override {
-        if (!fFixedClip.apply(context, drawContext, useHWAA, hasUserStencilSettings, out)) {
-            return false;
-        }
-        out->addStencilClip();
-        return true;
-    }
-
-    GrFixedClip fFixedClip;
-
-    typedef GrClip INHERITED;
-};
-
-bool GrReducedClip::drawStencilClipMask(GrContext* context,
-                                        GrDrawContext* drawContext,
-                                        const SkIPoint& clipOrigin) const {
-    // We set the current clip to the bounds so that our recursive draws are scissored to them.
-    StencilClip stencilClip(fIBounds.makeOffset(-clipOrigin.x(), -clipOrigin.y()));
-
-    if (!fWindowRects.empty()) {
-        stencilClip.setWindowRectangles(fWindowRects, clipOrigin,
-                                        GrWindowRectsState::Mode::kExclusive);
-    }
-
-    bool initialState = InitialState::kAllIn == this->initialState();
-    drawContext->drawContextPriv().clearStencilClip(stencilClip.fixedClip(), initialState);
-
-    // Set the matrix so that rendered clip elements are transformed from clip to stencil space.
-    SkMatrix viewMatrix;
-    viewMatrix.setTranslate(SkIntToScalar(-clipOrigin.x()), SkIntToScalar(-clipOrigin.y()));
-
-    // walk through each clip element and perform its set op
-    // with the existing clip.
-    for (ElementList::Iter iter(fElements); iter.get(); iter.next()) {
-        const Element* element = iter.get();
-        bool useHWAA = element->isAA() && drawContext->isStencilBufferMultisampled();
-
-        bool fillInverted = false;
-
-        // This will be used to determine whether the clip shape can be rendered into the
-        // stencil with arbitrary stencil settings.
-        GrPathRenderer::StencilSupport stencilSupport;
-
-        SkRegion::Op op = (SkRegion::Op)element->getOp();
-
-        GrPathRenderer* pr = nullptr;
-        SkPath clipPath;
-        if (Element::kRect_Type == element->getType()) {
-            stencilSupport = GrPathRenderer::kNoRestriction_StencilSupport;
-            fillInverted = false;
-        } else {
-            element->asPath(&clipPath);
-            fillInverted = clipPath.isInverseFillType();
-            if (fillInverted) {
-                clipPath.toggleInverseFillType();
-            }
-
-            GrShape shape(clipPath, GrStyle::SimpleFill());
-            GrPathRenderer::CanDrawPathArgs canDrawArgs;
-            canDrawArgs.fShaderCaps = context->caps()->shaderCaps();
-            canDrawArgs.fViewMatrix = &viewMatrix;
-            canDrawArgs.fShape = &shape;
-            canDrawArgs.fAntiAlias = false;
-            canDrawArgs.fHasUserStencilSettings = false;
-            canDrawArgs.fIsStencilBufferMSAA = drawContext->isStencilBufferMultisampled();
-
-            GrDrawingManager* dm = context->contextPriv().drawingManager();
-            pr = dm->getPathRenderer(canDrawArgs, false,
-                                     GrPathRendererChain::kStencilOnly_DrawType,
-                                     &stencilSupport);
-            if (!pr) {
-                return false;
-            }
-        }
-
-        bool canRenderDirectToStencil =
-            GrPathRenderer::kNoRestriction_StencilSupport == stencilSupport;
-        bool drawDirectToClip; // Given the renderer, the element,
-                               // fill rule, and set operation should
-                               // we render the element directly to
-                               // stencil bit used for clipping.
-        GrUserStencilSettings const* const* stencilPasses =
-            GrStencilSettings::GetClipPasses(op, canRenderDirectToStencil, fillInverted,
-                                             &drawDirectToClip);
-
-        // draw the element to the client stencil bits if necessary
-        if (!drawDirectToClip) {
-            static constexpr GrUserStencilSettings kDrawToStencil(
-                 GrUserStencilSettings::StaticInit<
-                     0x0000,
-                     GrUserStencilTest::kAlways,
-                     0xffff,
-                     GrUserStencilOp::kIncMaybeClamp,
-                     GrUserStencilOp::kIncMaybeClamp,
-                     0xffff>()
-            );
-            if (Element::kRect_Type == element->getType()) {
-                drawContext->drawContextPriv().stencilRect(stencilClip.fixedClip(),
-                                                           &kDrawToStencil, useHWAA,
-                                                           viewMatrix, element->getRect());
-            } else {
-                if (!clipPath.isEmpty()) {
-                    GrShape shape(clipPath, GrStyle::SimpleFill());
-                    if (canRenderDirectToStencil) {
-                        GrPaint paint;
-                        paint.setXPFactory(GrDisableColorXPFactory::Make());
-                        paint.setAntiAlias(element->isAA());
-
-                        GrPathRenderer::DrawPathArgs args;
-                        args.fResourceProvider = context->resourceProvider();
-                        args.fPaint = &paint;
-                        args.fUserStencilSettings = &kDrawToStencil;
-                        args.fDrawContext = drawContext;
-                        args.fClip = &stencilClip.fixedClip();
-                        args.fViewMatrix = &viewMatrix;
-                        args.fShape = &shape;
-                        args.fAntiAlias = false;
-                        args.fGammaCorrect = false;
-                        pr->drawPath(args);
-                    } else {
-                        GrPathRenderer::StencilPathArgs args;
-                        args.fResourceProvider = context->resourceProvider();
-                        args.fDrawContext = drawContext;
-                        args.fClip = &stencilClip.fixedClip();
-                        args.fViewMatrix = &viewMatrix;
-                        args.fIsAA = element->isAA();
-                        args.fShape = &shape;
-                        pr->stencilPath(args);
-                    }
-                }
-            }
-        }
-
-        // now we modify the clip bit by rendering either the clip
-        // element directly or a bounding rect of the entire clip.
-        for (GrUserStencilSettings const* const* pass = stencilPasses; *pass; ++pass) {
-            if (drawDirectToClip) {
-                if (Element::kRect_Type == element->getType()) {
-                    drawContext->drawContextPriv().stencilRect(stencilClip, *pass, useHWAA,
-                                                               viewMatrix, element->getRect());
-                } else {
-                    GrShape shape(clipPath, GrStyle::SimpleFill());
-                    GrPaint paint;
-                    paint.setXPFactory(GrDisableColorXPFactory::Make());
-                    paint.setAntiAlias(element->isAA());
-                    GrPathRenderer::DrawPathArgs args;
-                    args.fResourceProvider = context->resourceProvider();
-                    args.fPaint = &paint;
-                    args.fUserStencilSettings = *pass;
-                    args.fDrawContext = drawContext;
-                    args.fClip = &stencilClip;
-                    args.fViewMatrix = &viewMatrix;
-                    args.fShape = &shape;
-                    args.fAntiAlias = false;
-                    args.fGammaCorrect = false;
-                    pr->drawPath(args);
-                }
-            } else {
-                // The view matrix is setup to do clip space -> stencil space translation, so
-                // draw rect in clip space.
-                drawContext->drawContextPriv().stencilRect(stencilClip, *pass,
-                                                           false, viewMatrix,
-                                                           SkRect::Make(fIBounds));
-            }
-        }
-=======
+    }
+
 private:
     bool quickContains(const SkRect&) const override {
         return false;
@@ -1337,7 +828,6 @@
                                                         SkRect::Make(fIBounds));
             }
         }
->>>>>>> a17af05f
     }
     return true;
 }