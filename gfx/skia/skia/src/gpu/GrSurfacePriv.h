/*
 * Copyright 2014 Google Inc.
 *
 * Use of this source code is governed by a BSD-style license that can be
 * found in the LICENSE file.
 */

#ifndef GrSurfacePriv_DEFINED
#define GrSurfacePriv_DEFINED

#include "GrSurface.h"

/** Class that adds methods to GrSurface that are only intended for use internal to Skia.
    This class is purely a privileged window into GrSurface. It should never have additional data
    members or virtual methods.
    Non-static methods that are not trivial inlines should be spring-boarded (e.g. declared and
    implemented privately in GrSurface with a inline public method here). */
class GrSurfacePriv {
public:
    /** Helpers used in read/write pixels implementations. The paramters are adjusted so that the
        read/write respects the bounds of a surface. If the input *rowBytes is 0 it will be
        the tight row bytes (based on width and bpp) on output. */
    static bool AdjustReadPixelParams(int surfaceWidth,
                                      int surfaceHeight,
                                      size_t bpp,
                                      int* left, int* top, int* width, int* height,
                                      void** data,
                                      size_t* rowBytes);
    static bool AdjustWritePixelParams(int surfaceWidth,
                                      int surfaceHeight,
                                      size_t bpp,
                                      int* left, int* top, int* width, int* height,
                                      const void** data,
                                      size_t* rowBytes);
<<<<<<< HEAD

    /**
     * Write the contents of the surface to a PNG. Returns true if successful.
     * @param filename      Full path to desired file
     */
    bool savePixels(const char* filename) { return fSurface->savePixels(filename); }
=======
>>>>>>> a17af05f

    bool hasPendingRead() const { return fSurface->hasPendingRead(); }
    bool hasPendingWrite() const { return fSurface->hasPendingWrite(); }
    bool hasPendingIO() const { return fSurface->hasPendingIO(); }

private:
    explicit GrSurfacePriv(GrSurface* surface) : fSurface(surface) {}
    GrSurfacePriv(const GrSurfacePriv&); // unimpl
    GrSurfacePriv& operator=(const GrSurfacePriv&); // unimpl

    // No taking addresses of this type.
    const GrSurfacePriv* operator&() const;
    GrSurfacePriv* operator&();

    GrSurface* fSurface;

    friend class GrSurface; // to construct/copy this type.
};

inline GrSurfacePriv GrSurface::surfacePriv() { return GrSurfacePriv(this); }

inline const GrSurfacePriv GrSurface::surfacePriv() const {
    return GrSurfacePriv(const_cast<GrSurface*>(this));
}

#endif<|MERGE_RESOLUTION|>--- conflicted
+++ resolved
@@ -32,15 +32,6 @@
                                       int* left, int* top, int* width, int* height,
                                       const void** data,
                                       size_t* rowBytes);
-<<<<<<< HEAD
-
-    /**
-     * Write the contents of the surface to a PNG. Returns true if successful.
-     * @param filename      Full path to desired file
-     */
-    bool savePixels(const char* filename) { return fSurface->savePixels(filename); }
-=======
->>>>>>> a17af05f
 
     bool hasPendingRead() const { return fSurface->hasPendingRead(); }
     bool hasPendingWrite() const { return fSurface->hasPendingWrite(); }
