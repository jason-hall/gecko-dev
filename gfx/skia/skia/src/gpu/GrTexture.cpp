/*
 * Copyright 2011 Google Inc.
 *
 * Use of this source code is governed by a BSD-style license that can be
 * found in the LICENSE file.
 */

#include "GrContext.h"
#include "GrCaps.h"
#include "GrGpu.h"
#include "GrResourceKey.h"
#include "GrRenderTarget.h"
#include "GrRenderTargetPriv.h"
#include "GrTexture.h"
#include "GrTexturePriv.h"
#include "GrTypes.h"
#include "SkMath.h"
#include "SkMipMap.h"
#include "SkTypes.h"

void GrTexture::dirtyMipMaps(bool mipMapsDirty) {
    if (mipMapsDirty) {
        if (kValid_MipMapsStatus == fMipMapsStatus) {
            fMipMapsStatus = kAllocated_MipMapsStatus;
        }
    } else {
        const bool sizeChanged = kNotAllocated_MipMapsStatus == fMipMapsStatus;
        fMipMapsStatus = kValid_MipMapsStatus;
        if (sizeChanged) {
            // This must not be called until after changing fMipMapsStatus.
            this->didChangeGpuMemorySize();
            // TODO(http://skbug.com/4548) - The desc and scratch key should be
            // updated to reflect the newly-allocated mipmaps.
        }
    }
}

size_t GrTexture::onGpuMemorySize() const {
<<<<<<< HEAD
    size_t textureSize;

    if (GrPixelConfigIsCompressed(fDesc.fConfig)) {
        textureSize = GrCompressedFormatDataSize(fDesc.fConfig, fDesc.fWidth, fDesc.fHeight);
    } else {
        textureSize = (size_t) fDesc.fWidth * fDesc.fHeight * GrBytesPerPixel(fDesc.fConfig);
    }

    if (this->texturePriv().hasMipMaps()) {
        // We don't have to worry about the mipmaps being a different size than
        // we'd expect because we never change fDesc.fWidth/fHeight.
        textureSize += textureSize/3;
    }

    SkASSERT(!SkToBool(fDesc.fFlags & kRenderTarget_GrSurfaceFlag));
    SkASSERT(textureSize <= WorstCaseSize(fDesc));

    return textureSize;
=======
    return GrSurface::ComputeSize(fDesc, 1, this->texturePriv().hasMipMaps());
>>>>>>> a17af05f
}

void GrTexture::validateDesc() const {
    if (this->asRenderTarget()) {
        // This texture has a render target
        SkASSERT(0 != (fDesc.fFlags & kRenderTarget_GrSurfaceFlag));
        SkASSERT(fDesc.fSampleCnt == this->asRenderTarget()->numColorSamples());
    } else {
        SkASSERT(0 == (fDesc.fFlags & kRenderTarget_GrSurfaceFlag));
        SkASSERT(0 == fDesc.fSampleCnt);
    }
}

//////////////////////////////////////////////////////////////////////////////

namespace {

// FIXME:  This should be refactored with the code in gl/GrGLGpu.cpp.
GrSurfaceOrigin resolve_origin(const GrSurfaceDesc& desc) {
    // By default, GrRenderTargets are GL's normal orientation so that they
    // can be drawn to by the outside world without the client having
    // to render upside down.
    bool renderTarget = 0 != (desc.fFlags & kRenderTarget_GrSurfaceFlag);
    if (kDefault_GrSurfaceOrigin == desc.fOrigin) {
        return renderTarget ? kBottomLeft_GrSurfaceOrigin : kTopLeft_GrSurfaceOrigin;
    } else {
        return desc.fOrigin;
    }
}
}

//////////////////////////////////////////////////////////////////////////////
GrTexture::GrTexture(GrGpu* gpu, const GrSurfaceDesc& desc, GrSLType samplerType,
<<<<<<< HEAD
                     bool wasMipMapDataProvided)
    : INHERITED(gpu, desc)
    , fSamplerType(samplerType)
    // Gamma treatment is explicitly set after creation via GrTexturePriv
    , fGammaTreatment(SkSourceGammaTreatment::kIgnore) {
=======
                     GrSamplerParams::FilterMode highestFilterMode, bool wasMipMapDataProvided)
    : INHERITED(gpu, desc)
    , fSamplerType(samplerType)
    , fHighestFilterMode(highestFilterMode)
    // Mip color mode is explicitly set after creation via GrTexturePriv
    , fMipColorMode(SkDestinationSurfaceColorMode::kLegacy) {
>>>>>>> a17af05f
    if (wasMipMapDataProvided) {
        fMipMapsStatus = kValid_MipMapsStatus;
        fMaxMipMapLevel = SkMipMap::ComputeLevelCount(fDesc.fWidth, fDesc.fHeight);
    } else {
        fMipMapsStatus = kNotAllocated_MipMapsStatus;
        fMaxMipMapLevel = 0;
    }
}

void GrTexture::computeScratchKey(GrScratchKey* key) const {
    if (!GrPixelConfigIsCompressed(fDesc.fConfig)) {
        GrTexturePriv::ComputeScratchKey(fDesc, key);
    }
}

void GrTexturePriv::ComputeScratchKey(const GrSurfaceDesc& desc, GrScratchKey* key) {
    static const GrScratchKey::ResourceType kType = GrScratchKey::GenerateResourceType();

    GrSurfaceOrigin origin = resolve_origin(desc);
    uint32_t flags = desc.fFlags & ~kCheckAllocation_GrSurfaceFlag;

    // make sure desc.fConfig fits in 5 bits
    SkASSERT(sk_float_log2(kLast_GrPixelConfig) <= 5);
    SkASSERT(static_cast<int>(desc.fConfig) < (1 << 5));
    SkASSERT(desc.fSampleCnt < (1 << 8));
    SkASSERT(flags < (1 << 10));
    SkASSERT(static_cast<int>(origin) < (1 << 8));

    GrScratchKey::Builder builder(key, kType, 3);
    builder[0] = desc.fWidth;
    builder[1] = desc.fHeight;
    builder[2] = desc.fConfig | (desc.fIsMipMapped << 5) | (desc.fSampleCnt << 6) | (flags << 14)
                 | (origin << 24);
}<|MERGE_RESOLUTION|>--- conflicted
+++ resolved
@@ -36,28 +36,7 @@
 }
 
 size_t GrTexture::onGpuMemorySize() const {
-<<<<<<< HEAD
-    size_t textureSize;
-
-    if (GrPixelConfigIsCompressed(fDesc.fConfig)) {
-        textureSize = GrCompressedFormatDataSize(fDesc.fConfig, fDesc.fWidth, fDesc.fHeight);
-    } else {
-        textureSize = (size_t) fDesc.fWidth * fDesc.fHeight * GrBytesPerPixel(fDesc.fConfig);
-    }
-
-    if (this->texturePriv().hasMipMaps()) {
-        // We don't have to worry about the mipmaps being a different size than
-        // we'd expect because we never change fDesc.fWidth/fHeight.
-        textureSize += textureSize/3;
-    }
-
-    SkASSERT(!SkToBool(fDesc.fFlags & kRenderTarget_GrSurfaceFlag));
-    SkASSERT(textureSize <= WorstCaseSize(fDesc));
-
-    return textureSize;
-=======
     return GrSurface::ComputeSize(fDesc, 1, this->texturePriv().hasMipMaps());
->>>>>>> a17af05f
 }
 
 void GrTexture::validateDesc() const {
@@ -91,20 +70,12 @@
 
 //////////////////////////////////////////////////////////////////////////////
 GrTexture::GrTexture(GrGpu* gpu, const GrSurfaceDesc& desc, GrSLType samplerType,
-<<<<<<< HEAD
-                     bool wasMipMapDataProvided)
-    : INHERITED(gpu, desc)
-    , fSamplerType(samplerType)
-    // Gamma treatment is explicitly set after creation via GrTexturePriv
-    , fGammaTreatment(SkSourceGammaTreatment::kIgnore) {
-=======
                      GrSamplerParams::FilterMode highestFilterMode, bool wasMipMapDataProvided)
     : INHERITED(gpu, desc)
     , fSamplerType(samplerType)
     , fHighestFilterMode(highestFilterMode)
     // Mip color mode is explicitly set after creation via GrTexturePriv
     , fMipColorMode(SkDestinationSurfaceColorMode::kLegacy) {
->>>>>>> a17af05f
     if (wasMipMapDataProvided) {
         fMipMapsStatus = kValid_MipMapsStatus;
         fMaxMipMapLevel = SkMipMap::ComputeLevelCount(fDesc.fWidth, fDesc.fHeight);
