/*
 * Copyright 2015 Google Inc.
 *
 * Use of this source code is governed by a BSD-style license that can be
 * found in the LICENSE file.
 */

#include "GrTessellator.h"

#include "GrDefaultGeoProcFactory.h"
#include "GrPathUtils.h"

#include "SkArenaAlloc.h"
#include "SkGeometry.h"
#include "SkPath.h"

#include <stdio.h>

/*
 * There are six stages to the basic algorithm:
 *
 * 1) Linearize the path contours into piecewise linear segments (path_to_contours()).
 * 2) Build a mesh of edges connecting the vertices (build_edges()).
 * 3) Sort the vertices in Y (and secondarily in X) (merge_sort()).
 * 4) Simplify the mesh by inserting new vertices at intersecting edges (simplify()).
 * 5) Tessellate the simplified mesh into monotone polygons (tessellate()).
 * 6) Triangulate the monotone polygons directly into a vertex buffer (polys_to_triangles()).
 *
 * For screenspace antialiasing, the algorithm is modified as follows:
 *
 * Run steps 1-5 above to produce polygons.
 * 5b) Apply fill rules to extract boundary contours from the polygons (extract_boundaries()).
<<<<<<< HEAD
 * 5c) Simplify boundaries to remove "pointy" vertices which cause inversions (simplify_boundary()).
 * 5d) Displace edges by half a pixel inward and outward along their normals. Intersect to find
 *     new vertices, and set zero alpha on the exterior and one alpha on the interior. Build a new
 *     antialiased mesh from those vertices (boundary_to_aa_mesh()).
=======
 * 5c) Simplify boundaries to remove "pointy" vertices that cause inversions (simplify_boundary()).
 * 5d) Displace edges by half a pixel inward and outward along their normals. Intersect to find
 *     new vertices, and set zero alpha on the exterior and one alpha on the interior. Build a new
 *     antialiased mesh from those vertices (stroke_boundary()).
>>>>>>> a17af05f
 * Run steps 3-6 above on the new mesh, and produce antialiased triangles.
 *
 * The vertex sorting in step (3) is a merge sort, since it plays well with the linked list
 * of vertices (and the necessity of inserting new vertices on intersection).
 *
 * Stages (4) and (5) use an active edge list -- a list of all edges for which the
 * sweep line has crossed the top vertex, but not the bottom vertex.  It's sorted
 * left-to-right based on the point where both edges are active (when both top vertices
 * have been seen, so the "lower" top vertex of the two). If the top vertices are equal
 * (shared), it's sorted based on the last point where both edges are active, so the
 * "upper" bottom vertex.
 *
 * The most complex step is the simplification (4). It's based on the Bentley-Ottman
 * line-sweep algorithm, but due to floating point inaccuracy, the intersection points are
 * not exact and may violate the mesh topology or active edge list ordering. We
 * accommodate this by adjusting the topology of the mesh and AEL to match the intersection
 * points. This occurs in three ways:
 *
 * A) Intersections may cause a shortened edge to no longer be ordered with respect to its
 *    neighbouring edges at the top or bottom vertex. This is handled by merging the
 *    edges (merge_collinear_edges()).
 * B) Intersections may cause an edge to violate the left-to-right ordering of the
 *    active edge list. This is handled by splitting the neighbour edge on the
 *    intersected vertex (cleanup_active_edges()).
 * C) Shortening an edge may cause an active edge to become inactive or an inactive edge
 *    to become active. This is handled by removing or inserting the edge in the active
 *    edge list (fix_active_state()).
 *
 * The tessellation steps (5) and (6) are based on "Triangulating Simple Polygons and
 * Equivalent Problems" (Fournier and Montuno); also a line-sweep algorithm. Note that it
 * currently uses a linked list for the active edge list, rather than a 2-3 tree as the
 * paper describes. The 2-3 tree gives O(lg N) lookups, but insertion and removal also
 * become O(lg N). In all the test cases, it was found that the cost of frequent O(lg N)
 * insertions and removals was greater than the cost of infrequent O(N) lookups with the
 * linked list implementation. With the latter, all removals are O(1), and most insertions
 * are O(1), since we know the adjacent edge in the active edge list based on the topology.
 * Only type 2 vertices (see paper) require the O(N) lookups, and these are much less
 * frequent. There may be other data structures worth investigating, however.
 *
 * Note that the orientation of the line sweep algorithms is determined by the aspect ratio of the
 * path bounds. When the path is taller than it is wide, we sort vertices based on increasing Y
 * coordinate, and secondarily by increasing X coordinate. When the path is wider than it is tall,
 * we sort by increasing X coordinate, but secondarily by *decreasing* Y coordinate. This is so
 * that the "left" and "right" orientation in the code remains correct (edges to the left are
 * increasing in Y; edges to the right are decreasing in Y). That is, the setting rotates 90
 * degrees counterclockwise, rather that transposing.
 */

#define LOGGING_ENABLED 0

#if LOGGING_ENABLED
#define LOG printf
#else
#define LOG(...)
#endif

namespace {

const int kArenaChunkSize = 16 * 1024;

struct Vertex;
struct Edge;
struct Poly;

template <class T, T* T::*Prev, T* T::*Next>
void list_insert(T* t, T* prev, T* next, T** head, T** tail) {
    t->*Prev = prev;
    t->*Next = next;
    if (prev) {
        prev->*Next = t;
    } else if (head) {
        *head = t;
    }
    if (next) {
        next->*Prev = t;
    } else if (tail) {
        *tail = t;
    }
}

template <class T, T* T::*Prev, T* T::*Next>
void list_remove(T* t, T** head, T** tail) {
    if (t->*Prev) {
        t->*Prev->*Next = t->*Next;
    } else if (head) {
        *head = t->*Next;
    }
    if (t->*Next) {
        t->*Next->*Prev = t->*Prev;
    } else if (tail) {
        *tail = t->*Prev;
    }
    t->*Prev = t->*Next = nullptr;
}

/**
 * Vertices are used in three ways: first, the path contours are converted into a
 * circularly-linked list of Vertices for each contour. After edge construction, the same Vertices
 * are re-ordered by the merge sort according to the sweep_lt comparator (usually, increasing
 * in Y) using the same fPrev/fNext pointers that were used for the contours, to avoid
 * reallocation. Finally, MonotonePolys are built containing a circularly-linked list of
 * Vertices. (Currently, those Vertices are newly-allocated for the MonotonePolys, since
 * an individual Vertex from the path mesh may belong to multiple
 * MonotonePolys, so the original Vertices cannot be re-used.
 */

struct Vertex {
  Vertex(const SkPoint& point, uint8_t alpha)
    : fPoint(point), fPrev(nullptr), fNext(nullptr)
    , fFirstEdgeAbove(nullptr), fLastEdgeAbove(nullptr)
    , fFirstEdgeBelow(nullptr), fLastEdgeBelow(nullptr)
    , fPartner(nullptr)
    , fProcessed(false)
    , fAlpha(alpha)
#if LOGGING_ENABLED
    , fID (-1.0f)
#endif
    {}
    SkPoint fPoint;           // Vertex position
    Vertex* fPrev;            // Linked list of contours, then Y-sorted vertices.
    Vertex* fNext;            // "
    Edge*   fFirstEdgeAbove;  // Linked list of edges above this vertex.
    Edge*   fLastEdgeAbove;   // "
    Edge*   fFirstEdgeBelow;  // Linked list of edges below this vertex.
    Edge*   fLastEdgeBelow;   // "
    Vertex* fPartner;         // Corresponding inner or outer vertex (for AA).
    bool    fProcessed;       // Has this vertex been seen in simplify()?
    uint8_t fAlpha;
#if LOGGING_ENABLED
    float   fID;              // Identifier used for logging.
#endif
};

/***************************************************************************************/

struct AAParams {
    bool fTweakAlpha;
    GrColor fColor;
<<<<<<< HEAD
};

typedef bool (*CompareFunc)(const SkPoint& a, const SkPoint& b);

struct Comparator {
    CompareFunc sweep_lt;
    CompareFunc sweep_gt;
=======
>>>>>>> a17af05f
};

typedef bool (*CompareFunc)(const SkPoint& a, const SkPoint& b);

bool sweep_lt_horiz(const SkPoint& a, const SkPoint& b) {
    return a.fX < b.fX || (a.fX == b.fX && a.fY > b.fY);
}

bool sweep_lt_vert(const SkPoint& a, const SkPoint& b) {
    return a.fY < b.fY || (a.fY == b.fY && a.fX < b.fX);
}

struct Comparator {
    enum class Direction { kVertical, kHorizontal };
    Comparator(Direction direction) : fDirection(direction) {}
    bool sweep_lt(const SkPoint& a, const SkPoint& b) const {
        return fDirection == Direction::kHorizontal ? sweep_lt_horiz(a, b) : sweep_lt_vert(a, b);
    }
    Direction fDirection;
};

inline void* emit_vertex(Vertex* v, const AAParams* aaParams, void* data) {
    if (!aaParams) {
        SkPoint* d = static_cast<SkPoint*>(data);
        *d++ = v->fPoint;
        return d;
    }
    if (aaParams->fTweakAlpha) {
        auto d = static_cast<GrDefaultGeoProcFactory::PositionColorAttr*>(data);
        d->fPosition = v->fPoint;
        d->fColor = SkAlphaMulQ(aaParams->fColor, SkAlpha255To256(v->fAlpha));
        d++;
        return d;
    }
    auto d = static_cast<GrDefaultGeoProcFactory::PositionColorCoverageAttr*>(data);
    d->fPosition = v->fPoint;
    d->fColor = aaParams->fColor;
    d->fCoverage = GrNormalizeByteToFloat(v->fAlpha);
    d++;
    return d;
}

void* emit_triangle(Vertex* v0, Vertex* v1, Vertex* v2, const AAParams* aaParams, void* data) {
<<<<<<< HEAD
=======
    LOG("emit_triangle (%g, %g) %d\n", v0->fPoint.fX, v0->fPoint.fY, v0->fAlpha);
    LOG("              (%g, %g) %d\n", v1->fPoint.fX, v1->fPoint.fY, v1->fAlpha);
    LOG("              (%g, %g) %d\n", v2->fPoint.fX, v2->fPoint.fY, v2->fAlpha);
>>>>>>> a17af05f
#if TESSELLATOR_WIREFRAME
    data = emit_vertex(v0, aaParams, data);
    data = emit_vertex(v1, aaParams, data);
    data = emit_vertex(v1, aaParams, data);
    data = emit_vertex(v2, aaParams, data);
    data = emit_vertex(v2, aaParams, data);
    data = emit_vertex(v0, aaParams, data);
#else
    data = emit_vertex(v0, aaParams, data);
    data = emit_vertex(v1, aaParams, data);
    data = emit_vertex(v2, aaParams, data);
#endif
    return data;
}

struct VertexList {
    VertexList() : fHead(nullptr), fTail(nullptr) {}
    VertexList(Vertex* head, Vertex* tail) : fHead(head), fTail(tail) {}
    Vertex* fHead;
    Vertex* fTail;
    void insert(Vertex* v, Vertex* prev, Vertex* next) {
        list_insert<Vertex, &Vertex::fPrev, &Vertex::fNext>(v, prev, next, &fHead, &fTail);
    }
    void append(Vertex* v) {
        insert(v, fTail, nullptr);
    }
    void append(const VertexList& list) {
        if (!list.fHead) {
            return;
        }
        if (fTail) {
            fTail->fNext = list.fHead;
            list.fHead->fPrev = fTail;
        } else {
            fHead = list.fHead;
        }
        fTail = list.fTail;
    }
    void prepend(Vertex* v) {
        insert(v, nullptr, fHead);
    }
<<<<<<< HEAD
=======
    void remove(Vertex* v) {
        list_remove<Vertex, &Vertex::fPrev, &Vertex::fNext>(v, &fHead, &fTail);
    }
>>>>>>> a17af05f
    void close() {
        if (fHead && fTail) {
            fTail->fNext = fHead;
            fHead->fPrev = fTail;
        }
    }
<<<<<<< HEAD
=======
};

// Round to nearest quarter-pixel. This is used for screenspace tessellation.

inline void round(SkPoint* p) {
    p->fX = SkScalarRoundToScalar(p->fX * SkFloatToScalar(4.0f)) * SkFloatToScalar(0.25f);
    p->fY = SkScalarRoundToScalar(p->fY * SkFloatToScalar(4.0f)) * SkFloatToScalar(0.25f);
}

// A line equation in implicit form. fA * x + fB * y + fC = 0, for all points (x, y) on the line.
struct Line {
    Line(Vertex* p, Vertex* q) : Line(p->fPoint, q->fPoint) {}
    Line(const SkPoint& p, const SkPoint& q)
        : fA(static_cast<double>(q.fY) - p.fY)      // a = dY
        , fB(static_cast<double>(p.fX) - q.fX)      // b = -dX
        , fC(static_cast<double>(p.fY) * q.fX -     // c = cross(q, p)
             static_cast<double>(p.fX) * q.fY) {}
    double dist(const SkPoint& p) const {
        return fA * p.fX + fB * p.fY + fC;
    }
    double magSq() const {
        return fA * fA + fB * fB;
    }

    // Compute the intersection of two (infinite) Lines.
    bool intersect(const Line& other, SkPoint* point) {
        double denom = fA * other.fB - fB * other.fA;
        if (denom == 0.0) {
            return false;
        }
        double scale = 1.0f / denom;
        point->fX = SkDoubleToScalar((fB * other.fC - other.fB * fC) * scale);
        point->fY = SkDoubleToScalar((other.fA * fC - fA * other.fC) * scale);
        round(point);
        return true;
    }
    double fA, fB, fC;
>>>>>>> a17af05f
};

// Round to nearest quarter-pixel. This is used for screenspace tessellation.

inline void round(SkPoint* p) {
    p->fX = SkScalarRoundToScalar(p->fX * SkFloatToScalar(4.0f)) * SkFloatToScalar(0.25f);
    p->fY = SkScalarRoundToScalar(p->fY * SkFloatToScalar(4.0f)) * SkFloatToScalar(0.25f);
}

/**
 * An Edge joins a top Vertex to a bottom Vertex. Edge ordering for the list of "edges above" and
 * "edge below" a vertex as well as for the active edge list is handled by isLeftOf()/isRightOf().
 * Note that an Edge will give occasionally dist() != 0 for its own endpoints (because floating
 * point). For speed, that case is only tested by the callers that require it (e.g.,
 * cleanup_active_edges()). Edges also handle checking for intersection with other edges.
 * Currently, this converts the edges to the parametric form, in order to avoid doing a division
 * until an intersection has been confirmed. This is slightly slower in the "found" case, but
 * a lot faster in the "not found" case.
 *
 * The coefficients of the line equation stored in double precision to avoid catastrphic
 * cancellation in the isLeftOf() and isRightOf() checks. Using doubles ensures that the result is
 * correct in float, since it's a polynomial of degree 2. The intersect() function, being
 * degree 5, is still subject to catastrophic cancellation. We deal with that by assuming its
 * output may be incorrect, and adjusting the mesh topology to match (see comment at the top of
 * this file).
 */

struct Edge {
    enum class Type { kInner, kOuter, kConnector };
    Edge(Vertex* top, Vertex* bottom, int winding, Type type)
        : fWinding(winding)
        , fTop(top)
        , fBottom(bottom)
        , fType(type)
        , fLeft(nullptr)
        , fRight(nullptr)
        , fPrevEdgeAbove(nullptr)
        , fNextEdgeAbove(nullptr)
        , fPrevEdgeBelow(nullptr)
        , fNextEdgeBelow(nullptr)
        , fLeftPoly(nullptr)
        , fRightPoly(nullptr)
        , fLeftPolyPrev(nullptr)
        , fLeftPolyNext(nullptr)
        , fRightPolyPrev(nullptr)
        , fRightPolyNext(nullptr)
        , fUsedInLeftPoly(false)
<<<<<<< HEAD
        , fUsedInRightPoly(false) {
            recompute();
=======
        , fUsedInRightPoly(false)
        , fLine(top, bottom) {
>>>>>>> a17af05f
        }
    int      fWinding;          // 1 == edge goes downward; -1 = edge goes upward.
    Vertex*  fTop;              // The top vertex in vertex-sort-order (sweep_lt).
    Vertex*  fBottom;           // The bottom vertex in vertex-sort-order.
    Type     fType;
    Edge*    fLeft;             // The linked list of edges in the active edge list.
    Edge*    fRight;            // "
    Edge*    fPrevEdgeAbove;    // The linked list of edges in the bottom Vertex's "edges above".
    Edge*    fNextEdgeAbove;    // "
    Edge*    fPrevEdgeBelow;    // The linked list of edges in the top Vertex's "edges below".
    Edge*    fNextEdgeBelow;    // "
    Poly*    fLeftPoly;         // The Poly to the left of this edge, if any.
    Poly*    fRightPoly;        // The Poly to the right of this edge, if any.
    Edge*    fLeftPolyPrev;
    Edge*    fLeftPolyNext;
    Edge*    fRightPolyPrev;
    Edge*    fRightPolyNext;
    bool     fUsedInLeftPoly;
    bool     fUsedInRightPoly;
<<<<<<< HEAD
    double   fDX;               // The line equation for this edge, in implicit form.
    double   fDY;               // fDY * x + fDX * y + fC = 0, for point (x, y) on the line.
    double   fC;
=======
    Line     fLine;
>>>>>>> a17af05f
    double dist(const SkPoint& p) const {
        return fLine.dist(p);
    }
    bool isRightOf(Vertex* v) const {
        return fLine.dist(v->fPoint) < 0.0;
    }
    bool isLeftOf(Vertex* v) const {
        return fLine.dist(v->fPoint) > 0.0;
    }
    void recompute() {
        fLine = Line(fTop, fBottom);
    }
    bool intersect(const Edge& other, SkPoint* p, uint8_t* alpha = nullptr) {
        LOG("intersecting %g -> %g with %g -> %g\n",
               fTop->fID, fBottom->fID,
               other.fTop->fID, other.fBottom->fID);
        if (fTop == other.fTop || fBottom == other.fBottom) {
            return false;
        }
        double denom = fLine.fA * other.fLine.fB - fLine.fB * other.fLine.fA;
        if (denom == 0.0) {
            return false;
        }
        double dx = static_cast<double>(other.fTop->fPoint.fX) - fTop->fPoint.fX;
        double dy = static_cast<double>(other.fTop->fPoint.fY) - fTop->fPoint.fY;
        double sNumer = dy * other.fLine.fB + dx * other.fLine.fA;
        double tNumer = dy * fLine.fB + dx * fLine.fA;
        // If (sNumer / denom) or (tNumer / denom) is not in [0..1], exit early.
        // This saves us doing the divide below unless absolutely necessary.
        if (denom > 0.0 ? (sNumer < 0.0 || sNumer > denom || tNumer < 0.0 || tNumer > denom)
                        : (sNumer > 0.0 || sNumer < denom || tNumer > 0.0 || tNumer < denom)) {
            return false;
        }
        double s = sNumer / denom;
        SkASSERT(s >= 0.0 && s <= 1.0);
        p->fX = SkDoubleToScalar(fTop->fPoint.fX - s * fLine.fB);
        p->fY = SkDoubleToScalar(fTop->fPoint.fY + s * fLine.fA);
        if (alpha) {
            if (fType == Type::kConnector) {
                *alpha = (1.0 - s) * fTop->fAlpha + s * fBottom->fAlpha;
            } else if (other.fType == Type::kConnector) {
                double t = tNumer / denom;
                *alpha = (1.0 - t) * other.fTop->fAlpha + t * other.fBottom->fAlpha;
            } else if (fType == Type::kOuter && other.fType == Type::kOuter) {
                *alpha = 0;
            } else {
                *alpha = 255;
            }
        }
        return true;
    }
};

struct EdgeList {
<<<<<<< HEAD
    EdgeList() : fHead(nullptr), fTail(nullptr), fNext(nullptr), fCount(0) {}
    Edge* fHead;
    Edge* fTail;
    EdgeList* fNext;
    int fCount;
    void insert(Edge* edge, Edge* prev, Edge* next) {
        list_insert<Edge, &Edge::fLeft, &Edge::fRight>(edge, prev, next, &fHead, &fTail);
        fCount++;
=======
    EdgeList() : fHead(nullptr), fTail(nullptr) {}
    Edge* fHead;
    Edge* fTail;
    void insert(Edge* edge, Edge* prev, Edge* next) {
        list_insert<Edge, &Edge::fLeft, &Edge::fRight>(edge, prev, next, &fHead, &fTail);
>>>>>>> a17af05f
    }
    void append(Edge* e) {
        insert(e, fTail, nullptr);
    }
    void remove(Edge* edge) {
        list_remove<Edge, &Edge::fLeft, &Edge::fRight>(edge, &fHead, &fTail);
<<<<<<< HEAD
        fCount--;
=======
    }
    void removeAll() {
        while (fHead) {
            this->remove(fHead);
        }
>>>>>>> a17af05f
    }
    void close() {
        if (fHead && fTail) {
            fTail->fRight = fHead;
            fHead->fLeft = fTail;
        }
    }
    bool contains(Edge* edge) const {
        return edge->fLeft || edge->fRight || fHead == edge;
    }
};

/***************************************************************************************/

struct Poly {
    Poly(Vertex* v, int winding)
        : fFirstVertex(v)
        , fWinding(winding)
        , fHead(nullptr)
        , fTail(nullptr)
        , fNext(nullptr)
        , fPartner(nullptr)
        , fCount(0)
    {
#if LOGGING_ENABLED
        static int gID = 0;
        fID = gID++;
        LOG("*** created Poly %d\n", fID);
#endif
    }
    typedef enum { kLeft_Side, kRight_Side } Side;
    struct MonotonePoly {
        MonotonePoly(Edge* edge, Side side)
            : fSide(side)
            , fFirstEdge(nullptr)
            , fLastEdge(nullptr)
            , fPrev(nullptr)
            , fNext(nullptr) {
            this->addEdge(edge);
        }
        Side          fSide;
        Edge*         fFirstEdge;
        Edge*         fLastEdge;
        MonotonePoly* fPrev;
        MonotonePoly* fNext;
        void addEdge(Edge* edge) {
            if (fSide == kRight_Side) {
                SkASSERT(!edge->fUsedInRightPoly);
                list_insert<Edge, &Edge::fRightPolyPrev, &Edge::fRightPolyNext>(
                    edge, fLastEdge, nullptr, &fFirstEdge, &fLastEdge);
                edge->fUsedInRightPoly = true;
            } else {
                SkASSERT(!edge->fUsedInLeftPoly);
                list_insert<Edge, &Edge::fLeftPolyPrev, &Edge::fLeftPolyNext>(
                    edge, fLastEdge, nullptr, &fFirstEdge, &fLastEdge);
                edge->fUsedInLeftPoly = true;
            }
        }

        void* emit(const AAParams* aaParams, void* data) {
            Edge* e = fFirstEdge;
<<<<<<< HEAD
            e->fTop->fPrev = e->fTop->fNext = nullptr;
            VertexList vertices;
            vertices.append(e->fTop);
            while (e != nullptr) {
                e->fBottom->fPrev = e->fBottom->fNext = nullptr;
=======
            VertexList vertices;
            vertices.append(e->fTop);
            int count = 1;
            while (e != nullptr) {
>>>>>>> a17af05f
                if (kRight_Side == fSide) {
                    vertices.append(e->fBottom);
                    e = e->fRightPolyNext;
                } else {
                    vertices.prepend(e->fBottom);
                    e = e->fLeftPolyNext;
                }
<<<<<<< HEAD
=======
                count++;
>>>>>>> a17af05f
            }
            Vertex* first = vertices.fHead;
            Vertex* v = first->fNext;
            while (v != vertices.fTail) {
                SkASSERT(v && v->fPrev && v->fNext);
                Vertex* prev = v->fPrev;
                Vertex* curr = v;
                Vertex* next = v->fNext;
                if (count == 3) {
                    return emit_triangle(prev, curr, next, aaParams, data);
                }
                double ax = static_cast<double>(curr->fPoint.fX) - prev->fPoint.fX;
                double ay = static_cast<double>(curr->fPoint.fY) - prev->fPoint.fY;
                double bx = static_cast<double>(next->fPoint.fX) - curr->fPoint.fX;
                double by = static_cast<double>(next->fPoint.fY) - curr->fPoint.fY;
                if (ax * by - ay * bx >= 0.0) {
                    data = emit_triangle(prev, curr, next, aaParams, data);
                    v->fPrev->fNext = v->fNext;
                    v->fNext->fPrev = v->fPrev;
                    count--;
                    if (v->fPrev == first) {
                        v = v->fNext;
                    } else {
                        v = v->fPrev;
                    }
                } else {
                    v = v->fNext;
                }
            }
            return data;
        }
    };
<<<<<<< HEAD
    Poly* addEdge(Edge* e, Side side, SkChunkAlloc& alloc) {
=======
    Poly* addEdge(Edge* e, Side side, SkArenaAlloc& alloc) {
>>>>>>> a17af05f
        LOG("addEdge (%g -> %g) to poly %d, %s side\n",
               e->fTop->fID, e->fBottom->fID, fID, side == kLeft_Side ? "left" : "right");
        Poly* partner = fPartner;
        Poly* poly = this;
        if (side == kRight_Side) {
            if (e->fUsedInRightPoly) {
                return this;
            }
        } else {
            if (e->fUsedInLeftPoly) {
                return this;
            }
        }
        if (partner) {
            fPartner = partner->fPartner = nullptr;
        }
        if (!fTail) {
<<<<<<< HEAD
            fHead = fTail = ALLOC_NEW(MonotonePoly, (e, side), alloc);
=======
            fHead = fTail = alloc.make<MonotonePoly>(e, side);
>>>>>>> a17af05f
            fCount += 2;
        } else if (e->fBottom == fTail->fLastEdge->fBottom) {
            return poly;
        } else if (side == fTail->fSide) {
            fTail->addEdge(e);
            fCount++;
        } else {
<<<<<<< HEAD
            e = ALLOC_NEW(Edge, (fTail->fLastEdge->fBottom, e->fBottom, 1), alloc);
=======
            e = alloc.make<Edge>(fTail->fLastEdge->fBottom, e->fBottom, 1, Edge::Type::kInner);
>>>>>>> a17af05f
            fTail->addEdge(e);
            fCount++;
            if (partner) {
                partner->addEdge(e, side, alloc);
                poly = partner;
            } else {
<<<<<<< HEAD
                MonotonePoly* m = ALLOC_NEW(MonotonePoly, (e, side), alloc);
=======
                MonotonePoly* m = alloc.make<MonotonePoly>(e, side);
>>>>>>> a17af05f
                m->fPrev = fTail;
                fTail->fNext = m;
                fTail = m;
            }
        }
        return poly;
    }
    void* emit(const AAParams* aaParams, void *data) {
        if (fCount < 3) {
            return data;
        }
        LOG("emit() %d, size %d\n", fID, fCount);
        for (MonotonePoly* m = fHead; m != nullptr; m = m->fNext) {
            data = m->emit(aaParams, data);
        }
        return data;
    }
    Vertex* lastVertex() const { return fTail ? fTail->fLastEdge->fBottom : fFirstVertex; }
    Vertex* fFirstVertex;
    int fWinding;
    MonotonePoly* fHead;
    MonotonePoly* fTail;
    Poly* fNext;
    Poly* fPartner;
    int fCount;
#if LOGGING_ENABLED
    int fID;
#endif
};

/***************************************************************************************/

bool coincident(const SkPoint& a, const SkPoint& b) {
    return a == b;
}

<<<<<<< HEAD
Poly* new_poly(Poly** head, Vertex* v, int winding, SkChunkAlloc& alloc) {
    Poly* poly = ALLOC_NEW(Poly, (v, winding), alloc);
=======
Poly* new_poly(Poly** head, Vertex* v, int winding, SkArenaAlloc& alloc) {
    Poly* poly = alloc.make<Poly>(v, winding);
>>>>>>> a17af05f
    poly->fNext = *head;
    *head = poly;
    return poly;
}

<<<<<<< HEAD
EdgeList* new_contour(EdgeList** head, SkChunkAlloc& alloc) {
    EdgeList* contour = ALLOC_NEW(EdgeList, (), alloc);
    contour->fNext = *head;
    *head = contour;
    return contour;
}

Vertex* append_point_to_contour(const SkPoint& p, Vertex* prev, Vertex** head,
                                SkChunkAlloc& alloc) {
    Vertex* v = ALLOC_NEW(Vertex, (p, 255), alloc);
=======
void append_point_to_contour(const SkPoint& p, VertexList* contour, SkArenaAlloc& alloc) {
    Vertex* v = alloc.make<Vertex>(p, 255);
>>>>>>> a17af05f
#if LOGGING_ENABLED
    static float gID = 0.0f;
    v->fID = gID++;
#endif
    contour->append(v);
}

SkScalar quad_error_at(const SkPoint pts[3], SkScalar t, SkScalar u) {
    SkQuadCoeff quad(pts);
    SkPoint p0 = to_point(quad.eval(t - 0.5f * u));
    SkPoint mid = to_point(quad.eval(t));
    SkPoint p1 = to_point(quad.eval(t + 0.5f * u));
    return mid.distanceToLineSegmentBetweenSqd(p0, p1);
}

void append_quadratic_to_contour(const SkPoint pts[3], SkScalar toleranceSqd, VertexList* contour,
                                 SkArenaAlloc& alloc) {
    SkQuadCoeff quad(pts);
    Sk2s aa = quad.fA * quad.fA;
    SkScalar denom = 2.0f * (aa[0] + aa[1]);
    Sk2s ab = quad.fA * quad.fB;
    SkScalar t = denom ? (-ab[0] - ab[1]) / denom : 0.0f;
    int nPoints = 1;
    SkScalar u;
    // Test possible subdivision values only at the point of maximum curvature.
    // If it passes the flatness metric there, it'll pass everywhere.
    for (;;) {
        u = 1.0f / nPoints;
        if (quad_error_at(pts, t, u) < toleranceSqd) {
            break;
        }
        nPoints++;
    }
    for (int j = 1; j <= nPoints; j++) {
        append_point_to_contour(to_point(quad.eval(j * u)), contour, alloc);
    }
}

void generate_cubic_points(const SkPoint& p0,
                           const SkPoint& p1,
                           const SkPoint& p2,
                           const SkPoint& p3,
                           SkScalar tolSqd,
                           VertexList* contour,
                           int pointsLeft,
                           SkArenaAlloc& alloc) {
    SkScalar d1 = p1.distanceToLineSegmentBetweenSqd(p0, p3);
    SkScalar d2 = p2.distanceToLineSegmentBetweenSqd(p0, p3);
    if (pointsLeft < 2 || (d1 < tolSqd && d2 < tolSqd) ||
        !SkScalarIsFinite(d1) || !SkScalarIsFinite(d2)) {
        append_point_to_contour(p3, contour, alloc);
        return;
    }
    const SkPoint q[] = {
        { SkScalarAve(p0.fX, p1.fX), SkScalarAve(p0.fY, p1.fY) },
        { SkScalarAve(p1.fX, p2.fX), SkScalarAve(p1.fY, p2.fY) },
        { SkScalarAve(p2.fX, p3.fX), SkScalarAve(p2.fY, p3.fY) }
    };
    const SkPoint r[] = {
        { SkScalarAve(q[0].fX, q[1].fX), SkScalarAve(q[0].fY, q[1].fY) },
        { SkScalarAve(q[1].fX, q[2].fX), SkScalarAve(q[1].fY, q[2].fY) }
    };
    const SkPoint s = { SkScalarAve(r[0].fX, r[1].fX), SkScalarAve(r[0].fY, r[1].fY) };
    pointsLeft >>= 1;
    generate_cubic_points(p0, q[0], r[0], s, tolSqd, contour, pointsLeft, alloc);
    generate_cubic_points(s, r[1], q[2], p3, tolSqd, contour, pointsLeft, alloc);
}

// Stage 1: convert the input path to a set of linear contours (linked list of Vertices).

void path_to_contours(const SkPath& path, SkScalar tolerance, const SkRect& clipBounds,
                      VertexList* contours, SkArenaAlloc& alloc, bool *isLinear) {
    SkScalar toleranceSqd = tolerance * tolerance;

    SkPoint pts[4];
    *isLinear = true;
    VertexList* contour = contours;
    SkPath::Iter iter(path, false);
    if (path.isInverseFillType()) {
        SkPoint quad[4];
        clipBounds.toQuad(quad);
<<<<<<< HEAD
        for (int i = 0; i < 4; i++) {
            prev = append_point_to_contour(quad[i], prev, &head, alloc);
=======
        for (int i = 3; i >= 0; i--) {
            append_point_to_contour(quad[i], contours, alloc);
>>>>>>> a17af05f
        }
        contour++;
    }
    SkAutoConicToQuads converter;
    SkPath::Verb verb;
    while ((verb = iter.next(pts)) != SkPath::kDone_Verb) {
        switch (verb) {
            case SkPath::kConic_Verb: {
                SkScalar weight = iter.conicWeight();
                const SkPoint* quadPts = converter.computeQuads(pts, weight, toleranceSqd);
                for (int i = 0; i < converter.countQuads(); ++i) {
                    append_quadratic_to_contour(quadPts, toleranceSqd, contour, alloc);
                    quadPts += 2;
                }
                *isLinear = false;
                break;
            }
            case SkPath::kMove_Verb:
                if (contour->fHead) {
                    contour++;
                }
                append_point_to_contour(pts[0], contour, alloc);
                break;
            case SkPath::kLine_Verb: {
                append_point_to_contour(pts[1], contour, alloc);
                break;
            }
            case SkPath::kQuad_Verb: {
                append_quadratic_to_contour(pts, toleranceSqd, contour, alloc);
                *isLinear = false;
                break;
            }
            case SkPath::kCubic_Verb: {
                int pointsLeft = GrPathUtils::cubicPointCount(pts, tolerance);
                generate_cubic_points(pts[0], pts[1], pts[2], pts[3], toleranceSqd, contour,
                                      pointsLeft, alloc);
                *isLinear = false;
                break;
            }
            case SkPath::kClose_Verb:
            case SkPath::kDone_Verb:
                break;
        }
    }
}

inline bool apply_fill_type(SkPath::FillType fillType, Poly* poly) {
    if (!poly) {
        return false;
    }
    int winding = poly->fWinding;
    switch (fillType) {
        case SkPath::kWinding_FillType:
            return winding != 0;
        case SkPath::kEvenOdd_FillType:
            return (winding & 1) != 0;
        case SkPath::kInverseWinding_FillType:
            return winding == -1;
        case SkPath::kInverseEvenOdd_FillType:
            return (winding & 1) == 1;
        default:
            SkASSERT(false);
            return false;
    }
}

<<<<<<< HEAD
Edge* new_edge(Vertex* prev, Vertex* next, SkChunkAlloc& alloc, Comparator& c,
               int winding_scale = 1) {
    int winding = c.sweep_lt(prev->fPoint, next->fPoint) ? winding_scale : -winding_scale;
=======
inline bool apply_fill_type(SkPath::FillType fillType, Poly* poly) {
    return poly && apply_fill_type(fillType, poly->fWinding);
}

Edge* new_edge(Vertex* prev, Vertex* next, Edge::Type type, Comparator& c, SkArenaAlloc& alloc) {
    int winding = c.sweep_lt(prev->fPoint, next->fPoint) ? 1 : -1;
>>>>>>> a17af05f
    Vertex* top = winding < 0 ? next : prev;
    Vertex* bottom = winding < 0 ? prev : next;
    return alloc.make<Edge>(top, bottom, winding, type);
}

void remove_edge(Edge* edge, EdgeList* edges) {
    LOG("removing edge %g -> %g\n", edge->fTop->fID, edge->fBottom->fID);
    SkASSERT(edges->contains(edge));
    edges->remove(edge);
}

void insert_edge(Edge* edge, Edge* prev, EdgeList* edges) {
    LOG("inserting edge %g -> %g\n", edge->fTop->fID, edge->fBottom->fID);
    SkASSERT(!edges->contains(edge));
    Edge* next = prev ? prev->fRight : edges->fHead;
    edges->insert(edge, prev, next);
}

void find_enclosing_edges(Vertex* v, EdgeList* edges, Edge** left, Edge** right) {
    if (v->fFirstEdgeAbove && v->fLastEdgeAbove) {
        *left = v->fFirstEdgeAbove->fLeft;
        *right = v->fLastEdgeAbove->fRight;
        return;
    }
    Edge* next = nullptr;
    Edge* prev;
    for (prev = edges->fTail; prev != nullptr; prev = prev->fLeft) {
        if (prev->isLeftOf(v)) {
            break;
        }
        next = prev;
    }
    *left = prev;
    *right = next;
}

void find_enclosing_edges(Edge* edge, EdgeList* edges, Comparator& c, Edge** left, Edge** right) {
    Edge* prev = nullptr;
    Edge* next;
    for (next = edges->fHead; next != nullptr; next = next->fRight) {
        if ((c.sweep_lt(next->fTop->fPoint, edge->fTop->fPoint) && next->isRightOf(edge->fTop)) ||
            (c.sweep_lt(edge->fTop->fPoint, next->fTop->fPoint) && edge->isLeftOf(next->fTop)) ||
            (c.sweep_lt(edge->fBottom->fPoint, next->fBottom->fPoint) &&
             next->isRightOf(edge->fBottom)) ||
            (c.sweep_lt(next->fBottom->fPoint, edge->fBottom->fPoint) &&
             edge->isLeftOf(next->fBottom))) {
            break;
        }
        prev = next;
    }
    *left = prev;
    *right = next;
}

void fix_active_state(Edge* edge, EdgeList* activeEdges, Comparator& c) {
<<<<<<< HEAD
    if (activeEdges && activeEdges->contains(edge)) {
=======
    if (!activeEdges) {
        return;
    }
    if (activeEdges->contains(edge)) {
>>>>>>> a17af05f
        if (edge->fBottom->fProcessed || !edge->fTop->fProcessed) {
            remove_edge(edge, activeEdges);
        }
    } else if (edge->fTop->fProcessed && !edge->fBottom->fProcessed) {
        Edge* left;
        Edge* right;
        find_enclosing_edges(edge, activeEdges, c, &left, &right);
        insert_edge(edge, left, activeEdges);
    }
}

void insert_edge_above(Edge* edge, Vertex* v, Comparator& c) {
    if (edge->fTop->fPoint == edge->fBottom->fPoint ||
        c.sweep_lt(edge->fBottom->fPoint, edge->fTop->fPoint)) {
        return;
    }
    LOG("insert edge (%g -> %g) above vertex %g\n", edge->fTop->fID, edge->fBottom->fID, v->fID);
    Edge* prev = nullptr;
    Edge* next;
    for (next = v->fFirstEdgeAbove; next; next = next->fNextEdgeAbove) {
        if (next->isRightOf(edge->fTop)) {
            break;
        }
        prev = next;
    }
    list_insert<Edge, &Edge::fPrevEdgeAbove, &Edge::fNextEdgeAbove>(
        edge, prev, next, &v->fFirstEdgeAbove, &v->fLastEdgeAbove);
}

void insert_edge_below(Edge* edge, Vertex* v, Comparator& c) {
    if (edge->fTop->fPoint == edge->fBottom->fPoint ||
        c.sweep_lt(edge->fBottom->fPoint, edge->fTop->fPoint)) {
        return;
    }
    LOG("insert edge (%g -> %g) below vertex %g\n", edge->fTop->fID, edge->fBottom->fID, v->fID);
    Edge* prev = nullptr;
    Edge* next;
    for (next = v->fFirstEdgeBelow; next; next = next->fNextEdgeBelow) {
        if (next->isRightOf(edge->fBottom)) {
            break;
        }
        prev = next;
    }
    list_insert<Edge, &Edge::fPrevEdgeBelow, &Edge::fNextEdgeBelow>(
        edge, prev, next, &v->fFirstEdgeBelow, &v->fLastEdgeBelow);
}

void remove_edge_above(Edge* edge) {
    LOG("removing edge (%g -> %g) above vertex %g\n", edge->fTop->fID, edge->fBottom->fID,
        edge->fBottom->fID);
    list_remove<Edge, &Edge::fPrevEdgeAbove, &Edge::fNextEdgeAbove>(
        edge, &edge->fBottom->fFirstEdgeAbove, &edge->fBottom->fLastEdgeAbove);
}

void remove_edge_below(Edge* edge) {
    LOG("removing edge (%g -> %g) below vertex %g\n", edge->fTop->fID, edge->fBottom->fID,
        edge->fTop->fID);
    list_remove<Edge, &Edge::fPrevEdgeBelow, &Edge::fNextEdgeBelow>(
        edge, &edge->fTop->fFirstEdgeBelow, &edge->fTop->fLastEdgeBelow);
}

void disconnect(Edge* edge)
{
    remove_edge_above(edge);
    remove_edge_below(edge);
<<<<<<< HEAD
=======
}

void erase_edge(Edge* edge, EdgeList* edges) {
    LOG("erasing edge (%g -> %g)\n", edge->fTop->fID, edge->fBottom->fID);
    disconnect(edge);
>>>>>>> a17af05f
    if (edges && edges->contains(edge)) {
        remove_edge(edge, edges);
    }
}

void merge_collinear_edges(Edge* edge, EdgeList* activeEdges, Comparator& c);

void set_top(Edge* edge, Vertex* v, EdgeList* activeEdges, Comparator& c) {
    remove_edge_below(edge);
    edge->fTop = v;
    edge->recompute();
    insert_edge_below(edge, v, c);
    fix_active_state(edge, activeEdges, c);
    merge_collinear_edges(edge, activeEdges, c);
}

void set_bottom(Edge* edge, Vertex* v, EdgeList* activeEdges, Comparator& c) {
    remove_edge_above(edge);
    edge->fBottom = v;
    edge->recompute();
    insert_edge_above(edge, v, c);
    fix_active_state(edge, activeEdges, c);
    merge_collinear_edges(edge, activeEdges, c);
}

void merge_edges_above(Edge* edge, Edge* other, EdgeList* activeEdges, Comparator& c) {
    if (coincident(edge->fTop->fPoint, other->fTop->fPoint)) {
        LOG("merging coincident above edges (%g, %g) -> (%g, %g)\n",
            edge->fTop->fPoint.fX, edge->fTop->fPoint.fY,
            edge->fBottom->fPoint.fX, edge->fBottom->fPoint.fY);
        other->fWinding += edge->fWinding;
        erase_edge(edge, activeEdges);
    } else if (c.sweep_lt(edge->fTop->fPoint, other->fTop->fPoint)) {
        other->fWinding += edge->fWinding;
        set_bottom(edge, other->fTop, activeEdges, c);
    } else {
        edge->fWinding += other->fWinding;
        set_bottom(other, edge->fTop, activeEdges, c);
    }
}

void merge_edges_below(Edge* edge, Edge* other, EdgeList* activeEdges, Comparator& c) {
    if (coincident(edge->fBottom->fPoint, other->fBottom->fPoint)) {
        LOG("merging coincident below edges (%g, %g) -> (%g, %g)\n",
            edge->fTop->fPoint.fX, edge->fTop->fPoint.fY,
            edge->fBottom->fPoint.fX, edge->fBottom->fPoint.fY);
        other->fWinding += edge->fWinding;
        erase_edge(edge, activeEdges);
    } else if (c.sweep_lt(edge->fBottom->fPoint, other->fBottom->fPoint)) {
        edge->fWinding += other->fWinding;
        set_top(other, edge->fBottom, activeEdges, c);
    } else {
        other->fWinding += edge->fWinding;
        set_top(edge, other->fBottom, activeEdges, c);
    }
}

void merge_collinear_edges(Edge* edge, EdgeList* activeEdges, Comparator& c) {
    if (edge->fPrevEdgeAbove && (edge->fTop == edge->fPrevEdgeAbove->fTop ||
                                 !edge->fPrevEdgeAbove->isLeftOf(edge->fTop))) {
        merge_edges_above(edge, edge->fPrevEdgeAbove, activeEdges, c);
    } else if (edge->fNextEdgeAbove && (edge->fTop == edge->fNextEdgeAbove->fTop ||
                                        !edge->isLeftOf(edge->fNextEdgeAbove->fTop))) {
        merge_edges_above(edge, edge->fNextEdgeAbove, activeEdges, c);
    }
    if (edge->fPrevEdgeBelow && (edge->fBottom == edge->fPrevEdgeBelow->fBottom ||
                                 !edge->fPrevEdgeBelow->isLeftOf(edge->fBottom))) {
        merge_edges_below(edge, edge->fPrevEdgeBelow, activeEdges, c);
    } else if (edge->fNextEdgeBelow && (edge->fBottom == edge->fNextEdgeBelow->fBottom ||
                                        !edge->isLeftOf(edge->fNextEdgeBelow->fBottom))) {
        merge_edges_below(edge, edge->fNextEdgeBelow, activeEdges, c);
    }
}

void split_edge(Edge* edge, Vertex* v, EdgeList* activeEdges, Comparator& c, SkArenaAlloc& alloc);

void cleanup_active_edges(Edge* edge, EdgeList* activeEdges, Comparator& c, SkArenaAlloc& alloc) {
    Vertex* top = edge->fTop;
    Vertex* bottom = edge->fBottom;
    if (edge->fLeft) {
        Vertex* leftTop = edge->fLeft->fTop;
        Vertex* leftBottom = edge->fLeft->fBottom;
        if (c.sweep_lt(leftTop->fPoint, top->fPoint) && !edge->fLeft->isLeftOf(top)) {
            split_edge(edge->fLeft, edge->fTop, activeEdges, c, alloc);
        } else if (c.sweep_lt(top->fPoint, leftTop->fPoint) && !edge->isRightOf(leftTop)) {
            split_edge(edge, leftTop, activeEdges, c, alloc);
        } else if (c.sweep_lt(bottom->fPoint, leftBottom->fPoint) &&
                   !edge->fLeft->isLeftOf(bottom)) {
            split_edge(edge->fLeft, bottom, activeEdges, c, alloc);
        } else if (c.sweep_lt(leftBottom->fPoint, bottom->fPoint) && !edge->isRightOf(leftBottom)) {
            split_edge(edge, leftBottom, activeEdges, c, alloc);
        }
    }
    if (edge->fRight) {
        Vertex* rightTop = edge->fRight->fTop;
        Vertex* rightBottom = edge->fRight->fBottom;
        if (c.sweep_lt(rightTop->fPoint, top->fPoint) && !edge->fRight->isRightOf(top)) {
            split_edge(edge->fRight, top, activeEdges, c, alloc);
        } else if (c.sweep_lt(top->fPoint, rightTop->fPoint) && !edge->isLeftOf(rightTop)) {
            split_edge(edge, rightTop, activeEdges, c, alloc);
        } else if (c.sweep_lt(bottom->fPoint, rightBottom->fPoint) &&
                   !edge->fRight->isRightOf(bottom)) {
            split_edge(edge->fRight, bottom, activeEdges, c, alloc);
        } else if (c.sweep_lt(rightBottom->fPoint, bottom->fPoint) &&
                   !edge->isLeftOf(rightBottom)) {
            split_edge(edge, rightBottom, activeEdges, c, alloc);
        }
    }
}

void split_edge(Edge* edge, Vertex* v, EdgeList* activeEdges, Comparator& c, SkArenaAlloc& alloc) {
    LOG("splitting edge (%g -> %g) at vertex %g (%g, %g)\n",
        edge->fTop->fID, edge->fBottom->fID,
        v->fID, v->fPoint.fX, v->fPoint.fY);
    if (c.sweep_lt(v->fPoint, edge->fTop->fPoint)) {
        set_top(edge, v, activeEdges, c);
    } else if (c.sweep_lt(edge->fBottom->fPoint, v->fPoint)) {
        set_bottom(edge, v, activeEdges, c);
    } else {
        Edge* newEdge = alloc.make<Edge>(v, edge->fBottom, edge->fWinding, edge->fType);
        insert_edge_below(newEdge, v, c);
        insert_edge_above(newEdge, edge->fBottom, c);
        set_bottom(edge, v, activeEdges, c);
        cleanup_active_edges(edge, activeEdges, c, alloc);
        fix_active_state(newEdge, activeEdges, c);
        merge_collinear_edges(newEdge, activeEdges, c);
    }
}

<<<<<<< HEAD
Edge* connect(Vertex* prev, Vertex* next, SkChunkAlloc& alloc, Comparator c,
              int winding_scale = 1) {
    Edge* edge = new_edge(prev, next, alloc, c, winding_scale);
    if (edge->fWinding > 0) {
        insert_edge_below(edge, prev, c);
        insert_edge_above(edge, next, c);
    } else {
        insert_edge_below(edge, next, c);
        insert_edge_above(edge, prev, c);
    }
=======
Edge* connect(Vertex* prev, Vertex* next, Edge::Type type, Comparator& c, SkArenaAlloc& alloc,
              int winding_scale = 1) {
    Edge* edge = new_edge(prev, next, type, c, alloc);
    insert_edge_below(edge, edge->fTop, c);
    insert_edge_above(edge, edge->fBottom, c);
    edge->fWinding *= winding_scale;
>>>>>>> a17af05f
    merge_collinear_edges(edge, nullptr, c);
    return edge;
}

<<<<<<< HEAD
void merge_vertices(Vertex* src, Vertex* dst, Vertex** head, Comparator& c, SkChunkAlloc& alloc) {
    LOG("found coincident verts at %g, %g; merging %g into %g\n", src->fPoint.fX, src->fPoint.fY,
        src->fID, dst->fID);
    dst->fAlpha = SkTMax(src->fAlpha, dst->fAlpha);
=======
void merge_vertices(Vertex* src, Vertex* dst, VertexList* mesh, Comparator& c,
                    SkArenaAlloc& alloc) {
    LOG("found coincident verts at %g, %g; merging %g into %g\n", src->fPoint.fX, src->fPoint.fY,
        src->fID, dst->fID);
    dst->fAlpha = SkTMax(src->fAlpha, dst->fAlpha);
    if (src->fPartner) {
        src->fPartner->fPartner = dst;
    }
>>>>>>> a17af05f
    for (Edge* edge = src->fFirstEdgeAbove; edge;) {
        Edge* next = edge->fNextEdgeAbove;
        set_bottom(edge, dst, nullptr, c);
        edge = next;
    }
    for (Edge* edge = src->fFirstEdgeBelow; edge;) {
        Edge* next = edge->fNextEdgeBelow;
        set_top(edge, dst, nullptr, c);
        edge = next;
    }
    mesh->remove(src);
}

uint8_t max_edge_alpha(Edge* a, Edge* b) {
    if (a->fType == Edge::Type::kInner || b->fType == Edge::Type::kInner) {
        return 255;
    } else if (a->fType == Edge::Type::kOuter && b->fType == Edge::Type::kOuter) {
        return 0;
    } else {
        return SkTMax(SkTMax(a->fTop->fAlpha, a->fBottom->fAlpha),
                      SkTMax(b->fTop->fAlpha, b->fBottom->fAlpha));
    }
}

uint8_t max_edge_alpha(Edge* a, Edge* b) {
    return SkTMax(SkTMax(a->fTop->fAlpha, a->fBottom->fAlpha),
                  SkTMax(b->fTop->fAlpha, b->fBottom->fAlpha));
}

Vertex* check_for_intersection(Edge* edge, Edge* other, EdgeList* activeEdges, Comparator& c,
                               SkArenaAlloc& alloc) {
    if (!edge || !other) {
        return nullptr;
    }
    SkPoint p;
    uint8_t alpha;
    if (edge->intersect(*other, &p, &alpha)) {
        Vertex* v;
        LOG("found intersection, pt is %g, %g\n", p.fX, p.fY);
        if (p == edge->fTop->fPoint || c.sweep_lt(p, edge->fTop->fPoint)) {
            split_edge(other, edge->fTop, activeEdges, c, alloc);
            v = edge->fTop;
        } else if (p == edge->fBottom->fPoint || c.sweep_lt(edge->fBottom->fPoint, p)) {
            split_edge(other, edge->fBottom, activeEdges, c, alloc);
            v = edge->fBottom;
        } else if (p == other->fTop->fPoint || c.sweep_lt(p, other->fTop->fPoint)) {
            split_edge(edge, other->fTop, activeEdges, c, alloc);
            v = other->fTop;
        } else if (p == other->fBottom->fPoint || c.sweep_lt(other->fBottom->fPoint, p)) {
            split_edge(edge, other->fBottom, activeEdges, c, alloc);
            v = other->fBottom;
        } else {
            Vertex* nextV = edge->fTop;
            while (c.sweep_lt(p, nextV->fPoint)) {
                nextV = nextV->fPrev;
            }
            while (c.sweep_lt(nextV->fPoint, p)) {
                nextV = nextV->fNext;
            }
            Vertex* prevV = nextV->fPrev;
            if (coincident(prevV->fPoint, p)) {
                v = prevV;
            } else if (coincident(nextV->fPoint, p)) {
                v = nextV;
            } else {
<<<<<<< HEAD
                uint8_t alpha = max_edge_alpha(edge, other);
                v = ALLOC_NEW(Vertex, (p, alpha), alloc);
=======
                v = alloc.make<Vertex>(p, alpha);
>>>>>>> a17af05f
                LOG("inserting between %g (%g, %g) and %g (%g, %g)\n",
                    prevV->fID, prevV->fPoint.fX, prevV->fPoint.fY,
                    nextV->fID, nextV->fPoint.fX, nextV->fPoint.fY);
#if LOGGING_ENABLED
                v->fID = (nextV->fID + prevV->fID) * 0.5f;
#endif
                v->fPrev = prevV;
                v->fNext = nextV;
                prevV->fNext = v;
                nextV->fPrev = v;
            }
            split_edge(edge, v, activeEdges, c, alloc);
            split_edge(other, v, activeEdges, c, alloc);
        }
        v->fAlpha = SkTMax(v->fAlpha, alpha);
        return v;
    }
    return nullptr;
}

<<<<<<< HEAD
void sanitize_contours(Vertex** contours, int contourCnt, bool approximate) {
    for (int i = 0; i < contourCnt; ++i) {
        SkASSERT(contours[i]);
        for (Vertex* v = contours[i];;) {
            if (approximate) {
                round(&v->fPoint);
            }
            if (coincident(v->fPrev->fPoint, v->fPoint)) {
=======
void sanitize_contours(VertexList* contours, int contourCnt, bool approximate) {
    for (VertexList* contour = contours; contourCnt > 0; --contourCnt, ++contour) {
        SkASSERT(contour->fHead);
        Vertex* prev = contour->fTail;
        if (approximate) {
            round(&prev->fPoint);
        }
        for (Vertex* v = contour->fHead; v;) {
            if (approximate) {
                round(&v->fPoint);
            }
            Vertex* next = v->fNext;
            if (coincident(prev->fPoint, v->fPoint)) {
>>>>>>> a17af05f
                LOG("vertex %g,%g coincident; removing\n", v->fPoint.fX, v->fPoint.fY);
                contour->remove(v);
            }
            prev = v;
            v = next;
        }
    }
}

void merge_coincident_vertices(VertexList* mesh, Comparator& c, SkArenaAlloc& alloc) {
    if (!mesh->fHead) {
        return;
    }
    for (Vertex* v = mesh->fHead->fNext; v != nullptr; v = v->fNext) {
        if (c.sweep_lt(v->fPoint, v->fPrev->fPoint)) {
            v->fPoint = v->fPrev->fPoint;
        }
        if (coincident(v->fPrev->fPoint, v->fPoint)) {
            merge_vertices(v->fPrev, v, mesh, c, alloc);
        }
    }
}

// Stage 2: convert the contours to a mesh of edges connecting the vertices.

<<<<<<< HEAD
Vertex* build_edges(Vertex** contours, int contourCnt, Comparator& c, SkChunkAlloc& alloc) {
    Vertex* vertices = nullptr;
    Vertex* prev = nullptr;
    for (int i = 0; i < contourCnt; ++i) {
        for (Vertex* v = contours[i]; v != nullptr;) {
            Vertex* vNext = v->fNext;
            connect(v->fPrev, v, alloc, c);
            if (prev) {
                prev->fNext = v;
                v->fPrev = prev;
            } else {
                vertices = v;
            }
=======
void build_edges(VertexList* contours, int contourCnt, VertexList* mesh, Comparator& c,
                 SkArenaAlloc& alloc) {
    for (VertexList* contour = contours; contourCnt > 0; --contourCnt, ++contour) {
        Vertex* prev = contour->fTail;
        for (Vertex* v = contour->fHead; v;) {
            Vertex* next = v->fNext;
            connect(prev, v, Edge::Type::kInner, c, alloc);
            mesh->append(v);
>>>>>>> a17af05f
            prev = v;
            v = next;
        }
    }
}

void connect_partners(VertexList* outerVertices, Comparator& c, SkArenaAlloc& alloc) {
    for (Vertex* outer = outerVertices->fHead; outer; outer = outer->fNext) {
        if (Vertex* inner = outer->fPartner) {
            // Connector edges get zero winding, since they're only structural (i.e., to ensure
            // no 0-0-0 alpha triangles are produced), and shouldn't affect the poly winding number.
            connect(outer, inner, Edge::Type::kConnector, c, alloc, 0);
            inner->fPartner = outer->fPartner = nullptr;
        }
    }
}

template <CompareFunc sweep_lt>
void sorted_merge(VertexList* front, VertexList* back, VertexList* result) {
    Vertex* a = front->fHead;
    Vertex* b = back->fHead;
    while (a && b) {
        if (sweep_lt(a->fPoint, b->fPoint)) {
            front->remove(a);
            result->append(a);
            a = front->fHead;
        } else {
            back->remove(b);
            result->append(b);
            b = back->fHead;
        }
    }
    result->append(*front);
    result->append(*back);
}

void sorted_merge(VertexList* front, VertexList* back, VertexList* result, Comparator& c) {
    if (c.fDirection == Comparator::Direction::kHorizontal) {
        sorted_merge<sweep_lt_horiz>(front, back, result);
    } else {
        sorted_merge<sweep_lt_vert>(front, back, result);
    }
}

// Stage 3: sort the vertices by increasing sweep direction.

template <CompareFunc sweep_lt>
void merge_sort(VertexList* vertices) {
    Vertex* slow = vertices->fHead;
    if (!slow) {
        return;
    }
    Vertex* fast = slow->fNext;
    if (!fast) {
        return;
    }
    do {
        fast = fast->fNext;
        if (fast) {
            fast = fast->fNext;
            slow = slow->fNext;
        }
    } while (fast);
    VertexList front(vertices->fHead, slow);
    VertexList back(slow->fNext, vertices->fTail);
    front.fTail->fNext = back.fHead->fPrev = nullptr;

    merge_sort<sweep_lt>(&front);
    merge_sort<sweep_lt>(&back);

    vertices->fHead = vertices->fTail = nullptr;
    sorted_merge<sweep_lt>(&front, &back, vertices);
}

// Stage 4: Simplify the mesh by inserting new vertices at intersecting edges.

void simplify(const VertexList& vertices, Comparator& c, SkArenaAlloc& alloc) {
    LOG("simplifying complex polygons\n");
    EdgeList activeEdges;
    for (Vertex* v = vertices.fHead; v != nullptr; v = v->fNext) {
        if (!v->fFirstEdgeAbove && !v->fFirstEdgeBelow) {
            continue;
        }
#if LOGGING_ENABLED
        LOG("\nvertex %g: (%g,%g), alpha %d\n", v->fID, v->fPoint.fX, v->fPoint.fY, v->fAlpha);
#endif
        Edge* leftEnclosingEdge;
        Edge* rightEnclosingEdge;
        bool restartChecks;
        do {
            restartChecks = false;
            find_enclosing_edges(v, &activeEdges, &leftEnclosingEdge, &rightEnclosingEdge);
            if (v->fFirstEdgeBelow) {
                for (Edge* edge = v->fFirstEdgeBelow; edge; edge = edge->fNextEdgeBelow) {
                    if (check_for_intersection(edge, leftEnclosingEdge, &activeEdges, c, alloc)) {
                        restartChecks = true;
                        break;
                    }
                    if (check_for_intersection(edge, rightEnclosingEdge, &activeEdges, c, alloc)) {
                        restartChecks = true;
                        break;
                    }
                }
            } else {
                if (Vertex* pv = check_for_intersection(leftEnclosingEdge, rightEnclosingEdge,
                                                        &activeEdges, c, alloc)) {
                    if (c.sweep_lt(pv->fPoint, v->fPoint)) {
                        v = pv;
                    }
                    restartChecks = true;
                }

            }
        } while (restartChecks);
        if (v->fAlpha == 0) {
            if ((leftEnclosingEdge && leftEnclosingEdge->fWinding < 0) &&
                (rightEnclosingEdge && rightEnclosingEdge->fWinding > 0)) {
                v->fAlpha = max_edge_alpha(leftEnclosingEdge, rightEnclosingEdge);
            }
        }
        for (Edge* e = v->fFirstEdgeAbove; e; e = e->fNextEdgeAbove) {
            remove_edge(e, &activeEdges);
        }
        Edge* leftEdge = leftEnclosingEdge;
        for (Edge* e = v->fFirstEdgeBelow; e; e = e->fNextEdgeBelow) {
            insert_edge(e, leftEdge, &activeEdges);
            leftEdge = e;
        }
        v->fProcessed = true;
    }
}

// This is a stripped-down version of simplify() (the Bentley-Ottmann algorithm) that
// early-returns true on the first found intersection, false if none.
bool is_complex(const VertexList& vertices) {
    LOG("testing polygon complexity\n");
    EdgeList activeEdges;
    for (Vertex* v = vertices.fHead; v != nullptr; v = v->fNext) {
        if (!v->fFirstEdgeAbove && !v->fFirstEdgeBelow) {
            continue;
        }
        Edge* leftEnclosingEdge;
        Edge* rightEnclosingEdge;
        find_enclosing_edges(v, &activeEdges, &leftEnclosingEdge, &rightEnclosingEdge);
        SkPoint dummy;
        if (v->fFirstEdgeBelow) {
            for (Edge* edge = v->fFirstEdgeBelow; edge; edge = edge->fNextEdgeBelow) {
                if (edge && leftEnclosingEdge && edge->intersect(*leftEnclosingEdge, &dummy)) {
                    activeEdges.removeAll();
                    return true;
                }
                if (edge && rightEnclosingEdge && edge->intersect(*rightEnclosingEdge, &dummy)) {
                    activeEdges.removeAll();
                    return true;
                }
            }
        } else if (leftEnclosingEdge && rightEnclosingEdge &&
                   leftEnclosingEdge->intersect(*rightEnclosingEdge, &dummy)) {
            activeEdges.removeAll();
            return true;
        }
        for (Edge* e = v->fFirstEdgeAbove; e; e = e->fNextEdgeAbove) {
            remove_edge(e, &activeEdges);
        }
        Edge* leftEdge = leftEnclosingEdge;
        for (Edge* e = v->fFirstEdgeBelow; e; e = e->fNextEdgeBelow) {
            insert_edge(e, leftEdge, &activeEdges);
            leftEdge = e;
        }
    }
    activeEdges.removeAll();
    return false;
}

// Stage 5: Tessellate the simplified mesh into monotone polygons.

Poly* tessellate(const VertexList& vertices, SkArenaAlloc& alloc) {
    LOG("tessellating simple polygons\n");
    EdgeList activeEdges;
    Poly* polys = nullptr;
    for (Vertex* v = vertices.fHead; v != nullptr; v = v->fNext) {
        if (!v->fFirstEdgeAbove && !v->fFirstEdgeBelow) {
            continue;
        }
#if LOGGING_ENABLED
        LOG("\nvertex %g: (%g,%g), alpha %d\n", v->fID, v->fPoint.fX, v->fPoint.fY, v->fAlpha);
#endif
        Edge* leftEnclosingEdge;
        Edge* rightEnclosingEdge;
        find_enclosing_edges(v, &activeEdges, &leftEnclosingEdge, &rightEnclosingEdge);
        Poly* leftPoly;
        Poly* rightPoly;
        if (v->fFirstEdgeAbove) {
            leftPoly = v->fFirstEdgeAbove->fLeftPoly;
            rightPoly = v->fLastEdgeAbove->fRightPoly;
        } else {
            leftPoly = leftEnclosingEdge ? leftEnclosingEdge->fRightPoly : nullptr;
            rightPoly = rightEnclosingEdge ? rightEnclosingEdge->fLeftPoly : nullptr;
        }
#if LOGGING_ENABLED
        LOG("edges above:\n");
        for (Edge* e = v->fFirstEdgeAbove; e; e = e->fNextEdgeAbove) {
            LOG("%g -> %g, lpoly %d, rpoly %d\n", e->fTop->fID, e->fBottom->fID,
                e->fLeftPoly ? e->fLeftPoly->fID : -1, e->fRightPoly ? e->fRightPoly->fID : -1);
        }
        LOG("edges below:\n");
        for (Edge* e = v->fFirstEdgeBelow; e; e = e->fNextEdgeBelow) {
            LOG("%g -> %g, lpoly %d, rpoly %d\n", e->fTop->fID, e->fBottom->fID,
                e->fLeftPoly ? e->fLeftPoly->fID : -1, e->fRightPoly ? e->fRightPoly->fID : -1);
        }
#endif
        if (v->fFirstEdgeAbove) {
            if (leftPoly) {
                leftPoly = leftPoly->addEdge(v->fFirstEdgeAbove, Poly::kRight_Side, alloc);
            }
            if (rightPoly) {
                rightPoly = rightPoly->addEdge(v->fLastEdgeAbove, Poly::kLeft_Side, alloc);
            }
            for (Edge* e = v->fFirstEdgeAbove; e != v->fLastEdgeAbove; e = e->fNextEdgeAbove) {
                Edge* rightEdge = e->fNextEdgeAbove;
<<<<<<< HEAD
                SkASSERT(rightEdge->isRightOf(leftEdge->fTop));
                remove_edge(leftEdge, &activeEdges);
                if (leftEdge->fRightPoly) {
                    leftEdge->fRightPoly->addEdge(e, Poly::kLeft_Side, alloc);
                }
                if (rightEdge->fLeftPoly) {
=======
                SkASSERT(rightEdge->isRightOf(e->fTop));
                remove_edge(e, &activeEdges);
                if (e->fRightPoly) {
                    e->fRightPoly->addEdge(e, Poly::kLeft_Side, alloc);
                }
                if (rightEdge->fLeftPoly && rightEdge->fLeftPoly != e->fRightPoly) {
>>>>>>> a17af05f
                    rightEdge->fLeftPoly->addEdge(e, Poly::kRight_Side, alloc);
                }
            }
            remove_edge(v->fLastEdgeAbove, &activeEdges);
            if (!v->fFirstEdgeBelow) {
                if (leftPoly && rightPoly && leftPoly != rightPoly) {
                    SkASSERT(leftPoly->fPartner == nullptr && rightPoly->fPartner == nullptr);
                    rightPoly->fPartner = leftPoly;
                    leftPoly->fPartner = rightPoly;
                }
            }
        }
        if (v->fFirstEdgeBelow) {
            if (!v->fFirstEdgeAbove) {
                if (leftPoly && rightPoly) {
                    if (leftPoly == rightPoly) {
                        if (leftPoly->fTail && leftPoly->fTail->fSide == Poly::kLeft_Side) {
                            leftPoly = new_poly(&polys, leftPoly->lastVertex(),
                                                 leftPoly->fWinding, alloc);
                            leftEnclosingEdge->fRightPoly = leftPoly;
                        } else {
                            rightPoly = new_poly(&polys, rightPoly->lastVertex(),
                                                 rightPoly->fWinding, alloc);
                            rightEnclosingEdge->fLeftPoly = rightPoly;
                        }
                    }
<<<<<<< HEAD
                    Edge* join = ALLOC_NEW(Edge, (leftPoly->lastVertex(), v, 1), alloc);
=======
                    Edge* join = alloc.make<Edge>(leftPoly->lastVertex(), v, 1, Edge::Type::kInner);
>>>>>>> a17af05f
                    leftPoly = leftPoly->addEdge(join, Poly::kRight_Side, alloc);
                    rightPoly = rightPoly->addEdge(join, Poly::kLeft_Side, alloc);
                }
            }
            Edge* leftEdge = v->fFirstEdgeBelow;
            leftEdge->fLeftPoly = leftPoly;
            insert_edge(leftEdge, leftEnclosingEdge, &activeEdges);
            for (Edge* rightEdge = leftEdge->fNextEdgeBelow; rightEdge;
                 rightEdge = rightEdge->fNextEdgeBelow) {
                insert_edge(rightEdge, leftEdge, &activeEdges);
                int winding = leftEdge->fLeftPoly ? leftEdge->fLeftPoly->fWinding : 0;
                winding += leftEdge->fWinding;
                if (winding != 0) {
                    Poly* poly = new_poly(&polys, v, winding, alloc);
                    leftEdge->fRightPoly = rightEdge->fLeftPoly = poly;
                }
                leftEdge = rightEdge;
            }
            v->fLastEdgeBelow->fRightPoly = rightPoly;
        }
#if LOGGING_ENABLED
        LOG("\nactive edges:\n");
        for (Edge* e = activeEdges.fHead; e != nullptr; e = e->fRight) {
            LOG("%g -> %g, lpoly %d, rpoly %d\n", e->fTop->fID, e->fBottom->fID,
                e->fLeftPoly ? e->fLeftPoly->fID : -1, e->fRightPoly ? e->fRightPoly->fID : -1);
        }
#endif
    }
    return polys;
}

<<<<<<< HEAD
bool is_boundary_edge(Edge* edge, SkPath::FillType fillType) {
    return apply_fill_type(fillType, edge->fLeftPoly) !=
           apply_fill_type(fillType, edge->fRightPoly);
}

bool is_boundary_start(Edge* edge, SkPath::FillType fillType) {
    return !apply_fill_type(fillType, edge->fLeftPoly) &&
            apply_fill_type(fillType, edge->fRightPoly);
}

Vertex* remove_non_boundary_edges(Vertex* vertices, SkPath::FillType fillType,
                                  SkChunkAlloc& alloc) {
    for (Vertex* v = vertices; v != nullptr; v = v->fNext) {
        for (Edge* e = v->fFirstEdgeBelow; e != nullptr;) {
            Edge* next = e->fNextEdgeBelow;
            if (!is_boundary_edge(e, fillType)) {
                remove_edge_above(e);
                remove_edge_below(e);
            }
            e = next;
        }
    }
    return vertices;
}

// This is different from Edge::intersect, in that it intersects lines, not line segments.
bool intersect(const Edge& a, const Edge& b, SkPoint* point) {
    double denom = a.fDX * b.fDY - a.fDY * b.fDX;
    if (denom == 0.0) {
        return false;
    }
    double scale = 1.0f / denom;
    point->fX = SkDoubleToScalar((b.fDX * a.fC - a.fDX * b.fC) * scale);
    point->fY = SkDoubleToScalar((b.fDY * a.fC - a.fDY * b.fC) * scale);
    round(point);
    return true;
}

void get_edge_normal(const Edge* e, SkVector* normal) {
    normal->setNormalize(SkDoubleToScalar(e->fDX) * e->fWinding,
                         SkDoubleToScalar(e->fDY) * e->fWinding);
}

=======
void remove_non_boundary_edges(const VertexList& mesh, SkPath::FillType fillType,
                               SkArenaAlloc& alloc) {
    LOG("removing non-boundary edges\n");
    EdgeList activeEdges;
    for (Vertex* v = mesh.fHead; v != nullptr; v = v->fNext) {
        if (!v->fFirstEdgeAbove && !v->fFirstEdgeBelow) {
            continue;
        }
        Edge* leftEnclosingEdge;
        Edge* rightEnclosingEdge;
        find_enclosing_edges(v, &activeEdges, &leftEnclosingEdge, &rightEnclosingEdge);
        bool prevFilled = leftEnclosingEdge &&
                          apply_fill_type(fillType, leftEnclosingEdge->fWinding);
        for (Edge* e = v->fFirstEdgeAbove; e;) {
            Edge* next = e->fNextEdgeAbove;
            remove_edge(e, &activeEdges);
            bool filled = apply_fill_type(fillType, e->fWinding);
            if (filled == prevFilled) {
                disconnect(e);
            }
            prevFilled = filled;
            e = next;
        }
        Edge* prev = leftEnclosingEdge;
        for (Edge* e = v->fFirstEdgeBelow; e; e = e->fNextEdgeBelow) {
            if (prev) {
                e->fWinding += prev->fWinding;
            }
            insert_edge(e, prev, &activeEdges);
            prev = e;
        }
    }
}

// Note: this is the normal to the edge, but not necessarily unit length.
void get_edge_normal(const Edge* e, SkVector* normal) {
    normal->set(SkDoubleToScalar(e->fLine.fA) * e->fWinding,
                SkDoubleToScalar(e->fLine.fB) * e->fWinding);
}

>>>>>>> a17af05f
// Stage 5c: detect and remove "pointy" vertices whose edge normals point in opposite directions
// and whose adjacent vertices are less than a quarter pixel from an edge. These are guaranteed to
// invert on stroking.

<<<<<<< HEAD
void simplify_boundary(EdgeList* boundary, Comparator& c, SkChunkAlloc& alloc) {
=======
void simplify_boundary(EdgeList* boundary, Comparator& c, SkArenaAlloc& alloc) {
>>>>>>> a17af05f
    Edge* prevEdge = boundary->fTail;
    SkVector prevNormal;
    get_edge_normal(prevEdge, &prevNormal);
    for (Edge* e = boundary->fHead; e != nullptr;) {
        Vertex* prev = prevEdge->fWinding == 1 ? prevEdge->fTop : prevEdge->fBottom;
        Vertex* next = e->fWinding == 1 ? e->fBottom : e->fTop;
        double dist = e->dist(prev->fPoint);
        SkVector normal;
        get_edge_normal(e, &normal);
<<<<<<< HEAD
        float denom = 0.25f * static_cast<float>(e->fDX * e->fDX + e->fDY * e->fDY);
        if (prevNormal.dot(normal) < 0.0 && (dist * dist) <= denom) {
            Edge* join = new_edge(prev, next, alloc, c);
=======
        double denom = 0.0625f * e->fLine.magSq();
        if (prevNormal.dot(normal) < 0.0 && (dist * dist) <= denom) {
            Edge* join = new_edge(prev, next, Edge::Type::kInner, c, alloc);
>>>>>>> a17af05f
            insert_edge(join, e, boundary);
            remove_edge(prevEdge, boundary);
            remove_edge(e, boundary);
            if (join->fLeft && join->fRight) {
                prevEdge = join->fLeft;
                e = join;
            } else {
                prevEdge = boundary->fTail;
                e = boundary->fHead; // join->fLeft ? join->fLeft : join;
            }
            get_edge_normal(prevEdge, &prevNormal);
        } else {
            prevEdge = e;
            prevNormal = normal;
            e = e->fRight;
        }
<<<<<<< HEAD
    }
}

// Stage 5d: Displace edges by half a pixel inward and outward along their normals. Intersect to
// find new vertices, and set zero alpha on the exterior and one alpha on the interior. Build a
// new antialiased mesh from those vertices.

void boundary_to_aa_mesh(EdgeList* boundary, VertexList* mesh, Comparator& c, SkChunkAlloc& alloc) {
    EdgeList outerContour;
    Edge* prevEdge = boundary->fTail;
    float radius = 0.5f;
    double offset = radius * sqrt(prevEdge->fDX * prevEdge->fDX + prevEdge->fDY * prevEdge->fDY)
                           * prevEdge->fWinding;
    Edge prevInner(prevEdge->fTop, prevEdge->fBottom, prevEdge->fWinding);
    prevInner.fC -= offset;
    Edge prevOuter(prevEdge->fTop, prevEdge->fBottom, prevEdge->fWinding);
    prevOuter.fC += offset;
    VertexList innerVertices;
    VertexList outerVertices;
    SkScalar innerCount = SK_Scalar1, outerCount = SK_Scalar1;
    for (Edge* e = boundary->fHead; e != nullptr; e = e->fRight) {
        double offset = radius * sqrt(e->fDX * e->fDX + e->fDY * e->fDY) * e->fWinding;
        Edge inner(e->fTop, e->fBottom, e->fWinding);
        inner.fC -= offset;
        Edge outer(e->fTop, e->fBottom, e->fWinding);
        outer.fC += offset;
        SkPoint innerPoint, outerPoint;
        if (intersect(prevInner, inner, &innerPoint) &&
            intersect(prevOuter, outer, &outerPoint)) {
            Vertex* innerVertex = ALLOC_NEW(Vertex, (innerPoint, 255), alloc);
            Vertex* outerVertex = ALLOC_NEW(Vertex, (outerPoint, 0), alloc);
            if (innerVertices.fTail && outerVertices.fTail) {
                Edge innerEdge(innerVertices.fTail, innerVertex, 1);
                Edge outerEdge(outerVertices.fTail, outerVertex, 1);
                SkVector innerNormal;
                get_edge_normal(&innerEdge, &innerNormal);
                SkVector outerNormal;
                get_edge_normal(&outerEdge, &outerNormal);
                SkVector normal;
                get_edge_normal(prevEdge, &normal);
                if (normal.dot(innerNormal) < 0) {
                    innerPoint += innerVertices.fTail->fPoint * innerCount;
                    innerCount++;
                    innerPoint *= SkScalarInvert(innerCount);
                    innerVertices.fTail->fPoint = innerVertex->fPoint = innerPoint;
                } else {
                    innerCount = SK_Scalar1;
                }
                if (normal.dot(outerNormal) < 0) {
                    outerPoint += outerVertices.fTail->fPoint * outerCount;
                    outerCount++;
                    outerPoint *= SkScalarInvert(outerCount);
                    outerVertices.fTail->fPoint = outerVertex->fPoint = outerPoint;
                } else {
                    outerCount = SK_Scalar1;
                }
            }
            innerVertices.append(innerVertex);
            outerVertices.append(outerVertex);
            prevEdge = e;
        }
        prevInner = inner;
        prevOuter = outer;
    }
    innerVertices.close();
    outerVertices.close();

    Vertex* innerVertex = innerVertices.fHead;
    Vertex* outerVertex = outerVertices.fHead;
    // Alternate clockwise and counterclockwise polys, so the tesselator
    // doesn't cancel out the interior edges.
    if (!innerVertex || !outerVertex) {
        return;
    }
    do {
        connect(outerVertex->fNext, outerVertex, alloc, c);
        connect(innerVertex->fNext, innerVertex, alloc, c, 2);
        connect(innerVertex, outerVertex->fNext, alloc, c, 2);
        connect(outerVertex, innerVertex, alloc, c, 2);
        Vertex* innerNext = innerVertex->fNext;
        Vertex* outerNext = outerVertex->fNext;
        mesh->append(innerVertex);
        mesh->append(outerVertex);
        innerVertex = innerNext;
        outerVertex = outerNext;
    } while (innerVertex != innerVertices.fHead && outerVertex != outerVertices.fHead);
}

void extract_boundary(EdgeList* boundary, Edge* e, SkPath::FillType fillType, SkChunkAlloc& alloc) {
    bool down = is_boundary_start(e, fillType);
=======
    }
}

void fix_inversions(Vertex* prev, Vertex* next, Edge* prevBisector, Edge* nextBisector,
                    Edge* prevEdge, Comparator& c) {
    if (!prev || !next) {
        return;
    }
    int winding = c.sweep_lt(prev->fPoint, next->fPoint) ? 1 : -1;
    SkPoint p;
    uint8_t alpha;
    if (winding != prevEdge->fWinding && prevBisector->intersect(*nextBisector, &p, &alpha)) {
        prev->fPoint = next->fPoint = p;
        prev->fAlpha = next->fAlpha = alpha;
    }
}

// Stage 5d: Displace edges by half a pixel inward and outward along their normals. Intersect to
// find new vertices, and set zero alpha on the exterior and one alpha on the interior. Build a
// new antialiased mesh from those vertices.

void stroke_boundary(EdgeList* boundary, VertexList* innerMesh, VertexList* outerMesh,
                     Comparator& c, SkArenaAlloc& alloc) {
    // A boundary with fewer than 3 edges is degenerate.
    if (!boundary->fHead || !boundary->fHead->fRight || !boundary->fHead->fRight->fRight) {
        return;
    }
    Edge* prevEdge = boundary->fTail;
    float radius = 0.5f;
    double offset = radius * sqrt(prevEdge->fLine.magSq()) * prevEdge->fWinding;
    Line prevInner(prevEdge->fLine);
    prevInner.fC -= offset;
    Line prevOuter(prevEdge->fLine);
    prevOuter.fC += offset;
    VertexList innerVertices;
    VertexList outerVertices;
    Edge* prevBisector = nullptr;
    for (Edge* e = boundary->fHead; e != nullptr; e = e->fRight) {
        double offset = radius * sqrt(e->fLine.magSq()) * e->fWinding;
        Line inner(e->fLine);
        inner.fC -= offset;
        Line outer(e->fLine);
        outer.fC += offset;
        SkPoint innerPoint, outerPoint;
        if (prevInner.intersect(inner, &innerPoint) &&
            prevOuter.intersect(outer, &outerPoint)) {
            Vertex* innerVertex = alloc.make<Vertex>(innerPoint, 255);
            Vertex* outerVertex = alloc.make<Vertex>(outerPoint, 0);
            Edge* bisector = new_edge(outerVertex, innerVertex, Edge::Type::kConnector, c, alloc);
            fix_inversions(innerVertices.fTail, innerVertex, prevBisector, bisector, prevEdge, c);
            fix_inversions(outerVertices.fTail, outerVertex, prevBisector, bisector, prevEdge, c);
            innerVertex->fPartner = outerVertex;
            outerVertex->fPartner = innerVertex;
            innerVertices.append(innerVertex);
            outerVertices.append(outerVertex);
            prevBisector = bisector;
        }
        prevInner = inner;
        prevOuter = outer;
        prevEdge = e;
    }

    Vertex* innerVertex = innerVertices.fHead;
    Vertex* outerVertex = outerVertices.fHead;
    if (!innerVertex || !outerVertex) {
        return;
    }
    Edge* bisector = new_edge(outerVertices.fHead, innerVertices.fHead, Edge::Type::kConnector, c,
                              alloc);
    fix_inversions(innerVertices.fTail, innerVertices.fHead, prevBisector, bisector, prevEdge, c);
    fix_inversions(outerVertices.fTail, outerVertices.fHead, prevBisector, bisector, prevEdge, c);
    Vertex* prevInnerVertex = innerVertices.fTail;
    Vertex* prevOuterVertex = outerVertices.fTail;
    while (innerVertex && outerVertex) {
        // Connect vertices into a quad mesh. Outer edges get default (1) winding.
        // Inner edges get -2 winding. This ensures that the interior is always filled
        // (-1 winding number for normal cases, 3 for thin features where the interior inverts).
        connect(prevOuterVertex, outerVertex, Edge::Type::kOuter, c, alloc);
        connect(prevInnerVertex, innerVertex, Edge::Type::kInner, c, alloc, -2);
        prevInnerVertex = innerVertex;
        prevOuterVertex = outerVertex;
        innerVertex = innerVertex->fNext;
        outerVertex = outerVertex->fNext;
    }
    innerMesh->append(innerVertices);
    outerMesh->append(outerVertices);
}

void extract_boundary(EdgeList* boundary, Edge* e, SkPath::FillType fillType, SkArenaAlloc& alloc) {
    bool down = apply_fill_type(fillType, e->fWinding);
>>>>>>> a17af05f
    while (e) {
        e->fWinding = down ? 1 : -1;
        Edge* next;
        boundary->append(e);
        if (down) {
            // Find outgoing edge, in clockwise order.
            if ((next = e->fNextEdgeAbove)) {
                down = false;
            } else if ((next = e->fBottom->fLastEdgeBelow)) {
                down = true;
            } else if ((next = e->fPrevEdgeAbove)) {
                down = false;
            }
        } else {
            // Find outgoing edge, in counter-clockwise order.
            if ((next = e->fPrevEdgeBelow)) {
                down = true;
            } else if ((next = e->fTop->fFirstEdgeAbove)) {
                down = false;
            } else if ((next = e->fNextEdgeBelow)) {
                down = true;
            }
        }
<<<<<<< HEAD
        remove_edge_above(e);
        remove_edge_below(e);
=======
        disconnect(e);
>>>>>>> a17af05f
        e = next;
    }
}

<<<<<<< HEAD
// Stage 5b: Extract boundary edges.

EdgeList* extract_boundaries(Vertex* vertices, SkPath::FillType fillType, SkChunkAlloc& alloc) {
    LOG("extracting boundaries\n");
    vertices = remove_non_boundary_edges(vertices, fillType, alloc);
    EdgeList* boundaries = nullptr;
    for (Vertex* v = vertices; v != nullptr; v = v->fNext) {
        while (v->fFirstEdgeBelow) {
            EdgeList* boundary = new_contour(&boundaries, alloc);
            extract_boundary(boundary, v->fFirstEdgeBelow, fillType, alloc);
        }
    }
    return boundaries;
}

// This is a driver function which calls stages 2-5 in turn.

Vertex* contours_to_mesh(Vertex** contours, int contourCnt, bool antialias,
                         Comparator& c, SkChunkAlloc& alloc) {
=======
// Stage 5b: Extract boundaries from mesh, simplify and stroke them into a new mesh.

void extract_boundaries(const VertexList& inMesh, VertexList* innerVertices,
                        VertexList* outerVertices, SkPath::FillType fillType,
                        Comparator& c, SkArenaAlloc& alloc) {
    remove_non_boundary_edges(inMesh, fillType, alloc);
    for (Vertex* v = inMesh.fHead; v; v = v->fNext) {
        while (v->fFirstEdgeBelow) {
            EdgeList boundary;
            extract_boundary(&boundary, v->fFirstEdgeBelow, fillType, alloc);
            simplify_boundary(&boundary, c, alloc);
            stroke_boundary(&boundary, innerVertices, outerVertices, c, alloc);
        }
    }
}

// This is a driver function that calls stages 2-5 in turn.

void contours_to_mesh(VertexList* contours, int contourCnt, bool antialias,
                      VertexList* mesh, Comparator& c, SkArenaAlloc& alloc) {
>>>>>>> a17af05f
#if LOGGING_ENABLED
    for (int i = 0; i < contourCnt; ++i) {
        Vertex* v = contours[i].fHead;
        SkASSERT(v);
        LOG("path.moveTo(%20.20g, %20.20g);\n", v->fPoint.fX, v->fPoint.fY);
        for (v = v->fNext; v; v = v->fNext) {
            LOG("path.lineTo(%20.20g, %20.20g);\n", v->fPoint.fX, v->fPoint.fY);
        }
    }
#endif
    sanitize_contours(contours, contourCnt, antialias);
<<<<<<< HEAD
    return build_edges(contours, contourCnt, c, alloc);
}

Poly* mesh_to_polys(Vertex** vertices, SkPath::FillType fillType, Comparator& c,
                    SkChunkAlloc& alloc) {
    if (!vertices || !*vertices) {
        return nullptr;
    }

    // Sort vertices in Y (secondarily in X).
    merge_sort(vertices, c);
    merge_coincident_vertices(vertices, c, alloc);
#if LOGGING_ENABLED
    for (Vertex* v = *vertices; v != nullptr; v = v->fNext) {
=======
    build_edges(contours, contourCnt, mesh, c, alloc);
}

void sort_mesh(VertexList* vertices, Comparator& c, SkArenaAlloc& alloc) {
    if (!vertices || !vertices->fHead) {
        return;
    }

    // Sort vertices in Y (secondarily in X).
    if (c.fDirection == Comparator::Direction::kHorizontal) {
        merge_sort<sweep_lt_horiz>(vertices);
    } else {
        merge_sort<sweep_lt_vert>(vertices);
    }
#if LOGGING_ENABLED
    for (Vertex* v = vertices->fHead; v != nullptr; v = v->fNext) {
>>>>>>> a17af05f
        static float gID = 0.0f;
        v->fID = gID++;
    }
#endif
<<<<<<< HEAD
    simplify(*vertices, c, alloc);
    return tessellate(*vertices, alloc);
}

Poly* contours_to_polys(Vertex** contours, int contourCnt, SkPath::FillType fillType,
                        const SkRect& pathBounds, bool antialias,
                        SkChunkAlloc& alloc) {
    Comparator c;
    if (pathBounds.width() > pathBounds.height()) {
        c.sweep_lt = sweep_lt_horiz;
        c.sweep_gt = sweep_gt_horiz;
    } else {
        c.sweep_lt = sweep_lt_vert;
        c.sweep_gt = sweep_gt_vert;
    }
    Vertex* mesh = contours_to_mesh(contours, contourCnt, antialias, c, alloc);
    Poly* polys = mesh_to_polys(&mesh, fillType, c, alloc);
    if (antialias) {
        EdgeList* boundaries = extract_boundaries(mesh, fillType, alloc);
        VertexList aaMesh;
        for (EdgeList* boundary = boundaries; boundary != nullptr; boundary = boundary->fNext) {
            simplify_boundary(boundary, c, alloc);
            if (boundary->fCount > 2) {
                boundary_to_aa_mesh(boundary, &aaMesh, c, alloc);
            }
        }
        return mesh_to_polys(&aaMesh.fHead, SkPath::kWinding_FillType, c, alloc);
    }
    return polys;
=======
}

Poly* contours_to_polys(VertexList* contours, int contourCnt, SkPath::FillType fillType,
                        const SkRect& pathBounds, bool antialias, VertexList* outerMesh,
                        SkArenaAlloc& alloc) {
    Comparator c(pathBounds.width() > pathBounds.height() ? Comparator::Direction::kHorizontal
                                                          : Comparator::Direction::kVertical);
    VertexList mesh;
    contours_to_mesh(contours, contourCnt, antialias, &mesh, c, alloc);
    sort_mesh(&mesh, c, alloc);
    merge_coincident_vertices(&mesh, c, alloc);
    simplify(mesh, c, alloc);
    if (antialias) {
        VertexList innerMesh;
        extract_boundaries(mesh, &innerMesh, outerMesh, fillType, c, alloc);
        sort_mesh(&innerMesh, c, alloc);
        sort_mesh(outerMesh, c, alloc);
        if (is_complex(innerMesh) || is_complex(*outerMesh)) {
            LOG("found complex mesh; taking slow path\n");
            VertexList aaMesh;
            connect_partners(outerMesh, c, alloc);
            sorted_merge(&innerMesh, outerMesh, &aaMesh, c);
            merge_coincident_vertices(&aaMesh, c, alloc);
            simplify(aaMesh, c, alloc);
            outerMesh->fHead = outerMesh->fTail = nullptr;
            return tessellate(aaMesh, alloc);
        } else {
            LOG("no complex polygons; taking fast path\n");
            merge_coincident_vertices(&innerMesh, c, alloc);
            return tessellate(innerMesh, alloc);
        }
    } else {
        return tessellate(mesh, alloc);
    }
>>>>>>> a17af05f
}

// Stage 6: Triangulate the monotone polygons into a vertex buffer.
void* polys_to_triangles(Poly* polys, SkPath::FillType fillType, const AAParams* aaParams,
                         void* data) {
    for (Poly* poly = polys; poly; poly = poly->fNext) {
        if (apply_fill_type(fillType, poly)) {
            data = poly->emit(aaParams, data);
        }
    }
    return data;
}

Poly* path_to_polys(const SkPath& path, SkScalar tolerance, const SkRect& clipBounds,
<<<<<<< HEAD
                    int contourCnt, SkChunkAlloc& alloc, bool antialias, bool* isLinear) {
=======
                    int contourCnt, SkArenaAlloc& alloc, bool antialias, bool* isLinear,
                    VertexList* outerMesh) {
>>>>>>> a17af05f
    SkPath::FillType fillType = path.getFillType();
    if (SkPath::IsInverseFillType(fillType)) {
        contourCnt++;
    }
    std::unique_ptr<VertexList[]> contours(new VertexList[contourCnt]);

    path_to_contours(path, tolerance, clipBounds, contours.get(), alloc, isLinear);
    return contours_to_polys(contours.get(), contourCnt, path.getFillType(), path.getBounds(),
<<<<<<< HEAD
                             antialias, alloc);
=======
                             antialias, outerMesh, alloc);
>>>>>>> a17af05f
}

int get_contour_count(const SkPath& path, SkScalar tolerance) {
    int contourCnt;
    int maxPts = GrPathUtils::worstCasePointCount(path, &contourCnt, tolerance);
    if (maxPts <= 0) {
        return 0;
    }
    if (maxPts > ((int)SK_MaxU16 + 1)) {
        SkDebugf("Path not rendered, too many verts (%d)\n", maxPts);
        return 0;
    }
    return contourCnt;
}

int count_points(Poly* polys, SkPath::FillType fillType) {
    int count = 0;
    for (Poly* poly = polys; poly; poly = poly->fNext) {
        if (apply_fill_type(fillType, poly) && poly->fCount >= 3) {
            count += (poly->fCount - 2) * (TESSELLATOR_WIREFRAME ? 6 : 3);
        }
    }
    return count;
}

int count_outer_mesh_points(const VertexList& outerMesh) {
    int count = 0;
    for (Vertex* v = outerMesh.fHead; v; v = v->fNext) {
        for (Edge* e = v->fFirstEdgeBelow; e; e = e->fNextEdgeBelow) {
            count += TESSELLATOR_WIREFRAME ? 12 : 6;
        }
    }
    return count;
}

void* outer_mesh_to_triangles(const VertexList& outerMesh, const AAParams* aaParams, void* data) {
    for (Vertex* v = outerMesh.fHead; v; v = v->fNext) {
        for (Edge* e = v->fFirstEdgeBelow; e; e = e->fNextEdgeBelow) {
            Vertex* v0 = e->fTop;
            Vertex* v1 = e->fBottom;
            Vertex* v2 = e->fBottom->fPartner;
            Vertex* v3 = e->fTop->fPartner;
            data = emit_triangle(v0, v1, v2, aaParams, data);
            data = emit_triangle(v0, v2, v3, aaParams, data);
        }
    }
    return data;
}

} // namespace

namespace GrTessellator {

// Stage 6: Triangulate the monotone polygons into a vertex buffer.

int PathToTriangles(const SkPath& path, SkScalar tolerance, const SkRect& clipBounds,
                    VertexAllocator* vertexAllocator, bool antialias, const GrColor& color,
                    bool canTweakAlphaForCoverage, bool* isLinear) {
<<<<<<< HEAD
    int contourCnt;
    int sizeEstimate;
    get_contour_count_and_size_estimate(path, tolerance, &contourCnt, &sizeEstimate);
=======
    int contourCnt = get_contour_count(path, tolerance);
>>>>>>> a17af05f
    if (contourCnt <= 0) {
        *isLinear = true;
        return 0;
    }
<<<<<<< HEAD
    SkChunkAlloc alloc(sizeEstimate);
    Poly* polys = path_to_polys(path, tolerance, clipBounds, contourCnt, alloc, antialias,
                                isLinear);
    SkPath::FillType fillType = path.getFillType();
=======
    SkArenaAlloc alloc(kArenaChunkSize);
    VertexList outerMesh;
    Poly* polys = path_to_polys(path, tolerance, clipBounds, contourCnt, alloc, antialias,
                                isLinear, &outerMesh);
    SkPath::FillType fillType = antialias ? SkPath::kWinding_FillType : path.getFillType();
>>>>>>> a17af05f
    int count = count_points(polys, fillType);
    if (0 == count) {
        return 0;
    }
    if (antialias) {
        count += count_outer_mesh_points(outerMesh);
    }

    void* verts = vertexAllocator->lock(count);
    if (!verts) {
        SkDebugf("Could not allocate vertices\n");
        return 0;
    }

    LOG("emitting %d verts\n", count);
    AAParams aaParams;
    aaParams.fTweakAlpha = canTweakAlphaForCoverage;
    aaParams.fColor = color;

    void* end = polys_to_triangles(polys, fillType, antialias ? &aaParams : nullptr, verts);
<<<<<<< HEAD
=======
    end = outer_mesh_to_triangles(outerMesh, &aaParams, end);
>>>>>>> a17af05f
    int actualCount = static_cast<int>((static_cast<uint8_t*>(end) - static_cast<uint8_t*>(verts))
                                       / vertexAllocator->stride());
    SkASSERT(actualCount <= count);
    vertexAllocator->unlock(actualCount);
    return actualCount;
}

int PathToVertices(const SkPath& path, SkScalar tolerance, const SkRect& clipBounds,
                   GrTessellator::WindingVertex** verts) {
    int contourCnt = get_contour_count(path, tolerance);
    if (contourCnt <= 0) {
        return 0;
    }
    SkArenaAlloc alloc(kArenaChunkSize);
    bool isLinear;
<<<<<<< HEAD
    Poly* polys = path_to_polys(path, tolerance, clipBounds, contourCnt, alloc, false, &isLinear);
=======
    Poly* polys = path_to_polys(path, tolerance, clipBounds, contourCnt, alloc, false, &isLinear,
                                nullptr);
>>>>>>> a17af05f
    SkPath::FillType fillType = path.getFillType();
    int count = count_points(polys, fillType);
    if (0 == count) {
        *verts = nullptr;
        return 0;
    }

    *verts = new GrTessellator::WindingVertex[count];
    GrTessellator::WindingVertex* vertsEnd = *verts;
    SkPoint* points = new SkPoint[count];
    SkPoint* pointsEnd = points;
    for (Poly* poly = polys; poly; poly = poly->fNext) {
        if (apply_fill_type(fillType, poly)) {
            SkPoint* start = pointsEnd;
            pointsEnd = static_cast<SkPoint*>(poly->emit(nullptr, pointsEnd));
            while (start != pointsEnd) {
                vertsEnd->fPos = *start;
                vertsEnd->fWinding = poly->fWinding;
                ++start;
                ++vertsEnd;
            }
        }
    }
    int actualCount = static_cast<int>(vertsEnd - *verts);
    SkASSERT(actualCount <= count);
    SkASSERT(pointsEnd - points == actualCount);
    delete[] points;
    return actualCount;
}

} // namespace<|MERGE_RESOLUTION|>--- conflicted
+++ resolved
@@ -30,17 +30,10 @@
  *
  * Run steps 1-5 above to produce polygons.
  * 5b) Apply fill rules to extract boundary contours from the polygons (extract_boundaries()).
-<<<<<<< HEAD
- * 5c) Simplify boundaries to remove "pointy" vertices which cause inversions (simplify_boundary()).
- * 5d) Displace edges by half a pixel inward and outward along their normals. Intersect to find
- *     new vertices, and set zero alpha on the exterior and one alpha on the interior. Build a new
- *     antialiased mesh from those vertices (boundary_to_aa_mesh()).
-=======
  * 5c) Simplify boundaries to remove "pointy" vertices that cause inversions (simplify_boundary()).
  * 5d) Displace edges by half a pixel inward and outward along their normals. Intersect to find
  *     new vertices, and set zero alpha on the exterior and one alpha on the interior. Build a new
  *     antialiased mesh from those vertices (stroke_boundary()).
->>>>>>> a17af05f
  * Run steps 3-6 above on the new mesh, and produce antialiased triangles.
  *
  * The vertex sorting in step (3) is a merge sort, since it plays well with the linked list
@@ -179,16 +172,6 @@
 struct AAParams {
     bool fTweakAlpha;
     GrColor fColor;
-<<<<<<< HEAD
-};
-
-typedef bool (*CompareFunc)(const SkPoint& a, const SkPoint& b);
-
-struct Comparator {
-    CompareFunc sweep_lt;
-    CompareFunc sweep_gt;
-=======
->>>>>>> a17af05f
 };
 
 typedef bool (*CompareFunc)(const SkPoint& a, const SkPoint& b);
@@ -232,12 +215,9 @@
 }
 
 void* emit_triangle(Vertex* v0, Vertex* v1, Vertex* v2, const AAParams* aaParams, void* data) {
-<<<<<<< HEAD
-=======
     LOG("emit_triangle (%g, %g) %d\n", v0->fPoint.fX, v0->fPoint.fY, v0->fAlpha);
     LOG("              (%g, %g) %d\n", v1->fPoint.fX, v1->fPoint.fY, v1->fAlpha);
     LOG("              (%g, %g) %d\n", v2->fPoint.fX, v2->fPoint.fY, v2->fAlpha);
->>>>>>> a17af05f
 #if TESSELLATOR_WIREFRAME
     data = emit_vertex(v0, aaParams, data);
     data = emit_vertex(v1, aaParams, data);
@@ -279,20 +259,15 @@
     void prepend(Vertex* v) {
         insert(v, nullptr, fHead);
     }
-<<<<<<< HEAD
-=======
     void remove(Vertex* v) {
         list_remove<Vertex, &Vertex::fPrev, &Vertex::fNext>(v, &fHead, &fTail);
     }
->>>>>>> a17af05f
     void close() {
         if (fHead && fTail) {
             fTail->fNext = fHead;
             fHead->fPrev = fTail;
         }
     }
-<<<<<<< HEAD
-=======
 };
 
 // Round to nearest quarter-pixel. This is used for screenspace tessellation.
@@ -330,15 +305,7 @@
         return true;
     }
     double fA, fB, fC;
->>>>>>> a17af05f
 };
-
-// Round to nearest quarter-pixel. This is used for screenspace tessellation.
-
-inline void round(SkPoint* p) {
-    p->fX = SkScalarRoundToScalar(p->fX * SkFloatToScalar(4.0f)) * SkFloatToScalar(0.25f);
-    p->fY = SkScalarRoundToScalar(p->fY * SkFloatToScalar(4.0f)) * SkFloatToScalar(0.25f);
-}
 
 /**
  * An Edge joins a top Vertex to a bottom Vertex. Edge ordering for the list of "edges above" and
@@ -378,13 +345,8 @@
         , fRightPolyPrev(nullptr)
         , fRightPolyNext(nullptr)
         , fUsedInLeftPoly(false)
-<<<<<<< HEAD
-        , fUsedInRightPoly(false) {
-            recompute();
-=======
         , fUsedInRightPoly(false)
         , fLine(top, bottom) {
->>>>>>> a17af05f
         }
     int      fWinding;          // 1 == edge goes downward; -1 = edge goes upward.
     Vertex*  fTop;              // The top vertex in vertex-sort-order (sweep_lt).
@@ -404,13 +366,7 @@
     Edge*    fRightPolyNext;
     bool     fUsedInLeftPoly;
     bool     fUsedInRightPoly;
-<<<<<<< HEAD
-    double   fDX;               // The line equation for this edge, in implicit form.
-    double   fDY;               // fDY * x + fDX * y + fC = 0, for point (x, y) on the line.
-    double   fC;
-=======
     Line     fLine;
->>>>>>> a17af05f
     double dist(const SkPoint& p) const {
         return fLine.dist(p);
     }
@@ -465,37 +421,22 @@
 };
 
 struct EdgeList {
-<<<<<<< HEAD
-    EdgeList() : fHead(nullptr), fTail(nullptr), fNext(nullptr), fCount(0) {}
-    Edge* fHead;
-    Edge* fTail;
-    EdgeList* fNext;
-    int fCount;
-    void insert(Edge* edge, Edge* prev, Edge* next) {
-        list_insert<Edge, &Edge::fLeft, &Edge::fRight>(edge, prev, next, &fHead, &fTail);
-        fCount++;
-=======
     EdgeList() : fHead(nullptr), fTail(nullptr) {}
     Edge* fHead;
     Edge* fTail;
     void insert(Edge* edge, Edge* prev, Edge* next) {
         list_insert<Edge, &Edge::fLeft, &Edge::fRight>(edge, prev, next, &fHead, &fTail);
->>>>>>> a17af05f
     }
     void append(Edge* e) {
         insert(e, fTail, nullptr);
     }
     void remove(Edge* edge) {
         list_remove<Edge, &Edge::fLeft, &Edge::fRight>(edge, &fHead, &fTail);
-<<<<<<< HEAD
-        fCount--;
-=======
     }
     void removeAll() {
         while (fHead) {
             this->remove(fHead);
         }
->>>>>>> a17af05f
     }
     void close() {
         if (fHead && fTail) {
@@ -557,18 +498,10 @@
 
         void* emit(const AAParams* aaParams, void* data) {
             Edge* e = fFirstEdge;
-<<<<<<< HEAD
-            e->fTop->fPrev = e->fTop->fNext = nullptr;
-            VertexList vertices;
-            vertices.append(e->fTop);
-            while (e != nullptr) {
-                e->fBottom->fPrev = e->fBottom->fNext = nullptr;
-=======
             VertexList vertices;
             vertices.append(e->fTop);
             int count = 1;
             while (e != nullptr) {
->>>>>>> a17af05f
                 if (kRight_Side == fSide) {
                     vertices.append(e->fBottom);
                     e = e->fRightPolyNext;
@@ -576,10 +509,7 @@
                     vertices.prepend(e->fBottom);
                     e = e->fLeftPolyNext;
                 }
-<<<<<<< HEAD
-=======
                 count++;
->>>>>>> a17af05f
             }
             Vertex* first = vertices.fHead;
             Vertex* v = first->fNext;
@@ -612,11 +542,7 @@
             return data;
         }
     };
-<<<<<<< HEAD
-    Poly* addEdge(Edge* e, Side side, SkChunkAlloc& alloc) {
-=======
     Poly* addEdge(Edge* e, Side side, SkArenaAlloc& alloc) {
->>>>>>> a17af05f
         LOG("addEdge (%g -> %g) to poly %d, %s side\n",
                e->fTop->fID, e->fBottom->fID, fID, side == kLeft_Side ? "left" : "right");
         Poly* partner = fPartner;
@@ -634,11 +560,7 @@
             fPartner = partner->fPartner = nullptr;
         }
         if (!fTail) {
-<<<<<<< HEAD
-            fHead = fTail = ALLOC_NEW(MonotonePoly, (e, side), alloc);
-=======
             fHead = fTail = alloc.make<MonotonePoly>(e, side);
->>>>>>> a17af05f
             fCount += 2;
         } else if (e->fBottom == fTail->fLastEdge->fBottom) {
             return poly;
@@ -646,22 +568,14 @@
             fTail->addEdge(e);
             fCount++;
         } else {
-<<<<<<< HEAD
-            e = ALLOC_NEW(Edge, (fTail->fLastEdge->fBottom, e->fBottom, 1), alloc);
-=======
             e = alloc.make<Edge>(fTail->fLastEdge->fBottom, e->fBottom, 1, Edge::Type::kInner);
->>>>>>> a17af05f
             fTail->addEdge(e);
             fCount++;
             if (partner) {
                 partner->addEdge(e, side, alloc);
                 poly = partner;
             } else {
-<<<<<<< HEAD
-                MonotonePoly* m = ALLOC_NEW(MonotonePoly, (e, side), alloc);
-=======
                 MonotonePoly* m = alloc.make<MonotonePoly>(e, side);
->>>>>>> a17af05f
                 m->fPrev = fTail;
                 fTail->fNext = m;
                 fTail = m;
@@ -698,33 +612,15 @@
     return a == b;
 }
 
-<<<<<<< HEAD
-Poly* new_poly(Poly** head, Vertex* v, int winding, SkChunkAlloc& alloc) {
-    Poly* poly = ALLOC_NEW(Poly, (v, winding), alloc);
-=======
 Poly* new_poly(Poly** head, Vertex* v, int winding, SkArenaAlloc& alloc) {
     Poly* poly = alloc.make<Poly>(v, winding);
->>>>>>> a17af05f
     poly->fNext = *head;
     *head = poly;
     return poly;
 }
 
-<<<<<<< HEAD
-EdgeList* new_contour(EdgeList** head, SkChunkAlloc& alloc) {
-    EdgeList* contour = ALLOC_NEW(EdgeList, (), alloc);
-    contour->fNext = *head;
-    *head = contour;
-    return contour;
-}
-
-Vertex* append_point_to_contour(const SkPoint& p, Vertex* prev, Vertex** head,
-                                SkChunkAlloc& alloc) {
-    Vertex* v = ALLOC_NEW(Vertex, (p, 255), alloc);
-=======
 void append_point_to_contour(const SkPoint& p, VertexList* contour, SkArenaAlloc& alloc) {
     Vertex* v = alloc.make<Vertex>(p, 255);
->>>>>>> a17af05f
 #if LOGGING_ENABLED
     static float gID = 0.0f;
     v->fID = gID++;
@@ -806,13 +702,8 @@
     if (path.isInverseFillType()) {
         SkPoint quad[4];
         clipBounds.toQuad(quad);
-<<<<<<< HEAD
-        for (int i = 0; i < 4; i++) {
-            prev = append_point_to_contour(quad[i], prev, &head, alloc);
-=======
         for (int i = 3; i >= 0; i--) {
             append_point_to_contour(quad[i], contours, alloc);
->>>>>>> a17af05f
         }
         contour++;
     }
@@ -859,18 +750,14 @@
     }
 }
 
-inline bool apply_fill_type(SkPath::FillType fillType, Poly* poly) {
-    if (!poly) {
-        return false;
-    }
-    int winding = poly->fWinding;
+inline bool apply_fill_type(SkPath::FillType fillType, int winding) {
     switch (fillType) {
         case SkPath::kWinding_FillType:
             return winding != 0;
         case SkPath::kEvenOdd_FillType:
             return (winding & 1) != 0;
         case SkPath::kInverseWinding_FillType:
-            return winding == -1;
+            return winding == 1;
         case SkPath::kInverseEvenOdd_FillType:
             return (winding & 1) == 1;
         default:
@@ -879,18 +766,12 @@
     }
 }
 
-<<<<<<< HEAD
-Edge* new_edge(Vertex* prev, Vertex* next, SkChunkAlloc& alloc, Comparator& c,
-               int winding_scale = 1) {
-    int winding = c.sweep_lt(prev->fPoint, next->fPoint) ? winding_scale : -winding_scale;
-=======
 inline bool apply_fill_type(SkPath::FillType fillType, Poly* poly) {
     return poly && apply_fill_type(fillType, poly->fWinding);
 }
 
 Edge* new_edge(Vertex* prev, Vertex* next, Edge::Type type, Comparator& c, SkArenaAlloc& alloc) {
     int winding = c.sweep_lt(prev->fPoint, next->fPoint) ? 1 : -1;
->>>>>>> a17af05f
     Vertex* top = winding < 0 ? next : prev;
     Vertex* bottom = winding < 0 ? prev : next;
     return alloc.make<Edge>(top, bottom, winding, type);
@@ -946,14 +827,10 @@
 }
 
 void fix_active_state(Edge* edge, EdgeList* activeEdges, Comparator& c) {
-<<<<<<< HEAD
-    if (activeEdges && activeEdges->contains(edge)) {
-=======
     if (!activeEdges) {
         return;
     }
     if (activeEdges->contains(edge)) {
->>>>>>> a17af05f
         if (edge->fBottom->fProcessed || !edge->fTop->fProcessed) {
             remove_edge(edge, activeEdges);
         }
@@ -1019,14 +896,11 @@
 {
     remove_edge_above(edge);
     remove_edge_below(edge);
-<<<<<<< HEAD
-=======
 }
 
 void erase_edge(Edge* edge, EdgeList* edges) {
     LOG("erasing edge (%g -> %g)\n", edge->fTop->fID, edge->fBottom->fID);
     disconnect(edge);
->>>>>>> a17af05f
     if (edges && edges->contains(edge)) {
         remove_edge(edge, edges);
     }
@@ -1156,35 +1030,16 @@
     }
 }
 
-<<<<<<< HEAD
-Edge* connect(Vertex* prev, Vertex* next, SkChunkAlloc& alloc, Comparator c,
-              int winding_scale = 1) {
-    Edge* edge = new_edge(prev, next, alloc, c, winding_scale);
-    if (edge->fWinding > 0) {
-        insert_edge_below(edge, prev, c);
-        insert_edge_above(edge, next, c);
-    } else {
-        insert_edge_below(edge, next, c);
-        insert_edge_above(edge, prev, c);
-    }
-=======
 Edge* connect(Vertex* prev, Vertex* next, Edge::Type type, Comparator& c, SkArenaAlloc& alloc,
               int winding_scale = 1) {
     Edge* edge = new_edge(prev, next, type, c, alloc);
     insert_edge_below(edge, edge->fTop, c);
     insert_edge_above(edge, edge->fBottom, c);
     edge->fWinding *= winding_scale;
->>>>>>> a17af05f
     merge_collinear_edges(edge, nullptr, c);
     return edge;
 }
 
-<<<<<<< HEAD
-void merge_vertices(Vertex* src, Vertex* dst, Vertex** head, Comparator& c, SkChunkAlloc& alloc) {
-    LOG("found coincident verts at %g, %g; merging %g into %g\n", src->fPoint.fX, src->fPoint.fY,
-        src->fID, dst->fID);
-    dst->fAlpha = SkTMax(src->fAlpha, dst->fAlpha);
-=======
 void merge_vertices(Vertex* src, Vertex* dst, VertexList* mesh, Comparator& c,
                     SkArenaAlloc& alloc) {
     LOG("found coincident verts at %g, %g; merging %g into %g\n", src->fPoint.fX, src->fPoint.fY,
@@ -1193,7 +1048,6 @@
     if (src->fPartner) {
         src->fPartner->fPartner = dst;
     }
->>>>>>> a17af05f
     for (Edge* edge = src->fFirstEdgeAbove; edge;) {
         Edge* next = edge->fNextEdgeAbove;
         set_bottom(edge, dst, nullptr, c);
@@ -1216,11 +1070,6 @@
         return SkTMax(SkTMax(a->fTop->fAlpha, a->fBottom->fAlpha),
                       SkTMax(b->fTop->fAlpha, b->fBottom->fAlpha));
     }
-}
-
-uint8_t max_edge_alpha(Edge* a, Edge* b) {
-    return SkTMax(SkTMax(a->fTop->fAlpha, a->fBottom->fAlpha),
-                  SkTMax(b->fTop->fAlpha, b->fBottom->fAlpha));
 }
 
 Vertex* check_for_intersection(Edge* edge, Edge* other, EdgeList* activeEdges, Comparator& c,
@@ -1259,12 +1108,7 @@
             } else if (coincident(nextV->fPoint, p)) {
                 v = nextV;
             } else {
-<<<<<<< HEAD
-                uint8_t alpha = max_edge_alpha(edge, other);
-                v = ALLOC_NEW(Vertex, (p, alpha), alloc);
-=======
                 v = alloc.make<Vertex>(p, alpha);
->>>>>>> a17af05f
                 LOG("inserting between %g (%g, %g) and %g (%g, %g)\n",
                     prevV->fID, prevV->fPoint.fX, prevV->fPoint.fY,
                     nextV->fID, nextV->fPoint.fX, nextV->fPoint.fY);
@@ -1285,16 +1129,6 @@
     return nullptr;
 }
 
-<<<<<<< HEAD
-void sanitize_contours(Vertex** contours, int contourCnt, bool approximate) {
-    for (int i = 0; i < contourCnt; ++i) {
-        SkASSERT(contours[i]);
-        for (Vertex* v = contours[i];;) {
-            if (approximate) {
-                round(&v->fPoint);
-            }
-            if (coincident(v->fPrev->fPoint, v->fPoint)) {
-=======
 void sanitize_contours(VertexList* contours, int contourCnt, bool approximate) {
     for (VertexList* contour = contours; contourCnt > 0; --contourCnt, ++contour) {
         SkASSERT(contour->fHead);
@@ -1308,7 +1142,6 @@
             }
             Vertex* next = v->fNext;
             if (coincident(prev->fPoint, v->fPoint)) {
->>>>>>> a17af05f
                 LOG("vertex %g,%g coincident; removing\n", v->fPoint.fX, v->fPoint.fY);
                 contour->remove(v);
             }
@@ -1334,21 +1167,6 @@
 
 // Stage 2: convert the contours to a mesh of edges connecting the vertices.
 
-<<<<<<< HEAD
-Vertex* build_edges(Vertex** contours, int contourCnt, Comparator& c, SkChunkAlloc& alloc) {
-    Vertex* vertices = nullptr;
-    Vertex* prev = nullptr;
-    for (int i = 0; i < contourCnt; ++i) {
-        for (Vertex* v = contours[i]; v != nullptr;) {
-            Vertex* vNext = v->fNext;
-            connect(v->fPrev, v, alloc, c);
-            if (prev) {
-                prev->fNext = v;
-                v->fPrev = prev;
-            } else {
-                vertices = v;
-            }
-=======
 void build_edges(VertexList* contours, int contourCnt, VertexList* mesh, Comparator& c,
                  SkArenaAlloc& alloc) {
     for (VertexList* contour = contours; contourCnt > 0; --contourCnt, ++contour) {
@@ -1357,7 +1175,6 @@
             Vertex* next = v->fNext;
             connect(prev, v, Edge::Type::kInner, c, alloc);
             mesh->append(v);
->>>>>>> a17af05f
             prev = v;
             v = next;
         }
@@ -1578,21 +1395,12 @@
             }
             for (Edge* e = v->fFirstEdgeAbove; e != v->fLastEdgeAbove; e = e->fNextEdgeAbove) {
                 Edge* rightEdge = e->fNextEdgeAbove;
-<<<<<<< HEAD
-                SkASSERT(rightEdge->isRightOf(leftEdge->fTop));
-                remove_edge(leftEdge, &activeEdges);
-                if (leftEdge->fRightPoly) {
-                    leftEdge->fRightPoly->addEdge(e, Poly::kLeft_Side, alloc);
-                }
-                if (rightEdge->fLeftPoly) {
-=======
                 SkASSERT(rightEdge->isRightOf(e->fTop));
                 remove_edge(e, &activeEdges);
                 if (e->fRightPoly) {
                     e->fRightPoly->addEdge(e, Poly::kLeft_Side, alloc);
                 }
                 if (rightEdge->fLeftPoly && rightEdge->fLeftPoly != e->fRightPoly) {
->>>>>>> a17af05f
                     rightEdge->fLeftPoly->addEdge(e, Poly::kRight_Side, alloc);
                 }
             }
@@ -1619,11 +1427,7 @@
                             rightEnclosingEdge->fLeftPoly = rightPoly;
                         }
                     }
-<<<<<<< HEAD
-                    Edge* join = ALLOC_NEW(Edge, (leftPoly->lastVertex(), v, 1), alloc);
-=======
                     Edge* join = alloc.make<Edge>(leftPoly->lastVertex(), v, 1, Edge::Type::kInner);
->>>>>>> a17af05f
                     leftPoly = leftPoly->addEdge(join, Poly::kRight_Side, alloc);
                     rightPoly = rightPoly->addEdge(join, Poly::kLeft_Side, alloc);
                 }
@@ -1655,51 +1459,6 @@
     return polys;
 }
 
-<<<<<<< HEAD
-bool is_boundary_edge(Edge* edge, SkPath::FillType fillType) {
-    return apply_fill_type(fillType, edge->fLeftPoly) !=
-           apply_fill_type(fillType, edge->fRightPoly);
-}
-
-bool is_boundary_start(Edge* edge, SkPath::FillType fillType) {
-    return !apply_fill_type(fillType, edge->fLeftPoly) &&
-            apply_fill_type(fillType, edge->fRightPoly);
-}
-
-Vertex* remove_non_boundary_edges(Vertex* vertices, SkPath::FillType fillType,
-                                  SkChunkAlloc& alloc) {
-    for (Vertex* v = vertices; v != nullptr; v = v->fNext) {
-        for (Edge* e = v->fFirstEdgeBelow; e != nullptr;) {
-            Edge* next = e->fNextEdgeBelow;
-            if (!is_boundary_edge(e, fillType)) {
-                remove_edge_above(e);
-                remove_edge_below(e);
-            }
-            e = next;
-        }
-    }
-    return vertices;
-}
-
-// This is different from Edge::intersect, in that it intersects lines, not line segments.
-bool intersect(const Edge& a, const Edge& b, SkPoint* point) {
-    double denom = a.fDX * b.fDY - a.fDY * b.fDX;
-    if (denom == 0.0) {
-        return false;
-    }
-    double scale = 1.0f / denom;
-    point->fX = SkDoubleToScalar((b.fDX * a.fC - a.fDX * b.fC) * scale);
-    point->fY = SkDoubleToScalar((b.fDY * a.fC - a.fDY * b.fC) * scale);
-    round(point);
-    return true;
-}
-
-void get_edge_normal(const Edge* e, SkVector* normal) {
-    normal->setNormalize(SkDoubleToScalar(e->fDX) * e->fWinding,
-                         SkDoubleToScalar(e->fDY) * e->fWinding);
-}
-
-=======
 void remove_non_boundary_edges(const VertexList& mesh, SkPath::FillType fillType,
                                SkArenaAlloc& alloc) {
     LOG("removing non-boundary edges\n");
@@ -1740,16 +1499,11 @@
                 SkDoubleToScalar(e->fLine.fB) * e->fWinding);
 }
 
->>>>>>> a17af05f
 // Stage 5c: detect and remove "pointy" vertices whose edge normals point in opposite directions
 // and whose adjacent vertices are less than a quarter pixel from an edge. These are guaranteed to
 // invert on stroking.
 
-<<<<<<< HEAD
-void simplify_boundary(EdgeList* boundary, Comparator& c, SkChunkAlloc& alloc) {
-=======
 void simplify_boundary(EdgeList* boundary, Comparator& c, SkArenaAlloc& alloc) {
->>>>>>> a17af05f
     Edge* prevEdge = boundary->fTail;
     SkVector prevNormal;
     get_edge_normal(prevEdge, &prevNormal);
@@ -1759,15 +1513,9 @@
         double dist = e->dist(prev->fPoint);
         SkVector normal;
         get_edge_normal(e, &normal);
-<<<<<<< HEAD
-        float denom = 0.25f * static_cast<float>(e->fDX * e->fDX + e->fDY * e->fDY);
-        if (prevNormal.dot(normal) < 0.0 && (dist * dist) <= denom) {
-            Edge* join = new_edge(prev, next, alloc, c);
-=======
         double denom = 0.0625f * e->fLine.magSq();
         if (prevNormal.dot(normal) < 0.0 && (dist * dist) <= denom) {
             Edge* join = new_edge(prev, next, Edge::Type::kInner, c, alloc);
->>>>>>> a17af05f
             insert_edge(join, e, boundary);
             remove_edge(prevEdge, boundary);
             remove_edge(e, boundary);
@@ -1784,98 +1532,6 @@
             prevNormal = normal;
             e = e->fRight;
         }
-<<<<<<< HEAD
-    }
-}
-
-// Stage 5d: Displace edges by half a pixel inward and outward along their normals. Intersect to
-// find new vertices, and set zero alpha on the exterior and one alpha on the interior. Build a
-// new antialiased mesh from those vertices.
-
-void boundary_to_aa_mesh(EdgeList* boundary, VertexList* mesh, Comparator& c, SkChunkAlloc& alloc) {
-    EdgeList outerContour;
-    Edge* prevEdge = boundary->fTail;
-    float radius = 0.5f;
-    double offset = radius * sqrt(prevEdge->fDX * prevEdge->fDX + prevEdge->fDY * prevEdge->fDY)
-                           * prevEdge->fWinding;
-    Edge prevInner(prevEdge->fTop, prevEdge->fBottom, prevEdge->fWinding);
-    prevInner.fC -= offset;
-    Edge prevOuter(prevEdge->fTop, prevEdge->fBottom, prevEdge->fWinding);
-    prevOuter.fC += offset;
-    VertexList innerVertices;
-    VertexList outerVertices;
-    SkScalar innerCount = SK_Scalar1, outerCount = SK_Scalar1;
-    for (Edge* e = boundary->fHead; e != nullptr; e = e->fRight) {
-        double offset = radius * sqrt(e->fDX * e->fDX + e->fDY * e->fDY) * e->fWinding;
-        Edge inner(e->fTop, e->fBottom, e->fWinding);
-        inner.fC -= offset;
-        Edge outer(e->fTop, e->fBottom, e->fWinding);
-        outer.fC += offset;
-        SkPoint innerPoint, outerPoint;
-        if (intersect(prevInner, inner, &innerPoint) &&
-            intersect(prevOuter, outer, &outerPoint)) {
-            Vertex* innerVertex = ALLOC_NEW(Vertex, (innerPoint, 255), alloc);
-            Vertex* outerVertex = ALLOC_NEW(Vertex, (outerPoint, 0), alloc);
-            if (innerVertices.fTail && outerVertices.fTail) {
-                Edge innerEdge(innerVertices.fTail, innerVertex, 1);
-                Edge outerEdge(outerVertices.fTail, outerVertex, 1);
-                SkVector innerNormal;
-                get_edge_normal(&innerEdge, &innerNormal);
-                SkVector outerNormal;
-                get_edge_normal(&outerEdge, &outerNormal);
-                SkVector normal;
-                get_edge_normal(prevEdge, &normal);
-                if (normal.dot(innerNormal) < 0) {
-                    innerPoint += innerVertices.fTail->fPoint * innerCount;
-                    innerCount++;
-                    innerPoint *= SkScalarInvert(innerCount);
-                    innerVertices.fTail->fPoint = innerVertex->fPoint = innerPoint;
-                } else {
-                    innerCount = SK_Scalar1;
-                }
-                if (normal.dot(outerNormal) < 0) {
-                    outerPoint += outerVertices.fTail->fPoint * outerCount;
-                    outerCount++;
-                    outerPoint *= SkScalarInvert(outerCount);
-                    outerVertices.fTail->fPoint = outerVertex->fPoint = outerPoint;
-                } else {
-                    outerCount = SK_Scalar1;
-                }
-            }
-            innerVertices.append(innerVertex);
-            outerVertices.append(outerVertex);
-            prevEdge = e;
-        }
-        prevInner = inner;
-        prevOuter = outer;
-    }
-    innerVertices.close();
-    outerVertices.close();
-
-    Vertex* innerVertex = innerVertices.fHead;
-    Vertex* outerVertex = outerVertices.fHead;
-    // Alternate clockwise and counterclockwise polys, so the tesselator
-    // doesn't cancel out the interior edges.
-    if (!innerVertex || !outerVertex) {
-        return;
-    }
-    do {
-        connect(outerVertex->fNext, outerVertex, alloc, c);
-        connect(innerVertex->fNext, innerVertex, alloc, c, 2);
-        connect(innerVertex, outerVertex->fNext, alloc, c, 2);
-        connect(outerVertex, innerVertex, alloc, c, 2);
-        Vertex* innerNext = innerVertex->fNext;
-        Vertex* outerNext = outerVertex->fNext;
-        mesh->append(innerVertex);
-        mesh->append(outerVertex);
-        innerVertex = innerNext;
-        outerVertex = outerNext;
-    } while (innerVertex != innerVertices.fHead && outerVertex != outerVertices.fHead);
-}
-
-void extract_boundary(EdgeList* boundary, Edge* e, SkPath::FillType fillType, SkChunkAlloc& alloc) {
-    bool down = is_boundary_start(e, fillType);
-=======
     }
 }
 
@@ -1966,7 +1622,6 @@
 
 void extract_boundary(EdgeList* boundary, Edge* e, SkPath::FillType fillType, SkArenaAlloc& alloc) {
     bool down = apply_fill_type(fillType, e->fWinding);
->>>>>>> a17af05f
     while (e) {
         e->fWinding = down ? 1 : -1;
         Edge* next;
@@ -1990,37 +1645,11 @@
                 down = true;
             }
         }
-<<<<<<< HEAD
-        remove_edge_above(e);
-        remove_edge_below(e);
-=======
         disconnect(e);
->>>>>>> a17af05f
         e = next;
     }
 }
 
-<<<<<<< HEAD
-// Stage 5b: Extract boundary edges.
-
-EdgeList* extract_boundaries(Vertex* vertices, SkPath::FillType fillType, SkChunkAlloc& alloc) {
-    LOG("extracting boundaries\n");
-    vertices = remove_non_boundary_edges(vertices, fillType, alloc);
-    EdgeList* boundaries = nullptr;
-    for (Vertex* v = vertices; v != nullptr; v = v->fNext) {
-        while (v->fFirstEdgeBelow) {
-            EdgeList* boundary = new_contour(&boundaries, alloc);
-            extract_boundary(boundary, v->fFirstEdgeBelow, fillType, alloc);
-        }
-    }
-    return boundaries;
-}
-
-// This is a driver function which calls stages 2-5 in turn.
-
-Vertex* contours_to_mesh(Vertex** contours, int contourCnt, bool antialias,
-                         Comparator& c, SkChunkAlloc& alloc) {
-=======
 // Stage 5b: Extract boundaries from mesh, simplify and stroke them into a new mesh.
 
 void extract_boundaries(const VertexList& inMesh, VertexList* innerVertices,
@@ -2041,7 +1670,6 @@
 
 void contours_to_mesh(VertexList* contours, int contourCnt, bool antialias,
                       VertexList* mesh, Comparator& c, SkArenaAlloc& alloc) {
->>>>>>> a17af05f
 #if LOGGING_ENABLED
     for (int i = 0; i < contourCnt; ++i) {
         Vertex* v = contours[i].fHead;
@@ -2053,22 +1681,6 @@
     }
 #endif
     sanitize_contours(contours, contourCnt, antialias);
-<<<<<<< HEAD
-    return build_edges(contours, contourCnt, c, alloc);
-}
-
-Poly* mesh_to_polys(Vertex** vertices, SkPath::FillType fillType, Comparator& c,
-                    SkChunkAlloc& alloc) {
-    if (!vertices || !*vertices) {
-        return nullptr;
-    }
-
-    // Sort vertices in Y (secondarily in X).
-    merge_sort(vertices, c);
-    merge_coincident_vertices(vertices, c, alloc);
-#if LOGGING_ENABLED
-    for (Vertex* v = *vertices; v != nullptr; v = v->fNext) {
-=======
     build_edges(contours, contourCnt, mesh, c, alloc);
 }
 
@@ -2085,42 +1697,10 @@
     }
 #if LOGGING_ENABLED
     for (Vertex* v = vertices->fHead; v != nullptr; v = v->fNext) {
->>>>>>> a17af05f
         static float gID = 0.0f;
         v->fID = gID++;
     }
 #endif
-<<<<<<< HEAD
-    simplify(*vertices, c, alloc);
-    return tessellate(*vertices, alloc);
-}
-
-Poly* contours_to_polys(Vertex** contours, int contourCnt, SkPath::FillType fillType,
-                        const SkRect& pathBounds, bool antialias,
-                        SkChunkAlloc& alloc) {
-    Comparator c;
-    if (pathBounds.width() > pathBounds.height()) {
-        c.sweep_lt = sweep_lt_horiz;
-        c.sweep_gt = sweep_gt_horiz;
-    } else {
-        c.sweep_lt = sweep_lt_vert;
-        c.sweep_gt = sweep_gt_vert;
-    }
-    Vertex* mesh = contours_to_mesh(contours, contourCnt, antialias, c, alloc);
-    Poly* polys = mesh_to_polys(&mesh, fillType, c, alloc);
-    if (antialias) {
-        EdgeList* boundaries = extract_boundaries(mesh, fillType, alloc);
-        VertexList aaMesh;
-        for (EdgeList* boundary = boundaries; boundary != nullptr; boundary = boundary->fNext) {
-            simplify_boundary(boundary, c, alloc);
-            if (boundary->fCount > 2) {
-                boundary_to_aa_mesh(boundary, &aaMesh, c, alloc);
-            }
-        }
-        return mesh_to_polys(&aaMesh.fHead, SkPath::kWinding_FillType, c, alloc);
-    }
-    return polys;
-=======
 }
 
 Poly* contours_to_polys(VertexList* contours, int contourCnt, SkPath::FillType fillType,
@@ -2155,7 +1735,6 @@
     } else {
         return tessellate(mesh, alloc);
     }
->>>>>>> a17af05f
 }
 
 // Stage 6: Triangulate the monotone polygons into a vertex buffer.
@@ -2170,12 +1749,8 @@
 }
 
 Poly* path_to_polys(const SkPath& path, SkScalar tolerance, const SkRect& clipBounds,
-<<<<<<< HEAD
-                    int contourCnt, SkChunkAlloc& alloc, bool antialias, bool* isLinear) {
-=======
                     int contourCnt, SkArenaAlloc& alloc, bool antialias, bool* isLinear,
                     VertexList* outerMesh) {
->>>>>>> a17af05f
     SkPath::FillType fillType = path.getFillType();
     if (SkPath::IsInverseFillType(fillType)) {
         contourCnt++;
@@ -2184,11 +1759,7 @@
 
     path_to_contours(path, tolerance, clipBounds, contours.get(), alloc, isLinear);
     return contours_to_polys(contours.get(), contourCnt, path.getFillType(), path.getBounds(),
-<<<<<<< HEAD
-                             antialias, alloc);
-=======
                              antialias, outerMesh, alloc);
->>>>>>> a17af05f
 }
 
 int get_contour_count(const SkPath& path, SkScalar tolerance) {
@@ -2247,29 +1818,16 @@
 int PathToTriangles(const SkPath& path, SkScalar tolerance, const SkRect& clipBounds,
                     VertexAllocator* vertexAllocator, bool antialias, const GrColor& color,
                     bool canTweakAlphaForCoverage, bool* isLinear) {
-<<<<<<< HEAD
-    int contourCnt;
-    int sizeEstimate;
-    get_contour_count_and_size_estimate(path, tolerance, &contourCnt, &sizeEstimate);
-=======
     int contourCnt = get_contour_count(path, tolerance);
->>>>>>> a17af05f
     if (contourCnt <= 0) {
         *isLinear = true;
         return 0;
     }
-<<<<<<< HEAD
-    SkChunkAlloc alloc(sizeEstimate);
-    Poly* polys = path_to_polys(path, tolerance, clipBounds, contourCnt, alloc, antialias,
-                                isLinear);
-    SkPath::FillType fillType = path.getFillType();
-=======
     SkArenaAlloc alloc(kArenaChunkSize);
     VertexList outerMesh;
     Poly* polys = path_to_polys(path, tolerance, clipBounds, contourCnt, alloc, antialias,
                                 isLinear, &outerMesh);
     SkPath::FillType fillType = antialias ? SkPath::kWinding_FillType : path.getFillType();
->>>>>>> a17af05f
     int count = count_points(polys, fillType);
     if (0 == count) {
         return 0;
@@ -2290,10 +1848,7 @@
     aaParams.fColor = color;
 
     void* end = polys_to_triangles(polys, fillType, antialias ? &aaParams : nullptr, verts);
-<<<<<<< HEAD
-=======
     end = outer_mesh_to_triangles(outerMesh, &aaParams, end);
->>>>>>> a17af05f
     int actualCount = static_cast<int>((static_cast<uint8_t*>(end) - static_cast<uint8_t*>(verts))
                                        / vertexAllocator->stride());
     SkASSERT(actualCount <= count);
@@ -2309,12 +1864,8 @@
     }
     SkArenaAlloc alloc(kArenaChunkSize);
     bool isLinear;
-<<<<<<< HEAD
-    Poly* polys = path_to_polys(path, tolerance, clipBounds, contourCnt, alloc, false, &isLinear);
-=======
     Poly* polys = path_to_polys(path, tolerance, clipBounds, contourCnt, alloc, false, &isLinear,
                                 nullptr);
->>>>>>> a17af05f
     SkPath::FillType fillType = path.getFillType();
     int count = count_points(polys, fillType);
     if (0 == count) {
