--- conflicted
+++ resolved
@@ -9,11 +9,7 @@
 #define GrPathRenderer_DEFINED
 
 #include "GrCaps.h"
-<<<<<<< HEAD
-#include "GrDrawContext.h"
-=======
 #include "GrRenderTargetContext.h"
->>>>>>> a17af05f
 #include "GrPaint.h"
 #include "GrResourceProvider.h"
 #include "GrShape.h"
@@ -82,28 +78,16 @@
      * fPipelineBuilder  The pipelineBuilder
      * fViewMatrix       The viewMatrix
      * fShape            The shape to draw
-<<<<<<< HEAD
-     * fAntiAlias        True if anti-aliasing is required.
-=======
      * fAntiAlias        The type of anti aliasing required.
->>>>>>> a17af05f
      */
     struct CanDrawPathArgs {
         const GrShaderCaps*         fShaderCaps;
         const SkMatrix*             fViewMatrix;
         const GrShape*              fShape;
-<<<<<<< HEAD
-        bool                        fAntiAlias;
+        GrAAType                    fAAType;
 
         // These next two are only used by GrStencilAndCoverPathRenderer
         bool                        fHasUserStencilSettings;
-        bool                        fIsStencilBufferMSAA;
-=======
-        GrAAType                    fAAType;
-
-        // These next two are only used by GrStencilAndCoverPathRenderer
-        bool                        fHasUserStencilSettings;
->>>>>>> a17af05f
 
 #ifdef SK_DEBUG
         void validate() const {
@@ -136,28 +120,6 @@
      * fColor                 Color to render with
      * fViewMatrix            The viewMatrix
      * fShape                 The shape to draw
-<<<<<<< HEAD
-     * fAntiAlias             true if anti-aliasing is required.
-     * fGammaCorrect          true if gamma-correct rendering is to be used.
-     */
-    struct DrawPathArgs {
-        GrResourceProvider*         fResourceProvider;
-        const GrPaint*              fPaint;
-        const GrUserStencilSettings*fUserStencilSettings;
-
-        GrDrawContext*              fDrawContext;
-        const GrClip*               fClip;
-        const SkMatrix*             fViewMatrix;
-        const GrShape*              fShape;
-        bool                        fAntiAlias;
-        bool                        fGammaCorrect;
-#ifdef SK_DEBUG
-        void validate() const {
-            SkASSERT(fResourceProvider);
-            SkASSERT(fPaint);
-            SkASSERT(fUserStencilSettings);
-            SkASSERT(fDrawContext);
-=======
      * fAAtype                true if anti-aliasing is required.
      * fGammaCorrect          true if gamma-correct rendering is to be used.
      */
@@ -176,7 +138,6 @@
             SkASSERT(fContext);
             SkASSERT(fUserStencilSettings);
             SkASSERT(fRenderTargetContext);
->>>>>>> a17af05f
             SkASSERT(fClip);
             SkASSERT(fViewMatrix);
             SkASSERT(fShape);
@@ -192,15 +153,6 @@
         SkDEBUGCODE(args.validate();)
 #ifdef SK_DEBUG
         CanDrawPathArgs canArgs;
-<<<<<<< HEAD
-        canArgs.fShaderCaps = args.fResourceProvider->caps()->shaderCaps();
-        canArgs.fViewMatrix = args.fViewMatrix;
-        canArgs.fShape = args.fShape;
-        canArgs.fAntiAlias = args.fAntiAlias;
-
-        canArgs.fHasUserStencilSettings = !args.fUserStencilSettings->isUnused();
-        canArgs.fIsStencilBufferMSAA = args.fDrawContext->isStencilBufferMultisampled();
-=======
         canArgs.fShaderCaps = args.fContext->caps()->shaderCaps();
         canArgs.fViewMatrix = args.fViewMatrix;
         canArgs.fShape = args.fShape;
@@ -211,7 +163,6 @@
                    !args.fRenderTargetContext->isUnifiedMultisampled()));
         SkASSERT(!(canArgs.fAAType == GrAAType::kMixedSamples &&
                    !args.fRenderTargetContext->isStencilBufferMultisampled()));
->>>>>>> a17af05f
         SkASSERT(this->canDrawPath(canArgs));
         if (!args.fUserStencilSettings->isUnused()) {
             SkPath path;
@@ -226,28 +177,6 @@
     /* Args to stencilPath().
      *
      * fResourceProvider      The resource provider for creating gpu resources to render the path
-<<<<<<< HEAD
-     * fDrawContext           The target of the draws
-     * fViewMatrix            Matrix applied to the path.
-     * fPath                  The path to draw.
-     * fIsAA                  Is the path to be drawn AA (only set when MSAA is available)
-     */
-    struct StencilPathArgs {
-        GrResourceProvider* fResourceProvider;
-        GrDrawContext*      fDrawContext;
-        const GrClip*       fClip;
-        const SkMatrix*     fViewMatrix;
-        bool                fIsAA;
-        const GrShape*      fShape;
-
-#ifdef SK_DEBUG
-        void validate() const {
-            SkASSERT(fResourceProvider);
-            SkASSERT(fDrawContext);
-            SkASSERT(fViewMatrix);
-            SkASSERT(fShape);
-            SkASSERT(fShape->style().isSimpleFill());
-=======
      * fRenderTargetContext   The target of the draws
      * fViewMatrix            Matrix applied to the path.
      * fPath                  The path to draw.
@@ -269,7 +198,6 @@
             SkASSERT(fShape);
             SkASSERT(fShape->style().isSimpleFill());
             SkASSERT(GrAAType::kCoverage != fAAType);
->>>>>>> a17af05f
             SkPath path;
             fShape->asPath(&path);
             SkASSERT(!path.isInverseFillType());
@@ -349,17 +277,6 @@
 
         GrPaint paint;
 
-<<<<<<< HEAD
-        DrawPathArgs drawArgs;
-        drawArgs.fResourceProvider = args.fResourceProvider;
-        drawArgs.fPaint = &paint;
-        drawArgs.fUserStencilSettings = &kIncrementStencil;
-        drawArgs.fDrawContext = args.fDrawContext;
-        drawArgs.fViewMatrix = args.fViewMatrix;
-        drawArgs.fShape = args.fShape;
-        drawArgs.fAntiAlias = false;  // In this case the MSAA handles the AA so we want to draw BW
-        drawArgs.fGammaCorrect = false;
-=======
         DrawPathArgs drawArgs{args.fContext,
                               std::move(paint),
                               &kIncrementStencil,
@@ -369,7 +286,6 @@
                               args.fShape,
                               args.fAAType,
                               false};
->>>>>>> a17af05f
         this->drawPath(drawArgs);
     }
 
