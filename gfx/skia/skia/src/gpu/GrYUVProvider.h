/*
 * Copyright 2015 Google Inc.
 *
 * Use of this source code is governed by a BSD-style license that can be
 * found in the LICENSE file.
 */

#ifndef GrYUVProvider_DEFINED
#define GrYUVProvider_DEFINED

#include "GrTypes.h"
#include "SkImageInfo.h"
#include "SkYUVSizeInfo.h"

class GrContext;
class GrTexture;
class GrTextureProxy;

/**
 *  There are at least 2 different ways to extract/retrieve YUV planar data...
 *  - SkPixelRef
 *  - SkImageGeneartor
 *
 *  To share common functionality around using the planar data, we use this abstract base-class
 *  to represent accessing that data.
 */
class GrYUVProvider {
public:
    virtual ~GrYUVProvider() {}

    /**
     *  On success, this returns a texture proxy that has converted the YUV data from the provider
     *  into a form that is supported by the GPU (typically transformed into RGB). If useCache
     *  is true, then the texture will automatically have a key added, so it can be retrieved
     *  from the cache (assuming it is requested by a provider w/ the same genID).
     *
     *  On failure (e.g. the provider had no data), this returns NULL.
     */
<<<<<<< HEAD
    sk_sp<GrTexture> refAsTexture(GrContext*, const GrSurfaceDesc&, bool useCache);
=======
    sk_sp<GrTextureProxy> refAsTextureProxy(GrContext*, const GrSurfaceDesc&, bool useCache);
>>>>>>> a17af05f

    virtual uint32_t onGetID() = 0;

    // These are not meant to be called by a client, only by the implementation

    /**
     *  If decoding to YUV is supported, this returns true.  Otherwise, this
     *  returns false and does not modify any of the parameters.
     *
     *  @param sizeInfo   Output parameter indicating the sizes and required
     *                    allocation widths of the Y, U, and V planes.
     *  @param colorSpace Output parameter.
     */
    virtual bool onQueryYUV8(SkYUVSizeInfo* sizeInfo, SkYUVColorSpace* colorSpace) const = 0;

    /**
     *  Returns true on success and false on failure.
     *  This always attempts to perform a full decode.  If the client only
     *  wants size, it should call onQueryYUV8().
     *
     *  @param sizeInfo   Needs to exactly match the values returned by the
     *                    query, except the WidthBytes may be larger than the
     *                    recommendation (but not smaller).
     *  @param planes     Memory for each of the Y, U, and V planes.
     */
    virtual bool onGetYUV8Planes(const SkYUVSizeInfo& sizeInfo, void* planes[3]) = 0;
};

#endif<|MERGE_RESOLUTION|>--- conflicted
+++ resolved
@@ -36,11 +36,7 @@
      *
      *  On failure (e.g. the provider had no data), this returns NULL.
      */
-<<<<<<< HEAD
-    sk_sp<GrTexture> refAsTexture(GrContext*, const GrSurfaceDesc&, bool useCache);
-=======
     sk_sp<GrTextureProxy> refAsTextureProxy(GrContext*, const GrSurfaceDesc&, bool useCache);
->>>>>>> a17af05f
 
     virtual uint32_t onGetID() = 0;
 
