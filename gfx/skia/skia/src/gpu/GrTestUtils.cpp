/*
 * Copyright 2015 Google Inc.
 *
 * Use of this source code is governed by a BSD-style license that can be
 * found in the LICENSE file.
 */

#include "GrTestUtils.h"
<<<<<<< HEAD
#include "GrStyle.h"
#include "SkColorSpace.h"
=======
#include "GrProcessorUnitTest.h"
#include "GrStyle.h"
#include "SkColorSpace_Base.h"
>>>>>>> a17af05f
#include "SkDashPathPriv.h"
#include "SkMatrix.h"
#include "SkPath.h"
#include "SkRRect.h"

#if GR_TEST_UTILS

static const SkMatrix& test_matrix(SkRandom* random,
                                   bool includeNonPerspective,
                                   bool includePerspective) {
    static SkMatrix gMatrices[5];
    static const int kPerspectiveCount = 1;
    static bool gOnce;
    if (!gOnce) {
        gOnce = true;
        gMatrices[0].reset();
        gMatrices[1].setTranslate(SkIntToScalar(-100), SkIntToScalar(100));
        gMatrices[2].setRotate(SkIntToScalar(17));
        gMatrices[3].setRotate(SkIntToScalar(185));
        gMatrices[3].postTranslate(SkIntToScalar(66), SkIntToScalar(-33));
        gMatrices[3].postScale(SkIntToScalar(2), SK_ScalarHalf);

        // Perspective matrices
        gMatrices[4].setRotate(SkIntToScalar(215));
        gMatrices[4].set(SkMatrix::kMPersp0, 0.00013f);
        gMatrices[4].set(SkMatrix::kMPersp1, -0.000039f);
    }

    uint32_t count = static_cast<uint32_t>(SK_ARRAY_COUNT(gMatrices));
    if (includeNonPerspective && includePerspective) {
        return gMatrices[random->nextULessThan(count)];
    } else if (!includeNonPerspective) {
        return gMatrices[count - 1 - random->nextULessThan(kPerspectiveCount)];
    } else {
        SkASSERT(includeNonPerspective && !includePerspective);
        return gMatrices[random->nextULessThan(count - kPerspectiveCount)];
    }
}

namespace GrTest {
const SkMatrix& TestMatrix(SkRandom* random) { return test_matrix(random, true, true); }

const SkMatrix& TestMatrixPreservesRightAngles(SkRandom* random) {
    static SkMatrix gMatrices[5];
    static bool gOnce;
    if (!gOnce) {
        gOnce = true;
        // identity
        gMatrices[0].reset();
        // translation
        gMatrices[1].setTranslate(SkIntToScalar(-100), SkIntToScalar(100));
        // scale
        gMatrices[2].setScale(SkIntToScalar(17), SkIntToScalar(17));
        // scale + translation
        gMatrices[3].setScale(SkIntToScalar(-17), SkIntToScalar(-17));
        gMatrices[3].postTranslate(SkIntToScalar(66), SkIntToScalar(-33));
        // orthogonal basis vectors
        gMatrices[4].reset();
        gMatrices[4].setScale(SkIntToScalar(-1), SkIntToScalar(-1));
        gMatrices[4].setRotate(47);

        for (size_t i = 0; i < SK_ARRAY_COUNT(gMatrices); i++) {
            SkASSERT(gMatrices[i].preservesRightAngles());
        }
    }
    return gMatrices[random->nextULessThan(static_cast<uint32_t>(SK_ARRAY_COUNT(gMatrices)))];
}

const SkMatrix& TestMatrixRectStaysRect(SkRandom* random) {
    static SkMatrix gMatrices[6];
    static bool gOnce;
    if (!gOnce) {
        gOnce = true;
        // identity
        gMatrices[0].reset();
        // translation
        gMatrices[1].setTranslate(SkIntToScalar(-100), SkIntToScalar(100));
        // scale
        gMatrices[2].setScale(SkIntToScalar(17), SkIntToScalar(17));
        // scale + translation
        gMatrices[3].setScale(SkIntToScalar(-17), SkIntToScalar(-17));
        gMatrices[3].postTranslate(SkIntToScalar(66), SkIntToScalar(-33));
        // reflection
        gMatrices[4].setScale(SkIntToScalar(-1), SkIntToScalar(-1));
        // 90 degress rotation
        gMatrices[5].setRotate(90);

        for (size_t i = 0; i < SK_ARRAY_COUNT(gMatrices); i++) {
            SkASSERT(gMatrices[i].rectStaysRect());
        }
    }
    return gMatrices[random->nextULessThan(static_cast<uint32_t>(SK_ARRAY_COUNT(gMatrices)))];
}

const SkMatrix& TestMatrixInvertible(SkRandom* random) { return test_matrix(random, true, false); }
const SkMatrix& TestMatrixPerspective(SkRandom* random) { return test_matrix(random, false, true); }

const SkRect& TestRect(SkRandom* random) {
    static SkRect gRects[7];
    static bool gOnce;
    if (!gOnce) {
        gOnce = true;
        gRects[0] = SkRect::MakeWH(1.f, 1.f);
        gRects[1] = SkRect::MakeWH(1.0f, 256.0f);
        gRects[2] = SkRect::MakeWH(256.0f, 1.0f);
        gRects[3] = SkRect::MakeLargest();
        gRects[4] = SkRect::MakeLTRB(-65535.0f, -65535.0f, 65535.0f, 65535.0f);
        gRects[5] = SkRect::MakeLTRB(-10.0f, -10.0f, 10.0f, 10.0f);
    }
    return gRects[random->nextULessThan(static_cast<uint32_t>(SK_ARRAY_COUNT(gRects)))];
}

// Just some simple rects for code which expects its input very sanitized
const SkRect& TestSquare(SkRandom* random) {
    static SkRect gRects[2];
    static bool gOnce;
    if (!gOnce) {
        gOnce = true;
        gRects[0] = SkRect::MakeWH(128.f, 128.f);
        gRects[1] = SkRect::MakeWH(256.0f, 256.0f);
    }
    return gRects[random->nextULessThan(static_cast<uint32_t>(SK_ARRAY_COUNT(gRects)))];
}

const SkRRect& TestRRectSimple(SkRandom* random) {
    static SkRRect gRRect[2];
    static bool gOnce;
    if (!gOnce) {
        gOnce = true;
        SkRect rectangle = SkRect::MakeWH(10.f, 20.f);
        // true round rect with circular corners
        gRRect[0].setRectXY(rectangle, 1.f, 1.f);
        // true round rect with elliptical corners
        gRRect[1].setRectXY(rectangle, 2.0f, 1.0f);

        for (size_t i = 0; i < SK_ARRAY_COUNT(gRRect); i++) {
            SkASSERT(gRRect[i].isSimple());
        }
    }
    return gRRect[random->nextULessThan(static_cast<uint32_t>(SK_ARRAY_COUNT(gRRect)))];
}

const SkPath& TestPath(SkRandom* random) {
    static SkPath gPath[7];
    static bool gOnce;
    if (!gOnce) {
        gOnce = true;
        // line
        gPath[0].moveTo(0.f, 0.f);
        gPath[0].lineTo(10.f, 10.f);
        // quad
        gPath[1].moveTo(0.f, 0.f);
        gPath[1].quadTo(10.f, 10.f, 20.f, 20.f);
        // conic
        gPath[2].moveTo(0.f, 0.f);
        gPath[2].conicTo(10.f, 10.f, 20.f, 20.f, 1.f);
        // cubic
        gPath[3].moveTo(0.f, 0.f);
        gPath[3].cubicTo(10.f, 10.f, 20.f, 20.f, 30.f, 30.f);
        // all three
        gPath[4].moveTo(0.f, 0.f);
        gPath[4].lineTo(10.f, 10.f);
        gPath[4].quadTo(10.f, 10.f, 20.f, 20.f);
        gPath[4].conicTo(10.f, 10.f, 20.f, 20.f, 1.f);
        gPath[4].cubicTo(10.f, 10.f, 20.f, 20.f, 30.f, 30.f);
        // convex
        gPath[5].moveTo(0.0f, 0.0f);
        gPath[5].lineTo(10.0f, 0.0f);
        gPath[5].lineTo(10.0f, 10.0f);
        gPath[5].lineTo(0.0f, 10.0f);
        gPath[5].close();
        // concave
        gPath[6].moveTo(0.0f, 0.0f);
        gPath[6].lineTo(5.0f, 5.0f);
        gPath[6].lineTo(10.0f, 0.0f);
        gPath[6].lineTo(10.0f, 10.0f);
        gPath[6].lineTo(0.0f, 10.0f);
        gPath[6].close();
    }

    return gPath[random->nextULessThan(static_cast<uint32_t>(SK_ARRAY_COUNT(gPath)))];
}

const SkPath& TestPathConvex(SkRandom* random) {
    static SkPath gPath[3];
    static bool gOnce;
    if (!gOnce) {
        gOnce = true;
        // narrow rect
        gPath[0].moveTo(-1.5f, -50.0f);
        gPath[0].lineTo(-1.5f, -50.0f);
        gPath[0].lineTo( 1.5f, -50.0f);
        gPath[0].lineTo( 1.5f,  50.0f);
        gPath[0].lineTo(-1.5f,  50.0f);
        // degenerate
        gPath[1].moveTo(-0.025f, -0.025f);
        gPath[1].lineTo(-0.025f, -0.025f);
        gPath[1].lineTo( 0.025f, -0.025f);
        gPath[1].lineTo( 0.025f,  0.025f);
        gPath[1].lineTo(-0.025f,  0.025f);
        // clipped triangle
        gPath[2].moveTo(-10.0f, -50.0f);
        gPath[2].lineTo(-10.0f, -50.0f);
        gPath[2].lineTo( 10.0f, -50.0f);
        gPath[2].lineTo( 50.0f,  31.0f);
        gPath[2].lineTo( 40.0f,  50.0f);
        gPath[2].lineTo(-40.0f,  50.0f);
        gPath[2].lineTo(-50.0f,  31.0f);

        for (size_t i = 0; i < SK_ARRAY_COUNT(gPath); i++) {
            SkASSERT(SkPath::kConvex_Convexity == gPath[i].getConvexity());
        }
    }

    return gPath[random->nextULessThan(static_cast<uint32_t>(SK_ARRAY_COUNT(gPath)))];
}

static void randomize_stroke_rec(SkStrokeRec* rec, SkRandom* random) {
    bool strokeAndFill = random->nextBool();
    SkScalar strokeWidth = random->nextBool() ? 0.f : 1.f;
    rec->setStrokeStyle(strokeWidth, strokeAndFill);

    SkPaint::Cap cap = SkPaint::Cap(random->nextULessThan(SkPaint::kCapCount));
    SkPaint::Join join = SkPaint::Join(random->nextULessThan(SkPaint::kJoinCount));
    SkScalar miterLimit = random->nextRangeScalar(1.f, 5.f);
    rec->setStrokeParams(cap, join, miterLimit);
}

SkStrokeRec TestStrokeRec(SkRandom* random) {
    SkStrokeRec::InitStyle style =
            SkStrokeRec::InitStyle(random->nextULessThan(SkStrokeRec::kFill_InitStyle + 1));
    SkStrokeRec rec(style);
    randomize_stroke_rec(&rec, random);
    return rec;
}

void TestStyle(SkRandom* random, GrStyle* style) {
    SkStrokeRec::InitStyle initStyle =
            SkStrokeRec::InitStyle(random->nextULessThan(SkStrokeRec::kFill_InitStyle + 1));
    SkStrokeRec stroke(initStyle);
    randomize_stroke_rec(&stroke, random);
    sk_sp<SkPathEffect> pe;
    if (random->nextBool()) {
        int cnt = random->nextRangeU(1, 50) * 2;
<<<<<<< HEAD
        SkAutoTDeleteArray<SkScalar> intervals(new SkScalar[cnt]);
=======
        std::unique_ptr<SkScalar[]> intervals(new SkScalar[cnt]);
>>>>>>> a17af05f
        SkScalar sum = 0;
        for (int i = 0; i < cnt; i++) {
            intervals[i] = random->nextRangeScalar(SkDoubleToScalar(0.01),
                                                   SkDoubleToScalar(10.0));
            sum += intervals[i];
        }
        SkScalar phase = random->nextRangeScalar(0, sum);
        pe = TestDashPathEffect::Make(intervals.get(), cnt, phase);
<<<<<<< HEAD
    }
    *style = GrStyle(stroke, pe.get());
}

TestDashPathEffect::TestDashPathEffect(const SkScalar* intervals, int count, SkScalar phase) {
    fCount = count;
    fIntervals.reset(count);
    memcpy(fIntervals.get(), intervals, count * sizeof(SkScalar));
    SkDashPath::CalcDashParameters(phase, intervals, count, &fInitialDashLength,
                                   &fInitialDashIndex, &fIntervalLength, &fPhase);
}

    bool TestDashPathEffect::filterPath(SkPath* dst, const SkPath& src, SkStrokeRec* rec,
                                     const SkRect* cullRect) const {
    return SkDashPath::InternalFilter(dst, src, rec, cullRect, fIntervals.get(), fCount,
                                      fInitialDashLength, fInitialDashIndex, fIntervalLength);
}

SkPathEffect::DashType TestDashPathEffect::asADash(DashInfo* info) const {
    if (info) {
        if (info->fCount >= fCount && info->fIntervals) {
            memcpy(info->fIntervals, fIntervals.get(), fCount * sizeof(SkScalar));
        }
        info->fCount = fCount;
        info->fPhase = fPhase;
    }
    return kDash_DashType;
}

sk_sp<SkColorSpace> TestColorSpace(SkRandom* random) {
    static sk_sp<SkColorSpace> gColorSpaces[3];
    static bool gOnce;
    if (!gOnce) {
        gOnce = true;
        // No color space (legacy mode)
        gColorSpaces[0] = nullptr;
        // sRGB or Adobe
        gColorSpaces[1] = SkColorSpace::NewNamed(SkColorSpace::kSRGB_Named);
        gColorSpaces[2] = SkColorSpace::NewNamed(SkColorSpace::kAdobeRGB_Named);
    }
    return gColorSpaces[random->nextULessThan(static_cast<uint32_t>(SK_ARRAY_COUNT(gColorSpaces)))];
}

sk_sp<GrColorSpaceXform> TestColorXform(SkRandom* random) {
    static sk_sp<GrColorSpaceXform> gXforms[3];
    static bool gOnce;
    if (!gOnce) {
        gOnce = true;
        sk_sp<SkColorSpace> srgb = SkColorSpace::NewNamed(SkColorSpace::kSRGB_Named);
        sk_sp<SkColorSpace> adobe = SkColorSpace::NewNamed(SkColorSpace::kAdobeRGB_Named);
        // No gamut change
        gXforms[0] = nullptr;
        // To larger gamut
        gXforms[1] = GrColorSpaceXform::Make(srgb.get(), adobe.get());
        // To smaller gamut
        gXforms[2] = GrColorSpaceXform::Make(adobe.get(), srgb.get());
    }
    return gXforms[random->nextULessThan(static_cast<uint32_t>(SK_ARRAY_COUNT(gXforms)))];
=======
    }
    *style = GrStyle(stroke, std::move(pe));
}

TestDashPathEffect::TestDashPathEffect(const SkScalar* intervals, int count, SkScalar phase) {
    fCount = count;
    fIntervals.reset(count);
    memcpy(fIntervals.get(), intervals, count * sizeof(SkScalar));
    SkDashPath::CalcDashParameters(phase, intervals, count, &fInitialDashLength,
                                   &fInitialDashIndex, &fIntervalLength, &fPhase);
}

    bool TestDashPathEffect::filterPath(SkPath* dst, const SkPath& src, SkStrokeRec* rec,
                                     const SkRect* cullRect) const {
    return SkDashPath::InternalFilter(dst, src, rec, cullRect, fIntervals.get(), fCount,
                                      fInitialDashLength, fInitialDashIndex, fIntervalLength);
}

SkPathEffect::DashType TestDashPathEffect::asADash(DashInfo* info) const {
    if (info) {
        if (info->fCount >= fCount && info->fIntervals) {
            memcpy(info->fIntervals, fIntervals.get(), fCount * sizeof(SkScalar));
        }
        info->fCount = fCount;
        info->fPhase = fPhase;
    }
    return kDash_DashType;
}

sk_sp<SkColorSpace> TestColorSpace(SkRandom* random) {
    static sk_sp<SkColorSpace> gColorSpaces[3];
    static bool gOnce;
    if (!gOnce) {
        gOnce = true;
        // No color space (legacy mode)
        gColorSpaces[0] = nullptr;
        // sRGB or Adobe
        gColorSpaces[1] = SkColorSpace::MakeSRGB();
        gColorSpaces[2] = SkColorSpace_Base::MakeNamed(SkColorSpace_Base::kAdobeRGB_Named);
    }
    return gColorSpaces[random->nextULessThan(static_cast<uint32_t>(SK_ARRAY_COUNT(gColorSpaces)))];
}

sk_sp<GrColorSpaceXform> TestColorXform(SkRandom* random) {
    static sk_sp<GrColorSpaceXform> gXforms[3];
    static bool gOnce;
    if (!gOnce) {
        gOnce = true;
        sk_sp<SkColorSpace> srgb = SkColorSpace::MakeSRGB();
        sk_sp<SkColorSpace> adobe = SkColorSpace_Base::MakeNamed(SkColorSpace_Base::kAdobeRGB_Named);
        // No gamut change
        gXforms[0] = nullptr;
        // To larger gamut
        gXforms[1] = GrColorSpaceXform::Make(srgb.get(), adobe.get());
        // To smaller gamut
        gXforms[2] = GrColorSpaceXform::Make(adobe.get(), srgb.get());
    }
    return gXforms[random->nextULessThan(static_cast<uint32_t>(SK_ARRAY_COUNT(gXforms)))];
}

TestAsFPArgs::TestAsFPArgs(GrProcessorTestData* d) {
    fViewMatrixStorage = TestMatrix(d->fRandom);
    fColorSpaceStorage = TestColorSpace(d->fRandom);

    fArgs.fContext = d->context();
    fArgs.fViewMatrix = &fViewMatrixStorage;
    fArgs.fLocalMatrix = nullptr;
    fArgs.fFilterQuality = kNone_SkFilterQuality;
    fArgs.fDstColorSpace = fColorSpaceStorage.get();
>>>>>>> a17af05f
}

}  // namespace GrTest

#endif<|MERGE_RESOLUTION|>--- conflicted
+++ resolved
@@ -6,14 +6,9 @@
  */
 
 #include "GrTestUtils.h"
-<<<<<<< HEAD
-#include "GrStyle.h"
-#include "SkColorSpace.h"
-=======
 #include "GrProcessorUnitTest.h"
 #include "GrStyle.h"
 #include "SkColorSpace_Base.h"
->>>>>>> a17af05f
 #include "SkDashPathPriv.h"
 #include "SkMatrix.h"
 #include "SkPath.h"
@@ -258,11 +253,7 @@
     sk_sp<SkPathEffect> pe;
     if (random->nextBool()) {
         int cnt = random->nextRangeU(1, 50) * 2;
-<<<<<<< HEAD
-        SkAutoTDeleteArray<SkScalar> intervals(new SkScalar[cnt]);
-=======
         std::unique_ptr<SkScalar[]> intervals(new SkScalar[cnt]);
->>>>>>> a17af05f
         SkScalar sum = 0;
         for (int i = 0; i < cnt; i++) {
             intervals[i] = random->nextRangeScalar(SkDoubleToScalar(0.01),
@@ -271,66 +262,6 @@
         }
         SkScalar phase = random->nextRangeScalar(0, sum);
         pe = TestDashPathEffect::Make(intervals.get(), cnt, phase);
-<<<<<<< HEAD
-    }
-    *style = GrStyle(stroke, pe.get());
-}
-
-TestDashPathEffect::TestDashPathEffect(const SkScalar* intervals, int count, SkScalar phase) {
-    fCount = count;
-    fIntervals.reset(count);
-    memcpy(fIntervals.get(), intervals, count * sizeof(SkScalar));
-    SkDashPath::CalcDashParameters(phase, intervals, count, &fInitialDashLength,
-                                   &fInitialDashIndex, &fIntervalLength, &fPhase);
-}
-
-    bool TestDashPathEffect::filterPath(SkPath* dst, const SkPath& src, SkStrokeRec* rec,
-                                     const SkRect* cullRect) const {
-    return SkDashPath::InternalFilter(dst, src, rec, cullRect, fIntervals.get(), fCount,
-                                      fInitialDashLength, fInitialDashIndex, fIntervalLength);
-}
-
-SkPathEffect::DashType TestDashPathEffect::asADash(DashInfo* info) const {
-    if (info) {
-        if (info->fCount >= fCount && info->fIntervals) {
-            memcpy(info->fIntervals, fIntervals.get(), fCount * sizeof(SkScalar));
-        }
-        info->fCount = fCount;
-        info->fPhase = fPhase;
-    }
-    return kDash_DashType;
-}
-
-sk_sp<SkColorSpace> TestColorSpace(SkRandom* random) {
-    static sk_sp<SkColorSpace> gColorSpaces[3];
-    static bool gOnce;
-    if (!gOnce) {
-        gOnce = true;
-        // No color space (legacy mode)
-        gColorSpaces[0] = nullptr;
-        // sRGB or Adobe
-        gColorSpaces[1] = SkColorSpace::NewNamed(SkColorSpace::kSRGB_Named);
-        gColorSpaces[2] = SkColorSpace::NewNamed(SkColorSpace::kAdobeRGB_Named);
-    }
-    return gColorSpaces[random->nextULessThan(static_cast<uint32_t>(SK_ARRAY_COUNT(gColorSpaces)))];
-}
-
-sk_sp<GrColorSpaceXform> TestColorXform(SkRandom* random) {
-    static sk_sp<GrColorSpaceXform> gXforms[3];
-    static bool gOnce;
-    if (!gOnce) {
-        gOnce = true;
-        sk_sp<SkColorSpace> srgb = SkColorSpace::NewNamed(SkColorSpace::kSRGB_Named);
-        sk_sp<SkColorSpace> adobe = SkColorSpace::NewNamed(SkColorSpace::kAdobeRGB_Named);
-        // No gamut change
-        gXforms[0] = nullptr;
-        // To larger gamut
-        gXforms[1] = GrColorSpaceXform::Make(srgb.get(), adobe.get());
-        // To smaller gamut
-        gXforms[2] = GrColorSpaceXform::Make(adobe.get(), srgb.get());
-    }
-    return gXforms[random->nextULessThan(static_cast<uint32_t>(SK_ARRAY_COUNT(gXforms)))];
-=======
     }
     *style = GrStyle(stroke, std::move(pe));
 }
@@ -400,7 +331,6 @@
     fArgs.fLocalMatrix = nullptr;
     fArgs.fFilterQuality = kNone_SkFilterQuality;
     fArgs.fDstColorSpace = fColorSpaceStorage.get();
->>>>>>> a17af05f
 }
 
 }  // namespace GrTest
