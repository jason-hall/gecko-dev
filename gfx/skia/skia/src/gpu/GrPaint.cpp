--- conflicted
+++ resolved
@@ -11,23 +11,6 @@
 #include "effects/GrPorterDuffXferProcessor.h"
 #include "effects/GrSimpleTextureEffect.h"
 
-<<<<<<< HEAD
-GrPaint::GrPaint()
-    : fAntiAlias(false)
-    , fDisableOutputConversionToSRGB(false)
-    , fAllowSRGBInputs(false)
-    , fUsesDistanceVectorField(false)
-    , fColor(GrColor4f::FromGrColor(GrColor_WHITE)) {}
-
-void GrPaint::setCoverageSetOpXPFactory(SkRegion::Op regionOp, bool invertCoverage) {
-    fXPFactory = GrCoverageSetOpXPFactory::Make(regionOp, invertCoverage);
-}
-
-void GrPaint::addColorTextureProcessor(GrTexture* texture,
-                                       sk_sp<GrColorSpaceXform> colorSpaceXform,
-                                       const SkMatrix& matrix) {
-    this->addColorFragmentProcessor(GrSimpleTextureEffect::Make(texture,
-=======
 void GrPaint::setPorterDuffXPFactory(SkBlendMode mode) {
     fXPFactory = GrPorterDuffXPFactory::Get(mode);
 }
@@ -41,24 +24,10 @@
                                        sk_sp<GrColorSpaceXform> colorSpaceXform,
                                        const SkMatrix& matrix) {
     this->addColorFragmentProcessor(GrSimpleTextureEffect::Make(resourceProvider, std::move(proxy),
->>>>>>> a17af05f
                                                                 std::move(colorSpaceXform),
                                                                 matrix));
 }
 
-<<<<<<< HEAD
-void GrPaint::addCoverageTextureProcessor(GrTexture* texture, const SkMatrix& matrix) {
-    this->addCoverageFragmentProcessor(GrSimpleTextureEffect::Make(texture, nullptr, matrix));
-}
-
-void GrPaint::addColorTextureProcessor(GrTexture* texture,
-                                       sk_sp<GrColorSpaceXform> colorSpaceXform,
-                                       const SkMatrix& matrix,
-                                       const GrTextureParams& params) {
-    this->addColorFragmentProcessor(GrSimpleTextureEffect::Make(texture,
-                                                                std::move(colorSpaceXform),
-                                                                matrix, params));
-=======
 void GrPaint::addColorTextureProcessor(GrResourceProvider* resourceProvider,
                                        sk_sp<GrTextureProxy> proxy,
                                        sk_sp<GrColorSpaceXform> colorSpaceXform,
@@ -76,33 +45,11 @@
     this->addCoverageFragmentProcessor(GrSimpleTextureEffect::Make(resourceProvider,
                                                                    std::move(proxy),
                                                                    nullptr, matrix));
->>>>>>> a17af05f
 }
 
 void GrPaint::addCoverageTextureProcessor(GrResourceProvider* resourceProvider,
                                           sk_sp<GrTextureProxy> proxy,
                                           const SkMatrix& matrix,
-<<<<<<< HEAD
-                                          const GrTextureParams& params) {
-    this->addCoverageFragmentProcessor(GrSimpleTextureEffect::Make(texture, nullptr, matrix,
-                                                                   params));
-}
-
-bool GrPaint::internalIsConstantBlendedColor(GrColor paintColor, GrColor* color) const {
-    GrProcOptInfo colorProcInfo;
-    colorProcInfo.calcWithInitialValues(
-        sk_sp_address_as_pointer_address(fColorFragmentProcessors.begin()),
-        this->numColorFragmentProcessors(), paintColor, kRGBA_GrColorComponentFlags, false);
-
-    GrXPFactory::InvariantBlendedColor blendedColor;
-    if (fXPFactory) {
-        fXPFactory->getInvariantBlendedColor(colorProcInfo, &blendedColor);
-    } else {
-        GrPorterDuffXPFactory::SrcOverInvariantBlendedColor(colorProcInfo.color(),
-                                                            colorProcInfo.validFlags(),
-                                                            colorProcInfo.isOpaque(),
-                                                            &blendedColor);
-=======
                                           const GrSamplerParams& params) {
     this->addCoverageFragmentProcessor(GrSimpleTextureEffect::Make(resourceProvider,
                                                                    std::move(proxy),
@@ -117,7 +64,6 @@
     if (kClear == fXPFactory) {
         *constantColor = GrColor_TRANSPARENT_BLACK;
         return true;
->>>>>>> a17af05f
     }
     if (this->numColorFragmentProcessors()) {
         return false;
