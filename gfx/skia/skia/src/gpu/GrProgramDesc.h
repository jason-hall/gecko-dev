--- conflicted
+++ resolved
@@ -12,14 +12,9 @@
 #include "GrTypesPriv.h"
 #include "SkOpts.h"
 #include "SkTArray.h"
-<<<<<<< HEAD
-
-class GrGLSLCaps;
-=======
 #include "glsl/GrGLSLFragmentShaderBuilder.h"
 
 class GrShaderCaps;
->>>>>>> a17af05f
 class GrPipeline;
 class GrPrimitiveProcessor;
 
@@ -40,22 +35,14 @@
     *                        general draw information, as well as the specific color, geometry,
     *                        and coverage stages which will be used to generate the GL Program for
     *                        this optstate.
-<<<<<<< HEAD
-    * @param GrGLSLCaps     Capabilities of the GLSL backend.
-=======
     * @param GrShaderCaps   Capabilities of the shading language.
->>>>>>> a17af05f
     * @param GrProgramDesc  The built and finalized descriptor
     **/
     static bool Build(GrProgramDesc*,
                       const GrPrimitiveProcessor&,
                       bool hasPointSize,
                       const GrPipeline&,
-<<<<<<< HEAD
-                      const GrGLSLCaps&);
-=======
                       const GrShaderCaps&);
->>>>>>> a17af05f
 
     // Returns this as a uint32_t array to be used as a key in the program cache.
     const uint32_t* asKey() const {
@@ -122,16 +109,9 @@
         uint8_t                     fCoverageFragmentProcessorCnt : 4;
         // Set to uniquely identify the rt's origin, or 0 if the shader does not require this info.
         uint8_t                     fSurfaceOriginKey : 2;
-<<<<<<< HEAD
-        uint8_t                     fIgnoresCoverage : 1;
-        uint8_t                     fSnapVerticesToPixelCenters : 1;
-        uint8_t                     fHasPointSize : 1;
-        uint8_t                     fPad : 3;
-=======
         uint8_t                     fSnapVerticesToPixelCenters : 1;
         uint8_t                     fHasPointSize : 1;
         uint8_t                     fPad : 4;
->>>>>>> a17af05f
     };
     GR_STATIC_ASSERT(sizeof(KeyHeader) == 4);
 
