--- conflicted
+++ resolved
@@ -93,13 +93,6 @@
 
     virtual bool isPathRendering() const { return false; }
 
-<<<<<<< HEAD
-    virtual GrPixelLocalStorageState getPixelLocalStorageState() const {
-        return kDisabled_GrPixelLocalStorageState;
-    }
-
-=======
->>>>>>> a17af05f
     /**
      * If non-null, overrides the dest color returned by GrGLSLFragmentShaderBuilder::dstColor().
      */
@@ -121,12 +114,9 @@
     size_t fVertexStride;
 
 private:
-<<<<<<< HEAD
-=======
     void addPendingIOs() const override { GrResourceIOProcessor::addPendingIOs(); }
     void removeRefs() const override { GrResourceIOProcessor::removeRefs(); }
     void pendingIOComplete() const override { GrResourceIOProcessor::pendingIOComplete(); }
->>>>>>> a17af05f
     void notifyRefCntIsZero() const final {}
     virtual bool hasExplicitLocalCoords() const = 0;
 
