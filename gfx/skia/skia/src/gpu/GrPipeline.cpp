/*
 * Copyright 2015 Google Inc.
 *
 * Use of this source code is governed by a BSD-style license that can be
 * found in the LICENSE file.
 */

#include "GrPipeline.h"

#include "GrAppliedClip.h"
#include "GrCaps.h"
<<<<<<< HEAD
#include "GrDrawContext.h"
#include "GrDrawTarget.h"
#include "GrGpu.h"
#include "GrPipelineBuilder.h"
#include "GrProcOptInfo.h"
#include "GrRenderTargetPriv.h"
#include "GrXferProcessor.h"

#include "batches/GrBatch.h"

GrPipeline* GrPipeline::CreateAt(void* memory, const CreateArgs& args,
                                 GrXPOverridesForBatch* overrides) {
    const GrPipelineBuilder& builder = *args.fPipelineBuilder;

    GrPipeline* pipeline = new (memory) GrPipeline;
    GrRenderTarget* rt = args.fDrawContext->accessRenderTarget();
    pipeline->fRenderTarget.reset(rt);
    SkASSERT(pipeline->fRenderTarget);
    pipeline->fScissorState = *args.fScissor;
    pipeline->fWindowRectsState = *args.fWindowRectsState;
    if (builder.hasUserStencilSettings() || args.fHasStencilClip) {
        const GrRenderTargetPriv& rtPriv = rt->renderTargetPriv();
        pipeline->fStencilSettings.reset(*builder.getUserStencil(), args.fHasStencilClip,
                                         rtPriv.numStencilBits());
        SkASSERT(!pipeline->fStencilSettings.usesWrapOp() || args.fCaps->stencilWrapOpsSupport());
    }
    pipeline->fDrawFace = builder.getDrawFace();

    pipeline->fFlags = 0;
    if (builder.isHWAntialias()) {
        pipeline->fFlags |= kHWAA_Flag;
    }
    if (builder.snapVerticesToPixelCenters()) {
        pipeline->fFlags |= kSnapVertices_Flag;
    }
    if (builder.getDisableOutputConversionToSRGB()) {
        pipeline->fFlags |= kDisableOutputConversionToSRGB_Flag;
    }
    if (builder.getAllowSRGBInputs()) {
        pipeline->fFlags |= kAllowSRGBInputs_Flag;
    }
    if (builder.getUsesDistanceVectorField()) {
        pipeline->fFlags |= kUsesDistanceVectorField_Flag;
    }
    if (args.fHasStencilClip) {
        pipeline->fFlags |= kHasStencilClip_Flag;
    }

    // Create XferProcessor from DS's XPFactory
    bool hasMixedSamples = args.fDrawContext->hasMixedSamples() &&
                           (builder.isHWAntialias() || !pipeline->fStencilSettings.isDisabled());
    const GrXPFactory* xpFactory = builder.getXPFactory();
    SkAutoTUnref<GrXferProcessor> xferProcessor;
    if (xpFactory) {
        xferProcessor.reset(xpFactory->createXferProcessor(args.fOpts,
                                                           hasMixedSamples,
                                                           &args.fDstTexture,
                                                           *args.fCaps));
        if (!xferProcessor) {
            pipeline->~GrPipeline();
            return nullptr;
        }
    } else {
        // This may return nullptr in the common case of src-over implemented using hw blending.
        xferProcessor.reset(GrPorterDuffXPFactory::CreateSrcOverXferProcessor(
                                                                        *args.fCaps,
                                                                        args.fOpts,
                                                                        hasMixedSamples,
                                                                        &args.fDstTexture));
    }
    GrColor overrideColor = GrColor_ILLEGAL;
    if (args.fOpts.fColorPOI.firstEffectiveProcessorIndex() != 0) {
        overrideColor = args.fOpts.fColorPOI.inputColorToFirstEffectiveProccesor();
    }
=======
#include "GrGpu.h"
#include "GrPipelineBuilder.h"
#include "GrRenderTargetContext.h"
#include "GrRenderTargetOpList.h"
#include "GrRenderTargetPriv.h"
#include "GrXferProcessor.h"

#include "ops/GrOp.h"
>>>>>>> a17af05f

void GrPipeline::init(const InitArgs& args) {
    SkASSERT(args.fRenderTarget);
    SkASSERT(args.fProcessors);
    SkASSERT(args.fProcessors->isFinalized());

<<<<<<< HEAD
    const GrXferProcessor* xpForOpts = xferProcessor ? xferProcessor.get() :
                                                       &GrPorterDuffXPFactory::SimpleSrcOverXP();
    optFlags = xpForOpts->getOptimizations(args.fOpts,
                                           pipeline->fStencilSettings.doesWrite(),
                                           &overrideColor,
                                           *args.fCaps);

    // When path rendering the stencil settings are not always set on the GrPipelineBuilder
    // so we must check the draw type. In cases where we will skip drawing we simply return a
    // null GrPipeline.
    if (GrXferProcessor::kSkipDraw_OptFlag & optFlags) {
        pipeline->~GrPipeline();
        return nullptr;
    }

    // No need to have an override color if it isn't even going to be used.
    if (SkToBool(GrXferProcessor::kIgnoreColor_OptFlag & optFlags)) {
        overrideColor = GrColor_ILLEGAL;
    }

    pipeline->fXferProcessor.reset(xferProcessor);

    int firstColorProcessorIdx = args.fOpts.fColorPOI.firstEffectiveProcessorIndex();
=======
    fRenderTarget.reset(args.fRenderTarget);

    fFlags = args.fFlags;
    if (args.fAppliedClip) {
        fScissorState = args.fAppliedClip->scissorState();
        if (args.fAppliedClip->hasStencilClip()) {
            fFlags |= kHasStencilClip_Flag;
        }
        fWindowRectsState = args.fAppliedClip->windowRectsState();
    }
    if (args.fProcessors->usesDistanceVectorField()) {
        fFlags |= kUsesDistanceVectorField_Flag;
    }
    if (args.fProcessors->disableOutputConversionToSRGB()) {
        fFlags |= kDisableOutputConversionToSRGB_Flag;
    }
    if (args.fProcessors->allowSRGBInputs()) {
        fFlags |= kAllowSRGBInputs_Flag;
    }
    if (!args.fUserStencil->isDisabled(fFlags & kHasStencilClip_Flag)) {
        fFlags |= kStencilEnabled_Flag;
    }

    fUserStencilSettings = args.fUserStencil;
>>>>>>> a17af05f

    fDrawFace = static_cast<int16_t>(args.fDrawFace);

    fXferProcessor = args.fProcessors->refXferProcessor();

    if (args.fDstTexture.texture()) {
        fDstTexture.reset(args.fDstTexture.texture());
        fDstTextureOffset = args.fDstTexture.offset();
    }

    // Copy GrFragmentProcessors from GrPipelineBuilder to Pipeline, possibly removing some of the
    // color fragment processors.
    fNumColorProcessors = args.fProcessors->numColorFragmentProcessors();
    int numTotalProcessors =
            fNumColorProcessors + args.fProcessors->numCoverageFragmentProcessors();
    if (args.fAppliedClip && args.fAppliedClip->clipCoverageFragmentProcessor()) {
        ++numTotalProcessors;
    }
    fFragmentProcessors.reset(numTotalProcessors);
    int currFPIdx = 0;
    for (int i = 0; i < args.fProcessors->numColorFragmentProcessors(); ++i, ++currFPIdx) {
        const GrFragmentProcessor* fp = args.fProcessors->colorFragmentProcessor(i);
        fFragmentProcessors[currFPIdx].reset(fp);
    }

    for (int i = 0; i < args.fProcessors->numCoverageFragmentProcessors(); ++i, ++currFPIdx) {
        const GrFragmentProcessor* fp = args.fProcessors->coverageFragmentProcessor(i);
        fFragmentProcessors[currFPIdx].reset(fp);
    }
    if (args.fAppliedClip) {
        if (const GrFragmentProcessor* fp = args.fAppliedClip->clipCoverageFragmentProcessor()) {
            fFragmentProcessors[currFPIdx].reset(fp);
        }
    }
}

static void add_dependencies_for_processor(const GrFragmentProcessor* proc, GrRenderTarget* rt) {
    GrFragmentProcessor::TextureAccessIter iter(proc);
<<<<<<< HEAD
    while (const GrTextureAccess* access = iter.next()) {
        SkASSERT(rt->getLastDrawTarget());
        rt->getLastDrawTarget()->addDependency(access->getTexture());
=======
    while (const GrResourceIOProcessor::TextureSampler* sampler = iter.next()) {
        SkASSERT(rt->getLastOpList());
        rt->getLastOpList()->addDependency(sampler->texture());
>>>>>>> a17af05f
    }
}

void GrPipeline::addDependenciesTo(GrRenderTarget* rt) const {
    for (int i = 0; i < fFragmentProcessors.count(); ++i) {
        add_dependencies_for_processor(fFragmentProcessors[i].get(), rt);
    }

    if (fDstTexture) {
        SkASSERT(rt->getLastOpList());
        rt->getLastOpList()->addDependency(fDstTexture.get());
    }
}

GrPipeline::GrPipeline(GrRenderTarget* rt, SkBlendMode blendmode)
        : fRenderTarget(rt)
        , fScissorState()
        , fWindowRectsState()
        , fUserStencilSettings(&GrUserStencilSettings::kUnused)
        , fDrawFace(static_cast<uint16_t>(GrDrawFace::kBoth))
        , fFlags()
        , fXferProcessor(GrPorterDuffXPFactory::MakeNoCoverageXP(blendmode))
        , fFragmentProcessors()
        , fNumColorProcessors(0) {}

////////////////////////////////////////////////////////////////////////////////

bool GrPipeline::AreEqual(const GrPipeline& a, const GrPipeline& b) {
    SkASSERT(&a != &b);

    if (a.getRenderTarget() != b.getRenderTarget() ||
        a.fFragmentProcessors.count() != b.fFragmentProcessors.count() ||
        a.fNumColorProcessors != b.fNumColorProcessors ||
        a.fScissorState != b.fScissorState ||
<<<<<<< HEAD
        !a.fWindowRectsState.cheapEqualTo(b.fWindowRectsState) ||
        a.fFlags != b.fFlags ||
        a.fStencilSettings != b.fStencilSettings ||
        a.fDrawFace != b.fDrawFace ||
        a.fIgnoresCoverage != b.fIgnoresCoverage) {
=======
        a.fWindowRectsState != b.fWindowRectsState ||
        a.fFlags != b.fFlags ||
        a.fUserStencilSettings != b.fUserStencilSettings ||
        a.fDrawFace != b.fDrawFace) {
>>>>>>> a17af05f
        return false;
    }

    // Most of the time both are nullptr
    if (a.fXferProcessor.get() || b.fXferProcessor.get()) {
        if (!a.getXferProcessor().isEqual(b.getXferProcessor())) {
            return false;
        }
    }

    for (int i = 0; i < a.numFragmentProcessors(); i++) {
        if (!a.getFragmentProcessor(i).isEqual(b.getFragmentProcessor(i))) {
            return false;
        }
    }
    return true;
}<|MERGE_RESOLUTION|>--- conflicted
+++ resolved
@@ -9,82 +9,6 @@
 
 #include "GrAppliedClip.h"
 #include "GrCaps.h"
-<<<<<<< HEAD
-#include "GrDrawContext.h"
-#include "GrDrawTarget.h"
-#include "GrGpu.h"
-#include "GrPipelineBuilder.h"
-#include "GrProcOptInfo.h"
-#include "GrRenderTargetPriv.h"
-#include "GrXferProcessor.h"
-
-#include "batches/GrBatch.h"
-
-GrPipeline* GrPipeline::CreateAt(void* memory, const CreateArgs& args,
-                                 GrXPOverridesForBatch* overrides) {
-    const GrPipelineBuilder& builder = *args.fPipelineBuilder;
-
-    GrPipeline* pipeline = new (memory) GrPipeline;
-    GrRenderTarget* rt = args.fDrawContext->accessRenderTarget();
-    pipeline->fRenderTarget.reset(rt);
-    SkASSERT(pipeline->fRenderTarget);
-    pipeline->fScissorState = *args.fScissor;
-    pipeline->fWindowRectsState = *args.fWindowRectsState;
-    if (builder.hasUserStencilSettings() || args.fHasStencilClip) {
-        const GrRenderTargetPriv& rtPriv = rt->renderTargetPriv();
-        pipeline->fStencilSettings.reset(*builder.getUserStencil(), args.fHasStencilClip,
-                                         rtPriv.numStencilBits());
-        SkASSERT(!pipeline->fStencilSettings.usesWrapOp() || args.fCaps->stencilWrapOpsSupport());
-    }
-    pipeline->fDrawFace = builder.getDrawFace();
-
-    pipeline->fFlags = 0;
-    if (builder.isHWAntialias()) {
-        pipeline->fFlags |= kHWAA_Flag;
-    }
-    if (builder.snapVerticesToPixelCenters()) {
-        pipeline->fFlags |= kSnapVertices_Flag;
-    }
-    if (builder.getDisableOutputConversionToSRGB()) {
-        pipeline->fFlags |= kDisableOutputConversionToSRGB_Flag;
-    }
-    if (builder.getAllowSRGBInputs()) {
-        pipeline->fFlags |= kAllowSRGBInputs_Flag;
-    }
-    if (builder.getUsesDistanceVectorField()) {
-        pipeline->fFlags |= kUsesDistanceVectorField_Flag;
-    }
-    if (args.fHasStencilClip) {
-        pipeline->fFlags |= kHasStencilClip_Flag;
-    }
-
-    // Create XferProcessor from DS's XPFactory
-    bool hasMixedSamples = args.fDrawContext->hasMixedSamples() &&
-                           (builder.isHWAntialias() || !pipeline->fStencilSettings.isDisabled());
-    const GrXPFactory* xpFactory = builder.getXPFactory();
-    SkAutoTUnref<GrXferProcessor> xferProcessor;
-    if (xpFactory) {
-        xferProcessor.reset(xpFactory->createXferProcessor(args.fOpts,
-                                                           hasMixedSamples,
-                                                           &args.fDstTexture,
-                                                           *args.fCaps));
-        if (!xferProcessor) {
-            pipeline->~GrPipeline();
-            return nullptr;
-        }
-    } else {
-        // This may return nullptr in the common case of src-over implemented using hw blending.
-        xferProcessor.reset(GrPorterDuffXPFactory::CreateSrcOverXferProcessor(
-                                                                        *args.fCaps,
-                                                                        args.fOpts,
-                                                                        hasMixedSamples,
-                                                                        &args.fDstTexture));
-    }
-    GrColor overrideColor = GrColor_ILLEGAL;
-    if (args.fOpts.fColorPOI.firstEffectiveProcessorIndex() != 0) {
-        overrideColor = args.fOpts.fColorPOI.inputColorToFirstEffectiveProccesor();
-    }
-=======
 #include "GrGpu.h"
 #include "GrPipelineBuilder.h"
 #include "GrRenderTargetContext.h"
@@ -93,38 +17,12 @@
 #include "GrXferProcessor.h"
 
 #include "ops/GrOp.h"
->>>>>>> a17af05f
 
 void GrPipeline::init(const InitArgs& args) {
     SkASSERT(args.fRenderTarget);
     SkASSERT(args.fProcessors);
     SkASSERT(args.fProcessors->isFinalized());
 
-<<<<<<< HEAD
-    const GrXferProcessor* xpForOpts = xferProcessor ? xferProcessor.get() :
-                                                       &GrPorterDuffXPFactory::SimpleSrcOverXP();
-    optFlags = xpForOpts->getOptimizations(args.fOpts,
-                                           pipeline->fStencilSettings.doesWrite(),
-                                           &overrideColor,
-                                           *args.fCaps);
-
-    // When path rendering the stencil settings are not always set on the GrPipelineBuilder
-    // so we must check the draw type. In cases where we will skip drawing we simply return a
-    // null GrPipeline.
-    if (GrXferProcessor::kSkipDraw_OptFlag & optFlags) {
-        pipeline->~GrPipeline();
-        return nullptr;
-    }
-
-    // No need to have an override color if it isn't even going to be used.
-    if (SkToBool(GrXferProcessor::kIgnoreColor_OptFlag & optFlags)) {
-        overrideColor = GrColor_ILLEGAL;
-    }
-
-    pipeline->fXferProcessor.reset(xferProcessor);
-
-    int firstColorProcessorIdx = args.fOpts.fColorPOI.firstEffectiveProcessorIndex();
-=======
     fRenderTarget.reset(args.fRenderTarget);
 
     fFlags = args.fFlags;
@@ -149,7 +47,6 @@
     }
 
     fUserStencilSettings = args.fUserStencil;
->>>>>>> a17af05f
 
     fDrawFace = static_cast<int16_t>(args.fDrawFace);
 
@@ -188,15 +85,9 @@
 
 static void add_dependencies_for_processor(const GrFragmentProcessor* proc, GrRenderTarget* rt) {
     GrFragmentProcessor::TextureAccessIter iter(proc);
-<<<<<<< HEAD
-    while (const GrTextureAccess* access = iter.next()) {
-        SkASSERT(rt->getLastDrawTarget());
-        rt->getLastDrawTarget()->addDependency(access->getTexture());
-=======
     while (const GrResourceIOProcessor::TextureSampler* sampler = iter.next()) {
         SkASSERT(rt->getLastOpList());
         rt->getLastOpList()->addDependency(sampler->texture());
->>>>>>> a17af05f
     }
 }
 
@@ -231,18 +122,10 @@
         a.fFragmentProcessors.count() != b.fFragmentProcessors.count() ||
         a.fNumColorProcessors != b.fNumColorProcessors ||
         a.fScissorState != b.fScissorState ||
-<<<<<<< HEAD
-        !a.fWindowRectsState.cheapEqualTo(b.fWindowRectsState) ||
-        a.fFlags != b.fFlags ||
-        a.fStencilSettings != b.fStencilSettings ||
-        a.fDrawFace != b.fDrawFace ||
-        a.fIgnoresCoverage != b.fIgnoresCoverage) {
-=======
         a.fWindowRectsState != b.fWindowRectsState ||
         a.fFlags != b.fFlags ||
         a.fUserStencilSettings != b.fUserStencilSettings ||
         a.fDrawFace != b.fDrawFace) {
->>>>>>> a17af05f
         return false;
     }
 
