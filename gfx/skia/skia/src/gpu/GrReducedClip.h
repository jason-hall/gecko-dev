/*
 * Copyright 2016 Google Inc.
 *
 * Use of this source code is governed by a BSD-style license that can be
 * found in the LICENSE file.
 */

#ifndef GrReducedClip_DEFINED
#define GrReducedClip_DEFINED

#include "GrWindowRectangles.h"
#include "SkClipStack.h"
#include "SkTLList.h"

class GrContext;
<<<<<<< HEAD
class GrDrawContext;
=======
class GrRenderTargetContext;
>>>>>>> a17af05f

/**
 * This class takes a clip stack and produces a reduced set of elements that are equivalent to
 * applying that full stack within a specified query rectangle.
 */
class SK_API GrReducedClip {
public:
    GrReducedClip(const SkClipStack&, const SkRect& queryBounds, int maxWindowRectangles = 0);

    /**
     * If hasIBounds() is true, this is the bounding box within which the clip elements are valid.
     * The caller must not modify any pixels outside this box. Undefined if hasIBounds() is false.
     */
    const SkIRect& ibounds() const { SkASSERT(fHasIBounds); return fIBounds; }
    int left() const { return this->ibounds().left(); }
    int top() const { return this->ibounds().top(); }
    int width() const { return this->ibounds().width(); }
    int height() const { return this->ibounds().height(); }

    /**
     * Indicates whether ibounds() are defined. They will always be defined if the elements() are
     * nonempty.
     */
    bool hasIBounds() const { return fHasIBounds; }

    /**
     * If nonempty, this is a set of "exclusive" windows within which the clip elements are NOT
     * valid. The caller must not modify any pixels inside these windows.
     */
    const GrWindowRectangles& windowRectangles() const { return fWindowRects; }

    typedef SkTLList<SkClipStack::Element, 16> ElementList;

    /**
     * Populated with a minimal list of elements required to fully implement the clip.
     */
    const ElementList& elements() const { return fElements; }

    /**
     * If elements() are nonempty, uniquely identifies the list of elements within ibounds().
     * Otherwise undefined.
     */
    int32_t elementsGenID() const { SkASSERT(!fElements.isEmpty()); return fElementsGenID; }

    /**
     * Indicates whether antialiasing is required to process any of the clip elements.
     */
    bool requiresAA() const { return fRequiresAA; }

    enum class InitialState : bool {
        kAllIn,
        kAllOut
    };

    InitialState initialState() const { return fInitialState; }

<<<<<<< HEAD
    bool drawAlphaClipMask(GrDrawContext*) const;
    bool drawStencilClipMask(GrContext*, GrDrawContext*, const SkIPoint& clipOrigin) const;
=======
    bool drawAlphaClipMask(GrRenderTargetContext*) const;
    bool drawStencilClipMask(GrContext*, GrRenderTargetContext*) const;
>>>>>>> a17af05f

private:
    void walkStack(const SkClipStack&, const SkRect& queryBounds, int maxWindowRectangles);
    void addInteriorWindowRectangles(int maxWindowRectangles);
    void addWindowRectangle(const SkRect& elementInteriorRect, bool elementIsAA);
    bool intersectIBounds(const SkIRect&);

    SkIRect              fIBounds;
    bool                 fHasIBounds;
    GrWindowRectangles   fWindowRects;
    ElementList          fElements;
    int32_t              fElementsGenID;
    bool                 fRequiresAA;
    InitialState         fInitialState;
};

#endif<|MERGE_RESOLUTION|>--- conflicted
+++ resolved
@@ -13,11 +13,7 @@
 #include "SkTLList.h"
 
 class GrContext;
-<<<<<<< HEAD
-class GrDrawContext;
-=======
 class GrRenderTargetContext;
->>>>>>> a17af05f
 
 /**
  * This class takes a clip stack and produces a reduced set of elements that are equivalent to
@@ -74,13 +70,8 @@
 
     InitialState initialState() const { return fInitialState; }
 
-<<<<<<< HEAD
-    bool drawAlphaClipMask(GrDrawContext*) const;
-    bool drawStencilClipMask(GrContext*, GrDrawContext*, const SkIPoint& clipOrigin) const;
-=======
     bool drawAlphaClipMask(GrRenderTargetContext*) const;
     bool drawStencilClipMask(GrContext*, GrRenderTargetContext*) const;
->>>>>>> a17af05f
 
 private:
     void walkStack(const SkClipStack&, const SkRect& queryBounds, int maxWindowRectangles);
