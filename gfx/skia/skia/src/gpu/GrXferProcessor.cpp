--- conflicted
+++ resolved
@@ -7,10 +7,6 @@
 
 #include "GrXferProcessor.h"
 #include "GrPipeline.h"
-<<<<<<< HEAD
-#include "GrProcOptInfo.h"
-=======
->>>>>>> a17af05f
 #include "gl/GrGLCaps.h"
 
 GrXferProcessor::GrXferProcessor() : fWillReadDstColor(false), fDstReadUsesMixedSamples(false) {}
@@ -149,19 +145,6 @@
 
 ///////////////////////////////////////////////////////////////////////////////
 
-<<<<<<< HEAD
-GrXferProcessor* GrXPFactory::createXferProcessor(const GrPipelineOptimizations& optimizations,
-                                                  bool hasMixedSamples,
-                                                  const DstTexture* dstTexture,
-                                                  const GrCaps& caps) const {
-#ifdef SK_DEBUG
-    if (this->willReadDstColor(caps, optimizations)) {
-        if (!caps.shaderCaps()->dstReadInShaderSupport()) {
-            SkASSERT(dstTexture && dstTexture->texture());
-        } else {
-            SkASSERT(!dstTexture || !dstTexture->texture());
-        }
-=======
 GrXPFactory::AnalysisProperties GrXPFactory::GetAnalysisProperties(
         const GrXPFactory* factory,
         const GrProcessorAnalysisColor& color,
@@ -170,26 +153,9 @@
     AnalysisProperties result;
     if (factory) {
         result = factory->analysisProperties(color, coverage, caps);
->>>>>>> a17af05f
     } else {
         result = GrPorterDuffXPFactory::SrcOverAnalysisProperties(color, coverage, caps);
     }
-<<<<<<< HEAD
-    SkASSERT(!hasMixedSamples || caps.shaderCaps()->dualSourceBlendingSupport());
-#endif
-    return this->onCreateXferProcessor(caps, optimizations, hasMixedSamples, dstTexture);
-}
-
-bool GrXPFactory::willNeedDstTexture(const GrCaps& caps,
-                                     const GrPipelineOptimizations& optimizations) const {
-    return (this->willReadDstColor(caps, optimizations) &&
-            !caps.shaderCaps()->dstReadInShaderSupport());
-}
-
-bool GrXPFactory::willReadDstColor(const GrCaps& caps,
-                                   const GrPipelineOptimizations& optimizations) const {
-    return optimizations.fOverrides.fUsePLSDstRead || this->onWillReadDstColor(caps, optimizations);
-=======
     SkASSERT(!(result & AnalysisProperties::kRequiresDstTexture));
     if ((result & AnalysisProperties::kReadsDstInShader) &&
         !caps.shaderCaps()->dstReadInShaderSupport()) {
@@ -213,5 +179,4 @@
         return GrPorterDuffXPFactory::MakeSrcOverXferProcessor(color, coverage, hasMixedSamples,
                                                                caps);
     }
->>>>>>> a17af05f
 }