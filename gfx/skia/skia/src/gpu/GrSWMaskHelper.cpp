/*
 * Copyright 2012 Google Inc.
 *
 * Use of this source code is governed by a BSD-style license that can be
 * found in the LICENSE file.
 */

#include "GrSWMaskHelper.h"

#include "GrCaps.h"
#include "GrContext.h"
<<<<<<< HEAD
#include "batches/GrDrawBatch.h"
#include "GrDrawContext.h"
#include "GrPipelineBuilder.h"
#include "GrShape.h"

#include "SkDistanceFieldGen.h"

#include "batches/GrRectBatchFactory.h"
=======
#include "GrContextPriv.h"
#include "GrPipelineBuilder.h"
#include "GrRenderTargetContext.h"
#include "GrShape.h"
#include "GrSurfaceContext.h"
#include "GrTextureProxy.h"
#include "ops/GrDrawOp.h"

#include "SkDistanceFieldGen.h"

#include "ops/GrRectOpFactory.h"
>>>>>>> a17af05f

/*
 * Convert a boolean operation into a transfer mode code
 */
static SkBlendMode op_to_mode(SkRegion::Op op) {

    static const SkBlendMode modeMap[] = {
        SkBlendMode::kDstOut,   // kDifference_Op
        SkBlendMode::kModulate, // kIntersect_Op
        SkBlendMode::kSrcOver,  // kUnion_Op
        SkBlendMode::kXor,      // kXOR_Op
        SkBlendMode::kClear,    // kReverseDifference_Op
        SkBlendMode::kSrc,      // kReplace_Op
    };

    return modeMap[op];
}

/**
 * Draw a single rect element of the clip stack into the accumulation bitmap
 */
<<<<<<< HEAD
void GrSWMaskHelper::drawRect(const SkRect& rect, SkRegion::Op op,
                              bool antiAlias, uint8_t alpha) {
    SkPaint paint;

    paint.setBlendMode(op_to_mode(op));
    paint.setAntiAlias(antiAlias);
=======
void GrSWMaskHelper::drawRect(const SkRect& rect, SkRegion::Op op, GrAA aa, uint8_t alpha) {
    SkPaint paint;

    paint.setBlendMode(op_to_mode(op));
    paint.setAntiAlias(GrAA::kYes == aa);
>>>>>>> a17af05f
    paint.setColor(SkColorSetARGB(alpha, alpha, alpha, alpha));

    fDraw.drawRect(rect, paint);
}

/**
 * Draw a single path element of the clip stack into the accumulation bitmap
 */
<<<<<<< HEAD
void GrSWMaskHelper::drawShape(const GrShape& shape, SkRegion::Op op, bool antiAlias,
                               uint8_t alpha) {
    SkPaint paint;
    paint.setPathEffect(sk_ref_sp(shape.style().pathEffect()));
    shape.style().strokeRec().applyToPaint(&paint);
    paint.setAntiAlias(antiAlias);
=======
void GrSWMaskHelper::drawShape(const GrShape& shape, SkRegion::Op op, GrAA aa, uint8_t alpha) {
    SkPaint paint;
    paint.setPathEffect(shape.style().refPathEffect());
    shape.style().strokeRec().applyToPaint(&paint);
    paint.setAntiAlias(GrAA::kYes == aa);
>>>>>>> a17af05f

    SkPath path;
    shape.asPath(&path);
    if (SkRegion::kReplace_Op == op && 0xFF == alpha) {
        SkASSERT(0xFF == paint.getAlpha());
        fDraw.drawPathCoverage(path, paint);
    } else {
        paint.setBlendMode(op_to_mode(op));
        paint.setColor(SkColorSetARGB(alpha, alpha, alpha, alpha));
        fDraw.drawPath(path, paint);
    }
}

bool GrSWMaskHelper::init(const SkIRect& resultBounds, const SkMatrix* matrix) {
    if (matrix) {
        fMatrix = *matrix;
    } else {
        fMatrix.setIdentity();
    }

    // Now translate so the bound's UL corner is at the origin
    fMatrix.postTranslate(-SkIntToScalar(resultBounds.fLeft), -SkIntToScalar(resultBounds.fTop));
    SkIRect bounds = SkIRect::MakeWH(resultBounds.width(), resultBounds.height());

    const SkImageInfo bmImageInfo = SkImageInfo::MakeA8(bounds.width(), bounds.height());
    if (!fPixels.tryAlloc(bmImageInfo)) {
        return false;
    }
    fPixels.erase(0);

    sk_bzero(&fDraw, sizeof(fDraw));
    fDraw.fDst      = fPixels;
    fRasterClip.setRect(bounds);
    fDraw.fRC       = &fRasterClip;
    fDraw.fMatrix   = &fMatrix;
    return true;
}

<<<<<<< HEAD
/**
 * Get a texture (from the texture cache) of the correct size & format.
 */
GrTexture* GrSWMaskHelper::createTexture(TextureType textureType) {
=======
sk_sp<GrTextureProxy> GrSWMaskHelper::toTextureProxy(GrContext* context, SkBackingFit fit) {
>>>>>>> a17af05f
    GrSurfaceDesc desc;
    desc.fOrigin = kTopLeft_GrSurfaceOrigin;
    desc.fWidth = fPixels.width();
    desc.fHeight = fPixels.height();
    desc.fConfig = kAlpha_8_GrPixelConfig;

<<<<<<< HEAD
    if (TextureType::kApproximateFit == textureType) {
        return fTexProvider->createApproxTexture(desc);
    } else {
        return fTexProvider->createTexture(desc, SkBudgeted::kYes);
    }
}

/**
 * Move the result of the software mask generation back to the gpu
 */
void GrSWMaskHelper::toTexture(GrTexture *texture) {
    // Since we're uploading to it, and it's compressed, 'texture' shouldn't
    // have a render target.
    SkASSERT(!texture->asRenderTarget());

    texture->writePixels(0, 0, fPixels.width(), fPixels.height(), texture->config(),
                         fPixels.addr(), fPixels.rowBytes());

=======
    sk_sp<GrSurfaceContext> sContext = context->contextPriv().makeDeferredSurfaceContext(
                                                                                desc,
                                                                                fit,
                                                                                SkBudgeted::kYes);
    if (!sContext || !sContext->asTextureProxy()) {
        return nullptr;
    }

    SkImageInfo ii = SkImageInfo::MakeA8(desc.fWidth, desc.fHeight);
    if (!sContext->writePixels(ii, fPixels.addr(), fPixels.rowBytes(), 0, 0)) {
        return nullptr;
    }

    return sContext->asTextureProxyRef();
>>>>>>> a17af05f
}

/**
 * Convert mask generation results to a signed distance field
 */
void GrSWMaskHelper::toSDF(unsigned char* sdf) {
    SkGenerateDistanceFieldFromA8Image(sdf, (const unsigned char*)fPixels.addr(),
                                       fPixels.width(), fPixels.height(), fPixels.rowBytes());
}

////////////////////////////////////////////////////////////////////////////////
/**
 * Software rasterizes shape to A8 mask and uploads the result to a scratch texture. Returns the
 * resulting texture on success; nullptr on failure.
 */
<<<<<<< HEAD
GrTexture* GrSWMaskHelper::DrawShapeMaskToTexture(GrTextureProvider* texProvider,
                                                  const GrShape& shape,
                                                  const SkIRect& resultBounds,
                                                  bool antiAlias,
                                                  TextureType textureType,
                                                  const SkMatrix* matrix) {
    GrSWMaskHelper helper(texProvider);
=======
sk_sp<GrTextureProxy> GrSWMaskHelper::DrawShapeMaskToTexture(GrContext* context,
                                                             const GrShape& shape,
                                                             const SkIRect& resultBounds,
                                                             GrAA aa,
                                                             SkBackingFit fit,
                                                             const SkMatrix* matrix) {
    GrSWMaskHelper helper;
>>>>>>> a17af05f

    if (!helper.init(resultBounds, matrix)) {
        return nullptr;
    }

<<<<<<< HEAD
    helper.drawShape(shape, SkRegion::kReplace_Op, antiAlias, 0xFF);

    GrTexture* texture(helper.createTexture(textureType));
    if (!texture) {
        return nullptr;
    }

    helper.toTexture(texture);
=======
    helper.drawShape(shape, SkRegion::kReplace_Op, aa, 0xFF);
>>>>>>> a17af05f

    return helper.toTextureProxy(context, fit);
}

<<<<<<< HEAD
void GrSWMaskHelper::DrawToTargetWithShapeMask(GrTexture* texture,
                                               GrDrawContext* drawContext,
                                               const GrPaint& paint,
=======
void GrSWMaskHelper::DrawToTargetWithShapeMask(sk_sp<GrTextureProxy> proxy,
                                               GrRenderTargetContext* renderTargetContext,
                                               GrPaint&& paint,
>>>>>>> a17af05f
                                               const GrUserStencilSettings& userStencilSettings,
                                               const GrClip& clip,
                                               const SkMatrix& viewMatrix,
                                               const SkIPoint& textureOriginInDeviceSpace,
                                               const SkIRect& deviceSpaceRectToDraw) {
    SkMatrix invert;
    if (!viewMatrix.invert(&invert)) {
        return;
    }

<<<<<<< HEAD
=======
    GrResourceProvider* resourceProvider = renderTargetContext->resourceProvider();

>>>>>>> a17af05f
    SkRect dstRect = SkRect::Make(deviceSpaceRectToDraw);

    // We use device coords to compute the texture coordinates. We take the device coords and apply
    // a translation so that the top-left of the device bounds maps to 0,0, and then a scaling
    // matrix to normalized coords.
<<<<<<< HEAD
    SkMatrix maskMatrix;
    maskMatrix.setIDiv(texture->width(), texture->height());
    maskMatrix.preTranslate(SkIntToScalar(-textureOriginInDeviceSpace.fX),
                            SkIntToScalar(-textureOriginInDeviceSpace.fY));
    maskMatrix.preConcat(viewMatrix);
    GrPipelineBuilder pipelineBuilder(paint, drawContext->mustUseHWAA(paint));
    pipelineBuilder.setUserStencil(&userStencilSettings);

    pipelineBuilder.addCoverageFragmentProcessor(
                         GrSimpleTextureEffect::Make(texture,
                                                     nullptr,
                                                     maskMatrix,
                                                     GrTextureParams::kNone_FilterMode));

    SkAutoTUnref<GrDrawBatch> batch(GrRectBatchFactory::CreateNonAAFill(paint.getColor(),
                                                                        SkMatrix::I(),
                                                                        dstRect, nullptr, &invert));
    drawContext->drawBatch(pipelineBuilder, clip, batch);
=======
    SkMatrix maskMatrix = SkMatrix::MakeTrans(SkIntToScalar(-textureOriginInDeviceSpace.fX),
                                              SkIntToScalar(-textureOriginInDeviceSpace.fY));
    maskMatrix.preConcat(viewMatrix);
    std::unique_ptr<GrLegacyMeshDrawOp> op = GrRectOpFactory::MakeNonAAFill(
            paint.getColor(), SkMatrix::I(), dstRect, nullptr, &invert);
    paint.addCoverageFragmentProcessor(GrSimpleTextureEffect::Make(
            resourceProvider, std::move(proxy), nullptr, maskMatrix,
            GrSamplerParams::kNone_FilterMode));
    GrPipelineBuilder pipelineBuilder(std::move(paint), GrAAType::kNone);
    pipelineBuilder.setUserStencil(&userStencilSettings);
    renderTargetContext->addLegacyMeshDrawOp(std::move(pipelineBuilder), clip, std::move(op));
>>>>>>> a17af05f
}<|MERGE_RESOLUTION|>--- conflicted
+++ resolved
@@ -9,16 +9,6 @@
 
 #include "GrCaps.h"
 #include "GrContext.h"
-<<<<<<< HEAD
-#include "batches/GrDrawBatch.h"
-#include "GrDrawContext.h"
-#include "GrPipelineBuilder.h"
-#include "GrShape.h"
-
-#include "SkDistanceFieldGen.h"
-
-#include "batches/GrRectBatchFactory.h"
-=======
 #include "GrContextPriv.h"
 #include "GrPipelineBuilder.h"
 #include "GrRenderTargetContext.h"
@@ -30,7 +20,6 @@
 #include "SkDistanceFieldGen.h"
 
 #include "ops/GrRectOpFactory.h"
->>>>>>> a17af05f
 
 /*
  * Convert a boolean operation into a transfer mode code
@@ -52,20 +41,11 @@
 /**
  * Draw a single rect element of the clip stack into the accumulation bitmap
  */
-<<<<<<< HEAD
-void GrSWMaskHelper::drawRect(const SkRect& rect, SkRegion::Op op,
-                              bool antiAlias, uint8_t alpha) {
-    SkPaint paint;
-
-    paint.setBlendMode(op_to_mode(op));
-    paint.setAntiAlias(antiAlias);
-=======
 void GrSWMaskHelper::drawRect(const SkRect& rect, SkRegion::Op op, GrAA aa, uint8_t alpha) {
     SkPaint paint;
 
     paint.setBlendMode(op_to_mode(op));
     paint.setAntiAlias(GrAA::kYes == aa);
->>>>>>> a17af05f
     paint.setColor(SkColorSetARGB(alpha, alpha, alpha, alpha));
 
     fDraw.drawRect(rect, paint);
@@ -74,20 +54,11 @@
 /**
  * Draw a single path element of the clip stack into the accumulation bitmap
  */
-<<<<<<< HEAD
-void GrSWMaskHelper::drawShape(const GrShape& shape, SkRegion::Op op, bool antiAlias,
-                               uint8_t alpha) {
-    SkPaint paint;
-    paint.setPathEffect(sk_ref_sp(shape.style().pathEffect()));
-    shape.style().strokeRec().applyToPaint(&paint);
-    paint.setAntiAlias(antiAlias);
-=======
 void GrSWMaskHelper::drawShape(const GrShape& shape, SkRegion::Op op, GrAA aa, uint8_t alpha) {
     SkPaint paint;
     paint.setPathEffect(shape.style().refPathEffect());
     shape.style().strokeRec().applyToPaint(&paint);
     paint.setAntiAlias(GrAA::kYes == aa);
->>>>>>> a17af05f
 
     SkPath path;
     shape.asPath(&path);
@@ -126,40 +97,13 @@
     return true;
 }
 
-<<<<<<< HEAD
-/**
- * Get a texture (from the texture cache) of the correct size & format.
- */
-GrTexture* GrSWMaskHelper::createTexture(TextureType textureType) {
-=======
 sk_sp<GrTextureProxy> GrSWMaskHelper::toTextureProxy(GrContext* context, SkBackingFit fit) {
->>>>>>> a17af05f
     GrSurfaceDesc desc;
     desc.fOrigin = kTopLeft_GrSurfaceOrigin;
     desc.fWidth = fPixels.width();
     desc.fHeight = fPixels.height();
     desc.fConfig = kAlpha_8_GrPixelConfig;
 
-<<<<<<< HEAD
-    if (TextureType::kApproximateFit == textureType) {
-        return fTexProvider->createApproxTexture(desc);
-    } else {
-        return fTexProvider->createTexture(desc, SkBudgeted::kYes);
-    }
-}
-
-/**
- * Move the result of the software mask generation back to the gpu
- */
-void GrSWMaskHelper::toTexture(GrTexture *texture) {
-    // Since we're uploading to it, and it's compressed, 'texture' shouldn't
-    // have a render target.
-    SkASSERT(!texture->asRenderTarget());
-
-    texture->writePixels(0, 0, fPixels.width(), fPixels.height(), texture->config(),
-                         fPixels.addr(), fPixels.rowBytes());
-
-=======
     sk_sp<GrSurfaceContext> sContext = context->contextPriv().makeDeferredSurfaceContext(
                                                                                 desc,
                                                                                 fit,
@@ -174,7 +118,6 @@
     }
 
     return sContext->asTextureProxyRef();
->>>>>>> a17af05f
 }
 
 /**
@@ -190,15 +133,6 @@
  * Software rasterizes shape to A8 mask and uploads the result to a scratch texture. Returns the
  * resulting texture on success; nullptr on failure.
  */
-<<<<<<< HEAD
-GrTexture* GrSWMaskHelper::DrawShapeMaskToTexture(GrTextureProvider* texProvider,
-                                                  const GrShape& shape,
-                                                  const SkIRect& resultBounds,
-                                                  bool antiAlias,
-                                                  TextureType textureType,
-                                                  const SkMatrix* matrix) {
-    GrSWMaskHelper helper(texProvider);
-=======
 sk_sp<GrTextureProxy> GrSWMaskHelper::DrawShapeMaskToTexture(GrContext* context,
                                                              const GrShape& shape,
                                                              const SkIRect& resultBounds,
@@ -206,37 +140,19 @@
                                                              SkBackingFit fit,
                                                              const SkMatrix* matrix) {
     GrSWMaskHelper helper;
->>>>>>> a17af05f
 
     if (!helper.init(resultBounds, matrix)) {
         return nullptr;
     }
 
-<<<<<<< HEAD
-    helper.drawShape(shape, SkRegion::kReplace_Op, antiAlias, 0xFF);
-
-    GrTexture* texture(helper.createTexture(textureType));
-    if (!texture) {
-        return nullptr;
-    }
-
-    helper.toTexture(texture);
-=======
     helper.drawShape(shape, SkRegion::kReplace_Op, aa, 0xFF);
->>>>>>> a17af05f
 
     return helper.toTextureProxy(context, fit);
 }
 
-<<<<<<< HEAD
-void GrSWMaskHelper::DrawToTargetWithShapeMask(GrTexture* texture,
-                                               GrDrawContext* drawContext,
-                                               const GrPaint& paint,
-=======
 void GrSWMaskHelper::DrawToTargetWithShapeMask(sk_sp<GrTextureProxy> proxy,
                                                GrRenderTargetContext* renderTargetContext,
                                                GrPaint&& paint,
->>>>>>> a17af05f
                                                const GrUserStencilSettings& userStencilSettings,
                                                const GrClip& clip,
                                                const SkMatrix& viewMatrix,
@@ -247,36 +163,13 @@
         return;
     }
 
-<<<<<<< HEAD
-=======
     GrResourceProvider* resourceProvider = renderTargetContext->resourceProvider();
 
->>>>>>> a17af05f
     SkRect dstRect = SkRect::Make(deviceSpaceRectToDraw);
 
     // We use device coords to compute the texture coordinates. We take the device coords and apply
     // a translation so that the top-left of the device bounds maps to 0,0, and then a scaling
     // matrix to normalized coords.
-<<<<<<< HEAD
-    SkMatrix maskMatrix;
-    maskMatrix.setIDiv(texture->width(), texture->height());
-    maskMatrix.preTranslate(SkIntToScalar(-textureOriginInDeviceSpace.fX),
-                            SkIntToScalar(-textureOriginInDeviceSpace.fY));
-    maskMatrix.preConcat(viewMatrix);
-    GrPipelineBuilder pipelineBuilder(paint, drawContext->mustUseHWAA(paint));
-    pipelineBuilder.setUserStencil(&userStencilSettings);
-
-    pipelineBuilder.addCoverageFragmentProcessor(
-                         GrSimpleTextureEffect::Make(texture,
-                                                     nullptr,
-                                                     maskMatrix,
-                                                     GrTextureParams::kNone_FilterMode));
-
-    SkAutoTUnref<GrDrawBatch> batch(GrRectBatchFactory::CreateNonAAFill(paint.getColor(),
-                                                                        SkMatrix::I(),
-                                                                        dstRect, nullptr, &invert));
-    drawContext->drawBatch(pipelineBuilder, clip, batch);
-=======
     SkMatrix maskMatrix = SkMatrix::MakeTrans(SkIntToScalar(-textureOriginInDeviceSpace.fX),
                                               SkIntToScalar(-textureOriginInDeviceSpace.fY));
     maskMatrix.preConcat(viewMatrix);
@@ -288,5 +181,4 @@
     GrPipelineBuilder pipelineBuilder(std::move(paint), GrAAType::kNone);
     pipelineBuilder.setUserStencil(&userStencilSettings);
     renderTargetContext->addLegacyMeshDrawOp(std::move(pipelineBuilder), clip, std::move(op));
->>>>>>> a17af05f
 }