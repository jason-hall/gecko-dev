/*
 * Copyright 2013 Google Inc.
 *
 * Use of this source code is governed by a BSD-style license that can be
 * found in the LICENSE file.
 */

#include "GrBezierEffect.h"
#include "GrShaderCaps.h"
#include "glsl/GrGLSLFragmentShaderBuilder.h"
#include "glsl/GrGLSLGeometryProcessor.h"
#include "glsl/GrGLSLProgramDataManager.h"
#include "glsl/GrGLSLUniformHandler.h"
#include "glsl/GrGLSLUtil.h"
#include "glsl/GrGLSLVarying.h"
#include "glsl/GrGLSLVertexShaderBuilder.h"

class GrGLConicEffect : public GrGLSLGeometryProcessor {
public:
    GrGLConicEffect(const GrGeometryProcessor&);

    void onEmitCode(EmitArgs&, GrGPArgs*) override;

    static inline void GenKey(const GrGeometryProcessor&,
                              const GrShaderCaps&,
                              GrProcessorKeyBuilder*);

    void setData(const GrGLSLProgramDataManager& pdman, const GrPrimitiveProcessor& primProc,
                 FPCoordTransformIter&& transformIter) override {
        const GrConicEffect& ce = primProc.cast<GrConicEffect>();

        if (!ce.viewMatrix().isIdentity() && !fViewMatrix.cheapEqualTo(ce.viewMatrix())) {
            fViewMatrix = ce.viewMatrix();
            float viewMatrix[3 * 3];
            GrGLSLGetMatrix<3>(viewMatrix, fViewMatrix);
            pdman.setMatrix3f(fViewMatrixUniform, viewMatrix);
        }

        if (ce.color() != fColor) {
            float c[4];
            GrColorToRGBAFloat(ce.color(), c);
            pdman.set4fv(fColorUniform, 1, c);
            fColor = ce.color();
        }

        if (ce.coverageScale() != 0xff && ce.coverageScale() != fCoverageScale) {
            pdman.set1f(fCoverageScaleUniform, GrNormalizeByteToFloat(ce.coverageScale()));
            fCoverageScale = ce.coverageScale();
        }
        this->setTransformDataHelper(ce.localMatrix(), pdman, &transformIter);
    }

private:
    SkMatrix fViewMatrix;
    GrColor fColor;
    uint8_t fCoverageScale;
    GrPrimitiveEdgeType fEdgeType;
    UniformHandle fColorUniform;
    UniformHandle fCoverageScaleUniform;
    UniformHandle fViewMatrixUniform;

    typedef GrGLSLGeometryProcessor INHERITED;
};

GrGLConicEffect::GrGLConicEffect(const GrGeometryProcessor& processor)
    : fViewMatrix(SkMatrix::InvalidMatrix()), fColor(GrColor_ILLEGAL), fCoverageScale(0xff) {
    const GrConicEffect& ce = processor.cast<GrConicEffect>();
    fEdgeType = ce.getEdgeType();
}

void GrGLConicEffect::onEmitCode(EmitArgs& args, GrGPArgs* gpArgs) {
    GrGLSLVertexBuilder* vertBuilder = args.fVertBuilder;
    const GrConicEffect& gp = args.fGP.cast<GrConicEffect>();
    GrGLSLVaryingHandler* varyingHandler = args.fVaryingHandler;
    GrGLSLUniformHandler* uniformHandler = args.fUniformHandler;

    // emit attributes
    varyingHandler->emitAttributes(gp);

    GrGLSLVertToFrag v(kVec4f_GrSLType);
    varyingHandler->addVarying("ConicCoeffs", &v, kHigh_GrSLPrecision);
    vertBuilder->codeAppendf("%s = %s;", v.vsOut(), gp.inConicCoeffs()->fName);

    GrGLSLPPFragmentBuilder* fragBuilder = args.fFragBuilder;
    // Setup pass through color
    this->setupUniformColor(fragBuilder, uniformHandler, args.fOutputColor, &fColorUniform);

    // Setup position
    this->setupPosition(vertBuilder,
                        uniformHandler,
                        gpArgs,
                        gp.inPosition()->fName,
                        gp.viewMatrix(),
                        &fViewMatrixUniform);

    // emit transforms with position
    this->emitTransforms(vertBuilder,
                         varyingHandler,
                         uniformHandler,
                         gpArgs->fPositionVar,
                         gp.inPosition()->fName,
                         gp.localMatrix(),
                         args.fFPCoordTransformHandler);

    // TODO: this precision check should actually be a check on the number of bits
    // high and medium provide and the selection of the lowest level that suffices.
    // Additionally we should assert that the upstream code only lets us get here if
    // either high or medium provides the required number of bits.
    GrSLPrecision precision = kHigh_GrSLPrecision;
    const GrShaderCaps::PrecisionInfo& highP = args.fShaderCaps->getFloatShaderPrecisionInfo(
                                                             kFragment_GrShaderType,
                                                             kHigh_GrSLPrecision);
    if (!highP.supported()) {
        precision = kMedium_GrSLPrecision;
    }

    GrShaderVar edgeAlpha("edgeAlpha", kFloat_GrSLType, 0, precision);
    GrShaderVar dklmdx("dklmdx", kVec3f_GrSLType, 0, precision);
    GrShaderVar dklmdy("dklmdy", kVec3f_GrSLType, 0, precision);
    GrShaderVar dfdx("dfdx", kFloat_GrSLType, 0, precision);
    GrShaderVar dfdy("dfdy", kFloat_GrSLType, 0, precision);
    GrShaderVar gF("gF", kVec2f_GrSLType, 0, precision);
    GrShaderVar gFM("gFM", kFloat_GrSLType, 0, precision);
    GrShaderVar func("func", kFloat_GrSLType, 0, precision);

    fragBuilder->declAppend(edgeAlpha);
    fragBuilder->declAppend(dklmdx);
    fragBuilder->declAppend(dklmdy);
    fragBuilder->declAppend(dfdx);
    fragBuilder->declAppend(dfdy);
    fragBuilder->declAppend(gF);
    fragBuilder->declAppend(gFM);
    fragBuilder->declAppend(func);

    switch (fEdgeType) {
        case kHairlineAA_GrProcessorEdgeType: {
            fragBuilder->codeAppendf("%s = dFdx(%s.xyz);", dklmdx.c_str(), v.fsIn());
            fragBuilder->codeAppendf("%s = dFdy(%s.xyz);", dklmdy.c_str(), v.fsIn());
            fragBuilder->codeAppendf("%s = 2.0 * %s.x * %s.x - %s.y * %s.z - %s.z * %s.y;",
                                     dfdx.c_str(),
                                     v.fsIn(), dklmdx.c_str(),
                                     v.fsIn(), dklmdx.c_str(),
                                     v.fsIn(), dklmdx.c_str());
            fragBuilder->codeAppendf("%s = 2.0 * %s.x * %s.x - %s.y * %s.z - %s.z * %s.y;",
                                     dfdy.c_str(),
                                     v.fsIn(), dklmdy.c_str(),
                                     v.fsIn(), dklmdy.c_str(),
                                     v.fsIn(), dklmdy.c_str());
            fragBuilder->codeAppendf("%s = vec2(%s, %s);", gF.c_str(), dfdx.c_str(), dfdy.c_str());
            fragBuilder->codeAppendf("%s = sqrt(dot(%s, %s));",
                                     gFM.c_str(), gF.c_str(), gF.c_str());
            fragBuilder->codeAppendf("%s = %s.x*%s.x - %s.y*%s.z;",
                                     func.c_str(), v.fsIn(), v.fsIn(), v.fsIn(), v.fsIn());
            fragBuilder->codeAppendf("%s = abs(%s);", func.c_str(), func.c_str());
            fragBuilder->codeAppendf("%s = %s / %s;",
                                     edgeAlpha.c_str(), func.c_str(), gFM.c_str());
            fragBuilder->codeAppendf("%s = max(1.0 - %s, 0.0);",
                                     edgeAlpha.c_str(), edgeAlpha.c_str());
            // Add line below for smooth cubic ramp
            // fragBuilder->codeAppend("edgeAlpha = edgeAlpha*edgeAlpha*(3.0-2.0*edgeAlpha);");
            break;
        }
        case kFillAA_GrProcessorEdgeType: {
            fragBuilder->codeAppendf("%s = dFdx(%s.xyz);", dklmdx.c_str(), v.fsIn());
            fragBuilder->codeAppendf("%s = dFdy(%s.xyz);", dklmdy.c_str(), v.fsIn());
            fragBuilder->codeAppendf("%s ="
                                     "2.0 * %s.x * %s.x - %s.y * %s.z - %s.z * %s.y;",
                                     dfdx.c_str(),
                                     v.fsIn(), dklmdx.c_str(),
                                     v.fsIn(), dklmdx.c_str(),
                                     v.fsIn(), dklmdx.c_str());
            fragBuilder->codeAppendf("%s ="
                                     "2.0 * %s.x * %s.x - %s.y * %s.z - %s.z * %s.y;",
                                     dfdy.c_str(),
                                     v.fsIn(), dklmdy.c_str(),
                                     v.fsIn(), dklmdy.c_str(),
                                     v.fsIn(), dklmdy.c_str());
            fragBuilder->codeAppendf("%s = vec2(%s, %s);", gF.c_str(), dfdx.c_str(), dfdy.c_str());
            fragBuilder->codeAppendf("%s = sqrt(dot(%s, %s));",
                                     gFM.c_str(), gF.c_str(), gF.c_str());
            fragBuilder->codeAppendf("%s = %s.x * %s.x - %s.y * %s.z;",
                                     func.c_str(), v.fsIn(), v.fsIn(), v.fsIn(), v.fsIn());
            fragBuilder->codeAppendf("%s = %s / %s;",
                                     edgeAlpha.c_str(), func.c_str(), gFM.c_str());
            fragBuilder->codeAppendf("%s = clamp(0.5 - %s, 0.0, 1.0);",
                                     edgeAlpha.c_str(), edgeAlpha.c_str());
            // Add line below for smooth cubic ramp
            // fragBuilder->codeAppend("edgeAlpha = edgeAlpha*edgeAlpha*(3.0-2.0*edgeAlpha);");
            break;
        }
        case kFillBW_GrProcessorEdgeType: {
            fragBuilder->codeAppendf("%s = %s.x * %s.x - %s.y * %s.z;",
                                     edgeAlpha.c_str(), v.fsIn(), v.fsIn(), v.fsIn(), v.fsIn());
            fragBuilder->codeAppendf("%s = float(%s < 0.0);",
                                     edgeAlpha.c_str(), edgeAlpha.c_str());
            break;
        }
        default:
            SkFAIL("Shouldn't get here");
    }

    // TODO should we really be doing this?
    if (gp.coverageScale() != 0xff) {
        const char* coverageScale;
        fCoverageScaleUniform = uniformHandler->addUniform(kFragment_GrShaderFlag,
                                                           kFloat_GrSLType,
                                                           kHigh_GrSLPrecision,
                                                           "Coverage",
                                                           &coverageScale);
        fragBuilder->codeAppendf("%s = vec4(%s * %s);",
                                 args.fOutputCoverage, coverageScale, edgeAlpha.c_str());
    } else {
        fragBuilder->codeAppendf("%s = vec4(%s);", args.fOutputCoverage, edgeAlpha.c_str());
    }
}

void GrGLConicEffect::GenKey(const GrGeometryProcessor& gp,
                             const GrShaderCaps&,
                             GrProcessorKeyBuilder* b) {
    const GrConicEffect& ce = gp.cast<GrConicEffect>();
    uint32_t key = ce.isAntiAliased() ? (ce.isFilled() ? 0x0 : 0x1) : 0x2;
    key |= 0xff != ce.coverageScale() ? 0x8 : 0x0;
    key |= ce.usesLocalCoords() && ce.localMatrix().hasPerspective() ? 0x10 : 0x0;
    key |= ComputePosKey(ce.viewMatrix()) << 5;
    b->add32(key);
}

//////////////////////////////////////////////////////////////////////////////

GrConicEffect::~GrConicEffect() {}

void GrConicEffect::getGLSLProcessorKey(const GrShaderCaps& caps,
                                        GrProcessorKeyBuilder* b) const {
    GrGLConicEffect::GenKey(*this, caps, b);
}

GrGLSLPrimitiveProcessor* GrConicEffect::createGLSLInstance(const GrShaderCaps&) const {
    return new GrGLConicEffect(*this);
}

GrConicEffect::GrConicEffect(GrColor color, const SkMatrix& viewMatrix, uint8_t coverage,
                             GrPrimitiveEdgeType edgeType, const SkMatrix& localMatrix,
                             bool usesLocalCoords)
    : fColor(color)
    , fViewMatrix(viewMatrix)
    , fLocalMatrix(viewMatrix)
    , fUsesLocalCoords(usesLocalCoords)
    , fCoverageScale(coverage)
    , fEdgeType(edgeType) {
    this->initClassID<GrConicEffect>();
    fInPosition = &this->addVertexAttrib("inPosition", kVec2f_GrVertexAttribType,
                                         kHigh_GrSLPrecision);
    fInConicCoeffs = &this->addVertexAttrib("inConicCoeffs", kVec4f_GrVertexAttribType);
}

//////////////////////////////////////////////////////////////////////////////

GR_DEFINE_GEOMETRY_PROCESSOR_TEST(GrConicEffect);

<<<<<<< HEAD
=======
#if GR_TEST_UTILS
>>>>>>> a17af05f
sk_sp<GrGeometryProcessor> GrConicEffect::TestCreate(GrProcessorTestData* d) {
    sk_sp<GrGeometryProcessor> gp;
    do {
        GrPrimitiveEdgeType edgeType =
                static_cast<GrPrimitiveEdgeType>(
                        d->fRandom->nextULessThan(kGrProcessorEdgeTypeCnt));
        gp = GrConicEffect::Make(GrRandomColor(d->fRandom), GrTest::TestMatrix(d->fRandom),
<<<<<<< HEAD
                                 edgeType, *d->fCaps,
                                 GrTest::TestMatrix(d->fRandom), d->fRandom->nextBool());
=======
                                 edgeType, *d->caps(), GrTest::TestMatrix(d->fRandom),
                                 d->fRandom->nextBool());
>>>>>>> a17af05f
    } while (nullptr == gp);
    return gp;
}
#endif

//////////////////////////////////////////////////////////////////////////////
// Quad
//////////////////////////////////////////////////////////////////////////////

class GrGLQuadEffect : public GrGLSLGeometryProcessor {
public:
    GrGLQuadEffect(const GrGeometryProcessor&);

    void onEmitCode(EmitArgs&, GrGPArgs*) override;

    static inline void GenKey(const GrGeometryProcessor&,
                              const GrShaderCaps&,
                              GrProcessorKeyBuilder*);

    void setData(const GrGLSLProgramDataManager& pdman, const GrPrimitiveProcessor& primProc,
                 FPCoordTransformIter&& transformIter) override {
        const GrQuadEffect& qe = primProc.cast<GrQuadEffect>();

        if (!qe.viewMatrix().isIdentity() && !fViewMatrix.cheapEqualTo(qe.viewMatrix())) {
            fViewMatrix = qe.viewMatrix();
            float viewMatrix[3 * 3];
            GrGLSLGetMatrix<3>(viewMatrix, fViewMatrix);
            pdman.setMatrix3f(fViewMatrixUniform, viewMatrix);
        }

        if (qe.color() != fColor) {
            float c[4];
            GrColorToRGBAFloat(qe.color(), c);
            pdman.set4fv(fColorUniform, 1, c);
            fColor = qe.color();
        }

        if (qe.coverageScale() != 0xff && qe.coverageScale() != fCoverageScale) {
            pdman.set1f(fCoverageScaleUniform, GrNormalizeByteToFloat(qe.coverageScale()));
            fCoverageScale = qe.coverageScale();
        }
        this->setTransformDataHelper(qe.localMatrix(), pdman, &transformIter);
    }

private:
    SkMatrix fViewMatrix;
    GrColor fColor;
    uint8_t fCoverageScale;
    GrPrimitiveEdgeType fEdgeType;
    UniformHandle fColorUniform;
    UniformHandle fCoverageScaleUniform;
    UniformHandle fViewMatrixUniform;

    typedef GrGLSLGeometryProcessor INHERITED;
};

GrGLQuadEffect::GrGLQuadEffect(const GrGeometryProcessor& processor)
    : fViewMatrix(SkMatrix::InvalidMatrix()), fColor(GrColor_ILLEGAL), fCoverageScale(0xff) {
    const GrQuadEffect& ce = processor.cast<GrQuadEffect>();
    fEdgeType = ce.getEdgeType();
}

void GrGLQuadEffect::onEmitCode(EmitArgs& args, GrGPArgs* gpArgs) {
    GrGLSLVertexBuilder* vertBuilder = args.fVertBuilder;
    const GrQuadEffect& gp = args.fGP.cast<GrQuadEffect>();
    GrGLSLVaryingHandler* varyingHandler = args.fVaryingHandler;
    GrGLSLUniformHandler* uniformHandler = args.fUniformHandler;

    // emit attributes
    varyingHandler->emitAttributes(gp);

    GrGLSLVertToFrag v(kVec4f_GrSLType);
    varyingHandler->addVarying("HairQuadEdge", &v);
    vertBuilder->codeAppendf("%s = %s;", v.vsOut(), gp.inHairQuadEdge()->fName);

    GrGLSLPPFragmentBuilder* fragBuilder = args.fFragBuilder;
    // Setup pass through color
    this->setupUniformColor(fragBuilder, uniformHandler, args.fOutputColor, &fColorUniform);

    // Setup position
    this->setupPosition(vertBuilder,
                        uniformHandler,
                        gpArgs,
                        gp.inPosition()->fName,
                        gp.viewMatrix(),
                        &fViewMatrixUniform);

    // emit transforms with position
    this->emitTransforms(vertBuilder,
                         varyingHandler,
                         uniformHandler,
                         gpArgs->fPositionVar,
                         gp.inPosition()->fName,
                         gp.localMatrix(),
                         args.fFPCoordTransformHandler);

    fragBuilder->codeAppendf("float edgeAlpha;");

    switch (fEdgeType) {
        case kHairlineAA_GrProcessorEdgeType: {
            fragBuilder->codeAppendf("vec2 duvdx = dFdx(%s.xy);", v.fsIn());
            fragBuilder->codeAppendf("vec2 duvdy = dFdy(%s.xy);", v.fsIn());
            fragBuilder->codeAppendf("vec2 gF = vec2(2.0 * %s.x * duvdx.x - duvdx.y,"
                                     "               2.0 * %s.x * duvdy.x - duvdy.y);",
                                     v.fsIn(), v.fsIn());
            fragBuilder->codeAppendf("edgeAlpha = (%s.x * %s.x - %s.y);",
                                     v.fsIn(), v.fsIn(), v.fsIn());
            fragBuilder->codeAppend("edgeAlpha = sqrt(edgeAlpha * edgeAlpha / dot(gF, gF));");
            fragBuilder->codeAppend("edgeAlpha = max(1.0 - edgeAlpha, 0.0);");
            // Add line below for smooth cubic ramp
            // fragBuilder->codeAppend("edgeAlpha = edgeAlpha*edgeAlpha*(3.0-2.0*edgeAlpha);");
            break;
        }
        case kFillAA_GrProcessorEdgeType: {
            fragBuilder->codeAppendf("vec2 duvdx = dFdx(%s.xy);", v.fsIn());
            fragBuilder->codeAppendf("vec2 duvdy = dFdy(%s.xy);", v.fsIn());
            fragBuilder->codeAppendf("vec2 gF = vec2(2.0 * %s.x * duvdx.x - duvdx.y,"
                                     "               2.0 * %s.x * duvdy.x - duvdy.y);",
                                     v.fsIn(), v.fsIn());
            fragBuilder->codeAppendf("edgeAlpha = (%s.x * %s.x - %s.y);",
                                     v.fsIn(), v.fsIn(), v.fsIn());
            fragBuilder->codeAppend("edgeAlpha = edgeAlpha / sqrt(dot(gF, gF));");
            fragBuilder->codeAppend("edgeAlpha = clamp(0.5 - edgeAlpha, 0.0, 1.0);");
            // Add line below for smooth cubic ramp
            // fragBuilder->codeAppend("edgeAlpha = edgeAlpha*edgeAlpha*(3.0-2.0*edgeAlpha);");
            break;
        }
        case kFillBW_GrProcessorEdgeType: {
            fragBuilder->codeAppendf("edgeAlpha = (%s.x * %s.x - %s.y);",
                                     v.fsIn(), v.fsIn(), v.fsIn());
            fragBuilder->codeAppend("edgeAlpha = float(edgeAlpha < 0.0);");
            break;
        }
        default:
            SkFAIL("Shouldn't get here");
    }

    if (0xff != gp.coverageScale()) {
        const char* coverageScale;
        fCoverageScaleUniform = uniformHandler->addUniform(kFragment_GrShaderFlag,
                                                           kFloat_GrSLType,
                                                           kDefault_GrSLPrecision,
                                                           "Coverage",
                                                           &coverageScale);
        fragBuilder->codeAppendf("%s = vec4(%s * edgeAlpha);", args.fOutputCoverage, coverageScale);
    } else {
        fragBuilder->codeAppendf("%s = vec4(edgeAlpha);", args.fOutputCoverage);
    }
}

void GrGLQuadEffect::GenKey(const GrGeometryProcessor& gp,
                            const GrShaderCaps&,
                            GrProcessorKeyBuilder* b) {
    const GrQuadEffect& ce = gp.cast<GrQuadEffect>();
    uint32_t key = ce.isAntiAliased() ? (ce.isFilled() ? 0x0 : 0x1) : 0x2;
    key |= ce.coverageScale() != 0xff ? 0x8 : 0x0;
    key |= ce.usesLocalCoords() && ce.localMatrix().hasPerspective() ? 0x10 : 0x0;
    key |= ComputePosKey(ce.viewMatrix()) << 5;
    b->add32(key);
}

//////////////////////////////////////////////////////////////////////////////

GrQuadEffect::~GrQuadEffect() {}

void GrQuadEffect::getGLSLProcessorKey(const GrShaderCaps& caps,
                                       GrProcessorKeyBuilder* b) const {
    GrGLQuadEffect::GenKey(*this, caps, b);
}

GrGLSLPrimitiveProcessor* GrQuadEffect::createGLSLInstance(const GrShaderCaps&) const {
    return new GrGLQuadEffect(*this);
}

GrQuadEffect::GrQuadEffect(GrColor color, const SkMatrix& viewMatrix, uint8_t coverage,
                           GrPrimitiveEdgeType edgeType, const SkMatrix& localMatrix,
                           bool usesLocalCoords)
    : fColor(color)
    , fViewMatrix(viewMatrix)
    , fLocalMatrix(localMatrix)
    , fUsesLocalCoords(usesLocalCoords)
    , fCoverageScale(coverage)
    , fEdgeType(edgeType) {
    this->initClassID<GrQuadEffect>();
    fInPosition = &this->addVertexAttrib("inPosition", kVec2f_GrVertexAttribType,
                                                   kHigh_GrSLPrecision);
    fInHairQuadEdge = &this->addVertexAttrib("inHairQuadEdge", kVec4f_GrVertexAttribType);
}

//////////////////////////////////////////////////////////////////////////////

GR_DEFINE_GEOMETRY_PROCESSOR_TEST(GrQuadEffect);

<<<<<<< HEAD
=======
#if GR_TEST_UTILS
>>>>>>> a17af05f
sk_sp<GrGeometryProcessor> GrQuadEffect::TestCreate(GrProcessorTestData* d) {
    sk_sp<GrGeometryProcessor> gp;
    do {
        GrPrimitiveEdgeType edgeType = static_cast<GrPrimitiveEdgeType>(
                d->fRandom->nextULessThan(kGrProcessorEdgeTypeCnt));
<<<<<<< HEAD
        gp = GrQuadEffect::Make(GrRandomColor(d->fRandom),
                                GrTest::TestMatrix(d->fRandom),
                                edgeType, *d->fCaps,
                                GrTest::TestMatrix(d->fRandom),
=======
        gp = GrQuadEffect::Make(GrRandomColor(d->fRandom), GrTest::TestMatrix(d->fRandom), edgeType,
                                *d->caps(), GrTest::TestMatrix(d->fRandom),
>>>>>>> a17af05f
                                d->fRandom->nextBool());
    } while (nullptr == gp);
    return gp;
}
#endif

//////////////////////////////////////////////////////////////////////////////
// Cubic
//////////////////////////////////////////////////////////////////////////////

class GrGLCubicEffect : public GrGLSLGeometryProcessor {
public:
    GrGLCubicEffect(const GrGeometryProcessor&);

    void onEmitCode(EmitArgs&, GrGPArgs*) override;

    static inline void GenKey(const GrGeometryProcessor&,
                              const GrShaderCaps&,
                              GrProcessorKeyBuilder*);

    void setData(const GrGLSLProgramDataManager& pdman, const GrPrimitiveProcessor& primProc,
                 FPCoordTransformIter&& transformIter) override {
        const GrCubicEffect& ce = primProc.cast<GrCubicEffect>();

        if (!ce.viewMatrix().isIdentity() && !fViewMatrix.cheapEqualTo(ce.viewMatrix())) {
            fViewMatrix = ce.viewMatrix();
            float viewMatrix[3 * 3];
            GrGLSLGetMatrix<3>(viewMatrix, fViewMatrix);
            pdman.setMatrix3f(fViewMatrixUniform, viewMatrix);
        }

        if (ce.color() != fColor) {
            float c[4];
            GrColorToRGBAFloat(ce.color(), c);
            pdman.set4fv(fColorUniform, 1, c);
            fColor = ce.color();
        }
        this->setTransformDataHelper(SkMatrix::I(), pdman, &transformIter);
    }

private:
    SkMatrix fViewMatrix;
    GrColor fColor;
    GrPrimitiveEdgeType fEdgeType;
    UniformHandle fColorUniform;
    UniformHandle fViewMatrixUniform;

    typedef GrGLSLGeometryProcessor INHERITED;
};

GrGLCubicEffect::GrGLCubicEffect(const GrGeometryProcessor& processor)
    : fViewMatrix(SkMatrix::InvalidMatrix()), fColor(GrColor_ILLEGAL) {
    const GrCubicEffect& ce = processor.cast<GrCubicEffect>();
    fEdgeType = ce.getEdgeType();
}

void GrGLCubicEffect::onEmitCode(EmitArgs& args, GrGPArgs* gpArgs) {
    GrGLSLVertexBuilder* vertBuilder = args.fVertBuilder;
    const GrCubicEffect& gp = args.fGP.cast<GrCubicEffect>();
    GrGLSLVaryingHandler* varyingHandler = args.fVaryingHandler;
    GrGLSLUniformHandler* uniformHandler = args.fUniformHandler;

    // emit attributes
    varyingHandler->emitAttributes(gp);

    GrGLSLVertToFrag v(kVec4f_GrSLType);
    varyingHandler->addVarying("CubicCoeffs", &v, kHigh_GrSLPrecision);
    vertBuilder->codeAppendf("%s = %s;", v.vsOut(), gp.inCubicCoeffs()->fName);

    GrGLSLPPFragmentBuilder* fragBuilder = args.fFragBuilder;
    // Setup pass through color
    if (!gp.colorIgnored()) {
        this->setupUniformColor(fragBuilder, uniformHandler, args.fOutputColor, &fColorUniform);
    }

    // Setup position
    this->setupPosition(vertBuilder,
                        uniformHandler,
                        gpArgs,
                        gp.inPosition()->fName,
                        gp.viewMatrix(),
                        &fViewMatrixUniform);

    // emit transforms with position
    this->emitTransforms(vertBuilder,
                         varyingHandler,
                         uniformHandler,
                         gpArgs->fPositionVar,
                         gp.inPosition()->fName,
                         args.fFPCoordTransformHandler);


    GrShaderVar edgeAlpha("edgeAlpha", kFloat_GrSLType, 0, kHigh_GrSLPrecision);
    GrShaderVar dklmdx("dklmdx", kVec3f_GrSLType, 0, kHigh_GrSLPrecision);
    GrShaderVar dklmdy("dklmdy", kVec3f_GrSLType, 0, kHigh_GrSLPrecision);
    GrShaderVar dfdx("dfdx", kFloat_GrSLType, 0, kHigh_GrSLPrecision);
    GrShaderVar dfdy("dfdy", kFloat_GrSLType, 0, kHigh_GrSLPrecision);
    GrShaderVar gF("gF", kVec2f_GrSLType, 0, kHigh_GrSLPrecision);
    GrShaderVar gFM("gFM", kFloat_GrSLType, 0, kHigh_GrSLPrecision);
    GrShaderVar func("func", kFloat_GrSLType, 0, kHigh_GrSLPrecision);

    fragBuilder->declAppend(edgeAlpha);
    fragBuilder->declAppend(dklmdx);
    fragBuilder->declAppend(dklmdy);
    fragBuilder->declAppend(dfdx);
    fragBuilder->declAppend(dfdy);
    fragBuilder->declAppend(gF);
    fragBuilder->declAppend(gFM);
    fragBuilder->declAppend(func);

    switch (fEdgeType) {
        case kHairlineAA_GrProcessorEdgeType: {
            fragBuilder->codeAppendf("%s = dFdx(%s.xyz);", dklmdx.c_str(), v.fsIn());
            fragBuilder->codeAppendf("%s = dFdy(%s.xyz);", dklmdy.c_str(), v.fsIn());
            fragBuilder->codeAppendf("%s = 3.0 * %s.x * %s.x * %s.x - %s.y * %s.z - %s.z * %s.y;",
                                     dfdx.c_str(), v.fsIn(), v.fsIn(), dklmdx.c_str(), v.fsIn(),
                                     dklmdx.c_str(), v.fsIn(), dklmdx.c_str());
            fragBuilder->codeAppendf("%s = 3.0 * %s.x * %s.x * %s.x - %s.y * %s.z - %s.z * %s.y;",
                                     dfdy.c_str(), v.fsIn(), v.fsIn(), dklmdy.c_str(), v.fsIn(),
                                     dklmdy.c_str(), v.fsIn(), dklmdy.c_str());
            fragBuilder->codeAppendf("%s = vec2(%s, %s);", gF.c_str(), dfdx.c_str(), dfdy.c_str());
            fragBuilder->codeAppendf("%s = sqrt(dot(%s, %s));",
                                     gFM.c_str(), gF.c_str(), gF.c_str());
            fragBuilder->codeAppendf("%s = %s.x * %s.x * %s.x - %s.y * %s.z;",
                                     func.c_str(), v.fsIn(), v.fsIn(),
                                     v.fsIn(), v.fsIn(), v.fsIn());
            fragBuilder->codeAppendf("%s = abs(%s);", func.c_str(), func.c_str());
            fragBuilder->codeAppendf("%s = %s / %s;",
                                     edgeAlpha.c_str(), func.c_str(), gFM.c_str());
            fragBuilder->codeAppendf("%s = max(1.0 - %s, 0.0);",
                                     edgeAlpha.c_str(), edgeAlpha.c_str());
            // Add line below for smooth cubic ramp
            // fragBuilder->codeAppendf("%s = %s * %s * (3.0 - 2.0 * %s);",
            //                        edgeAlpha.c_str(), edgeAlpha.c_str(), edgeAlpha.c_str(),
            //                        edgeAlpha.c_str());
            break;
        }
        case kFillAA_GrProcessorEdgeType: {
            fragBuilder->codeAppendf("%s = dFdx(%s.xyz);", dklmdx.c_str(), v.fsIn());
            fragBuilder->codeAppendf("%s = dFdy(%s.xyz);", dklmdy.c_str(), v.fsIn());
            fragBuilder->codeAppendf("%s ="
                                     "3.0 * %s.x * %s.x * %s.x - %s.y * %s.z - %s.z * %s.y;",
                                     dfdx.c_str(), v.fsIn(), v.fsIn(), dklmdx.c_str(), v.fsIn(),
                                     dklmdx.c_str(), v.fsIn(), dklmdx.c_str());
            fragBuilder->codeAppendf("%s = 3.0 * %s.x * %s.x * %s.x - %s.y * %s.z - %s.z * %s.y;",
                                     dfdy.c_str(), v.fsIn(), v.fsIn(), dklmdy.c_str(), v.fsIn(),
                                     dklmdy.c_str(), v.fsIn(), dklmdy.c_str());
            fragBuilder->codeAppendf("%s = vec2(%s, %s);", gF.c_str(), dfdx.c_str(), dfdy.c_str());
            fragBuilder->codeAppendf("%s = sqrt(dot(%s, %s));",
                                     gFM.c_str(), gF.c_str(), gF.c_str());
            fragBuilder->codeAppendf("%s = %s.x * %s.x * %s.x - %s.y * %s.z;",
                                     func.c_str(),
                                     v.fsIn(), v.fsIn(), v.fsIn(), v.fsIn(), v.fsIn());
            fragBuilder->codeAppendf("%s = %s / %s;",
                                     edgeAlpha.c_str(), func.c_str(), gFM.c_str());
            fragBuilder->codeAppendf("%s = clamp(0.5 - %s, 0.0, 1.0);",
                                     edgeAlpha.c_str(), edgeAlpha.c_str());
            // Add line below for smooth cubic ramp
            // fragBuilder->codeAppendf("%s = %s * %s * (3.0 - 2.0 * %s);",
            //                        edgeAlpha.c_str(), edgeAlpha.c_str(), edgeAlpha.c_str(),
            //                        edgeAlpha.c_str());
            break;
        }
        case kFillBW_GrProcessorEdgeType: {
            fragBuilder->codeAppendf("%s = %s.x * %s.x * %s.x - %s.y * %s.z;",
                                     edgeAlpha.c_str(), v.fsIn(), v.fsIn(),
                                     v.fsIn(), v.fsIn(), v.fsIn());
            fragBuilder->codeAppendf("%s = float(%s < 0.0);", edgeAlpha.c_str(), edgeAlpha.c_str());
            break;
        }
        default:
            SkFAIL("Shouldn't get here");
    }


    fragBuilder->codeAppendf("%s = vec4(%s);", args.fOutputCoverage, edgeAlpha.c_str());
}

void GrGLCubicEffect::GenKey(const GrGeometryProcessor& gp,
                             const GrShaderCaps&,
                             GrProcessorKeyBuilder* b) {
    const GrCubicEffect& ce = gp.cast<GrCubicEffect>();
    uint32_t key = ce.isAntiAliased() ? (ce.isFilled() ? 0x0 : 0x1) : 0x2;
    key |= ComputePosKey(ce.viewMatrix()) << 5;
    b->add32(key);
}

//////////////////////////////////////////////////////////////////////////////

GrCubicEffect::~GrCubicEffect() {}

void GrCubicEffect::getGLSLProcessorKey(const GrShaderCaps& caps, GrProcessorKeyBuilder* b) const {
    GrGLCubicEffect::GenKey(*this, caps, b);
}

GrGLSLPrimitiveProcessor* GrCubicEffect::createGLSLInstance(const GrShaderCaps&) const {
    return new GrGLCubicEffect(*this);
}

GrCubicEffect::GrCubicEffect(GrColor color, const SkMatrix& viewMatrix,
                             GrPrimitiveEdgeType edgeType)
    : fColor(color)
    , fViewMatrix(viewMatrix)
    , fEdgeType(edgeType) {
    this->initClassID<GrCubicEffect>();
    fInPosition = &this->addVertexAttrib("inPosition", kVec2f_GrVertexAttribType,
                                         kHigh_GrSLPrecision);
    fInCubicCoeffs = &this->addVertexAttrib("inCubicCoeffs", kVec4f_GrVertexAttribType);
}

//////////////////////////////////////////////////////////////////////////////

GR_DEFINE_GEOMETRY_PROCESSOR_TEST(GrCubicEffect);

<<<<<<< HEAD
=======
#if GR_TEST_UTILS
>>>>>>> a17af05f
sk_sp<GrGeometryProcessor> GrCubicEffect::TestCreate(GrProcessorTestData* d) {
    sk_sp<GrGeometryProcessor> gp;
    do {
        GrPrimitiveEdgeType edgeType =
                static_cast<GrPrimitiveEdgeType>(
                        d->fRandom->nextULessThan(kGrProcessorEdgeTypeCnt));
<<<<<<< HEAD
        gp = GrCubicEffect::Make(GrRandomColor(d->fRandom),
                                 GrTest::TestMatrix(d->fRandom), edgeType, *d->fCaps);
=======
        gp = GrCubicEffect::Make(GrRandomColor(d->fRandom), GrTest::TestMatrix(d->fRandom),
                                 edgeType, *d->caps());
>>>>>>> a17af05f
    } while (nullptr == gp);
    return gp;
}
#endif<|MERGE_RESOLUTION|>--- conflicted
+++ resolved
@@ -257,10 +257,7 @@
 
 GR_DEFINE_GEOMETRY_PROCESSOR_TEST(GrConicEffect);
 
-<<<<<<< HEAD
-=======
 #if GR_TEST_UTILS
->>>>>>> a17af05f
 sk_sp<GrGeometryProcessor> GrConicEffect::TestCreate(GrProcessorTestData* d) {
     sk_sp<GrGeometryProcessor> gp;
     do {
@@ -268,13 +265,8 @@
                 static_cast<GrPrimitiveEdgeType>(
                         d->fRandom->nextULessThan(kGrProcessorEdgeTypeCnt));
         gp = GrConicEffect::Make(GrRandomColor(d->fRandom), GrTest::TestMatrix(d->fRandom),
-<<<<<<< HEAD
-                                 edgeType, *d->fCaps,
-                                 GrTest::TestMatrix(d->fRandom), d->fRandom->nextBool());
-=======
                                  edgeType, *d->caps(), GrTest::TestMatrix(d->fRandom),
                                  d->fRandom->nextBool());
->>>>>>> a17af05f
     } while (nullptr == gp);
     return gp;
 }
@@ -468,24 +460,14 @@
 
 GR_DEFINE_GEOMETRY_PROCESSOR_TEST(GrQuadEffect);
 
-<<<<<<< HEAD
-=======
 #if GR_TEST_UTILS
->>>>>>> a17af05f
 sk_sp<GrGeometryProcessor> GrQuadEffect::TestCreate(GrProcessorTestData* d) {
     sk_sp<GrGeometryProcessor> gp;
     do {
         GrPrimitiveEdgeType edgeType = static_cast<GrPrimitiveEdgeType>(
                 d->fRandom->nextULessThan(kGrProcessorEdgeTypeCnt));
-<<<<<<< HEAD
-        gp = GrQuadEffect::Make(GrRandomColor(d->fRandom),
-                                GrTest::TestMatrix(d->fRandom),
-                                edgeType, *d->fCaps,
-                                GrTest::TestMatrix(d->fRandom),
-=======
         gp = GrQuadEffect::Make(GrRandomColor(d->fRandom), GrTest::TestMatrix(d->fRandom), edgeType,
                                 *d->caps(), GrTest::TestMatrix(d->fRandom),
->>>>>>> a17af05f
                                 d->fRandom->nextBool());
     } while (nullptr == gp);
     return gp;
@@ -700,23 +682,15 @@
 
 GR_DEFINE_GEOMETRY_PROCESSOR_TEST(GrCubicEffect);
 
-<<<<<<< HEAD
-=======
 #if GR_TEST_UTILS
->>>>>>> a17af05f
 sk_sp<GrGeometryProcessor> GrCubicEffect::TestCreate(GrProcessorTestData* d) {
     sk_sp<GrGeometryProcessor> gp;
     do {
         GrPrimitiveEdgeType edgeType =
                 static_cast<GrPrimitiveEdgeType>(
                         d->fRandom->nextULessThan(kGrProcessorEdgeTypeCnt));
-<<<<<<< HEAD
-        gp = GrCubicEffect::Make(GrRandomColor(d->fRandom),
-                                 GrTest::TestMatrix(d->fRandom), edgeType, *d->fCaps);
-=======
         gp = GrCubicEffect::Make(GrRandomColor(d->fRandom), GrTest::TestMatrix(d->fRandom),
                                  edgeType, *d->caps());
->>>>>>> a17af05f
     } while (nullptr == gp);
     return gp;
 }
