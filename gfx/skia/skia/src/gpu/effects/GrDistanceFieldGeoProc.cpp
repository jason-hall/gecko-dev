--- conflicted
+++ resolved
@@ -92,12 +92,7 @@
                                  dfTexEffect.inTextureCoords()->fName);
 
         // Use highp to work around aliasing issues
-<<<<<<< HEAD
-        fragBuilder->appendPrecisionModifier(kHigh_GrSLPrecision);
-        fragBuilder->codeAppendf("vec2 uv = %s;\n", uv.fsIn());
-=======
         fragBuilder->codeAppendf("highp vec2 uv = %s;\n", uv.fsIn());
->>>>>>> a17af05f
 
         fragBuilder->codeAppend("\tfloat texColor = ");
         fragBuilder->appendTextureLookup(args.fTexSamplers[0],
@@ -252,11 +247,7 @@
     fInColor = &this->addVertexAttrib("inColor", kVec4ub_GrVertexAttribType);
     fInTextureCoords = &this->addVertexAttrib("inTextureCoords", kVec2us_GrVertexAttribType,
                                               kHigh_GrSLPrecision);
-<<<<<<< HEAD
-    this->addTextureAccess(&fTextureAccess);
-=======
     this->addTextureSampler(&fTextureSampler);
->>>>>>> a17af05f
 }
 
 void GrDistanceFieldA8TextGeoProc::getGLSLProcessorKey(const GrShaderCaps& caps,
@@ -273,18 +264,12 @@
 
 GR_DEFINE_GEOMETRY_PROCESSOR_TEST(GrDistanceFieldA8TextGeoProc);
 
-<<<<<<< HEAD
-sk_sp<GrGeometryProcessor> GrDistanceFieldA8TextGeoProc::TestCreate(GrProcessorTestData* d) {
-    int texIdx = d->fRandom->nextBool() ? GrProcessorUnitTest::kSkiaPMTextureIdx :
-                                          GrProcessorUnitTest::kAlphaTextureIdx;
-=======
 #if GR_TEST_UTILS
 sk_sp<GrGeometryProcessor> GrDistanceFieldA8TextGeoProc::TestCreate(GrProcessorTestData* d) {
     int texIdx = d->fRandom->nextBool() ? GrProcessorUnitTest::kSkiaPMTextureIdx
                                         : GrProcessorUnitTest::kAlphaTextureIdx;
     sk_sp<GrTextureProxy> proxy = d->textureProxy(texIdx);
 
->>>>>>> a17af05f
     static const SkShader::TileMode kTileModes[] = {
         SkShader::kClamp_TileMode,
         SkShader::kRepeat_TileMode,
@@ -303,16 +288,10 @@
         flags |= d->fRandom->nextBool() ? kScaleOnly_DistanceFieldEffectFlag : 0;
     }
 
-<<<<<<< HEAD
-    return GrDistanceFieldA8TextGeoProc::Make(GrRandomColor(d->fRandom),
-                                              GrTest::TestMatrix(d->fRandom),
-                                              d->fTextures[texIdx], params,
-=======
     return GrDistanceFieldA8TextGeoProc::Make(d->resourceProvider(),
                                               GrRandomColor(d->fRandom),
                                               GrTest::TestMatrix(d->fRandom),
                                               std::move(proxy), params,
->>>>>>> a17af05f
 #ifdef SK_GAMMA_APPLY_TO_A8
                                               d->fRandom->nextF(),
 #endif
@@ -370,12 +349,7 @@
                                                      "TextureSize", &textureSizeUniName);
 
         // Use highp to work around aliasing issues
-<<<<<<< HEAD
-        fragBuilder->appendPrecisionModifier(kHigh_GrSLPrecision);
-        fragBuilder->codeAppendf("vec2 uv = %s;", v.fsIn());
-=======
         fragBuilder->codeAppendf("highp vec2 uv = %s;", v.fsIn());
->>>>>>> a17af05f
 
         fragBuilder->codeAppend("float texColor = ");
         fragBuilder->appendTextureLookup(args.fTexSamplers[0],
@@ -385,12 +359,7 @@
         fragBuilder->codeAppend("float distance = "
             SK_DistanceFieldMultiplier "*(texColor - " SK_DistanceFieldThreshold ");");
 
-<<<<<<< HEAD
-        fragBuilder->appendPrecisionModifier(kHigh_GrSLPrecision);
-        fragBuilder->codeAppendf("vec2 st = uv*%s;", textureSizeUniName);
-=======
         fragBuilder->codeAppendf("highp vec2 st = uv*%s;", textureSizeUniName);
->>>>>>> a17af05f
         fragBuilder->codeAppend("float afwidth;");
         bool isUniformScale = (dfTexEffect.getFlags() & kUniformScale_DistanceFieldEffectMask) ==
                                kUniformScale_DistanceFieldEffectMask;
@@ -520,13 +489,8 @@
     fInPosition = &this->addVertexAttrib("inPosition", kVec2f_GrVertexAttribType,
                                          kHigh_GrSLPrecision);
     fInColor = &this->addVertexAttrib("inColor", kVec4ub_GrVertexAttribType);
-<<<<<<< HEAD
-    fInTextureCoords = &this->addVertexAttrib("inTextureCoords", kVec2f_GrVertexAttribType);
-    this->addTextureAccess(&fTextureAccess);
-=======
     fInTextureCoords = &this->addVertexAttrib("inTextureCoords", kVec2us_GrVertexAttribType);
     this->addTextureSampler(&fTextureSampler);
->>>>>>> a17af05f
 }
 
 void GrDistanceFieldPathGeoProc::getGLSLProcessorKey(const GrShaderCaps& caps,
@@ -543,10 +507,7 @@
 
 GR_DEFINE_GEOMETRY_PROCESSOR_TEST(GrDistanceFieldPathGeoProc);
 
-<<<<<<< HEAD
-=======
 #if GR_TEST_UTILS
->>>>>>> a17af05f
 sk_sp<GrGeometryProcessor> GrDistanceFieldPathGeoProc::TestCreate(GrProcessorTestData* d) {
     int texIdx = d->fRandom->nextBool() ? GrProcessorUnitTest::kSkiaPMTextureIdx
                                         : GrProcessorUnitTest::kAlphaTextureIdx;
@@ -570,16 +531,10 @@
         flags |= d->fRandom->nextBool() ? kScaleOnly_DistanceFieldEffectFlag : 0;
     }
 
-<<<<<<< HEAD
-    return GrDistanceFieldPathGeoProc::Make(GrRandomColor(d->fRandom),
-                                            GrTest::TestMatrix(d->fRandom),
-                                            d->fTextures[texIdx],
-=======
     return GrDistanceFieldPathGeoProc::Make(d->resourceProvider(),
                                             GrRandomColor(d->fRandom),
                                             GrTest::TestMatrix(d->fRandom),
                                             std::move(proxy),
->>>>>>> a17af05f
                                             params,
                                             flags,
                                             d->fRandom->nextBool());
@@ -653,13 +608,7 @@
 
         // create LCD offset adjusted by inverse of transform
         // Use highp to work around aliasing issues
-<<<<<<< HEAD
-        fragBuilder->appendPrecisionModifier(kHigh_GrSLPrecision);
-        fragBuilder->codeAppendf("vec2 uv = %s;\n", uv.fsIn());
-        fragBuilder->appendPrecisionModifier(kHigh_GrSLPrecision);
-=======
         fragBuilder->codeAppendf("highp vec2 uv = %s;\n", uv.fsIn());
->>>>>>> a17af05f
 
         SkScalar lcdDelta = 1.0f / (3.0f * atlas->width());
         if (dfTexEffect.getFlags() & kBGR_DistanceFieldEffectFlag) {
@@ -846,11 +795,7 @@
     fInColor = &this->addVertexAttrib("inColor", kVec4ub_GrVertexAttribType);
     fInTextureCoords = &this->addVertexAttrib("inTextureCoords", kVec2us_GrVertexAttribType,
                                               kHigh_GrSLPrecision);
-<<<<<<< HEAD
-    this->addTextureAccess(&fTextureAccess);
-=======
     this->addTextureSampler(&fTextureSampler);
->>>>>>> a17af05f
 }
 
 void GrDistanceFieldLCDTextGeoProc::getGLSLProcessorKey(const GrShaderCaps& caps,
@@ -866,10 +811,7 @@
 
 GR_DEFINE_GEOMETRY_PROCESSOR_TEST(GrDistanceFieldLCDTextGeoProc);
 
-<<<<<<< HEAD
-=======
 #if GR_TEST_UTILS
->>>>>>> a17af05f
 sk_sp<GrGeometryProcessor> GrDistanceFieldLCDTextGeoProc::TestCreate(GrProcessorTestData* d) {
     int texIdx = d->fRandom->nextBool() ? GrProcessorUnitTest::kSkiaPMTextureIdx :
                                           GrProcessorUnitTest::kAlphaTextureIdx;
@@ -893,15 +835,6 @@
         flags |= d->fRandom->nextBool() ? kScaleOnly_DistanceFieldEffectFlag : 0;
     }
     flags |= d->fRandom->nextBool() ? kBGR_DistanceFieldEffectFlag : 0;
-<<<<<<< HEAD
-    return GrDistanceFieldLCDTextGeoProc::Make(GrRandomColor(d->fRandom),
-                                               GrTest::TestMatrix(d->fRandom),
-                                               d->fTextures[texIdx], params,
-                                               wa,
-                                               flags,
-                                               d->fRandom->nextBool());
-}
-=======
     return GrDistanceFieldLCDTextGeoProc::Make(d->resourceProvider(),
                                                GrRandomColor(d->fRandom),
                                                GrTest::TestMatrix(d->fRandom),
@@ -910,5 +843,4 @@
                                                flags,
                                                d->fRandom->nextBool());
 }
-#endif
->>>>>>> a17af05f
+#endif