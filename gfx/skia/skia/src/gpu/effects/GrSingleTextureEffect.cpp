--- conflicted
+++ resolved
@@ -7,25 +7,6 @@
 
 #include "effects/GrSingleTextureEffect.h"
 
-<<<<<<< HEAD
-GrSingleTextureEffect::GrSingleTextureEffect(GrTexture* texture,
-                                             sk_sp<GrColorSpaceXform> colorSpaceXform,
-                                             const SkMatrix& m)
-    : fCoordTransform(m, texture, GrTextureParams::kNone_FilterMode)
-    , fTextureAccess(texture)
-    , fColorSpaceXform(std::move(colorSpaceXform)) {
-    this->addCoordTransform(&fCoordTransform);
-    this->addTextureAccess(&fTextureAccess);
-}
-
-GrSingleTextureEffect::GrSingleTextureEffect(GrTexture* texture,
-                                             sk_sp<GrColorSpaceXform> colorSpaceXform,
-                                             const SkMatrix& m,
-                                             GrTextureParams::FilterMode filterMode)
-    : fCoordTransform(m, texture, filterMode)
-    , fTextureAccess(texture, filterMode)
-    , fColorSpaceXform(std::move(colorSpaceXform)) {
-=======
 #include "GrTextureProxy.h"
 
 GrSingleTextureEffect::GrSingleTextureEffect(GrResourceProvider* resourceProvider,
@@ -37,20 +18,10 @@
         , fCoordTransform(resourceProvider, m, proxy.get())
         , fTextureSampler(resourceProvider, std::move(proxy))
         , fColorSpaceXform(std::move(colorSpaceXform)) {
->>>>>>> a17af05f
     this->addCoordTransform(&fCoordTransform);
     this->addTextureSampler(&fTextureSampler);
 }
 
-<<<<<<< HEAD
-GrSingleTextureEffect::GrSingleTextureEffect(GrTexture* texture,
-                                             sk_sp<GrColorSpaceXform> colorSpaceXform,
-                                             const SkMatrix& m,
-                                             const GrTextureParams& params)
-    : fCoordTransform(m, texture, params.filterMode())
-    , fTextureAccess(texture, params)
-    , fColorSpaceXform(std::move(colorSpaceXform)) {
-=======
 GrSingleTextureEffect::GrSingleTextureEffect(GrResourceProvider* resourceProvider,
                                              OptimizationFlags optFlags,
                                              sk_sp<GrTextureProxy> proxy,
@@ -61,7 +32,6 @@
         , fCoordTransform(resourceProvider, m, proxy.get())
         , fTextureSampler(resourceProvider, std::move(proxy), filterMode)
         , fColorSpaceXform(std::move(colorSpaceXform)) {
->>>>>>> a17af05f
     this->addCoordTransform(&fCoordTransform);
     this->addTextureSampler(&fTextureSampler);
 }
