/*
 * Copyright 2014 Google Inc.
 *
 * Use of this source code is governed by a BSD-style license that can be
 * found in the LICENSE file.
 */

#include "effects/GrDisableColorXP.h"
#include "GrPipeline.h"
#include "GrProcessor.h"
#include "glsl/GrGLSLFragmentShaderBuilder.h"
#include "glsl/GrGLSLProgramDataManager.h"
#include "glsl/GrGLSLXferProcessor.h"

/**
 * This xfer processor disables color writing. Thus color and coverage and ignored and no blending
 * occurs. This XP is usful for things like stenciling.
 */
class DisableColorXP : public GrXferProcessor {
public:
<<<<<<< HEAD
    static GrXferProcessor* Create() { return new DisableColorXP; }

    ~DisableColorXP() override {}
=======
    DisableColorXP() { this->initClassID<DisableColorXP>(); }
>>>>>>> a17af05f

    const char* name() const override { return "Disable Color"; }

    GrGLSLXferProcessor* createGLSLInstance() const override;

private:

    void onGetGLSLProcessorKey(const GrShaderCaps& caps, GrProcessorKeyBuilder* b) const override;

    void onGetBlendInfo(GrXferProcessor::BlendInfo* blendInfo) const override;

    bool onIsEqual(const GrXferProcessor& xpBase) const override {
        return true;
    }

    typedef GrXferProcessor INHERITED;
};

///////////////////////////////////////////////////////////////////////////////

class GLDisableColorXP : public GrGLSLXferProcessor {
public:
    GLDisableColorXP(const GrProcessor&) {}

    ~GLDisableColorXP() override {}

    static void GenKey(const GrProcessor&, const GrShaderCaps&, GrProcessorKeyBuilder*) {}

private:
    void emitOutputsForBlendState(const EmitArgs& args) override {
        // This emit code should be empty. However, on the nexus 6 there is a driver bug where if
        // you do not give gl_FragColor a value, the gl context is lost and we end up drawing
        // nothing. So this fix just sets the gl_FragColor arbitrarily to 0.
        GrGLSLXPFragmentBuilder* fragBuilder = args.fXPFragBuilder;
        fragBuilder->codeAppendf("%s = vec4(0);", args.fOutputPrimary);
    }

    void onSetData(const GrGLSLProgramDataManager&, const GrXferProcessor&) override {}

    typedef GrGLSLXferProcessor INHERITED;
};

///////////////////////////////////////////////////////////////////////////////

void DisableColorXP::onGetGLSLProcessorKey(const GrShaderCaps& caps, GrProcessorKeyBuilder* b) const {
    GLDisableColorXP::GenKey(*this, caps, b);
}

GrGLSLXferProcessor* DisableColorXP::createGLSLInstance() const { return new GLDisableColorXP(*this); }

void DisableColorXP::onGetBlendInfo(GrXferProcessor::BlendInfo* blendInfo) const {
    blendInfo->fWriteColor = false;
}

///////////////////////////////////////////////////////////////////////////////
sk_sp<const GrXferProcessor> GrDisableColorXPFactory::makeXferProcessor(
        const GrProcessorAnalysisColor&,
        GrProcessorAnalysisCoverage,
        bool hasMixedSamples,
        const GrCaps& caps) const {
    return sk_sp<const GrXferProcessor>(new DisableColorXP);
}

GR_DEFINE_XP_FACTORY_TEST(GrDisableColorXPFactory);

<<<<<<< HEAD
sk_sp<GrXPFactory> GrDisableColorXPFactory::TestCreate(GrProcessorTestData*) {
    return GrDisableColorXPFactory::Make();
}
=======
#if GR_TEST_UTILS
const GrXPFactory* GrDisableColorXPFactory::TestGet(GrProcessorTestData*) {
    return GrDisableColorXPFactory::Get();
}
#endif
>>>>>>> a17af05f
<|MERGE_RESOLUTION|>--- conflicted
+++ resolved
@@ -18,13 +18,7 @@
  */
 class DisableColorXP : public GrXferProcessor {
 public:
-<<<<<<< HEAD
-    static GrXferProcessor* Create() { return new DisableColorXP; }
-
-    ~DisableColorXP() override {}
-=======
     DisableColorXP() { this->initClassID<DisableColorXP>(); }
->>>>>>> a17af05f
 
     const char* name() const override { return "Disable Color"; }
 
@@ -90,14 +84,8 @@
 
 GR_DEFINE_XP_FACTORY_TEST(GrDisableColorXPFactory);
 
-<<<<<<< HEAD
-sk_sp<GrXPFactory> GrDisableColorXPFactory::TestCreate(GrProcessorTestData*) {
-    return GrDisableColorXPFactory::Make();
-}
-=======
 #if GR_TEST_UTILS
 const GrXPFactory* GrDisableColorXPFactory::TestGet(GrProcessorTestData*) {
     return GrDisableColorXPFactory::Get();
 }
-#endif
->>>>>>> a17af05f
+#endif