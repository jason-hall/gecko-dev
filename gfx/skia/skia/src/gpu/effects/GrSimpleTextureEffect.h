--- conflicted
+++ resolved
@@ -15,40 +15,12 @@
 
 /**
  * The output color of this effect is a modulation of the input color and a sample from a texture.
-<<<<<<< HEAD
- * It allows explicit specification of the filtering and wrap modes (GrTextureParams) and accepts
-=======
  * It allows explicit specification of the filtering and wrap modes (GrSamplerParams) and accepts
->>>>>>> a17af05f
  * a matrix that is used to compute texture coordinates from local coordinates.
  */
 class GrSimpleTextureEffect : public GrSingleTextureEffect {
 public:
     /* unfiltered, clamp mode */
-<<<<<<< HEAD
-    static sk_sp<GrFragmentProcessor> Make(GrTexture* tex,
-                                           sk_sp<GrColorSpaceXform> colorSpaceXform,
-                                           const SkMatrix& matrix) {
-        return sk_sp<GrFragmentProcessor>(
-            new GrSimpleTextureEffect(tex, std::move(colorSpaceXform), matrix,
-                                      GrTextureParams::kNone_FilterMode));
-    }
-
-    /* clamp mode */
-    static sk_sp<GrFragmentProcessor> Make(GrTexture* tex,
-                                           sk_sp<GrColorSpaceXform> colorSpaceXform,
-                                            const SkMatrix& matrix,
-                                            GrTextureParams::FilterMode filterMode) {
-        return sk_sp<GrFragmentProcessor>(
-            new GrSimpleTextureEffect(tex, std::move(colorSpaceXform), matrix, filterMode));
-    }
-
-    static sk_sp<GrFragmentProcessor> Make(GrTexture* tex,
-                                           sk_sp<GrColorSpaceXform> colorSpaceXform,
-                                           const SkMatrix& matrix,
-                                           const GrTextureParams& p) {
-        return sk_sp<GrFragmentProcessor>(new GrSimpleTextureEffect(tex, std::move(colorSpaceXform),
-=======
     static sk_sp<GrFragmentProcessor> Make(GrResourceProvider* resourceProvider,
                                            sk_sp<GrTextureProxy> proxy,
                                            sk_sp<GrColorSpaceXform> colorSpaceXform,
@@ -79,7 +51,6 @@
         return sk_sp<GrFragmentProcessor>(new GrSimpleTextureEffect(resourceProvider,
                                                                     std::move(proxy),
                                                                     std::move(colorSpaceXform),
->>>>>>> a17af05f
                                                                     matrix, p));
     }
 
@@ -88,23 +59,6 @@
     const char* name() const override { return "SimpleTexture"; }
 
 private:
-<<<<<<< HEAD
-    GrSimpleTextureEffect(GrTexture* texture,
-                          sk_sp<GrColorSpaceXform> colorSpaceXform,
-                          const SkMatrix& matrix,
-                          GrTextureParams::FilterMode filterMode)
-        : GrSingleTextureEffect(texture, std::move(colorSpaceXform), matrix, filterMode) {
-        this->initClassID<GrSimpleTextureEffect>();
-    }
-
-    GrSimpleTextureEffect(GrTexture* texture,
-                          sk_sp<GrColorSpaceXform> colorSpaceXform,
-                          const SkMatrix& matrix,
-                          const GrTextureParams& params)
-        : GrSingleTextureEffect(texture, std::move(colorSpaceXform), matrix, params) {
-        this->initClassID<GrSimpleTextureEffect>();
-    }
-=======
     GrSimpleTextureEffect(GrResourceProvider*, sk_sp<GrTextureProxy>,
                           sk_sp<GrColorSpaceXform>, const SkMatrix& matrix,
                           GrSamplerParams::FilterMode);
@@ -112,7 +66,6 @@
     GrSimpleTextureEffect(GrResourceProvider*, sk_sp<GrTextureProxy>,
                           sk_sp<GrColorSpaceXform>, const SkMatrix& matrix,
                           const GrSamplerParams&);
->>>>>>> a17af05f
 
     GrGLSLFragmentProcessor* onCreateGLSLInstance() const override;
 
