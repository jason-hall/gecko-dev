/*
 * Copyright 2014 Google Inc.
 *
 * Use of this source code is governed by a BSD-style license that can be
 * found in the LICENSE file.
 */

#ifndef GrConvexPolyEffect_DEFINED
#define GrConvexPolyEffect_DEFINED

#include "GrCaps.h"
#include "GrFragmentProcessor.h"
#include "GrProcessor.h"
#include "GrTypesPriv.h"

class GrInvariantOutput;
class SkPath;

/**
 * An effect that renders a convex polygon. It is intended to be used as a coverage effect.
 * Bounding geometry is rendered and the effect computes coverage based on the fragment's
 * position relative to the polygon.
 */
class GrConvexPolyEffect : public GrFragmentProcessor {
public:
    enum {
        kMaxEdges = 8,
    };

    /**
     * edges is a set of n edge equations where n is limited to kMaxEdges. It contains 3*n values.
     * The edges should form a convex polygon. The positive half-plane is considered to be the
     * inside. The equations should be normalized such that the first two coefficients are a unit
     * 2d vector.
     *
     * Currently the edges are specified in device space. In the future we may prefer to specify
     * them in src space. There are a number of ways this could be accomplished but we'd probably
     * have to modify the effect/shaderbuilder interface to make it possible (e.g. give access
     * to the view matrix or untransformed positions in the fragment shader).
     */
    static sk_sp<GrFragmentProcessor> Make(GrPrimitiveEdgeType edgeType, int n,
                                           const SkScalar edges[]) {
        if (n <= 0 || n > kMaxEdges || kHairlineAA_GrProcessorEdgeType == edgeType) {
            return nullptr;
        }
        return sk_sp<GrFragmentProcessor>(new GrConvexPolyEffect(edgeType, n, edges));
    }

    /**
     * Creates an effect that clips against the path. If the path is not a convex polygon, is
     * inverse filled, or has too many edges, this will return nullptr.
     */
<<<<<<< HEAD
    static sk_sp<GrFragmentProcessor> Make(GrPrimitiveEdgeType, const SkPath&,
                                           const SkVector* offset = nullptr);
=======
    static sk_sp<GrFragmentProcessor> Make(GrPrimitiveEdgeType, const SkPath&);
>>>>>>> a17af05f

    /**
     * Creates an effect that fills inside the rect with AA edges..
     */
    static sk_sp<GrFragmentProcessor> Make(GrPrimitiveEdgeType, const SkRect&);

    ~GrConvexPolyEffect() override;

    const char* name() const override { return "ConvexPoly"; }

    GrPrimitiveEdgeType getEdgeType() const { return fEdgeType; }

    int getEdgeCount() const { return fEdgeCount; }

    const SkScalar* getEdges() const { return fEdges; }

private:
    GrConvexPolyEffect(GrPrimitiveEdgeType edgeType, int n, const SkScalar edges[]);

    GrGLSLFragmentProcessor* onCreateGLSLInstance() const override;

    void onGetGLSLProcessorKey(const GrShaderCaps&, GrProcessorKeyBuilder*) const override;

    bool onIsEqual(const GrFragmentProcessor& other) const override;

    GrPrimitiveEdgeType    fEdgeType;
    int                    fEdgeCount;
    SkScalar               fEdges[3 * kMaxEdges];

    GR_DECLARE_FRAGMENT_PROCESSOR_TEST;

    typedef GrFragmentProcessor INHERITED;
};


#endif<|MERGE_RESOLUTION|>--- conflicted
+++ resolved
@@ -50,12 +50,7 @@
      * Creates an effect that clips against the path. If the path is not a convex polygon, is
      * inverse filled, or has too many edges, this will return nullptr.
      */
-<<<<<<< HEAD
-    static sk_sp<GrFragmentProcessor> Make(GrPrimitiveEdgeType, const SkPath&,
-                                           const SkVector* offset = nullptr);
-=======
     static sk_sp<GrFragmentProcessor> Make(GrPrimitiveEdgeType, const SkPath&);
->>>>>>> a17af05f
 
     /**
      * Creates an effect that fills inside the rect with AA edges..
