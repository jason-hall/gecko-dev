/*
 * Copyright 2014 Google Inc.
 *
 * Use of this source code is governed by a BSD-style license that can be
 * found in the LICENSE file.
 */

#ifndef GrYUVEffect_DEFINED
#define GrYUVEffect_DEFINED

#include "SkImageInfo.h"

class GrResourceProvider;
class GrFragmentProcessor;
class GrTextureProxy;

namespace GrYUVEffect {
    /**
     * Creates an effect that performs color conversion from YUV to RGB. The input textures are
     * assumed to be kA8_GrPixelConfig.
     */
<<<<<<< HEAD
    sk_sp<GrFragmentProcessor> MakeYUVToRGB(GrTexture* yTexture, GrTexture* uTexture,
                                            GrTexture* vTexture, const SkISize sizes[3],
=======
    sk_sp<GrFragmentProcessor> MakeYUVToRGB(GrResourceProvider* resourceProvider,
                                            sk_sp<GrTextureProxy> yProxy,
                                            sk_sp<GrTextureProxy> uProxy,
                                            sk_sp<GrTextureProxy> vProxy, const SkISize sizes[3],
>>>>>>> a17af05f
                                            SkYUVColorSpace colorSpace, bool nv12);

    /**
     * Creates a processor that performs color conversion from the passed in processor's RGB
     * channels to Y, U ,and V channels. The output color is (y, u, v, a) where a is the passed in
     * processor's alpha output.
     */
<<<<<<< HEAD
    sk_sp<GrFragmentProcessor> MakeRGBToYUV(sk_sp<GrFragmentProcessor>,
                                            SkYUVColorSpace colorSpace);
=======
    sk_sp<GrFragmentProcessor> MakeRGBToYUV(sk_sp<GrFragmentProcessor>, SkYUVColorSpace);
>>>>>>> a17af05f

    /**
     * Creates a processor that performs color conversion from the passed in processor's RGB
     * channels to U and V channels. The output color is (u, v, 0, a) where a is the passed in
     * processor's alpha output.
     */
<<<<<<< HEAD
    sk_sp<GrFragmentProcessor> MakeRGBToUV(sk_sp<GrFragmentProcessor>,
                                           SkYUVColorSpace colorSpace);
=======
    sk_sp<GrFragmentProcessor> MakeRGBToUV(sk_sp<GrFragmentProcessor>, SkYUVColorSpace);
>>>>>>> a17af05f
    /**
     * Creates a processor that performs color conversion from the passed in fragment processors's
     * RGB channels to Y, U, or V (replicated across all four output color channels). The alpha
     * output of the passed in fragment processor is ignored.
     */
<<<<<<< HEAD
    sk_sp<GrFragmentProcessor> MakeRGBToY(sk_sp<GrFragmentProcessor>, SkYUVColorSpace colorSpace);
    sk_sp<GrFragmentProcessor> MakeRGBToU(sk_sp<GrFragmentProcessor>, SkYUVColorSpace colorSpace);
    sk_sp<GrFragmentProcessor> MakeRGBToV(sk_sp<GrFragmentProcessor>, SkYUVColorSpace colorSpace);
=======
    sk_sp<GrFragmentProcessor> MakeRGBToY(sk_sp<GrFragmentProcessor>, SkYUVColorSpace);
    sk_sp<GrFragmentProcessor> MakeRGBToU(sk_sp<GrFragmentProcessor>, SkYUVColorSpace);
    sk_sp<GrFragmentProcessor> MakeRGBToV(sk_sp<GrFragmentProcessor>, SkYUVColorSpace);
>>>>>>> a17af05f
};

#endif<|MERGE_RESOLUTION|>--- conflicted
+++ resolved
@@ -19,15 +19,10 @@
      * Creates an effect that performs color conversion from YUV to RGB. The input textures are
      * assumed to be kA8_GrPixelConfig.
      */
-<<<<<<< HEAD
-    sk_sp<GrFragmentProcessor> MakeYUVToRGB(GrTexture* yTexture, GrTexture* uTexture,
-                                            GrTexture* vTexture, const SkISize sizes[3],
-=======
     sk_sp<GrFragmentProcessor> MakeYUVToRGB(GrResourceProvider* resourceProvider,
                                             sk_sp<GrTextureProxy> yProxy,
                                             sk_sp<GrTextureProxy> uProxy,
                                             sk_sp<GrTextureProxy> vProxy, const SkISize sizes[3],
->>>>>>> a17af05f
                                             SkYUVColorSpace colorSpace, bool nv12);
 
     /**
@@ -35,38 +30,22 @@
      * channels to Y, U ,and V channels. The output color is (y, u, v, a) where a is the passed in
      * processor's alpha output.
      */
-<<<<<<< HEAD
-    sk_sp<GrFragmentProcessor> MakeRGBToYUV(sk_sp<GrFragmentProcessor>,
-                                            SkYUVColorSpace colorSpace);
-=======
     sk_sp<GrFragmentProcessor> MakeRGBToYUV(sk_sp<GrFragmentProcessor>, SkYUVColorSpace);
->>>>>>> a17af05f
 
     /**
      * Creates a processor that performs color conversion from the passed in processor's RGB
      * channels to U and V channels. The output color is (u, v, 0, a) where a is the passed in
      * processor's alpha output.
      */
-<<<<<<< HEAD
-    sk_sp<GrFragmentProcessor> MakeRGBToUV(sk_sp<GrFragmentProcessor>,
-                                           SkYUVColorSpace colorSpace);
-=======
     sk_sp<GrFragmentProcessor> MakeRGBToUV(sk_sp<GrFragmentProcessor>, SkYUVColorSpace);
->>>>>>> a17af05f
     /**
      * Creates a processor that performs color conversion from the passed in fragment processors's
      * RGB channels to Y, U, or V (replicated across all four output color channels). The alpha
      * output of the passed in fragment processor is ignored.
      */
-<<<<<<< HEAD
-    sk_sp<GrFragmentProcessor> MakeRGBToY(sk_sp<GrFragmentProcessor>, SkYUVColorSpace colorSpace);
-    sk_sp<GrFragmentProcessor> MakeRGBToU(sk_sp<GrFragmentProcessor>, SkYUVColorSpace colorSpace);
-    sk_sp<GrFragmentProcessor> MakeRGBToV(sk_sp<GrFragmentProcessor>, SkYUVColorSpace colorSpace);
-=======
     sk_sp<GrFragmentProcessor> MakeRGBToY(sk_sp<GrFragmentProcessor>, SkYUVColorSpace);
     sk_sp<GrFragmentProcessor> MakeRGBToU(sk_sp<GrFragmentProcessor>, SkYUVColorSpace);
     sk_sp<GrFragmentProcessor> MakeRGBToV(sk_sp<GrFragmentProcessor>, SkYUVColorSpace);
->>>>>>> a17af05f
 };
 
 #endif