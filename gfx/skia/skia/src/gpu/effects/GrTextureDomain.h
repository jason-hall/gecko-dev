--- conflicted
+++ resolved
@@ -16,10 +16,6 @@
 class GrGLSLColorSpaceXformHelper;
 class GrGLSLShaderBuilder;
 class GrInvariantOutput;
-<<<<<<< HEAD
-class GrGLSLSampler;
-=======
->>>>>>> a17af05f
 class GrGLSLUniformHandler;
 struct SkRect;
 
@@ -113,12 +109,8 @@
                            const char* outColor,
                            const SkString& inCoords,
                            GrGLSLFragmentProcessor::SamplerHandle sampler,
-<<<<<<< HEAD
-                           const char* inModulateColor = nullptr);
-=======
                            const char* inModulateColor = nullptr,
                            GrGLSLColorSpaceXformHelper* colorXformHelper = nullptr);
->>>>>>> a17af05f
 
         /**
          * Call this from GrGLSLFragmentProcessor::setData() to upload uniforms necessary for the
@@ -161,21 +153,13 @@
 class GrTextureDomainEffect : public GrSingleTextureEffect {
 
 public:
-<<<<<<< HEAD
-    static sk_sp<GrFragmentProcessor> Make(GrTexture*,
-=======
     static sk_sp<GrFragmentProcessor> Make(GrResourceProvider*,
                                            sk_sp<GrTextureProxy>,
->>>>>>> a17af05f
                                            sk_sp<GrColorSpaceXform>,
                                            const SkMatrix&,
                                            const SkRect& domain,
                                            GrTextureDomain::Mode,
-<<<<<<< HEAD
-                                           GrTextureParams::FilterMode filterMode);
-=======
                                            GrSamplerParams::FilterMode filterMode);
->>>>>>> a17af05f
 
     const char* name() const override { return "TextureDomain"; }
 
@@ -191,23 +175,15 @@
 private:
     GrTextureDomain fTextureDomain;
 
-<<<<<<< HEAD
-    GrTextureDomainEffect(GrTexture*,
-=======
     GrTextureDomainEffect(GrResourceProvider*,
                           sk_sp<GrTextureProxy>,
->>>>>>> a17af05f
                           sk_sp<GrColorSpaceXform>,
                           const SkMatrix&,
                           const SkRect& domain,
                           GrTextureDomain::Mode,
-<<<<<<< HEAD
-                          GrTextureParams::FilterMode);
-=======
                           GrSamplerParams::FilterMode);
 
     static OptimizationFlags OptFlags(GrPixelConfig config, GrTextureDomain::Mode mode);
->>>>>>> a17af05f
 
     GrGLSLFragmentProcessor* onCreateGLSLInstance() const override;
 
@@ -222,12 +198,8 @@
 
 class GrDeviceSpaceTextureDecalFragmentProcessor : public GrFragmentProcessor {
 public:
-<<<<<<< HEAD
-    static sk_sp<GrFragmentProcessor> Make(GrTexture*, const SkIRect& subset,
-=======
     static sk_sp<GrFragmentProcessor> Make(GrResourceProvider*, sk_sp<GrTextureProxy>,
                                            const SkIRect& subset,
->>>>>>> a17af05f
                                            const SkIPoint& deviceSpaceOffset);
 
     const char* name() const override { return "GrDeviceSpaceTextureDecalFragmentProcessor"; }
@@ -243,34 +215,19 @@
     }
 
 private:
-<<<<<<< HEAD
-    GrTextureAccess fTextureAccess;
-    GrTextureDomain fTextureDomain;
-    SkIPoint fDeviceSpaceOffset;
-
-    GrDeviceSpaceTextureDecalFragmentProcessor(GrTexture*, const SkIRect&, const SkIPoint&);
-=======
     TextureSampler fTextureSampler;
     GrTextureDomain fTextureDomain;
     SkIPoint fDeviceSpaceOffset;
 
     GrDeviceSpaceTextureDecalFragmentProcessor(GrResourceProvider*, sk_sp<GrTextureProxy>,
                                                const SkIRect&, const SkIPoint&);
->>>>>>> a17af05f
 
     GrGLSLFragmentProcessor* onCreateGLSLInstance() const override;
 
     // Since we always use decal mode, there is no need for key data.
-<<<<<<< HEAD
-    void onGetGLSLProcessorKey(const GrGLSLCaps&, GrProcessorKeyBuilder*) const override {}
+    void onGetGLSLProcessorKey(const GrShaderCaps&, GrProcessorKeyBuilder*) const override {}
 
     bool onIsEqual(const GrFragmentProcessor& fp) const override;
-    void onComputeInvariantOutput(GrInvariantOutput* inout) const override;
-=======
-    void onGetGLSLProcessorKey(const GrShaderCaps&, GrProcessorKeyBuilder*) const override {}
-
-    bool onIsEqual(const GrFragmentProcessor& fp) const override;
->>>>>>> a17af05f
 
     GR_DECLARE_FRAGMENT_PROCESSOR_TEST;
 
