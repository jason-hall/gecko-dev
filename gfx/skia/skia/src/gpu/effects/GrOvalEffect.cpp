--- conflicted
+++ resolved
@@ -23,11 +23,7 @@
     static sk_sp<GrFragmentProcessor> Make(GrPrimitiveEdgeType, const SkPoint& center,
                                            SkScalar radius);
 
-<<<<<<< HEAD
-    virtual ~CircleEffect() {}
-=======
     ~CircleEffect() override {}
->>>>>>> a17af05f
 
     const char* name() const override { return "Circle"; }
 
@@ -58,13 +54,6 @@
                                               SkScalar radius) {
     SkASSERT(radius >= 0);
     return sk_sp<GrFragmentProcessor>(new CircleEffect(edgeType, center, radius));
-<<<<<<< HEAD
-}
-
-void CircleEffect::onComputeInvariantOutput(GrInvariantOutput* inout) const {
-    inout->mulByUnknownSingleComponent();
-=======
->>>>>>> a17af05f
 }
 
 CircleEffect::CircleEffect(GrPrimitiveEdgeType edgeType, const SkPoint& c, SkScalar r)
@@ -84,10 +73,7 @@
 
 GR_DEFINE_FRAGMENT_PROCESSOR_TEST(CircleEffect);
 
-<<<<<<< HEAD
-=======
 #if GR_TEST_UTILS
->>>>>>> a17af05f
 sk_sp<GrFragmentProcessor> CircleEffect::TestCreate(GrProcessorTestData* d) {
     SkPoint center;
     center.fX = d->fRandom->nextRangeScalar(0.f, 1000.f);
@@ -199,11 +185,7 @@
     static sk_sp<GrFragmentProcessor> Make(GrPrimitiveEdgeType, const SkPoint& center,
                                            SkScalar rx, SkScalar ry);
 
-<<<<<<< HEAD
-    virtual ~EllipseEffect() {}
-=======
     ~EllipseEffect() override {}
->>>>>>> a17af05f
 
     const char* name() const override { return "Ellipse"; }
 
@@ -236,13 +218,6 @@
                                                SkScalar ry) {
     SkASSERT(rx >= 0 && ry >= 0);
     return sk_sp<GrFragmentProcessor>(new EllipseEffect(edgeType, center, rx, ry));
-<<<<<<< HEAD
-}
-
-void EllipseEffect::onComputeInvariantOutput(GrInvariantOutput* inout) const {
-    inout->mulByUnknownSingleComponent();
-=======
->>>>>>> a17af05f
 }
 
 EllipseEffect::EllipseEffect(GrPrimitiveEdgeType edgeType, const SkPoint& c, SkScalar rx,
@@ -263,10 +238,7 @@
 
 GR_DEFINE_FRAGMENT_PROCESSOR_TEST(EllipseEffect);
 
-<<<<<<< HEAD
-=======
 #if GR_TEST_UTILS
->>>>>>> a17af05f
 sk_sp<GrFragmentProcessor> EllipseEffect::TestCreate(GrProcessorTestData* d) {
     SkPoint center;
     center.fX = d->fRandom->nextRangeScalar(0.f, 1000.f);
