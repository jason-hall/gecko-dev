/*
 * Copyright 2012 Google Inc.
 *
 * Use of this source code is governed by a BSD-style license that can be
 * found in the LICENSE file.
 */

#ifndef GrSingleTextureEffect_DEFINED
#define GrSingleTextureEffect_DEFINED

#include "GrFragmentProcessor.h"
#include "GrColorSpaceXform.h"
#include "GrCoordTransform.h"
#include "SkMatrix.h"

class GrTexture;
class GrTextureProxy;

/**
 * A base class for effects that draw a single texture with a texture matrix. This effect has no
 * backend implementations. One must be provided by the subclass.
 */
class GrSingleTextureEffect : public GrFragmentProcessor {
public:
    SkString dumpInfo() const override {
        SkString str;
<<<<<<< HEAD
        str.appendf("Texture: %d", fTextureAccess.getTexture()->uniqueID());
=======
        str.appendf("Texture: %d", fTextureSampler.texture()->uniqueID().asUInt());
>>>>>>> a17af05f
        return str;
    }

    GrColorSpaceXform* colorSpaceXform() const { return fColorSpaceXform.get(); }

protected:
    /** unfiltered, clamp mode */
<<<<<<< HEAD
    GrSingleTextureEffect(GrTexture*, sk_sp<GrColorSpaceXform>, const SkMatrix&);
    /** clamp mode */
    GrSingleTextureEffect(GrTexture*, sk_sp<GrColorSpaceXform>, const SkMatrix&,
                          GrTextureParams::FilterMode filterMode);
    GrSingleTextureEffect(GrTexture*,
                          sk_sp<GrColorSpaceXform>,
                          const SkMatrix&,
                          const GrTextureParams&);
=======
    GrSingleTextureEffect(GrResourceProvider*, OptimizationFlags, sk_sp<GrTextureProxy>,
                          sk_sp<GrColorSpaceXform>, const SkMatrix&);
    /** clamp mode */
    GrSingleTextureEffect(GrResourceProvider*, OptimizationFlags, sk_sp<GrTextureProxy>,
                          sk_sp<GrColorSpaceXform>, const SkMatrix&,
                          GrSamplerParams::FilterMode filterMode);
    GrSingleTextureEffect(GrResourceProvider*, OptimizationFlags, sk_sp<GrTextureProxy>,
                          sk_sp<GrColorSpaceXform>, const SkMatrix&, const GrSamplerParams&);
>>>>>>> a17af05f

    /**
     * Can be used as a helper to decide which fragment processor OptimizationFlags should be set.
     * This assumes that the subclass output color will be a modulation of the input color with a
     * value read from the texture and that the texture contains premultiplied color or alpha values
     * that are in range.
     */
    static OptimizationFlags ModulationFlags(GrPixelConfig config) {
        if (GrPixelConfigIsOpaque(config)) {
            return kCompatibleWithCoverageAsAlpha_OptimizationFlag |
                   kPreservesOpaqueInput_OptimizationFlag;
        } else {
            return kCompatibleWithCoverageAsAlpha_OptimizationFlag;
        }
    }

private:
    GrCoordTransform fCoordTransform;
<<<<<<< HEAD
    GrTextureAccess  fTextureAccess;
=======
    TextureSampler fTextureSampler;
>>>>>>> a17af05f
    sk_sp<GrColorSpaceXform> fColorSpaceXform;

    typedef GrFragmentProcessor INHERITED;
};

#endif<|MERGE_RESOLUTION|>--- conflicted
+++ resolved
@@ -24,11 +24,7 @@
 public:
     SkString dumpInfo() const override {
         SkString str;
-<<<<<<< HEAD
-        str.appendf("Texture: %d", fTextureAccess.getTexture()->uniqueID());
-=======
         str.appendf("Texture: %d", fTextureSampler.texture()->uniqueID().asUInt());
->>>>>>> a17af05f
         return str;
     }
 
@@ -36,16 +32,6 @@
 
 protected:
     /** unfiltered, clamp mode */
-<<<<<<< HEAD
-    GrSingleTextureEffect(GrTexture*, sk_sp<GrColorSpaceXform>, const SkMatrix&);
-    /** clamp mode */
-    GrSingleTextureEffect(GrTexture*, sk_sp<GrColorSpaceXform>, const SkMatrix&,
-                          GrTextureParams::FilterMode filterMode);
-    GrSingleTextureEffect(GrTexture*,
-                          sk_sp<GrColorSpaceXform>,
-                          const SkMatrix&,
-                          const GrTextureParams&);
-=======
     GrSingleTextureEffect(GrResourceProvider*, OptimizationFlags, sk_sp<GrTextureProxy>,
                           sk_sp<GrColorSpaceXform>, const SkMatrix&);
     /** clamp mode */
@@ -54,7 +40,6 @@
                           GrSamplerParams::FilterMode filterMode);
     GrSingleTextureEffect(GrResourceProvider*, OptimizationFlags, sk_sp<GrTextureProxy>,
                           sk_sp<GrColorSpaceXform>, const SkMatrix&, const GrSamplerParams&);
->>>>>>> a17af05f
 
     /**
      * Can be used as a helper to decide which fragment processor OptimizationFlags should be set.
@@ -73,11 +58,7 @@
 
 private:
     GrCoordTransform fCoordTransform;
-<<<<<<< HEAD
-    GrTextureAccess  fTextureAccess;
-=======
     TextureSampler fTextureSampler;
->>>>>>> a17af05f
     sk_sp<GrColorSpaceXform> fColorSpaceXform;
 
     typedef GrFragmentProcessor INHERITED;
