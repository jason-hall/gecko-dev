--- conflicted
+++ resolved
@@ -28,25 +28,14 @@
         kY_Direction,
     };
 
-<<<<<<< HEAD
-    Gr1DKernelEffect(GrTexture* texture,
-                     Direction direction,
-                     int radius)
-        : INHERITED(texture, nullptr, GrCoordTransform::MakeDivByTextureWHMatrix(texture))
-=======
     Gr1DKernelEffect(GrResourceProvider* resourceProvider, OptimizationFlags optFlags,
                      sk_sp<GrTextureProxy> proxy, Direction direction, int radius)
         : INHERITED(resourceProvider, optFlags, std::move(proxy), nullptr, SkMatrix::I())
->>>>>>> a17af05f
         , fDirection(direction)
         , fRadius(radius) {
     }
 
-<<<<<<< HEAD
-    virtual ~Gr1DKernelEffect() {}
-=======
     ~Gr1DKernelEffect() override {}
->>>>>>> a17af05f
 
     static int WidthFromRadius(int radius) { return 2 * radius + 1; }
 
