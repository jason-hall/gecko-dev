--- conflicted
+++ resolved
@@ -28,54 +28,6 @@
             args.fInputColor = "vec4(1)";
         }
 
-<<<<<<< HEAD
-        fragBuilder->codeAppendf("%s;", tmpDecl.c_str());
-
-        fragBuilder->codeAppendf("%s = ", tmpVar.c_str());
-        fragBuilder->appendTextureLookup(args.fTexSamplers[0], args.fTransformedCoords[0].c_str(),
-                                         args.fTransformedCoords[0].getType());
-        fragBuilder->codeAppend(";");
-
-        if (GrConfigConversionEffect::kNone_PMConversion == pmConversion) {
-            SkASSERT(GrSwizzle::RGBA() != swizzle);
-            fragBuilder->codeAppendf("%s = %s.%s;", args.fOutputColor, tmpVar.c_str(),
-                                     swizzle.c_str());
-        } else {
-            switch (pmConversion) {
-                case GrConfigConversionEffect::kMulByAlpha_RoundUp_PMConversion:
-                    fragBuilder->codeAppendf(
-                        "%s = vec4(ceil(%s.rgb * %s.a * 255.0) / 255.0, %s.a);",
-                        tmpVar.c_str(), tmpVar.c_str(), tmpVar.c_str(), tmpVar.c_str());
-                    break;
-                case GrConfigConversionEffect::kMulByAlpha_RoundDown_PMConversion:
-                    // Add a compensation(0.001) here to avoid the side effect of the floor operation.
-                    // In Intel GPUs, the integer value converted from floor(%s.r * 255.0) / 255.0
-                    // is less than the integer value converted from  %s.r by 1 when the %s.r is
-                    // converted from the integer value 2^n, such as 1, 2, 4, 8, etc.
-                    fragBuilder->codeAppendf(
-                        "%s = vec4(floor(%s.rgb * %s.a * 255.0 + 0.001) / 255.0, %s.a);",
-                        tmpVar.c_str(), tmpVar.c_str(), tmpVar.c_str(), tmpVar.c_str());
-
-                    break;
-                case GrConfigConversionEffect::kDivByAlpha_RoundUp_PMConversion:
-                    fragBuilder->codeAppendf(
-                        "%s = %s.a <= 0.0 ? vec4(0,0,0,0) : vec4(ceil(%s.rgb / %s.a * 255.0) / 255.0, %s.a);",
-                        tmpVar.c_str(), tmpVar.c_str(), tmpVar.c_str(), tmpVar.c_str(),
-                        tmpVar.c_str());
-                    break;
-                case GrConfigConversionEffect::kDivByAlpha_RoundDown_PMConversion:
-                    fragBuilder->codeAppendf(
-                        "%s = %s.a <= 0.0 ? vec4(0,0,0,0) : vec4(floor(%s.rgb / %s.a * 255.0) / 255.0, %s.a);",
-                        tmpVar.c_str(), tmpVar.c_str(), tmpVar.c_str(), tmpVar.c_str(),
-                        tmpVar.c_str());
-                    break;
-                default:
-                    SkFAIL("Unknown conversion op.");
-                    break;
-            }
-            fragBuilder->codeAppendf("%s = %s.%s;", args.fOutputColor, tmpVar.c_str(),
-                                     swizzle.c_str());
-=======
         // Aggressively round to the nearest exact (N / 255) floating point value. This lets us
         // find a round-trip preserving pair on some GPUs that do odd byte to float conversion.
         fragBuilder->codeAppendf("vec4 color = floor(%s * 255.0 + 0.5) / 255.0;",
@@ -115,7 +67,6 @@
             default:
                 SkFAIL("Unknown conversion op.");
                 break;
->>>>>>> a17af05f
         }
         fragBuilder->codeAppendf("%s = color;", args.fOutputColor);
     }
@@ -134,19 +85,9 @@
 
 ///////////////////////////////////////////////////////////////////////////////
 
-<<<<<<< HEAD
-GrConfigConversionEffect::GrConfigConversionEffect(GrTexture* texture,
-                                                   const GrSwizzle& swizzle,
-                                                   PMConversion pmConversion,
-                                                   const SkMatrix& matrix)
-    : INHERITED(texture, nullptr, matrix)
-    , fSwizzle(swizzle)
-    , fPMConversion(pmConversion) {
-=======
 GrConfigConversionEffect::GrConfigConversionEffect(PMConversion pmConversion)
         : INHERITED(kNone_OptimizationFlags)
         , fPMConversion(pmConversion) {
->>>>>>> a17af05f
     this->initClassID<GrConfigConversionEffect>();
 }
 
@@ -159,34 +100,11 @@
 
 GR_DEFINE_FRAGMENT_PROCESSOR_TEST(GrConfigConversionEffect);
 
-<<<<<<< HEAD
-#if !defined(__clang__) && _MSC_FULL_VER >= 190024213
-// Work around VS 2015 Update 3 optimizer bug that causes internal compiler error
-//https://connect.microsoft.com/VisualStudio/feedback/details/3100520/internal-compiler-error
-#pragma optimize("t", off)
-#endif
-
-sk_sp<GrFragmentProcessor> GrConfigConversionEffect::TestCreate(GrProcessorTestData* d) {
-    PMConversion pmConv = static_cast<PMConversion>(d->fRandom->nextULessThan(kPMConversionCnt));
-    GrSwizzle swizzle;
-    do {
-        swizzle = GrSwizzle::CreateRandom(d->fRandom);
-    } while (pmConv == kNone_PMConversion && swizzle == GrSwizzle::RGBA());
-    return sk_sp<GrFragmentProcessor>(
-        new GrConfigConversionEffect(d->fTextures[GrProcessorUnitTest::kSkiaPMTextureIdx],
-                                     swizzle, pmConv, GrTest::TestMatrix(d->fRandom)));
-=======
 #if GR_TEST_UTILS
 sk_sp<GrFragmentProcessor> GrConfigConversionEffect::TestCreate(GrProcessorTestData* d) {
     PMConversion pmConv = static_cast<PMConversion>(d->fRandom->nextULessThan(kPMConversionCnt));
     return sk_sp<GrFragmentProcessor>(new GrConfigConversionEffect(pmConv));
->>>>>>> a17af05f
-}
-#endif
-
-#if !defined(__clang__) && _MSC_FULL_VER >= 190024213
-// Restore optimization settings.
-#pragma optimize("", on)
+}
 #endif
 
 ///////////////////////////////////////////////////////////////////////////////
@@ -205,13 +123,8 @@
 void GrConfigConversionEffect::TestForPreservingPMConversions(GrContext* context,
                                                               PMConversion* pmToUPMRule,
                                                               PMConversion* upmToPMRule) {
-<<<<<<< HEAD
-    *pmToUPMRule = kNone_PMConversion;
-    *upmToPMRule = kNone_PMConversion;
-=======
     *pmToUPMRule = kPMConversionCnt;
     *upmToPMRule = kPMConversionCnt;
->>>>>>> a17af05f
     static constexpr int kSize = 256;
     static constexpr GrPixelConfig kConfig = kRGBA_8888_GrPixelConfig;
     SkAutoTMalloc<uint32_t> data(kSize * kSize * 3);
@@ -231,13 +144,6 @@
         }
     }
 
-<<<<<<< HEAD
-    sk_sp<GrDrawContext> readDC(context->makeDrawContext(SkBackingFit::kExact, kSize, kSize,
-                                                         kConfig, nullptr));
-    sk_sp<GrDrawContext> tempDC(context->makeDrawContext(SkBackingFit::kExact, kSize, kSize,
-                                                         kConfig, nullptr));
-    if (!readDC || !tempDC) {
-=======
     const SkImageInfo ii = SkImageInfo::Make(kSize, kSize,
                                              kRGBA_8888_SkColorType, kPremul_SkAlphaType);
 
@@ -248,24 +154,17 @@
                                                                           kSize, kSize,
                                                                           kConfig, nullptr));
     if (!readRTC || !tempRTC) {
->>>>>>> a17af05f
         return;
     }
     GrSurfaceDesc desc;
     desc.fWidth = kSize;
     desc.fHeight = kSize;
     desc.fConfig = kConfig;
-<<<<<<< HEAD
-    SkAutoTUnref<GrTexture> dataTex(context->textureProvider()->createTexture(
-        desc, SkBudgeted::kYes, data, 0));
-    if (!dataTex.get()) {
-=======
 
     GrResourceProvider* resourceProvider = context->resourceProvider();
     sk_sp<GrTextureProxy> dataProxy = GrSurfaceProxy::MakeDeferred(resourceProvider, desc,
                                                                    SkBudgeted::kYes, data, 0);
     if (!dataProxy) {
->>>>>>> a17af05f
         return;
     }
 
@@ -283,11 +182,7 @@
         *upmToPMRule = kConversionRules[i][1];
 
         static const SkRect kDstRect = SkRect::MakeIWH(kSize, kSize);
-<<<<<<< HEAD
-        static const SkRect kSrcRect = SkRect::MakeIWH(1, 1);
-=======
         static const SkRect kSrcRect = SkRect::MakeIWH(kSize, kSize);
->>>>>>> a17af05f
         // We do a PM->UPM draw from dataTex to readTex and read the data. Then we do a UPM->PM draw
         // from readTex to tempTex followed by a PM->UPM draw to readTex and finally read the data.
         // We then verify that two reads produced the same values.
@@ -298,40 +193,6 @@
         GrPaint paint1;
         GrPaint paint2;
         GrPaint paint3;
-<<<<<<< HEAD
-        sk_sp<GrFragmentProcessor> pmToUPM1(new GrConfigConversionEffect(
-                dataTex, GrSwizzle::RGBA(), *pmToUPMRule, SkMatrix::I()));
-        sk_sp<GrFragmentProcessor> upmToPM(new GrConfigConversionEffect(
-                readDC->asTexture().get(), GrSwizzle::RGBA(), *upmToPMRule, SkMatrix::I()));
-        sk_sp<GrFragmentProcessor> pmToUPM2(new GrConfigConversionEffect(
-                tempDC->asTexture().get(), GrSwizzle::RGBA(), *pmToUPMRule, SkMatrix::I()));
-
-        paint1.addColorFragmentProcessor(std::move(pmToUPM1));
-        paint1.setPorterDuffXPFactory(SkBlendMode::kSrc);
-
-        readDC->fillRectToRect(GrNoClip(), paint1, SkMatrix::I(), kDstRect, kSrcRect);
-
-        readDC->asTexture()->readPixels(0, 0, kSize, kSize, kConfig, firstRead);
-
-        paint2.addColorFragmentProcessor(std::move(upmToPM));
-        paint2.setPorterDuffXPFactory(SkBlendMode::kSrc);
-
-        tempDC->fillRectToRect(GrNoClip(), paint2, SkMatrix::I(), kDstRect, kSrcRect);
-
-        paint3.addColorFragmentProcessor(std::move(pmToUPM2));
-        paint3.setPorterDuffXPFactory(SkBlendMode::kSrc);
-
-        readDC->fillRectToRect(GrNoClip(), paint3, SkMatrix::I(), kDstRect, kSrcRect);
-
-        readDC->asTexture()->readPixels(0, 0, kSize, kSize, kConfig, secondRead);
-
-        failed = false;
-        for (int y = 0; y < kSize && !failed; ++y) {
-            for (int x = 0; x <= y; ++x) {
-                if (firstRead[kSize * y + x] != secondRead[kSize * y + x]) {
-                    failed = true;
-                    break;
-=======
         sk_sp<GrFragmentProcessor> pmToUPM(new GrConfigConversionEffect(*pmToUPMRule));
         sk_sp<GrFragmentProcessor> upmToPM(new GrConfigConversionEffect(*upmToPMRule));
 
@@ -373,7 +234,6 @@
                     if (++failCount >= bestFailCount) {
                         break;
                     }
->>>>>>> a17af05f
                 }
             }
         }
@@ -391,31 +251,10 @@
     }
 }
 
-<<<<<<< HEAD
-sk_sp<GrFragmentProcessor> GrConfigConversionEffect::Make(GrTexture* texture,
-                                                          const GrSwizzle& swizzle,
-                                                          PMConversion pmConversion,
-                                                          const SkMatrix& matrix) {
-    if (swizzle == GrSwizzle::RGBA() && kNone_PMConversion == pmConversion) {
-        // If we returned a GrConfigConversionEffect that was equivalent to a GrSimpleTextureEffect
-        // then we may pollute our texture cache with redundant shaders. So in the case that no
-        // conversions were requested we instead return a GrSimpleTextureEffect.
-        return GrSimpleTextureEffect::Make(texture, nullptr, matrix);
-    } else {
-        if (kRGBA_8888_GrPixelConfig != texture->config() &&
-            kBGRA_8888_GrPixelConfig != texture->config() &&
-            kNone_PMConversion != pmConversion) {
-            // The PM conversions assume colors are 0..255
-            return nullptr;
-        }
-        return sk_sp<GrFragmentProcessor>(
-            new GrConfigConversionEffect(texture, swizzle, pmConversion, matrix));
-=======
 sk_sp<GrFragmentProcessor> GrConfigConversionEffect::Make(sk_sp<GrFragmentProcessor> fp,
                                                           PMConversion pmConversion) {
     if (!fp) {
         return nullptr;
->>>>>>> a17af05f
     }
     sk_sp<GrFragmentProcessor> ccFP(new GrConfigConversionEffect(pmConversion));
     sk_sp<GrFragmentProcessor> fpPipeline[] = { fp, ccFP };
