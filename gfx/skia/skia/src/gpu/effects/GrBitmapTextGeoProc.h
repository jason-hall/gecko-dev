--- conflicted
+++ resolved
@@ -21,13 +21,6 @@
  */
 class GrBitmapTextGeoProc : public GrGeometryProcessor {
 public:
-<<<<<<< HEAD
-    static sk_sp<GrGeometryProcessor> Make(GrColor color, GrTexture* tex, const GrTextureParams& p,
-                                       GrMaskFormat format, const SkMatrix& localMatrix,
-                                       bool usesLocalCoords) {
-        return sk_sp<GrGeometryProcessor>(
-            new GrBitmapTextGeoProc(color, tex, p, format, localMatrix, usesLocalCoords));
-=======
     static sk_sp<GrGeometryProcessor> Make(GrResourceProvider* resourceProvider, GrColor color,
                                            sk_sp<GrTextureProxy> proxy, const GrSamplerParams& p,
                                            GrMaskFormat format, const SkMatrix& localMatrix,
@@ -35,7 +28,6 @@
         return sk_sp<GrGeometryProcessor>(
             new GrBitmapTextGeoProc(resourceProvider, color, std::move(proxy), p, format,
                                     localMatrix, usesLocalCoords));
->>>>>>> a17af05f
     }
 
     ~GrBitmapTextGeoProc() override {}
