/*
 * Copyright 2014 Google Inc.
 *
 * Use of this source code is governed by a BSD-style license that can be
 * found in the LICENSE file.
 */

#include "effects/GrCoverageSetOpXP.h"
#include "GrCaps.h"
#include "GrColor.h"
#include "GrDrawContext.h"
#include "GrPipeline.h"
#include "GrProcessor.h"
#include "GrRenderTargetContext.h"
#include "glsl/GrGLSLBlend.h"
#include "glsl/GrGLSLFragmentShaderBuilder.h"
#include "glsl/GrGLSLUniformHandler.h"
#include "glsl/GrGLSLXferProcessor.h"

class CoverageSetOpXP : public GrXferProcessor {
public:
    CoverageSetOpXP(SkRegion::Op regionOp, bool invertCoverage)
            : fRegionOp(regionOp), fInvertCoverage(invertCoverage) {
        this->initClassID<CoverageSetOpXP>();
    }

    const char* name() const override { return "Coverage Set Op"; }

    GrGLSLXferProcessor* createGLSLInstance() const override;

    bool invertCoverage() const { return fInvertCoverage; }

private:

    void onGetGLSLProcessorKey(const GrShaderCaps& caps, GrProcessorKeyBuilder* b) const override;

    void onGetBlendInfo(GrXferProcessor::BlendInfo* blendInfo) const override;

    bool onIsEqual(const GrXferProcessor& xpBase) const override {
        const CoverageSetOpXP& xp = xpBase.cast<CoverageSetOpXP>();
        return (fRegionOp == xp.fRegionOp &&
                fInvertCoverage == xp.fInvertCoverage);
    }

    SkRegion::Op fRegionOp;
    bool         fInvertCoverage;

    typedef GrXferProcessor INHERITED;
};

///////////////////////////////////////////////////////////////////////////////

class GLCoverageSetOpXP : public GrGLSLXferProcessor {
public:
    GLCoverageSetOpXP(const GrProcessor&) {}

    ~GLCoverageSetOpXP() override {}

    static void GenKey(const GrProcessor& processor, const GrShaderCaps& caps,
                       GrProcessorKeyBuilder* b) {
        const CoverageSetOpXP& xp = processor.cast<CoverageSetOpXP>();
        uint32_t key = xp.invertCoverage() ?  0x0 : 0x1;
        b->add32(key);
    }

private:
    void emitOutputsForBlendState(const EmitArgs& args) override {
        const CoverageSetOpXP& xp = args.fXP.cast<CoverageSetOpXP>();
        GrGLSLXPFragmentBuilder* fragBuilder = args.fXPFragBuilder;

        if (xp.invertCoverage()) {
            fragBuilder->codeAppendf("%s = 1.0 - %s;", args.fOutputPrimary, args.fInputCoverage);
        } else {
            fragBuilder->codeAppendf("%s = %s;", args.fOutputPrimary, args.fInputCoverage);
        }
    }

    void onSetData(const GrGLSLProgramDataManager&, const GrXferProcessor&) override {}

    typedef GrGLSLXferProcessor INHERITED;
};

///////////////////////////////////////////////////////////////////////////////

void CoverageSetOpXP::onGetGLSLProcessorKey(const GrShaderCaps& caps,
                                            GrProcessorKeyBuilder* b) const {
    GLCoverageSetOpXP::GenKey(*this, caps, b);
}

GrGLSLXferProcessor* CoverageSetOpXP::createGLSLInstance() const {
    return new GLCoverageSetOpXP(*this);
}

void CoverageSetOpXP::onGetBlendInfo(GrXferProcessor::BlendInfo* blendInfo) const {
    switch (fRegionOp) {
        case SkRegion::kReplace_Op:
            blendInfo->fSrcBlend = kOne_GrBlendCoeff;
            blendInfo->fDstBlend = kZero_GrBlendCoeff;
            break;
        case SkRegion::kIntersect_Op:
            blendInfo->fSrcBlend = kDC_GrBlendCoeff;
            blendInfo->fDstBlend = kZero_GrBlendCoeff;
            break;
        case SkRegion::kUnion_Op:
            blendInfo->fSrcBlend = kOne_GrBlendCoeff;
            blendInfo->fDstBlend = kISC_GrBlendCoeff;
            break;
        case SkRegion::kXOR_Op:
            blendInfo->fSrcBlend = kIDC_GrBlendCoeff;
            blendInfo->fDstBlend = kISC_GrBlendCoeff;
            break;
        case SkRegion::kDifference_Op:
            blendInfo->fSrcBlend = kZero_GrBlendCoeff;
            blendInfo->fDstBlend = kISC_GrBlendCoeff;
            break;
        case SkRegion::kReverseDifference_Op:
            blendInfo->fSrcBlend = kIDC_GrBlendCoeff;
            blendInfo->fDstBlend = kZero_GrBlendCoeff;
            break;
    }
    blendInfo->fBlendConstant = 0;
}

///////////////////////////////////////////////////////////////////////////////

<<<<<<< HEAD
class ShaderCSOXferProcessor : public GrXferProcessor {
public:
    ShaderCSOXferProcessor(const DstTexture* dstTexture,
                           bool hasMixedSamples,
                           SkRegion::Op regionOp,
                           bool invertCoverage)
        : INHERITED(dstTexture, true, hasMixedSamples)
        , fRegionOp(regionOp)
        , fInvertCoverage(invertCoverage) {
        this->initClassID<ShaderCSOXferProcessor>();
    }

    const char* name() const override { return "Coverage Set Op Shader"; }

    GrGLSLXferProcessor* createGLSLInstance() const override;

    SkRegion::Op regionOp() const { return fRegionOp; }
    bool invertCoverage() const { return fInvertCoverage; }

private:
    GrXferProcessor::OptFlags onGetOptimizations(const GrPipelineOptimizations&, bool, GrColor*,
                                                 const GrCaps&) const override {
        // We never look at the color input
        return GrXferProcessor::kIgnoreColor_OptFlag;
    }

    void onGetGLSLProcessorKey(const GrGLSLCaps& caps, GrProcessorKeyBuilder* b) const override;

    bool onIsEqual(const GrXferProcessor& xpBase) const override {
        const ShaderCSOXferProcessor& xp = xpBase.cast<ShaderCSOXferProcessor>();
        return (fRegionOp == xp.fRegionOp &&
                fInvertCoverage == xp.fInvertCoverage);
    }

    SkRegion::Op fRegionOp;
    bool         fInvertCoverage;

    typedef GrXferProcessor INHERITED;
};

///////////////////////////////////////////////////////////////////////////////

class GLShaderCSOXferProcessor : public GrGLSLXferProcessor {
public:
    static void GenKey(const GrProcessor& processor, GrProcessorKeyBuilder* b) {
        const ShaderCSOXferProcessor& xp = processor.cast<ShaderCSOXferProcessor>();
        b->add32(xp.regionOp());
        uint32_t key = xp.invertCoverage() ?  0x0 : 0x1;
        b->add32(key);
    }

private:
    void emitBlendCodeForDstRead(GrGLSLXPFragmentBuilder* fragBuilder,
                                 GrGLSLUniformHandler* uniformHandler,
                                 const char* srcColor,
                                 const char* srcCoverage,
                                 const char* dstColor,
                                 const char* outColor,
                                 const char* outColorSecondary,
                                 const GrXferProcessor& proc) override {
        const ShaderCSOXferProcessor& xp = proc.cast<ShaderCSOXferProcessor>();

        if (xp.invertCoverage()) {
            fragBuilder->codeAppendf("%s = 1.0 - %s;", outColor, srcCoverage);
        } else {
            fragBuilder->codeAppendf("%s = %s;", outColor, srcCoverage);
        }

        GrGLSLBlend::AppendRegionOp(fragBuilder, outColor, dstColor, outColor, xp.regionOp());
    }

    void onSetData(const GrGLSLProgramDataManager&, const GrXferProcessor&) override {}

    typedef GrGLSLXferProcessor INHERITED;
};

///////////////////////////////////////////////////////////////////////////////

void ShaderCSOXferProcessor::onGetGLSLProcessorKey(const GrGLSLCaps&,
                                                   GrProcessorKeyBuilder* b) const {
    GLShaderCSOXferProcessor::GenKey(*this, b);
}

GrGLSLXferProcessor* ShaderCSOXferProcessor::createGLSLInstance() const {
    return new GLShaderCSOXferProcessor;
}

///////////////////////////////////////////////////////////////////////////////
//
GrCoverageSetOpXPFactory::GrCoverageSetOpXPFactory(SkRegion::Op regionOp, bool invertCoverage)
    : fRegionOp(regionOp)
    , fInvertCoverage(invertCoverage) {
    this->initClassID<GrCoverageSetOpXPFactory>();
}

sk_sp<GrXPFactory> GrCoverageSetOpXPFactory::Make(SkRegion::Op regionOp, bool invertCoverage) {
    switch (regionOp) {
        case SkRegion::kReplace_Op: {
            if (invertCoverage) {
                static GrCoverageSetOpXPFactory gReplaceCDXPFI(regionOp, invertCoverage);
                return sk_sp<GrXPFactory>(SkRef(&gReplaceCDXPFI));
            } else {
                static GrCoverageSetOpXPFactory gReplaceCDXPF(regionOp, invertCoverage);
                return sk_sp<GrXPFactory>(SkRef(&gReplaceCDXPF));
=======
constexpr GrCoverageSetOpXPFactory::GrCoverageSetOpXPFactory(SkRegion::Op regionOp,
                                                             bool invertCoverage)
        : fRegionOp(regionOp), fInvertCoverage(invertCoverage) {}

const GrXPFactory* GrCoverageSetOpXPFactory::Get(SkRegion::Op regionOp, bool invertCoverage) {
    // If these objects are constructed as static constexpr by cl.exe (2015 SP2) the vtables are
    // null.
#ifdef SK_BUILD_FOR_WIN
#define _CONSTEXPR_
#else
#define _CONSTEXPR_ constexpr
#endif
    switch (regionOp) {
        case SkRegion::kReplace_Op: {
            if (invertCoverage) {
                static _CONSTEXPR_ const GrCoverageSetOpXPFactory gReplaceCDXPFI(
                        SkRegion::kReplace_Op, true);
                return &gReplaceCDXPFI;
            } else {
                static _CONSTEXPR_ const GrCoverageSetOpXPFactory gReplaceCDXPF(
                        SkRegion::kReplace_Op, false);
                return &gReplaceCDXPF;
>>>>>>> a17af05f
            }
        }
        case SkRegion::kIntersect_Op: {
            if (invertCoverage) {
<<<<<<< HEAD
                static GrCoverageSetOpXPFactory gIntersectCDXPFI(regionOp, invertCoverage);
                return sk_sp<GrXPFactory>(SkRef(&gIntersectCDXPFI));
            } else {
                static GrCoverageSetOpXPFactory gIntersectCDXPF(regionOp, invertCoverage);
                return sk_sp<GrXPFactory>(SkRef(&gIntersectCDXPF));
=======
                static _CONSTEXPR_ const GrCoverageSetOpXPFactory gIntersectCDXPFI(
                        SkRegion::kIntersect_Op, true);
                return &gIntersectCDXPFI;
            } else {
                static _CONSTEXPR_ const GrCoverageSetOpXPFactory gIntersectCDXPF(
                        SkRegion::kIntersect_Op, false);
                return &gIntersectCDXPF;
>>>>>>> a17af05f
            }
        }
        case SkRegion::kUnion_Op: {
            if (invertCoverage) {
<<<<<<< HEAD
                static GrCoverageSetOpXPFactory gUnionCDXPFI(regionOp, invertCoverage);
                return sk_sp<GrXPFactory>(SkRef(&gUnionCDXPFI));
            } else {
                static GrCoverageSetOpXPFactory gUnionCDXPF(regionOp, invertCoverage);
                return sk_sp<GrXPFactory>(SkRef(&gUnionCDXPF));
=======
                static _CONSTEXPR_ const GrCoverageSetOpXPFactory gUnionCDXPFI(SkRegion::kUnion_Op,
                                                                               true);
                return &gUnionCDXPFI;
            } else {
                static _CONSTEXPR_ const GrCoverageSetOpXPFactory gUnionCDXPF(SkRegion::kUnion_Op,
                                                                              false);
                return &gUnionCDXPF;
>>>>>>> a17af05f
            }
        }
        case SkRegion::kXOR_Op: {
            if (invertCoverage) {
<<<<<<< HEAD
                static GrCoverageSetOpXPFactory gXORCDXPFI(regionOp, invertCoverage);
                return sk_sp<GrXPFactory>(SkRef(&gXORCDXPFI));
            } else {
                static GrCoverageSetOpXPFactory gXORCDXPF(regionOp, invertCoverage);
                return sk_sp<GrXPFactory>(SkRef(&gXORCDXPF));
=======
                static _CONSTEXPR_ const GrCoverageSetOpXPFactory gXORCDXPFI(SkRegion::kXOR_Op,
                                                                             true);
                return &gXORCDXPFI;
            } else {
                static _CONSTEXPR_ const GrCoverageSetOpXPFactory gXORCDXPF(SkRegion::kXOR_Op,
                                                                            false);
                return &gXORCDXPF;
>>>>>>> a17af05f
            }
        }
        case SkRegion::kDifference_Op: {
            if (invertCoverage) {
<<<<<<< HEAD
                static GrCoverageSetOpXPFactory gDifferenceCDXPFI(regionOp, invertCoverage);
                return sk_sp<GrXPFactory>(SkRef(&gDifferenceCDXPFI));
            } else {
                static GrCoverageSetOpXPFactory gDifferenceCDXPF(regionOp, invertCoverage);
                return sk_sp<GrXPFactory>(SkRef(&gDifferenceCDXPF));
=======
                static _CONSTEXPR_ const GrCoverageSetOpXPFactory gDifferenceCDXPFI(
                        SkRegion::kDifference_Op, true);
                return &gDifferenceCDXPFI;
            } else {
                static _CONSTEXPR_ const GrCoverageSetOpXPFactory gDifferenceCDXPF(
                        SkRegion::kDifference_Op, false);
                return &gDifferenceCDXPF;
>>>>>>> a17af05f
            }
        }
        case SkRegion::kReverseDifference_Op: {
            if (invertCoverage) {
<<<<<<< HEAD
                static GrCoverageSetOpXPFactory gRevDiffCDXPFI(regionOp, invertCoverage);
                return sk_sp<GrXPFactory>(SkRef(&gRevDiffCDXPFI));
            } else {
                static GrCoverageSetOpXPFactory gRevDiffCDXPF(regionOp, invertCoverage);
                return sk_sp<GrXPFactory>(SkRef(&gRevDiffCDXPF));
=======
                static _CONSTEXPR_ const GrCoverageSetOpXPFactory gRevDiffCDXPFI(
                        SkRegion::kReverseDifference_Op, true);
                return &gRevDiffCDXPFI;
            } else {
                static _CONSTEXPR_ const GrCoverageSetOpXPFactory gRevDiffCDXPF(
                        SkRegion::kReverseDifference_Op, false);
                return &gRevDiffCDXPF;
>>>>>>> a17af05f
            }
        }
    }
#undef _CONSTEXPR_
    SkFAIL("Unknown region op.");
    return nullptr;
}

sk_sp<const GrXferProcessor> GrCoverageSetOpXPFactory::makeXferProcessor(
        const GrProcessorAnalysisColor&,
        GrProcessorAnalysisCoverage,
        bool hasMixedSamples,
        const GrCaps& caps) const {
    // We don't support inverting coverage with mixed samples. We don't expect to ever want this in
    // the future, however we could at some point make this work using an inverted coverage
    // modulation table. Note that an inverted table still won't work if there are coverage procs.
    if (fInvertCoverage && hasMixedSamples) {
        SkASSERT(false);
        return nullptr;
    }

    return sk_sp<GrXferProcessor>(new CoverageSetOpXP(fRegionOp, fInvertCoverage));
}

GR_DEFINE_XP_FACTORY_TEST(GrCoverageSetOpXPFactory);

<<<<<<< HEAD
sk_sp<GrXPFactory> GrCoverageSetOpXPFactory::TestCreate(GrProcessorTestData* d) {
    SkRegion::Op regionOp = SkRegion::Op(d->fRandom->nextULessThan(SkRegion::kLastOp + 1));
    bool invertCoverage = !d->fDrawContext->hasMixedSamples() && d->fRandom->nextBool();
    return GrCoverageSetOpXPFactory::Make(regionOp, invertCoverage);
}
=======
#if GR_TEST_UTILS
const GrXPFactory* GrCoverageSetOpXPFactory::TestGet(GrProcessorTestData* d) {
    SkRegion::Op regionOp = SkRegion::Op(d->fRandom->nextULessThan(SkRegion::kLastOp + 1));
    bool invertCoverage = !d->fRenderTargetContext->hasMixedSamples() && d->fRandom->nextBool();
    return GrCoverageSetOpXPFactory::Get(regionOp, invertCoverage);
}
#endif
>>>>>>> a17af05f
<|MERGE_RESOLUTION|>--- conflicted
+++ resolved
@@ -8,7 +8,6 @@
 #include "effects/GrCoverageSetOpXP.h"
 #include "GrCaps.h"
 #include "GrColor.h"
-#include "GrDrawContext.h"
 #include "GrPipeline.h"
 #include "GrProcessor.h"
 #include "GrRenderTargetContext.h"
@@ -123,112 +122,6 @@
 
 ///////////////////////////////////////////////////////////////////////////////
 
-<<<<<<< HEAD
-class ShaderCSOXferProcessor : public GrXferProcessor {
-public:
-    ShaderCSOXferProcessor(const DstTexture* dstTexture,
-                           bool hasMixedSamples,
-                           SkRegion::Op regionOp,
-                           bool invertCoverage)
-        : INHERITED(dstTexture, true, hasMixedSamples)
-        , fRegionOp(regionOp)
-        , fInvertCoverage(invertCoverage) {
-        this->initClassID<ShaderCSOXferProcessor>();
-    }
-
-    const char* name() const override { return "Coverage Set Op Shader"; }
-
-    GrGLSLXferProcessor* createGLSLInstance() const override;
-
-    SkRegion::Op regionOp() const { return fRegionOp; }
-    bool invertCoverage() const { return fInvertCoverage; }
-
-private:
-    GrXferProcessor::OptFlags onGetOptimizations(const GrPipelineOptimizations&, bool, GrColor*,
-                                                 const GrCaps&) const override {
-        // We never look at the color input
-        return GrXferProcessor::kIgnoreColor_OptFlag;
-    }
-
-    void onGetGLSLProcessorKey(const GrGLSLCaps& caps, GrProcessorKeyBuilder* b) const override;
-
-    bool onIsEqual(const GrXferProcessor& xpBase) const override {
-        const ShaderCSOXferProcessor& xp = xpBase.cast<ShaderCSOXferProcessor>();
-        return (fRegionOp == xp.fRegionOp &&
-                fInvertCoverage == xp.fInvertCoverage);
-    }
-
-    SkRegion::Op fRegionOp;
-    bool         fInvertCoverage;
-
-    typedef GrXferProcessor INHERITED;
-};
-
-///////////////////////////////////////////////////////////////////////////////
-
-class GLShaderCSOXferProcessor : public GrGLSLXferProcessor {
-public:
-    static void GenKey(const GrProcessor& processor, GrProcessorKeyBuilder* b) {
-        const ShaderCSOXferProcessor& xp = processor.cast<ShaderCSOXferProcessor>();
-        b->add32(xp.regionOp());
-        uint32_t key = xp.invertCoverage() ?  0x0 : 0x1;
-        b->add32(key);
-    }
-
-private:
-    void emitBlendCodeForDstRead(GrGLSLXPFragmentBuilder* fragBuilder,
-                                 GrGLSLUniformHandler* uniformHandler,
-                                 const char* srcColor,
-                                 const char* srcCoverage,
-                                 const char* dstColor,
-                                 const char* outColor,
-                                 const char* outColorSecondary,
-                                 const GrXferProcessor& proc) override {
-        const ShaderCSOXferProcessor& xp = proc.cast<ShaderCSOXferProcessor>();
-
-        if (xp.invertCoverage()) {
-            fragBuilder->codeAppendf("%s = 1.0 - %s;", outColor, srcCoverage);
-        } else {
-            fragBuilder->codeAppendf("%s = %s;", outColor, srcCoverage);
-        }
-
-        GrGLSLBlend::AppendRegionOp(fragBuilder, outColor, dstColor, outColor, xp.regionOp());
-    }
-
-    void onSetData(const GrGLSLProgramDataManager&, const GrXferProcessor&) override {}
-
-    typedef GrGLSLXferProcessor INHERITED;
-};
-
-///////////////////////////////////////////////////////////////////////////////
-
-void ShaderCSOXferProcessor::onGetGLSLProcessorKey(const GrGLSLCaps&,
-                                                   GrProcessorKeyBuilder* b) const {
-    GLShaderCSOXferProcessor::GenKey(*this, b);
-}
-
-GrGLSLXferProcessor* ShaderCSOXferProcessor::createGLSLInstance() const {
-    return new GLShaderCSOXferProcessor;
-}
-
-///////////////////////////////////////////////////////////////////////////////
-//
-GrCoverageSetOpXPFactory::GrCoverageSetOpXPFactory(SkRegion::Op regionOp, bool invertCoverage)
-    : fRegionOp(regionOp)
-    , fInvertCoverage(invertCoverage) {
-    this->initClassID<GrCoverageSetOpXPFactory>();
-}
-
-sk_sp<GrXPFactory> GrCoverageSetOpXPFactory::Make(SkRegion::Op regionOp, bool invertCoverage) {
-    switch (regionOp) {
-        case SkRegion::kReplace_Op: {
-            if (invertCoverage) {
-                static GrCoverageSetOpXPFactory gReplaceCDXPFI(regionOp, invertCoverage);
-                return sk_sp<GrXPFactory>(SkRef(&gReplaceCDXPFI));
-            } else {
-                static GrCoverageSetOpXPFactory gReplaceCDXPF(regionOp, invertCoverage);
-                return sk_sp<GrXPFactory>(SkRef(&gReplaceCDXPF));
-=======
 constexpr GrCoverageSetOpXPFactory::GrCoverageSetOpXPFactory(SkRegion::Op regionOp,
                                                              bool invertCoverage)
         : fRegionOp(regionOp), fInvertCoverage(invertCoverage) {}
@@ -251,18 +144,10 @@
                 static _CONSTEXPR_ const GrCoverageSetOpXPFactory gReplaceCDXPF(
                         SkRegion::kReplace_Op, false);
                 return &gReplaceCDXPF;
->>>>>>> a17af05f
             }
         }
         case SkRegion::kIntersect_Op: {
             if (invertCoverage) {
-<<<<<<< HEAD
-                static GrCoverageSetOpXPFactory gIntersectCDXPFI(regionOp, invertCoverage);
-                return sk_sp<GrXPFactory>(SkRef(&gIntersectCDXPFI));
-            } else {
-                static GrCoverageSetOpXPFactory gIntersectCDXPF(regionOp, invertCoverage);
-                return sk_sp<GrXPFactory>(SkRef(&gIntersectCDXPF));
-=======
                 static _CONSTEXPR_ const GrCoverageSetOpXPFactory gIntersectCDXPFI(
                         SkRegion::kIntersect_Op, true);
                 return &gIntersectCDXPFI;
@@ -270,18 +155,10 @@
                 static _CONSTEXPR_ const GrCoverageSetOpXPFactory gIntersectCDXPF(
                         SkRegion::kIntersect_Op, false);
                 return &gIntersectCDXPF;
->>>>>>> a17af05f
             }
         }
         case SkRegion::kUnion_Op: {
             if (invertCoverage) {
-<<<<<<< HEAD
-                static GrCoverageSetOpXPFactory gUnionCDXPFI(regionOp, invertCoverage);
-                return sk_sp<GrXPFactory>(SkRef(&gUnionCDXPFI));
-            } else {
-                static GrCoverageSetOpXPFactory gUnionCDXPF(regionOp, invertCoverage);
-                return sk_sp<GrXPFactory>(SkRef(&gUnionCDXPF));
-=======
                 static _CONSTEXPR_ const GrCoverageSetOpXPFactory gUnionCDXPFI(SkRegion::kUnion_Op,
                                                                                true);
                 return &gUnionCDXPFI;
@@ -289,18 +166,10 @@
                 static _CONSTEXPR_ const GrCoverageSetOpXPFactory gUnionCDXPF(SkRegion::kUnion_Op,
                                                                               false);
                 return &gUnionCDXPF;
->>>>>>> a17af05f
             }
         }
         case SkRegion::kXOR_Op: {
             if (invertCoverage) {
-<<<<<<< HEAD
-                static GrCoverageSetOpXPFactory gXORCDXPFI(regionOp, invertCoverage);
-                return sk_sp<GrXPFactory>(SkRef(&gXORCDXPFI));
-            } else {
-                static GrCoverageSetOpXPFactory gXORCDXPF(regionOp, invertCoverage);
-                return sk_sp<GrXPFactory>(SkRef(&gXORCDXPF));
-=======
                 static _CONSTEXPR_ const GrCoverageSetOpXPFactory gXORCDXPFI(SkRegion::kXOR_Op,
                                                                              true);
                 return &gXORCDXPFI;
@@ -308,18 +177,10 @@
                 static _CONSTEXPR_ const GrCoverageSetOpXPFactory gXORCDXPF(SkRegion::kXOR_Op,
                                                                             false);
                 return &gXORCDXPF;
->>>>>>> a17af05f
             }
         }
         case SkRegion::kDifference_Op: {
             if (invertCoverage) {
-<<<<<<< HEAD
-                static GrCoverageSetOpXPFactory gDifferenceCDXPFI(regionOp, invertCoverage);
-                return sk_sp<GrXPFactory>(SkRef(&gDifferenceCDXPFI));
-            } else {
-                static GrCoverageSetOpXPFactory gDifferenceCDXPF(regionOp, invertCoverage);
-                return sk_sp<GrXPFactory>(SkRef(&gDifferenceCDXPF));
-=======
                 static _CONSTEXPR_ const GrCoverageSetOpXPFactory gDifferenceCDXPFI(
                         SkRegion::kDifference_Op, true);
                 return &gDifferenceCDXPFI;
@@ -327,18 +188,10 @@
                 static _CONSTEXPR_ const GrCoverageSetOpXPFactory gDifferenceCDXPF(
                         SkRegion::kDifference_Op, false);
                 return &gDifferenceCDXPF;
->>>>>>> a17af05f
             }
         }
         case SkRegion::kReverseDifference_Op: {
             if (invertCoverage) {
-<<<<<<< HEAD
-                static GrCoverageSetOpXPFactory gRevDiffCDXPFI(regionOp, invertCoverage);
-                return sk_sp<GrXPFactory>(SkRef(&gRevDiffCDXPFI));
-            } else {
-                static GrCoverageSetOpXPFactory gRevDiffCDXPF(regionOp, invertCoverage);
-                return sk_sp<GrXPFactory>(SkRef(&gRevDiffCDXPF));
-=======
                 static _CONSTEXPR_ const GrCoverageSetOpXPFactory gRevDiffCDXPFI(
                         SkRegion::kReverseDifference_Op, true);
                 return &gRevDiffCDXPFI;
@@ -346,7 +199,6 @@
                 static _CONSTEXPR_ const GrCoverageSetOpXPFactory gRevDiffCDXPF(
                         SkRegion::kReverseDifference_Op, false);
                 return &gRevDiffCDXPF;
->>>>>>> a17af05f
             }
         }
     }
@@ -373,18 +225,10 @@
 
 GR_DEFINE_XP_FACTORY_TEST(GrCoverageSetOpXPFactory);
 
-<<<<<<< HEAD
-sk_sp<GrXPFactory> GrCoverageSetOpXPFactory::TestCreate(GrProcessorTestData* d) {
-    SkRegion::Op regionOp = SkRegion::Op(d->fRandom->nextULessThan(SkRegion::kLastOp + 1));
-    bool invertCoverage = !d->fDrawContext->hasMixedSamples() && d->fRandom->nextBool();
-    return GrCoverageSetOpXPFactory::Make(regionOp, invertCoverage);
-}
-=======
 #if GR_TEST_UTILS
 const GrXPFactory* GrCoverageSetOpXPFactory::TestGet(GrProcessorTestData* d) {
     SkRegion::Op regionOp = SkRegion::Op(d->fRandom->nextULessThan(SkRegion::kLastOp + 1));
     bool invertCoverage = !d->fRenderTargetContext->hasMixedSamples() && d->fRandom->nextBool();
     return GrCoverageSetOpXPFactory::Get(regionOp, invertCoverage);
 }
-#endif
->>>>>>> a17af05f
+#endif