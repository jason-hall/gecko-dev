/*
 * Copyright 2014 Google Inc.
 *
 * Use of this source code is governed by a BSD-style license that can be
 * found in the LICENSE file.
 */

#ifndef GrMatrixConvolutionEffect_DEFINED
#define GrMatrixConvolutionEffect_DEFINED

#include "GrSingleTextureEffect.h"
#include "GrTextureDomain.h"

// A little bit less than the minimum # uniforms required by DX9SM2 (32).
// Allows for a 5x5 kernel (or 25x1, for that matter).
#define MAX_KERNEL_SIZE 25

class GrMatrixConvolutionEffect : public GrSingleTextureEffect {
public:
<<<<<<< HEAD
    static sk_sp<GrFragmentProcessor> Make(GrTexture* texture,
=======
    static sk_sp<GrFragmentProcessor> Make(GrResourceProvider* resourceProvider,
                                           sk_sp<GrTextureProxy> proxy,
>>>>>>> a17af05f
                                           const SkIRect& bounds,
                                           const SkISize& kernelSize,
                                           const SkScalar* kernel,
                                           SkScalar gain,
                                           SkScalar bias,
                                           const SkIPoint& kernelOffset,
                                           GrTextureDomain::Mode tileMode,
                                           bool convolveAlpha) {
        return sk_sp<GrFragmentProcessor>(
<<<<<<< HEAD
            new GrMatrixConvolutionEffect(texture, bounds, kernelSize, kernel, gain, bias,
                                          kernelOffset, tileMode, convolveAlpha));
    }

    static sk_sp<GrFragmentProcessor> MakeGaussian(GrTexture* texture,
=======
            new GrMatrixConvolutionEffect(resourceProvider, std::move(proxy), bounds, kernelSize,
                                          kernel, gain, bias, kernelOffset, tileMode, convolveAlpha));
    }

    static sk_sp<GrFragmentProcessor> MakeGaussian(GrResourceProvider*,
                                                   sk_sp<GrTextureProxy> proxy,
>>>>>>> a17af05f
                                                   const SkIRect& bounds,
                                                   const SkISize& kernelSize,
                                                   SkScalar gain,
                                                   SkScalar bias,
                                                   const SkIPoint& kernelOffset,
                                                   GrTextureDomain::Mode tileMode,
                                                   bool convolveAlpha,
                                                   SkScalar sigmaX,
                                                   SkScalar sigmaY);

    const SkIRect& bounds() const { return fBounds; }
    const SkISize& kernelSize() const { return fKernelSize; }
    const float* kernelOffset() const { return fKernelOffset; }
    const float* kernel() const { return fKernel; }
    float gain() const { return fGain; }
    float bias() const { return fBias; }
    bool convolveAlpha() const { return fConvolveAlpha; }
    const GrTextureDomain& domain() const { return fDomain; }

    const char* name() const override { return "MatrixConvolution"; }

private:
    GrMatrixConvolutionEffect(GrResourceProvider*,
                              sk_sp<GrTextureProxy> proxy,
                              const SkIRect& bounds,
                              const SkISize& kernelSize,
                              const SkScalar* kernel,
                              SkScalar gain,
                              SkScalar bias,
                              const SkIPoint& kernelOffset,
                              GrTextureDomain::Mode tileMode,
                              bool convolveAlpha);

    GrGLSLFragmentProcessor* onCreateGLSLInstance() const override;

    void onGetGLSLProcessorKey(const GrShaderCaps&, GrProcessorKeyBuilder*) const override;

    bool onIsEqual(const GrFragmentProcessor&) const override;

    SkIRect         fBounds;
    SkISize         fKernelSize;
    float           fKernel[MAX_KERNEL_SIZE];
    float           fGain;
    float           fBias;
    float           fKernelOffset[2];
    bool            fConvolveAlpha;
    GrTextureDomain fDomain;

    GR_DECLARE_FRAGMENT_PROCESSOR_TEST;

    typedef GrSingleTextureEffect INHERITED;
};

#endif<|MERGE_RESOLUTION|>--- conflicted
+++ resolved
@@ -17,12 +17,8 @@
 
 class GrMatrixConvolutionEffect : public GrSingleTextureEffect {
 public:
-<<<<<<< HEAD
-    static sk_sp<GrFragmentProcessor> Make(GrTexture* texture,
-=======
     static sk_sp<GrFragmentProcessor> Make(GrResourceProvider* resourceProvider,
                                            sk_sp<GrTextureProxy> proxy,
->>>>>>> a17af05f
                                            const SkIRect& bounds,
                                            const SkISize& kernelSize,
                                            const SkScalar* kernel,
@@ -32,20 +28,12 @@
                                            GrTextureDomain::Mode tileMode,
                                            bool convolveAlpha) {
         return sk_sp<GrFragmentProcessor>(
-<<<<<<< HEAD
-            new GrMatrixConvolutionEffect(texture, bounds, kernelSize, kernel, gain, bias,
-                                          kernelOffset, tileMode, convolveAlpha));
-    }
-
-    static sk_sp<GrFragmentProcessor> MakeGaussian(GrTexture* texture,
-=======
             new GrMatrixConvolutionEffect(resourceProvider, std::move(proxy), bounds, kernelSize,
                                           kernel, gain, bias, kernelOffset, tileMode, convolveAlpha));
     }
 
     static sk_sp<GrFragmentProcessor> MakeGaussian(GrResourceProvider*,
                                                    sk_sp<GrTextureProxy> proxy,
->>>>>>> a17af05f
                                                    const SkIRect& bounds,
                                                    const SkISize& kernelSize,
                                                    SkScalar gain,
