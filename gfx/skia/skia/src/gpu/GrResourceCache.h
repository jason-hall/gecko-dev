--- conflicted
+++ resolved
@@ -50,14 +50,9 @@
     static const int    kDefaultMaxCount            = 2 * (1 << 12);
     // Default maximum number of bytes of gpu memory of budgeted resources in the cache.
     static const size_t kDefaultMaxSize             = 96 * (1 << 20);
-<<<<<<< HEAD
-    // Default number of external flushes a budgeted resources can go unused in the cache before it 
-    // is purged. Using a value <= 0 disables this feature.
-=======
     // Default number of external flushes a budgeted resources can go unused in the cache before it
     // is purged. Using a value <= 0 disables this feature. This will be removed once Chrome
     // starts using time-based purging.
->>>>>>> a17af05f
     static const int    kDefaultMaxUnusedFlushes =
             1  * /* flushes per frame */
             60 * /* fps */
@@ -165,20 +160,13 @@
     /** Purges all resources that don't have external owners. */
     void purgeAllUnlocked();
 
-<<<<<<< HEAD
+    /** Purge all resources not used since the passed in time. */
+    void purgeResourcesNotUsedSince(GrStdSteadyClock::time_point);
+
     /** Returns true if the cache would like a flush to occur in order to make more resources
         purgeable. */
     bool requestsFlush() const { return fRequestFlush; }
 
-=======
-    /** Purge all resources not used since the passed in time. */
-    void purgeResourcesNotUsedSince(GrStdSteadyClock::time_point);
-
-    /** Returns true if the cache would like a flush to occur in order to make more resources
-        purgeable. */
-    bool requestsFlush() const { return fRequestFlush; }
-
->>>>>>> a17af05f
     enum FlushType {
         kExternal,
         kImmediateMode,
