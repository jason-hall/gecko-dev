/*
 * Copyright 2014 Google Inc.
 *
 * Use of this source code is governed by a BSD-style license that can be
 * found in the LICENSE file.
 */


#include "GrResourceCache.h"

#include "GrCaps.h"
#include "GrGpuResourceCacheAccess.h"
#include "GrTracing.h"
#include "SkGr.h"
#include "SkMessageBus.h"
#include "SkOpts.h"
#include "SkTSort.h"

DECLARE_SKMESSAGEBUS_MESSAGE(GrUniqueKeyInvalidatedMessage);

//////////////////////////////////////////////////////////////////////////////

GrScratchKey::ResourceType GrScratchKey::GenerateResourceType() {
    static int32_t gType = INHERITED::kInvalidDomain + 1;

    int32_t type = sk_atomic_inc(&gType);
    if (type > SK_MaxU16) {
        SkFAIL("Too many Resource Types");
    }

    return static_cast<ResourceType>(type);
}

GrUniqueKey::Domain GrUniqueKey::GenerateDomain() {
    static int32_t gDomain = INHERITED::kInvalidDomain + 1;

    int32_t domain = sk_atomic_inc(&gDomain);
    if (domain > SK_MaxU16) {
        SkFAIL("Too many GrUniqueKey Domains");
    }

    return static_cast<Domain>(domain);
}

uint32_t GrResourceKeyHash(const uint32_t* data, size_t size) {
    return SkOpts::hash(data, size);
}

//////////////////////////////////////////////////////////////////////////////

class GrResourceCache::AutoValidate : ::SkNoncopyable {
public:
    AutoValidate(GrResourceCache* cache) : fCache(cache) { cache->validate(); }
    ~AutoValidate() { fCache->validate(); }
private:
    GrResourceCache* fCache;
};

 //////////////////////////////////////////////////////////////////////////////


GrResourceCache::GrResourceCache(const GrCaps* caps)
    : fTimestamp(0)
    , fMaxCount(kDefaultMaxCount)
    , fMaxBytes(kDefaultMaxSize)
    , fMaxUnusedFlushes(kDefaultMaxUnusedFlushes)
#if GR_CACHE_STATS
    , fHighWaterCount(0)
    , fHighWaterBytes(0)
    , fBudgetedHighWaterCount(0)
    , fBudgetedHighWaterBytes(0)
#endif
    , fBytes(0)
    , fBudgetedCount(0)
    , fBudgetedBytes(0)
    , fRequestFlush(false)
    , fExternalFlushCnt(0)
    , fPreferVRAMUseOverFlushes(caps->preferVRAMUseOverFlushes()) {
    SkDEBUGCODE(fCount = 0;)
    SkDEBUGCODE(fNewlyPurgeableResourceForValidation = nullptr;)
}

GrResourceCache::~GrResourceCache() {
    this->releaseAll();
}

void GrResourceCache::setLimits(int count, size_t bytes, int maxUnusedFlushes) {
    fMaxCount = count;
    fMaxBytes = bytes;
    fMaxUnusedFlushes = maxUnusedFlushes;
    this->purgeAsNeeded();
}

void GrResourceCache::insertResource(GrGpuResource* resource) {
    SkASSERT(resource);
    SkASSERT(!this->isInCache(resource));
    SkASSERT(!resource->wasDestroyed());
    SkASSERT(!resource->isPurgeable());

    // We must set the timestamp before adding to the array in case the timestamp wraps and we wind
    // up iterating over all the resources that already have timestamps.
    resource->cacheAccess().setTimestamp(this->getNextTimestamp());

    this->addToNonpurgeableArray(resource);

    size_t size = resource->gpuMemorySize();
    SkDEBUGCODE(++fCount;)
    fBytes += size;
#if GR_CACHE_STATS
    fHighWaterCount = SkTMax(this->getResourceCount(), fHighWaterCount);
    fHighWaterBytes = SkTMax(fBytes, fHighWaterBytes);
#endif
    if (SkBudgeted::kYes == resource->resourcePriv().isBudgeted()) {
        ++fBudgetedCount;
        fBudgetedBytes += size;
        TRACE_COUNTER2(TRACE_DISABLED_BY_DEFAULT("skia.gpu.cache"), "skia budget", "used",
                       fBudgetedBytes, "free", fMaxBytes - fBudgetedBytes);
#if GR_CACHE_STATS
        fBudgetedHighWaterCount = SkTMax(fBudgetedCount, fBudgetedHighWaterCount);
        fBudgetedHighWaterBytes = SkTMax(fBudgetedBytes, fBudgetedHighWaterBytes);
#endif
    }
    if (resource->resourcePriv().getScratchKey().isValid() &&
        !resource->getUniqueKey().isValid()) {
        SkASSERT(!resource->resourcePriv().refsWrappedObjects());
        fScratchMap.insert(resource->resourcePriv().getScratchKey(), resource);
    }

    this->purgeAsNeeded();
}

void GrResourceCache::removeResource(GrGpuResource* resource) {
    this->validate();
    SkASSERT(this->isInCache(resource));

    if (resource->isPurgeable()) {
        fPurgeableQueue.remove(resource);
    } else {
        this->removeFromNonpurgeableArray(resource);
    }

    size_t size = resource->gpuMemorySize();
    SkDEBUGCODE(--fCount;)
    fBytes -= size;
    if (SkBudgeted::kYes == resource->resourcePriv().isBudgeted()) {
        --fBudgetedCount;
        fBudgetedBytes -= size;
        TRACE_COUNTER2(TRACE_DISABLED_BY_DEFAULT("skia.gpu.cache"), "skia budget", "used",
                       fBudgetedBytes, "free", fMaxBytes - fBudgetedBytes);
    }

    if (resource->resourcePriv().getScratchKey().isValid() &&
        !resource->getUniqueKey().isValid()) {
        fScratchMap.remove(resource->resourcePriv().getScratchKey(), resource);
    }
    if (resource->getUniqueKey().isValid()) {
        fUniqueHash.remove(resource->getUniqueKey());
    }
    this->validate();
}

void GrResourceCache::abandonAll() {
    AutoValidate av(this);

    while (fNonpurgeableResources.count()) {
        GrGpuResource* back = *(fNonpurgeableResources.end() - 1);
        SkASSERT(!back->wasDestroyed());
        back->cacheAccess().abandon();
    }

    while (fPurgeableQueue.count()) {
        GrGpuResource* top = fPurgeableQueue.peek();
        SkASSERT(!top->wasDestroyed());
        top->cacheAccess().abandon();
    }

    SkASSERT(!fScratchMap.count());
    SkASSERT(!fUniqueHash.count());
    SkASSERT(!fCount);
    SkASSERT(!this->getResourceCount());
    SkASSERT(!fBytes);
    SkASSERT(!fBudgetedCount);
    SkASSERT(!fBudgetedBytes);
}

void GrResourceCache::releaseAll() {
    AutoValidate av(this);

    while(fNonpurgeableResources.count()) {
        GrGpuResource* back = *(fNonpurgeableResources.end() - 1);
        SkASSERT(!back->wasDestroyed());
        back->cacheAccess().release();
    }

    while (fPurgeableQueue.count()) {
        GrGpuResource* top = fPurgeableQueue.peek();
        SkASSERT(!top->wasDestroyed());
        top->cacheAccess().release();
    }

    SkASSERT(!fScratchMap.count());
    SkASSERT(!fUniqueHash.count());
    SkASSERT(!fCount);
    SkASSERT(!this->getResourceCount());
    SkASSERT(!fBytes);
    SkASSERT(!fBudgetedCount);
    SkASSERT(!fBudgetedBytes);
}

class GrResourceCache::AvailableForScratchUse {
public:
    AvailableForScratchUse(bool rejectPendingIO) : fRejectPendingIO(rejectPendingIO) { }

    bool operator()(const GrGpuResource* resource) const {
        SkASSERT(!resource->getUniqueKey().isValid() &&
                 resource->resourcePriv().getScratchKey().isValid());
        if (resource->internalHasRef() || !resource->cacheAccess().isScratch()) {
            return false;
        }
        return !fRejectPendingIO || !resource->internalHasPendingIO();
    }

private:
    bool fRejectPendingIO;
};

GrGpuResource* GrResourceCache::findAndRefScratchResource(const GrScratchKey& scratchKey,
                                                          size_t resourceSize,
                                                          uint32_t flags) {
    SkASSERT(scratchKey.isValid());

    GrGpuResource* resource;
    if (flags & (kPreferNoPendingIO_ScratchFlag | kRequireNoPendingIO_ScratchFlag)) {
        resource = fScratchMap.find(scratchKey, AvailableForScratchUse(true));
        if (resource) {
            this->refAndMakeResourceMRU(resource);
            this->validate();
            return resource;
        } else if (flags & kRequireNoPendingIO_ScratchFlag) {
            return nullptr;
        }
        // We would prefer to consume more available VRAM rather than flushing
        // immediately, but on ANGLE this can lead to starving of the GPU.
        if (fPreferVRAMUseOverFlushes && this->wouldFit(resourceSize)) {
            // kPrefer is specified, we didn't find a resource without pending io,
            // but there is still space in our budget for the resource so force
            // the caller to allocate a new resource.
            return nullptr;
        }
    }
    resource = fScratchMap.find(scratchKey, AvailableForScratchUse(false));
    if (resource) {
        this->refAndMakeResourceMRU(resource);
        this->validate();
    }
    return resource;
}

void GrResourceCache::willRemoveScratchKey(const GrGpuResource* resource) {
    SkASSERT(resource->resourcePriv().getScratchKey().isValid());
    if (!resource->getUniqueKey().isValid()) {
        fScratchMap.remove(resource->resourcePriv().getScratchKey(), resource);
    }
}

void GrResourceCache::removeUniqueKey(GrGpuResource* resource) {
    // Someone has a ref to this resource in order to have removed the key. When the ref count
    // reaches zero we will get a ref cnt notification and figure out what to do with it.
    if (resource->getUniqueKey().isValid()) {
        SkASSERT(resource == fUniqueHash.find(resource->getUniqueKey()));
        fUniqueHash.remove(resource->getUniqueKey());
    }
    resource->cacheAccess().removeUniqueKey();

    if (resource->resourcePriv().getScratchKey().isValid()) {
        fScratchMap.insert(resource->resourcePriv().getScratchKey(), resource);
    }

    this->validate();
}

void GrResourceCache::changeUniqueKey(GrGpuResource* resource, const GrUniqueKey& newKey) {
    SkASSERT(resource);
    SkASSERT(this->isInCache(resource));

    // If another resource has the new key, remove its key then install the key on this resource.
    if (newKey.isValid()) {
        // Remove the entry for this resource if it already has a unique key.
        if (resource->getUniqueKey().isValid()) {
            SkASSERT(resource == fUniqueHash.find(resource->getUniqueKey()));
            fUniqueHash.remove(resource->getUniqueKey());
            SkASSERT(nullptr == fUniqueHash.find(resource->getUniqueKey()));
        } else {
            // 'resource' didn't have a valid unique key before so it is switching sides. Remove it
            // from the ScratchMap
            if (resource->resourcePriv().getScratchKey().isValid()) {
                fScratchMap.remove(resource->resourcePriv().getScratchKey(), resource);
            }
        }

        if (GrGpuResource* old = fUniqueHash.find(newKey)) {
            // If the old resource using the key is purgeable and is unreachable, then remove it.
            if (!old->resourcePriv().getScratchKey().isValid() && old->isPurgeable()) {
                // release may call validate() which will assert that resource is in fUniqueHash
                // if it has a valid key. So in debug reset the key here before we assign it.
                SkDEBUGCODE(resource->cacheAccess().removeUniqueKey();)
                old->cacheAccess().release();
            } else {
                this->removeUniqueKey(old);
            }
        }
        SkASSERT(nullptr == fUniqueHash.find(newKey));
        resource->cacheAccess().setUniqueKey(newKey);
        fUniqueHash.add(resource);
    } else {
        this->removeUniqueKey(resource);
    }

    this->validate();
}

void GrResourceCache::refAndMakeResourceMRU(GrGpuResource* resource) {
    SkASSERT(resource);
    SkASSERT(this->isInCache(resource));

    if (resource->isPurgeable()) {
        // It's about to become unpurgeable.
        fPurgeableQueue.remove(resource);
        this->addToNonpurgeableArray(resource);
    }
    resource->ref();

    resource->cacheAccess().setTimestamp(this->getNextTimestamp());
    this->validate();
}

void GrResourceCache::notifyCntReachedZero(GrGpuResource* resource, uint32_t flags) {
    SkASSERT(resource);
    SkASSERT(!resource->wasDestroyed());
    SkASSERT(flags);
    SkASSERT(this->isInCache(resource));
    // This resource should always be in the nonpurgeable array when this function is called. It
    // will be moved to the queue if it is newly purgeable.
    SkASSERT(fNonpurgeableResources[*resource->cacheAccess().accessCacheIndex()] == resource);

    if (SkToBool(ResourceAccess::kRefCntReachedZero_RefNotificationFlag & flags)) {
#ifdef SK_DEBUG
        // When the timestamp overflows validate() is called. validate() checks that resources in
        // the nonpurgeable array are indeed not purgeable. However, the movement from the array to
        // the purgeable queue happens just below in this function. So we mark it as an exception.
        if (resource->isPurgeable()) {
            fNewlyPurgeableResourceForValidation = resource;
        }
#endif
        resource->cacheAccess().setTimestamp(this->getNextTimestamp());
        SkDEBUGCODE(fNewlyPurgeableResourceForValidation = nullptr);
    }

    if (!SkToBool(ResourceAccess::kAllCntsReachedZero_RefNotificationFlag & flags)) {
        SkASSERT(!resource->isPurgeable());
        return;
    }

    SkASSERT(resource->isPurgeable());
    this->removeFromNonpurgeableArray(resource);
    fPurgeableQueue.insert(resource);
    resource->cacheAccess().setFlushCntWhenResourceBecamePurgeable(fExternalFlushCnt);
<<<<<<< HEAD
=======
    resource->cacheAccess().setTimeWhenResourceBecomePurgeable();
>>>>>>> a17af05f

    if (SkBudgeted::kNo == resource->resourcePriv().isBudgeted()) {
        // Check whether this resource could still be used as a scratch resource.
        if (!resource->resourcePriv().refsWrappedObjects() &&
            resource->resourcePriv().getScratchKey().isValid()) {
            // We won't purge an existing resource to make room for this one.
            if (fBudgetedCount < fMaxCount &&
                fBudgetedBytes + resource->gpuMemorySize() <= fMaxBytes) {
                resource->resourcePriv().makeBudgeted();
                return;
            }
        }
    } else {
        // Purge the resource immediately if we're over budget
        // Also purge if the resource has neither a valid scratch key nor a unique key.
        bool noKey = !resource->resourcePriv().getScratchKey().isValid() &&
                     !resource->getUniqueKey().isValid();
        if (!this->overBudget() && !noKey) {
            return;
        }
    }

    SkDEBUGCODE(int beforeCount = this->getResourceCount();)
    resource->cacheAccess().release();
    // We should at least free this resource, perhaps dependent resources as well.
    SkASSERT(this->getResourceCount() < beforeCount);
    this->validate();
}

void GrResourceCache::didChangeGpuMemorySize(const GrGpuResource* resource, size_t oldSize) {
    // SkASSERT(!fPurging); GrPathRange increases size during flush. :(
    SkASSERT(resource);
    SkASSERT(this->isInCache(resource));

    ptrdiff_t delta = resource->gpuMemorySize() - oldSize;

    fBytes += delta;
#if GR_CACHE_STATS
    fHighWaterBytes = SkTMax(fBytes, fHighWaterBytes);
#endif
    if (SkBudgeted::kYes == resource->resourcePriv().isBudgeted()) {
        fBudgetedBytes += delta;
        TRACE_COUNTER2(TRACE_DISABLED_BY_DEFAULT("skia.gpu.cache"), "skia budget", "used",
                       fBudgetedBytes, "free", fMaxBytes - fBudgetedBytes);
#if GR_CACHE_STATS
        fBudgetedHighWaterBytes = SkTMax(fBudgetedBytes, fBudgetedHighWaterBytes);
#endif
    }

    this->purgeAsNeeded();
    this->validate();
}

void GrResourceCache::didChangeBudgetStatus(GrGpuResource* resource) {
    SkASSERT(resource);
    SkASSERT(this->isInCache(resource));

    size_t size = resource->gpuMemorySize();

    if (SkBudgeted::kYes == resource->resourcePriv().isBudgeted()) {
        ++fBudgetedCount;
        fBudgetedBytes += size;
#if GR_CACHE_STATS
        fBudgetedHighWaterBytes = SkTMax(fBudgetedBytes, fBudgetedHighWaterBytes);
        fBudgetedHighWaterCount = SkTMax(fBudgetedCount, fBudgetedHighWaterCount);
#endif
        this->purgeAsNeeded();
    } else {
        --fBudgetedCount;
        fBudgetedBytes -= size;
    }
    TRACE_COUNTER2(TRACE_DISABLED_BY_DEFAULT("skia.gpu.cache"), "skia budget", "used",
                   fBudgetedBytes, "free", fMaxBytes - fBudgetedBytes);

    this->validate();
}

void GrResourceCache::purgeAsNeeded() {
    SkTArray<GrUniqueKeyInvalidatedMessage> invalidKeyMsgs;
    fInvalidUniqueKeyInbox.poll(&invalidKeyMsgs);
    if (invalidKeyMsgs.count()) {
        this->processInvalidUniqueKeys(invalidKeyMsgs);
    }

    if (fMaxUnusedFlushes > 0) {
        // We want to know how many complete flushes have occurred without the resource being used.
        // If the resource was tagged when fExternalFlushCnt was N then this means it became
        // purgeable during activity that became the N+1th flush. So when the flush count is N+2
        // it has sat in the purgeable queue for one entire flush.
        uint32_t oldestAllowedFlushCnt = fExternalFlushCnt - fMaxUnusedFlushes - 1;
        // check for underflow
        if (oldestAllowedFlushCnt < fExternalFlushCnt) {
            while (fPurgeableQueue.count()) {
                uint32_t flushWhenResourceBecamePurgeable =
                        fPurgeableQueue.peek()->cacheAccess().flushCntWhenResourceBecamePurgeable();
                if (oldestAllowedFlushCnt < flushWhenResourceBecamePurgeable) {
                    // Resources were given both LRU timestamps and tagged with a flush cnt when
                    // they first became purgeable. The LRU timestamp won't change again until the
                    // resource is made non-purgeable again. So, at this point all the remaining
                    // resources in the timestamp-sorted queue will have a flush count >= to this
                    // one.
                    break;
                }
                GrGpuResource* resource = fPurgeableQueue.peek();
                SkASSERT(resource->isPurgeable());
                resource->cacheAccess().release();
            }
        }
    }

    bool stillOverbudget = this->overBudget();
    while (stillOverbudget && fPurgeableQueue.count()) {
        GrGpuResource* resource = fPurgeableQueue.peek();
        SkASSERT(resource->isPurgeable());
        resource->cacheAccess().release();
        stillOverbudget = this->overBudget();
    }

    this->validate();

    if (stillOverbudget) {
        // Set this so that GrDrawingManager will issue a flush to free up resources with pending
        // IO that we were unable to purge in this pass.
        fRequestFlush = true;
    }
}

void GrResourceCache::purgeAllUnlocked() {
    // We could disable maintaining the heap property here, but it would add a lot of complexity.
    // Moreover, this is rarely called.
    while (fPurgeableQueue.count()) {
        GrGpuResource* resource = fPurgeableQueue.peek();
        SkASSERT(resource->isPurgeable());
        resource->cacheAccess().release();
    }

    this->validate();
}

void GrResourceCache::purgeResourcesNotUsedSince(GrStdSteadyClock::time_point purgeTime) {
    while (fPurgeableQueue.count()) {
        const GrStdSteadyClock::time_point resourceTime =
                fPurgeableQueue.peek()->cacheAccess().timeWhenResourceBecamePurgeable();
        if (resourceTime >= purgeTime) {
            // Resources were given both LRU timestamps and tagged with a frame number when
            // they first became purgeable. The LRU timestamp won't change again until the
            // resource is made non-purgeable again. So, at this point all the remaining
            // resources in the timestamp-sorted queue will have a frame number >= to this
            // one.
            break;
        }
        GrGpuResource* resource = fPurgeableQueue.peek();
        SkASSERT(resource->isPurgeable());
        resource->cacheAccess().release();
    }
}

void GrResourceCache::processInvalidUniqueKeys(
    const SkTArray<GrUniqueKeyInvalidatedMessage>& msgs) {
    for (int i = 0; i < msgs.count(); ++i) {
        GrGpuResource* resource = this->findAndRefUniqueResource(msgs[i].key());
        if (resource) {
            resource->resourcePriv().removeUniqueKey();
            resource->unref(); // If this resource is now purgeable, the cache will be notified.
        }
    }
}

void GrResourceCache::addToNonpurgeableArray(GrGpuResource* resource) {
    int index = fNonpurgeableResources.count();
    *fNonpurgeableResources.append() = resource;
    *resource->cacheAccess().accessCacheIndex() = index;
}

void GrResourceCache::removeFromNonpurgeableArray(GrGpuResource* resource) {
    int* index = resource->cacheAccess().accessCacheIndex();
    // Fill the whole we will create in the array with the tail object, adjust its index, and
    // then pop the array
    GrGpuResource* tail = *(fNonpurgeableResources.end() - 1);
    SkASSERT(fNonpurgeableResources[*index] == resource);
    fNonpurgeableResources[*index] = tail;
    *tail->cacheAccess().accessCacheIndex() = *index;
    fNonpurgeableResources.pop();
    SkDEBUGCODE(*index = -1);
}

uint32_t GrResourceCache::getNextTimestamp() {
    // If we wrap then all the existing resources will appear older than any resources that get
    // a timestamp after the wrap.
    if (0 == fTimestamp) {
        int count = this->getResourceCount();
        if (count) {
            // Reset all the timestamps. We sort the resources by timestamp and then assign
            // sequential timestamps beginning with 0. This is O(n*lg(n)) but it should be extremely
            // rare.
            SkTDArray<GrGpuResource*> sortedPurgeableResources;
            sortedPurgeableResources.setReserve(fPurgeableQueue.count());

            while (fPurgeableQueue.count()) {
                *sortedPurgeableResources.append() = fPurgeableQueue.peek();
                fPurgeableQueue.pop();
            }

            SkTQSort(fNonpurgeableResources.begin(), fNonpurgeableResources.end() - 1,
                     CompareTimestamp);

            // Pick resources out of the purgeable and non-purgeable arrays based on lowest
            // timestamp and assign new timestamps.
            int currP = 0;
            int currNP = 0;
            while (currP < sortedPurgeableResources.count() &&
                   currNP < fNonpurgeableResources.count()) {
                uint32_t tsP = sortedPurgeableResources[currP]->cacheAccess().timestamp();
                uint32_t tsNP = fNonpurgeableResources[currNP]->cacheAccess().timestamp();
                SkASSERT(tsP != tsNP);
                if (tsP < tsNP) {
                    sortedPurgeableResources[currP++]->cacheAccess().setTimestamp(fTimestamp++);
                } else {
                    // Correct the index in the nonpurgeable array stored on the resource post-sort.
                    *fNonpurgeableResources[currNP]->cacheAccess().accessCacheIndex() = currNP;
                    fNonpurgeableResources[currNP++]->cacheAccess().setTimestamp(fTimestamp++);
                }
            }

            // The above loop ended when we hit the end of one array. Finish the other one.
            while (currP < sortedPurgeableResources.count()) {
                sortedPurgeableResources[currP++]->cacheAccess().setTimestamp(fTimestamp++);
            }
            while (currNP < fNonpurgeableResources.count()) {
                *fNonpurgeableResources[currNP]->cacheAccess().accessCacheIndex() = currNP;
                fNonpurgeableResources[currNP++]->cacheAccess().setTimestamp(fTimestamp++);
            }

            // Rebuild the queue.
            for (int i = 0; i < sortedPurgeableResources.count(); ++i) {
                fPurgeableQueue.insert(sortedPurgeableResources[i]);
            }

            this->validate();
            SkASSERT(count == this->getResourceCount());

            // count should be the next timestamp we return.
            SkASSERT(fTimestamp == SkToU32(count));
        }
    }
    return fTimestamp++;
}

void GrResourceCache::notifyFlushOccurred(FlushType type) {
    switch (type) {
        case FlushType::kImmediateMode:
            break;
        case FlushType::kCacheRequested:
            SkASSERT(fRequestFlush);
            fRequestFlush = false;
            break;
        case FlushType::kExternal:
            ++fExternalFlushCnt;
            if (0 == fExternalFlushCnt) {
                // When this wraps just reset all the purgeable resources' last used flush state.
                for (int i = 0; i < fPurgeableQueue.count(); ++i) {
                    fPurgeableQueue.at(i)->cacheAccess().setFlushCntWhenResourceBecamePurgeable(0);
                }
            }
            break;
    }
    this->purgeAsNeeded();
}

void GrResourceCache::dumpMemoryStatistics(SkTraceMemoryDump* traceMemoryDump) const {
    for (int i = 0; i < fNonpurgeableResources.count(); ++i) {
        fNonpurgeableResources[i]->dumpMemoryStatistics(traceMemoryDump);
    }
    for (int i = 0; i < fPurgeableQueue.count(); ++i) {
        fPurgeableQueue.at(i)->dumpMemoryStatistics(traceMemoryDump);
    }
}

#ifdef SK_DEBUG
void GrResourceCache::validate() const {
    // Reduce the frequency of validations for large resource counts.
    static SkRandom gRandom;
    int mask = (SkNextPow2(fCount + 1) >> 5) - 1;
    if (~mask && (gRandom.nextU() & mask)) {
        return;
    }

    struct Stats {
        size_t fBytes;
        int fBudgetedCount;
        size_t fBudgetedBytes;
        int fLocked;
        int fScratch;
        int fCouldBeScratch;
        int fContent;
        const ScratchMap* fScratchMap;
        const UniqueHash* fUniqueHash;

        Stats(const GrResourceCache* cache) {
            memset(this, 0, sizeof(*this));
            fScratchMap = &cache->fScratchMap;
            fUniqueHash = &cache->fUniqueHash;
        }

        void update(GrGpuResource* resource) {
            fBytes += resource->gpuMemorySize();

            if (!resource->isPurgeable()) {
                ++fLocked;
            }

            const GrScratchKey& scratchKey = resource->resourcePriv().getScratchKey();
            const GrUniqueKey& uniqueKey = resource->getUniqueKey();

            if (resource->cacheAccess().isScratch()) {
                SkASSERT(!uniqueKey.isValid());
                ++fScratch;
                SkASSERT(fScratchMap->countForKey(scratchKey));
                SkASSERT(!resource->resourcePriv().refsWrappedObjects());
            } else if (scratchKey.isValid()) {
                SkASSERT(SkBudgeted::kNo == resource->resourcePriv().isBudgeted() ||
                         uniqueKey.isValid());
                if (!uniqueKey.isValid()) {
                    ++fCouldBeScratch;
                    SkASSERT(fScratchMap->countForKey(scratchKey));
                }
                SkASSERT(!resource->resourcePriv().refsWrappedObjects());
            }
            if (uniqueKey.isValid()) {
                ++fContent;
                SkASSERT(fUniqueHash->find(uniqueKey) == resource);
                SkASSERT(!resource->resourcePriv().refsWrappedObjects());
                SkASSERT(SkBudgeted::kYes == resource->resourcePriv().isBudgeted());

                if (scratchKey.isValid()) {
                    SkASSERT(!fScratchMap->has(resource, scratchKey));
                }
            }

            if (SkBudgeted::kYes == resource->resourcePriv().isBudgeted()) {
                ++fBudgetedCount;
                fBudgetedBytes += resource->gpuMemorySize();
            }
        }
    };

    {
        ScratchMap::ConstIter iter(&fScratchMap);

        int count = 0;
        for ( ; !iter.done(); ++iter) {
            const GrGpuResource* resource = *iter;
            SkASSERT(resource->resourcePriv().getScratchKey().isValid());
            SkASSERT(!resource->getUniqueKey().isValid());
            count++;
        }
        SkASSERT(count == fScratchMap.count()); // ensure the iterator is working correctly
    }

    Stats stats(this);

    for (int i = 0; i < fNonpurgeableResources.count(); ++i) {
        SkASSERT(!fNonpurgeableResources[i]->isPurgeable() ||
                 fNewlyPurgeableResourceForValidation == fNonpurgeableResources[i]);
        SkASSERT(*fNonpurgeableResources[i]->cacheAccess().accessCacheIndex() == i);
        SkASSERT(!fNonpurgeableResources[i]->wasDestroyed());
        stats.update(fNonpurgeableResources[i]);
    }
    for (int i = 0; i < fPurgeableQueue.count(); ++i) {
        SkASSERT(fPurgeableQueue.at(i)->isPurgeable());
        SkASSERT(*fPurgeableQueue.at(i)->cacheAccess().accessCacheIndex() == i);
        SkASSERT(!fPurgeableQueue.at(i)->wasDestroyed());
        stats.update(fPurgeableQueue.at(i));
    }

    SkASSERT(fCount == this->getResourceCount());
    SkASSERT(fBudgetedCount <= fCount);
    SkASSERT(fBudgetedBytes <= fBytes);
    SkASSERT(stats.fBytes == fBytes);
    SkASSERT(stats.fBudgetedBytes == fBudgetedBytes);
    SkASSERT(stats.fBudgetedCount == fBudgetedCount);
#if GR_CACHE_STATS
    SkASSERT(fBudgetedHighWaterCount <= fHighWaterCount);
    SkASSERT(fBudgetedHighWaterBytes <= fHighWaterBytes);
    SkASSERT(fBytes <= fHighWaterBytes);
    SkASSERT(fCount <= fHighWaterCount);
    SkASSERT(fBudgetedBytes <= fBudgetedHighWaterBytes);
    SkASSERT(fBudgetedCount <= fBudgetedHighWaterCount);
#endif
    SkASSERT(stats.fContent == fUniqueHash.count());
    SkASSERT(stats.fScratch + stats.fCouldBeScratch == fScratchMap.count());

    // This assertion is not currently valid because we can be in recursive notifyCntReachedZero()
    // calls. This will be fixed when subresource registration is explicit.
    // bool overBudget = budgetedBytes > fMaxBytes || budgetedCount > fMaxCount;
    // SkASSERT(!overBudget || locked == count || fPurging);
}

bool GrResourceCache::isInCache(const GrGpuResource* resource) const {
    int index = *resource->cacheAccess().accessCacheIndex();
    if (index < 0) {
        return false;
    }
    if (index < fPurgeableQueue.count() && fPurgeableQueue.at(index) == resource) {
        return true;
    }
    if (index < fNonpurgeableResources.count() && fNonpurgeableResources[index] == resource) {
        return true;
    }
    SkDEBUGFAIL("Resource index should be -1 or the resource should be in the cache.");
    return false;
}

#endif<|MERGE_RESOLUTION|>--- conflicted
+++ resolved
@@ -365,10 +365,7 @@
     this->removeFromNonpurgeableArray(resource);
     fPurgeableQueue.insert(resource);
     resource->cacheAccess().setFlushCntWhenResourceBecamePurgeable(fExternalFlushCnt);
-<<<<<<< HEAD
-=======
     resource->cacheAccess().setTimeWhenResourceBecomePurgeable();
->>>>>>> a17af05f
 
     if (SkBudgeted::kNo == resource->resourcePriv().isBudgeted()) {
         // Check whether this resource could still be used as a scratch resource.
