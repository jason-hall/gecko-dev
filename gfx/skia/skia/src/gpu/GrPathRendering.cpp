--- conflicted
+++ resolved
@@ -80,13 +80,8 @@
     }
 
     if (desc) {
-<<<<<<< HEAD
-        SkAutoTUnref<GlyphGenerator> generator(new GlyphGenerator(*typeface, effects, *desc));
-        return this->createPathRange(generator, style);
-=======
         sk_sp<GlyphGenerator> generator(new GlyphGenerator(*typeface, effects, *desc));
         return this->createPathRange(generator.get(), style);
->>>>>>> a17af05f
     }
 
     SkScalerContextRec rec;
@@ -106,11 +101,6 @@
     // No effects, so we make a dummy struct
     SkScalerContextEffects noEffects;
 
-<<<<<<< HEAD
-    SkAutoTUnref<GlyphGenerator> generator(new GlyphGenerator(*typeface, noEffects, *genericDesc));
-    return this->createPathRange(generator, style);
-=======
     sk_sp<GlyphGenerator> generator(new GlyphGenerator(*typeface, noEffects, *genericDesc));
     return this->createPathRange(generator.get(), style);
->>>>>>> a17af05f
 }