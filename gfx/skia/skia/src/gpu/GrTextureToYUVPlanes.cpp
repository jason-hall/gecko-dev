/*
 * Copyright 2016 Google Inc.
 *
 * Use of this source code is governed by a BSD-style license that can be
 * found in the LICENSE file.
 */

#include "GrTextureToYUVPlanes.h"
#include "effects/GrSimpleTextureEffect.h"
#include "effects/GrYUVEffect.h"
#include "GrClip.h"
#include "GrContext.h"
#include "GrPaint.h"
#include "GrRenderTargetContext.h"
#include "GrResourceProvider.h"

namespace {
    using MakeFPProc = sk_sp<GrFragmentProcessor> (*)(sk_sp<GrFragmentProcessor>,
                                                      SkYUVColorSpace colorSpace);
};

<<<<<<< HEAD
static bool convert_texture(GrTexture* src, GrDrawContext* dst, int dstW, int dstH,
                            SkYUVColorSpace colorSpace, MakeFPProc proc) {
=======
static bool convert_proxy(sk_sp<GrTextureProxy> src,
                          GrRenderTargetContext* dst, int dstW, int dstH,
                          SkYUVColorSpace colorSpace, MakeFPProc proc) {
>>>>>>> a17af05f

    SkScalar xScale = SkIntToScalar(src->width()) / dstW;
    SkScalar yScale = SkIntToScalar(src->height()) / dstH;
    GrSamplerParams::FilterMode filter;
    if (dstW == src->width() && dstW == src->height()) {
        filter = GrSamplerParams::kNone_FilterMode;
    } else {
        filter = GrSamplerParams::kBilerp_FilterMode;
    }

<<<<<<< HEAD
    sk_sp<GrFragmentProcessor> fp(
            GrSimpleTextureEffect::Make(src, nullptr, SkMatrix::MakeScale(xScale, yScale), filter));
=======
    GrResourceProvider* resourceProvider = dst->resourceProvider();

    sk_sp<GrFragmentProcessor> fp(GrSimpleTextureEffect::Make(resourceProvider, std::move(src),
                                                              nullptr,
                                                              SkMatrix::MakeScale(xScale, yScale),
                                                              filter));
>>>>>>> a17af05f
    if (!fp) {
        return false;
    }
    fp = proc(std::move(fp), colorSpace);
    if (!fp) {
        return false;
    }
    GrPaint paint;
    paint.setPorterDuffXPFactory(SkBlendMode::kSrc);
    paint.addColorFragmentProcessor(std::move(fp));
<<<<<<< HEAD
    dst->drawRect(GrNoClip(), paint, SkMatrix::I(), SkRect::MakeIWH(dstW, dstH));
=======
    dst->drawRect(GrNoClip(), std::move(paint), GrAA::kNo, SkMatrix::I(),
                  SkRect::MakeIWH(dstW, dstH));
>>>>>>> a17af05f
    return true;
}

bool GrTextureToYUVPlanes(GrContext* context, sk_sp<GrTextureProxy> proxy,
                          const SkISize sizes[3], void* const planes[3],
                          const size_t rowBytes[3], SkYUVColorSpace colorSpace) {
    if (!context) {
        return false;
    }

    {
        // Depending on the relative sizes of the y, u, and v planes we may do 1 to 3 draws/
        // readbacks.
<<<<<<< HEAD
        sk_sp<GrDrawContext> yuvDrawContext;
        sk_sp<GrDrawContext> yDrawContext;
        sk_sp<GrDrawContext> uvDrawContext;
        sk_sp<GrDrawContext> uDrawContext;
        sk_sp<GrDrawContext> vDrawContext;
=======
        sk_sp<GrRenderTargetContext> yuvRenderTargetContext;
        sk_sp<GrRenderTargetContext> yRenderTargetContext;
        sk_sp<GrRenderTargetContext> uvRenderTargetContext;
        sk_sp<GrRenderTargetContext> uRenderTargetContext;
        sk_sp<GrRenderTargetContext> vRenderTargetContext;
>>>>>>> a17af05f

        // We issue draw(s) to convert from RGBA to Y, U, and V. All three planes may have different
        // sizes however we optimize for two other cases - all planes are the same (1 draw to YUV),
        // and U and V are the same but Y differs (2 draws, one for Y, one for UV).
        if (sizes[0] == sizes[1] && sizes[1] == sizes[2]) {
<<<<<<< HEAD
            yuvDrawContext = context->makeDrawContextWithFallback(SkBackingFit::kApprox,
                                                                  sizes[0].fWidth,
                                                                  sizes[0].fHeight,
                                                                  kRGBA_8888_GrPixelConfig,
                                                                  nullptr);
            if (!yuvDrawContext) {
                return false;
            }
        } else {
            yDrawContext = context->makeDrawContextWithFallback(SkBackingFit::kApprox,
                                                                sizes[0].fWidth,
                                                                sizes[0].fHeight,
                                                                kAlpha_8_GrPixelConfig,
                                                                nullptr);
            if (!yDrawContext) {
=======
            yuvRenderTargetContext = context->makeRenderTargetContextWithFallback(
                                                                           SkBackingFit::kApprox,
                                                                           sizes[0].fWidth,
                                                                           sizes[0].fHeight,
                                                                           kRGBA_8888_GrPixelConfig,
                                                                           nullptr);
            if (!yuvRenderTargetContext) {
                return false;
            }
        } else {
            yRenderTargetContext = context->makeRenderTargetContextWithFallback(
                                                                             SkBackingFit::kApprox,
                                                                             sizes[0].fWidth,
                                                                             sizes[0].fHeight,
                                                                             kAlpha_8_GrPixelConfig,
                                                                             nullptr);
            if (!yRenderTargetContext) {
>>>>>>> a17af05f
                return false;
            }
            if (sizes[1] == sizes[2]) {
                // TODO: Add support for GL_RG when available.
<<<<<<< HEAD
                uvDrawContext = context->makeDrawContextWithFallback(SkBackingFit::kApprox,
                                                                     sizes[1].fWidth,
                                                                     sizes[1].fHeight,
                                                                     kRGBA_8888_GrPixelConfig,
                                                                     nullptr);
                if (!uvDrawContext) {
                    return false;
                }
            } else {
                uDrawContext = context->makeDrawContextWithFallback(SkBackingFit::kApprox,
                                                                    sizes[1].fWidth,
                                                                    sizes[1].fHeight,
                                                                    kAlpha_8_GrPixelConfig,
                                                                    nullptr);
                vDrawContext = context->makeDrawContextWithFallback(SkBackingFit::kApprox,
                                                                    sizes[2].fWidth,
                                                                    sizes[2].fHeight,
                                                                    kAlpha_8_GrPixelConfig,
                                                                    nullptr);
                if (!uDrawContext || !vDrawContext) {
=======
                uvRenderTargetContext = context->makeRenderTargetContextWithFallback(
                                                                           SkBackingFit::kApprox,
                                                                           sizes[1].fWidth,
                                                                           sizes[1].fHeight,
                                                                           kRGBA_8888_GrPixelConfig,
                                                                           nullptr);
                if (!uvRenderTargetContext) {
                    return false;
                }
            } else {
                uRenderTargetContext = context->makeRenderTargetContextWithFallback(
                                                                             SkBackingFit::kApprox,
                                                                             sizes[1].fWidth,
                                                                             sizes[1].fHeight,
                                                                             kAlpha_8_GrPixelConfig,
                                                                             nullptr);
                vRenderTargetContext = context->makeRenderTargetContextWithFallback(
                                                                             SkBackingFit::kApprox,
                                                                             sizes[2].fWidth,
                                                                             sizes[2].fHeight,
                                                                             kAlpha_8_GrPixelConfig,
                                                                             nullptr);
                if (!uRenderTargetContext || !vRenderTargetContext) {
>>>>>>> a17af05f
                    return false;
                }
            }
        }

        // Do all the draws before any readback.
<<<<<<< HEAD
        if (yuvDrawContext) {
            if (!convert_texture(texture, yuvDrawContext.get(),
                                 sizes[0].fWidth, sizes[0].fHeight,
                                 colorSpace, GrYUVEffect::MakeRGBToYUV)) {
                return false;
            }
        } else {
            SkASSERT(yDrawContext);
            if (!convert_texture(texture, yDrawContext.get(),
                                 sizes[0].fWidth, sizes[0].fHeight,
                                 colorSpace, GrYUVEffect::MakeRGBToY)) {
                return false;
            }
            if (uvDrawContext) {
                if (!convert_texture(texture, uvDrawContext.get(),
                                     sizes[1].fWidth, sizes[1].fHeight,
                                     colorSpace,  GrYUVEffect::MakeRGBToUV)) {
                    return false;
                }
            } else {
                SkASSERT(uDrawContext && vDrawContext);
                if (!convert_texture(texture, uDrawContext.get(),
                                     sizes[1].fWidth, sizes[1].fHeight,
                                     colorSpace, GrYUVEffect::MakeRGBToU)) {
                    return false;
                }
                if (!convert_texture(texture, vDrawContext.get(),
                                     sizes[2].fWidth, sizes[2].fHeight,
                                     colorSpace, GrYUVEffect::MakeRGBToV)) {
=======
        if (yuvRenderTargetContext) {
            if (!convert_proxy(std::move(proxy), yuvRenderTargetContext.get(),
                               sizes[0].fWidth, sizes[0].fHeight,
                               colorSpace, GrYUVEffect::MakeRGBToYUV)) {
                return false;
            }
        } else {
            SkASSERT(yRenderTargetContext);
            if (!convert_proxy(proxy, yRenderTargetContext.get(),
                               sizes[0].fWidth, sizes[0].fHeight,
                               colorSpace, GrYUVEffect::MakeRGBToY)) {
                return false;
            }
            if (uvRenderTargetContext) {
                if (!convert_proxy(std::move(proxy), uvRenderTargetContext.get(),
                                   sizes[1].fWidth, sizes[1].fHeight,
                                   colorSpace,  GrYUVEffect::MakeRGBToUV)) {
                    return false;
                }
            } else {
                SkASSERT(uRenderTargetContext && vRenderTargetContext);
                if (!convert_proxy(proxy, uRenderTargetContext.get(),
                                   sizes[1].fWidth, sizes[1].fHeight,
                                   colorSpace, GrYUVEffect::MakeRGBToU)) {
                    return false;
                }
                if (!convert_proxy(std::move(proxy), vRenderTargetContext.get(),
                                   sizes[2].fWidth, sizes[2].fHeight,
                                   colorSpace, GrYUVEffect::MakeRGBToV)) {
>>>>>>> a17af05f
                    return false;
                }
            }
        }

<<<<<<< HEAD
        if (yuvDrawContext) {
=======
        if (yuvRenderTargetContext) {
>>>>>>> a17af05f
            SkASSERT(sizes[0] == sizes[1] && sizes[1] == sizes[2]);
            sk_sp<GrTexture> yuvTex(yuvDrawContext->asTexture());
            SkASSERT(yuvTex);
            SkISize yuvSize = sizes[0];
            // We have no kRGB_888 pixel format, so readback rgba and then copy three channels.
            SkAutoSTMalloc<128 * 128, uint32_t> tempYUV(yuvSize.fWidth * yuvSize.fHeight);

            const SkImageInfo ii = SkImageInfo::Make(yuvSize.fWidth, yuvSize.fHeight,
                                                     kRGBA_8888_SkColorType, kOpaque_SkAlphaType);
            if (!yuvRenderTargetContext->readPixels(ii, tempYUV.get(), 0, 0, 0)) {
                return false;
            }
            size_t yRowBytes = rowBytes[0] ? rowBytes[0] : yuvSize.fWidth;
            size_t uRowBytes = rowBytes[1] ? rowBytes[1] : yuvSize.fWidth;
            size_t vRowBytes = rowBytes[2] ? rowBytes[2] : yuvSize.fWidth;
            if (yRowBytes < (size_t)yuvSize.fWidth || uRowBytes < (size_t)yuvSize.fWidth ||
                vRowBytes < (size_t)yuvSize.fWidth) {
                return false;
            }
            for (int j = 0; j < yuvSize.fHeight; ++j) {
                for (int i = 0; i < yuvSize.fWidth; ++i) {
                    // These writes could surely be made more efficient.
                    uint32_t y = GrColorUnpackR(tempYUV.get()[j * yuvSize.fWidth + i]);
                    uint32_t u = GrColorUnpackG(tempYUV.get()[j * yuvSize.fWidth + i]);
                    uint32_t v = GrColorUnpackB(tempYUV.get()[j * yuvSize.fWidth + i]);
                    uint8_t* yLoc = ((uint8_t*)planes[0]) + j * yRowBytes + i;
                    uint8_t* uLoc = ((uint8_t*)planes[1]) + j * uRowBytes + i;
                    uint8_t* vLoc = ((uint8_t*)planes[2]) + j * vRowBytes + i;
                    *yLoc = y;
                    *uLoc = u;
                    *vLoc = v;
                }
            }
            return true;
        } else {
<<<<<<< HEAD
            SkASSERT(yDrawContext);
            sk_sp<GrTexture> yTex(yDrawContext->asTexture());
            SkASSERT(yTex);
            if (!yTex->readPixels(0, 0, sizes[0].fWidth, sizes[0].fHeight,
                                  kAlpha_8_GrPixelConfig, planes[0], rowBytes[0])) {
                return false;
            }
            if (uvDrawContext) {
=======
            SkASSERT(yRenderTargetContext);

            SkImageInfo ii = SkImageInfo::MakeA8(sizes[0].fWidth, sizes[0].fHeight);
            if (!yRenderTargetContext->readPixels(ii, planes[0], rowBytes[0], 0, 0)) {
                return false;
            }

            if (uvRenderTargetContext) {
>>>>>>> a17af05f
                SkASSERT(sizes[1].fWidth == sizes[2].fWidth);
                sk_sp<GrTexture> uvTex(uvDrawContext->asTexture());
                SkASSERT(uvTex);
                SkISize uvSize = sizes[1];
                // We have no kRG_88 pixel format, so readback rgba and then copy two channels.
                SkAutoSTMalloc<128 * 128, uint32_t> tempUV(uvSize.fWidth * uvSize.fHeight);

                ii = SkImageInfo::Make(uvSize.fWidth, uvSize.fHeight,
                                       kRGBA_8888_SkColorType, kOpaque_SkAlphaType);

                if (!uvRenderTargetContext->readPixels(ii, tempUV.get(), 0, 0, 0)) {
                    return false;
                }

                size_t uRowBytes = rowBytes[1] ? rowBytes[1] : uvSize.fWidth;
                size_t vRowBytes = rowBytes[2] ? rowBytes[2] : uvSize.fWidth;
                if (uRowBytes < (size_t)uvSize.fWidth || vRowBytes < (size_t)uvSize.fWidth) {
                    return false;
                }
                for (int j = 0; j < uvSize.fHeight; ++j) {
                    for (int i = 0; i < uvSize.fWidth; ++i) {
                        // These writes could surely be made more efficient.
                        uint32_t u = GrColorUnpackR(tempUV.get()[j * uvSize.fWidth + i]);
                        uint32_t v = GrColorUnpackG(tempUV.get()[j * uvSize.fWidth + i]);
                        uint8_t* uLoc = ((uint8_t*)planes[1]) + j * uRowBytes + i;
                        uint8_t* vLoc = ((uint8_t*)planes[2]) + j * vRowBytes + i;
                        *uLoc = u;
                        *vLoc = v;
                    }
                }
                return true;
            } else {
<<<<<<< HEAD
                SkASSERT(uDrawContext && vDrawContext);
                sk_sp<GrTexture> tex(uDrawContext->asTexture());
                SkASSERT(tex);
                if (!tex->readPixels(0, 0, sizes[1].fWidth, sizes[1].fHeight,
                                     kAlpha_8_GrPixelConfig, planes[1], rowBytes[1])) {
                    return false;
                }
                tex = vDrawContext->asTexture();
                SkASSERT(tex);
                if (!tex->readPixels(0, 0, sizes[2].fWidth, sizes[2].fHeight,
                                     kAlpha_8_GrPixelConfig, planes[2], rowBytes[2])) {
=======
                SkASSERT(uRenderTargetContext && vRenderTargetContext);

                ii = SkImageInfo::MakeA8(sizes[1].fWidth, sizes[1].fHeight);
                if (!uRenderTargetContext->readPixels(ii, planes[1], rowBytes[1], 0, 0)) {
                    return false;
                }

                ii = SkImageInfo::MakeA8(sizes[2].fWidth, sizes[2].fHeight);
                if (!vRenderTargetContext->readPixels(ii, planes[2], rowBytes[2], 0, 0)) {
>>>>>>> a17af05f
                    return false;
                }

                return true;
            }
        }
    }
    return false;
}<|MERGE_RESOLUTION|>--- conflicted
+++ resolved
@@ -19,14 +19,9 @@
                                                       SkYUVColorSpace colorSpace);
 };
 
-<<<<<<< HEAD
-static bool convert_texture(GrTexture* src, GrDrawContext* dst, int dstW, int dstH,
-                            SkYUVColorSpace colorSpace, MakeFPProc proc) {
-=======
 static bool convert_proxy(sk_sp<GrTextureProxy> src,
                           GrRenderTargetContext* dst, int dstW, int dstH,
                           SkYUVColorSpace colorSpace, MakeFPProc proc) {
->>>>>>> a17af05f
 
     SkScalar xScale = SkIntToScalar(src->width()) / dstW;
     SkScalar yScale = SkIntToScalar(src->height()) / dstH;
@@ -37,17 +32,12 @@
         filter = GrSamplerParams::kBilerp_FilterMode;
     }
 
-<<<<<<< HEAD
-    sk_sp<GrFragmentProcessor> fp(
-            GrSimpleTextureEffect::Make(src, nullptr, SkMatrix::MakeScale(xScale, yScale), filter));
-=======
     GrResourceProvider* resourceProvider = dst->resourceProvider();
 
     sk_sp<GrFragmentProcessor> fp(GrSimpleTextureEffect::Make(resourceProvider, std::move(src),
                                                               nullptr,
                                                               SkMatrix::MakeScale(xScale, yScale),
                                                               filter));
->>>>>>> a17af05f
     if (!fp) {
         return false;
     }
@@ -58,12 +48,8 @@
     GrPaint paint;
     paint.setPorterDuffXPFactory(SkBlendMode::kSrc);
     paint.addColorFragmentProcessor(std::move(fp));
-<<<<<<< HEAD
-    dst->drawRect(GrNoClip(), paint, SkMatrix::I(), SkRect::MakeIWH(dstW, dstH));
-=======
     dst->drawRect(GrNoClip(), std::move(paint), GrAA::kNo, SkMatrix::I(),
                   SkRect::MakeIWH(dstW, dstH));
->>>>>>> a17af05f
     return true;
 }
 
@@ -77,41 +63,16 @@
     {
         // Depending on the relative sizes of the y, u, and v planes we may do 1 to 3 draws/
         // readbacks.
-<<<<<<< HEAD
-        sk_sp<GrDrawContext> yuvDrawContext;
-        sk_sp<GrDrawContext> yDrawContext;
-        sk_sp<GrDrawContext> uvDrawContext;
-        sk_sp<GrDrawContext> uDrawContext;
-        sk_sp<GrDrawContext> vDrawContext;
-=======
         sk_sp<GrRenderTargetContext> yuvRenderTargetContext;
         sk_sp<GrRenderTargetContext> yRenderTargetContext;
         sk_sp<GrRenderTargetContext> uvRenderTargetContext;
         sk_sp<GrRenderTargetContext> uRenderTargetContext;
         sk_sp<GrRenderTargetContext> vRenderTargetContext;
->>>>>>> a17af05f
 
         // We issue draw(s) to convert from RGBA to Y, U, and V. All three planes may have different
         // sizes however we optimize for two other cases - all planes are the same (1 draw to YUV),
         // and U and V are the same but Y differs (2 draws, one for Y, one for UV).
         if (sizes[0] == sizes[1] && sizes[1] == sizes[2]) {
-<<<<<<< HEAD
-            yuvDrawContext = context->makeDrawContextWithFallback(SkBackingFit::kApprox,
-                                                                  sizes[0].fWidth,
-                                                                  sizes[0].fHeight,
-                                                                  kRGBA_8888_GrPixelConfig,
-                                                                  nullptr);
-            if (!yuvDrawContext) {
-                return false;
-            }
-        } else {
-            yDrawContext = context->makeDrawContextWithFallback(SkBackingFit::kApprox,
-                                                                sizes[0].fWidth,
-                                                                sizes[0].fHeight,
-                                                                kAlpha_8_GrPixelConfig,
-                                                                nullptr);
-            if (!yDrawContext) {
-=======
             yuvRenderTargetContext = context->makeRenderTargetContextWithFallback(
                                                                            SkBackingFit::kApprox,
                                                                            sizes[0].fWidth,
@@ -129,33 +90,10 @@
                                                                              kAlpha_8_GrPixelConfig,
                                                                              nullptr);
             if (!yRenderTargetContext) {
->>>>>>> a17af05f
                 return false;
             }
             if (sizes[1] == sizes[2]) {
                 // TODO: Add support for GL_RG when available.
-<<<<<<< HEAD
-                uvDrawContext = context->makeDrawContextWithFallback(SkBackingFit::kApprox,
-                                                                     sizes[1].fWidth,
-                                                                     sizes[1].fHeight,
-                                                                     kRGBA_8888_GrPixelConfig,
-                                                                     nullptr);
-                if (!uvDrawContext) {
-                    return false;
-                }
-            } else {
-                uDrawContext = context->makeDrawContextWithFallback(SkBackingFit::kApprox,
-                                                                    sizes[1].fWidth,
-                                                                    sizes[1].fHeight,
-                                                                    kAlpha_8_GrPixelConfig,
-                                                                    nullptr);
-                vDrawContext = context->makeDrawContextWithFallback(SkBackingFit::kApprox,
-                                                                    sizes[2].fWidth,
-                                                                    sizes[2].fHeight,
-                                                                    kAlpha_8_GrPixelConfig,
-                                                                    nullptr);
-                if (!uDrawContext || !vDrawContext) {
-=======
                 uvRenderTargetContext = context->makeRenderTargetContextWithFallback(
                                                                            SkBackingFit::kApprox,
                                                                            sizes[1].fWidth,
@@ -179,44 +117,12 @@
                                                                              kAlpha_8_GrPixelConfig,
                                                                              nullptr);
                 if (!uRenderTargetContext || !vRenderTargetContext) {
->>>>>>> a17af05f
                     return false;
                 }
             }
         }
 
         // Do all the draws before any readback.
-<<<<<<< HEAD
-        if (yuvDrawContext) {
-            if (!convert_texture(texture, yuvDrawContext.get(),
-                                 sizes[0].fWidth, sizes[0].fHeight,
-                                 colorSpace, GrYUVEffect::MakeRGBToYUV)) {
-                return false;
-            }
-        } else {
-            SkASSERT(yDrawContext);
-            if (!convert_texture(texture, yDrawContext.get(),
-                                 sizes[0].fWidth, sizes[0].fHeight,
-                                 colorSpace, GrYUVEffect::MakeRGBToY)) {
-                return false;
-            }
-            if (uvDrawContext) {
-                if (!convert_texture(texture, uvDrawContext.get(),
-                                     sizes[1].fWidth, sizes[1].fHeight,
-                                     colorSpace,  GrYUVEffect::MakeRGBToUV)) {
-                    return false;
-                }
-            } else {
-                SkASSERT(uDrawContext && vDrawContext);
-                if (!convert_texture(texture, uDrawContext.get(),
-                                     sizes[1].fWidth, sizes[1].fHeight,
-                                     colorSpace, GrYUVEffect::MakeRGBToU)) {
-                    return false;
-                }
-                if (!convert_texture(texture, vDrawContext.get(),
-                                     sizes[2].fWidth, sizes[2].fHeight,
-                                     colorSpace, GrYUVEffect::MakeRGBToV)) {
-=======
         if (yuvRenderTargetContext) {
             if (!convert_proxy(std::move(proxy), yuvRenderTargetContext.get(),
                                sizes[0].fWidth, sizes[0].fHeight,
@@ -246,20 +152,13 @@
                 if (!convert_proxy(std::move(proxy), vRenderTargetContext.get(),
                                    sizes[2].fWidth, sizes[2].fHeight,
                                    colorSpace, GrYUVEffect::MakeRGBToV)) {
->>>>>>> a17af05f
                     return false;
                 }
             }
         }
 
-<<<<<<< HEAD
-        if (yuvDrawContext) {
-=======
         if (yuvRenderTargetContext) {
->>>>>>> a17af05f
             SkASSERT(sizes[0] == sizes[1] && sizes[1] == sizes[2]);
-            sk_sp<GrTexture> yuvTex(yuvDrawContext->asTexture());
-            SkASSERT(yuvTex);
             SkISize yuvSize = sizes[0];
             // We have no kRGB_888 pixel format, so readback rgba and then copy three channels.
             SkAutoSTMalloc<128 * 128, uint32_t> tempYUV(yuvSize.fWidth * yuvSize.fHeight);
@@ -292,16 +191,6 @@
             }
             return true;
         } else {
-<<<<<<< HEAD
-            SkASSERT(yDrawContext);
-            sk_sp<GrTexture> yTex(yDrawContext->asTexture());
-            SkASSERT(yTex);
-            if (!yTex->readPixels(0, 0, sizes[0].fWidth, sizes[0].fHeight,
-                                  kAlpha_8_GrPixelConfig, planes[0], rowBytes[0])) {
-                return false;
-            }
-            if (uvDrawContext) {
-=======
             SkASSERT(yRenderTargetContext);
 
             SkImageInfo ii = SkImageInfo::MakeA8(sizes[0].fWidth, sizes[0].fHeight);
@@ -310,10 +199,7 @@
             }
 
             if (uvRenderTargetContext) {
->>>>>>> a17af05f
                 SkASSERT(sizes[1].fWidth == sizes[2].fWidth);
-                sk_sp<GrTexture> uvTex(uvDrawContext->asTexture());
-                SkASSERT(uvTex);
                 SkISize uvSize = sizes[1];
                 // We have no kRG_88 pixel format, so readback rgba and then copy two channels.
                 SkAutoSTMalloc<128 * 128, uint32_t> tempUV(uvSize.fWidth * uvSize.fHeight);
@@ -343,19 +229,6 @@
                 }
                 return true;
             } else {
-<<<<<<< HEAD
-                SkASSERT(uDrawContext && vDrawContext);
-                sk_sp<GrTexture> tex(uDrawContext->asTexture());
-                SkASSERT(tex);
-                if (!tex->readPixels(0, 0, sizes[1].fWidth, sizes[1].fHeight,
-                                     kAlpha_8_GrPixelConfig, planes[1], rowBytes[1])) {
-                    return false;
-                }
-                tex = vDrawContext->asTexture();
-                SkASSERT(tex);
-                if (!tex->readPixels(0, 0, sizes[2].fWidth, sizes[2].fHeight,
-                                     kAlpha_8_GrPixelConfig, planes[2], rowBytes[2])) {
-=======
                 SkASSERT(uRenderTargetContext && vRenderTargetContext);
 
                 ii = SkImageInfo::MakeA8(sizes[1].fWidth, sizes[1].fHeight);
@@ -365,7 +238,6 @@
 
                 ii = SkImageInfo::MakeA8(sizes[2].fWidth, sizes[2].fHeight);
                 if (!vRenderTargetContext->readPixels(ii, planes[2], rowBytes[2], 0, 0)) {
->>>>>>> a17af05f
                     return false;
                 }
 
