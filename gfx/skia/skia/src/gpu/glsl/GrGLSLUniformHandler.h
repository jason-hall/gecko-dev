--- conflicted
+++ resolved
@@ -13,20 +13,14 @@
 #include "GrSwizzle.h"
 
 class GrGLSLProgramBuilder;
-class GrGLSLSampler;
 
 class GrGLSLUniformHandler {
 public:
     virtual ~GrGLSLUniformHandler() {}
 
-<<<<<<< HEAD
-    typedef GrGLSLProgramDataManager::UniformHandle UniformHandle;
-    typedef GrGLSLProgramDataManager::UniformHandle SamplerHandle;
-=======
     using UniformHandle = GrGLSLProgramDataManager::UniformHandle;
     GR_DEFINE_RESOURCE_HANDLE_CLASS(SamplerHandle);
     GR_DEFINE_RESOURCE_HANDLE_CLASS(ImageStorageHandle);
->>>>>>> a17af05f
 
     /** Add a uniform variable to the current program, that has visibility in one or more shaders.
         visibility is a bitfield of GrShaderFlag values indicating from which shaders the uniform
@@ -68,24 +62,6 @@
     GrGLSLProgramBuilder* fProgramBuilder;
 
 private:
-<<<<<<< HEAD
-    virtual int numSamplers() const = 0;
-    virtual const GrGLSLSampler& getSampler(SamplerHandle handle) const = 0;
-
-    SamplerHandle addSampler(uint32_t visibility,
-                             GrPixelConfig config,
-                             GrSLType type,
-                             GrSLPrecision precision,
-                             const char* name) {
-        return this->internalAddSampler(visibility, config, type, precision, name);
-    }
-
-    virtual SamplerHandle internalAddSampler(uint32_t visibility,
-                                             GrPixelConfig config,
-                                             GrSLType type,
-                                             GrSLPrecision precision,
-                                             const char* name) = 0;
-=======
     virtual const GrShaderVar& samplerVariable(SamplerHandle) const = 0;
     virtual GrSwizzle samplerSwizzle(SamplerHandle) const = 0;
 
@@ -96,7 +72,6 @@
     virtual ImageStorageHandle addImageStorage(uint32_t visibility, GrSLType type,
                                                GrImageStorageFormat, GrSLMemoryModel, GrSLRestrict,
                                                GrIOType, const char* name) = 0;
->>>>>>> a17af05f
 
     virtual UniformHandle internalAddUniformArray(uint32_t visibility,
                                                   GrSLType type,
