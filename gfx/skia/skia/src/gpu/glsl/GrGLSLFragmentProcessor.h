--- conflicted
+++ resolved
@@ -11,11 +11,7 @@
 #include "GrFragmentProcessor.h"
 #include "GrShaderVar.h"
 #include "glsl/GrGLSLProgramDataManager.h"
-<<<<<<< HEAD
-#include "glsl/GrGLSLSampler.h"
-=======
 #include "glsl/GrGLSLUniformHandler.h"
->>>>>>> a17af05f
 
 class GrProcessor;
 class GrProcessorKeyBuilder;
@@ -32,14 +28,9 @@
         }
     }
 
-<<<<<<< HEAD
-    typedef GrGLSLProgramDataManager::UniformHandle UniformHandle;
-    typedef GrGLSLProgramDataManager::UniformHandle SamplerHandle;
-=======
     using UniformHandle      = GrGLSLUniformHandler::UniformHandle;
     using SamplerHandle      = GrGLSLUniformHandler::SamplerHandle;
     using ImageStorageHandle = GrGLSLUniformHandler::ImageStorageHandle;
->>>>>>> a17af05f
 
 private:
     /**
@@ -79,19 +70,12 @@
 public:
     using TransformedCoordVars = BuilderInputProvider<GrShaderVar, GrFragmentProcessor,
                                                       &GrFragmentProcessor::numCoordTransforms>;
-<<<<<<< HEAD
-    using TextureSamplers = BuilderInputProvider<SamplerHandle, GrProcessor,
-                                                 &GrProcessor::numTextures>;
-    using BufferSamplers = BuilderInputProvider<SamplerHandle, GrProcessor,
-                                                &GrProcessor::numBuffers>;
-=======
     using TextureSamplers = BuilderInputProvider<SamplerHandle, GrResourceIOProcessor,
                                                  &GrResourceIOProcessor::numTextureSamplers>;
     using BufferSamplers = BuilderInputProvider<SamplerHandle, GrResourceIOProcessor,
                                                 &GrResourceIOProcessor::numBuffers>;
     using ImageStorages = BuilderInputProvider<ImageStorageHandle, GrResourceIOProcessor,
                                                &GrResourceIOProcessor::numImageStorages>;
->>>>>>> a17af05f
 
     /** Called when the program stage should insert its code into the shaders. The code in each
         shader will be in its own block ({}) and so locally scoped names will not collide across
@@ -111,14 +95,6 @@
                                  info about its output.
         @param transformedCoords Fragment shader variables containing the coords computed using
                                  each of the GrFragmentProcessor's GrCoordTransforms.
-<<<<<<< HEAD
-        @param texSamplers       Contains one entry for each GrTextureAccess of the GrProcessor.
-                                 These can be passed to the builder to emit texture reads in the
-                                 generated code.
-        @param bufferSamplers    Contains one entry for each GrBufferAccess of the GrProcessor.
-                                 These can be passed to the builder to emit buffer reads in the
-                                 generated code.
-=======
         @param texSamplers       Contains one entry for each TextureSampler  of the GrProcessor.
                                  These can be passed to the builder to emit texture reads in the
                                  generated code.
@@ -131,7 +107,6 @@
         @param gpImplementsDistanceVector
                                  Does the GrGeometryProcessor implement the feature where it
                                  provides a vector to the nearest edge of the shape being rendered.
->>>>>>> a17af05f
      */
     struct EmitArgs {
         EmitArgs(GrGLSLFPFragmentBuilder* fragBuilder,
@@ -143,10 +118,7 @@
                  const TransformedCoordVars& transformedCoordVars,
                  const TextureSamplers& textureSamplers,
                  const BufferSamplers& bufferSamplers,
-<<<<<<< HEAD
-=======
                  const ImageStorages& imageStorages,
->>>>>>> a17af05f
                  bool gpImplementsDistanceVector)
             : fFragBuilder(fragBuilder)
             , fUniformHandler(uniformHandler)
@@ -157,10 +129,7 @@
             , fTransformedCoords(transformedCoordVars)
             , fTexSamplers(textureSamplers)
             , fBufferSamplers(bufferSamplers)
-<<<<<<< HEAD
-=======
             , fImageStorages(imageStorages)
->>>>>>> a17af05f
             , fGpImplementsDistanceVector(gpImplementsDistanceVector) {}
         GrGLSLFPFragmentBuilder* fFragBuilder;
         GrGLSLUniformHandler* fUniformHandler;
@@ -171,10 +140,7 @@
         const TransformedCoordVars& fTransformedCoords;
         const TextureSamplers& fTexSamplers;
         const BufferSamplers& fBufferSamplers;
-<<<<<<< HEAD
-=======
         const ImageStorages& fImageStorages;
->>>>>>> a17af05f
         bool fGpImplementsDistanceVector;
     };
 
