--- conflicted
+++ resolved
@@ -62,18 +62,8 @@
     this->emitAndInstallPrimProc(primProc, inputColor, inputCoverage);
 
     this->emitAndInstallFragProcs(inputColor, inputCoverage);
-<<<<<<< HEAD
-    if (primProc.getPixelLocalStorageState() !=
-        GrPixelLocalStorageState::kDraw_GrPixelLocalStorageState) {
-        this->emitAndInstallXferProc(this->pipeline().getXferProcessor(), *inputColor,
-                                     *inputCoverage, this->pipeline().ignoresCoverage(),
-                                     primProc.getPixelLocalStorageState());
-        this->emitFSOutputSwizzle(this->pipeline().getXferProcessor().hasSecondaryOutput());
-    }
-=======
     this->emitAndInstallXferProc(*inputColor, *inputCoverage);
     this->emitFSOutputSwizzle(this->pipeline().getXferProcessor().hasSecondaryOutput());
->>>>>>> a17af05f
 
     return this->checkSamplerCounts() && this->checkImageStorageCounts();
 }
@@ -97,8 +87,6 @@
         fFS.codeAppendf("vec4 %s;", distanceVectorName);
     }
 
-<<<<<<< HEAD
-=======
     SkASSERT(!fUniformHandles.fRTAdjustmentUni.isValid());
     GrShaderFlags rtAdjustVisibility = kVertex_GrShaderFlag;
     if (proc.willUseGeoShader()) {
@@ -111,7 +99,6 @@
     const char* rtAdjustName =
         this->uniformHandler()->getUniformCStr(fUniformHandles.fRTAdjustmentUni);
 
->>>>>>> a17af05f
     // Enclose custom code in a block to avoid namespace conflicts
     SkString openBrace;
     openBrace.printf("{ // Stage %d, %s\n", fStageIndex, proc.name());
@@ -121,16 +108,10 @@
     SkASSERT(!fGeometryProcessor);
     fGeometryProcessor = proc.createGLSLInstance(*this->shaderCaps());
 
-<<<<<<< HEAD
-    SkSTArray<4, SamplerHandle> texSamplers(proc.numTextures());
-    SkSTArray<2, SamplerHandle> bufferSamplers(proc.numBuffers());
-    this->emitSamplers(proc, &texSamplers, &bufferSamplers);
-=======
     SkSTArray<4, SamplerHandle>      texSamplers(proc.numTextureSamplers());
     SkSTArray<2, SamplerHandle>      bufferSamplers(proc.numBuffers());
     SkSTArray<2, ImageStorageHandle> imageStorages(proc.numImageStorages());
     this->emitSamplersAndImageStorages(proc, &texSamplers, &bufferSamplers, &imageStorages);
->>>>>>> a17af05f
 
     GrGLSLPrimitiveProcessor::FPCoordTransformHandler transformHandler(fPipeline,
                                                                        &fTransformedCoordVars);
@@ -144,15 +125,10 @@
                                            outputColor->c_str(),
                                            outputCoverage->c_str(),
                                            distanceVectorName,
-<<<<<<< HEAD
-                                           texSamplers.begin(),
-                                           bufferSamplers.begin(),
-=======
                                            rtAdjustName,
                                            texSamplers.begin(),
                                            bufferSamplers.begin(),
                                            imageStorages.begin(),
->>>>>>> a17af05f
                                            &transformHandler);
     fGeometryProcessor->emitCode(args);
 
@@ -199,13 +175,6 @@
 
     GrGLSLFragmentProcessor* fragProc = fp.createGLSLInstance();
 
-<<<<<<< HEAD
-    SkSTArray<4, SamplerHandle> textureSamplerArray(fp.numTextures());
-    SkSTArray<2, SamplerHandle> bufferSamplerArray(fp.numBuffers());
-    GrFragmentProcessor::Iter iter(&fp);
-    while (const GrFragmentProcessor* subFP = iter.next()) {
-        this->emitSamplers(*subFP, &textureSamplerArray, &bufferSamplerArray);
-=======
     SkSTArray<4, SamplerHandle> textureSamplerArray(fp.numTextureSamplers());
     SkSTArray<2, SamplerHandle> bufferSamplerArray(fp.numBuffers());
     SkSTArray<2, ImageStorageHandle> imageStorageArray(fp.numImageStorages());
@@ -213,17 +182,13 @@
     while (const GrFragmentProcessor* subFP = iter.next()) {
         this->emitSamplersAndImageStorages(*subFP, &textureSamplerArray, &bufferSamplerArray,
                                            &imageStorageArray);
->>>>>>> a17af05f
     }
 
     const GrShaderVar* coordVars = fTransformedCoordVars.begin() + transformedCoordVarsIdx;
     GrGLSLFragmentProcessor::TransformedCoordVars coords(&fp, coordVars);
     GrGLSLFragmentProcessor::TextureSamplers textureSamplers(&fp, textureSamplerArray.begin());
     GrGLSLFragmentProcessor::BufferSamplers bufferSamplers(&fp, bufferSamplerArray.begin());
-<<<<<<< HEAD
-=======
     GrGLSLFragmentProcessor::ImageStorages imageStorages(&fp, imageStorageArray.begin());
->>>>>>> a17af05f
     GrGLSLFragmentProcessor::EmitArgs args(&fFS,
                                            this->uniformHandler(),
                                            this->shaderCaps(),
@@ -233,10 +198,7 @@
                                            coords,
                                            textureSamplers,
                                            bufferSamplers,
-<<<<<<< HEAD
-=======
                                            imageStorages,
->>>>>>> a17af05f
                                            this->primitiveProcessor().implementsDistanceVector());
 
     fragProc->emitCode(args);
@@ -271,11 +233,6 @@
     openBrace.printf("{ // Xfer Processor: %s\n", xp.name());
     fFS.codeAppend(openBrace.c_str());
 
-<<<<<<< HEAD
-    SkSTArray<4, SamplerHandle> texSamplers(xp.numTextures());
-    SkSTArray<2, SamplerHandle> bufferSamplers(xp.numBuffers());
-    this->emitSamplers(xp, &texSamplers, &bufferSamplers);
-=======
     SamplerHandle dstTextureSamplerHandle;
     GrSurfaceOrigin dstTextureOrigin = kTopLeft_GrSurfaceOrigin;
     if (GrTexture* dstTexture = fPipeline.dstTexture()) {
@@ -287,7 +244,6 @@
         dstTextureOrigin = dstTexture->origin();
         SkASSERT(kTextureExternalSampler_GrSLType != dstTexture->texturePriv().samplerType());
     }
->>>>>>> a17af05f
 
     GrGLSLXferProcessor::EmitArgs args(&fFS,
                                        this->uniformHandler(),
@@ -297,14 +253,8 @@
                                        coverageIn.c_str(),
                                        fFS.getPrimaryColorOutputName(),
                                        fFS.getSecondaryColorOutputName(),
-<<<<<<< HEAD
-                                       texSamplers.begin(),
-                                       bufferSamplers.begin(),
-                                       usePLSDstRead);
-=======
                                        dstTextureSamplerHandle,
                                        dstTextureOrigin);
->>>>>>> a17af05f
     fXferProcessor->emitCode(args);
 
     // We have to check that effects and the code they emit are consistent, ie if an effect
@@ -313,27 +263,6 @@
     fFS.codeAppend("}");
 }
 
-<<<<<<< HEAD
-void GrGLSLProgramBuilder::emitSamplers(const GrProcessor& processor,
-                                        SkTArray<SamplerHandle>* outTexSamplers,
-                                        SkTArray<SamplerHandle>* outBufferSamplers) {
-    SkString name;
-    int numTextures = processor.numTextures();
-    for (int t = 0; t < numTextures; ++t) {
-        const GrTextureAccess& access = processor.textureAccess(t);
-        GrSLType samplerType = access.getTexture()->samplerType();
-        if (kTextureExternalSampler_GrSLType == samplerType) {
-            const char* externalFeatureString = this->glslCaps()->externalTextureExtensionString();
-            // We shouldn't ever create a GrGLTexture that requires external sampler type
-            SkASSERT(externalFeatureString);
-            this->addFeature(access.getVisibility(),
-                             1 << GrGLSLShaderBuilder::kExternalTexture_GLSLPrivateFeature,
-                             externalFeatureString);
-        }
-        name.printf("TextureSampler_%d", outTexSamplers->count());
-        this->emitSampler(samplerType, access.getTexture()->config(),
-                          name.c_str(), access.getVisibility(), outTexSamplers);
-=======
 void GrGLSLProgramBuilder::emitSamplersAndImageStorages(
         const GrResourceIOProcessor& processor,
         SkTArray<SamplerHandle>* outTexSamplerHandles,
@@ -383,51 +312,7 @@
         name.printf("Image_%d", outImageStorageHandles->count());
         outImageStorageHandles->emplace_back(
                 this->emitImageStorage(imageStorageAccess, name.c_str()));
->>>>>>> a17af05f
-    }
-
-    if (int numBuffers = processor.numBuffers()) {
-        SkASSERT(this->glslCaps()->texelBufferSupport());
-        GrShaderFlags texelBufferVisibility = kNone_GrShaderFlags;
-
-        for (int b = 0; b < numBuffers; ++b) {
-            const GrBufferAccess& access = processor.bufferAccess(b);
-            name.printf("BufferSampler_%d", outBufferSamplers->count());
-            this->emitSampler(kTextureBufferSampler_GrSLType, access.texelConfig(), name.c_str(),
-                              access.visibility(), outBufferSamplers);
-            texelBufferVisibility |= access.visibility();
-        }
-
-        if (const char* extension = this->glslCaps()->texelBufferExtensionString()) {
-            this->addFeature(texelBufferVisibility,
-                             1 << GrGLSLShaderBuilder::kTexelBuffer_GLSLPrivateFeature,
-                             extension);
-        }
-    }
-}
-
-void GrGLSLProgramBuilder::emitSampler(GrSLType samplerType,
-                                       GrPixelConfig config,
-                                       const char* name,
-                                       GrShaderFlags visibility,
-                                       SkTArray<SamplerHandle>* outSamplers) {
-    if (visibility & kVertex_GrShaderFlag) {
-        ++fNumVertexSamplers;
-    }
-    if (visibility & kGeometry_GrShaderFlag) {
-        SkASSERT(this->primitiveProcessor().willUseGeoShader());
-        ++fNumGeometrySamplers;
-    }
-    if (visibility & kFragment_GrShaderFlag) {
-        ++fNumFragmentSamplers;
-    }
-    GrSLPrecision precision = this->glslCaps()->samplerPrecision(config, visibility);
-    SamplerHandle handle = this->uniformHandler()->addSampler(visibility,
-                                                              config,
-                                                              samplerType,
-                                                              precision,
-                                                              name);
-    outSamplers->emplace_back(handle);
+    }
 }
 
 GrGLSLProgramBuilder::SamplerHandle GrGLSLProgramBuilder::emitSampler(GrSLType samplerType,
@@ -578,27 +463,7 @@
     this->uniformHandler()->appendUniformDecls(visibility, out);
 }
 
-<<<<<<< HEAD
-const GrGLSLSampler& GrGLSLProgramBuilder::getSampler(SamplerHandle handle) const {
-    return this->uniformHandler()->getSampler(handle);
-}
-
-void GrGLSLProgramBuilder::addRTAdjustmentUniform(GrSLPrecision precision,
-                                                  const char* name,
-                                                  const char** outName) {
-        SkASSERT(!fUniformHandles.fRTAdjustmentUni.isValid());
-        fUniformHandles.fRTAdjustmentUni =
-            this->uniformHandler()->addUniform(kVertex_GrShaderFlag,
-                                               kVec4f_GrSLType,
-                                               precision,
-                                               name,
-                                               outName);
-}
-
-void GrGLSLProgramBuilder::addRTHeightUniform(const char* name, const char** outName) {
-=======
 void GrGLSLProgramBuilder::addRTHeightUniform(const char* name) {
->>>>>>> a17af05f
         SkASSERT(!fUniformHandles.fRTHeightUni.isValid());
         GrGLSLUniformHandler* uniformHandler = this->uniformHandler();
         fUniformHandles.fRTHeightUni =
