/*
 * Copyright 2014 Google Inc.
 *
 * Use of this source code is governed by a BSD-style license that can be
 * found in the LICENSE file.
 */

#ifndef GrGLSLFragmentShaderBuilder_DEFINED
#define GrGLSLFragmentShaderBuilder_DEFINED

#include "GrBlend.h"
#include "GrGLSLShaderBuilder.h"
#include "GrProcessor.h"

class GrRenderTarget;
class GrGLSLVarying;

/*
 * This base class encapsulates the common functionality which all processors use to build fragment
 * shaders.
 */
class GrGLSLFragmentBuilder : public GrGLSLShaderBuilder {
public:
    GrGLSLFragmentBuilder(GrGLSLProgramBuilder* program) : INHERITED(program) {}
    virtual ~GrGLSLFragmentBuilder() {}

    /**
     * Use of these features may require a GLSL extension to be enabled. Shaders may not compile
     * if code is added that uses one of these features without calling enableFeature()
     */
    enum GLSLFeature {
        kMultisampleInterpolation_GLSLFeature
    };

    /**
     * If the feature is supported then true is returned and any necessary #extension declarations
     * are added to the shaders. If the feature is not supported then false will be returned.
     */
    virtual bool enableFeature(GLSLFeature) = 0;

    /**
     * This returns a variable name to access the 2D, perspective correct version of the coords in
     * the fragment shader. The passed in coordinates must either be of type kVec2f or kVec3f. If
     * the coordinates are 3-dimensional, it a perspective divide into is emitted into the
     * fragment shader (xy / z) to convert them to 2D.
     */
    virtual SkString ensureCoords2D(const GrShaderVar&) = 0;
<<<<<<< HEAD


    /** Returns a variable name that represents the position of the fragment in the FS. The position
        is in device space (e.g. 0,0 is the top left and pixel centers are at half-integers). */
    virtual const char* fragmentPosition() = 0;
=======
>>>>>>> a17af05f

    // TODO: remove this method.
    void declAppendf(const char* fmt, ...);

private:
    typedef GrGLSLShaderBuilder INHERITED;
};

/*
 * This class is used by fragment processors to build their fragment code.
 */
class GrGLSLFPFragmentBuilder : virtual public GrGLSLFragmentBuilder {
public:
    /** Appease the compiler; the derived class initializes GrGLSLFragmentBuilder. */
    GrGLSLFPFragmentBuilder() : GrGLSLFragmentBuilder(nullptr) {}

    enum Coordinates {
        kSkiaDevice_Coordinates,
        kGLSLWindow_Coordinates,

        kLast_Coordinates = kGLSLWindow_Coordinates
    };

    /**
     * Appends the offset from the center of the pixel to a specified sample.
     *
     * @param sampleIdx      GLSL expression of the sample index.
     * @param Coordinates    Coordinate space in which to emit the offset.
     *
     * A processor must call setWillUseSampleLocations in its constructor before using this method.
     */
    virtual void appendOffsetToSample(const char* sampleIdx, Coordinates) = 0;

    /**
     * Subtracts sample coverage from the fragment. Any sample whose corresponding bit is not found
     * in the mask will not be written out to the framebuffer.
     *
     * @param mask      int that contains the sample mask. Bit N corresponds to the Nth sample.
     * @param invert    perform a bit-wise NOT on the provided mask before applying it?
     *
     * Requires GLSL support for sample variables.
     */
    virtual void maskSampleCoverage(const char* mask, bool invert = false) = 0;

    /** Returns a variable name that represents a vector to the nearest edge of the shape, in source
        space coordinates. */
    virtual const char* distanceVectorName() const = 0;

<<<<<<< HEAD
=======
    /**
     * Overrides the default precision for the entire fragment program. Processors that require
     * high precision input (eg from incoming texture samples) may use this. For calculations that
     * are limited to a single processor's code, it is better to annotate individual declarations.
     */
    virtual void elevateDefaultPrecision(GrSLPrecision) = 0;

>>>>>>> a17af05f
    /**
     * Fragment procs with child procs should call these functions before/after calling emitCode
     * on a child proc.
     */
    virtual void onBeforeChildProcEmitCode() = 0;
    virtual void onAfterChildProcEmitCode() = 0;

    virtual const SkString& getMangleString() const = 0;
};

/*
 * This class is used by primitive processors to build their fragment code.
 */
class GrGLSLPPFragmentBuilder : public GrGLSLFPFragmentBuilder {
public:
    /** Appease the compiler; the derived class initializes GrGLSLFragmentBuilder. */
    GrGLSLPPFragmentBuilder() : GrGLSLFragmentBuilder(nullptr) {}

    /**
     * Overrides the fragment's sample coverage. The provided mask determines which samples will now
     * be written out to the framebuffer. Note that this mask can be reduced by a future call to
     * maskSampleCoverage.
     *
     * If a primitive processor uses this method, it must guarantee that every codepath through the
     * shader overrides the sample mask at some point.
     *
     * @param mask    int that contains the new coverage mask. Bit N corresponds to the Nth sample.
     *
     * Requires NV_sample_mask_override_coverage.
     */
    virtual void overrideSampleCoverage(const char* mask) = 0;
};

/*
 * This class is used by Xfer processors to build their fragment code.
 */
class GrGLSLXPFragmentBuilder : virtual public GrGLSLFragmentBuilder {
public:
    /** Appease the compiler; the derived class initializes GrGLSLFragmentBuilder. */
    GrGLSLXPFragmentBuilder() : GrGLSLFragmentBuilder(nullptr) {}

    virtual bool hasCustomColorOutput() const = 0;
    virtual bool hasSecondaryOutput() const = 0;

    /** Returns the variable name that holds the color of the destination pixel. This may be nullptr
     * if no effect advertised that it will read the destination. */
    virtual const char* dstColor() = 0;

    /** Adds any necessary layout qualifiers in order to legalize the supplied blend equation with
        this shader. It is only legal to call this method with an advanced blend equation, and only
        if these equations are supported. */
    virtual void enableAdvancedBlendEquationIfNeeded(GrBlendEquation) = 0;
};

/*
 * This class implements the various fragment builder interfaces.
 */
class GrGLSLFragmentShaderBuilder : public GrGLSLPPFragmentBuilder, public GrGLSLXPFragmentBuilder {
public:
   /** Returns a nonzero key for a surface's origin. This should only be called if a processor will
       use the fragment position and/or sample locations. */
    static uint8_t KeyForSurfaceOrigin(GrSurfaceOrigin);

    GrGLSLFragmentShaderBuilder(GrGLSLProgramBuilder* program);

    // Shared GrGLSLFragmentBuilder interface.
    bool enableFeature(GLSLFeature) override;
    virtual SkString ensureCoords2D(const GrShaderVar&) override;
<<<<<<< HEAD
    const char* fragmentPosition() override;
=======
>>>>>>> a17af05f
    const char* distanceVectorName() const override;

    // GrGLSLFPFragmentBuilder interface.
    void appendOffsetToSample(const char* sampleIdx, Coordinates) override;
    void maskSampleCoverage(const char* mask, bool invert = false) override;
    void overrideSampleCoverage(const char* mask) override;
    void elevateDefaultPrecision(GrSLPrecision) override;
    const SkString& getMangleString() const override { return fMangleString; }
    void onBeforeChildProcEmitCode() override;
    void onAfterChildProcEmitCode() override;

    // GrGLSLXPFragmentBuilder interface.
    bool hasCustomColorOutput() const override { return fHasCustomColorOutput; }
    bool hasSecondaryOutput() const override { return fHasSecondaryOutput; }
    const char* dstColor() override;
    void enableAdvancedBlendEquationIfNeeded(GrBlendEquation) override;

private:
    // Private public interface, used by GrGLProgramBuilder to build a fragment shader
    void enableCustomOutput();
    void enableSecondaryOutput();
    const char* getPrimaryColorOutputName() const;
    const char* getSecondaryColorOutputName() const;

#ifdef SK_DEBUG
    // As GLSLProcessors emit code, there are some conditions we need to verify.  We use the below
    // state to track this.  The reset call is called per processor emitted.
    GrProcessor::RequiredFeatures usedProcessorFeatures() const { return fUsedProcessorFeatures; }
    bool hasReadDstColor() const { return fHasReadDstColor; }
    void resetVerification() {
        fUsedProcessorFeatures = GrProcessor::kNone_RequiredFeatures;
        fHasReadDstColor = false;
    }
#endif

    static const char* DeclaredColorOutputName() { return "sk_FragColor"; }
    static const char* DeclaredSecondaryColorOutputName() { return "fsSecondaryColorOut"; }

    GrSurfaceOrigin getSurfaceOrigin() const;

    void onFinalize() override;
    void defineSampleOffsetArray(const char* name, const SkMatrix&);

    static const char* kDstColorName;

    /*
     * State that tracks which child proc in the proc tree is currently emitting code.  This is
     * used to update the fMangleString, which is used to mangle the names of uniforms and functions
     * emitted by the proc.  fSubstageIndices is a stack: its count indicates how many levels deep
     * we are in the tree, and its second-to-last value is the index of the child proc at that
     * level which is currently emitting code. For example, if fSubstageIndices = [3, 1, 2, 0], that
     * means we're currently emitting code for the base proc's 3rd child's 1st child's 2nd child.
     */
    SkTArray<int> fSubstageIndices;

    /*
     * The mangle string is used to mangle the names of uniforms/functions emitted by the child
     * procs so no duplicate uniforms/functions appear in the generated shader program. The mangle
     * string is simply based on fSubstageIndices. For example, if fSubstageIndices = [3, 1, 2, 0],
     * then the manglestring will be "_c3_c1_c2", and any uniform/function emitted by that proc will
     * have "_c3_c1_c2" appended to its name, which can be interpreted as "base proc's 3rd child's
     * 1st child's 2nd child".
     */
    SkString fMangleString;

<<<<<<< HEAD
    bool       fSetupFragPosition;
    bool       fHasCustomColorOutput;
    int        fCustomColorOutputIndex;
    bool       fHasSecondaryOutput;
    uint8_t    fUsedSampleOffsetArrays;
    bool       fHasInitializedSampleMask;
    SkString   fDistanceVectorOutput;
=======
    bool          fSetupFragPosition;
    bool          fHasCustomColorOutput;
    int           fCustomColorOutputIndex;
    bool          fHasSecondaryOutput;
    uint8_t       fUsedSampleOffsetArrays;
    bool          fHasInitializedSampleMask;
    SkString      fDistanceVectorOutput;
    GrSLPrecision fDefaultPrecision;
>>>>>>> a17af05f

#ifdef SK_DEBUG
    // some state to verify shaders and effects are consistent, this is reset between effects by
    // the program creator
    GrProcessor::RequiredFeatures fUsedProcessorFeatures;
    bool fHasReadDstColor;
#endif

    friend class GrGLSLProgramBuilder;
    friend class GrGLProgramBuilder;
};

#endif<|MERGE_RESOLUTION|>--- conflicted
+++ resolved
@@ -45,14 +45,6 @@
      * fragment shader (xy / z) to convert them to 2D.
      */
     virtual SkString ensureCoords2D(const GrShaderVar&) = 0;
-<<<<<<< HEAD
-
-
-    /** Returns a variable name that represents the position of the fragment in the FS. The position
-        is in device space (e.g. 0,0 is the top left and pixel centers are at half-integers). */
-    virtual const char* fragmentPosition() = 0;
-=======
->>>>>>> a17af05f
 
     // TODO: remove this method.
     void declAppendf(const char* fmt, ...);
@@ -101,8 +93,6 @@
         space coordinates. */
     virtual const char* distanceVectorName() const = 0;
 
-<<<<<<< HEAD
-=======
     /**
      * Overrides the default precision for the entire fragment program. Processors that require
      * high precision input (eg from incoming texture samples) may use this. For calculations that
@@ -110,7 +100,6 @@
      */
     virtual void elevateDefaultPrecision(GrSLPrecision) = 0;
 
->>>>>>> a17af05f
     /**
      * Fragment procs with child procs should call these functions before/after calling emitCode
      * on a child proc.
@@ -179,10 +168,6 @@
     // Shared GrGLSLFragmentBuilder interface.
     bool enableFeature(GLSLFeature) override;
     virtual SkString ensureCoords2D(const GrShaderVar&) override;
-<<<<<<< HEAD
-    const char* fragmentPosition() override;
-=======
->>>>>>> a17af05f
     const char* distanceVectorName() const override;
 
     // GrGLSLFPFragmentBuilder interface.
@@ -248,15 +233,6 @@
      */
     SkString fMangleString;
 
-<<<<<<< HEAD
-    bool       fSetupFragPosition;
-    bool       fHasCustomColorOutput;
-    int        fCustomColorOutputIndex;
-    bool       fHasSecondaryOutput;
-    uint8_t    fUsedSampleOffsetArrays;
-    bool       fHasInitializedSampleMask;
-    SkString   fDistanceVectorOutput;
-=======
     bool          fSetupFragPosition;
     bool          fHasCustomColorOutput;
     int           fCustomColorOutputIndex;
@@ -265,7 +241,6 @@
     bool          fHasInitializedSampleMask;
     SkString      fDistanceVectorOutput;
     GrSLPrecision fDefaultPrecision;
->>>>>>> a17af05f
 
 #ifdef SK_DEBUG
     // some state to verify shaders and effects are consistent, this is reset between effects by
