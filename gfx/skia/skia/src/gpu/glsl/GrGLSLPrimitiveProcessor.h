/*
 * Copyright 2013 Google Inc.
 *
 * Use of this source code is governed by a BSD-style license that can be
 * found in the LICENSE file.
 */

#ifndef GrGLSLPrimitiveProcessor_DEFINED
#define GrGLSLPrimitiveProcessor_DEFINED

#include "GrFragmentProcessor.h"
#include "GrPrimitiveProcessor.h"
#include "glsl/GrGLSLProgramDataManager.h"
<<<<<<< HEAD
#include "glsl/GrGLSLSampler.h"
=======
#include "glsl/GrGLSLUniformHandler.h"
>>>>>>> a17af05f

class GrPrimitiveProcessor;
class GrGLSLPPFragmentBuilder;
class GrGLSLGeometryBuilder;
class GrGLSLGPBuilder;
class GrGLSLVaryingHandler;
class GrGLSLVertexBuilder;
class GrShaderCaps;

class GrGLSLPrimitiveProcessor {
public:
    using FPCoordTransformIter = GrFragmentProcessor::CoordTransformIter;

    virtual ~GrGLSLPrimitiveProcessor() {}

<<<<<<< HEAD
    typedef GrGLSLProgramDataManager::UniformHandle UniformHandle;
    typedef GrGLSLProgramDataManager::UniformHandle SamplerHandle;
=======
    using UniformHandle      = GrGLSLProgramDataManager::UniformHandle;
    using SamplerHandle      = GrGLSLUniformHandler::SamplerHandle;
    using ImageStorageHandle = GrGLSLUniformHandler::ImageStorageHandle;
>>>>>>> a17af05f

    /**
     * This class provides access to the GrCoordTransforms across all GrFragmentProcessors in a
     * GrPipeline. It is also used by the primitive processor to specify the fragment shader
     * variable that will hold the transformed coords for each GrCoordTransform. It is required that
     * the primitive processor iterate over each coord transform and insert a shader var result for
     * each. The GrGLSLFragmentProcessors will reference these variables in their fragment code.
     */
    class FPCoordTransformHandler : public SkNoncopyable {
    public:
        FPCoordTransformHandler(const GrPipeline& pipeline,
                                SkTArray<GrShaderVar>* transformedCoordVars)
                : fIter(pipeline)
                , fTransformedCoordVars(transformedCoordVars) {}

        ~FPCoordTransformHandler() { SkASSERT(!this->nextCoordTransform());}

        const GrCoordTransform* nextCoordTransform();

        // 'args' are constructor params to GrShaderVar.
        template<typename... Args>
        void specifyCoordsForCurrCoordTransform(Args&&... args) {
            SkASSERT(!fAddedCoord);
            fTransformedCoordVars->emplace_back(std::forward<Args>(args)...);
            SkDEBUGCODE(fAddedCoord = true;)
        }

    private:
        GrFragmentProcessor::CoordTransformIter fIter;
        SkDEBUGCODE(bool                        fAddedCoord = false;)
        SkDEBUGCODE(const GrCoordTransform*     fCurr = nullptr;)
        SkTArray<GrShaderVar>*                  fTransformedCoordVars;
    };

    struct EmitArgs {
        EmitArgs(GrGLSLVertexBuilder* vertBuilder,
                 GrGLSLGeometryBuilder* geomBuilder,
                 GrGLSLPPFragmentBuilder* fragBuilder,
                 GrGLSLVaryingHandler* varyingHandler,
                 GrGLSLUniformHandler* uniformHandler,
                 const GrShaderCaps* caps,
                 const GrPrimitiveProcessor& gp,
                 const char* outputColor,
                 const char* outputCoverage,
                 const char* distanceVectorName,
<<<<<<< HEAD
                 const SamplerHandle* texSamplers,
                 const SamplerHandle* bufferSamplers,
=======
                 const char* rtAdjustName,
                 const SamplerHandle* texSamplers,
                 const SamplerHandle* bufferSamplers,
                 const ImageStorageHandle* imageStorages,
>>>>>>> a17af05f
                 FPCoordTransformHandler* transformHandler)
            : fVertBuilder(vertBuilder)
            , fGeomBuilder(geomBuilder)
            , fFragBuilder(fragBuilder)
            , fVaryingHandler(varyingHandler)
            , fUniformHandler(uniformHandler)
            , fShaderCaps(caps)
            , fGP(gp)
            , fOutputColor(outputColor)
            , fOutputCoverage(outputCoverage)
            , fDistanceVectorName(distanceVectorName)
<<<<<<< HEAD
            , fTexSamplers(texSamplers)
            , fBufferSamplers(bufferSamplers)
=======
            , fRTAdjustName(rtAdjustName)
            , fTexSamplers(texSamplers)
            , fBufferSamplers(bufferSamplers)
            , fImageStorages(imageStorages)
>>>>>>> a17af05f
            , fFPCoordTransformHandler(transformHandler) {}
        GrGLSLVertexBuilder* fVertBuilder;
        GrGLSLGeometryBuilder* fGeomBuilder;
        GrGLSLPPFragmentBuilder* fFragBuilder;
        GrGLSLVaryingHandler* fVaryingHandler;
        GrGLSLUniformHandler* fUniformHandler;
        const GrShaderCaps* fShaderCaps;
        const GrPrimitiveProcessor& fGP;
        const char* fOutputColor;
        const char* fOutputCoverage;
        const char* fDistanceVectorName;
<<<<<<< HEAD
        const SamplerHandle* fTexSamplers;
        const SamplerHandle* fBufferSamplers;
=======
        const char* fRTAdjustName;
        const SamplerHandle* fTexSamplers;
        const SamplerHandle* fBufferSamplers;
        const ImageStorageHandle* fImageStorages;
>>>>>>> a17af05f
        FPCoordTransformHandler* fFPCoordTransformHandler;
    };

    /**
     * This is similar to emitCode() in the base class, except it takes a full shader builder.
     * This allows the effect subclass to emit vertex code.
     */
    virtual void emitCode(EmitArgs&) = 0;

    /**
     * A GrGLSLPrimitiveProcessor instance can be reused with any GrGLSLPrimitiveProcessor that
     * produces the same stage key; this function reads data from a GrGLSLPrimitiveProcessor and
     * uploads any uniform variables required  by the shaders created in emitCode(). The
     * GrPrimitiveProcessor parameter is guaranteed to be of the same type and to have an
     * identical processor key as the GrPrimitiveProcessor that created this
     * GrGLSLPrimitiveProcessor.
     * The subclass may use the transform iterator to perform any setup required for the particular
     * set of fp transform matrices, such as uploading via uniforms. The iterator will iterate over
     * the transforms in the same order as the TransformHandler passed to emitCode.
     */
    virtual void setData(const GrGLSLProgramDataManager&, const GrPrimitiveProcessor&,
                         FPCoordTransformIter&&) = 0;

    static SkMatrix GetTransformMatrix(const SkMatrix& localMatrix, const GrCoordTransform&);

protected:
    void setupUniformColor(GrGLSLPPFragmentBuilder* fragBuilder,
                           GrGLSLUniformHandler* uniformHandler,
                           const char* outputName,
                           UniformHandle* colorUniform);
};

#endif<|MERGE_RESOLUTION|>--- conflicted
+++ resolved
@@ -11,11 +11,7 @@
 #include "GrFragmentProcessor.h"
 #include "GrPrimitiveProcessor.h"
 #include "glsl/GrGLSLProgramDataManager.h"
-<<<<<<< HEAD
-#include "glsl/GrGLSLSampler.h"
-=======
 #include "glsl/GrGLSLUniformHandler.h"
->>>>>>> a17af05f
 
 class GrPrimitiveProcessor;
 class GrGLSLPPFragmentBuilder;
@@ -31,14 +27,9 @@
 
     virtual ~GrGLSLPrimitiveProcessor() {}
 
-<<<<<<< HEAD
-    typedef GrGLSLProgramDataManager::UniformHandle UniformHandle;
-    typedef GrGLSLProgramDataManager::UniformHandle SamplerHandle;
-=======
     using UniformHandle      = GrGLSLProgramDataManager::UniformHandle;
     using SamplerHandle      = GrGLSLUniformHandler::SamplerHandle;
     using ImageStorageHandle = GrGLSLUniformHandler::ImageStorageHandle;
->>>>>>> a17af05f
 
     /**
      * This class provides access to the GrCoordTransforms across all GrFragmentProcessors in a
@@ -84,15 +75,10 @@
                  const char* outputColor,
                  const char* outputCoverage,
                  const char* distanceVectorName,
-<<<<<<< HEAD
-                 const SamplerHandle* texSamplers,
-                 const SamplerHandle* bufferSamplers,
-=======
                  const char* rtAdjustName,
                  const SamplerHandle* texSamplers,
                  const SamplerHandle* bufferSamplers,
                  const ImageStorageHandle* imageStorages,
->>>>>>> a17af05f
                  FPCoordTransformHandler* transformHandler)
             : fVertBuilder(vertBuilder)
             , fGeomBuilder(geomBuilder)
@@ -104,15 +90,10 @@
             , fOutputColor(outputColor)
             , fOutputCoverage(outputCoverage)
             , fDistanceVectorName(distanceVectorName)
-<<<<<<< HEAD
-            , fTexSamplers(texSamplers)
-            , fBufferSamplers(bufferSamplers)
-=======
             , fRTAdjustName(rtAdjustName)
             , fTexSamplers(texSamplers)
             , fBufferSamplers(bufferSamplers)
             , fImageStorages(imageStorages)
->>>>>>> a17af05f
             , fFPCoordTransformHandler(transformHandler) {}
         GrGLSLVertexBuilder* fVertBuilder;
         GrGLSLGeometryBuilder* fGeomBuilder;
@@ -124,15 +105,10 @@
         const char* fOutputColor;
         const char* fOutputCoverage;
         const char* fDistanceVectorName;
-<<<<<<< HEAD
-        const SamplerHandle* fTexSamplers;
-        const SamplerHandle* fBufferSamplers;
-=======
         const char* fRTAdjustName;
         const SamplerHandle* fTexSamplers;
         const SamplerHandle* fBufferSamplers;
         const ImageStorageHandle* fImageStorages;
->>>>>>> a17af05f
         FPCoordTransformHandler* fFPCoordTransformHandler;
     };
 
