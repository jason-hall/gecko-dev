/*
 * Copyright 2014 Google Inc.
 *
 * Use of this source code is governed by a BSD-style license that can be
 * found in the LICENSE file.
 */

#include "GrPrimitiveProcessor.h"

#include "GrCoordTransform.h"

/**
 * The key for an individual coord transform is made up of a matrix type, and a bit that indicates
 * the source of the input coords.
 */
enum {
    kMatrixTypeKeyBits   = 1,
<<<<<<< HEAD
    kMatrixTypeKeyMask   = (1 << kMatrixTypeKeyBits) - 1,

    kPrecisionBits       = 2,
    kPrecisionShift      = kMatrixTypeKeyBits,

    kPositionCoords_Flag = (1 << (kPrecisionShift + kPrecisionBits)),

    kTransformKeyBits    = kMatrixTypeKeyBits + kPrecisionBits + 2,
=======
    kPositionCoords_Flag = 1 << kMatrixTypeKeyBits,
    kTransformKeyBits    = kMatrixTypeKeyBits + 1,
>>>>>>> a17af05f
};

/**
 * We specialize the vertex code for each of these matrix types.
 */
enum MatrixType {
    kNoPersp_MatrixType  = 0,
    kGeneral_MatrixType  = 1,
};

uint32_t
GrPrimitiveProcessor::getTransformKey(const SkTArray<const GrCoordTransform*, true>& coords,
                                      int numCoords) const {
    uint32_t totalKey = 0;
    for (int t = 0; t < numCoords; ++t) {
        uint32_t key = 0;
        const GrCoordTransform* coordTransform = coords[t];
        if (coordTransform->getMatrix().hasPerspective()) {
            key |= kGeneral_MatrixType;
        } else {
            key |= kNoPersp_MatrixType;
        }

        if (!this->hasExplicitLocalCoords()) {
            key |= kPositionCoords_Flag;
        }

        key <<= kTransformKeyBits * t;

        SkASSERT(0 == (totalKey & key)); // keys for each transform ought not to overlap
        totalKey |= key;
    }
    return totalKey;
}<|MERGE_RESOLUTION|>--- conflicted
+++ resolved
@@ -15,19 +15,8 @@
  */
 enum {
     kMatrixTypeKeyBits   = 1,
-<<<<<<< HEAD
-    kMatrixTypeKeyMask   = (1 << kMatrixTypeKeyBits) - 1,
-
-    kPrecisionBits       = 2,
-    kPrecisionShift      = kMatrixTypeKeyBits,
-
-    kPositionCoords_Flag = (1 << (kPrecisionShift + kPrecisionBits)),
-
-    kTransformKeyBits    = kMatrixTypeKeyBits + kPrecisionBits + 2,
-=======
     kPositionCoords_Flag = 1 << kMatrixTypeKeyBits,
     kTransformKeyBits    = kMatrixTypeKeyBits + 1,
->>>>>>> a17af05f
 };
 
 /**
