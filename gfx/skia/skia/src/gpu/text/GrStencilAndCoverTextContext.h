/*
 * Copyright 2014 Google Inc.
 *
 * Use of this source code is governed by a BSD-style license that can be
 * found in the LICENSE file.
 */

#ifndef GrStencilAndCoverTextContext_DEFINED
#define GrStencilAndCoverTextContext_DEFINED

<<<<<<< HEAD
#include "GrDrawContext.h"
#include "GrStyle.h"
#include "SkDrawFilter.h"
#include "SkOpts.h"
#include "SkTextBlob.h"
=======
#include "GrRenderTargetContext.h"
#include "GrStyle.h"
#include "SkDrawFilter.h"
#include "SkOpts.h"
>>>>>>> a17af05f
#include "SkTHash.h"
#include "SkTInternalLList.h"
#include "SkTLList.h"
#include "SkTextBlob.h"
#include "ops/GrDrawPathOp.h"

class GrAtlasTextContext;
class GrTextStrike;
class GrPath;
class SkSurfaceProps;

/*
 * This class implements text rendering using stencil and cover path rendering
 * (by the means of GrOpList::drawPath).
 */
class GrStencilAndCoverTextContext {
public:
    static GrStencilAndCoverTextContext* Create(GrAtlasTextContext* fallbackTextContext);

    void drawText(GrContext*, GrRenderTargetContext* rtc, const GrClip&, const SkPaint&,
                  const SkMatrix& viewMatrix, const SkSurfaceProps&, const char text[],
                  size_t byteLength, SkScalar x, SkScalar y, const SkIRect& clipBounds);
    void drawPosText(GrContext*, GrRenderTargetContext*, const GrClip&, const SkPaint&,
                     const SkMatrix& viewMatrix, const SkSurfaceProps&, const char text[],
                     size_t byteLength, const SkScalar pos[], int scalarsPerPosition,
                     const SkPoint& offset, const SkIRect& clipBounds);
    void drawTextBlob(GrContext*, GrRenderTargetContext*, const GrClip&, const SkPaint&,
                      const SkMatrix& viewMatrix, const SkSurfaceProps&, const SkTextBlob*,
                      SkScalar x, SkScalar y,
                      SkDrawFilter*, const SkIRect& clipBounds);

    virtual ~GrStencilAndCoverTextContext();

private:
    GrStencilAndCoverTextContext(GrAtlasTextContext* fallbackTextContext);

    bool canDraw(const SkPaint& skPaint, const SkMatrix&) {
        return this->internalCanDraw(skPaint);
    }

    bool internalCanDraw(const SkPaint&);

    void uncachedDrawTextBlob(GrContext*, GrRenderTargetContext* rtc,
                              const GrClip& clip, const SkPaint& skPaint,
                              const SkMatrix& viewMatrix,
                              const SkSurfaceProps&,
                              const SkTextBlob* blob,
                              SkScalar x, SkScalar y,
                              SkDrawFilter* drawFilter,
                              const SkIRect& clipBounds);

    class FallbackBlobBuilder;

    class TextRun {
    public:
        TextRun(const SkPaint& fontAndStroke);
        ~TextRun();

        void setText(const char text[], size_t byteLength, SkScalar x, SkScalar y);

        void setPosText(const char text[], size_t byteLength, const SkScalar pos[],
                        int scalarsPerPosition, const SkPoint& offset);

<<<<<<< HEAD
        void draw(GrContext*, GrDrawContext*, const GrPaint&, const GrClip&,
                  const SkMatrix&, const SkSurfaceProps&,
                  SkScalar x, SkScalar y, const SkIRect& clipBounds,
=======
        void draw(GrContext*, GrRenderTargetContext*, const GrClip&, const SkMatrix&,
                  const SkSurfaceProps&, SkScalar x, SkScalar y, const SkIRect& clipBounds,
>>>>>>> a17af05f
                  GrAtlasTextContext* fallbackTextContext, const SkPaint& originalSkPaint) const;

        void releaseGlyphCache() const;

        size_t computeSizeInCache() const;

<<<<<<< HEAD
        bool isAntiAlias() const { return fFont.isAntiAlias(); }
=======
        GrAA aa() const { return fFont.isAntiAlias() ? GrAA::kYes : GrAA::kNo; }
>>>>>>> a17af05f

    private:
        typedef GrDrawPathRangeOp::InstanceData InstanceData;

        SkGlyphCache* getGlyphCache() const;
        GrPathRange* createGlyphs(GrResourceProvider*) const;
        void appendGlyph(const SkGlyph&, const SkPoint&, FallbackBlobBuilder*);

<<<<<<< HEAD
        GrStyle                    fStyle;
        SkPaint                    fFont;
        SkScalar                   fTextRatio;
        float                      fTextInverseRatio;
        bool                       fUsingRawGlyphPaths;
        GrUniqueKey                fGlyphPathsKey;
        int                        fTotalGlyphCount;
        SkAutoTUnref<InstanceData> fInstanceData;
        int                        fFallbackGlyphCount;
        sk_sp<SkTextBlob>          fFallbackTextBlob;
        mutable SkGlyphCache*      fDetachedGlyphCache;
        mutable uint32_t           fLastDrawnGlyphsID;
=======
        GrStyle                         fStyle;
        SkPaint                         fFont;
        SkScalar                        fTextRatio;
        float                           fTextInverseRatio;
        bool                            fUsingRawGlyphPaths;
        GrUniqueKey                     fGlyphPathsKey;
        int                             fTotalGlyphCount;
        sk_sp<InstanceData>             fInstanceData;
        int                             fFallbackGlyphCount;
        sk_sp<SkTextBlob>               fFallbackTextBlob;
        mutable SkGlyphCache*           fDetachedGlyphCache;
        mutable GrGpuResource::UniqueID fLastDrawnGlyphsID;
>>>>>>> a17af05f
    };

    // Text blobs/caches.

    class TextBlob : public SkTLList<TextRun, 1> {
    public:
        typedef SkTArray<uint32_t, true> Key;

        static const Key& GetKey(const TextBlob* blob) { return blob->key(); }

        static uint32_t Hash(const Key& key) {
            SkASSERT(key.count() > 1); // 1-length keys should be using the blob-id hash map.
            return SkOpts::hash(key.begin(), sizeof(uint32_t) * key.count());
        }

        TextBlob(uint32_t blobId, const SkTextBlob* skBlob, const SkPaint& skPaint)
            : fKey(&blobId, 1) { this->init(skBlob, skPaint); }

        TextBlob(const Key& key, const SkTextBlob* skBlob, const SkPaint& skPaint)
            : fKey(key) {
            // 1-length keys are unterstood to be the blob id and must use the other constructor.
            SkASSERT(fKey.count() > 1);
            this->init(skBlob, skPaint);
        }

        const Key& key() const { return fKey; }

        size_t cpuMemorySize() const { return fCpuMemorySize; }

    private:
        void init(const SkTextBlob*, const SkPaint&);

        const SkSTArray<1, uint32_t, true>   fKey;
        size_t                               fCpuMemorySize;

        SK_DECLARE_INTERNAL_LLIST_INTERFACE(TextBlob);
    };

    const TextBlob& findOrCreateTextBlob(const SkTextBlob*, const SkPaint&);
    void purgeToFit(const TextBlob&);

    GrAtlasTextContext*                                       fFallbackTextContext;
    SkTHashMap<uint32_t, TextBlob*>                           fBlobIdCache;
    SkTHashTable<TextBlob*, const TextBlob::Key&, TextBlob>   fBlobKeyCache;
    SkTInternalLList<TextBlob>                                fLRUList;
    size_t                                                    fCacheSize;
};

#endif<|MERGE_RESOLUTION|>--- conflicted
+++ resolved
@@ -8,18 +8,10 @@
 #ifndef GrStencilAndCoverTextContext_DEFINED
 #define GrStencilAndCoverTextContext_DEFINED
 
-<<<<<<< HEAD
-#include "GrDrawContext.h"
-#include "GrStyle.h"
-#include "SkDrawFilter.h"
-#include "SkOpts.h"
-#include "SkTextBlob.h"
-=======
 #include "GrRenderTargetContext.h"
 #include "GrStyle.h"
 #include "SkDrawFilter.h"
 #include "SkOpts.h"
->>>>>>> a17af05f
 #include "SkTHash.h"
 #include "SkTInternalLList.h"
 #include "SkTLList.h"
@@ -83,25 +75,15 @@
         void setPosText(const char text[], size_t byteLength, const SkScalar pos[],
                         int scalarsPerPosition, const SkPoint& offset);
 
-<<<<<<< HEAD
-        void draw(GrContext*, GrDrawContext*, const GrPaint&, const GrClip&,
-                  const SkMatrix&, const SkSurfaceProps&,
-                  SkScalar x, SkScalar y, const SkIRect& clipBounds,
-=======
         void draw(GrContext*, GrRenderTargetContext*, const GrClip&, const SkMatrix&,
                   const SkSurfaceProps&, SkScalar x, SkScalar y, const SkIRect& clipBounds,
->>>>>>> a17af05f
                   GrAtlasTextContext* fallbackTextContext, const SkPaint& originalSkPaint) const;
 
         void releaseGlyphCache() const;
 
         size_t computeSizeInCache() const;
 
-<<<<<<< HEAD
-        bool isAntiAlias() const { return fFont.isAntiAlias(); }
-=======
         GrAA aa() const { return fFont.isAntiAlias() ? GrAA::kYes : GrAA::kNo; }
->>>>>>> a17af05f
 
     private:
         typedef GrDrawPathRangeOp::InstanceData InstanceData;
@@ -110,20 +92,6 @@
         GrPathRange* createGlyphs(GrResourceProvider*) const;
         void appendGlyph(const SkGlyph&, const SkPoint&, FallbackBlobBuilder*);
 
-<<<<<<< HEAD
-        GrStyle                    fStyle;
-        SkPaint                    fFont;
-        SkScalar                   fTextRatio;
-        float                      fTextInverseRatio;
-        bool                       fUsingRawGlyphPaths;
-        GrUniqueKey                fGlyphPathsKey;
-        int                        fTotalGlyphCount;
-        SkAutoTUnref<InstanceData> fInstanceData;
-        int                        fFallbackGlyphCount;
-        sk_sp<SkTextBlob>          fFallbackTextBlob;
-        mutable SkGlyphCache*      fDetachedGlyphCache;
-        mutable uint32_t           fLastDrawnGlyphsID;
-=======
         GrStyle                         fStyle;
         SkPaint                         fFont;
         SkScalar                        fTextRatio;
@@ -136,7 +104,6 @@
         sk_sp<SkTextBlob>               fFallbackTextBlob;
         mutable SkGlyphCache*           fDetachedGlyphCache;
         mutable GrGpuResource::UniqueID fLastDrawnGlyphsID;
->>>>>>> a17af05f
     };
 
     // Text blobs/caches.
