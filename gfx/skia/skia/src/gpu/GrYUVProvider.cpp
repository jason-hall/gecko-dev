--- conflicted
+++ resolved
@@ -6,18 +6,12 @@
  */
 
 #include "GrYUVProvider.h"
-<<<<<<< HEAD
-#include "effects/GrGammaEffect.h"
-#include "effects/GrYUVEffect.h"
-
-=======
 #include "GrClip.h"
 #include "GrContext.h"
 #include "GrContextPriv.h"
 #include "GrRenderTargetContext.h"
 #include "GrTextureProxy.h"
 #include "SkAutoMalloc.h"
->>>>>>> a17af05f
 #include "SkCachedData.h"
 #include "SkRefCnt.h"
 #include "SkResourceCache.h"
@@ -90,15 +84,9 @@
     return true;
 }
 
-<<<<<<< HEAD
-sk_sp<GrTexture> GrYUVProvider::refAsTexture(GrContext* ctx,
-                                             const GrSurfaceDesc& desc,
-                                             bool useCache) {
-=======
 sk_sp<GrTextureProxy> GrYUVProvider::refAsTextureProxy(GrContext* ctx,
                                                        const GrSurfaceDesc& desc,
                                                        bool useCache) {
->>>>>>> a17af05f
     SkYUVPlanesCache::Info yuvInfo;
     void* planes[3];
     YUVScoper scoper;
@@ -125,14 +113,6 @@
             return nullptr;
         }
 
-<<<<<<< HEAD
-    // We never want to perform color-space conversion during the decode
-    sk_sp<GrDrawContext> drawContext(ctx->makeDrawContext(SkBackingFit::kExact,
-                                                          desc.fWidth, desc.fHeight,
-                                                          desc.fConfig, nullptr,
-                                                          desc.fSampleCnt));
-    if (!drawContext) {
-=======
         const SkImageInfo ii = SkImageInfo::MakeA8(yuvDesc.fWidth, yuvDesc.fHeight);
         if (!yuvTextureContexts[i]->writePixels(ii, planes[i],
                                                 yuvInfo.fSizeInfo.fWidthBytes[i], 0, 0)) {
@@ -147,20 +127,15 @@
                                                                           desc.fConfig, nullptr,
                                                                           desc.fSampleCnt));
     if (!renderTargetContext) {
->>>>>>> a17af05f
         return nullptr;
     }
 
     GrPaint paint;
     sk_sp<GrFragmentProcessor> yuvToRgbProcessor(
-<<<<<<< HEAD
-        GrYUVEffect::MakeYUVToRGB(yuvTextures[0], yuvTextures[1], yuvTextures[2],
-=======
         GrYUVEffect::MakeYUVToRGB(ctx->resourceProvider(),
                                   yuvTextureContexts[0]->asTextureProxyRef(),
                                   yuvTextureContexts[1]->asTextureProxyRef(),
                                   yuvTextureContexts[2]->asTextureProxyRef(),
->>>>>>> a17af05f
                                   yuvInfo.fSizeInfo.fSizes, yuvInfo.fColorSpace, false));
     paint.addColorFragmentProcessor(std::move(yuvToRgbProcessor));
 
@@ -174,27 +149,15 @@
         if (ctx->caps()->srgbWriteControl()) {
             paint.setDisableOutputConversionToSRGB(true);
         } else {
-<<<<<<< HEAD
-            paint.addColorFragmentProcessor(GrGammaEffect::Make(2.2f));
-=======
             paint.addColorFragmentProcessor(GrSRGBEffect::Make(GrSRGBEffect::Mode::kSRGBToLinear));
->>>>>>> a17af05f
         }
     }
 
     paint.setPorterDuffXPFactory(SkBlendMode::kSrc);
     const SkRect r = SkRect::MakeIWH(yuvInfo.fSizeInfo.fSizes[SkYUVSizeInfo::kY].fWidth,
-<<<<<<< HEAD
-            yuvInfo.fSizeInfo.fSizes[SkYUVSizeInfo::kY].fHeight);
-
-    drawContext->drawRect(GrNoClip(), paint, SkMatrix::I(), r);
-
-    return drawContext->asTexture();
-=======
                                      yuvInfo.fSizeInfo.fSizes[SkYUVSizeInfo::kY].fHeight);
 
     renderTargetContext->drawRect(GrNoClip(), std::move(paint), GrAA::kNo, SkMatrix::I(), r);
 
     return renderTargetContext->asTextureProxyRef();
->>>>>>> a17af05f
 }