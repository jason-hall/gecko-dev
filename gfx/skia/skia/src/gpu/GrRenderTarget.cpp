/*
 * Copyright 2011 Google Inc.
 *
 * Use of this source code is governed by a BSD-style license that can be
 * found in the LICENSE file.
 */


#include "GrRenderTarget.h"

#include "GrContext.h"
#include "GrContextPriv.h"
<<<<<<< HEAD
#include "GrDrawContext.h"
#include "GrDrawTarget.h"
=======
#include "GrRenderTargetContext.h"
>>>>>>> a17af05f
#include "GrGpu.h"
#include "GrRenderTargetOpList.h"
#include "GrRenderTargetPriv.h"
#include "GrStencilAttachment.h"
<<<<<<< HEAD
=======
#include "GrStencilSettings.h"
>>>>>>> a17af05f

GrRenderTarget::GrRenderTarget(GrGpu* gpu, const GrSurfaceDesc& desc, Flags flags,
                               GrStencilAttachment* stencil)
    : INHERITED(gpu, desc)
    , fStencilAttachment(stencil)
    , fMultisampleSpecsID(0)
<<<<<<< HEAD
    , fFlags(flags)
    , fLastDrawTarget(nullptr) {
    SkASSERT(!(fFlags & Flags::kMixedSampled) || fDesc.fSampleCnt > 0);
    SkASSERT(!(fFlags & Flags::kWindowRectsSupport) || gpu->caps()->maxWindowRectangles() > 0);
    fResolveRect.setLargestInverted();
}

GrRenderTarget::~GrRenderTarget() {
    if (fLastDrawTarget) {
        fLastDrawTarget->clearRT();
    }
    SkSafeUnref(fLastDrawTarget);
}

void GrRenderTarget::discard() {
    // go through context so that all necessary flushing occurs
    GrContext* context = this->getContext();
    if (!context) {
        return;
    }

    sk_sp<GrDrawContext> drawContext(context->contextPriv().makeWrappedDrawContext(sk_ref_sp(this),
                                                                                   nullptr));
    if (!drawContext) {
        return;
    }

    drawContext->discard();
=======
    , fFlags(flags) {
    SkASSERT(!(fFlags & Flags::kMixedSampled) || fDesc.fSampleCnt > 0);
    SkASSERT(!(fFlags & Flags::kWindowRectsSupport) || gpu->caps()->maxWindowRectangles() > 0);
    fResolveRect.setLargestInverted();
>>>>>>> a17af05f
}

void GrRenderTarget::flagAsNeedingResolve(const SkIRect* rect) {
    if (kCanResolve_ResolveType == getResolveType()) {
        if (rect) {
            fResolveRect.join(*rect);
            if (!fResolveRect.intersect(0, 0, this->width(), this->height())) {
                fResolveRect.setEmpty();
            }
        } else {
            fResolveRect.setLTRB(0, 0, this->width(), this->height());
        }
    }
}

void GrRenderTarget::overrideResolveRect(const SkIRect rect) {
    fResolveRect = rect;
    if (fResolveRect.isEmpty()) {
        fResolveRect.setLargestInverted();
    } else {
        if (!fResolveRect.intersect(0, 0, this->width(), this->height())) {
            fResolveRect.setLargestInverted();
        }
    }
}

void GrRenderTarget::onRelease() {
    SkSafeSetNull(fStencilAttachment);

    INHERITED::onRelease();
}

void GrRenderTarget::onAbandon() {
    SkSafeSetNull(fStencilAttachment);

    // The contents of this renderTarget are gone/invalid. It isn't useful to point back
    // the creating opList.
    this->setLastOpList(nullptr);

    INHERITED::onAbandon();
}

///////////////////////////////////////////////////////////////////////////////

bool GrRenderTargetPriv::attachStencilAttachment(GrStencilAttachment* stencil) {
    if (!stencil && !fRenderTarget->fStencilAttachment) {
        // No need to do any work since we currently don't have a stencil attachment and
        // we're not actually adding one.
        return true;
    }
    fRenderTarget->fStencilAttachment = stencil;
    if (!fRenderTarget->completeStencilAttachment()) {
        SkSafeSetNull(fRenderTarget->fStencilAttachment);
        return false;
    }
    return true;
}

int GrRenderTargetPriv::numStencilBits() const {
<<<<<<< HEAD
    return fRenderTarget->fStencilAttachment ? fRenderTarget->fStencilAttachment->bits() : 0;
}

const GrGpu::MultisampleSpecs&
GrRenderTargetPriv::getMultisampleSpecs(const GrStencilSettings& stencil) const {
    return fRenderTarget->getGpu()->getMultisampleSpecs(fRenderTarget, stencil);
}

int GrRenderTargetPriv::maxWindowRectangles() const {
    return (this->flags() & Flags::kWindowRectsSupport) ?
           fRenderTarget->getGpu()->caps()->maxWindowRectangles() : 0;
}
=======
    SkASSERT(this->getStencilAttachment());
    return this->getStencilAttachment()->bits();
}

const GrGpu::MultisampleSpecs&
GrRenderTargetPriv::getMultisampleSpecs(const GrPipeline& pipeline) const {
    SkASSERT(fRenderTarget == pipeline.getRenderTarget()); // TODO: remove RT from pipeline.
    GrGpu* gpu = fRenderTarget->getGpu();
    if (auto id = fRenderTarget->fMultisampleSpecsID) {
        SkASSERT(gpu->queryMultisampleSpecs(pipeline).fUniqueID == id);
        return gpu->getMultisampleSpecs(id);
    }
    const GrGpu::MultisampleSpecs& specs = gpu->queryMultisampleSpecs(pipeline);
    fRenderTarget->fMultisampleSpecsID = specs.fUniqueID;
    return specs;
}
>>>>>>> a17af05f
<|MERGE_RESOLUTION|>--- conflicted
+++ resolved
@@ -10,61 +10,22 @@
 
 #include "GrContext.h"
 #include "GrContextPriv.h"
-<<<<<<< HEAD
-#include "GrDrawContext.h"
-#include "GrDrawTarget.h"
-=======
 #include "GrRenderTargetContext.h"
->>>>>>> a17af05f
 #include "GrGpu.h"
 #include "GrRenderTargetOpList.h"
 #include "GrRenderTargetPriv.h"
 #include "GrStencilAttachment.h"
-<<<<<<< HEAD
-=======
 #include "GrStencilSettings.h"
->>>>>>> a17af05f
 
 GrRenderTarget::GrRenderTarget(GrGpu* gpu, const GrSurfaceDesc& desc, Flags flags,
                                GrStencilAttachment* stencil)
     : INHERITED(gpu, desc)
     , fStencilAttachment(stencil)
     , fMultisampleSpecsID(0)
-<<<<<<< HEAD
-    , fFlags(flags)
-    , fLastDrawTarget(nullptr) {
-    SkASSERT(!(fFlags & Flags::kMixedSampled) || fDesc.fSampleCnt > 0);
-    SkASSERT(!(fFlags & Flags::kWindowRectsSupport) || gpu->caps()->maxWindowRectangles() > 0);
-    fResolveRect.setLargestInverted();
-}
-
-GrRenderTarget::~GrRenderTarget() {
-    if (fLastDrawTarget) {
-        fLastDrawTarget->clearRT();
-    }
-    SkSafeUnref(fLastDrawTarget);
-}
-
-void GrRenderTarget::discard() {
-    // go through context so that all necessary flushing occurs
-    GrContext* context = this->getContext();
-    if (!context) {
-        return;
-    }
-
-    sk_sp<GrDrawContext> drawContext(context->contextPriv().makeWrappedDrawContext(sk_ref_sp(this),
-                                                                                   nullptr));
-    if (!drawContext) {
-        return;
-    }
-
-    drawContext->discard();
-=======
     , fFlags(flags) {
     SkASSERT(!(fFlags & Flags::kMixedSampled) || fDesc.fSampleCnt > 0);
     SkASSERT(!(fFlags & Flags::kWindowRectsSupport) || gpu->caps()->maxWindowRectangles() > 0);
     fResolveRect.setLargestInverted();
->>>>>>> a17af05f
 }
 
 void GrRenderTarget::flagAsNeedingResolve(const SkIRect* rect) {
@@ -124,20 +85,6 @@
 }
 
 int GrRenderTargetPriv::numStencilBits() const {
-<<<<<<< HEAD
-    return fRenderTarget->fStencilAttachment ? fRenderTarget->fStencilAttachment->bits() : 0;
-}
-
-const GrGpu::MultisampleSpecs&
-GrRenderTargetPriv::getMultisampleSpecs(const GrStencilSettings& stencil) const {
-    return fRenderTarget->getGpu()->getMultisampleSpecs(fRenderTarget, stencil);
-}
-
-int GrRenderTargetPriv::maxWindowRectangles() const {
-    return (this->flags() & Flags::kWindowRectsSupport) ?
-           fRenderTarget->getGpu()->caps()->maxWindowRectangles() : 0;
-}
-=======
     SkASSERT(this->getStencilAttachment());
     return this->getStencilAttachment()->bits();
 }
@@ -154,4 +101,3 @@
     fRenderTarget->fMultisampleSpecsID = specs.fUniqueID;
     return specs;
 }
->>>>>>> a17af05f
