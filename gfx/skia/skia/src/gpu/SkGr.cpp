--- conflicted
+++ resolved
@@ -10,49 +10,27 @@
 #include "GrBitmapTextureMaker.h"
 #include "GrCaps.h"
 #include "GrContext.h"
-#include "GrDrawContext.h"
 #include "GrGpuResourcePriv.h"
-<<<<<<< HEAD
-#include "GrImageIDTextureAdjuster.h"
-#include "GrTextureParamsAdjuster.h"
-#include "GrTexturePriv.h"
-=======
 #include "GrRenderTargetContext.h"
 #include "GrResourceProvider.h"
 #include "GrTextureProxy.h"
->>>>>>> a17af05f
 #include "GrTypes.h"
 #include "GrXferProcessor.h"
 
-<<<<<<< HEAD
-#include "SkBlendModePriv.h"
-#include "SkColorFilter.h"
-#include "SkConfig8888.h"
-=======
 #include "SkAutoMalloc.h"
 #include "SkBlendModePriv.h"
->>>>>>> a17af05f
 #include "SkCanvas.h"
 #include "SkColorFilter.h"
 #include "SkConvertPixels.h"
 #include "SkData.h"
-<<<<<<< HEAD
-#include "SkErrorInternals.h"
-=======
 #include "SkImageInfoPriv.h"
 #include "SkMaskFilter.h"
->>>>>>> a17af05f
 #include "SkMessageBus.h"
 #include "SkMipMap.h"
 #include "SkPM4fPriv.h"
 #include "SkPixelRef.h"
-#include "SkPM4fPriv.h"
 #include "SkResourceCache.h"
 #include "SkTemplates.h"
-<<<<<<< HEAD
-#include "SkYUVPlanesCache.h"
-=======
->>>>>>> a17af05f
 #include "effects/GrBicubicEffect.h"
 #include "effects/GrConstColorProcessor.h"
 #include "effects/GrDitherEffect.h"
@@ -107,150 +85,14 @@
 
         *outStartOfDataToUpload = bytes + ETC_PKM_HEADER_SIZE;
         return kETC1_GrPixelConfig;
-<<<<<<< HEAD
-    } else if (SkKTXFile::is_ktx(bytes, data->size())) {
-        SkKTXFile ktx(data);
-
-        // Is it actually an ETC1 texture?
-        if (!ktx.isCompressedFormat(SkTextureCompressor::kETC1_Format)) {
-            return kUnknown_GrPixelConfig;
-        }
-
-        // Does the data match the dimensions of the bitmap? If not,
-        // then we don't know how to scale the image to match it...
-        if (ktx.width() != expectedW || ktx.height() != expectedH) {
-            return kUnknown_GrPixelConfig;
-        }
-
-        *outStartOfDataToUpload = ktx.pixelData();
-        return kETC1_GrPixelConfig;
-=======
->>>>>>> a17af05f
     }
 #endif
     return kUnknown_GrPixelConfig;
 }
 
 //////////////////////////////////////////////////////////////////////////////
-<<<<<<< HEAD
-
-/**
- * Fill out buffer with the compressed format Ganesh expects from a colortable
- * based bitmap. [palette (colortable) + indices].
- *
- * At the moment Ganesh only supports 8bit version. If Ganesh allowed we others
- * we could detect that the colortable.count is <= 16, and then repack the
- * indices as nibbles to save RAM, but it would take more time (i.e. a lot
- * slower than memcpy), so skipping that for now.
- *
- * Ganesh wants a full 256 palette entry, even though Skia's ctable is only as big
- * as the colortable.count says it is.
- */
-static void build_index8_data(void* buffer, const SkPixmap& pixmap) {
-    SkASSERT(kIndex_8_SkColorType == pixmap.colorType());
-
-    const SkColorTable* ctable = pixmap.ctable();
-    char* dst = (char*)buffer;
-
-    const int count = ctable->count();
-
-    SkDstPixelInfo dstPI;
-    dstPI.fColorType = kRGBA_8888_SkColorType;
-    dstPI.fAlphaType = kPremul_SkAlphaType;
-    dstPI.fPixels = buffer;
-    dstPI.fRowBytes = count * sizeof(SkPMColor);
-
-    SkSrcPixelInfo srcPI;
-    srcPI.fColorType = kN32_SkColorType;
-    srcPI.fAlphaType = kPremul_SkAlphaType;
-    srcPI.fPixels = ctable->readColors();
-    srcPI.fRowBytes = count * sizeof(SkPMColor);
-
-    srcPI.convertPixelsTo(&dstPI, count, 1);
-
-    // always skip a full 256 number of entries, even if we memcpy'd fewer
-    dst += 256 * sizeof(GrColor);
-
-    if ((unsigned)pixmap.width() == pixmap.rowBytes()) {
-        memcpy(dst, pixmap.addr(), pixmap.getSafeSize());
-    } else {
-        // need to trim off the extra bytes per row
-        size_t width = pixmap.width();
-        size_t rowBytes = pixmap.rowBytes();
-        const uint8_t* src = pixmap.addr8();
-        for (int y = 0; y < pixmap.height(); y++) {
-            memcpy(dst, src, width);
-            src += rowBytes;
-            dst += width;
-        }
-    }
-}
-
-/**
- *  Once we have made SkImages handle all lazy/deferred/generated content, the YUV apis will
- *  be gone from SkPixelRef, and we can remove this subclass entirely.
- */
-class PixelRef_GrYUVProvider : public GrYUVProvider {
-    SkPixelRef* fPR;
-
-public:
-    PixelRef_GrYUVProvider(SkPixelRef* pr) : fPR(pr) {}
-
-    uint32_t onGetID() override { return fPR->getGenerationID(); }
-    bool onQueryYUV8(SkYUVSizeInfo* sizeInfo, SkYUVColorSpace* colorSpace) const override {
-        return fPR->queryYUV8(sizeInfo, colorSpace);
-    }
-    bool onGetYUV8Planes(const SkYUVSizeInfo& sizeInfo, void* planes[3]) override {
-        return fPR->getYUV8Planes(sizeInfo, planes);
-    }
-};
-
-static sk_sp<GrTexture> create_texture_from_yuv(GrContext* ctx, const SkBitmap& bm,
-                                                const GrSurfaceDesc& desc) {
-    // Subsets are not supported, the whole pixelRef is loaded when using YUV decoding
-    SkPixelRef* pixelRef = bm.pixelRef();
-    if ((nullptr == pixelRef) ||
-        (pixelRef->info().width() != bm.info().width()) ||
-        (pixelRef->info().height() != bm.info().height())) {
-        return nullptr;
-    }
-
-    PixelRef_GrYUVProvider provider(pixelRef);
-
-    return provider.refAsTexture(ctx, desc, !bm.isVolatile());
-}
-
-static GrTexture* load_etc1_texture(GrContext* ctx, const SkBitmap &bm, GrSurfaceDesc desc) {
-    sk_sp<SkData> data(bm.pixelRef()->refEncodedData());
-    if (!data) {
-        return nullptr;
-    }
-
-    const void* startOfTexData;
-    desc.fConfig = GrIsCompressedTextureDataSupported(ctx, data.get(), bm.width(), bm.height(),
-                                                      &startOfTexData);
-    if (kUnknown_GrPixelConfig == desc.fConfig) {
-        return nullptr;
-    }
-
-    return ctx->textureProvider()->createTexture(desc, SkBudgeted::kYes, startOfTexData, 0);
-}
-
-GrTexture* GrUploadBitmapToTexture(GrContext* ctx, const SkBitmap& bitmap) {
-    GrSurfaceDesc desc = GrImageInfoToSurfaceDesc(bitmap.info(), *ctx->caps());
-    if (GrTexture *texture = load_etc1_texture(ctx, bitmap, desc)) {
-        return texture;
-    }
-
-    sk_sp<GrTexture> texture(create_texture_from_yuv(ctx, bitmap, desc));
-    if (texture) {
-        return texture.release();
-    }
-
-=======
 sk_sp<GrTextureProxy> GrUploadBitmapToTextureProxy(GrResourceProvider* resourceProvider,
                                                    const SkBitmap& bitmap) {
->>>>>>> a17af05f
     SkAutoLockPixels alp(bitmap);
     if (!bitmap.readyToDraw()) {
         return nullptr;
@@ -269,20 +111,12 @@
 
     *desc = GrImageInfoToSurfaceDesc(pixmap.info(), caps);
 
-<<<<<<< HEAD
-    if (caps->srgbSupport() &&
-        pixmap.info().colorSpace() && pixmap.info().colorSpace()->gammaCloseToSRGB() &&
-        !(GrPixelConfigIsSRGB(desc.fConfig) ||
-          kRGBA_half_GrPixelConfig == desc.fConfig ||
-          kRGBA_float_GrPixelConfig == desc.fConfig)) {
-=======
     // TODO: We're checking for srgbSupport, but we can then end up picking sBGRA as our pixel
     // config (which may not be supported). We need better fallback management here.
     SkColorSpace* colorSpace = pixmap.colorSpace();
 
     if (caps.srgbSupport() &&
         colorSpace && colorSpace->gammaCloseToSRGB() && !GrPixelConfigIsSRGB(desc->fConfig)) {
->>>>>>> a17af05f
         // We were supplied an sRGB-like color space, but we don't have a suitable pixel config.
         // Convert to 8888 sRGB so we can handle the data correctly. The raster backend doesn't
         // handle sRGB Index8 -> sRGB 8888 correctly (yet), so lie about both the source and
@@ -293,15 +127,9 @@
 
         SkImageInfo dstInfo = SkImageInfo::Make(pixmap.width(), pixmap.height(),
                                                 kN32_SkColorType, kPremul_SkAlphaType,
-<<<<<<< HEAD
-                                                sk_ref_sp(pixmap.info().colorSpace()));
-
-        tmpBitmap.allocPixels(dstInfo);
-=======
                                                 pixmap.info().refColorSpace());
 
         tmpBitmap->allocPixels(dstInfo);
->>>>>>> a17af05f
 
         SkImageInfo linDstInfo = SkImageInfo::MakeN32Premul(pixmap.width(), pixmap.height());
         if (!linSrcPixmap.readPixels(linDstInfo, tmpBitmap->getPixels(), tmpBitmap->rowBytes())) {
@@ -312,26 +140,11 @@
         }
         pmap = tmpPixmap;
         // must rebuild desc, since we've forced the info to be N32
-<<<<<<< HEAD
-        desc = GrImageInfoToSurfaceDesc(pmap->info(), *caps);
-    } else if (kGray_8_SkColorType == pixmap.colorType()) {
-        // We don't have Gray8 support as a pixel config, so expand to 8888
-
-        // We should have converted sRGB Gray8 above (if we have sRGB support):
-        SkASSERT(!caps->srgbSupport() || !pixmap.info().colorSpace() ||
-                 !pixmap.info().colorSpace()->gammaCloseToSRGB());
-
-        SkImageInfo info = SkImageInfo::MakeN32(pixmap.width(), pixmap.height(),
-                                                kOpaque_SkAlphaType);
-        tmpBitmap.allocPixels(info);
-        if (!pixmap.readPixels(info, tmpBitmap.getPixels(), tmpBitmap.rowBytes())) {
-=======
         *desc = GrImageInfoToSurfaceDesc(pmap->info(), caps);
     } else if (kIndex_8_SkColorType == pixmap.colorType()) {
         SkImageInfo info = SkImageInfo::MakeN32Premul(pixmap.width(), pixmap.height());
         tmpBitmap->allocPixels(info);
         if (!pixmap.readPixels(info, tmpBitmap->getPixels(), tmpBitmap->rowBytes())) {
->>>>>>> a17af05f
             return nullptr;
         }
         if (!tmpBitmap->peekPixels(tmpPixmap)) {
@@ -386,30 +199,6 @@
     pixelRef->addGenIDChangeListener(new Invalidator(key));
 }
 
-<<<<<<< HEAD
-GrTexture* GrGenerateMipMapsAndUploadToTexture(GrContext* ctx, const SkBitmap& bitmap,
-                                               SkSourceGammaTreatment gammaTreatment)
-{
-    GrSurfaceDesc desc = GrImageInfoToSurfaceDesc(bitmap.info(), *ctx->caps());
-    if (kIndex_8_SkColorType != bitmap.colorType() && !bitmap.readyToDraw()) {
-        GrTexture* texture = load_etc1_texture(ctx, bitmap, desc);
-        if (texture) {
-            return texture;
-        }
-    }
-
-    sk_sp<GrTexture> texture(create_texture_from_yuv(ctx, bitmap, desc));
-    if (texture) {
-        return texture.release();
-    }
-
-    // We don't support Gray8 directly in the GL backend, so fail-over to GrUploadBitmapToTexture.
-    // That will transform the Gray8 to 8888, then use the driver/GPU to build mipmaps. If we build
-    // the mips on the CPU here, they'll all be Gray8, which isn't useful. (They get treated as A8).
-    // TODO: A better option might be to transform the initial bitmap here to 8888, then run the
-    // CPU mip-mapper on that data before uploading. This is much less code for a rare case though:
-    if (kGray_8_SkColorType == bitmap.colorType()) {
-=======
 sk_sp<GrTextureProxy> GrGenerateMipMapsAndUploadToTextureProxy(GrContext* ctx,
                                                                const SkBitmap& bitmap,
                                                                SkColorSpace* dstColorSpace) {
@@ -418,7 +207,6 @@
         : SkDestinationSurfaceColorMode::kLegacy;
 
     if (!SkImageInfoIsValid(bitmap.info())) {
->>>>>>> a17af05f
         return nullptr;
     }
 
@@ -434,11 +222,7 @@
         sk_throw();
     }
 
-<<<<<<< HEAD
-    SkAutoTDelete<SkMipMap> mipmaps(SkMipMap::Build(pixmap, gammaTreatment, nullptr));
-=======
     std::unique_ptr<SkMipMap> mipmaps(SkMipMap::Build(pixmap, colorMode, nullptr));
->>>>>>> a17af05f
     if (!mipmaps) {
         return nullptr;
     }
@@ -463,54 +247,6 @@
         texels[i].fRowBytes = generatedMipLevel.fPixmap.rowBytes();
     }
 
-<<<<<<< HEAD
-    {
-        GrTexture* texture = ctx->textureProvider()->createMipMappedTexture(desc,
-                                                                            SkBudgeted::kYes,
-                                                                            texels.get(),
-                                                                            mipLevelCount);
-        if (texture) {
-            texture->texturePriv().setGammaTreatment(gammaTreatment);
-        }
-        return texture;
-    }
-}
-
-GrTexture* GrUploadMipMapToTexture(GrContext* ctx, const SkImageInfo& info,
-                                   const GrMipLevel* texels, int mipLevelCount) {
-    const GrCaps* caps = ctx->caps();
-    return ctx->textureProvider()->createMipMappedTexture(GrImageInfoToSurfaceDesc(info, *caps),
-                                                          SkBudgeted::kYes, texels,
-                                                          mipLevelCount);
-}
-
-GrTexture* GrRefCachedBitmapTexture(GrContext* ctx, const SkBitmap& bitmap,
-                                    const GrTextureParams& params,
-                                    SkSourceGammaTreatment gammaTreatment) {
-    return GrBitmapTextureMaker(ctx, bitmap).refTextureForParams(params, gammaTreatment);
-}
-
-sk_sp<GrTexture> GrMakeCachedBitmapTexture(GrContext* ctx, const SkBitmap& bitmap,
-                                           const GrTextureParams& params,
-                                           SkSourceGammaTreatment gammaTreatment) {
-    GrTexture* tex = GrBitmapTextureMaker(ctx, bitmap).refTextureForParams(params, gammaTreatment);
-    return sk_sp<GrTexture>(tex);
-}
-
-///////////////////////////////////////////////////////////////////////////////
-
-GrColor4f SkColorToPremulGrColor4f(SkColor c, bool gammaCorrect, GrColorSpaceXform* gamutXform) {
-    // We want to premultiply after linearizing, so this is easy:
-    return SkColorToUnpremulGrColor4f(c, gammaCorrect, gamutXform).premul();
-}
-
-GrColor4f SkColorToUnpremulGrColor4f(SkColor c, bool gammaCorrect, GrColorSpaceXform* gamutXform) {
-    // You can't be color-space aware in legacy mode
-    SkASSERT(gammaCorrect || !gamutXform);
-
-    GrColor4f color;
-    if (gammaCorrect) {
-=======
     return ctx->resourceProvider()->createMipMappedTexture(desc,
                                                            SkBudgeted::kYes,
                                                            texels.get(),
@@ -598,40 +334,23 @@
 
     GrColor4f color;
     if (dstColorSpace) {
->>>>>>> a17af05f
         // SkColor4f::FromColor does sRGB -> Linear
         color = GrColor4f::FromSkColor4f(SkColor4f::FromColor(c));
     } else {
         // GrColor4f::FromGrColor just multiplies by 1/255
         color = GrColor4f::FromGrColor(SkColorToUnpremulGrColor(c));
-<<<<<<< HEAD
     }
 
     if (gamutXform) {
         color = gamutXform->apply(color);
     }
 
-=======
-    }
-
-    if (gamutXform) {
-        color = gamutXform->apply(color);
-    }
-
->>>>>>> a17af05f
     return color;
 }
 
 ///////////////////////////////////////////////////////////////////////////////
 
-<<<<<<< HEAD
-// alphatype is ignore for now, but if GrPixelConfig is expanded to encompass
-// alpha info, that will be considered.
-GrPixelConfig SkImageInfo2GrPixelConfig(SkColorType ct, SkAlphaType, const SkColorSpace* cs,
-                                        const GrCaps& caps) {
-=======
 GrPixelConfig SkImageInfo2GrPixelConfig(const SkImageInfo& info, const GrCaps& caps) {
->>>>>>> a17af05f
     // We intentionally ignore profile type for non-8888 formats. Anything we can't support
     // in hardware will be expanded to sRGB 8888 in GrUploadPixmapToTexture.
     SkColorSpace* cs = info.colorSpace();
@@ -724,21 +443,6 @@
 }
 
 static inline bool skpaint_to_grpaint_impl(GrContext* context,
-<<<<<<< HEAD
-                                           GrDrawContext* dc,
-                                           const SkPaint& skPaint,
-                                           const SkMatrix& viewM,
-                                           sk_sp<GrFragmentProcessor>* shaderProcessor,
-                                           SkXfermode::Mode* primColorMode,
-                                           bool primitiveIsSrc,
-                                           GrPaint* grPaint) {
-    grPaint->setAntiAlias(skPaint.isAntiAlias());
-    grPaint->setAllowSRGBInputs(dc->isGammaCorrect());
-
-    // Convert SkPaint color to 4f format, including optional linearizing and gamut conversion.
-    GrColor4f origColor = SkColorToUnpremulGrColor4f(skPaint.getColor(), dc->isGammaCorrect(),
-                                                     dc->getColorXformFromSRGB());
-=======
                                            GrRenderTargetContext* rtc,
                                            const SkPaint& skPaint,
                                            const SkMatrix& viewM,
@@ -751,7 +455,6 @@
     // Convert SkPaint color to 4f format, including optional linearizing and gamut conversion.
     GrColor4f origColor = SkColorToUnpremulGrColor4f(skPaint.getColor(), rtc->getColorSpace(),
                                                      rtc->getColorXformFromSRGB());
->>>>>>> a17af05f
 
     // Setup the initial color considering the shader, the SkPaint color, and the presence or not
     // of per-vertex colors.
@@ -762,12 +465,7 @@
         } else if (const SkShader* shader = skPaint.getShader()) {
             shaderFP = shader->asFragmentProcessor(SkShader::AsFPArgs(context, &viewM, nullptr,
                                                                       skPaint.getFilterQuality(),
-<<<<<<< HEAD
-                                                                      dc->getColorSpace(),
-                                                                      dc->sourceGammaTreatment()));
-=======
                                                                       rtc->getColorSpace()));
->>>>>>> a17af05f
             if (!shaderFP) {
                 return false;
             }
@@ -804,16 +502,11 @@
             // We can ignore origColor here - alpha is unchanged by gamma
             GrColor paintAlpha = SkColorAlphaToGrColor(skPaint.getColor());
             if (GrColor_WHITE != paintAlpha) {
-<<<<<<< HEAD
-                grPaint->addColorFragmentProcessor(GrConstColorProcessor::Make(
-                    paintAlpha, GrConstColorProcessor::kModulateRGBA_InputMode));
-=======
                 // No gamut conversion - paintAlpha is a (linear) alpha value, splatted to all
                 // color channels. It's value should be treated as the same in ANY color space.
                 grPaint->addColorFragmentProcessor(GrConstColorProcessor::Make(
                     GrColor4f::FromGrColor(paintAlpha),
                     GrConstColorProcessor::kModulateRGBA_InputMode));
->>>>>>> a17af05f
             }
         } else {
             // The shader's FP sees the paint unpremul color
@@ -824,16 +517,9 @@
         if (primColorMode) {
             // There is a blend between the primitive color and the paint color. The blend considers
             // the opaque paint color. The paint's alpha is applied to the post-blended color.
-<<<<<<< HEAD
-            // SRGBTODO: Preserve 4f on this code path
-            sk_sp<GrFragmentProcessor> processor(
-                GrConstColorProcessor::Make(origColor.opaque().toGrColor(),
-                                              GrConstColorProcessor::kIgnore_InputMode));
-=======
             sk_sp<GrFragmentProcessor> processor(
                 GrConstColorProcessor::Make(origColor.opaque(),
                                             GrConstColorProcessor::kIgnore_InputMode));
->>>>>>> a17af05f
             if (primitiveIsSrc) {
                 processor = GrXfermodeFragmentProcessor::MakeFromDstProcessor(std::move(processor),
                                                                               *primColorMode);
@@ -850,16 +536,11 @@
             // We can ignore origColor here - alpha is unchanged by gamma
             GrColor paintAlpha = SkColorAlphaToGrColor(skPaint.getColor());
             if (GrColor_WHITE != paintAlpha) {
-<<<<<<< HEAD
-                grPaint->addColorFragmentProcessor(GrConstColorProcessor::Make(
-                    paintAlpha, GrConstColorProcessor::kModulateRGBA_InputMode));
-=======
                 // No gamut conversion - paintAlpha is a (linear) alpha value, splatted to all
                 // color channels. It's value should be treated as the same in ANY color space.
                 grPaint->addColorFragmentProcessor(GrConstColorProcessor::Make(
                     GrColor4f::FromGrColor(paintAlpha),
                     GrConstColorProcessor::kModulateRGBA_InputMode));
->>>>>>> a17af05f
             }
         } else {
             // No shader, no primitive color.
@@ -871,12 +552,6 @@
     SkColorFilter* colorFilter = skPaint.getColorFilter();
     if (colorFilter) {
         if (applyColorFilterToPaintColor) {
-<<<<<<< HEAD
-            grPaint->setColor4f(GrColor4f::FromSkColor4f(
-                colorFilter->filterColor4f(origColor.toSkColor4f())).premul());
-        } else {
-            sk_sp<GrFragmentProcessor> cfFP(colorFilter->asFragmentProcessor(context));
-=======
             // If we're in legacy mode, we *must* avoid using the 4f version of the color filter,
             // because that will combine with the linearized version of the stored color.
             if (rtc->isGammaCorrect()) {
@@ -889,7 +564,6 @@
         } else {
             sk_sp<GrFragmentProcessor> cfFP(colorFilter->asFragmentProcessor(context,
                                                                              rtc->getColorSpace()));
->>>>>>> a17af05f
             if (cfFP) {
                 grPaint->addColorFragmentProcessor(std::move(cfFP));
             } else {
@@ -914,96 +588,58 @@
     }
 
 #ifndef SK_IGNORE_GPU_DITHER
-<<<<<<< HEAD
-    if (skPaint.isDither() && grPaint->numColorFragmentProcessors() > 0 && !dc->isGammaCorrect()) {
-=======
     if (skPaint.isDither() && grPaint->numColorFragmentProcessors() > 0 && !rtc->isGammaCorrect()) {
->>>>>>> a17af05f
         grPaint->addColorFragmentProcessor(GrDitherEffect::Make());
     }
 #endif
     return true;
 }
 
-<<<<<<< HEAD
-bool SkPaintToGrPaint(GrContext* context, GrDrawContext* dc, const SkPaint& skPaint,
-                      const SkMatrix& viewM, GrPaint* grPaint) {
-    return skpaint_to_grpaint_impl(context, dc, skPaint, viewM, nullptr, nullptr, false, grPaint);
-=======
 bool SkPaintToGrPaint(GrContext* context, GrRenderTargetContext* rtc, const SkPaint& skPaint,
                       const SkMatrix& viewM, GrPaint* grPaint) {
     return skpaint_to_grpaint_impl(context, rtc, skPaint, viewM, nullptr, nullptr, false, grPaint);
->>>>>>> a17af05f
 }
 
 /** Replaces the SkShader (if any) on skPaint with the passed in GrFragmentProcessor. */
 bool SkPaintToGrPaintReplaceShader(GrContext* context,
-<<<<<<< HEAD
-                                   GrDrawContext* dc,
-=======
                                    GrRenderTargetContext* rtc,
->>>>>>> a17af05f
                                    const SkPaint& skPaint,
                                    sk_sp<GrFragmentProcessor> shaderFP,
                                    GrPaint* grPaint) {
     if (!shaderFP) {
         return false;
     }
-<<<<<<< HEAD
-    return skpaint_to_grpaint_impl(context, dc, skPaint, SkMatrix::I(), &shaderFP, nullptr, false,
-=======
     return skpaint_to_grpaint_impl(context, rtc, skPaint, SkMatrix::I(), &shaderFP, nullptr, false,
->>>>>>> a17af05f
                                    grPaint);
 }
 
 /** Ignores the SkShader (if any) on skPaint. */
 bool SkPaintToGrPaintNoShader(GrContext* context,
-<<<<<<< HEAD
-                              GrDrawContext* dc,
-=======
                               GrRenderTargetContext* rtc,
->>>>>>> a17af05f
                               const SkPaint& skPaint,
                               GrPaint* grPaint) {
     // Use a ptr to a nullptr to to indicate that the SkShader is ignored and not replaced.
     static sk_sp<GrFragmentProcessor> kNullShaderFP(nullptr);
     static sk_sp<GrFragmentProcessor>* kIgnoreShader = &kNullShaderFP;
-<<<<<<< HEAD
-    return skpaint_to_grpaint_impl(context, dc, skPaint, SkMatrix::I(), kIgnoreShader, nullptr,
-=======
     return skpaint_to_grpaint_impl(context, rtc, skPaint, SkMatrix::I(), kIgnoreShader, nullptr,
->>>>>>> a17af05f
                                    false, grPaint);
 }
 
 /** Blends the SkPaint's shader (or color if no shader) with a per-primitive color which must
 be setup as a vertex attribute using the specified SkBlendMode. */
 bool SkPaintToGrPaintWithXfermode(GrContext* context,
-<<<<<<< HEAD
-                                  GrDrawContext* dc,
-=======
                                   GrRenderTargetContext* rtc,
->>>>>>> a17af05f
                                   const SkPaint& skPaint,
                                   const SkMatrix& viewM,
                                   SkBlendMode primColorMode,
                                   bool primitiveIsSrc,
                                   GrPaint* grPaint) {
-<<<<<<< HEAD
-    return skpaint_to_grpaint_impl(context, dc, skPaint, viewM, nullptr, &primColorMode,
-=======
     return skpaint_to_grpaint_impl(context, rtc, skPaint, viewM, nullptr, &primColorMode,
->>>>>>> a17af05f
                                    primitiveIsSrc, grPaint);
 }
 
 bool SkPaintToGrPaintWithTexture(GrContext* context,
-<<<<<<< HEAD
-                                 GrDrawContext* dc,
-=======
                                  GrRenderTargetContext* rtc,
->>>>>>> a17af05f
                                  const SkPaint& paint,
                                  const SkMatrix& viewM,
                                  sk_sp<GrFragmentProcessor> fp,
@@ -1016,45 +652,26 @@
                                                                       &viewM,
                                                                       nullptr,
                                                                       paint.getFilterQuality(),
-<<<<<<< HEAD
-                                                                      dc->getColorSpace(),
-                                                                      dc->sourceGammaTreatment()));
-=======
                                                                       rtc->getColorSpace()));
->>>>>>> a17af05f
             if (!shaderFP) {
                 return false;
             }
             sk_sp<GrFragmentProcessor> fpSeries[] = { std::move(shaderFP), std::move(fp) };
             shaderFP = GrFragmentProcessor::RunInSeries(fpSeries, 2);
         } else {
-<<<<<<< HEAD
-            shaderFP = GrFragmentProcessor::MulOutputByInputUnpremulColor(fp);
-=======
             shaderFP = GrFragmentProcessor::MakeInputPremulAndMulByOutput(fp);
->>>>>>> a17af05f
         }
     } else {
         shaderFP = GrFragmentProcessor::MulOutputByInputAlpha(fp);
     }
 
-<<<<<<< HEAD
-    return SkPaintToGrPaintReplaceShader(context, dc, paint, std::move(shaderFP), grPaint);
+    return SkPaintToGrPaintReplaceShader(context, rtc, paint, std::move(shaderFP), grPaint);
 }
 
 
 ////////////////////////////////////////////////////////////////////////////////////////////////
 
-GrTextureParams::FilterMode GrSkFilterQualityToGrFilterMode(SkFilterQuality paintFilterQuality,
-=======
-    return SkPaintToGrPaintReplaceShader(context, rtc, paint, std::move(shaderFP), grPaint);
-}
-
-
-////////////////////////////////////////////////////////////////////////////////////////////////
-
 GrSamplerParams::FilterMode GrSkFilterQualityToGrFilterMode(SkFilterQuality paintFilterQuality,
->>>>>>> a17af05f
                                                             const SkMatrix& viewM,
                                                             const SkMatrix& localM,
                                                             bool* doBicubic) {
