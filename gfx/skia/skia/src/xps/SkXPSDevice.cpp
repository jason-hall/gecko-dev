/*
 * Copyright 2011 Google Inc.
 *
 * Use of this source code is governed by a BSD-style license that can be
 * found in the LICENSE file.
 */

#include "SkTypes.h"
#if defined(SK_BUILD_FOR_WIN32)

#include "SkLeanWindows.h"

#ifndef UNICODE
#define UNICODE
#endif
#ifndef _UNICODE
#define _UNICODE
#endif
#include <ObjBase.h>
#include <XpsObjectModel.h>
#include <T2EmbApi.h>
#include <FontSub.h>
#include <limits>

#include "SkColor.h"
#include "SkData.h"
#include "SkDraw.h"
#include "SkEndian.h"
#include "SkFindAndPlaceGlyph.h"
#include "SkGeometry.h"
#include "SkGlyphCache.h"
#include "SkHRESULT.h"
<<<<<<< HEAD
#include "SkImage.h"
#include "SkImageEncoder.h"
=======
>>>>>>> a17af05f
#include "SkIStream.h"
#include "SkImage.h"
#include "SkImageEncoder.h"
#include "SkImagePriv.h"
#include "SkMaskFilter.h"
#include "SkPaint.h"
#include "SkPathEffect.h"
#include "SkPathOps.h"
#include "SkPoint.h"
#include "SkRasterClip.h"
#include "SkRasterizer.h"
#include "SkSFNTHeader.h"
#include "SkShader.h"
#include "SkSize.h"
#include "SkStream.h"
#include "SkTDArray.h"
#include "SkTLazy.h"
#include "SkTScopedComPtr.h"
#include "SkTTCFHeader.h"
#include "SkTypefacePriv.h"
#include "SkUtils.h"
#include "SkVertices.h"
#include "SkXPSDevice.h"

//Windows defines a FLOAT type,
//make it clear when converting a scalar that this is what is wanted.
#define SkScalarToFLOAT(n) SkScalarToFloat(n)

//Dummy representation of a GUID from createId.
#define L_GUID_ID L"XXXXXXXXsXXXXsXXXXsXXXXsXXXXXXXXXXXX"
//Length of GUID representation from createId, including nullptr terminator.
#define GUID_ID_LEN SK_ARRAY_COUNT(L_GUID_ID)

/**
   Formats a GUID and places it into buffer.
   buffer should have space for at least GUID_ID_LEN wide characters.
   The string will always be wchar null terminated.
   XXXXXXXXsXXXXsXXXXsXXXXsXXXXXXXXXXXX0
   @return -1 if there was an error, > 0 if success.
 */
static int format_guid(const GUID& guid,
                       wchar_t* buffer, size_t bufferSize,
                       wchar_t sep = '-') {
    SkASSERT(bufferSize >= GUID_ID_LEN);
    return swprintf_s(buffer,
                      bufferSize,
                      L"%08lX%c%04X%c%04X%c%02X%02X%c%02X%02X%02X%02X%02X%02X",
                      guid.Data1,
                      sep,
                      guid.Data2,
                      sep,
                      guid.Data3,
                      sep,
                      guid.Data4[0],
                      guid.Data4[1],
                      sep,
                      guid.Data4[2],
                      guid.Data4[3],
                      guid.Data4[4],
                      guid.Data4[5],
                      guid.Data4[6],
                      guid.Data4[7]);
}

HRESULT SkXPSDevice::createId(wchar_t* buffer, size_t bufferSize, wchar_t sep) {
    GUID guid = {};
#ifdef SK_XPS_USE_DETERMINISTIC_IDS
    guid.Data1 = fNextId++;
    // The following make this a valid Type4 UUID.
    guid.Data3 = 0x4000;
    guid.Data4[0] = 0x80;
#else
    HRM(CoCreateGuid(&guid), "Could not create GUID for id.");
#endif

    if (format_guid(guid, buffer, bufferSize, sep) == -1) {
        HRM(E_UNEXPECTED, "Could not format GUID into id.");
    }

    return S_OK;
}

SkXPSDevice::SkXPSDevice(SkISize s)
    : INHERITED(SkImageInfo::MakeUnknown(s.width(), s.height()),
                SkSurfaceProps(0, kUnknown_SkPixelGeometry))
    , fCurrentPage(0) {}

SkXPSDevice::~SkXPSDevice() {}

SkXPSDevice::TypefaceUse::TypefaceUse()
    : typefaceId(0xffffffff)
    , fontData(nullptr)
    , xpsFont(nullptr)
    , glyphsUsed(nullptr) {}

SkXPSDevice::TypefaceUse::~TypefaceUse() {
    //xpsFont owns fontData ref
    this->xpsFont->Release();
    delete this->glyphsUsed;
}

bool SkXPSDevice::beginPortfolio(SkWStream* outputStream, IXpsOMObjectFactory* factory) {
    SkASSERT(factory);
    fXpsFactory.reset(SkRefComPtr(factory));
    HRB(SkWIStream::CreateFromSkWStream(outputStream, &this->fOutputStream));
    return true;
}

bool SkXPSDevice::beginSheet(
        const SkVector& unitsPerMeter,
        const SkVector& pixelsPerMeter,
        const SkSize& trimSize,
        const SkRect* mediaBox,
        const SkRect* bleedBox,
        const SkRect* artBox,
        const SkRect* cropBox) {
    ++this->fCurrentPage;

    //For simplicity, just write everything out in geometry units,
    //then have a base canvas do the scale to physical units.
    this->fCurrentCanvasSize = trimSize;
    this->fCurrentUnitsPerMeter = unitsPerMeter;
    this->fCurrentPixelsPerMeter = pixelsPerMeter;
    return this->createCanvasForLayer();
}

bool SkXPSDevice::createCanvasForLayer() {
    SkASSERT(fXpsFactory);
    fCurrentXpsCanvas.reset();
    HRB(fXpsFactory->CreateCanvas(&fCurrentXpsCanvas));
    return true;
}

template <typename T> static constexpr size_t sk_digits_in() {
    return static_cast<size_t>(std::numeric_limits<T>::digits10 + 1);
}

HRESULT SkXPSDevice::createXpsThumbnail(IXpsOMPage* page,
                                        const unsigned int pageNum,
                                        IXpsOMImageResource** image) {
    SkTScopedComPtr<IXpsOMThumbnailGenerator> thumbnailGenerator;
    HRM(CoCreateInstance(
            CLSID_XpsOMThumbnailGenerator,
            nullptr,
            CLSCTX_INPROC_SERVER,
            IID_PPV_ARGS(&thumbnailGenerator)),
        "Could not create thumbnail generator.");

    SkTScopedComPtr<IOpcPartUri> partUri;
    constexpr size_t size = SkTMax(
            SK_ARRAY_COUNT(L"/Documents/1/Metadata/.png") + sk_digits_in<decltype(pageNum)>(),
            SK_ARRAY_COUNT(L"/Metadata/" L_GUID_ID L".png"));
    wchar_t buffer[size];
    if (pageNum > 0) {
        swprintf_s(buffer, size, L"/Documents/1/Metadata/%u.png", pageNum);
    } else {
        wchar_t id[GUID_ID_LEN];
        HR(this->createId(id, GUID_ID_LEN));
        swprintf_s(buffer, size, L"/Metadata/%s.png", id);
    }
    HRM(this->fXpsFactory->CreatePartUri(buffer, &partUri),
        "Could not create thumbnail part uri.");

    HRM(thumbnailGenerator->GenerateThumbnail(page,
                                              XPS_IMAGE_TYPE_PNG,
                                              XPS_THUMBNAIL_SIZE_LARGE,
                                              partUri.get(),
                                              image),
        "Could not generate thumbnail.");

    return S_OK;
}

HRESULT SkXPSDevice::createXpsPage(const XPS_SIZE& pageSize,
                                   IXpsOMPage** page) {
    constexpr size_t size =
        SK_ARRAY_COUNT(L"/Documents/1/Pages/.fpage")
        + sk_digits_in<decltype(fCurrentPage)>();
    wchar_t buffer[size];
    swprintf_s(buffer, size, L"/Documents/1/Pages/%u.fpage",
                             this->fCurrentPage);
    SkTScopedComPtr<IOpcPartUri> partUri;
    HRM(this->fXpsFactory->CreatePartUri(buffer, &partUri),
        "Could not create page part uri.");

    //If the language is unknown, use "und" (XPS Spec 2.3.5.1).
    HRM(this->fXpsFactory->CreatePage(&pageSize,
                                      L"und",
                                      partUri.get(),
                                      page),
        "Could not create page.");

    return S_OK;
}

HRESULT SkXPSDevice::initXpsDocumentWriter(IXpsOMImageResource* image) {
    //Create package writer.
    {
        SkTScopedComPtr<IOpcPartUri> partUri;
        HRM(this->fXpsFactory->CreatePartUri(L"/FixedDocumentSequence.fdseq",
                                             &partUri),
            "Could not create document sequence part uri.");
        HRM(this->fXpsFactory->CreatePackageWriterOnStream(
                this->fOutputStream.get(),
                TRUE,
                XPS_INTERLEAVING_OFF, //XPS_INTERLEAVING_ON,
                partUri.get(),
                nullptr,
                image,
                nullptr,
                nullptr,
                &this->fPackageWriter),
            "Could not create package writer.");
    }

    //Begin the lone document.
    {
        SkTScopedComPtr<IOpcPartUri> partUri;
        HRM(this->fXpsFactory->CreatePartUri(
                L"/Documents/1/FixedDocument.fdoc",
                &partUri),
            "Could not create fixed document part uri.");
        HRM(this->fPackageWriter->StartNewDocument(partUri.get(),
                                                   nullptr,
                                                   nullptr,
                                                   nullptr,
                                                   nullptr),
            "Could not start document.");
    }

    return S_OK;
}

bool SkXPSDevice::endSheet() {
    //XPS is fixed at 96dpi (XPS Spec 11.1).
    static const float xpsDPI = 96.0f;
    static const float inchesPerMeter = 10000.0f / 254.0f;
    static const float targetUnitsPerMeter = xpsDPI * inchesPerMeter;
    const float scaleX = targetUnitsPerMeter
                       / SkScalarToFLOAT(this->fCurrentUnitsPerMeter.fX);
    const float scaleY = targetUnitsPerMeter
                       / SkScalarToFLOAT(this->fCurrentUnitsPerMeter.fY);

    //Create the scale canvas.
    SkTScopedComPtr<IXpsOMCanvas> scaleCanvas;
    HRBM(this->fXpsFactory->CreateCanvas(&scaleCanvas),
         "Could not create scale canvas.");
    SkTScopedComPtr<IXpsOMVisualCollection> scaleCanvasVisuals;
    HRBM(scaleCanvas->GetVisuals(&scaleCanvasVisuals),
         "Could not get scale canvas visuals.");

    SkTScopedComPtr<IXpsOMMatrixTransform> geomToPhys;
    XPS_MATRIX rawGeomToPhys = { scaleX, 0, 0, scaleY, 0, 0, };
    HRBM(this->fXpsFactory->CreateMatrixTransform(&rawGeomToPhys, &geomToPhys),
         "Could not create geometry to physical transform.");
    HRBM(scaleCanvas->SetTransformLocal(geomToPhys.get()),
         "Could not set transform on scale canvas.");

    //Add the content canvas to the scale canvas.
    HRBM(scaleCanvasVisuals->Append(this->fCurrentXpsCanvas.get()),
         "Could not add base canvas to scale canvas.");

    //Create the page.
    XPS_SIZE pageSize = {
        SkScalarToFLOAT(this->fCurrentCanvasSize.width()) * scaleX,
        SkScalarToFLOAT(this->fCurrentCanvasSize.height()) * scaleY,
    };
    SkTScopedComPtr<IXpsOMPage> page;
    HRB(this->createXpsPage(pageSize, &page));

    SkTScopedComPtr<IXpsOMVisualCollection> pageVisuals;
    HRBM(page->GetVisuals(&pageVisuals), "Could not get page visuals.");

    //Add the scale canvas to the page.
    HRBM(pageVisuals->Append(scaleCanvas.get()),
         "Could not add scale canvas to page.");

    //Create the package writer if it hasn't been created yet.
    if (nullptr == this->fPackageWriter.get()) {
        SkTScopedComPtr<IXpsOMImageResource> image;
        //Ignore return, thumbnail is completely optional.
        this->createXpsThumbnail(page.get(), 0, &image);

        HRB(this->initXpsDocumentWriter(image.get()));
    }

    HRBM(this->fPackageWriter->AddPage(page.get(),
                                       &pageSize,
                                       nullptr,
                                       nullptr,
                                       nullptr,
                                       nullptr),
         "Could not write the page.");
    this->fCurrentXpsCanvas.reset();

    return true;
}

static HRESULT subset_typeface(SkXPSDevice::TypefaceUse* current) {
    //CreateFontPackage wants unsigned short.
    //Microsoft, Y U NO stdint.h?
    SkTDArray<unsigned short> keepList;
    current->glyphsUsed->exportTo(&keepList);

    int ttcCount = (current->ttcIndex + 1);

    //The following are declared with the types required by CreateFontPackage.
    unsigned char *fontPackageBufferRaw = nullptr;
    unsigned long fontPackageBufferSize;
    unsigned long bytesWritten;
    unsigned long result = CreateFontPackage(
        (unsigned char *) current->fontData->getMemoryBase(),
        (unsigned long) current->fontData->getLength(),
        &fontPackageBufferRaw,
        &fontPackageBufferSize,
        &bytesWritten,
        TTFCFP_FLAGS_SUBSET | TTFCFP_FLAGS_GLYPHLIST | (ttcCount > 0 ? TTFCFP_FLAGS_TTC : 0),
        current->ttcIndex,
        TTFCFP_SUBSET,
        0,
        0,
        0,
        keepList.begin(),
        keepList.count(),
        sk_malloc_throw,
        sk_realloc_throw,
        sk_free,
        nullptr);
    SkAutoTMalloc<unsigned char> fontPackageBuffer(fontPackageBufferRaw);
    if (result != NO_ERROR) {
        SkDEBUGF(("CreateFontPackage Error %lu", result));
        return E_UNEXPECTED;
    }

    // If it was originally a ttc, keep it a ttc.
    // CreateFontPackage over-allocates, realloc usually decreases the size substantially.
    size_t extra;
    if (ttcCount > 0) {
        // Create space for a ttc header.
        extra = sizeof(SkTTCFHeader) + (ttcCount * sizeof(SK_OT_ULONG));
        fontPackageBuffer.realloc(bytesWritten + extra);
        //overlap is certain, use memmove
        memmove(fontPackageBuffer.get() + extra, fontPackageBuffer.get(), bytesWritten);

        // Write the ttc header.
        SkTTCFHeader* ttcfHeader = reinterpret_cast<SkTTCFHeader*>(fontPackageBuffer.get());
        ttcfHeader->ttcTag = SkTTCFHeader::TAG;
        ttcfHeader->version = SkTTCFHeader::version_1;
        ttcfHeader->numOffsets = SkEndian_SwapBE32(ttcCount);
        SK_OT_ULONG* offsetPtr = SkTAfter<SK_OT_ULONG>(ttcfHeader);
        for (int i = 0; i < ttcCount; ++i, ++offsetPtr) {
            *offsetPtr = SkEndian_SwapBE32(SkToU32(extra));
        }

        // Fix up offsets in sfnt table entries.
        SkSFNTHeader* sfntHeader = SkTAddOffset<SkSFNTHeader>(fontPackageBuffer.get(), extra);
        int numTables = SkEndian_SwapBE16(sfntHeader->numTables);
        SkSFNTHeader::TableDirectoryEntry* tableDirectory =
            SkTAfter<SkSFNTHeader::TableDirectoryEntry>(sfntHeader);
        for (int i = 0; i < numTables; ++i, ++tableDirectory) {
            tableDirectory->offset = SkEndian_SwapBE32(
                SkToU32(SkEndian_SwapBE32(SkToU32(tableDirectory->offset)) + extra));
        }
    } else {
        extra = 0;
        fontPackageBuffer.realloc(bytesWritten);
    }

    std::unique_ptr<SkMemoryStream> newStream(new SkMemoryStream());
    newStream->setMemoryOwned(fontPackageBuffer.release(), bytesWritten + extra);

    SkTScopedComPtr<IStream> newIStream;
    SkIStream::CreateFromSkStream(newStream.release(), true, &newIStream);

    XPS_FONT_EMBEDDING embedding;
    HRM(current->xpsFont->GetEmbeddingOption(&embedding),
        "Could not get embedding option from font.");

    SkTScopedComPtr<IOpcPartUri> partUri;
    HRM(current->xpsFont->GetPartName(&partUri),
        "Could not get part uri from font.");

    HRM(current->xpsFont->SetContent(
            newIStream.get(),
            embedding,
            partUri.get()),
        "Could not set new stream for subsetted font.");

    return S_OK;
}

bool SkXPSDevice::endPortfolio() {
    //Subset fonts
    if (!this->fTypefaces.empty()) {
        SkXPSDevice::TypefaceUse* current = &this->fTypefaces.front();
        const TypefaceUse* last = &this->fTypefaces.back();
        for (; current <= last; ++current) {
            //Ignore return for now, if it didn't subset, let it be.
            subset_typeface(current);
        }
    }

    HRBM(this->fPackageWriter->Close(), "Could not close writer.");

    return true;
}

static XPS_COLOR xps_color(const SkColor skColor) {
    //XPS uses non-pre-multiplied alpha (XPS Spec 11.4).
    XPS_COLOR xpsColor;
    xpsColor.colorType = XPS_COLOR_TYPE_SRGB;
    xpsColor.value.sRGB.alpha = SkColorGetA(skColor);
    xpsColor.value.sRGB.red = SkColorGetR(skColor);
    xpsColor.value.sRGB.green = SkColorGetG(skColor);
    xpsColor.value.sRGB.blue = SkColorGetB(skColor);

    return xpsColor;
}

static XPS_POINT xps_point(const SkPoint& point) {
    XPS_POINT xpsPoint = {
        SkScalarToFLOAT(point.fX),
        SkScalarToFLOAT(point.fY),
    };
    return xpsPoint;
}

static XPS_POINT xps_point(const SkPoint& point, const SkMatrix& matrix) {
    SkPoint skTransformedPoint;
    matrix.mapXY(point.fX, point.fY, &skTransformedPoint);
    return xps_point(skTransformedPoint);
}

static XPS_SPREAD_METHOD xps_spread_method(SkShader::TileMode tileMode) {
    switch (tileMode) {
    case SkShader::kClamp_TileMode:
        return XPS_SPREAD_METHOD_PAD;
    case SkShader::kRepeat_TileMode:
        return XPS_SPREAD_METHOD_REPEAT;
    case SkShader::kMirror_TileMode:
        return XPS_SPREAD_METHOD_REFLECT;
    default:
        SkDEBUGFAIL("Unknown tile mode.");
    }
    return XPS_SPREAD_METHOD_PAD;
}

static void transform_offsets(SkScalar* stopOffsets, const int numOffsets,
                              const SkPoint& start, const SkPoint& end,
                              const SkMatrix& transform) {
    SkPoint startTransformed;
    transform.mapXY(start.fX, start.fY, &startTransformed);
    SkPoint endTransformed;
    transform.mapXY(end.fX, end.fY, &endTransformed);

    //Manhattan distance between transformed start and end.
    SkScalar startToEnd = (endTransformed.fX - startTransformed.fX)
                        + (endTransformed.fY - startTransformed.fY);
    if (SkScalarNearlyZero(startToEnd)) {
        for (int i = 0; i < numOffsets; ++i) {
            stopOffsets[i] = 0;
        }
        return;
    }

    for (int i = 0; i < numOffsets; ++i) {
        SkPoint stop;
        stop.fX = (end.fX - start.fX) * stopOffsets[i];
        stop.fY = (end.fY - start.fY) * stopOffsets[i];

        SkPoint stopTransformed;
        transform.mapXY(stop.fX, stop.fY, &stopTransformed);

        //Manhattan distance between transformed start and stop.
        SkScalar startToStop = (stopTransformed.fX - startTransformed.fX)
                             + (stopTransformed.fY - startTransformed.fY);
        //Percentage along transformed line.
        stopOffsets[i] = startToStop / startToEnd;
    }
}

HRESULT SkXPSDevice::createXpsTransform(const SkMatrix& matrix,
                                        IXpsOMMatrixTransform** xpsTransform) {
    SkScalar affine[6];
    if (!matrix.asAffine(affine)) {
        *xpsTransform = nullptr;
        return S_FALSE;
    }
    XPS_MATRIX rawXpsMatrix = {
        SkScalarToFLOAT(affine[SkMatrix::kAScaleX]),
        SkScalarToFLOAT(affine[SkMatrix::kASkewY]),
        SkScalarToFLOAT(affine[SkMatrix::kASkewX]),
        SkScalarToFLOAT(affine[SkMatrix::kAScaleY]),
        SkScalarToFLOAT(affine[SkMatrix::kATransX]),
        SkScalarToFLOAT(affine[SkMatrix::kATransY]),
    };
    HRM(this->fXpsFactory->CreateMatrixTransform(&rawXpsMatrix, xpsTransform),
        "Could not create transform.");

    return S_OK;
}

HRESULT SkXPSDevice::createPath(IXpsOMGeometryFigure* figure,
                                IXpsOMVisualCollection* visuals,
                                IXpsOMPath** path) {
    SkTScopedComPtr<IXpsOMGeometry> geometry;
    HRM(this->fXpsFactory->CreateGeometry(&geometry),
        "Could not create geometry.");

    SkTScopedComPtr<IXpsOMGeometryFigureCollection> figureCollection;
    HRM(geometry->GetFigures(&figureCollection), "Could not get figures.");
    HRM(figureCollection->Append(figure), "Could not add figure.");

    HRM(this->fXpsFactory->CreatePath(path), "Could not create path.");
    HRM((*path)->SetGeometryLocal(geometry.get()), "Could not set geometry");

    HRM(visuals->Append(*path), "Could not add path to visuals.");
    return S_OK;
}

HRESULT SkXPSDevice::createXpsSolidColorBrush(const SkColor skColor,
                                              const SkAlpha alpha,
                                              IXpsOMBrush** xpsBrush) {
    XPS_COLOR xpsColor = xps_color(skColor);
    SkTScopedComPtr<IXpsOMSolidColorBrush> solidBrush;
    HRM(this->fXpsFactory->CreateSolidColorBrush(&xpsColor, nullptr, &solidBrush),
        "Could not create solid color brush.");
    HRM(solidBrush->SetOpacity(alpha / 255.0f), "Could not set opacity.");
    HRM(solidBrush->QueryInterface<IXpsOMBrush>(xpsBrush), "QI Fail.");
    return S_OK;
}

HRESULT SkXPSDevice::sideOfClamp(const SkRect& areaToFill,
                                 const XPS_RECT& imageViewBox,
                                 IXpsOMImageResource* image,
                                 IXpsOMVisualCollection* visuals) {
    SkTScopedComPtr<IXpsOMGeometryFigure> areaToFillFigure;
    HR(this->createXpsRect(areaToFill, FALSE, TRUE, &areaToFillFigure));

    SkTScopedComPtr<IXpsOMPath> areaToFillPath;
    HR(this->createPath(areaToFillFigure.get(), visuals, &areaToFillPath));

    SkTScopedComPtr<IXpsOMImageBrush> areaToFillBrush;
    HRM(this->fXpsFactory->CreateImageBrush(image,
                                            &imageViewBox,
                                            &imageViewBox,
                                            &areaToFillBrush),
        "Could not create brush for side of clamp.");
    HRM(areaToFillBrush->SetTileMode(XPS_TILE_MODE_FLIPXY),
        "Could not set tile mode for side of clamp.");
    HRM(areaToFillPath->SetFillBrushLocal(areaToFillBrush.get()),
        "Could not set brush for side of clamp");

    return S_OK;
}

HRESULT SkXPSDevice::cornerOfClamp(const SkRect& areaToFill,
                                   const SkColor color,
                                   IXpsOMVisualCollection* visuals) {
    SkTScopedComPtr<IXpsOMGeometryFigure> areaToFillFigure;
    HR(this->createXpsRect(areaToFill, FALSE, TRUE, &areaToFillFigure));

    SkTScopedComPtr<IXpsOMPath> areaToFillPath;
    HR(this->createPath(areaToFillFigure.get(), visuals, &areaToFillPath));

    SkTScopedComPtr<IXpsOMBrush> areaToFillBrush;
    HR(this->createXpsSolidColorBrush(color, 0xFF, &areaToFillBrush));
    HRM(areaToFillPath->SetFillBrushLocal(areaToFillBrush.get()),
        "Could not set brush for corner of clamp.");

    return S_OK;
}

static const XPS_TILE_MODE XTM_N  = XPS_TILE_MODE_NONE;
static const XPS_TILE_MODE XTM_T  = XPS_TILE_MODE_TILE;
static const XPS_TILE_MODE XTM_X  = XPS_TILE_MODE_FLIPX;
static const XPS_TILE_MODE XTM_Y  = XPS_TILE_MODE_FLIPY;
static const XPS_TILE_MODE XTM_XY = XPS_TILE_MODE_FLIPXY;

//TODO(bungeman): In the future, should skia add None,
//handle None+Mirror and None+Repeat correctly.
//None is currently an internal hack so masks don't repeat (None+None only).
static XPS_TILE_MODE SkToXpsTileMode[SkShader::kTileModeCount+1]
                                    [SkShader::kTileModeCount+1] = {
               //Clamp  //Repeat //Mirror //None
    /*Clamp */ {XTM_N,  XTM_T,   XTM_Y,   XTM_N},
    /*Repeat*/ {XTM_T,  XTM_T,   XTM_Y,   XTM_N},
    /*Mirror*/ {XTM_X,  XTM_X,   XTM_XY,  XTM_X},
    /*None  */ {XTM_N,  XTM_N,   XTM_Y,   XTM_N},
};

HRESULT SkXPSDevice::createXpsImageBrush(
        const SkBitmap& bitmap,
        const SkMatrix& localMatrix,
        const SkShader::TileMode (&xy)[2],
        const SkAlpha alpha,
        IXpsOMTileBrush** xpsBrush) {
    SkDynamicMemoryWStream write;
    if (!SkEncodeImage(&write, bitmap, SkEncodedImageFormat::kPNG, 100)) {
        HRM(E_FAIL, "Unable to encode bitmap as png.");
    }
    SkMemoryStream* read = new SkMemoryStream;
    read->setData(write.detachAsData());
    SkTScopedComPtr<IStream> readWrapper;
    HRM(SkIStream::CreateFromSkStream(read, true, &readWrapper),
        "Could not create stream from png data.");

    const size_t size =
        SK_ARRAY_COUNT(L"/Documents/1/Resources/Images/" L_GUID_ID L".png");
    wchar_t buffer[size];
    wchar_t id[GUID_ID_LEN];
    HR(this->createId(id, GUID_ID_LEN));
    swprintf_s(buffer, size, L"/Documents/1/Resources/Images/%s.png", id);

    SkTScopedComPtr<IOpcPartUri> imagePartUri;
    HRM(this->fXpsFactory->CreatePartUri(buffer, &imagePartUri),
        "Could not create image part uri.");

    SkTScopedComPtr<IXpsOMImageResource> imageResource;
    HRM(this->fXpsFactory->CreateImageResource(
            readWrapper.get(),
            XPS_IMAGE_TYPE_PNG,
            imagePartUri.get(),
            &imageResource),
        "Could not create image resource.");

    XPS_RECT bitmapRect = {
        0.0, 0.0,
        static_cast<FLOAT>(bitmap.width()), static_cast<FLOAT>(bitmap.height())
    };
    SkTScopedComPtr<IXpsOMImageBrush> xpsImageBrush;
    HRM(this->fXpsFactory->CreateImageBrush(imageResource.get(),
                                            &bitmapRect, &bitmapRect,
                                            &xpsImageBrush),
        "Could not create image brush.");

    if (SkShader::kClamp_TileMode != xy[0] &&
        SkShader::kClamp_TileMode != xy[1]) {

        HRM(xpsImageBrush->SetTileMode(SkToXpsTileMode[xy[0]][xy[1]]),
            "Could not set image tile mode");
        HRM(xpsImageBrush->SetOpacity(alpha / 255.0f),
            "Could not set image opacity.");
        HRM(xpsImageBrush->QueryInterface(xpsBrush), "QI failed.");
    } else {
        //TODO(bungeman): compute how big this really needs to be.
        const SkScalar BIG = SkIntToScalar(1000); //SK_ScalarMax;
        const FLOAT BIG_F = SkScalarToFLOAT(BIG);
        const SkScalar bWidth = SkIntToScalar(bitmap.width());
        const SkScalar bHeight = SkIntToScalar(bitmap.height());

        //create brush canvas
        SkTScopedComPtr<IXpsOMCanvas> brushCanvas;
        HRM(this->fXpsFactory->CreateCanvas(&brushCanvas),
            "Could not create image brush canvas.");
        SkTScopedComPtr<IXpsOMVisualCollection> brushVisuals;
        HRM(brushCanvas->GetVisuals(&brushVisuals),
            "Could not get image brush canvas visuals collection.");

        //create central figure
        const SkRect bitmapPoints = SkRect::MakeLTRB(0, 0, bWidth, bHeight);
        SkTScopedComPtr<IXpsOMGeometryFigure> centralFigure;
        HR(this->createXpsRect(bitmapPoints, FALSE, TRUE, &centralFigure));

        SkTScopedComPtr<IXpsOMPath> centralPath;
        HR(this->createPath(centralFigure.get(),
                            brushVisuals.get(),
                            &centralPath));
        HRM(xpsImageBrush->SetTileMode(XPS_TILE_MODE_FLIPXY),
            "Could not set tile mode for image brush central path.");
        HRM(centralPath->SetFillBrushLocal(xpsImageBrush.get()),
            "Could not set fill brush for image brush central path.");

        //add left/right
        if (SkShader::kClamp_TileMode == xy[0]) {
            SkRect leftArea = SkRect::MakeLTRB(-BIG, 0, 0, bHeight);
            XPS_RECT leftImageViewBox = {
                0.0, 0.0,
                1.0, static_cast<FLOAT>(bitmap.height()),
            };
            HR(this->sideOfClamp(leftArea, leftImageViewBox,
                                 imageResource.get(),
                                 brushVisuals.get()));

            SkRect rightArea = SkRect::MakeLTRB(bWidth, 0, BIG, bHeight);
            XPS_RECT rightImageViewBox = {
                bitmap.width() - 1.0f, 0.0f,
                1.0f, static_cast<FLOAT>(bitmap.height()),
            };
            HR(this->sideOfClamp(rightArea, rightImageViewBox,
                                 imageResource.get(),
                                 brushVisuals.get()));
        }

        //add top/bottom
        if (SkShader::kClamp_TileMode == xy[1]) {
            SkRect topArea = SkRect::MakeLTRB(0, -BIG, bWidth, 0);
            XPS_RECT topImageViewBox = {
                0.0, 0.0,
                static_cast<FLOAT>(bitmap.width()), 1.0,
            };
            HR(this->sideOfClamp(topArea, topImageViewBox,
                                 imageResource.get(),
                                 brushVisuals.get()));

            SkRect bottomArea = SkRect::MakeLTRB(0, bHeight, bWidth, BIG);
            XPS_RECT bottomImageViewBox = {
                0.0f, bitmap.height() - 1.0f,
                static_cast<FLOAT>(bitmap.width()), 1.0f,
            };
            HR(this->sideOfClamp(bottomArea, bottomImageViewBox,
                                 imageResource.get(),
                                 brushVisuals.get()));
        }

        //add tl, tr, bl, br
        if (SkShader::kClamp_TileMode == xy[0] &&
            SkShader::kClamp_TileMode == xy[1]) {

            SkAutoLockPixels alp(bitmap);

            const SkColor tlColor = bitmap.getColor(0,0);
            const SkRect tlArea = SkRect::MakeLTRB(-BIG, -BIG, 0, 0);
            HR(this->cornerOfClamp(tlArea, tlColor, brushVisuals.get()));

            const SkColor trColor = bitmap.getColor(bitmap.width()-1,0);
            const SkRect trArea = SkRect::MakeLTRB(bWidth, -BIG, BIG, 0);
            HR(this->cornerOfClamp(trArea, trColor, brushVisuals.get()));

            const SkColor brColor = bitmap.getColor(bitmap.width()-1,
                                                    bitmap.height()-1);
            const SkRect brArea = SkRect::MakeLTRB(bWidth, bHeight, BIG, BIG);
            HR(this->cornerOfClamp(brArea, brColor, brushVisuals.get()));

            const SkColor blColor = bitmap.getColor(0,bitmap.height()-1);
            const SkRect blArea = SkRect::MakeLTRB(-BIG, bHeight, 0, BIG);
            HR(this->cornerOfClamp(blArea, blColor, brushVisuals.get()));
        }

        //create visual brush from canvas
        XPS_RECT bound = {};
        if (SkShader::kClamp_TileMode == xy[0] &&
            SkShader::kClamp_TileMode == xy[1]) {

            bound.x = BIG_F / -2;
            bound.y = BIG_F / -2;
            bound.width = BIG_F;
            bound.height = BIG_F;
        } else if (SkShader::kClamp_TileMode == xy[0]) {
            bound.x = BIG_F / -2;
            bound.y = 0.0f;
            bound.width = BIG_F;
            bound.height = static_cast<FLOAT>(bitmap.height());
        } else if (SkShader::kClamp_TileMode == xy[1]) {
            bound.x = 0;
            bound.y = BIG_F / -2;
            bound.width = static_cast<FLOAT>(bitmap.width());
            bound.height = BIG_F;
        }
        SkTScopedComPtr<IXpsOMVisualBrush> clampBrush;
        HRM(this->fXpsFactory->CreateVisualBrush(&bound, &bound, &clampBrush),
            "Could not create visual brush for image brush.");
        HRM(clampBrush->SetVisualLocal(brushCanvas.get()),
            "Could not set canvas on visual brush for image brush.");
        HRM(clampBrush->SetTileMode(SkToXpsTileMode[xy[0]][xy[1]]),
            "Could not set tile mode on visual brush for image brush.");
        HRM(clampBrush->SetOpacity(alpha / 255.0f),
            "Could not set opacity on visual brush for image brush.");

        HRM(clampBrush->QueryInterface(xpsBrush), "QI failed.");
    }

    SkTScopedComPtr<IXpsOMMatrixTransform> xpsMatrixToUse;
    HR(this->createXpsTransform(localMatrix, &xpsMatrixToUse));
    if (xpsMatrixToUse.get()) {
        HRM((*xpsBrush)->SetTransformLocal(xpsMatrixToUse.get()),
            "Could not set transform for image brush.");
    } else {
        //TODO(bungeman): perspective bitmaps in general.
    }

    return S_OK;
}

HRESULT SkXPSDevice::createXpsGradientStop(const SkColor skColor,
                                           const SkScalar offset,
                                           IXpsOMGradientStop** xpsGradStop) {
    XPS_COLOR gradStopXpsColor = xps_color(skColor);
    HRM(this->fXpsFactory->CreateGradientStop(&gradStopXpsColor,
                                              nullptr,
                                              SkScalarToFLOAT(offset),
                                              xpsGradStop),
        "Could not create gradient stop.");
    return S_OK;
}

HRESULT SkXPSDevice::createXpsLinearGradient(SkShader::GradientInfo info,
                                             const SkAlpha alpha,
                                             const SkMatrix& localMatrix,
                                             IXpsOMMatrixTransform* xpsMatrix,
                                             IXpsOMBrush** xpsBrush) {
    XPS_POINT startPoint;
    XPS_POINT endPoint;
    if (xpsMatrix) {
        startPoint = xps_point(info.fPoint[0]);
        endPoint = xps_point(info.fPoint[1]);
    } else {
        transform_offsets(info.fColorOffsets, info.fColorCount,
                          info.fPoint[0], info.fPoint[1],
                          localMatrix);
        startPoint = xps_point(info.fPoint[0], localMatrix);
        endPoint = xps_point(info.fPoint[1], localMatrix);
    }

    SkTScopedComPtr<IXpsOMGradientStop> gradStop0;
    HR(createXpsGradientStop(info.fColors[0],
                             info.fColorOffsets[0],
                             &gradStop0));

    SkTScopedComPtr<IXpsOMGradientStop> gradStop1;
    HR(createXpsGradientStop(info.fColors[1],
                             info.fColorOffsets[1],
                             &gradStop1));

    SkTScopedComPtr<IXpsOMLinearGradientBrush> gradientBrush;
    HRM(this->fXpsFactory->CreateLinearGradientBrush(gradStop0.get(),
                                                     gradStop1.get(),
                                                     &startPoint,
                                                     &endPoint,
                                                     &gradientBrush),
        "Could not create linear gradient brush.");
    if (xpsMatrix) {
        HRM(gradientBrush->SetTransformLocal(xpsMatrix),
            "Could not set transform on linear gradient brush.");
    }

    SkTScopedComPtr<IXpsOMGradientStopCollection> gradStopCollection;
    HRM(gradientBrush->GetGradientStops(&gradStopCollection),
        "Could not get linear gradient stop collection.");
    for (int i = 2; i < info.fColorCount; ++i) {
        SkTScopedComPtr<IXpsOMGradientStop> gradStop;
        HR(createXpsGradientStop(info.fColors[i],
                                 info.fColorOffsets[i],
                                 &gradStop));
        HRM(gradStopCollection->Append(gradStop.get()),
            "Could not add linear gradient stop.");
    }

    HRM(gradientBrush->SetSpreadMethod(xps_spread_method(info.fTileMode)),
        "Could not set spread method of linear gradient.");

    HRM(gradientBrush->SetOpacity(alpha / 255.0f),
        "Could not set opacity of linear gradient brush.");
    HRM(gradientBrush->QueryInterface<IXpsOMBrush>(xpsBrush), "QI failed");

    return S_OK;
}

HRESULT SkXPSDevice::createXpsRadialGradient(SkShader::GradientInfo info,
                                             const SkAlpha alpha,
                                             const SkMatrix& localMatrix,
                                             IXpsOMMatrixTransform* xpsMatrix,
                                             IXpsOMBrush** xpsBrush) {
    SkTScopedComPtr<IXpsOMGradientStop> gradStop0;
    HR(createXpsGradientStop(info.fColors[0],
                             info.fColorOffsets[0],
                             &gradStop0));

    SkTScopedComPtr<IXpsOMGradientStop> gradStop1;
    HR(createXpsGradientStop(info.fColors[1],
                             info.fColorOffsets[1],
                             &gradStop1));

    //TODO: figure out how to fake better if not affine
    XPS_POINT centerPoint;
    XPS_POINT gradientOrigin;
    XPS_SIZE radiiSizes;
    if (xpsMatrix) {
        centerPoint = xps_point(info.fPoint[0]);
        gradientOrigin = xps_point(info.fPoint[0]);
        radiiSizes.width = SkScalarToFLOAT(info.fRadius[0]);
        radiiSizes.height = SkScalarToFLOAT(info.fRadius[0]);
    } else {
        centerPoint = xps_point(info.fPoint[0], localMatrix);
        gradientOrigin = xps_point(info.fPoint[0], localMatrix);

        SkScalar radius = info.fRadius[0];
        SkVector vec[2];

        vec[0].set(radius, 0);
        vec[1].set(0, radius);
        localMatrix.mapVectors(vec, 2);

        SkScalar d0 = vec[0].length();
        SkScalar d1 = vec[1].length();

        radiiSizes.width = SkScalarToFLOAT(d0);
        radiiSizes.height = SkScalarToFLOAT(d1);
    }

    SkTScopedComPtr<IXpsOMRadialGradientBrush> gradientBrush;
    HRM(this->fXpsFactory->CreateRadialGradientBrush(gradStop0.get(),
                                                     gradStop1.get(),
                                                     &centerPoint,
                                                     &gradientOrigin,
                                                     &radiiSizes,
                                                     &gradientBrush),
        "Could not create radial gradient brush.");
    if (xpsMatrix) {
        HRM(gradientBrush->SetTransformLocal(xpsMatrix),
            "Could not set transform on radial gradient brush.");
    }

    SkTScopedComPtr<IXpsOMGradientStopCollection> gradStopCollection;
    HRM(gradientBrush->GetGradientStops(&gradStopCollection),
        "Could not get radial gradient stop collection.");
    for (int i = 2; i < info.fColorCount; ++i) {
        SkTScopedComPtr<IXpsOMGradientStop> gradStop;
        HR(createXpsGradientStop(info.fColors[i],
                                 info.fColorOffsets[i],
                                 &gradStop));
        HRM(gradStopCollection->Append(gradStop.get()),
            "Could not add radial gradient stop.");
    }

    HRM(gradientBrush->SetSpreadMethod(xps_spread_method(info.fTileMode)),
        "Could not set spread method of radial gradient.");

    HRM(gradientBrush->SetOpacity(alpha / 255.0f),
        "Could not set opacity of radial gradient brush.");
    HRM(gradientBrush->QueryInterface<IXpsOMBrush>(xpsBrush), "QI failed.");

    return S_OK;
}

HRESULT SkXPSDevice::createXpsBrush(const SkPaint& skPaint,
                                    IXpsOMBrush** brush,
                                    const SkMatrix* parentTransform) {
    const SkShader *shader = skPaint.getShader();
    if (nullptr == shader) {
        HR(this->createXpsSolidColorBrush(skPaint.getColor(), 0xFF, brush));
        return S_OK;
    }

    //Gradient shaders.
    SkShader::GradientInfo info;
    info.fColorCount = 0;
    info.fColors = nullptr;
    info.fColorOffsets = nullptr;
    SkShader::GradientType gradientType = shader->asAGradient(&info);

    if (SkShader::kNone_GradientType == gradientType) {
        //Nothing to see, move along.

    } else if (SkShader::kColor_GradientType == gradientType) {
        SkASSERT(1 == info.fColorCount);
        SkColor color;
        info.fColors = &color;
        shader->asAGradient(&info);
        SkAlpha alpha = skPaint.getAlpha();
        HR(this->createXpsSolidColorBrush(color, alpha, brush));
        return S_OK;

    } else {
        if (info.fColorCount == 0) {
            const SkColor color = skPaint.getColor();
            HR(this->createXpsSolidColorBrush(color, 0xFF, brush));
            return S_OK;
        }

        SkAutoTArray<SkColor> colors(info.fColorCount);
        SkAutoTArray<SkScalar> colorOffsets(info.fColorCount);
        info.fColors = colors.get();
        info.fColorOffsets = colorOffsets.get();
        shader->asAGradient(&info);

        if (1 == info.fColorCount) {
            SkColor color = info.fColors[0];
            SkAlpha alpha = skPaint.getAlpha();
            HR(this->createXpsSolidColorBrush(color, alpha, brush));
            return S_OK;
        }

        SkMatrix localMatrix = shader->getLocalMatrix();
        if (parentTransform) {
            localMatrix.preConcat(*parentTransform);
        }
        SkTScopedComPtr<IXpsOMMatrixTransform> xpsMatrixToUse;
        HR(this->createXpsTransform(localMatrix, &xpsMatrixToUse));

        if (SkShader::kLinear_GradientType == gradientType) {
            HR(this->createXpsLinearGradient(info,
                                             skPaint.getAlpha(),
                                             localMatrix,
                                             xpsMatrixToUse.get(),
                                             brush));
            return S_OK;
        }

        if (SkShader::kRadial_GradientType == gradientType) {
            HR(this->createXpsRadialGradient(info,
                                             skPaint.getAlpha(),
                                             localMatrix,
                                             xpsMatrixToUse.get(),
                                             brush));
            return S_OK;
        }

        if (SkShader::kConical_GradientType == gradientType) {
            //simple if affine and one is 0, otherwise will have to fake
        }

        if (SkShader::kSweep_GradientType == gradientType) {
            //have to fake
        }
    }

    SkBitmap outTexture;
    SkMatrix outMatrix;
    SkShader::TileMode xy[2];
    SkImage* image = shader->isAImage(&outMatrix, xy);
    if (image && image->asLegacyBitmap(&outTexture, SkImage::kRO_LegacyBitmapMode)) {
        //TODO: outMatrix??
        SkMatrix localMatrix = shader->getLocalMatrix();
        if (parentTransform) {
            localMatrix.postConcat(*parentTransform);
        }

        SkTScopedComPtr<IXpsOMTileBrush> tileBrush;
        HR(this->createXpsImageBrush(outTexture,
                                     localMatrix,
                                     xy,
                                     skPaint.getAlpha(),
                                     &tileBrush));

        HRM(tileBrush->QueryInterface<IXpsOMBrush>(brush), "QI failed.");
    } else {
        HR(this->createXpsSolidColorBrush(skPaint.getColor(), 0xFF, brush));
    }
    return S_OK;
}

static bool rect_must_be_pathed(const SkPaint& paint, const SkMatrix& matrix) {
    const bool zeroWidth = (0 == paint.getStrokeWidth());
    const bool stroke = (SkPaint::kFill_Style != paint.getStyle());

    return paint.getPathEffect() ||
           paint.getMaskFilter() ||
           paint.getRasterizer() ||
           (stroke && (
               (matrix.hasPerspective() && !zeroWidth) ||
               SkPaint::kMiter_Join != paint.getStrokeJoin() ||
               (SkPaint::kMiter_Join == paint.getStrokeJoin() &&
                paint.getStrokeMiter() < SK_ScalarSqrt2)
           ))
    ;
}

HRESULT SkXPSDevice::createXpsRect(const SkRect& rect, BOOL stroke, BOOL fill,
                                   IXpsOMGeometryFigure** xpsRect) {
    const SkPoint points[4] = {
        { rect.fLeft, rect.fTop },
        { rect.fRight, rect.fTop },
        { rect.fRight, rect.fBottom },
        { rect.fLeft, rect.fBottom },
    };
    return this->createXpsQuad(points, stroke, fill, xpsRect);
}
HRESULT SkXPSDevice::createXpsQuad(const SkPoint (&points)[4],
                                   BOOL stroke, BOOL fill,
                                   IXpsOMGeometryFigure** xpsQuad) {
    // Define the start point.
    XPS_POINT startPoint = xps_point(points[0]);

    // Create the figure.
    HRM(this->fXpsFactory->CreateGeometryFigure(&startPoint, xpsQuad),
        "Could not create quad geometry figure.");

    // Define the type of each segment.
    XPS_SEGMENT_TYPE segmentTypes[3] = {
        XPS_SEGMENT_TYPE_LINE,
        XPS_SEGMENT_TYPE_LINE,
        XPS_SEGMENT_TYPE_LINE,
    };

    // Define the x and y coordinates of each corner of the figure.
    FLOAT segmentData[6] = {
        SkScalarToFLOAT(points[1].fX), SkScalarToFLOAT(points[1].fY),
        SkScalarToFLOAT(points[2].fX), SkScalarToFLOAT(points[2].fY),
        SkScalarToFLOAT(points[3].fX), SkScalarToFLOAT(points[3].fY),
    };

    // Describe if the segments are stroked.
    BOOL segmentStrokes[3] = {
        stroke, stroke, stroke,
    };

    // Add the segment data to the figure.
    HRM((*xpsQuad)->SetSegments(
            3, 6,
            segmentTypes , segmentData, segmentStrokes),
        "Could not add segment data to quad.");

    // Set the closed and filled properties of the figure.
    HRM((*xpsQuad)->SetIsClosed(stroke), "Could not set quad close.");
    HRM((*xpsQuad)->SetIsFilled(fill), "Could not set quad fill.");

    return S_OK;
}

template <typename F, typename... Args>
void draw(SkClipStackDevice* dev, F f, Args&&... args) {
    SkIRect r = dev->devClipBounds();
    SkRasterClip rc(r);
    SkDraw draw;
    draw.fMatrix = &dev->ctm();
    draw.fDst = SkPixmap(SkImageInfo::MakeUnknown(r.right(), r.bottom()), nullptr, 0);
    draw.fRC = &rc;
    (draw.*f)(std::forward<Args>(args)...);
}


void SkXPSDevice::drawPoints(SkCanvas::PointMode mode,
                             size_t count, const SkPoint points[],
                             const SkPaint& paint) {
    draw(this, &SkDraw::drawPoints, mode, count, points, paint, this);
}

void SkXPSDevice::drawVertices(const SkVertices* v, SkBlendMode blendMode, const SkPaint& paint) {
    draw(this, &SkDraw::drawVertices, v->mode(), v->vertexCount(), v->positions(), v->texCoords(),
         v->colors(), blendMode, v->indices(), v->indexCount(), paint);
}

void SkXPSDevice::drawPaint(const SkPaint& origPaint) {
    const SkRect r = SkRect::MakeSize(this->fCurrentCanvasSize);

    //If trying to paint with a stroke, ignore that and fill.
    SkPaint* fillPaint = const_cast<SkPaint*>(&origPaint);
    SkTCopyOnFirstWrite<SkPaint> paint(origPaint);
    if (paint->getStyle() != SkPaint::kFill_Style) {
        paint.writable()->setStyle(SkPaint::kFill_Style);
    }

    this->internalDrawRect(r, false, *fillPaint);
}

void SkXPSDevice::drawRect(const SkRect& r,
                           const SkPaint& paint) {
    this->internalDrawRect(r, true, paint);
}

void SkXPSDevice::drawRRect(const SkRRect& rr,
                            const SkPaint& paint) {
    SkPath path;
    path.addRRect(rr);
    this->drawPath(path, paint, nullptr, true);
}

static SkIRect size(const SkBaseDevice& dev) { return {0, 0, dev.width(), dev.height()}; }

void SkXPSDevice::internalDrawRect(const SkRect& r,
                                   bool transformRect,
                                   const SkPaint& paint) {
    //Exit early if there is nothing to draw.
<<<<<<< HEAD
    if (d.fRC->isEmpty() ||
=======
    if (this->cs().isEmpty(size(*this)) ||
>>>>>>> a17af05f
        (paint.getAlpha() == 0 && paint.isSrcOver())) {
        return;
    }

    //Path the rect if we can't optimize it.
    if (rect_must_be_pathed(paint, this->ctm())) {
        SkPath tmp;
        tmp.addRect(r);
        tmp.setFillType(SkPath::kWinding_FillType);
        this->drawPath(tmp, paint, nullptr, true);
        return;
    }

    //Create the shaded path.
    SkTScopedComPtr<IXpsOMPath> shadedPath;
    HRVM(this->fXpsFactory->CreatePath(&shadedPath),
         "Could not create shaded path for rect.");

    //Create the shaded geometry.
    SkTScopedComPtr<IXpsOMGeometry> shadedGeometry;
    HRVM(this->fXpsFactory->CreateGeometry(&shadedGeometry),
         "Could not create shaded geometry for rect.");

    //Add the geometry to the shaded path.
    HRVM(shadedPath->SetGeometryLocal(shadedGeometry.get()),
         "Could not set shaded geometry for rect.");

    //Set the brushes.
    BOOL fill = FALSE;
    BOOL stroke = FALSE;
    HRV(this->shadePath(shadedPath.get(), paint, this->ctm(), &fill, &stroke));

    bool xpsTransformsPath = true;
    //Transform the geometry.
    if (transformRect && xpsTransformsPath) {
        SkTScopedComPtr<IXpsOMMatrixTransform> xpsTransform;
        HRV(this->createXpsTransform(this->ctm(), &xpsTransform));
        if (xpsTransform.get()) {
            HRVM(shadedGeometry->SetTransformLocal(xpsTransform.get()),
                 "Could not set transform for rect.");
        } else {
            xpsTransformsPath = false;
        }
    }

    //Create the figure.
    SkTScopedComPtr<IXpsOMGeometryFigure> rectFigure;
    {
        SkPoint points[4] = {
            { r.fLeft, r.fTop },
            { r.fLeft, r.fBottom },
            { r.fRight, r.fBottom },
            { r.fRight, r.fTop },
        };
        if (!xpsTransformsPath && transformRect) {
            this->ctm().mapPoints(points, SK_ARRAY_COUNT(points));
        }
        HRV(this->createXpsQuad(points, stroke, fill, &rectFigure));
    }

    //Get the figures of the shaded geometry.
    SkTScopedComPtr<IXpsOMGeometryFigureCollection> shadedFigures;
    HRVM(shadedGeometry->GetFigures(&shadedFigures),
         "Could not get shaded figures for rect.");

    //Add the figure to the shaded geometry figures.
    HRVM(shadedFigures->Append(rectFigure.get()),
         "Could not add shaded figure for rect.");

    HRV(this->clip(shadedPath.get()));

    //Add the shaded path to the current visuals.
    SkTScopedComPtr<IXpsOMVisualCollection> currentVisuals;
    HRVM(this->fCurrentXpsCanvas->GetVisuals(&currentVisuals),
         "Could not get current visuals for rect.");
    HRVM(currentVisuals->Append(shadedPath.get()),
         "Could not add rect to current visuals.");
}

static HRESULT close_figure(const SkTDArray<XPS_SEGMENT_TYPE>& segmentTypes,
                            const SkTDArray<BOOL>& segmentStrokes,
                            const SkTDArray<FLOAT>& segmentData,
                            BOOL stroke, BOOL fill,
                            IXpsOMGeometryFigure* figure,
                            IXpsOMGeometryFigureCollection* figures) {
    // Add the segment data to the figure.
    HRM(figure->SetSegments(segmentTypes.count(), segmentData.count(),
                            segmentTypes.begin() , segmentData.begin(),
                            segmentStrokes.begin()),
        "Could not set path segments.");

    // Set the closed and filled properties of the figure.
    HRM(figure->SetIsClosed(stroke), "Could not set path closed.");
    HRM(figure->SetIsFilled(fill), "Could not set path fill.");

    // Add the figure created above to this geometry.
    HRM(figures->Append(figure), "Could not add path to geometry.");
    return S_OK;
}

HRESULT SkXPSDevice::addXpsPathGeometry(
        IXpsOMGeometryFigureCollection* xpsFigures,
        BOOL stroke, BOOL fill, const SkPath& path) {
    SkTDArray<XPS_SEGMENT_TYPE> segmentTypes;
    SkTDArray<BOOL> segmentStrokes;
    SkTDArray<FLOAT> segmentData;

    SkTScopedComPtr<IXpsOMGeometryFigure> xpsFigure;
    SkPath::Iter iter(path, true);
    SkPoint points[4];
    SkPath::Verb verb;
    while ((verb = iter.next(points)) != SkPath::kDone_Verb) {
        switch (verb) {
            case SkPath::kMove_Verb: {
                if (xpsFigure.get()) {
                    HR(close_figure(segmentTypes, segmentStrokes, segmentData,
                                    stroke, fill,
                                    xpsFigure.get() , xpsFigures));
                    xpsFigure.reset();
                    segmentTypes.rewind();
                    segmentStrokes.rewind();
                    segmentData.rewind();
                }
                // Define the start point.
                XPS_POINT startPoint = xps_point(points[0]);
                // Create the figure.
                HRM(this->fXpsFactory->CreateGeometryFigure(&startPoint,
                                                            &xpsFigure),
                    "Could not create path geometry figure.");
                break;
            }
            case SkPath::kLine_Verb:
                if (iter.isCloseLine()) break; //ignore the line, auto-closed
                segmentTypes.push(XPS_SEGMENT_TYPE_LINE);
                segmentStrokes.push(stroke);
                segmentData.push(SkScalarToFLOAT(points[1].fX));
                segmentData.push(SkScalarToFLOAT(points[1].fY));
                break;
            case SkPath::kQuad_Verb:
                segmentTypes.push(XPS_SEGMENT_TYPE_QUADRATIC_BEZIER);
                segmentStrokes.push(stroke);
                segmentData.push(SkScalarToFLOAT(points[1].fX));
                segmentData.push(SkScalarToFLOAT(points[1].fY));
                segmentData.push(SkScalarToFLOAT(points[2].fX));
                segmentData.push(SkScalarToFLOAT(points[2].fY));
                break;
            case SkPath::kCubic_Verb:
                segmentTypes.push(XPS_SEGMENT_TYPE_BEZIER);
                segmentStrokes.push(stroke);
                segmentData.push(SkScalarToFLOAT(points[1].fX));
                segmentData.push(SkScalarToFLOAT(points[1].fY));
                segmentData.push(SkScalarToFLOAT(points[2].fX));
                segmentData.push(SkScalarToFLOAT(points[2].fY));
                segmentData.push(SkScalarToFLOAT(points[3].fX));
                segmentData.push(SkScalarToFLOAT(points[3].fY));
                break;
            case SkPath::kConic_Verb: {
                const SkScalar tol = SK_Scalar1 / 4;
                SkAutoConicToQuads converter;
                const SkPoint* quads =
                    converter.computeQuads(points, iter.conicWeight(), tol);
                for (int i = 0; i < converter.countQuads(); ++i) {
                    segmentTypes.push(XPS_SEGMENT_TYPE_QUADRATIC_BEZIER);
                    segmentStrokes.push(stroke);
                    segmentData.push(SkScalarToFLOAT(quads[2 * i + 1].fX));
                    segmentData.push(SkScalarToFLOAT(quads[2 * i + 1].fY));
                    segmentData.push(SkScalarToFLOAT(quads[2 * i + 2].fX));
                    segmentData.push(SkScalarToFLOAT(quads[2 * i + 2].fY));
                }
                break;
            }
            case SkPath::kClose_Verb:
                // we ignore these, and just get the whole segment from
                // the corresponding line/quad/cubic verbs
                break;
            default:
                SkDEBUGFAIL("unexpected verb");
                break;
        }
    }
    if (xpsFigure.get()) {
        HR(close_figure(segmentTypes, segmentStrokes, segmentData,
                        stroke, fill,
                        xpsFigure.get(), xpsFigures));
    }
    return S_OK;
}

void SkXPSDevice::convertToPpm(const SkMaskFilter* filter,
                               SkMatrix* matrix,
                               SkVector* ppuScale,
                               const SkIRect& clip, SkIRect* clipIRect) {
    //This action is in unit space, but the ppm is specified in physical space.
    ppuScale->set(fCurrentPixelsPerMeter.fX / fCurrentUnitsPerMeter.fX,
                  fCurrentPixelsPerMeter.fY / fCurrentUnitsPerMeter.fY);

    matrix->postScale(ppuScale->fX, ppuScale->fY);

    const SkIRect& irect = clip;
    SkRect clipRect = SkRect::MakeLTRB(SkIntToScalar(irect.fLeft) * ppuScale->fX,
                                       SkIntToScalar(irect.fTop) * ppuScale->fY,
                                       SkIntToScalar(irect.fRight) * ppuScale->fX,
                                       SkIntToScalar(irect.fBottom) * ppuScale->fY);
    clipRect.roundOut(clipIRect);
}

HRESULT SkXPSDevice::applyMask(const SkMask& mask,
                               const SkVector& ppuScale,
                               IXpsOMPath* shadedPath) {
    //Get the geometry object.
    SkTScopedComPtr<IXpsOMGeometry> shadedGeometry;
    HRM(shadedPath->GetGeometry(&shadedGeometry),
        "Could not get mask shaded geometry.");

    //Get the figures from the geometry.
    SkTScopedComPtr<IXpsOMGeometryFigureCollection> shadedFigures;
    HRM(shadedGeometry->GetFigures(&shadedFigures),
        "Could not get mask shaded figures.");

    SkMatrix m;
    m.reset();
    m.setTranslate(SkIntToScalar(mask.fBounds.fLeft),
                   SkIntToScalar(mask.fBounds.fTop));
    m.postScale(SkScalarInvert(ppuScale.fX), SkScalarInvert(ppuScale.fY));

    SkShader::TileMode xy[2];
    xy[0] = (SkShader::TileMode)3;
    xy[1] = (SkShader::TileMode)3;

    SkBitmap bm;
    bm.installMaskPixels(mask);

    SkTScopedComPtr<IXpsOMTileBrush> maskBrush;
    HR(this->createXpsImageBrush(bm, m, xy, 0xFF, &maskBrush));
    HRM(shadedPath->SetOpacityMaskBrushLocal(maskBrush.get()),
        "Could not set mask.");

    const SkRect universeRect = SkRect::MakeLTRB(0, 0,
        this->fCurrentCanvasSize.fWidth, this->fCurrentCanvasSize.fHeight);
    SkTScopedComPtr<IXpsOMGeometryFigure> shadedFigure;
    HRM(this->createXpsRect(universeRect, FALSE, TRUE, &shadedFigure),
        "Could not create mask shaded figure.");
    HRM(shadedFigures->Append(shadedFigure.get()),
        "Could not add mask shaded figure.");

    HR(this->clip(shadedPath));

    //Add the path to the active visual collection.
    SkTScopedComPtr<IXpsOMVisualCollection> currentVisuals;
    HRM(this->fCurrentXpsCanvas->GetVisuals(&currentVisuals),
        "Could not get mask current visuals.");
    HRM(currentVisuals->Append(shadedPath),
        "Could not add masked shaded path to current visuals.");

    return S_OK;
}

HRESULT SkXPSDevice::shadePath(IXpsOMPath* shadedPath,
                               const SkPaint& shaderPaint,
                               const SkMatrix& matrix,
                               BOOL* fill, BOOL* stroke) {
    *fill = FALSE;
    *stroke = FALSE;

    const SkPaint::Style style = shaderPaint.getStyle();
    const bool hasFill = SkPaint::kFill_Style == style
                      || SkPaint::kStrokeAndFill_Style == style;
    const bool hasStroke = SkPaint::kStroke_Style == style
                        || SkPaint::kStrokeAndFill_Style == style;

    //TODO(bungeman): use dictionaries and lookups.
    if (hasFill) {
        *fill = TRUE;
        SkTScopedComPtr<IXpsOMBrush> fillBrush;
        HR(this->createXpsBrush(shaderPaint, &fillBrush, &matrix));
        HRM(shadedPath->SetFillBrushLocal(fillBrush.get()),
            "Could not set fill for shaded path.");
    }

    if (hasStroke) {
        *stroke = TRUE;
        SkTScopedComPtr<IXpsOMBrush> strokeBrush;
        HR(this->createXpsBrush(shaderPaint, &strokeBrush, &matrix));
        HRM(shadedPath->SetStrokeBrushLocal(strokeBrush.get()),
            "Could not set stroke brush for shaded path.");
        HRM(shadedPath->SetStrokeThickness(
                SkScalarToFLOAT(shaderPaint.getStrokeWidth())),
            "Could not set shaded path stroke thickness.");

        if (0 == shaderPaint.getStrokeWidth()) {
            //XPS hair width is a hack. (XPS Spec 11.6.12).
            SkTScopedComPtr<IXpsOMDashCollection> dashes;
            HRM(shadedPath->GetStrokeDashes(&dashes),
                "Could not set dashes for shaded path.");
            XPS_DASH dash;
            dash.length = 1.0;
            dash.gap = 0.0;
            HRM(dashes->Append(&dash), "Could not add dashes to shaded path.");
            HRM(shadedPath->SetStrokeDashOffset(-2.0),
                "Could not set dash offset for shaded path.");
        }
    }
    return S_OK;
}

void SkXPSDevice::drawPath(const SkPath& platonicPath,
                           const SkPaint& origPaint,
                           const SkMatrix* prePathMatrix,
                           bool pathIsMutable) {
    SkTCopyOnFirstWrite<SkPaint> paint(origPaint);

    // nothing to draw
<<<<<<< HEAD
    if (d.fRC->isEmpty() ||
=======
    if (this->cs().isEmpty(size(*this)) ||
>>>>>>> a17af05f
        (paint->getAlpha() == 0 && paint->isSrcOver())) {
        return;
    }

    SkPath modifiedPath;
    const bool paintHasPathEffect = paint->getPathEffect()
                                 || paint->getStyle() != SkPaint::kFill_Style;

    //Apply pre-path matrix [Platonic-path -> Skeletal-path].
    SkMatrix matrix = this->ctm();
    SkPath* skeletalPath = const_cast<SkPath*>(&platonicPath);
    if (prePathMatrix) {
        if (paintHasPathEffect || paint->getRasterizer()) {
            if (!pathIsMutable) {
                skeletalPath = &modifiedPath;
                pathIsMutable = true;
            }
            platonicPath.transform(*prePathMatrix, skeletalPath);
        } else {
            matrix.preConcat(*prePathMatrix);
        }
    }

    //Apply path effect [Skeletal-path -> Fillable-path].
    SkPath* fillablePath = skeletalPath;
    if (paintHasPathEffect) {
        if (!pathIsMutable) {
            fillablePath = &modifiedPath;
            pathIsMutable = true;
        }
        bool fill = paint->getFillPath(*skeletalPath, fillablePath);

        SkPaint* writablePaint = paint.writable();
        writablePaint->setPathEffect(nullptr);
        if (fill) {
            writablePaint->setStyle(SkPaint::kFill_Style);
        } else {
            writablePaint->setStyle(SkPaint::kStroke_Style);
            writablePaint->setStrokeWidth(0);
        }
    }

    //Create the shaded path. This will be the path which is painted.
    SkTScopedComPtr<IXpsOMPath> shadedPath;
    HRVM(this->fXpsFactory->CreatePath(&shadedPath),
         "Could not create shaded path for path.");

    //Create the geometry for the shaded path.
    SkTScopedComPtr<IXpsOMGeometry> shadedGeometry;
    HRVM(this->fXpsFactory->CreateGeometry(&shadedGeometry),
         "Could not create shaded geometry for path.");

    //Add the geometry to the shaded path.
    HRVM(shadedPath->SetGeometryLocal(shadedGeometry.get()),
         "Could not add the shaded geometry to shaded path.");

    SkRasterizer* rasterizer = paint->getRasterizer();
    SkMaskFilter* filter = paint->getMaskFilter();

    //Determine if we will draw or shade and mask.
    if (rasterizer || filter) {
        if (paint->getStyle() != SkPaint::kFill_Style) {
            paint.writable()->setStyle(SkPaint::kFill_Style);
        }
    }

    //Set the brushes.
    BOOL fill;
    BOOL stroke;
    HRV(this->shadePath(shadedPath.get(),
                        *paint,
                        this->ctm(),
                        &fill,
                        &stroke));

    //Rasterizer
    if (rasterizer) {
        SkIRect clipIRect;
        SkVector ppuScale;
        this->convertToPpm(filter,
                           &matrix,
                           &ppuScale,
<<<<<<< HEAD
                           d.fRC->getBounds(),
=======
                           this->cs().bounds(size(*this)).roundOut(),
>>>>>>> a17af05f
                           &clipIRect);

        SkMask* mask = nullptr;

        //[Fillable-path -> Mask]
        SkMask rasteredMask;
        if (rasterizer->rasterize(
                *fillablePath,
                matrix,
                &clipIRect,
                filter,  //just to compute how much to draw.
                &rasteredMask,
                SkMask::kComputeBoundsAndRenderImage_CreateMode)) {

            SkAutoMaskFreeImage rasteredAmi(rasteredMask.fImage);
            mask = &rasteredMask;

            //[Mask -> Mask]
            SkMask filteredMask;
            if (filter && filter->filterMask(&filteredMask, *mask, this->ctm(), nullptr)) {
                mask = &filteredMask;
            }
            SkAutoMaskFreeImage filteredAmi(filteredMask.fImage);

            //Draw mask.
            HRV(this->applyMask(*mask, ppuScale, shadedPath.get()));
        }
        return;
    }

    //Mask filter
    if (filter) {
        SkIRect clipIRect;
        SkVector ppuScale;
        this->convertToPpm(filter,
                           &matrix,
                           &ppuScale,
<<<<<<< HEAD
                           d.fRC->getBounds(),
=======
                           this->cs().bounds(size(*this)).roundOut(),
>>>>>>> a17af05f
                           &clipIRect);

        //[Fillable-path -> Pixel-path]
        SkPath* pixelPath = pathIsMutable ? fillablePath : &modifiedPath;
        fillablePath->transform(matrix, pixelPath);

        SkMask* mask = nullptr;

        SkASSERT(SkPaint::kFill_Style == paint->getStyle() ||
                 (SkPaint::kStroke_Style == paint->getStyle() && 0 == paint->getStrokeWidth()));
        SkStrokeRec::InitStyle style = (SkPaint::kFill_Style == paint->getStyle())
                                            ? SkStrokeRec::kFill_InitStyle
                                            : SkStrokeRec::kHairline_InitStyle;
        //[Pixel-path -> Mask]
        SkMask rasteredMask;
        if (SkDraw::DrawToMask(
                        *pixelPath,
                        &clipIRect,
                        filter,  //just to compute how much to draw.
                        &matrix,
                        &rasteredMask,
                        SkMask::kComputeBoundsAndRenderImage_CreateMode,
                        style)) {

            SkAutoMaskFreeImage rasteredAmi(rasteredMask.fImage);
            mask = &rasteredMask;

            //[Mask -> Mask]
            SkMask filteredMask;
            if (filter->filterMask(&filteredMask, rasteredMask, matrix, nullptr)) {
                mask = &filteredMask;
            }
            SkAutoMaskFreeImage filteredAmi(filteredMask.fImage);

            //Draw mask.
            HRV(this->applyMask(*mask, ppuScale, shadedPath.get()));
        }
        return;
    }

    //Get the figures from the shaded geometry.
    SkTScopedComPtr<IXpsOMGeometryFigureCollection> shadedFigures;
    HRVM(shadedGeometry->GetFigures(&shadedFigures),
         "Could not get shaded figures for shaded path.");

    bool xpsTransformsPath = true;

    //Set the fill rule.
    SkPath* xpsCompatiblePath = fillablePath;
    XPS_FILL_RULE xpsFillRule;
    switch (fillablePath->getFillType()) {
        case SkPath::kWinding_FillType:
            xpsFillRule = XPS_FILL_RULE_NONZERO;
            break;
        case SkPath::kEvenOdd_FillType:
            xpsFillRule = XPS_FILL_RULE_EVENODD;
            break;
        case SkPath::kInverseWinding_FillType: {
            //[Fillable-path (inverse winding) -> XPS-path (inverse even odd)]
            if (!pathIsMutable) {
                xpsCompatiblePath = &modifiedPath;
                pathIsMutable = true;
            }
            if (!Simplify(*fillablePath, xpsCompatiblePath)) {
                SkDEBUGF(("Could not simplify inverse winding path."));
                return;
            }
        }
        // The xpsCompatiblePath is noW inverse even odd, so fall through.
        case SkPath::kInverseEvenOdd_FillType: {
            const SkRect universe = SkRect::MakeLTRB(
                0, 0,
                this->fCurrentCanvasSize.fWidth,
                this->fCurrentCanvasSize.fHeight);
            SkTScopedComPtr<IXpsOMGeometryFigure> addOneFigure;
            HRV(this->createXpsRect(universe, FALSE, TRUE, &addOneFigure));
            HRVM(shadedFigures->Append(addOneFigure.get()),
                 "Could not add even-odd flip figure to shaded path.");
            xpsTransformsPath = false;
            xpsFillRule = XPS_FILL_RULE_EVENODD;
            break;
        }
        default:
            SkDEBUGFAIL("Unknown SkPath::FillType.");
    }
    HRVM(shadedGeometry->SetFillRule(xpsFillRule),
         "Could not set fill rule for shaded path.");

    //Create the XPS transform, if possible.
    if (xpsTransformsPath) {
        SkTScopedComPtr<IXpsOMMatrixTransform> xpsTransform;
        HRV(this->createXpsTransform(matrix, &xpsTransform));

        if (xpsTransform.get()) {
            HRVM(shadedGeometry->SetTransformLocal(xpsTransform.get()),
                 "Could not set transform on shaded path.");
        } else {
            xpsTransformsPath = false;
        }
    }

    SkPath* devicePath = xpsCompatiblePath;
    if (!xpsTransformsPath) {
        //[Fillable-path -> Device-path]
        devicePath = pathIsMutable ? xpsCompatiblePath : &modifiedPath;
        xpsCompatiblePath->transform(matrix, devicePath);
    }
    HRV(this->addXpsPathGeometry(shadedFigures.get(),
                                 stroke, fill, *devicePath));

    HRV(this->clip(shadedPath.get()));

    //Add the path to the active visual collection.
    SkTScopedComPtr<IXpsOMVisualCollection> currentVisuals;
    HRVM(this->fCurrentXpsCanvas->GetVisuals(&currentVisuals),
         "Could not get current visuals for shaded path.");
    HRVM(currentVisuals->Append(shadedPath.get()),
         "Could not add shaded path to current visuals.");
}

HRESULT SkXPSDevice::clip(IXpsOMVisual* xpsVisual) {
    SkPath clipPath;
<<<<<<< HEAD
    if (d.fRC->isBW()) {
        SkAssertResult(d.fRC->bwRgn().getBoundaryPath(&clipPath));
    } else {
        // Don't have a way to turn a AAClip into a path, so we just use the bounds.
        // TODO: consider using fClipStack instead?
        clipPath.addRect(SkRect::Make(d.fRC->getBounds()));
    }

=======
    // clipPath.addRect(this->cs().bounds(size(*this)));
    (void)this->cs().asPath(&clipPath);
>>>>>>> a17af05f
    return this->clipToPath(xpsVisual, clipPath, XPS_FILL_RULE_EVENODD);
}
HRESULT SkXPSDevice::clipToPath(IXpsOMVisual* xpsVisual,
                                const SkPath& clipPath,
                                XPS_FILL_RULE fillRule) {
    //Create the geometry.
    SkTScopedComPtr<IXpsOMGeometry> clipGeometry;
    HRM(this->fXpsFactory->CreateGeometry(&clipGeometry),
        "Could not create clip geometry.");

    //Get the figure collection of the geometry.
    SkTScopedComPtr<IXpsOMGeometryFigureCollection> clipFigures;
    HRM(clipGeometry->GetFigures(&clipFigures),
        "Could not get the clip figures.");

    //Create the figures into the geometry.
    HR(this->addXpsPathGeometry(
        clipFigures.get(),
        FALSE, TRUE, clipPath));

    HRM(clipGeometry->SetFillRule(fillRule),
        "Could not set fill rule.");
    HRM(xpsVisual->SetClipGeometryLocal(clipGeometry.get()),
        "Could not set clip geometry.");

    return S_OK;
}

void SkXPSDevice::drawBitmap(const SkBitmap& bitmap,
                             const SkMatrix& matrix, const SkPaint& paint) {
<<<<<<< HEAD
    if (d.fRC->isEmpty()) {
=======
    if (this->cs().isEmpty(size(*this))) {
>>>>>>> a17af05f
        return;
    }

    SkIRect srcRect;
    srcRect.set(0, 0, bitmap.width(), bitmap.height());

    //Create the new shaded path.
    SkTScopedComPtr<IXpsOMPath> shadedPath;
    HRVM(this->fXpsFactory->CreatePath(&shadedPath),
         "Could not create path for bitmap.");

    //Create the shaded geometry.
    SkTScopedComPtr<IXpsOMGeometry> shadedGeometry;
    HRVM(this->fXpsFactory->CreateGeometry(&shadedGeometry),
         "Could not create geometry for bitmap.");

    //Add the shaded geometry to the shaded path.
    HRVM(shadedPath->SetGeometryLocal(shadedGeometry.get()),
         "Could not set the geometry for bitmap.");

    //Get the shaded figures from the shaded geometry.
    SkTScopedComPtr<IXpsOMGeometryFigureCollection> shadedFigures;
    HRVM(shadedGeometry->GetFigures(&shadedFigures),
         "Could not get the figures for bitmap.");

    SkMatrix transform = matrix;
    transform.postConcat(this->ctm());

    SkTScopedComPtr<IXpsOMMatrixTransform> xpsTransform;
    HRV(this->createXpsTransform(transform, &xpsTransform));
    if (xpsTransform.get()) {
        HRVM(shadedGeometry->SetTransformLocal(xpsTransform.get()),
             "Could not set transform for bitmap.");
    } else {
        //TODO: perspective that bitmap!
    }

    SkTScopedComPtr<IXpsOMGeometryFigure> rectFigure;
    if (xpsTransform.get()) {
        const SkShader::TileMode xy[2] = {
            SkShader::kClamp_TileMode,
            SkShader::kClamp_TileMode,
        };
        SkTScopedComPtr<IXpsOMTileBrush> xpsImageBrush;
        HRV(this->createXpsImageBrush(bitmap,
                                      transform,
                                      xy,
                                      paint.getAlpha(),
                                      &xpsImageBrush));
        HRVM(shadedPath->SetFillBrushLocal(xpsImageBrush.get()),
             "Could not set bitmap brush.");

        const SkRect bitmapRect = SkRect::MakeLTRB(0, 0,
            SkIntToScalar(srcRect.width()), SkIntToScalar(srcRect.height()));
        HRV(this->createXpsRect(bitmapRect, FALSE, TRUE, &rectFigure));
    }
    HRVM(shadedFigures->Append(rectFigure.get()),
         "Could not add bitmap figure.");

    //Get the current visual collection and add the shaded path to it.
    SkTScopedComPtr<IXpsOMVisualCollection> currentVisuals;
    HRVM(this->fCurrentXpsCanvas->GetVisuals(&currentVisuals),
         "Could not get current visuals for bitmap");
    HRVM(currentVisuals->Append(shadedPath.get()),
         "Could not add bitmap to current visuals.");

    HRV(this->clip(shadedPath.get()));
}

void SkXPSDevice::drawSprite(const SkBitmap& bitmap, int x, int y, const SkPaint& paint) {
    //TODO: override this for XPS
    SkDEBUGF(("XPS drawSprite not yet implemented."));
}

HRESULT SkXPSDevice::CreateTypefaceUse(const SkPaint& paint,
                                       TypefaceUse** typefaceUse) {
    SkAutoResolveDefaultTypeface typeface(paint.getTypeface());

    //Check cache.
    const SkFontID typefaceID = typeface->uniqueID();
    if (!this->fTypefaces.empty()) {
        TypefaceUse* current = &this->fTypefaces.front();
        const TypefaceUse* last = &this->fTypefaces.back();
        for (; current <= last; ++current) {
            if (current->typefaceId == typefaceID) {
                *typefaceUse = current;
                return S_OK;
            }
        }
    }

    //TODO: create glyph only fonts
    //and let the host deal with what kind of font we're looking at.
    XPS_FONT_EMBEDDING embedding = XPS_FONT_EMBEDDING_RESTRICTED;

    SkTScopedComPtr<IStream> fontStream;
    int ttcIndex;
    SkStream* fontData = typeface->openStream(&ttcIndex);
    //TODO: cannot handle FON fonts.
    HRM(SkIStream::CreateFromSkStream(fontData, true, &fontStream),
        "Could not create font stream.");

    const size_t size =
        SK_ARRAY_COUNT(L"/Resources/Fonts/" L_GUID_ID L".odttf");
    wchar_t buffer[size];
    wchar_t id[GUID_ID_LEN];
    HR(this->createId(id, GUID_ID_LEN));
    swprintf_s(buffer, size, L"/Resources/Fonts/%s.odttf", id);

    SkTScopedComPtr<IOpcPartUri> partUri;
    HRM(this->fXpsFactory->CreatePartUri(buffer, &partUri),
        "Could not create font resource part uri.");

    SkTScopedComPtr<IXpsOMFontResource> xpsFontResource;
    HRM(this->fXpsFactory->CreateFontResource(fontStream.get(),
                                              embedding,
                                              partUri.get(),
                                              FALSE,
                                              &xpsFontResource),
        "Could not create font resource.");

    //TODO: change openStream to return -1 for non-ttc, get rid of this.
    uint8_t* data = (uint8_t*)fontData->getMemoryBase();
    bool isTTC = (data &&
                  fontData->getLength() >= sizeof(SkTTCFHeader) &&
                  ((SkTTCFHeader*)data)->ttcTag == SkTTCFHeader::TAG);

    TypefaceUse& newTypefaceUse = this->fTypefaces.push_back();
    newTypefaceUse.typefaceId = typefaceID;
    newTypefaceUse.ttcIndex = isTTC ? ttcIndex : -1;
    newTypefaceUse.fontData = fontData;
    newTypefaceUse.xpsFont = xpsFontResource.release();

    SkAutoGlyphCache agc(paint, &this->surfaceProps(), &SkMatrix::I());
    SkGlyphCache* glyphCache = agc.getCache();
    unsigned int glyphCount = glyphCache->getGlyphCount();
    newTypefaceUse.glyphsUsed = new SkBitSet(glyphCount);

    *typefaceUse = &newTypefaceUse;
    return S_OK;
}

HRESULT SkXPSDevice::AddGlyphs(IXpsOMObjectFactory* xpsFactory,
                               IXpsOMCanvas* canvas,
                               TypefaceUse* font,
                               LPCWSTR text,
                               XPS_GLYPH_INDEX* xpsGlyphs,
                               UINT32 xpsGlyphsLen,
                               XPS_POINT *origin,
                               FLOAT fontSize,
                               XPS_STYLE_SIMULATION sims,
                               const SkMatrix& transform,
                               const SkPaint& paint) {
    SkTScopedComPtr<IXpsOMGlyphs> glyphs;
    HRM(xpsFactory->CreateGlyphs(font->xpsFont, &glyphs), "Could not create glyphs.");
    HRM(glyphs->SetFontFaceIndex(font->ttcIndex), "Could not set glyph font face index.");

    //XPS uses affine transformations for everything...
    //...except positioning text.
    bool useCanvasForClip;
    if ((transform.getType() & ~SkMatrix::kTranslate_Mask) == 0) {
        origin->x += SkScalarToFLOAT(transform.getTranslateX());
        origin->y += SkScalarToFLOAT(transform.getTranslateY());
        useCanvasForClip = false;
    } else {
        SkTScopedComPtr<IXpsOMMatrixTransform> xpsMatrixToUse;
        HR(this->createXpsTransform(transform, &xpsMatrixToUse));
        if (xpsMatrixToUse.get()) {
            HRM(glyphs->SetTransformLocal(xpsMatrixToUse.get()),
                "Could not set transform matrix.");
            useCanvasForClip = true;
        } else {
            SkDEBUGFAIL("Attempt to add glyphs in perspective.");
            useCanvasForClip = false;
        }
    }

    SkTScopedComPtr<IXpsOMGlyphsEditor> glyphsEditor;
    HRM(glyphs->GetGlyphsEditor(&glyphsEditor), "Could not get glyph editor.");

    if (text) {
        HRM(glyphsEditor->SetUnicodeString(text),
            "Could not set unicode string.");
    }

    if (xpsGlyphs) {
        HRM(glyphsEditor->SetGlyphIndices(xpsGlyphsLen, xpsGlyphs),
            "Could not set glyphs.");
    }

    HRM(glyphsEditor->ApplyEdits(), "Could not apply glyph edits.");

    SkTScopedComPtr<IXpsOMBrush> xpsFillBrush;
    HR(this->createXpsBrush(
            paint,
            &xpsFillBrush,
            useCanvasForClip ? nullptr : &transform));

    HRM(glyphs->SetFillBrushLocal(xpsFillBrush.get()),
        "Could not set fill brush.");

    HRM(glyphs->SetOrigin(origin), "Could not set glyph origin.");

    HRM(glyphs->SetFontRenderingEmSize(fontSize),
        "Could not set font size.");

    HRM(glyphs->SetStyleSimulations(sims),
        "Could not set style simulations.");

    SkTScopedComPtr<IXpsOMVisualCollection> visuals;
    HRM(canvas->GetVisuals(&visuals), "Could not get glyph canvas visuals.");

    if (!useCanvasForClip) {
        HR(this->clip(glyphs.get()));
        HRM(visuals->Append(glyphs.get()), "Could not add glyphs to canvas.");
    } else {
        SkTScopedComPtr<IXpsOMCanvas> glyphCanvas;
        HRM(this->fXpsFactory->CreateCanvas(&glyphCanvas),
            "Could not create glyph canvas.");

        SkTScopedComPtr<IXpsOMVisualCollection> glyphCanvasVisuals;
        HRM(glyphCanvas->GetVisuals(&glyphCanvasVisuals),
            "Could not get glyph visuals collection.");

        HRM(glyphCanvasVisuals->Append(glyphs.get()),
            "Could not add glyphs to page.");
        HR(this->clip(glyphCanvas.get()));

        HRM(visuals->Append(glyphCanvas.get()),
            "Could not add glyph canvas to page.");
    }

    return S_OK;
}

static int num_glyph_guess(SkPaint::TextEncoding encoding, const void* text, size_t byteLength) {
    switch (encoding) {
    case SkPaint::kUTF8_TextEncoding:
        return SkUTF8_CountUnichars(static_cast<const char *>(text), byteLength);
    case SkPaint::kUTF16_TextEncoding:
        return SkUTF16_CountUnichars(static_cast<const uint16_t *>(text), SkToInt(byteLength));
    case SkPaint::kGlyphID_TextEncoding:
        return SkToInt(byteLength / 2);
    default:
        SK_ABORT("Invalid Text Encoding");
    }
    return 0;
}

static bool text_must_be_pathed(const SkPaint& paint, const SkMatrix& matrix) {
    const SkPaint::Style style = paint.getStyle();
    return matrix.hasPerspective()
        || SkPaint::kStroke_Style == style
        || SkPaint::kStrokeAndFill_Style == style
        || paint.getMaskFilter()
        || paint.getRasterizer()
    ;
}

typedef SkTDArray<XPS_GLYPH_INDEX> GlyphRun;

class ProcessOneGlyph {
public:
    ProcessOneGlyph(FLOAT centemPerUnit, SkBitSet* glyphUse, GlyphRun* xpsGlyphs)
        : fCentemPerUnit(centemPerUnit)
        , fGlyphUse(glyphUse)
        , fXpsGlyphs(xpsGlyphs) { }

    void operator()(const SkGlyph& glyph, SkPoint position, SkPoint) {
        SkASSERT(glyph.fWidth > 0 && glyph.fHeight > 0);

        SkScalar x = position.fX;
        SkScalar y = position.fY;

        XPS_GLYPH_INDEX* xpsGlyph = fXpsGlyphs->append();
        uint16_t glyphID = glyph.getGlyphID();
        fGlyphUse->set(glyphID);
        xpsGlyph->index = glyphID;
        if (1 == fXpsGlyphs->count()) {
            xpsGlyph->advanceWidth = 0.0f;
            xpsGlyph->horizontalOffset = SkScalarToFloat(x) * fCentemPerUnit;
            xpsGlyph->verticalOffset = SkScalarToFloat(y) * -fCentemPerUnit;
        }
        else {
            const XPS_GLYPH_INDEX& first = (*fXpsGlyphs)[0];
            xpsGlyph->advanceWidth = 0.0f;
            xpsGlyph->horizontalOffset = (SkScalarToFloat(x) * fCentemPerUnit)
                - first.horizontalOffset;
            xpsGlyph->verticalOffset = (SkScalarToFloat(y) * -fCentemPerUnit)
                - first.verticalOffset;
        }
    }

private:
    /** [in] Advance width and offsets for glyphs measured in
    hundredths of the font em size (XPS Spec 5.1.3). */
    const FLOAT fCentemPerUnit;
    /** [in,out] The accumulated glyphs used in the current typeface. */
    SkBitSet* const fGlyphUse;
    /** [out] The glyphs to draw. */
    GlyphRun* const fXpsGlyphs;
};

void SkXPSDevice::drawText(const void* text, size_t byteLen,
                           SkScalar x, SkScalar y,
                           const SkPaint& paint) {
    if (byteLen < 1) return;

    if (text_must_be_pathed(paint, this->ctm())) {
        SkPath path;
        paint.getTextPath(text, byteLen, x, y, &path);
        this->drawPath(path, paint, nullptr, true);
        //TODO: add automation "text"
        return;
    }

    TypefaceUse* typeface;
    HRV(CreateTypefaceUse(paint, &typeface));

    const SkMatrix& matrix = SkMatrix::I();

    SkAutoGlyphCache    autoCache(paint, &this->surfaceProps(), &matrix);
    SkGlyphCache*       cache = autoCache.getCache();

    // Advance width and offsets for glyphs measured in hundredths of the font em size
    // (XPS Spec 5.1.3).
    FLOAT centemPerUnit = 100.0f / SkScalarToFLOAT(paint.getTextSize());
    GlyphRun xpsGlyphs;
    xpsGlyphs.setReserve(num_glyph_guess(paint.getTextEncoding(),
        static_cast<const char*>(text), byteLen));

    ProcessOneGlyph processOneGlyph(centemPerUnit, typeface->glyphsUsed, &xpsGlyphs);

    SkFindAndPlaceGlyph::ProcessText(
        paint.getTextEncoding(), static_cast<const char*>(text), byteLen,
        SkPoint{ x, y }, matrix, paint.getTextAlign(), cache, processOneGlyph);

    if (xpsGlyphs.count() == 0) {
        return;
    }

    XPS_POINT origin = {
        xpsGlyphs[0].horizontalOffset / centemPerUnit,
        xpsGlyphs[0].verticalOffset / -centemPerUnit,
    };
    xpsGlyphs[0].horizontalOffset = 0.0f;
    xpsGlyphs[0].verticalOffset = 0.0f;

    HRV(AddGlyphs(this->fXpsFactory.get(),
                  this->fCurrentXpsCanvas.get(),
                  typeface,
                  nullptr,
                  xpsGlyphs.begin(), xpsGlyphs.count(),
                  &origin,
                  SkScalarToFLOAT(paint.getTextSize()),
                  XPS_STYLE_SIMULATION_NONE,
                  this->ctm(),
                  paint));
}

void SkXPSDevice::drawPosText(const void* text, size_t byteLen,
                              const SkScalar pos[], int scalarsPerPos,
                              const SkPoint& offset, const SkPaint& paint) {
    if (byteLen < 1) return;

    if (text_must_be_pathed(paint, this->ctm())) {
        SkPath path;
        //TODO: make this work, Draw currently does not handle as well.
        //paint.getTextPath(text, byteLength, x, y, &path);
        //this->drawPath(path, paint, nullptr, true);
        //TODO: add automation "text"
        return;
    }

    TypefaceUse* typeface;
    HRV(CreateTypefaceUse(paint, &typeface));

    const SkMatrix& matrix = SkMatrix::I();

    SkAutoGlyphCache    autoCache(paint, &this->surfaceProps(), &matrix);
    SkGlyphCache*       cache = autoCache.getCache();

    // Advance width and offsets for glyphs measured in hundredths of the font em size
    // (XPS Spec 5.1.3).
    FLOAT centemPerUnit = 100.0f / SkScalarToFLOAT(paint.getTextSize());
    GlyphRun xpsGlyphs;
    xpsGlyphs.setReserve(num_glyph_guess(paint.getTextEncoding(),
        static_cast<const char*>(text), byteLen));

    ProcessOneGlyph processOneGlyph(centemPerUnit, typeface->glyphsUsed, &xpsGlyphs);

    SkFindAndPlaceGlyph::ProcessPosText(
        paint.getTextEncoding(), static_cast<const char*>(text), byteLen,
        offset, matrix, pos, scalarsPerPos, paint.getTextAlign(), cache, processOneGlyph);

    if (xpsGlyphs.count() == 0) {
        return;
    }

    XPS_POINT origin = {
        xpsGlyphs[0].horizontalOffset / centemPerUnit,
        xpsGlyphs[0].verticalOffset / -centemPerUnit,
    };
    xpsGlyphs[0].horizontalOffset = 0.0f;
    xpsGlyphs[0].verticalOffset = 0.0f;

    HRV(AddGlyphs(this->fXpsFactory.get(),
                  this->fCurrentXpsCanvas.get(),
                  typeface,
                  nullptr,
                  xpsGlyphs.begin(), xpsGlyphs.count(),
                  &origin,
                  SkScalarToFLOAT(paint.getTextSize()),
                  XPS_STYLE_SIMULATION_NONE,
                  this->ctm(),
                  paint));
}

void SkXPSDevice::drawDevice( SkBaseDevice* dev,
                             int x, int y,
                             const SkPaint&) {
    SkXPSDevice* that = static_cast<SkXPSDevice*>(dev);

    SkTScopedComPtr<IXpsOMMatrixTransform> xpsTransform;
    // TODO(halcanary): assert that current transform is identity rather than calling setter.
    XPS_MATRIX rawTransform = {1.0f, 0.0f, 0.0f, 1.0f, 0.0f, 0.0f};
    HRVM(this->fXpsFactory->CreateMatrixTransform(&rawTransform, &xpsTransform),
         "Could not create layer transform.");
    HRVM(that->fCurrentXpsCanvas->SetTransformLocal(xpsTransform.get()),
         "Could not set layer transform.");

    //Get the current visual collection and add the layer to it.
    SkTScopedComPtr<IXpsOMVisualCollection> currentVisuals;
    HRVM(this->fCurrentXpsCanvas->GetVisuals(&currentVisuals),
         "Could not get current visuals for layer.");
    HRVM(currentVisuals->Append(that->fCurrentXpsCanvas.get()),
         "Could not add layer to current visuals.");
}

SkBaseDevice* SkXPSDevice::onCreateDevice(const CreateInfo& info, const SkPaint*) {
//Conditional for bug compatibility with PDF device.
#if 0
    if (SkBaseDevice::kGeneral_Usage == info.fUsage) {
        return nullptr;
        //To what stream do we write?
        //SkXPSDevice* dev = new SkXPSDevice(this);
        //SkSize s = SkSize::Make(width, height);
        //dev->BeginCanvas(s, s, SkMatrix::I());
        //return dev;
    }
#endif
    SkXPSDevice* dev = new SkXPSDevice(info.fInfo.dimensions());
    // TODO(halcanary) implement copy constructor on SkTScopedCOmPtr
    dev->fXpsFactory.reset(SkRefComPtr(fXpsFactory.get()));
    SkAssertResult(dev->createCanvasForLayer());
    return dev;
}

void SkXPSDevice::drawOval( const SkRect& o, const SkPaint& p) {
    SkPath path;
    path.addOval(o);
    this->drawPath(path, p, nullptr, true);
}

void SkXPSDevice::drawBitmapRect(const SkBitmap& bitmap,
                                 const SkRect* src,
                                 const SkRect& dst,
                                 const SkPaint& paint,
                                 SkCanvas::SrcRectConstraint constraint) {
    SkRect bitmapBounds = SkRect::Make(bitmap.bounds());
    SkRect srcBounds = src ? *src : bitmapBounds;
    SkMatrix matrix = SkMatrix::MakeRectToRect(srcBounds, dst, SkMatrix::kFill_ScaleToFit);
    SkRect actualDst;
    if (!src || bitmapBounds.contains(*src)) {
        actualDst = dst;
    } else {
        if (!srcBounds.intersect(bitmapBounds)) {
            return;
        }
        matrix.mapRect(&actualDst, srcBounds);
    }
    auto bitmapShader = SkMakeBitmapShader(bitmap, SkShader::kClamp_TileMode,
                                           SkShader::kClamp_TileMode, &matrix,
                                           kNever_SkCopyPixelsMode);
    SkASSERT(bitmapShader);
    if (!bitmapShader) { return; }
    SkPaint paintWithShader(paint);
    paintWithShader.setStyle(SkPaint::kFill_Style);
    paintWithShader.setShader(std::move(bitmapShader));
    this->drawRect(actualDst, paintWithShader);
}
#endif//defined(SK_BUILD_FOR_WIN32)<|MERGE_RESOLUTION|>--- conflicted
+++ resolved
@@ -30,11 +30,6 @@
 #include "SkGeometry.h"
 #include "SkGlyphCache.h"
 #include "SkHRESULT.h"
-<<<<<<< HEAD
-#include "SkImage.h"
-#include "SkImageEncoder.h"
-=======
->>>>>>> a17af05f
 #include "SkIStream.h"
 #include "SkImage.h"
 #include "SkImageEncoder.h"
@@ -1199,11 +1194,7 @@
                                    bool transformRect,
                                    const SkPaint& paint) {
     //Exit early if there is nothing to draw.
-<<<<<<< HEAD
-    if (d.fRC->isEmpty() ||
-=======
     if (this->cs().isEmpty(size(*this)) ||
->>>>>>> a17af05f
         (paint.getAlpha() == 0 && paint.isSrcOver())) {
         return;
     }
@@ -1516,11 +1507,7 @@
     SkTCopyOnFirstWrite<SkPaint> paint(origPaint);
 
     // nothing to draw
-<<<<<<< HEAD
-    if (d.fRC->isEmpty() ||
-=======
     if (this->cs().isEmpty(size(*this)) ||
->>>>>>> a17af05f
         (paint->getAlpha() == 0 && paint->isSrcOver())) {
         return;
     }
@@ -1603,11 +1590,7 @@
         this->convertToPpm(filter,
                            &matrix,
                            &ppuScale,
-<<<<<<< HEAD
-                           d.fRC->getBounds(),
-=======
                            this->cs().bounds(size(*this)).roundOut(),
->>>>>>> a17af05f
                            &clipIRect);
 
         SkMask* mask = nullptr;
@@ -1645,11 +1628,7 @@
         this->convertToPpm(filter,
                            &matrix,
                            &ppuScale,
-<<<<<<< HEAD
-                           d.fRC->getBounds(),
-=======
                            this->cs().bounds(size(*this)).roundOut(),
->>>>>>> a17af05f
                            &clipIRect);
 
         //[Fillable-path -> Pixel-path]
@@ -1772,19 +1751,8 @@
 
 HRESULT SkXPSDevice::clip(IXpsOMVisual* xpsVisual) {
     SkPath clipPath;
-<<<<<<< HEAD
-    if (d.fRC->isBW()) {
-        SkAssertResult(d.fRC->bwRgn().getBoundaryPath(&clipPath));
-    } else {
-        // Don't have a way to turn a AAClip into a path, so we just use the bounds.
-        // TODO: consider using fClipStack instead?
-        clipPath.addRect(SkRect::Make(d.fRC->getBounds()));
-    }
-
-=======
     // clipPath.addRect(this->cs().bounds(size(*this)));
     (void)this->cs().asPath(&clipPath);
->>>>>>> a17af05f
     return this->clipToPath(xpsVisual, clipPath, XPS_FILL_RULE_EVENODD);
 }
 HRESULT SkXPSDevice::clipToPath(IXpsOMVisual* xpsVisual,
@@ -1815,11 +1783,7 @@
 
 void SkXPSDevice::drawBitmap(const SkBitmap& bitmap,
                              const SkMatrix& matrix, const SkPaint& paint) {
-<<<<<<< HEAD
-    if (d.fRC->isEmpty()) {
-=======
     if (this->cs().isEmpty(size(*this))) {
->>>>>>> a17af05f
         return;
     }
 
