--- conflicted
+++ resolved
@@ -356,11 +356,7 @@
     return !fUnorderable;
 }
 
-<<<<<<< HEAD
-int SkOpAngle::convexHullOverlaps(const SkOpAngle* rh) const {
-=======
 int SkOpAngle::convexHullOverlaps(const SkOpAngle* rh) {
->>>>>>> a17af05f
     const SkDVector* sweep = this->fPart.fSweep;
     const SkDVector* tweep = rh->fPart.fSweep;
     double s0xs1 = sweep[0].crossCheck(sweep[1]);
@@ -675,14 +671,11 @@
             return true;
         }
         last = next;
-<<<<<<< HEAD
-=======
         if (last == this) {
             FAIL_IF(flipAmbiguity);
             // We're in a loop. If a sort was ambiguous, flip it to end the loop.
             flipAmbiguity = true;
         }
->>>>>>> a17af05f
         next = next->fNext;
     } while (true);
     return true;
@@ -1041,9 +1034,6 @@
     double tDist = tweep[0].length() * m;
     bool useS = fabs(sDist) < fabs(tDist);
     double mFactor = fabs(useS ? this->distEndRatio(sDist) : rh->distEndRatio(tDist));
-<<<<<<< HEAD
-=======
     fTangentsAmbiguous = mFactor >= 50 && mFactor < 200;
->>>>>>> a17af05f
     return mFactor < 50;   // empirically found limit
 }