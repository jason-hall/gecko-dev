--- conflicted
+++ resolved
@@ -228,11 +228,7 @@
     return true;
 }
 
-<<<<<<< HEAD
-static void move_nearby(SkOpContourHead* contourList  DEBUG_COIN_DECLARE_PARAMS()) {
-=======
 static bool move_nearby(SkOpContourHead* contourList  DEBUG_COIN_DECLARE_PARAMS()) {
->>>>>>> a17af05f
     DEBUG_STATIC_SET_PHASE(contourList);
     SkOpContour* contour = contourList;
     do {
@@ -243,11 +239,7 @@
     return true;
 }
 
-<<<<<<< HEAD
-static void sort_angles(SkOpContourHead* contourList) {
-=======
 static bool sort_angles(SkOpContourHead* contourList) {
->>>>>>> a17af05f
     SkOpContour* contour = contourList;
     do {
         if (!contour->sortAngles()) {
@@ -268,23 +260,14 @@
         return false;
     }
     // move t values and points together to eliminate small/tiny gaps
-<<<<<<< HEAD
-    move_nearby(contourList  DEBUG_COIN_PARAMS());
+    if (!move_nearby(contourList  DEBUG_COIN_PARAMS())) {
+        return false;
+    }
     // add coincidence formed by pairing on curve points and endpoints
     coincidence->correctEnds(DEBUG_PHASE_ONLY_PARAMS(kIntersecting));
     if (!coincidence->addEndMovedSpans(DEBUG_COIN_ONLY_PARAMS())) {
         return false;
     }
-=======
-    if (!move_nearby(contourList  DEBUG_COIN_PARAMS())) {
-        return false;
-    }
-    // add coincidence formed by pairing on curve points and endpoints
-    coincidence->correctEnds(DEBUG_PHASE_ONLY_PARAMS(kIntersecting));
-    if (!coincidence->addEndMovedSpans(DEBUG_COIN_ONLY_PARAMS())) {
-        return false;
-    }
->>>>>>> a17af05f
     const int SAFETY_COUNT = 3;
     int safetyHatch = SAFETY_COUNT;
     // look for coincidence present in A-B and A-C but missing in B-C
@@ -328,13 +311,9 @@
         if (!coincidence->addExpanded(DEBUG_COIN_ONLY_PARAMS())) {
             return false;
         }
-<<<<<<< HEAD
-        coincidence->mark(DEBUG_PHASE_ONLY_PARAMS(kWalking));
-=======
         if (!coincidence->mark(DEBUG_PHASE_ONLY_PARAMS(kWalking))) {
             return false;
         }
->>>>>>> a17af05f
     } else {
         (void) coincidence->expand(DEBUG_COIN_ONLY_PARAMS());
     }
@@ -345,12 +324,6 @@
     do {
         SkOpCoincidence* pairs = overlaps.isEmpty() ? coincidence : &overlaps;
         // adjust the winding value to account for coincident edges
-<<<<<<< HEAD
-        pairs->apply(DEBUG_ITER_ONLY_PARAMS(SAFETY_COUNT - safetyHatch));  
-        // For each coincident pair that overlaps another, when the receivers (the 1st of the pair)
-        // are different, construct a new pair to resolve their mutual span
-        pairs->findOverlaps(&overlaps  DEBUG_ITER_PARAMS(SAFETY_COUNT - safetyHatch));
-=======
         if (!pairs->apply(DEBUG_ITER_ONLY_PARAMS(SAFETY_COUNT - safetyHatch))) {
             return false;
         } 
@@ -359,20 +332,15 @@
         if (!pairs->findOverlaps(&overlaps  DEBUG_ITER_PARAMS(SAFETY_COUNT - safetyHatch))) {
             return false;
         }
->>>>>>> a17af05f
         if (!--safetyHatch) {
             SkASSERT(globalState->debugSkipAssert());
             return false;
         }
     } while (!overlaps.isEmpty());
     calc_angles(contourList  DEBUG_COIN_PARAMS());
-<<<<<<< HEAD
-    sort_angles(contourList);
-=======
     if (!sort_angles(contourList)) {
         return false;
     }
->>>>>>> a17af05f
 #if DEBUG_COINCIDENCE_VERBOSE
     coincidence->debugShowCoincidence();
 #endif
