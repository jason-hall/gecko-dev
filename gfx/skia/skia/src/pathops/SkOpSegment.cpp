--- conflicted
+++ resolved
@@ -169,20 +169,6 @@
     path->deferredMove(start->ptT());
     switch (verb) {
         case SkPath::kLine_Verb:
-<<<<<<< HEAD
-            path->deferredLine(end->ptT());
-            break;
-        case SkPath::kQuad_Verb:
-            path->quadTo(curvePart.fCurve.fQuad.fPts[1].asSkPoint(), end->ptT());
-            break;
-        case SkPath::kConic_Verb:
-            path->conicTo(curvePart.fCurve.fConic.fPts[1].asSkPoint(), end->ptT(),
-                    curvePart.fCurve.fConic.fWeight);
-            break;
-        case SkPath::kCubic_Verb:
-            path->cubicTo(curvePart.fCurve.fCubic.fPts[1].asSkPoint(),
-                    curvePart.fCurve.fCubic.fPts[2].asSkPoint(), end->ptT());
-=======
             FAIL_IF(!path->deferredLine(end->ptT()));
             break;
         case SkPath::kQuad_Verb:
@@ -195,7 +181,6 @@
         case SkPath::kCubic_Verb:
             path->cubicTo(curvePart.fCurve.fCubic[1].asSkPoint(),
                     curvePart.fCurve.fCubic[2].asSkPoint(), end->ptT());
->>>>>>> a17af05f
             break;
         default:
             SkASSERT(0);
@@ -240,10 +225,7 @@
         return true;
     }
     this->globalState()->resetAllocatedOpSpan();
-<<<<<<< HEAD
-=======
     FAIL_IF(!between(0, newT, 1));
->>>>>>> a17af05f
     SkOpPtT* newPtT = this->addT(newT);
     *startOver |= this->globalState()->allocatedOpSpan();
     if (!newPtT) {
@@ -1229,13 +1211,8 @@
     SkOpSpanBase* test = &fHead;
     do {
         int addCount = test->spanAddsCount();
-<<<<<<< HEAD
-        FAIL_IF(addCount < 1);
-        if (addCount == 1) {
-=======
 //        FAIL_IF(addCount < 1);
         if (addCount <= 1) {
->>>>>>> a17af05f
             continue;
         }
         SkOpPtT* startPtT = test->ptT();
@@ -1324,12 +1301,8 @@
 }
 
 // adjacent spans may have points close by
-<<<<<<< HEAD
-bool SkOpSegment::spansNearby(const SkOpSpanBase* refSpan, const SkOpSpanBase* checkSpan) const {
-=======
 bool SkOpSegment::spansNearby(const SkOpSpanBase* refSpan, const SkOpSpanBase* checkSpan,
         bool* found) const {
->>>>>>> a17af05f
     const SkOpPtT* refHead = refSpan->ptT();
     const SkOpPtT* checkHead = checkSpan->ptT();
 // if the first pt pair from adjacent spans are far apart, assume that all are far enough apart
@@ -1346,12 +1319,8 @@
             dBugRef = dBugRef->next();
         } while (dBugRef != refHead);
 #endif
-<<<<<<< HEAD
-        return false;
-=======
         *found = false;
         return true;
->>>>>>> a17af05f
     }
     // check only unique points
     SkScalar distSqBest = SK_ScalarMax;
@@ -1370,10 +1339,7 @@
         }
         const SkOpPtT* check = checkHead;
         const SkOpSegment* refSeg = ref->segment();
-<<<<<<< HEAD
-=======
         int escapeHatch = 100000;  // defend against infinite loops
->>>>>>> a17af05f
         do {
             if (check->deleted()) {
                 continue;
@@ -1391,15 +1357,6 @@
                 refBest = ref;
                 checkBest = check;
             }
-<<<<<<< HEAD
-        } while ((check = check->next()) != checkHead);
-nextRef:
-        ;
-   } while ((ref = ref->next()) != refHead);
-doneCheckingDistance:
-    return checkBest && refBest->segment()->match(refBest, checkBest->segment(), checkBest->fT,
-            checkBest->fPt);
-=======
             if (--escapeHatch <= 0) {
                 return false;
             }
@@ -1411,7 +1368,6 @@
     *found = checkBest && refBest->segment()->match(refBest, checkBest->segment(), checkBest->fT,
             checkBest->fPt);
     return true;
->>>>>>> a17af05f
 }
 
 // Please keep this function in sync with debugMoveNearby()
@@ -1430,11 +1386,7 @@
                 if (test->final()) {
                     if (spanBase == &fHead) {
                         this->clearAll();
-<<<<<<< HEAD
-                        return;
-=======
                         return true;
->>>>>>> a17af05f
                     }
                     spanBase->upCast()->release(ptT);
                 } else if (test->prev()) {
@@ -1450,25 +1402,17 @@
     spanBase = &fHead;
     do {  // iterate through all spans associated with start
         SkOpSpanBase* test = spanBase->upCast()->next();
-<<<<<<< HEAD
-        if (this->spansNearby(spanBase, test)) {
-=======
         bool found;
         if (!this->spansNearby(spanBase, test, &found)) {
             return false;
         }
         if (found) {
->>>>>>> a17af05f
             if (test->final()) {
                 if (spanBase->prev()) {
                     test->merge(spanBase->upCast());
                 } else {
                     this->clearAll();
-<<<<<<< HEAD
-                    return;
-=======
                     return true;
->>>>>>> a17af05f
                 }
             } else {
                 spanBase->merge(test->upCast());
@@ -1600,10 +1544,7 @@
         SkASSERT(!baseAngle || baseAngle->loopCount() > 1);
 #endif
     } while (!span->final() && (span = span->upCast()->next()));
-<<<<<<< HEAD
-=======
     return true;
->>>>>>> a17af05f
 }
 
 bool SkOpSegment::subDivide(const SkOpSpanBase* start, const SkOpSpanBase* end,
