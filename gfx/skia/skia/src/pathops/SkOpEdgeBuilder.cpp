/*
 * Copyright 2012 Google Inc.
 *
 * Use of this source code is governed by a BSD-style license that can be
 * found in the LICENSE file.
 */
#include "SkGeometry.h"
#include "SkOpEdgeBuilder.h"
#include "SkReduceOrder.h"

void SkOpEdgeBuilder::init() {
    fOperand = false;
    fXorMask[0] = fXorMask[1] = (fPath->getFillType() & 1) ? kEvenOdd_PathOpsMask
            : kWinding_PathOpsMask;
    fUnparseable = false;
    fSecondHalf = preFetch();
}

// very tiny points cause numerical instability : don't allow them
static void force_small_to_zero(SkPoint* pt) {
    if (SkScalarAbs(pt->fX) < FLT_EPSILON_ORDERABLE_ERR) {
        pt->fX = 0;
    }
    if (SkScalarAbs(pt->fY) < FLT_EPSILON_ORDERABLE_ERR) {
        pt->fY = 0;
    }
}

static bool can_add_curve(SkPath::Verb verb, SkPoint* curve) {
    if (SkPath::kMove_Verb == verb) {
        return false;
    }
    for (int index = 0; index <= SkPathOpsVerbToPoints(verb); ++index) {
        force_small_to_zero(&curve[index]);
    }
    return SkPath::kLine_Verb != verb || !SkDPoint::ApproximatelyEqual(curve[0], curve[1]);
}

void SkOpEdgeBuilder::addOperand(const SkPath& path) {
    SkASSERT(fPathVerbs.count() > 0 && fPathVerbs.end()[-1] == SkPath::kDone_Verb);
    fPathVerbs.pop();
    fPath = &path;
    fXorMask[1] = (fPath->getFillType() & 1) ? kEvenOdd_PathOpsMask
            : kWinding_PathOpsMask;
    preFetch();
}

bool SkOpEdgeBuilder::finish() {
    fOperand = false;
    if (fUnparseable || !walk()) {
        return false;
    }
    complete();
    SkOpContour* contour = fContourBuilder.contour();
    if (contour && !contour->count()) {
        fContoursHead->remove(contour);
    }
    return true;
}

void SkOpEdgeBuilder::closeContour(const SkPoint& curveEnd, const SkPoint& curveStart) {
    if (!SkDPoint::ApproximatelyEqual(curveEnd, curveStart)) {
        *fPathVerbs.append() = SkPath::kLine_Verb;
        *fPathPts.append() = curveStart;
    } else {
        int verbCount = fPathVerbs.count();
        int ptsCount = fPathPts.count();
        if (SkPath::kLine_Verb == fPathVerbs[verbCount - 1]
                && fPathPts[ptsCount - 2] == curveStart) {
            fPathVerbs.pop();
            fPathPts.pop();
        } else {
            fPathPts[ptsCount - 1] = curveStart;
        }
    }
    *fPathVerbs.append() = SkPath::kClose_Verb;
}

int SkOpEdgeBuilder::preFetch() {
    if (!fPath->isFinite()) {
        fUnparseable = true;
        return 0;
    }
    SkPath::RawIter iter(*fPath);
    SkPoint curveStart;
    SkPoint curve[4];
    SkPoint pts[4];
    SkPath::Verb verb;
    bool lastCurve = false;
    do {
        verb = iter.next(pts);
        switch (verb) {
            case SkPath::kMove_Verb:
                if (!fAllowOpenContours && lastCurve) {
                    closeContour(curve[0], curveStart);
                }
                *fPathVerbs.append() = verb;
                force_small_to_zero(&pts[0]);
                *fPathPts.append() = pts[0];
                curveStart = curve[0] = pts[0];
                lastCurve = false;
                continue;
            case SkPath::kLine_Verb:
                force_small_to_zero(&pts[1]);
                if (SkDPoint::ApproximatelyEqual(curve[0], pts[1])) {
                    uint8_t lastVerb = fPathVerbs.top();
                    if (lastVerb != SkPath::kLine_Verb && lastVerb != SkPath::kMove_Verb) {
                        fPathPts.top() = curve[0] = pts[1];
                    }
                    continue;  // skip degenerate points
                }
                break;
            case SkPath::kQuad_Verb:
                force_small_to_zero(&pts[1]);
                force_small_to_zero(&pts[2]);
                curve[1] = pts[1];
                curve[2] = pts[2];
                verb = SkReduceOrder::Quad(curve, pts);
                if (verb == SkPath::kMove_Verb) {
                    continue;  // skip degenerate points
                }
                break;
            case SkPath::kConic_Verb:
                force_small_to_zero(&pts[1]);
                force_small_to_zero(&pts[2]);
                curve[1] = pts[1];
                curve[2] = pts[2];
                verb = SkReduceOrder::Quad(curve, pts);
                if (SkPath::kQuad_Verb == verb && 1 != iter.conicWeight()) {
                  verb = SkPath::kConic_Verb;
                } else if (verb == SkPath::kMove_Verb) {
                    continue;  // skip degenerate points
                }
                break;
            case SkPath::kCubic_Verb:
                force_small_to_zero(&pts[1]);
                force_small_to_zero(&pts[2]);
                force_small_to_zero(&pts[3]);
                curve[1] = pts[1];
                curve[2] = pts[2];
                curve[3] = pts[3];
                verb = SkReduceOrder::Cubic(curve, pts);
                if (verb == SkPath::kMove_Verb) {
                    continue;  // skip degenerate points
                }
                break;
            case SkPath::kClose_Verb:
                closeContour(curve[0], curveStart);
                lastCurve = false;
                continue;
            case SkPath::kDone_Verb:
                continue;
        }
        *fPathVerbs.append() = verb;
        int ptCount = SkPathOpsVerbToPoints(verb);
        fPathPts.append(ptCount, &pts[1]);
        if (verb == SkPath::kConic_Verb) {
            *fWeights.append() = iter.conicWeight();
        }
        curve[0] = pts[ptCount];
        lastCurve = true;
    } while (verb != SkPath::kDone_Verb);
    if (!fAllowOpenContours && lastCurve) {
        closeContour(curve[0], curveStart);
    }
    *fPathVerbs.append() = SkPath::kDone_Verb;
    return fPathVerbs.count() - 1;
}

bool SkOpEdgeBuilder::close() {
    complete();
    return true;
}

bool SkOpEdgeBuilder::walk() {
    uint8_t* verbPtr = fPathVerbs.begin();
    uint8_t* endOfFirstHalf = &verbPtr[fSecondHalf];
    SkPoint* pointsPtr = fPathPts.begin() - 1;
    SkScalar* weightPtr = fWeights.begin();
    SkPath::Verb verb;
    SkOpContour* contour = fContourBuilder.contour();
    while ((verb = (SkPath::Verb) *verbPtr) != SkPath::kDone_Verb) {
        if (verbPtr == endOfFirstHalf) {
            fOperand = true;
        }
        verbPtr++;
        switch (verb) {
            case SkPath::kMove_Verb:
                if (contour && contour->count()) {
                    if (fAllowOpenContours) {
                        complete();
                    } else if (!close()) {
                        return false;
                    }
                }
<<<<<<< HEAD
                if (!fCurrentContour) {
                    fCurrentContour = fContoursHead->appendContour();
=======
                if (!contour) {
                    fContourBuilder.setContour(contour = fContoursHead->appendContour());
>>>>>>> a17af05f
                }
                contour->init(fGlobalState, fOperand,
                    fXorMask[fOperand] == kEvenOdd_PathOpsMask);
                pointsPtr += 1;
                continue;
            case SkPath::kLine_Verb:
<<<<<<< HEAD
                fCurrentContour->addLine(pointsPtr);
=======
                fContourBuilder.addLine(pointsPtr);
>>>>>>> a17af05f
                break;
            case SkPath::kQuad_Verb:
                {
                    SkVector v1 = pointsPtr[1] - pointsPtr[0];
                    SkVector v2 = pointsPtr[2] - pointsPtr[1];
                    if (v1.dot(v2) < 0) {
                        SkPoint pair[5];
                        if (SkChopQuadAtMaxCurvature(pointsPtr, pair) == 1) {
                            goto addOneQuad;
                        }
                        if (!SkScalarsAreFinite(&pair[0].fX, SK_ARRAY_COUNT(pair) * 2)) {
                            return false;
                        }
                        SkPoint cStorage[2][2];
                        SkPath::Verb v1 = SkReduceOrder::Quad(&pair[0], cStorage[0]);
                        SkPath::Verb v2 = SkReduceOrder::Quad(&pair[2], cStorage[1]);
                        SkPoint* curve1 = v1 != SkPath::kLine_Verb ? &pair[0] : cStorage[0];
                        SkPoint* curve2 = v2 != SkPath::kLine_Verb ? &pair[2] : cStorage[1];
                        if (can_add_curve(v1, curve1) && can_add_curve(v2, curve2)) {
<<<<<<< HEAD
                            fCurrentContour->addCurve(v1, curve1);
                            fCurrentContour->addCurve(v2, curve2);
=======
                            fContourBuilder.addCurve(v1, curve1);
                            fContourBuilder.addCurve(v2, curve2);
>>>>>>> a17af05f
                            break;
                        }
                    }
                }
            addOneQuad:
<<<<<<< HEAD
                fCurrentContour->addQuad(pointsPtr);
=======
                fContourBuilder.addQuad(pointsPtr);
>>>>>>> a17af05f
                break;
            case SkPath::kConic_Verb: {
                SkVector v1 = pointsPtr[1] - pointsPtr[0];
                SkVector v2 = pointsPtr[2] - pointsPtr[1];
                SkScalar weight = *weightPtr++;
                if (v1.dot(v2) < 0) {
                    // FIXME: max curvature for conics hasn't been implemented; use placeholder
                    SkScalar maxCurvature = SkFindQuadMaxCurvature(pointsPtr);
                    if (maxCurvature > 0) {
                        SkConic conic(pointsPtr, weight);
                        SkConic pair[2];
                        if (!conic.chopAt(maxCurvature, pair)) {
                            // if result can't be computed, use original
<<<<<<< HEAD
                            fCurrentContour->addConic(pointsPtr, weight);
=======
                            fContourBuilder.addConic(pointsPtr, weight);
>>>>>>> a17af05f
                            break;
                        }
                        SkPoint cStorage[2][3];
                        SkPath::Verb v1 = SkReduceOrder::Conic(pair[0], cStorage[0]);
                        SkPath::Verb v2 = SkReduceOrder::Conic(pair[1], cStorage[1]);
                        SkPoint* curve1 = v1 != SkPath::kLine_Verb ? pair[0].fPts : cStorage[0];
                        SkPoint* curve2 = v2 != SkPath::kLine_Verb ? pair[1].fPts : cStorage[1];
                        if (can_add_curve(v1, curve1) && can_add_curve(v2, curve2)) {
<<<<<<< HEAD
                            fCurrentContour->addCurve(v1, curve1, pair[0].fW);
                            fCurrentContour->addCurve(v2, curve2, pair[1].fW);
=======
                            fContourBuilder.addCurve(v1, curve1, pair[0].fW);
                            fContourBuilder.addCurve(v2, curve2, pair[1].fW);
>>>>>>> a17af05f
                            break;
                        }
                    }
                }
<<<<<<< HEAD
                fCurrentContour->addConic(pointsPtr, weight);
=======
                fContourBuilder.addConic(pointsPtr, weight);
>>>>>>> a17af05f
                } break;
            case SkPath::kCubic_Verb:
                {
                    // Split complex cubics (such as self-intersecting curves or
                    // ones with difficult curvature) in two before proceeding.
                    // This can be required for intersection to succeed.
<<<<<<< HEAD
                    SkScalar splitT;
                    if (SkDCubic::ComplexBreak(pointsPtr, &splitT)) {
                        SkPoint pair[7];
                        SkChopCubicAt(pointsPtr, pair, splitT);
                        if (!SkScalarsAreFinite(&pair[0].fX, SK_ARRAY_COUNT(pair) * 2)) {
                            return false;
                        }
                        SkPoint cStorage[2][4];
                        SkPath::Verb v1 = SkReduceOrder::Cubic(&pair[0], cStorage[0]);
                        SkPath::Verb v2 = SkReduceOrder::Cubic(&pair[3], cStorage[1]);
                        SkPoint* curve1 = v1 == SkPath::kCubic_Verb ? &pair[0] : cStorage[0];
                        SkPoint* curve2 = v2 == SkPath::kCubic_Verb ? &pair[3] : cStorage[1];
                        if (can_add_curve(v1, curve1) && can_add_curve(v2, curve2)) {
                            fCurrentContour->addCurve(v1, curve1);
                            fCurrentContour->addCurve(v2, curve2);
                            break;
                        } 
                    }
                }
                fCurrentContour->addCubic(pointsPtr);
=======
                    SkScalar splitT[3];
                    int breaks = SkDCubic::ComplexBreak(pointsPtr, splitT);
                    if (!breaks) {
                        fContourBuilder.addCubic(pointsPtr);
                        break;
                    }
                    SkASSERT(breaks <= (int) SK_ARRAY_COUNT(splitT));
                    struct Splitsville {
                        double fT[2];
                        SkPoint fPts[4];
                        SkPoint fReduced[4];
                        SkPath::Verb fVerb;
                        bool fCanAdd;
                    } splits[4];
                    SkASSERT(SK_ARRAY_COUNT(splits) == SK_ARRAY_COUNT(splitT) + 1);
                    SkTQSort(splitT, &splitT[breaks - 1]);
                    for (int index = 0; index <= breaks; ++index) {
                        Splitsville* split = &splits[index];
                        split->fT[0] = index ? splitT[index - 1] : 0;
                        split->fT[1] = index < breaks ? splitT[index] : 1;
                        SkDCubic part = SkDCubic::SubDivide(pointsPtr, split->fT[0], split->fT[1]);
                        if (!part.toFloatPoints(split->fPts)) {
                            return false;
                        }
                        split->fVerb = SkReduceOrder::Cubic(split->fPts, split->fReduced);
                        SkPoint* curve = SkPath::kCubic_Verb == verb
                                ? split->fPts : split->fReduced;
                        split->fCanAdd = can_add_curve(split->fVerb, curve);
                    }
                    for (int index = 0; index <= breaks; ++index) {
                        Splitsville* split = &splits[index];
                        if (!split->fCanAdd) {
                            continue;
                        }
                        int prior = index;
                        while (prior > 0 && !splits[prior - 1].fCanAdd) {
                            --prior;
                        }
                        if (prior < index) {
                            split->fT[0] = splits[prior].fT[0];
                        }
                        int next = index;
                        while (next < breaks && !splits[next + 1].fCanAdd) {
                            ++next;
                        }
                        if (next > index) {
                            split->fT[1] = splits[next].fT[1];
                        }
                        if (prior < index || next > index) {
                            if (0 == split->fT[0] && 1 == split->fT[1]) {
                                fContourBuilder.addCubic(pointsPtr);
                                break;
                            }
                            SkDCubic part = SkDCubic::SubDivide(pointsPtr, split->fT[0],
                                    split->fT[1]);
                            if (!part.toFloatPoints(split->fPts)) {
                                return false;
                            }
                            split->fVerb = SkReduceOrder::Cubic(split->fPts, split->fReduced);
                        }
                        SkPoint* curve = SkPath::kCubic_Verb == split->fVerb
                                ? split->fPts : split->fReduced;
                        SkAssertResult(can_add_curve(split->fVerb, curve));
                        fContourBuilder.addCurve(split->fVerb, curve);
                    }
                }
>>>>>>> a17af05f
                break;
            case SkPath::kClose_Verb:
                SkASSERT(contour);
                if (!close()) {
                    return false;
                }
                contour = nullptr;
                continue;
            default:
                SkDEBUGFAIL("bad verb");
                return false;
        }
        SkASSERT(contour);
        if (contour->count()) {
            contour->debugValidate();
        }
        pointsPtr += SkPathOpsVerbToPoints(verb);
    }
    fContourBuilder.flush();
    if (contour && contour->count() &&!fAllowOpenContours && !close()) {
        return false;
    }
    return true;
}<|MERGE_RESOLUTION|>--- conflicted
+++ resolved
@@ -193,24 +193,15 @@
                         return false;
                     }
                 }
-<<<<<<< HEAD
-                if (!fCurrentContour) {
-                    fCurrentContour = fContoursHead->appendContour();
-=======
                 if (!contour) {
                     fContourBuilder.setContour(contour = fContoursHead->appendContour());
->>>>>>> a17af05f
                 }
                 contour->init(fGlobalState, fOperand,
                     fXorMask[fOperand] == kEvenOdd_PathOpsMask);
                 pointsPtr += 1;
                 continue;
             case SkPath::kLine_Verb:
-<<<<<<< HEAD
-                fCurrentContour->addLine(pointsPtr);
-=======
                 fContourBuilder.addLine(pointsPtr);
->>>>>>> a17af05f
                 break;
             case SkPath::kQuad_Verb:
                 {
@@ -230,23 +221,14 @@
                         SkPoint* curve1 = v1 != SkPath::kLine_Verb ? &pair[0] : cStorage[0];
                         SkPoint* curve2 = v2 != SkPath::kLine_Verb ? &pair[2] : cStorage[1];
                         if (can_add_curve(v1, curve1) && can_add_curve(v2, curve2)) {
-<<<<<<< HEAD
-                            fCurrentContour->addCurve(v1, curve1);
-                            fCurrentContour->addCurve(v2, curve2);
-=======
                             fContourBuilder.addCurve(v1, curve1);
                             fContourBuilder.addCurve(v2, curve2);
->>>>>>> a17af05f
                             break;
                         }
                     }
                 }
             addOneQuad:
-<<<<<<< HEAD
-                fCurrentContour->addQuad(pointsPtr);
-=======
                 fContourBuilder.addQuad(pointsPtr);
->>>>>>> a17af05f
                 break;
             case SkPath::kConic_Verb: {
                 SkVector v1 = pointsPtr[1] - pointsPtr[0];
@@ -260,11 +242,7 @@
                         SkConic pair[2];
                         if (!conic.chopAt(maxCurvature, pair)) {
                             // if result can't be computed, use original
-<<<<<<< HEAD
-                            fCurrentContour->addConic(pointsPtr, weight);
-=======
                             fContourBuilder.addConic(pointsPtr, weight);
->>>>>>> a17af05f
                             break;
                         }
                         SkPoint cStorage[2][3];
@@ -273,50 +251,19 @@
                         SkPoint* curve1 = v1 != SkPath::kLine_Verb ? pair[0].fPts : cStorage[0];
                         SkPoint* curve2 = v2 != SkPath::kLine_Verb ? pair[1].fPts : cStorage[1];
                         if (can_add_curve(v1, curve1) && can_add_curve(v2, curve2)) {
-<<<<<<< HEAD
-                            fCurrentContour->addCurve(v1, curve1, pair[0].fW);
-                            fCurrentContour->addCurve(v2, curve2, pair[1].fW);
-=======
                             fContourBuilder.addCurve(v1, curve1, pair[0].fW);
                             fContourBuilder.addCurve(v2, curve2, pair[1].fW);
->>>>>>> a17af05f
                             break;
                         }
                     }
                 }
-<<<<<<< HEAD
-                fCurrentContour->addConic(pointsPtr, weight);
-=======
                 fContourBuilder.addConic(pointsPtr, weight);
->>>>>>> a17af05f
                 } break;
             case SkPath::kCubic_Verb:
                 {
                     // Split complex cubics (such as self-intersecting curves or
                     // ones with difficult curvature) in two before proceeding.
                     // This can be required for intersection to succeed.
-<<<<<<< HEAD
-                    SkScalar splitT;
-                    if (SkDCubic::ComplexBreak(pointsPtr, &splitT)) {
-                        SkPoint pair[7];
-                        SkChopCubicAt(pointsPtr, pair, splitT);
-                        if (!SkScalarsAreFinite(&pair[0].fX, SK_ARRAY_COUNT(pair) * 2)) {
-                            return false;
-                        }
-                        SkPoint cStorage[2][4];
-                        SkPath::Verb v1 = SkReduceOrder::Cubic(&pair[0], cStorage[0]);
-                        SkPath::Verb v2 = SkReduceOrder::Cubic(&pair[3], cStorage[1]);
-                        SkPoint* curve1 = v1 == SkPath::kCubic_Verb ? &pair[0] : cStorage[0];
-                        SkPoint* curve2 = v2 == SkPath::kCubic_Verb ? &pair[3] : cStorage[1];
-                        if (can_add_curve(v1, curve1) && can_add_curve(v2, curve2)) {
-                            fCurrentContour->addCurve(v1, curve1);
-                            fCurrentContour->addCurve(v2, curve2);
-                            break;
-                        } 
-                    }
-                }
-                fCurrentContour->addCubic(pointsPtr);
-=======
                     SkScalar splitT[3];
                     int breaks = SkDCubic::ComplexBreak(pointsPtr, splitT);
                     if (!breaks) {
@@ -383,7 +330,6 @@
                         fContourBuilder.addCurve(split->fVerb, curve);
                     }
                 }
->>>>>>> a17af05f
                 break;
             case SkPath::kClose_Verb:
                 SkASSERT(contour);
