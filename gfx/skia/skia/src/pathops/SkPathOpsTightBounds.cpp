/*
 * Copyright 2014 Google Inc.
 *
 * Use of this source code is governed by a BSD-style license that can be
 * found in the LICENSE file.
 */
#include "SkOpEdgeBuilder.h"
#include "SkPathOpsCommon.h"

bool TightBounds(const SkPath& path, SkRect* result) {
    SkPath::RawIter iter(path);
    SkRect moveBounds = { SK_ScalarMax, SK_ScalarMax, SK_ScalarMin, SK_ScalarMin };
    bool wellBehaved = true;
    SkPath::Verb verb;
    do {
        SkPoint pts[4];
        verb = iter.next(pts);
        switch (verb) {
            case SkPath::kMove_Verb:
                moveBounds.fLeft = SkTMin(moveBounds.fLeft, pts[0].fX);
                moveBounds.fTop = SkTMin(moveBounds.fTop, pts[0].fY);
                moveBounds.fRight = SkTMax(moveBounds.fRight, pts[0].fX);
                moveBounds.fBottom = SkTMax(moveBounds.fBottom, pts[0].fY);
                break;
            case SkPath::kQuad_Verb:
            case SkPath::kConic_Verb:
                if (!wellBehaved) {
                    break;
                }
                wellBehaved &= between(pts[0].fX, pts[1].fX, pts[2].fX);
                wellBehaved &= between(pts[0].fY, pts[1].fY, pts[2].fY);
                break;
            case SkPath::kCubic_Verb:
                if (!wellBehaved) {
                    break;
                }
                wellBehaved &= between(pts[0].fX, pts[1].fX, pts[3].fX);
                wellBehaved &= between(pts[0].fY, pts[1].fY, pts[3].fY);
                wellBehaved &= between(pts[0].fX, pts[2].fX, pts[3].fX);
                wellBehaved &= between(pts[0].fY, pts[2].fY, pts[3].fY);
                break;
            default:
                break;
        }
    } while (verb != SkPath::kDone_Verb);
    if (wellBehaved) {
        *result = path.getBounds();
        return true;
    }
<<<<<<< HEAD
    SkChunkAlloc allocator(4096);  // FIXME: constant-ize, tune
=======
    char storage[4096];
    SkArenaAlloc allocator(storage);  // FIXME: constant-ize, tune
>>>>>>> a17af05f
    SkOpContour contour;
    SkOpContourHead* contourList = static_cast<SkOpContourHead*>(&contour);
    SkOpGlobalState globalState(contourList, &allocator  SkDEBUGPARAMS(false)
            SkDEBUGPARAMS(nullptr));
    // turn path into list of segments
    SkScalar scaleFactor = ScaleFactor(path);
    SkPath scaledPath;
    const SkPath* workingPath;
    if (scaleFactor > SK_Scalar1) {
        ScalePath(path, 1.f / scaleFactor, &scaledPath);
        workingPath = &scaledPath;
    } else {
        workingPath = &path;
    }
    SkOpEdgeBuilder builder(*workingPath, contourList, &globalState);
    if (!builder.finish()) {
        return false;
    }
    if (!SortContourList(&contourList, false, false)) {
        *result = moveBounds;
        return true;
    }
    SkOpContour* current = contourList;
    SkPathOpsBounds bounds = current->bounds();
    while ((current = current->next())) {
        bounds.add(current->bounds());
    }
    if (scaleFactor > SK_Scalar1) {
        bounds.set(bounds.left() * scaleFactor, bounds.top() * scaleFactor,
                   bounds.right() * scaleFactor, bounds.bottom() * scaleFactor);
    }
    *result = bounds;
    if (!moveBounds.isEmpty()) {
        result->join(moveBounds);
    }
    return true;
}<|MERGE_RESOLUTION|>--- conflicted
+++ resolved
@@ -47,12 +47,8 @@
         *result = path.getBounds();
         return true;
     }
-<<<<<<< HEAD
-    SkChunkAlloc allocator(4096);  // FIXME: constant-ize, tune
-=======
     char storage[4096];
     SkArenaAlloc allocator(storage);  // FIXME: constant-ize, tune
->>>>>>> a17af05f
     SkOpContour contour;
     SkOpContourHead* contourList = static_cast<SkOpContourHead*>(&contour);
     SkOpGlobalState globalState(contourList, &allocator  SkDEBUGPARAMS(false)
