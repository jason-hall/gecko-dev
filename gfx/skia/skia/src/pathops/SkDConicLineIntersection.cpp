/*
 * Copyright 2015 Google Inc.
 *
 * Use of this source code is governed by a BSD-style license that can be
 * found in the LICENSE file.
 */
#include "SkIntersections.h"
#include "SkPathOpsConic.h"
#include "SkPathOpsCurve.h"
#include "SkPathOpsLine.h"

class LineConicIntersections {
public:
    enum PinTPoint {
        kPointUninitialized,
        kPointInitialized
    };

    LineConicIntersections(const SkDConic& c, const SkDLine& l, SkIntersections* i)
        : fConic(c)
        , fLine(&l)
        , fIntersections(i)
        , fAllowNear(true) {
        i->setMax(4);  // allow short partial coincidence plus discrete intersection
    }

    LineConicIntersections(const SkDConic& c)
        : fConic(c)
        SkDEBUGPARAMS(fLine(nullptr))
        SkDEBUGPARAMS(fIntersections(nullptr))
        SkDEBUGPARAMS(fAllowNear(false)) {
    }

    void allowNear(bool allow) {
        fAllowNear = allow;
    }

    void checkCoincident() {
        int last = fIntersections->used() - 1;
        for (int index = 0; index < last; ) {
            double conicMidT = ((*fIntersections)[0][index] + (*fIntersections)[0][index + 1]) / 2;
            SkDPoint conicMidPt = fConic.ptAtT(conicMidT);
            double t = fLine->nearPoint(conicMidPt, nullptr);
            if (t < 0) {
                ++index;
                continue;
            }
            if (fIntersections->isCoincident(index)) {
                fIntersections->removeOne(index);
                --last;
            } else if (fIntersections->isCoincident(index + 1)) {
                fIntersections->removeOne(index + 1);
                --last;
            } else {
                fIntersections->setCoincident(index++);
            }
            fIntersections->setCoincident(index);
        }
    }

#ifdef SK_DEBUG
    static bool close_to(double a, double b, const double c[3]) {
        double max = SkTMax(-SkTMin(SkTMin(c[0], c[1]), c[2]), SkTMax(SkTMax(c[0], c[1]), c[2]));
        return approximately_zero_when_compared_to(a - b, max);
    }
#endif
    int horizontalIntersect(double axisIntercept, double roots[2]) {
        double conicVals[] = { fConic[0].fY, fConic[1].fY, fConic[2].fY };
        return this->validT(conicVals, axisIntercept, roots);
    }

    int horizontalIntersect(double axisIntercept, double left, double right, bool flipped) {
        this->addExactHorizontalEndPoints(left, right, axisIntercept);
        if (fAllowNear) {
            this->addNearHorizontalEndPoints(left, right, axisIntercept);
        }
        double roots[2];
        int count = this->horizontalIntersect(axisIntercept, roots);
        for (int index = 0; index < count; ++index) {
            double conicT = roots[index];
            SkDPoint pt = fConic.ptAtT(conicT);
            SkDEBUGCODE(double conicVals[] = { fConic[0].fY, fConic[1].fY, fConic[2].fY });
            SkOPOBJASSERT(fIntersections, close_to(pt.fY, axisIntercept, conicVals));
            double lineT = (pt.fX - left) / (right - left);
            if (this->pinTs(&conicT, &lineT, &pt, kPointInitialized)
                    && this->uniqueAnswer(conicT, pt)) {
                fIntersections->insert(conicT, lineT, pt);
            }
        }
        if (flipped) {
            fIntersections->flip();
        }
        this->checkCoincident();
        return fIntersections->used();
    }

    int intersect() {
        this->addExactEndPoints();
        if (fAllowNear) {
            this->addNearEndPoints();
        }
        double rootVals[2];
        int roots = this->intersectRay(rootVals);
        for (int index = 0; index < roots; ++index) {
            double conicT = rootVals[index];
            double lineT = this->findLineT(conicT);
#ifdef SK_DEBUG
<<<<<<< HEAD
            if (!fIntersections->debugGlobalState()
                    || !fIntersections->debugGlobalState()->debugSkipAssert()) {
=======
            if (!fIntersections->globalState()
                    || !fIntersections->globalState()->debugSkipAssert()) {
>>>>>>> a17af05f
                SkDEBUGCODE(SkDPoint conicPt = fConic.ptAtT(conicT));
                SkDEBUGCODE(SkDPoint linePt = fLine->ptAtT(lineT));
                SkASSERT(conicPt.approximatelyDEqual(linePt));
            }
#endif
            SkDPoint pt;
            if (this->pinTs(&conicT, &lineT, &pt, kPointUninitialized)
                    && this->uniqueAnswer(conicT, pt)) {
                fIntersections->insert(conicT, lineT, pt);
            }
        }
        this->checkCoincident();
        return fIntersections->used();
    }

    int intersectRay(double roots[2]) {
        double adj = (*fLine)[1].fX - (*fLine)[0].fX;
        double opp = (*fLine)[1].fY - (*fLine)[0].fY;
        double r[3];
        for (int n = 0; n < 3; ++n) {
            r[n] = (fConic[n].fY - (*fLine)[0].fY) * adj - (fConic[n].fX - (*fLine)[0].fX) * opp;
        }
        return this->validT(r, 0, roots);
    }

    int validT(double r[3], double axisIntercept, double roots[2]) {
        double A = r[2];
        double B = r[1] * fConic.fWeight - axisIntercept * fConic.fWeight + axisIntercept;
        double C = r[0];
        A += C - 2 * B;  // A = a + c - 2*(b*w - xCept*w + xCept)
        B -= C;  // B = b*w - w * xCept + xCept - a
        C -= axisIntercept;
        return SkDQuad::RootsValidT(A, 2 * B, C, roots);
    }

    int verticalIntersect(double axisIntercept, double roots[2]) {
        double conicVals[] = { fConic[0].fX, fConic[1].fX, fConic[2].fX };
        return this->validT(conicVals, axisIntercept, roots);
    }

    int verticalIntersect(double axisIntercept, double top, double bottom, bool flipped) {
        this->addExactVerticalEndPoints(top, bottom, axisIntercept);
        if (fAllowNear) {
            this->addNearVerticalEndPoints(top, bottom, axisIntercept);
        }
        double roots[2];
        int count = this->verticalIntersect(axisIntercept, roots);
        for (int index = 0; index < count; ++index) {
            double conicT = roots[index];
            SkDPoint pt = fConic.ptAtT(conicT);
            SkDEBUGCODE(double conicVals[] = { fConic[0].fX, fConic[1].fX, fConic[2].fX });
            SkOPOBJASSERT(fIntersections, close_to(pt.fX, axisIntercept, conicVals));
            double lineT = (pt.fY - top) / (bottom - top);
            if (this->pinTs(&conicT, &lineT, &pt, kPointInitialized)
                    && this->uniqueAnswer(conicT, pt)) {
                fIntersections->insert(conicT, lineT, pt);
            }
        }
        if (flipped) {
            fIntersections->flip();
        }
        this->checkCoincident();
        return fIntersections->used();
    }

protected:
// OPTIMIZE: Functions of the form add .. points are indentical to the conic routines.
    // add endpoints first to get zero and one t values exactly
    void addExactEndPoints() {
        for (int cIndex = 0; cIndex < SkDConic::kPointCount; cIndex += SkDConic::kPointLast) {
            double lineT = fLine->exactPoint(fConic[cIndex]);
            if (lineT < 0) {
                continue;
            }
            double conicT = (double) (cIndex >> 1);
            fIntersections->insert(conicT, lineT, fConic[cIndex]);
        }
    }

    void addNearEndPoints() {
        for (int cIndex = 0; cIndex < SkDConic::kPointCount; cIndex += SkDConic::kPointLast) {
            double conicT = (double) (cIndex >> 1);
            if (fIntersections->hasT(conicT)) {
                continue;
            }
            double lineT = fLine->nearPoint(fConic[cIndex], nullptr);
            if (lineT < 0) {
                continue;
            }
            fIntersections->insert(conicT, lineT, fConic[cIndex]);
        }
        this->addLineNearEndPoints();
    }

    void addLineNearEndPoints() {
        for (int lIndex = 0; lIndex < 2; ++lIndex) {
            double lineT = (double) lIndex;
            if (fIntersections->hasOppT(lineT)) {
                continue;
            }
            double conicT = ((SkDCurve*) &fConic)->nearPoint(SkPath::kConic_Verb,
                (*fLine)[lIndex], (*fLine)[!lIndex]);
            if (conicT < 0) {
                continue;
            }
            fIntersections->insert(conicT, lineT, (*fLine)[lIndex]);
        }
    }

    void addExactHorizontalEndPoints(double left, double right, double y) {
        for (int cIndex = 0; cIndex < SkDConic::kPointCount; cIndex += SkDConic::kPointLast) {
            double lineT = SkDLine::ExactPointH(fConic[cIndex], left, right, y);
            if (lineT < 0) {
                continue;
            }
            double conicT = (double) (cIndex >> 1);
            fIntersections->insert(conicT, lineT, fConic[cIndex]);
        }
    }

    void addNearHorizontalEndPoints(double left, double right, double y) {
        for (int cIndex = 0; cIndex < SkDConic::kPointCount; cIndex += SkDConic::kPointLast) {
            double conicT = (double) (cIndex >> 1);
            if (fIntersections->hasT(conicT)) {
                continue;
            }
            double lineT = SkDLine::NearPointH(fConic[cIndex], left, right, y);
            if (lineT < 0) {
                continue;
            }
            fIntersections->insert(conicT, lineT, fConic[cIndex]);
        }
        this->addLineNearEndPoints();
    }

    void addExactVerticalEndPoints(double top, double bottom, double x) {
        for (int cIndex = 0; cIndex < SkDConic::kPointCount; cIndex += SkDConic::kPointLast) {
            double lineT = SkDLine::ExactPointV(fConic[cIndex], top, bottom, x);
            if (lineT < 0) {
                continue;
            }
            double conicT = (double) (cIndex >> 1);
            fIntersections->insert(conicT, lineT, fConic[cIndex]);
        }
    }

    void addNearVerticalEndPoints(double top, double bottom, double x) {
        for (int cIndex = 0; cIndex < SkDConic::kPointCount; cIndex += SkDConic::kPointLast) {
            double conicT = (double) (cIndex >> 1);
            if (fIntersections->hasT(conicT)) {
                continue;
            }
            double lineT = SkDLine::NearPointV(fConic[cIndex], top, bottom, x);
            if (lineT < 0) {
                continue;
            }
            fIntersections->insert(conicT, lineT, fConic[cIndex]);
        }
        this->addLineNearEndPoints();
    }

    double findLineT(double t) {
        SkDPoint xy = fConic.ptAtT(t);
        double dx = (*fLine)[1].fX - (*fLine)[0].fX;
        double dy = (*fLine)[1].fY - (*fLine)[0].fY;
        if (fabs(dx) > fabs(dy)) {
            return (xy.fX - (*fLine)[0].fX) / dx;
        }
        return (xy.fY - (*fLine)[0].fY) / dy;
    }

    bool pinTs(double* conicT, double* lineT, SkDPoint* pt, PinTPoint ptSet) {
        if (!approximately_one_or_less_double(*lineT)) {
            return false;
        }
        if (!approximately_zero_or_more_double(*lineT)) {
            return false;
        }
        double qT = *conicT = SkPinT(*conicT);
        double lT = *lineT = SkPinT(*lineT);
        if (lT == 0 || lT == 1 || (ptSet == kPointUninitialized && qT != 0 && qT != 1)) {
            *pt = (*fLine).ptAtT(lT);
        } else if (ptSet == kPointUninitialized) {
            *pt = fConic.ptAtT(qT);
        }
        SkPoint gridPt = pt->asSkPoint();
        if (SkDPoint::ApproximatelyEqual(gridPt, (*fLine)[0].asSkPoint())) {
            *pt = (*fLine)[0];
            *lineT = 0;
        } else if (SkDPoint::ApproximatelyEqual(gridPt, (*fLine)[1].asSkPoint())) {
            *pt = (*fLine)[1];
            *lineT = 1;
        }
        if (fIntersections->used() > 0 && approximately_equal((*fIntersections)[1][0], *lineT)) {
            return false;
        }
        if (gridPt == fConic[0].asSkPoint()) {
            *pt = fConic[0];
            *conicT = 0;
        } else if (gridPt == fConic[2].asSkPoint()) {
            *pt = fConic[2];
            *conicT = 1;
        }
        return true;
    }

    bool uniqueAnswer(double conicT, const SkDPoint& pt) {
        for (int inner = 0; inner < fIntersections->used(); ++inner) {
            if (fIntersections->pt(inner) != pt) {
                continue;
            }
            double existingConicT = (*fIntersections)[0][inner];
            if (conicT == existingConicT) {
                return false;
            }
            // check if midway on conic is also same point. If so, discard this
            double conicMidT = (existingConicT + conicT) / 2;
            SkDPoint conicMidPt = fConic.ptAtT(conicMidT);
            if (conicMidPt.approximatelyEqual(pt)) {
                return false;
            }
        }
#if ONE_OFF_DEBUG
        SkDPoint qPt = fConic.ptAtT(conicT);
        SkDebugf("%s pt=(%1.9g,%1.9g) cPt=(%1.9g,%1.9g)\n", __FUNCTION__, pt.fX, pt.fY,
                qPt.fX, qPt.fY);
#endif
        return true;
    }

private:
    const SkDConic& fConic;
    const SkDLine* fLine;
    SkIntersections* fIntersections;
    bool fAllowNear;
};

int SkIntersections::horizontal(const SkDConic& conic, double left, double right, double y,
                                bool flipped) {
    SkDLine line = {{{ left, y }, { right, y }}};
    LineConicIntersections c(conic, line, this);
    return c.horizontalIntersect(y, left, right, flipped);
}

int SkIntersections::vertical(const SkDConic& conic, double top, double bottom, double x,
                              bool flipped) {
    SkDLine line = {{{ x, top }, { x, bottom }}};
    LineConicIntersections c(conic, line, this);
    return c.verticalIntersect(x, top, bottom, flipped);
}

int SkIntersections::intersect(const SkDConic& conic, const SkDLine& line) {
    LineConicIntersections c(conic, line, this);
    c.allowNear(fAllowNear);
    return c.intersect();
}

int SkIntersections::intersectRay(const SkDConic& conic, const SkDLine& line) {
    LineConicIntersections c(conic, line, this);
    fUsed = c.intersectRay(fT[0]);
    for (int index = 0; index < fUsed; ++index) {
        fPt[index] = conic.ptAtT(fT[0][index]);
    }
    return fUsed;
}

int SkIntersections::HorizontalIntercept(const SkDConic& conic, SkScalar y, double* roots) {
    LineConicIntersections c(conic);
    return c.horizontalIntersect(y, roots);
}

int SkIntersections::VerticalIntercept(const SkDConic& conic, SkScalar x, double* roots) {
    LineConicIntersections c(conic);
    return c.verticalIntersect(x, roots);
}<|MERGE_RESOLUTION|>--- conflicted
+++ resolved
@@ -105,13 +105,8 @@
             double conicT = rootVals[index];
             double lineT = this->findLineT(conicT);
 #ifdef SK_DEBUG
-<<<<<<< HEAD
-            if (!fIntersections->debugGlobalState()
-                    || !fIntersections->debugGlobalState()->debugSkipAssert()) {
-=======
             if (!fIntersections->globalState()
                     || !fIntersections->globalState()->debugSkipAssert()) {
->>>>>>> a17af05f
                 SkDEBUGCODE(SkDPoint conicPt = fConic.ptAtT(conicT));
                 SkDEBUGCODE(SkDPoint linePt = fLine->ptAtT(lineT));
                 SkASSERT(conicPt.approximatelyDEqual(linePt));
