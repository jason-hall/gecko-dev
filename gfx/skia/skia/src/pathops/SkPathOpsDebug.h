/*
 * Copyright 2013 Google Inc.
 *
 * Use of this source code is governed by a BSD-style license that can be
 * found in the LICENSE file.
 */
#ifndef SkPathOpsDebug_DEFINED
#define SkPathOpsDebug_DEFINED

#include "SkPathOps.h"
#include "SkTypes.h"

#include <stdlib.h>
#include <stdio.h>

enum class SkOpPhase : char;
class SkOpContourHead;

#ifdef SK_RELEASE
#define FORCE_RELEASE 1
#else
#define FORCE_RELEASE 1  // set force release to 1 for multiple thread -- no debugging
#endif

<<<<<<< HEAD
#define DEBUG_UNDER_DEVELOPMENT 1
=======
#define DEBUG_UNDER_DEVELOPMENT 0
>>>>>>> a17af05f

#define ONE_OFF_DEBUG 0
#define ONE_OFF_DEBUG_MATHEMATICA 0

#if defined(SK_BUILD_FOR_WIN) || defined(SK_BUILD_FOR_ANDROID)
    #define SK_RAND(seed) rand()
#else
    #define SK_RAND(seed) rand_r(&seed)
#endif
#ifdef SK_BUILD_FOR_WIN
    #define SK_SNPRINTF _snprintf
#else
    #define SK_SNPRINTF snprintf
#endif

#define WIND_AS_STRING(x) char x##Str[12]; \
        if (!SkPathOpsDebug::ValidWind(x)) strcpy(x##Str, "?"); \
        else SK_SNPRINTF(x##Str, sizeof(x##Str), "%d", x)

#if FORCE_RELEASE

#define DEBUG_ACTIVE_OP 0
#define DEBUG_ACTIVE_SPANS 0
#define DEBUG_ADD_INTERSECTING_TS 0
#define DEBUG_ADD_T 0
#define DEBUG_ALIGNMENT 0
#define DEBUG_ANGLE 0
#define DEBUG_ASSEMBLE 0
#define DEBUG_COINCIDENCE 0  // sanity checking
#define DEBUG_COINCIDENCE_DUMP 0  // accumulate and dump which algorithms fired
#define DEBUG_COINCIDENCE_ORDER 0  // for well behaved curves, check if pairs match up in t-order
#define DEBUG_COINCIDENCE_VERBOSE 0  // usually whether the next function generates coincidence
#define DEBUG_CUBIC_BINARY_SEARCH 0
#define DEBUG_CUBIC_SPLIT 0
#define DEBUG_DUMP_SEGMENTS 0
#define DEBUG_DUMP_VERIFY 0
#define DEBUG_FLOW 0
#define DEBUG_LIMIT_WIND_SUM 0
#define DEBUG_MARK_DONE 0
#define DEBUG_PATH_CONSTRUCTION 0
#define DEBUG_PERP 0
#define DEBUG_SHOW_TEST_NAME 0
#define DEBUG_SORT 0
#define DEBUG_T_SECT 0
#define DEBUG_T_SECT_DUMP 0
#define DEBUG_T_SECT_LOOP_COUNT 0
#define DEBUG_VALIDATE 0
#define DEBUG_WINDING 0
#define DEBUG_WINDING_AT_T 0

#else

#define DEBUG_ACTIVE_OP 1
#define DEBUG_ACTIVE_SPANS 1
#define DEBUG_ADD_INTERSECTING_TS 1
#define DEBUG_ADD_T 1
#define DEBUG_ALIGNMENT 0
#define DEBUG_ANGLE 1
#define DEBUG_ASSEMBLE 1
<<<<<<< HEAD
#define DEBUG_COINCIDENCE 01
#define DEBUG_COINCIDENCE_DUMP 0
#define DEBUG_COINCIDENCE_ORDER 0  // tight arc quads may generate out-of-order coincdence spans
#define DEBUG_COINCIDENCE_VERBOSE 01
=======
#define DEBUG_COINCIDENCE 1
#define DEBUG_COINCIDENCE_DUMP 0
#define DEBUG_COINCIDENCE_ORDER 0  // tight arc quads may generate out-of-order coincdence spans
#define DEBUG_COINCIDENCE_VERBOSE 1
>>>>>>> a17af05f
#define DEBUG_CUBIC_BINARY_SEARCH 0
#define DEBUG_CUBIC_SPLIT 1
#define DEBUG_DUMP_VERIFY 0
#define DEBUG_DUMP_SEGMENTS 1
#define DEBUG_FLOW 1
#define DEBUG_LIMIT_WIND_SUM 15
#define DEBUG_MARK_DONE 1
#define DEBUG_PATH_CONSTRUCTION 1
#define DEBUG_PERP 1
#define DEBUG_SHOW_TEST_NAME 1
#define DEBUG_SORT 1
#define DEBUG_T_SECT 0
#define DEBUG_T_SECT_DUMP 0  // Use 1 normally. Use 2 to number segments, 3 for script output
#define DEBUG_T_SECT_LOOP_COUNT 0
#define DEBUG_VALIDATE 1
#define DEBUG_WINDING 1
#define DEBUG_WINDING_AT_T 1

#endif

#ifdef SK_RELEASE
    #define SkDEBUGRELEASE(a, b) b
    #define SkDEBUGPARAMS(...)
#else
    #define SkDEBUGRELEASE(a, b) a
    #define SkDEBUGPARAMS(...) , __VA_ARGS__
#endif

#if DEBUG_VALIDATE == 0
    #define PATH_OPS_DEBUG_VALIDATE_PARAMS(...)
#else
    #define PATH_OPS_DEBUG_VALIDATE_PARAMS(...) , __VA_ARGS__
#endif

#if DEBUG_T_SECT == 0
    #define PATH_OPS_DEBUG_T_SECT_RELEASE(a, b) b
    #define PATH_OPS_DEBUG_T_SECT_PARAMS(...)
    #define PATH_OPS_DEBUG_T_SECT_CODE(...)
#else
    #define PATH_OPS_DEBUG_T_SECT_RELEASE(a, b) a
    #define PATH_OPS_DEBUG_T_SECT_PARAMS(...) , __VA_ARGS__
    #define PATH_OPS_DEBUG_T_SECT_CODE(...) __VA_ARGS__
#endif

#if DEBUG_T_SECT_DUMP > 1
    extern int gDumpTSectNum;
#endif

#if DEBUG_COINCIDENCE || DEBUG_COINCIDENCE_DUMP 
    #define DEBUG_COIN 1
<<<<<<< HEAD
#else
    #define DEBUG_COIN 0
#endif

#if DEBUG_COIN
    #define DEBUG_COIN_DECLARE_ONLY_PARAMS() \
            int lineNo, SkOpPhase phase, int iteration
    #define DEBUG_COIN_DECLARE_PARAMS() \
            , DEBUG_COIN_DECLARE_ONLY_PARAMS()
    #define DEBUG_COIN_ONLY_PARAMS() \
            __LINE__, SkOpPhase::kNoChange, 0
    #define DEBUG_COIN_PARAMS() \
            , DEBUG_COIN_ONLY_PARAMS()
    #define DEBUG_ITER_ONLY_PARAMS(iteration) \
            __LINE__, SkOpPhase::kNoChange, iteration
    #define DEBUG_ITER_PARAMS(iteration) \
            , DEBUG_ITER_ONLY_PARAMS(iteration)
    #define DEBUG_PHASE_ONLY_PARAMS(phase) \
            __LINE__, SkOpPhase::phase, 0
    #define DEBUG_PHASE_PARAMS(phase) \
            , DEBUG_PHASE_ONLY_PARAMS(phase)
    #define DEBUG_SET_PHASE() \
            this->globalState()->debugSetPhase(__func__, lineNo, phase, iteration)
    #define DEBUG_STATIC_SET_PHASE(obj) \
            obj->globalState()->debugSetPhase(__func__, lineNo, phase, iteration)
#elif DEBUG_VALIDATE
    #define DEBUG_COIN_DECLARE_ONLY_PARAMS() \
            SkOpPhase phase
    #define DEBUG_COIN_DECLARE_PARAMS() \
            , DEBUG_COIN_DECLARE_ONLY_PARAMS()
    #define DEBUG_COIN_ONLY_PARAMS() \
            SkOpPhase::kNoChange
    #define DEBUG_COIN_PARAMS() \
            , DEBUG_COIN_ONLY_PARAMS()
    #define DEBUG_ITER_ONLY_PARAMS(iteration) \
            SkOpPhase::kNoChange
    #define DEBUG_ITER_PARAMS(iteration) \
            , DEBUG_ITER_ONLY_PARAMS(iteration)
    #define DEBUG_PHASE_ONLY_PARAMS(phase) \
            SkOpPhase::phase
    #define DEBUG_PHASE_PARAMS(phase) \
            , DEBUG_PHASE_ONLY_PARAMS(phase)
    #define DEBUG_SET_PHASE() \
            this->globalState()->debugSetPhase(phase)
    #define DEBUG_STATIC_SET_PHASE(obj) \
            obj->globalState()->debugSetPhase(phase)
#else
=======
#else
    #define DEBUG_COIN 0
#endif

#if DEBUG_COIN
    #define DEBUG_COIN_DECLARE_ONLY_PARAMS() \
            int lineNo, SkOpPhase phase, int iteration
    #define DEBUG_COIN_DECLARE_PARAMS() \
            , DEBUG_COIN_DECLARE_ONLY_PARAMS()
    #define DEBUG_COIN_ONLY_PARAMS() \
            __LINE__, SkOpPhase::kNoChange, 0
    #define DEBUG_COIN_PARAMS() \
            , DEBUG_COIN_ONLY_PARAMS()
    #define DEBUG_ITER_ONLY_PARAMS(iteration) \
            __LINE__, SkOpPhase::kNoChange, iteration
    #define DEBUG_ITER_PARAMS(iteration) \
            , DEBUG_ITER_ONLY_PARAMS(iteration)
    #define DEBUG_PHASE_ONLY_PARAMS(phase) \
            __LINE__, SkOpPhase::phase, 0
    #define DEBUG_PHASE_PARAMS(phase) \
            , DEBUG_PHASE_ONLY_PARAMS(phase)
    #define DEBUG_SET_PHASE() \
            this->globalState()->debugSetPhase(__func__, lineNo, phase, iteration)
    #define DEBUG_STATIC_SET_PHASE(obj) \
            obj->globalState()->debugSetPhase(__func__, lineNo, phase, iteration)
#elif DEBUG_VALIDATE
    #define DEBUG_COIN_DECLARE_ONLY_PARAMS() \
            SkOpPhase phase
    #define DEBUG_COIN_DECLARE_PARAMS() \
            , DEBUG_COIN_DECLARE_ONLY_PARAMS()
    #define DEBUG_COIN_ONLY_PARAMS() \
            SkOpPhase::kNoChange
    #define DEBUG_COIN_PARAMS() \
            , DEBUG_COIN_ONLY_PARAMS()
    #define DEBUG_ITER_ONLY_PARAMS(iteration) \
            SkOpPhase::kNoChange
    #define DEBUG_ITER_PARAMS(iteration) \
            , DEBUG_ITER_ONLY_PARAMS(iteration)
    #define DEBUG_PHASE_ONLY_PARAMS(phase) \
            SkOpPhase::phase
    #define DEBUG_PHASE_PARAMS(phase) \
            , DEBUG_PHASE_ONLY_PARAMS(phase)
    #define DEBUG_SET_PHASE() \
            this->globalState()->debugSetPhase(phase)
    #define DEBUG_STATIC_SET_PHASE(obj) \
            obj->globalState()->debugSetPhase(phase)
#else
>>>>>>> a17af05f
    #define DEBUG_COIN_DECLARE_ONLY_PARAMS()
    #define DEBUG_COIN_DECLARE_PARAMS()
    #define DEBUG_COIN_ONLY_PARAMS()
    #define DEBUG_COIN_PARAMS()
    #define DEBUG_ITER_ONLY_PARAMS(iteration)
    #define DEBUG_ITER_PARAMS(iteration)
    #define DEBUG_PHASE_ONLY_PARAMS(phase)
    #define DEBUG_PHASE_PARAMS(phase)
    #define DEBUG_SET_PHASE()
    #define DEBUG_STATIC_SET_PHASE(obj)
#endif

#define CUBIC_DEBUG_STR  "{{{%1.9g,%1.9g}, {%1.9g,%1.9g}, {%1.9g,%1.9g}, {%1.9g,%1.9g}}}"
#define CONIC_DEBUG_STR "{{{{%1.9g,%1.9g}, {%1.9g,%1.9g}, {%1.9g,%1.9g}}}, %1.9g}"
#define QUAD_DEBUG_STR   "{{{%1.9g,%1.9g}, {%1.9g,%1.9g}, {%1.9g,%1.9g}}}"
#define LINE_DEBUG_STR   "{{{%1.9g,%1.9g}, {%1.9g,%1.9g}}}"
#define PT_DEBUG_STR "{{%1.9g,%1.9g}}"

#define T_DEBUG_STR(t, n) #t "[" #n "]=%1.9g"
#define TX_DEBUG_STR(t) #t "[%d]=%1.9g"
#define CUBIC_DEBUG_DATA(c) c[0].fX, c[0].fY, c[1].fX, c[1].fY, c[2].fX, c[2].fY, c[3].fX, c[3].fY
#define CONIC_DEBUG_DATA(c, w) c[0].fX, c[0].fY, c[1].fX, c[1].fY, c[2].fX, c[2].fY, w
#define QUAD_DEBUG_DATA(q)  q[0].fX, q[0].fY, q[1].fX, q[1].fY, q[2].fX, q[2].fY
#define LINE_DEBUG_DATA(l)  l[0].fX, l[0].fY, l[1].fX, l[1].fY
#define PT_DEBUG_DATA(i, n) i.pt(n).asSkPoint().fX, i.pt(n).asSkPoint().fY

#ifndef DEBUG_TEST
#define DEBUG_TEST 0
#endif

#if DEBUG_SHOW_TEST_NAME
#include "SkTLS.h"
#endif

// Tests with extreme numbers may fail, but all other tests should never fail.
#define FAIL_IF(cond) \
        do { bool fail = (cond); SkOPASSERT(!fail); if (fail) return false; } while (false)

#define FAIL_WITH_NULL_IF(cond) \
        do { bool fail = (cond); SkOPASSERT(!fail); if (fail) return nullptr; } while (false)

// Some functions serve two masters: one allows the function to fail, the other expects success
// always. If abort is true, tests with normal numbers may not fail and assert if they do so.
// If abort is false, both normal and extreme numbers may return false without asserting.
#define RETURN_FALSE_IF(abort, cond) \
        do { bool fail = (cond); SkOPASSERT(!(abort) || !fail); if (fail) return false; \
        } while (false)

class SkPathOpsDebug {
public:
    static const char* kLVerbStr[];

#if DEBUG_COIN
    struct GlitchLog;

    enum GlitchType {
        kUninitialized_Glitch,
        kAddCorruptCoin_Glitch,
        kAddExpandedCoin_Glitch,
        kAddExpandedFail_Glitch,
        kAddIfCollapsed_Glitch,
        kAddIfMissingCoin_Glitch,
        kAddMissingCoin_Glitch,
        kAddMissingExtend_Glitch,
        kAddOrOverlap_Glitch,
        kCollapsedCoin_Glitch,
        kCollapsedDone_Glitch,
        kCollapsedOppValue_Glitch,
        kCollapsedSpan_Glitch,
        kCollapsedWindValue_Glitch,
        kCorrectEnd_Glitch,
        kDeletedCoin_Glitch,
        kExpandCoin_Glitch,
        kFail_Glitch,
        kMarkCoinEnd_Glitch,
        kMarkCoinInsert_Glitch,
        kMarkCoinMissing_Glitch,
        kMarkCoinStart_Glitch,
        kMergeMatches_Glitch,
        kMissingCoin_Glitch,
        kMissingDone_Glitch,
        kMissingIntersection_Glitch,
        kMoveMultiple_Glitch,
        kMoveNearbyClearAll_Glitch,
        kMoveNearbyClearAll2_Glitch,
        kMoveNearbyMerge_Glitch,
        kMoveNearbyMergeFinal_Glitch,
        kMoveNearbyRelease_Glitch,
        kMoveNearbyReleaseFinal_Glitch,
        kReleasedSpan_Glitch,
        kReturnFalse_Glitch,
        kUnaligned_Glitch,
        kUnalignedHead_Glitch,
        kUnalignedTail_Glitch,
    };

    struct CoinDictEntry {
        int fIteration;
        int fLineNumber;
        GlitchType fGlitchType;
        const char* fFunctionName;
    };

    struct CoinDict {
        void add(const CoinDictEntry& key);
        void add(const CoinDict& dict);
        void dump(const char* str, bool visitCheck) const;
        SkTDArray<CoinDictEntry> fDict;
    };

    static CoinDict gCoinSumChangedDict;
    static CoinDict gCoinSumVisitedDict;
    static CoinDict gCoinVistedDict;
#endif

#if defined(SK_DEBUG) || !FORCE_RELEASE
    static int gContourID;
    static int gSegmentID;
#endif

#if DEBUG_SORT
    static int gSortCountDefault;
    static int gSortCount;
#endif

#if DEBUG_ACTIVE_OP
    static const char* kPathOpStr[];
#endif

    static void MathematicaIze(char* str, size_t bufferSize);
    static bool ValidWind(int winding);
    static void WindingPrintf(int winding);

#if DEBUG_SHOW_TEST_NAME
    static void* CreateNameStr();
    static void DeleteNameStr(void* v);
#define DEBUG_FILENAME_STRING_LENGTH 64
#define DEBUG_FILENAME_STRING (reinterpret_cast<char* >(SkTLS::Get(SkPathOpsDebug::CreateNameStr, \
        SkPathOpsDebug::DeleteNameStr)))
    static void BumpTestName(char* );
#endif
    static const char* OpStr(SkPathOp );
    static void ShowActiveSpans(SkOpContourHead* contourList);
    static void ShowOnePath(const SkPath& path, const char* name, bool includeDeclaration);
    static void ShowPath(const SkPath& one, const SkPath& two, SkPathOp op, const char* name);

    static bool ChaseContains(const SkTDArray<class SkOpSpanBase*>& , const class SkOpSpanBase* );

    static void CheckHealth(class SkOpContourHead* contourList);

    static const class SkOpAngle* DebugAngleAngle(const class SkOpAngle*, int id);
    static class SkOpContour* DebugAngleContour(class SkOpAngle*, int id);
    static const class SkOpPtT* DebugAnglePtT(const class SkOpAngle*, int id);
    static const class SkOpSegment* DebugAngleSegment(const class SkOpAngle*, int id);
    static const class SkOpSpanBase* DebugAngleSpan(const class SkOpAngle*, int id);

    static const class SkOpAngle* DebugContourAngle(class SkOpContour*, int id);
    static class SkOpContour* DebugContourContour(class SkOpContour*, int id);
    static const class SkOpPtT* DebugContourPtT(class SkOpContour*, int id);
    static const class SkOpSegment* DebugContourSegment(class SkOpContour*, int id);
    static const class SkOpSpanBase* DebugContourSpan(class SkOpContour*, int id);

    static const class SkOpAngle* DebugCoincidenceAngle(class SkOpCoincidence*, int id);
    static class SkOpContour* DebugCoincidenceContour(class SkOpCoincidence*, int id);
    static const class SkOpPtT* DebugCoincidencePtT(class SkOpCoincidence*, int id);
    static const class SkOpSegment* DebugCoincidenceSegment(class SkOpCoincidence*, int id);
    static const class SkOpSpanBase* DebugCoincidenceSpan(class SkOpCoincidence*, int id);

    static const class SkOpAngle* DebugPtTAngle(const class SkOpPtT*, int id);
    static class SkOpContour* DebugPtTContour(class SkOpPtT*, int id);
    static const class SkOpPtT* DebugPtTPtT(const class SkOpPtT*, int id);
    static const class SkOpSegment* DebugPtTSegment(const class SkOpPtT*, int id);
    static const class SkOpSpanBase* DebugPtTSpan(const class SkOpPtT*, int id);

    static const class SkOpAngle* DebugSegmentAngle(const class SkOpSegment*, int id);
    static class SkOpContour* DebugSegmentContour(class SkOpSegment*, int id);
    static const class SkOpPtT* DebugSegmentPtT(const class SkOpSegment*, int id);
    static const class SkOpSegment* DebugSegmentSegment(const class SkOpSegment*, int id);
    static const class SkOpSpanBase* DebugSegmentSpan(const class SkOpSegment*, int id);

    static const class SkOpAngle* DebugSpanAngle(const class SkOpSpanBase*, int id);
    static class SkOpContour* DebugSpanContour(class SkOpSpanBase*, int id);
    static const class SkOpPtT* DebugSpanPtT(const class SkOpSpanBase*, int id);
    static const class SkOpSegment* DebugSpanSegment(const class SkOpSpanBase*, int id);
    static const class SkOpSpanBase* DebugSpanSpan(const class SkOpSpanBase*, int id);

#if DEBUG_COIN
    static void DumpCoinDict();
    static void DumpGlitchType(GlitchType );
#endif
<<<<<<< HEAD
=======

    static bool gRunFail;
    static bool gVeryVerbose;

#if DEBUG_DUMP_VERIFY
    static bool gDumpOp;
    static bool gVerifyOp;

    static void DumpOp(const SkPath& one, const SkPath& two, SkPathOp op,
            const char* testName);
    static void DumpOp(FILE* file, const SkPath& one, const SkPath& two, SkPathOp op,
            const char* testName);
    static void DumpSimplify(const SkPath& path, const char* testName);
    static void DumpSimplify(FILE* file, const SkPath& path, const char* testName);
    static void ReportOpFail(const SkPath& one, const SkPath& two, SkPathOp op);
    static void ReportSimplifyFail(const SkPath& path);
    static void VerifyOp(const SkPath& one, const SkPath& two, SkPathOp op,
        const SkPath& result);
    static void VerifySimplify(const SkPath& path, const SkPath& result);
#endif

#if DEBUG_ACTIVE_SPANS
    static SkString gActiveSpans;
#endif

>>>>>>> a17af05f
};

struct SkDQuad;

// generates tools/path_sorter.htm and path_visualizer.htm compatible data
void DumpQ(const SkDQuad& quad1, const SkDQuad& quad2, int testNo);
void DumpT(const SkDQuad& quad, double t);

#endif<|MERGE_RESOLUTION|>--- conflicted
+++ resolved
@@ -22,11 +22,7 @@
 #define FORCE_RELEASE 1  // set force release to 1 for multiple thread -- no debugging
 #endif
 
-<<<<<<< HEAD
-#define DEBUG_UNDER_DEVELOPMENT 1
-=======
 #define DEBUG_UNDER_DEVELOPMENT 0
->>>>>>> a17af05f
 
 #define ONE_OFF_DEBUG 0
 #define ONE_OFF_DEBUG_MATHEMATICA 0
@@ -86,17 +82,10 @@
 #define DEBUG_ALIGNMENT 0
 #define DEBUG_ANGLE 1
 #define DEBUG_ASSEMBLE 1
-<<<<<<< HEAD
-#define DEBUG_COINCIDENCE 01
-#define DEBUG_COINCIDENCE_DUMP 0
-#define DEBUG_COINCIDENCE_ORDER 0  // tight arc quads may generate out-of-order coincdence spans
-#define DEBUG_COINCIDENCE_VERBOSE 01
-=======
 #define DEBUG_COINCIDENCE 1
 #define DEBUG_COINCIDENCE_DUMP 0
 #define DEBUG_COINCIDENCE_ORDER 0  // tight arc quads may generate out-of-order coincdence spans
 #define DEBUG_COINCIDENCE_VERBOSE 1
->>>>>>> a17af05f
 #define DEBUG_CUBIC_BINARY_SEARCH 0
 #define DEBUG_CUBIC_SPLIT 1
 #define DEBUG_DUMP_VERIFY 0
@@ -147,7 +136,6 @@
 
 #if DEBUG_COINCIDENCE || DEBUG_COINCIDENCE_DUMP 
     #define DEBUG_COIN 1
-<<<<<<< HEAD
 #else
     #define DEBUG_COIN 0
 #endif
@@ -195,55 +183,6 @@
     #define DEBUG_STATIC_SET_PHASE(obj) \
             obj->globalState()->debugSetPhase(phase)
 #else
-=======
-#else
-    #define DEBUG_COIN 0
-#endif
-
-#if DEBUG_COIN
-    #define DEBUG_COIN_DECLARE_ONLY_PARAMS() \
-            int lineNo, SkOpPhase phase, int iteration
-    #define DEBUG_COIN_DECLARE_PARAMS() \
-            , DEBUG_COIN_DECLARE_ONLY_PARAMS()
-    #define DEBUG_COIN_ONLY_PARAMS() \
-            __LINE__, SkOpPhase::kNoChange, 0
-    #define DEBUG_COIN_PARAMS() \
-            , DEBUG_COIN_ONLY_PARAMS()
-    #define DEBUG_ITER_ONLY_PARAMS(iteration) \
-            __LINE__, SkOpPhase::kNoChange, iteration
-    #define DEBUG_ITER_PARAMS(iteration) \
-            , DEBUG_ITER_ONLY_PARAMS(iteration)
-    #define DEBUG_PHASE_ONLY_PARAMS(phase) \
-            __LINE__, SkOpPhase::phase, 0
-    #define DEBUG_PHASE_PARAMS(phase) \
-            , DEBUG_PHASE_ONLY_PARAMS(phase)
-    #define DEBUG_SET_PHASE() \
-            this->globalState()->debugSetPhase(__func__, lineNo, phase, iteration)
-    #define DEBUG_STATIC_SET_PHASE(obj) \
-            obj->globalState()->debugSetPhase(__func__, lineNo, phase, iteration)
-#elif DEBUG_VALIDATE
-    #define DEBUG_COIN_DECLARE_ONLY_PARAMS() \
-            SkOpPhase phase
-    #define DEBUG_COIN_DECLARE_PARAMS() \
-            , DEBUG_COIN_DECLARE_ONLY_PARAMS()
-    #define DEBUG_COIN_ONLY_PARAMS() \
-            SkOpPhase::kNoChange
-    #define DEBUG_COIN_PARAMS() \
-            , DEBUG_COIN_ONLY_PARAMS()
-    #define DEBUG_ITER_ONLY_PARAMS(iteration) \
-            SkOpPhase::kNoChange
-    #define DEBUG_ITER_PARAMS(iteration) \
-            , DEBUG_ITER_ONLY_PARAMS(iteration)
-    #define DEBUG_PHASE_ONLY_PARAMS(phase) \
-            SkOpPhase::phase
-    #define DEBUG_PHASE_PARAMS(phase) \
-            , DEBUG_PHASE_ONLY_PARAMS(phase)
-    #define DEBUG_SET_PHASE() \
-            this->globalState()->debugSetPhase(phase)
-    #define DEBUG_STATIC_SET_PHASE(obj) \
-            obj->globalState()->debugSetPhase(phase)
-#else
->>>>>>> a17af05f
     #define DEBUG_COIN_DECLARE_ONLY_PARAMS()
     #define DEBUG_COIN_DECLARE_PARAMS()
     #define DEBUG_COIN_ONLY_PARAMS()
@@ -434,8 +373,6 @@
     static void DumpCoinDict();
     static void DumpGlitchType(GlitchType );
 #endif
-<<<<<<< HEAD
-=======
 
     static bool gRunFail;
     static bool gVeryVerbose;
@@ -457,11 +394,10 @@
     static void VerifySimplify(const SkPath& path, const SkPath& result);
 #endif
 
-#if DEBUG_ACTIVE_SPANS
-    static SkString gActiveSpans;
-#endif
-
->>>>>>> a17af05f
+#if DEBUG_ACTIVE_SPANS
+    static SkString gActiveSpans;
+#endif
+
 };
 
 struct SkDQuad;
