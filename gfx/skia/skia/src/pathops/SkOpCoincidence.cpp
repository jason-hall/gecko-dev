/*
 * Copyright 2015 Google Inc.
 *
 * Use of this source code is governed by a BSD-style license that can be
 * found in the LICENSE file.
 */
#include "SkOpCoincidence.h"
#include "SkOpSegment.h"
#include "SkPathOpsTSect.h"

// returns true if coincident span's start and end are the same
bool SkCoincidentSpans::collapsed(const SkOpPtT* test) const {
    return (fCoinPtTStart == test && fCoinPtTEnd->contains(test))
        || (fCoinPtTEnd == test && fCoinPtTStart->contains(test))
        || (fOppPtTStart == test && fOppPtTEnd->contains(test))
        || (fOppPtTEnd == test && fOppPtTStart->contains(test));
}

<<<<<<< HEAD
=======
// out of line since this function is referenced by address
const SkOpPtT* SkCoincidentSpans::coinPtTEnd() const {
    return fCoinPtTEnd;
}

// out of line since this function is referenced by address
const SkOpPtT* SkCoincidentSpans::coinPtTStart() const {
    return fCoinPtTStart;
}

>>>>>>> a17af05f
// sets the span's end to the ptT referenced by the previous-next
void SkCoincidentSpans::correctOneEnd(
        const SkOpPtT* (SkCoincidentSpans::* getEnd)() const,
        void (SkCoincidentSpans::*setEnd)(const SkOpPtT* ptT) ) {
    const SkOpPtT* origPtT = (this->*getEnd)();
    const SkOpSpanBase* origSpan = origPtT->span();
    const SkOpSpan* prev = origSpan->prev();
    const SkOpPtT* testPtT = prev ? prev->next()->ptT()
            : origSpan->upCast()->next()->prev()->ptT();
    if (origPtT != testPtT) {
        (this->*setEnd)(testPtT);
    }
}

/* Please keep this in sync with debugCorrectEnds */
// FIXME: member pointers have fallen out of favor and can be replaced with
// an alternative approach.
// makes all span ends agree with the segment's spans that define them
void SkCoincidentSpans::correctEnds() {
    this->correctOneEnd(&SkCoincidentSpans::coinPtTStart, &SkCoincidentSpans::setCoinPtTStart);
    this->correctOneEnd(&SkCoincidentSpans::coinPtTEnd, &SkCoincidentSpans::setCoinPtTEnd);
    this->correctOneEnd(&SkCoincidentSpans::oppPtTStart, &SkCoincidentSpans::setOppPtTStart);
    this->correctOneEnd(&SkCoincidentSpans::oppPtTEnd, &SkCoincidentSpans::setOppPtTEnd);
}

/* Please keep this in sync with debugExpand */
// expand the range by checking adjacent spans for coincidence
bool SkCoincidentSpans::expand() {
    bool expanded = false;
    const SkOpSegment* segment = coinPtTStart()->segment();
    const SkOpSegment* oppSegment = oppPtTStart()->segment();
    do {
        const SkOpSpan* start = coinPtTStart()->span()->upCast();
        const SkOpSpan* prev = start->prev();
        const SkOpPtT* oppPtT;
        if (!prev || !(oppPtT = prev->contains(oppSegment))) {
            break;
        }
        double midT = (prev->t() + start->t()) / 2;
        if (!segment->isClose(midT, oppSegment)) {
            break;
        }
        setStarts(prev->ptT(), oppPtT);
        expanded = true;
    } while (true);
    do {
        const SkOpSpanBase* end = coinPtTEnd()->span();
        SkOpSpanBase* next = end->final() ? nullptr : end->upCast()->next();
        if (next && next->deleted()) {
            break;
        }
        const SkOpPtT* oppPtT;
        if (!next || !(oppPtT = next->contains(oppSegment))) {
            break;
        }
        double midT = (end->t() + next->t()) / 2;
        if (!segment->isClose(midT, oppSegment)) {
            break;
        }
        setEnds(next->ptT(), oppPtT);
        expanded = true;
    } while (true);
    return expanded;
}

// increase the range of this span
bool SkCoincidentSpans::extend(const SkOpPtT* coinPtTStart, const SkOpPtT* coinPtTEnd,
        const SkOpPtT* oppPtTStart, const SkOpPtT* oppPtTEnd) {
    bool result = false;
    if (fCoinPtTStart->fT > coinPtTStart->fT || (this->flipped()
            ? fOppPtTStart->fT < oppPtTStart->fT : fOppPtTStart->fT > oppPtTStart->fT)) {
        this->setStarts(coinPtTStart, oppPtTStart);
        result = true;
    }
    if (fCoinPtTEnd->fT < coinPtTEnd->fT || (this->flipped()
            ? fOppPtTEnd->fT > oppPtTEnd->fT : fOppPtTEnd->fT < oppPtTEnd->fT)) {
        this->setEnds(coinPtTEnd, oppPtTEnd);
        result = true;
    }
    return result;
}

// set the range of this span
void SkCoincidentSpans::set(SkCoincidentSpans* next, const SkOpPtT* coinPtTStart,
        const SkOpPtT* coinPtTEnd, const SkOpPtT* oppPtTStart, const SkOpPtT* oppPtTEnd) {
    SkASSERT(SkOpCoincidence::Ordered(coinPtTStart, oppPtTStart));
    fNext = next;
    this->setStarts(coinPtTStart, oppPtTStart);
    this->setEnds(coinPtTEnd, oppPtTEnd);
}

// returns true if both points are inside this
bool SkCoincidentSpans::contains(const SkOpPtT* s, const SkOpPtT* e) const {
    if (s->fT > e->fT) {
        SkTSwap(s, e);
    }
    if (s->segment() == fCoinPtTStart->segment()) {
        return fCoinPtTStart->fT <= s->fT && e->fT <= fCoinPtTEnd->fT;
    } else {
        SkASSERT(s->segment() == fOppPtTStart->segment());
        double oppTs = fOppPtTStart->fT;
        double oppTe = fOppPtTEnd->fT;
        if (oppTs > oppTe) {
            SkTSwap(oppTs, oppTe);
        }
        return oppTs <= s->fT && e->fT <= oppTe;
    }
}

<<<<<<< HEAD
// A coincident span is unordered if the pairs of points in the main and opposite curves'
// t values do not ascend or descend. For instance, if a tightly arced quadratic is
// coincident with another curve, it may intersect it out of order.
bool SkCoincidentSpans::ordered() const {
=======
// out of line since this function is referenced by address
const SkOpPtT* SkCoincidentSpans::oppPtTStart() const {
    return fOppPtTStart;
}

// out of line since this function is referenced by address
const SkOpPtT* SkCoincidentSpans::oppPtTEnd() const {
    return fOppPtTEnd;
}

// A coincident span is unordered if the pairs of points in the main and opposite curves'
// t values do not ascend or descend. For instance, if a tightly arced quadratic is
// coincident with another curve, it may intersect it out of order.
bool SkCoincidentSpans::ordered(bool* result) const {
>>>>>>> a17af05f
    const SkOpSpanBase* start = this->coinPtTStart()->span();
    const SkOpSpanBase* end = this->coinPtTEnd()->span();
    const SkOpSpanBase* next = start->upCast()->next();
    if (next == end) {
<<<<<<< HEAD
=======
        *result = true;
>>>>>>> a17af05f
        return true;
    }
    bool flipped = this->flipped();
    const SkOpSegment* oppSeg = this->oppPtTStart()->segment();
    double oppLastT = fOppPtTStart->fT;
    do {
        const SkOpPtT* opp = next->contains(oppSeg);
        if (!opp) {
<<<<<<< HEAD
            SkASSERT(0);  // may assert if coincident span isn't fully processed
            continue;
        }
        if ((oppLastT > opp->fT) != flipped) {
            return false;
=======
//            SkOPOBJASSERT(start, 0);  // may assert if coincident span isn't fully processed
            return false;
        }
        if ((oppLastT > opp->fT) != flipped) {
            *result = false;
            return true;
>>>>>>> a17af05f
        }
        oppLastT = opp->fT;
        if (next == end) {
            break;
        }
        if (!next->upCastable()) {
<<<<<<< HEAD
            return false;
        }
        next = next->upCast()->next();
    } while (true);
=======
            *result = false;
            return true;
        }
        next = next->upCast()->next();
    } while (true);
    *result = true;
>>>>>>> a17af05f
    return true;
}

// if there is an existing pair that overlaps the addition, extend it
bool SkOpCoincidence::extend(const SkOpPtT* coinPtTStart, const SkOpPtT* coinPtTEnd,
        const SkOpPtT* oppPtTStart, const SkOpPtT* oppPtTEnd) {
    SkCoincidentSpans* test = fHead;
    if (!test) {
        return false;
    }
    const SkOpSegment* coinSeg = coinPtTStart->segment();
    const SkOpSegment* oppSeg = oppPtTStart->segment();
    if (!Ordered(coinPtTStart, oppPtTStart)) {
        SkTSwap(coinSeg, oppSeg);
        SkTSwap(coinPtTStart, oppPtTStart);
        SkTSwap(coinPtTEnd, oppPtTEnd);
        if (coinPtTStart->fT > coinPtTEnd->fT) {
            SkTSwap(coinPtTStart, coinPtTEnd);
            SkTSwap(oppPtTStart, oppPtTEnd);
        }
    }
    double oppMinT = SkTMin(oppPtTStart->fT, oppPtTEnd->fT);
    SkDEBUGCODE(double oppMaxT = SkTMax(oppPtTStart->fT, oppPtTEnd->fT));
    do {
        if (coinSeg != test->coinPtTStart()->segment()) {
            continue;
        }
        if (oppSeg != test->oppPtTStart()->segment()) {
            continue;
        }
        double oTestMinT = SkTMin(test->oppPtTStart()->fT, test->oppPtTEnd()->fT);
        double oTestMaxT = SkTMax(test->oppPtTStart()->fT, test->oppPtTEnd()->fT);
        // if debug check triggers, caller failed to check if extended already exists
        SkASSERT(test->coinPtTStart()->fT > coinPtTStart->fT
                || coinPtTEnd->fT > test->coinPtTEnd()->fT
                || oTestMinT > oppMinT || oppMaxT > oTestMaxT);
        if ((test->coinPtTStart()->fT <= coinPtTEnd->fT
                && coinPtTStart->fT <= test->coinPtTEnd()->fT)
                || (oTestMinT <= oTestMaxT && oppMinT <= oTestMaxT)) {
            test->extend(coinPtTStart, coinPtTEnd, oppPtTStart, oppPtTEnd);
            return true;
        }
    } while ((test = test->next()));
    return false;
}

// verifies that the coincidence hasn't already been added
static void DebugCheckAdd(const SkCoincidentSpans* check, const SkOpPtT* coinPtTStart,
        const SkOpPtT* coinPtTEnd, const SkOpPtT* oppPtTStart, const SkOpPtT* oppPtTEnd) {
#if DEBUG_COINCIDENCE
    while (check) {
        SkASSERT(check->coinPtTStart() != coinPtTStart || check->coinPtTEnd() != coinPtTEnd
                || check->oppPtTStart() != oppPtTStart || check->oppPtTEnd() != oppPtTEnd);
        SkASSERT(check->coinPtTStart() != oppPtTStart || check->coinPtTEnd() != oppPtTEnd
                || check->oppPtTStart() != coinPtTStart || check->oppPtTEnd() != coinPtTEnd);
        check = check->next();
    }
#endif
}

// adds a new coincident pair
void SkOpCoincidence::add(SkOpPtT* coinPtTStart, SkOpPtT* coinPtTEnd, SkOpPtT* oppPtTStart,
        SkOpPtT* oppPtTEnd) {
    // OPTIMIZE: caller should have already sorted
    if (!Ordered(coinPtTStart, oppPtTStart)) {
        if (oppPtTStart->fT < oppPtTEnd->fT) {
            this->add(oppPtTStart, oppPtTEnd, coinPtTStart, coinPtTEnd);
        } else {
            this->add(oppPtTEnd, oppPtTStart, coinPtTEnd, coinPtTStart);
        }
        return;
    }
    SkASSERT(Ordered(coinPtTStart, oppPtTStart));
    // choose the ptT at the front of the list to track
    coinPtTStart = coinPtTStart->span()->ptT();
    coinPtTEnd = coinPtTEnd->span()->ptT();
    oppPtTStart = oppPtTStart->span()->ptT();
    oppPtTEnd = oppPtTEnd->span()->ptT();
<<<<<<< HEAD
    SkASSERT(coinPtTStart->fT < coinPtTEnd->fT);
    SkASSERT(oppPtTStart->fT != oppPtTEnd->fT);
=======
    SkOPASSERT(coinPtTStart->fT < coinPtTEnd->fT);
    SkOPASSERT(oppPtTStart->fT != oppPtTEnd->fT);
>>>>>>> a17af05f
    SkOPASSERT(!coinPtTStart->deleted());
    SkOPASSERT(!coinPtTEnd->deleted());
    SkOPASSERT(!oppPtTStart->deleted());
    SkOPASSERT(!oppPtTEnd->deleted());
    DebugCheckAdd(fHead, coinPtTStart, coinPtTEnd, oppPtTStart, oppPtTEnd);
    DebugCheckAdd(fTop, coinPtTStart, coinPtTEnd, oppPtTStart, oppPtTEnd);
    SkCoincidentSpans* coinRec = SkOpTAllocator<SkCoincidentSpans>::Allocate(
            this->globalState()->allocator());
    coinRec->init(SkDEBUGCODE(fGlobalState));
    coinRec->set(this->fHead, coinPtTStart, coinPtTEnd, oppPtTStart, oppPtTEnd);
    fHead = coinRec;
}

// description below
bool SkOpCoincidence::addEndMovedSpans(const SkOpSpan* base, const SkOpSpanBase* testSpan) {
    const SkOpPtT* testPtT = testSpan->ptT();
    const SkOpPtT* stopPtT = testPtT;
    const SkOpSegment* baseSeg = base->segment();
<<<<<<< HEAD
    while ((testPtT = testPtT->next()) != stopPtT) {
=======
    int escapeHatch = 100000;  // this is 100 times larger than the debugLoopLimit test
    while ((testPtT = testPtT->next()) != stopPtT) {
        if (--escapeHatch <= 0) {
            return false;  // if triggered (likely by a fuzz-generated test) too complex to succeed
        }
>>>>>>> a17af05f
        const SkOpSegment* testSeg = testPtT->segment();
        if (testPtT->deleted()) {
            continue;
        }
        if (testSeg == baseSeg) {
            continue;
        }
        if (testPtT->span()->ptT() != testPtT) {
            continue;
        }
        if (this->contains(baseSeg, testSeg, testPtT->fT)) {
            continue;
        }
        // intersect perp with base->ptT() with testPtT->segment()
        SkDVector dxdy = baseSeg->dSlopeAtT(base->t());
        const SkPoint& pt = base->pt();
        SkDLine ray = {{{pt.fX, pt.fY}, {pt.fX + dxdy.fY, pt.fY - dxdy.fX}}};
<<<<<<< HEAD
        SkIntersections i;
=======
        SkIntersections i  SkDEBUGCODE((this->globalState()));
>>>>>>> a17af05f
        (*CurveIntersectRay[testSeg->verb()])(testSeg->pts(), testSeg->weight(), ray, &i);
        for (int index = 0; index < i.used(); ++index) {
            double t = i[0][index];
            if (!between(0, t, 1)) {
                continue;
            }
            SkDPoint oppPt = i.pt(index);
            if (!oppPt.approximatelyEqual(pt)) {
                continue;
            }
            SkOpSegment* writableSeg = const_cast<SkOpSegment*>(testSeg);
            SkOpPtT* oppStart = writableSeg->addT(t);
            if (oppStart == testPtT) {
                continue;
            }
            SkOpSpan* writableBase = const_cast<SkOpSpan*>(base);
            oppStart->span()->addOpp(writableBase);
            if (oppStart->deleted()) {
                continue;
            }
            SkOpSegment* coinSeg = base->segment();
            SkOpSegment* oppSeg = oppStart->segment();
            double coinTs, coinTe, oppTs, oppTe;
            if (Ordered(coinSeg, oppSeg)) {
                coinTs = base->t();
                coinTe = testSpan->t();
                oppTs = oppStart->fT;
                oppTe = testPtT->fT;
            } else {
                SkTSwap(coinSeg, oppSeg);
                coinTs = oppStart->fT;
                coinTe = testPtT->fT;
                oppTs = base->t();
                oppTe = testSpan->t();
            }
            if (coinTs > coinTe) {
                SkTSwap(coinTs, coinTe);
                SkTSwap(oppTs, oppTe);
            }
            bool added;
            if (!this->addOrOverlap(coinSeg, oppSeg, coinTs, coinTe, oppTs, oppTe, &added)) {
                return false;
            }
        }
    }
    return true;
}

// description below
bool SkOpCoincidence::addEndMovedSpans(const SkOpPtT* ptT) {
    FAIL_IF(!ptT->span()->upCastable());
    const SkOpSpan* base = ptT->span()->upCast();
    const SkOpSpan* prev = base->prev();
    FAIL_IF(!prev);
    if (!prev->isCanceled()) {
        if (!this->addEndMovedSpans(base, base->prev())) {
            return false;
        }
    }
    if (!base->isCanceled()) {
        if (!this->addEndMovedSpans(base, base->next())) {
            return false;
        }
    }
    return true;
}

/*  If A is coincident with B and B includes an endpoint, and A's matching point
    is not the endpoint (i.e., there's an implied line connecting B-end and A)
    then assume that the same implied line may intersect another curve close to B.
    Since we only care about coincidence that was undetected, look at the
    ptT list on B-segment adjacent to the B-end/A ptT loop (not in the loop, but
    next door) and see if the A matching point is close enough to form another
    coincident pair. If so, check for a new coincident span between B-end/A ptT loop
    and the adjacent ptT loop.
*/
bool SkOpCoincidence::addEndMovedSpans(DEBUG_COIN_DECLARE_ONLY_PARAMS()) {
    DEBUG_SET_PHASE();
    SkCoincidentSpans* span = fHead;
    if (!span) {
        return true;
    }
    fTop = span;
    fHead = nullptr;
    do {
        if (span->coinPtTStart()->fPt != span->oppPtTStart()->fPt) {
            FAIL_IF(1 == span->coinPtTStart()->fT);
            bool onEnd = span->coinPtTStart()->fT == 0;
            bool oOnEnd = zero_or_one(span->oppPtTStart()->fT);
            if (onEnd) {
                if (!oOnEnd) {  // if both are on end, any nearby intersect was already found
                    if (!this->addEndMovedSpans(span->oppPtTStart())) {
                        return false;
                    }
                }
            } else if (oOnEnd) {
                if (!this->addEndMovedSpans(span->coinPtTStart())) {
                    return false;
                }
            }
        }
        if (span->coinPtTEnd()->fPt != span->oppPtTEnd()->fPt) {
            bool onEnd = span->coinPtTEnd()->fT == 1;
            bool oOnEnd = zero_or_one(span->oppPtTEnd()->fT);
            if (onEnd) {
                if (!oOnEnd) {
                    if (!this->addEndMovedSpans(span->oppPtTEnd())) {
                        return false;
                    }
                }
            } else if (oOnEnd) {
                if (!this->addEndMovedSpans(span->coinPtTEnd())) {
                    return false;
                }
            }
        }
    } while ((span = span->next()));
    this->restoreHead();
    return true;
}

/* Please keep this in sync with debugAddExpanded */
// for each coincident pair, match the spans
// if the spans don't match, add the missing pt to the segment and loop it in the opposite span
bool SkOpCoincidence::addExpanded(DEBUG_COIN_DECLARE_ONLY_PARAMS()) {
    DEBUG_SET_PHASE();
    SkCoincidentSpans* coin = this->fHead;
    if (!coin) {
        return true;
    }
    do {
        const SkOpPtT* startPtT = coin->coinPtTStart();
        const SkOpPtT* oStartPtT = coin->oppPtTStart();
        double priorT = startPtT->fT;
        double oPriorT = oStartPtT->fT;
        FAIL_IF(!startPtT->contains(oStartPtT));
        SkOPASSERT(coin->coinPtTEnd()->contains(coin->oppPtTEnd()));
        const SkOpSpanBase* start = startPtT->span();
        const SkOpSpanBase* oStart = oStartPtT->span();
        const SkOpSpanBase* end = coin->coinPtTEnd()->span();
        const SkOpSpanBase* oEnd = coin->oppPtTEnd()->span();
        FAIL_IF(oEnd->deleted());
        FAIL_IF(!start->upCastable());
        const SkOpSpanBase* test = start->upCast()->next();
        FAIL_IF(!coin->flipped() && !oStart->upCastable());
        const SkOpSpanBase* oTest = coin->flipped() ? oStart->prev() : oStart->upCast()->next();
        FAIL_IF(!oTest);
        SkOpSegment* seg = start->segment();
        SkOpSegment* oSeg = oStart->segment();
        while (test != end || oTest != oEnd) {
            const SkOpPtT* containedOpp = test->ptT()->contains(oSeg);
            const SkOpPtT* containedThis = oTest->ptT()->contains(seg);
            if (!containedOpp || !containedThis) {
                // choose the ends, or the first common pt-t list shared by both
                double nextT, oNextT;
                if (containedOpp) {
                    nextT = test->t();
                    oNextT = containedOpp->fT;
                } else if (containedThis) {
                    nextT = containedThis->fT;
                    oNextT = oTest->t();
                } else {
                    // iterate through until a pt-t list found that contains the other
                    const SkOpSpanBase* walk = test;
                    const SkOpPtT* walkOpp;
                    do {
                        FAIL_IF(!walk->upCastable());
                        walk = walk->upCast()->next();
                    } while (!(walkOpp = walk->ptT()->contains(oSeg))
                            && walk != coin->coinPtTEnd()->span());
                    FAIL_IF(!walkOpp);
                    nextT = walk->t();
                    oNextT = walkOpp->fT;
<<<<<<< HEAD
                }
                // use t ranges to guess which one is missing
                double startRange = nextT - priorT;
                FAIL_IF(!startRange);
                double startPart = (test->t() - priorT) / startRange;
                double oStartRange = oNextT - oPriorT;
                FAIL_IF(!oStartRange);
                double oStartPart = (oTest->t() - oPriorT) / oStartRange;
                FAIL_IF(startPart == oStartPart);
                bool addToOpp = !containedOpp && !containedThis ? startPart < oStartPart
                        : !!containedThis;
                bool startOver = false;
                bool success = addToOpp ? oSeg->addExpanded(
                        oPriorT + oStartRange * startPart, test, &startOver)
                        : seg->addExpanded(
                        priorT + startRange * oStartPart, oTest, &startOver);
                FAIL_IF(!success);
                if (startOver) {
                    test = start;
                    oTest = oStart;
                }
=======
                }
                // use t ranges to guess which one is missing
                double startRange = nextT - priorT;
                FAIL_IF(!startRange);
                double startPart = (test->t() - priorT) / startRange;
                double oStartRange = oNextT - oPriorT;
                FAIL_IF(!oStartRange);
                double oStartPart = (oTest->t() - oPriorT) / oStartRange;
                FAIL_IF(startPart == oStartPart);
                bool addToOpp = !containedOpp && !containedThis ? startPart < oStartPart
                        : !!containedThis;
                bool startOver = false;
                bool success = addToOpp ? oSeg->addExpanded(
                        oPriorT + oStartRange * startPart, test, &startOver)
                        : seg->addExpanded(
                        priorT + startRange * oStartPart, oTest, &startOver);
                FAIL_IF(!success);
                if (startOver) {
                    test = start;
                    oTest = oStart;
                }
>>>>>>> a17af05f
                end = coin->coinPtTEnd()->span();
                oEnd = coin->oppPtTEnd()->span();
            }
            if (test != end) {
                FAIL_IF(!test->upCastable());
                priorT = test->t();
                test = test->upCast()->next();
            }
            if (oTest != oEnd) {
                oPriorT = oTest->t();
<<<<<<< HEAD
                oTest = coin->flipped() ? oTest->prev() : oTest->upCast()->next();
=======
                if (coin->flipped()) {
                    oTest = oTest->prev();
                } else {
                    FAIL_IF(!oTest->upCastable());
                    oTest = oTest->upCast()->next();
                }
>>>>>>> a17af05f
                FAIL_IF(!oTest);
            }

        }
    } while ((coin = coin->next()));
    return true;
}

// given a t span, map the same range on the coincident span
/*
the curves may not scale linearly, so interpolation may only happen within known points
remap over1s, over1e, cointPtTStart, coinPtTEnd to smallest range that captures over1s
then repeat to capture over1e
*/
double SkOpCoincidence::TRange(const SkOpPtT* overS, double t,
       const SkOpSegment* coinSeg  SkDEBUGPARAMS(const SkOpPtT* overE)) {
    const SkOpSpanBase* work = overS->span();
    const SkOpPtT* foundStart = nullptr;
    const SkOpPtT* foundEnd = nullptr;
    const SkOpPtT* coinStart = nullptr;
    const SkOpPtT* coinEnd = nullptr;
    do {
        const SkOpPtT* contained = work->contains(coinSeg);
        if (!contained) {
            if (work->final()) {
                break;
            }
            continue;
        }
        if (work->t() <= t) {
            coinStart = contained;
            foundStart = work->ptT();
        }
        if (work->t() >= t) {
            coinEnd = contained;
            foundEnd = work->ptT();
            break;
        }
        SkASSERT(work->ptT() != overE);
    } while ((work = work->upCast()->next()));
    if (!coinStart || !coinEnd) {
        return 1;
    }
    // while overS->fT <=t and overS contains coinSeg
    double denom = foundEnd->fT - foundStart->fT;
    double sRatio = denom ? (t - foundStart->fT) / denom : 1;
    return coinStart->fT + (coinEnd->fT - coinStart->fT) * sRatio;
}

// return true if span overlaps existing and needs to adjust the coincident list
bool SkOpCoincidence::checkOverlap(SkCoincidentSpans* check,
        const SkOpSegment* coinSeg, const SkOpSegment* oppSeg,
        double coinTs, double coinTe, double oppTs, double oppTe,
        SkTDArray<SkCoincidentSpans*>* overlaps) const {
    if (!Ordered(coinSeg, oppSeg)) {
        if (oppTs < oppTe) {
            return this->checkOverlap(check, oppSeg, coinSeg, oppTs, oppTe, coinTs, coinTe,
                    overlaps);
        }
        return this->checkOverlap(check, oppSeg, coinSeg, oppTe, oppTs, coinTe, coinTs, overlaps);
    }
    bool swapOpp = oppTs > oppTe;
    if (swapOpp) {
        SkTSwap(oppTs, oppTe);
    }
    do {
        if (check->coinPtTStart()->segment() != coinSeg) {
<<<<<<< HEAD
            continue;
        }
        if (check->oppPtTStart()->segment() != oppSeg) {
            continue;
        }
        double checkTs = check->coinPtTStart()->fT;
        double checkTe = check->coinPtTEnd()->fT;
        bool coinOutside = coinTe < checkTs || coinTs > checkTe;
        double oCheckTs = check->oppPtTStart()->fT;
        double oCheckTe = check->oppPtTEnd()->fT;
        if (swapOpp) {
            if (oCheckTs <= oCheckTe) {
                return false;
            }
            SkTSwap(oCheckTs, oCheckTe);
        }
        bool oppOutside = oppTe < oCheckTs || oppTs > oCheckTe;
        if (coinOutside && oppOutside) {
            continue;
        }
=======
            continue;
        }
        if (check->oppPtTStart()->segment() != oppSeg) {
            continue;
        }
        double checkTs = check->coinPtTStart()->fT;
        double checkTe = check->coinPtTEnd()->fT;
        bool coinOutside = coinTe < checkTs || coinTs > checkTe;
        double oCheckTs = check->oppPtTStart()->fT;
        double oCheckTe = check->oppPtTEnd()->fT;
        if (swapOpp) {
            if (oCheckTs <= oCheckTe) {
                return false;
            }
            SkTSwap(oCheckTs, oCheckTe);
        }
        bool oppOutside = oppTe < oCheckTs || oppTs > oCheckTe;
        if (coinOutside && oppOutside) {
            continue;
        }
>>>>>>> a17af05f
        bool coinInside = coinTe <= checkTe && coinTs >= checkTs;
        bool oppInside = oppTe <= oCheckTe && oppTs >= oCheckTs;
        if (coinInside && oppInside) {  // already included, do nothing
            return false;
        }
        *overlaps->append() = check; // partial overlap, extend existing entry
    } while ((check = check->next()));
    return true;
}

/* Please keep this in sync with debugAddIfMissing() */
// note that over1s, over1e, over2s, over2e are ordered
bool SkOpCoincidence::addIfMissing(const SkOpPtT* over1s, const SkOpPtT* over2s,
        double tStart, double tEnd, SkOpSegment* coinSeg, SkOpSegment* oppSeg, bool* added  
        SkDEBUGPARAMS(const SkOpPtT* over1e) SkDEBUGPARAMS(const SkOpPtT* over2e)) {
    SkASSERT(tStart < tEnd);
    SkASSERT(over1s->fT < over1e->fT);
    SkASSERT(between(over1s->fT, tStart, over1e->fT));
    SkASSERT(between(over1s->fT, tEnd, over1e->fT));
    SkASSERT(over2s->fT < over2e->fT);
    SkASSERT(between(over2s->fT, tStart, over2e->fT));
    SkASSERT(between(over2s->fT, tEnd, over2e->fT));
    SkASSERT(over1s->segment() == over1e->segment());
    SkASSERT(over2s->segment() == over2e->segment());
    SkASSERT(over1s->segment() == over2s->segment());
    SkASSERT(over1s->segment() != coinSeg);
    SkASSERT(over1s->segment() != oppSeg);
    SkASSERT(coinSeg != oppSeg);
    double coinTs, coinTe, oppTs, oppTe;
    coinTs = TRange(over1s, tStart, coinSeg  SkDEBUGPARAMS(over1e));
    coinTe = TRange(over1s, tEnd, coinSeg  SkDEBUGPARAMS(over1e));
    if (coinSeg->collapsed(coinTs, coinTe)) {
        return true;
    }
    oppTs = TRange(over2s, tStart, oppSeg  SkDEBUGPARAMS(over2e));
    oppTe = TRange(over2s, tEnd, oppSeg  SkDEBUGPARAMS(over2e));
    if (oppSeg->collapsed(oppTs, oppTe)) {
        return true;
    }
    if (coinTs > coinTe) {
        SkTSwap(coinTs, coinTe);
        SkTSwap(oppTs, oppTe);
    }
    return this->addOrOverlap(coinSeg, oppSeg, coinTs, coinTe, oppTs, oppTe, added);
}

/* Please keep this in sync with debugAddOrOverlap() */
// If this is called by addEndMovedSpans(), a returned false propogates out to an abort.
// If this is called by AddIfMissing(), a returned false indicates there was nothing to add
bool SkOpCoincidence::addOrOverlap(SkOpSegment* coinSeg, SkOpSegment* oppSeg,
        double coinTs, double coinTe, double oppTs, double oppTe, bool* added) {
    SkTDArray<SkCoincidentSpans*> overlaps;
    FAIL_IF(!fTop);
    if (!this->checkOverlap(fTop, coinSeg, oppSeg, coinTs, coinTe, oppTs, oppTe, &overlaps)) {
        return true;
    }
    if (fHead && !this->checkOverlap(fHead, coinSeg, oppSeg, coinTs,
            coinTe, oppTs, oppTe, &overlaps)) {
        return true;
    }
    SkCoincidentSpans* overlap = overlaps.count() ? overlaps[0] : nullptr;
    for (int index = 1; index < overlaps.count(); ++index) { // combine overlaps before continuing
        SkCoincidentSpans* test = overlaps[index];
        if (overlap->coinPtTStart()->fT > test->coinPtTStart()->fT) {
            overlap->setCoinPtTStart(test->coinPtTStart());
        }
        if (overlap->coinPtTEnd()->fT < test->coinPtTEnd()->fT) {
            overlap->setCoinPtTEnd(test->coinPtTEnd());
        }
        if (overlap->flipped()
                ? overlap->oppPtTStart()->fT < test->oppPtTStart()->fT
                : overlap->oppPtTStart()->fT > test->oppPtTStart()->fT) {
            overlap->setOppPtTStart(test->oppPtTStart());
        }
        if (overlap->flipped()
                ? overlap->oppPtTEnd()->fT > test->oppPtTEnd()->fT
                : overlap->oppPtTEnd()->fT < test->oppPtTEnd()->fT) {
            overlap->setOppPtTEnd(test->oppPtTEnd());
        }
        if (!fHead || !this->release(fHead, test)) {
            SkAssertResult(this->release(fTop, test));
        }
    }
    const SkOpPtT* cs = coinSeg->existing(coinTs, oppSeg);
    const SkOpPtT* ce = coinSeg->existing(coinTe, oppSeg);
    if (overlap && cs && ce && overlap->contains(cs, ce)) {
        return true;
    }
    FAIL_IF(cs == ce && cs);
    const SkOpPtT* os = oppSeg->existing(oppTs, coinSeg);
    const SkOpPtT* oe = oppSeg->existing(oppTe, coinSeg);
    if (overlap && os && oe && overlap->contains(os, oe)) {
        return true;
    }
    SkASSERT(!cs || !cs->deleted());
    SkASSERT(!os || !os->deleted());
    SkASSERT(!ce || !ce->deleted());
    SkASSERT(!oe || !oe->deleted());
    const SkOpPtT* csExisting = !cs ? coinSeg->existing(coinTs, nullptr) : nullptr;
    const SkOpPtT* ceExisting = !ce ? coinSeg->existing(coinTe, nullptr) : nullptr;
    FAIL_IF(csExisting && csExisting == ceExisting);
//    FAIL_IF(csExisting && (csExisting == ce ||
//            csExisting->contains(ceExisting ? ceExisting : ce)));
    FAIL_IF(ceExisting && (ceExisting == cs ||
            ceExisting->contains(csExisting ? csExisting : cs)));
    const SkOpPtT* osExisting = !os ? oppSeg->existing(oppTs, nullptr) : nullptr;
    const SkOpPtT* oeExisting = !oe ? oppSeg->existing(oppTe, nullptr) : nullptr;
    FAIL_IF(osExisting && osExisting == oeExisting);
    FAIL_IF(osExisting && (osExisting == oe ||
            osExisting->contains(oeExisting ? oeExisting : oe)));
    FAIL_IF(oeExisting && (oeExisting == os ||
            oeExisting->contains(osExisting ? osExisting : os)));
    // extra line in debug code
    this->debugValidate();
    if (!cs || !os) {
        SkOpPtT* csWritable = cs ? const_cast<SkOpPtT*>(cs)
            : coinSeg->addT(coinTs);
        if (csWritable == ce) {
            return true;
        }
        SkOpPtT* osWritable = os ? const_cast<SkOpPtT*>(os)
            : oppSeg->addT(oppTs);
        FAIL_IF(!csWritable || !osWritable);
        csWritable->span()->addOpp(osWritable->span());
        cs = csWritable;
        os = osWritable->active();
        FAIL_IF((ce && ce->deleted()) || (oe && oe->deleted()));
    }
    if (!ce || !oe) {
        SkOpPtT* ceWritable = ce ? const_cast<SkOpPtT*>(ce)
            : coinSeg->addT(coinTe);
        SkOpPtT* oeWritable = oe ? const_cast<SkOpPtT*>(oe)
            : oppSeg->addT(oppTe);
        ceWritable->span()->addOpp(oeWritable->span());
        ce = ceWritable;
        oe = oeWritable;
    }
    this->debugValidate();
    FAIL_IF(cs->deleted());
    FAIL_IF(os->deleted());
    FAIL_IF(ce->deleted());
    FAIL_IF(oe->deleted());
    FAIL_IF(cs->contains(ce) || os->contains(oe));
    bool result = true;
    if (overlap) {
        if (overlap->coinPtTStart()->segment() == coinSeg) {
            result = overlap->extend(cs, ce, os, oe);
        } else {
            if (os->fT > oe->fT) {
                SkTSwap(cs, ce);
                SkTSwap(os, oe);
            }
            result = overlap->extend(os, oe, cs, ce);
        }
#if DEBUG_COINCIDENCE_VERBOSE
        if (result) {
            overlaps[0]->debugShow();
        }
#endif
    } else {
        this->add(cs, ce, os, oe);
#if DEBUG_COINCIDENCE_VERBOSE
        fHead->debugShow();
#endif
    }
    this->debugValidate();
    if (result) {
        *added = true;
    }
    return true;
}

// Please keep this in sync with debugAddMissing()
/* detects overlaps of different coincident runs on same segment */
/* does not detect overlaps for pairs without any segments in common */
// returns true if caller should loop again
bool SkOpCoincidence::addMissing(bool* added  DEBUG_COIN_DECLARE_PARAMS()) {
    SkCoincidentSpans* outer = fHead;
    *added = false;
    if (!outer) {
        return true;
    }
    fTop = outer;
    fHead = nullptr;
    do {
    // addifmissing can modify the list that this is walking
    // save head so that walker can iterate over old data unperturbed
    // addifmissing adds to head freely then add saved head in the end
        const SkOpPtT* ocs = outer->coinPtTStart();
<<<<<<< HEAD
        SkASSERT(!ocs->deleted());
=======
        FAIL_IF(ocs->deleted());
>>>>>>> a17af05f
        const SkOpSegment* outerCoin = ocs->segment();
        SkASSERT(!outerCoin->done());  // if it's done, should have already been removed from list
        const SkOpPtT* oos = outer->oppPtTStart();
        if (oos->deleted()) {
            return true;
        }
        const SkOpSegment* outerOpp = oos->segment();
<<<<<<< HEAD
        SkASSERT(!outerOpp->done());
=======
        SkOPASSERT(!outerOpp->done());
>>>>>>> a17af05f
        SkOpSegment* outerCoinWritable = const_cast<SkOpSegment*>(outerCoin);
        SkOpSegment* outerOppWritable = const_cast<SkOpSegment*>(outerOpp);
        SkCoincidentSpans* inner = outer;
        while ((inner = inner->next())) {
            this->debugValidate();
            double overS, overE;
            const SkOpPtT* ics = inner->coinPtTStart();
<<<<<<< HEAD
            SkASSERT(!ics->deleted());
            const SkOpSegment* innerCoin = ics->segment();
            SkASSERT(!innerCoin->done());
            const SkOpPtT* ios = inner->oppPtTStart();
            SkASSERT(!ios->deleted());
            const SkOpSegment* innerOpp = ios->segment();
            SkASSERT(!innerOpp->done());
=======
            FAIL_IF(ics->deleted());
            const SkOpSegment* innerCoin = ics->segment();
            FAIL_IF(innerCoin->done());
            const SkOpPtT* ios = inner->oppPtTStart();
            FAIL_IF(ios->deleted());
            const SkOpSegment* innerOpp = ios->segment();
            SkOPASSERT(!innerOpp->done());
>>>>>>> a17af05f
            SkOpSegment* innerCoinWritable = const_cast<SkOpSegment*>(innerCoin);
            SkOpSegment* innerOppWritable = const_cast<SkOpSegment*>(innerOpp);
            if (outerCoin == innerCoin) {
                const SkOpPtT* oce = outer->coinPtTEnd();
                if (oce->deleted()) {
                    return true;
                }
                const SkOpPtT* ice = inner->coinPtTEnd();
<<<<<<< HEAD
                SkASSERT(!ice->deleted());
=======
                FAIL_IF(ice->deleted());
>>>>>>> a17af05f
                if (outerOpp != innerOpp && this->overlap(ocs, oce, ics, ice, &overS, &overE)) {
                    (void) this->addIfMissing(ocs->starter(oce), ics->starter(ice),
                            overS, overE, outerOppWritable, innerOppWritable, added
                            SkDEBUGPARAMS(ocs->debugEnder(oce))
                            SkDEBUGPARAMS(ics->debugEnder(ice)));
                }
            } else if (outerCoin == innerOpp) {
                const SkOpPtT* oce = outer->coinPtTEnd();
                SkASSERT(!oce->deleted());
                const SkOpPtT* ioe = inner->oppPtTEnd();
                SkASSERT(!ioe->deleted());
                if (outerOpp != innerCoin && this->overlap(ocs, oce, ios, ioe, &overS, &overE)) {
                    (void) this->addIfMissing(ocs->starter(oce), ios->starter(ioe),
                            overS, overE, outerOppWritable, innerCoinWritable, added
                            SkDEBUGPARAMS(ocs->debugEnder(oce))
                            SkDEBUGPARAMS(ios->debugEnder(ioe)));
                }
            } else if (outerOpp == innerCoin) {
                const SkOpPtT* ooe = outer->oppPtTEnd();
                SkASSERT(!ooe->deleted());
                const SkOpPtT* ice = inner->coinPtTEnd();
                SkASSERT(!ice->deleted());
                SkASSERT(outerCoin != innerOpp);
                if (this->overlap(oos, ooe, ics, ice, &overS, &overE)) {
                    (void) this->addIfMissing(oos->starter(ooe), ics->starter(ice),
                            overS, overE, outerCoinWritable, innerOppWritable, added
                            SkDEBUGPARAMS(oos->debugEnder(ooe))
                            SkDEBUGPARAMS(ics->debugEnder(ice)));
                }
            } else if (outerOpp == innerOpp) {
                const SkOpPtT* ooe = outer->oppPtTEnd();
                SkASSERT(!ooe->deleted());
                const SkOpPtT* ioe = inner->oppPtTEnd();
                if (ioe->deleted()) {
                    return true;
                }
                SkASSERT(outerCoin != innerCoin);
                if (this->overlap(oos, ooe, ios, ioe, &overS, &overE)) {
                    (void) this->addIfMissing(oos->starter(ooe), ios->starter(ioe),
                            overS, overE, outerCoinWritable, innerCoinWritable, added
                            SkDEBUGPARAMS(oos->debugEnder(ooe))
                            SkDEBUGPARAMS(ios->debugEnder(ioe)));
                }
            }
            this->debugValidate();
        }
    } while ((outer = outer->next()));
    this->restoreHead();
    return true;
}

bool SkOpCoincidence::addOverlap(const SkOpSegment* seg1, const SkOpSegment* seg1o,
        const SkOpSegment* seg2, const SkOpSegment* seg2o,
        const SkOpPtT* overS, const SkOpPtT* overE) {
    const SkOpPtT* s1 = overS->find(seg1);
    const SkOpPtT* e1 = overE->find(seg1);
<<<<<<< HEAD
=======
    FAIL_IF(!s1);
    FAIL_IF(!e1);
>>>>>>> a17af05f
    if (!s1->starter(e1)->span()->upCast()->windValue()) {
        s1 = overS->find(seg1o);
        e1 = overE->find(seg1o);
        FAIL_IF(!s1);
        FAIL_IF(!e1);
        if (!s1->starter(e1)->span()->upCast()->windValue()) {
            return true;
        }
    }
    const SkOpPtT* s2 = overS->find(seg2);
    const SkOpPtT* e2 = overE->find(seg2);
<<<<<<< HEAD
=======
    FAIL_IF(!s2);
    FAIL_IF(!e2);
>>>>>>> a17af05f
    if (!s2->starter(e2)->span()->upCast()->windValue()) {
        s2 = overS->find(seg2o);
        e2 = overE->find(seg2o);
        FAIL_IF(!s2);
        FAIL_IF(!e2);
        if (!s2->starter(e2)->span()->upCast()->windValue()) {
            return true;
        }
    }
    if (s1->segment() == s2->segment()) {
        return true;
    }
    if (s1->fT > e1->fT) {
        SkTSwap(s1, e1);
        SkTSwap(s2, e2);
    }
    this->add(s1, e1, s2, e2);
    return true;
}

bool SkOpCoincidence::contains(const SkOpSegment* seg, const SkOpSegment* opp, double oppT) const {
    if (this->contains(fHead, seg, opp, oppT)) {
        return true;
    }
    if (this->contains(fTop, seg, opp, oppT)) {
        return true;
    }
    return false;
}

bool SkOpCoincidence::contains(const SkCoincidentSpans* coin, const SkOpSegment* seg,
        const SkOpSegment* opp, double oppT) const {
    if (!coin) {
        return false;
   }
    do {
        if (coin->coinPtTStart()->segment() == seg && coin->oppPtTStart()->segment() == opp
                && between(coin->oppPtTStart()->fT, oppT, coin->oppPtTEnd()->fT)) {
<<<<<<< HEAD
            return true;
        }
        if (coin->oppPtTStart()->segment() == seg && coin->coinPtTStart()->segment() == opp
                && between(coin->coinPtTStart()->fT, oppT, coin->coinPtTEnd()->fT)) {
            return true;
        }
    } while ((coin = coin->next()));
    return false;
}

bool SkOpCoincidence::contains(const SkOpPtT* coinPtTStart, const SkOpPtT* coinPtTEnd,
        const SkOpPtT* oppPtTStart, const SkOpPtT* oppPtTEnd) const {
    const SkCoincidentSpans* test = fHead;
    if (!test) {
        return false;
    }
    const SkOpSegment* coinSeg = coinPtTStart->segment();
    const SkOpSegment* oppSeg = oppPtTStart->segment();
    if (!Ordered(coinPtTStart, oppPtTStart)) {
        SkTSwap(coinSeg, oppSeg);
        SkTSwap(coinPtTStart, oppPtTStart);
        SkTSwap(coinPtTEnd, oppPtTEnd);
        if (coinPtTStart->fT > coinPtTEnd->fT) {
            SkTSwap(coinPtTStart, coinPtTEnd);
            SkTSwap(oppPtTStart, oppPtTEnd);
        }
    }
    double oppMinT = SkTMin(oppPtTStart->fT, oppPtTEnd->fT);
    double oppMaxT = SkTMax(oppPtTStart->fT, oppPtTEnd->fT);
    do {
        if (coinSeg != test->coinPtTStart()->segment()) {
            continue;
        }
        if (coinPtTStart->fT < test->coinPtTStart()->fT) {
            continue;
        }
        if (coinPtTEnd->fT > test->coinPtTEnd()->fT) {
            continue;
        }
        if (oppSeg != test->oppPtTStart()->segment()) {
            continue;
        }
        if (oppMinT < SkTMin(test->oppPtTStart()->fT, test->oppPtTEnd()->fT)) {
            continue;
        }
        if (oppMaxT > SkTMax(test->oppPtTStart()->fT, test->oppPtTEnd()->fT)) {
            continue;
        }
        return true;
    } while ((test = test->next()));
    return false;
}

=======
            return true;
        }
        if (coin->oppPtTStart()->segment() == seg && coin->coinPtTStart()->segment() == opp
                && between(coin->coinPtTStart()->fT, oppT, coin->coinPtTEnd()->fT)) {
            return true;
        }
    } while ((coin = coin->next()));
    return false;
}

bool SkOpCoincidence::contains(const SkOpPtT* coinPtTStart, const SkOpPtT* coinPtTEnd,
        const SkOpPtT* oppPtTStart, const SkOpPtT* oppPtTEnd) const {
    const SkCoincidentSpans* test = fHead;
    if (!test) {
        return false;
    }
    const SkOpSegment* coinSeg = coinPtTStart->segment();
    const SkOpSegment* oppSeg = oppPtTStart->segment();
    if (!Ordered(coinPtTStart, oppPtTStart)) {
        SkTSwap(coinSeg, oppSeg);
        SkTSwap(coinPtTStart, oppPtTStart);
        SkTSwap(coinPtTEnd, oppPtTEnd);
        if (coinPtTStart->fT > coinPtTEnd->fT) {
            SkTSwap(coinPtTStart, coinPtTEnd);
            SkTSwap(oppPtTStart, oppPtTEnd);
        }
    }
    double oppMinT = SkTMin(oppPtTStart->fT, oppPtTEnd->fT);
    double oppMaxT = SkTMax(oppPtTStart->fT, oppPtTEnd->fT);
    do {
        if (coinSeg != test->coinPtTStart()->segment()) {
            continue;
        }
        if (coinPtTStart->fT < test->coinPtTStart()->fT) {
            continue;
        }
        if (coinPtTEnd->fT > test->coinPtTEnd()->fT) {
            continue;
        }
        if (oppSeg != test->oppPtTStart()->segment()) {
            continue;
        }
        if (oppMinT < SkTMin(test->oppPtTStart()->fT, test->oppPtTEnd()->fT)) {
            continue;
        }
        if (oppMaxT > SkTMax(test->oppPtTStart()->fT, test->oppPtTEnd()->fT)) {
            continue;
        }
        return true;
    } while ((test = test->next()));
    return false;
}

>>>>>>> a17af05f
void SkOpCoincidence::correctEnds(DEBUG_COIN_DECLARE_ONLY_PARAMS()) {
    DEBUG_SET_PHASE();
    SkCoincidentSpans* coin = fHead;
    if (!coin) {
        return;
    }
    do {
        coin->correctEnds();
    } while ((coin = coin->next()));
}

// walk span sets in parallel, moving winding from one to the other
<<<<<<< HEAD
void SkOpCoincidence::apply(DEBUG_COIN_DECLARE_ONLY_PARAMS()) {
=======
bool SkOpCoincidence::apply(DEBUG_COIN_DECLARE_ONLY_PARAMS()) {
>>>>>>> a17af05f
    DEBUG_SET_PHASE();
    SkCoincidentSpans* coin = fHead;
    if (!coin) {
        return;
    }
    do {
<<<<<<< HEAD
        SkOpSpan* start = coin->coinPtTStartWritable()->span()->upCast();
=======
        SkOpSpanBase* startSpan = coin->coinPtTStartWritable()->span();
        FAIL_IF(!startSpan->upCastable());
        SkOpSpan* start = startSpan->upCast();
>>>>>>> a17af05f
        if (start->deleted()) {
            continue;
        }
        const SkOpSpanBase* end = coin->coinPtTEnd()->span();
        SkASSERT(start == start->starter(end));
        bool flipped = coin->flipped();
<<<<<<< HEAD
        SkOpSpan* oStart = (flipped ? coin->oppPtTEndWritable()
                : coin->oppPtTStartWritable())->span()->upCast();
=======
        SkOpSpanBase* oStartBase = (flipped ? coin->oppPtTEndWritable()
                : coin->oppPtTStartWritable())->span();
        FAIL_IF(!oStartBase->upCastable());
        SkOpSpan* oStart = oStartBase->upCast();
>>>>>>> a17af05f
        if (oStart->deleted()) {
            continue;
        }
        const SkOpSpanBase* oEnd = (flipped ? coin->oppPtTStart() : coin->oppPtTEnd())->span();
        SkASSERT(oStart == oStart->starter(oEnd));
        SkOpSegment* segment = start->segment();
        SkOpSegment* oSegment = oStart->segment();
        bool operandSwap = segment->operand() != oSegment->operand();
        if (flipped) {
            if (oEnd->deleted()) {
                continue;
            }
            do {
                SkOpSpanBase* oNext = oStart->next();
                if (oNext == oEnd) {
                    break;
                }
                FAIL_IF(!oNext->upCastable());
                oStart = oNext->upCast();
            } while (true);
        }
        do {
            int windValue = start->windValue();
            int oppValue = start->oppValue();
            int oWindValue = oStart->windValue();
            int oOppValue = oStart->oppValue();
            // winding values are added or subtracted depending on direction and wind type
            // same or opposite values are summed depending on the operand value
            int windDiff = operandSwap ? oOppValue : oWindValue;
            int oWindDiff = operandSwap ? oppValue : windValue;
            if (!flipped) {
                windDiff = -windDiff;
                oWindDiff = -oWindDiff;
            }
            bool addToStart = windValue && (windValue > windDiff || (windValue == windDiff
                    && oWindValue <= oWindDiff));
            if (addToStart ? start->done() : oStart->done()) {
                addToStart ^= true;
            }
            if (addToStart) {
                if (operandSwap) {
                    SkTSwap(oWindValue, oOppValue);
                }
                if (flipped) {
                    windValue -= oWindValue;
                    oppValue -= oOppValue;
                } else {
                    windValue += oWindValue;
                    oppValue += oOppValue;
                }
                if (segment->isXor()) {
                    windValue &= 1;
                }
                if (segment->oppXor()) {
                    oppValue &= 1;
                }
                oWindValue = oOppValue = 0;
            } else {
                if (operandSwap) {
                    SkTSwap(windValue, oppValue);
                }
                if (flipped) {
                    oWindValue -= windValue;
                    oOppValue -= oppValue;
                } else {
                    oWindValue += windValue;
                    oOppValue += oppValue;
                }
                if (oSegment->isXor()) {
                    oWindValue &= 1;
                }
                if (oSegment->oppXor()) {
                    oOppValue &= 1;
                }
                windValue = oppValue = 0;
            }
#if 0 && DEBUG_COINCIDENCE
            SkDebugf("seg=%d span=%d windValue=%d oppValue=%d\n", segment->debugID(),
                    start->debugID(), windValue, oppValue);
            SkDebugf("seg=%d span=%d windValue=%d oppValue=%d\n", oSegment->debugID(),
                    oStart->debugID(), oWindValue, oOppValue);
#endif
            start->setWindValue(windValue);
            start->setOppValue(oppValue);
            FAIL_IF(oWindValue == -1);
            oStart->setWindValue(oWindValue);
            oStart->setOppValue(oOppValue);
            if (!windValue && !oppValue) {
                segment->markDone(start);
            }
            if (!oWindValue && !oOppValue) {
                oSegment->markDone(oStart);
            }
            SkOpSpanBase* next = start->next();
            SkOpSpanBase* oNext = flipped ? oStart->prev() : oStart->next();
            if (next == end) {
                break;
            }
<<<<<<< HEAD
=======
            FAIL_IF(!next->upCastable());
>>>>>>> a17af05f
            start = next->upCast();
            // if the opposite ran out too soon, just reuse the last span
            if (!oNext || !oNext->upCastable()) {
               oNext = oStart;
            }
            oStart = oNext->upCast();
        } while (true);
    } while ((coin = coin->next()));
<<<<<<< HEAD
=======
    return true;
>>>>>>> a17af05f
}

// Please keep this in sync with debugRelease()
bool SkOpCoincidence::release(SkCoincidentSpans* coin, SkCoincidentSpans* remove)  {
    SkCoincidentSpans* head = coin;
    SkCoincidentSpans* prev = nullptr;
    SkCoincidentSpans* next;
    do {
        next = coin->next();
        if (coin == remove) {
            if (prev) {
                prev->setNext(next);
            } else if (head == fHead) {
                fHead = next;
            } else {
                fTop = next;
            }
            break;
        }
        prev = coin;
    } while ((coin = next));
    return coin != nullptr;
<<<<<<< HEAD
}

void SkOpCoincidence::releaseDeleted(SkCoincidentSpans* coin) {
    if (!coin) {
        return;
    }
    SkCoincidentSpans* head = coin;
    SkCoincidentSpans* prev = nullptr;
    SkCoincidentSpans* next;
    do {
        next = coin->next();
        if (coin->coinPtTStart()->deleted()) {
            SkOPASSERT(coin->flipped() ? coin->oppPtTEnd()->deleted() :
                    coin->oppPtTStart()->deleted());
            if (prev) {
                prev->setNext(next);
            } else if (head == fHead) {
                fHead = next;
            } else {
                fTop = next;
            }
        } else {
             SkOPASSERT(coin->flipped() ? !coin->oppPtTEnd()->deleted() :
                    !coin->oppPtTStart()->deleted());
            prev = coin;
        }
    } while ((coin = next));
}

void SkOpCoincidence::releaseDeleted() {
    this->releaseDeleted(fHead);
    this->releaseDeleted(fTop);
}

void SkOpCoincidence::restoreHead() {
    SkCoincidentSpans** headPtr = &fHead;
    while (*headPtr) {
        headPtr = (*headPtr)->nextPtr();
    }
    *headPtr = fTop;
    fTop = nullptr;
    // segments may have collapsed in the meantime; remove empty referenced segments
    headPtr = &fHead;
    while (*headPtr) {
        SkCoincidentSpans* test = *headPtr;
        if (test->coinPtTStart()->segment()->done() || test->oppPtTStart()->segment()->done()) {
            *headPtr = test->next();
            continue;
        }
        headPtr = (*headPtr)->nextPtr();
    }
}

=======
}

void SkOpCoincidence::releaseDeleted(SkCoincidentSpans* coin) {
    if (!coin) {
        return;
    }
    SkCoincidentSpans* head = coin;
    SkCoincidentSpans* prev = nullptr;
    SkCoincidentSpans* next;
    do {
        next = coin->next();
        if (coin->coinPtTStart()->deleted()) {
            SkOPASSERT(coin->flipped() ? coin->oppPtTEnd()->deleted() :
                    coin->oppPtTStart()->deleted());
            if (prev) {
                prev->setNext(next);
            } else if (head == fHead) {
                fHead = next;
            } else {
                fTop = next;
            }
        } else {
             SkOPASSERT(coin->flipped() ? !coin->oppPtTEnd()->deleted() :
                    !coin->oppPtTStart()->deleted());
            prev = coin;
        }
    } while ((coin = next));
}

void SkOpCoincidence::releaseDeleted() {
    this->releaseDeleted(fHead);
    this->releaseDeleted(fTop);
}

void SkOpCoincidence::restoreHead() {
    SkCoincidentSpans** headPtr = &fHead;
    while (*headPtr) {
        headPtr = (*headPtr)->nextPtr();
    }
    *headPtr = fTop;
    fTop = nullptr;
    // segments may have collapsed in the meantime; remove empty referenced segments
    headPtr = &fHead;
    while (*headPtr) {
        SkCoincidentSpans* test = *headPtr;
        if (test->coinPtTStart()->segment()->done() || test->oppPtTStart()->segment()->done()) {
            *headPtr = test->next();
            continue;
        }
        headPtr = (*headPtr)->nextPtr();
    }
}

>>>>>>> a17af05f
// Please keep this in sync with debugExpand()
// expand the range by checking adjacent spans for coincidence
bool SkOpCoincidence::expand(DEBUG_COIN_DECLARE_ONLY_PARAMS()) {
    DEBUG_SET_PHASE();
    SkCoincidentSpans* coin = fHead;
    if (!coin) {
        return false;
    }
    bool expanded = false;
    do {
        if (coin->expand()) {
            // check to see if multiple spans expanded so they are now identical
            SkCoincidentSpans* test = fHead;
            do {
                if (coin == test) {
                    continue;
                }
                if (coin->coinPtTStart() == test->coinPtTStart()
                        && coin->oppPtTStart() == test->oppPtTStart()) {
                    this->release(fHead, test);
                    break;
                }
            } while ((test = test->next()));
            expanded = true;
        }
    } while ((coin = coin->next()));
    return expanded;
}

<<<<<<< HEAD
void SkOpCoincidence::findOverlaps(SkOpCoincidence* overlaps  DEBUG_COIN_DECLARE_PARAMS()) const {
=======
bool SkOpCoincidence::findOverlaps(SkOpCoincidence* overlaps  DEBUG_COIN_DECLARE_PARAMS()) const {
>>>>>>> a17af05f
    DEBUG_SET_PHASE();
    overlaps->fHead = overlaps->fTop = nullptr;
    SkCoincidentSpans* outer = fHead;
    while (outer) {
        const SkOpSegment* outerCoin = outer->coinPtTStart()->segment();
        const SkOpSegment* outerOpp = outer->oppPtTStart()->segment();
        SkCoincidentSpans* inner = outer;
        while ((inner = inner->next())) {
            const SkOpSegment* innerCoin = inner->coinPtTStart()->segment();
            if (outerCoin == innerCoin) {
                continue;  // both winners are the same segment, so there's no additional overlap
            }
            const SkOpSegment* innerOpp = inner->oppPtTStart()->segment();
            const SkOpPtT* overlapS;
            const SkOpPtT* overlapE;
            if ((outerOpp == innerCoin && SkOpPtT::Overlaps(outer->oppPtTStart(),
                    outer->oppPtTEnd(),inner->coinPtTStart(), inner->coinPtTEnd(), &overlapS,
                    &overlapE))
                    || (outerCoin == innerOpp && SkOpPtT::Overlaps(outer->coinPtTStart(),
                    outer->coinPtTEnd(), inner->oppPtTStart(), inner->oppPtTEnd(),
                    &overlapS, &overlapE))
                    || (outerOpp == innerOpp && SkOpPtT::Overlaps(outer->oppPtTStart(),
                    outer->oppPtTEnd(), inner->oppPtTStart(), inner->oppPtTEnd(),
                    &overlapS, &overlapE))) {
<<<<<<< HEAD
                SkAssertResult(overlaps->addOverlap(outerCoin, outerOpp, innerCoin, innerOpp,
                        overlapS, overlapE));
=======
                if (!overlaps->addOverlap(outerCoin, outerOpp, innerCoin, innerOpp,
                        overlapS, overlapE)) {
                    return false;
                }
>>>>>>> a17af05f
             }
        }
        outer = outer->next();
    }
    return true;
}

void SkOpCoincidence::fixUp(SkOpPtT* deleted, const SkOpPtT* kept) {
    SkOPASSERT(deleted != kept);
    if (fHead) {
        this->fixUp(fHead, deleted, kept);
    }
    if (fTop) {
        this->fixUp(fTop, deleted, kept);
    }
}

void SkOpCoincidence::fixUp(SkCoincidentSpans* coin, SkOpPtT* deleted, const SkOpPtT* kept) {
    SkCoincidentSpans* head = coin;
    do {
        if (coin->coinPtTStart() == deleted) {
            if (coin->coinPtTEnd()->span() == kept->span()) {
                this->release(head, coin);
                continue;
            }
            coin->setCoinPtTStart(kept);
        }
        if (coin->coinPtTEnd() == deleted) {
            if (coin->coinPtTStart()->span() == kept->span()) {
                this->release(head, coin);
                continue;
            }
            coin->setCoinPtTEnd(kept);
       }
        if (coin->oppPtTStart() == deleted) {
            if (coin->oppPtTEnd()->span() == kept->span()) {
                this->release(head, coin);
                continue;
            }
            coin->setOppPtTStart(kept);
        }
        if (coin->oppPtTEnd() == deleted) {
            if (coin->oppPtTStart()->span() == kept->span()) {
                this->release(head, coin);
                continue;
            }
            coin->setOppPtTEnd(kept);
        }
    } while ((coin = coin->next()));
}

// Please keep this in sync with debugMark()
/* this sets up the coincidence links in the segments when the coincidence crosses multiple spans */
<<<<<<< HEAD
void SkOpCoincidence::mark(DEBUG_COIN_DECLARE_ONLY_PARAMS()) {
=======
bool SkOpCoincidence::mark(DEBUG_COIN_DECLARE_ONLY_PARAMS()) {
>>>>>>> a17af05f
    DEBUG_SET_PHASE();
    SkCoincidentSpans* coin = fHead;
    if (!coin) {
        return;
    }
    do {
<<<<<<< HEAD
        SkOpSpan* start = coin->coinPtTStartWritable()->span()->upCast();
        SkASSERT(!start->deleted());
        SkOpSpanBase* end = coin->coinPtTEndWritable()->span();
        SkASSERT(!end->deleted());
        SkOpSpanBase* oStart = coin->oppPtTStartWritable()->span();
        SkASSERT(!oStart->deleted());
=======
        SkOpSpanBase* startBase = coin->coinPtTStartWritable()->span();
        FAIL_IF(!startBase->upCastable());
        SkOpSpan* start = startBase->upCast();
        FAIL_IF(start->deleted());
        SkOpSpanBase* end = coin->coinPtTEndWritable()->span();
        SkOPASSERT(!end->deleted());
        SkOpSpanBase* oStart = coin->oppPtTStartWritable()->span();
        SkOPASSERT(!oStart->deleted());
>>>>>>> a17af05f
        SkOpSpanBase* oEnd = coin->oppPtTEndWritable()->span();
        SkASSERT(!oEnd->deleted());
        bool flipped = coin->flipped();
        if (flipped) {
            SkTSwap(oStart, oEnd);
        }
        /* coin and opp spans may not match up. Mark the ends, and then let the interior
           get marked as many times as the spans allow */
<<<<<<< HEAD
=======
        FAIL_IF(!oStart->upCastable());
>>>>>>> a17af05f
        start->insertCoincidence(oStart->upCast());
        end->insertCoinEnd(oEnd);
        const SkOpSegment* segment = start->segment();
        const SkOpSegment* oSegment = oStart->segment();
        SkOpSpanBase* next = start;
        SkOpSpanBase* oNext = oStart;
<<<<<<< HEAD
        bool ordered = coin->ordered();
        while ((next = next->upCast()->next()) != end) {
            SkAssertResult(next->upCast()->insertCoincidence(oSegment, flipped, ordered));
        }
        while ((oNext = oNext->upCast()->next()) != oEnd) {
            SkAssertResult(oNext->upCast()->insertCoincidence(segment, flipped, ordered));
        }
    } while ((coin = coin->next()));
=======
        bool ordered;
        FAIL_IF(!coin->ordered(&ordered));
        while ((next = next->upCast()->next()) != end) {
            FAIL_IF(!next->upCastable());
            FAIL_IF(!next->upCast()->insertCoincidence(oSegment, flipped, ordered));
        }
        while ((oNext = oNext->upCast()->next()) != oEnd) {
            FAIL_IF(!oNext->upCastable());
            FAIL_IF(!oNext->upCast()->insertCoincidence(segment, flipped, ordered));
        }
    } while ((coin = coin->next()));
    return true;
>>>>>>> a17af05f
}

// Please keep in sync with debugMarkCollapsed()
void SkOpCoincidence::markCollapsed(SkCoincidentSpans* coin, SkOpPtT* test) {
    SkCoincidentSpans* head = coin;
    while (coin) {
        if (coin->collapsed(test)) {
            if (zero_or_one(coin->coinPtTStart()->fT) && zero_or_one(coin->coinPtTEnd()->fT)) {
                coin->coinPtTStartWritable()->segment()->markAllDone();
            }
            if (zero_or_one(coin->oppPtTStart()->fT) && zero_or_one(coin->oppPtTEnd()->fT)) {
                coin->oppPtTStartWritable()->segment()->markAllDone();
            }
            this->release(head, coin);
        }
        coin = coin->next();
    }
}

// Please keep in sync with debugMarkCollapsed()
void SkOpCoincidence::markCollapsed(SkOpPtT* test) {
    markCollapsed(fHead, test);
    markCollapsed(fTop, test);
}

bool SkOpCoincidence::Ordered(const SkOpSegment* coinSeg, const SkOpSegment* oppSeg) {
    if (coinSeg->verb() < oppSeg->verb()) {
        return true;
    }
    if (coinSeg->verb() > oppSeg->verb()) {
        return false;
    }
    int count = (SkPathOpsVerbToPoints(coinSeg->verb()) + 1) * 2;
    const SkScalar* cPt = &coinSeg->pts()[0].fX;
    const SkScalar* oPt = &oppSeg->pts()[0].fX;
    for (int index = 0; index < count; ++index) {
        if (*cPt < *oPt) {
            return true;
        }
        if (*cPt > *oPt) {
            return false;
        }
        ++cPt;
        ++oPt;
    }
    return true;
}

bool SkOpCoincidence::overlap(const SkOpPtT* coin1s, const SkOpPtT* coin1e,
        const SkOpPtT* coin2s, const SkOpPtT* coin2e, double* overS, double* overE) const {
    SkASSERT(coin1s->segment() == coin2s->segment());
    *overS = SkTMax(SkTMin(coin1s->fT, coin1e->fT), SkTMin(coin2s->fT, coin2e->fT));
    *overE = SkTMin(SkTMax(coin1s->fT, coin1e->fT), SkTMax(coin2s->fT, coin2e->fT));
    return *overS < *overE;
}

// Commented-out lines keep this in sync with debugRelease()
void SkOpCoincidence::release(const SkOpSegment* deleted) {
    SkCoincidentSpans* coin = fHead;
    if (!coin) {
        return;
    }
    do {
        if (coin->coinPtTStart()->segment() == deleted
                || coin->coinPtTEnd()->segment() == deleted
                || coin->oppPtTStart()->segment() == deleted
                || coin->oppPtTEnd()->segment() == deleted) {
            this->release(fHead, coin);
        }
    } while ((coin = coin->next()));
}<|MERGE_RESOLUTION|>--- conflicted
+++ resolved
@@ -16,8 +16,6 @@
         || (fOppPtTEnd == test && fOppPtTStart->contains(test));
 }
 
-<<<<<<< HEAD
-=======
 // out of line since this function is referenced by address
 const SkOpPtT* SkCoincidentSpans::coinPtTEnd() const {
     return fCoinPtTEnd;
@@ -28,7 +26,6 @@
     return fCoinPtTStart;
 }
 
->>>>>>> a17af05f
 // sets the span's end to the ptT referenced by the previous-next
 void SkCoincidentSpans::correctOneEnd(
         const SkOpPtT* (SkCoincidentSpans::* getEnd)() const,
@@ -138,12 +135,6 @@
     }
 }
 
-<<<<<<< HEAD
-// A coincident span is unordered if the pairs of points in the main and opposite curves'
-// t values do not ascend or descend. For instance, if a tightly arced quadratic is
-// coincident with another curve, it may intersect it out of order.
-bool SkCoincidentSpans::ordered() const {
-=======
 // out of line since this function is referenced by address
 const SkOpPtT* SkCoincidentSpans::oppPtTStart() const {
     return fOppPtTStart;
@@ -158,15 +149,11 @@
 // t values do not ascend or descend. For instance, if a tightly arced quadratic is
 // coincident with another curve, it may intersect it out of order.
 bool SkCoincidentSpans::ordered(bool* result) const {
->>>>>>> a17af05f
     const SkOpSpanBase* start = this->coinPtTStart()->span();
     const SkOpSpanBase* end = this->coinPtTEnd()->span();
     const SkOpSpanBase* next = start->upCast()->next();
     if (next == end) {
-<<<<<<< HEAD
-=======
         *result = true;
->>>>>>> a17af05f
         return true;
     }
     bool flipped = this->flipped();
@@ -175,39 +162,24 @@
     do {
         const SkOpPtT* opp = next->contains(oppSeg);
         if (!opp) {
-<<<<<<< HEAD
-            SkASSERT(0);  // may assert if coincident span isn't fully processed
-            continue;
-        }
-        if ((oppLastT > opp->fT) != flipped) {
-            return false;
-=======
 //            SkOPOBJASSERT(start, 0);  // may assert if coincident span isn't fully processed
             return false;
         }
         if ((oppLastT > opp->fT) != flipped) {
             *result = false;
             return true;
->>>>>>> a17af05f
         }
         oppLastT = opp->fT;
         if (next == end) {
             break;
         }
         if (!next->upCastable()) {
-<<<<<<< HEAD
-            return false;
-        }
-        next = next->upCast()->next();
-    } while (true);
-=======
             *result = false;
             return true;
         }
         next = next->upCast()->next();
     } while (true);
     *result = true;
->>>>>>> a17af05f
     return true;
 }
 
@@ -286,13 +258,8 @@
     coinPtTEnd = coinPtTEnd->span()->ptT();
     oppPtTStart = oppPtTStart->span()->ptT();
     oppPtTEnd = oppPtTEnd->span()->ptT();
-<<<<<<< HEAD
-    SkASSERT(coinPtTStart->fT < coinPtTEnd->fT);
-    SkASSERT(oppPtTStart->fT != oppPtTEnd->fT);
-=======
     SkOPASSERT(coinPtTStart->fT < coinPtTEnd->fT);
     SkOPASSERT(oppPtTStart->fT != oppPtTEnd->fT);
->>>>>>> a17af05f
     SkOPASSERT(!coinPtTStart->deleted());
     SkOPASSERT(!coinPtTEnd->deleted());
     SkOPASSERT(!oppPtTStart->deleted());
@@ -311,15 +278,11 @@
     const SkOpPtT* testPtT = testSpan->ptT();
     const SkOpPtT* stopPtT = testPtT;
     const SkOpSegment* baseSeg = base->segment();
-<<<<<<< HEAD
-    while ((testPtT = testPtT->next()) != stopPtT) {
-=======
     int escapeHatch = 100000;  // this is 100 times larger than the debugLoopLimit test
     while ((testPtT = testPtT->next()) != stopPtT) {
         if (--escapeHatch <= 0) {
             return false;  // if triggered (likely by a fuzz-generated test) too complex to succeed
         }
->>>>>>> a17af05f
         const SkOpSegment* testSeg = testPtT->segment();
         if (testPtT->deleted()) {
             continue;
@@ -337,11 +300,7 @@
         SkDVector dxdy = baseSeg->dSlopeAtT(base->t());
         const SkPoint& pt = base->pt();
         SkDLine ray = {{{pt.fX, pt.fY}, {pt.fX + dxdy.fY, pt.fY - dxdy.fX}}};
-<<<<<<< HEAD
-        SkIntersections i;
-=======
         SkIntersections i  SkDEBUGCODE((this->globalState()));
->>>>>>> a17af05f
         (*CurveIntersectRay[testSeg->verb()])(testSeg->pts(), testSeg->weight(), ray, &i);
         for (int index = 0; index < i.used(); ++index) {
             double t = i[0][index];
@@ -515,7 +474,6 @@
                     FAIL_IF(!walkOpp);
                     nextT = walk->t();
                     oNextT = walkOpp->fT;
-<<<<<<< HEAD
                 }
                 // use t ranges to guess which one is missing
                 double startRange = nextT - priorT;
@@ -537,29 +495,6 @@
                     test = start;
                     oTest = oStart;
                 }
-=======
-                }
-                // use t ranges to guess which one is missing
-                double startRange = nextT - priorT;
-                FAIL_IF(!startRange);
-                double startPart = (test->t() - priorT) / startRange;
-                double oStartRange = oNextT - oPriorT;
-                FAIL_IF(!oStartRange);
-                double oStartPart = (oTest->t() - oPriorT) / oStartRange;
-                FAIL_IF(startPart == oStartPart);
-                bool addToOpp = !containedOpp && !containedThis ? startPart < oStartPart
-                        : !!containedThis;
-                bool startOver = false;
-                bool success = addToOpp ? oSeg->addExpanded(
-                        oPriorT + oStartRange * startPart, test, &startOver)
-                        : seg->addExpanded(
-                        priorT + startRange * oStartPart, oTest, &startOver);
-                FAIL_IF(!success);
-                if (startOver) {
-                    test = start;
-                    oTest = oStart;
-                }
->>>>>>> a17af05f
                 end = coin->coinPtTEnd()->span();
                 oEnd = coin->oppPtTEnd()->span();
             }
@@ -570,16 +505,12 @@
             }
             if (oTest != oEnd) {
                 oPriorT = oTest->t();
-<<<<<<< HEAD
-                oTest = coin->flipped() ? oTest->prev() : oTest->upCast()->next();
-=======
                 if (coin->flipped()) {
                     oTest = oTest->prev();
                 } else {
                     FAIL_IF(!oTest->upCastable());
                     oTest = oTest->upCast()->next();
                 }
->>>>>>> a17af05f
                 FAIL_IF(!oTest);
             }
 
@@ -647,7 +578,6 @@
     }
     do {
         if (check->coinPtTStart()->segment() != coinSeg) {
-<<<<<<< HEAD
             continue;
         }
         if (check->oppPtTStart()->segment() != oppSeg) {
@@ -668,28 +598,6 @@
         if (coinOutside && oppOutside) {
             continue;
         }
-=======
-            continue;
-        }
-        if (check->oppPtTStart()->segment() != oppSeg) {
-            continue;
-        }
-        double checkTs = check->coinPtTStart()->fT;
-        double checkTe = check->coinPtTEnd()->fT;
-        bool coinOutside = coinTe < checkTs || coinTs > checkTe;
-        double oCheckTs = check->oppPtTStart()->fT;
-        double oCheckTe = check->oppPtTEnd()->fT;
-        if (swapOpp) {
-            if (oCheckTs <= oCheckTe) {
-                return false;
-            }
-            SkTSwap(oCheckTs, oCheckTe);
-        }
-        bool oppOutside = oppTe < oCheckTs || oppTs > oCheckTe;
-        if (coinOutside && oppOutside) {
-            continue;
-        }
->>>>>>> a17af05f
         bool coinInside = coinTe <= checkTe && coinTs >= checkTs;
         bool oppInside = oppTe <= oCheckTe && oppTs >= oCheckTs;
         if (coinInside && oppInside) {  // already included, do nothing
@@ -879,11 +787,7 @@
     // save head so that walker can iterate over old data unperturbed
     // addifmissing adds to head freely then add saved head in the end
         const SkOpPtT* ocs = outer->coinPtTStart();
-<<<<<<< HEAD
-        SkASSERT(!ocs->deleted());
-=======
         FAIL_IF(ocs->deleted());
->>>>>>> a17af05f
         const SkOpSegment* outerCoin = ocs->segment();
         SkASSERT(!outerCoin->done());  // if it's done, should have already been removed from list
         const SkOpPtT* oos = outer->oppPtTStart();
@@ -891,11 +795,7 @@
             return true;
         }
         const SkOpSegment* outerOpp = oos->segment();
-<<<<<<< HEAD
-        SkASSERT(!outerOpp->done());
-=======
         SkOPASSERT(!outerOpp->done());
->>>>>>> a17af05f
         SkOpSegment* outerCoinWritable = const_cast<SkOpSegment*>(outerCoin);
         SkOpSegment* outerOppWritable = const_cast<SkOpSegment*>(outerOpp);
         SkCoincidentSpans* inner = outer;
@@ -903,15 +803,6 @@
             this->debugValidate();
             double overS, overE;
             const SkOpPtT* ics = inner->coinPtTStart();
-<<<<<<< HEAD
-            SkASSERT(!ics->deleted());
-            const SkOpSegment* innerCoin = ics->segment();
-            SkASSERT(!innerCoin->done());
-            const SkOpPtT* ios = inner->oppPtTStart();
-            SkASSERT(!ios->deleted());
-            const SkOpSegment* innerOpp = ios->segment();
-            SkASSERT(!innerOpp->done());
-=======
             FAIL_IF(ics->deleted());
             const SkOpSegment* innerCoin = ics->segment();
             FAIL_IF(innerCoin->done());
@@ -919,7 +810,6 @@
             FAIL_IF(ios->deleted());
             const SkOpSegment* innerOpp = ios->segment();
             SkOPASSERT(!innerOpp->done());
->>>>>>> a17af05f
             SkOpSegment* innerCoinWritable = const_cast<SkOpSegment*>(innerCoin);
             SkOpSegment* innerOppWritable = const_cast<SkOpSegment*>(innerOpp);
             if (outerCoin == innerCoin) {
@@ -928,11 +818,7 @@
                     return true;
                 }
                 const SkOpPtT* ice = inner->coinPtTEnd();
-<<<<<<< HEAD
-                SkASSERT(!ice->deleted());
-=======
                 FAIL_IF(ice->deleted());
->>>>>>> a17af05f
                 if (outerOpp != innerOpp && this->overlap(ocs, oce, ics, ice, &overS, &overE)) {
                     (void) this->addIfMissing(ocs->starter(oce), ics->starter(ice),
                             overS, overE, outerOppWritable, innerOppWritable, added
@@ -989,11 +875,8 @@
         const SkOpPtT* overS, const SkOpPtT* overE) {
     const SkOpPtT* s1 = overS->find(seg1);
     const SkOpPtT* e1 = overE->find(seg1);
-<<<<<<< HEAD
-=======
     FAIL_IF(!s1);
     FAIL_IF(!e1);
->>>>>>> a17af05f
     if (!s1->starter(e1)->span()->upCast()->windValue()) {
         s1 = overS->find(seg1o);
         e1 = overE->find(seg1o);
@@ -1005,11 +888,8 @@
     }
     const SkOpPtT* s2 = overS->find(seg2);
     const SkOpPtT* e2 = overE->find(seg2);
-<<<<<<< HEAD
-=======
     FAIL_IF(!s2);
     FAIL_IF(!e2);
->>>>>>> a17af05f
     if (!s2->starter(e2)->span()->upCast()->windValue()) {
         s2 = overS->find(seg2o);
         e2 = overE->find(seg2o);
@@ -1048,7 +928,6 @@
     do {
         if (coin->coinPtTStart()->segment() == seg && coin->oppPtTStart()->segment() == opp
                 && between(coin->oppPtTStart()->fT, oppT, coin->oppPtTEnd()->fT)) {
-<<<<<<< HEAD
             return true;
         }
         if (coin->oppPtTStart()->segment() == seg && coin->coinPtTStart()->segment() == opp
@@ -1102,61 +981,6 @@
     return false;
 }
 
-=======
-            return true;
-        }
-        if (coin->oppPtTStart()->segment() == seg && coin->coinPtTStart()->segment() == opp
-                && between(coin->coinPtTStart()->fT, oppT, coin->coinPtTEnd()->fT)) {
-            return true;
-        }
-    } while ((coin = coin->next()));
-    return false;
-}
-
-bool SkOpCoincidence::contains(const SkOpPtT* coinPtTStart, const SkOpPtT* coinPtTEnd,
-        const SkOpPtT* oppPtTStart, const SkOpPtT* oppPtTEnd) const {
-    const SkCoincidentSpans* test = fHead;
-    if (!test) {
-        return false;
-    }
-    const SkOpSegment* coinSeg = coinPtTStart->segment();
-    const SkOpSegment* oppSeg = oppPtTStart->segment();
-    if (!Ordered(coinPtTStart, oppPtTStart)) {
-        SkTSwap(coinSeg, oppSeg);
-        SkTSwap(coinPtTStart, oppPtTStart);
-        SkTSwap(coinPtTEnd, oppPtTEnd);
-        if (coinPtTStart->fT > coinPtTEnd->fT) {
-            SkTSwap(coinPtTStart, coinPtTEnd);
-            SkTSwap(oppPtTStart, oppPtTEnd);
-        }
-    }
-    double oppMinT = SkTMin(oppPtTStart->fT, oppPtTEnd->fT);
-    double oppMaxT = SkTMax(oppPtTStart->fT, oppPtTEnd->fT);
-    do {
-        if (coinSeg != test->coinPtTStart()->segment()) {
-            continue;
-        }
-        if (coinPtTStart->fT < test->coinPtTStart()->fT) {
-            continue;
-        }
-        if (coinPtTEnd->fT > test->coinPtTEnd()->fT) {
-            continue;
-        }
-        if (oppSeg != test->oppPtTStart()->segment()) {
-            continue;
-        }
-        if (oppMinT < SkTMin(test->oppPtTStart()->fT, test->oppPtTEnd()->fT)) {
-            continue;
-        }
-        if (oppMaxT > SkTMax(test->oppPtTStart()->fT, test->oppPtTEnd()->fT)) {
-            continue;
-        }
-        return true;
-    } while ((test = test->next()));
-    return false;
-}
-
->>>>>>> a17af05f
 void SkOpCoincidence::correctEnds(DEBUG_COIN_DECLARE_ONLY_PARAMS()) {
     DEBUG_SET_PHASE();
     SkCoincidentSpans* coin = fHead;
@@ -1169,39 +993,26 @@
 }
 
 // walk span sets in parallel, moving winding from one to the other
-<<<<<<< HEAD
-void SkOpCoincidence::apply(DEBUG_COIN_DECLARE_ONLY_PARAMS()) {
-=======
 bool SkOpCoincidence::apply(DEBUG_COIN_DECLARE_ONLY_PARAMS()) {
->>>>>>> a17af05f
     DEBUG_SET_PHASE();
     SkCoincidentSpans* coin = fHead;
     if (!coin) {
-        return;
-    }
-    do {
-<<<<<<< HEAD
-        SkOpSpan* start = coin->coinPtTStartWritable()->span()->upCast();
-=======
+        return true;
+    }
+    do {
         SkOpSpanBase* startSpan = coin->coinPtTStartWritable()->span();
         FAIL_IF(!startSpan->upCastable());
         SkOpSpan* start = startSpan->upCast();
->>>>>>> a17af05f
         if (start->deleted()) {
             continue;
         }
         const SkOpSpanBase* end = coin->coinPtTEnd()->span();
         SkASSERT(start == start->starter(end));
         bool flipped = coin->flipped();
-<<<<<<< HEAD
-        SkOpSpan* oStart = (flipped ? coin->oppPtTEndWritable()
-                : coin->oppPtTStartWritable())->span()->upCast();
-=======
         SkOpSpanBase* oStartBase = (flipped ? coin->oppPtTEndWritable()
                 : coin->oppPtTStartWritable())->span();
         FAIL_IF(!oStartBase->upCastable());
         SkOpSpan* oStart = oStartBase->upCast();
->>>>>>> a17af05f
         if (oStart->deleted()) {
             continue;
         }
@@ -1300,10 +1111,7 @@
             if (next == end) {
                 break;
             }
-<<<<<<< HEAD
-=======
             FAIL_IF(!next->upCastable());
->>>>>>> a17af05f
             start = next->upCast();
             // if the opposite ran out too soon, just reuse the last span
             if (!oNext || !oNext->upCastable()) {
@@ -1312,10 +1120,7 @@
             oStart = oNext->upCast();
         } while (true);
     } while ((coin = coin->next()));
-<<<<<<< HEAD
-=======
     return true;
->>>>>>> a17af05f
 }
 
 // Please keep this in sync with debugRelease()
@@ -1338,7 +1143,6 @@
         prev = coin;
     } while ((coin = next));
     return coin != nullptr;
-<<<<<<< HEAD
 }
 
 void SkOpCoincidence::releaseDeleted(SkCoincidentSpans* coin) {
@@ -1392,61 +1196,6 @@
     }
 }
 
-=======
-}
-
-void SkOpCoincidence::releaseDeleted(SkCoincidentSpans* coin) {
-    if (!coin) {
-        return;
-    }
-    SkCoincidentSpans* head = coin;
-    SkCoincidentSpans* prev = nullptr;
-    SkCoincidentSpans* next;
-    do {
-        next = coin->next();
-        if (coin->coinPtTStart()->deleted()) {
-            SkOPASSERT(coin->flipped() ? coin->oppPtTEnd()->deleted() :
-                    coin->oppPtTStart()->deleted());
-            if (prev) {
-                prev->setNext(next);
-            } else if (head == fHead) {
-                fHead = next;
-            } else {
-                fTop = next;
-            }
-        } else {
-             SkOPASSERT(coin->flipped() ? !coin->oppPtTEnd()->deleted() :
-                    !coin->oppPtTStart()->deleted());
-            prev = coin;
-        }
-    } while ((coin = next));
-}
-
-void SkOpCoincidence::releaseDeleted() {
-    this->releaseDeleted(fHead);
-    this->releaseDeleted(fTop);
-}
-
-void SkOpCoincidence::restoreHead() {
-    SkCoincidentSpans** headPtr = &fHead;
-    while (*headPtr) {
-        headPtr = (*headPtr)->nextPtr();
-    }
-    *headPtr = fTop;
-    fTop = nullptr;
-    // segments may have collapsed in the meantime; remove empty referenced segments
-    headPtr = &fHead;
-    while (*headPtr) {
-        SkCoincidentSpans* test = *headPtr;
-        if (test->coinPtTStart()->segment()->done() || test->oppPtTStart()->segment()->done()) {
-            *headPtr = test->next();
-            continue;
-        }
-        headPtr = (*headPtr)->nextPtr();
-    }
-}
-
->>>>>>> a17af05f
 // Please keep this in sync with debugExpand()
 // expand the range by checking adjacent spans for coincidence
 bool SkOpCoincidence::expand(DEBUG_COIN_DECLARE_ONLY_PARAMS()) {
@@ -1476,11 +1225,7 @@
     return expanded;
 }
 
-<<<<<<< HEAD
-void SkOpCoincidence::findOverlaps(SkOpCoincidence* overlaps  DEBUG_COIN_DECLARE_PARAMS()) const {
-=======
 bool SkOpCoincidence::findOverlaps(SkOpCoincidence* overlaps  DEBUG_COIN_DECLARE_PARAMS()) const {
->>>>>>> a17af05f
     DEBUG_SET_PHASE();
     overlaps->fHead = overlaps->fTop = nullptr;
     SkCoincidentSpans* outer = fHead;
@@ -1505,15 +1250,10 @@
                     || (outerOpp == innerOpp && SkOpPtT::Overlaps(outer->oppPtTStart(),
                     outer->oppPtTEnd(), inner->oppPtTStart(), inner->oppPtTEnd(),
                     &overlapS, &overlapE))) {
-<<<<<<< HEAD
-                SkAssertResult(overlaps->addOverlap(outerCoin, outerOpp, innerCoin, innerOpp,
-                        overlapS, overlapE));
-=======
                 if (!overlaps->addOverlap(outerCoin, outerOpp, innerCoin, innerOpp,
                         overlapS, overlapE)) {
                     return false;
                 }
->>>>>>> a17af05f
              }
         }
         outer = outer->next();
@@ -1567,25 +1307,13 @@
 
 // Please keep this in sync with debugMark()
 /* this sets up the coincidence links in the segments when the coincidence crosses multiple spans */
-<<<<<<< HEAD
-void SkOpCoincidence::mark(DEBUG_COIN_DECLARE_ONLY_PARAMS()) {
-=======
 bool SkOpCoincidence::mark(DEBUG_COIN_DECLARE_ONLY_PARAMS()) {
->>>>>>> a17af05f
     DEBUG_SET_PHASE();
     SkCoincidentSpans* coin = fHead;
     if (!coin) {
-        return;
-    }
-    do {
-<<<<<<< HEAD
-        SkOpSpan* start = coin->coinPtTStartWritable()->span()->upCast();
-        SkASSERT(!start->deleted());
-        SkOpSpanBase* end = coin->coinPtTEndWritable()->span();
-        SkASSERT(!end->deleted());
-        SkOpSpanBase* oStart = coin->oppPtTStartWritable()->span();
-        SkASSERT(!oStart->deleted());
-=======
+        return true;
+    }
+    do {
         SkOpSpanBase* startBase = coin->coinPtTStartWritable()->span();
         FAIL_IF(!startBase->upCastable());
         SkOpSpan* start = startBase->upCast();
@@ -1594,7 +1322,6 @@
         SkOPASSERT(!end->deleted());
         SkOpSpanBase* oStart = coin->oppPtTStartWritable()->span();
         SkOPASSERT(!oStart->deleted());
->>>>>>> a17af05f
         SkOpSpanBase* oEnd = coin->oppPtTEndWritable()->span();
         SkASSERT(!oEnd->deleted());
         bool flipped = coin->flipped();
@@ -1603,26 +1330,13 @@
         }
         /* coin and opp spans may not match up. Mark the ends, and then let the interior
            get marked as many times as the spans allow */
-<<<<<<< HEAD
-=======
         FAIL_IF(!oStart->upCastable());
->>>>>>> a17af05f
         start->insertCoincidence(oStart->upCast());
         end->insertCoinEnd(oEnd);
         const SkOpSegment* segment = start->segment();
         const SkOpSegment* oSegment = oStart->segment();
         SkOpSpanBase* next = start;
         SkOpSpanBase* oNext = oStart;
-<<<<<<< HEAD
-        bool ordered = coin->ordered();
-        while ((next = next->upCast()->next()) != end) {
-            SkAssertResult(next->upCast()->insertCoincidence(oSegment, flipped, ordered));
-        }
-        while ((oNext = oNext->upCast()->next()) != oEnd) {
-            SkAssertResult(oNext->upCast()->insertCoincidence(segment, flipped, ordered));
-        }
-    } while ((coin = coin->next()));
-=======
         bool ordered;
         FAIL_IF(!coin->ordered(&ordered));
         while ((next = next->upCast()->next()) != end) {
@@ -1635,7 +1349,6 @@
         }
     } while ((coin = coin->next()));
     return true;
->>>>>>> a17af05f
 }
 
 // Please keep in sync with debugMarkCollapsed()
