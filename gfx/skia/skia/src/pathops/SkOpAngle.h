--- conflicted
+++ resolved
@@ -64,11 +64,7 @@
         return fEnd;
     }
 
-<<<<<<< HEAD
-    void insert(SkOpAngle* );
-=======
     bool insert(SkOpAngle* );
->>>>>>> a17af05f
     SkOpSpanBase* lastMarked() const;
     bool loopContains(const SkOpAngle* ) const;
     int loopCount() const;
@@ -90,13 +86,10 @@
     }
 
     SkOpSpan* starter();
-<<<<<<< HEAD
-=======
 
     bool tangentsAmbiguous() const {
         return fTangentsAmbiguous;
     }
->>>>>>> a17af05f
 
     bool unorderable() const {
         return fUnorderable;
@@ -104,19 +97,12 @@
 
 private:
     bool after(SkOpAngle* test);
-<<<<<<< HEAD
-=======
     void alignmentSameSide(const SkOpAngle* test, int* order) const;
->>>>>>> a17af05f
     int allOnOneSide(const SkOpAngle* test);
     bool checkCrossesZero() const;
     bool checkParallel(SkOpAngle* );
     bool computeSector();
-<<<<<<< HEAD
-    int convexHullOverlaps(const SkOpAngle* ) const;
-=======
     int convexHullOverlaps(const SkOpAngle* );
->>>>>>> a17af05f
     bool endToSide(const SkOpAngle* rh, bool* inside) const;
     bool endsIntersect(SkOpAngle* );
     int findSector(SkPath::Verb verb, double x, double y) const;
@@ -128,11 +114,7 @@
     bool orderable(SkOpAngle* rh);  // false == this < rh ; true == this > rh
     void setSector();
     void setSpans();
-<<<<<<< HEAD
-    bool tangentsDiverge(const SkOpAngle* rh, double s0xt0) const;
-=======
     bool tangentsDiverge(const SkOpAngle* rh, double s0xt0);
->>>>>>> a17af05f
 
     SkDCurve fOriginalCurvePart;  // the curve from start to end
     SkDCurveSweep fPart;  // the curve from start to end offset as needed
