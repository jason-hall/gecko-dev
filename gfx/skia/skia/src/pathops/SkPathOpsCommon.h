/*
 * Copyright 2012 Google Inc.
 *
 * Use of this source code is governed by a BSD-style license that can be
 * found in the LICENSE file.
 */
#ifndef SkPathOpsCommon_DEFINED
#define SkPathOpsCommon_DEFINED

#include "SkOpAngle.h"
#include "SkTDArray.h"

class SkOpCoincidence;
class SkOpContour;
class SkPathWriter;

const SkOpAngle* AngleWinding(SkOpSpanBase* start, SkOpSpanBase* end, int* windingPtr,
                              bool* sortable);
SkOpSegment* FindChase(SkTDArray<SkOpSpanBase*>* chase, SkOpSpanBase** startPtr,
                       SkOpSpanBase** endPtr);
SkOpSpan* FindSortableTop(SkOpContourHead* );
<<<<<<< HEAD
SkOpSegment* FindUndone(SkOpContourHead* , SkOpSpanBase** startPtr,
                        SkOpSpanBase** endPtr);
=======
SkOpSpan* FindUndone(SkOpContourHead* );
>>>>>>> a17af05f
bool FixWinding(SkPath* path);
bool SortContourList(SkOpContourHead** , bool evenOdd, bool oppEvenOdd);
bool HandleCoincidence(SkOpContourHead* , SkOpCoincidence* );
bool OpDebug(const SkPath& one, const SkPath& two, SkPathOp op, SkPath* result
             SkDEBUGPARAMS(bool skipAssert)
             SkDEBUGPARAMS(const char* testName));
SkScalar ScaleFactor(const SkPath& path);
void ScalePath(const SkPath& path, SkScalar scale, SkPath* scaled);

#endif<|MERGE_RESOLUTION|>--- conflicted
+++ resolved
@@ -19,12 +19,7 @@
 SkOpSegment* FindChase(SkTDArray<SkOpSpanBase*>* chase, SkOpSpanBase** startPtr,
                        SkOpSpanBase** endPtr);
 SkOpSpan* FindSortableTop(SkOpContourHead* );
-<<<<<<< HEAD
-SkOpSegment* FindUndone(SkOpContourHead* , SkOpSpanBase** startPtr,
-                        SkOpSpanBase** endPtr);
-=======
 SkOpSpan* FindUndone(SkOpContourHead* );
->>>>>>> a17af05f
 bool FixWinding(SkPath* path);
 bool SortContourList(SkOpContourHead** , bool evenOdd, bool oppEvenOdd);
 bool HandleCoincidence(SkOpContourHead* , SkOpCoincidence* );
