/*
 * Copyright 2012 Google Inc.
 *
 * Use of this source code is governed by a BSD-style license that can be
 * found in the LICENSE file.
 */
#ifndef SkPathOpsTypes_DEFINED
#define SkPathOpsTypes_DEFINED

#include <float.h>  // for FLT_EPSILON

#include "SkFloatingPoint.h"
#include "SkPath.h"
#include "SkPathOps.h"
#include "SkPathOpsDebug.h"
#include "SkSafe_math.h"  // for fabs, sqrt
#include "SkScalar.h"

enum SkPathOpsMask {
    kWinding_PathOpsMask = -1,
    kNo_PathOpsMask = 0,
    kEvenOdd_PathOpsMask = 1
};

<<<<<<< HEAD
class SkChunkAlloc;
=======
class SkArenaAlloc;
>>>>>>> a17af05f
class SkOpCoincidence;
class SkOpContour;
class SkOpContourHead;
class SkIntersections;
class SkIntersectionHelper;

enum class SkOpPhase : char {
    kNoChange,
    kIntersecting,
    kWalking,
    kFixWinding,
};

class SkOpGlobalState {
public:
    SkOpGlobalState(SkOpContourHead* head,
<<<<<<< HEAD
                    SkChunkAlloc* allocator  SkDEBUGPARAMS(bool debugSkipAssert)
=======
                    SkArenaAlloc* allocator SkDEBUGPARAMS(bool debugSkipAssert)
>>>>>>> a17af05f
                    SkDEBUGPARAMS(const char* testName));

    enum {
        kMaxWindingTries = 10
    };

    bool allocatedOpSpan() const {
        return fAllocatedOpSpan;
    }

<<<<<<< HEAD
    SkChunkAlloc* allocator() {
=======
    SkArenaAlloc* allocator() {
>>>>>>> a17af05f
        return fAllocator;
    }

    void bumpNested() {
        ++fNested;
    }

    void clearNested() {
        fNested = 0;
    }

    SkOpCoincidence* coincidence() {
        return fCoincidence;
    }

    SkOpContourHead* contourHead() {
        return fContourHead;
    }

#ifdef SK_DEBUG
    const class SkOpAngle* debugAngle(int id) const;
    const SkOpCoincidence* debugCoincidence() const;
    SkOpContour* debugContour(int id) const;
    const class SkOpPtT* debugPtT(int id) const;
#endif

    static bool DebugRunFail();

#ifdef SK_DEBUG
    const class SkOpSegment* debugSegment(int id) const;
    bool debugSkipAssert() const { return fDebugSkipAssert; }
    const class SkOpSpanBase* debugSpan(int id) const;
    const char* debugTestName() const { return fDebugTestName; }
#endif

#if DEBUG_T_SECT_LOOP_COUNT
    void debugAddLoopCount(SkIntersections* , const SkIntersectionHelper& ,
        const SkIntersectionHelper& );
    void debugDoYourWorst(SkOpGlobalState* );
    void debugLoopReport();
    void debugResetLoopCounts();
#endif

#if DEBUG_COINCIDENCE
    void debugSetCheckHealth(bool check) { fDebugCheckHealth = check; }
    bool debugCheckHealth() const { return fDebugCheckHealth; }
#endif

#if DEBUG_VALIDATE || DEBUG_COIN
    void debugSetPhase(const char* funcName  DEBUG_COIN_DECLARE_PARAMS()) const;
#endif

#if DEBUG_COIN
    void debugAddToCoinChangedDict();
    void debugAddToGlobalCoinDicts();
    SkPathOpsDebug::CoinDict* debugCoinChangedDict() { return &fCoinChangedDict; }
    const SkPathOpsDebug::CoinDictEntry& debugCoinDictEntry() const { return fCoinDictEntry; }

    static void DumpCoinDict();
#endif


    int nested() const {
        return fNested;
    }

#ifdef SK_DEBUG
    int nextAngleID() {
        return ++fAngleID;
    }

    int nextCoinID() {
        return ++fCoinID;
    }

    int nextContourID() {
        return ++fContourID;
    }

    int nextPtTID() {
        return ++fPtTID;
    }

    int nextSegmentID() {
        return ++fSegmentID;
    }

    int nextSpanID() {
        return ++fSpanID;
    }
#endif

    SkOpPhase phase() const {
        return fPhase;
    }
    
    void resetAllocatedOpSpan() {
        fAllocatedOpSpan = false;
    }

<<<<<<< HEAD
    void setAllocatedOpSpan() {
        fAllocatedOpSpan = true;
    }

    void setCoincidence(SkOpCoincidence* coincidence) {
        fCoincidence = coincidence;
=======
    void resetAllocatedOpSpan() {
        fAllocatedOpSpan = false;
>>>>>>> a17af05f
    }

    void setAllocatedOpSpan() {
        fAllocatedOpSpan = true;
    }

    void setCoincidence(SkOpCoincidence* coincidence) {
        fCoincidence = coincidence;
    }

    void setContourHead(SkOpContourHead* contourHead) {
        fContourHead = contourHead;
    }

    void setPhase(SkOpPhase phase) {
        if (SkOpPhase::kNoChange == phase) {
            return;
        }
        SkASSERT(fPhase != phase);
        fPhase = phase;
    }

    // called in very rare cases where angles are sorted incorrectly -- signfies op will fail
    void setWindingFailed() {
        fWindingFailed = true;
    }

    bool windingFailed() const {
        return fWindingFailed;
    }

private:
<<<<<<< HEAD
    SkChunkAlloc* fAllocator;
=======
    SkArenaAlloc* fAllocator;
>>>>>>> a17af05f
    SkOpCoincidence* fCoincidence;
    SkOpContourHead* fContourHead;
    int fNested;
    bool fAllocatedOpSpan;
    bool fWindingFailed;
    SkOpPhase fPhase;
#ifdef SK_DEBUG
    const char* fDebugTestName;
    void* fDebugReporter;
    int fAngleID;
    int fCoinID;
    int fContourID;
    int fPtTID;
    int fSegmentID;
    int fSpanID;
    bool fDebugSkipAssert;
#endif
#if DEBUG_T_SECT_LOOP_COUNT
    int fDebugLoopCount[3];
    SkPath::Verb fDebugWorstVerb[6];
    SkPoint fDebugWorstPts[24];
    float fDebugWorstWeight[6];
#endif
#if DEBUG_COIN
    SkPathOpsDebug::CoinDict fCoinChangedDict;
    SkPathOpsDebug::CoinDict fCoinVisitedDict;
    SkPathOpsDebug::CoinDictEntry fCoinDictEntry;
    const char* fPreviousFuncName;
#endif
#if DEBUG_COINCIDENCE
    bool fDebugCheckHealth;
#endif
};

#ifdef SK_DEBUG
#if DEBUG_COINCIDENCE
#define SkOPASSERT(cond) SkASSERT((this->globalState() && \
        (this->globalState()->debugCheckHealth() || \
        this->globalState()->debugSkipAssert())) || (cond))
#else
#define SkOPASSERT(cond) SkASSERT((this->globalState() && \
        this->globalState()->debugSkipAssert()) || (cond))
#endif
<<<<<<< HEAD
#define SkOPOBJASSERT(obj, cond) SkASSERT((obj->debugGlobalState() && \
        obj->debugGlobalState()->debugSkipAssert()) || (cond))
=======
#define SkOPOBJASSERT(obj, cond) SkASSERT((obj->globalState() && \
        obj->globalState()->debugSkipAssert()) || (cond))
>>>>>>> a17af05f
#else
#define SkOPASSERT(cond)
#define SkOPOBJASSERT(obj, cond)
#endif

// Use Almost Equal when comparing coordinates. Use epsilon to compare T values.
bool AlmostEqualUlps(float a, float b);
inline bool AlmostEqualUlps(double a, double b) {
    return AlmostEqualUlps(SkDoubleToScalar(a), SkDoubleToScalar(b));
}

bool AlmostEqualUlpsNoNormalCheck(float a, float b);
inline bool AlmostEqualUlpsNoNormalCheck(double a, double b) {
    return AlmostEqualUlpsNoNormalCheck(SkDoubleToScalar(a), SkDoubleToScalar(b));
}

bool AlmostEqualUlps_Pin(float a, float b);
inline bool AlmostEqualUlps_Pin(double a, double b) {
    return AlmostEqualUlps_Pin(SkDoubleToScalar(a), SkDoubleToScalar(b));
}

// Use Almost Dequal when comparing should not special case denormalized values.
bool AlmostDequalUlps(float a, float b);
bool AlmostDequalUlps(double a, double b);

bool NotAlmostEqualUlps(float a, float b);
inline bool NotAlmostEqualUlps(double a, double b) {
    return NotAlmostEqualUlps(SkDoubleToScalar(a), SkDoubleToScalar(b));
}

bool NotAlmostEqualUlps_Pin(float a, float b);
inline bool NotAlmostEqualUlps_Pin(double a, double b) {
    return NotAlmostEqualUlps_Pin(SkDoubleToScalar(a), SkDoubleToScalar(b));
}

bool NotAlmostDequalUlps(float a, float b);
inline bool NotAlmostDequalUlps(double a, double b) {
    return NotAlmostDequalUlps(SkDoubleToScalar(a), SkDoubleToScalar(b));
}

// Use Almost Bequal when comparing coordinates in conjunction with between.
bool AlmostBequalUlps(float a, float b);
inline bool AlmostBequalUlps(double a, double b) {
    return AlmostBequalUlps(SkDoubleToScalar(a), SkDoubleToScalar(b));
}

bool AlmostPequalUlps(float a, float b);
inline bool AlmostPequalUlps(double a, double b) {
    return AlmostPequalUlps(SkDoubleToScalar(a), SkDoubleToScalar(b));
}

bool RoughlyEqualUlps(float a, float b);
inline bool RoughlyEqualUlps(double a, double b) {
    return RoughlyEqualUlps(SkDoubleToScalar(a), SkDoubleToScalar(b));
}

bool AlmostLessUlps(float a, float b);
inline bool AlmostLessUlps(double a, double b) {
    return AlmostLessUlps(SkDoubleToScalar(a), SkDoubleToScalar(b));
}

bool AlmostLessOrEqualUlps(float a, float b);
inline bool AlmostLessOrEqualUlps(double a, double b) {
    return AlmostLessOrEqualUlps(SkDoubleToScalar(a), SkDoubleToScalar(b));
}

bool AlmostBetweenUlps(float a, float b, float c);
inline bool AlmostBetweenUlps(double a, double b, double c) {
    return AlmostBetweenUlps(SkDoubleToScalar(a), SkDoubleToScalar(b), SkDoubleToScalar(c));
}

int UlpsDistance(float a, float b);
inline int UlpsDistance(double a, double b) {
    return UlpsDistance(SkDoubleToScalar(a), SkDoubleToScalar(b));
}

// FLT_EPSILON == 1.19209290E-07 == 1 / (2 ^ 23)
// DBL_EPSILON == 2.22045e-16
const double FLT_EPSILON_CUBED = FLT_EPSILON * FLT_EPSILON * FLT_EPSILON;
const double FLT_EPSILON_HALF = FLT_EPSILON / 2;
const double FLT_EPSILON_DOUBLE = FLT_EPSILON * 2;
const double FLT_EPSILON_ORDERABLE_ERR = FLT_EPSILON * 16;
const double FLT_EPSILON_SQUARED = FLT_EPSILON * FLT_EPSILON;
// Use a compile-time constant for FLT_EPSILON_SQRT to avoid initializers.
// A 17 digit constant guarantees exact results.
const double FLT_EPSILON_SQRT = 0.00034526697709225118; // sqrt(FLT_EPSILON);
const double FLT_EPSILON_INVERSE = 1 / FLT_EPSILON;
const double DBL_EPSILON_ERR = DBL_EPSILON * 4;  // FIXME: tune -- allow a few bits of error
const double DBL_EPSILON_SUBDIVIDE_ERR = DBL_EPSILON * 16;
const double ROUGH_EPSILON = FLT_EPSILON * 64;
const double MORE_ROUGH_EPSILON = FLT_EPSILON * 256;
const double WAY_ROUGH_EPSILON = FLT_EPSILON * 2048;
const double BUMP_EPSILON = FLT_EPSILON * 4096;

const SkScalar INVERSE_NUMBER_RANGE = FLT_EPSILON_ORDERABLE_ERR;

inline bool zero_or_one(double x) {
    return x == 0 || x == 1;
}

inline bool approximately_zero(double x) {
    return fabs(x) < FLT_EPSILON;
}

inline bool precisely_zero(double x) {
    return fabs(x) < DBL_EPSILON_ERR;
}

inline bool precisely_subdivide_zero(double x) {
    return fabs(x) < DBL_EPSILON_SUBDIVIDE_ERR;
}

inline bool approximately_zero(float x) {
    return fabs(x) < FLT_EPSILON;
}

inline bool approximately_zero_cubed(double x) {
    return fabs(x) < FLT_EPSILON_CUBED;
}

inline bool approximately_zero_half(double x) {
    return fabs(x) < FLT_EPSILON_HALF;
}

inline bool approximately_zero_double(double x) {
    return fabs(x) < FLT_EPSILON_DOUBLE;
}

inline bool approximately_zero_orderable(double x) {
    return fabs(x) < FLT_EPSILON_ORDERABLE_ERR;
}

inline bool approximately_zero_squared(double x) {
    return fabs(x) < FLT_EPSILON_SQUARED;
}

inline bool approximately_zero_sqrt(double x) {
    return fabs(x) < FLT_EPSILON_SQRT;
}

inline bool roughly_zero(double x) {
    return fabs(x) < ROUGH_EPSILON;
}

inline bool approximately_zero_inverse(double x) {
    return fabs(x) > FLT_EPSILON_INVERSE;
}

inline bool approximately_zero_when_compared_to(double x, double y) {
    return x == 0 || fabs(x) < fabs(y * FLT_EPSILON);
}

inline bool precisely_zero_when_compared_to(double x, double y) {
    return x == 0 || fabs(x) < fabs(y * DBL_EPSILON);
}

inline bool roughly_zero_when_compared_to(double x, double y) {
    return x == 0 || fabs(x) < fabs(y * ROUGH_EPSILON);
}

// Use this for comparing Ts in the range of 0 to 1. For general numbers (larger and smaller) use
// AlmostEqualUlps instead.
inline bool approximately_equal(double x, double y) {
    return approximately_zero(x - y);
}

inline bool precisely_equal(double x, double y) {
    return precisely_zero(x - y);
}

inline bool precisely_subdivide_equal(double x, double y) {
    return precisely_subdivide_zero(x - y);
}

inline bool approximately_equal_half(double x, double y) {
    return approximately_zero_half(x - y);
}

inline bool approximately_equal_double(double x, double y) {
    return approximately_zero_double(x - y);
}

inline bool approximately_equal_orderable(double x, double y) {
    return approximately_zero_orderable(x - y);
}

inline bool approximately_equal_squared(double x, double y) {
    return approximately_equal(x, y);
}

inline bool approximately_greater(double x, double y) {
    return x - FLT_EPSILON >= y;
}

inline bool approximately_greater_double(double x, double y) {
    return x - FLT_EPSILON_DOUBLE >= y;
}

inline bool approximately_greater_orderable(double x, double y) {
    return x - FLT_EPSILON_ORDERABLE_ERR >= y;
}

inline bool approximately_greater_or_equal(double x, double y) {
    return x + FLT_EPSILON > y;
}

inline bool approximately_greater_or_equal_double(double x, double y) {
    return x + FLT_EPSILON_DOUBLE > y;
}

inline bool approximately_greater_or_equal_orderable(double x, double y) {
    return x + FLT_EPSILON_ORDERABLE_ERR > y;
}

inline bool approximately_lesser(double x, double y) {
    return x + FLT_EPSILON <= y;
}

inline bool approximately_lesser_double(double x, double y) {
    return x + FLT_EPSILON_DOUBLE <= y;
}

inline bool approximately_lesser_orderable(double x, double y) {
    return x + FLT_EPSILON_ORDERABLE_ERR <= y;
}

inline bool approximately_lesser_or_equal(double x, double y) {
    return x - FLT_EPSILON < y;
}

inline bool approximately_lesser_or_equal_double(double x, double y) {
    return x - FLT_EPSILON_DOUBLE < y;
}

inline bool approximately_lesser_or_equal_orderable(double x, double y) {
    return x - FLT_EPSILON_ORDERABLE_ERR < y;
}

inline bool approximately_greater_than_one(double x) {
    return x > 1 - FLT_EPSILON;
}

inline bool precisely_greater_than_one(double x) {
    return x > 1 - DBL_EPSILON_ERR;
}

inline bool approximately_less_than_zero(double x) {
    return x < FLT_EPSILON;
}

inline bool precisely_less_than_zero(double x) {
    return x < DBL_EPSILON_ERR;
}

inline bool approximately_negative(double x) {
    return x < FLT_EPSILON;
}

inline bool approximately_negative_orderable(double x) {
    return x < FLT_EPSILON_ORDERABLE_ERR;
}

inline bool precisely_negative(double x) {
    return x < DBL_EPSILON_ERR;
}

inline bool approximately_one_or_less(double x) {
    return x < 1 + FLT_EPSILON;
}

inline bool approximately_one_or_less_double(double x) {
    return x < 1 + FLT_EPSILON_DOUBLE;
}

inline bool approximately_positive(double x) {
    return x > -FLT_EPSILON;
}

inline bool approximately_positive_squared(double x) {
    return x > -(FLT_EPSILON_SQUARED);
}

inline bool approximately_zero_or_more(double x) {
    return x > -FLT_EPSILON;
}

inline bool approximately_zero_or_more_double(double x) {
    return x > -FLT_EPSILON_DOUBLE;
}

inline bool approximately_between_orderable(double a, double b, double c) {
    return a <= c
            ? approximately_negative_orderable(a - b) && approximately_negative_orderable(b - c)
            : approximately_negative_orderable(b - a) && approximately_negative_orderable(c - b);
}

inline bool approximately_between(double a, double b, double c) {
    return a <= c ? approximately_negative(a - b) && approximately_negative(b - c)
            : approximately_negative(b - a) && approximately_negative(c - b);
}

inline bool precisely_between(double a, double b, double c) {
    return a <= c ? precisely_negative(a - b) && precisely_negative(b - c)
            : precisely_negative(b - a) && precisely_negative(c - b);
}

// returns true if (a <= b <= c) || (a >= b >= c)
inline bool between(double a, double b, double c) {
    SkASSERT(((a <= b && b <= c) || (a >= b && b >= c)) == ((a - b) * (c - b) <= 0)
            || (precisely_zero(a) && precisely_zero(b) && precisely_zero(c)));
    return (a - b) * (c - b) <= 0;
}

inline bool roughly_equal(double x, double y) {
    return fabs(x - y) < ROUGH_EPSILON;
}

inline bool roughly_negative(double x) {
    return x < ROUGH_EPSILON;
}

inline bool roughly_between(double a, double b, double c) {
    return a <= c ? roughly_negative(a - b) && roughly_negative(b - c)
            : roughly_negative(b - a) && roughly_negative(c - b);
}

inline bool more_roughly_equal(double x, double y) {
    return fabs(x - y) < MORE_ROUGH_EPSILON;
}

struct SkDPoint;
struct SkDVector;
struct SkDLine;
struct SkDQuad;
struct SkDConic;
struct SkDCubic;
struct SkDRect;

inline SkPath::Verb SkPathOpsPointsToVerb(int points) {
    int verb = (1 << points) >> 1;
#ifdef SK_DEBUG
    switch (points) {
        case 0: SkASSERT(SkPath::kMove_Verb == verb); break;
        case 1: SkASSERT(SkPath::kLine_Verb == verb); break;
        case 2: SkASSERT(SkPath::kQuad_Verb == verb); break;
        case 3: SkASSERT(SkPath::kCubic_Verb == verb); break;
        default: SkDEBUGFAIL("should not be here");
    }
#endif
    return (SkPath::Verb)verb;
}

inline int SkPathOpsVerbToPoints(SkPath::Verb verb) {
    int points = (int) verb - (((int) verb + 1) >> 2);
#ifdef SK_DEBUG
    switch (verb) {
        case SkPath::kLine_Verb: SkASSERT(1 == points); break;
        case SkPath::kQuad_Verb: SkASSERT(2 == points); break;
        case SkPath::kConic_Verb: SkASSERT(2 == points); break;
        case SkPath::kCubic_Verb: SkASSERT(3 == points); break;
        default: SkDEBUGFAIL("should not get here");
    }
#endif
    return points;
}

inline double SkDInterp(double A, double B, double t) {
    return A + (B - A) * t;
}

double SkDCubeRoot(double x);

/* Returns -1 if negative, 0 if zero, 1 if positive
*/
inline int SkDSign(double x) {
    return (x > 0) - (x < 0);
}

/* Returns 0 if negative, 1 if zero, 2 if positive
*/
inline int SKDSide(double x) {
    return (x > 0) + (x >= 0);
}

/* Returns 1 if negative, 2 if zero, 4 if positive
*/
inline int SkDSideBit(double x) {
    return 1 << SKDSide(x);
}

inline double SkPinT(double t) {
    return precisely_less_than_zero(t) ? 0 : precisely_greater_than_one(t) ? 1 : t;
}

#endif<|MERGE_RESOLUTION|>--- conflicted
+++ resolved
@@ -22,11 +22,7 @@
     kEvenOdd_PathOpsMask = 1
 };
 
-<<<<<<< HEAD
-class SkChunkAlloc;
-=======
 class SkArenaAlloc;
->>>>>>> a17af05f
 class SkOpCoincidence;
 class SkOpContour;
 class SkOpContourHead;
@@ -43,11 +39,7 @@
 class SkOpGlobalState {
 public:
     SkOpGlobalState(SkOpContourHead* head,
-<<<<<<< HEAD
-                    SkChunkAlloc* allocator  SkDEBUGPARAMS(bool debugSkipAssert)
-=======
                     SkArenaAlloc* allocator SkDEBUGPARAMS(bool debugSkipAssert)
->>>>>>> a17af05f
                     SkDEBUGPARAMS(const char* testName));
 
     enum {
@@ -58,11 +50,7 @@
         return fAllocatedOpSpan;
     }
 
-<<<<<<< HEAD
-    SkChunkAlloc* allocator() {
-=======
     SkArenaAlloc* allocator() {
->>>>>>> a17af05f
         return fAllocator;
     }
 
@@ -158,22 +146,9 @@
     SkOpPhase phase() const {
         return fPhase;
     }
-    
+
     void resetAllocatedOpSpan() {
         fAllocatedOpSpan = false;
-    }
-
-<<<<<<< HEAD
-    void setAllocatedOpSpan() {
-        fAllocatedOpSpan = true;
-    }
-
-    void setCoincidence(SkOpCoincidence* coincidence) {
-        fCoincidence = coincidence;
-=======
-    void resetAllocatedOpSpan() {
-        fAllocatedOpSpan = false;
->>>>>>> a17af05f
     }
 
     void setAllocatedOpSpan() {
@@ -206,11 +181,7 @@
     }
 
 private:
-<<<<<<< HEAD
-    SkChunkAlloc* fAllocator;
-=======
     SkArenaAlloc* fAllocator;
->>>>>>> a17af05f
     SkOpCoincidence* fCoincidence;
     SkOpContourHead* fContourHead;
     int fNested;
@@ -254,13 +225,8 @@
 #define SkOPASSERT(cond) SkASSERT((this->globalState() && \
         this->globalState()->debugSkipAssert()) || (cond))
 #endif
-<<<<<<< HEAD
-#define SkOPOBJASSERT(obj, cond) SkASSERT((obj->debugGlobalState() && \
-        obj->debugGlobalState()->debugSkipAssert()) || (cond))
-=======
 #define SkOPOBJASSERT(obj, cond) SkASSERT((obj->globalState() && \
         obj->globalState()->debugSkipAssert()) || (cond))
->>>>>>> a17af05f
 #else
 #define SkOPASSERT(cond)
 #define SkOPOBJASSERT(obj, cond)
