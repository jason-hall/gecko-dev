--- conflicted
+++ resolved
@@ -226,11 +226,7 @@
 }
 
 SkOpGlobalState::SkOpGlobalState(SkOpContourHead* head,
-<<<<<<< HEAD
-                                 SkChunkAlloc* allocator
-=======
                                  SkArenaAlloc* allocator
->>>>>>> a17af05f
                                  SkDEBUGPARAMS(bool debugSkipAssert)
                                  SkDEBUGPARAMS(const char* testName))
     : fAllocator(allocator)
