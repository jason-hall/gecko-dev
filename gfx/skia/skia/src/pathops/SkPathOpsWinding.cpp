--- conflicted
+++ resolved
@@ -385,20 +385,6 @@
 }
 
 SkOpSpan* SkOpContour::findSortableTop(SkOpContour* contourHead) {
-<<<<<<< HEAD
-    SkOpSegment* testSegment = &fHead;
-    bool allDone = true;
-    do {
-        if (testSegment->done()) {
-            continue;
-        }
-        allDone = false;
-        SkOpSpan* result = testSegment->findSortableTop(contourHead);
-        if (result) {
-            return result;
-        }
-    } while ((testSegment = testSegment->next()));
-=======
     bool allDone = true;
     if (fCount) {
         SkOpSegment* testSegment = &fHead;
@@ -413,7 +399,6 @@
             }
         } while ((testSegment = testSegment->next()));
     }
->>>>>>> a17af05f
     if (allDone) {
       fDone = true;
     }
