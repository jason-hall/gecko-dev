/*
 * Copyright 2014 Google Inc.
 *
 * Use of this source code is governed by a BSD-style license that can be
 * found in the LICENSE file.
 */
#include "SkOpCoincidence.h"
#include "SkOpContour.h"
#include "SkOpSegment.h"
#include "SkPathWriter.h"

bool SkOpPtT::alias() const {
    return this->span()->ptT() != this;
}

const SkOpPtT* SkOpPtT::active() const {
    if (!fDeleted) {
        return this;
    }
    const SkOpPtT* ptT = this;
    const SkOpPtT* stopPtT = ptT;
    while ((ptT = ptT->next()) != stopPtT) {
        if (ptT->fSpan == fSpan && !ptT->fDeleted) {
            return ptT;
        }
    }
    SkASSERT(0);  // should never return deleted
    return this;
}

bool SkOpPtT::contains(const SkOpPtT* check) const {
    SkOPASSERT(this != check);
    const SkOpPtT* ptT = this;
    const SkOpPtT* stopPtT = ptT;
    while ((ptT = ptT->next()) != stopPtT) {
        if (ptT == check) {
            return true;
        }
    }
    return false;
}

bool SkOpPtT::contains(const SkOpSegment* segment, const SkPoint& pt) const {
    SkASSERT(this->segment() != segment);
    const SkOpPtT* ptT = this;
    const SkOpPtT* stopPtT = ptT;
    while ((ptT = ptT->next()) != stopPtT) {
        if (ptT->fPt == pt && ptT->segment() == segment) {
            return true;
        }
    }
    return false;
}

bool SkOpPtT::contains(const SkOpSegment* segment, double t) const {
    const SkOpPtT* ptT = this;
    const SkOpPtT* stopPtT = ptT;
    while ((ptT = ptT->next()) != stopPtT) {
        if (ptT->fT == t && ptT->segment() == segment) {
            return true;
        }
    }
    return false;
}

const SkOpPtT* SkOpPtT::contains(const SkOpSegment* check) const {
    SkASSERT(this->segment() != check);
    const SkOpPtT* ptT = this;
    const SkOpPtT* stopPtT = ptT;
    while ((ptT = ptT->next()) != stopPtT) {
        if (ptT->segment() == check && !ptT->deleted()) {
            return ptT;
        }
    }
    return nullptr;
}

SkOpContour* SkOpPtT::contour() const {
    return segment()->contour();
}

const SkOpPtT* SkOpPtT::find(const SkOpSegment* segment) const {
    const SkOpPtT* ptT = this;
    const SkOpPtT* stopPtT = ptT;
    do {
        if (ptT->segment() == segment && !ptT->deleted()) {
            return ptT;
        }
        ptT = ptT->fNext;
    } while (stopPtT != ptT);
//    SkASSERT(0);
    return nullptr;
}

SkOpGlobalState* SkOpPtT::globalState() const {
    return contour()->globalState();
}

void SkOpPtT::init(SkOpSpanBase* span, double t, const SkPoint& pt, bool duplicate) {
    fT = t;
    fPt = pt;
    fSpan = span;
    fNext = this;
    fDuplicatePt = duplicate;
    fDeleted = false;
    fCoincident = false;
    SkDEBUGCODE(fID = span->globalState()->nextPtTID());
}

bool SkOpPtT::onEnd() const {
    const SkOpSpanBase* span = this->span();
    if (span->ptT() != this) {
        return false;
    }
    const SkOpSegment* segment = this->segment();
    return span == segment->head() || span == segment->tail();
}

bool SkOpPtT::ptAlreadySeen(const SkOpPtT* check) const {
    while (this != check) {
        if (this->fPt == check->fPt) {
            return true;
        }
        check = check->fNext;
    }
    return false;
}

SkOpPtT* SkOpPtT::prev() {
    SkOpPtT* result = this;
    SkOpPtT* next = this;
    while ((next = next->fNext) != this) {
        result = next;
    }
    SkASSERT(result->fNext == this);
    return result;
}

const SkOpSegment* SkOpPtT::segment() const {
    return span()->segment();
}

SkOpSegment* SkOpPtT::segment() {
    return span()->segment();
}

void SkOpPtT::setDeleted() {
    SkASSERT(this->span()->debugDeleted() || this->span()->ptT() != this);
    SkOPASSERT(!fDeleted);
    fDeleted = true;
}

void SkOpSpanBase::addOpp(SkOpSpanBase* opp) {
    SkOpPtT* oppPrev = this->ptT()->oppPrev(opp->ptT());
    if (!oppPrev) {
        return;
    }
    this->mergeMatches(opp);
    this->ptT()->addOpp(opp->ptT(), oppPrev);
    this->checkForCollapsedCoincidence();
}

bool SkOpSpanBase::collapsed(double s, double e) const {
    const SkOpPtT* start = &fPtT;
    const SkOpPtT* walk = start;
    double min = walk->fT;
    double max = min;
    const SkOpSegment* segment = this->segment();
    while ((walk = walk->next()) != start) {
        if (walk->segment() != segment) {
            continue;
        }
        min = SkTMin(min, walk->fT);
        max = SkTMax(max, walk->fT);
        if (between(min, s, max) && between(min, e, max)) {
            return true;
        }
    }
    return false;
}

bool SkOpSpanBase::contains(const SkOpSpanBase* span) const {
    const SkOpPtT* start = &fPtT;
    const SkOpPtT* check = &span->fPtT;
    SkOPASSERT(start != check);
    const SkOpPtT* walk = start;
    while ((walk = walk->next()) != start) {
        if (walk == check) {
            return true;
        }
    }
    return false;
}

const SkOpPtT* SkOpSpanBase::contains(const SkOpSegment* segment) const {
    const SkOpPtT* start = &fPtT;
    const SkOpPtT* walk = start;
    while ((walk = walk->next()) != start) {
        if (walk->deleted()) {
            continue;
        }
        if (walk->segment() == segment && walk->span()->ptT() == walk) {
            return walk;
        }
    }
    return nullptr;
}

bool SkOpSpanBase::containsCoinEnd(const SkOpSegment* segment) const {
    SkASSERT(this->segment() != segment);
    const SkOpSpanBase* next = this;
    while ((next = next->fCoinEnd) != this) {
        if (next->segment() == segment) {
            return true;
        }
    }
    return false;
}

SkOpContour* SkOpSpanBase::contour() const {
    return segment()->contour();
}

SkOpGlobalState* SkOpSpanBase::globalState() const {
    return contour()->globalState();
}

void SkOpSpanBase::initBase(SkOpSegment* segment, SkOpSpan* prev, double t, const SkPoint& pt) {
    fSegment = segment;
    fPtT.init(this, t, pt, false);
    fCoinEnd = this;
    fFromAngle = nullptr;
    fPrev = prev;
    fSpanAdds = 0;
    fAligned = true;
    fChased = false;
    SkDEBUGCODE(fCount = 1);
    SkDEBUGCODE(fID = globalState()->nextSpanID());
    SkDEBUGCODE(fDebugDeleted = false);
}

// this pair of spans share a common t value or point; merge them and eliminate duplicates
// this does not compute the best t or pt value; this merely moves all data into a single list
void SkOpSpanBase::merge(SkOpSpan* span) {
    SkOpPtT* spanPtT = span->ptT();
    SkASSERT(this->t() != spanPtT->fT);
    SkASSERT(!zero_or_one(spanPtT->fT));
    span->release(this->ptT());
    if (this->contains(span)) {
        SkOPASSERT(0);  // check to see if this ever happens -- should have been found earlier
        return;  // merge is already in the ptT loop
    }
    SkOpPtT* remainder = spanPtT->next();
    this->ptT()->insert(spanPtT);
    while (remainder != spanPtT) {
        SkOpPtT* next = remainder->next();
        SkOpPtT* compare = spanPtT->next();
        while (compare != spanPtT) {
            SkOpPtT* nextC = compare->next();
            if (nextC->span() == remainder->span() && nextC->fT == remainder->fT) {
                goto tryNextRemainder;
            }
            compare = nextC;
        }
        spanPtT->insert(remainder);
tryNextRemainder:
        remainder = next;
    }
    fSpanAdds += span->fSpanAdds;
}

SkOpSpanBase* SkOpSpanBase::active() {
    SkOpSpanBase* result = fPrev ? fPrev->next() : upCast()->next()->prev();
    SkASSERT(this == result || fDebugDeleted);
    return result;
}

// please keep in sync with debugCheckForCollapsedCoincidence()
void SkOpSpanBase::checkForCollapsedCoincidence() {
    SkOpCoincidence* coins = this->globalState()->coincidence();
    if (coins->isEmpty()) {
        return;
    }
// the insert above may have put both ends of a coincident run in the same span
// for each coincident ptT in loop; see if its opposite in is also in the loop
// this implementation is the motivation for marking that a ptT is referenced by a coincident span
    SkOpPtT* head = this->ptT();
    SkOpPtT* test = head;
    do {
        if (!test->coincident()) {
            continue;
        }
        coins->markCollapsed(test);
    } while ((test = test->next()) != head);
    coins->releaseDeleted();
}

// please keep in sync with debugMergeMatches()
// Look to see if pt-t linked list contains same segment more than once
// if so, and if each pt-t is directly pointed to by spans in that segment,
// merge them
// keep the points, but remove spans so that the segment doesn't have 2 or more
// spans pointing to the same pt-t loop at different loop elements
void SkOpSpanBase::mergeMatches(SkOpSpanBase* opp) {
    SkOpPtT* test = &fPtT;
    SkOpPtT* testNext;
    const SkOpPtT* stop = test;
    do {
        testNext = test->next();
        if (test->deleted()) {
            continue;
        }
        SkOpSpanBase* testBase = test->span();
        SkASSERT(testBase->ptT() == test);
        SkOpSegment* segment = test->segment();
        if (segment->done()) {
            continue;
        }
        SkOpPtT* inner = opp->ptT();
        const SkOpPtT* innerStop = inner;
        do {
            if (inner->segment() != segment) {
                continue;
            }
            if (inner->deleted()) {
                continue;
            }
            SkOpSpanBase* innerBase = inner->span();
            SkASSERT(innerBase->ptT() == inner);
            // when the intersection is first detected, the span base is marked if there are 
            // more than one point in the intersection.
            if (!zero_or_one(inner->fT)) {
                innerBase->upCast()->release(test);
            } else {
                SkOPASSERT(inner->fT != test->fT);
                if (!zero_or_one(test->fT)) {
                    testBase->upCast()->release(inner);
                } else {
                    segment->markAllDone();  // mark segment as collapsed
                    SkDEBUGCODE(testBase->debugSetDeleted());
                    test->setDeleted();
                    SkDEBUGCODE(innerBase->debugSetDeleted());
                    inner->setDeleted();
                }
            }
#ifdef SK_DEBUG   // assert if another undeleted entry points to segment
            const SkOpPtT* debugInner = inner;
            while ((debugInner = debugInner->next()) != innerStop) {
                if (debugInner->segment() != segment) {
                    continue;
                }
                if (debugInner->deleted()) {
                    continue;
                }
                SkOPASSERT(0);
            }
#endif
            break;
        } while ((inner = inner->next()) != innerStop);
    } while ((test = testNext) != stop);
    this->checkForCollapsedCoincidence();
}

int SkOpSpan::computeWindSum() {
    SkOpGlobalState* globals = this->globalState();
    SkOpContour* contourHead = globals->contourHead();
    int windTry = 0;
    while (!this->sortableTop(contourHead) && ++windTry < SkOpGlobalState::kMaxWindingTries) {
        ;
    }
    return this->windSum();
}

bool SkOpSpan::containsCoincidence(const SkOpSegment* segment) const {
    SkASSERT(this->segment() != segment);
    const SkOpSpan* next = fCoincident;
    do {
        if (next->segment() == segment) {
            return true;
        }
    } while ((next = next->fCoincident) != this);
    return false;
}

void SkOpSpan::init(SkOpSegment* segment, SkOpSpan* prev, double t, const SkPoint& pt) {
    SkASSERT(t != 1);
    initBase(segment, prev, t, pt);
    fCoincident = this;
    fToAngle = nullptr;
    fWindSum = fOppSum = SK_MinS32;
    fWindValue = 1;
    fOppValue = 0;
    fTopTTry = 0;
    fChased = fDone = false;
    segment->bumpCount();
    fAlreadyAdded = false;
}

// Please keep this in sync with debugInsertCoincidence()
bool SkOpSpan::insertCoincidence(const SkOpSegment* segment, bool flipped, bool ordered) {
    if (this->containsCoincidence(segment)) {
        return true;
    }
    SkOpPtT* next = &fPtT;
    while ((next = next->next()) != &fPtT) {
        if (next->segment() == segment) {
            SkOpSpan* span;
            SkOpSpanBase* base = next->span();
            if (!ordered) {
<<<<<<< HEAD
                const SkOpSpanBase* spanEnd = fNext->contains(segment)->span();
=======
                const SkOpPtT* spanEndPtT = fNext->contains(segment);
                FAIL_IF(!spanEndPtT);
                const SkOpSpanBase* spanEnd = spanEndPtT->span();
>>>>>>> a17af05f
                const SkOpPtT* start = base->ptT()->starter(spanEnd->ptT());
                FAIL_IF(!start->span()->upCastable());
                span = const_cast<SkOpSpan*>(start->span()->upCast());
            } else if (flipped) {
                span = base->prev();
                FAIL_IF(!span);
            } else {
                FAIL_IF(!base->upCastable());
                span = base->upCast();
            }
            this->insertCoincidence(span);
            return true;
        }
    }
#if DEBUG_COINCIDENCE
    SkASSERT(0); // FIXME? if we get here, the span is missing its opposite segment...
#endif
    return true;
}

void SkOpSpan::release(const SkOpPtT* kept) {
    SkDEBUGCODE(fDebugDeleted = true);
    SkOPASSERT(kept->span() != this);
    SkASSERT(!final());
    SkOpSpan* prev = this->prev();
    SkASSERT(prev);
    SkOpSpanBase* next = this->next();
    SkASSERT(next);
    prev->setNext(next);
    next->setPrev(prev);
    this->segment()->release(this);
    SkOpCoincidence* coincidence = this->globalState()->coincidence();
    if (coincidence) {
        coincidence->fixUp(this->ptT(), kept);
    }
    this->ptT()->setDeleted();
    SkOpPtT* stopPtT = this->ptT();
    SkOpPtT* testPtT = stopPtT;
    const SkOpSpanBase* keptSpan = kept->span();
    do {
        if (this == testPtT->span()) {
            testPtT->setSpan(keptSpan);
        }
    } while ((testPtT = testPtT->next()) != stopPtT);
}

void SkOpSpan::setOppSum(int oppSum) {
    SkASSERT(!final());
    if (fOppSum != SK_MinS32 && fOppSum != oppSum) {
        this->globalState()->setWindingFailed();
        return;
    }
    SkASSERT(!DEBUG_LIMIT_WIND_SUM || SkTAbs(oppSum) <= DEBUG_LIMIT_WIND_SUM);
    fOppSum = oppSum;
}

void SkOpSpan::setWindSum(int windSum) {
    SkASSERT(!final());
    if (fWindSum != SK_MinS32 && fWindSum != windSum) {
        this->globalState()->setWindingFailed();
        return;
    }
    SkASSERT(!DEBUG_LIMIT_WIND_SUM || SkTAbs(windSum) <= DEBUG_LIMIT_WIND_SUM);
    fWindSum = windSum;
}<|MERGE_RESOLUTION|>--- conflicted
+++ resolved
@@ -407,13 +407,9 @@
             SkOpSpan* span;
             SkOpSpanBase* base = next->span();
             if (!ordered) {
-<<<<<<< HEAD
-                const SkOpSpanBase* spanEnd = fNext->contains(segment)->span();
-=======
                 const SkOpPtT* spanEndPtT = fNext->contains(segment);
                 FAIL_IF(!spanEndPtT);
                 const SkOpSpanBase* spanEnd = spanEndPtT->span();
->>>>>>> a17af05f
                 const SkOpPtT* start = base->ptT()->starter(spanEnd->ptT());
                 FAIL_IF(!start->span()->upCastable());
                 span = const_cast<SkOpSpan*>(start->span()->upCast());
