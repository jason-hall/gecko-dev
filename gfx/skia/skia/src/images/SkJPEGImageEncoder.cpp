/*
 * Copyright 2007 The Android Open Source Project
 *
 * Use of this source code is governed by a BSD-style license that can be
 * found in the LICENSE file.
 */

#include "SkImageEncoderPriv.h"

#ifdef SK_HAS_JPEG_LIBRARY

#include "SkColorPriv.h"
#include "SkImageEncoderFns.h"
#include "SkJPEGWriteUtility.h"
#include "SkStream.h"
#include "SkTemplates.h"
<<<<<<< HEAD
#include "SkTime.h"
#include "SkUtils.h"
#include "SkRect.h"
#include "SkCanvas.h"

=======
>>>>>>> a17af05f

#include <stdio.h>

extern "C" {
    #include "jpeglib.h"
    #include "jerror.h"
}

<<<<<<< HEAD
// These enable timing code that report milliseconds for an encoding
//#define TIME_ENCODE

typedef void (*WriteScanline)(uint8_t* SK_RESTRICT dst,
                              const void* SK_RESTRICT src, int width,
                              const SkPMColor* SK_RESTRICT ctable);

static void Write_32_RGB(uint8_t* SK_RESTRICT dst,
                         const void* SK_RESTRICT srcRow, int width,
                         const SkPMColor*) {
    const uint32_t* SK_RESTRICT src = (const uint32_t*)srcRow;
    while (--width >= 0) {
        uint32_t c = *src++;
        dst[0] = SkGetPackedR32(c);
        dst[1] = SkGetPackedG32(c);
        dst[2] = SkGetPackedB32(c);
        dst += 3;
    }
}

static void Write_4444_RGB(uint8_t* SK_RESTRICT dst,
                           const void* SK_RESTRICT srcRow, int width,
                           const SkPMColor*) {
    const SkPMColor16* SK_RESTRICT src = (const SkPMColor16*)srcRow;
    while (--width >= 0) {
        SkPMColor16 c = *src++;
        dst[0] = SkPacked4444ToR32(c);
        dst[1] = SkPacked4444ToG32(c);
        dst[2] = SkPacked4444ToB32(c);
        dst += 3;
    }
}

static void Write_16_RGB(uint8_t* SK_RESTRICT dst,
                         const void* SK_RESTRICT srcRow, int width,
                         const SkPMColor*) {
    const uint16_t* SK_RESTRICT src = (const uint16_t*)srcRow;
    while (--width >= 0) {
        uint16_t c = *src++;
        dst[0] = SkPacked16ToR32(c);
        dst[1] = SkPacked16ToG32(c);
        dst[2] = SkPacked16ToB32(c);
        dst += 3;
    }
}

static void Write_Index_RGB(uint8_t* SK_RESTRICT dst,
                            const void* SK_RESTRICT srcRow, int width,
                            const SkPMColor* SK_RESTRICT ctable) {
    const uint8_t* SK_RESTRICT src = (const uint8_t*)srcRow;
    while (--width >= 0) {
        uint32_t c = ctable[*src++];
        dst[0] = SkGetPackedR32(c);
        dst[1] = SkGetPackedG32(c);
        dst[2] = SkGetPackedB32(c);
        dst += 3;
    }
}

static WriteScanline ChooseWriter(const SkBitmap& bm) {
    switch (bm.colorType()) {
        case kN32_SkColorType:
            return Write_32_RGB;
        case kRGB_565_SkColorType:
            return Write_16_RGB;
        case kARGB_4444_SkColorType:
            return Write_4444_RGB;
        case kIndex_8_SkColorType:
            return Write_Index_RGB;
=======
/**
 *  Returns true if |info| is supported by the jpeg encoder and false otherwise.
 *  |jpegColorType| will be set to the proper libjpeg-turbo type for input to the library.
 *  |numComponents| will be set to the number of components in the |jpegColorType|.
 *  |proc|          will be set if we need to pre-convert the input before passing to
 *                  libjpeg-turbo.  Otherwise will be set to nullptr.
 */
// TODO (skbug.com/1501):
// Should we fail on non-opaque encodes?
// Or should we change alpha behavior (ex: unpremultiply when the input is premul)?
// Or is ignoring the alpha type and alpha channel ok here?
static bool set_encode_config(J_COLOR_SPACE* jpegColorType, int* numComponents,
                              transform_scanline_proc* proc, const SkImageInfo& info) {
    *proc = nullptr;
    switch (info.colorType()) {
        case kRGBA_8888_SkColorType:
            *jpegColorType = JCS_EXT_RGBA;
            *numComponents = 4;
            return true;
        case kBGRA_8888_SkColorType:
            *jpegColorType = JCS_EXT_BGRA;
            *numComponents = 4;
            return true;
        case kRGB_565_SkColorType:
            *proc = transform_scanline_565;
            *jpegColorType = JCS_RGB;
            *numComponents = 3;
            return true;
        case kARGB_4444_SkColorType:
            *proc = transform_scanline_444;
            *jpegColorType = JCS_RGB;
            *numComponents = 3;
            return true;
        case kIndex_8_SkColorType:
            *proc = transform_scanline_index8_opaque;
            *jpegColorType = JCS_RGB;
            *numComponents = 3;
            return true;
        case kGray_8_SkColorType:
            SkASSERT(info.isOpaque());
            *jpegColorType = JCS_GRAYSCALE;
            *numComponents = 1;
            return true;
        case kRGBA_F16_SkColorType:
            if (!info.colorSpace() || !info.colorSpace()->gammaIsLinear()) {
                return false;
            }

            *proc = transform_scanline_F16_to_8888;
            *jpegColorType = JCS_EXT_RGBA;
            *numComponents = 4;
            return true;
>>>>>>> a17af05f
        default:
            return false;
    }


}

bool SkEncodeImageAsJPEG(SkWStream* stream, const SkPixmap& pixmap, const SkEncodeOptions& opts) {
    if (SkTransferFunctionBehavior::kRespect == opts.fUnpremulBehavior) {
        // Respecting the transfer function requries a color space.  It's not actually critical
        // in the jpeg case (since jpegs are opaque), but Skia color correct behavior generally
        // requires pixels to be tagged with color spaces.
        if (!pixmap.colorSpace() || (!pixmap.colorSpace()->gammaCloseToSRGB() &&
                                     !pixmap.colorSpace()->gammaIsLinear())) {
            return false;
        }
    }

    return SkEncodeImageAsJPEG(stream, pixmap, 100);
}

<<<<<<< HEAD
        jpeg_create_compress(&cinfo);
        cinfo.dest = &sk_wstream;
        cinfo.image_width = bm.width();
        cinfo.image_height = bm.height();
        cinfo.input_components = 3;
        
        // FIXME: Can we take advantage of other in_color_spaces in libjpeg-turbo?
        cinfo.in_color_space = JCS_RGB;

        // The gamma value is ignored by libjpeg-turbo.
        cinfo.input_gamma = 1;

        jpeg_set_defaults(&cinfo);
        
        // Tells libjpeg-turbo to compute optimal Huffman coding tables
        // for the image.  This improves compression at the cost of
        // slower encode performance.
        cinfo.optimize_coding = TRUE;
        jpeg_set_quality(&cinfo, quality, TRUE /* limit to baseline-JPEG values */);
=======
bool SkEncodeImageAsJPEG(SkWStream* stream, const SkPixmap& pixmap, int quality) {
    if (!pixmap.addr()) {
        return false;
    }
    jpeg_compress_struct    cinfo;
    skjpeg_error_mgr        sk_err;
    skjpeg_destination_mgr  sk_wstream(stream);

    // Declare before calling setjmp.
    SkAutoTMalloc<uint8_t>  storage;
>>>>>>> a17af05f

    cinfo.err = jpeg_std_error(&sk_err);
    sk_err.error_exit = skjpeg_error_exit;
    if (setjmp(sk_err.fJmpBuf)) {
        return false;
    }

    J_COLOR_SPACE jpegColorSpace;
    int numComponents;
    transform_scanline_proc proc;
    if (!set_encode_config(&jpegColorSpace, &numComponents, &proc, pixmap.info())) {
        return false;
    }

    jpeg_create_compress(&cinfo);
    cinfo.dest = &sk_wstream;
    cinfo.image_width = pixmap.width();
    cinfo.image_height = pixmap.height();
    cinfo.input_components = numComponents;
    cinfo.in_color_space = jpegColorSpace;

    jpeg_set_defaults(&cinfo);

    // Tells libjpeg-turbo to compute optimal Huffman coding tables
    // for the image.  This improves compression at the cost of
    // slower encode performance.
    cinfo.optimize_coding = TRUE;
    jpeg_set_quality(&cinfo, quality, TRUE /* limit to baseline-JPEG values */);

    jpeg_start_compress(&cinfo, TRUE);

    if (pixmap.colorSpace()) {
        sk_sp<SkData> icc = icc_from_color_space(*pixmap.colorSpace());
        if (icc) {
            // Create a contiguous block of memory with the icc signature followed by the profile.
            sk_sp<SkData> markerData =
                    SkData::MakeUninitialized(kICCMarkerHeaderSize + icc->size());
            uint8_t* ptr = (uint8_t*) markerData->writable_data();
            memcpy(ptr, kICCSig, sizeof(kICCSig));
            ptr += sizeof(kICCSig);
            *ptr++ = 1; // This is the first marker.
            *ptr++ = 1; // Out of one total markers.
            memcpy(ptr, icc->data(), icc->size());

            jpeg_write_marker(&cinfo, kICCMarker, markerData->bytes(), markerData->size());
        }
    }

    if (proc) {
        storage.reset(numComponents * pixmap.width());
    }

    const void* srcRow = pixmap.addr();
    const SkPMColor* colors = pixmap.ctable() ? pixmap.ctable()->readColors() : nullptr;
    while (cinfo.next_scanline < cinfo.image_height) {
        JSAMPLE* jpegSrcRow = (JSAMPLE*) srcRow;
        if (proc) {
            proc((char*)storage.get(), (const char*)srcRow, pixmap.width(), numComponents, colors);
            jpegSrcRow = storage.get();
        }

        (void) jpeg_write_scanlines(&cinfo, &jpegSrcRow, 1);
        srcRow = SkTAddOffset<const void>(srcRow, pixmap.rowBytes());
    }

    jpeg_finish_compress(&cinfo);
    jpeg_destroy_compress(&cinfo);

    return true;
}
#endif<|MERGE_RESOLUTION|>--- conflicted
+++ resolved
@@ -14,14 +14,6 @@
 #include "SkJPEGWriteUtility.h"
 #include "SkStream.h"
 #include "SkTemplates.h"
-<<<<<<< HEAD
-#include "SkTime.h"
-#include "SkUtils.h"
-#include "SkRect.h"
-#include "SkCanvas.h"
-
-=======
->>>>>>> a17af05f
 
 #include <stdio.h>
 
@@ -30,77 +22,6 @@
     #include "jerror.h"
 }
 
-<<<<<<< HEAD
-// These enable timing code that report milliseconds for an encoding
-//#define TIME_ENCODE
-
-typedef void (*WriteScanline)(uint8_t* SK_RESTRICT dst,
-                              const void* SK_RESTRICT src, int width,
-                              const SkPMColor* SK_RESTRICT ctable);
-
-static void Write_32_RGB(uint8_t* SK_RESTRICT dst,
-                         const void* SK_RESTRICT srcRow, int width,
-                         const SkPMColor*) {
-    const uint32_t* SK_RESTRICT src = (const uint32_t*)srcRow;
-    while (--width >= 0) {
-        uint32_t c = *src++;
-        dst[0] = SkGetPackedR32(c);
-        dst[1] = SkGetPackedG32(c);
-        dst[2] = SkGetPackedB32(c);
-        dst += 3;
-    }
-}
-
-static void Write_4444_RGB(uint8_t* SK_RESTRICT dst,
-                           const void* SK_RESTRICT srcRow, int width,
-                           const SkPMColor*) {
-    const SkPMColor16* SK_RESTRICT src = (const SkPMColor16*)srcRow;
-    while (--width >= 0) {
-        SkPMColor16 c = *src++;
-        dst[0] = SkPacked4444ToR32(c);
-        dst[1] = SkPacked4444ToG32(c);
-        dst[2] = SkPacked4444ToB32(c);
-        dst += 3;
-    }
-}
-
-static void Write_16_RGB(uint8_t* SK_RESTRICT dst,
-                         const void* SK_RESTRICT srcRow, int width,
-                         const SkPMColor*) {
-    const uint16_t* SK_RESTRICT src = (const uint16_t*)srcRow;
-    while (--width >= 0) {
-        uint16_t c = *src++;
-        dst[0] = SkPacked16ToR32(c);
-        dst[1] = SkPacked16ToG32(c);
-        dst[2] = SkPacked16ToB32(c);
-        dst += 3;
-    }
-}
-
-static void Write_Index_RGB(uint8_t* SK_RESTRICT dst,
-                            const void* SK_RESTRICT srcRow, int width,
-                            const SkPMColor* SK_RESTRICT ctable) {
-    const uint8_t* SK_RESTRICT src = (const uint8_t*)srcRow;
-    while (--width >= 0) {
-        uint32_t c = ctable[*src++];
-        dst[0] = SkGetPackedR32(c);
-        dst[1] = SkGetPackedG32(c);
-        dst[2] = SkGetPackedB32(c);
-        dst += 3;
-    }
-}
-
-static WriteScanline ChooseWriter(const SkBitmap& bm) {
-    switch (bm.colorType()) {
-        case kN32_SkColorType:
-            return Write_32_RGB;
-        case kRGB_565_SkColorType:
-            return Write_16_RGB;
-        case kARGB_4444_SkColorType:
-            return Write_4444_RGB;
-        case kIndex_8_SkColorType:
-            return Write_Index_RGB;
-=======
 /**
  *  Returns true if |info| is supported by the jpeg encoder and false otherwise.
  *  |jpegColorType| will be set to the proper libjpeg-turbo type for input to the library.
@@ -153,7 +74,6 @@
             *jpegColorType = JCS_EXT_RGBA;
             *numComponents = 4;
             return true;
->>>>>>> a17af05f
         default:
             return false;
     }
@@ -175,27 +95,6 @@
     return SkEncodeImageAsJPEG(stream, pixmap, 100);
 }
 
-<<<<<<< HEAD
-        jpeg_create_compress(&cinfo);
-        cinfo.dest = &sk_wstream;
-        cinfo.image_width = bm.width();
-        cinfo.image_height = bm.height();
-        cinfo.input_components = 3;
-        
-        // FIXME: Can we take advantage of other in_color_spaces in libjpeg-turbo?
-        cinfo.in_color_space = JCS_RGB;
-
-        // The gamma value is ignored by libjpeg-turbo.
-        cinfo.input_gamma = 1;
-
-        jpeg_set_defaults(&cinfo);
-        
-        // Tells libjpeg-turbo to compute optimal Huffman coding tables
-        // for the image.  This improves compression at the cost of
-        // slower encode performance.
-        cinfo.optimize_coding = TRUE;
-        jpeg_set_quality(&cinfo, quality, TRUE /* limit to baseline-JPEG values */);
-=======
 bool SkEncodeImageAsJPEG(SkWStream* stream, const SkPixmap& pixmap, int quality) {
     if (!pixmap.addr()) {
         return false;
@@ -206,7 +105,6 @@
 
     // Declare before calling setjmp.
     SkAutoTMalloc<uint8_t>  storage;
->>>>>>> a17af05f
 
     cinfo.err = jpeg_std_error(&sk_err);
     sk_err.error_exit = skjpeg_error_exit;
