/*
 * Copyright 2015 Google Inc.
 *
 * Use of this source code is governed by a BSD-style license that can be
 * found in the LICENSE file.
 */

#ifndef SkNx_sse_DEFINED
#define SkNx_sse_DEFINED

#include <immintrin.h>

// This file may assume <= SSE2, but must check SK_CPU_SSE_LEVEL for anything more recent.
// If you do, make sure this is in a static inline function... anywhere else risks violating ODR.

<<<<<<< HEAD
#define SKNX_IS_FAST
=======
namespace {
>>>>>>> a17af05f

template <>
class SkNx<2, float> {
public:
    AI SkNx(const __m128& vec) : fVec(vec) {}

    AI SkNx() {}
    AI SkNx(float val) : fVec(_mm_set1_ps(val)) {}
    AI static SkNx Load(const void* ptr) {
        return _mm_castsi128_ps(_mm_loadl_epi64((const __m128i*)ptr));
    }
    AI SkNx(float a, float b) : fVec(_mm_setr_ps(a,b,0,0)) {}

    AI void store(void* ptr) const { _mm_storel_pi((__m64*)ptr, fVec); }

    AI SkNx operator + (const SkNx& o) const { return _mm_add_ps(fVec, o.fVec); }
    AI SkNx operator - (const SkNx& o) const { return _mm_sub_ps(fVec, o.fVec); }
    AI SkNx operator * (const SkNx& o) const { return _mm_mul_ps(fVec, o.fVec); }
    AI SkNx operator / (const SkNx& o) const { return _mm_div_ps(fVec, o.fVec); }

    AI SkNx operator == (const SkNx& o) const { return _mm_cmpeq_ps (fVec, o.fVec); }
    AI SkNx operator != (const SkNx& o) const { return _mm_cmpneq_ps(fVec, o.fVec); }
    AI SkNx operator  < (const SkNx& o) const { return _mm_cmplt_ps (fVec, o.fVec); }
    AI SkNx operator  > (const SkNx& o) const { return _mm_cmpgt_ps (fVec, o.fVec); }
    AI SkNx operator <= (const SkNx& o) const { return _mm_cmple_ps (fVec, o.fVec); }
    AI SkNx operator >= (const SkNx& o) const { return _mm_cmpge_ps (fVec, o.fVec); }

    AI static SkNx Min(const SkNx& l, const SkNx& r) { return _mm_min_ps(l.fVec, r.fVec); }
    AI static SkNx Max(const SkNx& l, const SkNx& r) { return _mm_max_ps(l.fVec, r.fVec); }

    AI SkNx   sqrt() const { return _mm_sqrt_ps (fVec);  }
    AI SkNx  rsqrt() const { return _mm_rsqrt_ps(fVec); }
    AI SkNx invert() const { return _mm_rcp_ps(fVec); }

    AI float operator[](int k) const {
        SkASSERT(0 <= k && k < 2);
        union { __m128 v; float fs[4]; } pun = {fVec};
        return pun.fs[k&1];
    }

    AI bool allTrue() const { return 0xff == (_mm_movemask_epi8(_mm_castps_si128(fVec)) & 0xff); }
    AI bool anyTrue() const { return 0x00 != (_mm_movemask_epi8(_mm_castps_si128(fVec)) & 0xff); }

    __m128 fVec;
};

template <>
class SkNx<4, float> {
public:
    AI SkNx(const __m128& vec) : fVec(vec) {}

    AI SkNx() {}
    AI SkNx(float val)           : fVec( _mm_set1_ps(val) ) {}
    AI SkNx(float a, float b, float c, float d) : fVec(_mm_setr_ps(a,b,c,d)) {}

    AI static SkNx Load(const void* ptr) { return _mm_loadu_ps((const float*)ptr); }
    AI void store(void* ptr) const { _mm_storeu_ps((float*)ptr, fVec); }

    AI static void Load4(const void* ptr, SkNx* r, SkNx* g, SkNx* b, SkNx* a) {
        __m128 v0 = _mm_loadu_ps(((float*)ptr) +  0),
               v1 = _mm_loadu_ps(((float*)ptr) +  4),
               v2 = _mm_loadu_ps(((float*)ptr) +  8),
               v3 = _mm_loadu_ps(((float*)ptr) + 12);
        _MM_TRANSPOSE4_PS(v0, v1, v2, v3);
        *r = v0;
        *g = v1;
        *b = v2;
        *a = v3;
    }
    AI static void Store4(void* dst, const SkNx& r, const SkNx& g, const SkNx& b, const SkNx& a) {
        __m128 v0 = r.fVec,
               v1 = g.fVec,
               v2 = b.fVec,
               v3 = a.fVec;
        _MM_TRANSPOSE4_PS(v0, v1, v2, v3);
        _mm_storeu_ps(((float*) dst) +  0, v0);
        _mm_storeu_ps(((float*) dst) +  4, v1);
        _mm_storeu_ps(((float*) dst) +  8, v2);
        _mm_storeu_ps(((float*) dst) + 12, v3);
    }

<<<<<<< HEAD
    SkNx abs() const { return _mm_andnot_ps(_mm_set1_ps(-0.0f), fVec); }
    SkNx floor() const {
=======
    AI SkNx operator + (const SkNx& o) const { return _mm_add_ps(fVec, o.fVec); }
    AI SkNx operator - (const SkNx& o) const { return _mm_sub_ps(fVec, o.fVec); }
    AI SkNx operator * (const SkNx& o) const { return _mm_mul_ps(fVec, o.fVec); }
    AI SkNx operator / (const SkNx& o) const { return _mm_div_ps(fVec, o.fVec); }

    AI SkNx operator == (const SkNx& o) const { return _mm_cmpeq_ps (fVec, o.fVec); }
    AI SkNx operator != (const SkNx& o) const { return _mm_cmpneq_ps(fVec, o.fVec); }
    AI SkNx operator  < (const SkNx& o) const { return _mm_cmplt_ps (fVec, o.fVec); }
    AI SkNx operator  > (const SkNx& o) const { return _mm_cmpgt_ps (fVec, o.fVec); }
    AI SkNx operator <= (const SkNx& o) const { return _mm_cmple_ps (fVec, o.fVec); }
    AI SkNx operator >= (const SkNx& o) const { return _mm_cmpge_ps (fVec, o.fVec); }

    AI static SkNx Min(const SkNx& l, const SkNx& r) { return _mm_min_ps(l.fVec, r.fVec); }
    AI static SkNx Max(const SkNx& l, const SkNx& r) { return _mm_max_ps(l.fVec, r.fVec); }

    AI SkNx abs() const { return _mm_andnot_ps(_mm_set1_ps(-0.0f), fVec); }
    AI SkNx floor() const {
>>>>>>> a17af05f
    #if SK_CPU_SSE_LEVEL >= SK_CPU_SSE_LEVEL_SSE41
        return _mm_floor_ps(fVec);
    #else
        // Emulate _mm_floor_ps() with SSE2:
        //   - roundtrip through integers via truncation
        //   - subtract 1 if that's too big (possible for negative values).
        // This restricts the domain of our inputs to a maximum somehwere around 2^31.
        // Seems plenty big.
        __m128 roundtrip = _mm_cvtepi32_ps(_mm_cvttps_epi32(fVec));
        __m128 too_big = _mm_cmpgt_ps(roundtrip, fVec);
        return _mm_sub_ps(roundtrip, _mm_and_ps(too_big, _mm_set1_ps(1.0f)));
    #endif
    }

    AI SkNx   sqrt() const { return _mm_sqrt_ps (fVec);  }
    AI SkNx  rsqrt() const { return _mm_rsqrt_ps(fVec); }
    AI SkNx invert() const { return _mm_rcp_ps(fVec); }

    AI float operator[](int k) const {
        SkASSERT(0 <= k && k < 4);
        union { __m128 v; float fs[4]; } pun = {fVec};
        return pun.fs[k&3];
    }

    AI bool allTrue() const { return 0xffff == _mm_movemask_epi8(_mm_castps_si128(fVec)); }
    AI bool anyTrue() const { return 0x0000 != _mm_movemask_epi8(_mm_castps_si128(fVec)); }

<<<<<<< HEAD
    SkNx thenElse(const SkNx& t, const SkNx& e) const {
=======
    AI SkNx thenElse(const SkNx& t, const SkNx& e) const {
>>>>>>> a17af05f
    #if SK_CPU_SSE_LEVEL >= SK_CPU_SSE_LEVEL_SSE41
        return _mm_blendv_ps(e.fVec, t.fVec, fVec);
    #else
        return _mm_or_ps(_mm_and_ps   (fVec, t.fVec),
                         _mm_andnot_ps(fVec, e.fVec));
    #endif
    }

    __m128 fVec;
};

template <>
class SkNx<4, int32_t> {
public:
    AI SkNx(const __m128i& vec) : fVec(vec) {}

<<<<<<< HEAD
    SkNx() {}
    SkNx(int32_t val) : fVec(_mm_set1_epi32(val)) {}
    static SkNx Load(const void* ptr) { return _mm_loadu_si128((const __m128i*)ptr); }
    SkNx(int32_t a, int32_t b, int32_t c, int32_t d) : fVec(_mm_setr_epi32(a,b,c,d)) {}
=======
    AI SkNx() {}
    AI SkNx(int32_t val) : fVec(_mm_set1_epi32(val)) {}
    AI static SkNx Load(const void* ptr) { return _mm_loadu_si128((const __m128i*)ptr); }
    AI SkNx(int32_t a, int32_t b, int32_t c, int32_t d) : fVec(_mm_setr_epi32(a,b,c,d)) {}
>>>>>>> a17af05f

    AI void store(void* ptr) const { _mm_storeu_si128((__m128i*)ptr, fVec); }

    AI SkNx operator + (const SkNx& o) const { return _mm_add_epi32(fVec, o.fVec); }
    AI SkNx operator - (const SkNx& o) const { return _mm_sub_epi32(fVec, o.fVec); }
    AI SkNx operator * (const SkNx& o) const {
        __m128i mul20 = _mm_mul_epu32(fVec, o.fVec),
                mul31 = _mm_mul_epu32(_mm_srli_si128(fVec, 4), _mm_srli_si128(o.fVec, 4));
        return _mm_unpacklo_epi32(_mm_shuffle_epi32(mul20, _MM_SHUFFLE(0,0,2,0)),
                                  _mm_shuffle_epi32(mul31, _MM_SHUFFLE(0,0,2,0)));
    }

<<<<<<< HEAD
    SkNx operator & (const SkNx& o) const { return _mm_and_si128(fVec, o.fVec); }
    SkNx operator | (const SkNx& o) const { return _mm_or_si128(fVec, o.fVec); }
    SkNx operator ^ (const SkNx& o) const { return _mm_xor_si128(fVec, o.fVec); }

    SkNx operator << (int bits) const { return _mm_slli_epi32(fVec, bits); }
    SkNx operator >> (int bits) const { return _mm_srai_epi32(fVec, bits); }

    SkNx operator == (const SkNx& o) const { return _mm_cmpeq_epi32 (fVec, o.fVec); }
    SkNx operator  < (const SkNx& o) const { return _mm_cmplt_epi32 (fVec, o.fVec); }
    SkNx operator  > (const SkNx& o) const { return _mm_cmpgt_epi32 (fVec, o.fVec); }

    int32_t operator[](int k) const {
=======
    AI SkNx operator & (const SkNx& o) const { return _mm_and_si128(fVec, o.fVec); }
    AI SkNx operator | (const SkNx& o) const { return _mm_or_si128(fVec, o.fVec); }
    AI SkNx operator ^ (const SkNx& o) const { return _mm_xor_si128(fVec, o.fVec); }

    AI SkNx operator << (int bits) const { return _mm_slli_epi32(fVec, bits); }
    AI SkNx operator >> (int bits) const { return _mm_srai_epi32(fVec, bits); }

    AI SkNx operator == (const SkNx& o) const { return _mm_cmpeq_epi32 (fVec, o.fVec); }
    AI SkNx operator  < (const SkNx& o) const { return _mm_cmplt_epi32 (fVec, o.fVec); }
    AI SkNx operator  > (const SkNx& o) const { return _mm_cmpgt_epi32 (fVec, o.fVec); }

    AI int32_t operator[](int k) const {
>>>>>>> a17af05f
        SkASSERT(0 <= k && k < 4);
        union { __m128i v; int32_t is[4]; } pun = {fVec};
        return pun.is[k&3];
    }

<<<<<<< HEAD
    SkNx thenElse(const SkNx& t, const SkNx& e) const {
=======
    AI SkNx thenElse(const SkNx& t, const SkNx& e) const {
>>>>>>> a17af05f
    #if SK_CPU_SSE_LEVEL >= SK_CPU_SSE_LEVEL_SSE41
        return _mm_blendv_epi8(e.fVec, t.fVec, fVec);
    #else
        return _mm_or_si128(_mm_and_si128   (fVec, t.fVec),
                            _mm_andnot_si128(fVec, e.fVec));
    #endif
    }

    __m128i fVec;
};

template <>
class SkNx<4, uint32_t> {
<<<<<<< HEAD
public:
    SkNx(const __m128i& vec) : fVec(vec) {}

    SkNx() {}
    SkNx(uint32_t val) : fVec(_mm_set1_epi32(val)) {}
    static SkNx Load(const void* ptr) { return _mm_loadu_si128((const __m128i*)ptr); }
    SkNx(uint32_t a, uint32_t b, uint32_t c, uint32_t d) : fVec(_mm_setr_epi32(a,b,c,d)) {}

    void store(void* ptr) const { _mm_storeu_si128((__m128i*)ptr, fVec); }

    SkNx operator + (const SkNx& o) const { return _mm_add_epi32(fVec, o.fVec); }
    SkNx operator - (const SkNx& o) const { return _mm_sub_epi32(fVec, o.fVec); }
    // Not quite sure how to best do operator * in SSE2.  We probably don't use it.

    SkNx operator & (const SkNx& o) const { return _mm_and_si128(fVec, o.fVec); }
    SkNx operator | (const SkNx& o) const { return _mm_or_si128(fVec, o.fVec); }
    SkNx operator ^ (const SkNx& o) const { return _mm_xor_si128(fVec, o.fVec); }

    SkNx operator << (int bits) const { return _mm_slli_epi32(fVec, bits); }
    SkNx operator >> (int bits) const { return _mm_srli_epi32(fVec, bits); }

    SkNx operator == (const SkNx& o) const { return _mm_cmpeq_epi32 (fVec, o.fVec); }
    // operator < and > take a little extra fiddling to make work for unsigned ints.

    uint32_t operator[](int k) const {
        SkASSERT(0 <= k && k < 4);
        union { __m128i v; uint32_t us[4]; } pun = {fVec};
        return pun.us[k&3];
    }

    SkNx thenElse(const SkNx& t, const SkNx& e) const {
    #if SK_CPU_SSE_LEVEL >= SK_CPU_SSE_LEVEL_SSE41
        return _mm_blendv_epi8(e.fVec, t.fVec, fVec);
    #else
        return _mm_or_si128(_mm_and_si128   (fVec, t.fVec),
                            _mm_andnot_si128(fVec, e.fVec));
    #endif
    }

    __m128i fVec;
};


template <>
class SkNx<4, uint16_t> {
=======
>>>>>>> a17af05f
public:
    AI SkNx(const __m128i& vec) : fVec(vec) {}

    AI SkNx() {}
    AI SkNx(uint32_t val) : fVec(_mm_set1_epi32(val)) {}
    AI static SkNx Load(const void* ptr) { return _mm_loadu_si128((const __m128i*)ptr); }
    AI SkNx(uint32_t a, uint32_t b, uint32_t c, uint32_t d) : fVec(_mm_setr_epi32(a,b,c,d)) {}

    AI void store(void* ptr) const { _mm_storeu_si128((__m128i*)ptr, fVec); }

    AI SkNx operator + (const SkNx& o) const { return _mm_add_epi32(fVec, o.fVec); }
    AI SkNx operator - (const SkNx& o) const { return _mm_sub_epi32(fVec, o.fVec); }
    // Not quite sure how to best do operator * in SSE2.  We probably don't use it.

    AI SkNx operator & (const SkNx& o) const { return _mm_and_si128(fVec, o.fVec); }
    AI SkNx operator | (const SkNx& o) const { return _mm_or_si128(fVec, o.fVec); }
    AI SkNx operator ^ (const SkNx& o) const { return _mm_xor_si128(fVec, o.fVec); }

    AI SkNx operator << (int bits) const { return _mm_slli_epi32(fVec, bits); }
    AI SkNx operator >> (int bits) const { return _mm_srli_epi32(fVec, bits); }

    AI SkNx operator == (const SkNx& o) const { return _mm_cmpeq_epi32 (fVec, o.fVec); }
    // operator < and > take a little extra fiddling to make work for unsigned ints.

    AI uint32_t operator[](int k) const {
        SkASSERT(0 <= k && k < 4);
        union { __m128i v; uint32_t us[4]; } pun = {fVec};
        return pun.us[k&3];
    }

    AI SkNx thenElse(const SkNx& t, const SkNx& e) const {
    #if SK_CPU_SSE_LEVEL >= SK_CPU_SSE_LEVEL_SSE41
        return _mm_blendv_epi8(e.fVec, t.fVec, fVec);
    #else
        return _mm_or_si128(_mm_and_si128   (fVec, t.fVec),
                            _mm_andnot_si128(fVec, e.fVec));
    #endif
    }

    __m128i fVec;
};


template <>
class SkNx<4, uint16_t> {
public:
    AI SkNx(const __m128i& vec) : fVec(vec) {}

    AI SkNx() {}
    AI SkNx(uint16_t val) : fVec(_mm_set1_epi16(val)) {}
    AI SkNx(uint16_t a, uint16_t b, uint16_t c, uint16_t d)
        : fVec(_mm_setr_epi16(a,b,c,d,0,0,0,0)) {}

    AI static SkNx Load(const void* ptr) { return _mm_loadl_epi64((const __m128i*)ptr); }
    AI void store(void* ptr) const { _mm_storel_epi64((__m128i*)ptr, fVec); }

    AI static void Load4(const void* ptr, SkNx* r, SkNx* g, SkNx* b, SkNx* a) {
        __m128i lo = _mm_loadu_si128(((__m128i*)ptr) + 0),
                hi = _mm_loadu_si128(((__m128i*)ptr) + 1);
        __m128i even = _mm_unpacklo_epi16(lo, hi),   // r0 r2 g0 g2 b0 b2 a0 a2
                 odd = _mm_unpackhi_epi16(lo, hi);   // r1 r3 ...
        __m128i rg = _mm_unpacklo_epi16(even, odd),  // r0 r1 r2 r3 g0 g1 g2 g3
                ba = _mm_unpackhi_epi16(even, odd);  // b0 b1 ...   a0 a1 ...
        *r = rg;
        *g = _mm_srli_si128(rg, 8);
        *b = ba;
        *a = _mm_srli_si128(ba, 8);
    }
    AI static void Load3(const void* ptr, SkNx* r, SkNx* g, SkNx* b) {
        // The idea here is to get 4 vectors that are R G B _ _ _ _ _.
        // The second load is at a funny location to make sure we don't read past
        // the bounds of memory.  This is fine, we just need to shift it a little bit.
        const uint8_t* ptr8 = (const uint8_t*) ptr;
        __m128i rgb0 = _mm_loadu_si128((const __m128i*) (ptr8 + 0));
        __m128i rgb1 = _mm_srli_si128(rgb0, 3*2);
        __m128i rgb2 = _mm_srli_si128(_mm_loadu_si128((const __m128i*) (ptr8 + 4*2)), 2*2);
        __m128i rgb3 = _mm_srli_si128(rgb2, 3*2);

        __m128i rrggbb01 = _mm_unpacklo_epi16(rgb0, rgb1);
        __m128i rrggbb23 = _mm_unpacklo_epi16(rgb2, rgb3);
        *r = _mm_unpacklo_epi32(rrggbb01, rrggbb23);
        *g = _mm_srli_si128(r->fVec, 4*2);
        *b = _mm_unpackhi_epi32(rrggbb01, rrggbb23);
    }
    AI static void Store4(void* dst, const SkNx& r, const SkNx& g, const SkNx& b, const SkNx& a) {
        __m128i rg = _mm_unpacklo_epi16(r.fVec, g.fVec);
        __m128i ba = _mm_unpacklo_epi16(b.fVec, a.fVec);
        __m128i lo = _mm_unpacklo_epi32(rg, ba);
        __m128i hi = _mm_unpackhi_epi32(rg, ba);
        _mm_storeu_si128(((__m128i*) dst) + 0, lo);
        _mm_storeu_si128(((__m128i*) dst) + 1, hi);
    }

    AI SkNx operator + (const SkNx& o) const { return _mm_add_epi16(fVec, o.fVec); }
    AI SkNx operator - (const SkNx& o) const { return _mm_sub_epi16(fVec, o.fVec); }
    AI SkNx operator * (const SkNx& o) const { return _mm_mullo_epi16(fVec, o.fVec); }
    AI SkNx operator & (const SkNx& o) const { return _mm_and_si128(fVec, o.fVec); }
    AI SkNx operator | (const SkNx& o) const { return _mm_or_si128(fVec, o.fVec); }

    AI SkNx operator << (int bits) const { return _mm_slli_epi16(fVec, bits); }
    AI SkNx operator >> (int bits) const { return _mm_srli_epi16(fVec, bits); }

    AI uint16_t operator[](int k) const {
        SkASSERT(0 <= k && k < 4);
        union { __m128i v; uint16_t us[8]; } pun = {fVec};
        return pun.us[k&3];
    }

    __m128i fVec;
};

template <>
class SkNx<8, uint16_t> {
public:
    AI SkNx(const __m128i& vec) : fVec(vec) {}

    AI SkNx() {}
    AI SkNx(uint16_t val) : fVec(_mm_set1_epi16(val)) {}
    AI SkNx(uint16_t a, uint16_t b, uint16_t c, uint16_t d,
            uint16_t e, uint16_t f, uint16_t g, uint16_t h)
        : fVec(_mm_setr_epi16(a,b,c,d,e,f,g,h)) {}

    AI static SkNx Load(const void* ptr) { return _mm_loadu_si128((const __m128i*)ptr); }
    AI void store(void* ptr) const { _mm_storeu_si128((__m128i*)ptr, fVec); }

    AI static void Load4(const void* ptr, SkNx* r, SkNx* g, SkNx* b, SkNx* a) {
        __m128i _01 = _mm_loadu_si128(((__m128i*)ptr) + 0),
                _23 = _mm_loadu_si128(((__m128i*)ptr) + 1),
                _45 = _mm_loadu_si128(((__m128i*)ptr) + 2),
                _67 = _mm_loadu_si128(((__m128i*)ptr) + 3);

        __m128i _02 = _mm_unpacklo_epi16(_01, _23),  // r0 r2 g0 g2 b0 b2 a0 a2
                _13 = _mm_unpackhi_epi16(_01, _23),  // r1 r3 g1 g3 b1 b3 a1 a3
                _46 = _mm_unpacklo_epi16(_45, _67),
                _57 = _mm_unpackhi_epi16(_45, _67);

        __m128i rg0123 = _mm_unpacklo_epi16(_02, _13),  // r0 r1 r2 r3 g0 g1 g2 g3
                ba0123 = _mm_unpackhi_epi16(_02, _13),  // b0 b1 b2 b3 a0 a1 a2 a3
                rg4567 = _mm_unpacklo_epi16(_46, _57),
                ba4567 = _mm_unpackhi_epi16(_46, _57);

        *r = _mm_unpacklo_epi64(rg0123, rg4567);
        *g = _mm_unpackhi_epi64(rg0123, rg4567);
        *b = _mm_unpacklo_epi64(ba0123, ba4567);
        *a = _mm_unpackhi_epi64(ba0123, ba4567);
    }
    AI static void Load3(const void* ptr, SkNx* r, SkNx* g, SkNx* b) {
        const uint8_t* ptr8 = (const uint8_t*) ptr;
        __m128i rgb0 = _mm_loadu_si128((const __m128i*) (ptr8 +  0*2));
        __m128i rgb1 = _mm_srli_si128(rgb0, 3*2);
        __m128i rgb2 = _mm_loadu_si128((const __m128i*) (ptr8 +  6*2));
        __m128i rgb3 = _mm_srli_si128(rgb2, 3*2);
        __m128i rgb4 = _mm_loadu_si128((const __m128i*) (ptr8 + 12*2));
        __m128i rgb5 = _mm_srli_si128(rgb4, 3*2);
        __m128i rgb6 = _mm_srli_si128(_mm_loadu_si128((const __m128i*) (ptr8 + 16*2)), 2*2);
        __m128i rgb7 = _mm_srli_si128(rgb6, 3*2);

        __m128i rgb01 = _mm_unpacklo_epi16(rgb0, rgb1);
        __m128i rgb23 = _mm_unpacklo_epi16(rgb2, rgb3);
        __m128i rgb45 = _mm_unpacklo_epi16(rgb4, rgb5);
        __m128i rgb67 = _mm_unpacklo_epi16(rgb6, rgb7);

        __m128i rg03 = _mm_unpacklo_epi32(rgb01, rgb23);
        __m128i bx03 = _mm_unpackhi_epi32(rgb01, rgb23);
        __m128i rg47 = _mm_unpacklo_epi32(rgb45, rgb67);
        __m128i bx47 = _mm_unpackhi_epi32(rgb45, rgb67);

        *r = _mm_unpacklo_epi64(rg03, rg47);
        *g = _mm_unpackhi_epi64(rg03, rg47);
        *b = _mm_unpacklo_epi64(bx03, bx47);
    }
    AI static void Store4(void* ptr, const SkNx& r, const SkNx& g, const SkNx& b, const SkNx& a) {
        __m128i rg0123 = _mm_unpacklo_epi16(r.fVec, g.fVec),  // r0 g0 r1 g1 r2 g2 r3 g3
                rg4567 = _mm_unpackhi_epi16(r.fVec, g.fVec),  // r4 g4 r5 g5 r6 g6 r7 g7
                ba0123 = _mm_unpacklo_epi16(b.fVec, a.fVec),
                ba4567 = _mm_unpackhi_epi16(b.fVec, a.fVec);

        _mm_storeu_si128((__m128i*)ptr + 0, _mm_unpacklo_epi32(rg0123, ba0123));
        _mm_storeu_si128((__m128i*)ptr + 1, _mm_unpackhi_epi32(rg0123, ba0123));
        _mm_storeu_si128((__m128i*)ptr + 2, _mm_unpacklo_epi32(rg4567, ba4567));
        _mm_storeu_si128((__m128i*)ptr + 3, _mm_unpackhi_epi32(rg4567, ba4567));
    }

    AI SkNx operator + (const SkNx& o) const { return _mm_add_epi16(fVec, o.fVec); }
    AI SkNx operator - (const SkNx& o) const { return _mm_sub_epi16(fVec, o.fVec); }
    AI SkNx operator * (const SkNx& o) const { return _mm_mullo_epi16(fVec, o.fVec); }
    AI SkNx operator & (const SkNx& o) const { return _mm_and_si128(fVec, o.fVec); }
    AI SkNx operator | (const SkNx& o) const { return _mm_or_si128(fVec, o.fVec); }

    AI SkNx operator << (int bits) const { return _mm_slli_epi16(fVec, bits); }
    AI SkNx operator >> (int bits) const { return _mm_srli_epi16(fVec, bits); }

    AI static SkNx Min(const SkNx& a, const SkNx& b) {
        // No unsigned _mm_min_epu16, so we'll shift into a space where we can use the
        // signed version, _mm_min_epi16, then shift back.
        const uint16_t top = 0x8000; // Keep this separate from _mm_set1_epi16 or MSVC will whine.
        const __m128i top_8x = _mm_set1_epi16(top);
        return _mm_add_epi8(top_8x, _mm_min_epi16(_mm_sub_epi8(a.fVec, top_8x),
                                                  _mm_sub_epi8(b.fVec, top_8x)));
    }

    AI SkNx thenElse(const SkNx& t, const SkNx& e) const {
        return _mm_or_si128(_mm_and_si128   (fVec, t.fVec),
                            _mm_andnot_si128(fVec, e.fVec));
    }

    AI uint16_t operator[](int k) const {
        SkASSERT(0 <= k && k < 8);
        union { __m128i v; uint16_t us[8]; } pun = {fVec};
        return pun.us[k&7];
    }

    __m128i fVec;
};

template <>
class SkNx<4, uint8_t> {
public:
    AI SkNx() {}
    AI SkNx(const __m128i& vec) : fVec(vec) {}
    AI SkNx(uint8_t a, uint8_t b, uint8_t c, uint8_t d)
        : fVec(_mm_setr_epi8(a,b,c,d, 0,0,0,0, 0,0,0,0, 0,0,0,0)) {}


    AI static SkNx Load(const void* ptr) { return _mm_cvtsi32_si128(*(const int*)ptr); }
    AI void store(void* ptr) const { *(int*)ptr = _mm_cvtsi128_si32(fVec); }

    AI uint8_t operator[](int k) const {
        SkASSERT(0 <= k && k < 4);
        union { __m128i v; uint8_t us[16]; } pun = {fVec};
        return pun.us[k&3];
    }

    // TODO as needed

    __m128i fVec;
};

template <>
class SkNx<16, uint8_t> {
public:
    AI SkNx(const __m128i& vec) : fVec(vec) {}

    AI SkNx() {}
    AI SkNx(uint8_t val) : fVec(_mm_set1_epi8(val)) {}
    AI static SkNx Load(const void* ptr) { return _mm_loadu_si128((const __m128i*)ptr); }
    AI SkNx(uint8_t a, uint8_t b, uint8_t c, uint8_t d,
            uint8_t e, uint8_t f, uint8_t g, uint8_t h,
            uint8_t i, uint8_t j, uint8_t k, uint8_t l,
            uint8_t m, uint8_t n, uint8_t o, uint8_t p)
        : fVec(_mm_setr_epi8(a,b,c,d, e,f,g,h, i,j,k,l, m,n,o,p)) {}

    AI void store(void* ptr) const { _mm_storeu_si128((__m128i*)ptr, fVec); }

    AI SkNx saturatedAdd(const SkNx& o) const { return _mm_adds_epu8(fVec, o.fVec); }

    AI SkNx operator + (const SkNx& o) const { return _mm_add_epi8(fVec, o.fVec); }
    AI SkNx operator - (const SkNx& o) const { return _mm_sub_epi8(fVec, o.fVec); }

    AI static SkNx Min(const SkNx& a, const SkNx& b) { return _mm_min_epu8(a.fVec, b.fVec); }
    AI SkNx operator < (const SkNx& o) const {
        // There's no unsigned _mm_cmplt_epu8, so we flip the sign bits then use a signed compare.
        auto flip = _mm_set1_epi8(char(0x80));
        return _mm_cmplt_epi8(_mm_xor_si128(flip, fVec), _mm_xor_si128(flip, o.fVec));
    }

    AI uint8_t operator[](int k) const {
        SkASSERT(0 <= k && k < 16);
        union { __m128i v; uint8_t us[16]; } pun = {fVec};
        return pun.us[k&15];
    }

    AI SkNx thenElse(const SkNx& t, const SkNx& e) const {
        return _mm_or_si128(_mm_and_si128   (fVec, t.fVec),
                            _mm_andnot_si128(fVec, e.fVec));
    }

    __m128i fVec;
};

<<<<<<< HEAD
template<> /*static*/ inline Sk4f SkNx_cast<float, int32_t>(const Sk4i& src) {
    return _mm_cvtepi32_ps(src.fVec);
}
template<> /*static*/ inline Sk4f SkNx_cast<float, uint32_t>(const Sk4u& src) {
    return SkNx_cast<float>(Sk4i::Load(&src));
}

template <> /*static*/ inline Sk4i SkNx_cast<int32_t, float>(const Sk4f& src) {
    return _mm_cvttps_epi32(src.fVec);
}

template<> /*static*/ inline Sk4h SkNx_cast<uint16_t, int32_t>(const Sk4i& src) {
=======
template<> AI /*static*/ Sk4f SkNx_cast<float, int32_t>(const Sk4i& src) {
    return _mm_cvtepi32_ps(src.fVec);
}
template<> AI /*static*/ Sk4f SkNx_cast<float, uint32_t>(const Sk4u& src) {
    return SkNx_cast<float>(Sk4i::Load(&src));
}

template <> AI /*static*/ Sk4i SkNx_cast<int32_t, float>(const Sk4f& src) {
    return _mm_cvttps_epi32(src.fVec);
}

template<> AI /*static*/ Sk4h SkNx_cast<uint16_t, int32_t>(const Sk4i& src) {
>>>>>>> a17af05f
#if 0 && SK_CPU_SSE_LEVEL >= SK_CPU_SSE_LEVEL_SSE41
    // TODO: This seems to be causing code generation problems.   Investigate?
    return _mm_packus_epi32(src.fVec);
#elif SK_CPU_SSE_LEVEL >= SK_CPU_SSE_LEVEL_SSSE3
    // With SSSE3, we can just shuffle the low 2 bytes from each lane right into place.
    const int _ = ~0;
    return _mm_shuffle_epi8(src.fVec, _mm_setr_epi8(0,1, 4,5, 8,9, 12,13, _,_,_,_,_,_,_,_));
#else
    // With SSE2, we have to sign extend our input, making _mm_packs_epi32 do the pack we want.
    __m128i x = _mm_srai_epi32(_mm_slli_epi32(src.fVec, 16), 16);
    return _mm_packs_epi32(x,x);
#endif
}

<<<<<<< HEAD
template<> /*static*/ inline Sk4h SkNx_cast<uint16_t, float>(const Sk4f& src) {
    return SkNx_cast<uint16_t>(SkNx_cast<int32_t>(src));
}

template<> /*static*/ inline Sk4b SkNx_cast<uint8_t, float>(const Sk4f& src) {
=======
template<> AI /*static*/ Sk4h SkNx_cast<uint16_t, float>(const Sk4f& src) {
    return SkNx_cast<uint16_t>(SkNx_cast<int32_t>(src));
}

template<> AI /*static*/ Sk4b SkNx_cast<uint8_t, float>(const Sk4f& src) {
>>>>>>> a17af05f
    auto _32 = _mm_cvttps_epi32(src.fVec);
#if SK_CPU_SSE_LEVEL >= SK_CPU_SSE_LEVEL_SSSE3
    const int _ = ~0;
    return _mm_shuffle_epi8(_32, _mm_setr_epi8(0,4,8,12, _,_,_,_, _,_,_,_, _,_,_,_));
#else
    auto _16 = _mm_packus_epi16(_32, _32);
    return     _mm_packus_epi16(_16, _16);
#endif
}

template<> AI /*static*/ Sk4i SkNx_cast<int32_t, uint8_t>(const Sk4b& src) {
#if SK_CPU_SSE_LEVEL >= SK_CPU_SSE_LEVEL_SSSE3
    const int _ = ~0;
    return _mm_shuffle_epi8(src.fVec, _mm_setr_epi8(0,_,_,_, 1,_,_,_, 2,_,_,_, 3,_,_,_));
#else
    auto _16 = _mm_unpacklo_epi8(src.fVec, _mm_setzero_si128());
    return _mm_unpacklo_epi16(_16, _mm_setzero_si128());
#endif
}

template<> AI /*static*/ Sk4f SkNx_cast<float, uint8_t>(const Sk4b& src) {
    return _mm_cvtepi32_ps(SkNx_cast<int32_t>(src).fVec);
}

template<> AI /*static*/ Sk4f SkNx_cast<float, uint16_t>(const Sk4h& src) {
    auto _32 = _mm_unpacklo_epi16(src.fVec, _mm_setzero_si128());
    return _mm_cvtepi32_ps(_32);
}

template<> AI /*static*/ Sk16b SkNx_cast<uint8_t, float>(const Sk16f& src) {
    Sk8f ab, cd;
    SkNx_split(src, &ab, &cd);

    Sk4f a,b,c,d;
    SkNx_split(ab, &a, &b);
    SkNx_split(cd, &c, &d);

    return _mm_packus_epi16(_mm_packus_epi16(_mm_cvttps_epi32(a.fVec),
                                             _mm_cvttps_epi32(b.fVec)),
                            _mm_packus_epi16(_mm_cvttps_epi32(c.fVec),
                                             _mm_cvttps_epi32(d.fVec)));
}

template<> AI /*static*/ Sk4h SkNx_cast<uint16_t, uint8_t>(const Sk4b& src) {
    return _mm_unpacklo_epi8(src.fVec, _mm_setzero_si128());
}

template<> AI /*static*/ Sk4b SkNx_cast<uint8_t, uint16_t>(const Sk4h& src) {
    return _mm_packus_epi16(src.fVec, src.fVec);
}

<<<<<<< HEAD
template<> /*static*/ inline Sk4i SkNx_cast<int32_t, uint16_t>(const Sk4h& src) {
    return _mm_unpacklo_epi16(src.fVec, _mm_setzero_si128());
}

template<> /*static*/ inline Sk4b SkNx_cast<uint8_t, int32_t>(const Sk4i& src) {
    return _mm_packus_epi16(_mm_packus_epi16(src.fVec, src.fVec), src.fVec);
}

template<> /*static*/ inline Sk4i SkNx_cast<int32_t, uint32_t>(const Sk4u& src) {
    return src.fVec;
}

static inline Sk4i Sk4f_round(const Sk4f& x) {
    return _mm_cvtps_epi32(x.fVec);
}

static inline void Sk4h_load4(const void* ptr, Sk4h* r, Sk4h* g, Sk4h* b, Sk4h* a) {
    __m128i lo = _mm_loadu_si128(((__m128i*)ptr) + 0),
            hi = _mm_loadu_si128(((__m128i*)ptr) + 1);
    __m128i even = _mm_unpacklo_epi16(lo, hi),   // r0 r2 g0 g2 b0 b2 a0 a2
             odd = _mm_unpackhi_epi16(lo, hi);   // r1 r3 ...
    __m128i rg = _mm_unpacklo_epi16(even, odd),  // r0 r1 r2 r3 g0 g1 g2 g3
            ba = _mm_unpackhi_epi16(even, odd);  // b0 b1 ...   a0 a1 ...
    *r = rg;
    *g = _mm_srli_si128(rg, 8);
    *b = ba;
    *a = _mm_srli_si128(ba, 8);
}

static inline void Sk4h_store4(void* dst, const Sk4h& r, const Sk4h& g, const Sk4h& b,
                               const Sk4h& a) {
    __m128i rg = _mm_unpacklo_epi16(r.fVec, g.fVec);
    __m128i ba = _mm_unpacklo_epi16(b.fVec, a.fVec);
    __m128i lo = _mm_unpacklo_epi32(rg, ba);
    __m128i hi = _mm_unpackhi_epi32(rg, ba);
    _mm_storeu_si128(((__m128i*) dst) + 0, lo);
    _mm_storeu_si128(((__m128i*) dst) + 1, hi);
}

static inline void Sk4f_load4(const void* ptr, Sk4f* r, Sk4f* g, Sk4f* b, Sk4f* a) {
    __m128 v0 = _mm_loadu_ps(((float*)ptr) +  0),
           v1 = _mm_loadu_ps(((float*)ptr) +  4),
           v2 = _mm_loadu_ps(((float*)ptr) +  8),
           v3 = _mm_loadu_ps(((float*)ptr) + 12);
    _MM_TRANSPOSE4_PS(v0, v1, v2, v3);
    *r = v0;
    *g = v1;
    *b = v2;
    *a = v3;
}

static inline void Sk4f_store4(void* dst, const Sk4f& r, const Sk4f& g, const Sk4f& b,
                               const Sk4f& a) {
    __m128 v0 = r.fVec,
           v1 = g.fVec,
           v2 = b.fVec,
           v3 = a.fVec;
    _MM_TRANSPOSE4_PS(v0, v1, v2, v3);
    _mm_storeu_ps(((float*) dst) +  0, v0);
    _mm_storeu_ps(((float*) dst) +  4, v1);
    _mm_storeu_ps(((float*) dst) +  8, v2);
    _mm_storeu_ps(((float*) dst) + 12, v3);
}
=======
template<> AI /*static*/ Sk4i SkNx_cast<int32_t, uint16_t>(const Sk4h& src) {
    return _mm_unpacklo_epi16(src.fVec, _mm_setzero_si128());
}

template<> AI /*static*/ Sk4b SkNx_cast<uint8_t, int32_t>(const Sk4i& src) {
    return _mm_packus_epi16(_mm_packus_epi16(src.fVec, src.fVec), src.fVec);
}

template<> AI /*static*/ Sk4i SkNx_cast<int32_t, uint32_t>(const Sk4u& src) {
    return src.fVec;
}

AI static Sk4i Sk4f_round(const Sk4f& x) {
    return _mm_cvtps_epi32(x.fVec);
}

}  // namespace
>>>>>>> a17af05f

#endif//SkNx_sse_DEFINED<|MERGE_RESOLUTION|>--- conflicted
+++ resolved
@@ -13,11 +13,7 @@
 // This file may assume <= SSE2, but must check SK_CPU_SSE_LEVEL for anything more recent.
 // If you do, make sure this is in a static inline function... anywhere else risks violating ODR.
 
-<<<<<<< HEAD
-#define SKNX_IS_FAST
-=======
 namespace {
->>>>>>> a17af05f
 
 template <>
 class SkNx<2, float> {
@@ -99,10 +95,6 @@
         _mm_storeu_ps(((float*) dst) + 12, v3);
     }
 
-<<<<<<< HEAD
-    SkNx abs() const { return _mm_andnot_ps(_mm_set1_ps(-0.0f), fVec); }
-    SkNx floor() const {
-=======
     AI SkNx operator + (const SkNx& o) const { return _mm_add_ps(fVec, o.fVec); }
     AI SkNx operator - (const SkNx& o) const { return _mm_sub_ps(fVec, o.fVec); }
     AI SkNx operator * (const SkNx& o) const { return _mm_mul_ps(fVec, o.fVec); }
@@ -120,7 +112,6 @@
 
     AI SkNx abs() const { return _mm_andnot_ps(_mm_set1_ps(-0.0f), fVec); }
     AI SkNx floor() const {
->>>>>>> a17af05f
     #if SK_CPU_SSE_LEVEL >= SK_CPU_SSE_LEVEL_SSE41
         return _mm_floor_ps(fVec);
     #else
@@ -148,11 +139,7 @@
     AI bool allTrue() const { return 0xffff == _mm_movemask_epi8(_mm_castps_si128(fVec)); }
     AI bool anyTrue() const { return 0x0000 != _mm_movemask_epi8(_mm_castps_si128(fVec)); }
 
-<<<<<<< HEAD
-    SkNx thenElse(const SkNx& t, const SkNx& e) const {
-=======
     AI SkNx thenElse(const SkNx& t, const SkNx& e) const {
->>>>>>> a17af05f
     #if SK_CPU_SSE_LEVEL >= SK_CPU_SSE_LEVEL_SSE41
         return _mm_blendv_ps(e.fVec, t.fVec, fVec);
     #else
@@ -169,17 +156,10 @@
 public:
     AI SkNx(const __m128i& vec) : fVec(vec) {}
 
-<<<<<<< HEAD
-    SkNx() {}
-    SkNx(int32_t val) : fVec(_mm_set1_epi32(val)) {}
-    static SkNx Load(const void* ptr) { return _mm_loadu_si128((const __m128i*)ptr); }
-    SkNx(int32_t a, int32_t b, int32_t c, int32_t d) : fVec(_mm_setr_epi32(a,b,c,d)) {}
-=======
     AI SkNx() {}
     AI SkNx(int32_t val) : fVec(_mm_set1_epi32(val)) {}
     AI static SkNx Load(const void* ptr) { return _mm_loadu_si128((const __m128i*)ptr); }
     AI SkNx(int32_t a, int32_t b, int32_t c, int32_t d) : fVec(_mm_setr_epi32(a,b,c,d)) {}
->>>>>>> a17af05f
 
     AI void store(void* ptr) const { _mm_storeu_si128((__m128i*)ptr, fVec); }
 
@@ -192,20 +172,6 @@
                                   _mm_shuffle_epi32(mul31, _MM_SHUFFLE(0,0,2,0)));
     }
 
-<<<<<<< HEAD
-    SkNx operator & (const SkNx& o) const { return _mm_and_si128(fVec, o.fVec); }
-    SkNx operator | (const SkNx& o) const { return _mm_or_si128(fVec, o.fVec); }
-    SkNx operator ^ (const SkNx& o) const { return _mm_xor_si128(fVec, o.fVec); }
-
-    SkNx operator << (int bits) const { return _mm_slli_epi32(fVec, bits); }
-    SkNx operator >> (int bits) const { return _mm_srai_epi32(fVec, bits); }
-
-    SkNx operator == (const SkNx& o) const { return _mm_cmpeq_epi32 (fVec, o.fVec); }
-    SkNx operator  < (const SkNx& o) const { return _mm_cmplt_epi32 (fVec, o.fVec); }
-    SkNx operator  > (const SkNx& o) const { return _mm_cmpgt_epi32 (fVec, o.fVec); }
-
-    int32_t operator[](int k) const {
-=======
     AI SkNx operator & (const SkNx& o) const { return _mm_and_si128(fVec, o.fVec); }
     AI SkNx operator | (const SkNx& o) const { return _mm_or_si128(fVec, o.fVec); }
     AI SkNx operator ^ (const SkNx& o) const { return _mm_xor_si128(fVec, o.fVec); }
@@ -218,17 +184,12 @@
     AI SkNx operator  > (const SkNx& o) const { return _mm_cmpgt_epi32 (fVec, o.fVec); }
 
     AI int32_t operator[](int k) const {
->>>>>>> a17af05f
         SkASSERT(0 <= k && k < 4);
         union { __m128i v; int32_t is[4]; } pun = {fVec};
         return pun.is[k&3];
     }
 
-<<<<<<< HEAD
-    SkNx thenElse(const SkNx& t, const SkNx& e) const {
-=======
     AI SkNx thenElse(const SkNx& t, const SkNx& e) const {
->>>>>>> a17af05f
     #if SK_CPU_SSE_LEVEL >= SK_CPU_SSE_LEVEL_SSE41
         return _mm_blendv_epi8(e.fVec, t.fVec, fVec);
     #else
@@ -242,54 +203,6 @@
 
 template <>
 class SkNx<4, uint32_t> {
-<<<<<<< HEAD
-public:
-    SkNx(const __m128i& vec) : fVec(vec) {}
-
-    SkNx() {}
-    SkNx(uint32_t val) : fVec(_mm_set1_epi32(val)) {}
-    static SkNx Load(const void* ptr) { return _mm_loadu_si128((const __m128i*)ptr); }
-    SkNx(uint32_t a, uint32_t b, uint32_t c, uint32_t d) : fVec(_mm_setr_epi32(a,b,c,d)) {}
-
-    void store(void* ptr) const { _mm_storeu_si128((__m128i*)ptr, fVec); }
-
-    SkNx operator + (const SkNx& o) const { return _mm_add_epi32(fVec, o.fVec); }
-    SkNx operator - (const SkNx& o) const { return _mm_sub_epi32(fVec, o.fVec); }
-    // Not quite sure how to best do operator * in SSE2.  We probably don't use it.
-
-    SkNx operator & (const SkNx& o) const { return _mm_and_si128(fVec, o.fVec); }
-    SkNx operator | (const SkNx& o) const { return _mm_or_si128(fVec, o.fVec); }
-    SkNx operator ^ (const SkNx& o) const { return _mm_xor_si128(fVec, o.fVec); }
-
-    SkNx operator << (int bits) const { return _mm_slli_epi32(fVec, bits); }
-    SkNx operator >> (int bits) const { return _mm_srli_epi32(fVec, bits); }
-
-    SkNx operator == (const SkNx& o) const { return _mm_cmpeq_epi32 (fVec, o.fVec); }
-    // operator < and > take a little extra fiddling to make work for unsigned ints.
-
-    uint32_t operator[](int k) const {
-        SkASSERT(0 <= k && k < 4);
-        union { __m128i v; uint32_t us[4]; } pun = {fVec};
-        return pun.us[k&3];
-    }
-
-    SkNx thenElse(const SkNx& t, const SkNx& e) const {
-    #if SK_CPU_SSE_LEVEL >= SK_CPU_SSE_LEVEL_SSE41
-        return _mm_blendv_epi8(e.fVec, t.fVec, fVec);
-    #else
-        return _mm_or_si128(_mm_and_si128   (fVec, t.fVec),
-                            _mm_andnot_si128(fVec, e.fVec));
-    #endif
-    }
-
-    __m128i fVec;
-};
-
-
-template <>
-class SkNx<4, uint16_t> {
-=======
->>>>>>> a17af05f
 public:
     AI SkNx(const __m128i& vec) : fVec(vec) {}
 
@@ -570,20 +483,6 @@
     __m128i fVec;
 };
 
-<<<<<<< HEAD
-template<> /*static*/ inline Sk4f SkNx_cast<float, int32_t>(const Sk4i& src) {
-    return _mm_cvtepi32_ps(src.fVec);
-}
-template<> /*static*/ inline Sk4f SkNx_cast<float, uint32_t>(const Sk4u& src) {
-    return SkNx_cast<float>(Sk4i::Load(&src));
-}
-
-template <> /*static*/ inline Sk4i SkNx_cast<int32_t, float>(const Sk4f& src) {
-    return _mm_cvttps_epi32(src.fVec);
-}
-
-template<> /*static*/ inline Sk4h SkNx_cast<uint16_t, int32_t>(const Sk4i& src) {
-=======
 template<> AI /*static*/ Sk4f SkNx_cast<float, int32_t>(const Sk4i& src) {
     return _mm_cvtepi32_ps(src.fVec);
 }
@@ -596,7 +495,6 @@
 }
 
 template<> AI /*static*/ Sk4h SkNx_cast<uint16_t, int32_t>(const Sk4i& src) {
->>>>>>> a17af05f
 #if 0 && SK_CPU_SSE_LEVEL >= SK_CPU_SSE_LEVEL_SSE41
     // TODO: This seems to be causing code generation problems.   Investigate?
     return _mm_packus_epi32(src.fVec);
@@ -611,19 +509,11 @@
 #endif
 }
 
-<<<<<<< HEAD
-template<> /*static*/ inline Sk4h SkNx_cast<uint16_t, float>(const Sk4f& src) {
-    return SkNx_cast<uint16_t>(SkNx_cast<int32_t>(src));
-}
-
-template<> /*static*/ inline Sk4b SkNx_cast<uint8_t, float>(const Sk4f& src) {
-=======
 template<> AI /*static*/ Sk4h SkNx_cast<uint16_t, float>(const Sk4f& src) {
     return SkNx_cast<uint16_t>(SkNx_cast<int32_t>(src));
 }
 
 template<> AI /*static*/ Sk4b SkNx_cast<uint8_t, float>(const Sk4f& src) {
->>>>>>> a17af05f
     auto _32 = _mm_cvttps_epi32(src.fVec);
 #if SK_CPU_SSE_LEVEL >= SK_CPU_SSE_LEVEL_SSSE3
     const int _ = ~0;
@@ -675,71 +565,6 @@
     return _mm_packus_epi16(src.fVec, src.fVec);
 }
 
-<<<<<<< HEAD
-template<> /*static*/ inline Sk4i SkNx_cast<int32_t, uint16_t>(const Sk4h& src) {
-    return _mm_unpacklo_epi16(src.fVec, _mm_setzero_si128());
-}
-
-template<> /*static*/ inline Sk4b SkNx_cast<uint8_t, int32_t>(const Sk4i& src) {
-    return _mm_packus_epi16(_mm_packus_epi16(src.fVec, src.fVec), src.fVec);
-}
-
-template<> /*static*/ inline Sk4i SkNx_cast<int32_t, uint32_t>(const Sk4u& src) {
-    return src.fVec;
-}
-
-static inline Sk4i Sk4f_round(const Sk4f& x) {
-    return _mm_cvtps_epi32(x.fVec);
-}
-
-static inline void Sk4h_load4(const void* ptr, Sk4h* r, Sk4h* g, Sk4h* b, Sk4h* a) {
-    __m128i lo = _mm_loadu_si128(((__m128i*)ptr) + 0),
-            hi = _mm_loadu_si128(((__m128i*)ptr) + 1);
-    __m128i even = _mm_unpacklo_epi16(lo, hi),   // r0 r2 g0 g2 b0 b2 a0 a2
-             odd = _mm_unpackhi_epi16(lo, hi);   // r1 r3 ...
-    __m128i rg = _mm_unpacklo_epi16(even, odd),  // r0 r1 r2 r3 g0 g1 g2 g3
-            ba = _mm_unpackhi_epi16(even, odd);  // b0 b1 ...   a0 a1 ...
-    *r = rg;
-    *g = _mm_srli_si128(rg, 8);
-    *b = ba;
-    *a = _mm_srli_si128(ba, 8);
-}
-
-static inline void Sk4h_store4(void* dst, const Sk4h& r, const Sk4h& g, const Sk4h& b,
-                               const Sk4h& a) {
-    __m128i rg = _mm_unpacklo_epi16(r.fVec, g.fVec);
-    __m128i ba = _mm_unpacklo_epi16(b.fVec, a.fVec);
-    __m128i lo = _mm_unpacklo_epi32(rg, ba);
-    __m128i hi = _mm_unpackhi_epi32(rg, ba);
-    _mm_storeu_si128(((__m128i*) dst) + 0, lo);
-    _mm_storeu_si128(((__m128i*) dst) + 1, hi);
-}
-
-static inline void Sk4f_load4(const void* ptr, Sk4f* r, Sk4f* g, Sk4f* b, Sk4f* a) {
-    __m128 v0 = _mm_loadu_ps(((float*)ptr) +  0),
-           v1 = _mm_loadu_ps(((float*)ptr) +  4),
-           v2 = _mm_loadu_ps(((float*)ptr) +  8),
-           v3 = _mm_loadu_ps(((float*)ptr) + 12);
-    _MM_TRANSPOSE4_PS(v0, v1, v2, v3);
-    *r = v0;
-    *g = v1;
-    *b = v2;
-    *a = v3;
-}
-
-static inline void Sk4f_store4(void* dst, const Sk4f& r, const Sk4f& g, const Sk4f& b,
-                               const Sk4f& a) {
-    __m128 v0 = r.fVec,
-           v1 = g.fVec,
-           v2 = b.fVec,
-           v3 = a.fVec;
-    _MM_TRANSPOSE4_PS(v0, v1, v2, v3);
-    _mm_storeu_ps(((float*) dst) +  0, v0);
-    _mm_storeu_ps(((float*) dst) +  4, v1);
-    _mm_storeu_ps(((float*) dst) +  8, v2);
-    _mm_storeu_ps(((float*) dst) + 12, v3);
-}
-=======
 template<> AI /*static*/ Sk4i SkNx_cast<int32_t, uint16_t>(const Sk4h& src) {
     return _mm_unpacklo_epi16(src.fVec, _mm_setzero_si128());
 }
@@ -757,6 +582,5 @@
 }
 
 }  // namespace
->>>>>>> a17af05f
 
 #endif//SkNx_sse_DEFINED