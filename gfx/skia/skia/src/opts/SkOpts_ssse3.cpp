/*
 * Copyright 2015 Google Inc.
 *
 * Use of this source code is governed by a BSD-style license that can be
 * found in the LICENSE file.
 */

#include "SkOpts.h"
#define SK_OPTS_NS ssse3
#include "SkBlitMask_opts.h"
#include "SkSwizzler_opts.h"
#include "SkXfermode_opts.h"

namespace SkOpts {
    void Init_ssse3() {
        create_xfermode = ssse3::create_xfermode;
        blit_mask_d32_a8 = ssse3::blit_mask_d32_a8;
<<<<<<< HEAD
        color_cube_filter_span = ssse3::color_cube_filter_span;
=======
>>>>>>> a17af05f

        RGBA_to_BGRA          = ssse3::RGBA_to_BGRA;
        RGBA_to_rgbA          = ssse3::RGBA_to_rgbA;
        RGBA_to_bgrA          = ssse3::RGBA_to_bgrA;
        RGB_to_RGB1           = ssse3::RGB_to_RGB1;
        RGB_to_BGR1           = ssse3::RGB_to_BGR1;
        gray_to_RGB1          = ssse3::gray_to_RGB1;
        grayA_to_RGBA         = ssse3::grayA_to_RGBA;
        grayA_to_rgbA         = ssse3::grayA_to_rgbA;
        inverted_CMYK_to_RGB1 = ssse3::inverted_CMYK_to_RGB1;
        inverted_CMYK_to_BGR1 = ssse3::inverted_CMYK_to_BGR1;
    }
}<|MERGE_RESOLUTION|>--- conflicted
+++ resolved
@@ -15,10 +15,6 @@
     void Init_ssse3() {
         create_xfermode = ssse3::create_xfermode;
         blit_mask_d32_a8 = ssse3::blit_mask_d32_a8;
-<<<<<<< HEAD
-        color_cube_filter_span = ssse3::color_cube_filter_span;
-=======
->>>>>>> a17af05f
 
         RGBA_to_BGRA          = ssse3::RGBA_to_BGRA;
         RGBA_to_rgbA          = ssse3::RGBA_to_rgbA;
