--- conflicted
+++ resolved
@@ -10,11 +10,7 @@
 
 #include <arm_neon.h>
 
-<<<<<<< HEAD
-#define SKNX_IS_FAST
-=======
 namespace {
->>>>>>> a17af05f
 
 // ARMv8 has vrndmq_f32 to floor 4 floats.  Here we emulate it:
 //   - roundtrip through integers via truncation
@@ -267,13 +263,8 @@
     AI SkNx operator & (const SkNx& o) const { return vand_u16(fVec, o.fVec); }
     AI SkNx operator | (const SkNx& o) const { return vorr_u16(fVec, o.fVec); }
 
-<<<<<<< HEAD
-    SkNx operator << (int bits) const { return fVec << SkNx(bits).fVec; }
-    SkNx operator >> (int bits) const { return fVec >> SkNx(bits).fVec; }
-=======
     AI SkNx operator << (int bits) const { return fVec << SkNx(bits).fVec; }
     AI SkNx operator >> (int bits) const { return fVec >> SkNx(bits).fVec; }
->>>>>>> a17af05f
 
     AI static SkNx Min(const SkNx& a, const SkNx& b) { return vmin_u16(a.fVec, b.fVec); }
 
@@ -312,13 +303,8 @@
     AI SkNx operator & (const SkNx& o) const { return vandq_u16(fVec, o.fVec); }
     AI SkNx operator | (const SkNx& o) const { return vorrq_u16(fVec, o.fVec); }
 
-<<<<<<< HEAD
-    SkNx operator << (int bits) const { return fVec << SkNx(bits).fVec; }
-    SkNx operator >> (int bits) const { return fVec >> SkNx(bits).fVec; }
-=======
     AI SkNx operator << (int bits) const { return fVec << SkNx(bits).fVec; }
     AI SkNx operator >> (int bits) const { return fVec >> SkNx(bits).fVec; }
->>>>>>> a17af05f
 
     AI static SkNx Min(const SkNx& a, const SkNx& b) { return vminq_u16(a.fVec, b.fVec); }
 
@@ -339,11 +325,6 @@
 class SkNx<4, uint8_t> {
 public:
     typedef uint32_t __attribute__((aligned(1))) unaligned_uint32_t;
-<<<<<<< HEAD
-
-    SkNx(const uint8x8_t& vec) : fVec(vec) {}
-=======
->>>>>>> a17af05f
 
     AI SkNx(const uint8x8_t& vec) : fVec(vec) {}
 
@@ -351,17 +332,10 @@
     AI SkNx(uint8_t a, uint8_t b, uint8_t c, uint8_t d) {
         fVec = (uint8x8_t){a,b,c,d, 0,0,0,0};
     }
-<<<<<<< HEAD
-    static SkNx Load(const void* ptr) {
-        return (uint8x8_t)vld1_dup_u32((const unaligned_uint32_t*)ptr);
-    }
-    void store(void* ptr) const {
-=======
     AI static SkNx Load(const void* ptr) {
         return (uint8x8_t)vld1_dup_u32((const unaligned_uint32_t*)ptr);
     }
     AI void store(void* ptr) const {
->>>>>>> a17af05f
         return vst1_lane_u32((unaligned_uint32_t*)ptr, (uint32x2_t)fVec, 0);
     }
     AI uint8_t operator[](int k) const {
@@ -418,19 +392,11 @@
 public:
     AI SkNx(const int32x4_t& vec) : fVec(vec) {}
 
-<<<<<<< HEAD
-    SkNx() {}
-    SkNx(int32_t v) {
-        fVec = vdupq_n_s32(v);
-    }
-    SkNx(int32_t a, int32_t b, int32_t c, int32_t d) {
-=======
     AI SkNx() {}
     AI SkNx(int32_t v) {
         fVec = vdupq_n_s32(v);
     }
     AI SkNx(int32_t a, int32_t b, int32_t c, int32_t d) {
->>>>>>> a17af05f
         fVec = (int32x4_t){a,b,c,d};
     }
     AI static SkNx Load(const void* ptr) {
@@ -439,11 +405,7 @@
     AI void store(void* ptr) const {
         return vst1q_s32((int32_t*)ptr, fVec);
     }
-<<<<<<< HEAD
-    int32_t operator[](int k) const {
-=======
     AI int32_t operator[](int k) const {
->>>>>>> a17af05f
         SkASSERT(0 <= k && k < 4);
         union { int32x4_t v; int32_t is[4]; } pun = {fVec};
         return pun.is[k&3];
@@ -457,22 +419,6 @@
     AI SkNx operator | (const SkNx& o) const { return vorrq_s32(fVec, o.fVec); }
     AI SkNx operator ^ (const SkNx& o) const { return veorq_s32(fVec, o.fVec); }
 
-<<<<<<< HEAD
-    SkNx operator & (const SkNx& o) const { return vandq_s32(fVec, o.fVec); }
-    SkNx operator | (const SkNx& o) const { return vorrq_s32(fVec, o.fVec); }
-    SkNx operator ^ (const SkNx& o) const { return veorq_s32(fVec, o.fVec); }
-
-    SkNx operator << (int bits) const { return fVec << SkNx(bits).fVec; }
-    SkNx operator >> (int bits) const { return fVec >> SkNx(bits).fVec; }
-
-    SkNx operator == (const SkNx& o) const {
-        return vreinterpretq_s32_u32(vceqq_s32(fVec, o.fVec));
-    }
-    SkNx operator <  (const SkNx& o) const {
-        return vreinterpretq_s32_u32(vcltq_s32(fVec, o.fVec));
-    }
-    SkNx operator >  (const SkNx& o) const {
-=======
     AI SkNx operator << (int bits) const { return fVec << SkNx(bits).fVec; }
     AI SkNx operator >> (int bits) const { return fVec >> SkNx(bits).fVec; }
 
@@ -483,18 +429,13 @@
         return vreinterpretq_s32_u32(vcltq_s32(fVec, o.fVec));
     }
     AI SkNx operator >  (const SkNx& o) const {
->>>>>>> a17af05f
         return vreinterpretq_s32_u32(vcgtq_s32(fVec, o.fVec));
     }
 
     AI static SkNx Min(const SkNx& a, const SkNx& b) { return vminq_s32(a.fVec, b.fVec); }
     // TODO as needed
 
-<<<<<<< HEAD
-    SkNx thenElse(const SkNx& t, const SkNx& e) const {
-=======
     AI SkNx thenElse(const SkNx& t, const SkNx& e) const {
->>>>>>> a17af05f
         return vbslq_s32(vreinterpretq_u32_s32(fVec), t.fVec, e.fVec);
     }
 
@@ -504,48 +445,6 @@
 template <>
 class SkNx<4, uint32_t> {
 public:
-<<<<<<< HEAD
-    SkNx(const uint32x4_t& vec) : fVec(vec) {}
-
-    SkNx() {}
-    SkNx(uint32_t v) {
-        fVec = vdupq_n_u32(v);
-    }
-    SkNx(uint32_t a, uint32_t b, uint32_t c, uint32_t d) {
-        fVec = (uint32x4_t){a,b,c,d};
-    }
-    static SkNx Load(const void* ptr) {
-        return vld1q_u32((const uint32_t*)ptr);
-    }
-    void store(void* ptr) const {
-        return vst1q_u32((uint32_t*)ptr, fVec);
-    }
-    uint32_t operator[](int k) const {
-        SkASSERT(0 <= k && k < 4);
-        union { uint32x4_t v; uint32_t us[4]; } pun = {fVec};
-        return pun.us[k&3];
-    }
-
-    SkNx operator + (const SkNx& o) const { return vaddq_u32(fVec, o.fVec); }
-    SkNx operator - (const SkNx& o) const { return vsubq_u32(fVec, o.fVec); }
-    SkNx operator * (const SkNx& o) const { return vmulq_u32(fVec, o.fVec); }
-
-    SkNx operator & (const SkNx& o) const { return vandq_u32(fVec, o.fVec); }
-    SkNx operator | (const SkNx& o) const { return vorrq_u32(fVec, o.fVec); }
-    SkNx operator ^ (const SkNx& o) const { return veorq_u32(fVec, o.fVec); }
-
-    SkNx operator << (int bits) const { return fVec << SkNx(bits).fVec; }
-    SkNx operator >> (int bits) const { return fVec >> SkNx(bits).fVec; }
-
-    SkNx operator == (const SkNx& o) const { return vceqq_u32(fVec, o.fVec); }
-    SkNx operator <  (const SkNx& o) const { return vcltq_u32(fVec, o.fVec); }
-    SkNx operator >  (const SkNx& o) const { return vcgtq_u32(fVec, o.fVec); }
-
-    static SkNx Min(const SkNx& a, const SkNx& b) { return vminq_u32(a.fVec, b.fVec); }
-    // TODO as needed
-
-    SkNx thenElse(const SkNx& t, const SkNx& e) const {
-=======
     AI SkNx(const uint32x4_t& vec) : fVec(vec) {}
 
     AI SkNx() {}
@@ -586,23 +485,12 @@
     // TODO as needed
 
     AI SkNx thenElse(const SkNx& t, const SkNx& e) const {
->>>>>>> a17af05f
         return vbslq_u32(fVec, t.fVec, e.fVec);
     }
 
     uint32x4_t fVec;
 };
 
-<<<<<<< HEAD
-template<> inline Sk4i SkNx_cast<int32_t, float>(const Sk4f& src) {
-    return vcvtq_s32_f32(src.fVec);
-
-}
-template<> inline Sk4f SkNx_cast<float, int32_t>(const Sk4i& src) {
-    return vcvtq_f32_s32(src.fVec);
-}
-template<> inline Sk4f SkNx_cast<float, uint32_t>(const Sk4u& src) {
-=======
 template<> AI /*static*/ Sk4i SkNx_cast<int32_t, float>(const Sk4f& src) {
     return vcvtq_s32_f32(src.fVec);
 
@@ -611,7 +499,6 @@
     return vcvtq_f32_s32(src.fVec);
 }
 template<> AI /*static*/ Sk4f SkNx_cast<float, uint32_t>(const Sk4u& src) {
->>>>>>> a17af05f
     return SkNx_cast<float>(Sk4i::Load(&src));
 }
 
@@ -659,70 +546,11 @@
     return vmovn_u16(vcombine_u16(src.fVec, src.fVec));
 }
 
-<<<<<<< HEAD
-template<> inline Sk4b SkNx_cast<uint8_t, int32_t>(const Sk4i& src) {
-=======
 template<> AI /*static*/ Sk4b SkNx_cast<uint8_t, int32_t>(const Sk4i& src) {
->>>>>>> a17af05f
     uint16x4_t _16 = vqmovun_s32(src.fVec);
     return vqmovn_u16(vcombine_u16(_16, _16));
 }
 
-<<<<<<< HEAD
-template<> inline Sk4i SkNx_cast<int32_t, uint16_t>(const Sk4h& src) {
-    return vreinterpretq_s32_u32(vmovl_u16(src.fVec));
-}
-
-template<> inline Sk4h SkNx_cast<uint16_t, int32_t>(const Sk4i& src) {
-    return vmovn_u32(vreinterpretq_u32_s32(src.fVec));
-}
-
-template<> /*static*/ inline Sk4i SkNx_cast<int32_t, uint32_t>(const Sk4u& src) {
-    return vreinterpretq_s32_u32(src.fVec);
-}
-
-static inline Sk4i Sk4f_round(const Sk4f& x) {
-    return vcvtq_s32_f32((x + 0.5f).fVec);
-}
-
-static inline void Sk4h_load4(const void* ptr, Sk4h* r, Sk4h* g, Sk4h* b, Sk4h* a) {
-    uint16x4x4_t rgba = vld4_u16((const uint16_t*)ptr);
-    *r = rgba.val[0];
-    *g = rgba.val[1];
-    *b = rgba.val[2];
-    *a = rgba.val[3];
-}
-
-static inline void Sk4h_store4(void* dst, const Sk4h& r, const Sk4h& g, const Sk4h& b,
-                               const Sk4h& a) {
-    uint16x4x4_t rgba = {{
-        r.fVec,
-        g.fVec,
-        b.fVec,
-        a.fVec,
-    }};
-    vst4_u16((uint16_t*) dst, rgba);
-}
-
-static inline void Sk4f_load4(const void* ptr, Sk4f* r, Sk4f* g, Sk4f* b, Sk4f* a) {
-    float32x4x4_t rgba = vld4q_f32((const float*) ptr);
-    *r = rgba.val[0];
-    *g = rgba.val[1];
-    *b = rgba.val[2];
-    *a = rgba.val[3];
-}
-
-static inline void Sk4f_store4(void* dst, const Sk4f& r, const Sk4f& g, const Sk4f& b,
-                               const Sk4f& a) {
-    float32x4x4_t rgba = {{
-        r.fVec,
-        g.fVec,
-        b.fVec,
-        a.fVec,
-    }};
-    vst4q_f32((float*) dst, rgba);
-}
-=======
 template<> AI /*static*/ Sk4i SkNx_cast<int32_t, uint16_t>(const Sk4h& src) {
     return vreinterpretq_s32_u32(vmovl_u16(src.fVec));
 }
@@ -740,6 +568,5 @@
 }
 
 }  // namespace
->>>>>>> a17af05f
 
 #endif//SkNx_neon_DEFINED