/*
 * Copyright 2009 The Android Open Source Project
 *
 * Use of this source code is governed by a BSD-style license that can be
 * found in the LICENSE file.
 */

#include "SkBitmapProcState_opts_SSE2.h"
#include "SkBitmapProcState_opts_SSSE3.h"
#include "SkBitmapScaler.h"
#include "SkBlitMask.h"
#include "SkBlitRow.h"
#include "SkBlitRow_opts_SSE2.h"
#include "SkCpu.h"


/*
 *****************************************
 *********This file is deprecated*********
 *****************************************
 * New CPU-specific work should be done in
 * SkOpts framework. Run-time detection of
 * available instruction set extensions is
 * implemented in src/core/SkOpts.cpp file
 *****************************************
 */


/* This file must *not* be compiled with -msse or any other optional SIMD
   extension, otherwise gcc may generate SIMD instructions even for scalar ops
   (and thus give an invalid instruction on Pentium3 on the code below).
   For example, only files named *_SSE2.cpp in this directory should be
   compiled with -msse2 or higher. */

<<<<<<< HEAD
////////////////////////////////////////////////////////////////////////////////

void SkBitmapScaler::PlatformConvolutionProcs(SkConvolutionProcs* procs) {
    if (SkCpu::Supports(SkCpu::SSE2)) {
        procs->fExtraHorizontalReads = 3;
        procs->fConvolveVertically = &convolveVertically_SSE2;
        procs->fConvolve4RowsHorizontally = &convolve4RowsHorizontally_SSE2;
        procs->fConvolveHorizontally = &convolveHorizontally_SSE2;
        procs->fApplySIMDPadding = &applySIMDPadding_SSE2;
    }
}

=======
>>>>>>> a17af05f
////////////////////////////////////////////////////////////////////////////////

void SkBitmapProcState::platformProcs() {
    /* Every optimization in the function requires at least SSE2 */
    if (!SkCpu::Supports(SkCpu::SSE2)) {
        return;
    }
    const bool ssse3 = SkCpu::Supports(SkCpu::SSSE3);

    /* Check fSampleProc32 */
    if (fSampleProc32 == S32_opaque_D32_filter_DX) {
        if (ssse3) {
            fSampleProc32 = S32_opaque_D32_filter_DX_SSSE3;
        } else {
            fSampleProc32 = S32_opaque_D32_filter_DX_SSE2;
        }
    } else if (fSampleProc32 == S32_opaque_D32_filter_DXDY) {
        if (ssse3) {
            fSampleProc32 = S32_opaque_D32_filter_DXDY_SSSE3;
        }
    } else if (fSampleProc32 == S32_alpha_D32_filter_DX) {
        if (ssse3) {
            fSampleProc32 = S32_alpha_D32_filter_DX_SSSE3;
        } else {
            fSampleProc32 = S32_alpha_D32_filter_DX_SSE2;
        }
    } else if (fSampleProc32 == S32_alpha_D32_filter_DXDY) {
        if (ssse3) {
            fSampleProc32 = S32_alpha_D32_filter_DXDY_SSSE3;
        }
    }

    /* Check fMatrixProc */
    if (fMatrixProc == ClampX_ClampY_filter_scale) {
        fMatrixProc = ClampX_ClampY_filter_scale_SSE2;
    } else if (fMatrixProc == ClampX_ClampY_nofilter_scale) {
        fMatrixProc = ClampX_ClampY_nofilter_scale_SSE2;
    } else if (fMatrixProc == ClampX_ClampY_filter_affine) {
        fMatrixProc = ClampX_ClampY_filter_affine_SSE2;
    } else if (fMatrixProc == ClampX_ClampY_nofilter_affine) {
        fMatrixProc = ClampX_ClampY_nofilter_affine_SSE2;
    }
}

////////////////////////////////////////////////////////////////////////////////

static const SkBlitRow::Proc16 platform_16_procs[] = {
    S32_D565_Opaque_SSE2,               // S32_D565_Opaque
    nullptr,                               // S32_D565_Blend
    S32A_D565_Opaque_SSE2,              // S32A_D565_Opaque
    nullptr,                               // S32A_D565_Blend
    S32_D565_Opaque_Dither_SSE2,        // S32_D565_Opaque_Dither
    nullptr,                               // S32_D565_Blend_Dither
    S32A_D565_Opaque_Dither_SSE2,       // S32A_D565_Opaque_Dither
    nullptr,                               // S32A_D565_Blend_Dither
};

SkBlitRow::Proc16 SkBlitRow::PlatformFactory565(unsigned flags) {
    if (SkCpu::Supports(SkCpu::SSE2)) {
        return platform_16_procs[flags];
    } else {
        return nullptr;
    }
}

static const SkBlitRow::ColorProc16 platform_565_colorprocs_SSE2[] = {
    Color32A_D565_SSE2,                 // Color32A_D565,
    nullptr,                               // Color32A_D565_Dither
};

SkBlitRow::ColorProc16 SkBlitRow::PlatformColorFactory565(unsigned flags) {
/* If you're thinking about writing an SSE4 version of this, do check it's
 * actually faster on Atom. Our original SSE4 version was slower than this
 * SSE2 version on Silvermont, and only marginally faster on a Core i7,
 * mainly due to the MULLD timings.
 */
    if (SkCpu::Supports(SkCpu::SSE2)) {
        return platform_565_colorprocs_SSE2[flags];
    } else {
        return nullptr;
    }
}

static const SkBlitRow::Proc32 platform_32_procs_SSE2[] = {
    nullptr,                               // S32_Opaque,
    S32_Blend_BlitRow32_SSE2,           // S32_Blend,
    nullptr,                            // Ported to SkOpts
    S32A_Blend_BlitRow32_SSE2,          // S32A_Blend,
};

SkBlitRow::Proc32 SkBlitRow::PlatformProcs32(unsigned flags) {
    if (SkCpu::Supports(SkCpu::SSE2)) {
        return platform_32_procs_SSE2[flags];
    } else {
        return nullptr;
    }
}

////////////////////////////////////////////////////////////////////////////////

SkBlitMask::BlitLCD16RowProc SkBlitMask::PlatformBlitRowProcs16(bool isOpaque) {
    if (SkCpu::Supports(SkCpu::SSE2)) {
        if (isOpaque) {
            return SkBlitLCD16OpaqueRow_SSE2;
        } else {
            return SkBlitLCD16Row_SSE2;
        }
    } else {
        return nullptr;
    }

}

SkBlitMask::RowProc SkBlitMask::PlatformRowProcs(SkColorType, SkMask::Format, RowFlags) {
    return nullptr;
}<|MERGE_RESOLUTION|>--- conflicted
+++ resolved
@@ -32,21 +32,6 @@
    For example, only files named *_SSE2.cpp in this directory should be
    compiled with -msse2 or higher. */
 
-<<<<<<< HEAD
-////////////////////////////////////////////////////////////////////////////////
-
-void SkBitmapScaler::PlatformConvolutionProcs(SkConvolutionProcs* procs) {
-    if (SkCpu::Supports(SkCpu::SSE2)) {
-        procs->fExtraHorizontalReads = 3;
-        procs->fConvolveVertically = &convolveVertically_SSE2;
-        procs->fConvolve4RowsHorizontally = &convolve4RowsHorizontally_SSE2;
-        procs->fConvolveHorizontally = &convolveHorizontally_SSE2;
-        procs->fApplySIMDPadding = &applySIMDPadding_SSE2;
-    }
-}
-
-=======
->>>>>>> a17af05f
 ////////////////////////////////////////////////////////////////////////////////
 
 void SkBitmapProcState::platformProcs() {
