/*
 * Copyright 2015 Google Inc.
 *
 * Use of this source code is governed by a BSD-style license that can be
 * found in the LICENSE file.
 */

#include "SkCanvas.h"
#include "SkGlyph.h"
#include "SkMakeUnique.h"
#include "SkPath.h"
#include "SkRandomScalerContext.h"
#include "SkRasterizer.h"

class SkDescriptor;

class SkRandomScalerContext : public SkScalerContext {
public:
<<<<<<< HEAD
    SkRandomScalerContext(SkRandomTypeface*, const SkScalerContextEffects&,
                          const SkDescriptor*, bool fFakeIt);
    virtual ~SkRandomScalerContext();
=======
    SkRandomScalerContext(sk_sp<SkRandomTypeface>, const SkScalerContextEffects&,
                          const SkDescriptor*, bool fFakeIt);
>>>>>>> a17af05f

protected:
    unsigned generateGlyphCount() override;
    uint16_t generateCharToGlyph(SkUnichar) override;
    void generateAdvance(SkGlyph*) override;
    void generateMetrics(SkGlyph*) override;
    void generateImage(const SkGlyph&) override;
    void generatePath(SkGlyphID, SkPath*) override;
    void generateFontMetrics(SkPaint::FontMetrics*) override;

private:
    SkRandomTypeface* getRandomTypeface() const {
        return static_cast<SkRandomTypeface*>(this->getTypeface());
    }
    std::unique_ptr<SkScalerContext> fProxy;
    bool fFakeIt;
};

<<<<<<< HEAD
#define STD_SIZE    1

#include "SkDescriptor.h"

SkRandomScalerContext::SkRandomScalerContext(SkRandomTypeface* face,
                                             const SkScalerContextEffects& effects,
                                             const SkDescriptor* desc,
                                             bool fakeIt)
        : SkScalerContext(face, effects, desc)
        , fFace(face)
        , fFakeIt(fakeIt) {
    fProxy = face->proxy()->createScalerContext(effects, desc);
=======
SkRandomScalerContext::SkRandomScalerContext(sk_sp<SkRandomTypeface> face,
                                             const SkScalerContextEffects& effects,
                                             const SkDescriptor* desc,
                                             bool fakeIt)
        : SkScalerContext(std::move(face), effects, desc)
        , fFakeIt(fakeIt) {
    fProxy = this->getRandomTypeface()->proxy()->createScalerContext(effects, desc);
>>>>>>> a17af05f
}

unsigned SkRandomScalerContext::generateGlyphCount() {
    return fProxy->getGlyphCount();
}

uint16_t SkRandomScalerContext::generateCharToGlyph(SkUnichar uni) {
    return fProxy->charToGlyphID(uni);
}

void SkRandomScalerContext::generateAdvance(SkGlyph* glyph) {
    fProxy->getAdvance(glyph);
}

void SkRandomScalerContext::generateMetrics(SkGlyph* glyph) {
    // Here we will change the mask format of the glyph
    // NOTE this is being overridden by the base class
    SkMask::Format format = SkMask::kARGB32_Format; // init to handle defective compilers
    switch (glyph->getGlyphID() % 4) {
        case 0:
            format = SkMask::kLCD16_Format;
            break;
        case 1:
            format = SkMask::kA8_Format;
            break;
        case 2:
            format = SkMask::kARGB32_Format;
            break;
        case 3:
            format = SkMask::kBW_Format;
            break;
    }

    fProxy->getMetrics(glyph);

    glyph->fMaskFormat = format;
    if (fFakeIt) {
        return;
    }
    if (SkMask::kARGB32_Format == format) {
        SkPath path;
        fProxy->getPath(glyph->getPackedID(), &path);

        SkRect storage;
        const SkPaint& paint = this->getRandomTypeface()->paint();
        const SkRect& newBounds = paint.doComputeFastBounds(path.getBounds(),
                                                            &storage,
                                                            SkPaint::kFill_Style);
        SkIRect ibounds;
        newBounds.roundOut(&ibounds);
        glyph->fLeft = ibounds.fLeft;
        glyph->fTop = ibounds.fTop;
        glyph->fWidth = ibounds.width();
        glyph->fHeight = ibounds.height();
    } else {
        SkPath      devPath, fillPath;
        SkMatrix    fillToDevMatrix;

        this->internalGetPath(glyph->getPackedID(), &fillPath, &devPath, &fillToDevMatrix);

        // just use devPath
        const SkIRect ir = devPath.getBounds().roundOut();

        if (ir.isEmpty() || !ir.is16Bit()) {
            glyph->fLeft    = 0;
            glyph->fTop     = 0;
            glyph->fWidth   = 0;
            glyph->fHeight  = 0;
            return;
        }
        glyph->fLeft    = ir.fLeft;
        glyph->fTop     = ir.fTop;
        glyph->fWidth   = SkToU16(ir.width());
        glyph->fHeight  = SkToU16(ir.height());

        if (glyph->fWidth > 0) {
            switch (glyph->fMaskFormat) {
            case SkMask::kLCD16_Format:
                glyph->fWidth += 2;
                glyph->fLeft -= 1;
                break;
            default:
                break;
            }
        }
    }
}

void SkRandomScalerContext::generateImage(const SkGlyph& glyph) {
    SkMask::Format format = (SkMask::Format)glyph.fMaskFormat;
    switch (glyph.getGlyphID() % 4) {
        case 0:
            format = SkMask::kLCD16_Format;
            break;
        case 1:
            format = SkMask::kA8_Format;
            break;
        case 2:
            format = SkMask::kARGB32_Format;
            break;
        case 3:
            format = SkMask::kBW_Format;
            break;
    }
    const_cast<SkGlyph&>(glyph).fMaskFormat = format;

    // if the format is ARGB, we just draw the glyph from path ourselves.  Otherwise, we force
    // our proxy context to generate the image from paths.
    if (!fFakeIt) {
        if (SkMask::kARGB32_Format == glyph.fMaskFormat) {
            SkPath path;
            fProxy->getPath(glyph.getPackedID(), &path);

            SkBitmap bm;
            bm.installPixels(SkImageInfo::MakeN32Premul(glyph.fWidth, glyph.fHeight),
                             glyph.fImage, glyph.rowBytes());
            bm.eraseColor(0);

            SkCanvas canvas(bm);
            canvas.translate(-SkIntToScalar(glyph.fLeft),
                             -SkIntToScalar(glyph.fTop));
            canvas.drawPath(path, this->getRandomTypeface()->paint());
        } else {
            fProxy->forceGenerateImageFromPath();
            fProxy->getImage(glyph);
            fProxy->forceOffGenerateImageFromPath();
        }
    } else {
        sk_bzero(glyph.fImage, glyph.computeImageSize());
    }
}

void SkRandomScalerContext::generatePath(SkGlyphID glyph, SkPath* path) {
    fProxy->generatePath(glyph, path);
}

void SkRandomScalerContext::generateFontMetrics(SkPaint::FontMetrics* metrics) {
    fProxy->getFontMetrics(metrics);
}

///////////////////////////////////////////////////////////////////////////////

#include "SkTypefaceCache.h"

SkRandomTypeface::SkRandomTypeface(sk_sp<SkTypeface> proxy, const SkPaint& paint, bool fakeIt)
    : SkTypeface(proxy->fontStyle(), false)
    , fProxy(std::move(proxy))
    , fPaint(paint)
    , fFakeIt(fakeIt) {}

SkScalerContext* SkRandomTypeface::onCreateScalerContext(const SkScalerContextEffects& effects,
                                                         const SkDescriptor* desc) const {
<<<<<<< HEAD
    return new SkRandomScalerContext(const_cast<SkRandomTypeface*>(this), effects, desc, fFakeIt);
=======
    return new SkRandomScalerContext(sk_ref_sp(const_cast<SkRandomTypeface*>(this)),
                                     effects, desc, fFakeIt);
>>>>>>> a17af05f
}

void SkRandomTypeface::onFilterRec(SkScalerContextRec* rec) const {
    fProxy->filterRec(rec);
    rec->setHinting(SkPaint::kNo_Hinting);
    rec->fMaskFormat = SkMask::kARGB32_Format;
}

SkAdvancedTypefaceMetrics* SkRandomTypeface::onGetAdvancedTypefaceMetrics(
                                PerGlyphInfo info,
                                const uint32_t* glyphIDs,
                                uint32_t glyphIDsCount) const {
    return fProxy->getAdvancedTypefaceMetrics(info, glyphIDs, glyphIDsCount);
}

SkStreamAsset* SkRandomTypeface::onOpenStream(int* ttcIndex) const {
    return fProxy->openStream(ttcIndex);
}

void SkRandomTypeface::onGetFontDescriptor(SkFontDescriptor* desc,
                                      bool* isLocal) const {
    fProxy->getFontDescriptor(desc, isLocal);
}

int SkRandomTypeface::onCharsToGlyphs(const void* chars, Encoding encoding,
                                 uint16_t glyphs[], int glyphCount) const {
    return fProxy->charsToGlyphs(chars, encoding, glyphs, glyphCount);
}

int SkRandomTypeface::onCountGlyphs() const {
    return fProxy->countGlyphs();
}

int SkRandomTypeface::onGetUPEM() const {
    return fProxy->getUnitsPerEm();
}

void SkRandomTypeface::onGetFamilyName(SkString* familyName) const {
    fProxy->getFamilyName(familyName);
}

SkTypeface::LocalizedStrings* SkRandomTypeface::onCreateFamilyNameIterator() const {
    return fProxy->createFamilyNameIterator();
}

int SkRandomTypeface::onGetVariationDesignPosition(
        SkFontArguments::VariationPosition::Coordinate coordinates[], int coordinateCount) const
{
    return fProxy->onGetVariationDesignPosition(coordinates, coordinateCount);
}

int SkRandomTypeface::onGetTableTags(SkFontTableTag tags[]) const {
    return fProxy->getTableTags(tags);
}

size_t SkRandomTypeface::onGetTableData(SkFontTableTag tag, size_t offset,
                                    size_t length, void* data) const {
    return fProxy->getTableData(tag, offset, length, data);
}
<|MERGE_RESOLUTION|>--- conflicted
+++ resolved
@@ -16,14 +16,8 @@
 
 class SkRandomScalerContext : public SkScalerContext {
 public:
-<<<<<<< HEAD
-    SkRandomScalerContext(SkRandomTypeface*, const SkScalerContextEffects&,
-                          const SkDescriptor*, bool fFakeIt);
-    virtual ~SkRandomScalerContext();
-=======
     SkRandomScalerContext(sk_sp<SkRandomTypeface>, const SkScalerContextEffects&,
                           const SkDescriptor*, bool fFakeIt);
->>>>>>> a17af05f
 
 protected:
     unsigned generateGlyphCount() override;
@@ -42,20 +36,6 @@
     bool fFakeIt;
 };
 
-<<<<<<< HEAD
-#define STD_SIZE    1
-
-#include "SkDescriptor.h"
-
-SkRandomScalerContext::SkRandomScalerContext(SkRandomTypeface* face,
-                                             const SkScalerContextEffects& effects,
-                                             const SkDescriptor* desc,
-                                             bool fakeIt)
-        : SkScalerContext(face, effects, desc)
-        , fFace(face)
-        , fFakeIt(fakeIt) {
-    fProxy = face->proxy()->createScalerContext(effects, desc);
-=======
 SkRandomScalerContext::SkRandomScalerContext(sk_sp<SkRandomTypeface> face,
                                              const SkScalerContextEffects& effects,
                                              const SkDescriptor* desc,
@@ -63,7 +43,6 @@
         : SkScalerContext(std::move(face), effects, desc)
         , fFakeIt(fakeIt) {
     fProxy = this->getRandomTypeface()->proxy()->createScalerContext(effects, desc);
->>>>>>> a17af05f
 }
 
 unsigned SkRandomScalerContext::generateGlyphCount() {
@@ -216,12 +195,8 @@
 
 SkScalerContext* SkRandomTypeface::onCreateScalerContext(const SkScalerContextEffects& effects,
                                                          const SkDescriptor* desc) const {
-<<<<<<< HEAD
-    return new SkRandomScalerContext(const_cast<SkRandomTypeface*>(this), effects, desc, fFakeIt);
-=======
     return new SkRandomScalerContext(sk_ref_sp(const_cast<SkRandomTypeface*>(this)),
                                      effects, desc, fFakeIt);
->>>>>>> a17af05f
 }
 
 void SkRandomTypeface::onFilterRec(SkScalerContextRec* rec) const {
