/*
 * Copyright 2014 Google Inc.
 *
 * Use of this source code is governed by a BSD-style license that can be
 * found in the LICENSE file.
 */

#include "SkAdvancedTypefaceMetrics.h"
#include "SkBitmap.h"
#include "SkCanvas.h"
#include "SkDescriptor.h"
#include "SkFontDescriptor.h"
#include "SkGlyph.h"
#include "SkMakeUnique.h"
#include "SkMask.h"
#include "SkPaintPriv.h"
#include "SkScalerContext.h"
#include "SkTestScalerContext.h"
#include "SkTypefaceCache.h"

SkTestFont::SkTestFont(const SkTestFontData& fontData)
    : INHERITED()
    , fCharCodes(fontData.fCharCodes)
    , fCharCodesCount(fontData.fCharCodes ? fontData.fCharCodesCount : 0)
    , fWidths(fontData.fWidths)
    , fMetrics(fontData.fMetrics)
    , fName(fontData.fName)
    , fPaths(nullptr)
{
    init(fontData.fPoints, fontData.fVerbs);
#ifdef SK_DEBUG
    sk_bzero(fDebugBits, sizeof(fDebugBits));
    sk_bzero(fDebugOverage, sizeof(fDebugOverage));
#endif
}

SkTestFont::~SkTestFont() {
    for (unsigned index = 0; index < fCharCodesCount; ++index) {
        delete fPaths[index];
    }
    delete[] fPaths;
}

#ifdef SK_DEBUG

#include "SkMutex.h"
SK_DECLARE_STATIC_MUTEX(gUsedCharsMutex);

#endif

int SkTestFont::codeToIndex(SkUnichar charCode) const {
#ifdef SK_DEBUG  // detect missing test font data
    {
        SkAutoMutexAcquire ac(gUsedCharsMutex);
        if (charCode >= ' ' && charCode <= '~') {
            int bitOffset = charCode - ' ';
            fDebugBits[bitOffset >> 3] |= 1 << (bitOffset & 7);
        } else {
            int index = 0;
            while (fDebugOverage[index] != 0 && fDebugOverage[index] != charCode
                    && index < (int) sizeof(fDebugOverage)) {
                ++index;
            }
            SkASSERT(index < (int) sizeof(fDebugOverage));
            if (fDebugOverage[index] == 0) {
                fDebugOverage[index] = charCode;
            }
        }
    }
#endif
    for (unsigned index = 0; index < fCharCodesCount; ++index) {
        if (fCharCodes[index] == (unsigned) charCode) {
            return (int) index;
        }
    }

    SkDEBUGF(("missing '%c' (%d) from %s (weight %d, width %d, slant %d)\n",
              (char) charCode, charCode, fDebugName,
              fDebugStyle.weight(), fDebugStyle.width(), fDebugStyle.slant()));
    return 0;
}

void SkTestFont::init(const SkScalar* pts, const unsigned char* verbs) {
    fPaths = new SkPath* [fCharCodesCount];
    for (unsigned index = 0; index < fCharCodesCount; ++index) {
        SkPath* path = new SkPath;
        SkPath::Verb verb;
        while ((verb = (SkPath::Verb) *verbs++) != SkPath::kDone_Verb) {
            switch (verb) {
                case SkPath::kMove_Verb:
                    path->moveTo(pts[0], pts[1]);
                    pts += 2;
                    break;
                case SkPath::kLine_Verb:
                    path->lineTo(pts[0], pts[1]);
                    pts += 2;
                    break;
                case SkPath::kQuad_Verb:
                    path->quadTo(pts[0], pts[1], pts[2], pts[3]);
                    pts += 4;
                    break;
                case SkPath::kCubic_Verb:
                    path->cubicTo(pts[0], pts[1], pts[2], pts[3], pts[4], pts[5]);
                    pts += 6;
                    break;
                case SkPath::kClose_Verb:
                    path->close();
                    break;
                default:
                    SkDEBUGFAIL("bad verb");
                    return;
            }
        }
        // This should make SkPath::getBounds() queries threadsafe.
        path->updateBoundsCache();
        fPaths[index] = path;
    }
}

<<<<<<< HEAD
SkTestTypeface::SkTestTypeface(SkTestFont* testFont, const SkFontStyle& style)
    : SkTypeface(style, false)
    , fTestFont(testFont) {
=======
SkTestTypeface::SkTestTypeface(sk_sp<SkTestFont> testFont, const SkFontStyle& style)
    : SkTypeface(style, false)
    , fTestFont(std::move(testFont)) {
>>>>>>> a17af05f
}

void SkTestTypeface::getAdvance(SkGlyph* glyph) {
    // TODO(benjaminwagner): Update users to use floats.
    glyph->fAdvanceX = SkFixedToFloat(fTestFont->fWidths[glyph->getGlyphID()]);
    glyph->fAdvanceY = 0;
}

void SkTestTypeface::getFontMetrics(SkPaint::FontMetrics* metrics) {
    *metrics = fTestFont->fMetrics;
}

void SkTestTypeface::getMetrics(SkGlyph* glyph) {
    // TODO(benjaminwagner): Update users to use floats.
    glyph->fAdvanceX = SkFixedToFloat(fTestFont->fWidths[glyph->getGlyphID()]);
    glyph->fAdvanceY = 0;
}

void SkTestTypeface::getPath(SkGlyphID glyph, SkPath* path) {
    *path = *fTestFont->fPaths[glyph];
}

void SkTestTypeface::onFilterRec(SkScalerContextRec* rec) const {
    rec->setHinting(SkPaint::kNo_Hinting);
}

SkAdvancedTypefaceMetrics* SkTestTypeface::onGetAdvancedTypefaceMetrics(
                                PerGlyphInfo ,
                                const uint32_t* glyphIDs,
                                uint32_t glyphIDsCount) const {
// pdf only
    SkAdvancedTypefaceMetrics* info = new SkAdvancedTypefaceMetrics;
    info->fFontName.set(fTestFont->fName);
    int glyphCount = this->onCountGlyphs();
<<<<<<< HEAD
    info->fLastGlyphID = SkToU16(glyphCount - 1);
=======
>>>>>>> a17af05f

    SkTDArray<SkUnichar>& toUnicode = info->fGlyphToUnicode;
    toUnicode.setCount(glyphCount);
    SkASSERT(glyphCount == SkToInt(fTestFont->fCharCodesCount));
    for (int gid = 0; gid < glyphCount; ++gid) {
        toUnicode[gid] = SkToS32(fTestFont->fCharCodes[gid]);
    }
    return info;
}

void SkTestTypeface::onGetFontDescriptor(SkFontDescriptor* desc, bool* isLocal) const {
    desc->setFamilyName(fTestFont->fName);
    desc->setStyle(this->fontStyle());
    *isLocal = false;
}

int SkTestTypeface::onCharsToGlyphs(const void* chars, Encoding encoding,
                                    uint16_t glyphs[], int glyphCount) const {
    SkASSERT(encoding == kUTF32_Encoding);
    for (int index = 0; index < glyphCount; ++index) {
        SkUnichar ch = ((SkUnichar*) chars)[index];
        glyphs[index] = fTestFont->codeToIndex(ch);
    }
    return glyphCount;
}

void SkTestTypeface::onGetFamilyName(SkString* familyName) const {
    *familyName = fTestFont->fName;
}

SkTypeface::LocalizedStrings* SkTestTypeface::onCreateFamilyNameIterator() const {
    SkString familyName(fTestFont->fName);
    SkString language("und"); //undetermined
//SkASSERT(0);  // incomplete
    return nullptr;
//     return new SkOTUtils::LocalizedStrings_SingleName(familyName, language);
}

class SkTestScalerContext : public SkScalerContext {
public:
<<<<<<< HEAD
    SkTestScalerContext(SkTestTypeface* face, const SkScalerContextEffects& effects,
                        const SkDescriptor* desc)
        : SkScalerContext(face, effects, desc)
        , fFace(face)
=======
    SkTestScalerContext(sk_sp<SkTestTypeface> face, const SkScalerContextEffects& effects,
                        const SkDescriptor* desc)
        : SkScalerContext(std::move(face), effects, desc)
>>>>>>> a17af05f
    {
        fRec.getSingleMatrix(&fMatrix);
        this->forceGenerateImageFromPath();
    }

protected:
    SkTestTypeface* getTestTypeface() const {
        return static_cast<SkTestTypeface*>(this->getTypeface());
    }

    unsigned generateGlyphCount() override {
        return this->getTestTypeface()->onCountGlyphs();
    }

    uint16_t generateCharToGlyph(SkUnichar uni) override {
        uint16_t glyph;
        (void) this->getTestTypeface()->onCharsToGlyphs((const void *) &uni,
                                                        SkTypeface::kUTF32_Encoding, &glyph, 1);
        return glyph;
    }

    void generateAdvance(SkGlyph* glyph) override {
        this->getTestTypeface()->getAdvance(glyph);

        const SkVector advance = fMatrix.mapXY(SkFloatToScalar(glyph->fAdvanceX),
                                               SkFloatToScalar(glyph->fAdvanceY));
        glyph->fAdvanceX = SkScalarToFloat(advance.fX);
        glyph->fAdvanceY = SkScalarToFloat(advance.fY);
    }

    void generateMetrics(SkGlyph* glyph) override {
        this->getTestTypeface()->getMetrics(glyph);

        const SkVector advance = fMatrix.mapXY(SkFloatToScalar(glyph->fAdvanceX),
                                               SkFloatToScalar(glyph->fAdvanceY));
        glyph->fAdvanceX = SkScalarToFloat(advance.fX);
        glyph->fAdvanceY = SkScalarToFloat(advance.fY);

        SkPath path;
        this->getTestTypeface()->getPath(glyph->getGlyphID(), &path);
        path.transform(fMatrix);

        SkRect storage;
        const SkPaint paint;
        const SkRect& newBounds = paint.doComputeFastBounds(path.getBounds(),
                                                            &storage,
                                                            SkPaint::kFill_Style);
        SkIRect ibounds;
        newBounds.roundOut(&ibounds);
        glyph->fLeft = ibounds.fLeft;
        glyph->fTop = ibounds.fTop;
        glyph->fWidth = ibounds.width();
        glyph->fHeight = ibounds.height();
    }

    void generateImage(const SkGlyph& glyph) override {
        SkPath path;
        this->getTestTypeface()->getPath(glyph.getGlyphID(), &path);

        SkBitmap bm;
        bm.installPixels(SkImageInfo::MakeN32Premul(glyph.fWidth, glyph.fHeight),
                            glyph.fImage, glyph.rowBytes());
        bm.eraseColor(0);

        SkCanvas canvas(bm);
        canvas.translate(-SkIntToScalar(glyph.fLeft),
                            -SkIntToScalar(glyph.fTop));
        canvas.concat(fMatrix);
        SkPaint paint;
        paint.setAntiAlias(true);
        canvas.drawPath(path, paint);
    }

    void generatePath(SkGlyphID glyph, SkPath* path) override {
        this->getTestTypeface()->getPath(glyph, path);
        path->transform(fMatrix);
    }

    void generateFontMetrics(SkPaint::FontMetrics* metrics) override {
        this->getTestTypeface()->getFontMetrics(metrics);
        SkPaintPriv::ScaleFontMetrics(metrics, fMatrix.getScaleY());
    }

private:
    SkMatrix         fMatrix;
};

<<<<<<< HEAD
SkScalerContext* SkTestTypeface::onCreateScalerContext(const SkScalerContextEffects& effects,
                                                       const SkDescriptor* desc) const {
    return new SkTestScalerContext(const_cast<SkTestTypeface*>(this), effects, desc);
=======
SkScalerContext* SkTestTypeface::onCreateScalerContext(
    const SkScalerContextEffects& effects, const SkDescriptor* desc) const
{
    return new SkTestScalerContext(sk_ref_sp(const_cast<SkTestTypeface*>(this)), effects, desc);
>>>>>>> a17af05f
}<|MERGE_RESOLUTION|>--- conflicted
+++ resolved
@@ -117,15 +117,9 @@
     }
 }
 
-<<<<<<< HEAD
-SkTestTypeface::SkTestTypeface(SkTestFont* testFont, const SkFontStyle& style)
-    : SkTypeface(style, false)
-    , fTestFont(testFont) {
-=======
 SkTestTypeface::SkTestTypeface(sk_sp<SkTestFont> testFont, const SkFontStyle& style)
     : SkTypeface(style, false)
     , fTestFont(std::move(testFont)) {
->>>>>>> a17af05f
 }
 
 void SkTestTypeface::getAdvance(SkGlyph* glyph) {
@@ -160,10 +154,6 @@
     SkAdvancedTypefaceMetrics* info = new SkAdvancedTypefaceMetrics;
     info->fFontName.set(fTestFont->fName);
     int glyphCount = this->onCountGlyphs();
-<<<<<<< HEAD
-    info->fLastGlyphID = SkToU16(glyphCount - 1);
-=======
->>>>>>> a17af05f
 
     SkTDArray<SkUnichar>& toUnicode = info->fGlyphToUnicode;
     toUnicode.setCount(glyphCount);
@@ -204,16 +194,9 @@
 
 class SkTestScalerContext : public SkScalerContext {
 public:
-<<<<<<< HEAD
-    SkTestScalerContext(SkTestTypeface* face, const SkScalerContextEffects& effects,
-                        const SkDescriptor* desc)
-        : SkScalerContext(face, effects, desc)
-        , fFace(face)
-=======
     SkTestScalerContext(sk_sp<SkTestTypeface> face, const SkScalerContextEffects& effects,
                         const SkDescriptor* desc)
         : SkScalerContext(std::move(face), effects, desc)
->>>>>>> a17af05f
     {
         fRec.getSingleMatrix(&fMatrix);
         this->forceGenerateImageFromPath();
@@ -301,14 +284,8 @@
     SkMatrix         fMatrix;
 };
 
-<<<<<<< HEAD
-SkScalerContext* SkTestTypeface::onCreateScalerContext(const SkScalerContextEffects& effects,
-                                                       const SkDescriptor* desc) const {
-    return new SkTestScalerContext(const_cast<SkTestTypeface*>(this), effects, desc);
-=======
 SkScalerContext* SkTestTypeface::onCreateScalerContext(
     const SkScalerContextEffects& effects, const SkDescriptor* desc) const
 {
     return new SkTestScalerContext(sk_ref_sp(const_cast<SkTestTypeface*>(this)), effects, desc);
->>>>>>> a17af05f
 }