/*
 * Copyright 2012 Google Inc.
 *
 * Use of this source code is governed by a BSD-style license that can be
 * found in the LICENSE file.
 */

#include "SkBitmap.h"
#include "SkBitmapCache.h"
#include "SkCanvas.h"
#include "SkColorSpace_Base.h"
#include "SkCrossContextImageData.h"
#include "SkData.h"
#include "SkImageEncoder.h"
#include "SkImageFilter.h"
#include "SkImageFilterCache.h"
#include "SkImageGenerator.h"
#include "SkImagePriv.h"
#include "SkImageShader.h"
#include "SkImage_Base.h"
#include "SkNextID.h"
#include "SkPicture.h"
#include "SkPixelRef.h"
#include "SkPixelSerializer.h"
#include "SkRGBAToYUV.h"
#include "SkReadPixelsRec.h"
#include "SkSpecialImage.h"
<<<<<<< HEAD
=======
#include "SkStream.h"
>>>>>>> a17af05f
#include "SkString.h"
#include "SkSurface.h"

#if SK_SUPPORT_GPU
#include "GrTexture.h"
#include "GrContext.h"
#include "SkImage_Gpu.h"
#endif

SkImage::SkImage(int width, int height, uint32_t uniqueID)
    : fWidth(width)
    , fHeight(height)
    , fUniqueID(kNeedNewImageUniqueID == uniqueID ? SkNextID::ImageID() : uniqueID)
{
    SkASSERT(width > 0);
    SkASSERT(height > 0);
}

bool SkImage::peekPixels(SkPixmap* pm) const {
    SkPixmap tmp;
    if (!pm) {
        pm = &tmp;
    }
    return as_IB(this)->onPeekPixels(pm);
}

bool SkImage::readPixels(const SkImageInfo& dstInfo, void* dstPixels, size_t dstRowBytes,
                           int srcX, int srcY, CachingHint chint) const {
    return as_IB(this)->onReadPixels(dstInfo, dstPixels, dstRowBytes, srcX, srcY, chint);
}

bool SkImage::scalePixels(const SkPixmap& dst, SkFilterQuality quality, CachingHint chint) const {
    if (this->width() == dst.width() && this->height() == dst.height()) {
        return this->readPixels(dst, 0, 0, chint);
    }

    // Idea: If/when SkImageGenerator supports a native-scaling API (where the generator itself
    //       can scale more efficiently) we should take advantage of it here.
    //
    SkBitmap bm;
    if (as_IB(this)->getROPixels(&bm, dst.info().colorSpace(), chint)) {
        bm.lockPixels();
        SkPixmap pmap;
        // Note: By calling the pixmap scaler, we never cache the final result, so the chint
        //       is (currently) only being applied to the getROPixels. If we get a request to
        //       also attempt to cache the final (scaled) result, we would add that logic here.
        //
        return bm.peekPixels(&pmap) && pmap.scalePixels(dst, quality);
    }
    return false;
}

///////////////////////////////////////////////////////////////////////////////////////////////////

SkAlphaType SkImage::alphaType() const {
    return as_IB(this)->onAlphaType();
}

SkColorSpace* SkImage::colorSpace() const {
    return as_IB(this)->onImageInfo().colorSpace();
}

<<<<<<< HEAD
SkAlphaType SkImage::alphaType() const {
    return as_IB(this)->onAlphaType();
}

sk_sp<SkShader> SkImage::makeShader(SkShader::TileMode tileX, SkShader::TileMode tileY,
                                    const SkMatrix* localMatrix) const {
    return SkImageShader::Make(sk_ref_sp(const_cast<SkImage*>(this)), tileX, tileY, localMatrix);
=======
sk_sp<SkColorSpace> SkImage::refColorSpace() const {
    return as_IB(this)->onImageInfo().refColorSpace();
>>>>>>> a17af05f
}

sk_sp<SkShader> SkImage::makeShader(SkShader::TileMode tileX, SkShader::TileMode tileY,
                                    const SkMatrix* localMatrix) const {
    return SkImageShader::Make(sk_ref_sp(const_cast<SkImage*>(this)), tileX, tileY, localMatrix);
}

SkData* SkImage::encode(SkEncodedImageFormat type, int quality) const {
    SkBitmap bm;
    SkColorSpace* legacyColorSpace = nullptr;
    if (as_IB(this)->getROPixels(&bm, legacyColorSpace)) {
        SkDynamicMemoryWStream buf;
        return SkEncodeImage(&buf, bm, type, quality) ? buf.detachAsData().release() : nullptr;
    }
    return nullptr;
}

SkData* SkImage::encode(SkPixelSerializer* serializer) const {
<<<<<<< HEAD
    SkAutoTUnref<SkPixelSerializer> defaultSerializer;
    SkPixelSerializer* effectiveSerializer = serializer;
    if (!effectiveSerializer) {
        defaultSerializer.reset(SkImageEncoder::CreatePixelSerializer());
        SkASSERT(defaultSerializer.get());
        effectiveSerializer = defaultSerializer.get();
    }
    sk_sp<SkData> encoded(this->refEncoded());
    if (encoded && effectiveSerializer->useEncodedData(encoded->data(), encoded->size())) {
=======
    sk_sp<SkData> encoded(this->refEncoded());
    if (encoded &&
        (!serializer || serializer->useEncodedData(encoded->data(), encoded->size()))) {
>>>>>>> a17af05f
        return encoded.release();
    }

    SkBitmap bm;
    SkAutoPixmapUnlock apu;
    SkColorSpace* legacyColorSpace = nullptr;
    if (as_IB(this)->getROPixels(&bm, legacyColorSpace) &&
        bm.requestLock(&apu)) {
        if (serializer) {
            return serializer->encode(apu.pixmap());
        } else {
            SkDynamicMemoryWStream buf;
            return SkEncodeImage(&buf, apu.pixmap(), SkEncodedImageFormat::kPNG, 100)
                   ? buf.detachAsData().release() : nullptr;
        }
    }

    return nullptr;
}

SkData* SkImage::refEncoded() const {
    GrContext* ctx = nullptr;   // should we allow the caller to pass in a ctx?
    return as_IB(this)->onRefEncoded(ctx);
}

sk_sp<SkImage> SkImage::MakeFromEncoded(sk_sp<SkData> encoded, const SkIRect* subset) {
    if (nullptr == encoded || 0 == encoded->size()) {
        return nullptr;
    }
    return SkImage::MakeFromGenerator(SkImageGenerator::MakeFromEncoded(encoded), subset);
}

const char* SkImage::toString(SkString* str) const {
    str->appendf("image: (id:%d (%d, %d) %s)", this->uniqueID(), this->width(), this->height(),
                 this->isOpaque() ? "opaque" : "");
    return str->c_str();
}

sk_sp<SkImage> SkImage::makeSubset(const SkIRect& subset) const {
    if (subset.isEmpty()) {
        return nullptr;
    }

    const SkIRect bounds = SkIRect::MakeWH(this->width(), this->height());
    if (!bounds.contains(subset)) {
        return nullptr;
    }

    // optimization : return self if the subset == our bounds
    if (bounds == subset) {
        return sk_ref_sp(const_cast<SkImage*>(this));
    }
    return as_IB(this)->onMakeSubset(subset);
}

#if SK_SUPPORT_GPU

GrTexture* SkImage::getTexture() const {
    return as_IB(this)->onGetTexture();
}

bool SkImage::isTextureBacked() const { return SkToBool(as_IB(this)->peekProxy()); }

GrBackendObject SkImage::getTextureHandle(bool flushPendingGrContextIO,
                                          GrSurfaceOrigin* origin) const {
    return as_IB(this)->onGetTextureHandle(flushPendingGrContextIO, origin);
}

#else

GrTexture* SkImage::getTexture() const { return nullptr; }

bool SkImage::isTextureBacked() const { return false; }

GrBackendObject SkImage::getTextureHandle(bool, GrSurfaceOrigin*) const { return 0; }

#endif

///////////////////////////////////////////////////////////////////////////////

SkImage_Base::SkImage_Base(int width, int height, uint32_t uniqueID)
    : INHERITED(width, height, uniqueID)
    , fAddedToCache(false)
{}

SkImage_Base::~SkImage_Base() {
    if (fAddedToCache.load()) {
        SkNotifyBitmapGenIDIsStale(this->uniqueID());
    }
}

<<<<<<< HEAD
bool SkImage_Base::onReadPixels(const SkImageInfo& dstInfo, void* dstPixels, size_t dstRowBytes,
                                int srcX, int srcY, CachingHint) const {
    if (!raster_canvas_supports(dstInfo)) {
        return false;
    }

    SkBitmap bm;
    bm.installPixels(dstInfo, dstPixels, dstRowBytes);
    SkCanvas canvas(bm);

    SkPaint paint;
    paint.setBlendMode(SkBlendMode::kSrc);
    canvas.drawImage(this, -SkIntToScalar(srcX), -SkIntToScalar(srcY), &paint);

    return true;
=======
bool SkImage_Base::onReadYUV8Planes(const SkISize sizes[3], void* const planes[3],
                                    const size_t rowBytes[3], SkYUVColorSpace colorSpace) const {
    return SkRGBAToYUV(this, sizes, planes, rowBytes, colorSpace);
>>>>>>> a17af05f
}

///////////////////////////////////////////////////////////////////////////////////////////////////

bool SkImage::readPixels(const SkPixmap& pmap, int srcX, int srcY, CachingHint chint) const {
    return this->readPixels(pmap.info(), pmap.writable_addr(), pmap.rowBytes(), srcX, srcY, chint);
}

bool SkImage::readYUV8Planes(const SkISize sizes[3], void* const planes[3],
                             const size_t rowBytes[3], SkYUVColorSpace colorSpace) const {
    return as_IB(this)->onReadYUV8Planes(sizes, planes, rowBytes, colorSpace);
}

///////////////////////////////////////////////////////////////////////////////////////////////////

sk_sp<SkImage> SkImage::MakeFromBitmap(const SkBitmap& bm) {
    SkPixelRef* pr = bm.pixelRef();
    if (nullptr == pr) {
        return nullptr;
    }

    return SkMakeImageFromRasterBitmap(bm, kIfMutable_SkCopyPixelsMode);
}

bool SkImage::asLegacyBitmap(SkBitmap* bitmap, LegacyBitmapMode mode) const {
    return as_IB(this)->onAsLegacyBitmap(bitmap, mode);
}

bool SkImage_Base::onAsLegacyBitmap(SkBitmap* bitmap, LegacyBitmapMode mode) const {
    // As the base-class, all we can do is make a copy (regardless of mode).
    // Subclasses that want to be more optimal should override.
<<<<<<< HEAD
    SkImageInfo info = this->onImageInfo().makeColorType(kN32_SkColorType)
            .makeAlphaType(this->alphaType());
=======
    SkImageInfo info = this->onImageInfo().makeColorType(kN32_SkColorType).makeColorSpace(nullptr);
>>>>>>> a17af05f
    if (!bitmap->tryAllocPixels(info)) {
        return false;
    }
    if (!this->readPixels(bitmap->info(), bitmap->getPixels(), bitmap->rowBytes(), 0, 0)) {
        bitmap->reset();
        return false;
    }

    if (kRO_LegacyBitmapMode == mode) {
        bitmap->setImmutable();
    }
    return true;
}

sk_sp<SkImage> SkImage::MakeFromPicture(sk_sp<SkPicture> picture, const SkISize& dimensions,
                                        const SkMatrix* matrix, const SkPaint* paint,
                                        BitDepth bitDepth, sk_sp<SkColorSpace> colorSpace) {
    return MakeFromGenerator(SkImageGenerator::MakeFromPicture(dimensions, std::move(picture),
                                                               matrix, paint, bitDepth,
                                                               std::move(colorSpace)));
}

sk_sp<SkImage> SkImage::makeWithFilter(const SkImageFilter* filter, const SkIRect& subset,
                                       const SkIRect& clipBounds, SkIRect* outSubset,
                                       SkIPoint* offset) const {
    if (!filter || !outSubset || !offset || !this->bounds().contains(subset)) {
        return nullptr;
    }
    SkColorSpace* colorSpace = as_IB(this)->onImageInfo().colorSpace();
    sk_sp<SkSpecialImage> srcSpecialImage = SkSpecialImage::MakeFromImage(
        subset, sk_ref_sp(const_cast<SkImage*>(this)), colorSpace);
    if (!srcSpecialImage) {
        return nullptr;
    }

    sk_sp<SkImageFilterCache> cache(
        SkImageFilterCache::Create(SkImageFilterCache::kDefaultTransientSize));
    SkImageFilter::OutputProperties outputProperties(colorSpace);
    SkImageFilter::Context context(SkMatrix::I(), clipBounds, cache.get(), outputProperties);

    sk_sp<SkSpecialImage> result = filter->filterImage(srcSpecialImage.get(), context, offset);
    if (!result) {
        return nullptr;
    }

    *outSubset = SkIRect::MakeWH(result->width(), result->height());
    if (!outSubset->intersect(clipBounds.makeOffset(-offset->x(), -offset->y()))) {
        return nullptr;
    }
    offset->fX += outSubset->x();
    offset->fY += outSubset->y();

    // Note that here we're returning the special image's entire backing store, loose padding
    // and all!
    return result->asImage();
}

sk_sp<SkImage> SkImage::makeWithFilter(const SkImageFilter* filter, const SkIRect& subset,
                                       const SkIRect& clipBounds, SkIRect* outSubset,
                                       SkIPoint* offset) const {
    if (!filter || !outSubset || !offset || !this->bounds().contains(subset)) {
        return nullptr;
    }
    sk_sp<SkSpecialImage> srcSpecialImage = SkSpecialImage::MakeFromImage(
        subset, sk_ref_sp(const_cast<SkImage*>(this)));
    if (!srcSpecialImage) {
        return nullptr;
    }

    SkAutoTUnref<SkImageFilterCache> cache(
        SkImageFilterCache::Create(SkImageFilterCache::kDefaultTransientSize));
    SkImageFilter::OutputProperties outputProperties(as_IB(this)->onImageInfo().colorSpace());
    SkImageFilter::Context context(SkMatrix::I(), clipBounds, cache.get(), outputProperties);

    sk_sp<SkSpecialImage> result =
        filter->filterImage(srcSpecialImage.get(), context, offset);

    if (!result) {
        return nullptr;
    }

    SkIRect fullSize = SkIRect::MakeWH(result->width(), result->height());
#if SK_SUPPORT_GPU
    if (result->isTextureBacked()) {
        GrContext* context = result->getContext();
        sk_sp<GrTexture> texture = result->asTextureRef(context);
        fullSize = SkIRect::MakeWH(texture->width(), texture->height());
    }
#endif
    *outSubset = SkIRect::MakeWH(result->width(), result->height());
    if (!outSubset->intersect(clipBounds.makeOffset(-offset->x(), -offset->y()))) {
        return nullptr;
    }
    offset->fX += outSubset->x();
    offset->fY += outSubset->y();
    // This isn't really a "tight" subset, but includes any texture padding.
    return result->makeTightSubset(fullSize);
}

bool SkImage::isLazyGenerated() const {
    return as_IB(this)->onIsLazyGenerated();
}

bool SkImage::isAlphaOnly() const {
    return as_IB(this)->onImageInfo().colorType() == kAlpha_8_SkColorType;
}

sk_sp<SkImage> SkImage::makeColorSpace(sk_sp<SkColorSpace> target,
                                       SkTransferFunctionBehavior premulBehavior) const {
    if (SkTransferFunctionBehavior::kRespect == premulBehavior) {
        // TODO (msarett, brianosman): Implement this.
        return nullptr;
    }

    SkColorSpaceTransferFn fn;
    if (!target || !target->isNumericalTransferFn(&fn)) {
        return nullptr;
    }

    // No need to create a new image if:
    // (1) The color spaces are equal (nullptr is considered to be sRGB).
    // (2) The color type is kAlpha8.
    if ((!this->colorSpace() && target->isSRGB()) ||
            SkColorSpace::Equals(this->colorSpace(), target.get()) ||
            kAlpha_8_SkColorType == as_IB(this)->onImageInfo().colorType()) {
        return sk_ref_sp(const_cast<SkImage*>(this));
    }

    // TODO: We might consider making this a deferred conversion?
    return as_IB(this)->onMakeColorSpace(std::move(target));
}

//////////////////////////////////////////////////////////////////////////////////////

#if !SK_SUPPORT_GPU

sk_sp<SkImage> MakeTextureFromMipMap(GrContext*, const SkImageInfo&, const GrMipLevel* texels,
                                     int mipLevelCount, SkBudgeted, SkDestinationSurfaceColorMode) {
    return nullptr;
}

sk_sp<SkImage> MakeTextureFromMipMap(GrContext*, const SkImageInfo&, const GrMipLevel* texels,
                                     int mipLevelCount, SkBudgeted, SkSourceGammaTreatment) {
    return nullptr;
}

sk_sp<SkImage> SkImage::MakeFromTexture(GrContext*, const GrBackendTextureDesc&, SkAlphaType,
                                        sk_sp<SkColorSpace>, TextureReleaseProc, ReleaseContext) {
    return nullptr;
}

size_t SkImage::getDeferredTextureImageData(const GrContextThreadSafeProxy&,
                                            const DeferredTextureImageUsageParams[],
                                            int paramCnt, void* buffer,
<<<<<<< HEAD
                                            SkSourceGammaTreatment treatment) const {
=======
                                            SkColorSpace* dstColorSpace) const {
>>>>>>> a17af05f
    return 0;
}

sk_sp<SkImage> SkImage::MakeFromDeferredTextureImageData(GrContext* context, const void*,
                                                         SkBudgeted) {
    return nullptr;
}

sk_sp<SkImage> SkImage::MakeFromAdoptedTexture(GrContext*, const GrBackendTextureDesc&,
                                               SkAlphaType, sk_sp<SkColorSpace>) {
    return nullptr;
}

sk_sp<SkImage> SkImage::MakeFromYUVTexturesCopy(GrContext* ctx, SkYUVColorSpace space,
                                                const GrBackendObject yuvTextureHandles[3],
                                                const SkISize yuvSizes[3],
                                                GrSurfaceOrigin origin,
                                                sk_sp<SkColorSpace> imageColorSpace) {
    return nullptr;
}

sk_sp<SkImage> SkImage::makeTextureImage(GrContext*, SkColorSpace* dstColorSpace) const {
    return nullptr;
}

<<<<<<< HEAD
sk_sp<SkImage> SkImage::makeNonTextureImage() const {
    return sk_ref_sp(const_cast<SkImage*>(this));
}

#endif

///////////////////////////////////////////////////////////////////////////////////////////////////

#ifdef SK_SUPPORT_LEGACY_IMAGEFACTORY
SkImage* SkImage::NewRasterCopy(const Info& info, const void* pixels, size_t rowBytes,
                                SkColorTable* ctable) {
    return MakeRasterCopy(SkPixmap(info, pixels, rowBytes, ctable)).release();
=======
std::unique_ptr<SkCrossContextImageData> SkCrossContextImageData::MakeFromEncoded(
        GrContext*, sk_sp<SkData> encoded, SkColorSpace* dstColorSpace) {
    sk_sp<SkImage> image = SkImage::MakeFromEncoded(std::move(encoded));
    if (!image) {
        return nullptr;
    }
    // TODO: Force decode to raster here?
    return std::unique_ptr<SkCrossContextImageData>(new SkCrossContextImageData(std::move(image)));
>>>>>>> a17af05f
}

sk_sp<SkImage> SkImage::MakeFromCrossContextImageData(
        GrContext*, std::unique_ptr<SkCrossContextImageData> ccid) {
    return ccid->fImage;
}

sk_sp<SkImage> SkImage::makeNonTextureImage() const {
    return sk_ref_sp(const_cast<SkImage*>(this));
}

#endif

///////////////////////////////////////////////////////////////////////////////////////////////////

sk_sp<SkImage> MakeTextureFromMipMap(GrContext*, const SkImageInfo&, const GrMipLevel* texels,
                                     int mipLevelCount, SkBudgeted) {
    return nullptr;
}

///////////////////////////////////////////////////////////////////////////////////////////////////
#include "SkImageDeserializer.h"

sk_sp<SkImage> SkImageDeserializer::makeFromData(SkData* data, const SkIRect* subset) {
    return SkImage::MakeFromEncoded(sk_ref_sp(data), subset);
}
<<<<<<< HEAD

SkImage* SkImage::NewFromYUVTexturesCopy(GrContext* ctx, SkYUVColorSpace space,
                                         const GrBackendObject yuvTextureHandles[3],
                                         const SkISize yuvSizes[3],
                                         GrSurfaceOrigin origin) {
    return MakeFromYUVTexturesCopy(ctx, space, yuvTextureHandles, yuvSizes, origin).release();
}
=======
sk_sp<SkImage> SkImageDeserializer::makeFromMemory(const void* data, size_t length,
                                                   const SkIRect* subset) {
    return SkImage::MakeFromEncoded(SkData::MakeWithCopy(data, length), subset);
}

///////////////////////////////////////////////////////////////////////////////////////////////////
>>>>>>> a17af05f

bool SkImage_pinAsTexture(const SkImage* image, GrContext* ctx) {
    SkASSERT(image);
    SkASSERT(ctx);
    return as_IB(image)->onPinAsTexture(ctx);
}

void SkImage_unpinAsTexture(const SkImage* image, GrContext* ctx) {
    SkASSERT(image);
    SkASSERT(ctx);
    as_IB(image)->onUnpinAsTexture(ctx);
}

<<<<<<< HEAD
SkImage* SkImage::NewFromDeferredTextureImageData(GrContext* ctx, const void* data,
                                                  SkBudgeted budgeted) {
    return MakeFromDeferredTextureImageData(ctx, data, budgeted).release();
}
#endif

sk_sp<SkImage> MakeTextureFromMipMap(GrContext*, const SkImageInfo&, const GrMipLevel* texels,
                                     int mipLevelCount, SkBudgeted) {
    return nullptr;
}

///////////////////////////////////////////////////////////////////////////////////////////////////
#include "SkImageDeserializer.h"

sk_sp<SkImage> SkImageDeserializer::makeFromData(SkData* data, const SkIRect* subset) {
    return SkImage::MakeFromEncoded(sk_ref_sp(data), subset);
}
sk_sp<SkImage> SkImageDeserializer::makeFromMemory(const void* data, size_t length,
                                                   const SkIRect* subset) {
    return SkImage::MakeFromEncoded(SkData::MakeWithCopy(data, length), subset);
}

///////////////////////////////////////////////////////////////////////////////////////////////////

void SkImage_pinAsTexture(const SkImage* image, GrContext* ctx) {
    SkASSERT(image);
    SkASSERT(ctx);
    as_IB(image)->onPinAsTexture(ctx);
}

void SkImage_unpinAsTexture(const SkImage* image, GrContext* ctx) {
    SkASSERT(image);
    SkASSERT(ctx);
    as_IB(image)->onUnpinAsTexture(ctx);
=======
///////////////////////////////////////////////////////////////////////////////////////////////////

sk_sp<SkImage> SkImageMakeRasterCopyAndAssignColorSpace(const SkImage* src,
                                                        SkColorSpace* colorSpace) {
    // Read the pixels out of the source image, with no conversion
    SkImageInfo info = as_IB(src)->onImageInfo();
    if (kUnknown_SkColorType == info.colorType()) {
        SkDEBUGFAIL("Unexpected color type");
        return nullptr;
    }

    size_t rowBytes = info.minRowBytes();
    size_t size = info.getSafeSize(rowBytes);
    auto data = SkData::MakeUninitialized(size);
    if (!data) {
        return nullptr;
    }

    SkPixmap pm(info, data->writable_data(), rowBytes);
    if (!src->readPixels(pm, 0, 0, SkImage::kDisallow_CachingHint)) {
        return nullptr;
    }

    // Wrap them in a new image with a different color space
    return SkImage::MakeRasterData(info.makeColorSpace(sk_ref_sp(colorSpace)), data, rowBytes);
>>>>>>> a17af05f
}<|MERGE_RESOLUTION|>--- conflicted
+++ resolved
@@ -25,10 +25,7 @@
 #include "SkRGBAToYUV.h"
 #include "SkReadPixelsRec.h"
 #include "SkSpecialImage.h"
-<<<<<<< HEAD
-=======
 #include "SkStream.h"
->>>>>>> a17af05f
 #include "SkString.h"
 #include "SkSurface.h"
 
@@ -91,18 +88,8 @@
     return as_IB(this)->onImageInfo().colorSpace();
 }
 
-<<<<<<< HEAD
-SkAlphaType SkImage::alphaType() const {
-    return as_IB(this)->onAlphaType();
-}
-
-sk_sp<SkShader> SkImage::makeShader(SkShader::TileMode tileX, SkShader::TileMode tileY,
-                                    const SkMatrix* localMatrix) const {
-    return SkImageShader::Make(sk_ref_sp(const_cast<SkImage*>(this)), tileX, tileY, localMatrix);
-=======
 sk_sp<SkColorSpace> SkImage::refColorSpace() const {
     return as_IB(this)->onImageInfo().refColorSpace();
->>>>>>> a17af05f
 }
 
 sk_sp<SkShader> SkImage::makeShader(SkShader::TileMode tileX, SkShader::TileMode tileY,
@@ -121,21 +108,9 @@
 }
 
 SkData* SkImage::encode(SkPixelSerializer* serializer) const {
-<<<<<<< HEAD
-    SkAutoTUnref<SkPixelSerializer> defaultSerializer;
-    SkPixelSerializer* effectiveSerializer = serializer;
-    if (!effectiveSerializer) {
-        defaultSerializer.reset(SkImageEncoder::CreatePixelSerializer());
-        SkASSERT(defaultSerializer.get());
-        effectiveSerializer = defaultSerializer.get();
-    }
-    sk_sp<SkData> encoded(this->refEncoded());
-    if (encoded && effectiveSerializer->useEncodedData(encoded->data(), encoded->size())) {
-=======
     sk_sp<SkData> encoded(this->refEncoded());
     if (encoded &&
         (!serializer || serializer->useEncodedData(encoded->data(), encoded->size()))) {
->>>>>>> a17af05f
         return encoded.release();
     }
 
@@ -227,27 +202,9 @@
     }
 }
 
-<<<<<<< HEAD
-bool SkImage_Base::onReadPixels(const SkImageInfo& dstInfo, void* dstPixels, size_t dstRowBytes,
-                                int srcX, int srcY, CachingHint) const {
-    if (!raster_canvas_supports(dstInfo)) {
-        return false;
-    }
-
-    SkBitmap bm;
-    bm.installPixels(dstInfo, dstPixels, dstRowBytes);
-    SkCanvas canvas(bm);
-
-    SkPaint paint;
-    paint.setBlendMode(SkBlendMode::kSrc);
-    canvas.drawImage(this, -SkIntToScalar(srcX), -SkIntToScalar(srcY), &paint);
-
-    return true;
-=======
 bool SkImage_Base::onReadYUV8Planes(const SkISize sizes[3], void* const planes[3],
                                     const size_t rowBytes[3], SkYUVColorSpace colorSpace) const {
     return SkRGBAToYUV(this, sizes, planes, rowBytes, colorSpace);
->>>>>>> a17af05f
 }
 
 ///////////////////////////////////////////////////////////////////////////////////////////////////
@@ -279,12 +236,7 @@
 bool SkImage_Base::onAsLegacyBitmap(SkBitmap* bitmap, LegacyBitmapMode mode) const {
     // As the base-class, all we can do is make a copy (regardless of mode).
     // Subclasses that want to be more optimal should override.
-<<<<<<< HEAD
-    SkImageInfo info = this->onImageInfo().makeColorType(kN32_SkColorType)
-            .makeAlphaType(this->alphaType());
-=======
     SkImageInfo info = this->onImageInfo().makeColorType(kN32_SkColorType).makeColorSpace(nullptr);
->>>>>>> a17af05f
     if (!bitmap->tryAllocPixels(info)) {
         return false;
     }
@@ -340,48 +292,6 @@
     // Note that here we're returning the special image's entire backing store, loose padding
     // and all!
     return result->asImage();
-}
-
-sk_sp<SkImage> SkImage::makeWithFilter(const SkImageFilter* filter, const SkIRect& subset,
-                                       const SkIRect& clipBounds, SkIRect* outSubset,
-                                       SkIPoint* offset) const {
-    if (!filter || !outSubset || !offset || !this->bounds().contains(subset)) {
-        return nullptr;
-    }
-    sk_sp<SkSpecialImage> srcSpecialImage = SkSpecialImage::MakeFromImage(
-        subset, sk_ref_sp(const_cast<SkImage*>(this)));
-    if (!srcSpecialImage) {
-        return nullptr;
-    }
-
-    SkAutoTUnref<SkImageFilterCache> cache(
-        SkImageFilterCache::Create(SkImageFilterCache::kDefaultTransientSize));
-    SkImageFilter::OutputProperties outputProperties(as_IB(this)->onImageInfo().colorSpace());
-    SkImageFilter::Context context(SkMatrix::I(), clipBounds, cache.get(), outputProperties);
-
-    sk_sp<SkSpecialImage> result =
-        filter->filterImage(srcSpecialImage.get(), context, offset);
-
-    if (!result) {
-        return nullptr;
-    }
-
-    SkIRect fullSize = SkIRect::MakeWH(result->width(), result->height());
-#if SK_SUPPORT_GPU
-    if (result->isTextureBacked()) {
-        GrContext* context = result->getContext();
-        sk_sp<GrTexture> texture = result->asTextureRef(context);
-        fullSize = SkIRect::MakeWH(texture->width(), texture->height());
-    }
-#endif
-    *outSubset = SkIRect::MakeWH(result->width(), result->height());
-    if (!outSubset->intersect(clipBounds.makeOffset(-offset->x(), -offset->y()))) {
-        return nullptr;
-    }
-    offset->fX += outSubset->x();
-    offset->fY += outSubset->y();
-    // This isn't really a "tight" subset, but includes any texture padding.
-    return result->makeTightSubset(fullSize);
 }
 
 bool SkImage::isLazyGenerated() const {
@@ -426,11 +336,6 @@
     return nullptr;
 }
 
-sk_sp<SkImage> MakeTextureFromMipMap(GrContext*, const SkImageInfo&, const GrMipLevel* texels,
-                                     int mipLevelCount, SkBudgeted, SkSourceGammaTreatment) {
-    return nullptr;
-}
-
 sk_sp<SkImage> SkImage::MakeFromTexture(GrContext*, const GrBackendTextureDesc&, SkAlphaType,
                                         sk_sp<SkColorSpace>, TextureReleaseProc, ReleaseContext) {
     return nullptr;
@@ -439,11 +344,7 @@
 size_t SkImage::getDeferredTextureImageData(const GrContextThreadSafeProxy&,
                                             const DeferredTextureImageUsageParams[],
                                             int paramCnt, void* buffer,
-<<<<<<< HEAD
-                                            SkSourceGammaTreatment treatment) const {
-=======
                                             SkColorSpace* dstColorSpace) const {
->>>>>>> a17af05f
     return 0;
 }
 
@@ -469,20 +370,6 @@
     return nullptr;
 }
 
-<<<<<<< HEAD
-sk_sp<SkImage> SkImage::makeNonTextureImage() const {
-    return sk_ref_sp(const_cast<SkImage*>(this));
-}
-
-#endif
-
-///////////////////////////////////////////////////////////////////////////////////////////////////
-
-#ifdef SK_SUPPORT_LEGACY_IMAGEFACTORY
-SkImage* SkImage::NewRasterCopy(const Info& info, const void* pixels, size_t rowBytes,
-                                SkColorTable* ctable) {
-    return MakeRasterCopy(SkPixmap(info, pixels, rowBytes, ctable)).release();
-=======
 std::unique_ptr<SkCrossContextImageData> SkCrossContextImageData::MakeFromEncoded(
         GrContext*, sk_sp<SkData> encoded, SkColorSpace* dstColorSpace) {
     sk_sp<SkImage> image = SkImage::MakeFromEncoded(std::move(encoded));
@@ -491,7 +378,6 @@
     }
     // TODO: Force decode to raster here?
     return std::unique_ptr<SkCrossContextImageData>(new SkCrossContextImageData(std::move(image)));
->>>>>>> a17af05f
 }
 
 sk_sp<SkImage> SkImage::MakeFromCrossContextImageData(
@@ -518,22 +404,12 @@
 sk_sp<SkImage> SkImageDeserializer::makeFromData(SkData* data, const SkIRect* subset) {
     return SkImage::MakeFromEncoded(sk_ref_sp(data), subset);
 }
-<<<<<<< HEAD
-
-SkImage* SkImage::NewFromYUVTexturesCopy(GrContext* ctx, SkYUVColorSpace space,
-                                         const GrBackendObject yuvTextureHandles[3],
-                                         const SkISize yuvSizes[3],
-                                         GrSurfaceOrigin origin) {
-    return MakeFromYUVTexturesCopy(ctx, space, yuvTextureHandles, yuvSizes, origin).release();
-}
-=======
 sk_sp<SkImage> SkImageDeserializer::makeFromMemory(const void* data, size_t length,
                                                    const SkIRect* subset) {
     return SkImage::MakeFromEncoded(SkData::MakeWithCopy(data, length), subset);
 }
 
 ///////////////////////////////////////////////////////////////////////////////////////////////////
->>>>>>> a17af05f
 
 bool SkImage_pinAsTexture(const SkImage* image, GrContext* ctx) {
     SkASSERT(image);
@@ -547,42 +423,6 @@
     as_IB(image)->onUnpinAsTexture(ctx);
 }
 
-<<<<<<< HEAD
-SkImage* SkImage::NewFromDeferredTextureImageData(GrContext* ctx, const void* data,
-                                                  SkBudgeted budgeted) {
-    return MakeFromDeferredTextureImageData(ctx, data, budgeted).release();
-}
-#endif
-
-sk_sp<SkImage> MakeTextureFromMipMap(GrContext*, const SkImageInfo&, const GrMipLevel* texels,
-                                     int mipLevelCount, SkBudgeted) {
-    return nullptr;
-}
-
-///////////////////////////////////////////////////////////////////////////////////////////////////
-#include "SkImageDeserializer.h"
-
-sk_sp<SkImage> SkImageDeserializer::makeFromData(SkData* data, const SkIRect* subset) {
-    return SkImage::MakeFromEncoded(sk_ref_sp(data), subset);
-}
-sk_sp<SkImage> SkImageDeserializer::makeFromMemory(const void* data, size_t length,
-                                                   const SkIRect* subset) {
-    return SkImage::MakeFromEncoded(SkData::MakeWithCopy(data, length), subset);
-}
-
-///////////////////////////////////////////////////////////////////////////////////////////////////
-
-void SkImage_pinAsTexture(const SkImage* image, GrContext* ctx) {
-    SkASSERT(image);
-    SkASSERT(ctx);
-    as_IB(image)->onPinAsTexture(ctx);
-}
-
-void SkImage_unpinAsTexture(const SkImage* image, GrContext* ctx) {
-    SkASSERT(image);
-    SkASSERT(ctx);
-    as_IB(image)->onUnpinAsTexture(ctx);
-=======
 ///////////////////////////////////////////////////////////////////////////////////////////////////
 
 sk_sp<SkImage> SkImageMakeRasterCopyAndAssignColorSpace(const SkImage* src,
@@ -608,5 +448,4 @@
 
     // Wrap them in a new image with a different color space
     return SkImage::MakeRasterData(info.makeColorSpace(sk_ref_sp(colorSpace)), data, rowBytes);
->>>>>>> a17af05f
 }