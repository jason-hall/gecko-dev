/*
 * Copyright 2015 Google Inc.
 *
 * Use of this source code is governed by a BSD-style license that can be
 * found in the LICENSE file.
 */

#ifndef SkImage_Gpu_DEFINED
#define SkImage_Gpu_DEFINED

#include "GrClip.h"
#include "GrContext.h"
#include "GrGpuResourcePriv.h"
#include "GrSurfaceProxyPriv.h"
#include "GrTexture.h"
#include "SkAtomics.h"
#include "SkBitmap.h"
#include "SkGr.h"
<<<<<<< HEAD
#include "SkImage_Base.h"
=======
>>>>>>> a17af05f
#include "SkImagePriv.h"
#include "SkImage_Base.h"
#include "SkSurface.h"

class SkImage_Gpu : public SkImage_Base {
public:
<<<<<<< HEAD
    /**
     *  An "image" can be a subset/window into a larger texture, so we explicit take the
     *  width and height.
     */
    SkImage_Gpu(int w, int h, uint32_t uniqueID, SkAlphaType, GrTexture*, sk_sp<SkColorSpace>,
                SkBudgeted);
=======
    SkImage_Gpu(GrContext*, uint32_t uniqueID, SkAlphaType, sk_sp<GrTextureProxy>,
                sk_sp<SkColorSpace>, SkBudgeted);
>>>>>>> a17af05f
    ~SkImage_Gpu() override;

    SkImageInfo onImageInfo() const override;
    SkAlphaType onAlphaType() const override { return fAlphaType; }
<<<<<<< HEAD

    void applyBudgetDecision() const {
        if (SkBudgeted::kYes == fBudgeted) {
            fTexture->resourcePriv().makeBudgeted();
        } else {
            fTexture->resourcePriv().makeUnbudgeted();
        }
    }

    bool getROPixels(SkBitmap*, CachingHint) const override;
    GrTexture* asTextureRef(GrContext* ctx, const GrTextureParams& params,
                            SkSourceGammaTreatment) const override;
    sk_sp<SkImage> onMakeSubset(const SkIRect&) const override;

    GrTexture* peekTexture() const override { return fTexture; }
    sk_sp<GrTexture> refPinnedTexture(uint32_t* uniqueID) const override {
        *uniqueID = this->uniqueID();
        return sk_ref_sp(fTexture.get());
    }
    bool onReadPixels(const SkImageInfo&, void* dstPixels, size_t dstRowBytes,
                      int srcX, int srcY, CachingHint) const override;

private:
    SkAutoTUnref<GrTexture>     fTexture;
    const SkAlphaType           fAlphaType;
    const SkBudgeted            fBudgeted;
    sk_sp<SkColorSpace>         fColorSpace;
    mutable SkAtomic<bool>      fAddedRasterVersionToCache;
=======

    bool getROPixels(SkBitmap*, SkColorSpace* dstColorSpace, CachingHint) const override;
    sk_sp<SkImage> onMakeSubset(const SkIRect&) const override;

    GrTextureProxy* peekProxy() const override {
        return fProxy.get();
    }
    GrTexture* peekTexture() const override {
        return fProxy->instantiate(fContext->resourceProvider());
    }
    sk_sp<GrTextureProxy> asTextureProxyRef() const override {
        return fProxy;
    }
    sk_sp<GrTextureProxy> asTextureProxyRef(GrContext*, const GrSamplerParams&, SkColorSpace*,
                                            sk_sp<SkColorSpace>*,
                                            SkScalar scaleAdjust[2]) const override;

    sk_sp<GrTextureProxy> refPinnedTextureProxy(uint32_t* uniqueID) const override {
        *uniqueID = this->uniqueID();
        return fProxy;
    }
    GrBackendObject onGetTextureHandle(bool flushPendingGrContextIO,
                                       GrSurfaceOrigin* origin) const override;
    GrTexture* onGetTexture() const override;

    bool onReadYUV8Planes(const SkISize sizes[3], void* const planes[3],
                          const size_t rowBytes[3], SkYUVColorSpace colorSpace) const override;

    bool onReadPixels(const SkImageInfo&, void* dstPixels, size_t dstRowBytes,
                      int srcX, int srcY, CachingHint) const override;

    GrContext* context() { return fContext; }
    sk_sp<SkColorSpace> refColorSpace() { return fColorSpace; }

    sk_sp<SkImage> onMakeColorSpace(sk_sp<SkColorSpace>) const override;

private:
    GrContext*             fContext;
    sk_sp<GrTextureProxy>  fProxy;
    const SkAlphaType      fAlphaType;
    const SkBudgeted       fBudgeted;
    sk_sp<SkColorSpace>    fColorSpace;
    mutable SkAtomic<bool> fAddedRasterVersionToCache;
>>>>>>> a17af05f


    typedef SkImage_Base INHERITED;
};

#endif<|MERGE_RESOLUTION|>--- conflicted
+++ resolved
@@ -16,61 +16,18 @@
 #include "SkAtomics.h"
 #include "SkBitmap.h"
 #include "SkGr.h"
-<<<<<<< HEAD
-#include "SkImage_Base.h"
-=======
->>>>>>> a17af05f
 #include "SkImagePriv.h"
 #include "SkImage_Base.h"
 #include "SkSurface.h"
 
 class SkImage_Gpu : public SkImage_Base {
 public:
-<<<<<<< HEAD
-    /**
-     *  An "image" can be a subset/window into a larger texture, so we explicit take the
-     *  width and height.
-     */
-    SkImage_Gpu(int w, int h, uint32_t uniqueID, SkAlphaType, GrTexture*, sk_sp<SkColorSpace>,
-                SkBudgeted);
-=======
     SkImage_Gpu(GrContext*, uint32_t uniqueID, SkAlphaType, sk_sp<GrTextureProxy>,
                 sk_sp<SkColorSpace>, SkBudgeted);
->>>>>>> a17af05f
     ~SkImage_Gpu() override;
 
     SkImageInfo onImageInfo() const override;
     SkAlphaType onAlphaType() const override { return fAlphaType; }
-<<<<<<< HEAD
-
-    void applyBudgetDecision() const {
-        if (SkBudgeted::kYes == fBudgeted) {
-            fTexture->resourcePriv().makeBudgeted();
-        } else {
-            fTexture->resourcePriv().makeUnbudgeted();
-        }
-    }
-
-    bool getROPixels(SkBitmap*, CachingHint) const override;
-    GrTexture* asTextureRef(GrContext* ctx, const GrTextureParams& params,
-                            SkSourceGammaTreatment) const override;
-    sk_sp<SkImage> onMakeSubset(const SkIRect&) const override;
-
-    GrTexture* peekTexture() const override { return fTexture; }
-    sk_sp<GrTexture> refPinnedTexture(uint32_t* uniqueID) const override {
-        *uniqueID = this->uniqueID();
-        return sk_ref_sp(fTexture.get());
-    }
-    bool onReadPixels(const SkImageInfo&, void* dstPixels, size_t dstRowBytes,
-                      int srcX, int srcY, CachingHint) const override;
-
-private:
-    SkAutoTUnref<GrTexture>     fTexture;
-    const SkAlphaType           fAlphaType;
-    const SkBudgeted            fBudgeted;
-    sk_sp<SkColorSpace>         fColorSpace;
-    mutable SkAtomic<bool>      fAddedRasterVersionToCache;
-=======
 
     bool getROPixels(SkBitmap*, SkColorSpace* dstColorSpace, CachingHint) const override;
     sk_sp<SkImage> onMakeSubset(const SkIRect&) const override;
@@ -114,7 +71,6 @@
     const SkBudgeted       fBudgeted;
     sk_sp<SkColorSpace>    fColorSpace;
     mutable SkAtomic<bool> fAddedRasterVersionToCache;
->>>>>>> a17af05f
 
 
     typedef SkImage_Base INHERITED;
