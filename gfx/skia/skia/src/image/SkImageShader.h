/*
 * Copyright 2015 Google Inc.
 *
 * Use of this source code is governed by a BSD-style license that can be
 * found in the LICENSE file.
 */

#ifndef SkImageShader_DEFINED
#define SkImageShader_DEFINED

#include "SkImage.h"
#include "SkShader.h"
#include "SkBitmapProcShader.h"

class SkImageShader : public SkShader {
public:
    static sk_sp<SkShader> Make(sk_sp<SkImage>, TileMode tx, TileMode ty,
<<<<<<< HEAD
                                const SkMatrix* localMatrix, SkTBlitterAllocator* = nullptr);
=======
                                const SkMatrix* localMatrix);
>>>>>>> a17af05f

    bool isOpaque() const override;

    SK_TO_STRING_OVERRIDE()
    SK_DECLARE_PUBLIC_FLATTENABLE_DESERIALIZATION_PROCS(SkImageShader)

#if SK_SUPPORT_GPU
    sk_sp<GrFragmentProcessor> asFragmentProcessor(const AsFPArgs&) const override;
#endif

    SkImageShader(sk_sp<SkImage>, TileMode tx, TileMode ty, const SkMatrix* localMatrix);

protected:
    void flatten(SkWriteBuffer&) const override;
<<<<<<< HEAD
    size_t onContextSize(const ContextRec&) const override;
    Context* onCreateContext(const ContextRec&, void* storage) const override;
=======
    Context* onMakeContext(const ContextRec&, SkArenaAlloc* storage) const override;
>>>>>>> a17af05f
#ifdef SK_SUPPORT_LEGACY_SHADER_ISABITMAP
    bool onIsABitmap(SkBitmap*, SkMatrix*, TileMode*) const override;
#endif
    SkImage* onIsAImage(SkMatrix*, TileMode*) const override;
<<<<<<< HEAD
=======

    bool onAppendStages(SkRasterPipeline*, SkColorSpace*, SkArenaAlloc*,
                        const SkMatrix& ctm, const SkPaint&, const SkMatrix*) const override;
>>>>>>> a17af05f

    sk_sp<SkImage>  fImage;
    const TileMode  fTileModeX;
    const TileMode  fTileModeY;

private:
    friend class SkShader;

    typedef SkShader INHERITED;
};

#endif<|MERGE_RESOLUTION|>--- conflicted
+++ resolved
@@ -15,11 +15,7 @@
 class SkImageShader : public SkShader {
 public:
     static sk_sp<SkShader> Make(sk_sp<SkImage>, TileMode tx, TileMode ty,
-<<<<<<< HEAD
-                                const SkMatrix* localMatrix, SkTBlitterAllocator* = nullptr);
-=======
                                 const SkMatrix* localMatrix);
->>>>>>> a17af05f
 
     bool isOpaque() const override;
 
@@ -34,22 +30,14 @@
 
 protected:
     void flatten(SkWriteBuffer&) const override;
-<<<<<<< HEAD
-    size_t onContextSize(const ContextRec&) const override;
-    Context* onCreateContext(const ContextRec&, void* storage) const override;
-=======
     Context* onMakeContext(const ContextRec&, SkArenaAlloc* storage) const override;
->>>>>>> a17af05f
 #ifdef SK_SUPPORT_LEGACY_SHADER_ISABITMAP
     bool onIsABitmap(SkBitmap*, SkMatrix*, TileMode*) const override;
 #endif
     SkImage* onIsAImage(SkMatrix*, TileMode*) const override;
-<<<<<<< HEAD
-=======
 
     bool onAppendStages(SkRasterPipeline*, SkColorSpace*, SkArenaAlloc*,
                         const SkMatrix& ctm, const SkPaint&, const SkMatrix*) const override;
->>>>>>> a17af05f
 
     sk_sp<SkImage>  fImage;
     const TileMode  fTileModeX;
