--- conflicted
+++ resolved
@@ -14,10 +14,7 @@
 
 #if SK_SUPPORT_GPU
     #include "GrTexture.h"
-<<<<<<< HEAD
-=======
     #include "GrTextureProxy.h"
->>>>>>> a17af05f
 #endif
 
 #include <new>
@@ -44,22 +41,15 @@
 
     virtual const SkBitmap* onPeekBitmap() const { return nullptr; }
 
-<<<<<<< HEAD
-    // Default impl calls onDraw
-=======
     virtual bool onReadYUV8Planes(const SkISize sizes[3], void* const planes[3],
                                   const size_t rowBytes[3], SkYUVColorSpace colorSpace) const;
 
->>>>>>> a17af05f
     virtual bool onReadPixels(const SkImageInfo& dstInfo, void* dstPixels, size_t dstRowBytes,
                               int srcX, int srcY, CachingHint) const = 0;
 
     // MDB TODO: this entry point needs to go away
     virtual GrTexture* peekTexture() const { return nullptr; }
 #if SK_SUPPORT_GPU
-<<<<<<< HEAD
-    virtual sk_sp<GrTexture> refPinnedTexture(uint32_t* uniqueID) const { return nullptr; }
-=======
     virtual GrTextureProxy* peekProxy() const { return nullptr; }
     virtual sk_sp<GrTextureProxy> asTextureProxyRef() const { return nullptr; }
     virtual sk_sp<GrTextureProxy> asTextureProxyRef(GrContext*, const GrSamplerParams&,
@@ -73,22 +63,13 @@
         return 0;
     }
     virtual GrTexture* onGetTexture() const { return nullptr; }
->>>>>>> a17af05f
 #endif
     virtual SkImageCacherator* peekCacherator() const { return nullptr; }
 
     // return a read-only copy of the pixels. We promise to not modify them,
     // but only inspect them (or encode them).
-<<<<<<< HEAD
-    virtual bool getROPixels(SkBitmap*, CachingHint = kAllow_CachingHint) const = 0;
-
-    // Caller must call unref when they are done.
-    virtual GrTexture* asTextureRef(GrContext*, const GrTextureParams&,
-                                    SkSourceGammaTreatment) const = 0;
-=======
     virtual bool getROPixels(SkBitmap*, SkColorSpace* dstColorSpace,
                              CachingHint = kAllow_CachingHint) const = 0;
->>>>>>> a17af05f
 
     virtual sk_sp<SkImage> onMakeSubset(const SkIRect&) const = 0;
 
@@ -105,17 +86,11 @@
         fAddedToCache.store(true);
     }
 
-<<<<<<< HEAD
-    virtual void onPinAsTexture(GrContext*) const {}
-    virtual void onUnpinAsTexture(GrContext*) const {}
-
-=======
     virtual bool onPinAsTexture(GrContext*) const { return false; }
     virtual void onUnpinAsTexture(GrContext*) const {}
 
     virtual sk_sp<SkImage> onMakeColorSpace(sk_sp<SkColorSpace>) const = 0;
 
->>>>>>> a17af05f
 private:
     // Set true by caches when they cache content that's derived from the current pixels.
     mutable SkAtomic<bool> fAddedToCache;
