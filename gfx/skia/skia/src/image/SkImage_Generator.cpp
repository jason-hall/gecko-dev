/*
 * Copyright 2015 Google Inc.
 *
 * Use of this source code is governed by a BSD-style license that can be
 * found in the LICENSE file.
 */

#include "SkImage_Base.h"
#include "SkBitmap.h"
#include "SkData.h"
#include "SkImageCacherator.h"
#include "SkImagePriv.h"
#include "SkPixelRef.h"

class SkImage_Generator : public SkImage_Base {
public:
    SkImage_Generator(SkImageCacherator::Validator* validator)
        : INHERITED(validator->fInfo.width(), validator->fInfo.height(), validator->fUniqueID)
        , fCache(validator)
    {}

    virtual SkImageInfo onImageInfo() const override {
<<<<<<< HEAD
        return fCache->info();
    }
    SkAlphaType onAlphaType() const override {
        return fCache->info().alphaType();
    }

    bool onReadPixels(const SkImageInfo&, void*, size_t, int srcX, int srcY, CachingHint) const override;
    SkImageCacherator* peekCacherator() const override { return fCache; }
    SkData* onRefEncoded(GrContext*) const override;
    sk_sp<SkImage> onMakeSubset(const SkIRect&) const override;
    bool getROPixels(SkBitmap*, CachingHint) const override;
    GrTexture* asTextureRef(GrContext*, const GrTextureParams&,
                            SkSourceGammaTreatment) const override;
=======
        return fCache.info();
    }
    SkAlphaType onAlphaType() const override {
        return fCache.info().alphaType();
    }

    bool onReadPixels(const SkImageInfo&, void*, size_t, int srcX, int srcY,
                      CachingHint) const override;
#if SK_SUPPORT_GPU
    sk_sp<GrTextureProxy> asTextureProxyRef(GrContext*, const GrSamplerParams&,
                                            SkColorSpace*, sk_sp<SkColorSpace>*,
                                            SkScalar scaleAdjust[2]) const override;
#endif
    SkImageCacherator* peekCacherator() const override { return &fCache; }
    SkData* onRefEncoded(GrContext*) const override;
    sk_sp<SkImage> onMakeSubset(const SkIRect&) const override;
    bool getROPixels(SkBitmap*, SkColorSpace* dstColorSpace, CachingHint) const override;
>>>>>>> a17af05f
    bool onIsLazyGenerated() const override { return true; }
    sk_sp<SkImage> onMakeColorSpace(sk_sp<SkColorSpace>) const override;

private:
    mutable SkImageCacherator fCache;

    typedef SkImage_Base INHERITED;
};

///////////////////////////////////////////////////////////////////////////////

bool SkImage_Generator::onReadPixels(const SkImageInfo& dstInfo, void* dstPixels, size_t dstRB,
                                     int srcX, int srcY, CachingHint chint) const {
    SkColorSpace* dstColorSpace = dstInfo.colorSpace();
    SkBitmap bm;
    if (kDisallow_CachingHint == chint) {
        SkImageCacherator::CachedFormat cacheFormat = fCache.chooseCacheFormat(dstColorSpace);
        if (fCache.lockAsBitmapOnlyIfAlreadyCached(&bm, cacheFormat)) {
            return bm.readPixels(dstInfo, dstPixels, dstRB, srcX, srcY);
        } else {
            // Try passing the caller's buffer directly down to the generator. If this fails we
            // may still succeed in the general case, as the generator may prefer some other
            // config, which we could then convert via SkBitmap::readPixels.
            if (fCache.directGeneratePixels(dstInfo, dstPixels, dstRB, srcX, srcY,
                                            SkTransferFunctionBehavior::kRespect)) {
                return true;
            }
            // else fall through
        }
    }

    if (this->getROPixels(&bm, dstColorSpace, chint)) {
        return bm.readPixels(dstInfo, dstPixels, dstRB, srcX, srcY);
    }
    return false;
}

SkData* SkImage_Generator::onRefEncoded(GrContext* ctx) const {
    return fCache.refEncoded(ctx);
}

bool SkImage_Generator::getROPixels(SkBitmap* bitmap, SkColorSpace* dstColorSpace,
                                    CachingHint chint) const {
    return fCache.lockAsBitmap(nullptr, bitmap, this, dstColorSpace, chint);
}

<<<<<<< HEAD
GrTexture* SkImage_Generator::asTextureRef(GrContext* ctx, const GrTextureParams& params,
                                           SkSourceGammaTreatment gammaTreatment) const {
    return fCache->lockAsTexture(ctx, params, gammaTreatment, this);
=======
#if SK_SUPPORT_GPU
sk_sp<GrTextureProxy> SkImage_Generator::asTextureProxyRef(GrContext* context,
                                                           const GrSamplerParams& params,
                                                           SkColorSpace* dstColorSpace,
                                                           sk_sp<SkColorSpace>* texColorSpace,
                                                           SkScalar scaleAdjust[2]) const {
    return fCache.lockAsTextureProxy(context, params, dstColorSpace,
                                     texColorSpace, this, scaleAdjust);
>>>>>>> a17af05f
}
#endif

sk_sp<SkImage> SkImage_Generator::onMakeSubset(const SkIRect& subset) const {
    SkASSERT(fCache.info().bounds().contains(subset));
    SkASSERT(fCache.info().bounds() != subset);

<<<<<<< HEAD
    const SkImageInfo info = SkImageInfo::MakeN32(subset.width(), subset.height(),
                                                  this->alphaType());
    auto surface(SkSurface::MakeRaster(info));
    if (!surface) {
        return nullptr;
    }
    surface->getCanvas()->clear(0);
    surface->getCanvas()->drawImage(this, SkIntToScalar(-subset.x()), SkIntToScalar(-subset.y()),
                                    nullptr);
    return surface->makeImageSnapshot();
=======
    const SkIRect generatorSubset = subset.makeOffset(fCache.fOrigin.x(), fCache.fOrigin.y());
    SkImageCacherator::Validator validator(fCache.fSharedGenerator, &generatorSubset);
    return validator ? sk_sp<SkImage>(new SkImage_Generator(&validator)) : nullptr;
>>>>>>> a17af05f
}

sk_sp<SkImage> SkImage_Generator::onMakeColorSpace(sk_sp<SkColorSpace> target) const {
    SkBitmap dst;
    SkImageInfo dstInfo = fCache.info().makeColorSpace(target);
    if (kIndex_8_SkColorType == dstInfo.colorType() ||
        kGray_8_SkColorType == dstInfo.colorType() ||
        kRGB_565_SkColorType == dstInfo.colorType()) {
        dstInfo = dstInfo.makeColorType(kN32_SkColorType);
    }
    dst.allocPixels(dstInfo);

    // Use kIgnore for transfer function behavior.  This is used by the SkColorSpaceXformCanvas,
    // which wants to pre-xform the inputs but ignore the transfer function on blends.
    if (!fCache.directGeneratePixels(dstInfo, dst.getPixels(), dst.rowBytes(), 0, 0,
                                     SkTransferFunctionBehavior::kIgnore)) {
        return nullptr;
    }

    dst.setImmutable();
    return SkImage::MakeFromBitmap(dst);
}

sk_sp<SkImage> SkImage::MakeFromGenerator(std::unique_ptr<SkImageGenerator> generator,
                                          const SkIRect* subset) {
    SkImageCacherator::Validator validator(
                       SkImageCacherator::SharedGenerator::Make(std::move(generator)), subset);

    return validator ? sk_make_sp<SkImage_Generator>(&validator) : nullptr;
}<|MERGE_RESOLUTION|>--- conflicted
+++ resolved
@@ -20,21 +20,6 @@
     {}
 
     virtual SkImageInfo onImageInfo() const override {
-<<<<<<< HEAD
-        return fCache->info();
-    }
-    SkAlphaType onAlphaType() const override {
-        return fCache->info().alphaType();
-    }
-
-    bool onReadPixels(const SkImageInfo&, void*, size_t, int srcX, int srcY, CachingHint) const override;
-    SkImageCacherator* peekCacherator() const override { return fCache; }
-    SkData* onRefEncoded(GrContext*) const override;
-    sk_sp<SkImage> onMakeSubset(const SkIRect&) const override;
-    bool getROPixels(SkBitmap*, CachingHint) const override;
-    GrTexture* asTextureRef(GrContext*, const GrTextureParams&,
-                            SkSourceGammaTreatment) const override;
-=======
         return fCache.info();
     }
     SkAlphaType onAlphaType() const override {
@@ -52,7 +37,6 @@
     SkData* onRefEncoded(GrContext*) const override;
     sk_sp<SkImage> onMakeSubset(const SkIRect&) const override;
     bool getROPixels(SkBitmap*, SkColorSpace* dstColorSpace, CachingHint) const override;
->>>>>>> a17af05f
     bool onIsLazyGenerated() const override { return true; }
     sk_sp<SkImage> onMakeColorSpace(sk_sp<SkColorSpace>) const override;
 
@@ -99,11 +83,6 @@
     return fCache.lockAsBitmap(nullptr, bitmap, this, dstColorSpace, chint);
 }
 
-<<<<<<< HEAD
-GrTexture* SkImage_Generator::asTextureRef(GrContext* ctx, const GrTextureParams& params,
-                                           SkSourceGammaTreatment gammaTreatment) const {
-    return fCache->lockAsTexture(ctx, params, gammaTreatment, this);
-=======
 #if SK_SUPPORT_GPU
 sk_sp<GrTextureProxy> SkImage_Generator::asTextureProxyRef(GrContext* context,
                                                            const GrSamplerParams& params,
@@ -112,7 +91,6 @@
                                                            SkScalar scaleAdjust[2]) const {
     return fCache.lockAsTextureProxy(context, params, dstColorSpace,
                                      texColorSpace, this, scaleAdjust);
->>>>>>> a17af05f
 }
 #endif
 
@@ -120,22 +98,9 @@
     SkASSERT(fCache.info().bounds().contains(subset));
     SkASSERT(fCache.info().bounds() != subset);
 
-<<<<<<< HEAD
-    const SkImageInfo info = SkImageInfo::MakeN32(subset.width(), subset.height(),
-                                                  this->alphaType());
-    auto surface(SkSurface::MakeRaster(info));
-    if (!surface) {
-        return nullptr;
-    }
-    surface->getCanvas()->clear(0);
-    surface->getCanvas()->drawImage(this, SkIntToScalar(-subset.x()), SkIntToScalar(-subset.y()),
-                                    nullptr);
-    return surface->makeImageSnapshot();
-=======
     const SkIRect generatorSubset = subset.makeOffset(fCache.fOrigin.x(), fCache.fOrigin.y());
     SkImageCacherator::Validator validator(fCache.fSharedGenerator, &generatorSubset);
     return validator ? sk_sp<SkImage>(new SkImage_Generator(&validator)) : nullptr;
->>>>>>> a17af05f
 }
 
 sk_sp<SkImage> SkImage_Generator::onMakeColorSpace(sk_sp<SkColorSpace> target) const {
