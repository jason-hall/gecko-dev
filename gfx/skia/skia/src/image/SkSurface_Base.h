--- conflicted
+++ resolved
@@ -43,11 +43,7 @@
      *  must faithfully represent the current contents, even if the surface
      *  is changed after this called (e.g. it is drawn to via its canvas).
      */
-<<<<<<< HEAD
-    virtual sk_sp<SkImage> onNewImageSnapshot(SkBudgeted, SkCopyPixelsMode) = 0;
-=======
     virtual sk_sp<SkImage> onNewImageSnapshot() = 0;
->>>>>>> a17af05f
 
     /**
      *  Default implementation:
@@ -118,26 +114,9 @@
     return fCachedCanvas.get();
 }
 
-<<<<<<< HEAD
-sk_sp<SkImage> SkSurface_Base::refCachedImage(SkBudgeted budgeted, ForceUnique unique) {
-    SkImage* snap = fCachedImage;
-    if (kYes_ForceUnique == unique && snap && !snap->unique()) {
-        snap = nullptr;
-    }
-    if (snap) {
-        return sk_ref_sp(snap);
-    }
-    SkCopyPixelsMode cpm = (kYes_ForceUnique == unique) ? kAlways_SkCopyPixelsMode :
-                                                          kIfMutable_SkCopyPixelsMode;
-    snap = this->onNewImageSnapshot(budgeted, cpm).release();
-    if (kNo_ForceUnique == unique) {
-        SkASSERT(!fCachedImage);
-        fCachedImage = SkSafeRef(snap);
-=======
 sk_sp<SkImage> SkSurface_Base::refCachedImage() {
     if (fCachedImage) {
         return fCachedImage;
->>>>>>> a17af05f
     }
 
     fCachedImage = this->onNewImageSnapshot();
