--- conflicted
+++ resolved
@@ -9,10 +9,6 @@
 #include "SkBitmapController.h"
 #include "SkBitmapProcShader.h"
 #include "SkBitmapProvider.h"
-<<<<<<< HEAD
-#include "SkColorShader.h"
-=======
->>>>>>> a17af05f
 #include "SkColorTable.h"
 #include "SkEmptyShader.h"
 #include "SkImage_Base.h"
@@ -52,55 +48,12 @@
     return fImage->isOpaque();
 }
 
-<<<<<<< HEAD
-size_t SkImageShader::onContextSize(const ContextRec& rec) const {
-    return SkBitmapProcLegacyShader::ContextSize(rec, SkBitmapProvider(fImage.get()).info());
-}
-
-SkShader::Context* SkImageShader::onCreateContext(const ContextRec& rec, void* storage) const {
-    return SkBitmapProcLegacyShader::MakeContext(*this, fTileModeX, fTileModeY,
-                                                 SkBitmapProvider(fImage.get()), rec, storage);
-=======
 SkShader::Context* SkImageShader::onMakeContext(const ContextRec& rec, SkArenaAlloc* alloc) const {
     return SkBitmapProcLegacyShader::MakeContext(*this, fTileModeX, fTileModeY,
                                                  SkBitmapProvider(fImage.get(), rec.fDstColorSpace),
                                                  rec, alloc);
 }
 
-SkImage* SkImageShader::onIsAImage(SkMatrix* texM, TileMode xy[]) const {
-    if (texM) {
-        *texM = this->getLocalMatrix();
-    }
-    if (xy) {
-        xy[0] = (TileMode)fTileModeX;
-        xy[1] = (TileMode)fTileModeY;
-    }
-    return const_cast<SkImage*>(fImage.get());
-}
-
-#ifdef SK_SUPPORT_LEGACY_SHADER_ISABITMAP
-bool SkImageShader::onIsABitmap(SkBitmap* texture, SkMatrix* texM, TileMode xy[]) const {
-    const SkBitmap* bm = as_IB(fImage)->onPeekBitmap();
-    if (!bm) {
-        return false;
-    }
-
-    if (texture) {
-        *texture = *bm;
-    }
-    if (texM) {
-        *texM = this->getLocalMatrix();
-    }
-    if (xy) {
-        xy[0] = (TileMode)fTileModeX;
-        xy[1] = (TileMode)fTileModeY;
-    }
-    return true;
->>>>>>> a17af05f
-}
-#endif
-
-<<<<<<< HEAD
 SkImage* SkImageShader::onIsAImage(SkMatrix* texM, TileMode xy[]) const {
     if (texM) {
         *texM = this->getLocalMatrix();
@@ -139,77 +92,6 @@
     // widen that, we have to reject bitmaps that are larger.
     //
     static const int kMaxSize = 65535;
-    
-    return w > kMaxSize || h > kMaxSize;
-}
-
-// returns true and set color if the bitmap can be drawn as a single color
-// (for efficiency)
-static bool can_use_color_shader(const SkImage* image, SkColor* color) {
-#ifdef SK_BUILD_FOR_ANDROID_FRAMEWORK
-    // HWUI does not support color shaders (see b/22390304)
-    return false;
-#endif
-    
-    if (1 != image->width() || 1 != image->height()) {
-        return false;
-    }
-    
-    SkPixmap pmap;
-    if (!image->peekPixels(&pmap)) {
-        return false;
-    }
-    
-    switch (pmap.colorType()) {
-        case kN32_SkColorType:
-            *color = SkUnPreMultiply::PMColorToColor(*pmap.addr32(0, 0));
-            return true;
-        case kRGB_565_SkColorType:
-            *color = SkPixel16ToColor(*pmap.addr16(0, 0));
-            return true;
-        case kIndex_8_SkColorType: {
-            const SkColorTable& ctable = *pmap.ctable();
-            *color = SkUnPreMultiply::PMColorToColor(ctable[*pmap.addr8(0, 0)]);
-            return true;
-        }
-        default: // just skip the other configs for now
-            break;
-    }
-    return false;
-}
-
-sk_sp<SkShader> SkImageShader::Make(sk_sp<SkImage> image, TileMode tx, TileMode ty,
-                                    const SkMatrix* localMatrix,
-                                    SkTBlitterAllocator* allocator) {
-    SkShader* shader;
-    SkColor color;
-    if (!image || bitmap_is_too_big(image->width(), image->height())) {
-        if (nullptr == allocator) {
-            shader = new SkEmptyShader;
-        } else {
-            shader = allocator->createT<SkEmptyShader>();
-        }
-    } else if (can_use_color_shader(image.get(), &color)) {
-        if (nullptr == allocator) {
-            shader = new SkColorShader(color);
-        } else {
-            shader = allocator->createT<SkColorShader>(color);
-        }
-    } else {
-        if (nullptr == allocator) {
-            shader = new SkImageShader(image, tx, ty, localMatrix);
-        } else {
-            shader = allocator->createT<SkImageShader>(image, tx, ty, localMatrix);
-        }
-    }
-    return sk_sp<SkShader>(shader);
-=======
-static bool bitmap_is_too_big(int w, int h) {
-    // SkBitmapProcShader stores bitmap coordinates in a 16bit buffer, as it
-    // communicates between its matrix-proc and its sampler-proc. Until we can
-    // widen that, we have to reject bitmaps that are larger.
-    //
-    static const int kMaxSize = 65535;
 
     return w > kMaxSize || h > kMaxSize;
 }
@@ -221,7 +103,6 @@
     } else {
         return sk_make_sp<SkImageShader>(image, tx, ty, localMatrix);
     }
->>>>>>> a17af05f
 }
 
 #ifndef SK_IGNORE_TO_STRING
@@ -248,11 +129,6 @@
 #include "effects/GrSimpleTextureEffect.h"
 
 sk_sp<GrFragmentProcessor> SkImageShader::asFragmentProcessor(const AsFPArgs& args) const {
-<<<<<<< HEAD
-    SkMatrix matrix;
-    matrix.setIDiv(fImage->width(), fImage->height());
-=======
->>>>>>> a17af05f
 
     SkMatrix lmInverse;
     if (!this->getLocalMatrix().invert(&lmInverse)) {
@@ -273,61 +149,6 @@
     // This completely ignores the complexity of the drawVertices case where explicit local coords
     // are provided by the caller.
     bool doBicubic;
-<<<<<<< HEAD
-    GrTextureParams::FilterMode textureFilterMode =
-    GrSkFilterQualityToGrFilterMode(args.fFilterQuality, *args.fViewMatrix, this->getLocalMatrix(),
-                                    &doBicubic);
-    GrTextureParams params(tm, textureFilterMode);
-    SkAutoTUnref<GrTexture> texture(as_IB(fImage)->asTextureRef(args.fContext, params,
-                                                                args.fGammaTreatment));
-    if (!texture) {
-        return nullptr;
-    }
-
-    SkImageInfo info = as_IB(fImage)->onImageInfo();
-    sk_sp<GrColorSpaceXform> colorSpaceXform = GrColorSpaceXform::Make(info.colorSpace(),
-                                                                       args.fDstColorSpace);
-    sk_sp<GrFragmentProcessor> inner;
-    if (doBicubic) {
-        inner = GrBicubicEffect::Make(texture, std::move(colorSpaceXform), matrix, tm);
-    } else {
-        inner = GrSimpleTextureEffect::Make(texture, std::move(colorSpaceXform), matrix, params);
-    }
-
-    if (GrPixelConfigIsAlphaOnly(texture->config())) {
-        return inner;
-    }
-    return sk_sp<GrFragmentProcessor>(GrFragmentProcessor::MulOutputByInputAlpha(std::move(inner)));
-}
-
-#endif
-
-///////////////////////////////////////////////////////////////////////////////////////////////////
-#include "SkImagePriv.h"
-
-sk_sp<SkShader> SkMakeBitmapShader(const SkBitmap& src, SkShader::TileMode tmx,
-                                   SkShader::TileMode tmy, const SkMatrix* localMatrix,
-                                   SkCopyPixelsMode cpm, SkTBlitterAllocator* allocator) {
-    // Until we learn otherwise, it seems that any caller that is passing an allocator must be
-    // assuming that the returned shader will have a stack-frame lifetime, so we assert that
-    // they are also asking for kNever_SkCopyPixelsMode. If that proves otherwise, we can remove
-    // or modify this assert.
-    SkASSERT(!allocator || (kNever_SkCopyPixelsMode == cpm));
-
-    return SkImageShader::Make(SkMakeImageFromRasterBitmap(src, cpm, allocator),
-                               tmx, tmy, localMatrix, allocator);
-}
-
-static sk_sp<SkFlattenable> SkBitmapProcShader_CreateProc(SkReadBuffer& buffer) {
-    SkMatrix lm;
-    buffer.readMatrix(&lm);
-    sk_sp<SkImage> image = buffer.readBitmapAsImage();
-    SkShader::TileMode mx = (SkShader::TileMode)buffer.readUInt();
-    SkShader::TileMode my = (SkShader::TileMode)buffer.readUInt();
-    return image ? image->makeShader(mx, my, &lm) : nullptr;
-}
-
-=======
     GrSamplerParams::FilterMode textureFilterMode =
     GrSkFilterQualityToGrFilterMode(args.fFilterQuality, *args.fViewMatrix, this->getLocalMatrix(),
                                     &doBicubic);
@@ -383,13 +204,10 @@
     return image ? image->makeShader(mx, my, &lm) : nullptr;
 }
 
->>>>>>> a17af05f
 SK_DEFINE_FLATTENABLE_REGISTRAR_GROUP_START(SkShader)
 SK_DEFINE_FLATTENABLE_REGISTRAR_ENTRY(SkImageShader)
 SkFlattenable::Register("SkBitmapProcShader", SkBitmapProcShader_CreateProc, kSkShader_Type);
 SK_DEFINE_FLATTENABLE_REGISTRAR_GROUP_END
-<<<<<<< HEAD
-=======
 
 
 bool SkImageShader::onAppendStages(SkRasterPipeline* p, SkColorSpace* dst, SkArenaAlloc* scratch,
@@ -560,5 +378,4 @@
         p->append(SkRasterPipeline::clamp_a);
     }
     return append_gamut_transform(p, scratch, info.colorSpace(), dst);
-}
->>>>>>> a17af05f
+}