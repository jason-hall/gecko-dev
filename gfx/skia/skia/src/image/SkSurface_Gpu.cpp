/*
 * Copyright 2012 Google Inc.
 *
 * Use of this source code is governed by a BSD-style license that can be
 * found in the LICENSE file.
 */

#include "SkSurface_Gpu.h"

#include "GrContextPriv.h"
<<<<<<< HEAD
=======
#include "GrRenderTargetContextPriv.h"
>>>>>>> a17af05f
#include "GrResourceProvider.h"

#include "SkCanvas.h"
#include "SkColorSpace_Base.h"
#include "SkGpuDevice.h"
#include "SkImage_Base.h"
#include "SkImage_Gpu.h"
#include "SkImagePriv.h"
#include "SkSurface_Base.h"

#if SK_SUPPORT_GPU

SkSurface_Gpu::SkSurface_Gpu(sk_sp<SkGpuDevice> device)
    : INHERITED(device->width(), device->height(), &device->surfaceProps())
    , fDevice(std::move(device)) {
<<<<<<< HEAD
=======
    SkASSERT(fDevice->accessRenderTargetContext()->asSurfaceProxy()->priv().isExact());
>>>>>>> a17af05f
}

SkSurface_Gpu::~SkSurface_Gpu() {
}

static GrRenderTarget* prepare_rt_for_external_access(SkSurface_Gpu* surface,
                                                      SkSurface::BackendHandleAccess access) {
    switch (access) {
        case SkSurface::kFlushRead_BackendHandleAccess:
            break;
        case SkSurface::kFlushWrite_BackendHandleAccess:
        case SkSurface::kDiscardWrite_BackendHandleAccess:
            // for now we don't special-case on Discard, but we may in the future.
            surface->notifyContentWillChange(SkSurface::kRetain_ContentChangeMode);
            break;
    }

    // Grab the render target *after* firing notifications, as it may get switched if CoW kicks in.
    surface->getDevice()->flush();
<<<<<<< HEAD
    GrDrawContext* dc = surface->getDevice()->accessDrawContext();
    return dc->accessRenderTarget();
=======
    GrRenderTargetContext* rtc = surface->getDevice()->accessRenderTargetContext();
    return rtc->accessRenderTarget();
>>>>>>> a17af05f
}

GrBackendObject SkSurface_Gpu::onGetTextureHandle(BackendHandleAccess access) {
    GrRenderTarget* rt = prepare_rt_for_external_access(this, access);
    if (!rt) {
        return 0;
    }
    GrTexture* texture = rt->asTexture();
    if (texture) {
        return texture->getTextureHandle();
    }
    return 0;
}

bool SkSurface_Gpu::onGetRenderTargetHandle(GrBackendObject* obj, BackendHandleAccess access) {
    GrRenderTarget* rt = prepare_rt_for_external_access(this, access);
    if (!rt) {
        return false;
    }
    *obj = rt->getRenderTargetHandle();
    return true;
}

SkCanvas* SkSurface_Gpu::onNewCanvas() {
    SkCanvas::InitFlags flags = SkCanvas::kDefault_InitFlags;
    flags = static_cast<SkCanvas::InitFlags>(flags | SkCanvas::kConservativeRasterClip_InitFlag);

    return new SkCanvas(fDevice.get(), flags);
}

sk_sp<SkSurface> SkSurface_Gpu::onNewSurface(const SkImageInfo& info) {
<<<<<<< HEAD
    int sampleCount = fDevice->accessDrawContext()->numColorSamples();
    GrSurfaceOrigin origin = fDevice->accessDrawContext()->origin();
=======
    int sampleCount = fDevice->accessRenderTargetContext()->numColorSamples();
    GrSurfaceOrigin origin = fDevice->accessRenderTargetContext()->origin();
>>>>>>> a17af05f
    // TODO: Make caller specify this (change virtual signature of onNewSurface).
    static const SkBudgeted kBudgeted = SkBudgeted::kNo;
    return SkSurface::MakeRenderTarget(fDevice->context(), kBudgeted, info, sampleCount,
                                       origin, &this->props());
}

<<<<<<< HEAD
sk_sp<SkImage> SkSurface_Gpu::onNewImageSnapshot(SkBudgeted budgeted, SkCopyPixelsMode cpm) {
    GrRenderTarget* rt = fDevice->accessDrawContext()->accessRenderTarget();
    SkASSERT(rt);
    GrTexture* tex = rt->asTexture();
    SkAutoTUnref<GrTexture> copy;
    // If the original render target is a buffer originally created by the client, then we don't
    // want to ever retarget the SkSurface at another buffer we create. Force a copy now to avoid
    // copy-on-write.
    if (kAlways_SkCopyPixelsMode == cpm || !tex || rt->resourcePriv().refsWrappedObjects()) {
        GrSurfaceDesc desc = fDevice->accessDrawContext()->desc();
        GrContext* ctx = fDevice->context();
=======
sk_sp<SkImage> SkSurface_Gpu::onNewImageSnapshot() {
    GrRenderTargetContext* rtc = fDevice->accessRenderTargetContext();
    if (!rtc) {
        return nullptr;
    }

    GrContext* ctx = fDevice->context();

    if (!rtc->asSurfaceProxy()) {
        return nullptr;
    }

    SkBudgeted budgeted = rtc->asSurfaceProxy()->isBudgeted();

    sk_sp<GrTextureProxy> srcProxy = rtc->asTextureProxyRef();
    // If the original render target is a buffer originally created by the client, then we don't
    // want to ever retarget the SkSurface at another buffer we create. Force a copy now to avoid
    // copy-on-write.
    if (!srcProxy || rtc->priv().refsWrappedObjects()) {
        // MDB TODO: replace this with GrSurfaceProxy::Copy?
        GrSurfaceDesc desc = rtc->desc();
>>>>>>> a17af05f
        desc.fFlags = desc.fFlags & ~kRenderTarget_GrSurfaceFlag;

        sk_sp<GrSurfaceContext> copyCtx = ctx->contextPriv().makeDeferredSurfaceContext(
                                                                desc,
                                                                SkBackingFit::kExact,
                                                                budgeted);
        if (!copyCtx) {
            return nullptr;
        }

        if (!copyCtx->copy(rtc->asSurfaceProxy())) {
            return nullptr;
        }

        srcProxy = copyCtx->asTextureProxyRef();
    }

    const SkImageInfo info = fDevice->imageInfo();
    sk_sp<SkImage> image;
<<<<<<< HEAD
    if (tex) {
        image = sk_make_sp<SkImage_Gpu>(info.width(), info.height(), kNeedNewImageUniqueID,
                                        info.alphaType(), tex, sk_ref_sp(info.colorSpace()),
                                        budgeted);
=======
    if (srcProxy) {
        // The renderTargetContext coming out of SkGpuDevice should always be exact and the
        // above copy creates a kExact surfaceContext.
        SkASSERT(srcProxy->priv().isExact());
        image = sk_make_sp<SkImage_Gpu>(ctx, kNeedNewImageUniqueID,
                                        info.alphaType(), std::move(srcProxy),
                                        info.refColorSpace(), budgeted);
>>>>>>> a17af05f
    }
    return image;
}

// Create a new render target and, if necessary, copy the contents of the old
// render target into it. Note that this flushes the SkGpuDevice but
// doesn't force an OpenGL flush.
void SkSurface_Gpu::onCopyOnWrite(ContentChangeMode mode) {
<<<<<<< HEAD
    GrRenderTarget* rt = fDevice->accessDrawContext()->accessRenderTarget();
=======
    GrRenderTarget* rt = fDevice->accessRenderTargetContext()->accessRenderTarget();
    if (!rt) {
        return;
    }
>>>>>>> a17af05f
    // are we sharing our render target with the image? Note this call should never create a new
    // image because onCopyOnWrite is only called when there is a cached image.
    sk_sp<SkImage> image(this->refCachedImage());
    SkASSERT(image);
<<<<<<< HEAD
    if (rt->asTexture() == as_IB(image)->peekTexture()) {
        this->fDevice->replaceDrawContext(SkSurface::kRetain_ContentChangeMode == mode);
        SkTextureImageApplyBudgetedDecision(image.get());
=======
    // MDB TODO: this is unfortunate. The snapping of an Image_Gpu from a surface currently
    // funnels down to a GrTexture. Once Image_Gpus are proxy-backed we should be able to
    // compare proxy uniqueIDs.
    if (rt->asTexture()->getTextureHandle() == image->getTextureHandle(false)) {
        fDevice->replaceRenderTargetContext(SkSurface::kRetain_ContentChangeMode == mode);
>>>>>>> a17af05f
    } else if (kDiscard_ContentChangeMode == mode) {
        this->SkSurface_Gpu::onDiscard();
    }
}

void SkSurface_Gpu::onDiscard() {
<<<<<<< HEAD
    fDevice->accessDrawContext()->discard();
=======
    fDevice->accessRenderTargetContext()->discard();
>>>>>>> a17af05f
}

void SkSurface_Gpu::onPrepareForExternalIO() {
    fDevice->flush();
}

///////////////////////////////////////////////////////////////////////////////

bool SkSurface_Gpu::Valid(const SkImageInfo& info) {
    switch (info.colorType()) {
        case kRGBA_F16_SkColorType:
<<<<<<< HEAD
            return info.colorSpace() && info.colorSpace()->gammaIsLinear();
=======
            return !info.colorSpace() || info.colorSpace()->gammaIsLinear();
>>>>>>> a17af05f
        case kRGBA_8888_SkColorType:
        case kBGRA_8888_SkColorType:
            return !info.colorSpace() || info.colorSpace()->gammaCloseToSRGB();
        default:
            return !info.colorSpace();
    }
}

bool SkSurface_Gpu::Valid(GrContext* context, GrPixelConfig config, SkColorSpace* colorSpace) {
    switch (config) {
        case kRGBA_half_GrPixelConfig:
<<<<<<< HEAD
            return colorSpace && colorSpace->gammaIsLinear();
=======
            return !colorSpace || colorSpace->gammaIsLinear();
>>>>>>> a17af05f
        case kSRGBA_8888_GrPixelConfig:
        case kSBGRA_8888_GrPixelConfig:
            return context->caps()->srgbSupport() && colorSpace && colorSpace->gammaCloseToSRGB();
        case kRGBA_8888_GrPixelConfig:
        case kBGRA_8888_GrPixelConfig:
            // If we don't have sRGB support, we may get here with a color space. It still needs
            // to be sRGB-like (so that the application will work correctly on sRGB devices.)
            return !colorSpace ||
<<<<<<< HEAD
                (!context->caps()->srgbSupport() && colorSpace->gammaCloseToSRGB());
=======
                (colorSpace->gammaCloseToSRGB() && !context->caps()->srgbSupport());
>>>>>>> a17af05f
        default:
            return !colorSpace;
    }
}

sk_sp<SkSurface> SkSurface::MakeRenderTarget(GrContext* ctx, SkBudgeted budgeted,
                                             const SkImageInfo& info, int sampleCount,
                                             GrSurfaceOrigin origin, const SkSurfaceProps* props) {
    if (!SkSurface_Gpu::Valid(info)) {
        return nullptr;
    }

    sk_sp<SkGpuDevice> device(SkGpuDevice::Make(
            ctx, budgeted, info, sampleCount, origin, props, SkGpuDevice::kClear_InitContents));
    if (!device) {
        return nullptr;
    }
    return sk_make_sp<SkSurface_Gpu>(std::move(device));
}

sk_sp<SkSurface> SkSurface::MakeFromBackendTexture(GrContext* context,
                                                   const GrBackendTextureDesc& desc,
                                                   sk_sp<SkColorSpace> colorSpace,
                                                   const SkSurfaceProps* props) {
    if (!context) {
        return nullptr;
    }
    if (!SkToBool(desc.fFlags & kRenderTarget_GrBackendTextureFlag)) {
        return nullptr;
    }
    if (!SkSurface_Gpu::Valid(context, desc.fConfig, colorSpace.get())) {
<<<<<<< HEAD
        return nullptr;
    }

    sk_sp<GrDrawContext> dc(context->contextPriv().makeBackendTextureDrawContext(
                                                                    desc,
                                                                    std::move(colorSpace),
                                                                    props,
                                                                    kBorrow_GrWrapOwnership));
    if (!dc) {
        return nullptr;
    }

    sk_sp<SkGpuDevice> device(SkGpuDevice::Make(std::move(dc), desc.fWidth, desc.fHeight,
=======
        return nullptr;
    }

    sk_sp<GrRenderTargetContext> rtc(context->contextPriv().makeBackendTextureRenderTargetContext(
                                                                    desc,
                                                                    std::move(colorSpace),
                                                                    props));
    if (!rtc) {
        return nullptr;
    }

    sk_sp<SkGpuDevice> device(SkGpuDevice::Make(context, std::move(rtc), desc.fWidth, desc.fHeight,
>>>>>>> a17af05f
                                                SkGpuDevice::kUninit_InitContents));
    if (!device) {
        return nullptr;
    }
    return sk_make_sp<SkSurface_Gpu>(std::move(device));
}

sk_sp<SkSurface> SkSurface::MakeFromBackendRenderTarget(GrContext* context,
                                                        const GrBackendRenderTargetDesc& desc,
                                                        sk_sp<SkColorSpace> colorSpace,
                                                        const SkSurfaceProps* props) {
    if (!context) {
<<<<<<< HEAD
        return nullptr;
    }
    if (!SkSurface_Gpu::Valid(context, desc.fConfig, colorSpace.get())) {
        return nullptr;
    }

    sk_sp<GrDrawContext> dc(context->contextPriv().makeBackendRenderTargetDrawContext(
                                                                            desc,
                                                                            std::move(colorSpace),
                                                                            props));
    if (!dc) {
        return nullptr;
    }

    sk_sp<SkGpuDevice> device(SkGpuDevice::Make(std::move(dc), desc.fWidth, desc.fHeight,
=======
        return nullptr;
    }
    if (!SkSurface_Gpu::Valid(context, desc.fConfig, colorSpace.get())) {
        return nullptr;
    }

    sk_sp<GrRenderTargetContext> rtc(
        context->contextPriv().makeBackendRenderTargetRenderTargetContext(desc,
                                                                          std::move(colorSpace),
                                                                          props));
    if (!rtc) {
        return nullptr;
    }

    sk_sp<SkGpuDevice> device(SkGpuDevice::Make(context, std::move(rtc), desc.fWidth, desc.fHeight,
>>>>>>> a17af05f
                                                SkGpuDevice::kUninit_InitContents));
    if (!device) {
        return nullptr;
    }

    return sk_make_sp<SkSurface_Gpu>(std::move(device));
}

sk_sp<SkSurface> SkSurface::MakeFromBackendTextureAsRenderTarget(GrContext* context,
                                                                 const GrBackendTextureDesc& desc,
                                                                 sk_sp<SkColorSpace> colorSpace,
                                                                 const SkSurfaceProps* props) {
    if (!context) {
        return nullptr;
    }
    if (!SkSurface_Gpu::Valid(context, desc.fConfig, colorSpace.get())) {
        return nullptr;
    }

<<<<<<< HEAD
    sk_sp<GrDrawContext> dc(context->contextPriv().makeBackendTextureAsRenderTargetDrawContext(
                                                                            desc,
                                                                            std::move(colorSpace),
                                                                            props));
    if (!dc) {
        return nullptr;
    }

    sk_sp<SkGpuDevice> device(SkGpuDevice::Make(std::move(dc), desc.fWidth, desc.fHeight,
=======
    sk_sp<GrRenderTargetContext> rtc(
        context->contextPriv().makeBackendTextureAsRenderTargetRenderTargetContext(
                                                                              desc,
                                                                              std::move(colorSpace),
                                                                              props));
    if (!rtc) {
        return nullptr;
    }

    sk_sp<SkGpuDevice> device(SkGpuDevice::Make(context, std::move(rtc), desc.fWidth, desc.fHeight,
>>>>>>> a17af05f
                                                SkGpuDevice::kUninit_InitContents));
    if (!device) {
        return nullptr;
    }
    return sk_make_sp<SkSurface_Gpu>(std::move(device));
}

#endif<|MERGE_RESOLUTION|>--- conflicted
+++ resolved
@@ -8,10 +8,7 @@
 #include "SkSurface_Gpu.h"
 
 #include "GrContextPriv.h"
-<<<<<<< HEAD
-=======
 #include "GrRenderTargetContextPriv.h"
->>>>>>> a17af05f
 #include "GrResourceProvider.h"
 
 #include "SkCanvas.h"
@@ -27,10 +24,7 @@
 SkSurface_Gpu::SkSurface_Gpu(sk_sp<SkGpuDevice> device)
     : INHERITED(device->width(), device->height(), &device->surfaceProps())
     , fDevice(std::move(device)) {
-<<<<<<< HEAD
-=======
     SkASSERT(fDevice->accessRenderTargetContext()->asSurfaceProxy()->priv().isExact());
->>>>>>> a17af05f
 }
 
 SkSurface_Gpu::~SkSurface_Gpu() {
@@ -50,13 +44,8 @@
 
     // Grab the render target *after* firing notifications, as it may get switched if CoW kicks in.
     surface->getDevice()->flush();
-<<<<<<< HEAD
-    GrDrawContext* dc = surface->getDevice()->accessDrawContext();
-    return dc->accessRenderTarget();
-=======
     GrRenderTargetContext* rtc = surface->getDevice()->accessRenderTargetContext();
     return rtc->accessRenderTarget();
->>>>>>> a17af05f
 }
 
 GrBackendObject SkSurface_Gpu::onGetTextureHandle(BackendHandleAccess access) {
@@ -88,32 +77,14 @@
 }
 
 sk_sp<SkSurface> SkSurface_Gpu::onNewSurface(const SkImageInfo& info) {
-<<<<<<< HEAD
-    int sampleCount = fDevice->accessDrawContext()->numColorSamples();
-    GrSurfaceOrigin origin = fDevice->accessDrawContext()->origin();
-=======
     int sampleCount = fDevice->accessRenderTargetContext()->numColorSamples();
     GrSurfaceOrigin origin = fDevice->accessRenderTargetContext()->origin();
->>>>>>> a17af05f
     // TODO: Make caller specify this (change virtual signature of onNewSurface).
     static const SkBudgeted kBudgeted = SkBudgeted::kNo;
     return SkSurface::MakeRenderTarget(fDevice->context(), kBudgeted, info, sampleCount,
                                        origin, &this->props());
 }
 
-<<<<<<< HEAD
-sk_sp<SkImage> SkSurface_Gpu::onNewImageSnapshot(SkBudgeted budgeted, SkCopyPixelsMode cpm) {
-    GrRenderTarget* rt = fDevice->accessDrawContext()->accessRenderTarget();
-    SkASSERT(rt);
-    GrTexture* tex = rt->asTexture();
-    SkAutoTUnref<GrTexture> copy;
-    // If the original render target is a buffer originally created by the client, then we don't
-    // want to ever retarget the SkSurface at another buffer we create. Force a copy now to avoid
-    // copy-on-write.
-    if (kAlways_SkCopyPixelsMode == cpm || !tex || rt->resourcePriv().refsWrappedObjects()) {
-        GrSurfaceDesc desc = fDevice->accessDrawContext()->desc();
-        GrContext* ctx = fDevice->context();
-=======
 sk_sp<SkImage> SkSurface_Gpu::onNewImageSnapshot() {
     GrRenderTargetContext* rtc = fDevice->accessRenderTargetContext();
     if (!rtc) {
@@ -135,7 +106,6 @@
     if (!srcProxy || rtc->priv().refsWrappedObjects()) {
         // MDB TODO: replace this with GrSurfaceProxy::Copy?
         GrSurfaceDesc desc = rtc->desc();
->>>>>>> a17af05f
         desc.fFlags = desc.fFlags & ~kRenderTarget_GrSurfaceFlag;
 
         sk_sp<GrSurfaceContext> copyCtx = ctx->contextPriv().makeDeferredSurfaceContext(
@@ -155,12 +125,6 @@
 
     const SkImageInfo info = fDevice->imageInfo();
     sk_sp<SkImage> image;
-<<<<<<< HEAD
-    if (tex) {
-        image = sk_make_sp<SkImage_Gpu>(info.width(), info.height(), kNeedNewImageUniqueID,
-                                        info.alphaType(), tex, sk_ref_sp(info.colorSpace()),
-                                        budgeted);
-=======
     if (srcProxy) {
         // The renderTargetContext coming out of SkGpuDevice should always be exact and the
         // above copy creates a kExact surfaceContext.
@@ -168,7 +132,6 @@
         image = sk_make_sp<SkImage_Gpu>(ctx, kNeedNewImageUniqueID,
                                         info.alphaType(), std::move(srcProxy),
                                         info.refColorSpace(), budgeted);
->>>>>>> a17af05f
     }
     return image;
 }
@@ -177,40 +140,26 @@
 // render target into it. Note that this flushes the SkGpuDevice but
 // doesn't force an OpenGL flush.
 void SkSurface_Gpu::onCopyOnWrite(ContentChangeMode mode) {
-<<<<<<< HEAD
-    GrRenderTarget* rt = fDevice->accessDrawContext()->accessRenderTarget();
-=======
     GrRenderTarget* rt = fDevice->accessRenderTargetContext()->accessRenderTarget();
     if (!rt) {
         return;
     }
->>>>>>> a17af05f
     // are we sharing our render target with the image? Note this call should never create a new
     // image because onCopyOnWrite is only called when there is a cached image.
     sk_sp<SkImage> image(this->refCachedImage());
     SkASSERT(image);
-<<<<<<< HEAD
-    if (rt->asTexture() == as_IB(image)->peekTexture()) {
-        this->fDevice->replaceDrawContext(SkSurface::kRetain_ContentChangeMode == mode);
-        SkTextureImageApplyBudgetedDecision(image.get());
-=======
     // MDB TODO: this is unfortunate. The snapping of an Image_Gpu from a surface currently
     // funnels down to a GrTexture. Once Image_Gpus are proxy-backed we should be able to
     // compare proxy uniqueIDs.
     if (rt->asTexture()->getTextureHandle() == image->getTextureHandle(false)) {
         fDevice->replaceRenderTargetContext(SkSurface::kRetain_ContentChangeMode == mode);
->>>>>>> a17af05f
     } else if (kDiscard_ContentChangeMode == mode) {
         this->SkSurface_Gpu::onDiscard();
     }
 }
 
 void SkSurface_Gpu::onDiscard() {
-<<<<<<< HEAD
-    fDevice->accessDrawContext()->discard();
-=======
     fDevice->accessRenderTargetContext()->discard();
->>>>>>> a17af05f
 }
 
 void SkSurface_Gpu::onPrepareForExternalIO() {
@@ -222,11 +171,7 @@
 bool SkSurface_Gpu::Valid(const SkImageInfo& info) {
     switch (info.colorType()) {
         case kRGBA_F16_SkColorType:
-<<<<<<< HEAD
-            return info.colorSpace() && info.colorSpace()->gammaIsLinear();
-=======
             return !info.colorSpace() || info.colorSpace()->gammaIsLinear();
->>>>>>> a17af05f
         case kRGBA_8888_SkColorType:
         case kBGRA_8888_SkColorType:
             return !info.colorSpace() || info.colorSpace()->gammaCloseToSRGB();
@@ -238,11 +183,7 @@
 bool SkSurface_Gpu::Valid(GrContext* context, GrPixelConfig config, SkColorSpace* colorSpace) {
     switch (config) {
         case kRGBA_half_GrPixelConfig:
-<<<<<<< HEAD
-            return colorSpace && colorSpace->gammaIsLinear();
-=======
             return !colorSpace || colorSpace->gammaIsLinear();
->>>>>>> a17af05f
         case kSRGBA_8888_GrPixelConfig:
         case kSBGRA_8888_GrPixelConfig:
             return context->caps()->srgbSupport() && colorSpace && colorSpace->gammaCloseToSRGB();
@@ -251,11 +192,7 @@
             // If we don't have sRGB support, we may get here with a color space. It still needs
             // to be sRGB-like (so that the application will work correctly on sRGB devices.)
             return !colorSpace ||
-<<<<<<< HEAD
-                (!context->caps()->srgbSupport() && colorSpace->gammaCloseToSRGB());
-=======
                 (colorSpace->gammaCloseToSRGB() && !context->caps()->srgbSupport());
->>>>>>> a17af05f
         default:
             return !colorSpace;
     }
@@ -287,21 +224,6 @@
         return nullptr;
     }
     if (!SkSurface_Gpu::Valid(context, desc.fConfig, colorSpace.get())) {
-<<<<<<< HEAD
-        return nullptr;
-    }
-
-    sk_sp<GrDrawContext> dc(context->contextPriv().makeBackendTextureDrawContext(
-                                                                    desc,
-                                                                    std::move(colorSpace),
-                                                                    props,
-                                                                    kBorrow_GrWrapOwnership));
-    if (!dc) {
-        return nullptr;
-    }
-
-    sk_sp<SkGpuDevice> device(SkGpuDevice::Make(std::move(dc), desc.fWidth, desc.fHeight,
-=======
         return nullptr;
     }
 
@@ -314,7 +236,6 @@
     }
 
     sk_sp<SkGpuDevice> device(SkGpuDevice::Make(context, std::move(rtc), desc.fWidth, desc.fHeight,
->>>>>>> a17af05f
                                                 SkGpuDevice::kUninit_InitContents));
     if (!device) {
         return nullptr;
@@ -327,23 +248,6 @@
                                                         sk_sp<SkColorSpace> colorSpace,
                                                         const SkSurfaceProps* props) {
     if (!context) {
-<<<<<<< HEAD
-        return nullptr;
-    }
-    if (!SkSurface_Gpu::Valid(context, desc.fConfig, colorSpace.get())) {
-        return nullptr;
-    }
-
-    sk_sp<GrDrawContext> dc(context->contextPriv().makeBackendRenderTargetDrawContext(
-                                                                            desc,
-                                                                            std::move(colorSpace),
-                                                                            props));
-    if (!dc) {
-        return nullptr;
-    }
-
-    sk_sp<SkGpuDevice> device(SkGpuDevice::Make(std::move(dc), desc.fWidth, desc.fHeight,
-=======
         return nullptr;
     }
     if (!SkSurface_Gpu::Valid(context, desc.fConfig, colorSpace.get())) {
@@ -359,7 +263,6 @@
     }
 
     sk_sp<SkGpuDevice> device(SkGpuDevice::Make(context, std::move(rtc), desc.fWidth, desc.fHeight,
->>>>>>> a17af05f
                                                 SkGpuDevice::kUninit_InitContents));
     if (!device) {
         return nullptr;
@@ -379,17 +282,6 @@
         return nullptr;
     }
 
-<<<<<<< HEAD
-    sk_sp<GrDrawContext> dc(context->contextPriv().makeBackendTextureAsRenderTargetDrawContext(
-                                                                            desc,
-                                                                            std::move(colorSpace),
-                                                                            props));
-    if (!dc) {
-        return nullptr;
-    }
-
-    sk_sp<SkGpuDevice> device(SkGpuDevice::Make(std::move(dc), desc.fWidth, desc.fHeight,
-=======
     sk_sp<GrRenderTargetContext> rtc(
         context->contextPriv().makeBackendTextureAsRenderTargetRenderTargetContext(
                                                                               desc,
@@ -400,7 +292,6 @@
     }
 
     sk_sp<SkGpuDevice> device(SkGpuDevice::Make(context, std::move(rtc), desc.fWidth, desc.fHeight,
->>>>>>> a17af05f
                                                 SkGpuDevice::kUninit_InitContents));
     if (!device) {
         return nullptr;
