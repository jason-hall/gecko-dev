--- conflicted
+++ resolved
@@ -9,11 +9,6 @@
 #include "GrBitmapTextureMaker.h"
 #include "GrCaps.h"
 #include "GrContext.h"
-<<<<<<< HEAD
-#include "GrDrawContext.h"
-#include "GrImageIDTextureAdjuster.h"
-#include "GrTexturePriv.h"
-=======
 #include "GrContextPriv.h"
 #include "GrGpu.h"
 #include "GrImageTextureMaker.h"
@@ -25,29 +20,10 @@
 #include "GrTextureProxy.h"
 #include "GrTextureToYUVPlanes.h"
 #include "effects/GrNonlinearColorSpaceXformEffect.h"
->>>>>>> a17af05f
 #include "effects/GrYUVEffect.h"
 #include "SkCanvas.h"
 #include "SkCrossContextImageData.h"
 #include "SkBitmapCache.h"
-<<<<<<< HEAD
-#include "SkGrPriv.h"
-#include "SkImage_Gpu.h"
-#include "SkMipMap.h"
-#include "SkPixelRef.h"
-
-SkImage_Gpu::SkImage_Gpu(int w, int h, uint32_t uniqueID, SkAlphaType at, GrTexture* tex,
-                         sk_sp<SkColorSpace> colorSpace, SkBudgeted budgeted)
-    : INHERITED(w, h, uniqueID)
-    , fTexture(SkRef(tex))
-    , fAlphaType(at)
-    , fBudgeted(budgeted)
-    , fColorSpace(std::move(colorSpace))
-    , fAddedRasterVersionToCache(false)
-{
-    SkASSERT(tex->width() == w);
-    SkASSERT(tex->height() == h);
-=======
 #include "SkGr.h"
 #include "SkImage_Gpu.h"
 #include "SkImageCacherator.h"
@@ -66,7 +42,6 @@
     , fBudgeted(budgeted)
     , fColorSpace(std::move(colorSpace))
     , fAddedRasterVersionToCache(false) {
->>>>>>> a17af05f
 }
 
 SkImage_Gpu::~SkImage_Gpu() {
@@ -75,31 +50,14 @@
     }
 }
 
-<<<<<<< HEAD
-extern void SkTextureImageApplyBudgetedDecision(SkImage* image) {
-    if (image->isTextureBacked()) {
-        ((SkImage_Gpu*)image)->applyBudgetDecision();
-=======
 SkImageInfo SkImage_Gpu::onImageInfo() const {
     SkColorType ct;
     if (!GrPixelConfigToColorType(fProxy->config(), &ct)) {
         ct = kUnknown_SkColorType;
->>>>>>> a17af05f
     }
     return SkImageInfo::Make(fProxy->width(), fProxy->height(), ct, fAlphaType, fColorSpace);
 }
 
-<<<<<<< HEAD
-SkImageInfo SkImage_Gpu::onImageInfo() const {
-    SkColorType ct;
-    if (!GrPixelConfigToColorType(fTexture->config(), &ct)) {
-        ct = kUnknown_SkColorType;
-    }
-    return SkImageInfo::Make(fTexture->width(), fTexture->height(), ct, fAlphaType, fColorSpace);
-}
-
-=======
->>>>>>> a17af05f
 static SkImageInfo make_info(int w, int h, SkAlphaType at, sk_sp<SkColorSpace> colorSpace) {
     return SkImageInfo::MakeN32(w, h, at, std::move(colorSpace));
 }
@@ -113,10 +71,6 @@
         return true;
     }
 
-<<<<<<< HEAD
-    if (!dst->tryAllocPixels(make_info(this->width(), this->height(), this->alphaType(),
-                                       this->fColorSpace))) {
-=======
     SkImageInfo ii = make_info(this->width(), this->height(), this->alphaType(),
                                sk_ref_sp(dstColorSpace));
     SkBitmapCache::RecPtr rec = nullptr;
@@ -136,7 +90,6 @@
                                                                                     fProxy,
                                                                                     fColorSpace);
     if (!sContext) {
->>>>>>> a17af05f
         return false;
     }
 
@@ -151,13 +104,6 @@
     return true;
 }
 
-<<<<<<< HEAD
-GrTexture* SkImage_Gpu::asTextureRef(GrContext* ctx, const GrTextureParams& params,
-                                     SkSourceGammaTreatment gammaTreatment) const {
-    GrTextureAdjuster adjuster(this->peekTexture(), this->alphaType(), this->bounds(), this->uniqueID(),
-                               this->onImageInfo().colorSpace());
-    return adjuster.refTextureSafeForParams(params, gammaTreatment, nullptr);
-=======
 sk_sp<GrTextureProxy> SkImage_Gpu::asTextureProxyRef(GrContext* context,
                                                      const GrSamplerParams& params,
                                                      SkColorSpace* dstColorSpace,
@@ -175,7 +121,6 @@
     GrTextureAdjuster adjuster(fContext, fProxy, this->alphaType(), this->bounds(),
                                this->uniqueID(), this->fColorSpace.get());
     return adjuster.refTextureProxySafeForParams(params, nullptr, scaleAdjust);
->>>>>>> a17af05f
 }
 
 static void apply_premul(const SkImageInfo& info, void* pixels, size_t rowBytes) {
@@ -236,9 +181,6 @@
 
 bool SkImage_Gpu::onReadPixels(const SkImageInfo& dstInfo, void* dstPixels, size_t dstRB,
                                int srcX, int srcY, CachingHint) const {
-<<<<<<< HEAD
-    GrPixelConfig config = SkImageInfo2GrPixelConfig(info, *fTexture->getContext()->caps());
-=======
     if (!SkImageInfoValidConversion(dstInfo, this->onImageInfo())) {
         return false;
     }
@@ -250,7 +192,6 @@
 
     // TODO: this seems to duplicate code in GrTextureContext::onReadPixels and
     // GrRenderTargetContext::onReadPixels
->>>>>>> a17af05f
     uint32_t flags = 0;
     if (kUnpremul_SkAlphaType == rec.fInfo.alphaType() && kPremul_SkAlphaType == fAlphaType) {
         // let the GPU perform this transformation for us
@@ -287,15 +228,6 @@
     desc.fWidth = subset.width();
     desc.fHeight = subset.height();
 
-<<<<<<< HEAD
-    sk_sp<GrTexture> subTx(ctx->textureProvider()->createTexture(desc, fBudgeted));
-    if (!subTx) {
-        return nullptr;
-    }
-    ctx->copySurface(subTx.get(), fTexture, subset, SkIPoint::Make(0, 0));
-    return sk_make_sp<SkImage_Gpu>(desc.fWidth, desc.fHeight, kNeedNewImageUniqueID,
-                                   fAlphaType, subTx.get(), fColorSpace, fBudgeted);
-=======
     sk_sp<GrSurfaceContext> sContext(fContext->contextPriv().makeDeferredSurfaceContext(
                                                                         desc,
                                                                         SkBackingFit::kExact,
@@ -312,7 +244,6 @@
     return sk_make_sp<SkImage_Gpu>(fContext, kNeedNewImageUniqueID,
                                    fAlphaType, sContext->asTextureProxyRef(),
                                    fColorSpace, fBudgeted);
->>>>>>> a17af05f
 }
 
 ///////////////////////////////////////////////////////////////////////////////////////////////////
@@ -334,17 +265,11 @@
         tex->setRelease(releaseProc, releaseCtx);
     }
 
-<<<<<<< HEAD
-    const SkBudgeted budgeted = SkBudgeted::kNo;
-    return sk_make_sp<SkImage_Gpu>(desc.fWidth, desc.fHeight, kNeedNewImageUniqueID,
-                                   at, tex, colorSpace, budgeted);
-=======
     const SkBudgeted budgeted = (kAdoptAndCache_GrWrapOwnership == ownership)
             ? SkBudgeted::kYes : SkBudgeted::kNo;
     sk_sp<GrTextureProxy> proxy(GrSurfaceProxy::MakeWrapped(std::move(tex)));
     return sk_make_sp<SkImage_Gpu>(ctx, kNeedNewImageUniqueID,
                                    at, std::move(proxy), std::move(colorSpace), budgeted);
->>>>>>> a17af05f
 }
 
 sk_sp<SkImage> SkImage::MakeFromTexture(GrContext* ctx, const GrBackendTextureDesc& desc,
@@ -394,22 +319,12 @@
     uDesc.fWidth = yuvSizes[1].fWidth;
     uDesc.fHeight = yuvSizes[1].fHeight;
 
-<<<<<<< HEAD
-    sk_sp<GrTexture> yTex(
-        ctx->textureProvider()->wrapBackendTexture(yDesc, kBorrow_GrWrapOwnership));
-    sk_sp<GrTexture> uTex(
-        ctx->textureProvider()->wrapBackendTexture(uDesc, kBorrow_GrWrapOwnership));
-    sk_sp<GrTexture> vTex;
-    if (nv12) {
-        vTex = uTex;
-=======
     sk_sp<GrSurfaceProxy> yProxy = GrSurfaceProxy::MakeWrappedBackend(ctx, yDesc);
     sk_sp<GrSurfaceProxy> uProxy = GrSurfaceProxy::MakeWrappedBackend(ctx, uDesc);
     sk_sp<GrSurfaceProxy> vProxy;
 
     if (nv12) {
         vProxy = uProxy;
->>>>>>> a17af05f
     } else {
         GrBackendTextureDesc vDesc;
         vDesc.fConfig = kConfig;
@@ -419,16 +334,9 @@
         vDesc.fWidth = yuvSizes[2].fWidth;
         vDesc.fHeight = yuvSizes[2].fHeight;
 
-<<<<<<< HEAD
-        vTex = sk_sp<GrTexture>(
-            ctx->textureProvider()->wrapBackendTexture(vDesc, kBorrow_GrWrapOwnership));
-    }
-    if (!yTex || !uTex || !vTex) {
-=======
         vProxy = GrSurfaceProxy::MakeWrappedBackend(ctx, vDesc);
     }
     if (!yProxy || !uProxy || !vProxy) {
->>>>>>> a17af05f
         return nullptr;
     }
 
@@ -436,15 +344,6 @@
     const int height = yuvSizes[0].fHeight;
 
     // Needs to be a render target in order to draw to it for the yuv->rgb conversion.
-<<<<<<< HEAD
-    sk_sp<GrDrawContext> drawContext(ctx->makeDrawContext(SkBackingFit::kExact,
-                                                          width, height,
-                                                          kRGBA_8888_GrPixelConfig,
-                                                          std::move(imageColorSpace),
-                                                          0,
-                                                          origin));
-    if (!drawContext) {
-=======
     sk_sp<GrRenderTargetContext> renderTargetContext(ctx->makeRenderTargetContext(
                                                                          SkBackingFit::kExact,
                                                                          width, height,
@@ -453,51 +352,10 @@
                                                                          0,
                                                                          origin));
     if (!renderTargetContext) {
->>>>>>> a17af05f
         return nullptr;
     }
 
     GrPaint paint;
-<<<<<<< HEAD
-    paint.setPorterDuffXPFactory(SkXfermode::kSrc_Mode);
-    paint.addColorFragmentProcessor(
-        GrYUVEffect::MakeYUVToRGB(yTex.get(), uTex.get(), vTex.get(), yuvSizes, colorSpace, nv12));
-
-    const SkRect rect = SkRect::MakeWH(SkIntToScalar(width), SkIntToScalar(height));
-
-    drawContext->drawRect(GrNoClip(), paint, SkMatrix::I(), rect);
-    ctx->flushSurfaceWrites(drawContext->accessRenderTarget());
-    return sk_make_sp<SkImage_Gpu>(width, height, kNeedNewImageUniqueID,
-                                   kOpaque_SkAlphaType, drawContext->asTexture().get(),
-                                   sk_ref_sp(drawContext->getColorSpace()), budgeted);
-}
-
-sk_sp<SkImage> SkImage::MakeFromYUVTexturesCopy(GrContext* ctx, SkYUVColorSpace colorSpace,
-                                                const GrBackendObject yuvTextureHandles[3],
-                                                const SkISize yuvSizes[3], GrSurfaceOrigin origin,
-                                                sk_sp<SkColorSpace> imageColorSpace) {
-    return make_from_yuv_textures_copy(ctx, colorSpace, false, yuvTextureHandles, yuvSizes, origin,
-                                       std::move(imageColorSpace));
-}
-
-sk_sp<SkImage> SkImage::MakeFromNV12TexturesCopy(GrContext* ctx, SkYUVColorSpace colorSpace,
-                                                 const GrBackendObject yuvTextureHandles[2],
-                                                 const SkISize yuvSizes[2],
-                                                 GrSurfaceOrigin origin,
-                                                 sk_sp<SkColorSpace> imageColorSpace) {
-    return make_from_yuv_textures_copy(ctx, colorSpace, true, yuvTextureHandles, yuvSizes, origin,
-                                       std::move(imageColorSpace));
-}
-
-static sk_sp<SkImage> create_image_from_maker(GrTextureMaker* maker, SkAlphaType at, uint32_t id) {
-    SkAutoTUnref<GrTexture> texture(maker->refTextureForParams(GrTextureParams::ClampNoFilter(),
-                                                               SkSourceGammaTreatment::kRespect));
-    if (!texture) {
-        return nullptr;
-    }
-    return sk_make_sp<SkImage_Gpu>(texture->width(), texture->height(), id, at, texture,
-                                   sk_ref_sp(maker->getColorSpace()), SkBudgeted::kNo);
-=======
     paint.setPorterDuffXPFactory(SkBlendMode::kSrc);
     paint.addColorFragmentProcessor(
         GrYUVEffect::MakeYUVToRGB(ctx->resourceProvider(),
@@ -549,7 +407,6 @@
     }
     return sk_make_sp<SkImage_Gpu>(context, id, at,
                                    std::move(proxy), std::move(texColorSpace), SkBudgeted::kNo);
->>>>>>> a17af05f
 }
 
 sk_sp<SkImage> SkImage::makeTextureImage(GrContext* context, SkColorSpace* dstColorSpace) const {
@@ -562,39 +419,12 @@
 
     if (SkImageCacherator* cacher = as_IB(this)->peekCacherator()) {
         GrImageTextureMaker maker(context, cacher, this, kDisallow_CachingHint);
-<<<<<<< HEAD
-        return create_image_from_maker(&maker, this->alphaType(), this->uniqueID());
-=======
         return create_image_from_maker(context, &maker, this->alphaType(),
                                        this->uniqueID(), dstColorSpace);
->>>>>>> a17af05f
     }
 
     if (const SkBitmap* bmp = as_IB(this)->onPeekBitmap()) {
         GrBitmapTextureMaker maker(context, *bmp);
-<<<<<<< HEAD
-        return create_image_from_maker(&maker, this->alphaType(), this->uniqueID());
-    }
-    return nullptr;
-}
-
-sk_sp<SkImage> SkImage::makeNonTextureImage() const {
-    if (!this->isTextureBacked()) {
-        return sk_ref_sp(const_cast<SkImage*>(this));
-    }
-    SkImageInfo info = as_IB(this)->onImageInfo();
-    size_t rowBytes = info.minRowBytes();
-    size_t size = info.getSafeSize(rowBytes);
-    auto data = SkData::MakeUninitialized(size);
-    if (!data) {
-        return nullptr;
-    }
-    SkPixmap pm(info, data->writable_data(), rowBytes);
-    if (!this->readPixels(pm, 0, 0, kDisallow_CachingHint)) {
-        return nullptr;
-    }
-    return MakeRasterData(info, data, rowBytes);
-=======
         return create_image_from_maker(context, &maker, this->alphaType(),
                                        this->uniqueID(), dstColorSpace);
     }
@@ -640,7 +470,6 @@
     SkImageInfo info = as_IB(textureImage)->onImageInfo();
     return std::unique_ptr<SkCrossContextImageData>(new SkCrossContextImageData(
         desc, std::move(textureData), info.alphaType(), info.refColorSpace()));
->>>>>>> a17af05f
 }
 
 sk_sp<SkImage> SkImage::MakeFromCrossContextImageData(
@@ -677,13 +506,7 @@
     if (!this->readPixels(pm, 0, 0, kDisallow_CachingHint)) {
         return nullptr;
     }
-<<<<<<< HEAD
-    return sk_make_sp<SkImage_Gpu>(texture->width(), texture->height(), kNeedNewImageUniqueID,
-                                   pixmap.alphaType(), texture,
-                                   sk_ref_sp(pixmap.info().colorSpace()), budgeted);
-=======
     return MakeRasterData(info, data, rowBytes);
->>>>>>> a17af05f
 }
 
 ///////////////////////////////////////////////////////////////////////////////////////////////////
@@ -695,25 +518,6 @@
 };
 
 struct DeferredTextureImage {
-<<<<<<< HEAD
-    uint32_t               fContextUniqueID;
-    // Right now, the gamma treatment is only considered when generating mipmaps
-    SkSourceGammaTreatment fGammaTreatment;
-    // We don't store a SkImageInfo because it contains a ref-counted SkColorSpace.
-    int                    fWidth;
-    int                    fHeight;
-    SkColorType            fColorType;
-    SkAlphaType            fAlphaType;
-    void*                  fColorSpace;
-    size_t                 fColorSpaceSize;
-    int                    fColorTableCnt;
-    uint32_t*              fColorTableData;
-    int                    fMipMapLevelCount;
-    // The fMipMapLevelData array may contain more than 1 element.
-    // It contains fMipMapLevelCount elements.
-    // That means this struct's size is not known at compile-time.
-    MipMapLevelData        fMipMapLevelData[1];
-=======
     uint32_t                      fContextUniqueID;
     // Right now, the destination color mode is only considered when generating mipmaps
     SkDestinationSurfaceColorMode fColorMode;
@@ -729,36 +533,14 @@
     // It contains fMipMapLevelCount elements.
     // That means this struct's size is not known at compile-time.
     MipMapLevelData               fMipMapLevelData[1];
->>>>>>> a17af05f
 };
 }  // anonymous namespace
 
 static bool should_use_mip_maps(const SkImage::DeferredTextureImageUsageParams & param) {
-<<<<<<< HEAD
-    bool shouldUseMipMaps = false;
-
-    // Use mipmaps if either
-    // 1.) it is a perspective matrix, or
-    // 2.) the quality is med/high and the scale is < 1
-    if (param.fMatrix.hasPerspective()) {
-        shouldUseMipMaps = true;
-    }
-    if (param.fQuality == kMedium_SkFilterQuality ||
-        param.fQuality == kHigh_SkFilterQuality) {
-        SkScalar minAxisScale = param.fMatrix.getMinScale();
-        if (minAxisScale != -1.f && minAxisScale < 1.f) {
-            shouldUseMipMaps = true;
-        }
-    }
-
-
-    return shouldUseMipMaps;
-=======
     // There is a bug in the mipmap pre-generation logic in use in getDeferredTextureImageData.
     // This can cause runaway memory leaks, so we are disabling this path until we can
     // investigate further. crbug.com/669775
     return false;
->>>>>>> a17af05f
 }
 
 namespace {
@@ -787,11 +569,7 @@
 size_t SkImage::getDeferredTextureImageData(const GrContextThreadSafeProxy& proxy,
                                             const DeferredTextureImageUsageParams params[],
                                             int paramCnt, void* buffer,
-<<<<<<< HEAD
-                                            SkSourceGammaTreatment gammaTreatment) const {
-=======
                                             SkColorSpace* dstColorSpace) const {
->>>>>>> a17af05f
     // Extract relevant min/max values from the params array.
     int lowestPreScaleMipLevel = params[0].fPreScaleMipLevel;
     SkFilterQuality highestFilterQuality = params[0].fQuality;
@@ -836,13 +614,7 @@
     SkAutoPixmapStorage pixmap;
     SkImageInfo info;
     size_t pixelSize = 0;
-<<<<<<< HEAD
-    size_t ctSize = 0;
-    int ctCount = 0;
-    if (!isScaled && this->peekPixels(&pixmap)) {
-=======
     if (!isScaled && this->peekPixels(&pixmap) && !pixmap.ctable()) {
->>>>>>> a17af05f
         info = pixmap.info();
         pixelSize = SkAlign8(pixmap.getSafeSize());
     } else {
@@ -853,9 +625,6 @@
         if (!data && !this->peekPixels(nullptr)) {
             return 0;
         }
-<<<<<<< HEAD
-        info = SkImageInfo::MakeN32(scaledSize.width(), scaledSize.height(), this->alphaType());
-=======
         if (SkImageCacherator* cacher = as_IB(this)->peekCacherator()) {
             // Generator backed image. Tweak info to trigger correct kind of decode.
             SkImageCacherator::CachedFormat cacheFormat = cacher->chooseCacheFormat(
@@ -869,7 +638,6 @@
             // Force Index8 to be N32 instead. Index8 is unsupported in Ganesh.
             info = info.makeColorType(kN32_SkColorType);
         }
->>>>>>> a17af05f
         pixelSize = SkAlign8(SkAutoPixmapStorage::AllocSize(info, nullptr));
         if (fillMode) {
             pixmap.alloc(info);
@@ -886,10 +654,6 @@
             SkASSERT(!pixmap.ctable());
         }
     }
-<<<<<<< HEAD
-    SkAlphaType at = this->isOpaque() ? kOpaque_SkAlphaType : kPremul_SkAlphaType;
-=======
->>>>>>> a17af05f
     int mipMapLevelCount = 1;
     if (useMipMaps) {
         // SkMipMap only deals with the mipmap levels it generates, which does
@@ -908,11 +672,7 @@
              currentMipMapLevelIndex--) {
             SkISize mipSize = SkMipMap::ComputeLevelSize(scaledSize.width(), scaledSize.height(),
                                                          currentMipMapLevelIndex);
-<<<<<<< HEAD
-            SkImageInfo mipInfo = SkImageInfo::MakeN32(mipSize.fWidth, mipSize.fHeight, at);
-=======
             SkImageInfo mipInfo = info.makeWH(mipSize.fWidth, mipSize.fHeight);
->>>>>>> a17af05f
             pixelSize += SkAlign8(SkAutoPixmapStorage::AllocSize(mipInfo, nullptr));
         }
     }
@@ -924,22 +684,13 @@
     // level in its size
     size_t pixelOffset = size;
     size += pixelSize;
-<<<<<<< HEAD
-    size_t ctOffset = size;
-    size += ctSize;
-    size_t colorSpaceOffset = 0;
-    size_t colorSpaceSize = 0;
-=======
     size_t colorSpaceOffset = 0;
     size_t colorSpaceSize = 0;
     SkColorSpaceTransferFn fn;
->>>>>>> a17af05f
     if (info.colorSpace()) {
         colorSpaceOffset = size;
         colorSpaceSize = info.colorSpace()->writeToMemory(nullptr);
         size += colorSpaceSize;
-<<<<<<< HEAD
-=======
     } else if (this->colorSpace() && this->colorSpace()->isNumericalTransferFn(&fn)) {
         // In legacy mode, preserve the color space tag on the SkImage.  This is only
         // supported if the color space has a parametric transfer function.
@@ -947,7 +698,6 @@
         colorSpaceOffset = size;
         colorSpaceSize = this->colorSpace()->writeToMemory(nullptr);
         size += colorSpaceSize;
->>>>>>> a17af05f
     }
     if (!fillMode) {
         return size;
@@ -955,17 +705,6 @@
     char* bufferAsCharPtr = reinterpret_cast<char*>(buffer);
     char* pixelsAsCharPtr = bufferAsCharPtr + pixelOffset;
     void* pixels = pixelsAsCharPtr;
-<<<<<<< HEAD
-    void* ct = nullptr;
-    if (ctSize) {
-        ct = bufferAsCharPtr + ctOffset;
-    }
-
-    memcpy(reinterpret_cast<void*>(SkAlign8(reinterpret_cast<uintptr_t>(pixelsAsCharPtr))),
-                                   pixmap.addr(), pixmap.getSafeSize());
-    if (ctSize) {
-        memcpy(ct, pixmap.ctable()->readColors(), ctSize);
-=======
 
     memcpy(reinterpret_cast<void*>(SkAlign8(reinterpret_cast<uintptr_t>(pixelsAsCharPtr))),
                                    pixmap.addr(), pixmap.getSafeSize());
@@ -977,7 +716,6 @@
     if (proxy.fCaps->srgbSupport() && SkToBool(dstColorSpace) &&
         info.colorSpace() && info.colorSpace()->gammaCloseToSRGB()) {
         colorMode = SkDestinationSurfaceColorMode::kGammaAndColorSpaceAware;
->>>>>>> a17af05f
     }
 
     SkASSERT(info == pixmap.info());
@@ -985,11 +723,7 @@
     static_assert(std::is_standard_layout<DeferredTextureImage>::value,
                   "offsetof, which we use below, requires the type have standard layout");
     auto dtiBufferFiller = DTIBufferFiller{bufferAsCharPtr};
-<<<<<<< HEAD
-    FILL_MEMBER(dtiBufferFiller, fGammaTreatment, &gammaTreatment);
-=======
     FILL_MEMBER(dtiBufferFiller, fColorMode, &colorMode);
->>>>>>> a17af05f
     FILL_MEMBER(dtiBufferFiller, fContextUniqueID, &proxy.fContextUniqueID);
     int width = info.width();
     FILL_MEMBER(dtiBufferFiller, fWidth, &width);
@@ -999,11 +733,6 @@
     FILL_MEMBER(dtiBufferFiller, fColorType, &colorType);
     SkAlphaType alphaType = info.alphaType();
     FILL_MEMBER(dtiBufferFiller, fAlphaType, &alphaType);
-<<<<<<< HEAD
-    FILL_MEMBER(dtiBufferFiller, fColorTableCnt, &ctCount);
-    FILL_MEMBER(dtiBufferFiller, fColorTableData, &ct);
-=======
->>>>>>> a17af05f
     FILL_MEMBER(dtiBufferFiller, fMipMapLevelCount, &mipMapLevelCount);
     memcpy(bufferAsCharPtr + offsetof(DeferredTextureImage, fMipMapLevelData[0].fPixelData),
            &pixels, sizeof(pixels));
@@ -1013,9 +742,6 @@
         void* colorSpace = bufferAsCharPtr + colorSpaceOffset;
         FILL_MEMBER(dtiBufferFiller, fColorSpace, &colorSpace);
         FILL_MEMBER(dtiBufferFiller, fColorSpaceSize, &colorSpaceSize);
-<<<<<<< HEAD
-        info.colorSpace()->writeToMemory(bufferAsCharPtr + colorSpaceOffset);
-=======
         if (info.colorSpace()) {
             info.colorSpace()->writeToMemory(bufferAsCharPtr + colorSpaceOffset);
         } else {
@@ -1023,7 +749,6 @@
             SkASSERT(!dstColorSpace);
             this->colorSpace()->writeToMemory(bufferAsCharPtr + colorSpaceOffset);
         }
->>>>>>> a17af05f
     } else {
         memset(bufferAsCharPtr + offsetof(DeferredTextureImage, fColorSpace),
                0, sizeof(DeferredTextureImage::fColorSpace));
@@ -1038,24 +763,13 @@
         static_assert(std::is_standard_layout<MipMapLevelData>::value,
                       "offsetof, which we use below, requires the type have a standard layout");
 
-<<<<<<< HEAD
-        SkAutoTDelete<SkMipMap> mipmaps(SkMipMap::Build(pixmap, gammaTreatment, nullptr));
-=======
         std::unique_ptr<SkMipMap> mipmaps(SkMipMap::Build(pixmap, colorMode, nullptr));
->>>>>>> a17af05f
         // SkMipMap holds only the mipmap levels it generates.
         // A programmer can use the data they provided to SkMipMap::Build as level 0.
         // So the SkMipMap provides levels 1-x but it stores them in its own
         // range 0-(x-1).
         for (int generatedMipLevelIndex = 0; generatedMipLevelIndex < mipMapLevelCount - 1;
              generatedMipLevelIndex++) {
-<<<<<<< HEAD
-            SkISize mipSize = SkMipMap::ComputeLevelSize(scaledSize.width(), scaledSize.height(),
-                                                         generatedMipLevelIndex);
-
-            SkImageInfo mipInfo = SkImageInfo::MakeN32(mipSize.fWidth, mipSize.fHeight, at);
-=======
->>>>>>> a17af05f
             SkMipMap::Level mipLevel;
             mipmaps->getLevel(generatedMipLevelIndex, &mipLevel);
 
@@ -1096,14 +810,6 @@
     if (!context || context->uniqueID() != dti->fContextUniqueID) {
         return nullptr;
     }
-<<<<<<< HEAD
-    SkAutoTUnref<SkColorTable> colorTable;
-    if (dti->fColorTableCnt) {
-        SkASSERT(dti->fColorTableData);
-        colorTable.reset(new SkColorTable(dti->fColorTableData, dti->fColorTableCnt));
-    }
-=======
->>>>>>> a17af05f
     int mipLevelCount = dti->fMipMapLevelCount;
     SkASSERT(mipLevelCount >= 1);
     sk_sp<SkColorSpace> colorSpace;
@@ -1114,13 +820,6 @@
                                          dti->fColorType, dti->fAlphaType, colorSpace);
     if (mipLevelCount == 1) {
         SkPixmap pixmap;
-<<<<<<< HEAD
-        pixmap.reset(info, dti->fMipMapLevelData[0].fPixelData,
-                     dti->fMipMapLevelData[0].fRowBytes, colorTable.get());
-        return SkImage::MakeTextureFromPixmap(context, pixmap, budgeted);
-    } else {
-        SkAutoTDeleteArray<GrMipLevel> texels(new GrMipLevel[mipLevelCount]);
-=======
         pixmap.reset(info, dti->fMipMapLevelData[0].fPixelData, dti->fMipMapLevelData[0].fRowBytes);
 
         // Use the NoCheck version because we have already validated the SkImage.  The |data|
@@ -1137,7 +836,6 @@
                                        std::move(proxy), std::move(colorSpace), budgeted);
     } else {
         std::unique_ptr<GrMipLevel[]> texels(new GrMipLevel[mipLevelCount]);
->>>>>>> a17af05f
         for (int i = 0; i < mipLevelCount; i++) {
             texels[i].fPixels = dti->fMipMapLevelData[i].fPixelData;
             texels[i].fRowBytes = dti->fMipMapLevelData[i].fRowBytes;
@@ -1145,11 +843,7 @@
 
         return SkImage::MakeTextureFromMipMap(context, info, texels.get(),
                                               mipLevelCount, SkBudgeted::kYes,
-<<<<<<< HEAD
-                                              dti->fGammaTreatment);
-=======
                                               dti->fColorMode);
->>>>>>> a17af05f
     }
 }
 
@@ -1158,20 +852,6 @@
 sk_sp<SkImage> SkImage::MakeTextureFromMipMap(GrContext* ctx, const SkImageInfo& info,
                                               const GrMipLevel* texels, int mipLevelCount,
                                               SkBudgeted budgeted,
-<<<<<<< HEAD
-                                              SkSourceGammaTreatment gammaTreatment) {
-    if (!ctx) {
-        return nullptr;
-    }
-    SkAutoTUnref<GrTexture> texture(GrUploadMipMapToTexture(ctx, info, texels, mipLevelCount));
-    if (!texture) {
-        return nullptr;
-    }
-    texture->texturePriv().setGammaTreatment(gammaTreatment);
-    return sk_make_sp<SkImage_Gpu>(texture->width(), texture->height(), kNeedNewImageUniqueID,
-                                   info.alphaType(), texture, sk_ref_sp(info.colorSpace()),
-                                   budgeted);
-=======
                                               SkDestinationSurfaceColorMode colorMode) {
     SkASSERT(mipLevelCount >= 1);
     if (!ctx) {
@@ -1220,5 +900,4 @@
                                    fAlphaType, renderTargetContext->asTextureProxyRef(),
                                    std::move(colorSpace), fBudgeted);
 
->>>>>>> a17af05f
 }