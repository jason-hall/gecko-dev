--- conflicted
+++ resolved
@@ -38,18 +38,10 @@
     /**
      *  Based on fSampleY, return whether this row belongs in the output.
      *
-<<<<<<< HEAD
-     *  @param row Row of the image, starting with the first row used in the
-     *      output.
-     */
-    bool rowNeeded(int row) const {
-        return row % fSampleY == 0;
-=======
      *  @param row Row of the image, starting with the first row in the subset.
      */
     bool rowNeeded(int row) const {
         return (row - get_start_coord(fSampleY)) % fSampleY == 0;
->>>>>>> a17af05f
     }
 
     /**
