--- conflicted
+++ resolved
@@ -17,12 +17,7 @@
 SkBmpRLECodec::SkBmpRLECodec(int width, int height, const SkEncodedInfo& info, SkStream* stream,
                              uint16_t bitsPerPixel, uint32_t numColors,
                              uint32_t bytesPerColor, uint32_t offset,
-<<<<<<< HEAD
-                             SkCodec::SkScanlineOrder rowOrder,
-                             size_t RLEBytes)
-=======
                              SkCodec::SkScanlineOrder rowOrder)
->>>>>>> a17af05f
     : INHERITED(width, height, info, stream, bitsPerPixel, rowOrder)
     , fColorTable(nullptr)
     , fNumColors(numColors)
@@ -46,13 +41,6 @@
         // Subsets are not supported.
         return kUnimplemented;
     }
-<<<<<<< HEAD
-    if (!conversion_possible_ignore_color_space(dstInfo, this->getInfo())) {
-        SkCodecPrintf("Error: cannot convert input type to output type.\n");
-        return kInvalidConversion;
-    }
-=======
->>>>>>> a17af05f
 
     Result result = this->prepareToDecode(dstInfo, opts, inputColorPtr, inputColorCount);
     if (kSuccess != result) {
@@ -229,21 +217,12 @@
         const int dstX = get_dst_coord(x, fSampleX);
         switch (dstInfo.colorType()) {
             case kRGBA_8888_SkColorType: {
-<<<<<<< HEAD
                 SkPMColor* dstRow = SkTAddOffset<SkPMColor>(dst, row * (int) dstRowBytes);
                 dstRow[dstX] = SkPackARGB_as_RGBA(0xFF, red, green, blue);
                 break;
             }
             case kBGRA_8888_SkColorType: {
                 SkPMColor* dstRow = SkTAddOffset<SkPMColor>(dst, row * (int) dstRowBytes);
-=======
-                SkPMColor* dstRow = SkTAddOffset<SkPMColor>(dst, row * (int) dstRowBytes);
-                dstRow[dstX] = SkPackARGB_as_RGBA(0xFF, red, green, blue);
-                break;
-            }
-            case kBGRA_8888_SkColorType: {
-                SkPMColor* dstRow = SkTAddOffset<SkPMColor>(dst, row * (int) dstRowBytes);
->>>>>>> a17af05f
                 dstRow[dstX] = SkPackARGB_as_BGRA(0xFF, red, green, blue);
                 break;
             }
@@ -283,11 +262,7 @@
 
     // Create the color table if necessary and prepare the stream for decode
     // Note that if it is non-NULL, inputColorCount will be modified
-<<<<<<< HEAD
-    if (!this->createColorTable(dstInfo.colorType(), inputColorCount)) {
-=======
     if (!this->createColorTable(colorTableColorType, inputColorCount)) {
->>>>>>> a17af05f
         SkCodecPrintf("Error: could not create color table.\n");
         return SkCodec::kInvalidInput;
     }
@@ -318,13 +293,6 @@
 
     // Set the background as transparent.  Then, if the RLE code skips pixels,
     // the skipped pixels will be transparent.
-<<<<<<< HEAD
-    // Because of the need for transparent pixels, kN32 is the only color
-    // type that makes sense for the destination format.
-    SkASSERT(kRGBA_8888_SkColorType == dstInfo.colorType() ||
-            kBGRA_8888_SkColorType == dstInfo.colorType());
-=======
->>>>>>> a17af05f
     if (dst) {
         SkSampler::Fill(dstInfo, dst, dstRowBytes, SK_ColorTRANSPARENT, opts.fZeroInitialized);
     }
