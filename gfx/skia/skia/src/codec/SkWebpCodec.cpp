/*
 * Copyright 2015 Google Inc.
 *
 * Use of this source code is governed by a BSD-style license that can be
 * found in the LICENSE file.
 */

#include "SkCodecPriv.h"
#include "SkColorSpaceXform.h"
<<<<<<< HEAD
#include "SkWebpCodec.h"
=======
#include "SkSampler.h"
>>>>>>> a17af05f
#include "SkStreamPriv.h"
#include "SkTemplates.h"
#include "SkWebpCodec.h"

// A WebP decoder on top of (subset of) libwebp
// For more information on WebP image format, and libwebp library, see:
//   https://code.google.com/speed/webp/
//   http://www.webmproject.org/code/#libwebp-webp-image-library
//   https://chromium.googlesource.com/webm/libwebp

// If moving libwebp out of skia source tree, path for webp headers must be
// updated accordingly. Here, we enforce using local copy in webp sub-directory.
#include "webp/decode.h"
#include "webp/demux.h"
#include "webp/encode.h"

bool SkWebpCodec::IsWebp(const void* buf, size_t bytesRead) {
    // WEBP starts with the following:
    // RIFFXXXXWEBPVP
    // Where XXXX is unspecified.
    const char* bytes = static_cast<const char*>(buf);
    return bytesRead >= 14 && !memcmp(bytes, "RIFF", 4) && !memcmp(&bytes[8], "WEBPVP", 6);
}

// Parse headers of RIFF container, and check for valid Webp (VP8) content.
// NOTE: This calls peek instead of read, since onGetPixels will need these
// bytes again.
// Returns an SkWebpCodec on success;
SkCodec* SkWebpCodec::NewFromStream(SkStream* stream) {
<<<<<<< HEAD
    SkAutoTDelete<SkStream> streamDeleter(stream);
=======
    std::unique_ptr<SkStream> streamDeleter(stream);
>>>>>>> a17af05f

    // Webp demux needs a contiguous data buffer.
    sk_sp<SkData> data = nullptr;
    if (stream->getMemoryBase()) {
        // It is safe to make without copy because we'll hold onto the stream.
        data = SkData::MakeWithoutCopy(stream->getMemoryBase(), stream->getLength());
    } else {
        data = SkCopyStreamToData(stream);

        // If we are forced to copy the stream to a data, we can go ahead and delete the stream.
        streamDeleter.reset(nullptr);
    }

    // It's a little strange that the |demux| will outlive |webpData|, though it needs the
    // pointer in |webpData| to remain valid.  This works because the pointer remains valid
    // until the SkData is freed.
    WebPData webpData = { data->bytes(), data->size() };
    SkAutoTCallVProc<WebPDemuxer, WebPDemuxDelete> demux(WebPDemuxPartial(&webpData, nullptr));
    if (nullptr == demux) {
        return nullptr;
<<<<<<< HEAD
    }

    WebPChunkIterator chunkIterator;
    SkAutoTCallVProc<WebPChunkIterator, WebPDemuxReleaseChunkIterator> autoCI(&chunkIterator);
    sk_sp<SkColorSpace> colorSpace = nullptr;
    if (WebPDemuxGetChunk(demux, "ICCP", 1, &chunkIterator)) {
        colorSpace = SkColorSpace::NewICC(chunkIterator.chunk.bytes, chunkIterator.chunk.size);
    }

    if (!colorSpace) {
        colorSpace = SkColorSpace::NewNamed(SkColorSpace::kSRGB_Named);
    }

    // Since we do not yet support animation, we get the |width|, |height|, |color|, and |alpha|
    // from the first frame.  It's the only frame we will decode.
    //
    // TODO:
    // When we support animation, we'll want to report the canvas width and canvas height instead.
    // We can get these from the |demux| directly.
    // What |color| and |alpha| will we want to report though?  WebP allows different frames
    // to be encoded in different ways, making the encoded format difficult to describe.
    WebPIterator frame;
    SkAutoTCallVProc<WebPIterator, WebPDemuxReleaseIterator> autoFrame(&frame);
    if (!WebPDemuxGetFrame(demux, 1, &frame)) {
        return nullptr;
    }

    // Sanity check for image size that's about to be decoded.
    {
        const int64_t size = sk_64_mul(frame.width, frame.height);
=======
    }

    const int width = WebPDemuxGetI(demux, WEBP_FF_CANVAS_WIDTH);
    const int height = WebPDemuxGetI(demux, WEBP_FF_CANVAS_HEIGHT);

    // Sanity check for image size that's about to be decoded.
    {
        const int64_t size = sk_64_mul(width, height);
>>>>>>> a17af05f
        if (!sk_64_isS32(size)) {
            return nullptr;
        }
        // now check that if we are 4-bytes per pixel, we also don't overflow
        if (sk_64_asS32(size) > (0x7FFFFFFF >> 2)) {
            return nullptr;
        }
    }

<<<<<<< HEAD
    // TODO:
    // The only reason we actually need to call WebPGetFeatures() is to get the |features.format|.
    // This call actually re-reads the frame header.  Should we suggest that libwebp expose
    // the format on the |frame|?
=======
    WebPChunkIterator chunkIterator;
    SkAutoTCallVProc<WebPChunkIterator, WebPDemuxReleaseChunkIterator> autoCI(&chunkIterator);
    sk_sp<SkColorSpace> colorSpace = nullptr;
    bool unsupportedICC = false;
    if (WebPDemuxGetChunk(demux, "ICCP", 1, &chunkIterator)) {
        colorSpace = SkColorSpace::MakeICC(chunkIterator.chunk.bytes, chunkIterator.chunk.size);
        if (!colorSpace) {
            unsupportedICC = true;
        }
    }
    if (!colorSpace) {
        colorSpace = SkColorSpace::MakeSRGB();
    }

    // Get the first frame and its "features" to determine the color and alpha types.
    // Since we do not yet support animated webp, this is the only frame that we will
    // decode.
    WebPIterator frame;
    SkAutoTCallVProc<WebPIterator, WebPDemuxReleaseIterator> autoFrame(&frame);
    if (!WebPDemuxGetFrame(demux, 1, &frame)) {
        return nullptr;
    }

>>>>>>> a17af05f
    WebPBitstreamFeatures features;
    VP8StatusCode status = WebPGetFeatures(frame.fragment.bytes, frame.fragment.size, &features);
    if (VP8_STATUS_OK != status) {
        return nullptr;
    }

    SkEncodedInfo::Color color;
    SkEncodedInfo::Alpha alpha;
    switch (features.format) {
        case 0:
<<<<<<< HEAD
            // This indicates a "mixed" format.  We would see this for
            // animated webps or for webps encoded in multiple fragments.
=======
            // This indicates a "mixed" format.  We could see this for
            // animated webps (multiple fragments).
>>>>>>> a17af05f
            // I believe that this is a rare case.
            // We could also guess kYUV here, but I think it makes more
            // sense to guess kBGRA which is likely closer to the final
            // output.  Otherwise, we might end up converting
            // BGRA->YUVA->BGRA.
            color = SkEncodedInfo::kBGRA_Color;
            alpha = SkEncodedInfo::kUnpremul_Alpha;
            break;
        case 1:
            // This is the lossy format (YUV).
<<<<<<< HEAD
            if (SkToBool(features.has_alpha)) {
=======
            if (SkToBool(features.has_alpha) || frame.width != width || frame.height != height) {
>>>>>>> a17af05f
                color = SkEncodedInfo::kYUVA_Color;
                alpha = SkEncodedInfo::kUnpremul_Alpha;
            } else {
                color = SkEncodedInfo::kYUV_Color;
                alpha = SkEncodedInfo::kOpaque_Alpha;
            }
            break;
        case 2:
            // This is the lossless format (BGRA).
            color = SkEncodedInfo::kBGRA_Color;
            alpha = SkEncodedInfo::kUnpremul_Alpha;
            break;
        default:
            return nullptr;
    }

    SkEncodedInfo info = SkEncodedInfo::Make(color, alpha, 8);
<<<<<<< HEAD
    return new SkWebpCodec(features.width, features.height, info, std::move(colorSpace),
                           streamDeleter.release(), demux.release(), std::move(data));
=======
    SkWebpCodec* codecOut = new SkWebpCodec(width, height, info, std::move(colorSpace),
                                            streamDeleter.release(), demux.release(),
                                            std::move(data));
    codecOut->setUnsupportedICC(unsupportedICC);
    return codecOut;
>>>>>>> a17af05f
}

SkISize SkWebpCodec::onGetScaledDimensions(float desiredScale) const {
    SkISize dim = this->getInfo().dimensions();
    // SkCodec treats zero dimensional images as errors, so the minimum size
    // that we will recommend is 1x1.
    dim.fWidth = SkTMax(1, SkScalarRoundToInt(desiredScale * dim.fWidth));
    dim.fHeight = SkTMax(1, SkScalarRoundToInt(desiredScale * dim.fHeight));
    return dim;
}

bool SkWebpCodec::onDimensionsSupported(const SkISize& dim) {
    const SkImageInfo& info = this->getInfo();
    return dim.width() >= 1 && dim.width() <= info.width()
            && dim.height() >= 1 && dim.height() <= info.height();
}

static WEBP_CSP_MODE webp_decode_mode(SkColorType ct, bool premultiply) {
    switch (ct) {
        case kBGRA_8888_SkColorType:
            return premultiply ? MODE_bgrA : MODE_BGRA;
        case kRGBA_8888_SkColorType:
            return premultiply ? MODE_rgbA : MODE_RGBA;
        case kRGB_565_SkColorType:
            return MODE_RGB_565;
        default:
            return MODE_LAST;
    }
}

bool SkWebpCodec::onGetValidSubset(SkIRect* desiredSubset) const {
    if (!desiredSubset) {
        return false;
    }

    SkIRect dimensions  = SkIRect::MakeSize(this->getInfo().dimensions());
    if (!dimensions.contains(*desiredSubset)) {
        return false;
    }

    // As stated below, libwebp snaps to even left and top. Make sure top and left are even, so we
    // decode this exact subset.
    // Leave right and bottom unmodified, so we suggest a slightly larger subset than requested.
    desiredSubset->fLeft = (desiredSubset->fLeft >> 1) << 1;
    desiredSubset->fTop = (desiredSubset->fTop >> 1) << 1;
    return true;
}

SkCodec::Result SkWebpCodec::onGetPixels(const SkImageInfo& dstInfo, void* dst, size_t rowBytes,
                                         const Options& options, SkPMColor*, int*,
                                         int* rowsDecodedPtr) {
<<<<<<< HEAD
    if (!conversion_possible(dstInfo, this->getInfo())) {
=======
    if (!conversion_possible(dstInfo, this->getInfo()) ||
        !this->initializeColorXform(dstInfo, options.fPremulBehavior))
    {
>>>>>>> a17af05f
        return kInvalidConversion;
    }

    std::unique_ptr<SkColorSpaceXform> colorXform = nullptr;
    if (needs_color_xform(dstInfo, this->getInfo())) {
        colorXform = SkColorSpaceXform::New(this->getInfo().colorSpace(), dstInfo.colorSpace());
        SkASSERT(colorXform);
    }

    WebPDecoderConfig config;
    if (0 == WebPInitDecoderConfig(&config)) {
        // ABI mismatch.
        // FIXME: New enum for this?
        return kInvalidInput;
    }

    // Free any memory associated with the buffer. Must be called last, so we declare it first.
    SkAutoTCallVProc<WebPDecBuffer, WebPFreeDecBuffer> autoFree(&(config.output));

    WebPIterator frame;
    SkAutoTCallVProc<WebPIterator, WebPDemuxReleaseIterator> autoFrame(&frame);
    // If this succeeded in NewFromStream(), it should succeed again here.
    SkAssertResult(WebPDemuxGetFrame(fDemux, 1, &frame));

    // Get the frameRect.  libwebp will have already signaled an error if this is not fully
    // contained by the canvas.
    auto frameRect = SkIRect::MakeXYWH(frame.x_offset, frame.y_offset, frame.width, frame.height);
    SkASSERT(this->getInfo().bounds().contains(frameRect));
    bool frameIsSubset = frameRect.size() != this->getInfo().dimensions();
    if (frameIsSubset) {
        SkSampler::Fill(dstInfo, dst, rowBytes, 0, options.fZeroInitialized);
    }

    int dstX = frameRect.x();
    int dstY = frameRect.y();
    int subsetWidth = frameRect.width();
    int subsetHeight = frameRect.height();
    if (options.fSubset) {
        SkIRect subset = *options.fSubset;
        SkASSERT(this->getInfo().bounds().contains(subset));
        SkASSERT(SkIsAlign2(subset.fLeft) && SkIsAlign2(subset.fTop));
        SkASSERT(this->getValidSubset(&subset) && subset == *options.fSubset);

        if (!SkIRect::IntersectsNoEmptyCheck(subset, frameRect)) {
            return kSuccess;
        }

        int minXOffset = SkTMin(dstX, subset.x());
        int minYOffset = SkTMin(dstY, subset.y());
        dstX -= minXOffset;
        dstY -= minYOffset;
        frameRect.offset(-minXOffset, -minYOffset);
        subset.offset(-minXOffset, -minYOffset);

        // Just like we require that the requested subset x and y offset are even, libwebp
        // guarantees that the frame x and y offset are even (it's actually impossible to specify
        // an odd frame offset).  So we can still guarantee that the adjusted offsets are even.
        SkASSERT(SkIsAlign2(subset.fLeft) && SkIsAlign2(subset.fTop));

        SkIRect intersection;
        SkAssertResult(intersection.intersect(frameRect, subset));
        subsetWidth = intersection.width();
        subsetHeight = intersection.height();

        config.options.use_cropping = 1;
        config.options.crop_left = subset.x();
        config.options.crop_top = subset.y();
        config.options.crop_width = subsetWidth;
        config.options.crop_height = subsetHeight;
    }

    // Ignore the frame size and offset when determining if scaling is necessary.
    int scaledWidth = subsetWidth;
    int scaledHeight = subsetHeight;
    SkISize srcSize = options.fSubset ? options.fSubset->size() : this->getInfo().dimensions();
    if (srcSize != dstInfo.dimensions()) {
        config.options.use_scaling = 1;

        if (frameIsSubset) {
            float scaleX = ((float) dstInfo.width()) / srcSize.width();
            float scaleY = ((float) dstInfo.height()) / srcSize.height();

            // We need to be conservative here and floor rather than round.
            // Otherwise, we may find ourselves decoding off the end of memory.
            dstX = scaleX * dstX;
            scaledWidth = scaleX * scaledWidth;
            dstY = scaleY * dstY;
            scaledHeight = scaleY * scaledHeight;
            if (0 == scaledWidth || 0 == scaledHeight) {
                return kSuccess;
            }
        } else {
            scaledWidth = dstInfo.width();
            scaledHeight = dstInfo.height();
        }

        config.options.scaled_width = scaledWidth;
        config.options.scaled_height = scaledHeight;
    }

    // Swizzling between RGBA and BGRA is zero cost in a color transform.  So when we have a
    // color transform, we should decode to whatever is easiest for libwebp, and then let the
    // color transform swizzle if necessary.
    // Lossy webp is encoded as YUV (so RGBA and BGRA are the same cost).  Lossless webp is
    // encoded as BGRA. This means decoding to BGRA is either faster or the same cost as RGBA.
<<<<<<< HEAD
    config.output.colorspace = colorXform ? MODE_BGRA :
=======
    config.output.colorspace = this->colorXform() ? MODE_BGRA :
>>>>>>> a17af05f
            webp_decode_mode(dstInfo.colorType(), dstInfo.alphaType() == kPremul_SkAlphaType);
    config.output.is_external_memory = 1;

    // We will decode the entire image and then perform the color transform.  libwebp
<<<<<<< HEAD
    // does not provide a row-by-row API.  This is a shame particularly in the F16 case,
    // where we need to allocate an extra image-sized buffer.
    SkAutoTMalloc<uint32_t> pixels;
    if (kRGBA_F16_SkColorType == dstInfo.colorType()) {
        pixels.reset(dstDimensions.width() * dstDimensions.height());
        config.output.u.RGBA.rgba = (uint8_t*) pixels.get();
        config.output.u.RGBA.stride = (int) dstDimensions.width() * sizeof(uint32_t);
        config.output.u.RGBA.size = config.output.u.RGBA.stride * dstDimensions.height();
    } else {
        config.output.u.RGBA.rgba = (uint8_t*) dst;
        config.output.u.RGBA.stride = (int) rowBytes;
        config.output.u.RGBA.size = dstInfo.getSafeSize(rowBytes);
    }

    WebPIterator frame;
    SkAutoTCallVProc<WebPIterator, WebPDemuxReleaseIterator> autoFrame(&frame);
    // If this succeeded in NewFromStream(), it should succeed again here.
    SkAssertResult(WebPDemuxGetFrame(fDemux, 1, &frame));
=======
    // does not provide a row-by-row API.  This is a shame particularly when we do not want
    // 8888, since we will need to create another image sized buffer.
    SkAutoTMalloc<uint32_t> pixels;
    bool needsCopy = this->colorXform() && kRGBA_8888_SkColorType != dstInfo.colorType() &&
                                           kBGRA_8888_SkColorType != dstInfo.colorType();
    void* webpDst = needsCopy ? pixels.reset(dstInfo.width() * dstInfo.height()) : dst;
    size_t webpRowBytes = needsCopy ? dstInfo.width() * sizeof(uint32_t) : rowBytes;
    size_t totalBytes = needsCopy ? webpRowBytes * dstInfo.height()
                                  : dstInfo.getSafeSize(webpRowBytes);
    size_t dstBpp = SkColorTypeBytesPerPixel(dstInfo.colorType());
    size_t webpBpp = needsCopy ? sizeof(uint32_t) : dstBpp;

    size_t offset = dstX * webpBpp + dstY * webpRowBytes;
    config.output.u.RGBA.rgba = SkTAddOffset<uint8_t>(webpDst, offset);
    config.output.u.RGBA.stride = (int) webpRowBytes;
    config.output.u.RGBA.size = totalBytes - offset;
>>>>>>> a17af05f

    SkAutoTCallVProc<WebPIDecoder, WebPIDelete> idec(WebPIDecode(nullptr, 0, &config));
    if (!idec) {
        return kInvalidInput;
    }

    int rowsDecoded;
    SkCodec::Result result;
    switch (WebPIUpdate(idec, frame.fragment.bytes, frame.fragment.size)) {
        case VP8_STATUS_OK:
<<<<<<< HEAD
            rowsDecoded = dstInfo.height();
            result = kSuccess;
            break;
        case VP8_STATUS_SUSPENDED:
            WebPIDecGetRGB(idec, rowsDecodedPtr, nullptr, nullptr, nullptr);
            rowsDecoded = *rowsDecodedPtr;
=======
            rowsDecoded = scaledHeight;
            result = kSuccess;
            break;
        case VP8_STATUS_SUSPENDED:
            WebPIDecGetRGB(idec, &rowsDecoded, nullptr, nullptr, nullptr);
            *rowsDecodedPtr = rowsDecoded + dstY;
>>>>>>> a17af05f
            result = kIncompleteInput;
            break;
        default:
            return kInvalidInput;
    }

<<<<<<< HEAD
    if (colorXform) {
=======
    if (this->colorXform()) {
>>>>>>> a17af05f
        SkColorSpaceXform::ColorFormat dstColorFormat = select_xform_format(dstInfo.colorType());
        SkAlphaType xformAlphaType = select_xform_alpha(dstInfo.alphaType(),
                                                        this->getInfo().alphaType());

<<<<<<< HEAD
        uint32_t* src = (uint32_t*) config.output.u.RGBA.rgba;
        size_t srcRowBytes = config.output.u.RGBA.stride;
        for (int y = 0; y < rowsDecoded; y++) {
            colorXform->apply(dst, src, dstInfo.width(), dstColorFormat,
                              SkColorSpaceXform::kBGRA_8888_ColorFormat, xformAlphaType);
            dst = SkTAddOffset<void>(dst, rowBytes);
            src = SkTAddOffset<uint32_t>(src, srcRowBytes);
=======
        uint32_t* xformSrc = (uint32_t*) config.output.u.RGBA.rgba;
        void* xformDst = SkTAddOffset<void>(dst, dstBpp * dstX + rowBytes * dstY);
        size_t srcRowBytes = config.output.u.RGBA.stride;
        for (int y = 0; y < rowsDecoded; y++) {
            SkAssertResult(this->colorXform()->apply(dstColorFormat, xformDst,
                    SkColorSpaceXform::kBGRA_8888_ColorFormat, xformSrc, scaledWidth,
                    xformAlphaType));
            xformDst = SkTAddOffset<void>(xformDst, rowBytes);
            xformSrc = SkTAddOffset<uint32_t>(xformSrc, srcRowBytes);
>>>>>>> a17af05f
        }
    }

    return result;
}

SkWebpCodec::SkWebpCodec(int width, int height, const SkEncodedInfo& info,
                         sk_sp<SkColorSpace> colorSpace, SkStream* stream, WebPDemuxer* demux,
                         sk_sp<SkData> data)
    : INHERITED(width, height, info, stream, std::move(colorSpace))
    , fDemux(demux)
    , fData(std::move(data))
{}<|MERGE_RESOLUTION|>--- conflicted
+++ resolved
@@ -7,11 +7,7 @@
 
 #include "SkCodecPriv.h"
 #include "SkColorSpaceXform.h"
-<<<<<<< HEAD
-#include "SkWebpCodec.h"
-=======
 #include "SkSampler.h"
->>>>>>> a17af05f
 #include "SkStreamPriv.h"
 #include "SkTemplates.h"
 #include "SkWebpCodec.h"
@@ -41,11 +37,7 @@
 // bytes again.
 // Returns an SkWebpCodec on success;
 SkCodec* SkWebpCodec::NewFromStream(SkStream* stream) {
-<<<<<<< HEAD
-    SkAutoTDelete<SkStream> streamDeleter(stream);
-=======
     std::unique_ptr<SkStream> streamDeleter(stream);
->>>>>>> a17af05f
 
     // Webp demux needs a contiguous data buffer.
     sk_sp<SkData> data = nullptr;
@@ -66,38 +58,6 @@
     SkAutoTCallVProc<WebPDemuxer, WebPDemuxDelete> demux(WebPDemuxPartial(&webpData, nullptr));
     if (nullptr == demux) {
         return nullptr;
-<<<<<<< HEAD
-    }
-
-    WebPChunkIterator chunkIterator;
-    SkAutoTCallVProc<WebPChunkIterator, WebPDemuxReleaseChunkIterator> autoCI(&chunkIterator);
-    sk_sp<SkColorSpace> colorSpace = nullptr;
-    if (WebPDemuxGetChunk(demux, "ICCP", 1, &chunkIterator)) {
-        colorSpace = SkColorSpace::NewICC(chunkIterator.chunk.bytes, chunkIterator.chunk.size);
-    }
-
-    if (!colorSpace) {
-        colorSpace = SkColorSpace::NewNamed(SkColorSpace::kSRGB_Named);
-    }
-
-    // Since we do not yet support animation, we get the |width|, |height|, |color|, and |alpha|
-    // from the first frame.  It's the only frame we will decode.
-    //
-    // TODO:
-    // When we support animation, we'll want to report the canvas width and canvas height instead.
-    // We can get these from the |demux| directly.
-    // What |color| and |alpha| will we want to report though?  WebP allows different frames
-    // to be encoded in different ways, making the encoded format difficult to describe.
-    WebPIterator frame;
-    SkAutoTCallVProc<WebPIterator, WebPDemuxReleaseIterator> autoFrame(&frame);
-    if (!WebPDemuxGetFrame(demux, 1, &frame)) {
-        return nullptr;
-    }
-
-    // Sanity check for image size that's about to be decoded.
-    {
-        const int64_t size = sk_64_mul(frame.width, frame.height);
-=======
     }
 
     const int width = WebPDemuxGetI(demux, WEBP_FF_CANVAS_WIDTH);
@@ -106,7 +66,6 @@
     // Sanity check for image size that's about to be decoded.
     {
         const int64_t size = sk_64_mul(width, height);
->>>>>>> a17af05f
         if (!sk_64_isS32(size)) {
             return nullptr;
         }
@@ -116,12 +75,6 @@
         }
     }
 
-<<<<<<< HEAD
-    // TODO:
-    // The only reason we actually need to call WebPGetFeatures() is to get the |features.format|.
-    // This call actually re-reads the frame header.  Should we suggest that libwebp expose
-    // the format on the |frame|?
-=======
     WebPChunkIterator chunkIterator;
     SkAutoTCallVProc<WebPChunkIterator, WebPDemuxReleaseChunkIterator> autoCI(&chunkIterator);
     sk_sp<SkColorSpace> colorSpace = nullptr;
@@ -145,7 +98,6 @@
         return nullptr;
     }
 
->>>>>>> a17af05f
     WebPBitstreamFeatures features;
     VP8StatusCode status = WebPGetFeatures(frame.fragment.bytes, frame.fragment.size, &features);
     if (VP8_STATUS_OK != status) {
@@ -156,13 +108,8 @@
     SkEncodedInfo::Alpha alpha;
     switch (features.format) {
         case 0:
-<<<<<<< HEAD
-            // This indicates a "mixed" format.  We would see this for
-            // animated webps or for webps encoded in multiple fragments.
-=======
             // This indicates a "mixed" format.  We could see this for
             // animated webps (multiple fragments).
->>>>>>> a17af05f
             // I believe that this is a rare case.
             // We could also guess kYUV here, but I think it makes more
             // sense to guess kBGRA which is likely closer to the final
@@ -173,11 +120,7 @@
             break;
         case 1:
             // This is the lossy format (YUV).
-<<<<<<< HEAD
-            if (SkToBool(features.has_alpha)) {
-=======
             if (SkToBool(features.has_alpha) || frame.width != width || frame.height != height) {
->>>>>>> a17af05f
                 color = SkEncodedInfo::kYUVA_Color;
                 alpha = SkEncodedInfo::kUnpremul_Alpha;
             } else {
@@ -195,16 +138,11 @@
     }
 
     SkEncodedInfo info = SkEncodedInfo::Make(color, alpha, 8);
-<<<<<<< HEAD
-    return new SkWebpCodec(features.width, features.height, info, std::move(colorSpace),
-                           streamDeleter.release(), demux.release(), std::move(data));
-=======
     SkWebpCodec* codecOut = new SkWebpCodec(width, height, info, std::move(colorSpace),
                                             streamDeleter.release(), demux.release(),
                                             std::move(data));
     codecOut->setUnsupportedICC(unsupportedICC);
     return codecOut;
->>>>>>> a17af05f
 }
 
 SkISize SkWebpCodec::onGetScaledDimensions(float desiredScale) const {
@@ -256,20 +194,10 @@
 SkCodec::Result SkWebpCodec::onGetPixels(const SkImageInfo& dstInfo, void* dst, size_t rowBytes,
                                          const Options& options, SkPMColor*, int*,
                                          int* rowsDecodedPtr) {
-<<<<<<< HEAD
-    if (!conversion_possible(dstInfo, this->getInfo())) {
-=======
     if (!conversion_possible(dstInfo, this->getInfo()) ||
         !this->initializeColorXform(dstInfo, options.fPremulBehavior))
     {
->>>>>>> a17af05f
         return kInvalidConversion;
-    }
-
-    std::unique_ptr<SkColorSpaceXform> colorXform = nullptr;
-    if (needs_color_xform(dstInfo, this->getInfo())) {
-        colorXform = SkColorSpaceXform::New(this->getInfo().colorSpace(), dstInfo.colorSpace());
-        SkASSERT(colorXform);
     }
 
     WebPDecoderConfig config;
@@ -368,35 +296,11 @@
     // color transform swizzle if necessary.
     // Lossy webp is encoded as YUV (so RGBA and BGRA are the same cost).  Lossless webp is
     // encoded as BGRA. This means decoding to BGRA is either faster or the same cost as RGBA.
-<<<<<<< HEAD
-    config.output.colorspace = colorXform ? MODE_BGRA :
-=======
     config.output.colorspace = this->colorXform() ? MODE_BGRA :
->>>>>>> a17af05f
             webp_decode_mode(dstInfo.colorType(), dstInfo.alphaType() == kPremul_SkAlphaType);
     config.output.is_external_memory = 1;
 
     // We will decode the entire image and then perform the color transform.  libwebp
-<<<<<<< HEAD
-    // does not provide a row-by-row API.  This is a shame particularly in the F16 case,
-    // where we need to allocate an extra image-sized buffer.
-    SkAutoTMalloc<uint32_t> pixels;
-    if (kRGBA_F16_SkColorType == dstInfo.colorType()) {
-        pixels.reset(dstDimensions.width() * dstDimensions.height());
-        config.output.u.RGBA.rgba = (uint8_t*) pixels.get();
-        config.output.u.RGBA.stride = (int) dstDimensions.width() * sizeof(uint32_t);
-        config.output.u.RGBA.size = config.output.u.RGBA.stride * dstDimensions.height();
-    } else {
-        config.output.u.RGBA.rgba = (uint8_t*) dst;
-        config.output.u.RGBA.stride = (int) rowBytes;
-        config.output.u.RGBA.size = dstInfo.getSafeSize(rowBytes);
-    }
-
-    WebPIterator frame;
-    SkAutoTCallVProc<WebPIterator, WebPDemuxReleaseIterator> autoFrame(&frame);
-    // If this succeeded in NewFromStream(), it should succeed again here.
-    SkAssertResult(WebPDemuxGetFrame(fDemux, 1, &frame));
-=======
     // does not provide a row-by-row API.  This is a shame particularly when we do not want
     // 8888, since we will need to create another image sized buffer.
     SkAutoTMalloc<uint32_t> pixels;
@@ -413,7 +317,6 @@
     config.output.u.RGBA.rgba = SkTAddOffset<uint8_t>(webpDst, offset);
     config.output.u.RGBA.stride = (int) webpRowBytes;
     config.output.u.RGBA.size = totalBytes - offset;
->>>>>>> a17af05f
 
     SkAutoTCallVProc<WebPIDecoder, WebPIDelete> idec(WebPIDecode(nullptr, 0, &config));
     if (!idec) {
@@ -424,45 +327,23 @@
     SkCodec::Result result;
     switch (WebPIUpdate(idec, frame.fragment.bytes, frame.fragment.size)) {
         case VP8_STATUS_OK:
-<<<<<<< HEAD
-            rowsDecoded = dstInfo.height();
-            result = kSuccess;
-            break;
-        case VP8_STATUS_SUSPENDED:
-            WebPIDecGetRGB(idec, rowsDecodedPtr, nullptr, nullptr, nullptr);
-            rowsDecoded = *rowsDecodedPtr;
-=======
             rowsDecoded = scaledHeight;
             result = kSuccess;
             break;
         case VP8_STATUS_SUSPENDED:
             WebPIDecGetRGB(idec, &rowsDecoded, nullptr, nullptr, nullptr);
             *rowsDecodedPtr = rowsDecoded + dstY;
->>>>>>> a17af05f
             result = kIncompleteInput;
             break;
         default:
             return kInvalidInput;
     }
 
-<<<<<<< HEAD
-    if (colorXform) {
-=======
     if (this->colorXform()) {
->>>>>>> a17af05f
         SkColorSpaceXform::ColorFormat dstColorFormat = select_xform_format(dstInfo.colorType());
         SkAlphaType xformAlphaType = select_xform_alpha(dstInfo.alphaType(),
                                                         this->getInfo().alphaType());
 
-<<<<<<< HEAD
-        uint32_t* src = (uint32_t*) config.output.u.RGBA.rgba;
-        size_t srcRowBytes = config.output.u.RGBA.stride;
-        for (int y = 0; y < rowsDecoded; y++) {
-            colorXform->apply(dst, src, dstInfo.width(), dstColorFormat,
-                              SkColorSpaceXform::kBGRA_8888_ColorFormat, xformAlphaType);
-            dst = SkTAddOffset<void>(dst, rowBytes);
-            src = SkTAddOffset<uint32_t>(src, srcRowBytes);
-=======
         uint32_t* xformSrc = (uint32_t*) config.output.u.RGBA.rgba;
         void* xformDst = SkTAddOffset<void>(dst, dstBpp * dstX + rowBytes * dstY);
         size_t srcRowBytes = config.output.u.RGBA.stride;
@@ -472,7 +353,6 @@
                     xformAlphaType));
             xformDst = SkTAddOffset<void>(xformDst, rowBytes);
             xformSrc = SkTAddOffset<uint32_t>(xformSrc, srcRowBytes);
->>>>>>> a17af05f
         }
     }
 
