/*
 * Copyright 2015 Google Inc.
 *
 * Use of this source code is governed by a BSD-style license that can be
 * found in the LICENSE file.
 */

#include "SkBmpCodec.h"
#include "SkCodec.h"
#include "SkCodecPriv.h"
#include "SkColorSpace.h"
#include "SkColorSpaceXform_Base.h"
#include "SkData.h"
#include "SkGifCodec.h"
#include "SkHalf.h"
#include "SkIcoCodec.h"
#include "SkJpegCodec.h"
#ifdef SK_HAS_PNG_LIBRARY
#include "SkPngCodec.h"
#endif
#include "SkRawCodec.h"
#include "SkStream.h"
#include "SkWbmpCodec.h"
#include "SkWebpCodec.h"

struct DecoderProc {
    bool (*IsFormat)(const void*, size_t);
    SkCodec* (*NewFromStream)(SkStream*);
};

static const DecoderProc gDecoderProcs[] = {
#ifdef SK_HAS_JPEG_LIBRARY
    { SkJpegCodec::IsJpeg, SkJpegCodec::NewFromStream },
#endif
#ifdef SK_HAS_WEBP_LIBRARY
    { SkWebpCodec::IsWebp, SkWebpCodec::NewFromStream },
#endif
<<<<<<< HEAD
#ifdef SK_HAS_GIF_LIBRARY
    { SkGifCodec::IsGif, SkGifCodec::NewFromStream },
#endif
=======
    { SkGifCodec::IsGif, SkGifCodec::NewFromStream },
>>>>>>> a17af05f
#ifdef SK_HAS_PNG_LIBRARY
    { SkIcoCodec::IsIco, SkIcoCodec::NewFromStream },
#endif
    { SkBmpCodec::IsBmp, SkBmpCodec::NewFromStream },
    { SkWbmpCodec::IsWbmp, SkWbmpCodec::NewFromStream }
};

size_t SkCodec::MinBufferedBytesNeeded() {
    return WEBP_VP8_HEADER_SIZE;
}

SkCodec* SkCodec::NewFromStream(SkStream* stream,
                                SkPngChunkReader* chunkReader) {
    if (!stream) {
        return nullptr;
    }

    std::unique_ptr<SkStream> streamDeleter(stream);

    // 14 is enough to read all of the supported types.
    const size_t bytesToRead = 14;
    SkASSERT(bytesToRead <= MinBufferedBytesNeeded());

    char buffer[bytesToRead];
    size_t bytesRead = stream->peek(buffer, bytesToRead);

    // It is also possible to have a complete image less than bytesToRead bytes
    // (e.g. a 1 x 1 wbmp), meaning peek() would return less than bytesToRead.
    // Assume that if bytesRead < bytesToRead, but > 0, the stream is shorter
    // than bytesToRead, so pass that directly to the decoder.
    // It also is possible the stream uses too small a buffer for peeking, but
    // we trust the caller to use a large enough buffer.

    if (0 == bytesRead) {
        // TODO: After implementing peek in CreateJavaOutputStreamAdaptor.cpp, this
        // printf could be useful to notice failures.
        // SkCodecPrintf("Encoded image data failed to peek!\n");

        // It is possible the stream does not support peeking, but does support
        // rewinding.
        // Attempt to read() and pass the actual amount read to the decoder.
        bytesRead = stream->read(buffer, bytesToRead);
        if (!stream->rewind()) {
            SkCodecPrintf("Encoded image data could not peek or rewind to determine format!\n");
            return nullptr;
        }
    }

    // PNG is special, since we want to be able to supply an SkPngChunkReader.
    // But this code follows the same pattern as the loop.
#ifdef SK_HAS_PNG_LIBRARY
    if (SkPngCodec::IsPng(buffer, bytesRead)) {
        return SkPngCodec::NewFromStream(streamDeleter.release(), chunkReader);
    } else
#endif
    {
        for (DecoderProc proc : gDecoderProcs) {
            if (proc.IsFormat(buffer, bytesRead)) {
                return proc.NewFromStream(streamDeleter.release());
            }
        }

#ifdef SK_CODEC_DECODES_RAW
        // Try to treat the input as RAW if all the other checks failed.
        return SkRawCodec::NewFromStream(streamDeleter.release());
#endif
    }

    return nullptr;
}

SkCodec* SkCodec::NewFromData(sk_sp<SkData> data, SkPngChunkReader* reader) {
    if (!data) {
        return nullptr;
    }
    return NewFromStream(new SkMemoryStream(data), reader);
}

SkCodec::SkCodec(int width, int height, const SkEncodedInfo& info, SkStream* stream,
        sk_sp<SkColorSpace> colorSpace, Origin origin)
    : fEncodedInfo(info)
    , fSrcInfo(info.makeImageInfo(width, height, std::move(colorSpace)))
    , fStream(stream)
    , fNeedsRewind(false)
    , fOrigin(origin)
    , fDstInfo()
    , fOptions()
    , fCurrScanline(-1)
{}

SkCodec::SkCodec(const SkEncodedInfo& info, const SkImageInfo& imageInfo, SkStream* stream,
        Origin origin)
    : fEncodedInfo(info)
    , fSrcInfo(imageInfo)
    , fStream(stream)
    , fNeedsRewind(false)
    , fOrigin(origin)
    , fDstInfo()
    , fOptions()
    , fCurrScanline(-1)
{}

SkCodec::~SkCodec() {}

bool SkCodec::rewindIfNeeded() {
<<<<<<< HEAD
    if (!fStream) {
        // Some codecs do not have a stream.  They may hold onto their own data or another codec.
        // They must handle rewinding themselves.
        return true;
    }

=======
>>>>>>> a17af05f
    // Store the value of fNeedsRewind so we can update it. Next read will
    // require a rewind.
    const bool needsRewind = fNeedsRewind;
    fNeedsRewind = true;
    if (!needsRewind) {
        return true;
    }

    // startScanlineDecode will need to be called before decoding scanlines.
    fCurrScanline = -1;
    // startIncrementalDecode will need to be called before incrementalDecode.
    fStartedIncrementalDecode = false;

    // Some codecs do not have a stream.  They may hold onto their own data or another codec.
    // They must handle rewinding themselves.
    if (fStream && !fStream->rewind()) {
        return false;
    }

    return this->onRewind();
}

#define CHECK_COLOR_TABLE                                   \
    if (kIndex_8_SkColorType == info.colorType()) {         \
        if (nullptr == ctable || nullptr == ctableCount) {  \
            return SkCodec::kInvalidParameters;             \
        }                                                   \
    } else {                                                \
        if (ctableCount) {                                  \
            *ctableCount = 0;                               \
        }                                                   \
        ctableCount = nullptr;                              \
        ctable = nullptr;                                   \
    }


SkCodec::Result SkCodec::getPixels(const SkImageInfo& info, void* pixels, size_t rowBytes,
                                   const Options* options, SkPMColor ctable[], int* ctableCount) {
    if (kUnknown_SkColorType == info.colorType()) {
        return kInvalidConversion;
    }
    if (nullptr == pixels) {
        return kInvalidParameters;
    }
    if (rowBytes < info.minRowBytes()) {
        return kInvalidParameters;
    }

    CHECK_COLOR_TABLE;

    if (!this->rewindIfNeeded()) {
        return kCouldNotRewind;
    }

    // Default options.
    Options optsStorage;
    if (nullptr == options) {
        options = &optsStorage;
    } else if (options->fSubset) {
        SkIRect subset(*options->fSubset);
        if (!this->onGetValidSubset(&subset) || subset != *options->fSubset) {
            // FIXME: How to differentiate between not supporting subset at all
            // and not supporting this particular subset?
            return kUnimplemented;
        }
    }

    // FIXME: Support subsets somehow? Note that this works for SkWebpCodec
    // because it supports arbitrary scaling/subset combinations.
    if (!this->dimensionsSupported(info.dimensions())) {
        return kInvalidScale;
    }

    fDstInfo = info;
<<<<<<< HEAD
    // FIXME: fOptions should be updated to options here, since fillIncompleteImage (called below
    // in this method) accesses it. Without updating, it uses the old value.
    //fOptions = *options;
=======
    fOptions = *options;
>>>>>>> a17af05f

    // On an incomplete decode, the subclass will specify the number of scanlines that it decoded
    // successfully.
    int rowsDecoded = 0;
    const Result result = this->onGetPixels(info, pixels, rowBytes, *options, ctable, ctableCount,
            &rowsDecoded);

    if ((kIncompleteInput == result || kSuccess == result) && ctableCount) {
        SkASSERT(*ctableCount >= 0 && *ctableCount <= 256);
    }

    // A return value of kIncompleteInput indicates a truncated image stream.
    // In this case, we will fill any uninitialized memory with a default value.
    // Some subclasses will take care of filling any uninitialized memory on
    // their own.  They indicate that all of the memory has been filled by
    // setting rowsDecoded equal to the height.
    if (kIncompleteInput == result && rowsDecoded != info.height()) {
        // FIXME: (skbug.com/5772) fillIncompleteImage will fill using the swizzler's width, unless
        // there is a subset. In that case, it will use the width of the subset. From here, the
        // subset will only be non-null in the case of SkWebpCodec, but it treats the subset
        // differenty from the other codecs, and it needs to use the width specified by the info.
        // Set the subset to null so SkWebpCodec uses the correct width.
        fOptions.fSubset = nullptr;
        this->fillIncompleteImage(info, pixels, rowBytes, options->fZeroInitialized, info.height(),
                rowsDecoded);
    }

    return result;
}

SkCodec::Result SkCodec::getPixels(const SkImageInfo& info, void* pixels, size_t rowBytes) {
    return this->getPixels(info, pixels, rowBytes, nullptr, nullptr, nullptr);
}

SkCodec::Result SkCodec::startIncrementalDecode(const SkImageInfo& info, void* pixels,
        size_t rowBytes, const SkCodec::Options* options, SkPMColor* ctable, int* ctableCount) {
    fStartedIncrementalDecode = false;

    if (kUnknown_SkColorType == info.colorType()) {
        return kInvalidConversion;
    }
    if (nullptr == pixels) {
        return kInvalidParameters;
    }

    // Ensure that valid color ptrs are passed in for kIndex8 color type
    CHECK_COLOR_TABLE;

    // FIXME: If the rows come after the rows of a previous incremental decode,
    // we might be able to skip the rewind, but only the implementation knows
    // that. (e.g. PNG will always need to rewind, since we called longjmp, but
    // a bottom-up BMP could skip rewinding if the new rows are above the old
    // rows.)
    if (!this->rewindIfNeeded()) {
        return kCouldNotRewind;
    }

    // Set options.
    Options optsStorage;
    if (nullptr == options) {
        options = &optsStorage;
    } else if (options->fSubset) {
        SkIRect size = SkIRect::MakeSize(info.dimensions());
        if (!size.contains(*options->fSubset)) {
            return kInvalidParameters;
        }

        const int top = options->fSubset->top();
        const int bottom = options->fSubset->bottom();
        if (top < 0 || top >= info.height() || top >= bottom || bottom > info.height()) {
            return kInvalidParameters;
        }
    }

    if (!this->dimensionsSupported(info.dimensions())) {
        return kInvalidScale;
    }

    fDstInfo = info;
    fOptions = *options;

    const Result result = this->onStartIncrementalDecode(info, pixels, rowBytes,
            fOptions, ctable, ctableCount);
    if (kSuccess == result) {
        fStartedIncrementalDecode = true;
    } else if (kUnimplemented == result) {
        // FIXME: This is temporarily necessary, until we transition SkCodec
        // implementations from scanline decoding to incremental decoding.
        // SkAndroidCodec will first attempt to use incremental decoding, but
        // will fall back to scanline decoding if incremental returns
        // kUnimplemented. rewindIfNeeded(), above, set fNeedsRewind to true
        // (after potentially rewinding), but we do not want the next call to
        // startScanlineDecode() to do a rewind.
        fNeedsRewind = false;
    }
    return result;
}


SkCodec::Result SkCodec::startScanlineDecode(const SkImageInfo& info,
        const SkCodec::Options* options, SkPMColor ctable[], int* ctableCount) {
    // Reset fCurrScanline in case of failure.
    fCurrScanline = -1;
    // Ensure that valid color ptrs are passed in for kIndex8 color type
    CHECK_COLOR_TABLE;

    if (!this->rewindIfNeeded()) {
        return kCouldNotRewind;
    }

    // Set options.
    Options optsStorage;
    if (nullptr == options) {
        options = &optsStorage;
    } else if (options->fSubset) {
        SkIRect size = SkIRect::MakeSize(info.dimensions());
        if (!size.contains(*options->fSubset)) {
            return kInvalidInput;
        }

        // We only support subsetting in the x-dimension for scanline decoder.
        // Subsetting in the y-dimension can be accomplished using skipScanlines().
        if (options->fSubset->top() != 0 || options->fSubset->height() != info.height()) {
            return kInvalidInput;
        }
    }

    // FIXME: Support subsets somehow?
    if (!this->dimensionsSupported(info.dimensions())) {
        return kInvalidScale;
    }

    const Result result = this->onStartScanlineDecode(info, *options, ctable, ctableCount);
    if (result != SkCodec::kSuccess) {
        return result;
    }

    fCurrScanline = 0;
    fDstInfo = info;
    fOptions = *options;
    return kSuccess;
}

#undef CHECK_COLOR_TABLE

SkCodec::Result SkCodec::startScanlineDecode(const SkImageInfo& info) {
    return this->startScanlineDecode(info, nullptr, nullptr, nullptr);
}

int SkCodec::getScanlines(void* dst, int countLines, size_t rowBytes) {
    if (fCurrScanline < 0) {
        return 0;
    }

    SkASSERT(!fDstInfo.isEmpty());
    if (countLines <= 0 || fCurrScanline + countLines > fDstInfo.height()) {
        return 0;
    }

    const int linesDecoded = this->onGetScanlines(dst, countLines, rowBytes);
    if (linesDecoded < countLines) {
        this->fillIncompleteImage(this->dstInfo(), dst, rowBytes, this->options().fZeroInitialized,
                countLines, linesDecoded);
    }
    fCurrScanline += countLines;
    return linesDecoded;
}

bool SkCodec::skipScanlines(int countLines) {
    if (fCurrScanline < 0) {
        return false;
    }

    SkASSERT(!fDstInfo.isEmpty());
    if (countLines < 0 || fCurrScanline + countLines > fDstInfo.height()) {
        // Arguably, we could just skip the scanlines which are remaining,
        // and return true. We choose to return false so the client
        // can catch their bug.
        return false;
    }

    bool result = this->onSkipScanlines(countLines);
    fCurrScanline += countLines;
    return result;
}

int SkCodec::outputScanline(int inputScanline) const {
    SkASSERT(0 <= inputScanline && inputScanline < this->getInfo().height());
    return this->onOutputScanline(inputScanline);
}

int SkCodec::onOutputScanline(int inputScanline) const {
    switch (this->getScanlineOrder()) {
        case kTopDown_SkScanlineOrder:
            return inputScanline;
        case kBottomUp_SkScanlineOrder:
            return this->getInfo().height() - inputScanline - 1;
        default:
            // This case indicates an interlaced gif and is implemented by SkGifCodec.
            SkASSERT(false);
            return 0;
    }
}

uint64_t SkCodec::onGetFillValue(const SkImageInfo& dstInfo) const {
    switch (dstInfo.colorType()) {
        case kRGBA_F16_SkColorType: {
            static constexpr uint64_t transparentColor = 0;
            static constexpr uint64_t opaqueColor = ((uint64_t) SK_Half1) << 48;
            return (kOpaque_SkAlphaType == fSrcInfo.alphaType()) ? opaqueColor : transparentColor;
        }
        default: {
            // This not only handles the kN32 case, but also k565, kGray8, kIndex8, since
            // the low bits are zeros.
            return (kOpaque_SkAlphaType == fSrcInfo.alphaType()) ?
                    SK_ColorBLACK : SK_ColorTRANSPARENT;
        }
    }
}

static void fill_proc(const SkImageInfo& info, void* dst, size_t rowBytes,
        uint64_t colorOrIndex, SkCodec::ZeroInitialized zeroInit, SkSampler* sampler) {
    if (sampler) {
        sampler->fill(info, dst, rowBytes, colorOrIndex, zeroInit);
    } else {
        SkSampler::Fill(info, dst, rowBytes, colorOrIndex, zeroInit);
    }
}

void SkCodec::fillIncompleteImage(const SkImageInfo& info, void* dst, size_t rowBytes,
        ZeroInitialized zeroInit, int linesRequested, int linesDecoded) {

    void* fillDst;
    const uint64_t fillValue = this->getFillValue(info);
    const int linesRemaining = linesRequested - linesDecoded;
    SkSampler* sampler = this->getSampler(false);

    int fillWidth = info.width();
    if (fOptions.fSubset) {
        fillWidth = fOptions.fSubset->width();
    }

    switch (this->getScanlineOrder()) {
        case kTopDown_SkScanlineOrder: {
            const SkImageInfo fillInfo = info.makeWH(fillWidth, linesRemaining);
            fillDst = SkTAddOffset<void>(dst, linesDecoded * rowBytes);
            fill_proc(fillInfo, fillDst, rowBytes, fillValue, zeroInit, sampler);
            break;
        }
        case kBottomUp_SkScanlineOrder: {
            fillDst = dst;
            const SkImageInfo fillInfo = info.makeWH(fillWidth, linesRemaining);
            fill_proc(fillInfo, fillDst, rowBytes, fillValue, zeroInit, sampler);
            break;
        }
    }
}

bool SkCodec::initializeColorXform(const SkImageInfo& dstInfo,
                                   SkTransferFunctionBehavior premulBehavior) {
    fColorXform = nullptr;
    bool needsColorCorrectPremul = needs_premul(dstInfo, fEncodedInfo) &&
                                   SkTransferFunctionBehavior::kRespect == premulBehavior;
    if (needs_color_xform(dstInfo, fSrcInfo, needsColorCorrectPremul)) {
        fColorXform = SkColorSpaceXform_Base::New(fSrcInfo.colorSpace(), dstInfo.colorSpace(),
                                                  premulBehavior);
        if (!fColorXform) {
            return false;
        }
    }

    return true;
}

std::vector<SkCodec::FrameInfo> SkCodec::getFrameInfo() {
    const size_t frameCount = this->getFrameCount();
    switch (frameCount) {
        case 0:
            return std::vector<FrameInfo>{};
        case 1:
            if (!this->onGetFrameInfo(0, nullptr)) {
                // Not animated.
                return std::vector<FrameInfo>{};
            }
            // fall through
        default: {
            std::vector<FrameInfo> result(frameCount);
            for (size_t i = 0; i < frameCount; ++i) {
                SkAssertResult(this->onGetFrameInfo(i, &result[i]));
            }
            return result;
        }
    }
}<|MERGE_RESOLUTION|>--- conflicted
+++ resolved
@@ -35,13 +35,7 @@
 #ifdef SK_HAS_WEBP_LIBRARY
     { SkWebpCodec::IsWebp, SkWebpCodec::NewFromStream },
 #endif
-<<<<<<< HEAD
-#ifdef SK_HAS_GIF_LIBRARY
     { SkGifCodec::IsGif, SkGifCodec::NewFromStream },
-#endif
-=======
-    { SkGifCodec::IsGif, SkGifCodec::NewFromStream },
->>>>>>> a17af05f
 #ifdef SK_HAS_PNG_LIBRARY
     { SkIcoCodec::IsIco, SkIcoCodec::NewFromStream },
 #endif
@@ -147,15 +141,6 @@
 SkCodec::~SkCodec() {}
 
 bool SkCodec::rewindIfNeeded() {
-<<<<<<< HEAD
-    if (!fStream) {
-        // Some codecs do not have a stream.  They may hold onto their own data or another codec.
-        // They must handle rewinding themselves.
-        return true;
-    }
-
-=======
->>>>>>> a17af05f
     // Store the value of fNeedsRewind so we can update it. Next read will
     // require a rewind.
     const bool needsRewind = fNeedsRewind;
@@ -230,13 +215,7 @@
     }
 
     fDstInfo = info;
-<<<<<<< HEAD
-    // FIXME: fOptions should be updated to options here, since fillIncompleteImage (called below
-    // in this method) accesses it. Without updating, it uses the old value.
-    //fOptions = *options;
-=======
     fOptions = *options;
->>>>>>> a17af05f
 
     // On an incomplete decode, the subclass will specify the number of scanlines that it decoded
     // successfully.
