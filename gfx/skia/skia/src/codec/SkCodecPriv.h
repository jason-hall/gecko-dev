/*
 * Copyright 2015 The Android Open Source Project
 *
 * Use of this source code is governed by a BSD-style license that can be
 * found in the LICENSE file.
 */

#ifndef SkCodecPriv_DEFINED
#define SkCodecPriv_DEFINED

#include "SkColorPriv.h"
#include "SkColorSpaceXform.h"
<<<<<<< HEAD
=======
#include "SkColorSpaceXformPriv.h"
>>>>>>> a17af05f
#include "SkColorTable.h"
#include "SkEncodedInfo.h"
#include "SkImageInfo.h"
#include "SkTypes.h"

#ifdef SK_PRINT_CODEC_MESSAGES
    #define SkCodecPrintf SkDebugf
#else
    #define SkCodecPrintf(...)
#endif

// FIXME: Consider sharing with dm, nanbench, and tools.
static inline float get_scale_from_sample_size(int sampleSize) {
    return 1.0f / ((float) sampleSize);
}

static inline bool is_valid_subset(const SkIRect& subset, const SkISize& imageDims) {
    return SkIRect::MakeSize(imageDims).contains(subset);
}

/*
 * returns a scaled dimension based on the original dimension and the sampleSize
 * NOTE: we round down here for scaled dimension to match the behavior of SkImageDecoder
 * FIXME: I think we should call this get_sampled_dimension().
 */
static inline int get_scaled_dimension(int srcDimension, int sampleSize) {
    if (sampleSize > srcDimension) {
        return 1;
    }
    return srcDimension / sampleSize;
}

/*
 * Returns the first coordinate that we will keep during a scaled decode.
 * The output can be interpreted as an x-coordinate or a y-coordinate.
 *
 * This does not need to be called and is not called when sampleFactor == 1.
 */
static inline int get_start_coord(int sampleFactor) { return sampleFactor / 2; };

/*
 * Given a coordinate in the original image, this returns the corresponding
 * coordinate in the scaled image.  This function is meaningless if
 * IsCoordNecessary returns false.
 * The output can be interpreted as an x-coordinate or a y-coordinate.
 *
 * This does not need to be called and is not called when sampleFactor == 1.
 */
static inline int get_dst_coord(int srcCoord, int sampleFactor) { return srcCoord / sampleFactor; };

/*
 * When scaling, we will discard certain y-coordinates (rows) and
 * x-coordinates (columns).  This function returns true if we should keep the
 * coordinate and false otherwise.
 * The inputs may be x-coordinates or y-coordinates.
 *
 * This does not need to be called and is not called when sampleFactor == 1.
 */
static inline bool is_coord_necessary(int srcCoord, int sampleFactor, int scaledDim) {
    // Get the first coordinate that we want to keep
    int startCoord = get_start_coord(sampleFactor);

    // Return false on edge cases
    if (srcCoord < startCoord || get_dst_coord(srcCoord, sampleFactor) >= scaledDim) {
        return false;
    }

    // Every sampleFactor rows are necessary
    return ((srcCoord - startCoord) % sampleFactor) == 0;
}

static inline bool valid_alpha(SkAlphaType dstAlpha, SkAlphaType srcAlpha) {
    if (kUnknown_SkAlphaType == dstAlpha) {
        return false;
    }

    if (srcAlpha != dstAlpha) {
        if (kOpaque_SkAlphaType == srcAlpha) {
            // If the source is opaque, we can support any.
            SkCodecPrintf("Warning: an opaque image should be decoded as opaque "
                          "- it is being decoded as non-opaque, which will draw slower\n");
            return true;
        }

        // The source is not opaque
        switch (dstAlpha) {
            case kPremul_SkAlphaType:
            case kUnpremul_SkAlphaType:
                // The source is not opaque, so either of these is okay
                break;
            default:
                // We cannot decode a non-opaque image to opaque (or unknown)
                return false;
        }
    }
    return true;
}

/*
<<<<<<< HEAD
 * Original version of conversion_possible that does not account for color spaces.
 * Used by codecs that have not been updated to support color spaces.
 *
 * Most of our codecs support the same conversions:
 * - opaque to any alpha type
 * - 565 only if opaque
 * - premul to unpremul and vice versa
 * - always support RGBA, BGRA
 * - otherwise match the src color type
 */
static inline bool conversion_possible_ignore_color_space(const SkImageInfo& dst,
                                                          const SkImageInfo& src) {
    // Ensure the alpha type is valid
    if (!valid_alpha(dst.alphaType(), src.alphaType())) {
        return false;
    }

    // Check for supported color types
    switch (dst.colorType()) {
        case kRGBA_8888_SkColorType:
        case kBGRA_8888_SkColorType:
            return true;
        case kRGB_565_SkColorType:
            return kOpaque_SkAlphaType == src.alphaType();
        default:
            return dst.colorType() == src.colorType();
    }
}

/*
=======
>>>>>>> a17af05f
 * If there is a color table, get a pointer to the colors, otherwise return nullptr
 */
static inline const SkPMColor* get_color_ptr(SkColorTable* colorTable) {
     return nullptr != colorTable ? colorTable->readColors() : nullptr;
}

static inline SkColorSpaceXform::ColorFormat select_xform_format(SkColorType colorType) {
    switch (colorType) {
        case kRGBA_8888_SkColorType:
            return SkColorSpaceXform::kRGBA_8888_ColorFormat;
        case kBGRA_8888_SkColorType:
            return SkColorSpaceXform::kBGRA_8888_ColorFormat;
        case kRGBA_F16_SkColorType:
            return SkColorSpaceXform::kRGBA_F16_ColorFormat;
        default:
            SkASSERT(false);
            return SkColorSpaceXform::kRGBA_8888_ColorFormat;
    }
}

/*
 * Given that the encoded image uses a color table, return the fill value
 */
static inline uint64_t get_color_table_fill_value(SkColorType dstColorType, SkAlphaType alphaType,
<<<<<<< HEAD
        const SkPMColor* colorPtr, uint8_t fillIndex, SkColorSpaceXform* colorXform) {
=======
        const SkPMColor* colorPtr, uint8_t fillIndex, SkColorSpaceXform* colorXform, bool isRGBA) {
>>>>>>> a17af05f
    SkASSERT(nullptr != colorPtr);
    switch (dstColorType) {
        case kRGBA_8888_SkColorType:
        case kBGRA_8888_SkColorType:
            return colorPtr[fillIndex];
        case kRGB_565_SkColorType:
            return SkPixel32ToPixel16(colorPtr[fillIndex]);
        case kIndex_8_SkColorType:
            return fillIndex;
        case kRGBA_F16_SkColorType: {
            SkASSERT(colorXform);
            uint64_t dstColor;
            uint32_t srcColor = colorPtr[fillIndex];
<<<<<<< HEAD
            colorXform->apply(&dstColor, &srcColor, 1, select_xform_format(dstColorType),
                              SkColorSpaceXform::kRGBA_8888_ColorFormat, alphaType);
=======
            SkColorSpaceXform::ColorFormat srcFormat =
                    isRGBA ? SkColorSpaceXform::kRGBA_8888_ColorFormat
                           : SkColorSpaceXform::kBGRA_8888_ColorFormat;
            SkAssertResult(colorXform->apply(select_xform_format(dstColorType), &dstColor,
                                             srcFormat, &srcColor, 1, alphaType));
>>>>>>> a17af05f
            return dstColor;
        }
        default:
            SkASSERT(false);
            return 0;
    }
}

/*
 *
 * Copy the codec color table back to the client when kIndex8 color type is requested
 */
static inline void copy_color_table(const SkImageInfo& dstInfo, SkColorTable* colorTable,
        SkPMColor* inputColorPtr, int* inputColorCount) {
    if (kIndex_8_SkColorType == dstInfo.colorType()) {
        SkASSERT(nullptr != inputColorPtr);
        SkASSERT(nullptr != inputColorCount);
        SkASSERT(nullptr != colorTable);
        memcpy(inputColorPtr, colorTable->readColors(), *inputColorCount * sizeof(SkPMColor));
    }
}

/*
 * Compute row bytes for an image using pixels per byte
 */
static inline size_t compute_row_bytes_ppb(int width, uint32_t pixelsPerByte) {
    return (width + pixelsPerByte - 1) / pixelsPerByte;
}

/*
 * Compute row bytes for an image using bytes per pixel
 */
static inline size_t compute_row_bytes_bpp(int width, uint32_t bytesPerPixel) {
    return width * bytesPerPixel;
}

/*
 * Compute row bytes for an image
 */
static inline size_t compute_row_bytes(int width, uint32_t bitsPerPixel) {
    if (bitsPerPixel < 16) {
        SkASSERT(0 == 8 % bitsPerPixel);
        const uint32_t pixelsPerByte = 8 / bitsPerPixel;
        return compute_row_bytes_ppb(width, pixelsPerByte);
    } else {
        SkASSERT(0 == bitsPerPixel % 8);
        const uint32_t bytesPerPixel = bitsPerPixel / 8;
        return compute_row_bytes_bpp(width, bytesPerPixel);
    }
}

/*
 * Get a byte from a buffer
 * This method is unsafe, the caller is responsible for performing a check
 */
static inline uint8_t get_byte(uint8_t* buffer, uint32_t i) {
    return buffer[i];
}

/*
 * Get a short from a buffer
 * This method is unsafe, the caller is responsible for performing a check
 */
static inline uint16_t get_short(uint8_t* buffer, uint32_t i) {
    uint16_t result;
    memcpy(&result, &(buffer[i]), 2);
#ifdef SK_CPU_BENDIAN
    return SkEndianSwap16(result);
#else
    return result;
#endif
}

/*
 * Get an int from a buffer
 * This method is unsafe, the caller is responsible for performing a check
 */
static inline uint32_t get_int(uint8_t* buffer, uint32_t i) {
    uint32_t result;
    memcpy(&result, &(buffer[i]), 4);
#ifdef SK_CPU_BENDIAN
    return SkEndianSwap32(result);
#else
    return result;
#endif
}

/*
 * @param data           Buffer to read bytes from
 * @param isLittleEndian Output parameter
 *                       Indicates if the data is little endian
 *                       Is unaffected on false returns
 */
static inline bool is_valid_endian_marker(const uint8_t* data, bool* isLittleEndian) {
    // II indicates Intel (little endian) and MM indicates motorola (big endian).
    if (('I' != data[0] || 'I' != data[1]) && ('M' != data[0] || 'M' != data[1])) {
        return false;
    }

    *isLittleEndian = ('I' == data[0]);
    return true;
}

static inline uint16_t get_endian_short(const uint8_t* data, bool littleEndian) {
    if (littleEndian) {
        return (data[1] << 8) | (data[0]);
    }

    return (data[0] << 8) | (data[1]);
}

static inline SkPMColor premultiply_argb_as_rgba(U8CPU a, U8CPU r, U8CPU g, U8CPU b) {
    if (a != 255) {
        r = SkMulDiv255Round(r, a);
        g = SkMulDiv255Round(g, a);
        b = SkMulDiv255Round(b, a);
    }

    return SkPackARGB_as_RGBA(a, r, g, b);
}

static inline SkPMColor premultiply_argb_as_bgra(U8CPU a, U8CPU r, U8CPU g, U8CPU b) {
    if (a != 255) {
        r = SkMulDiv255Round(r, a);
        g = SkMulDiv255Round(g, a);
        b = SkMulDiv255Round(b, a);
    }

    return SkPackARGB_as_BGRA(a, r, g, b);
}

static inline bool is_rgba(SkColorType colorType) {
#ifdef SK_PMCOLOR_IS_RGBA
    return (kBGRA_8888_SkColorType != colorType);
#else
    return (kRGBA_8888_SkColorType == colorType);
#endif
}

// Method for coverting to a 32 bit pixel.
typedef uint32_t (*PackColorProc)(U8CPU a, U8CPU r, U8CPU g, U8CPU b);

static inline PackColorProc choose_pack_color_proc(bool isPremul, SkColorType colorType) {
    bool isRGBA = is_rgba(colorType);
    if (isPremul) {
        if (isRGBA) {
            return &premultiply_argb_as_rgba;
        } else {
            return &premultiply_argb_as_bgra;
        }
    } else {
        if (isRGBA) {
            return &SkPackARGB_as_RGBA;
        } else {
            return &SkPackARGB_as_BGRA;
        }
    }
}

<<<<<<< HEAD
static inline bool needs_premul(const SkImageInfo& dstInfo, const SkImageInfo& srcInfo) {
    return kPremul_SkAlphaType == dstInfo.alphaType() &&
           kUnpremul_SkAlphaType == srcInfo.alphaType();
}

static inline bool needs_color_xform(const SkImageInfo& dstInfo, const SkImageInfo& srcInfo) {
    // Color xform is necessary in order to correctly perform premultiply in linear space.
    bool needsPremul = needs_premul(dstInfo, srcInfo);
=======
static inline bool needs_premul(const SkImageInfo& dstInfo, const SkEncodedInfo& encodedInfo) {
    return kPremul_SkAlphaType == dstInfo.alphaType() &&
           SkEncodedInfo::kUnpremul_Alpha == encodedInfo.alpha();
}

static inline bool needs_color_xform(const SkImageInfo& dstInfo, const SkImageInfo& srcInfo,
                                     bool needsColorCorrectPremul) {
    // We never perform a color xform in legacy mode.
    if (!dstInfo.colorSpace()) {
        return false;
    }
>>>>>>> a17af05f

    // F16 is by definition a linear space, so we always must perform a color xform.
    bool isF16 = kRGBA_F16_SkColorType == dstInfo.colorType();

    // Need a color xform when dst space does not match the src.
    bool srcDstNotEqual = !SkColorSpace::Equals(srcInfo.colorSpace(), dstInfo.colorSpace());

<<<<<<< HEAD
    // We never perform a color xform in legacy mode.
    bool isLegacy = nullptr == dstInfo.colorSpace();

    return !isLegacy && (needsPremul || isF16 || srcDstNotEqual);
=======
    return needsColorCorrectPremul || isF16 || srcDstNotEqual;
>>>>>>> a17af05f
}

static inline SkAlphaType select_xform_alpha(SkAlphaType dstAlphaType, SkAlphaType srcAlphaType) {
    return (kOpaque_SkAlphaType == srcAlphaType) ? kOpaque_SkAlphaType : dstAlphaType;
}

<<<<<<< HEAD
=======
static inline bool apply_xform_on_decode(SkColorType dstColorType, SkEncodedInfo::Color srcColor) {
    // We will apply the color xform when reading the color table unless F16 is requested.
    return SkEncodedInfo::kPalette_Color != srcColor || kRGBA_F16_SkColorType == dstColorType;
}

>>>>>>> a17af05f
/*
 * Alpha Type Conversions
 * - kOpaque to kOpaque, kUnpremul, kPremul is valid
 * - kUnpremul to kUnpremul, kPremul is valid
 *
 * Color Type Conversions
 * - Always support kRGBA_8888, kBGRA_8888
 * - Support kRGBA_F16 when there is a linear dst color space
 * - Support kIndex8 if it matches the src
 * - Support k565 if kOpaque and color correction is not required
 * - Support k565 if it matches the src, kOpaque, and color correction is not required
 */
static inline bool conversion_possible(const SkImageInfo& dst, const SkImageInfo& src) {
    // Ensure the alpha type is valid.
    if (!valid_alpha(dst.alphaType(), src.alphaType())) {
        return false;
    }

    // Check for supported color types.
    switch (dst.colorType()) {
        case kRGBA_8888_SkColorType:
        case kBGRA_8888_SkColorType:
            return true;
        case kRGBA_F16_SkColorType:
            return dst.colorSpace() && dst.colorSpace()->gammaIsLinear();
        case kIndex_8_SkColorType:
            return kIndex_8_SkColorType == src.colorType();
        case kRGB_565_SkColorType:
<<<<<<< HEAD
            return kOpaque_SkAlphaType == src.alphaType() && !needs_color_xform(dst, src);
        case kGray_8_SkColorType:
            return kGray_8_SkColorType == src.colorType() &&
                   kOpaque_SkAlphaType == src.alphaType() && !needs_color_xform(dst, src);
=======
            return kOpaque_SkAlphaType == src.alphaType();
        case kGray_8_SkColorType:
            return kGray_8_SkColorType == src.colorType() &&
                   kOpaque_SkAlphaType == src.alphaType() && !needs_color_xform(dst, src, false);
>>>>>>> a17af05f
        default:
            return false;
    }
}

<<<<<<< HEAD
=======
static inline SkColorSpaceXform::ColorFormat select_xform_format_ct(SkColorType colorType) {
    switch (colorType) {
        case kRGBA_8888_SkColorType:
            return SkColorSpaceXform::kRGBA_8888_ColorFormat;
        case kBGRA_8888_SkColorType:
            return SkColorSpaceXform::kBGRA_8888_ColorFormat;
        case kRGB_565_SkColorType:
        case kIndex_8_SkColorType:
#ifdef SK_PMCOLOR_IS_RGBA
            return SkColorSpaceXform::kRGBA_8888_ColorFormat;
#else
            return SkColorSpaceXform::kBGRA_8888_ColorFormat;
#endif
        default:
            SkASSERT(false);
            return SkColorSpaceXform::kRGBA_8888_ColorFormat;
    }
}

>>>>>>> a17af05f
#endif // SkCodecPriv_DEFINED<|MERGE_RESOLUTION|>--- conflicted
+++ resolved
@@ -10,10 +10,7 @@
 
 #include "SkColorPriv.h"
 #include "SkColorSpaceXform.h"
-<<<<<<< HEAD
-=======
 #include "SkColorSpaceXformPriv.h"
->>>>>>> a17af05f
 #include "SkColorTable.h"
 #include "SkEncodedInfo.h"
 #include "SkImageInfo.h"
@@ -113,68 +110,17 @@
 }
 
 /*
-<<<<<<< HEAD
- * Original version of conversion_possible that does not account for color spaces.
- * Used by codecs that have not been updated to support color spaces.
- *
- * Most of our codecs support the same conversions:
- * - opaque to any alpha type
- * - 565 only if opaque
- * - premul to unpremul and vice versa
- * - always support RGBA, BGRA
- * - otherwise match the src color type
- */
-static inline bool conversion_possible_ignore_color_space(const SkImageInfo& dst,
-                                                          const SkImageInfo& src) {
-    // Ensure the alpha type is valid
-    if (!valid_alpha(dst.alphaType(), src.alphaType())) {
-        return false;
-    }
-
-    // Check for supported color types
-    switch (dst.colorType()) {
-        case kRGBA_8888_SkColorType:
-        case kBGRA_8888_SkColorType:
-            return true;
-        case kRGB_565_SkColorType:
-            return kOpaque_SkAlphaType == src.alphaType();
-        default:
-            return dst.colorType() == src.colorType();
-    }
-}
-
-/*
-=======
->>>>>>> a17af05f
  * If there is a color table, get a pointer to the colors, otherwise return nullptr
  */
 static inline const SkPMColor* get_color_ptr(SkColorTable* colorTable) {
      return nullptr != colorTable ? colorTable->readColors() : nullptr;
 }
 
-static inline SkColorSpaceXform::ColorFormat select_xform_format(SkColorType colorType) {
-    switch (colorType) {
-        case kRGBA_8888_SkColorType:
-            return SkColorSpaceXform::kRGBA_8888_ColorFormat;
-        case kBGRA_8888_SkColorType:
-            return SkColorSpaceXform::kBGRA_8888_ColorFormat;
-        case kRGBA_F16_SkColorType:
-            return SkColorSpaceXform::kRGBA_F16_ColorFormat;
-        default:
-            SkASSERT(false);
-            return SkColorSpaceXform::kRGBA_8888_ColorFormat;
-    }
-}
-
 /*
  * Given that the encoded image uses a color table, return the fill value
  */
 static inline uint64_t get_color_table_fill_value(SkColorType dstColorType, SkAlphaType alphaType,
-<<<<<<< HEAD
-        const SkPMColor* colorPtr, uint8_t fillIndex, SkColorSpaceXform* colorXform) {
-=======
         const SkPMColor* colorPtr, uint8_t fillIndex, SkColorSpaceXform* colorXform, bool isRGBA) {
->>>>>>> a17af05f
     SkASSERT(nullptr != colorPtr);
     switch (dstColorType) {
         case kRGBA_8888_SkColorType:
@@ -188,16 +134,11 @@
             SkASSERT(colorXform);
             uint64_t dstColor;
             uint32_t srcColor = colorPtr[fillIndex];
-<<<<<<< HEAD
-            colorXform->apply(&dstColor, &srcColor, 1, select_xform_format(dstColorType),
-                              SkColorSpaceXform::kRGBA_8888_ColorFormat, alphaType);
-=======
             SkColorSpaceXform::ColorFormat srcFormat =
                     isRGBA ? SkColorSpaceXform::kRGBA_8888_ColorFormat
                            : SkColorSpaceXform::kBGRA_8888_ColorFormat;
             SkAssertResult(colorXform->apply(select_xform_format(dstColorType), &dstColor,
                                              srcFormat, &srcColor, 1, alphaType));
->>>>>>> a17af05f
             return dstColor;
         }
         default:
@@ -357,16 +298,6 @@
     }
 }
 
-<<<<<<< HEAD
-static inline bool needs_premul(const SkImageInfo& dstInfo, const SkImageInfo& srcInfo) {
-    return kPremul_SkAlphaType == dstInfo.alphaType() &&
-           kUnpremul_SkAlphaType == srcInfo.alphaType();
-}
-
-static inline bool needs_color_xform(const SkImageInfo& dstInfo, const SkImageInfo& srcInfo) {
-    // Color xform is necessary in order to correctly perform premultiply in linear space.
-    bool needsPremul = needs_premul(dstInfo, srcInfo);
-=======
 static inline bool needs_premul(const SkImageInfo& dstInfo, const SkEncodedInfo& encodedInfo) {
     return kPremul_SkAlphaType == dstInfo.alphaType() &&
            SkEncodedInfo::kUnpremul_Alpha == encodedInfo.alpha();
@@ -378,7 +309,6 @@
     if (!dstInfo.colorSpace()) {
         return false;
     }
->>>>>>> a17af05f
 
     // F16 is by definition a linear space, so we always must perform a color xform.
     bool isF16 = kRGBA_F16_SkColorType == dstInfo.colorType();
@@ -386,28 +316,18 @@
     // Need a color xform when dst space does not match the src.
     bool srcDstNotEqual = !SkColorSpace::Equals(srcInfo.colorSpace(), dstInfo.colorSpace());
 
-<<<<<<< HEAD
-    // We never perform a color xform in legacy mode.
-    bool isLegacy = nullptr == dstInfo.colorSpace();
-
-    return !isLegacy && (needsPremul || isF16 || srcDstNotEqual);
-=======
     return needsColorCorrectPremul || isF16 || srcDstNotEqual;
->>>>>>> a17af05f
 }
 
 static inline SkAlphaType select_xform_alpha(SkAlphaType dstAlphaType, SkAlphaType srcAlphaType) {
     return (kOpaque_SkAlphaType == srcAlphaType) ? kOpaque_SkAlphaType : dstAlphaType;
 }
 
-<<<<<<< HEAD
-=======
 static inline bool apply_xform_on_decode(SkColorType dstColorType, SkEncodedInfo::Color srcColor) {
     // We will apply the color xform when reading the color table unless F16 is requested.
     return SkEncodedInfo::kPalette_Color != srcColor || kRGBA_F16_SkColorType == dstColorType;
 }
 
->>>>>>> a17af05f
 /*
  * Alpha Type Conversions
  * - kOpaque to kOpaque, kUnpremul, kPremul is valid
@@ -436,24 +356,15 @@
         case kIndex_8_SkColorType:
             return kIndex_8_SkColorType == src.colorType();
         case kRGB_565_SkColorType:
-<<<<<<< HEAD
-            return kOpaque_SkAlphaType == src.alphaType() && !needs_color_xform(dst, src);
-        case kGray_8_SkColorType:
-            return kGray_8_SkColorType == src.colorType() &&
-                   kOpaque_SkAlphaType == src.alphaType() && !needs_color_xform(dst, src);
-=======
             return kOpaque_SkAlphaType == src.alphaType();
         case kGray_8_SkColorType:
             return kGray_8_SkColorType == src.colorType() &&
                    kOpaque_SkAlphaType == src.alphaType() && !needs_color_xform(dst, src, false);
->>>>>>> a17af05f
         default:
             return false;
     }
 }
 
-<<<<<<< HEAD
-=======
 static inline SkColorSpaceXform::ColorFormat select_xform_format_ct(SkColorType colorType) {
     switch (colorType) {
         case kRGBA_8888_SkColorType:
@@ -473,5 +384,4 @@
     }
 }
 
->>>>>>> a17af05f
 #endif // SkCodecPriv_DEFINED