--- conflicted
+++ resolved
@@ -147,53 +147,12 @@
         return false;
     }
 
-<<<<<<< HEAD
-    // Read the image descriptor
-    if (GIF_ERROR == DGifGetImageDesc(gif)) {
-        return false;
-    }
-    // If reading the image descriptor is successful, the image count will be
-    // incremented.
-    SkASSERT(gif->ImageCount >= 1);
-
-    if (nullptr != codecOut) {
-        SkISize size;
-        SkIRect frameRect;
-        if (!GetDimensions(gif, &size, &frameRect)) {
-            gif_error("Invalid gif size.\n");
-            return false;
-        }
-        bool frameIsSubset = (size != frameRect.size());
-
-        // Determine the encoded alpha type.  The transIndex might be valid if it less
-        // than 256.  We are not certain that the index is valid until we process the color
-        // table, since some gifs have color tables with less than 256 colors.  If
-        // there might be a valid transparent index, we must indicate that the image has
-        // alpha.
-        // In the case where we must support alpha, we indicate kBinary, since every
-        // pixel will either be fully opaque or fully transparent.
-        SkEncodedInfo::Alpha alpha = (transIndex < 256) ? SkEncodedInfo::kBinary_Alpha :
-                SkEncodedInfo::kOpaque_Alpha;
-
-        // Return the codec
-        // Use kPalette since Gifs are encoded with a color table.
-        // Use 8-bits per component, since this is the output we get from giflib.
-        // FIXME: Gifs can actually be encoded with 4-bits per pixel.  Can we support this?
-        SkEncodedInfo info = SkEncodedInfo::Make(SkEncodedInfo::kPalette_Color, alpha, 8);
-        *codecOut = new SkGifCodec(size.width(), size.height(), info, streamDeleter.release(),
-                gif.release(), transIndex, frameRect, frameIsSubset);
-    } else {
-        SkASSERT(nullptr != gifOut);
-        streamDeleter.release();
-        *gifOut = gif.release();
-=======
     if (frameInfo) {
         frameInfo->fDuration = frameContext->delayTime();
         frameInfo->fRequiredFrame = frameContext->getRequiredFrame();
         frameInfo->fFullyReceived = frameContext->isComplete();
         frameInfo->fAlphaType = frameContext->hasAlpha() ? kUnpremul_SkAlphaType
                                                          : kOpaque_SkAlphaType;
->>>>>>> a17af05f
     }
     return true;
 }
@@ -203,27 +162,7 @@
     return fReader->loopCount();
 }
 
-<<<<<<< HEAD
-SkGifCodec::SkGifCodec(int width, int height, const SkEncodedInfo& info, SkStream* stream,
-        GifFileType* gif, uint32_t transIndex, const SkIRect& frameRect, bool frameIsSubset)
-    : INHERITED(width, height, info, stream)
-    , fGif(gif)
-    , fSrcBuffer(new uint8_t[this->getInfo().width()])
-    , fFrameRect(frameRect)
-    // If it is valid, fTransIndex will be used to set fFillIndex.  We don't know if
-    // fTransIndex is valid until we process the color table, since fTransIndex may
-    // be greater than the size of the color table.
-    , fTransIndex(transIndex)
-    // Default fFillIndex is 0.  We will overwrite this if fTransIndex is valid, or if
-    // there is a valid background color.
-    , fFillIndex(0)
-    , fFrameIsSubset(frameIsSubset)
-    , fSwizzler(NULL)
-    , fColorTable(NULL)
-{}
-=======
 static const SkColorType kXformSrcColorType = kRGBA_8888_SkColorType;
->>>>>>> a17af05f
 
 void SkGifCodec::initializeColorTable(const SkImageInfo& dstInfo, size_t frameIndex) {
     SkColorType colorTableColorType = dstInfo.colorType();
@@ -323,22 +262,7 @@
         return gif_error("color map not available yet\n", kIncompleteInput);
     }
 
-<<<<<<< HEAD
-    uint32_t colorCount = 0;
-    if (NULL != colorMap) {
-        colorCount = colorMap->ColorCount;
-        // giflib guarantees these properties
-        SkASSERT(colorCount == (unsigned) (1 << (colorMap->BitsPerPixel)));
-        SkASSERT(colorCount <= 256);
-        PackColorProc proc = choose_pack_color_proc(false, dstInfo.colorType());
-        for (uint32_t i = 0; i < colorCount; i++) {
-            colorPtr[i] = proc(0xFF, colorMap->Colors[i].Red,
-                    colorMap->Colors[i].Green, colorMap->Colors[i].Blue);
-        }
-    }
-=======
     fTmpBuffer.reset(new uint8_t[dstInfo.minRowBytes()]);
->>>>>>> a17af05f
 
     this->initializeColorTable(dstInfo, frameIndex);
     this->initializeSwizzler(dstInfo, frameIndex);
@@ -352,19 +276,10 @@
     return kSuccess;
 }
 
-<<<<<<< HEAD
-SkCodec::Result SkGifCodec::prepareToDecode(const SkImageInfo& dstInfo, SkPMColor* inputColorPtr,
-        int* inputColorCount, const Options& opts) {
-    // Check for valid input parameters
-    if (!conversion_possible_ignore_color_space(dstInfo, this->getInfo())) {
-        return gif_error("Cannot convert input type to output type.\n", kInvalidConversion);
-    }
-=======
 void SkGifCodec::initializeSwizzler(const SkImageInfo& dstInfo, size_t frameIndex) {
     const SkGIFFrameContext* frame = fReader->frameContext(frameIndex);
     // This is only called by prepareToDecode, which ensures frameIndex is in range.
     SkASSERT(frame);
->>>>>>> a17af05f
 
     const int xBegin = frame->xOffset();
     const int xEnd = std::min(static_cast<int>(frame->xOffset() + frame->width()),
@@ -374,15 +289,6 @@
     // frameRect, since it might extend beyond the edge of the frame.
     SkIRect swizzleRect = SkIRect::MakeLTRB(xBegin, 0, xEnd, 0);
 
-<<<<<<< HEAD
-void SkGifCodec::initializeSwizzler(const SkImageInfo& dstInfo, const Options& opts) {
-    const SkPMColor* colorPtr = get_color_ptr(fColorTable.get());
-    const SkIRect* frameRect = fFrameIsSubset ? &fFrameRect : nullptr;
-    fSwizzler.reset(SkSwizzler::CreateSwizzler(this->getEncodedInfo(), colorPtr, dstInfo, opts,
-            frameRect));
-    SkASSERT(fSwizzler);
-}
-=======
     SkImageInfo swizzlerInfo = dstInfo;
     if (this->colorXform()) {
         swizzlerInfo = swizzlerInfo.makeColorType(kXformSrcColorType);
@@ -390,7 +296,6 @@
             swizzlerInfo = swizzlerInfo.makeAlphaType(kUnpremul_SkAlphaType);
         }
     }
->>>>>>> a17af05f
 
     // The default Options should be fine:
     // - we'll ignore if the memory is zero initialized - unless we're the first frame, this won't
@@ -433,34 +338,12 @@
         return gif_error("Scaling not supported.\n", kInvalidScale);
     }
 
-<<<<<<< HEAD
-    // Initialize the swizzler
-    if (fFrameIsSubset) {
-        // Fill the background
-        SkSampler::Fill(dstInfo, dst, dstRowBytes, this->getFillValue(dstInfo),
-                opts.fZeroInitialized);
-    }
-=======
     fDst = pixels;
     fDstRowBytes = dstRowBytes;
->>>>>>> a17af05f
 
     return this->decodeFrame(true, opts, rowsDecoded);
 }
 
-<<<<<<< HEAD
-// FIXME: This is similar to the implementation for bmp and png.  Can we share more code or
-//        possibly make this non-virtual?
-uint64_t SkGifCodec::onGetFillValue(const SkImageInfo& dstInfo) const {
-    const SkPMColor* colorPtr = get_color_ptr(fColorTable.get());
-    return get_color_table_fill_value(dstInfo.colorType(), dstInfo.alphaType(), colorPtr,
-                                      fFillIndex, nullptr);
-}
-
-SkCodec::Result SkGifCodec::onStartScanlineDecode(const SkImageInfo& dstInfo,
-        const SkCodec::Options& opts, SkPMColor inputColorPtr[], int* inputColorCount) {
-    return this->prepareToDecode(dstInfo, inputColorPtr, inputColorCount, opts);
-=======
 SkCodec::Result SkGifCodec::onStartIncrementalDecode(const SkImageInfo& dstInfo,
                                                      void* pixels, size_t dstRowBytes,
                                                      const SkCodec::Options& opts,
@@ -477,7 +360,6 @@
     fFirstCallToIncrementalDecode = true;
 
     return kSuccess;
->>>>>>> a17af05f
 }
 
 SkCodec::Result SkGifCodec::onIncrementalDecode(int* rowsDecoded) {
@@ -583,18 +465,10 @@
         }
     }
 
-<<<<<<< HEAD
-    if (fFrameIsSubset) {
-        // Fill the requested rows
-        SkImageInfo fillInfo = this->dstInfo().makeWH(this->dstInfo().width(), count);
-        uint64_t fillValue = this->onGetFillValue(this->dstInfo());
-        fSwizzler->fill(fillInfo, dst, rowBytes, fillValue, this->options().fZeroInitialized);
-=======
     if (!fCurrColorTableIsReal) {
         // Nothing to draw this frame.
         return kSuccess;
     }
->>>>>>> a17af05f
 
     // Note: there is a difference between the following call to SkGifImageReader::decode
     // returning false and leaving frameDecoded false:
