--- conflicted
+++ resolved
@@ -59,8 +59,6 @@
 
     bool onDimensionsSupported(const SkISize&) override;
 
-    sk_sp<SkData> getICCData() const override { return fICCData; }
-
 private:
 
     /*
@@ -103,12 +101,7 @@
      *                   takes ownership
      */
     SkJpegCodec(int width, int height, const SkEncodedInfo& info, SkStream* stream,
-<<<<<<< HEAD
-            JpegDecoderMgr* decoderMgr, sk_sp<SkColorSpace> colorSpace, Origin origin,
-            sk_sp<SkData> iccData);
-=======
             JpegDecoderMgr* decoderMgr, sk_sp<SkColorSpace> colorSpace, Origin origin);
->>>>>>> a17af05f
 
     /*
      * Checks if the conversion between the input image and the requested output
@@ -118,17 +111,10 @@
      */
     bool setOutputColorSpace(const SkImageInfo& dst);
 
-<<<<<<< HEAD
-    void initializeSwizzler(const SkImageInfo& dstInfo, const Options& options);
-    void initializeColorXform(const SkImageInfo& dstInfo);
-    void allocateStorage(const SkImageInfo& dstInfo);
-    int readRows(const SkImageInfo& dstInfo, void* dst, size_t rowBytes, int count);
-=======
     void initializeSwizzler(const SkImageInfo& dstInfo, const Options& options,
                             bool needsCMYKToRGB);
     void allocateStorage(const SkImageInfo& dstInfo);
     int readRows(const SkImageInfo& dstInfo, void* dst, size_t rowBytes, int count, const Options&);
->>>>>>> a17af05f
 
     /*
      * Scanline decoding.
@@ -139,11 +125,7 @@
     int onGetScanlines(void* dst, int count, size_t rowBytes) override;
     bool onSkipScanlines(int count) override;
 
-<<<<<<< HEAD
-    SkAutoTDelete<JpegDecoderMgr>      fDecoderMgr;
-=======
     std::unique_ptr<JpegDecoderMgr>    fDecoderMgr;
->>>>>>> a17af05f
 
     // We will save the state of the decompress struct after reading the header.
     // This allows us to safely call onGetScaledDimensions() at any time.
@@ -159,16 +141,9 @@
     // to further subset the output from libjpeg-turbo.
     SkIRect                            fSwizzlerSubset;
 
-<<<<<<< HEAD
-    SkAutoTDelete<SkSwizzler>          fSwizzler;
-    std::unique_ptr<SkColorSpaceXform> fColorXform;
-
-    sk_sp<SkData>                      fICCData;
-=======
     std::unique_ptr<SkSwizzler>        fSwizzler;
 
     friend class SkRawCodec;
->>>>>>> a17af05f
 
     typedef SkCodec INHERITED;
 };
