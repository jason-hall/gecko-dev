--- conflicted
+++ resolved
@@ -49,13 +49,6 @@
         SkCodecPrintf("Error: scaling not supported.\n");
         return kInvalidScale;
     }
-<<<<<<< HEAD
-    if (!conversion_possible_ignore_color_space(dstInfo, this->getInfo())) {
-        SkCodecPrintf("Error: cannot convert input type to output type.\n");
-        return kInvalidConversion;
-    }
-=======
->>>>>>> a17af05f
 
     Result result = this->prepareToDecode(dstInfo, opts, inputColorPtr, inputColorCount);
     if (kSuccess != result) {
@@ -98,18 +91,12 @@
             return false;
         }
 
-<<<<<<< HEAD
-        // Choose the proper packing function
-        bool isPremul = (kPremul_SkAlphaType == dstAlphaType) && !fIsOpaque;
-        PackColorProc packARGB = choose_pack_color_proc(isPremul, dstColorType);
-=======
         SkColorType packColorType = dstColorType;
         SkAlphaType packAlphaType = dstAlphaType;
         if (this->colorXform()) {
             packColorType = kBGRA_8888_SkColorType;
             packAlphaType = kUnpremul_SkAlphaType;
         }
->>>>>>> a17af05f
 
         // Choose the proper packing function
         bool isPremul = (kPremul_SkAlphaType == packAlphaType) && !fIsOpaque;
@@ -179,15 +166,6 @@
     // In the case of bmp-in-icos, we will report BGRA to the client,
     // since we may be required to apply an alpha mask after the decode.
     // However, the swizzler needs to know the actual format of the bmp.
-<<<<<<< HEAD
-    SkEncodedInfo swizzlerInfo = this->getEncodedInfo();
-    if (fInIco) {
-        if (this->bitsPerPixel() <= 8) {
-            swizzlerInfo = SkEncodedInfo::Make(SkEncodedInfo::kPalette_Color,
-                    swizzlerInfo.alpha(), this->bitsPerPixel());
-        } else if (this->bitsPerPixel() == 24) {
-            swizzlerInfo = SkEncodedInfo::Make(SkEncodedInfo::kBGR_Color,
-=======
     SkEncodedInfo encodedInfo = this->getEncodedInfo();
     if (fInIco) {
         if (this->bitsPerPixel() <= 8) {
@@ -195,7 +173,6 @@
                     encodedInfo.alpha(), this->bitsPerPixel());
         } else if (this->bitsPerPixel() == 24) {
             encodedInfo = SkEncodedInfo::Make(SkEncodedInfo::kBGR_Color,
->>>>>>> a17af05f
                     SkEncodedInfo::kOpaque_Alpha, 8);
         }
     }
@@ -203,10 +180,6 @@
     // Get a pointer to the color table if it exists
     const SkPMColor* colorPtr = get_color_ptr(fColorTable.get());
 
-<<<<<<< HEAD
-    // Create swizzler
-    fSwizzler.reset(SkSwizzler::CreateSwizzler(swizzlerInfo, colorPtr, dstInfo, opts));
-=======
     SkImageInfo swizzlerInfo = dstInfo;
     SkCodec::Options swizzlerOptions = opts;
     if (this->colorXform()) {
@@ -221,7 +194,6 @@
 
     fSwizzler.reset(SkSwizzler::CreateSwizzler(encodedInfo, colorPtr, swizzlerInfo,
                                                swizzlerOptions));
->>>>>>> a17af05f
     SkASSERT(fSwizzler);
 }
 
@@ -335,12 +307,8 @@
     // prevents us from using kIndex8. The below code depends on the output
     // being an SkPMColor.
     SkASSERT(kRGBA_8888_SkColorType == dstInfo.colorType() ||
-<<<<<<< HEAD
-            kBGRA_8888_SkColorType == dstInfo.colorType());
-=======
              kBGRA_8888_SkColorType == dstInfo.colorType() ||
              kRGBA_F16_SkColorType == dstInfo.colorType());
->>>>>>> a17af05f
 
     // If we are sampling, make sure that we only mask the sampled pixels.
     // We do not need to worry about sampling in the y-dimension because that
@@ -389,11 +357,7 @@
     const SkPMColor* colorPtr = get_color_ptr(fColorTable.get());
     if (colorPtr) {
         return get_color_table_fill_value(dstInfo.colorType(), dstInfo.alphaType(), colorPtr, 0,
-<<<<<<< HEAD
-                                          nullptr);
-=======
                                           this->colorXform(), false);
->>>>>>> a17af05f
     }
     return INHERITED::onGetFillValue(dstInfo);
 }