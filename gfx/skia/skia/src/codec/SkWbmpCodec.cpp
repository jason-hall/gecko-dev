--- conflicted
+++ resolved
@@ -30,24 +30,16 @@
     }
 }
 
-<<<<<<< HEAD
-static inline bool valid_color_type(SkColorType colorType) {
-    switch (colorType) {
-=======
 static inline bool valid_color_type(const SkImageInfo& dstInfo) {
     switch (dstInfo.colorType()) {
->>>>>>> a17af05f
         case kRGBA_8888_SkColorType:
         case kBGRA_8888_SkColorType:
         case kIndex_8_SkColorType:
         case kGray_8_SkColorType:
         case kRGB_565_SkColorType:
             return true;
-<<<<<<< HEAD
-=======
         case kRGBA_F16_SkColorType:
             return dstInfo.colorSpace() && dstInfo.colorSpace()->gammaIsLinear();
->>>>>>> a17af05f
         default:
             return false;
     }
@@ -115,11 +107,7 @@
 }
 
 SkWbmpCodec::SkWbmpCodec(int width, int height, const SkEncodedInfo& info, SkStream* stream)
-<<<<<<< HEAD
-    : INHERITED(width, height, info, stream)
-=======
     : INHERITED(width, height, info, stream, SkColorSpace::MakeSRGB())
->>>>>>> a17af05f
     , fSrcRowBytes(get_src_row_bytes(this->getInfo().width()))
     , fSwizzler(nullptr)
     , fColorTable(nullptr)
@@ -141,12 +129,7 @@
         return kUnimplemented;
     }
 
-<<<<<<< HEAD
-    if (!valid_color_type(info.colorType()) ||
-            !valid_alpha(info.alphaType(), this->getInfo().alphaType())) {
-=======
     if (!valid_color_type(info) || !valid_alpha(info.alphaType(), this->getInfo().alphaType())) {
->>>>>>> a17af05f
         return kInvalidConversion;
     }
 
@@ -212,14 +195,9 @@
         return kUnimplemented;
     }
 
-<<<<<<< HEAD
-    if (!valid_color_type(dstInfo.colorType()) ||
-            !valid_alpha(dstInfo.alphaType(), this->getInfo().alphaType())) {
-=======
     if (!valid_color_type(dstInfo) ||
         !valid_alpha(dstInfo.alphaType(), this->getInfo().alphaType()))
     {
->>>>>>> a17af05f
         return kInvalidConversion;
     }
 
