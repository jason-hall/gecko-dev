--- conflicted
+++ resolved
@@ -543,8 +543,6 @@
     SkASSERT(deltaSrc == bpp);
 
     SkOpts::RGBA_to_BGRA((uint32_t*) dst, src + offset, width);
-<<<<<<< HEAD
-=======
 }
 
 // 16-bits per component kRGB and kRGBA
@@ -652,7 +650,6 @@
         dst32[x] = stripAndPremul16to8(src);
         src += deltaSrc;
     }
->>>>>>> a17af05f
 }
 
 // kCMYK
@@ -813,82 +810,13 @@
                                        const SkImageInfo& dstInfo,
                                        const SkCodec::Options& options,
                                        const SkIRect* frame,
-<<<<<<< HEAD
-                                       bool preSwizzled) {
-=======
                                        bool skipFormatConversion) {
->>>>>>> a17af05f
     if (SkEncodedInfo::kPalette_Color == encodedInfo.color() && nullptr == ctable) {
         return nullptr;
     }
 
     RowProc fastProc = nullptr;
     RowProc proc = nullptr;
-<<<<<<< HEAD
-    if (preSwizzled) {
-        switch (dstInfo.colorType()) {
-            case kGray_8_SkColorType:
-                proc = &sample1;
-                fastProc = &copy;
-                break;
-            case kRGB_565_SkColorType:
-                proc = &sample2;
-                fastProc = &copy;
-                break;
-            case kRGBA_8888_SkColorType:
-            case kBGRA_8888_SkColorType:
-                proc = &sample4;
-                fastProc = &copy;
-                break;
-            default:
-                return nullptr;
-        }
-    } else {
-        SkCodec::ZeroInitialized zeroInit = options.fZeroInitialized;
-        const bool premultiply = (SkEncodedInfo::kOpaque_Alpha != encodedInfo.alpha()) &&
-                (kPremul_SkAlphaType == dstInfo.alphaType());
-
-        switch (encodedInfo.color()) {
-            case SkEncodedInfo::kGray_Color:
-                switch (encodedInfo.bitsPerComponent()) {
-                    case 1:
-                        switch (dstInfo.colorType()) {
-                            case kRGBA_8888_SkColorType:
-                            case kBGRA_8888_SkColorType:
-                                proc = &swizzle_bit_to_n32;
-                                break;
-                            case kIndex_8_SkColorType:
-                                proc = &swizzle_bit_to_index;
-                                break;
-                            case kRGB_565_SkColorType:
-                                proc = &swizzle_bit_to_565;
-                                break;
-                            case kGray_8_SkColorType:
-                                proc = &swizzle_bit_to_grayscale;
-                                break;
-                            default:
-                                return nullptr;
-                        }
-                        break;
-                    case 8:
-                        switch (dstInfo.colorType()) {
-                            case kRGBA_8888_SkColorType:
-                            case kBGRA_8888_SkColorType:
-                                proc = &swizzle_gray_to_n32;
-                                fastProc = &fast_swizzle_gray_to_n32;
-                                break;
-                            case kGray_8_SkColorType:
-                                proc = &sample1;
-                                fastProc = &copy;
-                                break;
-                            case kRGB_565_SkColorType:
-                                proc = &swizzle_gray_to_565;
-                                break;
-                            default:
-                                return nullptr;
-                        }
-                        break;
-=======
     int srcBPP;
     const int dstBPP = SkColorTypeBytesPerPixel(dstInfo.colorType());
     if (skipFormatConversion) {
@@ -911,37 +839,10 @@
                         proc = &sample4;
                         fastProc = &copy;
                         break;
->>>>>>> a17af05f
                     default:
                         return nullptr;
                 }
                 break;
-<<<<<<< HEAD
-            case SkEncodedInfo::kGrayAlpha_Color:
-                switch (dstInfo.colorType()) {
-                    case kRGBA_8888_SkColorType:
-                    case kBGRA_8888_SkColorType:
-                        if (premultiply) {
-                            if (SkCodec::kYes_ZeroInitialized == zeroInit) {
-                                proc = &SkipLeadingGrayAlphaZerosThen
-                                        <swizzle_grayalpha_to_n32_premul>;
-                                fastProc = &SkipLeadingGrayAlphaZerosThen
-                                        <fast_swizzle_grayalpha_to_n32_premul>;
-                            } else {
-                                proc = &swizzle_grayalpha_to_n32_premul;
-                                fastProc = &fast_swizzle_grayalpha_to_n32_premul;
-                            }
-                        } else {
-                            if (SkCodec::kYes_ZeroInitialized == zeroInit) {
-                                proc = &SkipLeadingGrayAlphaZerosThen
-                                        <swizzle_grayalpha_to_n32_unpremul>;
-                                fastProc = &SkipLeadingGrayAlphaZerosThen
-                                        <fast_swizzle_grayalpha_to_n32_unpremul>;
-                            } else {
-                                proc = &swizzle_grayalpha_to_n32_unpremul;
-                                fastProc = &fast_swizzle_grayalpha_to_n32_unpremul;
-                            }
-=======
             case SkEncodedInfo::kInvertedCMYK_Color:
             case SkEncodedInfo::kYCCK_Color:
                 // We have a jpeg that remains in its original format.
@@ -1018,15 +919,12 @@
                                 break;
                             default:
                                 return nullptr;
->>>>>>> a17af05f
                         }
                         break;
                     default:
                         return nullptr;
                 }
                 break;
-<<<<<<< HEAD
-=======
             case SkEncodedInfo::kGrayAlpha_Color:
                 switch (dstInfo.colorType()) {
                     case kRGBA_8888_SkColorType:
@@ -1057,7 +955,6 @@
                         return nullptr;
                 }
                 break;
->>>>>>> a17af05f
             case SkEncodedInfo::kPalette_Color:
                 // We assume that the color table is premultiplied and swizzled
                 // as desired.
@@ -1099,21 +996,6 @@
                                 break;
                             default:
                                 return nullptr;
-<<<<<<< HEAD
-                        }
-                        break;
-                    default:
-                        return nullptr;
-                }
-                break;
-            case SkEncodedInfo::kRGB_Color:
-                switch (dstInfo.colorType()) {
-                    case kRGBA_8888_SkColorType:
-                        proc = &swizzle_rgb_to_rgba;
-                        fastProc = &fast_swizzle_rgb_to_rgba;
-                        break;
-                    case kBGRA_8888_SkColorType:
-=======
                         }
                         break;
                     default:
@@ -1139,19 +1021,15 @@
                         }
 
                         SkASSERT(8 == encodedInfo.bitsPerComponent());
->>>>>>> a17af05f
                         proc = &swizzle_rgb_to_bgra;
                         fastProc = &fast_swizzle_rgb_to_bgra;
                         break;
                     case kRGB_565_SkColorType:
-<<<<<<< HEAD
-=======
                         if (16 == encodedInfo.bitsPerComponent()) {
                             proc = &swizzle_rgb16_to_565;
                             break;
                         }
 
->>>>>>> a17af05f
                         proc = &swizzle_rgb_to_565;
                         break;
                     default:
@@ -1161,8 +1039,6 @@
             case SkEncodedInfo::kRGBA_Color:
                 switch (dstInfo.colorType()) {
                     case kRGBA_8888_SkColorType:
-<<<<<<< HEAD
-=======
                         if (16 == encodedInfo.bitsPerComponent()) {
                             proc = premultiply ? &swizzle_rgba16_to_rgba_premul :
                                                  &swizzle_rgba16_to_rgba_unpremul;
@@ -1170,7 +1046,6 @@
                         }
 
                         SkASSERT(8 == encodedInfo.bitsPerComponent());
->>>>>>> a17af05f
                         if (premultiply) {
                             if (SkCodec::kYes_ZeroInitialized == zeroInit) {
                                 proc = &SkipLeading8888ZerosThen<swizzle_rgba_to_rgba_premul>;
@@ -1191,8 +1066,6 @@
                         }
                         break;
                     case kBGRA_8888_SkColorType:
-<<<<<<< HEAD
-=======
                         if (16 == encodedInfo.bitsPerComponent()) {
                             proc = premultiply ? &swizzle_rgba16_to_bgra_premul :
                                                  &swizzle_rgba16_to_bgra_unpremul;
@@ -1200,7 +1073,6 @@
                         }
 
                         SkASSERT(8 == encodedInfo.bitsPerComponent());
->>>>>>> a17af05f
                         if (premultiply) {
                             if (SkCodec::kYes_ZeroInitialized == zeroInit) {
                                 proc = &SkipLeading8888ZerosThen<swizzle_rgba_to_bgra_premul>;
@@ -1324,17 +1196,7 @@
             default:
                 return nullptr;
         }
-<<<<<<< HEAD
-    }
-
-    int srcBPP;
-    const int dstBPP = SkColorTypeBytesPerPixel(dstInfo.colorType());
-    if (preSwizzled) {
-        srcBPP = dstBPP;
-    } else {
-=======
-
->>>>>>> a17af05f
+
         // Store bpp in bytes if it is an even multiple, otherwise use bits
         uint8_t bitsPerPixel = encodedInfo.bitsPerPixel();
         srcBPP = SkIsAlign8(bitsPerPixel) ? bitsPerPixel / 8 : bitsPerPixel;
