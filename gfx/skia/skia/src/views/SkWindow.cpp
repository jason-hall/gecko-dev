--- conflicted
+++ resolved
@@ -342,15 +342,9 @@
     // so pretend that it's non-sRGB 8888:
     desc.fConfig =
         grContext->caps()->srgbSupport() &&
-<<<<<<< HEAD
-        SkImageInfoIsGammaCorrect(info()) &&
-        (attachmentInfo.fColorBits != 30)
-        ? kSkiaGamma8888_GrPixelConfig : kSkia8888_GrPixelConfig;
-=======
         info().colorSpace() &&
         (attachmentInfo.fColorBits != 30)
         ? kSRGBA_8888_GrPixelConfig : kRGBA_8888_GrPixelConfig;
->>>>>>> a17af05f
     desc.fOrigin = kBottomLeft_GrSurfaceOrigin;
     desc.fSampleCnt = attachmentInfo.fSampleCount;
     desc.fStencilBits = attachmentInfo.fStencilBits;
@@ -359,13 +353,8 @@
     desc.fRenderTargetHandle = buffer;
 
     sk_sp<SkColorSpace> colorSpace =
-<<<<<<< HEAD
-        grContext->caps()->srgbSupport() && SkImageInfoIsGammaCorrect(info())
-        ? SkColorSpace::NewNamed(SkColorSpace::kSRGB_Named) : nullptr;
-=======
         grContext->caps()->srgbSupport() && info().colorSpace()
         ? SkColorSpace::MakeSRGB() : nullptr;
->>>>>>> a17af05f
     return SkSurface::MakeFromBackendRenderTarget(grContext, desc, colorSpace, &fSurfaceProps);
 }
 
