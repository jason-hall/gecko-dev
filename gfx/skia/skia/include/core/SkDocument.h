/*
 * Copyright 2013 Google Inc.
 *
 * Use of this source code is governed by a BSD-style license that can be
 * found in the LICENSE file.
 */

#ifndef SkDocument_DEFINED
#define SkDocument_DEFINED

#include "SkBitmap.h"
#include "SkPicture.h"
#include "SkPixelSerializer.h"
#include "SkRect.h"
#include "SkRefCnt.h"
#include "SkString.h"
#include "SkTime.h"

class SkCanvas;
class SkWStream;

#ifdef SK_BUILD_FOR_WIN
struct IXpsOMObjectFactory;
#endif

/** SK_ScalarDefaultDPI is 72 DPI.
*/
#define SK_ScalarDefaultRasterDPI           72.0f

/**
 *  High-level API for creating a document-based canvas. To use..
 *
 *  1. Create a document, specifying a stream to store the output.
 *  2. For each "page" of content:
 *      a. canvas = doc->beginPage(...)
 *      b. draw_my_content(canvas);
 *      c. doc->endPage();
 *  3. Close the document with doc->close().
 */
class SK_API SkDocument : public SkRefCnt {
public:
    struct OptionalTimestamp {
        SkTime::DateTime fDateTime;
        bool fEnabled;
        OptionalTimestamp() : fEnabled(false) {}
    };

    /**
     *  Optional metadata to be passed into the PDF factory function.
     */
    struct PDFMetadata {
        /**
<<<<<<< HEAD
         * The document’s title.
=======
         * The document's title.
>>>>>>> a17af05f
         */
        SkString fTitle;
        /**
         * The name of the person who created the document.
         */
        SkString fAuthor;
        /**
         * The subject of the document.
         */
        SkString fSubject;
        /**
         * Keywords associated with the document.  Commas may be used
         * to delineate keywords within the string.
         */
        SkString fKeywords;
        /**
         * If the document was converted to PDF from another format,
         * the name of the conforming product that created the
         * original document from which it was converted.
         */
        SkString fCreator;
        /**
         * The product that is converting this document to PDF.
         *
         * Leave fProducer empty to get the default, correct value.
         */
        SkString fProducer;
        /**
         * The date and time the document was created.
         */
        OptionalTimestamp fCreation;
        /**
         * The date and time the document was most recently modified.
         */
        OptionalTimestamp fModified;
    };

    /**
     *  Create a PDF-backed document, writing the results into a
     *  SkWStream.
     *
     *  PDF pages are sized in point units. 1 pt == 1/72 inch ==
     *  127/360 mm.
     *
     *  @param stream A PDF document will be written to this
     *         stream.  The document may write to the stream at
     *         anytime during its lifetime, until either close() is
     *         called or the document is deleted.
     *  @param dpi The DPI (pixels-per-inch) at which features without
     *         native PDF support will be rasterized (e.g. draw image
     *         with perspective, draw text with perspective, ...)  A
     *         larger DPI would create a PDF that reflects the
     *         original intent with better fidelity, but it can make
     *         for larger PDF files too, which would use more memory
     *         while rendering, and it would be slower to be processed
     *         or sent online or to printer.
     *  @param metadata a PDFmetadata object.  Any fields may be left
     *         empty.
     *  @param jpegEncoder For PDF documents, if a jpegEncoder is set,
     *         use it to encode SkImages and SkBitmaps as [JFIF]JPEGs.
     *         This feature is deprecated and is only supplied for
     *         backwards compatability.
     *         The prefered method to create PDFs with JPEG images is
     *         to use SkImage::NewFromEncoded() and not jpegEncoder.
     *         Chromium uses NewFromEncoded.
     *         If the encoder is unset, or if jpegEncoder->onEncode()
     *         returns NULL, fall back on encoding images losslessly
     *         with Deflate.
     *  @param pdfa Iff true, include XMP metadata, a document UUID,
     *         and sRGB output intent information.  This adds length
     *         to the document and makes it non-reproducable, but are
     *         necessary features for PDF/A-2b conformance
     *
     *  @returns NULL if there is an error, otherwise a newly created
     *           PDF-backed SkDocument.
     */
    static sk_sp<SkDocument> MakePDF(SkWStream* stream,
                                     SkScalar dpi,
                                     const SkDocument::PDFMetadata& metadata,
                                     sk_sp<SkPixelSerializer> jpegEncoder,
                                     bool pdfa);

    static sk_sp<SkDocument> MakePDF(SkWStream* stream,
                                     SkScalar dpi = SK_ScalarDefaultRasterDPI) {
        return SkDocument::MakePDF(stream, dpi, SkDocument::PDFMetadata(),
                                   nullptr, false);
    }

    /**
     *  Create a PDF-backed document, writing the results into a file.
     */
    static sk_sp<SkDocument> MakePDF(const char outputFilePath[],
                                     SkScalar dpi = SK_ScalarDefaultRasterDPI);

#ifdef SK_BUILD_FOR_WIN
    /**
     *  Create a XPS-backed document, writing the results into the stream.
     *
     *  @param stream A XPS document will be written to this stream.  The
     *                document may write to the stream at anytime during its
     *                lifetime, until either close() or abort() are called or
     *                the document is deleted.
     *  @param xpsFactory A pointer to a COM XPS factory.  Must be non-null.
     *                    The document will take a ref to the factory. See
     *                    dm/DMSrcSink.cpp for an example.
     *  @param dpi The DPI (pixels-per-inch) at which features without
     *             native XPS support will be rasterized (e.g. draw image
     *             with perspective, draw text with perspective, ...)  A
     *             larger DPI would create a XPS that reflects the
     *             original intent with better fidelity, but it can make
     *             for larger XPS files too, which would use more memory
     *             while rendering, and it would be slower to be processed
     *             or sent online or to printer.
     *
     *  @returns nullptr if XPS is not supported.
     */
    static sk_sp<SkDocument> MakeXPS(SkWStream* stream,
<<<<<<< HEAD
                                     SkScalar dpi = SK_ScalarDefaultRasterDPI);

    /**
     *  Create a XPS-backed document, writing the results into a file.
     *  Returns NULL if XPS is not supported.
     */
    static sk_sp<SkDocument> MakeXPS(const char path[],
                                     SkScalar dpi = SK_ScalarDefaultRasterDPI);

    /**
=======
                                     IXpsOMObjectFactory* xpsFactory,
                                     SkScalar dpi = SK_ScalarDefaultRasterDPI);
#endif
    // DEPRECATED; TODO(halcanary): remove this function after Chromium switches to new API.
    static sk_sp<SkDocument> MakeXPS(SkWStream*) { return nullptr; }

    /**
>>>>>>> a17af05f
     *  Begin a new page for the document, returning the canvas that will draw
     *  into the page. The document owns this canvas, and it will go out of
     *  scope when endPage() or close() is called, or the document is deleted.
     */
    SkCanvas* beginPage(SkScalar width, SkScalar height,
                        const SkRect* content = NULL);

    /**
     *  Call endPage() when the content for the current page has been drawn
     *  (into the canvas returned by beginPage()). After this call the canvas
     *  returned by beginPage() will be out-of-scope.
     */
    void endPage();

    /**
     *  Call close() when all pages have been drawn. This will close the file
     *  or stream holding the document's contents. After close() the document
     *  can no longer add new pages. Deleting the document will automatically
     *  call close() if need be.
     */
    void close();

    /**
     *  Call abort() to stop producing the document immediately.
     *  The stream output must be ignored, and should not be trusted.
     */
    void abort();

protected:
    SkDocument(SkWStream*, void (*)(SkWStream*, bool aborted));

    // note: subclasses must call close() in their destructor, as the base class
    // cannot do this for them.
    virtual ~SkDocument();

    virtual SkCanvas* onBeginPage(SkScalar width, SkScalar height,
                                  const SkRect& content) = 0;
    virtual void onEndPage() = 0;
    virtual void onClose(SkWStream*) = 0;
    virtual void onAbort() = 0;

    // Allows subclasses to write to the stream as pages are written.
    SkWStream* getStream() { return fStream; }

    enum State {
        kBetweenPages_State,
        kInPage_State,
        kClosed_State
    };
    State getState() const { return fState; }

private:
    SkWStream* fStream;
    void       (*fDoneProc)(SkWStream*, bool aborted);
    State      fState;

    typedef SkRefCnt INHERITED;
};

#endif<|MERGE_RESOLUTION|>--- conflicted
+++ resolved
@@ -50,11 +50,7 @@
      */
     struct PDFMetadata {
         /**
-<<<<<<< HEAD
-         * The document’s title.
-=======
          * The document's title.
->>>>>>> a17af05f
          */
         SkString fTitle;
         /**
@@ -172,18 +168,6 @@
      *  @returns nullptr if XPS is not supported.
      */
     static sk_sp<SkDocument> MakeXPS(SkWStream* stream,
-<<<<<<< HEAD
-                                     SkScalar dpi = SK_ScalarDefaultRasterDPI);
-
-    /**
-     *  Create a XPS-backed document, writing the results into a file.
-     *  Returns NULL if XPS is not supported.
-     */
-    static sk_sp<SkDocument> MakeXPS(const char path[],
-                                     SkScalar dpi = SK_ScalarDefaultRasterDPI);
-
-    /**
-=======
                                      IXpsOMObjectFactory* xpsFactory,
                                      SkScalar dpi = SK_ScalarDefaultRasterDPI);
 #endif
@@ -191,7 +175,6 @@
     static sk_sp<SkDocument> MakeXPS(SkWStream*) { return nullptr; }
 
     /**
->>>>>>> a17af05f
      *  Begin a new page for the document, returning the canvas that will draw
      *  into the page. The document owns this canvas, and it will go out of
      *  scope when endPage() or close() is called, or the document is deleted.
