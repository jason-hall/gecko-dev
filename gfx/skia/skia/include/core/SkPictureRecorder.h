/*
 * Copyright 2014 Google Inc.
 *
 * Use of this source code is governed by a BSD-style license that can be
 * found in the LICENSE file.
 */

#ifndef SkPictureRecorder_DEFINED
#define SkPictureRecorder_DEFINED

#include "../private/SkMiniRecorder.h"
#include "SkBBHFactory.h"
#include "SkPicture.h"
#include "SkRefCnt.h"

#ifdef SK_BUILD_FOR_ANDROID_FRAMEWORK
namespace android {
    class Picture;
};
#endif

class GrContext;
class SkCanvas;
class SkDrawable;
class SkPictureRecord;
class SkRecord;
class SkRecorder;

class SK_API SkPictureRecorder : SkNoncopyable {
public:
    SkPictureRecorder();
    ~SkPictureRecorder();

    enum RecordFlags {
        // If you call drawPicture() or drawDrawable() on the recording canvas, this flag forces
        // that object to playback its contents immediately rather than reffing the object.
        kPlaybackDrawPicture_RecordFlag     = 1 << 0,
    };

    enum FinishFlags {
<<<<<<< HEAD
        kReturnNullForEmpty_FinishFlag  = 1 << 0,   // no draw-ops will return nullptr
=======
>>>>>>> a17af05f
    };

    /** Returns the canvas that records the drawing commands.
        @param bounds the cull rect used when recording this picture. Any drawing the falls outside
                      of this rect is undefined, and may be drawn or it may not.
        @param bbhFactory factory to create desired acceleration structure
        @param recordFlags optional flags that control recording.
        @return the canvas.
    */
    SkCanvas* beginRecording(const SkRect& bounds,
                             SkBBHFactory* bbhFactory = NULL,
                             uint32_t recordFlags = 0);

    SkCanvas* beginRecording(SkScalar width, SkScalar height,
                             SkBBHFactory* bbhFactory = NULL,
                             uint32_t recordFlags = 0) {
        return this->beginRecording(SkRect::MakeWH(width, height), bbhFactory, recordFlags);
    }

    /** Returns the recording canvas if one is active, or NULL if recording is
        not active. This does not alter the refcnt on the canvas (if present).
    */
    SkCanvas* getRecordingCanvas();

    /**
     *  Signal that the caller is done recording. This invalidates the canvas returned by
     *  beginRecording/getRecordingCanvas. Ownership of the object is passed to the caller, who
     *  must call unref() when they are done using it.
     *
     *  The returned picture is immutable. If during recording drawables were added to the canvas,
     *  these will have been "drawn" into a recording canvas, so that this resulting picture will
     *  reflect their current state, but will not contain a live reference to the drawables
     *  themselves.
     */
    sk_sp<SkPicture> finishRecordingAsPicture(uint32_t endFlags = 0);

    /**
     *  Signal that the caller is done recording, and update the cull rect to use for bounding
     *  box hierarchy (BBH) generation. The behavior is the same as calling
     *  finishRecordingAsPicture(), except that this method updates the cull rect initially passed
     *  into beginRecording.
     *  @param cullRect the new culling rectangle to use as the overall bound for BBH generation
     *                  and subsequent culling operations.
     *  @return the picture containing the recorded content.
     */
    sk_sp<SkPicture> finishRecordingAsPictureWithCull(const SkRect& cullRect,
                                                      uint32_t endFlags = 0);

    /**
     *  Signal that the caller is done recording. This invalidates the canvas returned by
     *  beginRecording/getRecordingCanvas. Ownership of the object is passed to the caller, who
     *  must call unref() when they are done using it.
     *
     *  Unlike finishRecordingAsPicture(), which returns an immutable picture, the returned drawable
     *  may contain live references to other drawables (if they were added to the recording canvas)
     *  and therefore this drawable will reflect the current state of those nested drawables anytime
     *  it is drawn or a new picture is snapped from it (by calling drawable->newPictureSnapshot()).
     */
    sk_sp<SkDrawable> finishRecordingAsDrawable(uint32_t endFlags = 0);
<<<<<<< HEAD

#ifdef SK_SUPPORT_LEGACY_PICTURE_PTR
    SkPicture* SK_WARN_UNUSED_RESULT endRecordingAsPicture() {
        return this->finishRecordingAsPicture().release();
    }
    SkPicture* SK_WARN_UNUSED_RESULT endRecordingAsPicture(const SkRect& cullRect) {
        return this->finishRecordingAsPictureWithCull(cullRect).release();
    }
    SkDrawable* SK_WARN_UNUSED_RESULT endRecordingAsDrawable() {
        return this->finishRecordingAsDrawable().release();
    }
    SkPicture* SK_WARN_UNUSED_RESULT endRecording() { return this->endRecordingAsPicture(); }
#endif
=======
>>>>>>> a17af05f

private:
    void reset();

    /** Replay the current (partially recorded) operation stream into
        canvas. This call doesn't close the current recording.
    */
#ifdef SK_BUILD_FOR_ANDROID_FRAMEWORK
    friend class android::Picture;
#endif
    friend class SkPictureRecorderReplayTester; // for unit testing
    void partialReplay(SkCanvas* canvas) const;

    bool                        fActivelyRecording;
    uint32_t                    fFlags;
    SkRect                      fCullRect;
    sk_sp<SkBBoxHierarchy>      fBBH;
    std::unique_ptr<SkRecorder> fRecorder;
    sk_sp<SkRecord>             fRecord;
    SkMiniRecorder              fMiniRecorder;

    typedef SkNoncopyable INHERITED;
};

#endif<|MERGE_RESOLUTION|>--- conflicted
+++ resolved
@@ -38,10 +38,6 @@
     };
 
     enum FinishFlags {
-<<<<<<< HEAD
-        kReturnNullForEmpty_FinishFlag  = 1 << 0,   // no draw-ops will return nullptr
-=======
->>>>>>> a17af05f
     };
 
     /** Returns the canvas that records the drawing commands.
@@ -101,22 +97,6 @@
      *  it is drawn or a new picture is snapped from it (by calling drawable->newPictureSnapshot()).
      */
     sk_sp<SkDrawable> finishRecordingAsDrawable(uint32_t endFlags = 0);
-<<<<<<< HEAD
-
-#ifdef SK_SUPPORT_LEGACY_PICTURE_PTR
-    SkPicture* SK_WARN_UNUSED_RESULT endRecordingAsPicture() {
-        return this->finishRecordingAsPicture().release();
-    }
-    SkPicture* SK_WARN_UNUSED_RESULT endRecordingAsPicture(const SkRect& cullRect) {
-        return this->finishRecordingAsPictureWithCull(cullRect).release();
-    }
-    SkDrawable* SK_WARN_UNUSED_RESULT endRecordingAsDrawable() {
-        return this->finishRecordingAsDrawable().release();
-    }
-    SkPicture* SK_WARN_UNUSED_RESULT endRecording() { return this->endRecordingAsPicture(); }
-#endif
-=======
->>>>>>> a17af05f
 
 private:
     void reset();
