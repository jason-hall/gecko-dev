--- conflicted
+++ resolved
@@ -52,26 +52,8 @@
      */
     typedef bool (*InstallPixelRefProc)(const void* src, size_t length, SkBitmap* dst);
 
-#ifdef SK_SUPPORT_LEGACY_PICTUREINSTALLPIXELREF
     /**
      *  Recreate a picture that was serialized into a stream.
-<<<<<<< HEAD
-     *  @param SkStream Serialized picture data. Ownership is unchanged by this call.
-     *  @param proc Function pointer for installing pixelrefs on SkBitmaps representing the
-     *              encoded bitmap data from the stream.
-     *  @return A new SkPicture representing the serialized data, or NULL if the stream is
-     *          invalid.
-     */
-    static sk_sp<SkPicture> MakeFromStream(SkStream*, InstallPixelRefProc proc);
-    static sk_sp<SkPicture> MakeFromStream(SkStream* stream, std::nullptr_t) {
-        return MakeFromStream(stream);
-    }
-#endif
-
-    /**
-     *  Recreate a picture that was serialized into a stream.
-=======
->>>>>>> a17af05f
      *
      *  Any serialized images in the stream will be passed the image-deserializer, or if that is
      *  null, to the default deserializer that will call SkImage::MakeFromEncoded().
@@ -129,7 +111,6 @@
     /**
      *  Serialize the picture to SkData. If non nullptr, pixel-serializer will be used to
      *  customize how images reference by the picture are serialized/compressed.
-<<<<<<< HEAD
      */
     sk_sp<SkData> serialize(SkPixelSerializer* = nullptr) const;
 
@@ -137,15 +118,6 @@
      *  Serialize to a stream. If non nullptr, pixel-serializer will be used to
      *  customize how images reference by the picture are serialized/compressed.
      */
-=======
-     */
-    sk_sp<SkData> serialize(SkPixelSerializer* = nullptr) const;
-
-    /**
-     *  Serialize to a stream. If non nullptr, pixel-serializer will be used to
-     *  customize how images reference by the picture are serialized/compressed.
-     */
->>>>>>> a17af05f
     void serialize(SkWStream*, SkPixelSerializer* = nullptr) const;
 
     /**
@@ -226,19 +198,12 @@
     // V48: Read and write extended SkTextBlobs.
     // V49: Gradients serialized as SkColor4f + SkColorSpace
     // V50: SkXfermode -> SkBlendMode
-<<<<<<< HEAD
-
-    // Only SKPs within the min/current picture version range (inclusive) can be read.
-    static const uint32_t     MIN_PICTURE_VERSION = 35;     // Produced by Chrome M39.
-    static const uint32_t CURRENT_PICTURE_VERSION = 50;
-=======
     // V51: more SkXfermode -> SkBlendMode
     // V52: Remove SkTextBlob::fRunCount
 
     // Only SKPs within the min/current picture version range (inclusive) can be read.
     static const uint32_t     MIN_PICTURE_VERSION = 35;     // Produced by Chrome M39.
     static const uint32_t CURRENT_PICTURE_VERSION = 52;
->>>>>>> a17af05f
 
     static_assert(MIN_PICTURE_VERSION <= 41,
                   "Remove kFontFileName and related code from SkFontDescriptor.cpp.");
