/*
 * Copyright 2013 Google Inc.
 *
 * Use of this source code is governed by a BSD-style license that can be
 * found in the LICENSE file.
 */

#ifndef SkImageGenerator_DEFINED
#define SkImageGenerator_DEFINED

#include "SkBitmap.h"
#include "SkColor.h"
#include "SkImage.h"
#include "SkImageInfo.h"
#include "SkYUVSizeInfo.h"

class GrContext;
class GrContextThreadSafeProxy;
class GrTextureProxy;
class GrSamplerParams;
class SkBitmap;
class SkData;
class SkMatrix;
class SkPaint;
class SkPicture;

class SK_API SkImageGenerator : public SkNoncopyable {
public:
    /**
     *  The PixelRef which takes ownership of this SkImageGenerator
     *  will call the image generator's destructor.
     */
    virtual ~SkImageGenerator() { }

    uint32_t uniqueID() const { return fUniqueID; }

    /**
     *  Return a ref to the encoded (i.e. compressed) representation,
     *  of this data. If the GrContext is non-null, then the caller is only interested in
     *  gpu-specific formats, so the impl may return null even if they have encoded data,
     *  assuming they know it is not suitable for the gpu.
     *
     *  If non-NULL is returned, the caller is responsible for calling
     *  unref() on the data when it is finished.
     */
    SkData* refEncodedData(GrContext* ctx = nullptr) {
        return this->onRefEncodedData(ctx);
    }

    /**
     *  Return the ImageInfo associated with this generator.
     */
    const SkImageInfo& getInfo() const { return fInfo; }

    /**
     *  Decode into the given pixels, a block of memory of size at
     *  least (info.fHeight - 1) * rowBytes + (info.fWidth *
     *  bytesPerPixel)
     *
     *  Repeated calls to this function should give the same results,
     *  allowing the PixelRef to be immutable.
     *
     *  @param info A description of the format (config, size)
     *         expected by the caller.  This can simply be identical
     *         to the info returned by getInfo().
     *
     *         This contract also allows the caller to specify
     *         different output-configs, which the implementation can
     *         decide to support or not.
     *
     *         A size that does not match getInfo() implies a request
     *         to scale. If the generator cannot perform this scale,
     *         it will return kInvalidScale.
     *
     *  If info is kIndex8_SkColorType, then the caller must provide storage for up to 256
     *  SkPMColor values in ctable. On success the generator must copy N colors into that storage,
     *  (where N is the logical number of table entries) and set ctableCount to N.
     *
     *  If info is not kIndex8_SkColorType, then the last two parameters may be NULL. If ctableCount
     *  is not null, it will be set to 0.
     *
     *  @return true on success.
     */
    bool getPixels(const SkImageInfo& info, void* pixels, size_t rowBytes,
                   SkPMColor ctable[], int* ctableCount);

    /**
     *  Simplified version of getPixels() that asserts that info is NOT kIndex8_SkColorType and
     *  uses the default Options.
     */
    bool getPixels(const SkImageInfo& info, void* pixels, size_t rowBytes);

    /**
     *  If decoding to YUV is supported, this returns true.  Otherwise, this
     *  returns false and does not modify any of the parameters.
     *
     *  @param sizeInfo   Output parameter indicating the sizes and required
     *                    allocation widths of the Y, U, and V planes.
     *  @param colorSpace Output parameter.
     */
    bool queryYUV8(SkYUVSizeInfo* sizeInfo, SkYUVColorSpace* colorSpace) const;

    /**
     *  Returns true on success and false on failure.
     *  This always attempts to perform a full decode.  If the client only
     *  wants size, it should call queryYUV8().
     *
     *  @param sizeInfo   Needs to exactly match the values returned by the
     *                    query, except the WidthBytes may be larger than the
     *                    recommendation (but not smaller).
     *  @param planes     Memory for each of the Y, U, and V planes.
     */
    bool getYUV8Planes(const SkYUVSizeInfo& sizeInfo, void* planes[3]);

#if SK_SUPPORT_GPU
    /**
     *  If the generator can natively/efficiently return its pixels as a GPU image (backed by a
     *  texture) this will return that image. If not, this will return NULL.
     *
     *  This routine also supports retrieving only a subset of the pixels. That subset is specified
     *  by the following rectangle:
     *
     *      subset = SkIRect::MakeXYWH(origin.x(), origin.y(), info.width(), info.height())
     *
     *  If subset is not contained inside the generator's bounds, this returns false.
     *
     *      whole = SkIRect::MakeWH(getInfo().width(), getInfo().height())
     *      if (!whole.contains(subset)) {
     *          return false;
     *      }
     *
     *  Regarding the GrContext parameter:
     *
     *  It must be non-NULL. The generator should only succeed if:
     *  - its internal context is the same
     *  - it can somehow convert its texture into one that is valid for the provided context.
     */
    sk_sp<GrTextureProxy> generateTexture(GrContext*, const SkImageInfo& info,
                                          const SkIPoint& origin);
#endif

    /**
     *  If the default image decoder system can interpret the specified (encoded) data, then
     *  this returns a new ImageGenerator for it. Otherwise this returns NULL. Either way
     *  the caller is still responsible for managing their ownership of the data.
     */
    static std::unique_ptr<SkImageGenerator> MakeFromEncoded(sk_sp<SkData>);

    /** Return a new image generator backed by the specified picture.  If the size is empty or
     *  the picture is NULL, this returns NULL.
     *  The optional matrix and paint arguments are passed to drawPicture() at rasterization
     *  time.
     */
    static std::unique_ptr<SkImageGenerator> MakeFromPicture(const SkISize&, sk_sp<SkPicture>,
                                                             const SkMatrix*, const SkPaint*,
                                                             SkImage::BitDepth,
                                                             sk_sp<SkColorSpace>);

protected:
    enum {
        kNeedNewImageUniqueID = 0
    };
<<<<<<< HEAD

    SkImageGenerator(const SkImageInfo& info, uint32_t uniqueId = kNeedNewImageUniqueID);
=======
>>>>>>> a17af05f

    SkImageGenerator(const SkImageInfo& info, uint32_t uniqueId = kNeedNewImageUniqueID);

    virtual SkData* onRefEncodedData(GrContext* ctx);

    virtual bool onGetPixels(const SkImageInfo& info, void* pixels, size_t rowBytes,
                             SkPMColor ctable[], int* ctableCount);

    virtual bool onQueryYUV8(SkYUVSizeInfo*, SkYUVColorSpace*) const {
        return false;
    }
    virtual bool onGetYUV8Planes(const SkYUVSizeInfo&, void*[3] /*planes*/) {
        return false;
    }

    struct Options {
        Options()
            : fColorTable(nullptr)
            , fColorTableCount(nullptr)
            , fBehavior(SkTransferFunctionBehavior::kRespect)
        {}

        SkPMColor*                 fColorTable;
        int*                       fColorTableCount;
        SkTransferFunctionBehavior fBehavior;
    };
    bool getPixels(const SkImageInfo& info, void* pixels, size_t rowBytes, const Options* opts);
    virtual bool onGetPixels(const SkImageInfo& info, void* pixels, size_t rowBytes,
                             const Options& opts) {
        return this->onGetPixels(info, pixels, rowBytes, opts.fColorTable, opts.fColorTableCount);
    }

#if SK_SUPPORT_GPU
    virtual sk_sp<GrTextureProxy> onGenerateTexture(GrContext*, const SkImageInfo&,
                                                    const SkIPoint&);
#endif

private:
    const SkImageInfo fInfo;
    const uint32_t fUniqueID;

    friend class SkImageCacherator;

    // This is our default impl, which may be different on different platforms.
    // It is called from NewFromEncoded() after it has checked for any runtime factory.
    // The SkData will never be NULL, as that will have been checked by NewFromEncoded.
    static std::unique_ptr<SkImageGenerator> MakeFromEncodedImpl(sk_sp<SkData>);
};

#endif  // SkImageGenerator_DEFINED<|MERGE_RESOLUTION|>--- conflicted
+++ resolved
@@ -160,11 +160,6 @@
     enum {
         kNeedNewImageUniqueID = 0
     };
-<<<<<<< HEAD
-
-    SkImageGenerator(const SkImageInfo& info, uint32_t uniqueId = kNeedNewImageUniqueID);
-=======
->>>>>>> a17af05f
 
     SkImageGenerator(const SkImageInfo& info, uint32_t uniqueId = kNeedNewImageUniqueID);
 
