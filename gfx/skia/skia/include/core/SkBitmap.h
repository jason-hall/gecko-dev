/*
 * Copyright 2006 The Android Open Source Project
 *
 * Use of this source code is governed by a BSD-style license that can be
 * found in the LICENSE file.
 */

#ifndef SkBitmap_DEFINED
#define SkBitmap_DEFINED

#include "SkColor.h"
#include "SkColorTable.h"
#include "SkImageInfo.h"
#include "SkPixmap.h"
#include "SkPoint.h"
#include "SkRefCnt.h"

struct SkMask;
struct SkIRect;
struct SkRect;
class SkPaint;
class SkPixelRef;
class SkString;

/** \class SkBitmap

    The SkBitmap class specifies a raster bitmap. A bitmap has an integer width
    and height, and a format (colortype), and a pointer to the actual pixels.
    Bitmaps can be drawn into a SkCanvas, but they are also used to specify the
    target of a SkCanvas' drawing operations.
    A const SkBitmap exposes getAddr(), which lets a caller write its pixels;
    the constness is considered to apply to the bitmap's configuration, not
    its contents.

    SkBitmap is not thread safe.  Each thread must use its own (shallow) copy.
*/
class SK_API SkBitmap {
public:
    class SK_API Allocator;

    /**
     *  Default construct creates a bitmap with zero width and height, and no pixels.
     *  Its colortype is set to kUnknown_SkColorType.
     */
    SkBitmap();

    /**
     *  Copy the settings from the src into this bitmap. If the src has pixels
     *  allocated, they will be shared, not copied, so that the two bitmaps will
     *  reference the same memory for the pixels. If a deep copy is needed,
     *  where the new bitmap has its own separate copy of the pixels, use
     *  deepCopyTo().
     */
    SkBitmap(const SkBitmap& src);

    /**
     *  Copy the settings from the src into this bitmap. If the src has pixels
     *  allocated, ownership of the pixels will be taken.
     */
    SkBitmap(SkBitmap&& src);

    ~SkBitmap();

    /** Copies the src bitmap into this bitmap. Ownership of the src
        bitmap's pixels is shared with the src bitmap.
    */
    SkBitmap& operator=(const SkBitmap& src);

    /** Copies the src bitmap into this bitmap. Takes ownership of the src
        bitmap's pixels.
    */
    SkBitmap& operator=(SkBitmap&& src);

    /** Swap the fields of the two bitmaps. This routine is guaranteed to never fail or throw.
    */
    //  This method is not exported to java.
    void swap(SkBitmap& other);

    ///////////////////////////////////////////////////////////////////////////

    const SkImageInfo& info() const { return fInfo; }

    int width() const { return fInfo.width(); }
    int height() const { return fInfo.height(); }
    SkColorType colorType() const { return fInfo.colorType(); }
    SkAlphaType alphaType() const { return fInfo.alphaType(); }
    SkColorSpace* colorSpace() const { return fInfo.colorSpace(); }
<<<<<<< HEAD
=======
    sk_sp<SkColorSpace> refColorSpace() const { return fInfo.refColorSpace(); }
>>>>>>> a17af05f

    /**
     *  Return the number of bytes per pixel based on the colortype. If the colortype is
     *  kUnknown_SkColorType, then 0 is returned.
     */
    int bytesPerPixel() const { return fInfo.bytesPerPixel(); }

    /**
     *  Return the rowbytes expressed as a number of pixels (like width and height).
     *  If the colortype is kUnknown_SkColorType, then 0 is returned.
     */
    int rowBytesAsPixels() const {
        return fRowBytes >> this->shiftPerPixel();
    }

    /**
     *  Return the shift amount per pixel (i.e. 0 for 1-byte per pixel, 1 for 2-bytes per pixel
     *  colortypes, 2 for 4-bytes per pixel colortypes). Return 0 for kUnknown_SkColorType.
     */
    int shiftPerPixel() const { return this->fInfo.shiftPerPixel(); }

    ///////////////////////////////////////////////////////////////////////////

    /** Return true iff the bitmap has empty dimensions.
     *  Hey!  Before you use this, see if you really want to know drawsNothing() instead.
     */
    bool empty() const { return fInfo.isEmpty(); }

    /** Return true iff the bitmap has no pixelref. Note: this can return true even if the
     *  dimensions of the bitmap are > 0 (see empty()).
     *  Hey!  Before you use this, see if you really want to know drawsNothing() instead.
     */
    bool isNull() const { return nullptr == fPixelRef; }

    /** Return true iff drawing this bitmap has no effect.
     */
    bool drawsNothing() const { return this->empty() || this->isNull(); }

    /** Return the number of bytes between subsequent rows of the bitmap. */
    size_t rowBytes() const { return fRowBytes; }

    /**
     *  Set the bitmap's alphaType, returning true on success. If false is
     *  returned, then the specified new alphaType is incompatible with the
     *  colortype, and the current alphaType is unchanged.
     *
     *  Note: this changes the alphatype for the underlying pixels, which means
     *  that all bitmaps that might be sharing (subsets of) the pixels will
     *  be affected.
     */
    bool setAlphaType(SkAlphaType);

    /** Return the address of the pixels for this SkBitmap.
    */
    void* getPixels() const { return fPixels; }

    /** Return the byte size of the pixels, based on the height and rowBytes.
        Note this truncates the result to 32bits. Call getSize64() to detect
        if the real size exceeds 32bits.
    */
    size_t getSize() const { return fInfo.height() * fRowBytes; }

    /** Return the number of bytes from the pointer returned by getPixels()
        to the end of the allocated space in the buffer. Required in
        cases where extractSubset has been called.
    */
    size_t getSafeSize() const { return fInfo.getSafeSize(fRowBytes); }

    /**
     *  Return the full size of the bitmap, in bytes.
     */
    int64_t computeSize64() const {
        return sk_64_mul(fInfo.height(), fRowBytes);
    }

    /**
     *  Return the number of bytes from the pointer returned by getPixels()
     *  to the end of the allocated space in the buffer. This may be smaller
     *  than computeSize64() if there is any rowbytes padding beyond the width.
     */
    int64_t computeSafeSize64() const {
        return fInfo.getSafeSize64(fRowBytes);
    }

    /** Returns true if this bitmap is marked as immutable, meaning that the
        contents of its pixels will not change for the lifetime of the bitmap.
    */
    bool isImmutable() const;

    /** Marks this bitmap as immutable, meaning that the contents of its
        pixels will not change for the lifetime of the bitmap and of the
        underlying pixelref. This state can be set, but it cannot be
        cleared once it is set. This state propagates to all other bitmaps
        that share the same pixelref.
    */
    void setImmutable();

    /** Returns true if the bitmap is opaque (has no translucent/transparent pixels).
    */
    bool isOpaque() const {
        return SkAlphaTypeIsOpaque(this->alphaType());
    }

    /** Returns true if the bitmap is volatile (i.e. should not be cached by devices.)
    */
    bool isVolatile() const;

    /** Specify whether this bitmap is volatile. Bitmaps are not volatile by
        default. Temporary bitmaps that are discarded after use should be
        marked as volatile. This provides a hint to the device that the bitmap
        should not be cached. Providing this hint when appropriate can
        improve performance by avoiding unnecessary overhead and resource
        consumption on the device.
    */
    void setIsVolatile(bool);

    /** Reset the bitmap to its initial state (see default constructor). If we are a (shared)
        owner of the pixels, that ownership is decremented.
    */
    void reset();

    /**
     *  This will brute-force return true if all of the pixels in the bitmap
     *  are opaque. If it fails to read the pixels, or encounters an error,
     *  it will return false.
     *
     *  Since this can be an expensive operation, the bitmap stores a flag for
     *  this (isOpaque). Only call this if you need to compute this value from
     *  "unknown" pixels.
     */
    static bool ComputeIsOpaque(const SkBitmap& bm) {
        SkAutoPixmapUnlock result;
        return bm.requestLock(&result) && result.pixmap().computeIsOpaque();
    }

    /**
     *  Return the bitmap's bounds [0, 0, width, height] as an SkRect
     */
    void getBounds(SkRect* bounds) const;
    void getBounds(SkIRect* bounds) const;

    SkIRect bounds() const { return fInfo.bounds(); }
    SkISize dimensions() const { return fInfo.dimensions(); }
    // Returns the bounds of this bitmap, offset by its pixelref origin.
    SkIRect getSubset() const {
        return SkIRect::MakeXYWH(fPixelRefOrigin.x(), fPixelRefOrigin.y(),
                                 fInfo.width(), fInfo.height());
    }

    bool setInfo(const SkImageInfo&, size_t rowBytes = 0);

    enum AllocFlags {
        kZeroPixels_AllocFlag   = 1 << 0,
    };
    /**
     *  Allocate the bitmap's pixels to match the requested image info. If the Factory
     *  is non-null, call it to allcoate the pixelref. If the ImageInfo requires
     *  a colortable, then ColorTable must be non-null.
     *
     *  On failure, the bitmap will be set to empty and return false.
     */
    bool SK_WARN_UNUSED_RESULT tryAllocPixels(const SkImageInfo& info, sk_sp<SkColorTable> ctable,
                                              uint32_t flags = 0);
    void allocPixels(const SkImageInfo& info, sk_sp<SkColorTable> ctable, uint32_t flags = 0) {
        if (!this->tryAllocPixels(info, std::move(ctable), flags)) {
            sk_throw();
        }
    }

    /**
     *  Allocate the bitmap's pixels to match the requested image info and
     *  rowBytes. If the request cannot be met (e.g. the info is invalid or
     *  the requested rowBytes are not compatible with the info
     *  (e.g. rowBytes < info.minRowBytes() or rowBytes is not aligned with
     *  the pixel size specified by info.colorType()) then false is returned
     *  and the bitmap is set to empty.
     */
    bool SK_WARN_UNUSED_RESULT tryAllocPixels(const SkImageInfo& info, size_t rowBytes);

    void allocPixels(const SkImageInfo& info, size_t rowBytes) {
        if (!this->tryAllocPixels(info, rowBytes)) {
            sk_throw();
        }
    }

    bool SK_WARN_UNUSED_RESULT tryAllocPixels(const SkImageInfo& info) {
        return this->tryAllocPixels(info, info.minRowBytes());
    }

    void allocPixels(const SkImageInfo& info) {
        this->allocPixels(info, info.minRowBytes());
    }

    bool SK_WARN_UNUSED_RESULT tryAllocN32Pixels(int width, int height, bool isOpaque = false) {
        SkImageInfo info = SkImageInfo::MakeN32(width, height,
                                            isOpaque ? kOpaque_SkAlphaType : kPremul_SkAlphaType);
        return this->tryAllocPixels(info);
    }

    void allocN32Pixels(int width, int height, bool isOpaque = false) {
        SkImageInfo info = SkImageInfo::MakeN32(width, height,
                                            isOpaque ? kOpaque_SkAlphaType : kPremul_SkAlphaType);
        this->allocPixels(info);
    }

    // TEMPORARY -- remove after updating Android BitmapTests.cpp:35
    void allocPixels(const SkImageInfo& info, std::nullptr_t, SkColorTable* ctable) {
        this->allocPixels(info, sk_ref_sp(ctable));
    }

    /**
     *  Install a pixelref that wraps the specified pixels and rowBytes, and
     *  optional ReleaseProc and context. When the pixels are no longer
     *  referenced, if releaseProc is not null, it will be called with the
     *  pixels and context as parameters.
     *  On failure, the bitmap will be set to empty and return false.
     *
     *  If specified, the releaseProc will always be called, even on failure. It is also possible
     *  for success but the releaseProc is immediately called (e.g. valid Info but NULL pixels).
     */
    bool installPixels(const SkImageInfo&, void* pixels, size_t rowBytes, SkColorTable*,
                       void (*releaseProc)(void* addr, void* context), void* context);

    /**
     *  Call installPixels with no ReleaseProc specified. This means that the
     *  caller must ensure that the specified pixels are valid for the lifetime
     *  of the created bitmap (and its pixelRef).
     */
    bool installPixels(const SkImageInfo& info, void* pixels, size_t rowBytes) {
        return this->installPixels(info, pixels, rowBytes, NULL, NULL, NULL);
    }

    /**
     *  Call installPixels with no ReleaseProc specified. This means
     *  that the caller must ensure that the specified pixels and
     *  colortable are valid for the lifetime of the created bitmap
     *  (and its pixelRef).
     */
    bool installPixels(const SkPixmap&);

    /**
     *  Calls installPixels() with the value in the SkMask. The caller must
     *  ensure that the specified mask pixels are valid for the lifetime
     *  of the created bitmap (and its pixelRef).
     */
    bool installMaskPixels(const SkMask&);

    /** Use this to assign a new pixel address for an existing bitmap. This
        will automatically release any pixelref previously installed. Only call
        this if you are handling ownership/lifetime of the pixel memory.

        If the bitmap retains a reference to the colortable (assuming it is
        not null) it will take care of incrementing the reference count.

        @param pixels   Address for the pixels, managed by the caller.
        @param ctable   ColorTable (or null) that matches the specified pixels
    */
    void setPixels(void* p, SkColorTable* ctable = NULL);

    /** Use the standard HeapAllocator to create the pixelref that manages the
        pixel memory. It will be sized based on the current ImageInfo.
        If this is called multiple times, a new pixelref object will be created
        each time.

        If the bitmap retains a reference to the colortable (assuming it is
        not null) it will take care of incrementing the reference count.

        @param ctable   ColorTable (or null) to use with the pixels that will
                        be allocated. Only used if colortype == kIndex_8_SkColorType
        @return true if the allocation succeeds. If not the pixelref field of
                     the bitmap will be unchanged.
    */
    bool SK_WARN_UNUSED_RESULT tryAllocPixels(SkColorTable* ctable = NULL) {
        return this->tryAllocPixels(NULL, ctable);
    }

    void allocPixels(SkColorTable* ctable = NULL) {
        this->allocPixels(NULL, ctable);
    }

    /** Use the specified Allocator to create the pixelref that manages the
        pixel memory. It will be sized based on the current ImageInfo.
        If this is called multiple times, a new pixelref object will be created
        each time.

        If the bitmap retains a reference to the colortable (assuming it is
        not null) it will take care of incrementing the reference count.

        @param allocator The Allocator to use to create a pixelref that can
                         manage the pixel memory for the current ImageInfo.
                         If allocator is NULL, the standard HeapAllocator will be used.
        @param ctable   ColorTable (or null) to use with the pixels that will
                        be allocated. Only used if colortype == kIndex_8_SkColorType.
                        If it is non-null and the colortype is not indexed, it will
                        be ignored.
        @return true if the allocation succeeds. If not the pixelref field of
                     the bitmap will be unchanged.
    */
    bool SK_WARN_UNUSED_RESULT tryAllocPixels(Allocator* allocator, SkColorTable* ctable);

    void allocPixels(Allocator* allocator, SkColorTable* ctable) {
        if (!this->tryAllocPixels(allocator, ctable)) {
            sk_throw();
        }
    }

    /**
     *  Return the current pixelref object or NULL if there is none. This does
     *  not affect the refcount of the pixelref.
     */
    SkPixelRef* pixelRef() const { return fPixelRef.get(); }

    /**
     *  A bitmap can reference a subset of a pixelref's pixels. That means the
     *  bitmap's width/height can be <= the dimensions of the pixelref. The
     *  pixelref origin is the x,y location within the pixelref's pixels for
     *  the bitmap's top/left corner. To be valid the following must be true:
     *
     *  origin_x + bitmap_width  <= pixelref_width
     *  origin_y + bitmap_height <= pixelref_height
     *
     *  pixelRefOrigin() returns this origin, or (0,0) if there is no pixelRef.
     */
    SkIPoint pixelRefOrigin() const { return fPixelRefOrigin; }

    /**
     * Assign a pixelref and origin to the bitmap.  (dx,dy) specify the offset
     * within the pixelref's pixels for the top/left corner of the bitmap. For
     * a bitmap that encompases the entire pixels of the pixelref, these will
     * be (0,0).
     */
    void setPixelRef(sk_sp<SkPixelRef>, int dx, int dy);

    /** Call this to ensure that the bitmap points to the current pixel address
        in the pixelref. Balance it with a call to unlockPixels(). These calls
        are harmless if there is no pixelref.
    */
    void lockPixels() const;
    /** When you are finished access the pixel memory, call this to balance a
        previous call to lockPixels(). This allows pixelrefs that implement
        cached/deferred image decoding to know when there are active clients of
        a given image.
    */
    void unlockPixels() const;

<<<<<<< HEAD
    /**
     *  Some bitmaps can return a copy of their pixels for lockPixels(), but
     *  that copy, if modified, will not be pushed back. These bitmaps should
     *  not be used as targets for a raster device/canvas (since all pixels
     *  modifications will be lost when unlockPixels() is called.)
     */
    // DEPRECATED
    bool lockPixelsAreWritable() const;

=======
>>>>>>> a17af05f
    bool requestLock(SkAutoPixmapUnlock* result) const;

    /** Call this to be sure that the bitmap is valid enough to be drawn (i.e.
        it has non-null pixels, and if required by its colortype, it has a
        non-null colortable. Returns true if all of the above are met.
    */
    bool readyToDraw() const {
        return this->getPixels() != NULL &&
               (this->colorType() != kIndex_8_SkColorType || fColorTable);
    }

    /** Return the bitmap's colortable, if it uses one (i.e. colorType is
        Index_8) and the pixels are locked.
        Otherwise returns NULL. Does not affect the colortable's
        reference count.
    */
    SkColorTable* getColorTable() const { return fColorTable; }

    /** Returns a non-zero, unique value corresponding to the pixels in our
        pixelref. Each time the pixels are changed (and notifyPixelsChanged
        is called), a different generation ID will be returned. Finally, if
        there is no pixelRef then zero is returned.
    */
    uint32_t getGenerationID() const;

    /** Call this if you have changed the contents of the pixels. This will in-
        turn cause a different generation ID value to be returned from
        getGenerationID().
    */
    void notifyPixelsChanged() const;

    /**
     *  Fill the entire bitmap with the specified color.
     *  If the bitmap's colortype does not support alpha (e.g. 565) then the alpha
     *  of the color is ignored (treated as opaque). If the colortype only supports
     *  alpha (e.g. A1 or A8) then the color's r,g,b components are ignored.
     */
    void eraseColor(SkColor c) const;

    /**
     *  Fill the entire bitmap with the specified color.
     *  If the bitmap's colortype does not support alpha (e.g. 565) then the alpha
     *  of the color is ignored (treated as opaque). If the colortype only supports
     *  alpha (e.g. A1 or A8) then the color's r,g,b components are ignored.
     */
    void eraseARGB(U8CPU a, U8CPU r, U8CPU g, U8CPU b) const {
        this->eraseColor(SkColorSetARGB(a, r, g, b));
    }

    SK_ATTR_DEPRECATED("use eraseARGB or eraseColor")
    void eraseRGB(U8CPU r, U8CPU g, U8CPU b) const {
        this->eraseARGB(0xFF, r, g, b);
    }

    /**
     *  Fill the specified area of this bitmap with the specified color.
     *  If the bitmap's colortype does not support alpha (e.g. 565) then the alpha
     *  of the color is ignored (treated as opaque). If the colortype only supports
     *  alpha (e.g. A1 or A8) then the color's r,g,b components are ignored.
     */
    void erase(SkColor c, const SkIRect& area) const;

    // DEPRECATED
    void eraseArea(const SkIRect& area, SkColor c) const {
        this->erase(c, area);
    }

    /**
     *  Converts the pixel at the specified coordinate to an unpremultiplied
     *  SkColor. Note: this ignores any SkColorSpace information, and may return
     *  lower precision data than is actually in the pixel. Alpha only
     *  colortypes (e.g. kAlpha_8_SkColorType) return black with the appropriate
     *  alpha set.  The value is undefined for kUnknown_SkColorType or if x or y
     *  are out of bounds, or if the bitmap does not have any pixels (or has not
     *  be locked with lockPixels())..
     */
    SkColor getColor(int x, int y) const {
        SkPixmap pixmap;
        SkAssertResult(this->peekPixels(&pixmap));
        return pixmap.getColor(x, y);
    }

    /** Returns the address of the specified pixel. This performs a runtime
        check to know the size of the pixels, and will return the same answer
        as the corresponding size-specific method (e.g. getAddr16). Since the
        check happens at runtime, it is much slower than using a size-specific
        version. Unlike the size-specific methods, this routine also checks if
        getPixels() returns null, and returns that. The size-specific routines
        perform a debugging assert that getPixels() is not null, but they do
        not do any runtime checks.
    */
    void* getAddr(int x, int y) const;

    /** Returns the address of the pixel specified by x,y for 32bit pixels.
     *  In debug build, this asserts that the pixels are allocated and locked,
     *  and that the colortype is 32-bit, however none of these checks are performed
     *  in the release build.
     */
    inline uint32_t* getAddr32(int x, int y) const;

    /** Returns the address of the pixel specified by x,y for 16bit pixels.
     *  In debug build, this asserts that the pixels are allocated and locked,
     *  and that the colortype is 16-bit, however none of these checks are performed
     *  in the release build.
     */
    inline uint16_t* getAddr16(int x, int y) const;

    /** Returns the address of the pixel specified by x,y for 8bit pixels.
     *  In debug build, this asserts that the pixels are allocated and locked,
     *  and that the colortype is 8-bit, however none of these checks are performed
     *  in the release build.
     */
    inline uint8_t* getAddr8(int x, int y) const;

    /** Returns the color corresponding to the pixel specified by x,y for
     *  colortable based bitmaps.
     *  In debug build, this asserts that the pixels are allocated and locked,
     *  that the colortype is indexed, and that the colortable is allocated,
     *  however none of these checks are performed in the release build.
     */
    inline SkPMColor getIndex8Color(int x, int y) const;

    /** Set dst to be a setset of this bitmap. If possible, it will share the
        pixel memory, and just point into a subset of it. However, if the colortype
        does not support this, a local copy will be made and associated with
        the dst bitmap. If the subset rectangle, intersected with the bitmap's
        dimensions is empty, or if there is an unsupported colortype, false will be
        returned and dst will be untouched.
        @param dst  The bitmap that will be set to a subset of this bitmap
        @param subset The rectangle of pixels in this bitmap that dst will
                      reference.
        @return true if the subset copy was successfully made.
    */
    bool extractSubset(SkBitmap* dst, const SkIRect& subset) const;

#ifdef SK_BUILD_FOR_ANDROID
    /** Makes a deep copy of this bitmap, respecting the requested colorType,
     *  and allocating the dst pixels on the cpu.
     *  Returns false if either there is an error (i.e. the src does not have
     *  pixels) or the request cannot be satisfied (e.g. the src has per-pixel
     *  alpha, and the requested colortype does not support alpha).
     *  @param dst The bitmap to be sized and allocated
     *  @param ct The desired colorType for dst
     *  @param allocator Allocator used to allocate the pixelref for the dst
     *                   bitmap. If this is null, the standard HeapAllocator
     *                   will be used.
     *  @return true if the copy was made.
     */
    bool copyTo(SkBitmap* dst, SkColorType ct, Allocator*) const;

    bool copyTo(SkBitmap* dst, Allocator* allocator) const {
        return this->copyTo(dst, this->colorType(), allocator);
    }
#endif

    /** Makes a deep copy of this bitmap, respecting the requested colorType.
     *  Returns false if either there is an error (i.e. the src does not have
     *  pixels) or the request cannot be satisfied (e.g. the src has per-pixel
     *  alpha, and the requested colortype does not support alpha).
     *  @param dst The bitmap to be sized and allocated
     *  @param ct The desired colorType for dst
     *  @return true if the copy was made.
     */
    bool copyTo(SkBitmap* dst, SkColorType ct) const;

    bool copyTo(SkBitmap* dst) const {
        return this->copyTo(dst, this->colorType());
    }

    /**
     *  Copy the bitmap's pixels into the specified buffer (pixels + rowBytes),
     *  converting them into the requested format (SkImageInfo). The src pixels are read
     *  starting at the specified (srcX,srcY) offset, relative to the top-left corner.
     *
     *  The specified ImageInfo and (srcX,srcY) offset specifies a source rectangle
     *
     *      srcR.setXYWH(srcX, srcY, dstInfo.width(), dstInfo.height());
     *
     *  srcR is intersected with the bounds of the bitmap. If this intersection is not empty,
     *  then we have two sets of pixels (of equal size). Replace the dst pixels with the
     *  corresponding src pixels, performing any colortype/alphatype transformations needed
     *  (in the case where the src and dst have different colortypes or alphatypes).
     *
     *  This call can fail, returning false, for several reasons:
     *  - If srcR does not intersect the bitmap bounds.
     *  - If the requested colortype/alphatype cannot be converted from the src's types.
     *  - If the src pixels are not available.
     */
    bool readPixels(const SkImageInfo& dstInfo, void* dstPixels, size_t dstRowBytes,
                    int srcX, int srcY) const;
    bool readPixels(const SkPixmap& dst, int srcX, int srcY) const;
    bool readPixels(const SkPixmap& dst) const {
        return this->readPixels(dst, 0, 0);
    }

    /**
     *  Copy the src pixmap's pixels into this bitmap, offset by dstX, dstY.
     *
     *  This is logically the same as creating a bitmap around src, and calling readPixels on it
     *  with this bitmap as the dst.
     */
    bool writePixels(const SkPixmap& src, int dstX, int dstY) {
        return this->writePixels(src, dstX, dstY, SkTransferFunctionBehavior::kRespect);
    }
    bool writePixels(const SkPixmap& src) {
        return this->writePixels(src, 0, 0);
    }

    /**
     *  Returns true if this bitmap's pixels can be converted into the requested
     *  colorType, such that copyTo() could succeed.
     */
    bool canCopyTo(SkColorType colorType) const;

    /** Makes a deep copy of this bitmap, keeping the copied pixels
     *  in the same domain as the source: If the src pixels are allocated for
     *  the cpu, then so will the dst. If the src pixels are allocated on the
     *  gpu (typically as a texture), the it will do the same for the dst.
     *  If the request cannot be fulfilled, returns false and dst is unmodified.
     */
    bool deepCopyTo(SkBitmap* dst) const;

#ifdef SK_BUILD_FOR_ANDROID
    bool hasHardwareMipMap() const {
        return (fFlags & kHasHardwareMipMap_Flag) != 0;
    }

    void setHasHardwareMipMap(bool hasHardwareMipMap) {
        if (hasHardwareMipMap) {
            fFlags |= kHasHardwareMipMap_Flag;
        } else {
            fFlags &= ~kHasHardwareMipMap_Flag;
        }
    }
#endif

    bool extractAlpha(SkBitmap* dst) const {
        return this->extractAlpha(dst, NULL, NULL, NULL);
    }

    bool extractAlpha(SkBitmap* dst, const SkPaint* paint,
                      SkIPoint* offset) const {
        return this->extractAlpha(dst, paint, NULL, offset);
    }

    /** Set dst to contain alpha layer of this bitmap. If destination bitmap
        fails to be initialized, e.g. because allocator can't allocate pixels
        for it, dst will not be modified and false will be returned.

        @param dst The bitmap to be filled with alpha layer
        @param paint The paint to draw with
        @param allocator Allocator used to allocate the pixelref for the dst
                         bitmap. If this is null, the standard HeapAllocator
                         will be used.
        @param offset If not null, it is set to top-left coordinate to position
                      the returned bitmap so that it visually lines up with the
                      original
    */
    bool extractAlpha(SkBitmap* dst, const SkPaint* paint, Allocator* allocator,
                      SkIPoint* offset) const;

    /**
     *  If the pixels are available from this bitmap (w/o locking) return true, and fill out the
     *  specified pixmap (if not null). If the pixels are not available (either because there are
     *  none, or becuase accessing them would require locking or other machinary) return false and
     *  ignore the pixmap parameter.
     *
     *  Note: if this returns true, the results (in the pixmap) are only valid until the bitmap
     *  is changed in anyway, in which case the results are invalid.
     */
    bool peekPixels(SkPixmap*) const;

    SkDEBUGCODE(void validate() const;)

    class Allocator : public SkRefCnt {
    public:
        /** Allocate the pixel memory for the bitmap, given its dimensions and
            colortype. Return true on success, where success means either setPixels
            or setPixelRef was called. The pixels need not be locked when this
            returns. If the colortype requires a colortable, it also must be
            installed via setColorTable. If false is returned, the bitmap and
            colortable should be left unchanged.
        */
        virtual bool allocPixelRef(SkBitmap*, SkColorTable*) = 0;
    private:
        typedef SkRefCnt INHERITED;
    };

    /** Subclass of Allocator that returns a pixelref that allocates its pixel
        memory from the heap. This is the default Allocator invoked by
        allocPixels().
    */
    class HeapAllocator : public Allocator {
    public:
        bool allocPixelRef(SkBitmap*, SkColorTable*) override;
    };

    SK_TO_STRING_NONVIRT()

private:
    mutable sk_sp<SkPixelRef> fPixelRef;
    mutable int               fPixelLockCount;
    // These are just caches from the locked pixelref
    mutable void*             fPixels;
    mutable SkColorTable*     fColorTable;    // only meaningful for kIndex8

    SkIPoint                  fPixelRefOrigin;

    enum Flags {
        kImageIsVolatile_Flag   = 0x02,
#ifdef SK_BUILD_FOR_ANDROID
        /* A hint for the renderer responsible for drawing this bitmap
         * indicating that it should attempt to use mipmaps when this bitmap
         * is drawn scaled down.
         */
        kHasHardwareMipMap_Flag = 0x08,
#endif
    };

    SkImageInfo               fInfo;
    uint32_t                  fRowBytes;
    uint8_t                   fFlags;

    bool writePixels(const SkPixmap& src, int x, int y, SkTransferFunctionBehavior behavior);

    bool internalCopyTo(SkBitmap* dst, SkColorType ct, Allocator*) const;

    /*  Unreference any pixelrefs or colortables
    */
    void freePixels();
    void updatePixelsFromRef() const;

    static void WriteRawPixels(SkWriteBuffer*, const SkBitmap&);
    static bool ReadRawPixels(SkReadBuffer*, SkBitmap*);

<<<<<<< HEAD
=======
    friend class SkImage_Raster;
>>>>>>> a17af05f
    friend class SkReadBuffer;        // unflatten, rawpixels
    friend class SkBinaryWriteBuffer; // rawpixels
    friend struct SkBitmapProcState;
};

class SkAutoLockPixels : SkNoncopyable {
public:
    SkAutoLockPixels(const SkBitmap& bm, bool doLock = true) : fBitmap(bm) {
        fDidLock = doLock;
        if (doLock) {
            bm.lockPixels();
        }
    }
    ~SkAutoLockPixels() {
        if (fDidLock) {
            fBitmap.unlockPixels();
        }
    }

private:
    const SkBitmap& fBitmap;
    bool            fDidLock;
};
//TODO(mtklein): uncomment when 71713004 lands and Chromium's fixed.
//#define SkAutoLockPixels(...) SK_REQUIRE_LOCAL_VAR(SkAutoLockPixels)

///////////////////////////////////////////////////////////////////////////////

inline uint32_t* SkBitmap::getAddr32(int x, int y) const {
    SkASSERT(fPixels);
    SkASSERT(4 == this->bytesPerPixel());
    SkASSERT((unsigned)x < (unsigned)this->width() && (unsigned)y < (unsigned)this->height());
    return (uint32_t*)((char*)fPixels + y * fRowBytes + (x << 2));
}

inline uint16_t* SkBitmap::getAddr16(int x, int y) const {
    SkASSERT(fPixels);
    SkASSERT(2 == this->bytesPerPixel());
    SkASSERT((unsigned)x < (unsigned)this->width() && (unsigned)y < (unsigned)this->height());
    return (uint16_t*)((char*)fPixels + y * fRowBytes + (x << 1));
}

inline uint8_t* SkBitmap::getAddr8(int x, int y) const {
    SkASSERT(fPixels);
    SkASSERT(1 == this->bytesPerPixel());
    SkASSERT((unsigned)x < (unsigned)this->width() && (unsigned)y < (unsigned)this->height());
    return (uint8_t*)fPixels + y * fRowBytes + x;
}

inline SkPMColor SkBitmap::getIndex8Color(int x, int y) const {
    SkASSERT(fPixels);
    SkASSERT(kIndex_8_SkColorType == this->colorType());
    SkASSERT((unsigned)x < (unsigned)this->width() && (unsigned)y < (unsigned)this->height());
    SkASSERT(fColorTable);
    return (*fColorTable)[*((const uint8_t*)fPixels + y * fRowBytes + x)];
}

#endif<|MERGE_RESOLUTION|>--- conflicted
+++ resolved
@@ -85,10 +85,7 @@
     SkColorType colorType() const { return fInfo.colorType(); }
     SkAlphaType alphaType() const { return fInfo.alphaType(); }
     SkColorSpace* colorSpace() const { return fInfo.colorSpace(); }
-<<<<<<< HEAD
-=======
     sk_sp<SkColorSpace> refColorSpace() const { return fInfo.refColorSpace(); }
->>>>>>> a17af05f
 
     /**
      *  Return the number of bytes per pixel based on the colortype. If the colortype is
@@ -434,18 +431,6 @@
     */
     void unlockPixels() const;
 
-<<<<<<< HEAD
-    /**
-     *  Some bitmaps can return a copy of their pixels for lockPixels(), but
-     *  that copy, if modified, will not be pushed back. These bitmaps should
-     *  not be used as targets for a raster device/canvas (since all pixels
-     *  modifications will be lost when unlockPixels() is called.)
-     */
-    // DEPRECATED
-    bool lockPixelsAreWritable() const;
-
-=======
->>>>>>> a17af05f
     bool requestLock(SkAutoPixmapUnlock* result) const;
 
     /** Call this to be sure that the bitmap is valid enough to be drawn (i.e.
@@ -781,10 +766,7 @@
     static void WriteRawPixels(SkWriteBuffer*, const SkBitmap&);
     static bool ReadRawPixels(SkReadBuffer*, SkBitmap*);
 
-<<<<<<< HEAD
-=======
     friend class SkImage_Raster;
->>>>>>> a17af05f
     friend class SkReadBuffer;        // unflatten, rawpixels
     friend class SkBinaryWriteBuffer; // rawpixels
     friend struct SkBitmapProcState;
