/*
 * Copyright 2013 Google Inc.
 *
 * Use of this source code is governed by a BSD-style license that can be
 * found in the LICENSE file.
 */

#ifndef SkDataTable_DEFINED
#define SkDataTable_DEFINED

#include "../private/SkTDArray.h"
#include "SkData.h"
#include "SkString.h"

/**
 *  Like SkData, SkDataTable holds an immutable data buffer. The data buffer is
 *  organized into a table of entries, each with a length, so the entries are
 *  not required to all be the same size.
 */
class SK_API SkDataTable : public SkRefCnt {
public:
    /**
     *  Returns true if the table is empty (i.e. has no entries).
     */
    bool isEmpty() const { return 0 == fCount; }

    /**
     *  Return the number of entries in the table. 0 for an empty table
     */
    int count() const { return fCount; }

    /**
     *  Return the size of the index'th entry in the table. The caller must
     *  ensure that index is valid for this table.
     */
    size_t atSize(int index) const;

    /**
     *  Return a pointer to the data of the index'th entry in the table.
     *  The caller must ensure that index is valid for this table.
     *
     *  @param size If non-null, this returns the byte size of this entry. This
     *              will be the same value that atSize(index) would return.
     */
    const void* at(int index, size_t* size = NULL) const;

    template <typename T>
    const T* atT(int index, size_t* size = NULL) const {
        return reinterpret_cast<const T*>(this->at(index, size));
    }

    /**
     *  Returns the index'th entry as a c-string, and assumes that the trailing
     *  null byte had been copied into the table as well.
     */
    const char* atStr(int index) const {
        size_t size;
        const char* str = this->atT<const char>(index, &size);
        SkASSERT(strlen(str) + 1 == size);
        return str;
    }

    typedef void (*FreeProc)(void* context);

    static sk_sp<SkDataTable> MakeEmpty();

    /**
     *  Return a new DataTable that contains a copy of the data stored in each
     *  "array".
     *
     *  @param ptrs array of points to each element to be copied into the table.
     *  @param sizes array of byte-lengths for each entry in the corresponding
     *               ptrs[] array.
     *  @param count the number of array elements in ptrs[] and sizes[] to copy.
     */
    static sk_sp<SkDataTable> MakeCopyArrays(const void * const * ptrs,
                                             const size_t sizes[], int count);

    /**
     *  Return a new table that contains a copy of the data in array.
     *
     *  @param array contiguous array of data for all elements to be copied.
     *  @param elemSize byte-length for a given element.
     *  @param count the number of entries to be copied out of array. The number
     *               of bytes that will be copied is count * elemSize.
     */
    static sk_sp<SkDataTable> MakeCopyArray(const void* array, size_t elemSize, int count);

    static sk_sp<SkDataTable> MakeArrayProc(const void* array, size_t elemSize, int count,
                                            FreeProc proc, void* context);

private:
    struct Dir {
        const void* fPtr;
        uintptr_t   fSize;
    };

    int         fCount;
    size_t      fElemSize;
    union {
        const Dir*  fDir;
        const char* fElems;
    } fU;

    FreeProc    fFreeProc;
    void*       fFreeProcContext;

    SkDataTable();
    SkDataTable(const void* array, size_t elemSize, int count,
                FreeProc, void* context);
    SkDataTable(const Dir*, int count, FreeProc, void* context);
    virtual ~SkDataTable();

    friend class SkDataTableBuilder;    // access to Dir

    typedef SkRefCnt INHERITED;
};

<<<<<<< HEAD
/**
 *  Helper class that allows for incrementally building up the data needed to
 *  create a SkDataTable.
 */
class SK_API SkDataTableBuilder : SkNoncopyable {
public:
    SkDataTableBuilder(size_t minChunkSize);
    ~SkDataTableBuilder();

    int  count() const { return fDir.count(); }
    size_t minChunkSize() const { return fMinChunkSize; }

    /**
     *  Forget any previously appended entries, setting count() back to 0.
     */
    void reset(size_t minChunkSize);
    void reset() {
        this->reset(fMinChunkSize);
    }

    /**
     *  Copy size-bytes from data, and append it to the growing SkDataTable.
     */
    void append(const void* data, size_t size);

    /**
     *  Helper version of append() passes strlen() + 1 for the size,
     *  so the trailing-zero will be copied as well.
     */
    void appendStr(const char str[]) {
        this->append(str, strlen(str) + 1);
    }

    /**
     *  Helper version of append() passes string.size() + 1 for the size,
     *  so the trailing-zero will be copied as well.
     */
    void appendString(const SkString& string) {
        this->append(string.c_str(), string.size() + 1);
    }

    /**
     *  Return an SkDataTable from the accumulated entries that were added by
     *  calls to append(). This call also clears any accumluated entries from
     *  this builder, so its count() will be 0 after this call.
     */
    sk_sp<SkDataTable> detachDataTable();

private:
    SkTDArray<SkDataTable::Dir> fDir;
    SkChunkAlloc*               fHeap;
    size_t                      fMinChunkSize;
};

=======
>>>>>>> a17af05f
#endif<|MERGE_RESOLUTION|>--- conflicted
+++ resolved
@@ -116,61 +116,4 @@
     typedef SkRefCnt INHERITED;
 };
 
-<<<<<<< HEAD
-/**
- *  Helper class that allows for incrementally building up the data needed to
- *  create a SkDataTable.
- */
-class SK_API SkDataTableBuilder : SkNoncopyable {
-public:
-    SkDataTableBuilder(size_t minChunkSize);
-    ~SkDataTableBuilder();
-
-    int  count() const { return fDir.count(); }
-    size_t minChunkSize() const { return fMinChunkSize; }
-
-    /**
-     *  Forget any previously appended entries, setting count() back to 0.
-     */
-    void reset(size_t minChunkSize);
-    void reset() {
-        this->reset(fMinChunkSize);
-    }
-
-    /**
-     *  Copy size-bytes from data, and append it to the growing SkDataTable.
-     */
-    void append(const void* data, size_t size);
-
-    /**
-     *  Helper version of append() passes strlen() + 1 for the size,
-     *  so the trailing-zero will be copied as well.
-     */
-    void appendStr(const char str[]) {
-        this->append(str, strlen(str) + 1);
-    }
-
-    /**
-     *  Helper version of append() passes string.size() + 1 for the size,
-     *  so the trailing-zero will be copied as well.
-     */
-    void appendString(const SkString& string) {
-        this->append(string.c_str(), string.size() + 1);
-    }
-
-    /**
-     *  Return an SkDataTable from the accumulated entries that were added by
-     *  calls to append(). This call also clears any accumluated entries from
-     *  this builder, so its count() will be 0 after this call.
-     */
-    sk_sp<SkDataTable> detachDataTable();
-
-private:
-    SkTDArray<SkDataTable::Dir> fDir;
-    SkChunkAlloc*               fHeap;
-    size_t                      fMinChunkSize;
-};
-
-=======
->>>>>>> a17af05f
 #endif