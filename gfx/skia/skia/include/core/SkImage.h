/*
 * Copyright 2012 Google Inc.
 *
 * Use of this source code is governed by a BSD-style license that can be
 * found in the LICENSE file.
 */

#ifndef SkImage_DEFINED
#define SkImage_DEFINED

#include "SkFilterQuality.h"
#include "SkImageInfo.h"
#include "SkImageEncoder.h"
#include "SkRefCnt.h"
#include "SkScalar.h"
#include "SkShader.h"

class SkData;
class SkCanvas;
class SkColorTable;
class SkCrossContextImageData;
class SkImageGenerator;
class SkPaint;
class SkPicture;
class SkPixelSerializer;
class SkString;
class SkSurface;
class GrContext;
class GrContextThreadSafeProxy;
class GrTexture;

/**
 *  SkImage is an abstraction for drawing a rectagle of pixels, though the
 *  particular type of image could be actually storing its data on the GPU, or
 *  as drawing commands (picture or PDF or otherwise), ready to be played back
 *  into another canvas.
 *
 *  The content of SkImage is always immutable, though the actual storage may
 *  change, if for example that image can be re-created via encoded data or
 *  other means.
 *
 *  SkImage always has a non-zero dimensions. If there is a request to create a new image, either
 *  directly or via SkSurface, and either of the requested dimensions are zero, then NULL will be
 *  returned.
 */
class SK_API SkImage : public SkRefCnt {
public:
    typedef SkImageInfo Info;
    typedef void* ReleaseContext;

    static sk_sp<SkImage> MakeRasterCopy(const SkPixmap&);
    static sk_sp<SkImage> MakeRasterData(const Info&, sk_sp<SkData> pixels, size_t rowBytes);

    typedef void (*RasterReleaseProc)(const void* pixels, ReleaseContext);

    /**
     *  Return a new Image referencing the specified pixels. These must remain valid and unchanged
     *  until the specified release-proc is called, indicating that Skia no longer has a reference
     *  to the pixels.
     *
     *  Returns NULL if the requested pixmap info is unsupported.
     */
    static sk_sp<SkImage> MakeFromRaster(const SkPixmap&, RasterReleaseProc, ReleaseContext);

    /**
     *  Construct a new image from the specified bitmap. If the bitmap is marked immutable, and
     *  its pixel memory is shareable, it may be shared instead of copied.
     */
    static sk_sp<SkImage> MakeFromBitmap(const SkBitmap&);
    
    /**
     *  Construct a new SkImage based on the given ImageGenerator. Returns NULL on error.
     *  This function will always take ownership of the passed generator.
     *
     *  If a subset is specified, it must be contained within the generator's bounds.
     */
<<<<<<< HEAD
    static sk_sp<SkImage> MakeFromGenerator(SkImageGenerator*, const SkIRect* subset = nullptr);
=======
    static sk_sp<SkImage> MakeFromGenerator(std::unique_ptr<SkImageGenerator>,
                                            const SkIRect* subset = nullptr);
>>>>>>> a17af05f

    /**
     *  Construct a new SkImage based on the specified encoded data. Returns NULL on failure,
     *  which can mean that the format of the encoded data was not recognized/supported.
     *
     *  If a subset is specified, it must be contained within the encoded data's bounds.
     */
    static sk_sp<SkImage> MakeFromEncoded(sk_sp<SkData> encoded, const SkIRect* subset = nullptr);

    /**
     *  Create a new image from the specified descriptor. Note - the caller is responsible for
     *  managing the lifetime of the underlying platform texture.
     *
     *  Will return NULL if the specified descriptor is unsupported.
     */
    static sk_sp<SkImage> MakeFromTexture(GrContext* ctx, const GrBackendTextureDesc& desc) {
        return MakeFromTexture(ctx, desc, kPremul_SkAlphaType, nullptr, nullptr, nullptr);
    }

    static sk_sp<SkImage> MakeFromTexture(GrContext* ctx, const GrBackendTextureDesc& de,
                                          SkAlphaType at) {
        return MakeFromTexture(ctx, de, at, nullptr, nullptr, nullptr);
    }

    typedef void (*TextureReleaseProc)(ReleaseContext);

    /**
     *  Create a new image from the specified descriptor. The underlying platform texture must stay
     *  valid and unaltered until the specified release-proc is invoked, indicating that Skia
     *  no longer is holding a reference to it.
     *
     *  Will return NULL if the specified descriptor is unsupported.
     */
    static sk_sp<SkImage> MakeFromTexture(GrContext* ctx, const GrBackendTextureDesc& desc,
                                          SkAlphaType at, TextureReleaseProc trp,
                                          ReleaseContext rc) {
        return MakeFromTexture(ctx, desc, at, nullptr, trp, rc);
    }

    /**
    *  Create a new image from the specified descriptor. The underlying platform texture must stay
    *  valid and unaltered until the specified release-proc is invoked, indicating that Skia
    *  no longer is holding a reference to it.
    *
    *  Will return NULL if the specified descriptor is unsupported.
    */
    static sk_sp<SkImage> MakeFromTexture(GrContext*, const GrBackendTextureDesc&, SkAlphaType,
                                          sk_sp<SkColorSpace>, TextureReleaseProc, ReleaseContext);

    /**
     *  Create a new image from the specified descriptor. Note - Skia will delete or recycle the
     *  texture when the image is released.
     *
     *  Will return NULL if the specified descriptor is unsupported.
     */
    static sk_sp<SkImage> MakeFromAdoptedTexture(GrContext*, const GrBackendTextureDesc&,
                                                 SkAlphaType = kPremul_SkAlphaType,
                                                 sk_sp<SkColorSpace> = nullptr);

    /**
     *  Create a new image by copying the pixels from the specified y, u, v textures. The data
     *  from the textures is immediately ingested into the image and the textures can be modified or
     *  deleted after the function returns. The image will have the dimensions of the y texture.
     */
    static sk_sp<SkImage> MakeFromYUVTexturesCopy(GrContext*, SkYUVColorSpace,
                                                  const GrBackendObject yuvTextureHandles[3],
                                                  const SkISize yuvSizes[3],
                                                  GrSurfaceOrigin,
                                                  sk_sp<SkColorSpace> = nullptr);
<<<<<<< HEAD

    /**
     *  Create a new image by copying the pixels from the specified y and uv textures. The data
     *  from the textures is immediately ingested into the image and the textures can be modified or
     *  deleted after the function returns. The image will have the dimensions of the y texture.
     */
    static sk_sp<SkImage> MakeFromNV12TexturesCopy(GrContext*, SkYUVColorSpace,
                                                   const GrBackendObject nv12TextureHandles[2],
                                                   const SkISize nv12Sizes[2], GrSurfaceOrigin,
                                                   sk_sp<SkColorSpace> = nullptr);
=======
>>>>>>> a17af05f

    /**
     *  Create a new image by copying the pixels from the specified y and uv textures. The data
     *  from the textures is immediately ingested into the image and the textures can be modified or
     *  deleted after the function returns. The image will have the dimensions of the y texture.
     */
    static sk_sp<SkImage> MakeFromNV12TexturesCopy(GrContext*, SkYUVColorSpace,
                                                   const GrBackendObject nv12TextureHandles[2],
                                                   const SkISize nv12Sizes[2], GrSurfaceOrigin,
                                                   sk_sp<SkColorSpace> = nullptr);

    enum class BitDepth {
        kU8,
        kF16,
    };

    /**
     *  Create a new image from the specified picture.
     *  On creation of the SkImage, snap the SkPicture to a particular BitDepth and SkColorSpace.
     */
    static sk_sp<SkImage> MakeFromPicture(sk_sp<SkPicture>, const SkISize& dimensions,
                                          const SkMatrix*, const SkPaint*, BitDepth,
                                          sk_sp<SkColorSpace>);

    ///////////////////////////////////////////////////////////////////////////////////////////////

    int width() const { return fWidth; }
    int height() const { return fHeight; }
    SkISize dimensions() const { return SkISize::Make(fWidth, fHeight); }
    SkIRect bounds() const { return SkIRect::MakeWH(fWidth, fHeight); }
    uint32_t uniqueID() const { return fUniqueID; }
    SkAlphaType alphaType() const;
<<<<<<< HEAD
=======

    /**
     *  Returns the color space of the SkImage.
     *
     *  This is the color space that was supplied on creation of the SkImage or a color
     *  space that was parsed from encoded data.  This color space is not guaranteed to be
     *  renderable.  Can return nullptr if the SkImage was created without a color space.
     */
    SkColorSpace* colorSpace() const;
    sk_sp<SkColorSpace> refColorSpace() const;

    /**
     *  Returns true fi the image will be drawn as a mask, with no intrinsic color of its own.
     */
    bool isAlphaOnly() const;
>>>>>>> a17af05f
    bool isOpaque() const { return SkAlphaTypeIsOpaque(this->alphaType()); }

    /**
     * Extracts YUV planes from the SkImage and stores them in client-provided memory. The sizes
     * planes and rowBytes arrays are ordered [y, u, v].
     */
    bool readYUV8Planes(const SkISize[3], void* const planes[3], const size_t rowBytes[3],
                        SkYUVColorSpace) const;

    sk_sp<SkShader> makeShader(SkShader::TileMode, SkShader::TileMode,
                               const SkMatrix* localMatrix = nullptr) const;

    /**
     *  If the image has direct access to its pixels (i.e. they are in local RAM)
     *  return true, and if not null, return in the pixmap parameter the info about the
     *  images pixels.
     *
     *  On failure, return false and ignore the pixmap parameter.
     */
    bool peekPixels(SkPixmap* pixmap) const;

    // DEPRECATED - currently used by Canvas2DLayerBridge in Chromium.
    GrTexture* getTexture() const;

    /**
     *  Returns true if the image is texture backed.
     */
    bool isTextureBacked() const;

    /**
     *  Retrieves the backend API handle of the texture. If flushPendingGrContextIO then the
     *  GrContext will issue to the backend API any deferred IO operations on the texture before
     *  returning.
     *  If 'origin' is supplied it will be filled in with the origin of the content drawn
     *  into the image.
     */
    GrBackendObject getTextureHandle(bool flushPendingGrContextIO,
                                     GrSurfaceOrigin* origin = nullptr) const;

    /**
     *  Hints to image calls where the system might cache computed intermediates (e.g. the results
     *  of decoding or a read-back from the GPU. Passing kAllow signals that the system's default
     *  behavior is fine. Passing kDisallow signals that caching should be avoided.
     */
     enum CachingHint {
        kAllow_CachingHint,
        kDisallow_CachingHint,
    };

    /**
     *  Copy the pixels from the image into the specified buffer (pixels + rowBytes),
     *  converting them into the requested format (dstInfo). The image pixels are read
     *  starting at the specified (srcX,srcY) location.
     *
     *  The specified ImageInfo and (srcX,srcY) offset specifies a source rectangle
     *
     *      srcR.setXYWH(srcX, srcY, dstInfo.width(), dstInfo.height());
     *
     *  srcR is intersected with the bounds of the image. If this intersection is not empty,
     *  then we have two sets of pixels (of equal size). Replace the dst pixels with the
     *  corresponding src pixels, performing any colortype/alphatype transformations needed
     *  (in the case where the src and dst have different colortypes or alphatypes).
     *
     *  This call can fail, returning false, for several reasons:
     *  - If srcR does not intersect the image bounds.
     *  - If the requested colortype/alphatype cannot be converted from the image's types.
     */
    bool readPixels(const SkImageInfo& dstInfo, void* dstPixels, size_t dstRowBytes,
                    int srcX, int srcY, CachingHint = kAllow_CachingHint) const;

    bool readPixels(const SkPixmap& dst, int srcX, int srcY,
                    CachingHint = kAllow_CachingHint) const;

    /**
     *  Copy the pixels from this image into the dst pixmap, converting as needed into dst's
     *  colortype/alphatype. If the conversion cannot be performed, false is returned.
     *
     *  If dst's dimensions differ from the src dimension, the image will be scaled, applying the
     *  specified filter-quality.
     */
    bool scalePixels(const SkPixmap& dst, SkFilterQuality, CachingHint = kAllow_CachingHint) const;

    /**
     *  Encode the image's pixels and return the result as a new SkData, which
     *  the caller must manage (i.e. call unref() when they are done).
     *
     *  If the image type cannot be encoded, or the requested encoder type is
     *  not supported, this will return NULL.
     *
     *  Note: this will attempt to encode the image's pixels in the specified format,
     *  even if the image returns a data from refEncoded(). That data will be ignored.
     */
    SkData* encode(SkEncodedImageFormat, int quality) const;

    /**
     *  Encode the image and return the result as a caller-managed SkData.  This will
     *  attempt to reuse existing encoded data (as returned by refEncoded).
     *
     *  We defer to the SkPixelSerializer both for vetting existing encoded data
     *  (useEncodedData) and for encoding the image (encode) when no such data is
     *  present or is rejected by the serializer.
     *
     *  If not specified, we use a default serializer which 1) always accepts existing data
     *  (in any format) and 2) encodes to PNG.
     *
     *  If no compatible encoded data exists and encoding fails, this method will also
     *  fail (return NULL).
     */
    SkData* encode(SkPixelSerializer* = nullptr) const;

    /**
     *  If the image already has its contents in encoded form (e.g. PNG or JPEG), return a ref
     *  to that data (which the caller must call unref() on). The caller is responsible for calling
     *  unref on the data when they are done.
     *
     *  If the image does not already has its contents in encoded form, return NULL.
     *
     *  Note: to force the image to return its contents as encoded data, try calling encode(...).
     */
    SkData* refEncoded() const;

    const char* toString(SkString*) const;

    /**
     *  Return a new image that is a subset of this image. The underlying implementation may
     *  share the pixels, or it may make a copy.
     *
     *  If subset does not intersect the bounds of this image, or the copy/share cannot be made,
     *  NULL will be returned.
     */
    sk_sp<SkImage> makeSubset(const SkIRect& subset) const;

    /**
     *  Ensures that an image is backed by a texture (when GrContext is non-null), suitable for use
     *  with surfaces that have the supplied destination color space. If no transformation is
     *  required, the returned image may be the same as this image. If this image is from a
     *  different GrContext, this will fail.
     */
    sk_sp<SkImage> makeTextureImage(GrContext*, SkColorSpace* dstColorSpace) const;

    /**
     *  Constructs a texture backed image from data that was previously uploaded on another thread
     *  and GrContext. The GrContext used to upload the data must be in the same GL share group as
     *  the one passed in here, or otherwise be able to share resources with the passed in context.
     */
    static sk_sp<SkImage> MakeFromCrossContextImageData(GrContext*,
                                                        std::unique_ptr<SkCrossContextImageData>);

    /**
     * If the image is texture-backed this will make a raster copy of it (or nullptr if reading back
     * the pixels fails). Otherwise, it returns the original image.
     */
    sk_sp<SkImage> makeNonTextureImage() const;
    /**
     *  Apply a given image filter to this image, and return the filtered result.
     *
     *  The subset represents the active portion of this image. The return value is similarly an
     *  SkImage, with an active subset (outSubset). This is usually used with texture-backed
     *  images, where the texture may be approx-match and thus larger than the required size.
     *
     *  clipBounds constrains the device-space extent of the image which may be produced to the
     *  given rect.
     *
     *  offset is the amount to translate the resulting image relative to the src when it is drawn.
     *  This is an out-param.
     *
     *  If the result image cannot be created, or the result would be transparent black, null
     *  is returned, in which case the offset and outSubset parameters should be ignored by the
     *  caller.
     */
    sk_sp<SkImage> makeWithFilter(const SkImageFilter* filter, const SkIRect& subset,
                                  const SkIRect& clipBounds, SkIRect* outSubset,
                                  SkIPoint* offset) const;

    /**
     * If the image is texture-backed this will make a raster copy of it (or nullptr if reading back
     * the pixels fails). Otherwise, it returns the original image.
     */
    sk_sp<SkImage> makeNonTextureImage() const;
    /**
     *  Apply a given image filter to this image, and return the filtered result.
     *
     *  The subset represents the active portion of this image. The return value is similarly an
     *  SkImage, with an active subset (outSubset). This is usually used with texture-backed
     *  images, where the texture may be approx-match and thus larger than the required size.
     *
     *  clipBounds constrains the device-space extent of the image which may be produced to the
     *  given rect.
     *
     *  offset is the amount to translate the resulting image relative to the src when it is drawn.
     *  This is an out-param.
     *
     *  If the result image cannot be created, or the result would be transparent black, null
     *  is returned, in which case the offset and outSubset parameters should be ignored by the
     *  caller.
     */
    sk_sp<SkImage> makeWithFilter(const SkImageFilter* filter, const SkIRect& subset,
                                  const SkIRect& clipBounds, SkIRect* outSubset,
                                  SkIPoint* offset) const;

    /** Drawing params for which a deferred texture image data should be optimized. */
    struct DeferredTextureImageUsageParams {
        DeferredTextureImageUsageParams(const SkMatrix matrix, const SkFilterQuality quality,
                                        int preScaleMipLevel)
            : fMatrix(matrix), fQuality(quality), fPreScaleMipLevel(preScaleMipLevel) {}
        SkMatrix        fMatrix;
        SkFilterQuality fQuality;
        int             fPreScaleMipLevel;
    };

    /**
     * This method allows clients to capture the data necessary to turn a SkImage into a texture-
     * backed image. If the original image is codec-backed this will decode into a format optimized
     * for the context represented by the proxy. This method is thread safe with respect to the
     * GrContext whence the proxy came. Clients allocate and manage the storage of the deferred
     * texture data and control its lifetime. No cleanup is required, thus it is safe to simply free
     * the memory out from under the data.
     *
     * The same method is used both for getting the size necessary for pre-uploaded texture data
     * and for retrieving the data. The params array represents the set of draws over which to
     * optimize the pre-upload data.
     *
     * When called with a null buffer this returns the size that the client must allocate in order
     * to create deferred texture data for this image (or zero if this is an inappropriate
     * candidate). The buffer allocated by the client should be 8 byte aligned.
     *
     * When buffer is not null this fills in the deferred texture data for this image in the
     * provided buffer (assuming this is an appropriate candidate image and the buffer is
     * appropriately aligned). Upon success the size written is returned, otherwise 0.
     *
     * dstColorSpace is the color space of the surface where this texture will ultimately be used.
     * If the method determines that mip-maps are needed, this helps determine the correct strategy
     * for building them (gamma-correct or not).
     */
    size_t getDeferredTextureImageData(const GrContextThreadSafeProxy&,
                                       const DeferredTextureImageUsageParams[],
                                       int paramCnt,
                                       void* buffer,
<<<<<<< HEAD
                                       SkSourceGammaTreatment treatment =
                                       SkSourceGammaTreatment::kIgnore) const;
=======
                                       SkColorSpace* dstColorSpace = nullptr) const;
>>>>>>> a17af05f

    /**
     * Returns a texture-backed image from data produced in SkImage::getDeferredTextureImageData.
     * The context must be the context that provided the proxy passed to
     * getDeferredTextureImageData.
     */
    static sk_sp<SkImage> MakeFromDeferredTextureImageData(GrContext*, const void*, SkBudgeted);

    // Helper functions to convert to SkBitmap

    enum LegacyBitmapMode {
        kRO_LegacyBitmapMode,
        kRW_LegacyBitmapMode,
    };

    /**
     *  Attempt to create a bitmap with the same pixels as the image. The result will always be
     *  a raster-backed bitmap (texture-backed bitmaps are DEPRECATED, and not supported here).
     *
     *  If the mode is kRO (read-only), the resulting bitmap will be marked as immutable.
     *
     *  On succcess, returns true. On failure, returns false and the bitmap parameter will be reset
     *  to empty.
     */
    bool asLegacyBitmap(SkBitmap*, LegacyBitmapMode) const;

    /**
     *  Returns true if the image is backed by an image-generator or other src that creates
     *  (and caches) its pixels / texture on-demand.
     */
    bool isLazyGenerated() const;

<<<<<<< HEAD

#ifdef SK_SUPPORT_LEGACY_IMAGEFACTORY
    static SkImage* NewRasterCopy(const Info&, const void* pixels, size_t rowBytes,
                                  SkColorTable* ctable = nullptr);
    static SkImage* NewRasterData(const Info&, SkData* pixels, size_t rowBytes);
    static SkImage* NewFromRaster(const Info&, const void* pixels, size_t rowBytes,
                                  RasterReleaseProc, ReleaseContext);
    static SkImage* NewFromBitmap(const SkBitmap&);
    static SkImage* NewFromGenerator(SkImageGenerator*, const SkIRect* subset = nullptr);
    static SkImage* NewFromEncoded(SkData* encoded, const SkIRect* subset = nullptr);
    static SkImage* NewFromTexture(GrContext* ctx, const GrBackendTextureDesc& desc) {
        return NewFromTexture(ctx, desc, kPremul_SkAlphaType, nullptr, nullptr);
    }

    static SkImage* NewFromTexture(GrContext* ctx, const GrBackendTextureDesc& de, SkAlphaType at) {
        return NewFromTexture(ctx, de, at, nullptr, nullptr);
    }
    static SkImage* NewFromTexture(GrContext*, const GrBackendTextureDesc&, SkAlphaType,
                                   TextureReleaseProc, ReleaseContext);
    static SkImage* NewFromAdoptedTexture(GrContext*, const GrBackendTextureDesc&,
                                          SkAlphaType = kPremul_SkAlphaType);
    static SkImage* NewFromYUVTexturesCopy(GrContext*, SkYUVColorSpace,
                                           const GrBackendObject yuvTextureHandles[3],
                                           const SkISize yuvSizes[3],
                                           GrSurfaceOrigin);
    static SkImage* NewFromPicture(const SkPicture*, const SkISize& dimensions,
                                   const SkMatrix*, const SkPaint*);
    static SkImage* NewTextureFromPixmap(GrContext*, const SkPixmap&, SkBudgeted budgeted);
    static SkImage* NewFromDeferredTextureImageData(GrContext*, const void*, SkBudgeted);

    SkImage* newSubset(const SkIRect& subset) const { return this->makeSubset(subset).release(); }
    SkImage* newTextureImage(GrContext* ctx) const { return this->makeTextureImage(ctx).release(); }
#endif
=======
    /**
     *  If |target| is supported, returns an SkImage in the |target| color space.
     *  Otherwise, returns nullptr.
     *
     *  This will leave the image as is if it already in the |target| color space.
     *  Otherwise, it will convert the pixels from the src color space to the |target|
     *  color space.  If this->colorSpace() is nullptr, the src color space will be
     *  treated as sRGB.
     *
     *  If |premulBehavior| is kIgnore, any premultiplication or unpremultiplication will
     *  be performed in the gamma encoded space.  If it is kRespect, premultiplication is
     *  assumed to be linear.
     */
    sk_sp<SkImage> makeColorSpace(sk_sp<SkColorSpace> target,
                                  SkTransferFunctionBehavior premulBehavior) const;
>>>>>>> a17af05f

protected:
    SkImage(int width, int height, uint32_t uniqueID);

private:
    static sk_sp<SkImage> MakeTextureFromMipMap(GrContext*, const SkImageInfo&,
                                                const GrMipLevel* texels, int mipLevelCount,
<<<<<<< HEAD
                                                SkBudgeted, SkSourceGammaTreatment);
=======
                                                SkBudgeted, SkDestinationSurfaceColorMode);
>>>>>>> a17af05f

    const int       fWidth;
    const int       fHeight;
    const uint32_t  fUniqueID;

    typedef SkRefCnt INHERITED;
};

#endif<|MERGE_RESOLUTION|>--- conflicted
+++ resolved
@@ -74,12 +74,8 @@
      *
      *  If a subset is specified, it must be contained within the generator's bounds.
      */
-<<<<<<< HEAD
-    static sk_sp<SkImage> MakeFromGenerator(SkImageGenerator*, const SkIRect* subset = nullptr);
-=======
     static sk_sp<SkImage> MakeFromGenerator(std::unique_ptr<SkImageGenerator>,
                                             const SkIRect* subset = nullptr);
->>>>>>> a17af05f
 
     /**
      *  Construct a new SkImage based on the specified encoded data. Returns NULL on failure,
@@ -149,19 +145,6 @@
                                                   const SkISize yuvSizes[3],
                                                   GrSurfaceOrigin,
                                                   sk_sp<SkColorSpace> = nullptr);
-<<<<<<< HEAD
-
-    /**
-     *  Create a new image by copying the pixels from the specified y and uv textures. The data
-     *  from the textures is immediately ingested into the image and the textures can be modified or
-     *  deleted after the function returns. The image will have the dimensions of the y texture.
-     */
-    static sk_sp<SkImage> MakeFromNV12TexturesCopy(GrContext*, SkYUVColorSpace,
-                                                   const GrBackendObject nv12TextureHandles[2],
-                                                   const SkISize nv12Sizes[2], GrSurfaceOrigin,
-                                                   sk_sp<SkColorSpace> = nullptr);
-=======
->>>>>>> a17af05f
 
     /**
      *  Create a new image by copying the pixels from the specified y and uv textures. The data
@@ -194,8 +177,6 @@
     SkIRect bounds() const { return SkIRect::MakeWH(fWidth, fHeight); }
     uint32_t uniqueID() const { return fUniqueID; }
     SkAlphaType alphaType() const;
-<<<<<<< HEAD
-=======
 
     /**
      *  Returns the color space of the SkImage.
@@ -211,7 +192,6 @@
      *  Returns true fi the image will be drawn as a mask, with no intrinsic color of its own.
      */
     bool isAlphaOnly() const;
->>>>>>> a17af05f
     bool isOpaque() const { return SkAlphaTypeIsOpaque(this->alphaType()); }
 
     /**
@@ -359,32 +339,6 @@
      */
     static sk_sp<SkImage> MakeFromCrossContextImageData(GrContext*,
                                                         std::unique_ptr<SkCrossContextImageData>);
-
-    /**
-     * If the image is texture-backed this will make a raster copy of it (or nullptr if reading back
-     * the pixels fails). Otherwise, it returns the original image.
-     */
-    sk_sp<SkImage> makeNonTextureImage() const;
-    /**
-     *  Apply a given image filter to this image, and return the filtered result.
-     *
-     *  The subset represents the active portion of this image. The return value is similarly an
-     *  SkImage, with an active subset (outSubset). This is usually used with texture-backed
-     *  images, where the texture may be approx-match and thus larger than the required size.
-     *
-     *  clipBounds constrains the device-space extent of the image which may be produced to the
-     *  given rect.
-     *
-     *  offset is the amount to translate the resulting image relative to the src when it is drawn.
-     *  This is an out-param.
-     *
-     *  If the result image cannot be created, or the result would be transparent black, null
-     *  is returned, in which case the offset and outSubset parameters should be ignored by the
-     *  caller.
-     */
-    sk_sp<SkImage> makeWithFilter(const SkImageFilter* filter, const SkIRect& subset,
-                                  const SkIRect& clipBounds, SkIRect* outSubset,
-                                  SkIPoint* offset) const;
 
     /**
      * If the image is texture-backed this will make a raster copy of it (or nullptr if reading back
@@ -450,12 +404,7 @@
                                        const DeferredTextureImageUsageParams[],
                                        int paramCnt,
                                        void* buffer,
-<<<<<<< HEAD
-                                       SkSourceGammaTreatment treatment =
-                                       SkSourceGammaTreatment::kIgnore) const;
-=======
                                        SkColorSpace* dstColorSpace = nullptr) const;
->>>>>>> a17af05f
 
     /**
      * Returns a texture-backed image from data produced in SkImage::getDeferredTextureImageData.
@@ -488,41 +437,6 @@
      */
     bool isLazyGenerated() const;
 
-<<<<<<< HEAD
-
-#ifdef SK_SUPPORT_LEGACY_IMAGEFACTORY
-    static SkImage* NewRasterCopy(const Info&, const void* pixels, size_t rowBytes,
-                                  SkColorTable* ctable = nullptr);
-    static SkImage* NewRasterData(const Info&, SkData* pixels, size_t rowBytes);
-    static SkImage* NewFromRaster(const Info&, const void* pixels, size_t rowBytes,
-                                  RasterReleaseProc, ReleaseContext);
-    static SkImage* NewFromBitmap(const SkBitmap&);
-    static SkImage* NewFromGenerator(SkImageGenerator*, const SkIRect* subset = nullptr);
-    static SkImage* NewFromEncoded(SkData* encoded, const SkIRect* subset = nullptr);
-    static SkImage* NewFromTexture(GrContext* ctx, const GrBackendTextureDesc& desc) {
-        return NewFromTexture(ctx, desc, kPremul_SkAlphaType, nullptr, nullptr);
-    }
-
-    static SkImage* NewFromTexture(GrContext* ctx, const GrBackendTextureDesc& de, SkAlphaType at) {
-        return NewFromTexture(ctx, de, at, nullptr, nullptr);
-    }
-    static SkImage* NewFromTexture(GrContext*, const GrBackendTextureDesc&, SkAlphaType,
-                                   TextureReleaseProc, ReleaseContext);
-    static SkImage* NewFromAdoptedTexture(GrContext*, const GrBackendTextureDesc&,
-                                          SkAlphaType = kPremul_SkAlphaType);
-    static SkImage* NewFromYUVTexturesCopy(GrContext*, SkYUVColorSpace,
-                                           const GrBackendObject yuvTextureHandles[3],
-                                           const SkISize yuvSizes[3],
-                                           GrSurfaceOrigin);
-    static SkImage* NewFromPicture(const SkPicture*, const SkISize& dimensions,
-                                   const SkMatrix*, const SkPaint*);
-    static SkImage* NewTextureFromPixmap(GrContext*, const SkPixmap&, SkBudgeted budgeted);
-    static SkImage* NewFromDeferredTextureImageData(GrContext*, const void*, SkBudgeted);
-
-    SkImage* newSubset(const SkIRect& subset) const { return this->makeSubset(subset).release(); }
-    SkImage* newTextureImage(GrContext* ctx) const { return this->makeTextureImage(ctx).release(); }
-#endif
-=======
     /**
      *  If |target| is supported, returns an SkImage in the |target| color space.
      *  Otherwise, returns nullptr.
@@ -538,7 +452,6 @@
      */
     sk_sp<SkImage> makeColorSpace(sk_sp<SkColorSpace> target,
                                   SkTransferFunctionBehavior premulBehavior) const;
->>>>>>> a17af05f
 
 protected:
     SkImage(int width, int height, uint32_t uniqueID);
@@ -546,11 +459,7 @@
 private:
     static sk_sp<SkImage> MakeTextureFromMipMap(GrContext*, const SkImageInfo&,
                                                 const GrMipLevel* texels, int mipLevelCount,
-<<<<<<< HEAD
-                                                SkBudgeted, SkSourceGammaTreatment);
-=======
                                                 SkBudgeted, SkDestinationSurfaceColorMode);
->>>>>>> a17af05f
 
     const int       fWidth;
     const int       fHeight;
