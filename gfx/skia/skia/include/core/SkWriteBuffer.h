--- conflicted
+++ resolved
@@ -81,11 +81,7 @@
 
     SkBinaryWriteBuffer(uint32_t flags = 0);
     SkBinaryWriteBuffer(void* initialStorage, size_t storageSize, uint32_t flags = 0);
-<<<<<<< HEAD
-    ~SkBinaryWriteBuffer();
-=======
     ~SkBinaryWriteBuffer() override;
->>>>>>> a17af05f
 
     bool isCrossProcess() const override {
         return SkToBool(fFlags & kCrossProcess_Flag);
@@ -150,11 +146,7 @@
 
     SkRefCntSet* fTFSet;
 
-<<<<<<< HEAD
-    SkAutoTUnref<SkPixelSerializer> fPixelSerializer;
-=======
     sk_sp<SkPixelSerializer> fPixelSerializer;
->>>>>>> a17af05f
 
     // Only used if we do not have an fFactorySet
     SkTHashMap<SkString, uint32_t> fFlattenableDict;
