--- conflicted
+++ resolved
@@ -232,33 +232,12 @@
     bool canHandleComplexCTM() const;
 
     /**
-<<<<<<< HEAD
-     *  ImageFilters can natively handle scaling and translate components in the CTM. Only some of
-     *  them can handle affine (or more complex) matrices. This call returns true iff the filter
-     *  and all of its (non-null) inputs can handle these more complex matrices.
-     */
-    bool canHandleComplexCTM() const;
-
-    /**
-=======
->>>>>>> a17af05f
      * Return an imagefilter which transforms its input by the given matrix.
      */
     static sk_sp<SkImageFilter> MakeMatrixFilter(const SkMatrix& matrix,
                                                  SkFilterQuality quality,
                                                  sk_sp<SkImageFilter> input);
 
-<<<<<<< HEAD
-#ifdef SK_SUPPORT_LEGACY_IMAGEFILTER_PTR
-    static SkImageFilter* CreateMatrixFilter(const SkMatrix& matrix,
-                                             SkFilterQuality filterQuality,
-                                             SkImageFilter* input = nullptr) {
-        return MakeMatrixFilter(matrix, filterQuality, sk_ref_sp<SkImageFilter>(input)).release();
-    }
-#endif
-
-=======
->>>>>>> a17af05f
     SK_TO_STRING_PUREVIRT()
     SK_DEFINE_FLATTENABLE_TYPE(SkImageFilter)
     SK_DECLARE_FLATTENABLE_REGISTRAR_GROUP()
