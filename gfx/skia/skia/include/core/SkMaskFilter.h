--- conflicted
+++ resolved
@@ -18,11 +18,7 @@
 
 class GrClip;
 class GrContext;
-<<<<<<< HEAD
-class GrDrawContext;
-=======
 class GrRenderTargetContext;
->>>>>>> a17af05f
 class GrPaint;
 class GrFragmentProcessor;
 class GrRenderTarget;
@@ -131,13 +127,8 @@
      *  true if drawing was successful.  If false is returned then paint is unmodified.
      */
     virtual bool directFilterRRectMaskGPU(GrContext*,
-<<<<<<< HEAD
-                                          GrDrawContext* drawContext,
-                                          GrPaint* grp,
-=======
                                           GrRenderTargetContext* renderTargetContext,
                                           GrPaint&& paint,
->>>>>>> a17af05f
                                           const GrClip&,
                                           const SkMatrix& viewMatrix,
                                           const SkStrokeRec& strokeRec,
@@ -151,17 +142,10 @@
      * Implementations are free to get the GrContext from the src texture in order to create
      * additional textures and perform multiple passes.
      */
-<<<<<<< HEAD
-    virtual bool filterMaskGPU(GrTexture* src,
-                               const SkMatrix& ctm,
-                               const SkIRect& maskRect,
-                               GrTexture** result) const;
-=======
     virtual sk_sp<GrTextureProxy> filterMaskGPU(GrContext*,
                                                 sk_sp<GrTextureProxy> srcProxy,
                                                 const SkMatrix& ctm,
                                                 const SkIRect& maskRect) const;
->>>>>>> a17af05f
 #endif
 
     /**
