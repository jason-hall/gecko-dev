--- conflicted
+++ resolved
@@ -110,30 +110,6 @@
 
     /** Returns the default typeface, which is never nullptr. */
     static sk_sp<SkTypeface> MakeDefault(Style style = SkTypeface::kNormal);
-<<<<<<< HEAD
-#ifdef SK_SUPPORT_LEGACY_TYPEFACE_PTR
-    static SkTypeface* RefDefault(Style style = SkTypeface::kNormal) {
-        return MakeDefault(style).release();
-    }
-#endif
-
-  /** Creates a new reference to the typeface that most closely matches the
-      requested familyName and fontStyle. This method allows extended font
-      face specifiers as in the SkFontStyle type. Will never return null.
-
-      @param familyName  May be NULL. The name of the font family.
-      @param fontStyle   The style of the typeface.
-      @return reference to the closest-matching typeface. Call must call
-              unref() when they are done.
-    */
-  static sk_sp<SkTypeface> MakeFromName(const char familyName[], SkFontStyle fontStyle);
-
-#ifdef SK_SUPPORT_LEGACY_TYPEFACE_PTR
-    static SkTypeface* CreateFromName(const char familyName[], Style style) {
-        return MakeFromName(familyName, SkFontStyle::FromOldStyle(style)).release();
-    }
-#endif
-=======
 
     /** Creates a new reference to the typeface that most closely matches the
         requested familyName and fontStyle. This method allows extended font
@@ -145,7 +121,6 @@
               unref() when they are done.
     */
     static sk_sp<SkTypeface> MakeFromName(const char familyName[], SkFontStyle fontStyle);
->>>>>>> a17af05f
 
     /** Return the typeface that most closely matches the requested typeface and style.
         Use this to pick a new style from the same family of the existing typeface.
@@ -161,28 +136,12 @@
         not a valid font file, returns nullptr.
     */
     static sk_sp<SkTypeface> MakeFromFile(const char path[], int index = 0);
-<<<<<<< HEAD
-#ifdef SK_SUPPORT_LEGACY_TYPEFACE_PTR
-    static SkTypeface* CreateFromFile(const char path[], int index = 0) {
-        return MakeFromFile(path, index).release();
-    }
-#endif
-=======
->>>>>>> a17af05f
 
     /** Return a new typeface given a stream. If the stream is
         not a valid font file, returns nullptr. Ownership of the stream is
         transferred, so the caller must not reference it again.
     */
     static sk_sp<SkTypeface> MakeFromStream(SkStreamAsset* stream, int index = 0);
-<<<<<<< HEAD
-#ifdef SK_SUPPORT_LEGACY_TYPEFACE_PTR
-    static SkTypeface* CreateFromStream(SkStreamAsset* stream, int index = 0) {
-        return MakeFromStream(stream, index).release();
-    }
-#endif
-=======
->>>>>>> a17af05f
 
     /** Return a new typeface given font data and configuration. If the data
         is not valid font data, returns nullptr.
@@ -343,14 +302,9 @@
      *  if allowFailure is true, this returns NULL, else it returns a
      *  dummy scalercontext that will not crash, but will draw nothing.
      */
-<<<<<<< HEAD
-    SkScalerContext* createScalerContext(const SkScalerContextEffects&, const SkDescriptor*,
-                                         bool allowFailure = false) const;
-=======
     std::unique_ptr<SkScalerContext> createScalerContext(const SkScalerContextEffects&,
                                                          const SkDescriptor*,
                                                          bool allowFailure = false) const;
->>>>>>> a17af05f
 
     /**
      *  Return a rectangle (scaled to 1-pt) that represents the union of the bounds of all
@@ -407,13 +361,10 @@
     virtual SkStreamAsset* onOpenStream(int* ttcIndex) const = 0;
     // TODO: make pure virtual.
     virtual std::unique_ptr<SkFontData> onMakeFontData() const;
-<<<<<<< HEAD
-=======
 
     virtual int onGetVariationDesignPosition(
         SkFontArguments::VariationPosition::Coordinate coordinates[],
         int coordinateCount) const = 0;
->>>>>>> a17af05f
 
     virtual void onGetFontDescriptor(SkFontDescriptor*, bool* isLocal) const = 0;
 
