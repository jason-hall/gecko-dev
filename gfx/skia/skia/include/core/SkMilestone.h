--- conflicted
+++ resolved
@@ -5,9 +5,5 @@
  * found in the LICENSE file.
  */
 #ifndef SK_MILESTONE
-<<<<<<< HEAD
-#define SK_MILESTONE 55
-=======
 #define SK_MILESTONE 59
->>>>>>> a17af05f
 #endif