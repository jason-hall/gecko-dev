--- conflicted
+++ resolved
@@ -22,14 +22,6 @@
 #include "SkString.h"
 #include "SkTextBlob.h"
 #include "SkVertices.h"
-
-// Windows.h, will pull in all of the GDI defines.  GDI #defines
-// DrawText to DrawTextA or DrawTextW, but SkRecord has a struct
-// called DrawText. Since this file does not use GDI, undefing
-// DrawText makes things less confusing.
-#ifdef DrawText
-#undef DrawText
-#endif
 
 // Windows.h, will pull in all of the GDI defines.  GDI #defines
 // DrawText to DrawTextA or DrawTextW, but SkRecord has a struct
@@ -202,11 +194,6 @@
 
 struct ClipOpAndAA {
     ClipOpAndAA() {}
-<<<<<<< HEAD
-    ClipOpAndAA(SkCanvas::ClipOp op, bool aa) : op(op), aa(aa) {}
-    SkCanvas::ClipOp op : 31;  // This really only needs to be 3, but there's no win today to do so.
-    unsigned         aa :  1;  // MSVC won't pack an enum with an bool, so we call this an unsigned.
-=======
     ClipOpAndAA(SkClipOp op, bool aa) : fOp(static_cast<unsigned>(op)), fAA(aa) {}
 
     SkClipOp op() const { return static_cast<SkClipOp>(fOp); }
@@ -215,7 +202,6 @@
 private:
     unsigned fOp : 31;  // This really only needs to be 3, but there's no win today to do so.
     unsigned fAA :  1;  // MSVC won't pack an enum with an bool, so we call this an unsigned.
->>>>>>> a17af05f
 };
 static_assert(sizeof(ClipOpAndAA) == 4, "ClipOpAndAASize");
 
@@ -234,11 +220,7 @@
 RECORD(ClipRegion, 0,
         SkIRect devBounds;
         SkRegion region;
-<<<<<<< HEAD
-        SkCanvas::ClipOp op);
-=======
         SkClipOp op);
->>>>>>> a17af05f
 
 // While not strictly required, if you have an SkPaint, it's fastest to put it first.
 RECORD(DrawArc, kDraw_Tag|kHasPaint_Tag,
@@ -352,11 +334,7 @@
         PODArray<SkPoint> cubics;
         PODArray<SkColor> colors;
         PODArray<SkPoint> texCoords;
-<<<<<<< HEAD
-        sk_sp<SkXfermode> xmode);
-=======
         SkBlendMode bmode);
->>>>>>> a17af05f
 RECORD(DrawAtlas, kDraw_Tag|kHasImage_Tag|kHasPaint_Tag,
         Optional<SkPaint> paint;
         sk_sp<const SkImage> atlas;
@@ -368,19 +346,8 @@
         Optional<SkRect> cull);
 RECORD(DrawVertices, kDraw_Tag|kHasPaint_Tag,
         SkPaint paint;
-<<<<<<< HEAD
-        SkCanvas::VertexMode vmode;
-        int vertexCount;
-        PODArray<SkPoint> vertices;
-        PODArray<SkPoint> texs;
-        PODArray<SkColor> colors;
-        sk_sp<SkXfermode> xmode;
-        PODArray<uint16_t> indices;
-        int indexCount);
-=======
         sk_sp<SkVertices> vertices;
         SkBlendMode bmode);
->>>>>>> a17af05f
 RECORD(DrawAnnotation, 0,  // TODO: kDraw_Tag, skia:5548
        SkRect rect;
        SkString key;
