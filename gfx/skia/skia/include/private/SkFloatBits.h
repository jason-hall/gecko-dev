--- conflicted
+++ resolved
@@ -10,11 +10,7 @@
 #define SkFloatBits_DEFINED
 
 #include "SkTypes.h"
-<<<<<<< HEAD
-#include <math.h>
-=======
 #include "SkSafe_math.h"
->>>>>>> a17af05f
 
 /** Convert a sign-bit int (i.e. float interpreted as int) into a 2s compliement
     int. This also converts -0 (0x80000000) to 0. Doing this to a float allows
