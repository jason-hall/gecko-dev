--- conflicted
+++ resolved
@@ -11,12 +11,9 @@
 #include "SkMetaData.h"
 #include "SkString.h"
 
-<<<<<<< HEAD
-=======
 class SkDOM;
 struct SkDOMNode;
 
->>>>>>> a17af05f
 #include "../private/SkLeanWindows.h"
 
 /** Unique 32bit id used to identify an instance of SkEventSink. When events are
