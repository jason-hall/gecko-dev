/*
 * Copyright 2012 Google Inc.
 *
 * Use of this source code is governed by a BSD-style license that can be
 * found in the LICENSE file.
 */

#ifndef GrProcessorUnitTest_DEFINED
#define GrProcessorUnitTest_DEFINED

#include "SkTypes.h"

#if GR_TEST_UTILS

#include "../private/GrTextureProxy.h"
#include "../private/SkTArray.h"
#include "GrTestUtils.h"

class SkMatrix;
class GrCaps;
class GrContext;
<<<<<<< HEAD
class GrDrawContext;
=======
class GrRenderTargetContext;
>>>>>>> a17af05f
struct GrProcessorTestData;
class GrTexture;
class GrXPFactory;

namespace GrProcessorUnitTest {

// Used to access the dummy textures in TestCreate procs.
enum {
    kSkiaPMTextureIdx = 0,
    kAlphaTextureIdx = 1,
};

/** This allows parent FPs to implement a test create with known leaf children in order to avoid
creating an unbounded FP tree which may overflow various shader limits. */
sk_sp<GrFragmentProcessor> MakeChildFP(GrProcessorTestData*);

}

/*
 * GrProcessorTestData is an argument struct to TestCreate functions
 * fTextures are valid textures that can optionally be used to construct
 * TextureSampler. The first texture has config kSkia8888_GrPixelConfig and the second has
 * kAlpha_8_GrPixelConfig. TestCreate functions are also free to create additional textures using
 * the GrContext.
 */
struct GrProcessorTestData {
    GrProcessorTestData(SkRandom* random,
                        GrContext* context,
<<<<<<< HEAD
                        const GrCaps* caps,
                        const GrDrawContext* drawContext,
                        GrTexture* textures[2])
        : fRandom(random)
        , fContext(context)
        , fCaps(caps)
        , fDrawContext(drawContext) {
        fTextures[0] = textures[0];
        fTextures[1] = textures[1];
=======
                        const GrRenderTargetContext* renderTargetContext,
                        sk_sp<GrTextureProxy> proxies[2])
            : fRandom(random)
            , fRenderTargetContext(renderTargetContext)
            , fContext(context) {
        fProxies[0] = proxies[0];
        fProxies[1] = proxies[1];
>>>>>>> a17af05f
    }
    SkRandom* fRandom;
    const GrRenderTargetContext* fRenderTargetContext;

    GrContext* context() { return fContext; }
    GrResourceProvider* resourceProvider();
    const GrCaps* caps();
    sk_sp<GrTextureProxy> textureProxy(int index) { return fProxies[index]; }

private:
    GrContext* fContext;
<<<<<<< HEAD
    const GrCaps* fCaps;
    const GrDrawContext* fDrawContext;
    GrTexture* fTextures[2];
=======
    sk_sp<GrTextureProxy> fProxies[2];
>>>>>>> a17af05f
};

#if SK_ALLOW_STATIC_GLOBAL_INITIALIZERS

class GrProcessor;
class GrTexture;

template <class Processor> class GrProcessorTestFactory : private SkNoncopyable {
public:
    typedef sk_sp<Processor> (*MakeProc)(GrProcessorTestData*);

    GrProcessorTestFactory(MakeProc makeProc) {
        fMakeProc = makeProc;
        GetFactories()->push_back(this);
    }

    /** Pick a random factory function and create a processor.  */
    static sk_sp<Processor> Make(GrProcessorTestData* data) {
        VerifyFactoryCount();
        SkASSERT(GetFactories()->count());
        uint32_t idx = data->fRandom->nextRangeU(0, GetFactories()->count() - 1);
        return MakeIdx(idx, data);
    }

    /** Number of registered factory functions */
    static int Count() { return GetFactories()->count(); }

    /** Use factory function at Index idx to create a processor. */
    static sk_sp<Processor> MakeIdx(int idx, GrProcessorTestData* data) {
        GrProcessorTestFactory<Processor>* factory = (*GetFactories())[idx];
<<<<<<< HEAD
        return factory->fMakeProc(data);
=======
        sk_sp<Processor> processor = factory->fMakeProc(data);
        SkASSERT(processor);
        return processor;
>>>>>>> a17af05f
    }

private:
    /**
     * A test function which verifies the count of factories.
     */
    static void VerifyFactoryCount();

<<<<<<< HEAD
private:
=======
>>>>>>> a17af05f
    MakeProc fMakeProc;

    static SkTArray<GrProcessorTestFactory<Processor>*, true>* GetFactories();
};

class GrXPFactoryTestFactory : private SkNoncopyable {
public:
    using GetFn = const GrXPFactory*(GrProcessorTestData*);

    GrXPFactoryTestFactory(GetFn* getProc) : fGetProc(getProc) { GetFactories()->push_back(this); }

    static const GrXPFactory* Get(GrProcessorTestData* data) {
        VerifyFactoryCount();
        SkASSERT(GetFactories()->count());
        uint32_t idx = data->fRandom->nextRangeU(0, GetFactories()->count() - 1);
        const GrXPFactory* xpf = (*GetFactories())[idx]->fGetProc(data);
        SkASSERT(xpf);
        return xpf;
    }

private:
    static void VerifyFactoryCount();

    GetFn* fGetProc;
    static SkTArray<GrXPFactoryTestFactory*, true>* GetFactories();
};

/** GrProcessor subclasses should insert this macro in their declaration to be included in the
 *  program generation unit test.
 */
#define GR_DECLARE_GEOMETRY_PROCESSOR_TEST                                                         \
    static GrProcessorTestFactory<GrGeometryProcessor> gTestFactory SK_UNUSED;                     \
    static sk_sp<GrGeometryProcessor> TestCreate(GrProcessorTestData*)

#define GR_DECLARE_FRAGMENT_PROCESSOR_TEST                                                         \
    static GrProcessorTestFactory<GrFragmentProcessor> gTestFactory SK_UNUSED;                     \
    static sk_sp<GrFragmentProcessor> TestCreate(GrProcessorTestData*)

#define GR_DECLARE_XP_FACTORY_TEST                                                                 \
<<<<<<< HEAD
    static GrProcessorTestFactory<GrXPFactory> gTestFactory SK_UNUSED;                             \
    static sk_sp<GrXPFactory> TestCreate(GrProcessorTestData*)
=======
    static GrXPFactoryTestFactory gTestFactory SK_UNUSED;                                          \
    static const GrXPFactory* TestGet(GrProcessorTestData*)
>>>>>>> a17af05f

/** GrProcessor subclasses should insert this macro in their implementation file. They must then
 *  also implement this static function:
 *      GrProcessor* TestCreate(GrProcessorTestData*);
 */
#define GR_DEFINE_FRAGMENT_PROCESSOR_TEST(Effect)                                                  \
    GrProcessorTestFactory<GrFragmentProcessor> Effect::gTestFactory(Effect::TestCreate)

#define GR_DEFINE_GEOMETRY_PROCESSOR_TEST(Effect)                                                  \
    GrProcessorTestFactory<GrGeometryProcessor> Effect::gTestFactory(Effect::TestCreate)

#define GR_DEFINE_XP_FACTORY_TEST(Factory)                                                         \
    GrXPFactoryTestFactory Factory::gTestFactory(Factory::TestGet)

#else // !SK_ALLOW_STATIC_GLOBAL_INITIALIZERS

// The unit test relies on static initializers. Just declare the TestCreate function so that
// its definitions will compile.
#define GR_DECLARE_FRAGMENT_PROCESSOR_TEST                                                         \
    static sk_sp<GrFragmentProcessor> TestCreate(GrProcessorTestData*)
#define GR_DEFINE_FRAGMENT_PROCESSOR_TEST(X)

// The unit test relies on static initializers. Just declare the TestCreate function so that
// its definitions will compile.
<<<<<<< HEAD
#define GR_DECLARE_XP_FACTORY_TEST                                                                 \
    static sk_sp<GrXPFactory> TestCreate(GrProcessorTestData*)
#define GR_DEFINE_XP_FACTORY_TEST(X)

// The unit test relies on static initializers. Just declare the TestCreate function so that
// its definitions will compile.
=======
>>>>>>> a17af05f
#define GR_DECLARE_GEOMETRY_PROCESSOR_TEST                                                         \
    static sk_sp<GrGeometryProcessor> TestCreate(GrProcessorTestData*)
#define GR_DEFINE_GEOMETRY_PROCESSOR_TEST(X)

// The unit test relies on static initializers. Just declare the TestGet function so that
// its definitions will compile.
#define GR_DECLARE_XP_FACTORY_TEST                                                                 \
    const GrXPFactory* TestGet(GrProcessorTestData*)
#define GR_DEFINE_XP_FACTORY_TEST(X)

#endif  // !SK_ALLOW_STATIC_GLOBAL_INITIALIZERS
#else   // GR_TEST_UTILS
    #define GR_DECLARE_GEOMETRY_PROCESSOR_TEST
    #define GR_DECLARE_FRAGMENT_PROCESSOR_TEST
    #define GR_DECLARE_XP_FACTORY_TEST
    #define GR_DEFINE_FRAGMENT_PROCESSOR_TEST(...)
    #define GR_DEFINE_GEOMETRY_PROCESSOR_TEST(...)
    #define GR_DEFINE_XP_FACTORY_TEST(...)
    #define GR_DECLARE_FRAGMENT_PROCESSOR_TEST
    #define GR_DEFINE_FRAGMENT_PROCESSOR_TEST(...)
    #define GR_DECLARE_GEOMETRY_PROCESSOR_TEST
    #define GR_DEFINE_GEOMETRY_PROCESSOR_TEST(...)
    #define GR_DECLARE_XP_FACTORY_TEST
    #define GR_DEFINE_XP_FACTORY_TEST(...)
#endif  // GR_TEST_UTILS
#endif  // GrProcessorUnitTest_DEFINED<|MERGE_RESOLUTION|>--- conflicted
+++ resolved
@@ -19,11 +19,7 @@
 class SkMatrix;
 class GrCaps;
 class GrContext;
-<<<<<<< HEAD
-class GrDrawContext;
-=======
 class GrRenderTargetContext;
->>>>>>> a17af05f
 struct GrProcessorTestData;
 class GrTexture;
 class GrXPFactory;
@@ -52,17 +48,6 @@
 struct GrProcessorTestData {
     GrProcessorTestData(SkRandom* random,
                         GrContext* context,
-<<<<<<< HEAD
-                        const GrCaps* caps,
-                        const GrDrawContext* drawContext,
-                        GrTexture* textures[2])
-        : fRandom(random)
-        , fContext(context)
-        , fCaps(caps)
-        , fDrawContext(drawContext) {
-        fTextures[0] = textures[0];
-        fTextures[1] = textures[1];
-=======
                         const GrRenderTargetContext* renderTargetContext,
                         sk_sp<GrTextureProxy> proxies[2])
             : fRandom(random)
@@ -70,7 +55,6 @@
             , fContext(context) {
         fProxies[0] = proxies[0];
         fProxies[1] = proxies[1];
->>>>>>> a17af05f
     }
     SkRandom* fRandom;
     const GrRenderTargetContext* fRenderTargetContext;
@@ -82,13 +66,7 @@
 
 private:
     GrContext* fContext;
-<<<<<<< HEAD
-    const GrCaps* fCaps;
-    const GrDrawContext* fDrawContext;
-    GrTexture* fTextures[2];
-=======
     sk_sp<GrTextureProxy> fProxies[2];
->>>>>>> a17af05f
 };
 
 #if SK_ALLOW_STATIC_GLOBAL_INITIALIZERS
@@ -119,13 +97,9 @@
     /** Use factory function at Index idx to create a processor. */
     static sk_sp<Processor> MakeIdx(int idx, GrProcessorTestData* data) {
         GrProcessorTestFactory<Processor>* factory = (*GetFactories())[idx];
-<<<<<<< HEAD
-        return factory->fMakeProc(data);
-=======
         sk_sp<Processor> processor = factory->fMakeProc(data);
         SkASSERT(processor);
         return processor;
->>>>>>> a17af05f
     }
 
 private:
@@ -134,10 +108,6 @@
      */
     static void VerifyFactoryCount();
 
-<<<<<<< HEAD
-private:
-=======
->>>>>>> a17af05f
     MakeProc fMakeProc;
 
     static SkTArray<GrProcessorTestFactory<Processor>*, true>* GetFactories();
@@ -177,13 +147,8 @@
     static sk_sp<GrFragmentProcessor> TestCreate(GrProcessorTestData*)
 
 #define GR_DECLARE_XP_FACTORY_TEST                                                                 \
-<<<<<<< HEAD
-    static GrProcessorTestFactory<GrXPFactory> gTestFactory SK_UNUSED;                             \
-    static sk_sp<GrXPFactory> TestCreate(GrProcessorTestData*)
-=======
     static GrXPFactoryTestFactory gTestFactory SK_UNUSED;                                          \
     static const GrXPFactory* TestGet(GrProcessorTestData*)
->>>>>>> a17af05f
 
 /** GrProcessor subclasses should insert this macro in their implementation file. They must then
  *  also implement this static function:
@@ -208,15 +173,6 @@
 
 // The unit test relies on static initializers. Just declare the TestCreate function so that
 // its definitions will compile.
-<<<<<<< HEAD
-#define GR_DECLARE_XP_FACTORY_TEST                                                                 \
-    static sk_sp<GrXPFactory> TestCreate(GrProcessorTestData*)
-#define GR_DEFINE_XP_FACTORY_TEST(X)
-
-// The unit test relies on static initializers. Just declare the TestCreate function so that
-// its definitions will compile.
-=======
->>>>>>> a17af05f
 #define GR_DECLARE_GEOMETRY_PROCESSOR_TEST                                                         \
     static sk_sp<GrGeometryProcessor> TestCreate(GrProcessorTestData*)
 #define GR_DEFINE_GEOMETRY_PROCESSOR_TEST(X)
