/*
 * Copyright 2015 Google Inc.
 *
 * Use of this source code is governed by a BSD-style license that can be
 * found in the LICENSE file.
 */

#ifndef GrTestUtils_DEFINED
#define GrTestUtils_DEFINED

#include "SkTypes.h"

#if GR_TEST_UTILS

#include "GrColor.h"
#include "GrColorSpaceXform.h"
#include "SkPathEffect.h"
#include "SkRandom.h"
#include "SkShader.h"
#include "SkStrokeRec.h"
#include "../private/SkTemplates.h"

<<<<<<< HEAD
=======
struct GrProcessorTestData;
>>>>>>> a17af05f
class GrStyle;
class SkMatrix;
class SkPath;
class SkRRect;
struct SkRect;

namespace GrTest {
/**
 * Helpers for use in Test functions.
 */
const SkMatrix& TestMatrix(SkRandom*);
const SkMatrix& TestMatrixPreservesRightAngles(SkRandom*);
const SkMatrix& TestMatrixRectStaysRect(SkRandom*);
const SkMatrix& TestMatrixInvertible(SkRandom*);
const SkMatrix& TestMatrixPerspective(SkRandom*);
const SkRect& TestRect(SkRandom*);
const SkRect& TestSquare(SkRandom*);
const SkRRect& TestRRectSimple(SkRandom*);
const SkPath& TestPath(SkRandom*);
const SkPath& TestPathConvex(SkRandom*);
SkStrokeRec TestStrokeRec(SkRandom*);
/** Creates styles with dash path effects and null path effects */
void TestStyle(SkRandom*, GrStyle*);
sk_sp<SkColorSpace> TestColorSpace(SkRandom*);
sk_sp<GrColorSpaceXform> TestColorXform(SkRandom*);

<<<<<<< HEAD
=======
class TestAsFPArgs {
public:
    TestAsFPArgs(GrProcessorTestData*);
    const SkShader::AsFPArgs& args() const { return fArgs; }

private:
    SkShader::AsFPArgs fArgs;
    SkMatrix fViewMatrixStorage;
    sk_sp<SkColorSpace> fColorSpaceStorage;
};

>>>>>>> a17af05f
// We have a simplified dash path effect here to avoid relying on SkDashPathEffect which
// is in the optional build target effects.
class TestDashPathEffect : public SkPathEffect {
public:
    static sk_sp<SkPathEffect> Make(const SkScalar* intervals, int count, SkScalar phase) {
        return sk_sp<SkPathEffect>(new TestDashPathEffect(intervals, count, phase));
    }

    bool filterPath(SkPath* dst, const SkPath&, SkStrokeRec* , const SkRect*) const override;
    DashType asADash(DashInfo* info) const override;
    Factory getFactory() const override { return nullptr; }
    void toString(SkString*) const override {}

private:
    TestDashPathEffect(const SkScalar* intervals, int count, SkScalar phase);

    int                     fCount;
    SkAutoTArray<SkScalar>  fIntervals;
    SkScalar                fPhase;
    SkScalar                fInitialDashLength;
    int                     fInitialDashIndex;
    SkScalar                fIntervalLength;
};

}  // namespace GrTest

static inline GrColor GrRandomColor(SkRandom* random) {
    // There are only a few cases of random colors which interest us
    enum ColorMode {
        kAllOnes_ColorMode,
        kAllZeros_ColorMode,
        kAlphaOne_ColorMode,
        kRandom_ColorMode,
        kLast_ColorMode = kRandom_ColorMode
    };

    ColorMode colorMode = ColorMode(random->nextULessThan(kLast_ColorMode + 1));
    GrColor color SK_INIT_TO_AVOID_WARNING;
    switch (colorMode) {
        case kAllOnes_ColorMode:
            color = GrColorPackRGBA(0xFF, 0xFF, 0xFF, 0xFF);
            break;
        case kAllZeros_ColorMode:
            color = GrColorPackRGBA(0, 0, 0, 0);
            break;
        case kAlphaOne_ColorMode:
            color = GrColorPackRGBA(random->nextULessThan(256),
                                    random->nextULessThan(256),
                                    random->nextULessThan(256),
                                    0xFF);
            break;
        case kRandom_ColorMode: {
                uint8_t alpha = random->nextULessThan(256);
                color = GrColorPackRGBA(random->nextRangeU(0, alpha),
                                        random->nextRangeU(0, alpha),
                                        random->nextRangeU(0, alpha),
                                        alpha);
            break;
        }
    }
    GrColorIsPMAssert(color);
    return color;
}

static inline uint8_t GrRandomCoverage(SkRandom* random) {
    enum CoverageMode {
        kZero_CoverageMode,
        kAllOnes_CoverageMode,
        kRandom_CoverageMode,
        kLast_CoverageMode = kRandom_CoverageMode
    };

    CoverageMode colorMode = CoverageMode(random->nextULessThan(kLast_CoverageMode + 1));
    uint8_t coverage SK_INIT_TO_AVOID_WARNING;
    switch (colorMode) {
        case kZero_CoverageMode:
            coverage = 0;
            break;
        case kAllOnes_CoverageMode:
            coverage = 0xff;
            break;
        case kRandom_CoverageMode:
            coverage = random->nextULessThan(256);
            break;
    }
    return coverage;
}

#endif
#endif<|MERGE_RESOLUTION|>--- conflicted
+++ resolved
@@ -20,10 +20,7 @@
 #include "SkStrokeRec.h"
 #include "../private/SkTemplates.h"
 
-<<<<<<< HEAD
-=======
 struct GrProcessorTestData;
->>>>>>> a17af05f
 class GrStyle;
 class SkMatrix;
 class SkPath;
@@ -50,8 +47,6 @@
 sk_sp<SkColorSpace> TestColorSpace(SkRandom*);
 sk_sp<GrColorSpaceXform> TestColorXform(SkRandom*);
 
-<<<<<<< HEAD
-=======
 class TestAsFPArgs {
 public:
     TestAsFPArgs(GrProcessorTestData*);
@@ -63,7 +58,6 @@
     sk_sp<SkColorSpace> fColorSpaceStorage;
 };
 
->>>>>>> a17af05f
 // We have a simplified dash path effect here to avoid relying on SkDashPathEffect which
 // is in the optional build target effects.
 class TestDashPathEffect : public SkPathEffect {
