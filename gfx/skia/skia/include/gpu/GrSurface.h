--- conflicted
+++ resolved
@@ -66,57 +66,6 @@
     virtual GrRenderTarget* asRenderTarget() { return NULL; }
     virtual const GrRenderTarget* asRenderTarget() const { return NULL; }
 
-<<<<<<< HEAD
-    /**
-     * Reads a rectangle of pixels from the surface.
-     * @param left          left edge of the rectangle to read (inclusive)
-     * @param top           top edge of the rectangle to read (inclusive)
-     * @param width         width of rectangle to read in pixels.
-     * @param height        height of rectangle to read in pixels.
-     * @param config        the pixel config of the destination buffer
-     * @param buffer        memory to read the rectangle into.
-     * @param rowBytes      number of bytes between consecutive rows. Zero means rows are tightly
-     *                      packed.
-     * @param pixelOpsFlags See the GrContext::PixelOpsFlags enum.
-     *
-     * @return true if the read succeeded, false if not. The read can fail because of an unsupported
-     *              pixel config.
-     */
-    bool readPixels(int left, int top, int width, int height,
-                    GrPixelConfig config,
-                    void* buffer,
-                    size_t rowBytes = 0,
-                    uint32_t pixelOpsFlags = 0);
-
-    /**
-     * Copy the src pixels [buffer, rowbytes, pixelconfig] into the surface at the specified
-     * rectangle.
-     * @param left          left edge of the rectangle to write (inclusive)
-     * @param top           top edge of the rectangle to write (inclusive)
-     * @param width         width of rectangle to write in pixels.
-     * @param height        height of rectangle to write in pixels.
-     * @param config        the pixel config of the source buffer
-     * @param buffer        memory to read the rectangle from.
-     * @param rowBytes      number of bytes between consecutive rows. Zero means rows are tightly
-     *                      packed.
-     * @param pixelOpsFlags See the GrContext::PixelOpsFlags enum.
-     *
-     * @return true if the write succeeded, false if not. The write can fail because of an
-     *              unsupported pixel config.
-     */
-    bool writePixels(int left, int top, int width, int height,
-                     GrPixelConfig config,
-                     const void* buffer,
-                     size_t rowBytes = 0,
-                     uint32_t pixelOpsFlags = 0);
-
-    /**
-     * After this returns any pending writes to the surface will be issued to the backend 3D API.
-     */
-    void flushWrites();
-
-=======
->>>>>>> a17af05f
     /** Access methods that are only to be used within Skia code. */
     inline GrSurfacePriv surfacePriv();
     inline const GrSurfacePriv surfacePriv() const;
@@ -129,13 +78,6 @@
         fReleaseCtx = ctx;
     }
 
-<<<<<<< HEAD
-    static size_t WorstCaseSize(const GrSurfaceDesc& desc);
-
-protected:
-    // Methods made available via GrSurfacePriv
-    bool savePixels(const char* filename);
-=======
     void setLastOpList(GrOpList* opList);
     GrOpList* getLastOpList() { return fLastOpList; }
 
@@ -145,7 +87,6 @@
 
 protected:
     // Methods made available via GrSurfacePriv
->>>>>>> a17af05f
     bool hasPendingRead() const;
     bool hasPendingWrite() const;
     bool hasPendingIO() const;
