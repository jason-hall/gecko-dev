/*
 * Copyright 2015 Google Inc.
 *
 * Use of this source code is governed by a BSD-style license that can be
 * found in the LICENSE file.
 */

#ifndef GrXfermodeFragmentProcessor_DEFINED
#define GrXfermodeFragmentProcessor_DEFINED

#include "SkRefCnt.h"
#include "SkBlendMode.h"

class GrFragmentProcessor;

namespace GrXfermodeFragmentProcessor {
    /** The color input to the returned processor is treated as the src and the passed in processor
        is the dst. */
    sk_sp<GrFragmentProcessor> MakeFromDstProcessor(sk_sp<GrFragmentProcessor> dst,
<<<<<<< HEAD
                                                    SkXfermode::Mode mode);
=======
                                                    SkBlendMode mode);
>>>>>>> a17af05f

    /** The color input to the returned processor is treated as the dst and the passed in processor
        is the src. */
    sk_sp<GrFragmentProcessor> MakeFromSrcProcessor(sk_sp<GrFragmentProcessor> src,
<<<<<<< HEAD
                                                    SkXfermode::Mode mode);
=======
                                                    SkBlendMode mode);
>>>>>>> a17af05f

    /** Takes the input color, which is assumed to be unpremultiplied, passes it as an opaque color
        to both src and dst. The outputs of a src and dst are blended using mode and the original
        input's alpha is applied to the blended color to produce a premul output. */
    sk_sp<GrFragmentProcessor> MakeFromTwoProcessors(sk_sp<GrFragmentProcessor> src,
                                                     sk_sp<GrFragmentProcessor> dst,
<<<<<<< HEAD
                                                     SkXfermode::Mode mode);
=======
                                                     SkBlendMode mode);
>>>>>>> a17af05f
};

#endif<|MERGE_RESOLUTION|>--- conflicted
+++ resolved
@@ -17,31 +17,19 @@
     /** The color input to the returned processor is treated as the src and the passed in processor
         is the dst. */
     sk_sp<GrFragmentProcessor> MakeFromDstProcessor(sk_sp<GrFragmentProcessor> dst,
-<<<<<<< HEAD
-                                                    SkXfermode::Mode mode);
-=======
                                                     SkBlendMode mode);
->>>>>>> a17af05f
 
     /** The color input to the returned processor is treated as the dst and the passed in processor
         is the src. */
     sk_sp<GrFragmentProcessor> MakeFromSrcProcessor(sk_sp<GrFragmentProcessor> src,
-<<<<<<< HEAD
-                                                    SkXfermode::Mode mode);
-=======
                                                     SkBlendMode mode);
->>>>>>> a17af05f
 
     /** Takes the input color, which is assumed to be unpremultiplied, passes it as an opaque color
         to both src and dst. The outputs of a src and dst are blended using mode and the original
         input's alpha is applied to the blended color to produce a premul output. */
     sk_sp<GrFragmentProcessor> MakeFromTwoProcessors(sk_sp<GrFragmentProcessor> src,
                                                      sk_sp<GrFragmentProcessor> dst,
-<<<<<<< HEAD
-                                                     SkXfermode::Mode mode);
-=======
                                                      SkBlendMode mode);
->>>>>>> a17af05f
 };
 
 #endif