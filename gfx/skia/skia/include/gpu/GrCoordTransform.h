--- conflicted
+++ resolved
@@ -11,84 +11,46 @@
 #include "SkMatrix.h"
 #include "GrTexture.h"
 
-<<<<<<< HEAD
-=======
 class GrResourceProvider;
 class GrTextureProxy;
 
->>>>>>> a17af05f
 /**
  * A class representing a linear transformation of local coordinates. GrFragnentProcessors
  * these transformations, and the GrGeometryProcessor implements the transformation.
  */
 class GrCoordTransform : SkNoncopyable {
 public:
-<<<<<<< HEAD
-    GrCoordTransform() { SkDEBUGCODE(fInProcessor = false); }
-=======
     GrCoordTransform()
         : fTexture(nullptr)
         , fNormalize(false)
         , fReverseY(false) {
         SkDEBUGCODE(fInProcessor = false);
     }
->>>>>>> a17af05f
 
     /**
      * Create a transformation that maps [0, 1] to a proxy's boundaries. The proxy origin also
      * implies whether a y-reversal should be performed.
      */
-<<<<<<< HEAD
-    GrCoordTransform(const GrTexture* texture, GrTextureParams::FilterMode filter) {
-        SkASSERT(texture);
-        SkDEBUGCODE(fInProcessor = false);
-        this->reset(texture, filter);
-=======
     GrCoordTransform(GrResourceProvider* resourceProvider, GrTextureProxy* proxy) {
         SkASSERT(proxy);
         SkDEBUGCODE(fInProcessor = false);
         this->reset(resourceProvider, SkMatrix::I(), proxy);
->>>>>>> a17af05f
     }
 
     /**
      * Create a transformation from a matrix. The proxy origin also implies whether a y-reversal
      * should be performed.
      */
-<<<<<<< HEAD
-    GrCoordTransform(const SkMatrix& m, const GrTexture* texture,
-                     GrTextureParams::FilterMode filter) {
-        SkDEBUGCODE(fInProcessor = false);
-        SkASSERT(texture);
-        this->reset(m, texture, filter);
-=======
     GrCoordTransform(GrResourceProvider* resourceProvider, const SkMatrix& m,
                      GrTextureProxy* proxy) {
         SkASSERT(proxy);
         SkDEBUGCODE(fInProcessor = false);
         this->reset(resourceProvider, m, proxy);
->>>>>>> a17af05f
     }
 
     /**
      * Create a transformation that applies the matrix to a coord set.
      */
-<<<<<<< HEAD
-    GrCoordTransform(const SkMatrix& m, GrSLPrecision precision = kDefault_GrSLPrecision) {
-        SkDEBUGCODE(fInProcessor = false);
-        this->reset(m, precision);
-    }
-
-    void reset(const GrTexture* texture, GrTextureParams::FilterMode filter) {
-        SkASSERT(!fInProcessor);
-        SkASSERT(texture);
-        this->reset(MakeDivByTextureWHMatrix(texture), texture, filter);
-    }
-
-    void reset(const SkMatrix&, const GrTexture*, GrTextureParams::FilterMode filter);
-    void reset(const SkMatrix& m, GrSLPrecision precision = kDefault_GrSLPrecision);
-
-=======
     GrCoordTransform(const SkMatrix& m) {
         SkDEBUGCODE(fInProcessor = false);
         this->reset(m);
@@ -104,7 +66,6 @@
         fReverseY = false;
     }
 
->>>>>>> a17af05f
     GrCoordTransform& operator= (const GrCoordTransform& that) {
         SkASSERT(!fInProcessor);
         fMatrix = that.fMatrix;
@@ -123,20 +84,12 @@
         return &fMatrix;
     }
 
-<<<<<<< HEAD
-    bool operator==(const GrCoordTransform& that) const {
-        return fMatrix.cheapEqualTo(that.fMatrix) &&
-               fReverseY == that.fReverseY &&
-               fPrecision == that.fPrecision;
-    }
-=======
     bool hasSameEffectAs(const GrCoordTransform& that) const {
         if (fNormalize != that.fNormalize ||
             fReverseY != that.fReverseY ||
             !fMatrix.cheapEqualTo(that.fMatrix)) {
             return false;
         }
->>>>>>> a17af05f
 
         if (fNormalize) {
             SkASSERT(fTexture && that.fTexture);
@@ -153,14 +106,11 @@
     bool reverseY() const { return fReverseY; }
 
 private:
-<<<<<<< HEAD
-=======
     // The textures' effect is to optionally normalize the final matrix, so a blind
     // equality check could be misleading
     bool operator==(const GrCoordTransform& that) const;
     bool operator!=(const GrCoordTransform& that) const;
 
->>>>>>> a17af05f
     SkMatrix                fMatrix;
     const GrTexture*        fTexture;
     bool                    fNormalize;
