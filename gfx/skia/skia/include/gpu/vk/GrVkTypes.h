
/*
 * Copyright 2016 Google Inc.
 *
 * Use of this source code is governed by a BSD-style license that can be
 * found in the LICENSE file.
 */

#ifndef GrVkTypes_DEFINED
#define GrVkTypes_DEFINED

<<<<<<< HEAD
=======
#include "GrExternalTextureData.h"
>>>>>>> a17af05f
#include "GrTypes.h"
#include "vk/GrVkDefines.h"

/**
 * KHR_debug
 */
/*typedef void (GR_GL_FUNCTION_TYPE* GrVkDEBUGPROC)(GrVkenum source,
                                                  GrVkenum type,
                                                  GrVkuint id,
                                                  GrVkenum severity,
                                                  GrVksizei length,
                                                  const GrVkchar* message,
                                                  const void* userParam);*/



///////////////////////////////////////////////////////////////////////////////
/**
 * Types for interacting with Vulkan resources created externally to Skia. GrBackendObjects for
 * Vulkan textures are really const GrVkImageInfo*
 */
struct GrVkAlloc {
    VkDeviceMemory fMemory;  // can be VK_NULL_HANDLE iff Tex is an RT and uses borrow semantics
    VkDeviceSize   fOffset;
    VkDeviceSize   fSize;    // this can be indeterminate iff Tex uses borrow semantics
    uint32_t       fFlags;

    enum Flag {
        kNoncoherent_Flag = 0x1,   // memory must be flushed to device after mapping
    };
};

struct GrVkImageInfo {
    /**
     * If the image's format is sRGB (GrVkFormatIsSRGB returns true), then the image must have
     * been created with VkImageCreateFlags containing VK_IMAGE_CREATE_MUTABLE_FORMAT_BIT.
     */
    VkImage        fImage;
    GrVkAlloc      fAlloc;
    VkImageTiling  fImageTiling;
    VkImageLayout  fImageLayout;
    VkFormat       fFormat;
    uint32_t       fLevelCount;

    // This gives a way for a client to update the layout of the Image if they change the layout
    // while we're still holding onto the wrapped texture. They will first need to get a handle
    // to our internal GrVkImageInfo by calling getTextureHandle on a GrVkTexture.
    void updateImageLayout(VkImageLayout layout) { fImageLayout = layout; }
<<<<<<< HEAD
=======
};

class GrVkExternalTextureData : public GrExternalTextureData {
public:
    GrVkExternalTextureData(const GrVkImageInfo& info) : fInfo(info) {}
    GrBackend getBackend() const override { return kVulkan_GrBackend; }

protected:
    GrBackendObject getBackendObject() const override {
        return reinterpret_cast<GrBackendObject>(&fInfo);
    }
    void attachToContext(GrContext*) override {
        // TODO: Implement this
    }

    GrVkImageInfo fInfo;

    typedef GrExternalTextureData INHERITED;
>>>>>>> a17af05f
};

GR_STATIC_ASSERT(sizeof(GrBackendObject) >= sizeof(const GrVkImageInfo*));

#endif<|MERGE_RESOLUTION|>--- conflicted
+++ resolved
@@ -9,10 +9,7 @@
 #ifndef GrVkTypes_DEFINED
 #define GrVkTypes_DEFINED
 
-<<<<<<< HEAD
-=======
 #include "GrExternalTextureData.h"
->>>>>>> a17af05f
 #include "GrTypes.h"
 #include "vk/GrVkDefines.h"
 
@@ -61,8 +58,6 @@
     // while we're still holding onto the wrapped texture. They will first need to get a handle
     // to our internal GrVkImageInfo by calling getTextureHandle on a GrVkTexture.
     void updateImageLayout(VkImageLayout layout) { fImageLayout = layout; }
-<<<<<<< HEAD
-=======
 };
 
 class GrVkExternalTextureData : public GrExternalTextureData {
@@ -81,7 +76,6 @@
     GrVkImageInfo fInfo;
 
     typedef GrExternalTextureData INHERITED;
->>>>>>> a17af05f
 };
 
 GR_STATIC_ASSERT(sizeof(GrBackendObject) >= sizeof(const GrVkImageInfo*));
