--- conflicted
+++ resolved
@@ -10,13 +10,6 @@
 #define GrVkDefines_DEFINED
 
 #if defined(SK_BUILD_FOR_WIN) || defined(SK_BUILD_FOR_WIN32)
-<<<<<<< HEAD
-#   define VK_USE_PLATFORM_WIN32_KHR
-#elif defined(SK_BUILD_FOR_ANDROID)
-#   define VK_USE_PLATFORM_ANDROID_KHR
-#elif defined(SK_BUILD_FOR_UNIX)
-#   define VK_USE_PLATFORM_XCB_KHR
-=======
 #   if !defined(VK_USE_PLATFORM_WIN32_KHR)
 #      define VK_USE_PLATFORM_WIN32_KHR
 #   endif
@@ -34,7 +27,6 @@
 #        define VK_USE_PLATFORM_XCB_KHR
 #     endif
 #   endif
->>>>>>> a17af05f
 #endif
 
 #if defined(Bool) || defined(Status) || defined(True) || defined(False)
