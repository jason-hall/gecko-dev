--- conflicted
+++ resolved
@@ -46,12 +46,8 @@
     inline const GrTexturePriv texturePriv() const;
 
 protected:
-<<<<<<< HEAD
-    GrTexture(GrGpu*, const GrSurfaceDesc&, GrSLType, bool wasMipMapDataProvided);
-=======
     GrTexture(GrGpu*, const GrSurfaceDesc&, GrSLType samplerType,
               GrSamplerParams::FilterMode highestFilterMode, bool wasMipMapDataProvided);
->>>>>>> a17af05f
 
     void validateDesc() const;
     virtual std::unique_ptr<GrExternalTextureData> detachBackendTexture() = 0;
@@ -67,19 +63,11 @@
         kValid_MipMapsStatus
     };
 
-<<<<<<< HEAD
-    GrSLType               fSamplerType;
-    MipMapsStatus          fMipMapsStatus;
-    int                    fMaxMipMapLevel;
-    SkSourceGammaTreatment fGammaTreatment;
-
-=======
     GrSLType                      fSamplerType;
     GrSamplerParams::FilterMode   fHighestFilterMode;
     MipMapsStatus                 fMipMapsStatus;
     int                           fMaxMipMapLevel;
     SkDestinationSurfaceColorMode fMipColorMode;
->>>>>>> a17af05f
     friend class GrTexturePriv;
 
     typedef GrSurface INHERITED;
