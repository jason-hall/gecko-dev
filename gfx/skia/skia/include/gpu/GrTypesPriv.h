--- conflicted
+++ resolved
@@ -92,18 +92,6 @@
     kMat33f_GrSLType,
     kMat44f_GrSLType,
     kTexture2DSampler_GrSLType,
-<<<<<<< HEAD
-    kTextureExternalSampler_GrSLType,
-    kTexture2DRectSampler_GrSLType,
-    kTextureBufferSampler_GrSLType,
-    kBool_GrSLType,
-    kInt_GrSLType,
-    kUint_GrSLType,
-    kTexture2D_GrSLType,
-    kSampler_GrSLType,
-
-    kLast_GrSLType = kSampler_GrSLType
-=======
     kITexture2DSampler_GrSLType,
     kTextureExternalSampler_GrSLType,
     kTexture2DRectSampler_GrSLType,
@@ -112,7 +100,6 @@
     kSampler_GrSLType,
     kImageStorage2D_GrSLType,
     kIImageStorage2D_GrSLType,
->>>>>>> a17af05f
 };
 
 enum GrShaderType {
@@ -162,96 +149,6 @@
 
 static const int kGrSLPrecisionCount = kLast_GrSLPrecision + 1;
 
-<<<<<<< HEAD
-/**
- * Gets the vector size of the SLType. Returns -1 for void, matrices, and samplers.
- */
-static inline int GrSLTypeVectorCount(GrSLType type) {
-    SkASSERT(type >= 0 && type < static_cast<GrSLType>(kGrSLTypeCount));
-    static const int kCounts[] = { -1, 1, 2, 3, 4, -1, -1, -1, -1, -1, -1, -1, 1, 1, 1, -1, -1 };
-    return kCounts[type];
-
-    GR_STATIC_ASSERT(0 == kVoid_GrSLType);
-    GR_STATIC_ASSERT(1 == kFloat_GrSLType);
-    GR_STATIC_ASSERT(2 == kVec2f_GrSLType);
-    GR_STATIC_ASSERT(3 == kVec3f_GrSLType);
-    GR_STATIC_ASSERT(4 == kVec4f_GrSLType);
-    GR_STATIC_ASSERT(5 == kMat22f_GrSLType);
-    GR_STATIC_ASSERT(6 == kMat33f_GrSLType);
-    GR_STATIC_ASSERT(7 == kMat44f_GrSLType);
-    GR_STATIC_ASSERT(8 == kTexture2DSampler_GrSLType);
-    GR_STATIC_ASSERT(9 == kTextureExternalSampler_GrSLType);
-    GR_STATIC_ASSERT(10 == kTexture2DRectSampler_GrSLType);
-    GR_STATIC_ASSERT(11 == kTextureBufferSampler_GrSLType);
-    GR_STATIC_ASSERT(12 == kBool_GrSLType);
-    GR_STATIC_ASSERT(13 == kInt_GrSLType);
-    GR_STATIC_ASSERT(14 == kUint_GrSLType);
-    GR_STATIC_ASSERT(15 == kTexture2D_GrSLType);
-    GR_STATIC_ASSERT(16 == kSampler_GrSLType);
-    GR_STATIC_ASSERT(SK_ARRAY_COUNT(kCounts) == kGrSLTypeCount);
-}
-
-/** Return the type enum for a vector of floats of length n (1..4),
- e.g. 1 -> kFloat_GrSLType, 2 -> kVec2_GrSLType, ... */
-static inline GrSLType GrSLFloatVectorType(int count) {
-    SkASSERT(count > 0 && count <= 4);
-    return (GrSLType)(count);
-
-    GR_STATIC_ASSERT(kFloat_GrSLType == 1);
-    GR_STATIC_ASSERT(kVec2f_GrSLType == 2);
-    GR_STATIC_ASSERT(kVec3f_GrSLType == 3);
-    GR_STATIC_ASSERT(kVec4f_GrSLType == 4);
-}
-
-/** Is the shading language type float (including vectors/matrices)? */
-static inline bool GrSLTypeIsFloatType(GrSLType type) {
-    SkASSERT(type >= 0 && type < static_cast<GrSLType>(kGrSLTypeCount));
-    return type >= kFloat_GrSLType && type <= kMat44f_GrSLType;
-
-    GR_STATIC_ASSERT(0 == kVoid_GrSLType);
-    GR_STATIC_ASSERT(1 == kFloat_GrSLType);
-    GR_STATIC_ASSERT(2 == kVec2f_GrSLType);
-    GR_STATIC_ASSERT(3 == kVec3f_GrSLType);
-    GR_STATIC_ASSERT(4 == kVec4f_GrSLType);
-    GR_STATIC_ASSERT(5 == kMat22f_GrSLType);
-    GR_STATIC_ASSERT(6 == kMat33f_GrSLType);
-    GR_STATIC_ASSERT(7 == kMat44f_GrSLType);
-    GR_STATIC_ASSERT(8 == kTexture2DSampler_GrSLType);
-    GR_STATIC_ASSERT(9 == kTextureExternalSampler_GrSLType);
-    GR_STATIC_ASSERT(10 == kTexture2DRectSampler_GrSLType);
-    GR_STATIC_ASSERT(11 == kTextureBufferSampler_GrSLType);
-    GR_STATIC_ASSERT(12 == kBool_GrSLType);
-    GR_STATIC_ASSERT(13 == kInt_GrSLType);
-    GR_STATIC_ASSERT(14 == kUint_GrSLType);
-    GR_STATIC_ASSERT(15 == kTexture2D_GrSLType);
-    GR_STATIC_ASSERT(16 == kSampler_GrSLType);
-    GR_STATIC_ASSERT(17 == kGrSLTypeCount);
-}
-
-/** Is the shading language type integral (including vectors/matrices)? */
-static inline bool GrSLTypeIsIntType(GrSLType type) {
-    SkASSERT(type >= 0 && type < static_cast<GrSLType>(kGrSLTypeCount));
-    return type >= kInt_GrSLType && type <= kUint_GrSLType;
-
-    GR_STATIC_ASSERT(0 == kVoid_GrSLType);
-    GR_STATIC_ASSERT(1 == kFloat_GrSLType);
-    GR_STATIC_ASSERT(2 == kVec2f_GrSLType);
-    GR_STATIC_ASSERT(3 == kVec3f_GrSLType);
-    GR_STATIC_ASSERT(4 == kVec4f_GrSLType);
-    GR_STATIC_ASSERT(5 == kMat22f_GrSLType);
-    GR_STATIC_ASSERT(6 == kMat33f_GrSLType);
-    GR_STATIC_ASSERT(7 == kMat44f_GrSLType);
-    GR_STATIC_ASSERT(8 == kTexture2DSampler_GrSLType);
-    GR_STATIC_ASSERT(9 == kTextureExternalSampler_GrSLType);
-    GR_STATIC_ASSERT(10 == kTexture2DRectSampler_GrSLType);
-    GR_STATIC_ASSERT(11 == kTextureBufferSampler_GrSLType);
-    GR_STATIC_ASSERT(12 == kBool_GrSLType);
-    GR_STATIC_ASSERT(13 == kInt_GrSLType);
-    GR_STATIC_ASSERT(14 == kUint_GrSLType);
-    GR_STATIC_ASSERT(15 == kTexture2D_GrSLType);
-    GR_STATIC_ASSERT(16 == kSampler_GrSLType);
-    GR_STATIC_ASSERT(17 == kGrSLTypeCount);
-=======
 /** Is the shading language type float (including vectors/matrices)? */
 static inline bool GrSLTypeIsFloatType(GrSLType type) {
     switch (type) {
@@ -284,7 +181,6 @@
     }
     SkFAIL("Unexpected type");
     return false;
->>>>>>> a17af05f
 }
 
 static inline bool GrSLTypeIs2DCombinedSamplerType(GrSLType type) {
@@ -320,73 +216,6 @@
     return false;
 }
 
-<<<<<<< HEAD
-/** Returns the size in bytes for floating point GrSLTypes. For non floating point type returns 0 */
-static inline size_t GrSLTypeSize(GrSLType type) {
-    SkASSERT(GrSLTypeIsFloatType(type));
-    static const size_t kSizes[] = {
-        0,                        // kVoid_GrSLType
-        sizeof(float),            // kFloat_GrSLType
-        2 * sizeof(float),        // kVec2f_GrSLType
-        3 * sizeof(float),        // kVec3f_GrSLType
-        4 * sizeof(float),        // kVec4f_GrSLType
-        2 * 2 * sizeof(float),    // kMat22f_GrSLType
-        3 * 3 * sizeof(float),    // kMat33f_GrSLType
-        4 * 4 * sizeof(float),    // kMat44f_GrSLType
-        0,                        // kTexture2DSampler_GrSLType
-        0,                        // kTextureExternalSampler_GrSLType
-        0,                        // kTexture2DRectSampler_GrSLType
-        0,                        // kTextureBufferSampler_GrSLType
-        0,                        // kBool_GrSLType
-        0,                        // kInt_GrSLType
-        0,                        // kUint_GrSLType
-        0,                        // kTexture2D_GrSLType
-        0,                        // kSampler_GrSLType
-    };
-    return kSizes[type];
-
-    GR_STATIC_ASSERT(0 == kVoid_GrSLType);
-    GR_STATIC_ASSERT(1 == kFloat_GrSLType);
-    GR_STATIC_ASSERT(2 == kVec2f_GrSLType);
-    GR_STATIC_ASSERT(3 == kVec3f_GrSLType);
-    GR_STATIC_ASSERT(4 == kVec4f_GrSLType);
-    GR_STATIC_ASSERT(5 == kMat22f_GrSLType);
-    GR_STATIC_ASSERT(6 == kMat33f_GrSLType);
-    GR_STATIC_ASSERT(7 == kMat44f_GrSLType);
-    GR_STATIC_ASSERT(8 == kTexture2DSampler_GrSLType);
-    GR_STATIC_ASSERT(9 == kTextureExternalSampler_GrSLType);
-    GR_STATIC_ASSERT(10 == kTexture2DRectSampler_GrSLType);
-    GR_STATIC_ASSERT(11 == kTextureBufferSampler_GrSLType);
-    GR_STATIC_ASSERT(12 == kBool_GrSLType);
-    GR_STATIC_ASSERT(13 == kInt_GrSLType);
-    GR_STATIC_ASSERT(14 == kUint_GrSLType);
-    GR_STATIC_ASSERT(15 == kTexture2D_GrSLType);
-    GR_STATIC_ASSERT(16 == kSampler_GrSLType);
-    GR_STATIC_ASSERT(17 == kGrSLTypeCount);
-}
-
-static inline bool GrSLTypeIs2DCombinedSamplerType(GrSLType type) {
-    SkASSERT(type >= 0 && type < static_cast<GrSLType>(kGrSLTypeCount));
-    return type >= kTexture2DSampler_GrSLType && type <= kTexture2DRectSampler_GrSLType;
-
-    GR_STATIC_ASSERT(8 == kTexture2DSampler_GrSLType);
-    GR_STATIC_ASSERT(9 == kTextureExternalSampler_GrSLType);
-    GR_STATIC_ASSERT(10 == kTexture2DRectSampler_GrSLType);
-}
-
-static inline bool GrSLTypeIsCombinedSamplerType(GrSLType type) {
-    SkASSERT(type >= 0 && type < static_cast<GrSLType>(kGrSLTypeCount));
-    return type >= kTexture2DSampler_GrSLType && type <= kTextureBufferSampler_GrSLType;
-
-    GR_STATIC_ASSERT(8 == kTexture2DSampler_GrSLType);
-    GR_STATIC_ASSERT(9 == kTextureExternalSampler_GrSLType);
-    GR_STATIC_ASSERT(10 == kTexture2DRectSampler_GrSLType);
-    GR_STATIC_ASSERT(11 == kTextureBufferSampler_GrSLType);
-}
-
-static inline bool GrSLTypeAcceptsPrecision(GrSLType type) {
-    return type != kVoid_GrSLType && type != kBool_GrSLType;
-=======
 static inline bool GrSLTypeIsCombinedSamplerType(GrSLType type) {
     switch (type) {
         case kTexture2DSampler_GrSLType:
@@ -484,7 +313,6 @@
     }
     SkFAIL("Unexpected type");
     return false;
->>>>>>> a17af05f
 }
 
 //////////////////////////////////////////////////////////////////////////////
@@ -772,10 +600,6 @@
 /*
  * Object for CPU-GPU synchronization
  */
-<<<<<<< HEAD
-typedef intptr_t GrFence;
-=======
 typedef uint64_t GrFence;
->>>>>>> a17af05f
 
 #endif