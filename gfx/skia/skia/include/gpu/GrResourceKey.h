
/*
 * Copyright 2014 Google Inc.
 *
 * Use of this source code is governed by a BSD-style license that can be
 * found in the LICENSE file.
 */

#ifndef GrResourceKey_DEFINED
#define GrResourceKey_DEFINED

#include "../private/SkOnce.h"
#include "../private/SkTemplates.h"
#include "GrTypes.h"
#include "SkData.h"
#include "SkString.h"

uint32_t GrResourceKeyHash(const uint32_t* data, size_t size);

/**
 * Base class for all GrGpuResource cache keys. There are two types of cache keys. Refer to the
 * comments for each key type below.
 */
class GrResourceKey {
public:
    uint32_t hash() const {
        this->validate();
        return fKey[kHash_MetaDataIdx];
    }

    size_t size() const {
        this->validate();
        SkASSERT(this->isValid());
        return this->internalSize();
    }

protected:
    static const uint32_t kInvalidDomain = 0;

    GrResourceKey() { this->reset(); }

    /** Reset to an invalid key. */
    void reset() {
        GR_STATIC_ASSERT((uint16_t)kInvalidDomain == kInvalidDomain);
        fKey.reset(kMetaDataCnt);
        fKey[kHash_MetaDataIdx] = 0;
        fKey[kDomainAndSize_MetaDataIdx] = kInvalidDomain;
    }

    bool operator==(const GrResourceKey& that) const {
        return this->hash() == that.hash() &&
                0 == memcmp(&fKey[kHash_MetaDataIdx + 1],
                            &that.fKey[kHash_MetaDataIdx + 1],
                            this->internalSize() - sizeof(uint32_t));
    }

    GrResourceKey& operator=(const GrResourceKey& that) {
        SkASSERT(that.isValid());
        if (this != &that) {
            size_t bytes = that.size();
            SkASSERT(SkIsAlign4(bytes));
            fKey.reset(SkToInt(bytes / sizeof(uint32_t)));
            memcpy(fKey.get(), that.fKey.get(), bytes);
            this->validate();
        }
        return *this;
    }

    bool isValid() const { return kInvalidDomain != this->domain(); }

    uint32_t domain() const { return fKey[kDomainAndSize_MetaDataIdx] & 0xffff; }

    /** size of the key data, excluding meta-data (hash, domain, etc).  */
    size_t dataSize() const { return this->size() - 4 * kMetaDataCnt; }

    /** ptr to the key data, excluding meta-data (hash, domain, etc).  */
    const uint32_t* data() const {
        this->validate();
        return &fKey[kMetaDataCnt];
    }

    /** Used to initialize a key. */
    class Builder {
    public:
        Builder(GrResourceKey* key, uint32_t domain, int data32Count) : fKey(key) {
            SkASSERT(data32Count >= 0);
            SkASSERT(domain != kInvalidDomain);
            key->fKey.reset(kMetaDataCnt + data32Count);
            int size = (data32Count + kMetaDataCnt) * sizeof(uint32_t);
            SkASSERT(SkToU16(size) == size);
            SkASSERT(SkToU16(domain) == domain);
            key->fKey[kDomainAndSize_MetaDataIdx] = domain | (size << 16);
        }

        ~Builder() { this->finish(); }

        void finish() {
            if (NULL == fKey) {
                return;
            }
            GR_STATIC_ASSERT(0 == kHash_MetaDataIdx);
            uint32_t* hash = &fKey->fKey[kHash_MetaDataIdx];
            *hash = GrResourceKeyHash(hash + 1, fKey->internalSize() - sizeof(uint32_t));
            fKey->validate();
            fKey = NULL;
        }

        uint32_t& operator[](int dataIdx) {
            SkASSERT(fKey);
            SkDEBUGCODE(size_t dataCount = fKey->internalSize() / sizeof(uint32_t) - kMetaDataCnt;)
            SkASSERT(SkToU32(dataIdx) < dataCount);
            return fKey->fKey[kMetaDataCnt + dataIdx];
        }

    private:
        GrResourceKey* fKey;
    };

private:
    enum MetaDataIdx {
        kHash_MetaDataIdx,
        // The key domain and size are packed into a single uint32_t.
        kDomainAndSize_MetaDataIdx,

        kLastMetaDataIdx = kDomainAndSize_MetaDataIdx
    };
    static const uint32_t kMetaDataCnt = kLastMetaDataIdx + 1;

    size_t internalSize() const {
        return fKey[kDomainAndSize_MetaDataIdx] >> 16;
    }

    void validate() const {
        SkASSERT(fKey[kHash_MetaDataIdx] ==
                 GrResourceKeyHash(&fKey[kHash_MetaDataIdx] + 1,
                                   this->internalSize() - sizeof(uint32_t)));
        SkASSERT(SkIsAlign4(this->internalSize()));
    }

    friend class TestResource; // For unit test to access kMetaDataCnt.

    // bmp textures require 7 uint32_t values (5 for the base key, and two more for image
    // cacherator's decode format.
    SkAutoSTMalloc<kMetaDataCnt + 7, uint32_t> fKey;
};

/**
 * A key used for scratch resources. There are three important rules about scratch keys:
 *        * Multiple resources can share the same scratch key. Therefore resources assigned the same
 *          scratch key should be interchangeable with respect to the code that uses them.
 *        * A resource can have at most one scratch key and it is set at resource creation by the
 *          resource itself.
 *        * When a scratch resource is ref'ed it will not be returned from the
 *          cache for a subsequent cache request until all refs are released. This facilitates using
 *          a scratch key for multiple render-to-texture scenarios. An example is a separable blur:
 *
 *  GrTexture* texture[2];
 *  texture[0] = get_scratch_texture(scratchKey);
 *  texture[1] = get_scratch_texture(scratchKey); // texture[0] is already owned so we will get a
 *                                                // different one for texture[1]
 *  draw_mask(texture[0], path);        // draws path mask to texture[0]
 *  blur_x(texture[0], texture[1]);     // blurs texture[0] in y and stores result in texture[1]
 *  blur_y(texture[1], texture[0]);     // blurs texture[1] in y and stores result in texture[0]
 *  texture[1]->unref();  // texture 1 can now be recycled for the next request with scratchKey
 *  consume_blur(texture[0]);
 *  texture[0]->unref();  // texture 0 can now be recycled for the next request with scratchKey
 */
class GrScratchKey : public GrResourceKey {
private:
    typedef GrResourceKey INHERITED;

public:
    /** Uniquely identifies the type of resource that is cached as scratch. */
    typedef uint32_t ResourceType;

    /** Generate a unique ResourceType. */
    static ResourceType GenerateResourceType();

    /** Creates an invalid scratch key. It must be initialized using a Builder object before use. */
    GrScratchKey() {}

    GrScratchKey(const GrScratchKey& that) { *this = that; }

    /** reset() returns the key to the invalid state. */
    using INHERITED::reset;

    using INHERITED::isValid;

    ResourceType resourceType() const { return this->domain(); }

    GrScratchKey& operator=(const GrScratchKey& that) {
        this->INHERITED::operator=(that);
        return *this;
    }

    bool operator==(const GrScratchKey& that) const {
        return this->INHERITED::operator==(that);
    }
    bool operator!=(const GrScratchKey& that) const { return !(*this == that); }

    class Builder : public INHERITED::Builder {
    public:
        Builder(GrScratchKey* key, ResourceType type, int data32Count)
            : INHERITED::Builder(key, type, data32Count) {}
    };
};

/**
 * A key that allows for exclusive use of a resource for a use case (AKA "domain"). There are three
 * rules governing the use of unique keys:
 *        * Only one resource can have a given unique key at a time. Hence, "unique".
 *        * A resource can have at most one unique key at a time.
 *        * Unlike scratch keys, multiple requests for a unique key will return the same
 *          resource even if the resource already has refs.
 * This key type allows a code path to create cached resources for which it is the exclusive user.
 * The code path creates a domain which it sets on its keys. This guarantees that there are no
 * cross-domain collisions.
 *
 * Unique keys preempt scratch keys. While a resource has a unique key it is inaccessible via its
 * scratch key. It can become scratch again if the unique key is removed.
 */
class GrUniqueKey : public GrResourceKey {
private:
    typedef GrResourceKey INHERITED;

public:
    typedef uint32_t Domain;
    /** Generate a Domain for unique keys. */
    static Domain GenerateDomain();

    /** Creates an invalid unique key. It must be initialized using a Builder object before use. */
    GrUniqueKey() {}

    GrUniqueKey(const GrUniqueKey& that) { *this = that; }

    /** reset() returns the key to the invalid state. */
    using INHERITED::reset;

    using INHERITED::isValid;

    GrUniqueKey& operator=(const GrUniqueKey& that) {
        this->INHERITED::operator=(that);
        this->setCustomData(sk_ref_sp(that.getCustomData()));
<<<<<<< HEAD
=======
        SkDEBUGCODE(fTag = that.fTag;)
>>>>>>> a17af05f
        return *this;
    }

    bool operator==(const GrUniqueKey& that) const {
        return this->INHERITED::operator==(that);
    }
    bool operator!=(const GrUniqueKey& that) const { return !(*this == that); }

    void setCustomData(sk_sp<SkData> data) {
        fData = std::move(data);
    }
    SkData* getCustomData() const {
        return fData.get();
    }

    SkDEBUGCODE(const char* tag() const { return fTag.c_str(); })

    class Builder : public INHERITED::Builder {
    public:
        Builder(GrUniqueKey* key, Domain type, int data32Count, const char* tag = nullptr)
                : INHERITED::Builder(key, type, data32Count) {
            SkDEBUGCODE(key->fTag = tag;)
            (void) tag;  // suppress unused named param warning.
        }

        /** Used to build a key that wraps another key and adds additional data. */
        Builder(GrUniqueKey* key, const GrUniqueKey& innerKey, Domain domain, int extraData32Cnt,
                const char* tag = nullptr)
                : INHERITED::Builder(key, domain, Data32CntForInnerKey(innerKey) + extraData32Cnt) {
            SkASSERT(&innerKey != key);
            // add the inner key to the end of the key so that op[] can be indexed normally.
            uint32_t* innerKeyData = &this->operator[](extraData32Cnt);
            const uint32_t* srcData = innerKey.data();
            (*innerKeyData++) = innerKey.domain();
            memcpy(innerKeyData, srcData, innerKey.dataSize());
            SkDEBUGCODE(key->fTag = tag;)
            (void) tag;  // suppress unused named param warning.
        }

    private:
        static int Data32CntForInnerKey(const GrUniqueKey& innerKey) {
            // key data + domain
            return SkToInt((innerKey.dataSize() >> 2) + 1);
        }
    };

private:
    sk_sp<SkData> fData;
<<<<<<< HEAD
=======
    SkDEBUGCODE(SkString fTag;)
>>>>>>> a17af05f
};

/**
 * It is common to need a frequently reused GrUniqueKey where the only requirement is that the key
 * is unique. These macros create such a key in a thread safe manner so the key can be truly global
 * and only constructed once.
 */

/** Place outside of function/class definitions. */
#define GR_DECLARE_STATIC_UNIQUE_KEY(name) static SkOnce name##_once

/** Place inside function where the key is used. */
#define GR_DEFINE_STATIC_UNIQUE_KEY(name)                                                       \
    static SkAlignedSTStorage<1, GrUniqueKey> name##_storage;                                   \
    name##_once(gr_init_static_unique_key_once, &name##_storage);                               \
    static const GrUniqueKey& name = *reinterpret_cast<GrUniqueKey*>(name##_storage.get());

static inline void gr_init_static_unique_key_once(SkAlignedSTStorage<1,GrUniqueKey>* keyStorage) {
    GrUniqueKey* key = new (keyStorage->get()) GrUniqueKey;
    GrUniqueKey::Builder builder(key, GrUniqueKey::GenerateDomain(), 0);
}

// The cache listens for these messages to purge junk resources proactively.
class GrUniqueKeyInvalidatedMessage {
public:
    explicit GrUniqueKeyInvalidatedMessage(const GrUniqueKey& key) : fKey(key) {}

    GrUniqueKeyInvalidatedMessage(const GrUniqueKeyInvalidatedMessage& that) : fKey(that.fKey) {}

    GrUniqueKeyInvalidatedMessage& operator=(const GrUniqueKeyInvalidatedMessage& that) {
        fKey = that.fKey;
        return *this;
    }

    const GrUniqueKey& key() const { return fKey; }

private:
    GrUniqueKey fKey;
};
#endif<|MERGE_RESOLUTION|>--- conflicted
+++ resolved
@@ -241,10 +241,7 @@
     GrUniqueKey& operator=(const GrUniqueKey& that) {
         this->INHERITED::operator=(that);
         this->setCustomData(sk_ref_sp(that.getCustomData()));
-<<<<<<< HEAD
-=======
         SkDEBUGCODE(fTag = that.fTag;)
->>>>>>> a17af05f
         return *this;
     }
 
@@ -293,10 +290,7 @@
 
 private:
     sk_sp<SkData> fData;
-<<<<<<< HEAD
-=======
     SkDEBUGCODE(SkString fTag;)
->>>>>>> a17af05f
 };
 
 /**
