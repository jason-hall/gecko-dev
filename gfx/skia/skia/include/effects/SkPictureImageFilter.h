--- conflicted
+++ resolved
@@ -34,25 +34,6 @@
     static sk_sp<SkImageFilter> MakeForLocalSpace(sk_sp<SkPicture> picture,
                                                   const SkRect& cropRect,
                                                   SkFilterQuality filterQuality);
-<<<<<<< HEAD
-
-#ifdef SK_SUPPORT_LEGACY_IMAGEFILTER_PTR
-    static SkImageFilter* Create(const SkPicture* picture) {
-        return Make(sk_ref_sp(const_cast<SkPicture*>(picture))).release();
-    }
-    static SkImageFilter* Create(const SkPicture* picture, const SkRect& cropRect) {
-        return Make(sk_ref_sp(const_cast<SkPicture*>(picture)), cropRect).release();
-    }
-    static SkImageFilter* CreateForLocalSpace(const SkPicture* picture,
-                                              const SkRect& cropRect,
-                                              SkFilterQuality filterQuality) {
-        return MakeForLocalSpace(sk_ref_sp(const_cast<SkPicture*>(picture)),
-                                           cropRect,
-                                           filterQuality).release();
-    }
-#endif
-=======
->>>>>>> a17af05f
 
     SK_TO_STRING_OVERRIDE()
     SK_DECLARE_PUBLIC_FLATTENABLE_DESERIALIZATION_PROCS(SkPictureImageFilter)
