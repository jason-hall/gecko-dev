--- conflicted
+++ resolved
@@ -196,61 +196,6 @@
                                      const SkColor4f colors[], sk_sp<SkColorSpace> colorSpace,
                                      const SkScalar pos[], int count) {
         return MakeSweep(cx, cy, colors, std::move(colorSpace), pos, count, 0, NULL);
-<<<<<<< HEAD
-    }
-
-#ifdef SK_SUPPORT_LEGACY_CREATESHADER_PTR
-    static SkShader* CreateLinear(const SkPoint pts[2],
-                                  const SkColor colors[], const SkScalar pos[], int count,
-                                  SkShader::TileMode mode,
-                                  uint32_t flags, const SkMatrix* localMatrix) {
-        return MakeLinear(pts, colors, pos, count, mode, flags, localMatrix).release();
-    }
-    static SkShader* CreateLinear(const SkPoint pts[2],
-                                  const SkColor colors[], const SkScalar pos[], int count,
-                                  SkShader::TileMode mode) {
-        return CreateLinear(pts, colors, pos, count, mode, 0, NULL);
-    }
-
-    static SkShader* CreateRadial(const SkPoint& center, SkScalar radius,
-                                  const SkColor colors[], const SkScalar pos[], int count,
-                                  SkShader::TileMode mode,
-                                  uint32_t flags, const SkMatrix* localMatrix) {
-        return MakeRadial(center, radius, colors, pos, count, mode, flags, localMatrix).release();
-    }
-    
-    static SkShader* CreateRadial(const SkPoint& center, SkScalar radius,
-                                  const SkColor colors[], const SkScalar pos[], int count,
-                                  SkShader::TileMode mode) {
-        return CreateRadial(center, radius, colors, pos, count, mode, 0, NULL);
-    }
-
-    static SkShader* CreateTwoPointConical(const SkPoint& start, SkScalar startRadius,
-                                           const SkPoint& end, SkScalar endRadius,
-                                           const SkColor colors[], const SkScalar pos[], int count,
-                                           SkShader::TileMode mode,
-                                           uint32_t flags, const SkMatrix* localMatrix) {
-        return MakeTwoPointConical(start, startRadius, end, endRadius, colors, pos, count, mode,
-                                   flags, localMatrix).release();
-    }
-    static SkShader* CreateTwoPointConical(const SkPoint& start, SkScalar startRadius,
-                                           const SkPoint& end, SkScalar endRadius,
-                                           const SkColor colors[], const SkScalar pos[], int count,
-                                           SkShader::TileMode mode) {
-        return CreateTwoPointConical(start, startRadius, end, endRadius, colors, pos, count, mode,
-                                     0, NULL);
-    }
-    
-    static SkShader* CreateSweep(SkScalar cx, SkScalar cy,
-                                 const SkColor colors[], const SkScalar pos[], int count,
-                                 uint32_t flags, const SkMatrix* localMatrix) {
-        return MakeSweep(cx, cy, colors, pos, count, flags, localMatrix).release();
-    }
-    static SkShader* CreateSweep(SkScalar cx, SkScalar cy,
-                                 const SkColor colors[], const SkScalar pos[], int count) {
-        return CreateSweep(cx, cy, colors, pos, count, 0, NULL);
-=======
->>>>>>> a17af05f
     }
 
     SK_DECLARE_FLATTENABLE_REGISTRAR_GROUP()
