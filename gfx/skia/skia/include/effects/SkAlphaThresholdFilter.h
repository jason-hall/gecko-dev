--- conflicted
+++ resolved
@@ -24,10 +24,6 @@
     static sk_sp<SkImageFilter> Make(const SkRegion& region, SkScalar innerMin,
                                      SkScalar outerMax, sk_sp<SkImageFilter> input,
                                      const SkImageFilter::CropRect* cropRect = nullptr);
-<<<<<<< HEAD
-
-=======
->>>>>>> a17af05f
 
 
     SK_DECLARE_FLATTENABLE_REGISTRAR_GROUP();
