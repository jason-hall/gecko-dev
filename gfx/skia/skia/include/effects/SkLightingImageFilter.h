--- conflicted
+++ resolved
@@ -21,7 +21,6 @@
         SkColor lightColor, SkScalar surfaceScale, SkScalar kd,
         sk_sp<SkImageFilter> input, const CropRect* cropRect = nullptr);
     static sk_sp<SkImageFilter> MakePointLitDiffuse(const SkPoint3& location,
-<<<<<<< HEAD
         SkColor lightColor, SkScalar surfaceScale, SkScalar kd,
         sk_sp<SkImageFilter> input, const CropRect* cropRect = nullptr);
     static sk_sp<SkImageFilter> MakeSpotLitDiffuse(const SkPoint3& location,
@@ -42,70 +41,6 @@
 
     SK_DECLARE_FLATTENABLE_REGISTRAR_GROUP()
 
-#ifdef SK_SUPPORT_LEGACY_IMAGEFILTER_PTR
-     static SkImageFilter* CreateDistantLitDiffuse(const SkPoint3& direction,
-        SkColor lightColor, SkScalar surfaceScale, SkScalar kd,
-        SkImageFilter* input = NULL, const CropRect* cropRect = NULL) {
-        return MakeDistantLitDiffuse(direction, lightColor, surfaceScale, kd,
-                                     sk_ref_sp<SkImageFilter>(input), cropRect).release();
-    }
-    static SkImageFilter* CreatePointLitDiffuse(const SkPoint3& location,
-        SkColor lightColor, SkScalar surfaceScale, SkScalar kd,
-        SkImageFilter* input = NULL, const CropRect* cropRect = NULL) {
-        return MakePointLitDiffuse(location, lightColor, surfaceScale, kd,
-                                   sk_ref_sp<SkImageFilter>(input), cropRect).release();
-    }
-    static SkImageFilter* CreateSpotLitDiffuse(const SkPoint3& location,
-        const SkPoint3& target, SkScalar specularExponent, SkScalar cutoffAngle,
-        SkColor lightColor, SkScalar surfaceScale, SkScalar kd,
-        SkImageFilter* input = NULL, const CropRect* cropRect = NULL) {
-        return MakeSpotLitDiffuse(location, target, specularExponent, cutoffAngle,
-                                  lightColor, surfaceScale, kd,
-                                  sk_ref_sp<SkImageFilter>(input), cropRect).release();
-    }
-    static SkImageFilter* CreateDistantLitSpecular(const SkPoint3& direction,
-        SkColor lightColor, SkScalar surfaceScale, SkScalar ks,
-        SkScalar shininess, SkImageFilter* input = NULL, const CropRect* cropRect = NULL) {
-        return MakeDistantLitSpecular(direction, lightColor, surfaceScale, ks, shininess,
-                                      sk_ref_sp<SkImageFilter>(input), cropRect).release();
-    }
-    static SkImageFilter* CreatePointLitSpecular(const SkPoint3& location,
-        SkColor lightColor, SkScalar surfaceScale, SkScalar ks,
-        SkScalar shininess, SkImageFilter* input = NULL, const CropRect* cropRect = NULL) {
-        return MakePointLitSpecular(location, lightColor, surfaceScale, ks, shininess,
-                                    sk_ref_sp<SkImageFilter>(input), cropRect).release();
-    }
-    static SkImageFilter* CreateSpotLitSpecular(const SkPoint3& location,
-        const SkPoint3& target, SkScalar specularExponent, SkScalar cutoffAngle,
-        SkColor lightColor, SkScalar surfaceScale, SkScalar ks,
-        SkScalar shininess, SkImageFilter* input = NULL, const CropRect* cropRect = NULL) {
-        return MakeSpotLitSpecular(location, target, specularExponent, cutoffAngle,
-                                   lightColor, surfaceScale, ks, shininess,
-                                   sk_ref_sp<SkImageFilter>(input), cropRect).release();
-    }
-#endif
-=======
-        SkColor lightColor, SkScalar surfaceScale, SkScalar kd,
-        sk_sp<SkImageFilter> input, const CropRect* cropRect = nullptr);
-    static sk_sp<SkImageFilter> MakeSpotLitDiffuse(const SkPoint3& location,
-        const SkPoint3& target, SkScalar specularExponent, SkScalar cutoffAngle,
-        SkColor lightColor, SkScalar surfaceScale, SkScalar kd,
-        sk_sp<SkImageFilter> input, const CropRect* cropRect = nullptr);
-    static sk_sp<SkImageFilter> MakeDistantLitSpecular(const SkPoint3& direction,
-        SkColor lightColor, SkScalar surfaceScale, SkScalar ks,
-        SkScalar shininess, sk_sp<SkImageFilter> input, const CropRect* cropRect = nullptr);
-    static sk_sp<SkImageFilter> MakePointLitSpecular(const SkPoint3& location,
-        SkColor lightColor, SkScalar surfaceScale, SkScalar ks,
-        SkScalar shininess, sk_sp<SkImageFilter> input, const CropRect* cropRect = nullptr);
-    static sk_sp<SkImageFilter> MakeSpotLitSpecular(const SkPoint3& location,
-        const SkPoint3& target, SkScalar specularExponent, SkScalar cutoffAngle,
-        SkColor lightColor, SkScalar surfaceScale, SkScalar ks,
-        SkScalar shininess, sk_sp<SkImageFilter> input, const CropRect* cropRect = nullptr);
-    ~SkLightingImageFilter() override;
-
-    SK_DECLARE_FLATTENABLE_REGISTRAR_GROUP()
->>>>>>> a17af05f
-
 protected:
     SkLightingImageFilter(sk_sp<SkImageFilterLight> light,
                           SkScalar surfaceScale,
