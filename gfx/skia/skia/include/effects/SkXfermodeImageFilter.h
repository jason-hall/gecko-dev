--- conflicted
+++ resolved
@@ -8,17 +8,6 @@
 #ifndef SkXfermodeImageFilter_DEFINED
 #define SkXfermodeImageFilter_DEFINED
 
-<<<<<<< HEAD
-#include "SkBlendMode.h"
-#include "SkImageFilter.h"
-
-class SkXfermode;
-
-/**
- * This filter takes an xfermode, and uses it to composite the foreground
- * over the background.  If foreground or background is NULL, the input
- * bitmap (src) is used instead.
-=======
 #include "SkArithmeticImageFilter.h"
 #include "SkBlendMode.h"
 #include "SkImageFilter.h"
@@ -26,7 +15,6 @@
 /**
  * This filter takes a SkBlendMode, and uses it to composite the foreground over the background.
  * If foreground or background is NULL, the input bitmap (src) is used instead.
->>>>>>> a17af05f
  */
 class SK_API SkXfermodeImageFilter {
 public:
@@ -35,55 +23,6 @@
                                      const SkImageFilter::CropRect* cropRect);
     static sk_sp<SkImageFilter> Make(SkBlendMode mode, sk_sp<SkImageFilter> background) {
         return Make(mode, std::move(background), nullptr, nullptr);
-<<<<<<< HEAD
-    }
-
-    static sk_sp<SkImageFilter> MakeArithmetic(float k1, float k2, float k3, float k4,
-                                               bool enforcePMColor,
-                                               sk_sp<SkImageFilter> background,
-                                               sk_sp<SkImageFilter> foreground,
-                                               const SkImageFilter::CropRect* cropRect);
-    static sk_sp<SkImageFilter> MakeArithmetic(float k1, float k2, float k3, float k4,
-                                               bool enforcePMColor,
-                                               sk_sp<SkImageFilter> background) {
-        return MakeArithmetic(k1, k2, k3, k4, enforcePMColor, std::move(background),
-                              nullptr, nullptr);
-    }
-
-#ifdef SK_SUPPORT_LEGACY_XFERMODE_OBJECT
-    static sk_sp<SkImageFilter> Make(sk_sp<SkXfermode> mode, sk_sp<SkImageFilter> background,
-                                     sk_sp<SkImageFilter> foreground,
-                                     const SkImageFilter::CropRect* cropRect);
-    static sk_sp<SkImageFilter> Make(sk_sp<SkXfermode> mode, sk_sp<SkImageFilter> background) {
-        return Make(std::move(mode), std::move(background), nullptr, nullptr);
-    }
-
-#endif
-
-#ifdef SK_SUPPORT_LEGACY_XFERMODE_PTR
-    static SkImageFilter* Create(SkXfermode* mode, SkImageFilter* background,
-                                 SkImageFilter* foreground = NULL,
-                                 const SkImageFilter::CropRect* cropRect = NULL) {
-        return Make(sk_ref_sp(mode), 
-                    sk_ref_sp(background),
-                    sk_ref_sp(foreground),
-                    cropRect).release();
-    }
-#endif
-#ifdef SK_SUPPORT_LEGACY_IMAGEFILTER_PTR
-    static sk_sp<SkImageFilter> Make(sk_sp<SkXfermode> mode, SkImageFilter* background,
-                                     SkImageFilter* foreground,
-                                     const SkImageFilter::CropRect* cropRect) {
-        return Make(std::move(mode),
-                    sk_ref_sp(background),
-                    sk_ref_sp(foreground),
-                    cropRect);
-    }
-    static sk_sp<SkImageFilter> Make(sk_sp<SkXfermode> mode, SkImageFilter* background) {
-        return Make(std::move(mode), sk_ref_sp(background));
-    }
-#endif
-=======
     }
 
     // Arithmetic image filtering used to be implemented using SkXfermode. Some clients still rely
@@ -100,7 +39,6 @@
                                                sk_sp<SkImageFilter> background) {
         return SkArithmeticImageFilter::Make(k1, k2, k3, k4, enforcePMColor, std::move(background));
     }
->>>>>>> a17af05f
 
     SK_DECLARE_FLATTENABLE_REGISTRAR_GROUP();
 
