/*
 * Copyright 2013 Google Inc.
 *
 * Use of this source code is governed by a BSD-style license that can be
 * found in the LICENSE file.
 */

#ifndef SkLumaColorFilter_DEFINED
#define SkLumaColorFilter_DEFINED

#include "SkColorFilter.h"
#include "SkRefCnt.h"
<<<<<<< HEAD
=======

class SkRasterPipeline;
>>>>>>> a17af05f

/**
 *  Luminance-to-alpha color filter, as defined in
 *  http://www.w3.org/TR/SVG/masking.html#Masking
 *  http://www.w3.org/TR/css-masking/#MaskValues
 *
 *  The resulting color is black with transparency equal to the
 *  luminance value modulated by alpha:
 *
 *    C' = [ Lum * a, 0, 0, 0 ]
 *
 */
class SK_API SkLumaColorFilter : public SkColorFilter {
public:
    static sk_sp<SkColorFilter> Make();

    void filterSpan(const SkPMColor src[], int count, SkPMColor[]) const override;

#if SK_SUPPORT_GPU
<<<<<<< HEAD
    sk_sp<GrFragmentProcessor> asFragmentProcessor(GrContext*) const override;
=======
    sk_sp<GrFragmentProcessor> asFragmentProcessor(GrContext*, SkColorSpace*) const override;
>>>>>>> a17af05f
#endif

    SK_TO_STRING_OVERRIDE()
    SK_DECLARE_PUBLIC_FLATTENABLE_DESERIALIZATION_PROCS(SkLumaColorFilter)

protected:
    void flatten(SkWriteBuffer&) const override;

private:
    SkLumaColorFilter();
    bool onAppendStages(SkRasterPipeline*, SkColorSpace*, SkArenaAlloc*,
                        bool shaderIsOpaque) const override;

    typedef SkColorFilter INHERITED;
};

#endif<|MERGE_RESOLUTION|>--- conflicted
+++ resolved
@@ -10,11 +10,8 @@
 
 #include "SkColorFilter.h"
 #include "SkRefCnt.h"
-<<<<<<< HEAD
-=======
 
 class SkRasterPipeline;
->>>>>>> a17af05f
 
 /**
  *  Luminance-to-alpha color filter, as defined in
@@ -34,11 +31,7 @@
     void filterSpan(const SkPMColor src[], int count, SkPMColor[]) const override;
 
 #if SK_SUPPORT_GPU
-<<<<<<< HEAD
-    sk_sp<GrFragmentProcessor> asFragmentProcessor(GrContext*) const override;
-=======
     sk_sp<GrFragmentProcessor> asFragmentProcessor(GrContext*, SkColorSpace*) const override;
->>>>>>> a17af05f
 #endif
 
     SK_TO_STRING_OVERRIDE()
