--- conflicted
+++ resolved
@@ -14,11 +14,7 @@
 
 class SK_API SkMagnifierImageFilter : public SkImageFilter {
 public:
-<<<<<<< HEAD
-    static sk_sp<SkImageFilter> Make(const SkRect& src, SkScalar inset,
-=======
     static sk_sp<SkImageFilter> Make(const SkRect& srcRect, SkScalar inset,
->>>>>>> a17af05f
                                      sk_sp<SkImageFilter> input,
                                      const CropRect* cropRect = nullptr);
 
@@ -34,10 +30,7 @@
 
     sk_sp<SkSpecialImage> onFilterImage(SkSpecialImage* source, const Context&,
                                         SkIPoint* offset) const override;
-<<<<<<< HEAD
-=======
     sk_sp<SkImageFilter> onMakeColorSpace(SkColorSpaceXformer*) const override;
->>>>>>> a17af05f
 
 private:
     SkRect   fSrcRect;
