/*
 * Copyright 2013 Google Inc.
 *
 * Use of this source code is governed by a BSD-style license that can be
 * found in the LICENSE file.
 */

#ifndef SkTileImageFilter_DEFINED
#define SkTileImageFilter_DEFINED

#include "SkImageFilter.h"

class SK_API SkTileImageFilter : public SkImageFilter {
public:
    /** Create a tile image filter
        @param src  Defines the pixels to tile
        @param dst  Defines the pixels where tiles are drawn
        @param input    Input from which the subregion defined by srcRect will be tiled
    */
    static sk_sp<SkImageFilter> Make(const SkRect& src,
                                     const SkRect& dst,
                                     sk_sp<SkImageFilter> input);

    SkIRect onFilterBounds(const SkIRect& src, const SkMatrix&, MapDirection) const override;
    SkIRect onFilterNodeBounds(const SkIRect&, const SkMatrix&, MapDirection) const override;
    SkRect computeFastBounds(const SkRect& src) const override;

    SK_TO_STRING_OVERRIDE()
    SK_DECLARE_PUBLIC_FLATTENABLE_DESERIALIZATION_PROCS(SkTileImageFilter)

#ifdef SK_SUPPORT_LEGACY_IMAGEFILTER_PTR
    static SkImageFilter* Create(const SkRect& src, const SkRect& dst, SkImageFilter* input) {
        return Make(src, dst, sk_ref_sp<SkImageFilter>(input)).release();
    }
#endif

protected:
    void flatten(SkWriteBuffer& buffer) const override;

    sk_sp<SkSpecialImage> onFilterImage(SkSpecialImage* source, const Context&,
                                        SkIPoint* offset) const override;
<<<<<<< HEAD
=======
    sk_sp<SkImageFilter> onMakeColorSpace(SkColorSpaceXformer*) const override;
>>>>>>> a17af05f

private:
    SkTileImageFilter(const SkRect& srcRect, const SkRect& dstRect, sk_sp<SkImageFilter> input)
        : INHERITED(&input, 1, nullptr), fSrcRect(srcRect), fDstRect(dstRect) {}

    SkRect fSrcRect;
    SkRect fDstRect;

    typedef SkImageFilter INHERITED;
};

#endif<|MERGE_RESOLUTION|>--- conflicted
+++ resolved
@@ -28,21 +28,12 @@
     SK_TO_STRING_OVERRIDE()
     SK_DECLARE_PUBLIC_FLATTENABLE_DESERIALIZATION_PROCS(SkTileImageFilter)
 
-#ifdef SK_SUPPORT_LEGACY_IMAGEFILTER_PTR
-    static SkImageFilter* Create(const SkRect& src, const SkRect& dst, SkImageFilter* input) {
-        return Make(src, dst, sk_ref_sp<SkImageFilter>(input)).release();
-    }
-#endif
-
 protected:
     void flatten(SkWriteBuffer& buffer) const override;
 
     sk_sp<SkSpecialImage> onFilterImage(SkSpecialImage* source, const Context&,
                                         SkIPoint* offset) const override;
-<<<<<<< HEAD
-=======
     sk_sp<SkImageFilter> onMakeColorSpace(SkColorSpaceXformer*) const override;
->>>>>>> a17af05f
 
 private:
     SkTileImageFilter(const SkRect& srcRect, const SkRect& dstRect, sk_sp<SkImageFilter> input)
