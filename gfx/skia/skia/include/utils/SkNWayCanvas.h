
/*
 * Copyright 2011 Google Inc.
 *
 * Use of this source code is governed by a BSD-style license that can be
 * found in the LICENSE file.
 */

#ifndef SkNWayCanvas_DEFINED
#define SkNWayCanvas_DEFINED

#include "../private/SkTDArray.h"
#include "SkNoDrawCanvas.h"

class SK_API SkNWayCanvas : public SkNoDrawCanvas {
public:
    SkNWayCanvas(int width, int height);
    ~SkNWayCanvas() override;

    virtual void addCanvas(SkCanvas*);
    virtual void removeCanvas(SkCanvas*);
    virtual void removeAll();

    ///////////////////////////////////////////////////////////////////////////
    // These are forwarded to the N canvases we're referencing

#ifdef SK_SUPPORT_LEGACY_DRAWFILTER
    SkDrawFilter* setDrawFilter(SkDrawFilter*) override;
#endif

protected:
    SkTDArray<SkCanvas*> fList;

    void willSave() override;
    SaveLayerStrategy getSaveLayerStrategy(const SaveLayerRec&) override;
    void willRestore() override;

    void didConcat(const SkMatrix&) override;
    void didSetMatrix(const SkMatrix&) override;

    void onDrawDRRect(const SkRRect&, const SkRRect&, const SkPaint&) override;
    virtual void onDrawText(const void* text, size_t byteLength, SkScalar x, SkScalar y,
                            const SkPaint&) override;
    virtual void onDrawPosText(const void* text, size_t byteLength, const SkPoint pos[],
                               const SkPaint&) override;
    virtual void onDrawPosTextH(const void* text, size_t byteLength, const SkScalar xpos[],
                                SkScalar constY, const SkPaint&) override;
    virtual void onDrawTextOnPath(const void* text, size_t byteLength, const SkPath& path,
                                  const SkMatrix* matrix, const SkPaint&) override;
    virtual void onDrawTextBlob(const SkTextBlob* blob, SkScalar x, SkScalar y,
                                const SkPaint& paint) override;
    void onDrawTextRSXform(const void* text, size_t byteLength, const SkRSXform xform[],
                           const SkRect* cull, const SkPaint& paint) override;
    virtual void onDrawPatch(const SkPoint cubics[12], const SkColor colors[4],
                             const SkPoint texCoords[4], SkBlendMode,
                             const SkPaint& paint) override;

    void onDrawPaint(const SkPaint&) override;
    void onDrawPoints(PointMode, size_t count, const SkPoint pts[], const SkPaint&) override;
    void onDrawRect(const SkRect&, const SkPaint&) override;
    void onDrawOval(const SkRect&, const SkPaint&) override;
    void onDrawArc(const SkRect&, SkScalar, SkScalar, bool, const SkPaint&) override;
    void onDrawRRect(const SkRRect&, const SkPaint&) override;
    void onDrawPath(const SkPath&, const SkPaint&) override;
    void onDrawBitmap(const SkBitmap&, SkScalar left, SkScalar top, const SkPaint*) override;
    void onDrawBitmapRect(const SkBitmap&, const SkRect* src, const SkRect& dst, const SkPaint*,
                          SrcRectConstraint) override;
    void onDrawImage(const SkImage*, SkScalar left, SkScalar top, const SkPaint*) override;
    void onDrawImageRect(const SkImage*, const SkRect* src, const SkRect& dst,
                         const SkPaint*, SrcRectConstraint) override;
    void onDrawBitmapNine(const SkBitmap&, const SkIRect& center, const SkRect& dst,
                          const SkPaint*) override;
    void onDrawVerticesObject(const SkVertices*, SkBlendMode, const SkPaint&) override;

<<<<<<< HEAD
    void onClipRect(const SkRect&, ClipOp, ClipEdgeStyle) override;
    void onClipRRect(const SkRRect&, ClipOp, ClipEdgeStyle) override;
    void onClipPath(const SkPath&, ClipOp, ClipEdgeStyle) override;
    void onClipRegion(const SkRegion&, ClipOp) override;
=======
    void onClipRect(const SkRect&, SkClipOp, ClipEdgeStyle) override;
    void onClipRRect(const SkRRect&, SkClipOp, ClipEdgeStyle) override;
    void onClipPath(const SkPath&, SkClipOp, ClipEdgeStyle) override;
    void onClipRegion(const SkRegion&, SkClipOp) override;
>>>>>>> a17af05f

    void onDrawPicture(const SkPicture*, const SkMatrix*, const SkPaint*) override;
    void onDrawAnnotation(const SkRect&, const char[], SkData*) override;

    class Iter;

private:
    typedef SkNoDrawCanvas INHERITED;
};


#endif<|MERGE_RESOLUTION|>--- conflicted
+++ resolved
@@ -72,17 +72,10 @@
                           const SkPaint*) override;
     void onDrawVerticesObject(const SkVertices*, SkBlendMode, const SkPaint&) override;
 
-<<<<<<< HEAD
-    void onClipRect(const SkRect&, ClipOp, ClipEdgeStyle) override;
-    void onClipRRect(const SkRRect&, ClipOp, ClipEdgeStyle) override;
-    void onClipPath(const SkPath&, ClipOp, ClipEdgeStyle) override;
-    void onClipRegion(const SkRegion&, ClipOp) override;
-=======
     void onClipRect(const SkRect&, SkClipOp, ClipEdgeStyle) override;
     void onClipRRect(const SkRRect&, SkClipOp, ClipEdgeStyle) override;
     void onClipPath(const SkPath&, SkClipOp, ClipEdgeStyle) override;
     void onClipRegion(const SkRegion&, SkClipOp) override;
->>>>>>> a17af05f
 
     void onDrawPicture(const SkPicture*, const SkMatrix*, const SkPaint*) override;
     void onDrawAnnotation(const SkRect&, const char[], SkData*) override;
