
/*
 * Copyright 2011 Google Inc.
 *
 * Use of this source code is governed by a BSD-style license that can be
 * found in the LICENSE file.
 */
#ifndef SkCGUtils_DEFINED
#define SkCGUtils_DEFINED

#include "SkSize.h"
#include "SkImageInfo.h"
#include "SkImage.h"

#if defined(SK_BUILD_FOR_MAC) || defined(SK_BUILD_FOR_IOS)

#ifdef SK_BUILD_FOR_MAC
#include <ApplicationServices/ApplicationServices.h>
#endif

#ifdef SK_BUILD_FOR_IOS
#include <CoreGraphics/CoreGraphics.h>
#endif

class SkBitmap;
class SkData;
<<<<<<< HEAD
class SkStreamRewindable;
=======
class SkPixmap;
class SkStreamRewindable;

SK_API CGContextRef SkCreateCGContext(const SkPixmap&);
>>>>>>> a17af05f

/**
 *  Given a CGImage, allocate an SkBitmap and copy the image's pixels into it. If scaleToFit is not
 *  null, use it to determine the size of the bitmap, and scale the image to fill the bitmap.
 *  Otherwise use the image's width/height.
 *
 *  On failure, return false, and leave bitmap unchanged.
 */
SK_API bool SkCreateBitmapFromCGImage(SkBitmap* dst, CGImageRef src);

SK_API sk_sp<SkImage> SkMakeImageFromCGImage(CGImageRef);

/**
 *  Copy the pixels from src into the memory specified by info/rowBytes/dstPixels. On failure,
 *  return false (e.g. ImageInfo incompatible with src).
 */
SK_API bool SkCopyPixelsFromCGImage(const SkImageInfo& info, size_t rowBytes, void* dstPixels,
                                    CGImageRef src);

/**
 *  Create an imageref from the specified bitmap using the specified colorspace.
 *  If space is NULL, then CGColorSpaceCreateDeviceRGB() is used.
 */
SK_API CGImageRef SkCreateCGImageRefWithColorspace(const SkBitmap& bm,
                                                   CGColorSpaceRef space);

/**
 *  Create an imageref from the specified bitmap using the colorspace returned
 *  by CGColorSpaceCreateDeviceRGB()
 */
static inline CGImageRef SkCreateCGImageRef(const SkBitmap& bm) {
    return SkCreateCGImageRefWithColorspace(bm, NULL);
}

/**
 *  Draw the bitmap into the specified CG context. The bitmap will be converted
 *  to a CGImage using the generic RGB colorspace. (x,y) specifies the position
 *  of the top-left corner of the bitmap. The bitmap is converted using the
 *  colorspace returned by CGColorSpaceCreateDeviceRGB()
 */
void SkCGDrawBitmap(CGContextRef, const SkBitmap&, float x, float y);

/**
 *  Return a provider that wraps the specified stream.
 *  When the provider is finally deleted, it will delete the stream.
 */
CGDataProviderRef SkCreateDataProviderFromStream(std::unique_ptr<SkStreamRewindable>);

CGDataProviderRef SkCreateDataProviderFromData(sk_sp<SkData>);

#endif  // defined(SK_BUILD_FOR_MAC) || defined(SK_BUILD_FOR_IOS)
#endif  // SkCGUtils_DEFINED<|MERGE_RESOLUTION|>--- conflicted
+++ resolved
@@ -24,14 +24,10 @@
 
 class SkBitmap;
 class SkData;
-<<<<<<< HEAD
-class SkStreamRewindable;
-=======
 class SkPixmap;
 class SkStreamRewindable;
 
 SK_API CGContextRef SkCreateCGContext(const SkPixmap&);
->>>>>>> a17af05f
 
 /**
  *  Given a CGImage, allocate an SkBitmap and copy the image's pixels into it. If scaleToFit is not
