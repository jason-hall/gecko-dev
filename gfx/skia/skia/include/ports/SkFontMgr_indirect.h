--- conflicted
+++ resolved
@@ -27,13 +27,8 @@
     // TODO: The SkFontMgr is only used for createFromStream/File/Data.
     // In the future these calls should be broken out into their own interface
     // with a name like SkFontRenderer.
-<<<<<<< HEAD
-    SkFontMgr_Indirect(SkFontMgr* impl, SkRemotableFontMgr* proxy)
-        : fImpl(SkRef(impl)), fProxy(SkRef(proxy))
-=======
     SkFontMgr_Indirect(sk_sp<SkFontMgr> impl, sk_sp<SkRemotableFontMgr> proxy)
         : fImpl(std::move(impl)), fProxy(std::move(proxy))
->>>>>>> a17af05f
     { }
 
 protected:
@@ -99,13 +94,6 @@
     mutable SkTArray<DataEntry> fDataCache;
     mutable SkMutex fDataCacheMutex;
 
-<<<<<<< HEAD
-    mutable sk_sp<SkDataTable> fFamilyNames;
-    mutable SkOnce fFamilyNamesInitOnce;
-    static void set_up_family_names(const SkFontMgr_Indirect* self);
-
-=======
->>>>>>> a17af05f
     friend class SkStyleSet_Indirect;
 };
 
