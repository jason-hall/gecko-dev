--- conflicted
+++ resolved
@@ -108,14 +108,7 @@
      *  libfontconfig. This does not affect the refcnt of the returned instance.
      */
     static SkFontConfigInterface* GetSingletonDirectInterface();
-<<<<<<< HEAD
 
-    // New APIS, which have default impls for now (which do nothing)
-
-    virtual sk_sp<SkDataTable> getFamilyNames() { return SkDataTable::MakeEmpty(); }
-=======
-
->>>>>>> a17af05f
     typedef SkRefCnt INHERITED;
 };
 
