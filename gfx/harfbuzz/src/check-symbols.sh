#!/bin/sh

LC_ALL=C
export LC_ALL

test -z "$srcdir" && srcdir=.
stat=0


if which nm 2>/dev/null >/dev/null; then
	:
else
	echo "check-symbols.sh: 'nm' not found; skipping test"
	exit 77
fi

echo "Checking that we are not exposing internal symbols"
tested=false
for suffix in so dylib; do
	so=.libs/libharfbuzz.$suffix
	if ! test -f "$so"; then continue; fi

<<<<<<< HEAD
	EXPORTED_SYMBOLS="`nm "$so" | grep ' [BCDGINRSTVW] ' | grep -v ' _fini\>\| _init\>\| _fdata\>\| _ftext\>\| _fbss\>\| __bss_start\>\| __bss_start__\>\| __bss_end__\>\| _edata\>\| _end\>\| _bss_end__\>\| __end__\>\| __gcov_flush\>\| ___gcov_flush\>\| llvm_\| _llvm_' | cut -d' ' -f3`"
=======
	EXPORTED_SYMBOLS="`nm "$so" | grep ' [BCDGINRSTVW] .' | grep -v ' _fini\>\| _init\>\| _fdata\>\| _ftext\>\| _fbss\>\| __bss_start\>\| __bss_start__\>\| __bss_end__\>\| _edata\>\| _end\>\| _bss_end__\>\| __end__\>\| __gcov_flush\>\| ___gcov_flush\>\| llvm_\| _llvm_' | cut -d' ' -f3`"
>>>>>>> a17af05f

	prefix=`basename "$so" | sed 's/libharfbuzz/hb/; s/-/_/g; s/[.].*//'`

	# On mac, C symbols are prefixed with _
	if test $suffix = dylib; then prefix="_$prefix"; fi

	echo "Processing $so"
	if echo "$EXPORTED_SYMBOLS" | grep -v "^${prefix}_"; then
		echo "Ouch, internal symbols exposed"
		stat=1
	fi

	tested=true
done
if ! $tested; then
	echo "check-symbols.sh: no shared library found; skipping test"
	exit 77
fi

exit $stat<|MERGE_RESOLUTION|>--- conflicted
+++ resolved
@@ -20,11 +20,7 @@
 	so=.libs/libharfbuzz.$suffix
 	if ! test -f "$so"; then continue; fi
 
-<<<<<<< HEAD
-	EXPORTED_SYMBOLS="`nm "$so" | grep ' [BCDGINRSTVW] ' | grep -v ' _fini\>\| _init\>\| _fdata\>\| _ftext\>\| _fbss\>\| __bss_start\>\| __bss_start__\>\| __bss_end__\>\| _edata\>\| _end\>\| _bss_end__\>\| __end__\>\| __gcov_flush\>\| ___gcov_flush\>\| llvm_\| _llvm_' | cut -d' ' -f3`"
-=======
 	EXPORTED_SYMBOLS="`nm "$so" | grep ' [BCDGINRSTVW] .' | grep -v ' _fini\>\| _init\>\| _fdata\>\| _ftext\>\| _fbss\>\| __bss_start\>\| __bss_start__\>\| __bss_end__\>\| _edata\>\| _end\>\| _bss_end__\>\| __end__\>\| __gcov_flush\>\| ___gcov_flush\>\| llvm_\| _llvm_' | cut -d' ' -f3`"
->>>>>>> a17af05f
 
 	prefix=`basename "$so" | sed 's/libharfbuzz/hb/; s/-/_/g; s/[.].*//'`
 
