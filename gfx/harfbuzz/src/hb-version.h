--- conflicted
+++ resolved
@@ -38,15 +38,9 @@
 
 #define HB_VERSION_MAJOR 1
 #define HB_VERSION_MINOR 4
-<<<<<<< HEAD
-#define HB_VERSION_MICRO 5
-
-#define HB_VERSION_STRING "1.4.5"
-=======
 #define HB_VERSION_MICRO 8
 
 #define HB_VERSION_STRING "1.4.8"
->>>>>>> a17af05f
 
 #define HB_VERSION_ATLEAST(major,minor,micro) \
 	((major)*10000+(minor)*100+(micro) <= \
