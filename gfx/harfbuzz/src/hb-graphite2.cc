--- conflicted
+++ resolved
@@ -388,35 +388,20 @@
   }
   else
   {
-<<<<<<< HEAD
-    int currclus = -1;
-    const hb_glyph_info_t *info = buffer->info;
-    hb_glyph_position_t *pPos = hb_buffer_get_glyph_positions (buffer, NULL);
-    curradvx = gr_seg_advance_X(seg) * xscale;
-=======
     curradvx = gr_seg_advance_X(seg);
->>>>>>> a17af05f
     for (is = gr_seg_first_slot (seg); is; pPos++, info++, is = gr_slot_next_in_segment (is))
     {
       if (info->cluster != currclus)
       {
         pPos->x_advance = info->var1.i32 * xscale;
-<<<<<<< HEAD
-        if (currclus != -1) curradvx -= info[-1].var1.i32 * xscale;
-=======
         curradvx -= pPos->x_advance;
->>>>>>> a17af05f
         currclus = info->cluster;
       } else
         pPos->x_advance = 0.;
 
       pPos->y_advance = gr_slot_advance_Y (is, grface, NULL) * yscale;
       curradvy -= pPos->y_advance;
-<<<<<<< HEAD
-      pPos->x_offset = gr_slot_origin_X (is) * xscale - curradvx + pPos->x_advance;
-=======
       pPos->x_offset = (gr_slot_origin_X (is) - info->var1.i32) * xscale - curradvx + pPos->x_advance;
->>>>>>> a17af05f
       pPos->y_offset = gr_slot_origin_Y (is) * yscale - curradvy;
     }
     hb_buffer_reverse_clusters (buffer);
