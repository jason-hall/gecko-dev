--- conflicted
+++ resolved
@@ -85,10 +85,7 @@
 				  unsigned int  feature_index,
 				  unsigned int  variations_index,
 				  hb_mask_t     mask,
-<<<<<<< HEAD
-=======
 				  bool          auto_zwnj,
->>>>>>> a17af05f
 				  bool          auto_zwj)
 {
   unsigned int lookup_indices[32];
@@ -116,10 +113,7 @@
         return;
       lookup->mask = mask;
       lookup->index = lookup_indices[i];
-<<<<<<< HEAD
-=======
       lookup->auto_zwnj = auto_zwnj;
->>>>>>> a17af05f
       lookup->auto_zwj = auto_zwj;
     }
 
@@ -293,12 +287,7 @@
 	add_lookups (m, face, table_index,
 		     required_feature_index[table_index],
 		     variations_index,
-<<<<<<< HEAD
-		     1 /* mask */,
-		     true /* auto_zwj */);
-=======
 		     1 /* mask */);
->>>>>>> a17af05f
 
       for (unsigned i = 0; i < m.features.len; i++)
         if (m.features[i].stage[table_index] == stage)
@@ -306,10 +295,7 @@
 		       m.features[i].index[table_index],
 		       variations_index,
 		       m.features[i].mask,
-<<<<<<< HEAD
-=======
 		       m.features[i].auto_zwnj,
->>>>>>> a17af05f
 		       m.features[i].auto_zwj);
 
       /* Sort lookups and merge duplicates */
