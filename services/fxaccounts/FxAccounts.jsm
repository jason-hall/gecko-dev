/* This Source Code Form is subject to the terms of the Mozilla Public
 * License, v. 2.0. If a copy of the MPL was not distributed with this
 * file, You can obtain one at http://mozilla.org/MPL/2.0/. */
"use strict";

this.EXPORTED_SYMBOLS = ["fxAccounts", "FxAccounts"];

const {classes: Cc, interfaces: Ci, utils: Cu} = Components;

Cu.importGlobalProperties(["URL"]);

Cu.import("resource://gre/modules/Log.jsm");
Cu.import("resource://gre/modules/PromiseUtils.jsm");
Cu.import("resource://services-common/utils.js");
Cu.import("resource://services-common/rest.js");
Cu.import("resource://services-crypto/utils.js");
Cu.import("resource://gre/modules/Services.jsm");
Cu.import("resource://gre/modules/XPCOMUtils.jsm");
Cu.import("resource://gre/modules/Timer.jsm");
Cu.import("resource://gre/modules/FxAccountsStorage.jsm");
Cu.import("resource://gre/modules/FxAccountsCommon.js");

XPCOMUtils.defineLazyModuleGetter(this, "FxAccountsClient",
  "resource://gre/modules/FxAccountsClient.jsm");

XPCOMUtils.defineLazyModuleGetter(this, "FxAccountsConfig",
  "resource://gre/modules/FxAccountsConfig.jsm");

XPCOMUtils.defineLazyModuleGetter(this, "jwcrypto",
  "resource://services-crypto/jwcrypto.jsm");

XPCOMUtils.defineLazyModuleGetter(this, "FxAccountsOAuthGrantClient",
  "resource://gre/modules/FxAccountsOAuthGrantClient.jsm");

XPCOMUtils.defineLazyModuleGetter(this, "FxAccountsProfile",
  "resource://gre/modules/FxAccountsProfile.jsm");

XPCOMUtils.defineLazyModuleGetter(this, "Utils",
  "resource://services-sync/util.js");

// All properties exposed by the public FxAccounts API.
var publicProperties = [
  "accountStatus",
  "checkVerificationStatus",
  "getAccountsClient",
  "getAssertion",
  "getDeviceId",
  "getDeviceList",
  "getKeys",
  "getOAuthToken",
  "getProfileCache",
  "getSignedInUser",
  "getSignedInUserProfile",
  "handleDeviceDisconnection",
  "handleAccountDestroyed",
  "invalidateCertificate",
  "loadAndPoll",
  "localtimeOffsetMsec",
  "notifyDevices",
  "now",
  "promiseAccountsChangeProfileURI",
  "promiseAccountsForceSigninURI",
  "promiseAccountsManageURI",
  "promiseAccountsManageDevicesURI",
  "promiseAccountsSignUpURI",
  "promiseAccountsSignInURI",
  "removeCachedOAuthToken",
  "requiresHttps",
  "resendVerificationEmail",
  "resetCredentials",
  "sessionStatus",
  "setProfileCache",
  "setSignedInUser",
  "signOut",
  "updateDeviceRegistration",
  "deleteDeviceRegistration",
  "updateUserAccountData",
  "whenVerified",
];

// An AccountState object holds all state related to one specific account.
// Only one AccountState is ever "current" in the FxAccountsInternal object -
// whenever a user logs out or logs in, the current AccountState is discarded,
// making it impossible for the wrong state or state data to be accidentally
// used.
// In addition, it has some promise-related helpers to ensure that if an
// attempt is made to resolve a promise on a "stale" state (eg, if an
// operation starts, but a different user logs in before the operation
// completes), the promise will be rejected.
// It is intended to be used thusly:
// somePromiseBasedFunction: function() {
//   let currentState = this.currentAccountState;
//   return someOtherPromiseFunction().then(
//     data => currentState.resolve(data)
//   );
// }
// If the state has changed between the function being called and the promise
// being resolved, the .resolve() call will actually be rejected.
var AccountState = this.AccountState = function(storageManager) {
  this.storageManager = storageManager;
  this.promiseInitialized = this.storageManager.getAccountData().then(data => {
    this.oauthTokens = data && data.oauthTokens ? data.oauthTokens : {};
  }).catch(err => {
    log.error("Failed to initialize the storage manager", err);
    // Things are going to fall apart, but not much we can do about it here.
  });
};

AccountState.prototype = {
  oauthTokens: null,
  whenVerifiedDeferred: null,
  whenKeysReadyDeferred: null,

  // If the storage manager has been nuked then we are no longer current.
  get isCurrent() {
    return this.storageManager != null;
  },

  abort() {
    if (this.whenVerifiedDeferred) {
      this.whenVerifiedDeferred.reject(
        new Error("Verification aborted; Another user signing in"));
      this.whenVerifiedDeferred = null;
    }

    if (this.whenKeysReadyDeferred) {
      this.whenKeysReadyDeferred.reject(
        new Error("Verification aborted; Another user signing in"));
      this.whenKeysReadyDeferred = null;
    }

    this.cert = null;
    this.keyPair = null;
    this.oauthTokens = null;
    // Avoid finalizing the storageManager multiple times (ie, .signOut()
    // followed by .abort())
    if (!this.storageManager) {
      return Promise.resolve();
    }
    let storageManager = this.storageManager;
    this.storageManager = null;
    return storageManager.finalize();
  },

  // Clobber all cached data and write that empty data to storage.
  signOut() {
    this.cert = null;
    this.keyPair = null;
    this.oauthTokens = null;
    let storageManager = this.storageManager;
    this.storageManager = null;
    return storageManager.deleteAccountData().then(() => {
      return storageManager.finalize();
    });
  },

  // Get user account data. Optionally specify explicit field names to fetch
  // (and note that if you require an in-memory field you *must* specify the
  // field name(s).)
  getUserAccountData(fieldNames = null) {
    if (!this.isCurrent) {
      return Promise.reject(new Error("Another user has signed in"));
    }
    return this.storageManager.getAccountData(fieldNames).then(result => {
      return this.resolve(result);
    });
  },

  updateUserAccountData(updatedFields) {
    if (!this.isCurrent) {
      return Promise.reject(new Error("Another user has signed in"));
    }
    return this.storageManager.updateAccountData(updatedFields);
  },

  resolve(result) {
    if (!this.isCurrent) {
      log.info("An accountState promise was resolved, but was actually rejected" +
               " due to a different user being signed in. Originally resolved" +
               " with", result);
      return Promise.reject(new Error("A different user signed in"));
    }
    return Promise.resolve(result);
  },

  reject(error) {
    // It could be argued that we should just let it reject with the original
    // error - but this runs the risk of the error being (eg) a 401, which
    // might cause the consumer to attempt some remediation and cause other
    // problems.
    if (!this.isCurrent) {
      log.info("An accountState promise was rejected, but we are ignoring that" +
               "reason and rejecting it due to a different user being signed in." +
               "Originally rejected with", error);
      return Promise.reject(new Error("A different user signed in"));
    }
    return Promise.reject(error);
  },

  // Abstractions for storage of cached tokens - these are all sync, and don't
  // handle revocation etc - it's just storage (and the storage itself is async,
  // but we don't return the storage promises, so it *looks* sync)
  // These functions are sync simply so we can handle "token races" - when there
  // are multiple in-flight requests for the same scope, we can detect this
  // and revoke the redundant token.

  // A preamble for the cache helpers...
  _cachePreamble() {
    if (!this.isCurrent) {
      throw new Error("Another user has signed in");
    }
  },

  // Set a cached token. |tokenData| must have a 'token' element, but may also
  // have additional fields (eg, it probably specifies the server to revoke
  // from). The 'get' functions below return the entire |tokenData| value.
  setCachedToken(scopeArray, tokenData) {
    this._cachePreamble();
    if (!tokenData.token) {
      throw new Error("No token");
    }
    let key = getScopeKey(scopeArray);
    this.oauthTokens[key] = tokenData;
    // And a background save...
    this._persistCachedTokens();
  },

  // Return data for a cached token or null (or throws on bad state etc)
  getCachedToken(scopeArray) {
    this._cachePreamble();
    let key = getScopeKey(scopeArray);
    let result = this.oauthTokens[key];
    if (result) {
      // later we might want to check an expiry date - but we currently
      // have no such concept, so just return it.
      log.trace("getCachedToken returning cached token");
      return result;
    }
    return null;
  },

  // Remove a cached token from the cache.  Does *not* revoke it from anywhere.
  // Returns the entire token entry if found, null otherwise.
  removeCachedToken(token) {
    this._cachePreamble();
    let data = this.oauthTokens;
    for (let [key, tokenValue] of Object.entries(data)) {
      if (tokenValue.token == token) {
        delete data[key];
        // And a background save...
        this._persistCachedTokens();
        return tokenValue;
      }
    }
    return null;
  },

  // A hook-point for tests.  Returns a promise that's ignored in most cases
  // (notable exceptions are tests and when we explicitly are saving the entire
  // set of user data.)
  _persistCachedTokens() {
    this._cachePreamble();
    return this.updateUserAccountData({ oauthTokens: this.oauthTokens }).catch(err => {
      log.error("Failed to update cached tokens", err);
    });
  },
}

/* Given an array of scopes, make a string key by normalizing. */
function getScopeKey(scopeArray) {
  let normalizedScopes = scopeArray.map(item => item.toLowerCase());
  return normalizedScopes.sort().join("|");
}

/**
 * Copies properties from a given object to another object.
 *
 * @param from (object)
 *        The object we read property descriptors from.
 * @param to (object)
 *        The object that we set property descriptors on.
 * @param options (object) (optional)
 *        {keys: [...]}
 *          Lets the caller pass the names of all properties they want to be
 *          copied. Will copy all properties of the given source object by
 *          default.
 *        {bind: object}
 *          Lets the caller specify the object that will be used to .bind()
 *          all function properties we find to. Will bind to the given target
 *          object by default.
 */
function copyObjectProperties(from, to, opts = {}) {
  let keys = (opts && opts.keys) || Object.keys(from);
  let thisArg = (opts && opts.bind) || to;

  for (let prop of keys) {
    let desc = Object.getOwnPropertyDescriptor(from, prop);

    if (typeof(desc.value) == "function") {
      desc.value = desc.value.bind(thisArg);
    }

    if (desc.get) {
      desc.get = desc.get.bind(thisArg);
    }

    if (desc.set) {
      desc.set = desc.set.bind(thisArg);
    }

    Object.defineProperty(to, prop, desc);
  }
}

function urlsafeBase64Encode(key) {
  return ChromeUtils.base64URLEncode(new Uint8Array(key), { pad: false });
}

/**
 * The public API's constructor.
 */
this.FxAccounts = function(mockInternal) {
  let internal = new FxAccountsInternal();
  let external = {};

  // Copy all public properties to the 'external' object.
  let prototype = FxAccountsInternal.prototype;
  let options = {keys: publicProperties, bind: internal};
  copyObjectProperties(prototype, external, options);

  // Copy all of the mock's properties to the internal object.
  if (mockInternal && !mockInternal.onlySetInternal) {
    copyObjectProperties(mockInternal, internal);
  }

  if (mockInternal) {
    // Exposes the internal object for testing only.
    external.internal = internal;
  }

  if (!internal.fxaPushService) {
    // internal.fxaPushService option is used in testing.
    // Otherwise we load the service lazily.
    XPCOMUtils.defineLazyGetter(internal, "fxaPushService", function() {
      return Components.classes["@mozilla.org/fxaccounts/push;1"]
        .getService(Components.interfaces.nsISupports)
        .wrappedJSObject;
    });
  }

  // wait until after the mocks are setup before initializing.
  internal.initialize();

  return Object.freeze(external);
}

/**
 * The internal API's constructor.
 */
function FxAccountsInternal() {
  // Make a local copy of this constant so we can mock it in testing
  this.POLL_SESSION = POLL_SESSION;

  // All significant initialization should be done in the initialize() method
  // below as it helps with testing.
}

/**
 * The internal API's prototype.
 */
FxAccountsInternal.prototype = {
  // The timeout (in ms) we use to poll for a verified mail for the first
  // VERIFICATION_POLL_START_SLOWDOWN_THRESHOLD minutes if the user has
  // logged-in in this session.
  VERIFICATION_POLL_TIMEOUT_INITIAL: 60000, // 1 minute.
  // All the other cases (> 5 min, on restart etc).
  VERIFICATION_POLL_TIMEOUT_SUBSEQUENT: 5 * 60000, // 5 minutes.
  // After X minutes, the polling will slow down to _SUBSEQUENT if we have
  // logged-in in this session.
  VERIFICATION_POLL_START_SLOWDOWN_THRESHOLD: 5,
  // The current version of the device registration, we use this to re-register
  // devices after we update what we send on device registration.
  DEVICE_REGISTRATION_VERSION: 2,

  _fxAccountsClient: null,

  // All significant initialization should be done in this initialize() method,
  // as it's called after this object has been mocked for tests.
  initialize() {
    this.currentTimer = null;
    this.currentAccountState = this.newAccountState();
  },

  get fxAccountsClient() {
    if (!this._fxAccountsClient) {
      this._fxAccountsClient = new FxAccountsClient();
    }
    return this._fxAccountsClient;
  },

  // The profile object used to fetch the actual user profile.
  _profile: null,
  get profile() {
    if (!this._profile) {
      let profileServerUrl = Services.urlFormatter.formatURLPref("identity.fxaccounts.remote.profile.uri");
      this._profile = new FxAccountsProfile({
        fxa: this,
        profileServerUrl,
      });
    }
    return this._profile;
  },

  // A hook-point for tests who may want a mocked AccountState or mocked storage.
  newAccountState(credentials) {
    let storage = new FxAccountsStorageManager();
    storage.initialize(credentials);
    return new AccountState(storage);
  },

  /**
   * Send a message to a set of devices in the same account
   *
   * @return Promise
   */
<<<<<<< HEAD
  notifyDevices(deviceIds, payload, TTL) {
    if (!Array.isArray(deviceIds)) {
=======
  notifyDevices(deviceIds, excludedIds, payload, TTL) {
    if (typeof deviceIds == "string") {
>>>>>>> a17af05f
      deviceIds = [deviceIds];
    }
    return this.currentAccountState.getUserAccountData()
      .then(data => {
        if (!data) {
          throw this._error(ERROR_NO_ACCOUNT);
        }
        if (!data.sessionToken) {
          throw this._error(ERROR_AUTH_ERROR,
            "notifyDevices called without a session token");
        }
        return this.fxAccountsClient.notifyDevices(data.sessionToken, deviceIds,
          excludedIds, payload, TTL);
    });
  },

  /**
   * Return the current time in milliseconds as an integer.  Allows tests to
   * manipulate the date to simulate certificate expiration.
   */
  now() {
    return this.fxAccountsClient.now();
  },

  getAccountsClient() {
    return this.fxAccountsClient;
  },

  /**
   * Return clock offset in milliseconds, as reported by the fxAccountsClient.
   * This can be overridden for testing.
   *
   * The offset is the number of milliseconds that must be added to the client
   * clock to make it equal to the server clock.  For example, if the client is
   * five minutes ahead of the server, the localtimeOffsetMsec will be -300000.
   */
  get localtimeOffsetMsec() {
    return this.fxAccountsClient.localtimeOffsetMsec;
  },

  /**
   * Ask the server whether the user's email has been verified
   */
  checkEmailStatus: function checkEmailStatus(sessionToken, options = {}) {
    if (!sessionToken) {
      return Promise.reject(new Error(
        "checkEmailStatus called without a session token"));
    }
    return this.fxAccountsClient.recoveryEmailStatus(sessionToken,
      options).catch(error => this._handleTokenError(error));
  },

  /**
   * Once the user's email is verified, we can request the keys
   */
  fetchKeys: function fetchKeys(keyFetchToken) {
    log.debug("fetchKeys: " + !!keyFetchToken);
    if (logPII) {
      log.debug("fetchKeys - the token is " + keyFetchToken);
    }
    return this.fxAccountsClient.accountKeys(keyFetchToken);
  },

  // set() makes sure that polling is happening, if necessary.
  // get() does not wait for verification, and returns an object even if
  // unverified. The caller of get() must check .verified .
  // The "fxaccounts:onverified" event will fire only when the verified
  // state goes from false to true, so callers must register their observer
  // and then call get(). In particular, it will not fire when the account
  // was found to be verified in a previous boot: if our stored state says
  // the account is verified, the event will never fire. So callers must do:
  //   register notification observer (go)
  //   userdata = get()
  //   if (userdata.verified()) {go()}

  /**
   * Get the user currently signed in to Firefox Accounts.
   *
   * @return Promise
   *        The promise resolves to the credentials object of the signed-in user:
   *        {
   *          email: The user's email address
   *          uid: The user's unique id
   *          sessionToken: Session for the FxA server
   *          kA: An encryption key from the FxA server
   *          kB: An encryption key derived from the user's FxA password
   *          verified: email verification status
   *          authAt: The time (seconds since epoch) that this record was
   *                  authenticated
   *        }
   *        or null if no user is signed in.
   */
  getSignedInUser: function getSignedInUser() {
    let currentState = this.currentAccountState;
    return currentState.getUserAccountData().then(data => {
      if (!data) {
        return null;
      }
      if (!this.isUserEmailVerified(data)) {
        // If the email is not verified, start polling for verification,
        // but return null right away.  We don't want to return a promise
        // that might not be fulfilled for a long time.
        this.startVerifiedCheck(data);
      }
      return data;
    }).then(result => currentState.resolve(result));
  },

  /**
   * Set the current user signed in to Firefox Accounts.
   *
   * @param credentials
   *        The credentials object obtained by logging in or creating
   *        an account on the FxA server:
   *        {
   *          authAt: The time (seconds since epoch) that this record was
   *                  authenticated
   *          email: The users email address
   *          keyFetchToken: a keyFetchToken which has not yet been used
   *          sessionToken: Session for the FxA server
   *          uid: The user's unique id
   *          unwrapBKey: used to unwrap kB, derived locally from the
   *                      password (not revealed to the FxA server)
   *          verified: true/false
   *        }
   * @return Promise
   *         The promise resolves to null when the data is saved
   *         successfully and is rejected on error.
   */
  setSignedInUser: function setSignedInUser(credentials) {
    log.debug("setSignedInUser - aborting any existing flows");
    return this.getSignedInUser().then(signedInUser => {
      if (signedInUser) {
        return this.deleteDeviceRegistration(signedInUser.sessionToken, signedInUser.deviceId);
      }
      return null;
    }).then(() =>
      this.abortExistingFlow()
    ).then(() => {
      let currentAccountState = this.currentAccountState = this.newAccountState(
        Cu.cloneInto(credentials, {}) // Pass a clone of the credentials object.
      );
      // This promise waits for storage, but not for verification.
      // We're telling the caller that this is durable now (although is that
      // really something we should commit to? Why not let the write happen in
      // the background? Already does for updateAccountData ;)
      return currentAccountState.promiseInitialized.then(() => {
        // Starting point for polling if new user
        if (!this.isUserEmailVerified(credentials)) {
          this.startVerifiedCheck(credentials);
        }

        return this.updateDeviceRegistration();
      }).then(() => {
        Services.telemetry.getHistogramById("FXA_CONFIGURED").add(1);
        this.notifyObservers(ONLOGIN_NOTIFICATION);
      }).then(() => {
        return currentAccountState.resolve();
      });
    });
  },

  /**
   * Update account data for the currently signed in user.
   *
   * @param credentials
   *        The credentials object containing the fields to be updated.
   *        This object must contain |email| and |uid| fields and they must
   *        match the currently signed in user.
   */
  updateUserAccountData(credentials) {
    log.debug("updateUserAccountData called with fields", Object.keys(credentials));
    if (logPII) {
      log.debug("updateUserAccountData called with data", credentials);
    }
    let currentAccountState = this.currentAccountState;
    return currentAccountState.promiseInitialized.then(() => {
      return currentAccountState.getUserAccountData(["email", "uid"]);
    }).then(existing => {
      if (existing.email != credentials.email || existing.uid != credentials.uid) {
        throw new Error("The specified credentials aren't for the current user");
      }
      // We need to nuke email and uid as storage will complain if we try and
      // update them (even when the value is the same)
      credentials = Cu.cloneInto(credentials, {}); // clone it first
      delete credentials.email;
      delete credentials.uid;
      return currentAccountState.updateUserAccountData(credentials);
    });
  },

  /**
   * returns a promise that fires with the assertion.  If there is no verified
   * signed-in user, fires with null.
   */
  getAssertion: function getAssertion(audience) {
    return this._getAssertion(audience);
  },

  // getAssertion() is "public" so screws with our mock story. This
  // implementation method *can* be (and is) mocked by tests.
  _getAssertion: function _getAssertion(audience) {
    log.debug("enter getAssertion()");
    let currentState = this.currentAccountState;
    return currentState.getUserAccountData().then(data => {
      if (!data) {
        // No signed-in user
        return null;
      }
      if (!this.isUserEmailVerified(data)) {
        // Signed-in user has not verified email
        return null;
      }
      if (!data.sessionToken) {
        // can't get a signed certificate without a session token. This
        // can happen if we request an assertion after clearing an invalid
        // session token from storage.
        throw this._error(ERROR_AUTH_ERROR, "getAssertion called without a session token");
      }
      return this.getKeypairAndCertificate(currentState).then(
        ({keyPair, certificate}) => {
          return this.getAssertionFromCert(data, keyPair, certificate, audience);
        }
      );
    }).catch(err =>
      this._handleTokenError(err)
    ).then(result => currentState.resolve(result));
  },

  /**
   * Invalidate the FxA certificate, so that it will be refreshed from the server
   * the next time it is needed.
   */
  invalidateCertificate() {
    return this.currentAccountState.updateUserAccountData({ cert: null });
  },

  getDeviceId() {
    return this.currentAccountState.getUserAccountData()
      .then(data => {
        if (data) {
          if (!data.deviceId || !data.deviceRegistrationVersion ||
              data.deviceRegistrationVersion < this.DEVICE_REGISTRATION_VERSION) {
            // There is no device id or the device registration is outdated.
            // Either way, we should register the device with FxA
            // before returning the id to the caller.
            return this._registerOrUpdateDevice(data);
          }

          // Return the device id that we already registered with the server.
          return data.deviceId;
        }

        // Without a signed-in user, there can be no device id.
        return null;
      });
  },

  async getDeviceList() {
    let accountData = await this._getVerifiedAccountOrReject();
    return this.fxAccountsClient.getDeviceList(accountData.sessionToken);
  },

  /**
   * Resend the verification email fot the currently signed-in user.
   *
   */
  resendVerificationEmail: function resendVerificationEmail() {
    let currentState = this.currentAccountState;
    return this.getSignedInUser().then(data => {
      // If the caller is asking for verification to be re-sent, and there is
      // no signed-in user to begin with, this is probably best regarded as an
      // error.
      if (data) {
        if (!data.sessionToken) {
          return Promise.reject(new Error(
            "resendVerificationEmail called without a session token"));
        }
        this.startPollEmailStatus(currentState, data.sessionToken, "start");
        return this.fxAccountsClient.resendVerificationEmail(
          data.sessionToken).catch(err => this._handleTokenError(err));
      }
      throw new Error("Cannot resend verification email; no signed-in user");
    });
  },

  /*
   * Reset state such that any previous flow is canceled.
   */
  abortExistingFlow: function abortExistingFlow() {
    if (this.currentTimer) {
      log.debug("Polling aborted; Another user signing in");
      clearTimeout(this.currentTimer);
      this.currentTimer = 0;
    }
    if (this._profile) {
      this._profile.tearDown();
      this._profile = null;
    }
    // We "abort" the accountState and assume our caller is about to throw it
    // away and replace it with a new one.
    return this.currentAccountState.abort();
  },

  accountStatus: function accountStatus() {
    return this.currentAccountState.getUserAccountData().then(data => {
      if (!data) {
        return false;
      }
      return this.fxAccountsClient.accountStatus(data.uid);
    });
  },

  checkVerificationStatus() {
    log.trace("checkVerificationStatus");
    let currentState = this.currentAccountState;
    return currentState.getUserAccountData().then(data => {
      if (!data) {
        log.trace("checkVerificationStatus - no user data");
        return null;
      }

      // Always check the verification status, even if the local state indicates
      // we're already verified. If the user changed their password, the check
      // will fail, and we'll enter the reauth state.
      log.trace("checkVerificationStatus - forcing verification status check");
      return this.startPollEmailStatus(currentState, data.sessionToken, "push");
    });
  },

  _destroyOAuthToken(tokenData) {
    let client = new FxAccountsOAuthGrantClient({
      serverURL: tokenData.server,
      client_id: FX_OAUTH_CLIENT_ID
    });
    return client.destroyToken(tokenData.token)
  },

  _destroyAllOAuthTokens(tokenInfos) {
    // let's just destroy them all in parallel...
    let promises = [];
    for (let tokenInfo of Object.values(tokenInfos || {})) {
      promises.push(this._destroyOAuthToken(tokenInfo));
    }
    return Promise.all(promises);
  },

  signOut: function signOut(localOnly) {
    let currentState = this.currentAccountState;
    let sessionToken;
    let tokensToRevoke;
    let deviceId;
    return currentState.getUserAccountData().then(data => {
      // Save the session token, tokens to revoke and the
      // device id for use in the call to signOut below.
      if (data) {
        sessionToken = data.sessionToken;
        tokensToRevoke = data.oauthTokens;
        deviceId = data.deviceId;
      }
      return this._signOutLocal();
    }).then(() => {
      // FxAccountsManager calls here, then does its own call
      // to FxAccountsClient.signOut().
      if (!localOnly) {
        // Wrap this in a promise so *any* errors in signOut won't
        // block the local sign out. This is *not* returned.
        Promise.resolve().then(() => {
          // This can happen in the background and shouldn't block
          // the user from signing out. The server must tolerate
          // clients just disappearing, so this call should be best effort.
          if (sessionToken) {
            return this._signOutServer(sessionToken, deviceId);
          }
          log.warn("Missing session token; skipping remote sign out");
          return null;
        }).catch(err => {
          log.error("Error during remote sign out of Firefox Accounts", err);
        }).then(() => {
          return this._destroyAllOAuthTokens(tokensToRevoke);
        }).catch(err => {
          log.error("Error during destruction of oauth tokens during signout", err);
        }).then(() => {
          FxAccountsConfig.resetConfigURLs();
          // just for testing - notifications are cheap when no observers.
          this.notifyObservers("testhelper-fxa-signout-complete");
        })
      } else {
        // We want to do this either way -- but if we're signing out remotely we
        // need to wait until we destroy the oauth tokens if we want that to succeed.
        FxAccountsConfig.resetConfigURLs();
      }
    }).then(() => {
      this.notifyObservers(ONLOGOUT_NOTIFICATION);
    });
  },

  /**
   * This function should be called in conjunction with a server-side
   * signOut via FxAccountsClient.
   */
  _signOutLocal: function signOutLocal() {
    let currentAccountState = this.currentAccountState;
    return currentAccountState.signOut().then(() => {
      // this "aborts" this.currentAccountState but doesn't make a new one.
      return this.abortExistingFlow();
    }).then(() => {
      this.currentAccountState = this.newAccountState();
      return this.currentAccountState.promiseInitialized;
    });
  },

  _signOutServer(sessionToken, deviceId) {
    // For now we assume the service being logged out from is Sync, so
    // we must tell the server to either destroy the device or sign out
    // (if no device exists). We might need to revisit this when this
    // FxA code is used in a context that isn't Sync.

    const options = { service: "sync" };

    if (deviceId) {
      log.debug("destroying device, session and unsubscribing from FxA push");
      return this.deleteDeviceRegistration(sessionToken, deviceId);
    }

    log.debug("destroying session");
    return this.fxAccountsClient.signOut(sessionToken, options);
  },

  /**
   * Check the status of the current session using cached credentials.
   *
   * @return Promise
   *        Resolves with a boolean indicating if the session is still valid
   */
  sessionStatus() {
    return this.getSignedInUser().then(data => {
      if (!data.sessionToken) {
        return Promise.reject(new Error(
          "sessionStatus called without a session token"));
      }
      return this.fxAccountsClient.sessionStatus(data.sessionToken);
    });
  },

  /**
   * Fetch encryption keys for the signed-in-user from the FxA API server.
   *
   * Not for user consumption.  Exists to cause the keys to be fetch.
   *
   * Returns user data so that it can be chained with other methods.
   *
   * @return Promise
   *        The promise resolves to the credentials object of the signed-in user:
   *        {
   *          email: The user's email address
   *          uid: The user's unique id
   *          sessionToken: Session for the FxA server
   *          kA: An encryption key from the FxA server
   *          kB: An encryption key derived from the user's FxA password
   *          verified: email verification status
   *        }
   *        or null if no user is signed in
   */
  getKeys() {
    let currentState = this.currentAccountState;
    return currentState.getUserAccountData().then((userData) => {
      if (!userData) {
        throw new Error("Can't get keys; User is not signed in");
      }
      if (userData.kA && userData.kB) {
        return userData;
      }
      if (!currentState.whenKeysReadyDeferred) {
        currentState.whenKeysReadyDeferred = PromiseUtils.defer();
        if (userData.keyFetchToken) {
          this.fetchAndUnwrapKeys(userData.keyFetchToken).then(
            (dataWithKeys) => {
              if (!dataWithKeys.kA || !dataWithKeys.kB) {
                currentState.whenKeysReadyDeferred.reject(
                  new Error("user data missing kA or kB")
                );
                return;
              }
              currentState.whenKeysReadyDeferred.resolve(dataWithKeys);
            },
            (err) => {
              currentState.whenKeysReadyDeferred.reject(err);
            }
          );
        } else {
          currentState.whenKeysReadyDeferred.reject("No keyFetchToken");
        }
      }
      return currentState.whenKeysReadyDeferred.promise;
    }).catch(err =>
      this._handleTokenError(err)
    ).then(result => currentState.resolve(result));
   },

<<<<<<< HEAD
  fetchAndUnwrapKeys(keyFetchToken) {
=======
  async fetchAndUnwrapKeys(keyFetchToken) {
>>>>>>> a17af05f
    if (logPII) {
      log.debug("fetchAndUnwrapKeys: token: " + keyFetchToken);
    }
    let currentState = this.currentAccountState;
    // Sign out if we don't have a key fetch token.
    if (!keyFetchToken) {
      log.warn("improper fetchAndUnwrapKeys() call: token missing");
      await this.signOut();
      return currentState.resolve(null);
    }

    let {kA, wrapKB} = await this.fetchKeys(keyFetchToken);

    let data = await currentState.getUserAccountData();

    // Sanity check that the user hasn't changed out from under us
    if (data.keyFetchToken !== keyFetchToken) {
      throw new Error("Signed in user changed while fetching keys!");
    }

    // Next statements must be synchronous until we setUserAccountData
    // so that we don't risk getting into a weird state.
    let kB_hex = CryptoUtils.xor(CommonUtils.hexToBytes(data.unwrapBKey),
                                 wrapKB);

    if (logPII) {
      log.debug("kB_hex: " + kB_hex);
    }
    let updateData = {
      kA: CommonUtils.bytesAsHex(kA),
      kB: CommonUtils.bytesAsHex(kB_hex),
      keyFetchToken: null, // null values cause the item to be removed.
      unwrapBKey: null,
    }

    log.debug("Keys Obtained: kA=" + !!updateData.kA + ", kB=" + !!updateData.kB);
    if (logPII) {
      log.debug("Keys Obtained: kA=" + updateData.kA + ", kB=" + updateData.kB);
    }

    await currentState.updateUserAccountData(updateData);
    // We are now ready for business. This should only be invoked once
    // per setSignedInUser(), regardless of whether we've rebooted since
    // setSignedInUser() was called.
    this.notifyObservers(ONVERIFIED_NOTIFICATION);
    data = await currentState.getUserAccountData();
    return currentState.resolve(data);
  },

<<<<<<< HEAD
  getAssertionFromCert(data, keyPair, cert, audience) {
    log.debug("getAssertionFromCert");
    let d = Promise.defer();
=======
  async getAssertionFromCert(data, keyPair, cert, audience) {
    log.debug("getAssertionFromCert");
>>>>>>> a17af05f
    let options = {
      duration: ASSERTION_LIFETIME,
      localtimeOffsetMsec: this.localtimeOffsetMsec,
      now: this.now()
    };
    let currentState = this.currentAccountState;
    // "audience" should look like "http://123done.org".
    // The generated assertion will expire in two minutes.
    let assertion = await new Promise((resolve, reject) => {
      jwcrypto.generateAssertion(cert, keyPair, audience, options, (err, signed) => {
        if (err) {
          log.error("getAssertionFromCert: " + err);
          reject(err);
        } else {
          log.debug("getAssertionFromCert returning signed: " + !!signed);
          if (logPII) {
            log.debug("getAssertionFromCert returning signed: " + signed);
          }
          resolve(signed);
        }
      });
    });
    return currentState.resolve(assertion);
  },

  getCertificateSigned(sessionToken, serializedPublicKey, lifetime) {
    log.debug("getCertificateSigned: " + !!sessionToken + " " + !!serializedPublicKey);
    if (logPII) {
      log.debug("getCertificateSigned: " + sessionToken + " " + serializedPublicKey);
    }
    return this.fxAccountsClient.signCertificate(
      sessionToken,
      JSON.parse(serializedPublicKey),
      lifetime
    );
  },

  /**
   * returns a promise that fires with {keyPair, certificate}.
   */
  async getKeypairAndCertificate(currentState) {
    // If the debugging pref to ignore cached authentication credentials is set for Sync,
    // then don't use any cached key pair/certificate, i.e., generate a new
    // one and get it signed.
    // The purpose of this pref is to expedite any auth errors as the result of a
    // expired or revoked FxA session token, e.g., from resetting or changing the FxA
    // password.
    let ignoreCachedAuthCredentials = Services.prefs.getBoolPref("services.sync.debug.ignoreCachedAuthCredentials", false);
    let mustBeValidUntil = this.now() + ASSERTION_USE_PERIOD;
    let accountData = await currentState.getUserAccountData(["cert", "keyPair", "sessionToken"]);

    let keyPairValid = !ignoreCachedAuthCredentials &&
                       accountData.keyPair &&
                       (accountData.keyPair.validUntil > mustBeValidUntil);
    let certValid = !ignoreCachedAuthCredentials &&
                    accountData.cert &&
                    (accountData.cert.validUntil > mustBeValidUntil);
    // TODO: get the lifetime from the cert's .exp field
    if (keyPairValid && certValid) {
      log.debug("getKeypairAndCertificate: already have keyPair and certificate");
      return {
        keyPair: accountData.keyPair.rawKeyPair,
        certificate: accountData.cert.rawCert
      }
    }
    // We are definately going to generate a new cert, either because it has
    // already expired, or the keyPair has - and a new keyPair means we must
    // generate a new cert.

    // A keyPair has a longer lifetime than a cert, so it's possible we will
    // have a valid keypair but an expired cert, which means we can skip
    // keypair generation.
    // Either way, the cert will require hitting the network, so bail now if
    // we know that's going to fail.
    if (Services.io.offline) {
      throw new Error(ERROR_OFFLINE);
    }

    let keyPair;
    if (keyPairValid) {
      keyPair = accountData.keyPair;
    } else {
      let keyWillBeValidUntil = this.now() + KEY_LIFETIME;
      keyPair = await new Promise((resolve, reject) => {
        jwcrypto.generateKeyPair("DS160", (err, kp) => {
          if (err) {
            reject(err);
            return;
          }
          log.debug("got keyPair");
          resolve({
            rawKeyPair: kp,
            validUntil: keyWillBeValidUntil,
          });
        });
      });
    }

    // and generate the cert.
    let certWillBeValidUntil = this.now() + CERT_LIFETIME;
    let certificate = await this.getCertificateSigned(accountData.sessionToken,
                                                      keyPair.rawKeyPair.serializedPublicKey,
                                                      CERT_LIFETIME);
    log.debug("getCertificate got a new one: " + !!certificate);
    if (certificate) {
      // Cache both keypair and cert.
      let toUpdate = {
        keyPair,
        cert: {
          rawCert: certificate,
          validUntil: certWillBeValidUntil,
        },
      };
      await currentState.updateUserAccountData(toUpdate);
    }
    return {
      keyPair: keyPair.rawKeyPair,
      certificate,
    }
  },

  getUserAccountData() {
    return this.currentAccountState.getUserAccountData();
  },

  isUserEmailVerified: function isUserEmailVerified(data) {
    return !!(data && data.verified);
  },

  /**
   * Setup for and if necessary do email verification polling.
   */
  loadAndPoll() {
    let currentState = this.currentAccountState;
    return currentState.getUserAccountData()
      .then(data => {
        if (data) {
          Services.telemetry.getHistogramById("FXA_CONFIGURED").add(1);
          if (!this.isUserEmailVerified(data)) {
            this.startPollEmailStatus(currentState, data.sessionToken, "browser-startup");
          }
        }
        return data;
      });
  },

  startVerifiedCheck(data) {
    log.debug("startVerifiedCheck", data && data.verified);
    if (logPII) {
      log.debug("startVerifiedCheck with user data", data);
    }

    // Get us to the verified state, then get the keys. This returns a promise
    // that will fire when we are completely ready.
    //
    // Login is truly complete once keys have been fetched, so once getKeys()
    // obtains and stores kA and kB, it will fire the onverified observer
    // notification.

    // The callers of startVerifiedCheck never consume a returned promise (ie,
    // this is simply kicking off a background fetch) so we must add a rejection
    // handler to avoid runtime warnings about the rejection not being handled.
    this.whenVerified(data).then(
      () => this.getKeys(),
      err => log.info("startVerifiedCheck promise was rejected: " + err)
    );
  },

  whenVerified(data) {
    let currentState = this.currentAccountState;
    if (data.verified) {
      log.debug("already verified");
      return currentState.resolve(data);
    }
    if (!currentState.whenVerifiedDeferred) {
      log.debug("whenVerified promise starts polling for verified email");
      this.startPollEmailStatus(currentState, data.sessionToken, "start");
    }
    return currentState.whenVerifiedDeferred.promise.then(
      result => currentState.resolve(result)
    );
  },

  notifyObservers(topic, data) {
    log.debug("Notifying observers of " + topic);
    Services.obs.notifyObservers(null, topic, data);
  },

  startPollEmailStatus(currentState, sessionToken, why) {
    log.debug("entering startPollEmailStatus: " + why);
    // If we were already polling, stop and start again.  This could happen
    // if the user requested the verification email to be resent while we
    // were already polling for receipt of an earlier email.
    if (this.currentTimer) {
      log.debug("startPollEmailStatus starting while existing timer is running");
      clearTimeout(this.currentTimer);
      this.currentTimer = null;
    }

    this.pollStartDate = Date.now();
    if (!currentState.whenVerifiedDeferred) {
      currentState.whenVerifiedDeferred = PromiseUtils.defer();
      // This deferred might not end up with any handlers (eg, if sync
      // is yet to start up.)  This might cause "A promise chain failed to
      // handle a rejection" messages, so add an error handler directly
      // on the promise to log the error.
      currentState.whenVerifiedDeferred.promise.catch(err => {
        log.info("the wait for user verification was stopped: " + err);
      });
    }
    return this.pollEmailStatus(currentState, sessionToken, why);
  },

<<<<<<< HEAD
  _rejectWhenVerified(currentState, error) {
    currentState.whenVerifiedDeferred.reject(error);
    delete currentState.whenVerifiedDeferred;
  },

  // Poll email status using truncated exponential back-off.
  pollEmailStatusAgain(currentState, sessionToken, timeoutMs) {
    let ageMs = Date.now() - this.pollStartDate;
    if (ageMs >= this.POLL_SESSION) {
=======
  // We return a promise for testing only. Other callers can ignore this,
  // since verification polling continues in the background.
  async pollEmailStatus(currentState, sessionToken, why) {
    log.debug("entering pollEmailStatus: " + why);
    let nextPollMs;
    try {
      const response = await this.checkEmailStatus(sessionToken, { reason: why });
      log.debug("checkEmailStatus -> " + JSON.stringify(response));
      if (response && response.verified) {
        await this.onPollEmailSuccess(currentState, why);
        return;
      }
    } catch (error) {
      if (error && error.code && error.code == 401) {
        let error = new Error("Verification status check failed");
        this._rejectWhenVerified(currentState, error);
        return;
      }
      if (error && error.retryAfter) {
        // If the server told us to back off, back off the requested amount.
        nextPollMs = (error.retryAfter + 3) * 1000;
      }
    }
    if (why == "push") {
      return;
    }
    let pollDuration = Date.now() - this.pollStartDate;
    // Polling session expired.
    if (pollDuration >= this.POLL_SESSION) {
>>>>>>> a17af05f
      if (currentState.whenVerifiedDeferred) {
        let error = new Error("User email verification timed out.");
        this._rejectWhenVerified(currentState, error);
      }
      log.debug("polling session exceeded, giving up");
      return;
    }
    // Poll email status again after a short delay.
    if (nextPollMs === undefined) {
      let currentMinute = Math.ceil(pollDuration / 60000);
      nextPollMs = (why == "start" && currentMinute < this.VERIFICATION_POLL_START_SLOWDOWN_THRESHOLD) ?
                   this.VERIFICATION_POLL_TIMEOUT_INITIAL :
                   this.VERIFICATION_POLL_TIMEOUT_SUBSEQUENT;
    }
    this._scheduleNextPollEmailStatus(currentState, sessionToken, nextPollMs, why);
  },

  // Easy-to-mock testable method
  _scheduleNextPollEmailStatus(currentState, sessionToken, nextPollMs, why) {
    log.debug("polling with timeout = " + nextPollMs);
    this.currentTimer = setTimeout(() => {
      this.pollEmailStatus(currentState, sessionToken, why);
    }, nextPollMs);
  },

<<<<<<< HEAD
=======
  async onPollEmailSuccess(currentState, why) {
    try {
      await currentState.updateUserAccountData({ verified: true })
      const accountData = await currentState.getUserAccountData();
      // Now that the user is verified, we can proceed to fetch keys
      if (currentState.whenVerifiedDeferred) {
        currentState.whenVerifiedDeferred.resolve(accountData);
        delete currentState.whenVerifiedDeferred;
      }
      // Tell FxAccountsManager to clear its cache
      this.notifyObservers(ON_FXA_UPDATE_NOTIFICATION, ONVERIFIED_NOTIFICATION);
      // Record how we determined the account was verified
      Services.telemetry.scalarSet("services.sync.fxa_verification_method",
                                   why == "push" ? "push" : "poll");
    } catch (e) {
      log.error(e);
    }
  },

  _rejectWhenVerified(currentState, error) {
    currentState.whenVerifiedDeferred.reject(error);
    delete currentState.whenVerifiedDeferred;
  },

>>>>>>> a17af05f
  requiresHttps() {
    let allowHttp = Services.prefs.getBoolPref("identity.fxaccounts.allowHttp", false);
    return allowHttp !== true;
  },

  promiseAccountsSignUpURI() {
    return FxAccountsConfig.promiseAccountsSignUpURI();
  },

  promiseAccountsSignInURI() {
    return FxAccountsConfig.promiseAccountsSignInURI();
  },

  /**
   * Pull an URL defined in the user preferences, add the current UID and email
   * to the query string, add entrypoint and extra params to the query string if
   * requested.
   * @param {string} prefName The preference name from where to pull the URL to format.
   * @param {string} [entrypoint] "entrypoint" searchParam value.
   * @param {Object.<string, string>} [extraParams] Additionnal searchParam key and values.
   * @returns {Promise.<string>} A promise that resolves to the formatted URL
   */
  async _formatPrefURL(prefName, entrypoint, extraParams) {
    let url = new URL(Services.urlFormatter.formatURLPref(prefName));
    if (this.requiresHttps() && url.protocol != "https:") {
      throw new Error("Firefox Accounts server must use HTTPS");
    }
    let accountData = await this.getSignedInUser();
    if (!accountData) {
      return Promise.resolve(null);
    }
    url.searchParams.append("uid", accountData.uid);
    url.searchParams.append("email", accountData.email);
    if (entrypoint) {
      url.searchParams.append("entrypoint", entrypoint);
    }
    if (extraParams) {
      for (let [k, v] of Object.entries(extraParams)) {
        url.searchParams.append(k, v);
      }
    }
    return this.currentAccountState.resolve(url.href);
  },

  // Returns a promise that resolves with the URL to use to force a re-signin
  // of the current account.
  async promiseAccountsForceSigninURI() {
    await FxAccountsConfig.ensureConfigured();
    return this._formatPrefURL("identity.fxaccounts.remote.force_auth.uri");
  },

  // Returns a promise that resolves with the URL to use to change
  // the current account's profile image.
  // if settingToEdit is set, the profile page should hightlight that setting
  // for the user to edit.
  async promiseAccountsChangeProfileURI(entrypoint, settingToEdit = null) {
    let extraParams;
    if (settingToEdit) {
      extraParams = { setting: settingToEdit };
    }
    return this._formatPrefURL("identity.fxaccounts.settings.uri", entrypoint, extraParams);
  },

  // Returns a promise that resolves with the URL to use to manage the current
  // user's FxA acct.
  async promiseAccountsManageURI(entrypoint) {
    return this._formatPrefURL("identity.fxaccounts.settings.uri", entrypoint);
  },

  // Returns a promise that resolves with the URL to use to manage the devices in
  // the current user's FxA acct.
  async promiseAccountsManageDevicesURI(entrypoint) {
    return this._formatPrefURL("identity.fxaccounts.settings.devices.uri", entrypoint);
  },

  /**
   * Get an OAuth token for the user
   *
   * @param options
   *        {
   *          scope: (string/array) the oauth scope(s) being requested. As a
   *                 convenience, you may pass a string if only one scope is
   *                 required, or an array of strings if multiple are needed.
   *        }
   *
   * @return Promise.<string | Error>
   *        The promise resolves the oauth token as a string or rejects with
   *        an error object ({error: ERROR, details: {}}) of the following:
   *          INVALID_PARAMETER
   *          NO_ACCOUNT
   *          UNVERIFIED_ACCOUNT
   *          NETWORK_ERROR
   *          AUTH_ERROR
   *          UNKNOWN_ERROR
   */
  async getOAuthToken(options = {}) {
    log.debug("getOAuthToken enter");
    let scope = options.scope;
    if (typeof scope === "string") {
      scope = [scope];
    }

    if (!scope || !scope.length) {
      throw this._error(ERROR_INVALID_PARAMETER, "Missing or invalid 'scope' option");
    }

    await this._getVerifiedAccountOrReject();

    // Early exit for a cached token.
    let currentState = this.currentAccountState;
    let cached = currentState.getCachedToken(scope);
    if (cached) {
      log.debug("getOAuthToken returning a cached token");
      return cached.token;
    }

    // We are going to hit the server - this is the string we pass to it.
    let scopeString = scope.join(" ");
    let client = options.client;

    if (!client) {
      try {
        let defaultURL = Services.urlFormatter.formatURLPref("identity.fxaccounts.remote.oauth.uri");
        client = new FxAccountsOAuthGrantClient({
          serverURL: defaultURL,
          client_id: FX_OAUTH_CLIENT_ID
        });
      } catch (e) {
        throw this._error(ERROR_INVALID_PARAMETER, e);
      }
    }
    let oAuthURL = client.serverURL.href;

    try {
      log.debug("getOAuthToken fetching new token from", oAuthURL);
      let assertion = await this.getAssertion(oAuthURL);
      let result = await client.getTokenFromAssertion(assertion, scopeString);
      let token = result.access_token;
      // If we got one, cache it.
      if (token) {
        let entry = {token, server: oAuthURL};
        // But before we do, check the cache again - if we find one now, it
        // means someone else concurrently requested the same scope and beat
        // us to the cache write. To be nice to the server, we revoke the one
        // we just got and return the newly cached value.
        let cached = currentState.getCachedToken(scope);
        if (cached) {
          log.debug("Detected a race for this token - revoking the new one.");
          this._destroyOAuthToken(entry);
          return cached.token;
        }
        currentState.setCachedToken(scope, entry);
      }
      return token;
    } catch (err) {
      throw this._errorToErrorClass(err);
    }
  },

  /**
   * Remove an OAuth token from the token cache.  Callers should call this
   * after they determine a token is invalid, so a new token will be fetched
   * on the next call to getOAuthToken().
   *
   * @param options
   *        {
   *          token: (string) A previously fetched token.
   *        }
   * @return Promise.<undefined> This function will always resolve, even if
   *         an unknown token is passed.
   */
  async removeCachedOAuthToken(options) {
    if (!options.token || typeof options.token !== "string") {
      throw this._error(ERROR_INVALID_PARAMETER, "Missing or invalid 'token' option");
    }
    let currentState = this.currentAccountState;
    let existing = currentState.removeCachedToken(options.token);
    if (existing) {
      // background destroy.
      this._destroyOAuthToken(existing).catch(err => {
        log.warn("FxA failed to revoke a cached token", err);
      });
    }
  },

  async _getVerifiedAccountOrReject() {
    let data = await this.currentAccountState.getUserAccountData();
    if (!data) {
      // No signed-in user
      throw this._error(ERROR_NO_ACCOUNT);
    }
    if (!this.isUserEmailVerified(data)) {
      // Signed-in user has not verified email
      throw this._error(ERROR_UNVERIFIED_ACCOUNT);
    }
    return data;
  },

  /*
   * Coerce an error into one of the general error cases:
   *          NETWORK_ERROR
   *          AUTH_ERROR
   *          UNKNOWN_ERROR
   *
   * These errors will pass through:
   *          INVALID_PARAMETER
   *          NO_ACCOUNT
   *          UNVERIFIED_ACCOUNT
   */
  _errorToErrorClass(aError) {
    if (aError.errno) {
      let error = SERVER_ERRNO_TO_ERROR[aError.errno];
      return this._error(ERROR_TO_GENERAL_ERROR_CLASS[error] || ERROR_UNKNOWN, aError);
    } else if (aError.message &&
        (aError.message === "INVALID_PARAMETER" ||
        aError.message === "NO_ACCOUNT" ||
        aError.message === "UNVERIFIED_ACCOUNT" ||
        aError.message === "AUTH_ERROR")) {
      return aError;
    }
    return this._error(ERROR_UNKNOWN, aError);
  },

  _error(aError, aDetails) {
    log.error("FxA rejecting with error ${aError}, details: ${aDetails}", {aError, aDetails});
    let reason = new Error(aError);
    if (aDetails) {
      reason.details = aDetails;
    }
    return reason;
  },

  /**
   * Get the user's account and profile data
   *
   * @param options
   *        {
   *          contentUrl: (string) Used by the FxAccountsWebChannel.
   *            Defaults to pref identity.fxaccounts.settings.uri
   *          profileServerUrl: (string) Used by the FxAccountsWebChannel.
   *            Defaults to pref identity.fxaccounts.remote.profile.uri
   *        }
   *
   * @return Promise.<object | Error>
   *        The promise resolves to an accountData object with extra profile
   *        information such as profileImageUrl, or rejects with
   *        an error object ({error: ERROR, details: {}}) of the following:
   *          INVALID_PARAMETER
   *          NO_ACCOUNT
   *          UNVERIFIED_ACCOUNT
   *          NETWORK_ERROR
   *          AUTH_ERROR
   *          UNKNOWN_ERROR
   */
  getSignedInUserProfile() {
    let currentState = this.currentAccountState;
    return this.profile.getProfile().then(
      profileData => {
        let profile = Cu.cloneInto(profileData, {});
        return currentState.resolve(profile);
      },
      error => {
        log.error("Could not retrieve profile data", error);
        return currentState.reject(error);
      }
    ).catch(err => Promise.reject(this._errorToErrorClass(err)));
  },

  // Attempt to update the auth server with whatever device details are stored
  // in the account data. Returns a promise that always resolves, never rejects.
  // If the promise resolves to a value, that value is the device id.
  updateDeviceRegistration() {
    return this.getSignedInUser().then(signedInUser => {
      if (signedInUser) {
        return this._registerOrUpdateDevice(signedInUser);
      }
      return null;
    }).catch(error => this._logErrorAndResetDeviceRegistrationVersion(error));
  },

  // Delete the Push Subscription and the device registration on the auth server.
  // Returns a promise that always resolves, never rejects.
  async deleteDeviceRegistration(sessionToken, deviceId) {
    try {
      // Allow tests to skip device registration because it makes remote requests to the auth server.
      if (Services.prefs.getBoolPref("identity.fxaccounts.skipDeviceRegistration")) {
        return Promise.resolve();
      }
    } catch (ignore) {}

    try {
      await this.fxaPushService.unsubscribe();
      if (sessionToken && deviceId) {
        await this.fxAccountsClient.signOutAndDestroyDevice(sessionToken, deviceId);
      }
      this.currentAccountState.updateUserAccountData({
        deviceId: null,
        deviceRegistrationVersion: null
      });
    } catch (err) {
      log.error("Could not delete the device registration", err);
    }
    return Promise.resolve();
  },

<<<<<<< HEAD
  handleDeviceDisconnection(deviceId) {
    return this.currentAccountState.getUserAccountData()
      .then(data => data ? data.deviceId : null)
      .then(localDeviceId => {
        if (!localDeviceId) {
          // We've already been logged out (and that logout is probably what
          // caused us to get here via push!), so don't make noise here.
          log.info(`Push request to disconnect, but we've already disconnected`);
          return null;
        }
        if (deviceId == localDeviceId) {
          this.notifyObservers(ON_DEVICE_DISCONNECTED_NOTIFICATION, deviceId);
          return this.signOut(true);
        }
        log.error(
          `The device ID to disconnect doesn't match with the local device ID. ` +
          `Local: ${localDeviceId}, ID to disconnect: ${deviceId}`);
        return null;
    });
=======
  async handleDeviceDisconnection(deviceId) {
    const accountData = await this.currentAccountState.getUserAccountData();
    const localDeviceId = accountData ? accountData.deviceId : null;
    const isLocalDevice = (deviceId == localDeviceId);
    if (isLocalDevice) {
      this.signOut(true);
    }
    const data = JSON.stringify({ isLocalDevice });
    Services.obs.notifyObservers(null, ON_DEVICE_DISCONNECTED_NOTIFICATION, data);
    return null;
  },

  async handleAccountDestroyed(uid) {
    const accountData = await this.currentAccountState.getUserAccountData();
    const localUid = accountData ? accountData.uid : null;
    if (!localUid) {
      log.info(`Account destroyed push notification received, but we're already logged-out`);
      return null;
    }
    if (uid == localUid) {
      const data = JSON.stringify({ isLocalDevice: true });
      Services.obs.notifyObservers(null, ON_DEVICE_DISCONNECTED_NOTIFICATION, data);
      this.notifyObservers(ON_DEVICE_DISCONNECTED_NOTIFICATION, data);
      return this.signOut(true);
    }
    log.info(
      `The destroyed account uid doesn't match with the local uid. ` +
      `Local: ${localUid}, account uid destroyed: ${uid}`);
    return null;
>>>>>>> a17af05f
  },

  /**
   * Delete all the cached persisted credentials we store for FxA.
   *
   * @return Promise resolves when the user data has been persisted
  */
  resetCredentials() {
    // Delete all fields except those required for the user to
    // reauthenticate.
    let updateData = {};
    let clearField = field => {
      if (!FXA_PWDMGR_REAUTH_WHITELIST.has(field)) {
        updateData[field] = null;
      }
    }
    FXA_PWDMGR_PLAINTEXT_FIELDS.forEach(clearField);
    FXA_PWDMGR_SECURE_FIELDS.forEach(clearField);
    FXA_PWDMGR_MEMORY_FIELDS.forEach(clearField);

    let currentState = this.currentAccountState;
    return currentState.updateUserAccountData(updateData);
  },

  getProfileCache() {
    return this.currentAccountState.getUserAccountData(["profileCache"])
      .then(data => data ? data.profileCache : null);
  },

  setProfileCache(profileCache) {
    return this.currentAccountState.updateUserAccountData({
      profileCache
    });
  },

  // If you change what we send to the FxA servers during device registration,
  // you'll have to bump the DEVICE_REGISTRATION_VERSION number to force older
  // devices to re-register when Firefox updates
  _registerOrUpdateDevice(signedInUser) {
    try {
      // Allow tests to skip device registration because:
      //   1. It makes remote requests to the auth server.
      //   2. _getDeviceName does not work from xpcshell.
      //   3. The B2G tests fail when attempting to import services-sync/util.js.
      if (Services.prefs.getBoolPref("identity.fxaccounts.skipDeviceRegistration")) {
        return Promise.resolve();
      }
    } catch (ignore) {}

    if (!signedInUser.sessionToken) {
      return Promise.reject(new Error(
        "_registerOrUpdateDevice called without a session token"));
    }

    return this.fxaPushService.registerPushEndpoint().then(subscription => {
      const deviceName = this._getDeviceName();
      let deviceOptions = {};

      // if we were able to obtain a subscription
      if (subscription && subscription.endpoint) {
        deviceOptions.pushCallback = subscription.endpoint;
        let publicKey = subscription.getKey("p256dh");
        let authKey = subscription.getKey("auth");
        if (publicKey && authKey) {
          deviceOptions.pushPublicKey = urlsafeBase64Encode(publicKey);
          deviceOptions.pushAuthKey = urlsafeBase64Encode(authKey);
        }
      }

      if (signedInUser.deviceId) {
        log.debug("updating existing device details");
        return this.fxAccountsClient.updateDevice(
          signedInUser.sessionToken, signedInUser.deviceId, deviceName, deviceOptions);
      }

      log.debug("registering new device details");
      return this.fxAccountsClient.registerDevice(
        signedInUser.sessionToken, deviceName, this._getDeviceType(), deviceOptions);
    }).then(device =>
      this.currentAccountState.updateUserAccountData({
        deviceId: device.id,
        deviceRegistrationVersion: this.DEVICE_REGISTRATION_VERSION
      }).then(() => device.id)
    ).catch(error => this._handleDeviceError(error, signedInUser.sessionToken));
  },

  _getDeviceName() {
    return Utils.getDeviceName();
  },

  _getDeviceType() {
    return Utils.getDeviceType();
  },

  _handleDeviceError(error, sessionToken) {
    return Promise.resolve().then(() => {
      if (error.code === 400) {
        if (error.errno === ERRNO_UNKNOWN_DEVICE) {
          return this._recoverFromUnknownDevice();
        }

        if (error.errno === ERRNO_DEVICE_SESSION_CONFLICT) {
          return this._recoverFromDeviceSessionConflict(error, sessionToken);
        }
      }

      // `_handleTokenError` re-throws the error.
      return this._handleTokenError(error);
    }).catch(error =>
      this._logErrorAndResetDeviceRegistrationVersion(error)
    ).catch(() => {});
  },

  _recoverFromUnknownDevice() {
    // FxA did not recognise the device id. Handle it by clearing the device
    // id on the account data. At next sync or next sign-in, registration is
    // retried and should succeed.
    log.warn("unknown device id, clearing the local device data");
    return this.currentAccountState.updateUserAccountData({ deviceId: null })
      .catch(error => this._logErrorAndResetDeviceRegistrationVersion(error));
  },

  _recoverFromDeviceSessionConflict(error, sessionToken) {
    // FxA has already associated this session with a different device id.
    // Perhaps we were beaten in a race to register. Handle the conflict:
    //   1. Fetch the list of devices for the current user from FxA.
    //   2. Look for ourselves in the list.
    //   3. If we find a match, set the correct device id and device registration
    //      version on the account data and return the correct device id. At next
    //      sync or next sign-in, registration is retried and should succeed.
    //   4. If we don't find a match, log the original error.
    log.warn("device session conflict, attempting to ascertain the correct device id");
    return this.fxAccountsClient.getDeviceList(sessionToken)
      .then(devices => {
        const matchingDevices = devices.filter(device => device.isCurrentDevice);
        const length = matchingDevices.length;
        if (length === 1) {
          const deviceId = matchingDevices[0].id;
          return this.currentAccountState.updateUserAccountData({
            deviceId,
            deviceRegistrationVersion: null
          }).then(() => deviceId);
        }
        if (length > 1) {
          log.error("insane server state, " + length + " devices for this session");
        }
        return this._logErrorAndResetDeviceRegistrationVersion(error);
      }).catch(secondError => {
        log.error("failed to recover from device-session conflict", secondError);
        this._logErrorAndResetDeviceRegistrationVersion(error)
      });
  },

  _logErrorAndResetDeviceRegistrationVersion(error) {
    // Device registration should never cause other operations to fail.
    // If we've reached this point, just log the error and reset the device
    // registration version on the account data. At next sync or next sign-in,
    // registration will be retried.
    log.error("device registration failed", error);
    return this.currentAccountState.updateUserAccountData({
      deviceRegistrationVersion: null
    }).catch(secondError => {
      log.error(
        "failed to reset the device registration version, device registration won't be retried",
        secondError);
    }).then(() => {});
  },

  _handleTokenError(err) {
    if (!err || err.code != 401 || err.errno != ERRNO_INVALID_AUTH_TOKEN) {
      throw err;
    }
    log.warn("recovering from invalid token error", err);
    return this.accountStatus().then(exists => {
      if (!exists) {
        // Delete all local account data. Since the account no longer
        // exists, we can skip the remote calls.
        log.info("token invalidated because the account no longer exists");
        return this.signOut(true);
      }
      log.info("clearing credentials to handle invalid token error");
      return this.resetCredentials();
    }).then(() => Promise.reject(err));
  },
};


// A getter for the instance to export
XPCOMUtils.defineLazyGetter(this, "fxAccounts", function() {
  let a = new FxAccounts();

  // XXX Bug 947061 - We need a strategy for resuming email verification after
  // browser restart
  a.loadAndPoll();

  return a;
});<|MERGE_RESOLUTION|>--- conflicted
+++ resolved
@@ -423,13 +423,8 @@
    *
    * @return Promise
    */
-<<<<<<< HEAD
-  notifyDevices(deviceIds, payload, TTL) {
-    if (!Array.isArray(deviceIds)) {
-=======
   notifyDevices(deviceIds, excludedIds, payload, TTL) {
     if (typeof deviceIds == "string") {
->>>>>>> a17af05f
       deviceIds = [deviceIds];
     }
     return this.currentAccountState.getUserAccountData()
@@ -930,11 +925,7 @@
     ).then(result => currentState.resolve(result));
    },
 
-<<<<<<< HEAD
-  fetchAndUnwrapKeys(keyFetchToken) {
-=======
   async fetchAndUnwrapKeys(keyFetchToken) {
->>>>>>> a17af05f
     if (logPII) {
       log.debug("fetchAndUnwrapKeys: token: " + keyFetchToken);
     }
@@ -984,14 +975,8 @@
     return currentState.resolve(data);
   },
 
-<<<<<<< HEAD
-  getAssertionFromCert(data, keyPair, cert, audience) {
-    log.debug("getAssertionFromCert");
-    let d = Promise.defer();
-=======
   async getAssertionFromCert(data, keyPair, cert, audience) {
     log.debug("getAssertionFromCert");
->>>>>>> a17af05f
     let options = {
       duration: ASSERTION_LIFETIME,
       localtimeOffsetMsec: this.localtimeOffsetMsec,
@@ -1205,17 +1190,6 @@
     return this.pollEmailStatus(currentState, sessionToken, why);
   },
 
-<<<<<<< HEAD
-  _rejectWhenVerified(currentState, error) {
-    currentState.whenVerifiedDeferred.reject(error);
-    delete currentState.whenVerifiedDeferred;
-  },
-
-  // Poll email status using truncated exponential back-off.
-  pollEmailStatusAgain(currentState, sessionToken, timeoutMs) {
-    let ageMs = Date.now() - this.pollStartDate;
-    if (ageMs >= this.POLL_SESSION) {
-=======
   // We return a promise for testing only. Other callers can ignore this,
   // since verification polling continues in the background.
   async pollEmailStatus(currentState, sessionToken, why) {
@@ -1245,7 +1219,6 @@
     let pollDuration = Date.now() - this.pollStartDate;
     // Polling session expired.
     if (pollDuration >= this.POLL_SESSION) {
->>>>>>> a17af05f
       if (currentState.whenVerifiedDeferred) {
         let error = new Error("User email verification timed out.");
         this._rejectWhenVerified(currentState, error);
@@ -1271,8 +1244,6 @@
     }, nextPollMs);
   },
 
-<<<<<<< HEAD
-=======
   async onPollEmailSuccess(currentState, why) {
     try {
       await currentState.updateUserAccountData({ verified: true })
@@ -1297,7 +1268,6 @@
     delete currentState.whenVerifiedDeferred;
   },
 
->>>>>>> a17af05f
   requiresHttps() {
     let allowHttp = Services.prefs.getBoolPref("identity.fxaccounts.allowHttp", false);
     return allowHttp !== true;
@@ -1603,27 +1573,6 @@
     return Promise.resolve();
   },
 
-<<<<<<< HEAD
-  handleDeviceDisconnection(deviceId) {
-    return this.currentAccountState.getUserAccountData()
-      .then(data => data ? data.deviceId : null)
-      .then(localDeviceId => {
-        if (!localDeviceId) {
-          // We've already been logged out (and that logout is probably what
-          // caused us to get here via push!), so don't make noise here.
-          log.info(`Push request to disconnect, but we've already disconnected`);
-          return null;
-        }
-        if (deviceId == localDeviceId) {
-          this.notifyObservers(ON_DEVICE_DISCONNECTED_NOTIFICATION, deviceId);
-          return this.signOut(true);
-        }
-        log.error(
-          `The device ID to disconnect doesn't match with the local device ID. ` +
-          `Local: ${localDeviceId}, ID to disconnect: ${deviceId}`);
-        return null;
-    });
-=======
   async handleDeviceDisconnection(deviceId) {
     const accountData = await this.currentAccountState.getUserAccountData();
     const localDeviceId = accountData ? accountData.deviceId : null;
@@ -1653,7 +1602,6 @@
       `The destroyed account uid doesn't match with the local uid. ` +
       `Local: ${localUid}, account uid destroyed: ${uid}`);
     return null;
->>>>>>> a17af05f
   },
 
   /**
