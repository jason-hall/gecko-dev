/* Any copyright is dedicated to the Public Domain.
 * http://creativecommons.org/publicdomain/zero/1.0/ */

"use strict";

Cu.import("resource://gre/modules/FxAccountsCommon.js");
Cu.import("resource://gre/modules/FxAccountsProfileClient.jsm");

const STATUS_SUCCESS = 200;

/**
 * Mock request responder
 * @param {String} response
 *        Mocked raw response from the server
 * @returns {Function}
 */
let mockResponse = function(response) {
  let Request = function(requestUri) {
    // Store the request uri so tests can inspect it
    Request._requestUri = requestUri;
    Request.ifNoneMatchSet = false;
    return {
      setHeader(header, value) {
        if (header == "If-None-Match" && value == "bogusETag") {
          Request.ifNoneMatchSet = true;
        }
      },
      get() {
        this.response = response;
        this.onComplete();
      }
    };
  };

  return Request;
};

// A simple mock FxA that hands out tokens without checking them and doesn't
// expect tokens to be revoked. We have specific token tests further down that
// has more checks here.
let mockFxa = {
  getOAuthToken(options) {
    do_check_eq(options.scope, "profile");
    return "token";
  }
}

const PROFILE_OPTIONS = {
  serverURL: "http://127.0.0.1:1111/v1",
  fxa: mockFxa,
};

/**
 * Mock request error responder
 * @param {Error} error
 *        Error object
 * @returns {Function}
 */
let mockResponseError = function(error) {
  return function() {
    return {
      setHeader() {},
      get() {
        this.onComplete(error);
      }
    };
  };
};

add_test(function successfulResponse() {
  let client = new FxAccountsProfileClient(PROFILE_OPTIONS);
  let response = {
    success: true,
    status: STATUS_SUCCESS,
    headers: { etag: "bogusETag" },
    body: "{\"email\":\"someone@restmail.net\",\"uid\":\"0d5c1a89b8c54580b8e3e8adadae864a\"}",
  };

  client._Request = new mockResponse(response);
  client.fetchProfile()
    .then(
      function(result) {
<<<<<<< HEAD
        do_check_eq(client._Request._requestUri, "http://127.0.0.1:1111/v1/profile");
        do_check_eq(result.body.email, "someone@restmail.net");
        do_check_eq(result.body.uid, "0d5c1a89b8c54580b8e3e8adadae864a");
        do_check_eq(result.etag, "bogusETag");
        run_next_test();
      }
    );
});

add_test(function setsIfNoneMatchETagHeader() {
  let client = new FxAccountsProfileClient(PROFILE_OPTIONS);
  let response = {
    success: true,
    status: STATUS_SUCCESS,
    headers: {},
    body: "{\"email\":\"someone@restmail.net\",\"uid\":\"0d5c1a89b8c54580b8e3e8adadae864a\"}",
  };

  let req = new mockResponse(response);
  client._Request = req;
  client.fetchProfile("bogusETag")
    .then(
      function(result) {
        do_check_eq(client._Request._requestUri, "http://127.0.0.1:1111/v1/profile");
        do_check_eq(result.body.email, "someone@restmail.net");
        do_check_eq(result.body.uid, "0d5c1a89b8c54580b8e3e8adadae864a");
        do_check_true(req.ifNoneMatchSet);
        run_next_test();
      }
    );
});

add_test(function successful304Response() {
  let client = new FxAccountsProfileClient(PROFILE_OPTIONS);
  let response = {
    success: true,
    headers: { etag: "bogusETag" },
    status: 304,
  };

  client._Request = new mockResponse(response);
  client.fetchProfile()
    .then(
      function(result) {
        do_check_eq(result, null);
=======
        do_check_eq(client._Request._requestUri, "http://127.0.0.1:1111/v1/profile");
        do_check_eq(result.body.email, "someone@restmail.net");
        do_check_eq(result.body.uid, "0d5c1a89b8c54580b8e3e8adadae864a");
        do_check_eq(result.etag, "bogusETag");
>>>>>>> a17af05f
        run_next_test();
      }
    );
});

<<<<<<< HEAD
add_test(function parseErrorResponse() {
=======
add_test(function setsIfNoneMatchETagHeader() {
>>>>>>> a17af05f
  let client = new FxAccountsProfileClient(PROFILE_OPTIONS);
  let response = {
    success: true,
    status: STATUS_SUCCESS,
    headers: {},
    body: "{\"email\":\"someone@restmail.net\",\"uid\":\"0d5c1a89b8c54580b8e3e8adadae864a\"}",
  };

  let req = new mockResponse(response);
  client._Request = req;
  client.fetchProfile("bogusETag")
    .then(
      function(result) {
        do_check_eq(client._Request._requestUri, "http://127.0.0.1:1111/v1/profile");
        do_check_eq(result.body.email, "someone@restmail.net");
        do_check_eq(result.body.uid, "0d5c1a89b8c54580b8e3e8adadae864a");
        do_check_true(req.ifNoneMatchSet);
        run_next_test();
      }
    );
});

add_test(function successful304Response() {
  let client = new FxAccountsProfileClient(PROFILE_OPTIONS);
  let response = {
    success: true,
    headers: { etag: "bogusETag" },
    status: 304,
  };

  client._Request = new mockResponse(response);
  client.fetchProfile()
    .then(
<<<<<<< HEAD
      null,
      function(e) {
=======
      function(result) {
        do_check_eq(result, null);
        run_next_test();
      }
    );
});

add_test(function parseErrorResponse() {
  let client = new FxAccountsProfileClient(PROFILE_OPTIONS);
  let response = {
    success: true,
    status: STATUS_SUCCESS,
    body: "unexpected",
  };

  client._Request = new mockResponse(response);
  client.fetchProfile()
    .catch(function(e) {
>>>>>>> a17af05f
        do_check_eq(e.name, "FxAccountsProfileClientError");
        do_check_eq(e.code, STATUS_SUCCESS);
        do_check_eq(e.errno, ERRNO_PARSE);
        do_check_eq(e.error, ERROR_PARSE);
        do_check_eq(e.message, "unexpected");
        run_next_test();
      }
    );
});

add_test(function serverErrorResponse() {
  let client = new FxAccountsProfileClient(PROFILE_OPTIONS);
  let response = {
    status: 500,
    body: "{ \"code\": 500, \"errno\": 100, \"error\": \"Bad Request\", \"message\": \"Something went wrong\", \"reason\": \"Because the internet\" }",
  };

  client._Request = new mockResponse(response);
  client.fetchProfile()
<<<<<<< HEAD
    .then(
    null,
    function(e) {
=======
    .catch(function(e) {
>>>>>>> a17af05f
      do_check_eq(e.name, "FxAccountsProfileClientError");
      do_check_eq(e.code, 500);
      do_check_eq(e.errno, 100);
      do_check_eq(e.error, "Bad Request");
      do_check_eq(e.message, "Something went wrong");
      run_next_test();
    }
  );
});

// Test that we get a token, then if we get a 401 we revoke it, get a new one
// and retry.
add_test(function server401ResponseThenSuccess() {
  // The last token we handed out.
  let lastToken = -1;
  // The number of times our removeCachedOAuthToken function was called.
  let numTokensRemoved = 0;

  let mockFxaWithRemove = {
    getOAuthToken(options) {
      do_check_eq(options.scope, "profile");
      return "" + ++lastToken; // tokens are strings.
    },
    removeCachedOAuthToken(options) {
      // This test never has more than 1 token alive at once, so the token
      // being revoked must always be the last token we handed out.
      do_check_eq(parseInt(options.token), lastToken);
      ++numTokensRemoved;
    }
  }
  let profileOptions = {
    serverURL: "http://127.0.0.1:1111/v1",
    fxa: mockFxaWithRemove,
  };
  let client = new FxAccountsProfileClient(profileOptions);

  // 2 responses - first one implying the token has expired, second works.
  let responses = [
    {
      status: 401,
      body: "{ \"code\": 401, \"errno\": 100, \"error\": \"Token expired\", \"message\": \"That token is too old\", \"reason\": \"Because security\" }",
    },
    {
      success: true,
      status: STATUS_SUCCESS,
      headers: {},
      body: "{\"avatar\":\"http://example.com/image.jpg\",\"id\":\"0d5c1a89b8c54580b8e3e8adadae864a\"}",
    },
  ];

  let numRequests = 0;
  let numAuthHeaders = 0;
  // Like mockResponse but we want access to headers etc.
  client._Request = function(requestUri) {
    return {
      setHeader(name, value) {
        if (name == "Authorization") {
          numAuthHeaders++;
          do_check_eq(value, "Bearer " + lastToken);
        }
      },
      get() {
        this.response = responses[numRequests];
        ++numRequests;
        this.onComplete();
      }
    };
  }

  client.fetchProfile()
    .then(result => {
      do_check_eq(result.body.avatar, "http://example.com/image.jpg");
      do_check_eq(result.body.id, "0d5c1a89b8c54580b8e3e8adadae864a");
      // should have been exactly 2 requests and exactly 2 auth headers.
      do_check_eq(numRequests, 2);
      do_check_eq(numAuthHeaders, 2);
      // and we should have seen one token revoked.
      do_check_eq(numTokensRemoved, 1);

      run_next_test();
    }
  );
});

// Test that we get a token, then if we get a 401 we revoke it, get a new one
// and retry - but we *still* get a 401 on the retry, so the caller sees that.
add_test(function server401ResponsePersists() {
  // The last token we handed out.
  let lastToken = -1;
  // The number of times our removeCachedOAuthToken function was called.
  let numTokensRemoved = 0;

  let mockFxaWithRemove = {
    getOAuthToken(options) {
      do_check_eq(options.scope, "profile");
      return "" + ++lastToken; // tokens are strings.
    },
    removeCachedOAuthToken(options) {
      // This test never has more than 1 token alive at once, so the token
      // being revoked must always be the last token we handed out.
      do_check_eq(parseInt(options.token), lastToken);
      ++numTokensRemoved;
    }
  }
  let profileOptions = {
    serverURL: "http://127.0.0.1:1111/v1",
    fxa: mockFxaWithRemove,
  };
  let client = new FxAccountsProfileClient(profileOptions);

  let response = {
      status: 401,
      body: "{ \"code\": 401, \"errno\": 100, \"error\": \"It's not your token, it's you!\", \"message\": \"I don't like you\", \"reason\": \"Because security\" }",
  };

  let numRequests = 0;
  let numAuthHeaders = 0;
  client._Request = function(requestUri) {
    return {
      setHeader(name, value) {
        if (name == "Authorization") {
          numAuthHeaders++;
          do_check_eq(value, "Bearer " + lastToken);
        }
      },
      get() {
        this.response = response;
        ++numRequests;
        this.onComplete();
      }
    };
  }

<<<<<<< HEAD
  client.fetchProfile().then(
    null,
    function(e) {
=======
  client.fetchProfile().catch(function(e) {
>>>>>>> a17af05f
      do_check_eq(e.name, "FxAccountsProfileClientError");
      do_check_eq(e.code, 401);
      do_check_eq(e.errno, 100);
      do_check_eq(e.error, "It's not your token, it's you!");
      // should have been exactly 2 requests and exactly 2 auth headers.
      do_check_eq(numRequests, 2);
      do_check_eq(numAuthHeaders, 2);
      // and we should have seen both tokens revoked.
      do_check_eq(numTokensRemoved, 2);
      run_next_test();
    }
  );
});

add_test(function networkErrorResponse() {
  let client = new FxAccountsProfileClient({
    serverURL: "http://domain.dummy",
    fxa: mockFxa,
  });
  client.fetchProfile()
<<<<<<< HEAD
    .then(
      null,
      function(e) {
=======
    .catch(function(e) {
>>>>>>> a17af05f
        do_check_eq(e.name, "FxAccountsProfileClientError");
        do_check_eq(e.code, null);
        do_check_eq(e.errno, ERRNO_NETWORK);
        do_check_eq(e.error, ERROR_NETWORK);
        run_next_test();
      }
    );
});

add_test(function unsupportedMethod() {
  let client = new FxAccountsProfileClient(PROFILE_OPTIONS);

  return client._createRequest("/profile", "PUT")
<<<<<<< HEAD
    .then(
      null,
      function(e) {
=======
    .catch(function(e) {
>>>>>>> a17af05f
        do_check_eq(e.name, "FxAccountsProfileClientError");
        do_check_eq(e.code, ERROR_CODE_METHOD_NOT_ALLOWED);
        do_check_eq(e.errno, ERRNO_NETWORK);
        do_check_eq(e.error, ERROR_NETWORK);
        do_check_eq(e.message, ERROR_MSG_METHOD_NOT_ALLOWED);
        run_next_test();
      }
    );
});

add_test(function onCompleteRequestError() {
  let client = new FxAccountsProfileClient(PROFILE_OPTIONS);
  client._Request = new mockResponseError(new Error("onComplete error"));
  client.fetchProfile()
<<<<<<< HEAD
    .then(
      null,
      function(e) {
=======
    .catch(function(e) {
>>>>>>> a17af05f
        do_check_eq(e.name, "FxAccountsProfileClientError");
        do_check_eq(e.code, null);
        do_check_eq(e.errno, ERRNO_NETWORK);
        do_check_eq(e.error, ERROR_NETWORK);
        do_check_eq(e.message, "Error: onComplete error");
        run_next_test();
      }
  );
});

add_test(function constructorTests() {
  validationHelper(undefined,
    "Error: Missing 'serverURL' configuration option");

  validationHelper({},
    "Error: Missing 'serverURL' configuration option");

  validationHelper({ serverURL: "badUrl" },
    "Error: Invalid 'serverURL'");

  run_next_test();
});

add_test(function errorTests() {
  let error1 = new FxAccountsProfileClientError();
  do_check_eq(error1.name, "FxAccountsProfileClientError");
  do_check_eq(error1.code, null);
  do_check_eq(error1.errno, ERRNO_UNKNOWN_ERROR);
  do_check_eq(error1.error, ERROR_UNKNOWN);
  do_check_eq(error1.message, null);

  let error2 = new FxAccountsProfileClientError({
    code: STATUS_SUCCESS,
    errno: 1,
    error: "Error",
    message: "Something",
  });
  let fields2 = error2._toStringFields();
  let statusCode = 1;

  do_check_eq(error2.name, "FxAccountsProfileClientError");
  do_check_eq(error2.code, STATUS_SUCCESS);
  do_check_eq(error2.errno, statusCode);
  do_check_eq(error2.error, "Error");
  do_check_eq(error2.message, "Something");

  do_check_eq(fields2.name, "FxAccountsProfileClientError");
  do_check_eq(fields2.code, STATUS_SUCCESS);
  do_check_eq(fields2.errno, statusCode);
  do_check_eq(fields2.error, "Error");
  do_check_eq(fields2.message, "Something");

  do_check_true(error2.toString().indexOf("Something") >= 0);
  run_next_test();
});

/**
 * Quick way to test the "FxAccountsProfileClient" constructor.
 *
 * @param {Object} options
 *        FxAccountsProfileClient constructor options
 * @param {String} expected
 *        Expected error message
 * @returns {*}
 */
function validationHelper(options, expected) {
  // add fxa to options - that missing isn't what we are testing here.
  if (options) {
    options.fxa = mockFxa;
  }
  try {
    new FxAccountsProfileClient(options);
  } catch (e) {
    return do_check_eq(e.toString(), expected);
  }
  throw new Error("Validation helper error");
}<|MERGE_RESOLUTION|>--- conflicted
+++ resolved
@@ -80,7 +80,6 @@
   client.fetchProfile()
     .then(
       function(result) {
-<<<<<<< HEAD
         do_check_eq(client._Request._requestUri, "http://127.0.0.1:1111/v1/profile");
         do_check_eq(result.body.email, "someone@restmail.net");
         do_check_eq(result.body.uid, "0d5c1a89b8c54580b8e3e8adadae864a");
@@ -126,61 +125,6 @@
     .then(
       function(result) {
         do_check_eq(result, null);
-=======
-        do_check_eq(client._Request._requestUri, "http://127.0.0.1:1111/v1/profile");
-        do_check_eq(result.body.email, "someone@restmail.net");
-        do_check_eq(result.body.uid, "0d5c1a89b8c54580b8e3e8adadae864a");
-        do_check_eq(result.etag, "bogusETag");
->>>>>>> a17af05f
-        run_next_test();
-      }
-    );
-});
-
-<<<<<<< HEAD
-add_test(function parseErrorResponse() {
-=======
-add_test(function setsIfNoneMatchETagHeader() {
->>>>>>> a17af05f
-  let client = new FxAccountsProfileClient(PROFILE_OPTIONS);
-  let response = {
-    success: true,
-    status: STATUS_SUCCESS,
-    headers: {},
-    body: "{\"email\":\"someone@restmail.net\",\"uid\":\"0d5c1a89b8c54580b8e3e8adadae864a\"}",
-  };
-
-  let req = new mockResponse(response);
-  client._Request = req;
-  client.fetchProfile("bogusETag")
-    .then(
-      function(result) {
-        do_check_eq(client._Request._requestUri, "http://127.0.0.1:1111/v1/profile");
-        do_check_eq(result.body.email, "someone@restmail.net");
-        do_check_eq(result.body.uid, "0d5c1a89b8c54580b8e3e8adadae864a");
-        do_check_true(req.ifNoneMatchSet);
-        run_next_test();
-      }
-    );
-});
-
-add_test(function successful304Response() {
-  let client = new FxAccountsProfileClient(PROFILE_OPTIONS);
-  let response = {
-    success: true,
-    headers: { etag: "bogusETag" },
-    status: 304,
-  };
-
-  client._Request = new mockResponse(response);
-  client.fetchProfile()
-    .then(
-<<<<<<< HEAD
-      null,
-      function(e) {
-=======
-      function(result) {
-        do_check_eq(result, null);
         run_next_test();
       }
     );
@@ -197,7 +141,6 @@
   client._Request = new mockResponse(response);
   client.fetchProfile()
     .catch(function(e) {
->>>>>>> a17af05f
         do_check_eq(e.name, "FxAccountsProfileClientError");
         do_check_eq(e.code, STATUS_SUCCESS);
         do_check_eq(e.errno, ERRNO_PARSE);
@@ -217,13 +160,7 @@
 
   client._Request = new mockResponse(response);
   client.fetchProfile()
-<<<<<<< HEAD
-    .then(
-    null,
-    function(e) {
-=======
     .catch(function(e) {
->>>>>>> a17af05f
       do_check_eq(e.name, "FxAccountsProfileClientError");
       do_check_eq(e.code, 500);
       do_check_eq(e.errno, 100);
@@ -357,13 +294,7 @@
     };
   }
 
-<<<<<<< HEAD
-  client.fetchProfile().then(
-    null,
-    function(e) {
-=======
   client.fetchProfile().catch(function(e) {
->>>>>>> a17af05f
       do_check_eq(e.name, "FxAccountsProfileClientError");
       do_check_eq(e.code, 401);
       do_check_eq(e.errno, 100);
@@ -384,13 +315,7 @@
     fxa: mockFxa,
   });
   client.fetchProfile()
-<<<<<<< HEAD
-    .then(
-      null,
-      function(e) {
-=======
     .catch(function(e) {
->>>>>>> a17af05f
         do_check_eq(e.name, "FxAccountsProfileClientError");
         do_check_eq(e.code, null);
         do_check_eq(e.errno, ERRNO_NETWORK);
@@ -404,13 +329,7 @@
   let client = new FxAccountsProfileClient(PROFILE_OPTIONS);
 
   return client._createRequest("/profile", "PUT")
-<<<<<<< HEAD
-    .then(
-      null,
-      function(e) {
-=======
     .catch(function(e) {
->>>>>>> a17af05f
         do_check_eq(e.name, "FxAccountsProfileClientError");
         do_check_eq(e.code, ERROR_CODE_METHOD_NOT_ALLOWED);
         do_check_eq(e.errno, ERRNO_NETWORK);
@@ -425,13 +344,7 @@
   let client = new FxAccountsProfileClient(PROFILE_OPTIONS);
   client._Request = new mockResponseError(new Error("onComplete error"));
   client.fetchProfile()
-<<<<<<< HEAD
-    .then(
-      null,
-      function(e) {
-=======
     .catch(function(e) {
->>>>>>> a17af05f
         do_check_eq(e.name, "FxAccountsProfileClientError");
         do_check_eq(e.code, null);
         do_check_eq(e.errno, ERRNO_NETWORK);
