--- conflicted
+++ resolved
@@ -349,11 +349,7 @@
   // ensure the previous account pref is overwritten.
   helpers.setPreviousAccountNameHashPref("lastuser@testuser.com");
 
-<<<<<<< HEAD
-  yield helpers.login({
-=======
   await helpers.login({
->>>>>>> a17af05f
     email: "testuser@testuser.com",
     verifiedCanLinkAccount: true,
     customizeSync: false
@@ -377,11 +373,7 @@
     }
   });
 
-<<<<<<< HEAD
-  yield helpers.login({
-=======
   await helpers.login({
->>>>>>> a17af05f
     email: "testuser@testuser.com",
     verifiedCanLinkAccount: true,
     customizeSync: true
@@ -418,13 +410,6 @@
   do_check_eq(Services.prefs.getBoolPref("services.sync.engine.passwords"), true);
   do_check_eq(Services.prefs.getBoolPref("services.sync.engine.prefs"), true);
   do_check_eq(Services.prefs.getBoolPref("services.sync.engine.tabs"), true);
-<<<<<<< HEAD
-  yield helpers.login({
-    email: "testuser@testuser.com",
-    verifiedCanLinkAccount: true,
-    customizeSync: true,
-    declinedSyncEngines: ["addons", "prefs"]
-=======
   await helpers.login({
     email: "testuser@testuser.com",
     verifiedCanLinkAccount: true,
@@ -454,7 +439,6 @@
     customizeSync: true,
     declinedSyncEngines: ["addresses"],
     offeredSyncEngines: ["creditcards", "addresses"]
->>>>>>> a17af05f
   });
 
   const accountData = await setSignedInUserCalled;
@@ -825,11 +809,7 @@
     }
   });
   try {
-<<<<<<< HEAD
-    yield helpers.changePassword({});
-=======
     await helpers.changePassword({});
->>>>>>> a17af05f
     do_check_false("changePassword should have rejected");
   } catch (_) {
     do_check_true(wasCalled.updateUserAccountData);
