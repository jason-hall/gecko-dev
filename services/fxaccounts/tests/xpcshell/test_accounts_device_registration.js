--- conflicted
+++ resolved
@@ -291,15 +291,6 @@
   do_check_eq(data.deviceRegistrationVersion, DEVICE_REGISTRATION_VERSION);
 });
 
-<<<<<<< HEAD
-add_task(function* test_deleteDeviceRegistration() {
-  const credentials = getTestUser("pb");
-  const fxa = new MockFxAccounts({ name: "my device" });
-  yield fxa.internal.setSignedInUser(credentials);
-
-  const state = fxa.internal.currentAccountState;
-  let data = yield state.getUserAccountData();
-=======
 add_task(async function test_deleteDeviceRegistration() {
   const credentials = getTestUser("pb");
   const fxa = new MockFxAccounts({ name: "my device" });
@@ -307,7 +298,6 @@
 
   const state = fxa.internal.currentAccountState;
   let data = await state.getUserAccountData();
->>>>>>> a17af05f
   do_check_eq(data.deviceId, credentials.deviceId);
   do_check_eq(data.deviceRegistrationVersion, DEVICE_REGISTRATION_VERSION);
 
@@ -320,32 +310,20 @@
     spy.signOutAndDestroyDevice.args.push(arguments);
     return Promise.resolve({});
   };
-<<<<<<< HEAD
-  yield fxa.deleteDeviceRegistration(credentials.sessionToken, credentials.deviceId);
-=======
   await fxa.deleteDeviceRegistration(credentials.sessionToken, credentials.deviceId);
->>>>>>> a17af05f
 
   do_check_eq(spy.signOutAndDestroyDevice.count, 1);
   do_check_eq(spy.signOutAndDestroyDevice.args[0].length, 2);
   do_check_eq(spy.signOutAndDestroyDevice.args[0][0], credentials.sessionToken);
   do_check_eq(spy.signOutAndDestroyDevice.args[0][1], credentials.deviceId);
 
-<<<<<<< HEAD
-  data = yield state.getUserAccountData();
-=======
   data = await state.getUserAccountData();
->>>>>>> a17af05f
 
   do_check_false(data.deviceId);
   do_check_false(data.deviceRegistrationVersion);
 });
 
-<<<<<<< HEAD
-add_task(function* test_updateDeviceRegistration_with_device_session_conflict_error() {
-=======
 add_task(async function test_updateDeviceRegistration_with_device_session_conflict_error() {
->>>>>>> a17af05f
   const deviceName = "foo";
   const deviceType = "bar";
 
