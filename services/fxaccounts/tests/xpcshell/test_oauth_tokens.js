/* Any copyright is dedicated to the Public Domain.
 * http://creativecommons.org/publicdomain/zero/1.0/ */

"use strict";

Cu.import("resource://gre/modules/FxAccounts.jsm");
Cu.import("resource://gre/modules/FxAccountsClient.jsm");
Cu.import("resource://gre/modules/FxAccountsCommon.js");
Cu.import("resource://gre/modules/FxAccountsOAuthGrantClient.jsm");
Cu.import("resource://services-common/utils.js");
var {AccountState} = Cu.import("resource://gre/modules/FxAccounts.jsm", {});

function promiseNotification(topic) {
  return new Promise(resolve => {
    let observe = () => {
      Services.obs.removeObserver(observe, topic);
      resolve();
    }
    Services.obs.addObserver(observe, topic);
  });
}

// Just enough mocks so we can avoid hawk and storage.
function MockStorageManager() {
}

MockStorageManager.prototype = {
  promiseInitialized: Promise.resolve(),

  initialize(accountData) {
    this.accountData = accountData;
  },

  finalize() {
    return Promise.resolve();
  },

  getAccountData() {
    return Promise.resolve(this.accountData);
  },

  updateAccountData(updatedFields) {
    for (let [name, value] of Object.entries(updatedFields)) {
      if (value == null) {
        delete this.accountData[name];
      } else {
        this.accountData[name] = value;
      }
    }
    return Promise.resolve();
  },

  deleteAccountData() {
    this.accountData = null;
    return Promise.resolve();
  }
}

function MockFxAccountsClient() {
  this._email = "nobody@example.com";
  this._verified = false;

  this.accountStatus = function(uid) {
    return Promise.resolve(!!uid && (!this._deletedOnServer));
  };

  this.signOut = function() { return Promise.resolve(); };
  this.registerDevice = function() { return Promise.resolve(); };
  this.updateDevice = function() { return Promise.resolve(); };
  this.signOutAndDestroyDevice = function() { return Promise.resolve(); };
  this.getDeviceList = function() { return Promise.resolve(); };

  FxAccountsClient.apply(this);
}

MockFxAccountsClient.prototype = {
  __proto__: FxAccountsClient.prototype
}

function MockFxAccounts(mockGrantClient) {
  return new FxAccounts({
    fxAccountsClient: new MockFxAccountsClient(),
    getAssertion: () => Promise.resolve("assertion"),
    newAccountState(credentials) {
      // we use a real accountState but mocked storage.
      let storage = new MockStorageManager();
      storage.initialize(credentials);
      return new AccountState(storage);
    },
    _destroyOAuthToken(tokenData) {
      // somewhat sad duplication of _destroyOAuthToken, but hard to avoid.
      return mockGrantClient.destroyToken(tokenData.token).then( () => {
        Services.obs.notifyObservers(null, "testhelper-fxa-revoke-complete");
      });
    },
    _getDeviceName() {
      return "mock device name";
    },
    fxaPushService: {
      registerPushEndpoint() {
        return new Promise((resolve) => {
          resolve({
            endpoint: "http://mochi.test:8888"
          });
        });
      },
    },
  });
}

async function createMockFxA(mockGrantClient) {
  let fxa = new MockFxAccounts(mockGrantClient);
  let credentials = {
    email: "foo@example.com",
    uid: "1234@lcip.org",
    assertion: "foobar",
    sessionToken: "dead",
    kA: "beef",
    kB: "cafe",
    verified: true
  };

  await fxa.setSignedInUser(credentials);
  return fxa;
}

// The tests.

function MockFxAccountsOAuthGrantClient() {
  this.activeTokens = new Set();
}

MockFxAccountsOAuthGrantClient.prototype = {
  serverURL: {href: "http://localhost"},
  getTokenFromAssertion(assertion, scope) {
    let token = "token" + this.numTokenFetches;
    this.numTokenFetches += 1;
    this.activeTokens.add(token);
    print("getTokenFromAssertion returning token", token);
    return Promise.resolve({access_token: token});
  },
  destroyToken(token) {
    ok(this.activeTokens.delete(token));
    print("after destroy have", this.activeTokens.size, "tokens left.");
    return Promise.resolve({});
  },
  // and some stuff used only for tests.
  numTokenFetches: 0,
  activeTokens: null,
}

add_task(async function testRevoke() {
  let client = new MockFxAccountsOAuthGrantClient();
  let tokenOptions = { scope: "test-scope", client };
<<<<<<< HEAD
  let fxa = yield createMockFxA(client);
=======
  let fxa = await createMockFxA(client);
>>>>>>> a17af05f

  // get our first token and check we hit the mock.
  let token1 = await fxa.getOAuthToken(tokenOptions);
  equal(client.numTokenFetches, 1);
  equal(client.activeTokens.size, 1);
  ok(token1, "got a token");
  equal(token1, "token0");

  // FxA fires an observer when the "background" revoke is complete.
  let revokeComplete = promiseNotification("testhelper-fxa-revoke-complete");
  // drop the new token from our cache.
  await fxa.removeCachedOAuthToken({token: token1});
  await revokeComplete;

  // the revoke should have been successful.
  equal(client.activeTokens.size, 0);
  // fetching it again hits the server.
  let token2 = await fxa.getOAuthToken(tokenOptions);
  equal(client.numTokenFetches, 2);
  equal(client.activeTokens.size, 1);
  ok(token2, "got a token");
  notEqual(token1, token2, "got a different token");
});

add_task(async function testSignOutDestroysTokens() {
  let client = new MockFxAccountsOAuthGrantClient();
  let fxa = await createMockFxA(client);

  // get our first token and check we hit the mock.
<<<<<<< HEAD
  let token1 = yield fxa.getOAuthToken({ scope: "test-scope", client });
=======
  let token1 = await fxa.getOAuthToken({ scope: "test-scope", client });
>>>>>>> a17af05f
  equal(client.numTokenFetches, 1);
  equal(client.activeTokens.size, 1);
  ok(token1, "got a token");

  // get another
<<<<<<< HEAD
  let token2 = yield fxa.getOAuthToken({ scope: "test-scope-2", client });
=======
  let token2 = await fxa.getOAuthToken({ scope: "test-scope-2", client });
>>>>>>> a17af05f
  equal(client.numTokenFetches, 2);
  equal(client.activeTokens.size, 2);
  ok(token2, "got a token");
  notEqual(token1, token2, "got a different token");

  // FxA fires an observer when the "background" signout is complete.
  let signoutComplete = promiseNotification("testhelper-fxa-signout-complete");
  // now sign out - they should be removed.
  await fxa.signOut();
  await signoutComplete;
  // No active tokens left.
  equal(client.activeTokens.size, 0);
});

add_task(async function testTokenRaces() {
  // Here we do 2 concurrent fetches each for 2 different token scopes (ie,
  // 4 token fetches in total).
  // This should provoke a potential race in the token fetching but we should
  // handle and detect that leaving us with one of the fetch tokens being
  // revoked and the same token value returned to both calls.
  let client = new MockFxAccountsOAuthGrantClient();
  let fxa = await createMockFxA(client);

  // We should see 2 notifications as part of this - set up the listeners
  // now (and wait on them later)
  let notifications = Promise.all([
    promiseNotification("testhelper-fxa-revoke-complete"),
    promiseNotification("testhelper-fxa-revoke-complete"),
  ]);
<<<<<<< HEAD
  let results = yield Promise.all([
=======
  let results = await Promise.all([
>>>>>>> a17af05f
    fxa.getOAuthToken({scope: "test-scope", client}),
    fxa.getOAuthToken({scope: "test-scope", client}),
    fxa.getOAuthToken({scope: "test-scope-2", client}),
    fxa.getOAuthToken({scope: "test-scope-2", client}),
  ]);

  equal(client.numTokenFetches, 4, "should have fetched 4 tokens.");
  // We should see 2 of the 4 revoked due to the race.
  await notifications;

  // Should have 2 unique tokens
  results.sort();
  equal(results[0], results[1]);
  equal(results[2], results[3]);
  // should be 2 active.
  equal(client.activeTokens.size, 2);
  // Which can each be revoked.
  notifications = Promise.all([
    promiseNotification("testhelper-fxa-revoke-complete"),
    promiseNotification("testhelper-fxa-revoke-complete"),
  ]);
  await fxa.removeCachedOAuthToken({token: results[0]});
  equal(client.activeTokens.size, 1);
  await fxa.removeCachedOAuthToken({token: results[2]});
  equal(client.activeTokens.size, 0);
  await notifications;
});<|MERGE_RESOLUTION|>--- conflicted
+++ resolved
@@ -152,11 +152,7 @@
 add_task(async function testRevoke() {
   let client = new MockFxAccountsOAuthGrantClient();
   let tokenOptions = { scope: "test-scope", client };
-<<<<<<< HEAD
-  let fxa = yield createMockFxA(client);
-=======
   let fxa = await createMockFxA(client);
->>>>>>> a17af05f
 
   // get our first token and check we hit the mock.
   let token1 = await fxa.getOAuthToken(tokenOptions);
@@ -186,21 +182,13 @@
   let fxa = await createMockFxA(client);
 
   // get our first token and check we hit the mock.
-<<<<<<< HEAD
-  let token1 = yield fxa.getOAuthToken({ scope: "test-scope", client });
-=======
   let token1 = await fxa.getOAuthToken({ scope: "test-scope", client });
->>>>>>> a17af05f
   equal(client.numTokenFetches, 1);
   equal(client.activeTokens.size, 1);
   ok(token1, "got a token");
 
   // get another
-<<<<<<< HEAD
-  let token2 = yield fxa.getOAuthToken({ scope: "test-scope-2", client });
-=======
   let token2 = await fxa.getOAuthToken({ scope: "test-scope-2", client });
->>>>>>> a17af05f
   equal(client.numTokenFetches, 2);
   equal(client.activeTokens.size, 2);
   ok(token2, "got a token");
@@ -230,11 +218,7 @@
     promiseNotification("testhelper-fxa-revoke-complete"),
     promiseNotification("testhelper-fxa-revoke-complete"),
   ]);
-<<<<<<< HEAD
-  let results = yield Promise.all([
-=======
   let results = await Promise.all([
->>>>>>> a17af05f
     fxa.getOAuthToken({scope: "test-scope", client}),
     fxa.getOAuthToken({scope: "test-scope", client}),
     fxa.getOAuthToken({scope: "test-scope-2", client}),
