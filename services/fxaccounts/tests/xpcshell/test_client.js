/* Any copyright is dedicated to the Public Domain.
 * http://creativecommons.org/publicdomain/zero/1.0/ */

"use strict";

Cu.import("resource://gre/modules/FxAccountsClient.jsm");
Cu.import("resource://services-common/utils.js");
Cu.import("resource://services-common/hawkrequest.js");
Cu.import("resource://services-crypto/utils.js");

const FAKE_SESSION_TOKEN = "a0a1a2a3a4a5a6a7a8a9aaabacadaeafb0b1b2b3b4b5b6b7b8b9babbbcbdbebf";

// https://wiki.mozilla.org/Identity/AttachedServices/KeyServerProtocol#.2Faccount.2Fkeys
var ACCOUNT_KEYS = {
  keyFetch:     h("8081828384858687 88898a8b8c8d8e8f" +
                  "9091929394959697 98999a9b9c9d9e9f"),

  response:     h("ee5c58845c7c9412 b11bbd20920c2fdd" +
                  "d83c33c9cd2c2de2 d66b222613364636" +
                  "c2c0f8cfbb7c6304 72c0bd88451342c6" +
                  "c05b14ce342c5ad4 6ad89e84464c993c" +
                  "3927d30230157d08 17a077eef4b20d97" +
                  "6f7a97363faf3f06 4c003ada7d01aa70"),

  kA:           h("2021222324252627 28292a2b2c2d2e2f" +
                  "3031323334353637 38393a3b3c3d3e3f"),

  wrapKB:       h("4041424344454647 48494a4b4c4d4e4f" +
                  "5051525354555657 58595a5b5c5d5e5f"),
};

function deferredStop(server) {
  return new Promise(resolve => {
    server.stop(resolve);
  });
}

add_task(async function test_authenticated_get_request() {
  let message = "{\"msg\": \"Great Success!\"}";
  let credentials = {
    id: "eyJleHBpcmVzIjogMTM2NTAxMDg5OC4x",
    key: "qTZf4ZFpAMpMoeSsX3zVRjiqmNs=",
    algorithm: "sha256"
  };
  let method = "GET";

  let server = httpd_setup({"/foo": function(request, response) {
      do_check_true(request.hasHeader("Authorization"));

      response.setStatusLine(request.httpVersion, 200, "OK");
      response.bodyOutputStream.write(message, message.length);
    }
  });

  let client = new FxAccountsClient(server.baseURI);

  let result = await client._request("/foo", method, credentials);
  do_check_eq("Great Success!", result.msg);

  await deferredStop(server);
});

add_task(async function test_authenticated_post_request() {
  let credentials = {
    id: "eyJleHBpcmVzIjogMTM2NTAxMDg5OC4x",
    key: "qTZf4ZFpAMpMoeSsX3zVRjiqmNs=",
    algorithm: "sha256"
  };
  let method = "POST";

  let server = httpd_setup({"/foo": function(request, response) {
      do_check_true(request.hasHeader("Authorization"));

      response.setStatusLine(request.httpVersion, 200, "OK");
      response.setHeader("Content-Type", "application/json");
      response.bodyOutputStream.writeFrom(request.bodyInputStream, request.bodyInputStream.available());
    }
  });

  let client = new FxAccountsClient(server.baseURI);

  let result = await client._request("/foo", method, credentials, {foo: "bar"});
  do_check_eq("bar", result.foo);

  await deferredStop(server);
});

add_task(async function test_500_error() {
  let message = "<h1>Ooops!</h1>";
  let method = "GET";

  let server = httpd_setup({"/foo": function(request, response) {
      response.setStatusLine(request.httpVersion, 500, "Internal Server Error");
      response.bodyOutputStream.write(message, message.length);
    }
  });

  let client = new FxAccountsClient(server.baseURI);

  try {
    await client._request("/foo", method);
    do_throw("Expected to catch an exception");
  } catch (e) {
    do_check_eq(500, e.code);
    do_check_eq("Internal Server Error", e.message);
  }

  await deferredStop(server);
});

add_task(async function test_backoffError() {
  let method = "GET";
  let server = httpd_setup({
    "/retryDelay": function(request, response) {
      response.setHeader("Retry-After", "30");
      response.setStatusLine(request.httpVersion, 429, "Client has sent too many requests");
      let message = "<h1>Ooops!</h1>";
      response.bodyOutputStream.write(message, message.length);
    },
    "/duringDelayIShouldNotBeCalled": function(request, response) {
      response.setStatusLine(request.httpVersion, 200, "OK");
      let jsonMessage = "{\"working\": \"yes\"}";
      response.bodyOutputStream.write(jsonMessage, jsonMessage.length);
    },
  });

  let client = new FxAccountsClient(server.baseURI);

  // Retry-After header sets client.backoffError
  do_check_eq(client.backoffError, null);
  try {
    await client._request("/retryDelay", method);
  } catch (e) {
    do_check_eq(429, e.code);
    do_check_eq(30, e.retryAfter);
    do_check_neq(typeof(client.fxaBackoffTimer), "undefined");
    do_check_neq(client.backoffError, null);
  }
  // While delay is in effect, client short-circuits any requests
  // and re-rejects with previous error.
  try {
    await client._request("/duringDelayIShouldNotBeCalled", method);
    throw new Error("I should not be reached");
  } catch (e) {
    do_check_eq(e.retryAfter, 30);
    do_check_eq(e.message, "Client has sent too many requests");
    do_check_neq(client.backoffError, null);
  }
  // Once timer fires, client nulls error out and HTTP calls work again.
  client._clearBackoff();
  let result = await client._request("/duringDelayIShouldNotBeCalled", method);
  do_check_eq(client.backoffError, null);
  do_check_eq(result.working, "yes");

  await deferredStop(server);
});

add_task(async function test_signUp() {
  let creationMessage_noKey = JSON.stringify({
    uid: "uid",
    sessionToken: "sessionToken"
  });
  let creationMessage_withKey = JSON.stringify({
    uid: "uid",
    sessionToken: "sessionToken",
    keyFetchToken: "keyFetchToken"
  });
  let errorMessage = JSON.stringify({code: 400, errno: 101, error: "account exists"});
  let created = false;

  // Note these strings must be unicode and not already utf-8 encoded.
  let unicodeUsername = "andr\xe9@example.org"; // 'andré@example.org'
  let unicodePassword = "p\xe4ssw\xf6rd"; // 'pässwörd'
  let server = httpd_setup({
    "/account/create": function(request, response) {
      let body = CommonUtils.readBytesFromInputStream(request.bodyInputStream);
      body = CommonUtils.decodeUTF8(body);
      let jsonBody = JSON.parse(body);

      // https://github.com/mozilla/fxa-auth-server/wiki/onepw-protocol#wiki-test-vectors

      if (created) {
        // Error trying to create same account a second time
        response.setStatusLine(request.httpVersion, 400, "Bad request");
        response.bodyOutputStream.write(errorMessage, errorMessage.length);
        return;
      }

      if (jsonBody.email == unicodeUsername) {
        do_check_eq("", request._queryString);
        do_check_eq(jsonBody.authPW, "247b675ffb4c46310bc87e26d712153abe5e1c90ef00a4784594f97ef54f2375");

        response.setStatusLine(request.httpVersion, 200, "OK");
        response.bodyOutputStream.write(creationMessage_noKey,
                                        creationMessage_noKey.length);
        return;
      }

      if (jsonBody.email == "you@example.org") {
        do_check_eq("keys=true", request._queryString);
        do_check_eq(jsonBody.authPW, "e5c1cdfdaa5fcee06142db865b212cc8ba8abee2a27d639d42c139f006cdb930");
        created = true;

        response.setStatusLine(request.httpVersion, 200, "OK");
        response.bodyOutputStream.write(creationMessage_withKey,
                                        creationMessage_withKey.length);
        return;
      }
      // just throwing here doesn't make any log noise, so have an assertion
      // fail instead.
      do_check_true(false, "unexpected email: " + jsonBody.email);
    },
  });

  // Try to create an account without retrieving optional keys.
  let client = new FxAccountsClient(server.baseURI);
  let result = await client.signUp(unicodeUsername, unicodePassword);
  do_check_eq("uid", result.uid);
  do_check_eq("sessionToken", result.sessionToken);
  do_check_eq(undefined, result.keyFetchToken);
  do_check_eq(result.unwrapBKey,
              "de6a2648b78284fcb9ffa81ba95803309cfba7af583c01a8a1a63e567234dd28");

  // Try to create an account retrieving optional keys.
<<<<<<< HEAD
  result = yield client.signUp("you@example.org", "pässwörd", true);
=======
  result = await client.signUp("you@example.org", "pässwörd", true);
>>>>>>> a17af05f
  do_check_eq("uid", result.uid);
  do_check_eq("sessionToken", result.sessionToken);
  do_check_eq("keyFetchToken", result.keyFetchToken);
  do_check_eq(result.unwrapBKey,
              "f589225b609e56075d76eb74f771ff9ab18a4dc0e901e131ba8f984c7fb0ca8c");

  // Try to create an existing account.  Triggers error path.
  try {
    result = await client.signUp(unicodeUsername, unicodePassword);
    do_throw("Expected to catch an exception");
  } catch (expectedError) {
    do_check_eq(101, expectedError.errno);
  }

  await deferredStop(server);
});

add_task(async function test_signIn() {
  let sessionMessage_noKey = JSON.stringify({
    sessionToken: FAKE_SESSION_TOKEN
  });
  let sessionMessage_withKey = JSON.stringify({
    sessionToken: FAKE_SESSION_TOKEN,
    keyFetchToken: "keyFetchToken"
  });
  let errorMessage_notExistent = JSON.stringify({
    code: 400,
    errno: 102,
    error: "doesn't exist"
  });
  let errorMessage_wrongCap = JSON.stringify({
    code: 400,
    errno: 120,
    error: "Incorrect email case",
    email: "you@example.com"
  });

  // Note this strings must be unicode and not already utf-8 encoded.
  let unicodeUsername = "m\xe9@example.com" // 'mé@example.com'
  let server = httpd_setup({
    "/account/login": function(request, response) {
      let body = CommonUtils.readBytesFromInputStream(request.bodyInputStream);
      body = CommonUtils.decodeUTF8(body);
      let jsonBody = JSON.parse(body);

      if (jsonBody.email == unicodeUsername) {
        do_check_eq("", request._queryString);
        do_check_eq(jsonBody.authPW, "08b9d111196b8408e8ed92439da49206c8ecfbf343df0ae1ecefcd1e0174a8b6");
        response.setStatusLine(request.httpVersion, 200, "OK");
        response.bodyOutputStream.write(sessionMessage_noKey,
                                        sessionMessage_noKey.length);
      } else if (jsonBody.email == "you@example.com") {
        do_check_eq("keys=true", request._queryString);
        do_check_eq(jsonBody.authPW, "93d20ec50304d496d0707ec20d7e8c89459b6396ec5dd5b9e92809c5e42856c7");
        response.setStatusLine(request.httpVersion, 200, "OK");
        response.bodyOutputStream.write(sessionMessage_withKey,
                                        sessionMessage_withKey.length);
      } else if (jsonBody.email == "You@example.com") {
        // Error trying to sign in with a wrong capitalization
        response.setStatusLine(request.httpVersion, 400, "Bad request");
        response.bodyOutputStream.write(errorMessage_wrongCap,
                                        errorMessage_wrongCap.length);
      } else {
        // Error trying to sign in to nonexistent account
        response.setStatusLine(request.httpVersion, 400, "Bad request");
        response.bodyOutputStream.write(errorMessage_notExistent,
                                        errorMessage_notExistent.length);
      }
    },
  });

  // Login without retrieving optional keys
  let client = new FxAccountsClient(server.baseURI);
<<<<<<< HEAD
  let result = yield client.signIn(unicodeUsername, "bigsecret");
=======
  let result = await client.signIn(unicodeUsername, "bigsecret");
>>>>>>> a17af05f
  do_check_eq(FAKE_SESSION_TOKEN, result.sessionToken);
  do_check_eq(result.unwrapBKey,
              "c076ec3f4af123a615157154c6e1d0d6293e514fd7b0221e32d50517ecf002b8");
  do_check_eq(undefined, result.keyFetchToken);

  // Login with retrieving optional keys
<<<<<<< HEAD
  result = yield client.signIn("you@example.com", "bigsecret", true);
=======
  result = await client.signIn("you@example.com", "bigsecret", true);
>>>>>>> a17af05f
  do_check_eq(FAKE_SESSION_TOKEN, result.sessionToken);
  do_check_eq(result.unwrapBKey,
              "65970516211062112e955d6420bebe020269d6b6a91ebd288319fc8d0cb49624");
  do_check_eq("keyFetchToken", result.keyFetchToken);

  // Retry due to wrong email capitalization
<<<<<<< HEAD
  result = yield client.signIn("You@example.com", "bigsecret", true);
=======
  result = await client.signIn("You@example.com", "bigsecret", true);
>>>>>>> a17af05f
  do_check_eq(FAKE_SESSION_TOKEN, result.sessionToken);
  do_check_eq(result.unwrapBKey,
              "65970516211062112e955d6420bebe020269d6b6a91ebd288319fc8d0cb49624");
  do_check_eq("keyFetchToken", result.keyFetchToken);

  // Trigger error path
  try {
    result = await client.signIn("yøü@bad.example.org", "nofear");
    do_throw("Expected to catch an exception");
  } catch (expectedError) {
    do_check_eq(102, expectedError.errno);
  }

  await deferredStop(server);
});

add_task(async function test_signOut() {
  let signoutMessage = JSON.stringify({});
  let errorMessage = JSON.stringify({code: 400, errno: 102, error: "doesn't exist"});
  let signedOut = false;

  let server = httpd_setup({
    "/session/destroy": function(request, response) {
      if (!signedOut) {
        signedOut = true;
        do_check_true(request.hasHeader("Authorization"));
        response.setStatusLine(request.httpVersion, 200, "OK");
        response.bodyOutputStream.write(signoutMessage, signoutMessage.length);
        return;
      }

      // Error trying to sign out of nonexistent account
      response.setStatusLine(request.httpVersion, 400, "Bad request");
      response.bodyOutputStream.write(errorMessage, errorMessage.length);
    },
  });

  let client = new FxAccountsClient(server.baseURI);
  let result = await client.signOut("FakeSession");
  do_check_eq(typeof result, "object");

  // Trigger error path
  try {
    result = await client.signOut("FakeSession");
    do_throw("Expected to catch an exception");
  } catch (expectedError) {
    do_check_eq(102, expectedError.errno);
  }

  await deferredStop(server);
});

add_task(async function test_recoveryEmailStatus() {
  let emailStatus = JSON.stringify({verified: true});
  let errorMessage = JSON.stringify({code: 400, errno: 102, error: "doesn't exist"});
  let tries = 0;

  let server = httpd_setup({
    "/recovery_email/status": function(request, response) {
      do_check_true(request.hasHeader("Authorization"));
      do_check_eq("", request._queryString);

      if (tries === 0) {
        tries += 1;
        response.setStatusLine(request.httpVersion, 200, "OK");
        response.bodyOutputStream.write(emailStatus, emailStatus.length);
        return;
      }

      // Second call gets an error trying to query a nonexistent account
      response.setStatusLine(request.httpVersion, 400, "Bad request");
      response.bodyOutputStream.write(errorMessage, errorMessage.length);
    },
  });

  let client = new FxAccountsClient(server.baseURI);
  let result = await client.recoveryEmailStatus(FAKE_SESSION_TOKEN);
  do_check_eq(result.verified, true);

  // Trigger error path
  try {
    result = await client.recoveryEmailStatus("some bogus session");
    do_throw("Expected to catch an exception");
  } catch (expectedError) {
    do_check_eq(102, expectedError.errno);
  }

  await deferredStop(server);
});

add_task(async function test_recoveryEmailStatusWithReason() {
  let emailStatus = JSON.stringify({verified: true});
  let server = httpd_setup({
    "/recovery_email/status": function(request, response) {
      do_check_true(request.hasHeader("Authorization"));
      // if there is a query string then it will have a reason
      do_check_eq("reason=push", request._queryString);

      response.setStatusLine(request.httpVersion, 200, "OK");
      response.bodyOutputStream.write(emailStatus, emailStatus.length);
    },
  });

  let client = new FxAccountsClient(server.baseURI);
  let result = await client.recoveryEmailStatus(FAKE_SESSION_TOKEN, {
    reason: "push",
  });
  do_check_eq(result.verified, true);
  await deferredStop(server);
});

add_task(async function test_resendVerificationEmail() {
  let emptyMessage = "{}";
  let errorMessage = JSON.stringify({code: 400, errno: 102, error: "doesn't exist"});
  let tries = 0;

  let server = httpd_setup({
    "/recovery_email/resend_code": function(request, response) {
      do_check_true(request.hasHeader("Authorization"));
      if (tries === 0) {
        tries += 1;
        response.setStatusLine(request.httpVersion, 200, "OK");
        response.bodyOutputStream.write(emptyMessage, emptyMessage.length);
        return;
      }

      // Second call gets an error trying to query a nonexistent account
      response.setStatusLine(request.httpVersion, 400, "Bad request");
      response.bodyOutputStream.write(errorMessage, errorMessage.length);
    },
  });

  let client = new FxAccountsClient(server.baseURI);
  let result = await client.resendVerificationEmail(FAKE_SESSION_TOKEN);
  do_check_eq(JSON.stringify(result), emptyMessage);

  // Trigger error path
  try {
    result = await client.resendVerificationEmail("some bogus session");
    do_throw("Expected to catch an exception");
  } catch (expectedError) {
    do_check_eq(102, expectedError.errno);
  }

  await deferredStop(server);
});

add_task(async function test_accountKeys() {
  // Four calls to accountKeys().  The first one should work correctly, and we
  // should get a valid bundle back, in exchange for our keyFetch token, from
  // which we correctly derive kA and wrapKB.  The subsequent three calls
  // should all trigger separate error paths.
  let responseMessage = JSON.stringify({bundle: ACCOUNT_KEYS.response});
  let errorMessage = JSON.stringify({code: 400, errno: 102, error: "doesn't exist"});
  let emptyMessage = "{}";
  let attempt = 0;

  let server = httpd_setup({
    "/account/keys": function(request, response) {
      do_check_true(request.hasHeader("Authorization"));
      attempt += 1;

      switch (attempt) {
        case 1:
          // First time succeeds
          response.setStatusLine(request.httpVersion, 200, "OK");
          response.bodyOutputStream.write(responseMessage, responseMessage.length);
          break;

        case 2:
          // Second time, return no bundle to trigger client error
          response.setStatusLine(request.httpVersion, 200, "OK");
          response.bodyOutputStream.write(emptyMessage, emptyMessage.length);
          break;

        case 3:
          // Return gibberish to trigger client MAC error
          // Tweak a byte
          let garbageResponse = JSON.stringify({
            bundle: ACCOUNT_KEYS.response.slice(0, -1) + "1"
          });
          response.setStatusLine(request.httpVersion, 200, "OK");
          response.bodyOutputStream.write(garbageResponse, garbageResponse.length);
          break;

        case 4:
          // Trigger error for nonexistent account
          response.setStatusLine(request.httpVersion, 400, "Bad request");
          response.bodyOutputStream.write(errorMessage, errorMessage.length);
          break;
      }
    },
  });

  let client = new FxAccountsClient(server.baseURI);

  // First try, all should be good
  let result = await client.accountKeys(ACCOUNT_KEYS.keyFetch);
  do_check_eq(CommonUtils.hexToBytes(ACCOUNT_KEYS.kA), result.kA);
  do_check_eq(CommonUtils.hexToBytes(ACCOUNT_KEYS.wrapKB), result.wrapKB);

  // Second try, empty bundle should trigger error
  try {
    result = await client.accountKeys(ACCOUNT_KEYS.keyFetch);
    do_throw("Expected to catch an exception");
  } catch (expectedError) {
    do_check_eq(expectedError.message, "failed to retrieve keys");
  }

  // Third try, bad bundle results in MAC error
  try {
    result = await client.accountKeys(ACCOUNT_KEYS.keyFetch);
    do_throw("Expected to catch an exception");
  } catch (expectedError) {
    do_check_eq(expectedError.message, "error unbundling encryption keys");
  }

  // Fourth try, pretend account doesn't exist
  try {
    result = await client.accountKeys(ACCOUNT_KEYS.keyFetch);
    do_throw("Expected to catch an exception");
  } catch (expectedError) {
    do_check_eq(102, expectedError.errno);
  }

  await deferredStop(server);
});

add_task(async function test_signCertificate() {
  let certSignMessage = JSON.stringify({cert: {bar: "baz"}});
  let errorMessage = JSON.stringify({code: 400, errno: 102, error: "doesn't exist"});
  let tries = 0;

  let server = httpd_setup({
    "/certificate/sign": function(request, response) {
      do_check_true(request.hasHeader("Authorization"));

      if (tries === 0) {
        tries += 1;
        let body = CommonUtils.readBytesFromInputStream(request.bodyInputStream);
        let jsonBody = JSON.parse(body);
        do_check_eq(JSON.parse(jsonBody.publicKey).foo, "bar");
        do_check_eq(jsonBody.duration, 600);
        response.setStatusLine(request.httpVersion, 200, "OK");
        response.bodyOutputStream.write(certSignMessage, certSignMessage.length);
        return;
      }

      // Second attempt, trigger error
      response.setStatusLine(request.httpVersion, 400, "Bad request");
      response.bodyOutputStream.write(errorMessage, errorMessage.length);
    },
  });

  let client = new FxAccountsClient(server.baseURI);
  let result = await client.signCertificate(FAKE_SESSION_TOKEN, JSON.stringify({foo: "bar"}), 600);
  do_check_eq("baz", result.bar);

  // Account doesn't exist
  try {
    result = await client.signCertificate("bogus", JSON.stringify({foo: "bar"}), 600);
    do_throw("Expected to catch an exception");
  } catch (expectedError) {
    do_check_eq(102, expectedError.errno);
  }

  await deferredStop(server);
});

<<<<<<< HEAD
add_task(function* test_accountExists() {
=======
add_task(async function test_accountExists() {
>>>>>>> a17af05f
  let existsMessage = JSON.stringify({error: "wrong password", code: 400, errno: 103});
  let doesntExistMessage = JSON.stringify({error: "no such account", code: 400, errno: 102});
  let emptyMessage = "{}";

  let server = httpd_setup({
    "/account/login": function(request, response) {
      let body = CommonUtils.readBytesFromInputStream(request.bodyInputStream);
      let jsonBody = JSON.parse(body);

      switch (jsonBody.email) {
        // We'll test that these users' accounts exist
        case "i.exist@example.com":
        case "i.also.exist@example.com":
          response.setStatusLine(request.httpVersion, 400, "Bad request");
          response.bodyOutputStream.write(existsMessage, existsMessage.length);
          break;

        // This user's account doesn't exist
        case "i.dont.exist@example.com":
          response.setStatusLine(request.httpVersion, 400, "Bad request");
          response.bodyOutputStream.write(doesntExistMessage, doesntExistMessage.length);
          break;

        // This user throws an unexpected response
        // This will reject the client signIn promise
        case "i.break.things@example.com":
          response.setStatusLine(request.httpVersion, 500, "Alas");
          response.bodyOutputStream.write(emptyMessage, emptyMessage.length);
          break;

        default:
          throw new Error("Unexpected login from " + jsonBody.email);
      }
    },
  });

  let client = new FxAccountsClient(server.baseURI);
  let result;

  result = await client.accountExists("i.exist@example.com");
  do_check_true(result);

  result = await client.accountExists("i.also.exist@example.com");
  do_check_true(result);

  result = await client.accountExists("i.dont.exist@example.com");
  do_check_false(result);

  try {
    result = await client.accountExists("i.break.things@example.com");
    do_throw("Expected to catch an exception");
  } catch (unexpectedError) {
    do_check_eq(unexpectedError.code, 500);
  }

  await deferredStop(server);
});

add_task(async function test_registerDevice() {
  const DEVICE_ID = "device id";
  const DEVICE_NAME = "device name";
  const DEVICE_TYPE = "device type";
  const ERROR_NAME = "test that the client promise rejects";

  const server = httpd_setup({
    "/account/device": function(request, response) {
      const body = JSON.parse(CommonUtils.readBytesFromInputStream(request.bodyInputStream));

      if (body.id || !body.name || !body.type || Object.keys(body).length !== 2) {
        response.setStatusLine(request.httpVersion, 400, "Invalid request");
        response.bodyOutputStream.write("{}", 2);
        return;
      }

      if (body.name === ERROR_NAME) {
        response.setStatusLine(request.httpVersion, 500, "Alas");
        response.bodyOutputStream.write("{}", 2);
        return;
      }

      body.id = DEVICE_ID;
      body.createdAt = Date.now();

      const responseMessage = JSON.stringify(body);

      response.setStatusLine(request.httpVersion, 200, "OK");
      response.bodyOutputStream.write(responseMessage, responseMessage.length);
    },
  });

  const client = new FxAccountsClient(server.baseURI);
  const result = await client.registerDevice(FAKE_SESSION_TOKEN, DEVICE_NAME, DEVICE_TYPE);

  do_check_true(result);
  do_check_eq(Object.keys(result).length, 4);
  do_check_eq(result.id, DEVICE_ID);
  do_check_eq(typeof result.createdAt, "number");
  do_check_true(result.createdAt > 0);
  do_check_eq(result.name, DEVICE_NAME);
  do_check_eq(result.type, DEVICE_TYPE);

  try {
    await client.registerDevice(FAKE_SESSION_TOKEN, ERROR_NAME, DEVICE_TYPE);
    do_throw("Expected to catch an exception");
  } catch (unexpectedError) {
    do_check_eq(unexpectedError.code, 500);
  }

  await deferredStop(server);
});

add_task(async function test_updateDevice() {
  const DEVICE_ID = "some other id";
  const DEVICE_NAME = "some other name";
  const ERROR_ID = "test that the client promise rejects";

  const server = httpd_setup({
    "/account/device": function(request, response) {
      const body = JSON.parse(CommonUtils.readBytesFromInputStream(request.bodyInputStream));

      if (!body.id || !body.name || body.type || Object.keys(body).length !== 2) {
        response.setStatusLine(request.httpVersion, 400, "Invalid request");
        response.bodyOutputStream.write("{}", 2);
        return;
      }

      if (body.id === ERROR_ID) {
        response.setStatusLine(request.httpVersion, 500, "Alas");
        response.bodyOutputStream.write("{}", 2);
        return;
      }

      const responseMessage = JSON.stringify(body);

      response.setStatusLine(request.httpVersion, 200, "OK");
      response.bodyOutputStream.write(responseMessage, responseMessage.length);
    },
  });

  const client = new FxAccountsClient(server.baseURI);
  const result = await client.updateDevice(FAKE_SESSION_TOKEN, DEVICE_ID, DEVICE_NAME);

  do_check_true(result);
  do_check_eq(Object.keys(result).length, 2);
  do_check_eq(result.id, DEVICE_ID);
  do_check_eq(result.name, DEVICE_NAME);

  try {
    await client.updateDevice(FAKE_SESSION_TOKEN, ERROR_ID, DEVICE_NAME);
    do_throw("Expected to catch an exception");
  } catch (unexpectedError) {
    do_check_eq(unexpectedError.code, 500);
  }

  await deferredStop(server);
});

add_task(async function test_signOutAndDestroyDevice() {
  const DEVICE_ID = "device id";
  const ERROR_ID = "test that the client promise rejects";
  let emptyMessage = "{}";

  const server = httpd_setup({
    "/account/device/destroy": function(request, response) {
      const body = JSON.parse(CommonUtils.readBytesFromInputStream(request.bodyInputStream));

      if (!body.id) {
        response.setStatusLine(request.httpVersion, 400, "Invalid request");
        response.bodyOutputStream.write(emptyMessage, emptyMessage.length);
        return;
      }

      if (body.id === ERROR_ID) {
        response.setStatusLine(request.httpVersion, 500, "Alas");
        response.bodyOutputStream.write("{}", 2);
        return;
      }

      response.setStatusLine(request.httpVersion, 200, "OK");
      response.bodyOutputStream.write("{}", 2);
    },
  });

  const client = new FxAccountsClient(server.baseURI);
  const result = await client.signOutAndDestroyDevice(FAKE_SESSION_TOKEN, DEVICE_ID);

  do_check_true(result);
  do_check_eq(Object.keys(result).length, 0);

  try {
    await client.signOutAndDestroyDevice(FAKE_SESSION_TOKEN, ERROR_ID);
    do_throw("Expected to catch an exception");
  } catch (unexpectedError) {
    do_check_eq(unexpectedError.code, 500);
  }

  await deferredStop(server);
});

add_task(async function test_getDeviceList() {
  let canReturnDevices;

  const server = httpd_setup({
    "/account/devices": function(request, response) {
      if (canReturnDevices) {
        response.setStatusLine(request.httpVersion, 200, "OK");
        response.bodyOutputStream.write("[]", 2);
      } else {
        response.setStatusLine(request.httpVersion, 500, "Alas");
        response.bodyOutputStream.write("{}", 2);
      }
    },
  });

  const client = new FxAccountsClient(server.baseURI);

  canReturnDevices = true;
  const result = await client.getDeviceList(FAKE_SESSION_TOKEN);
  do_check_true(Array.isArray(result));
  do_check_eq(result.length, 0);

  try {
    canReturnDevices = false;
    await client.getDeviceList(FAKE_SESSION_TOKEN);
    do_throw("Expected to catch an exception");
  } catch (unexpectedError) {
    do_check_eq(unexpectedError.code, 500);
  }

  await deferredStop(server);
});

add_task(async function test_client_metrics() {
  function writeResp(response, msg) {
    if (typeof msg === "object") {
      msg = JSON.stringify(msg);
    }
    response.bodyOutputStream.write(msg, msg.length);
  }

  let server = httpd_setup(
    {
      "/session/destroy": function(request, response) {
        response.setHeader("Content-Type", "application/json; charset=utf-8");
        response.setStatusLine(request.httpVersion, 401, "Unauthorized");
        writeResp(response, {
          error: "invalid authentication timestamp",
          code: 401,
          errno: 111,
        });
      },
    }
  );

  let client = new FxAccountsClient(server.baseURI);

<<<<<<< HEAD
  yield Assert.rejects(client.signOut(FAKE_SESSION_TOKEN, {
=======
  await Assert.rejects(client.signOut(FAKE_SESSION_TOKEN, {
>>>>>>> a17af05f
    service: "sync",
  }), function(err) {
    return err.errno == 111;
  });

  await deferredStop(server);
});

add_task(async function test_email_case() {
  let canonicalEmail = "greta.garbo@gmail.com";
  let clientEmail = "Greta.Garbo@gmail.COM";
  let attempts = 0;

  function writeResp(response, msg) {
    if (typeof msg === "object") {
      msg = JSON.stringify(msg);
    }
    response.bodyOutputStream.write(msg, msg.length);
  }

  let server = httpd_setup(
    {
      "/account/login": function(request, response) {
        response.setHeader("Content-Type", "application/json; charset=utf-8");
        attempts += 1;
        if (attempts > 2) {
          response.setStatusLine(request.httpVersion, 429, "Sorry, you had your chance");
          return writeResp(response, "");
        }

        let body = CommonUtils.readBytesFromInputStream(request.bodyInputStream);
        let jsonBody = JSON.parse(body);
        let email = jsonBody.email;

        // If the client has the wrong case on the email, we return a 400, with
        // the capitalization of the email as saved in the accounts database.
        if (email == canonicalEmail) {
          response.setStatusLine(request.httpVersion, 200, "Yay");
          return writeResp(response, {areWeHappy: "yes"});
        }

        response.setStatusLine(request.httpVersion, 400, "Incorrect email case");
        return writeResp(response, {
          code: 400,
          errno: 120,
          error: "Incorrect email case",
          email: canonicalEmail
        });
      },
    }
  );

  let client = new FxAccountsClient(server.baseURI);

  let result = await client.signIn(clientEmail, "123456");
  do_check_eq(result.areWeHappy, "yes");
  do_check_eq(attempts, 2);

  await deferredStop(server);
});

// turn formatted test vectors into normal hex strings
function h(hexStr) {
  return hexStr.replace(/\s+/g, "");
}<|MERGE_RESOLUTION|>--- conflicted
+++ resolved
@@ -222,11 +222,7 @@
               "de6a2648b78284fcb9ffa81ba95803309cfba7af583c01a8a1a63e567234dd28");
 
   // Try to create an account retrieving optional keys.
-<<<<<<< HEAD
-  result = yield client.signUp("you@example.org", "pässwörd", true);
-=======
   result = await client.signUp("you@example.org", "pässwörd", true);
->>>>>>> a17af05f
   do_check_eq("uid", result.uid);
   do_check_eq("sessionToken", result.sessionToken);
   do_check_eq("keyFetchToken", result.keyFetchToken);
@@ -300,33 +296,21 @@
 
   // Login without retrieving optional keys
   let client = new FxAccountsClient(server.baseURI);
-<<<<<<< HEAD
-  let result = yield client.signIn(unicodeUsername, "bigsecret");
-=======
   let result = await client.signIn(unicodeUsername, "bigsecret");
->>>>>>> a17af05f
   do_check_eq(FAKE_SESSION_TOKEN, result.sessionToken);
   do_check_eq(result.unwrapBKey,
               "c076ec3f4af123a615157154c6e1d0d6293e514fd7b0221e32d50517ecf002b8");
   do_check_eq(undefined, result.keyFetchToken);
 
   // Login with retrieving optional keys
-<<<<<<< HEAD
-  result = yield client.signIn("you@example.com", "bigsecret", true);
-=======
   result = await client.signIn("you@example.com", "bigsecret", true);
->>>>>>> a17af05f
   do_check_eq(FAKE_SESSION_TOKEN, result.sessionToken);
   do_check_eq(result.unwrapBKey,
               "65970516211062112e955d6420bebe020269d6b6a91ebd288319fc8d0cb49624");
   do_check_eq("keyFetchToken", result.keyFetchToken);
 
   // Retry due to wrong email capitalization
-<<<<<<< HEAD
-  result = yield client.signIn("You@example.com", "bigsecret", true);
-=======
   result = await client.signIn("You@example.com", "bigsecret", true);
->>>>>>> a17af05f
   do_check_eq(FAKE_SESSION_TOKEN, result.sessionToken);
   do_check_eq(result.unwrapBKey,
               "65970516211062112e955d6420bebe020269d6b6a91ebd288319fc8d0cb49624");
@@ -596,11 +580,7 @@
   await deferredStop(server);
 });
 
-<<<<<<< HEAD
-add_task(function* test_accountExists() {
-=======
 add_task(async function test_accountExists() {
->>>>>>> a17af05f
   let existsMessage = JSON.stringify({error: "wrong password", code: 400, errno: 103});
   let doesntExistMessage = JSON.stringify({error: "no such account", code: 400, errno: 102});
   let emptyMessage = "{}";
@@ -857,11 +837,7 @@
 
   let client = new FxAccountsClient(server.baseURI);
 
-<<<<<<< HEAD
-  yield Assert.rejects(client.signOut(FAKE_SESSION_TOKEN, {
-=======
   await Assert.rejects(client.signOut(FAKE_SESSION_TOKEN, {
->>>>>>> a17af05f
     service: "sync",
   }), function(err) {
     return err.errno == 111;
