--- conflicted
+++ resolved
@@ -129,7 +129,6 @@
   let client = mockClient(mockFxa());
   client.fetchProfile = function() {
     return Promise.resolve({ body: { avatar: "myimg"} });
-<<<<<<< HEAD
   };
   let profile = CreateFxAccountsProfile(null, client);
   profile._cachedAt = 12345;
@@ -137,20 +136,8 @@
   profile._cacheProfile = function(toCache) {
     do_check_eq(toCache.body.avatar, "myimg");
     return Promise.resolve(toCache.body);
-=======
->>>>>>> a17af05f
-  };
-  let profile = CreateFxAccountsProfile(null, client);
-  profile._cachedAt = 12345;
-
-<<<<<<< HEAD
-=======
-  profile._cacheProfile = function(toCache) {
-    do_check_eq(toCache.body.avatar, "myimg");
-    return Promise.resolve(toCache.body);
-  };
-
->>>>>>> a17af05f
+  };
+
   return profile._fetchAndCacheProfile()
     .then(result => {
       do_check_eq(result.avatar, "myimg");
@@ -466,13 +453,6 @@
       run_next_test();
     });
 });
-<<<<<<< HEAD
-
-function run_test() {
-  run_next_test();
-}
-=======
->>>>>>> a17af05f
 
 function makeObserver(aObserveTopic, aObserveFunc) {
   let callback = function(aSubject, aTopic, aData) {
