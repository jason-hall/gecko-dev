/* Any copyright is dedicated to the Public Domain.
 * http://creativecommons.org/publicdomain/zero/1.0/ */

"use strict";

// Tests for the FxA storage manager.

<<<<<<< HEAD
Cu.import("resource://gre/modules/Task.jsm");
=======
>>>>>>> a17af05f
Cu.import("resource://gre/modules/FxAccountsStorage.jsm");
Cu.import("resource://gre/modules/FxAccountsCommon.js");
Cu.import("resource://gre/modules/Log.jsm");

initTestLogging("Trace");
log.level = Log.Level.Trace;

const DEVICE_REGISTRATION_VERSION = 42;

// A couple of mocks we can use.
function MockedPlainStorage(accountData) {
  let data = null;
  if (accountData) {
    data = {
      version: DATA_FORMAT_VERSION,
      accountData,
    }
  }
  this.data = data;
  this.numReads = 0;
}
MockedPlainStorage.prototype = {
  async get() {
    this.numReads++;
    Assert.equal(this.numReads, 1, "should only ever be 1 read of acct data");
    return this.data;
  },

  async set(data) {
    this.data = data;
  },
};

function MockedSecureStorage(accountData) {
  let data = null;
  if (accountData) {
    data = {
      version: DATA_FORMAT_VERSION,
      accountData,
    }
  }
  this.data = data;
  this.numReads = 0;
}

MockedSecureStorage.prototype = {
  fetchCount: 0,
  locked: false,
  /* eslint-disable object-shorthand */
  // This constructor must be declared without
  // object shorthand or we get an exception of
  // "TypeError: this.STORAGE_LOCKED is not a constructor"
  STORAGE_LOCKED: function() {},
  /* eslint-enable object-shorthand */
<<<<<<< HEAD
  get: Task.async(function* (uid, email) {
=======
  async get(uid, email) {
>>>>>>> a17af05f
    this.fetchCount++;
    if (this.locked) {
      throw new this.STORAGE_LOCKED();
    }
    this.numReads++;
    Assert.equal(this.numReads, 1, "should only ever be 1 read of unlocked data");
    return this.data;
  },

  async set(uid, contents) {
    this.data = contents;
  },
}

function add_storage_task(testFunction) {
  add_task(async function() {
    print("Starting test with secure storage manager");
    await testFunction(new FxAccountsStorageManager());
  });
  add_task(async function() {
    print("Starting test with simple storage manager");
    await testFunction(new FxAccountsStorageManager({useSecure: false}));
  });
}

// initialized without account data and there's nothing to read. Not logged in.
add_storage_task(async function checkInitializedEmpty(sm) {
  if (sm.secureStorage) {
    sm.secureStorage = new MockedSecureStorage(null);
  }
  await sm.initialize();
  Assert.strictEqual((await sm.getAccountData()), null);
  Assert.rejects(sm.updateAccountData({kA: "kA"}), "No user is logged in")
});

// Initialized with account data (ie, simulating a new user being logged in).
// Should reflect the initial data and be written to storage.
add_storage_task(async function checkNewUser(sm) {
  let initialAccountData = {
    uid: "uid",
    email: "someone@somewhere.com",
    kA: "kA",
    deviceId: "device id"
  };
  sm.plainStorage = new MockedPlainStorage()
  if (sm.secureStorage) {
    sm.secureStorage = new MockedSecureStorage(null);
  }
  await sm.initialize(initialAccountData);
  let accountData = await sm.getAccountData();
  Assert.equal(accountData.uid, initialAccountData.uid);
  Assert.equal(accountData.email, initialAccountData.email);
  Assert.equal(accountData.kA, initialAccountData.kA);
  Assert.equal(accountData.deviceId, initialAccountData.deviceId);

  // and it should have been written to storage.
  Assert.equal(sm.plainStorage.data.accountData.uid, initialAccountData.uid);
  Assert.equal(sm.plainStorage.data.accountData.email, initialAccountData.email);
  Assert.equal(sm.plainStorage.data.accountData.deviceId, initialAccountData.deviceId);
  // check secure
  if (sm.secureStorage) {
    Assert.equal(sm.secureStorage.data.accountData.kA, initialAccountData.kA);
  } else {
    Assert.equal(sm.plainStorage.data.accountData.kA, initialAccountData.kA);
  }
});

// Initialized without account data but storage has it available.
add_storage_task(async function checkEverythingRead(sm) {
  sm.plainStorage = new MockedPlainStorage({
    uid: "uid",
    email: "someone@somewhere.com",
    deviceId: "wibble",
    deviceRegistrationVersion: null
  });
  if (sm.secureStorage) {
    sm.secureStorage = new MockedSecureStorage(null);
  }
  await sm.initialize();
  let accountData = await sm.getAccountData();
  Assert.ok(accountData, "read account data");
  Assert.equal(accountData.uid, "uid");
  Assert.equal(accountData.email, "someone@somewhere.com");
  Assert.equal(accountData.deviceId, "wibble");
  Assert.equal(accountData.deviceRegistrationVersion, null);
  // Update the data - we should be able to fetch it back and it should appear
  // in our storage.
  await sm.updateAccountData({
    verified: true,
    kA: "kA",
    kB: "kB",
    deviceRegistrationVersion: DEVICE_REGISTRATION_VERSION
  });
  accountData = await sm.getAccountData();
  Assert.equal(accountData.kB, "kB");
  Assert.equal(accountData.kA, "kA");
  Assert.equal(accountData.deviceId, "wibble");
  Assert.equal(accountData.deviceRegistrationVersion, DEVICE_REGISTRATION_VERSION);
  // Check the new value was written to storage.
  await sm._promiseStorageComplete; // storage is written in the background.
  // "verified", "deviceId" and "deviceRegistrationVersion" are plain-text fields.
  Assert.equal(sm.plainStorage.data.accountData.verified, true);
  Assert.equal(sm.plainStorage.data.accountData.deviceId, "wibble");
  Assert.equal(sm.plainStorage.data.accountData.deviceRegistrationVersion, DEVICE_REGISTRATION_VERSION);
  // "kA" and "foo" are secure
  if (sm.secureStorage) {
    Assert.equal(sm.secureStorage.data.accountData.kA, "kA");
    Assert.equal(sm.secureStorage.data.accountData.kB, "kB");
  } else {
    Assert.equal(sm.plainStorage.data.accountData.kA, "kA");
    Assert.equal(sm.plainStorage.data.accountData.kB, "kB");
  }
});

add_storage_task(function checkInvalidUpdates(sm) {
  sm.plainStorage = new MockedPlainStorage({uid: "uid", email: "someone@somewhere.com"})
  if (sm.secureStorage) {
    sm.secureStorage = new MockedSecureStorage(null);
  }
  Assert.rejects(sm.updateAccountData({uid: "another"}), "Can't change");
  Assert.rejects(sm.updateAccountData({email: "someoneelse"}), "Can't change");
});

add_storage_task(async function checkNullUpdatesRemovedUnlocked(sm) {
  if (sm.secureStorage) {
    sm.plainStorage = new MockedPlainStorage({uid: "uid", email: "someone@somewhere.com"})
    sm.secureStorage = new MockedSecureStorage({kA: "kA", kB: "kB"});
  } else {
    sm.plainStorage = new MockedPlainStorage({uid: "uid", email: "someone@somewhere.com",
                                              kA: "kA", kB: "kB"});
  }
  await sm.initialize();

  await sm.updateAccountData({kA: null});
  let accountData = await sm.getAccountData();
  Assert.ok(!accountData.kA);
  Assert.equal(accountData.kB, "kB");
});

add_storage_task(async function checkDelete(sm) {
  if (sm.secureStorage) {
    sm.plainStorage = new MockedPlainStorage({uid: "uid", email: "someone@somewhere.com"})
    sm.secureStorage = new MockedSecureStorage({kA: "kA", kB: "kB"});
  } else {
    sm.plainStorage = new MockedPlainStorage({uid: "uid", email: "someone@somewhere.com",
                                              kA: "kA", kB: "kB"});
  }
  await sm.initialize();

  await sm.deleteAccountData();
  // Storage should have been reset to null.
  Assert.equal(sm.plainStorage.data, null);
  if (sm.secureStorage) {
    Assert.equal(sm.secureStorage.data, null);
  }
  // And everything should reflect no user.
  Assert.equal((await sm.getAccountData()), null);
});

// Some tests only for the secure storage manager.
add_task(async function checkNullUpdatesRemovedLocked() {
  let sm = new FxAccountsStorageManager();
  sm.plainStorage = new MockedPlainStorage({uid: "uid", email: "someone@somewhere.com"})
  sm.secureStorage = new MockedSecureStorage({kA: "kA", kB: "kB"});
  sm.secureStorage.locked = true;
  await sm.initialize();

  await sm.updateAccountData({kA: null});
  let accountData = await sm.getAccountData();
  Assert.ok(!accountData.kA);
  // still no kB as we are locked.
  Assert.ok(!accountData.kB);

  // now unlock - should still be no kA but kB should appear.
  sm.secureStorage.locked = false;
  accountData = await sm.getAccountData();
  Assert.ok(!accountData.kA);
  Assert.equal(accountData.kB, "kB");
  // And secure storage should have been written with our previously-cached
  // data.
  Assert.strictEqual(sm.secureStorage.data.accountData.kA, undefined);
  Assert.strictEqual(sm.secureStorage.data.accountData.kB, "kB");
});

add_task(async function checkEverythingReadSecure() {
  let sm = new FxAccountsStorageManager();
  sm.plainStorage = new MockedPlainStorage({uid: "uid", email: "someone@somewhere.com"})
  sm.secureStorage = new MockedSecureStorage({kA: "kA"});
  await sm.initialize();

  let accountData = await sm.getAccountData();
  Assert.ok(accountData, "read account data");
  Assert.equal(accountData.uid, "uid");
  Assert.equal(accountData.email, "someone@somewhere.com");
  Assert.equal(accountData.kA, "kA");
});

add_task(async function checkMemoryFieldsNotReturnedByDefault() {
  let sm = new FxAccountsStorageManager();
  sm.plainStorage = new MockedPlainStorage({uid: "uid", email: "someone@somewhere.com"})
  sm.secureStorage = new MockedSecureStorage({kA: "kA"});
  await sm.initialize();

  // keyPair is a memory field.
  await sm.updateAccountData({keyPair: "the keypair value"});
  let accountData = await sm.getAccountData();

  // Requesting everything should *not* return in memory fields.
  Assert.strictEqual(accountData.keyPair, undefined);
  // But requesting them specifically does get them.
  accountData = await sm.getAccountData("keyPair");
  Assert.strictEqual(accountData.keyPair, "the keypair value");
});

add_task(async function checkExplicitGet() {
  let sm = new FxAccountsStorageManager();
  sm.plainStorage = new MockedPlainStorage({uid: "uid", email: "someone@somewhere.com"})
  sm.secureStorage = new MockedSecureStorage({kA: "kA"});
  await sm.initialize();

  let accountData = await sm.getAccountData(["uid", "kA"]);
  Assert.ok(accountData, "read account data");
  Assert.equal(accountData.uid, "uid");
  Assert.equal(accountData.kA, "kA");
  // We didn't ask for email so shouldn't have got it.
  Assert.strictEqual(accountData.email, undefined);
});

add_task(async function checkExplicitGetNoSecureRead() {
  let sm = new FxAccountsStorageManager();
  sm.plainStorage = new MockedPlainStorage({uid: "uid", email: "someone@somewhere.com"})
  sm.secureStorage = new MockedSecureStorage({kA: "kA"});
  await sm.initialize();

  Assert.equal(sm.secureStorage.fetchCount, 0);
  // request 2 fields in secure storage - it should have caused a single fetch.
  let accountData = await sm.getAccountData(["email", "uid"]);
  Assert.ok(accountData, "read account data");
  Assert.equal(accountData.uid, "uid");
  Assert.equal(accountData.email, "someone@somewhere.com");
  Assert.strictEqual(accountData.kA, undefined);
  Assert.equal(sm.secureStorage.fetchCount, 1);
});

add_task(async function checkLockedUpdates() {
  let sm = new FxAccountsStorageManager();
  sm.plainStorage = new MockedPlainStorage({uid: "uid", email: "someone@somewhere.com"})
  sm.secureStorage = new MockedSecureStorage({kA: "old-kA", kB: "kB"});
  sm.secureStorage.locked = true;
  await sm.initialize();

  let accountData = await sm.getAccountData();
  // requesting kA and kB will fail as storage is locked.
  Assert.ok(!accountData.kA);
  Assert.ok(!accountData.kB);
  // While locked we can still update it and see the updated value.
  sm.updateAccountData({kA: "new-kA"});
  accountData = await sm.getAccountData();
  Assert.equal(accountData.kA, "new-kA");
  // unlock.
  sm.secureStorage.locked = false;
  accountData = await sm.getAccountData();
  // should reflect the value we updated and the one we didn't.
  Assert.equal(accountData.kA, "new-kA");
  Assert.equal(accountData.kB, "kB");
  // And storage should also reflect it.
  Assert.strictEqual(sm.secureStorage.data.accountData.kA, "new-kA");
  Assert.strictEqual(sm.secureStorage.data.accountData.kB, "kB");
});

// Some tests for the "storage queue" functionality.

// A helper for our queued tests. It creates a StorageManager and then queues
// an unresolved promise. The tests then do additional setup and checks, then
// resolves or rejects the blocked promise.
async function setupStorageManagerForQueueTest() {
  let sm = new FxAccountsStorageManager();
  sm.plainStorage = new MockedPlainStorage({uid: "uid", email: "someone@somewhere.com"})
  sm.secureStorage = new MockedSecureStorage({kA: "kA"});
  sm.secureStorage.locked = true;
  await sm.initialize();

  let resolveBlocked, rejectBlocked;
  let blockedPromise = new Promise((resolve, reject) => {
    resolveBlocked = resolve;
    rejectBlocked = reject;
  });

  sm._queueStorageOperation(() => blockedPromise);
  return {sm, blockedPromise, resolveBlocked, rejectBlocked}
}

// First the general functionality.
add_task(async function checkQueueSemantics() {
  let { sm, resolveBlocked } = await setupStorageManagerForQueueTest();

  // We've one unresolved promise in the queue - add another promise.
  let resolveSubsequent;
  let subsequentPromise = new Promise(resolve => {
    resolveSubsequent = resolve;
  });
  let subsequentCalled = false;

  sm._queueStorageOperation(() => {
    subsequentCalled = true;
    resolveSubsequent();
    return subsequentPromise;
  });

  // Our "subsequent" function should not have been called yet.
  Assert.ok(!subsequentCalled);

  // Release our blocked promise.
  resolveBlocked();

  // Our subsequent promise should end up resolved.
  await subsequentPromise;
  Assert.ok(subsequentCalled);
  await sm.finalize();
});

// Check that a queued promise being rejected works correctly.
add_task(async function checkQueueSemanticsOnError() {
  let { sm, blockedPromise, rejectBlocked } = await setupStorageManagerForQueueTest();

  let resolveSubsequent;
  let subsequentPromise = new Promise(resolve => {
    resolveSubsequent = resolve;
  });
  let subsequentCalled = false;

  sm._queueStorageOperation(() => {
    subsequentCalled = true;
    resolveSubsequent();
    return subsequentPromise;
  });

  // Our "subsequent" function should not have been called yet.
  Assert.ok(!subsequentCalled);

  // Reject our blocked promise - the subsequent operations should still work
  // correctly.
  rejectBlocked("oh no");

  // Our subsequent promise should end up resolved.
  await subsequentPromise;
  Assert.ok(subsequentCalled);

  // But the first promise should reflect the rejection.
  try {
    await blockedPromise;
    Assert.ok(false, "expected this promise to reject");
  } catch (ex) {
    Assert.equal(ex, "oh no");
  }
  await sm.finalize();
});


// And some tests for the specific operations that are queued.
add_task(async function checkQueuedReadAndUpdate() {
  let { sm, resolveBlocked } = await setupStorageManagerForQueueTest();
  // Mock the underlying operations
  // _doReadAndUpdateSecure is queued by _maybeReadAndUpdateSecure
  let _doReadCalled = false;
  sm._doReadAndUpdateSecure = () => {
    _doReadCalled = true;
    return Promise.resolve();
  }

  let resultPromise = sm._maybeReadAndUpdateSecure();
  Assert.ok(!_doReadCalled);

  resolveBlocked();
  await resultPromise;
  Assert.ok(_doReadCalled);
  await sm.finalize();
});

add_task(async function checkQueuedWrite() {
  let { sm, resolveBlocked } = await setupStorageManagerForQueueTest();
  // Mock the underlying operations
  let __writeCalled = false;
  sm.__write = () => {
    __writeCalled = true;
    return Promise.resolve();
  }

  let writePromise = sm._write();
  Assert.ok(!__writeCalled);

  resolveBlocked();
  await writePromise;
  Assert.ok(__writeCalled);
  await sm.finalize();
});

add_task(async function checkQueuedDelete() {
  let { sm, resolveBlocked } = await setupStorageManagerForQueueTest();
  // Mock the underlying operations
  let _deleteCalled = false;
  sm._deleteAccountData = () => {
    _deleteCalled = true;
    return Promise.resolve();
  }

  let resultPromise = sm.deleteAccountData();
  Assert.ok(!_deleteCalled);

  resolveBlocked();
  await resultPromise;
  Assert.ok(_deleteCalled);
  await sm.finalize();
});<|MERGE_RESOLUTION|>--- conflicted
+++ resolved
@@ -5,10 +5,6 @@
 
 // Tests for the FxA storage manager.
 
-<<<<<<< HEAD
-Cu.import("resource://gre/modules/Task.jsm");
-=======
->>>>>>> a17af05f
 Cu.import("resource://gre/modules/FxAccountsStorage.jsm");
 Cu.import("resource://gre/modules/FxAccountsCommon.js");
 Cu.import("resource://gre/modules/Log.jsm");
@@ -63,11 +59,7 @@
   // "TypeError: this.STORAGE_LOCKED is not a constructor"
   STORAGE_LOCKED: function() {},
   /* eslint-enable object-shorthand */
-<<<<<<< HEAD
-  get: Task.async(function* (uid, email) {
-=======
   async get(uid, email) {
->>>>>>> a17af05f
     this.fetchCount++;
     if (this.locked) {
       throw new this.STORAGE_LOCKED();
