--- conflicted
+++ resolved
@@ -50,11 +50,7 @@
   });
 }
 
-<<<<<<< HEAD
-add_task(function* getAndRevokeToken() {
-=======
 add_task(async function getAndRevokeToken() {
->>>>>>> a17af05f
   let server = startServer();
   let clientOptions = {
     serverURL: "http://localhost:" + server.identity.primaryPort + "/v1",
