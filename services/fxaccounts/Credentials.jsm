/* This Source Code Form is subject to the terms of the Mozilla Public
 * License, v. 2.0. If a copy of the MPL was not distributed with this file,
 * You can obtain one at http://mozilla.org/MPL/2.0/. */

/**
 * This module implements client-side key stretching for use in Firefox
 * Accounts account creation and login.
 *
 * See https://github.com/mozilla/fxa-auth-server/wiki/onepw-protocol
 */

"use strict";

this.EXPORTED_SYMBOLS = ["Credentials"];

const {utils: Cu, interfaces: Ci} = Components;

Cu.import("resource://gre/modules/Log.jsm");
Cu.import("resource://gre/modules/Services.jsm");
Cu.import("resource://services-crypto/utils.js");
Cu.import("resource://services-common/utils.js");

const PROTOCOL_VERSION = "identity.mozilla.com/picl/v1/";
const PBKDF2_ROUNDS = 1000;
const STRETCHED_PW_LENGTH_BYTES = 32;
const HKDF_SALT = CommonUtils.hexToBytes("00");
const HKDF_LENGTH = 32;
const HMAC_ALGORITHM = Ci.nsICryptoHMAC.SHA256;
const HMAC_LENGTH = 32;

// loglevel preference should be one of: "FATAL", "ERROR", "WARN", "INFO",
// "CONFIG", "DEBUG", "TRACE" or "ALL". We will be logging error messages by
// default.
const PREF_LOG_LEVEL = "identity.fxaccounts.loglevel";
try {
  this.LOG_LEVEL =
    Services.prefs.getPrefType(PREF_LOG_LEVEL) == Ci.nsIPrefBranch.PREF_STRING
    && Services.prefs.getCharPref(PREF_LOG_LEVEL);
} catch (e) {
  this.LOG_LEVEL = Log.Level.Error;
}

var log = Log.repository.getLogger("Identity.FxAccounts");
log.level = LOG_LEVEL;
log.addAppender(new Log.ConsoleAppender(new Log.BasicFormatter()));

this.Credentials = Object.freeze({
  /**
   * Make constants accessible to tests
   */
  constants: {
    PROTOCOL_VERSION,
    PBKDF2_ROUNDS,
    STRETCHED_PW_LENGTH_BYTES,
    HKDF_SALT,
    HKDF_LENGTH,
    HMAC_ALGORITHM,
    HMAC_LENGTH,
  },

  /**
   * KW function from https://github.com/mozilla/fxa-auth-server/wiki/onepw-protocol
   *
   * keyWord derivation for use as a salt.
   *
   *
   *   @param {String} context  String for use in generating salt
   *
   *   @return {bitArray} the salt
   *
   * Note that PROTOCOL_VERSION does not refer in any way to the version of the
   * Firefox Accounts API.
   */
  keyWord(context) {
    return CommonUtils.stringToBytes(PROTOCOL_VERSION + context);
  },

  /**
   * KWE function from https://github.com/mozilla/fxa-auth-server/wiki/onepw-protocol
   *
   * keyWord extended with a name and an email.
   *
   *   @param {String} name The name of the salt
   *   @param {String} email The email of the user.
   *
   *   @return {bitArray} the salt combination with the namespace
   *
   * Note that PROTOCOL_VERSION does not refer in any way to the version of the
   * Firefox Accounts API.
   */
  keyWordExtended(name, email) {
    return CommonUtils.stringToBytes(PROTOCOL_VERSION + name + ":" + email);
  },

  setup(emailInput, passwordInput, options = {}) {
<<<<<<< HEAD
    let deferred = Promise.defer();
    log.debug("setup credentials for " + emailInput);
=======
    return new Promise(resolve => {
      log.debug("setup credentials for " + emailInput);
>>>>>>> a17af05f

      let hkdfSalt = options.hkdfSalt || HKDF_SALT;
      let hkdfLength = options.hkdfLength || HKDF_LENGTH;
      let hmacLength = options.hmacLength || HMAC_LENGTH;
      let hmacAlgorithm = options.hmacAlgorithm || HMAC_ALGORITHM;
      let stretchedPWLength = options.stretchedPassLength || STRETCHED_PW_LENGTH_BYTES;
      let pbkdf2Rounds = options.pbkdf2Rounds || PBKDF2_ROUNDS;

      let result = {};

      let password = CommonUtils.encodeUTF8(passwordInput);
      let salt = this.keyWordExtended("quickStretch", emailInput);

      let runnable = () => {
        let start = Date.now();
        let quickStretchedPW = CryptoUtils.pbkdf2Generate(
            password, salt, pbkdf2Rounds, stretchedPWLength, hmacAlgorithm, hmacLength);

        result.quickStretchedPW = quickStretchedPW;

        result.authPW =
          CryptoUtils.hkdf(quickStretchedPW, hkdfSalt, this.keyWord("authPW"), hkdfLength);

        result.unwrapBKey =
          CryptoUtils.hkdf(quickStretchedPW, hkdfSalt, this.keyWord("unwrapBkey"), hkdfLength);

        log.debug("Credentials set up after " + (Date.now() - start) + " ms");
        resolve(result);
      }

      Services.tm.dispatchToMainThread(runnable);
      log.debug("Dispatched thread for credentials setup crypto work");
    });
  }
});
<|MERGE_RESOLUTION|>--- conflicted
+++ resolved
@@ -93,13 +93,8 @@
   },
 
   setup(emailInput, passwordInput, options = {}) {
-<<<<<<< HEAD
-    let deferred = Promise.defer();
-    log.debug("setup credentials for " + emailInput);
-=======
     return new Promise(resolve => {
       log.debug("setup credentials for " + emailInput);
->>>>>>> a17af05f
 
       let hkdfSalt = options.hkdfSalt || HKDF_SALT;
       let hkdfLength = options.hkdfLength || HKDF_LENGTH;
