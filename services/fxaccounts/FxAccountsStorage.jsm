/* This Source Code Form is subject to the terms of the Mozilla Public
 * License, v. 2.0. If a copy of the MPL was not distributed with this
 * file, You can obtain one at http://mozilla.org/MPL/2.0/. */
"use strict";

this.EXPORTED_SYMBOLS = [
  "FxAccountsStorageManagerCanStoreField",
  "FxAccountsStorageManager",
];

const {classes: Cc, interfaces: Ci, utils: Cu} = Components;

Cu.import("resource://gre/modules/AppConstants.jsm");
Cu.import("resource://gre/modules/Services.jsm");
Cu.import("resource://gre/modules/FxAccountsCommon.js");
Cu.import("resource://gre/modules/osfile.jsm");
Cu.import("resource://services-common/utils.js");

// A helper function so code can check what fields are able to be stored by
// the storage manager without having a reference to a manager instance.
function FxAccountsStorageManagerCanStoreField(fieldName) {
  return FXA_PWDMGR_MEMORY_FIELDS.has(fieldName) ||
         FXA_PWDMGR_PLAINTEXT_FIELDS.has(fieldName) ||
         FXA_PWDMGR_SECURE_FIELDS.has(fieldName);
}

// The storage manager object.
this.FxAccountsStorageManager = function(options = {}) {
  this.options = {
    filename: options.filename || DEFAULT_STORAGE_FILENAME,
    baseDir: options.baseDir || OS.Constants.Path.profileDir,
  }
  this.plainStorage = new JSONStorage(this.options);
<<<<<<< HEAD
  // On b2g we have no loginManager for secure storage, and tests may want
  // to pretend secure storage isn't available.
  let useSecure = "useSecure" in options ? options.useSecure : haveLoginManager;
=======
  // Tests may want to pretend secure storage isn't available.
  let useSecure = "useSecure" in options ? options.useSecure : true;
>>>>>>> a17af05f
  if (useSecure) {
    this.secureStorage = new LoginManagerStorage();
  } else {
    this.secureStorage = null;
  }
  this._clearCachedData();
  // See .initialize() below - this protects against it not being called.
  this._promiseInitialized = Promise.reject("initialize not called");
  // A promise to avoid storage races - see _queueStorageOperation
  this._promiseStorageComplete = Promise.resolve();
}

this.FxAccountsStorageManager.prototype = {
  _initialized: false,
  _needToReadSecure: true,

  // An initialization routine that *looks* synchronous to the callers, but
  // is actually async as everything else waits for it to complete.
  initialize(accountData) {
    if (this._initialized) {
      throw new Error("already initialized");
    }
    this._initialized = true;
    // If we just throw away our pre-rejected promise it is reported as an
    // unhandled exception when it is GCd - so add an empty .catch handler here
    // to prevent this.
    this._promiseInitialized.catch(() => {});
    this._promiseInitialized = this._initialize(accountData);
  },

  async _initialize(accountData) {
    log.trace("initializing new storage manager");
    try {
      if (accountData) {
        // If accountData is passed we don't need to read any storage.
        this._needToReadSecure = false;
        // split it into the 2 parts, write it and we are done.
        for (let [name, val] of Object.entries(accountData)) {
          if (FXA_PWDMGR_PLAINTEXT_FIELDS.has(name)) {
            this.cachedPlain[name] = val;
          } else if (FXA_PWDMGR_SECURE_FIELDS.has(name)) {
            this.cachedSecure[name] = val;
          } else {
            // Hopefully it's an "in memory" field. If it's not we log a warning
            // but still treat it as such (so it will still be available in this
            // session but isn't persisted anywhere.)
            if (!FXA_PWDMGR_MEMORY_FIELDS.has(name)) {
              log.warn("Unknown FxA field name in user data, treating as in-memory", name);
            }
            this.cachedMemory[name] = val;
          }
        }
        // write it out and we are done.
        await this._write();
        return;
      }
      // So we were initialized without account data - that means we need to
      // read the state from storage. We try and read plain storage first and
      // only attempt to read secure storage if the plain storage had a user.
      this._needToReadSecure = await this._readPlainStorage();
      if (this._needToReadSecure && this.secureStorage) {
        await this._doReadAndUpdateSecure();
      }
    } finally {
      log.trace("initializing of new storage manager done");
    }
  },

  finalize() {
    // We can't throw this instance away while it is still writing or we may
    // end up racing with the newly created one.
    log.trace("StorageManager finalizing");
    return this._promiseInitialized.then(() => {
      return this._promiseStorageComplete;
    }).then(() => {
      this._promiseStorageComplete = null;
      this._promiseInitialized = null;
      this._clearCachedData();
      log.trace("StorageManager finalized");
    })
  },

  // We want to make sure we don't end up doing multiple storage requests
  // concurrently - which has a small window for reads if the master-password
  // is locked at initialization time and becomes unlocked later, and always
  // has an opportunity for updates.
  // We also want to make sure we finished writing when finalizing, so we
  // can't accidentally end up with the previous user's write finishing after
  // a signOut attempts to clear it.
  // So all such operations "queue" themselves via this.
  _queueStorageOperation(func) {
    // |result| is the promise we return - it has no .catch handler, so callers
    // of the storage operation still see failure as a normal rejection.
    let result = this._promiseStorageComplete.then(func);
    // But the promise we assign to _promiseStorageComplete *does* have a catch
    // handler so that rejections in one storage operation does not prevent
    // future operations from starting (ie, _promiseStorageComplete must never
    // be in a rejected state)
    this._promiseStorageComplete = result.catch(err => {
      log.error("${func} failed: ${err}", {func, err});
    });
    return result;
  },

  // Get the account data by combining the plain and secure storage.
  // If fieldNames is specified, it may be a string or an array of strings,
  // and only those fields are returned. If not specified the entire account
  // data is returned except for "in memory" fields. Note that not specifying
  // field names will soon be deprecated/removed - we want all callers to
  // specify the fields they care about.
  async getAccountData(fieldNames = null) {
    await this._promiseInitialized;
    // We know we are initialized - this means our .cachedPlain is accurate
    // and doesn't need to be read (it was read if necessary by initialize).
    // So if there's no uid, there's no user signed in.
    if (!("uid" in this.cachedPlain)) {
      return null;
    }
    let result = {};
    if (fieldNames === null) {
      // The "old" deprecated way of fetching a logged in user.
      for (let [name, value] of Object.entries(this.cachedPlain)) {
        result[name] = value;
      }
      // But the secure data may not have been read, so try that now.
      await this._maybeReadAndUpdateSecure();
      // .cachedSecure now has as much as it possibly can (which is possibly
      // nothing if (a) secure storage remains locked and (b) we've never updated
      // a field to be stored in secure storage.)
      for (let [name, value] of Object.entries(this.cachedSecure)) {
        result[name] = value;
      }
      // Note we don't return cachedMemory fields here - they must be explicitly
      // requested.
      return result;
    }
    // The new explicit way of getting attributes.
    if (!Array.isArray(fieldNames)) {
      fieldNames = [fieldNames];
    }
    let checkedSecure = false;
    for (let fieldName of fieldNames) {
      if (FXA_PWDMGR_MEMORY_FIELDS.has(fieldName)) {
        if (this.cachedMemory[fieldName] !== undefined) {
          result[fieldName] = this.cachedMemory[fieldName];
        }
      } else if (FXA_PWDMGR_PLAINTEXT_FIELDS.has(fieldName)) {
        if (this.cachedPlain[fieldName] !== undefined) {
          result[fieldName] = this.cachedPlain[fieldName];
        }
      } else if (FXA_PWDMGR_SECURE_FIELDS.has(fieldName)) {
        // We may not have read secure storage yet.
        if (!checkedSecure) {
          await this._maybeReadAndUpdateSecure();
          checkedSecure = true;
        }
        if (this.cachedSecure[fieldName] !== undefined) {
          result[fieldName] = this.cachedSecure[fieldName];
        }
      } else {
        throw new Error("unexpected field '" + name + "'");
      }
    }
    return result;
  },

  // Update just the specified fields. This DOES NOT allow you to change to
  // a different user, nor to set the user as signed-out.
<<<<<<< HEAD
  updateAccountData: Task.async(function* (newFields) {
    yield this._promiseInitialized;
=======
  async updateAccountData(newFields) {
    await this._promiseInitialized;
>>>>>>> a17af05f
    if (!("uid" in this.cachedPlain)) {
      // If this storage instance shows no logged in user, then you can't
      // update fields.
      throw new Error("No user is logged in");
    }
    if (!newFields || "uid" in newFields || "email" in newFields) {
      // Once we support
      // user changing email address this may need to change, but it's not
      // clear how we would be told of such a change anyway...
      throw new Error("Can't change uid or email address");
    }
    log.debug("_updateAccountData with items", Object.keys(newFields));
    // work out what bucket.
    for (let [name, value] of Object.entries(newFields)) {
      if (FXA_PWDMGR_MEMORY_FIELDS.has(name)) {
        if (value == null) {
          delete this.cachedMemory[name];
        } else {
          this.cachedMemory[name] = value;
        }
      } else if (FXA_PWDMGR_PLAINTEXT_FIELDS.has(name)) {
        if (value == null) {
          delete this.cachedPlain[name];
        } else {
          this.cachedPlain[name] = value;
        }
      } else if (FXA_PWDMGR_SECURE_FIELDS.has(name)) {
        // don't do the "delete on null" thing here - we need to keep it until
        // we have managed to read so we can nuke it on write.
        this.cachedSecure[name] = value;
      } else {
        // Throwing seems reasonable here as some client code has explicitly
        // specified the field name, so it's either confused or needs to update
        // how this field is to be treated.
        throw new Error("unexpected field '" + name + "'");
      }
    }
    // If we haven't yet read the secure data, do so now, else we may write
    // out partial data.
    await this._maybeReadAndUpdateSecure();
    // Now save it - but don't wait on the _write promise - it's queued up as
    // a storage operation, so .finalize() will wait for completion, but no need
    // for us to.
    this._write();
  },

  _clearCachedData() {
    this.cachedMemory = {};
    this.cachedPlain = {};
    // If we don't have secure storage available we have cachedPlain and
    // cachedSecure be the same object.
    this.cachedSecure = this.secureStorage == null ? this.cachedPlain : {};
  },

  /* Reads the plain storage and caches the read values in this.cachedPlain.
     Only ever called once and unlike the "secure" storage, is expected to never
     fail (ie, plain storage is considered always available, whereas secure
     storage may be unavailable if it is locked).

     Returns a promise that resolves with true if valid account data was found,
     false otherwise.

     Note: _readPlainStorage is only called during initialize, so isn't
     protected via _queueStorageOperation() nor _promiseInitialized.
  */
  async _readPlainStorage() {
    let got;
    try {
<<<<<<< HEAD
      got = yield this.plainStorage.get();
=======
      got = await this.plainStorage.get();
>>>>>>> a17af05f
    } catch (err) {
      // File hasn't been created yet.  That will be done
      // when write is called.
      if (!(err instanceof OS.File.Error) || !err.becauseNoSuchFile) {
        log.error("Failed to read plain storage", err);
      }
      // either way, we return null.
      got = null;
    }
    if (!got || !got.accountData || !got.accountData.uid ||
        got.version != DATA_FORMAT_VERSION) {
      return false;
    }
    // We need to update our .cachedPlain, but can't just assign to it as
    // it may need to be the exact same object as .cachedSecure
    // As a sanity check, .cachedPlain must be empty (as we are called by init)
    // XXX - this would be a good use-case for a RuntimeAssert or similar, as
    // being added in bug 1080457.
    if (Object.keys(this.cachedPlain).length != 0) {
      throw new Error("should be impossible to have cached data already.")
    }
    for (let [name, value] of Object.entries(got.accountData)) {
      this.cachedPlain[name] = value;
    }
    return true;
  },

  /* If we haven't managed to read the secure storage, try now, so
     we can merge our cached data with the data that's already been set.
  */
  _maybeReadAndUpdateSecure() {
    if (this.secureStorage == null || !this._needToReadSecure) {
      return null;
    }
    return this._queueStorageOperation(() => {
      if (this._needToReadSecure) { // we might have read it by now!
        return this._doReadAndUpdateSecure();
      }
      return null;
    });
  },

  /* Unconditionally read the secure storage and merge our cached data (ie, data
     which has already been set while the secure storage was locked) with
     the read data
  */
  async _doReadAndUpdateSecure() {
    let { uid, email } = this.cachedPlain;
    try {
      log.debug("reading secure storage with existing", Object.keys(this.cachedSecure));
      // If we already have anything in .cachedSecure it means something has
      // updated cachedSecure before we've read it. That means that after we do
      // manage to read we must write back the merged data.
      let needWrite = Object.keys(this.cachedSecure).length != 0;
      let readSecure = await this.secureStorage.get(uid, email);
      // and update our cached data with it - anything already in .cachedSecure
      // wins (including the fact it may be null or undefined, the latter
      // which means it will be removed from storage.
      if (readSecure && readSecure.version != DATA_FORMAT_VERSION) {
        log.warn("got secure data but the data format version doesn't match");
        readSecure = null;
      }
      if (readSecure && readSecure.accountData) {
        log.debug("secure read fetched items", Object.keys(readSecure.accountData));
        for (let [name, value] of Object.entries(readSecure.accountData)) {
          if (!(name in this.cachedSecure)) {
            this.cachedSecure[name] = value;
          }
        }
        if (needWrite) {
          log.debug("successfully read secure data; writing updated data back")
          await this._doWriteSecure();
        }
      }
      this._needToReadSecure = false;
    } catch (ex) {
      if (ex instanceof this.secureStorage.STORAGE_LOCKED) {
        log.debug("setAccountData: secure storage is locked trying to read");
      } else {
        log.error("failed to read secure storage", ex);
        throw ex;
      }
    }
  },

  _write() {
    // We don't want multiple writes happening concurrently, and we also need to
    // know when an "old" storage manager is done (this.finalize() waits for this)
    return this._queueStorageOperation(() => this.__write());
  },

  async __write() {
    // Write everything back - later we could track what's actually dirty,
    // but for now we write it all.
    log.debug("writing plain storage", Object.keys(this.cachedPlain));
    let toWritePlain = {
      version: DATA_FORMAT_VERSION,
      accountData: this.cachedPlain,
    }
    await this.plainStorage.set(toWritePlain);

    // If we have no secure storage manager we are done.
    if (this.secureStorage == null) {
      return;
    }
    // and only attempt to write to secure storage if we've managed to read it,
    // otherwise we might clobber data that's already there.
    if (!this._needToReadSecure) {
      await this._doWriteSecure();
    }
  },

  /* Do the actual write of secure data. Caller is expected to check if we actually
     need to write and to ensure we are in a queued storage operation.
  */
  async _doWriteSecure() {
    // We need to remove null items here.
    for (let [name, value] of Object.entries(this.cachedSecure)) {
      if (value == null) {
        delete this.cachedSecure[name];
      }
    }
    log.debug("writing secure storage", Object.keys(this.cachedSecure));
    let toWriteSecure = {
      version: DATA_FORMAT_VERSION,
      accountData: this.cachedSecure,
    }
    try {
      await this.secureStorage.set(this.cachedPlain.uid, toWriteSecure);
    } catch (ex) {
      if (!(ex instanceof this.secureStorage.STORAGE_LOCKED)) {
        throw ex;
      }
      // This shouldn't be possible as once it is unlocked it can't be
      // re-locked, and we can only be here if we've previously managed to
      // read.
      log.error("setAccountData: secure storage is locked trying to write");
    }
  },

  // Delete the data for an account - ie, called on "sign out".
  deleteAccountData() {
    return this._queueStorageOperation(() => this._deleteAccountData());
  },

  async _deleteAccountData() {
    log.debug("removing account data");
    await this._promiseInitialized;
    await this.plainStorage.set(null);
    if (this.secureStorage) {
      await this.secureStorage.set(null);
    }
    this._clearCachedData();
    log.debug("account data reset");
  },
}

/**
 * JSONStorage constructor that creates instances that may set/get
 * to a specified file, in a directory that will be created if it
 * doesn't exist.
 *
 * @param options {
 *                  filename: of the file to write to
 *                  baseDir: directory where the file resides
 *                }
 * @return instance
 */
function JSONStorage(options) {
  this.baseDir = options.baseDir;
  this.path = OS.Path.join(options.baseDir, options.filename);
}

JSONStorage.prototype = {
  set(contents) {
    log.trace("starting write of json user data", contents ? Object.keys(contents.accountData) : "null");
    let start = Date.now();
    return OS.File.makeDir(this.baseDir, {ignoreExisting: true})
      .then(CommonUtils.writeJSON.bind(null, contents, this.path))
      .then(result => {
        log.trace("finished write of json user data - took", Date.now() - start);
        return result;
      });
  },

  get() {
    log.trace("starting fetch of json user data");
    let start = Date.now();
    return CommonUtils.readJSON(this.path).then(result => {
      log.trace("finished fetch of json user data - took", Date.now() - start);
      return result;
    });
  },
};

function StorageLockedError() {
}
/**
 * LoginManagerStorage constructor that creates instances that set/get
 * data stored securely in the nsILoginManager.
 *
 * @return instance
 */

function LoginManagerStorage() {
}

LoginManagerStorage.prototype = {
  STORAGE_LOCKED: StorageLockedError,
  // The fields in the credentials JSON object that are stored in plain-text
  // in the profile directory.  All other fields are stored in the login manager,
  // and thus are only available when the master-password is unlocked.

  // a hook point for testing.
  get _isLoggedIn() {
    return Services.logins.isLoggedIn;
  },

  // Clear any data from the login manager.  Returns true if the login manager
  // was unlocked (even if no existing logins existed) or false if it was
  // locked (meaning we don't even know if it existed or not.)
  async _clearLoginMgrData() {
    try { // Services.logins might be third-party and broken...
      await Services.logins.initializationPromise;
      if (!this._isLoggedIn) {
        return false;
      }
      let logins = Services.logins.findLogins({}, FXA_PWDMGR_HOST, null, FXA_PWDMGR_REALM);
      for (let login of logins) {
        Services.logins.removeLogin(login);
      }
      return true;
    } catch (ex) {
      log.error("Failed to clear login data: ${}", ex);
      return false;
    }
  },

  async set(uid, contents) {
    if (!contents) {
      // Nuke it from the login manager.
      let cleared = await this._clearLoginMgrData();
      if (!cleared) {
        // just log a message - we verify that the uid matches when
        // we reload it, so having a stale entry doesn't really hurt.
        log.info("not removing credentials from login manager - not logged in");
      }
      log.trace("storage set finished clearing account data");
      return;
    }

    // We are saving actual data.
    log.trace("starting write of user data to the login manager");
    try { // Services.logins might be third-party and broken...
      // and the stuff into the login manager.
      await Services.logins.initializationPromise;
      // If MP is locked we silently fail - the user may need to re-auth
      // next startup.
      if (!this._isLoggedIn) {
        log.info("not saving credentials to login manager - not logged in");
        throw new this.STORAGE_LOCKED();
      }
      // write the data to the login manager.
      let loginInfo = new Components.Constructor(
         "@mozilla.org/login-manager/loginInfo;1", Ci.nsILoginInfo, "init");
      let login = new loginInfo(FXA_PWDMGR_HOST,
                                null, // aFormSubmitURL,
                                FXA_PWDMGR_REALM, // aHttpRealm,
                                uid, // aUsername
                                JSON.stringify(contents), // aPassword
                                "", // aUsernameField
                                "");// aPasswordField

      let existingLogins = Services.logins.findLogins({}, FXA_PWDMGR_HOST, null,
                                                      FXA_PWDMGR_REALM);
      if (existingLogins.length) {
        Services.logins.modifyLogin(existingLogins[0], login);
      } else {
        Services.logins.addLogin(login);
      }
      log.trace("finished write of user data to the login manager");
    } catch (ex) {
      if (ex instanceof this.STORAGE_LOCKED) {
        throw ex;
      }
      // just log and consume the error here - it may be a 3rd party login
      // manager replacement that's simply broken.
      log.error("Failed to save data to the login manager", ex);
    }
  },

  async get(uid, email) {
    log.trace("starting fetch of user data from the login manager");

    try { // Services.logins might be third-party and broken...
      // read the data from the login manager and merge it for return.
      await Services.logins.initializationPromise;

      if (!this._isLoggedIn) {
        log.info("returning partial account data as the login manager is locked.");
        throw new this.STORAGE_LOCKED();
      }

      let logins = Services.logins.findLogins({}, FXA_PWDMGR_HOST, null, FXA_PWDMGR_REALM);
      if (logins.length == 0) {
        // This could happen if the MP was locked when we wrote the data.
        log.info("Can't find any credentials in the login manager");
        return null;
      }
      let login = logins[0];
      // Support either the uid or the email as the username - as of bug 1183951
      // we store the uid, but we support having either for b/w compat.
      if (login.username == uid || login.username == email) {
        return JSON.parse(login.password);
      }
      log.info("username in the login manager doesn't match - ignoring it");
      await this._clearLoginMgrData();
    } catch (ex) {
      if (ex instanceof this.STORAGE_LOCKED) {
        throw ex;
      }
      // just log and consume the error here - it may be a 3rd party login
      // manager replacement that's simply broken.
      log.error("Failed to get data from the login manager", ex);
    }
    return null;
  },
}<|MERGE_RESOLUTION|>--- conflicted
+++ resolved
@@ -31,14 +31,8 @@
     baseDir: options.baseDir || OS.Constants.Path.profileDir,
   }
   this.plainStorage = new JSONStorage(this.options);
-<<<<<<< HEAD
-  // On b2g we have no loginManager for secure storage, and tests may want
-  // to pretend secure storage isn't available.
-  let useSecure = "useSecure" in options ? options.useSecure : haveLoginManager;
-=======
   // Tests may want to pretend secure storage isn't available.
   let useSecure = "useSecure" in options ? options.useSecure : true;
->>>>>>> a17af05f
   if (useSecure) {
     this.secureStorage = new LoginManagerStorage();
   } else {
@@ -207,13 +201,8 @@
 
   // Update just the specified fields. This DOES NOT allow you to change to
   // a different user, nor to set the user as signed-out.
-<<<<<<< HEAD
-  updateAccountData: Task.async(function* (newFields) {
-    yield this._promiseInitialized;
-=======
   async updateAccountData(newFields) {
     await this._promiseInitialized;
->>>>>>> a17af05f
     if (!("uid" in this.cachedPlain)) {
       // If this storage instance shows no logged in user, then you can't
       // update fields.
@@ -282,11 +271,7 @@
   async _readPlainStorage() {
     let got;
     try {
-<<<<<<< HEAD
-      got = yield this.plainStorage.get();
-=======
       got = await this.plainStorage.get();
->>>>>>> a17af05f
     } catch (err) {
       // File hasn't been created yet.  That will be done
       // when write is called.
