/* This Source Code Form is subject to the terms of the Mozilla Public
 * License, v. 2.0. If a copy of the MPL was not distributed with this
 * file, You can obtain one at http://mozilla.org/MPL/2.0/. */

this.EXPORTED_SYMBOLS = ["WeaveCrypto"];

var {classes: Cc, interfaces: Ci, results: Cr, utils: Cu} = Components;

Cu.import("resource://gre/modules/XPCOMUtils.jsm");
Cu.import("resource://gre/modules/Services.jsm");
Cu.import("resource://services-common/async.js");

Cu.importGlobalProperties(["crypto"]);

const CRYPT_ALGO        = "AES-CBC";
const CRYPT_ALGO_LENGTH = 256;
const AES_CBC_IV_SIZE   = 16;
const OPERATIONS        = { ENCRYPT: 0, DECRYPT: 1 };
const UTF_LABEL          = "utf-8";

const KEY_DERIVATION_ALGO         = "PBKDF2";
const KEY_DERIVATION_HASHING_ALGO = "SHA-1";
const KEY_DERIVATION_ITERATIONS   = 4096; // PKCS#5 recommends at least 1000.
const DERIVED_KEY_ALGO            = CRYPT_ALGO;

this.WeaveCrypto = function WeaveCrypto() {
    this.init();
};

WeaveCrypto.prototype = {
    prefBranch: null,
    debug: true,  // services.sync.log.cryptoDebug

    observer: {
        _self: null,

        QueryInterface: XPCOMUtils.generateQI([Ci.nsIObserver,
                                               Ci.nsISupportsWeakReference]),

        observe(subject, topic, data) {
            let self = this._self;
            self.log("Observed " + topic + " topic.");
            if (topic == "nsPref:changed") {
                self.debug = self.prefBranch.getBoolPref("cryptoDebug");
            }
        }
    },

    init() {
        // Preferences. Add observer so we get notified of changes.
        this.prefBranch = Services.prefs.getBranch("services.sync.log.");
        this.prefBranch.addObserver("cryptoDebug", this.observer);
        this.observer._self = this;
        this.debug = this.prefBranch.getBoolPref("cryptoDebug", false);
        XPCOMUtils.defineLazyGetter(this, "encoder", () => new TextEncoder(UTF_LABEL));
        XPCOMUtils.defineLazyGetter(this, "decoder", () => new TextDecoder(UTF_LABEL, { fatal: true }));
    },

    log(message) {
        if (!this.debug) {
            return;
        }
        dump("WeaveCrypto: " + message + "\n");
        Services.console.logStringMessage("WeaveCrypto: " + message);
    },

    // /!\ Only use this for tests! /!\
    _getCrypto() {
        return crypto;
    },

    encrypt(clearTextUCS2, symmetricKey, iv) {
        this.log("encrypt() called");
        let clearTextBuffer = this.encoder.encode(clearTextUCS2).buffer;
        let encrypted = this._commonCrypt(clearTextBuffer, symmetricKey, iv, OPERATIONS.ENCRYPT);
        return this.encodeBase64(encrypted);
    },

    decrypt(cipherText, symmetricKey, iv) {
        this.log("decrypt() called");
        if (cipherText.length) {
            cipherText = atob(cipherText);
        }
        let cipherTextBuffer = this.byteCompressInts(cipherText);
        let decrypted = this._commonCrypt(cipherTextBuffer, symmetricKey, iv, OPERATIONS.DECRYPT);
        return this.decoder.decode(decrypted);
    },

    /**
     * _commonCrypt
     *
     * @args
     * data: data to encrypt/decrypt (ArrayBuffer)
     * symKeyStr: symmetric key (Base64 String)
     * ivStr: initialization vector (Base64 String)
     * operation: operation to apply (either OPERATIONS.ENCRYPT or OPERATIONS.DECRYPT)
     * @returns
     * the encrypted/decrypted data (ArrayBuffer)
    */
    _commonCrypt(data, symKeyStr, ivStr, operation) {
        this.log("_commonCrypt() called");
        ivStr = atob(ivStr);

        if (operation !== OPERATIONS.ENCRYPT && operation !== OPERATIONS.DECRYPT) {
            throw new Error("Unsupported operation in _commonCrypt.");
        }
        // We never want an IV longer than the block size, which is 16 bytes
        // for AES, neither do we want one smaller; throw in both cases.
        if (ivStr.length !== AES_CBC_IV_SIZE) {
            throw new Error(
                `Invalid IV size; must be ${AES_CBC_IV_SIZE} bytes.`);
        }

        let iv = this.byteCompressInts(ivStr);
        let symKey = this.importSymKey(symKeyStr, operation);
        let cryptMethod = (operation === OPERATIONS.ENCRYPT
                           ? crypto.subtle.encrypt
                           : crypto.subtle.decrypt)
                          .bind(crypto.subtle);
        let algo = { name: CRYPT_ALGO, iv };


        return Async.promiseSpinningly(
            cryptMethod(algo, symKey, data)
            .then(keyBytes => new Uint8Array(keyBytes))
        );
    },


    generateRandomKey() {
        this.log("generateRandomKey() called");
        let algo = {
            name: CRYPT_ALGO,
            length: CRYPT_ALGO_LENGTH
        };
        return Async.promiseSpinningly(
            crypto.subtle.generateKey(algo, true, [])
            .then(key => crypto.subtle.exportKey("raw", key))
            .then(keyBytes => {
                keyBytes = new Uint8Array(keyBytes);
                return this.encodeBase64(keyBytes);
            })
        );
    },

    generateRandomIV() {
      return this.generateRandomBytes(AES_CBC_IV_SIZE);
    },

    generateRandomBytes(byteCount) {
        this.log("generateRandomBytes() called");

        let randBytes = new Uint8Array(byteCount);
        crypto.getRandomValues(randBytes);

        return this.encodeBase64(randBytes);
    },

    //
    // SymKey CryptoKey memoization.
    //

    // Memoize the import of symmetric keys. We do this by using the base64
    // string itself as a key.
    _encryptionSymKeyMemo: {},
    _decryptionSymKeyMemo: {},
    importSymKey(encodedKeyString, operation) {
        let memo;

        // We use two separate memos for thoroughness: operation is an input to
        // key import.
        switch (operation) {
            case OPERATIONS.ENCRYPT:
                memo = this._encryptionSymKeyMemo;
                break;
            case OPERATIONS.DECRYPT:
                memo = this._decryptionSymKeyMemo;
                break;
            default:
                throw new Error("Unsupported operation in importSymKey.");
        }

        if (encodedKeyString in memo)
            return memo[encodedKeyString];

        let symmetricKeyBuffer = this.makeUint8Array(encodedKeyString, true);
        let algo = { name: CRYPT_ALGO };
        let usages = [operation === OPERATIONS.ENCRYPT ? "encrypt" : "decrypt"];

        return Async.promiseSpinningly(
            crypto.subtle.importKey("raw", symmetricKeyBuffer, algo, false, usages)
            .then(symKey => {
                memo[encodedKeyString] = symKey;
                return symKey;
            })
        );
    },


    //
    // Utility functions
    //

    /**
     * Returns an Uint8Array filled with a JS string,
     * which means we only keep utf-16 characters from 0x00 to 0xFF.
     */
    byteCompressInts(str) {
        let arrayBuffer = new Uint8Array(str.length);
        for (let i = 0; i < str.length; i++) {
            arrayBuffer[i] = str.charCodeAt(i) & 0xFF;
        }
        return arrayBuffer;
    },

    expandData(data) {
        let expanded = "";
        for (let i = 0; i < data.length; i++) {
            expanded += String.fromCharCode(data[i]);
        }
        return expanded;
    },

    encodeBase64(data) {
        return btoa(this.expandData(data));
    },

    makeUint8Array(input, isEncoded) {
        if (isEncoded) {
            input = atob(input);
        }
        return this.byteCompressInts(input);
    },
<<<<<<< HEAD

    /**
     * Returns the expanded data string for the derived key.
     */
    deriveKeyFromPassphrase(passphrase, saltStr, keyLength = 32) {
        this.log("deriveKeyFromPassphrase() called.");
        let keyData = this.makeUint8Array(passphrase, false);
        let salt = this.makeUint8Array(saltStr, true);
        let importAlgo = { name: KEY_DERIVATION_ALGO };
        let deriveAlgo = {
            name: KEY_DERIVATION_ALGO,
            salt,
            iterations: KEY_DERIVATION_ITERATIONS,
            hash: { name: KEY_DERIVATION_HASHING_ALGO },
        };
        let derivedKeyType = {
            name: DERIVED_KEY_ALGO,
            length: keyLength * 8,
        };
        return Async.promiseSpinningly(
            crypto.subtle.importKey("raw", keyData, importAlgo, false, ["deriveKey"])
            .then(key => crypto.subtle.deriveKey(deriveAlgo, key, derivedKeyType, true, []))
            .then(derivedKey => crypto.subtle.exportKey("raw", derivedKey))
            .then(keyBytes => {
                keyBytes = new Uint8Array(keyBytes);
                return this.expandData(keyBytes);
            })
        );
    },
=======
>>>>>>> a17af05f
};<|MERGE_RESOLUTION|>--- conflicted
+++ resolved
@@ -231,36 +231,4 @@
         }
         return this.byteCompressInts(input);
     },
-<<<<<<< HEAD
-
-    /**
-     * Returns the expanded data string for the derived key.
-     */
-    deriveKeyFromPassphrase(passphrase, saltStr, keyLength = 32) {
-        this.log("deriveKeyFromPassphrase() called.");
-        let keyData = this.makeUint8Array(passphrase, false);
-        let salt = this.makeUint8Array(saltStr, true);
-        let importAlgo = { name: KEY_DERIVATION_ALGO };
-        let deriveAlgo = {
-            name: KEY_DERIVATION_ALGO,
-            salt,
-            iterations: KEY_DERIVATION_ITERATIONS,
-            hash: { name: KEY_DERIVATION_HASHING_ALGO },
-        };
-        let derivedKeyType = {
-            name: DERIVED_KEY_ALGO,
-            length: keyLength * 8,
-        };
-        return Async.promiseSpinningly(
-            crypto.subtle.importKey("raw", keyData, importAlgo, false, ["deriveKey"])
-            .then(key => crypto.subtle.deriveKey(deriveAlgo, key, derivedKeyType, true, []))
-            .then(derivedKey => crypto.subtle.exportKey("raw", derivedKey))
-            .then(keyBytes => {
-                keyBytes = new Uint8Array(keyBytes);
-                return this.expandData(keyBytes);
-            })
-        );
-    },
-=======
->>>>>>> a17af05f
 };