/* This Source Code Form is subject to the terms of the Mozilla Public
 * License, v. 2.0. If a copy of the MPL was not distributed with this
 * file, You can obtain one at http://mozilla.org/MPL/2.0/. */

this.EXPORTED_SYMBOLS = ["HistoryEngine", "HistoryRec"];

var Cc = Components.classes;
var Ci = Components.interfaces;
var Cu = Components.utils;
var Cr = Components.results;

const HISTORY_TTL = 5184000; // 60 days in milliseconds
const THIRTY_DAYS_IN_MS = 2592000000; // 30 days in milliseconds

Cu.import("resource://gre/modules/XPCOMUtils.jsm");
Cu.import("resource://services-common/async.js");
Cu.import("resource://services-common/utils.js");
Cu.import("resource://services-sync/constants.js");
Cu.import("resource://services-sync/engines.js");
Cu.import("resource://services-sync/record.js");
Cu.import("resource://services-sync/util.js");

XPCOMUtils.defineLazyModuleGetter(this, "PlacesUtils",
                                  "resource://gre/modules/PlacesUtils.jsm");

XPCOMUtils.defineLazyModuleGetter(this, "PlacesSyncUtils",
                                  "resource://gre/modules/PlacesSyncUtils.jsm");

this.HistoryRec = function HistoryRec(collection, id) {
  CryptoWrapper.call(this, collection, id);
}
HistoryRec.prototype = {
  __proto__: CryptoWrapper.prototype,
  _logName: "Sync.Record.History",
  ttl: HISTORY_TTL
};

Utils.deferGetSet(HistoryRec, "cleartext", ["histUri", "title", "visits"]);


this.HistoryEngine = function HistoryEngine(service) {
  SyncEngine.call(this, "History", service);
}
HistoryEngine.prototype = {
  __proto__: SyncEngine.prototype,
  _recordObj: HistoryRec,
  _storeObj: HistoryStore,
  _trackerObj: HistoryTracker,
  downloadLimit: MAX_HISTORY_DOWNLOAD,
  applyIncomingBatchSize: HISTORY_STORE_BATCH_SIZE,

  syncPriority: 7,

<<<<<<< HEAD
  _processIncoming(newitems) {
=======
  async _processIncoming(newitems) {
>>>>>>> a17af05f
    // We want to notify history observers that a batch operation is underway
    // so they don't do lots of work for each incoming record.
    let observers = PlacesUtils.history.getObservers();
    function notifyHistoryObservers(notification) {
      for (let observer of observers) {
        try {
          observer[notification]();
        } catch (ex) { }
      }
    }
    notifyHistoryObservers("onBeginUpdateBatch");
    try {
      await SyncEngine.prototype._processIncoming.call(this, newitems);
    } finally {
      notifyHistoryObservers("onEndUpdateBatch");
    }
  },

<<<<<<< HEAD
  pullNewChanges() {
=======
  async pullNewChanges() {
>>>>>>> a17af05f
    let modifiedGUIDs = Object.keys(this._tracker.changedIDs);
    if (!modifiedGUIDs.length) {
      return {};
    }

<<<<<<< HEAD
    let db = PlacesUtils.history.QueryInterface(Ci.nsPIPlacesDatabase)
                        .DBConnection;

    // Filter out hidden pages and `TRANSITION_FRAMED_LINK` visits. These are
    // excluded when rendering the history menu, so we use the same constraints
    // for Sync. We also don't want to sync `TRANSITION_EMBED` visits, but those
    // aren't stored in the database.
    for (let startIndex = 0;
         startIndex < modifiedGUIDs.length;
         startIndex += SQLITE_MAX_VARIABLE_NUMBER) {

      let chunkLength = Math.min(SQLITE_MAX_VARIABLE_NUMBER,
                                 modifiedGUIDs.length - startIndex);

      let query = `
        SELECT DISTINCT p.guid FROM moz_places p
        JOIN moz_historyvisits v ON p.id = v.place_id
        WHERE p.guid IN (${new Array(chunkLength).fill("?").join(",")}) AND
              (p.hidden = 1 OR v.visit_type IN (0,
                ${PlacesUtils.history.TRANSITION_FRAMED_LINK}))
      `;

      let statement = db.createAsyncStatement(query);
      try {
        for (let i = 0; i < chunkLength; i++) {
          statement.bindByIndex(i, modifiedGUIDs[startIndex + i]);
        }
        let results = Async.querySpinningly(statement, ["guid"]);
        let guids = results.map(result => result.guid);
        this._tracker.removeChangedID(...guids);
      } finally {
        statement.finalize();
      }
    }

=======
    let guidsToRemove = await PlacesSyncUtils.history.determineNonSyncableGuids(modifiedGUIDs);
    this._tracker.removeChangedID(...guidsToRemove);
>>>>>>> a17af05f
    return this._tracker.changedIDs;
  },
};

function HistoryStore(name, engine) {
  Store.call(this, name, engine);

  // Explicitly nullify our references to our cached services so we don't leak
  Svc.Obs.add("places-shutdown", function() {
    for (let query in this._stmts) {
      let stmt = this._stmts[query];
      stmt.finalize();
    }
    this._stmts = {};
  }, this);
}
HistoryStore.prototype = {
  __proto__: Store.prototype,

  __asyncHistory: null,
  get _asyncHistory() {
    if (!this.__asyncHistory) {
      this.__asyncHistory = Cc["@mozilla.org/browser/history;1"]
                              .getService(Ci.mozIAsyncHistory);
    }
    return this.__asyncHistory;
  },

  _stmts: {},
  _getStmt(query) {
    if (query in this._stmts) {
      return this._stmts[query];
    }

    this._log.trace("Creating SQL statement: " + query);
    let db = PlacesUtils.history.QueryInterface(Ci.nsPIPlacesDatabase)
                        .DBConnection;
    return this._stmts[query] = db.createAsyncStatement(query);
  },

  // Some helper functions to handle GUIDs
  async setGUID(uri, guid) {

    if (!guid) {
      guid = Utils.makeGUID();
    }

    try {
      await PlacesSyncUtils.history.changeGuid(uri, guid);
    } catch (e) {
      this._log.error("Error setting GUID ${guid} for URI ${uri}", guid, uri);
    }

    return guid;
  },

  async GUIDForUri(uri, create) {

    // Use the existing GUID if it exists
    let guid;
    try {
      guid = await PlacesSyncUtils.history.fetchGuidForURL(uri);
    } catch (e) {
      this._log.error("Error fetching GUID for URL ${uri}", uri);
    }

<<<<<<< HEAD
  get _urlStm() {
    return this._getStmt(
      "SELECT url, title, frecency " +
      "FROM moz_places " +
      "WHERE guid = :guid");
  },
  _urlCols: ["url", "title", "frecency"],

  get _allUrlStm() {
    // Filter out hidden pages and framed link visits. See `pullNewChanges`
    // for more info.
    return this._getStmt(`
      SELECT DISTINCT p.url
      FROM moz_places p
      JOIN moz_historyvisits v ON p.id = v.place_id
      WHERE p.last_visit_date > :cutoff_date AND
            p.hidden = 0 AND
            v.visit_type NOT IN (0,
              ${PlacesUtils.history.TRANSITION_FRAMED_LINK})
      ORDER BY frecency DESC
      LIMIT :max_results`);
  },
  _allUrlCols: ["url"],
=======
    // If the URI has an existing GUID, return it.
    if (guid) {
      return guid;
    }
>>>>>>> a17af05f

    // If the URI doesn't have a GUID and we were indicated to create one.
    if (create) {
      return this.setGUID(uri);
    }

    // If the URI doesn't have a GUID and we didn't create one for it.
    return null;
  },

  async changeItemID(oldID, newID) {
    let info = await PlacesSyncUtils.history.fetchURLInfoForGuid(oldID);
    if (!info) {
      throw new Error(`Can't change ID for nonexistent history entry ${oldID}`);
    }
    this.setGUID(info.url, newID);
  },

  async getAllIDs() {
    let urls = await PlacesSyncUtils.history.getAllURLs({ since: new Date((Date.now() - THIRTY_DAYS_IN_MS)), limit: MAX_HISTORY_UPLOAD });

    let urlsByGUID = {};
    for (let url of urls) {
      let guid = await this.GUIDForUri(url, true);
      urlsByGUID[guid] = url;
    }
    return urlsByGUID;
  },

  async applyIncomingBatch(records) {
    let failed = [];
    let blockers = [];

    // Convert incoming records to mozIPlaceInfo objects. Some records can be
    // ignored or handled directly, so we're rewriting the array in-place.
    let i, k;
    for (i = 0, k = 0; i < records.length; i++) {
      let record = records[k] = records[i];
      let shouldApply;

      try {
        if (record.deleted) {
<<<<<<< HEAD
          let promise = this.remove(record);
          promise = promise.then(null, ex => failed.push(record.id));
          blockers.push(promise);
=======
          await this.remove(record);
>>>>>>> a17af05f

          // No further processing needed. Remove it from the list.
          shouldApply = false;
        } else {
          shouldApply = await this._recordToPlaceInfo(record);
        }
      } catch (ex) {
        if (Async.isShutdownException(ex)) {
          throw ex;
        }
        failed.push(record.id);
        shouldApply = false;
      }

      if (shouldApply) {
        k += 1;
      }
    }
    records.length = k; // truncate array

<<<<<<< HEAD
    let handleAsyncOperationsComplete = Async.makeSyncCallback();

    if (records.length) {
      blockers.push(new Promise(resolve => {
        let updatePlacesCallback = {
          handleResult: function handleResult() {},
          handleError: function handleError(resultCode, placeInfo) {
            failed.push(placeInfo.guid);
          },
          handleCompletion: resolve,
        };
        this._asyncHistory.updatePlaces(records, updatePlacesCallback);
      }));
    }

    // Since `failed` is updated asynchronously and this function is
    // synchronous, we need to spin-wait until we are sure that all
    // updates to `fail` have completed.
    Promise.all(blockers).then(
      handleAsyncOperationsComplete,
      ex => {
        // In case of error, terminate wait, but make sure that the
        // error is reported nevertheless and still causes test
        // failures.
        handleAsyncOperationsComplete();
        throw ex;
      });
    Async.waitForSyncCallback(handleAsyncOperationsComplete);
      return failed;
=======
    if (records.length) {
      await PlacesUtils.history.insertMany(records)
    }

    return failed;
>>>>>>> a17af05f
  },

  /**
   * Converts a Sync history record to a mozIPlaceInfo.
   *
   * Throws if an invalid record is encountered (invalid URI, etc.),
   * returns true if the record is to be applied, false otherwise
   * (no visits to add, etc.),
   */
  async _recordToPlaceInfo(record) {
    // Sort out invalid URIs and ones Places just simply doesn't want.
    record.url = PlacesUtils.normalizeToURLOrGUID(record.histUri);
    record.uri = CommonUtils.makeURI(record.histUri);

    if (!Utils.checkGUID(record.id)) {
      this._log.warn("Encountered record with invalid GUID: " + record.id);
      return false;
    }
    record.guid = record.id;

    if (!PlacesUtils.history.canAddURI(record.uri)) {
      this._log.trace("Ignoring record " + record.id + " with URI "
                      + record.uri.spec + ": can't add this URI.");
      return false;
    }

    // We dupe visits by date and type. So an incoming visit that has
    // the same timestamp and type as a local one won't get applied.
    // To avoid creating new objects, we rewrite the query result so we
    // can simply check for containment below.
    let curVisits = [];
    try {
      curVisits = await PlacesSyncUtils.history.fetchVisitsForURL(record.histUri);
    } catch (e) {
      this._log.error("Error while fetching visits for URL ${record.histUri}", record.histUri);
    }

    let i, k;
    for (i = 0; i < curVisits.length; i++) {
      curVisits[i] = curVisits[i].date + "," + curVisits[i].type;
    }

    // Walk through the visits, make sure we have sound data, and eliminate
    // dupes. The latter is done by rewriting the array in-place.
    for (i = 0, k = 0; i < record.visits.length; i++) {
      let visit = record.visits[k] = record.visits[i];

      if (!visit.date || typeof visit.date != "number" || !Number.isInteger(visit.date)) {
        this._log.warn("Encountered record with invalid visit date: "
                       + visit.date);
        continue;
      }

      if (!visit.type ||
          !Object.values(PlacesUtils.history.TRANSITIONS).includes(visit.type)) {
        this._log.warn("Encountered record with invalid visit type: " +
                       visit.type + "; ignoring.");
        continue;
      }

      // Dates need to be integers.
      visit.date = Math.round(visit.date);

      if (curVisits.indexOf(visit.date + "," + visit.type) != -1) {
        // Visit is a dupe, don't increment 'k' so the element will be
        // overwritten.
        continue;
      }

      visit.date = PlacesUtils.toDate(visit.date);
      visit.transition = visit.type;
      k += 1;
    }
    record.visits.length = k; // truncate array

    // No update if there aren't any visits to apply.
    // mozIAsyncHistory::updatePlaces() wants at least one visit.
    // In any case, the only thing we could change would be the title
    // and that shouldn't change without a visit.
    if (!record.visits.length) {
      this._log.trace("Ignoring record " + record.id + " with URI "
                      + record.uri.spec + ": no visits to add.");
      return false;
    }

    return true;
  },

<<<<<<< HEAD
  remove: function HistStore_remove(record) {
    this._log.trace("Removing page: " + record.id);
    return PlacesUtils.history.remove(record.id).then(
      (removed) => {
        if (removed) {
          this._log.trace("Removed page: " + record.id);
        } else {
          this._log.debug("Page already removed: " + record.id);
        }
    });
=======
  async remove(record) {
    this._log.trace("Removing page: " + record.id);
    let removed = await PlacesUtils.history.remove(record.id);
    if (removed) {
      this._log.trace("Removed page: " + record.id);
    } else {
      this._log.debug("Page already removed: " + record.id);
    }
>>>>>>> a17af05f
  },

  async itemExists(id) {
    return !!(await PlacesSyncUtils.history.fetchURLInfoForGuid(id));
  },

  async createRecord(id, collection) {
    let foo = await PlacesSyncUtils.history.fetchURLInfoForGuid(id);
    let record = new HistoryRec(collection, id);
    if (foo) {
      record.histUri = foo.url;
      record.title = foo.title;
      record.sortindex = foo.frecency;
      try {
        record.visits = await PlacesSyncUtils.history.fetchVisitsForURL(record.histUri);
      } catch (e) {
        this._log.error("Error while fetching visits for URL ${record.histUri}", record.histUri);
        record.visits = [];
      }
    } else {
      record.deleted = true;
    }

    return record;
  },

<<<<<<< HEAD
  wipe: function HistStore_wipe() {
    let cb = Async.makeSyncCallback();
    PlacesUtils.history.clear().then(result => { cb(null, result) }, err => { cb(err) });
    return Async.waitForSyncCallback(cb);
=======
  async wipe() {
    return PlacesUtils.history.clear();
>>>>>>> a17af05f
  }
};

function HistoryTracker(name, engine) {
  Tracker.call(this, name, engine);
}
HistoryTracker.prototype = {
  __proto__: Tracker.prototype,

  startTracking() {
    this._log.info("Adding Places observer.");
    PlacesUtils.history.addObserver(this, true);
  },

  stopTracking() {
    this._log.info("Removing Places observer.");
    PlacesUtils.history.removeObserver(this);
  },

  QueryInterface: XPCOMUtils.generateQI([
    Ci.nsINavHistoryObserver,
    Ci.nsISupportsWeakReference
  ]),

  onDeleteAffectsGUID(uri, guid, reason, source, increment) {
    if (this.ignoreAll || reason == Ci.nsINavHistoryObserver.REASON_EXPIRED) {
      return;
    }
    this._log.trace(source + ": " + uri.spec + ", reason " + reason);
    if (this.addChangedID(guid)) {
      this.score += increment;
    }
  },

  onDeleteVisits(uri, visitTime, guid, reason) {
    this.onDeleteAffectsGUID(uri, guid, reason, "onDeleteVisits", SCORE_INCREMENT_SMALL);
  },

  onDeleteURI(uri, guid, reason) {
    this.onDeleteAffectsGUID(uri, guid, reason, "onDeleteURI", SCORE_INCREMENT_XLARGE);
  },

  onVisit(uri, vid, time, session, referrer, trans, guid) {
    if (this.ignoreAll) {
      this._log.trace("ignoreAll: ignoring visit for " + guid);
      return;
    }

    this._log.trace("onVisit: " + uri.spec);
    if (this.addChangedID(guid)) {
      this.score += SCORE_INCREMENT_SMALL;
    }
  },

  onClearHistory() {
    this._log.trace("onClearHistory");
    // Note that we're going to trigger a sync, but none of the cleared
    // pages are tracked, so the deletions will not be propagated.
    // See Bug 578694.
    this.score += SCORE_INCREMENT_XLARGE;
  },

  onBeginUpdateBatch() {},
  onEndUpdateBatch() {},
  onPageChanged() {},
  onTitleChanged() {},
  onBeforeDeleteURI() {},
};<|MERGE_RESOLUTION|>--- conflicted
+++ resolved
@@ -51,11 +51,7 @@
 
   syncPriority: 7,
 
-<<<<<<< HEAD
-  _processIncoming(newitems) {
-=======
   async _processIncoming(newitems) {
->>>>>>> a17af05f
     // We want to notify history observers that a batch operation is underway
     // so they don't do lots of work for each incoming record.
     let observers = PlacesUtils.history.getObservers();
@@ -74,56 +70,14 @@
     }
   },
 
-<<<<<<< HEAD
-  pullNewChanges() {
-=======
   async pullNewChanges() {
->>>>>>> a17af05f
     let modifiedGUIDs = Object.keys(this._tracker.changedIDs);
     if (!modifiedGUIDs.length) {
       return {};
     }
 
-<<<<<<< HEAD
-    let db = PlacesUtils.history.QueryInterface(Ci.nsPIPlacesDatabase)
-                        .DBConnection;
-
-    // Filter out hidden pages and `TRANSITION_FRAMED_LINK` visits. These are
-    // excluded when rendering the history menu, so we use the same constraints
-    // for Sync. We also don't want to sync `TRANSITION_EMBED` visits, but those
-    // aren't stored in the database.
-    for (let startIndex = 0;
-         startIndex < modifiedGUIDs.length;
-         startIndex += SQLITE_MAX_VARIABLE_NUMBER) {
-
-      let chunkLength = Math.min(SQLITE_MAX_VARIABLE_NUMBER,
-                                 modifiedGUIDs.length - startIndex);
-
-      let query = `
-        SELECT DISTINCT p.guid FROM moz_places p
-        JOIN moz_historyvisits v ON p.id = v.place_id
-        WHERE p.guid IN (${new Array(chunkLength).fill("?").join(",")}) AND
-              (p.hidden = 1 OR v.visit_type IN (0,
-                ${PlacesUtils.history.TRANSITION_FRAMED_LINK}))
-      `;
-
-      let statement = db.createAsyncStatement(query);
-      try {
-        for (let i = 0; i < chunkLength; i++) {
-          statement.bindByIndex(i, modifiedGUIDs[startIndex + i]);
-        }
-        let results = Async.querySpinningly(statement, ["guid"]);
-        let guids = results.map(result => result.guid);
-        this._tracker.removeChangedID(...guids);
-      } finally {
-        statement.finalize();
-      }
-    }
-
-=======
     let guidsToRemove = await PlacesSyncUtils.history.determineNonSyncableGuids(modifiedGUIDs);
     this._tracker.removeChangedID(...guidsToRemove);
->>>>>>> a17af05f
     return this._tracker.changedIDs;
   },
 };
@@ -190,36 +144,10 @@
       this._log.error("Error fetching GUID for URL ${uri}", uri);
     }
 
-<<<<<<< HEAD
-  get _urlStm() {
-    return this._getStmt(
-      "SELECT url, title, frecency " +
-      "FROM moz_places " +
-      "WHERE guid = :guid");
-  },
-  _urlCols: ["url", "title", "frecency"],
-
-  get _allUrlStm() {
-    // Filter out hidden pages and framed link visits. See `pullNewChanges`
-    // for more info.
-    return this._getStmt(`
-      SELECT DISTINCT p.url
-      FROM moz_places p
-      JOIN moz_historyvisits v ON p.id = v.place_id
-      WHERE p.last_visit_date > :cutoff_date AND
-            p.hidden = 0 AND
-            v.visit_type NOT IN (0,
-              ${PlacesUtils.history.TRANSITION_FRAMED_LINK})
-      ORDER BY frecency DESC
-      LIMIT :max_results`);
-  },
-  _allUrlCols: ["url"],
-=======
     // If the URI has an existing GUID, return it.
     if (guid) {
       return guid;
     }
->>>>>>> a17af05f
 
     // If the URI doesn't have a GUID and we were indicated to create one.
     if (create) {
@@ -251,7 +179,6 @@
 
   async applyIncomingBatch(records) {
     let failed = [];
-    let blockers = [];
 
     // Convert incoming records to mozIPlaceInfo objects. Some records can be
     // ignored or handled directly, so we're rewriting the array in-place.
@@ -262,13 +189,7 @@
 
       try {
         if (record.deleted) {
-<<<<<<< HEAD
-          let promise = this.remove(record);
-          promise = promise.then(null, ex => failed.push(record.id));
-          blockers.push(promise);
-=======
           await this.remove(record);
->>>>>>> a17af05f
 
           // No further processing needed. Remove it from the list.
           shouldApply = false;
@@ -289,43 +210,11 @@
     }
     records.length = k; // truncate array
 
-<<<<<<< HEAD
-    let handleAsyncOperationsComplete = Async.makeSyncCallback();
-
-    if (records.length) {
-      blockers.push(new Promise(resolve => {
-        let updatePlacesCallback = {
-          handleResult: function handleResult() {},
-          handleError: function handleError(resultCode, placeInfo) {
-            failed.push(placeInfo.guid);
-          },
-          handleCompletion: resolve,
-        };
-        this._asyncHistory.updatePlaces(records, updatePlacesCallback);
-      }));
-    }
-
-    // Since `failed` is updated asynchronously and this function is
-    // synchronous, we need to spin-wait until we are sure that all
-    // updates to `fail` have completed.
-    Promise.all(blockers).then(
-      handleAsyncOperationsComplete,
-      ex => {
-        // In case of error, terminate wait, but make sure that the
-        // error is reported nevertheless and still causes test
-        // failures.
-        handleAsyncOperationsComplete();
-        throw ex;
-      });
-    Async.waitForSyncCallback(handleAsyncOperationsComplete);
-      return failed;
-=======
     if (records.length) {
       await PlacesUtils.history.insertMany(records)
     }
 
     return failed;
->>>>>>> a17af05f
   },
 
   /**
@@ -414,18 +303,6 @@
     return true;
   },
 
-<<<<<<< HEAD
-  remove: function HistStore_remove(record) {
-    this._log.trace("Removing page: " + record.id);
-    return PlacesUtils.history.remove(record.id).then(
-      (removed) => {
-        if (removed) {
-          this._log.trace("Removed page: " + record.id);
-        } else {
-          this._log.debug("Page already removed: " + record.id);
-        }
-    });
-=======
   async remove(record) {
     this._log.trace("Removing page: " + record.id);
     let removed = await PlacesUtils.history.remove(record.id);
@@ -434,7 +311,6 @@
     } else {
       this._log.debug("Page already removed: " + record.id);
     }
->>>>>>> a17af05f
   },
 
   async itemExists(id) {
@@ -461,15 +337,8 @@
     return record;
   },
 
-<<<<<<< HEAD
-  wipe: function HistStore_wipe() {
-    let cb = Async.makeSyncCallback();
-    PlacesUtils.history.clear().then(result => { cb(null, result) }, err => { cb(err) });
-    return Async.waitForSyncCallback(cb);
-=======
   async wipe() {
     return PlacesUtils.history.clear();
->>>>>>> a17af05f
   }
 };
 
