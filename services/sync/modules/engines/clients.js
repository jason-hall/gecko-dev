/* This Source Code Form is subject to the terms of the Mozilla Public
 * License, v. 2.0. If a copy of the MPL was not distributed with this
 * file, You can obtain one at http://mozilla.org/MPL/2.0/. */

/**
 * How does the clients engine work?
 *
 * - We use 2 files - commands.json and commands-syncing.json.
 *
 * - At sync upload time, we attempt a rename of commands.json to
 *   commands-syncing.json, and ignore errors (helps for crash during sync!).
 * - We load commands-syncing.json and stash the contents in
 *   _currentlySyncingCommands which lives for the duration of the upload process.
 * - We use _currentlySyncingCommands to build the outgoing records
 * - Immediately after successful upload, we delete commands-syncing.json from
 *   disk (and clear _currentlySyncingCommands). We reconcile our local records
 *   with what we just wrote in the server, and add failed IDs commands
 *   back in commands.json
 * - Any time we need to "save" a command for future syncs, we load
 *   commands.json, update it, and write it back out.
 */

this.EXPORTED_SYMBOLS = [
  "ClientEngine",
  "ClientsRec"
];

var {classes: Cc, interfaces: Ci, utils: Cu} = Components;

Cu.import("resource://gre/modules/XPCOMUtils.jsm");
Cu.import("resource://gre/modules/Services.jsm");
Cu.import("resource://services-common/async.js");
Cu.import("resource://services-sync/constants.js");
Cu.import("resource://services-sync/engines.js");
Cu.import("resource://services-sync/record.js");
Cu.import("resource://services-sync/resource.js");
Cu.import("resource://services-sync/util.js");

XPCOMUtils.defineLazyModuleGetter(this, "fxAccounts",
  "resource://gre/modules/FxAccounts.jsm");

XPCOMUtils.defineLazyModuleGetter(this, "getRepairRequestor",
  "resource://services-sync/collection_repair.js");

XPCOMUtils.defineLazyModuleGetter(this, "getRepairResponder",
  "resource://services-sync/collection_repair.js");

const CLIENTS_TTL = 1814400; // 21 days
const CLIENTS_TTL_REFRESH = 604800; // 7 days
const STALE_CLIENT_REMOTE_AGE = 604800; // 7 days

const SUPPORTED_PROTOCOL_VERSIONS = [SYNC_API_VERSION];

function hasDupeCommand(commands, action) {
  if (!commands) {
    return false;
  }
  return commands.some(other => other.command == action.command &&
    Utils.deepEquals(other.args, action.args));
}

this.ClientsRec = function ClientsRec(collection, id) {
  CryptoWrapper.call(this, collection, id);
}
ClientsRec.prototype = {
  __proto__: CryptoWrapper.prototype,
  _logName: "Sync.Record.Clients",
  ttl: CLIENTS_TTL
};

Utils.deferGetSet(ClientsRec,
                  "cleartext",
                  ["name", "type", "commands",
                   "version", "protocols",
                   "formfactor", "os", "appPackage", "application", "device",
                   "fxaDeviceId"]);


this.ClientEngine = function ClientEngine(service) {
  SyncEngine.call(this, "Clients", service);

  // Reset the last sync timestamp on every startup so that we fetch all clients
  this.resetLastSync();
  this.fxAccounts = fxAccounts;
<<<<<<< HEAD
=======
  this.addClientCommandQueue = Promise.resolve();
>>>>>>> a17af05f
}
ClientEngine.prototype = {
  __proto__: SyncEngine.prototype,
  _storeObj: ClientStore,
  _recordObj: ClientsRec,
  _trackerObj: ClientsTracker,
  allowSkippedRecord: false,
  _knownStaleFxADeviceIds: null,

  // Always sync client data as it controls other sync behavior
  get enabled() {
    return true;
  },

  get lastRecordUpload() {
    return Svc.Prefs.get(this.name + ".lastRecordUpload", 0);
  },
  set lastRecordUpload(value) {
    Svc.Prefs.set(this.name + ".lastRecordUpload", Math.floor(value));
  },

  get remoteClients() {
    // return all non-stale clients for external consumption.
    return Object.values(this._store._remoteClients).filter(v => !v.stale);
  },

  remoteClient(id) {
    let client = this._store._remoteClients[id];
    return client && !client.stale ? client : null;
  },

  remoteClientExists(id) {
    return !!this.remoteClient(id);
  },

  // Aggregate some stats on the composition of clients on this account
  get stats() {
    let stats = {
      hasMobile: this.localType == DEVICE_TYPE_MOBILE,
      names: [this.localName],
      numClients: 1,
    };

    for (let id in this._store._remoteClients) {
      let {name, type, stale} = this._store._remoteClients[id];
      if (!stale) {
        stats.hasMobile = stats.hasMobile || type == DEVICE_TYPE_MOBILE;
        stats.names.push(name);
        stats.numClients++;
      }
    }

    return stats;
  },

  /**
   * Obtain information about device types.
   *
   * Returns a Map of device types to integer counts. Guaranteed to include
   * "desktop" (which will have at least 1 - this device) and "mobile" (which
   * may have zero) counts. It almost certainly will include only these 2.
   */
  get deviceTypes() {
    let counts = new Map();

    counts.set(this.localType, 1); // currently this must be DEVICE_TYPE_DESKTOP
    counts.set(DEVICE_TYPE_MOBILE, 0);

    for (let id in this._store._remoteClients) {
      let record = this._store._remoteClients[id];
      if (record.stale) {
        continue; // pretend "stale" records don't exist.
      }
      let type = record.type;
      if (!counts.has(type)) {
        counts.set(type, 0);
      }

      counts.set(type, counts.get(type) + 1);
    }

    return counts;
  },

  get localID() {
    // Generate a random GUID id we don't have one
    let localID = Svc.Prefs.get("client.GUID", "");
    return localID == "" ? this.localID = Utils.makeGUID() : localID;
  },
  set localID(value) {
    Svc.Prefs.set("client.GUID", value);
  },

  get brandName() {
    let brand = Services.strings.createBundle(
      "chrome://branding/locale/brand.properties");
    return brand.GetStringFromName("brandShortName");
  },

  get localName() {
    let name = Utils.getDeviceName();
    // If `getDeviceName` returns the default name, set the pref. FxA registers
    // the device before syncing, so we don't need to update the registration
    // in this case.
    Svc.Prefs.set("client.name", name);
    return name;
  },
  set localName(value) {
    Svc.Prefs.set("client.name", value);
    // Update the registration in the background.
    this.fxAccounts.updateDeviceRegistration().catch(error => {
      this._log.warn("failed to update fxa device registration", error);
    });
  },

  get localType() {
    return Utils.getDeviceType();
  },
  set localType(value) {
    Svc.Prefs.set("client.type", value);
  },

  getClientName(id) {
    if (id == this.localID) {
      return this.localName;
    }
    let client = this._store._remoteClients[id];
    return client ? client.name : "";
  },

  getClientFxaDeviceId(id) {
    if (this._store._remoteClients[id]) {
      return this._store._remoteClients[id].fxaDeviceId;
    }
    return null;
  },

  isMobile: function isMobile(id) {
    if (this._store._remoteClients[id])
      return this._store._remoteClients[id].type == DEVICE_TYPE_MOBILE;
    return false;
  },

  async _readCommands() {
    let commands = await Utils.jsonLoad("commands", this);
    return commands || {};
  },

  /**
   * Low level function, do not use directly (use _addClientCommand instead).
   */
  async _saveCommands(commands) {
    try {
      await Utils.jsonSave("commands", this, commands);
    } catch (error) {
      this._log.error("Failed to save JSON outgoing commands", error);
    }
  },

  async _prepareCommandsForUpload() {
    try {
      await Utils.jsonMove("commands", "commands-syncing", this)
    } catch (e) {
      // Ignore errors
    }
    let commands = await Utils.jsonLoad("commands-syncing", this);
    return commands || {};
  },

  async _deleteUploadedCommands() {
    delete this._currentlySyncingCommands;
    try {
      await Utils.jsonRemove("commands-syncing", this);
    } catch (err) {
      this._log.error("Failed to delete syncing-commands file", err);
    }
  },

  // Gets commands for a client we are yet to write to the server. Doesn't
  // include commands for that client which are already on the server.
  // We should rename this!
  async getClientCommands(clientId) {
    const allCommands = await this._readCommands();
    return allCommands[clientId] || [];
  },

  async removeLocalCommand(command) {
    // the implementation of this engine is such that adding a command to
    // the local client is how commands are deleted! ¯\_(ツ)_/¯
    await this._addClientCommand(this.localID, command);
  },

  async _addClientCommand(clientId, command) {
    return this.addClientCommandQueue = (async () => {
      await this.addClientCommandQueue;
      try {
        const localCommands = await this._readCommands();
        const localClientCommands = localCommands[clientId] || [];
        const remoteClient = this._store._remoteClients[clientId];
        let remoteClientCommands = []
        if (remoteClient && remoteClient.commands) {
          remoteClientCommands = remoteClient.commands;
        }
        const clientCommands = localClientCommands.concat(remoteClientCommands);
        if (hasDupeCommand(clientCommands, command)) {
          return false;
        }
        localCommands[clientId] = localClientCommands.concat(command);
        await this._saveCommands(localCommands);
        return true;
      } catch (e) {
        // Failing to save a command should not "break the queue" of pending operations.
        this._log.error(e);
        return false;
      }
    })();
  },

  async _removeClientCommands(clientId) {
    const allCommands = await this._readCommands();
    delete allCommands[clientId];
    await this._saveCommands(allCommands);
  },

  async updateKnownStaleClients() {
    this._log.debug("Updating the known stale clients");
    await this._refreshKnownStaleClients();
    for (let client of Object.values(this._store._remoteClients)) {
      if (client.fxaDeviceId && this._knownStaleFxADeviceIds.includes(client.fxaDeviceId)) {
        this._log.info(`Hiding stale client ${client.id} - in known stale clients list`);
        client.stale = true;
      }
    }
  },

<<<<<<< HEAD
  // Gets commands for a client we are yet to write to the server. Doesn't
  // include commands for that client which are already on the server.
  // We should rename this!
  getClientCommands(clientId) {
    const allCommands = this._readCommands();
    return allCommands[clientId] || [];
  },

  removeLocalCommand(command) {
    // the implementation of this engine is such that adding a command to
    // the local client is how commands are deleted! ¯\_(ツ)_/¯
    this._addClientCommand(this.localID, command);
  },

  _addClientCommand(clientId, command) {
    const allCommands = this._readCommands();
    const clientCommands = allCommands[clientId] || [];
    if (hasDupeCommand(clientCommands, command)) {
      return false;
    }
    allCommands[clientId] = clientCommands.concat(command);
    this._saveCommands(allCommands);
    return true;
  },

  _removeClientCommands(clientId) {
    const allCommands = this._readCommands();
    delete allCommands[clientId];
    this._saveCommands(allCommands);
  },

  // We assume that clients not present in the FxA Device Manager list have been
  // disconnected and so are stale
  _refreshKnownStaleClients() {
    this._log.debug('Refreshing the known stale clients list');
    let localClients = Object.values(this._store._remoteClients)
                             .filter(client => client.fxaDeviceId) // iOS client records don't have fxaDeviceId
                             .map(client => client.fxaDeviceId);
    let fxaClients;
    try {
      fxaClients = Async.promiseSpinningly(this.fxAccounts.getDeviceList()).map(device => device.id);
    } catch (ex) {
      this._log.error('Could not retrieve the FxA device list', ex);
      this._knownStaleFxADeviceIds = [];
      return;
    }
    this._knownStaleFxADeviceIds = Utils.arraySub(localClients, fxaClients);
  },

  _syncStartup() {
=======
  // We assume that clients not present in the FxA Device Manager list have been
  // disconnected and so are stale
  async _refreshKnownStaleClients() {
    this._log.debug("Refreshing the known stale clients list");
    let localClients = Object.values(this._store._remoteClients)
                             .filter(client => client.fxaDeviceId) // iOS client records don't have fxaDeviceId
                             .map(client => client.fxaDeviceId);
    let fxaClients;
    try {
      let deviceList = await this.fxAccounts.getDeviceList();
      fxaClients = deviceList.map(device => device.id);
    } catch (ex) {
      this._log.error("Could not retrieve the FxA device list", ex);
      this._knownStaleFxADeviceIds = [];
      return;
    }
    this._knownStaleFxADeviceIds = Utils.arraySub(localClients, fxaClients);
  },

  async _syncStartup() {
    this.isFirstSync = !this.lastRecordUpload;
>>>>>>> a17af05f
    // Reupload new client record periodically.
    if (Date.now() / 1000 - this.lastRecordUpload > CLIENTS_TTL_REFRESH) {
      this._tracker.addChangedID(this.localID);
      this.lastRecordUpload = Date.now() / 1000;
    }
    return SyncEngine.prototype._syncStartup.call(this);
  },

  async _processIncoming() {
    // Fetch all records from the server.
    this.lastSync = 0;
    this._incomingClients = {};
    try {
<<<<<<< HEAD
      SyncEngine.prototype._processIncoming.call(this);
      // Refresh the known stale clients list once per browser restart
      if (!this._knownStaleFxADeviceIds) {
        this._refreshKnownStaleClients();
=======
      await SyncEngine.prototype._processIncoming.call(this);
      // Refresh the known stale clients list at startup and when we receive
      // "device connected/disconnected" push notifications.
      if (!this._knownStaleFxADeviceIds) {
        await this._refreshKnownStaleClients();
>>>>>>> a17af05f
      }
      // Since clients are synced unconditionally, any records in the local store
      // that don't exist on the server must be for disconnected clients. Remove
      // them, so that we don't upload records with commands for clients that will
      // never see them. We also do this to filter out stale clients from the
      // tabs collection, since showing their list of tabs is confusing.
      for (let id in this._store._remoteClients) {
        if (!this._incomingClients[id]) {
          this._log.info(`Removing local state for deleted client ${id}`);
          await this._removeRemoteClient(id);
        }
      }
      // Bug 1264498: Mobile clients don't remove themselves from the clients
      // collection when the user disconnects Sync, so we mark as stale clients
      // with the same name that haven't synced in over a week.
      // (Note we can't simply delete them, or we re-apply them next sync - see
      // bug 1287687)
      delete this._incomingClients[this.localID];
      let names = new Set([this.localName]);
      for (let [id, serverLastModified] of Object.entries(this._incomingClients)) {
        let record = this._store._remoteClients[id];
        // stash the server last-modified time on the record.
        record.serverLastModified = serverLastModified;
        if (record.fxaDeviceId && this._knownStaleFxADeviceIds.includes(record.fxaDeviceId)) {
          this._log.info(`Hiding stale client ${id} - in known stale clients list`);
          record.stale = true;
        }
        if (!names.has(record.name)) {
          names.add(record.name);
          continue;
        }
        let remoteAge = AsyncResource.serverTime - this._incomingClients[id];
        if (remoteAge > STALE_CLIENT_REMOTE_AGE) {
          this._log.info(`Hiding stale client ${id} with age ${remoteAge}`);
          record.stale = true;
        }
      }
    } finally {
      this._incomingClients = null;
    }
  },

  async _uploadOutgoing() {
    this._currentlySyncingCommands = await this._prepareCommandsForUpload();
    const clientWithPendingCommands = Object.keys(this._currentlySyncingCommands);
    for (let clientId of clientWithPendingCommands) {
      if (this._store._remoteClients[clientId] || this.localID == clientId) {
        this._modified.set(clientId, 0);
      }
    }
    let updatedIDs = this._modified.ids();
<<<<<<< HEAD
    SyncEngine.prototype._uploadOutgoing.call(this);
=======
    await SyncEngine.prototype._uploadOutgoing.call(this);
>>>>>>> a17af05f
    // Record the response time as the server time for each item we uploaded.
    for (let id of updatedIDs) {
      if (id != this.localID) {
        this._store._remoteClients[id].serverLastModified = this.lastSync;
      }
    }
  },

  async _onRecordsWritten(succeeded, failed) {
    // Reconcile the status of the local records with what we just wrote on the
    // server
    for (let id of succeeded) {
      const commandChanges = this._currentlySyncingCommands[id];
      if (id == this.localID) {
        if (this.isFirstSync) {
          this._log.info("Uploaded our client record for the first time, notifying other clients.");
          this._notifyCollectionChanged();
        }
        if (this.localCommands) {
          this.localCommands = this.localCommands.filter(command => !hasDupeCommand(commandChanges, command));
        }
      } else {
        const clientRecord = this._store._remoteClients[id];
        if (!commandChanges || !clientRecord) {
          // should be impossible, else we wouldn't have been writing it.
          this._log.warn("No command/No record changes for a client we uploaded");
          continue;
        }
        // fixup the client record, so our copy of _remoteClients matches what we uploaded.
<<<<<<< HEAD
        this._store._remoteClients[id] =  this._store.createRecord(id);
=======
        this._store._remoteClients[id] = await this._store.createRecord(id);
>>>>>>> a17af05f
        // we could do better and pass the reference to the record we just uploaded,
        // but this will do for now
      }
    }

    // Re-add failed commands
    for (let id of failed) {
      const commandChanges = this._currentlySyncingCommands[id];
      if (!commandChanges) {
        continue;
      }
      await this._addClientCommand(id, commandChanges);
    }

    await this._deleteUploadedCommands();

    // Notify other devices that their own client collection changed
    const idsToNotify = succeeded.reduce((acc, id) => {
      if (id == this.localID) {
        return acc;
      }
      const fxaDeviceId = this.getClientFxaDeviceId(id);
      return fxaDeviceId ? acc.concat(fxaDeviceId) : acc;
    }, []);
    if (idsToNotify.length > 0) {
      this._notifyCollectionChanged(idsToNotify, NOTIFY_TAB_SENT_TTL_SECS);
    }
  },

  async _notifyCollectionChanged(ids = null, ttl = 0) {
    const message = {
      version: 1,
      command: "sync:collection_changed",
      data: {
        collections: ["clients"]
      }
    };
<<<<<<< HEAD
    this.fxAccounts.notifyDevices(ids, message, NOTIFY_TAB_SENT_TTL_SECS);
=======
    let excludedIds = null;
    if (!ids) {
      const localFxADeviceId = await fxAccounts.getDeviceId();
      excludedIds = [localFxADeviceId];
    }
    try {
      await this.fxAccounts.notifyDevices(ids, excludedIds, message, ttl);
    } catch (e) {
      this._log.error("Could not notify of changes in the collection", e);
    }
>>>>>>> a17af05f
  },

  async _syncFinish() {
    // Record histograms for our device types, and also write them to a pref
    // so non-histogram telemetry (eg, UITelemetry) and the sync scheduler
    // has easy access to them, and so they are accurate even before we've
    // successfully synced the first time after startup.
    for (let [deviceType, count] of this.deviceTypes) {
      let hid;
      let prefName = this.name + ".devices.";
      switch (deviceType) {
        case DEVICE_TYPE_DESKTOP:
          hid = "WEAVE_DEVICE_COUNT_DESKTOP";
          prefName += "desktop";
          break;
        case DEVICE_TYPE_MOBILE:
          hid = "WEAVE_DEVICE_COUNT_MOBILE";
          prefName += "mobile";
          break;
        default:
          this._log.warn(`Unexpected deviceType "${deviceType}" recording device telemetry.`);
          continue;
      }
      Services.telemetry.getHistogramById(hid).add(count);
      Svc.Prefs.set(prefName, count);
    }
    return SyncEngine.prototype._syncFinish.call(this);
  },

  async _reconcile(item) {
    // Every incoming record is reconciled, so we use this to track the
    // contents of the collection on the server.
    this._incomingClients[item.id] = item.modified;

    if (!(await this._store.itemExists(item.id))) {
      return true;
    }
    // Clients are synced unconditionally, so we'll always have new records.
    // Unfortunately, this will cause the scheduler to use the immediate sync
    // interval for the multi-device case, instead of the active interval. We
    // work around this by updating the record during reconciliation, and
    // returning false to indicate that the record doesn't need to be applied
    // later.
    await this._store.update(item);
    return false;
  },

  // Treat reset the same as wiping for locally cached clients
  async _resetClient() {
    await this._wipeClient();
  },

<<<<<<< HEAD
  _wipeClient: function _wipeClient() {
    SyncEngine.prototype._resetClient.call(this);
=======
  async _wipeClient() {
    await SyncEngine.prototype._resetClient.call(this);
>>>>>>> a17af05f
    this._knownStaleFxADeviceIds = null;
    delete this.localCommands;
    await this._store.wipe();
    try {
      await Utils.jsonRemove("commands", this);
    } catch (err) {
      this._log.warn("Could not delete commands.json", err);
    }
    try {
      await Utils.jsonRemove("commands-syncing", this)
    } catch (err) {
      this._log.warn("Could not delete commands-syncing.json", err);
    }
  },

  async removeClientData() {
    let res = this.service.resource(this.engineURL + "/" + this.localID);
    await res.delete();
  },

  // Override the default behavior to delete bad records from the server.
  async handleHMACMismatch(item, mayRetry) {
    this._log.debug("Handling HMAC mismatch for " + item.id);

    let base = await SyncEngine.prototype.handleHMACMismatch.call(this, item, mayRetry);
    if (base != SyncEngine.kRecoveryStrategy.error)
      return base;

    // It's a bad client record. Save it to be deleted at the end of the sync.
    this._log.debug("Bad client record detected. Scheduling for deletion.");
    this._deleteId(item.id);

    // Neither try again nor error; we're going to delete it.
    return SyncEngine.kRecoveryStrategy.ignore;
  },

  /**
   * A hash of valid commands that the client knows about. The key is a command
   * and the value is a hash containing information about the command such as
   * number of arguments and description.
   */
  _commands: {
    resetAll:    { args: 0, desc: "Clear temporary local data for all engines" },
    resetEngine: { args: 1, desc: "Clear temporary local data for engine" },
    wipeAll:     { args: 0, desc: "Delete all client data for all engines" },
    wipeEngine:  { args: 1, desc: "Delete all client data for engine" },
    logout:      { args: 0, desc: "Log out client" },
    displayURI:  { args: 3, desc: "Instruct a client to display a URI" },
    repairRequest:  {args: 1, desc: "Instruct a client to initiate a repair"},
    repairResponse: {args: 1, desc: "Instruct a client a repair request is complete"},
  },

  /**
   * Sends a command+args pair to a specific client.
   *
   * @param command Command string
   * @param args Array of arguments/data for command
   * @param clientId Client to send command to
   */
<<<<<<< HEAD
  _sendCommandToClient(command, args, clientId, telemetryExtra) {
=======
  async _sendCommandToClient(command, args, clientId, telemetryExtra) {
>>>>>>> a17af05f
    this._log.trace("Sending " + command + " to " + clientId);

    let client = this._store._remoteClients[clientId];
    if (!client) {
      throw new Error("Unknown remote client ID: '" + clientId + "'.");
    }
    if (client.stale) {
      throw new Error("Stale remote client ID: '" + clientId + "'.");
    }

    let action = {
      command,
      args,
      // We send the flowID to the other client so *it* can report it in its
      // telemetry - we record it in ours below.
      flowID: telemetryExtra.flowID,
    };

<<<<<<< HEAD
    if (this._addClientCommand(clientId, action)) {
=======
    if ((await this._addClientCommand(clientId, action))) {
>>>>>>> a17af05f
      this._log.trace(`Client ${clientId} got a new action`, [command, args]);
      this._tracker.addChangedID(clientId);
      try {
        telemetryExtra.deviceID = this.service.identity.hashedDeviceID(clientId);
      } catch (_) {}

      this.service.recordTelemetryEvent("sendcommand", command, undefined, telemetryExtra);
    } else {
      this._log.trace(`Client ${clientId} got a duplicate action`, [command, args]);
    }
  },

  /**
   * Check if the local client has any remote commands and perform them.
   *
   * @return false to abort sync
   */
  async processIncomingCommands() {
    return this._notify("clients:process-commands", "", async function() {
      if (!this.localCommands) {
        return true;
      }

      const clearedCommands = await this._readCommands()[this.localID];
      const commands = this.localCommands.filter(command => !hasDupeCommand(clearedCommands, command));
      let didRemoveCommand = false;
      let URIsToDisplay = [];
      // Process each command in order.
      for (let rawCommand of commands) {
        let shouldRemoveCommand = true; // most commands are auto-removed.
        let {command, args, flowID} = rawCommand;
        this._log.debug("Processing command " + command, args);

        this.service.recordTelemetryEvent("processcommand", command, undefined,
                                          { flowID });

        let engines = [args[0]];
        switch (command) {
          case "resetAll":
            engines = null;
            // Fallthrough
          case "resetEngine":
            await this.service.resetClient(engines);
            break;
          case "wipeAll":
            engines = null;
            // Fallthrough
          case "wipeEngine":
            await this.service.wipeClient(engines);
            break;
          case "logout":
            this.service.logout();
            return false;
          case "displayURI":
            let [uri, clientId, title] = args;
            URIsToDisplay.push({ uri, clientId, title });
            break;
          case "repairResponse": {
            // When we send a repair request to another device that understands
            // it, that device will send a response indicating what it did.
            let response = args[0];
            let requestor = getRepairRequestor(response.collection);
            if (!requestor) {
              this._log.warn("repairResponse for unknown collection", response);
              break;
            }
<<<<<<< HEAD
            if (!requestor.continueRepairs(response)) {
=======
            if (!(await requestor.continueRepairs(response))) {
>>>>>>> a17af05f
              this._log.warn("repairResponse couldn't continue the repair", response);
            }
            break;
          }
          case "repairRequest": {
            // Another device has sent us a request to make some repair.
            let request = args[0];
            let responder = getRepairResponder(request.collection);
            if (!responder) {
              this._log.warn("repairRequest for unknown collection", request);
              break;
            }
            try {
<<<<<<< HEAD
              if (Async.promiseSpinningly(responder.repair(request, rawCommand))) {
=======
              if ((await responder.repair(request, rawCommand))) {
>>>>>>> a17af05f
                // We've started a repair - once that collection has synced it
                // will write a "response" command and arrange for this repair
                // request to be removed from the local command list - if we
                // removed it now we might fail to write a response in cases of
                // premature shutdown etc.
                shouldRemoveCommand = false;
              }
            } catch (ex) {
              if (Async.isShutdownException(ex)) {
                // Let's assume this error was caused by the shutdown, so let
                // it try again next time.
                throw ex;
              }
              // otherwise there are no second chances - the command is removed
              // and will not be tried again.
              // (Note that this shouldn't be hit in the normal case - it's
              // expected the responder will handle all reasonable failures and
              // write a response indicating that it couldn't do what was asked.)
              this._log.error("Failed to handle a repair request", ex);
            }
            break;
          }
          default:
            this._log.warn("Received an unknown command: " + command);
            break;
        }
        // Add the command to the "cleared" commands list
        if (shouldRemoveCommand) {
<<<<<<< HEAD
          this.removeLocalCommand(rawCommand);
=======
          await this.removeLocalCommand(rawCommand);
>>>>>>> a17af05f
          didRemoveCommand = true;
        }
      }
      if (didRemoveCommand) {
        this._tracker.addChangedID(this.localID);
      }

      if (URIsToDisplay.length) {
        this._handleDisplayURIs(URIsToDisplay);
      }

      return true;
    })();
  },

  /**
   * Validates and sends a command to a client or all clients.
   *
   * Calling this does not actually sync the command data to the server. If the
   * client already has the command/args pair, it won't receive a duplicate
   * command.
   * This method is async since it writes the command to a file.
   *
   * @param command
   *        Command to invoke on remote clients
   * @param args
   *        Array of arguments to give to the command
   * @param clientId
   *        Client ID to send command to. If undefined, send to all remote
   *        clients.
   * @param flowID
   *        A unique identifier used to track success for this operation across
   *        devices.
   */
<<<<<<< HEAD
  sendCommand(command, args, clientId = null, telemetryExtra = {}) {
=======
  async sendCommand(command, args, clientId = null, telemetryExtra = {}) {
>>>>>>> a17af05f
    let commandData = this._commands[command];
    // Don't send commands that we don't know about.
    if (!commandData) {
      this._log.error("Unknown command to send: " + command);
      return;
    } else if (!args || args.length != commandData.args) {
      // Don't send a command with the wrong number of arguments.
      this._log.error("Expected " + commandData.args + " args for '" +
                      command + "', but got " + args);
      return;
    }

    // We allocate a "flowID" here, so it is used for each client.
    telemetryExtra = Object.assign({}, telemetryExtra); // don't clobber the caller's object
    if (!telemetryExtra.flowID) {
      telemetryExtra.flowID = Utils.makeGUID();
    }

    if (clientId) {
<<<<<<< HEAD
      this._sendCommandToClient(command, args, clientId, telemetryExtra);
    } else {
      for (let [id, record] of Object.entries(this._store._remoteClients)) {
        if (!record.stale) {
          this._sendCommandToClient(command, args, id, telemetryExtra);
=======
      await this._sendCommandToClient(command, args, clientId, telemetryExtra);
    } else {
      for (let [id, record] of Object.entries(this._store._remoteClients)) {
        if (!record.stale) {
          await this._sendCommandToClient(command, args, id, telemetryExtra);
>>>>>>> a17af05f
        }
      }
    }
  },

  /**
   * Send a URI to another client for display.
   *
   * A side effect is the score is increased dramatically to incur an
   * immediate sync.
   *
   * If an unknown client ID is specified, sendCommand() will throw an
   * Error object.
   *
   * @param uri
   *        URI (as a string) to send and display on the remote client
   * @param clientId
   *        ID of client to send the command to. If not defined, will be sent
   *        to all remote clients.
   * @param title
   *        Title of the page being sent.
   */
  async sendURIToClientForDisplay(uri, clientId, title) {
    this._log.info("Sending URI to client: " + uri + " -> " +
                   clientId + " (" + title + ")");
    await this.sendCommand("displayURI", [uri, this.localID, title], clientId);

    this._tracker.score += SCORE_INCREMENT_XLARGE;
  },

  /**
   * Handle a bunch of received 'displayURI' commands.
   *
   * Interested parties should observe the "weave:engine:clients:display-uris"
   * topic. The callback will receive an array as the subject parameter
   * containing objects with the following keys:
   *
   *   uri       URI (string) that is requested for display.
   *   clientId  ID of client that sent the command.
   *   title     Title of page that loaded URI (likely) corresponds to.
   *
   * The 'data' parameter to the callback will not be defined.
   *
   * @param uris
   *        An array containing URI objects to display
   * @param uris[].uri
   *        String URI that was received
   * @param uris[].clientId
   *        ID of client that sent URI
   * @param uris[].title
   *        String title of page that URI corresponds to. Older clients may not
   *        send this.
   */
  _handleDisplayURIs: function _handleDisplayURIs(uris) {
    Svc.Obs.notify("weave:engine:clients:display-uris", uris);
  },

  async _removeRemoteClient(id) {
    delete this._store._remoteClients[id];
    this._tracker.removeChangedID(id);
<<<<<<< HEAD
    this._removeClientCommands(id);
=======
    await this._removeClientCommands(id);
>>>>>>> a17af05f
    this._modified.delete(id);
  },
};

function ClientStore(name, engine) {
  Store.call(this, name, engine);
}
ClientStore.prototype = {
  __proto__: Store.prototype,

  _remoteClients: {},

  async create(record) {
    await this.update(record);
  },

  async update(record) {
    if (record.id == this.engine.localID) {
      // Only grab commands from the server; local name/type always wins
      this.engine.localCommands = record.commands;
    } else {
      this._remoteClients[record.id] = record.cleartext;
    }
  },

  async createRecord(id, collection) {
    let record = new ClientsRec(collection, id);

    const commandsChanges = this.engine._currentlySyncingCommands ?
                            this.engine._currentlySyncingCommands[id] :
                            [];

    // Package the individual components into a record for the local client
    if (id == this.engine.localID) {
<<<<<<< HEAD
      let cb = Async.makeSpinningCallback();
      this.engine.fxAccounts.getDeviceId().then(id => cb(null, id), cb);
      try {
        record.fxaDeviceId = cb.wait();
=======
      try {
        record.fxaDeviceId = await this.engine.fxAccounts.getDeviceId();
>>>>>>> a17af05f
      } catch (error) {
        this._log.warn("failed to get fxa device id", error);
      }
      record.name = this.engine.localName;
      record.type = this.engine.localType;
      record.version = Services.appinfo.version;
      record.protocols = SUPPORTED_PROTOCOL_VERSIONS;

      // Substract the commands we recorded that we've already executed
      if (commandsChanges && commandsChanges.length &&
          this.engine.localCommands && this.engine.localCommands.length) {
        record.commands = this.engine.localCommands.filter(command => !hasDupeCommand(commandsChanges, command));
      }

      // Optional fields.
      record.os = Services.appinfo.OS;             // "Darwin"
      record.appPackage = Services.appinfo.ID;
      record.application = this.engine.brandName   // "Nightly"

      // We can't compute these yet.
      // record.device = "";            // Bug 1100723
      // record.formfactor = "";        // Bug 1100722
    } else {
      record.cleartext = Object.assign({}, this._remoteClients[id]);
      delete record.cleartext.serverLastModified; // serverLastModified is a local only attribute.

      // Add the commands we have to send
      if (commandsChanges && commandsChanges.length) {
        const recordCommands = record.cleartext.commands || [];
        const newCommands = commandsChanges.filter(command => !hasDupeCommand(recordCommands, command));
        record.cleartext.commands = recordCommands.concat(newCommands);
      }

      if (record.cleartext.stale) {
        // It's almost certainly a logic error for us to upload a record we
        // consider stale, so make log noise, but still remove the flag.
        this._log.error(`Preparing to upload record ${id} that we consider stale`);
        delete record.cleartext.stale;
      }
    }

    return record;
  },

  async itemExists(id) {
    return id in (await this.getAllIDs());
  },

  async getAllIDs() {
    let ids = {};
    ids[this.engine.localID] = true;
    for (let id in this._remoteClients)
      ids[id] = true;
    return ids;
  },

  async wipe() {
    this._remoteClients = {};
  },
};

function ClientsTracker(name, engine) {
  Tracker.call(this, name, engine);
  Svc.Obs.add("weave:engine:start-tracking", this);
  Svc.Obs.add("weave:engine:stop-tracking", this);
}
ClientsTracker.prototype = {
  __proto__: Tracker.prototype,

  _enabled: false,

  observe: function observe(subject, topic, data) {
    switch (topic) {
      case "weave:engine:start-tracking":
        if (!this._enabled) {
          Svc.Prefs.observe("client.name", this);
          this._enabled = true;
        }
        break;
      case "weave:engine:stop-tracking":
        if (this._enabled) {
          Svc.Prefs.ignore("client.name", this);
          this._enabled = false;
        }
        break;
      case "nsPref:changed":
        this._log.debug("client.name preference changed");
        this.addChangedID(Svc.Prefs.get("client.GUID"));
        this.score += SCORE_INCREMENT_XLARGE;
        break;
    }
  }
};<|MERGE_RESOLUTION|>--- conflicted
+++ resolved
@@ -82,10 +82,7 @@
   // Reset the last sync timestamp on every startup so that we fetch all clients
   this.resetLastSync();
   this.fxAccounts = fxAccounts;
-<<<<<<< HEAD
-=======
   this.addClientCommandQueue = Promise.resolve();
->>>>>>> a17af05f
 }
 ClientEngine.prototype = {
   __proto__: SyncEngine.prototype,
@@ -321,58 +318,6 @@
     }
   },
 
-<<<<<<< HEAD
-  // Gets commands for a client we are yet to write to the server. Doesn't
-  // include commands for that client which are already on the server.
-  // We should rename this!
-  getClientCommands(clientId) {
-    const allCommands = this._readCommands();
-    return allCommands[clientId] || [];
-  },
-
-  removeLocalCommand(command) {
-    // the implementation of this engine is such that adding a command to
-    // the local client is how commands are deleted! ¯\_(ツ)_/¯
-    this._addClientCommand(this.localID, command);
-  },
-
-  _addClientCommand(clientId, command) {
-    const allCommands = this._readCommands();
-    const clientCommands = allCommands[clientId] || [];
-    if (hasDupeCommand(clientCommands, command)) {
-      return false;
-    }
-    allCommands[clientId] = clientCommands.concat(command);
-    this._saveCommands(allCommands);
-    return true;
-  },
-
-  _removeClientCommands(clientId) {
-    const allCommands = this._readCommands();
-    delete allCommands[clientId];
-    this._saveCommands(allCommands);
-  },
-
-  // We assume that clients not present in the FxA Device Manager list have been
-  // disconnected and so are stale
-  _refreshKnownStaleClients() {
-    this._log.debug('Refreshing the known stale clients list');
-    let localClients = Object.values(this._store._remoteClients)
-                             .filter(client => client.fxaDeviceId) // iOS client records don't have fxaDeviceId
-                             .map(client => client.fxaDeviceId);
-    let fxaClients;
-    try {
-      fxaClients = Async.promiseSpinningly(this.fxAccounts.getDeviceList()).map(device => device.id);
-    } catch (ex) {
-      this._log.error('Could not retrieve the FxA device list', ex);
-      this._knownStaleFxADeviceIds = [];
-      return;
-    }
-    this._knownStaleFxADeviceIds = Utils.arraySub(localClients, fxaClients);
-  },
-
-  _syncStartup() {
-=======
   // We assume that clients not present in the FxA Device Manager list have been
   // disconnected and so are stale
   async _refreshKnownStaleClients() {
@@ -394,7 +339,6 @@
 
   async _syncStartup() {
     this.isFirstSync = !this.lastRecordUpload;
->>>>>>> a17af05f
     // Reupload new client record periodically.
     if (Date.now() / 1000 - this.lastRecordUpload > CLIENTS_TTL_REFRESH) {
       this._tracker.addChangedID(this.localID);
@@ -408,18 +352,11 @@
     this.lastSync = 0;
     this._incomingClients = {};
     try {
-<<<<<<< HEAD
-      SyncEngine.prototype._processIncoming.call(this);
-      // Refresh the known stale clients list once per browser restart
-      if (!this._knownStaleFxADeviceIds) {
-        this._refreshKnownStaleClients();
-=======
       await SyncEngine.prototype._processIncoming.call(this);
       // Refresh the known stale clients list at startup and when we receive
       // "device connected/disconnected" push notifications.
       if (!this._knownStaleFxADeviceIds) {
         await this._refreshKnownStaleClients();
->>>>>>> a17af05f
       }
       // Since clients are synced unconditionally, any records in the local store
       // that don't exist on the server must be for disconnected clients. Remove
@@ -471,11 +408,7 @@
       }
     }
     let updatedIDs = this._modified.ids();
-<<<<<<< HEAD
-    SyncEngine.prototype._uploadOutgoing.call(this);
-=======
     await SyncEngine.prototype._uploadOutgoing.call(this);
->>>>>>> a17af05f
     // Record the response time as the server time for each item we uploaded.
     for (let id of updatedIDs) {
       if (id != this.localID) {
@@ -505,11 +438,7 @@
           continue;
         }
         // fixup the client record, so our copy of _remoteClients matches what we uploaded.
-<<<<<<< HEAD
-        this._store._remoteClients[id] =  this._store.createRecord(id);
-=======
         this._store._remoteClients[id] = await this._store.createRecord(id);
->>>>>>> a17af05f
         // we could do better and pass the reference to the record we just uploaded,
         // but this will do for now
       }
@@ -547,9 +476,6 @@
         collections: ["clients"]
       }
     };
-<<<<<<< HEAD
-    this.fxAccounts.notifyDevices(ids, message, NOTIFY_TAB_SENT_TTL_SECS);
-=======
     let excludedIds = null;
     if (!ids) {
       const localFxADeviceId = await fxAccounts.getDeviceId();
@@ -560,7 +486,6 @@
     } catch (e) {
       this._log.error("Could not notify of changes in the collection", e);
     }
->>>>>>> a17af05f
   },
 
   async _syncFinish() {
@@ -613,13 +538,8 @@
     await this._wipeClient();
   },
 
-<<<<<<< HEAD
-  _wipeClient: function _wipeClient() {
-    SyncEngine.prototype._resetClient.call(this);
-=======
   async _wipeClient() {
     await SyncEngine.prototype._resetClient.call(this);
->>>>>>> a17af05f
     this._knownStaleFxADeviceIds = null;
     delete this.localCommands;
     await this._store.wipe();
@@ -679,11 +599,7 @@
    * @param args Array of arguments/data for command
    * @param clientId Client to send command to
    */
-<<<<<<< HEAD
-  _sendCommandToClient(command, args, clientId, telemetryExtra) {
-=======
   async _sendCommandToClient(command, args, clientId, telemetryExtra) {
->>>>>>> a17af05f
     this._log.trace("Sending " + command + " to " + clientId);
 
     let client = this._store._remoteClients[clientId];
@@ -702,11 +618,7 @@
       flowID: telemetryExtra.flowID,
     };
 
-<<<<<<< HEAD
-    if (this._addClientCommand(clientId, action)) {
-=======
     if ((await this._addClientCommand(clientId, action))) {
->>>>>>> a17af05f
       this._log.trace(`Client ${clientId} got a new action`, [command, args]);
       this._tracker.addChangedID(clientId);
       try {
@@ -773,11 +685,7 @@
               this._log.warn("repairResponse for unknown collection", response);
               break;
             }
-<<<<<<< HEAD
-            if (!requestor.continueRepairs(response)) {
-=======
             if (!(await requestor.continueRepairs(response))) {
->>>>>>> a17af05f
               this._log.warn("repairResponse couldn't continue the repair", response);
             }
             break;
@@ -791,11 +699,7 @@
               break;
             }
             try {
-<<<<<<< HEAD
-              if (Async.promiseSpinningly(responder.repair(request, rawCommand))) {
-=======
               if ((await responder.repair(request, rawCommand))) {
->>>>>>> a17af05f
                 // We've started a repair - once that collection has synced it
                 // will write a "response" command and arrange for this repair
                 // request to be removed from the local command list - if we
@@ -824,11 +728,7 @@
         }
         // Add the command to the "cleared" commands list
         if (shouldRemoveCommand) {
-<<<<<<< HEAD
-          this.removeLocalCommand(rawCommand);
-=======
           await this.removeLocalCommand(rawCommand);
->>>>>>> a17af05f
           didRemoveCommand = true;
         }
       }
@@ -863,11 +763,7 @@
    *        A unique identifier used to track success for this operation across
    *        devices.
    */
-<<<<<<< HEAD
-  sendCommand(command, args, clientId = null, telemetryExtra = {}) {
-=======
   async sendCommand(command, args, clientId = null, telemetryExtra = {}) {
->>>>>>> a17af05f
     let commandData = this._commands[command];
     // Don't send commands that we don't know about.
     if (!commandData) {
@@ -887,19 +783,11 @@
     }
 
     if (clientId) {
-<<<<<<< HEAD
-      this._sendCommandToClient(command, args, clientId, telemetryExtra);
-    } else {
-      for (let [id, record] of Object.entries(this._store._remoteClients)) {
-        if (!record.stale) {
-          this._sendCommandToClient(command, args, id, telemetryExtra);
-=======
       await this._sendCommandToClient(command, args, clientId, telemetryExtra);
     } else {
       for (let [id, record] of Object.entries(this._store._remoteClients)) {
         if (!record.stale) {
           await this._sendCommandToClient(command, args, id, telemetryExtra);
->>>>>>> a17af05f
         }
       }
     }
@@ -960,11 +848,7 @@
   async _removeRemoteClient(id) {
     delete this._store._remoteClients[id];
     this._tracker.removeChangedID(id);
-<<<<<<< HEAD
-    this._removeClientCommands(id);
-=======
     await this._removeClientCommands(id);
->>>>>>> a17af05f
     this._modified.delete(id);
   },
 };
@@ -999,15 +883,8 @@
 
     // Package the individual components into a record for the local client
     if (id == this.engine.localID) {
-<<<<<<< HEAD
-      let cb = Async.makeSpinningCallback();
-      this.engine.fxAccounts.getDeviceId().then(id => cb(null, id), cb);
-      try {
-        record.fxaDeviceId = cb.wait();
-=======
       try {
         record.fxaDeviceId = await this.engine.fxAccounts.getDeviceId();
->>>>>>> a17af05f
       } catch (error) {
         this._log.warn("failed to get fxa device id", error);
       }
