--- conflicted
+++ resolved
@@ -17,12 +17,7 @@
 Cu.import("resource://services-sync/engines.js");
 Cu.import("resource://services-sync/record.js");
 Cu.import("resource://services-sync/util.js");
-<<<<<<< HEAD
-Cu.import("resource://gre/modules/Task.jsm");
-Cu.import("resource://gre/modules/PlacesBackups.jsm");
-=======
-
->>>>>>> a17af05f
+
 XPCOMUtils.defineLazyModuleGetter(this, "BookmarkValidator",
                                   "resource://services-sync/bookmark_validator.js");
 XPCOMUtils.defineLazyGetter(this, "PlacesBundle", () => {
@@ -30,15 +25,12 @@
                         .getService(Ci.nsIStringBundleService);
   return bundleService.createBundle("chrome://places/locale/places.properties");
 });
-<<<<<<< HEAD
-=======
 XPCOMUtils.defineLazyModuleGetter(this, "PlacesUtils",
                                   "resource://gre/modules/PlacesUtils.jsm");
 XPCOMUtils.defineLazyModuleGetter(this, "PlacesSyncUtils",
                                   "resource://gre/modules/PlacesSyncUtils.jsm");
 XPCOMUtils.defineLazyModuleGetter(this, "PlacesBackups",
                                   "resource://gre/modules/PlacesBackups.jsm");
->>>>>>> a17af05f
 
 const ANNOS_TO_TRACK = [PlacesSyncUtils.bookmarks.DESCRIPTION_ANNO,
                         PlacesSyncUtils.bookmarks.SIDEBAR_ANNO,
@@ -301,18 +293,9 @@
     return new BookmarksChangeset();
   },
 
-<<<<<<< HEAD
-
-  _guidMapFailed: false,
-  _buildGUIDMap: function _buildGUIDMap() {
-    let store = this._store;
-    let guidMap = {};
-    let tree = Async.promiseSpinningly(PlacesUtils.promiseBookmarksTree(""));
-=======
   async _buildGUIDMap() {
     let guidMap = {};
     let tree = await PlacesUtils.promiseBookmarksTree("");
->>>>>>> a17af05f
 
     function* walkBookmarksTree(tree, parent = null) {
       if (tree) {
@@ -322,7 +305,6 @@
         }
         if (tree.children) {
           for (let child of tree.children) {
-            store._sleep(0); // avoid jank while looping.
             yield* walkBookmarksTree(child, tree);
           }
         }
@@ -337,13 +319,9 @@
       }
     }
 
-<<<<<<< HEAD
-    for (let [node, parent] of walkBookmarksRoots(tree)) {
-=======
     let maybeYield = Async.jankYielder();
     for (let [node, parent] of walkBookmarksRoots(tree)) {
       await maybeYield();
->>>>>>> a17af05f
       let {guid, type: placeType} = node;
       guid = PlacesSyncUtils.bookmarks.guidToSyncId(guid);
       let key;
@@ -494,30 +472,16 @@
     }
   },
 
-<<<<<<< HEAD
-    this._store._childrenToOrder = {};
-    this._store.clearPendingDeletions();
-  },
-
-  _deletePending() {
-    // Delete pending items -- See the comment above BookmarkStore's deletePending
-    let newlyModified = Async.promiseSpinningly(this._store.deletePending());
-=======
   async _deletePending() {
     // Delete pending items -- See the comment above BookmarkStore's deletePending
     let newlyModified = await this._store.deletePending();
->>>>>>> a17af05f
     if (newlyModified) {
       this._log.debug("Deleted pending items", newlyModified);
       this._modified.insert(newlyModified);
     }
   },
 
-<<<<<<< HEAD
-  _shouldReviveRemotelyDeletedRecord(item) {
-=======
   async _shouldReviveRemotelyDeletedRecord(item) {
->>>>>>> a17af05f
     let modifiedTimestamp = this._modified.getModifiedTimestamp(item.id);
     if (!modifiedTimestamp) {
       // We only expect this to be called with items locally modified, so
@@ -530,11 +494,7 @@
     // we use `touch` to mark the parent of this record for uploading next sync, in order
     // to ensure its children array is accurate. If `touch` returns new change records,
     // we revive the item and insert the changes into the current changeset.
-<<<<<<< HEAD
-    let newChanges = Async.promiseSpinningly(PlacesSyncUtils.bookmarks.touch(item.id));
-=======
     let newChanges = await PlacesSyncUtils.bookmarks.touch(item.id);
->>>>>>> a17af05f
     if (newChanges) {
       this._modified.insert(newChanges);
       return true;
@@ -542,25 +502,11 @@
     return false;
   },
 
-<<<<<<< HEAD
-  _processIncoming(newitems) {
-=======
   async _processIncoming(newitems) {
->>>>>>> a17af05f
     try {
       await SyncEngine.prototype._processIncoming.call(this, newitems);
     } finally {
-<<<<<<< HEAD
-      try {
-        this._deletePending();
-      } finally {
-        // Reorder children.
-        this._store._orderChildren();
-        delete this._store._childrenToOrder;
-      }
-=======
       await this._postProcessIncoming();
->>>>>>> a17af05f
     }
   },
 
@@ -588,11 +534,7 @@
     delete this._guidMap;
   },
 
-<<<<<<< HEAD
-  _createRecord: function _createRecord(id) {
-=======
   async _createRecord(id) {
->>>>>>> a17af05f
     if (this._modified.isTombstone(id)) {
       // If we already know a changed item is a tombstone, just create the
       // record without dipping into Places.
@@ -613,38 +555,7 @@
     return record;
   },
 
-<<<<<<< HEAD
-  buildWeakReuploadMap(idSet) {
-    // We want to avoid uploading records which have changed, since that could
-    // cause an inconsistent state on the server.
-    //
-    // Strictly speaking, it would be correct to just call getChangedIds() after
-    // building the initial weak reupload map, however this is quite slow, since
-    // we might end up doing createRecord() (which runs at least one, and
-    // sometimes multiple database queries) for a potentially large number of
-    // items.
-    //
-    // Since the call to getChangedIds is relatively cheap, we do it once before
-    // building the weakReuploadMap (which is where the calls to createRecord()
-    // occur) as an optimization, and once after for correctness, to handle the
-    // unlikely case that a record was modified while we were building the map.
-    let initialChanges = Async.promiseSpinningly(PlacesSyncUtils.bookmarks.getChangedIds());
-    for (let changed of initialChanges) {
-      idSet.delete(changed);
-    }
-
-    let map = SyncEngine.prototype.buildWeakReuploadMap.call(this, idSet);
-    let changes = Async.promiseSpinningly(PlacesSyncUtils.bookmarks.getChangedIds());
-    for (let id of changes) {
-      map.delete(id);
-    }
-    return map;
-  },
-
-  _findDupe: function _findDupe(item) {
-=======
   async _findDupe(item) {
->>>>>>> a17af05f
     this._log.trace("Finding dupe for " + item.id +
                     " (already duped: " + item.hasDupe + ").");
 
@@ -660,19 +571,6 @@
     return mapped ? mapped.toString() : mapped;
   },
 
-<<<<<<< HEAD
-  pullAllChanges() {
-    return this.pullNewChanges();
-  },
-
-  pullNewChanges() {
-    return Async.promiseSpinningly(this._tracker.promiseChangedIDs());
-  },
-
-  trackRemainingChanges() {
-    let changes = this._modified.changes;
-    Async.promiseSpinningly(PlacesSyncUtils.bookmarks.pushChanges(changes));
-=======
   async pullAllChanges() {
     return this.pullNewChanges();
   },
@@ -684,36 +582,23 @@
   async trackRemainingChanges() {
     let changes = this._modified.changes;
     await PlacesSyncUtils.bookmarks.pushChanges(changes);
->>>>>>> a17af05f
   },
 
   _deleteId(id) {
     this._noteDeletedId(id);
   },
 
-<<<<<<< HEAD
-  _resetClient() {
-    SyncEngine.prototype._resetClient.call(this);
-    Async.promiseSpinningly(PlacesSyncUtils.bookmarks.reset());
-=======
   async _resetClient() {
     await SyncEngine.prototype._resetClient.call(this);
     await PlacesSyncUtils.bookmarks.reset();
->>>>>>> a17af05f
   },
 
   // Called when _findDupe returns a dupe item and the engine has decided to
   // switch the existing item to the new incoming item.
-<<<<<<< HEAD
-  _switchItemToDupe(localDupeGUID, incomingItem) {
-    let newChanges = Async.promiseSpinningly(PlacesSyncUtils.bookmarks.dedupe(
-      localDupeGUID, incomingItem.id, incomingItem.parentid));
-=======
   async _switchItemToDupe(localDupeGUID, incomingItem) {
     let newChanges = await PlacesSyncUtils.bookmarks.dedupe(localDupeGUID,
                                                             incomingItem.id,
                                                             incomingItem.parentid);
->>>>>>> a17af05f
     this._modified.insert(newChanges);
   },
 
@@ -724,17 +609,6 @@
            FORBIDDEN_INCOMING_PARENT_IDS.includes(incomingItem.parentid);
   },
 
-<<<<<<< HEAD
-  beforeRecordDiscard(record) {
-    let isSpecial = PlacesSyncUtils.bookmarks.ROOTS.includes(record.id);
-    if (isSpecial && record.children && !this._store._childrenToOrder[record.id]) {
-      if (this._modified.getStatus(record.id) != PlacesUtils.bookmarks.SYNC_STATUS.NEW) {
-        return;
-      }
-      this._log.debug("Recording children of " + record.id + " as " + JSON.stringify(record.children));
-      this._store._childrenToOrder[record.id] = record.children;
-    }
-=======
   beforeRecordDiscard(localRecord, remoteRecord, remoteIsNewer) {
     if (localRecord.type != "folder" || remoteRecord.type != "folder") {
       return;
@@ -756,7 +630,6 @@
                 [...newRecord.children, ...missingChildren] : missingChildren;
     this._log.debug("Recording children of " + localRecord.id, order);
     this._store._childrenToOrder[localRecord.id] = order;
->>>>>>> a17af05f
   },
 
   getValidator() {
@@ -771,13 +644,8 @@
 BookmarksStore.prototype = {
   __proto__: Store.prototype,
 
-<<<<<<< HEAD
-  itemExists: function BStore_itemExists(id) {
-    return this.idForGUID(id) > 0;
-=======
   async itemExists(id) {
     return (await this.idForGUID(id)) > 0;
->>>>>>> a17af05f
   },
 
   async applyIncoming(record) {
@@ -826,28 +694,11 @@
     }
   },
 
-<<<<<<< HEAD
-  create: function BStore_create(record) {
-=======
   async create(record) {
->>>>>>> a17af05f
     let info = record.toSyncBookmark();
     // This can throw if we're inserting an invalid or incomplete bookmark.
     // That's fine; the exception will be caught by `applyIncomingBatch`
     // without aborting further processing.
-<<<<<<< HEAD
-    let item = Async.promiseSpinningly(PlacesSyncUtils.bookmarks.insert(info));
-    if (item) {
-      this._log.debug(`Created ${item.kind} ${item.syncId} under ${
-        item.parentSyncId}`, item);
-      if (item.dateAdded != record.dateAdded) {
-        this.engine._needWeakReupload.add(item.syncId);
-      }
-    }
-  },
-
-  remove: function BStore_remove(record) {
-=======
     let item = await PlacesSyncUtils.bookmarks.insert(info);
     if (item) {
       this._log.trace(`Created ${item.kind} ${item.syncId} under ${
@@ -859,21 +710,10 @@
   },
 
   async remove(record) {
->>>>>>> a17af05f
     this._log.trace(`Buffering removal of item "${record.id}".`);
     this._itemsToDelete.add(record.id);
   },
 
-<<<<<<< HEAD
-  update: function BStore_update(record) {
-    let info = record.toSyncBookmark();
-    let item = Async.promiseSpinningly(PlacesSyncUtils.bookmarks.update(info));
-    if (item) {
-      this._log.debug(`Updated ${item.kind} ${item.syncId} under ${
-        item.parentSyncId}`, item);
-      if (item.dateAdded != record.dateAdded) {
-        this.engine._needWeakReupload.add(item.syncId);
-=======
   async update(record) {
     let info = record.toSyncBookmark();
     let item = await PlacesSyncUtils.bookmarks.update(info);
@@ -882,7 +722,6 @@
         item.parentSyncId}`, item);
       if (item.dateAdded != record.dateAdded) {
         this.engine.addForWeakUpload(item.syncId);
->>>>>>> a17af05f
       }
     }
   },
@@ -890,20 +729,12 @@
   async _orderChildren() {
     for (let syncID in this._childrenToOrder) {
       let children = this._childrenToOrder[syncID];
-<<<<<<< HEAD
-      return PlacesSyncUtils.bookmarks.order(syncID, children).catch(ex => {
-        this._log.debug(`Could not order children for ${syncID}`, ex);
-      });
-    });
-    Async.promiseSpinningly(Promise.all(promises));
-=======
       try {
         await PlacesSyncUtils.bookmarks.order(syncID, children);
       } catch (ex) {
         this._log.debug(`Could not order children for ${syncID}`, ex);
       }
     }
->>>>>>> a17af05f
   },
 
   // There's some complexity here around pending deletions. Our goals:
@@ -938,32 +769,19 @@
   //
   // See `PlacesSyncUtils.bookmarks.remove` for the implementation.
 
-<<<<<<< HEAD
-  deletePending: Task.async(function* deletePending() {
-    let guidsToUpdate = yield PlacesSyncUtils.bookmarks.remove([...this._itemsToDelete]);
-    this.clearPendingDeletions();
-    return guidsToUpdate;
-  }),
-=======
   async deletePending() {
     let guidsToUpdate = await PlacesSyncUtils.bookmarks.remove([...this._itemsToDelete]);
     this.clearPendingDeletions();
     return guidsToUpdate;
   },
->>>>>>> a17af05f
 
   clearPendingDeletions() {
     this._itemsToDelete.clear();
   },
 
   // Create a record starting from the weave id (places guid)
-<<<<<<< HEAD
-  createRecord: function createRecord(id, collection) {
-    let item = Async.promiseSpinningly(PlacesSyncUtils.bookmarks.fetch(id));
-=======
   async createRecord(id, collection) {
     let item = await PlacesSyncUtils.bookmarks.fetch(id);
->>>>>>> a17af05f
     if (!item) { // deleted item
       let record = new PlacesItem(collection, id);
       record.deleted = true;
@@ -978,31 +796,18 @@
     let record = new recordObj(collection, id);
     record.fromSyncBookmark(item);
 
-<<<<<<< HEAD
-    record.sortindex = this._calculateIndex(record);
-=======
     record.sortindex = await this._calculateIndex(record);
->>>>>>> a17af05f
 
     return record;
   },
 
 
-<<<<<<< HEAD
-  GUIDForId: function GUIDForId(id) {
-    let guid = Async.promiseSpinningly(PlacesUtils.promiseItemGuid(id));
-    return PlacesSyncUtils.bookmarks.guidToSyncId(guid);
-  },
-
-  idForGUID: function idForGUID(guid) {
-=======
   async GUIDForId(id) {
     let guid = await PlacesUtils.promiseItemGuid(id);
     return PlacesSyncUtils.bookmarks.guidToSyncId(guid);
   },
 
   async idForGUID(guid) {
->>>>>>> a17af05f
     // guid might be a String object rather than a string.
     guid = PlacesSyncUtils.bookmarks.syncIdToGuid(guid.toString());
 
@@ -1026,11 +831,7 @@
 
     // Add in the bookmark's frecency if we have something.
     if (record.bmkUri != null) {
-<<<<<<< HEAD
-      let frecency = Async.promiseSpinningly(PlacesSyncUtils.history.fetchURLFrecency(record.bmkUri));
-=======
       let frecency = await PlacesSyncUtils.history.fetchURLFrecency(record.bmkUri);
->>>>>>> a17af05f
       if (frecency != -1)
         index += frecency;
     }
@@ -1038,21 +839,11 @@
     return index;
   },
 
-<<<<<<< HEAD
-  wipe: function BStore_wipe() {
-    this.clearPendingDeletions();
-    Async.promiseSpinningly(Task.spawn(function* () {
-      // Save a backup before clearing out all bookmarks.
-      yield PlacesBackups.create(null, true);
-      yield PlacesSyncUtils.bookmarks.wipe();
-    }));
-=======
   async wipe() {
     this.clearPendingDeletions();
     // Save a backup before clearing out all bookmarks.
     await PlacesBackups.create(null, true);
     await PlacesSyncUtils.bookmarks.wipe();
->>>>>>> a17af05f
   }
 };
 
@@ -1125,13 +916,8 @@
 
   // Migrates tracker entries from the old JSON-based tracker to Places. This
   // is called the first time we start tracking changes.
-<<<<<<< HEAD
-  _migrateOldEntries: Task.async(function* () {
-    let existingIDs = yield Utils.jsonLoad("changes/" + this.file, this);
-=======
   async _migrateOldEntries() {
     let existingIDs = await Utils.jsonLoad("changes/" + this.file, this);
->>>>>>> a17af05f
     if (existingIDs === null) {
       // If the tracker file doesn't exist, we don't need to migrate, even if
       // the engine is enabled. It's possible we're upgrading before the first
@@ -1165,15 +951,9 @@
         modified: timestamp * 1000,
       });
     }
-<<<<<<< HEAD
-    yield PlacesSyncUtils.bookmarks.migrateOldTrackerEntries(entries);
-    return Utils.jsonRemove("changes/" + this.file, this);
-  }),
-=======
     await PlacesSyncUtils.bookmarks.migrateOldTrackerEntries(entries);
     return Utils.jsonRemove("changes/" + this.file, this);
   },
->>>>>>> a17af05f
 
   _needsMigration() {
     return this.engine && this.engineIsEnabled() && this.engine.lastSync > 0;
@@ -1195,13 +975,6 @@
       case "bookmarks-restore-success":
         this._log.debug("Tracking all items on successful import.");
 
-<<<<<<< HEAD
-        this._log.debug("Restore succeeded: wiping server and other clients.");
-        this.engine.service.resetClient([this.name]);
-        this.engine.service.wipeServer([this.name]);
-        this.engine.service.clientsEngine.sendCommand("wipeEngine", [this.name],
-                                                      null, { reason: "bookmark-restore" });
-=======
         if (data == "json") {
           this._log.debug("Restore succeeded: wiping server and other clients.");
           Async.promiseSpinningly((async () => {
@@ -1214,7 +987,6 @@
           // "html", "html-initial", or "json-append"
           this._log.debug("Import succeeded.");
         }
->>>>>>> a17af05f
         break;
       case "bookmarks-restore-failed":
         this._log.debug("Tracking all items on failed import.");
@@ -1257,55 +1029,6 @@
 
     this._log.trace("onItemRemoved: " + itemId);
     this._upScore();
-<<<<<<< HEAD
-  },
-
-  _ensureMobileQuery: function _ensureMobileQuery() {
-    Services.prefs.setBoolPref("browser.bookmarks.showMobileBookmarks", true);
-    let find = val =>
-      PlacesUtils.annotations.getItemsWithAnnotation(ORGANIZERQUERY_ANNO, {}).filter(
-        id => PlacesUtils.annotations.getItemAnnotation(id, ORGANIZERQUERY_ANNO) == val
-      );
-
-    // Don't continue if the Library isn't ready
-    let all = find(ALLBOOKMARKS_ANNO);
-    if (all.length == 0)
-      return;
-
-    let mobile = find(MOBILE_ANNO);
-    let queryURI = Utils.makeURI("place:folder=" + PlacesUtils.mobileFolderId);
-    let title = PlacesBundle.GetStringFromName("MobileBookmarksFolderTitle");
-
-    // Don't add OR remove the mobile bookmarks if there's nothing.
-    if (PlacesUtils.bookmarks.getIdForItemAt(PlacesUtils.mobileFolderId, 0) == -1) {
-      if (mobile.length != 0)
-        PlacesUtils.bookmarks.removeItem(mobile[0], SOURCE_SYNC);
-    } else if (mobile.length == 0) {
-      // Add the mobile bookmarks query if it doesn't exist
-      let query = PlacesUtils.bookmarks.insertBookmark(all[0], queryURI, -1, title, /* guid */ null, SOURCE_SYNC);
-      PlacesUtils.annotations.setItemAnnotation(query, ORGANIZERQUERY_ANNO, MOBILE_ANNO, 0,
-                                  PlacesUtils.annotations.EXPIRE_NEVER, SOURCE_SYNC);
-      PlacesUtils.annotations.setItemAnnotation(query, PlacesUtils.EXCLUDE_FROM_BACKUP_ANNO, 1, 0,
-                                  PlacesUtils.annotations.EXPIRE_NEVER, SOURCE_SYNC);
-    } else {
-      // Make sure the existing query URL and title are correct
-      if (!PlacesUtils.bookmarks.getBookmarkURI(mobile[0]).equals(queryURI)) {
-        PlacesUtils.bookmarks.changeBookmarkURI(mobile[0], queryURI,
-                                                SOURCE_SYNC);
-      }
-      let queryTitle = PlacesUtils.bookmarks.getItemTitle(mobile[0]);
-      if (queryTitle != title) {
-        PlacesUtils.bookmarks.setItemTitle(mobile[0], title, SOURCE_SYNC);
-      }
-      let rootTitle =
-        PlacesUtils.bookmarks.getItemTitle(PlacesUtils.mobileFolderId);
-      if (rootTitle != title) {
-        PlacesUtils.bookmarks.setItemTitle(PlacesUtils.mobileFolderId, title,
-                                           SOURCE_SYNC);
-      }
-    }
-=======
->>>>>>> a17af05f
   },
 
   // This method is oddly structured, but the idea is to return as quickly as
@@ -1358,15 +1081,6 @@
 };
 
 class BookmarksChangeset extends Changeset {
-<<<<<<< HEAD
-  constructor() {
-    super();
-    // Weak changes are part of the changeset, but don't bump the change
-    // counter, and aren't persisted anywhere.
-    this.weakChanges = {};
-  }
-=======
->>>>>>> a17af05f
 
   getStatus(id) {
     let change = this.changes[id];
@@ -1383,34 +1097,15 @@
       // reconciled it.
       return change.synced ? Number.NaN : change.modified;
     }
-<<<<<<< HEAD
-    if (this.weakChanges[id]) {
-      // For weak changes, we use a timestamp from long ago to ensure we always
-      // prefer the remote version in case of conflicts.
-      return 0;
-    }
     return Number.NaN;
   }
 
-  setWeak(id, { tombstone = false } = {}) {
-    this.weakChanges[id] = { tombstone };
-  }
-
-=======
-    return Number.NaN;
-  }
-
->>>>>>> a17af05f
   has(id) {
     let change = this.changes[id];
     if (change) {
       return !change.synced;
     }
-<<<<<<< HEAD
-    return !!this.weakChanges[id];
-=======
     return false;
->>>>>>> a17af05f
   }
 
   setTombstone(id) {
@@ -1418,15 +1113,6 @@
     if (change) {
       change.tombstone = true;
     }
-<<<<<<< HEAD
-    let weakChange = this.weakChanges[id];
-    if (weakChange) {
-      // Not strictly necessary, since we never persist weak changes, but may
-      // be useful for bookkeeping.
-      weakChange.tombstone = true;
-    }
-=======
->>>>>>> a17af05f
   }
 
   delete(id) {
@@ -1436,55 +1122,23 @@
       // so that we can update Places in `trackRemainingChanges`.
       change.synced = true;
     }
-<<<<<<< HEAD
-    delete this.weakChanges[id];
-  }
-
-  changeID(oldID, newID) {
-    super.changeID(oldID, newID);
-    this.weakChanges[newID] = this.weakChanges[oldID];
-    delete this.weakChanges[oldID];
-=======
->>>>>>> a17af05f
   }
 
   ids() {
     let results = new Set();
     for (let id in this.changes) {
-<<<<<<< HEAD
-      results.add(id);
-    }
-    for (let id in this.weakChanges) {
-      results.add(id);
-=======
       if (!this.changes[id].synced) {
         results.add(id);
       }
->>>>>>> a17af05f
     }
     return [...results];
   }
 
-<<<<<<< HEAD
-  clear() {
-    super.clear();
-    this.weakChanges = {};
-  }
-
-=======
->>>>>>> a17af05f
   isTombstone(id) {
     let change = this.changes[id];
     if (change) {
       return change.tombstone;
     }
-<<<<<<< HEAD
-    let weakChange = this.weakChanges[id];
-    if (weakChange) {
-      return weakChange.tombstone;
-    }
-=======
->>>>>>> a17af05f
     return false;
   }
 }