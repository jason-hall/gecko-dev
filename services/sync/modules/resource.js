--- conflicted
+++ resolved
@@ -194,13 +194,8 @@
         this._log.debug(action + " Length: " + this._data.length);
         this._log.trace(action + " Body: " + this._data);
 
-<<<<<<< HEAD
-      let type = ("content-type" in this._headers) ?
-        this._headers["content-type"] : "text/plain";
-=======
         let type = ("content-type" in this._headers) ?
           this._headers["content-type"] : "text/plain";
->>>>>>> a17af05f
 
         let stream = Cc["@mozilla.org/io/string-input-stream;1"].
           createInstance(Ci.nsIStringInputStream);
