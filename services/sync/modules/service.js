--- conflicted
+++ resolved
@@ -22,17 +22,11 @@
 Cu.import("resource://gre/modules/Services.jsm");
 Cu.import("resource://gre/modules/Log.jsm");
 Cu.import("resource://services-common/async.js");
-<<<<<<< HEAD
-Cu.import("resource://services-sync/constants.js");
-Cu.import("resource://services-sync/engines.js");
-Cu.import("resource://services-sync/engines/clients.js");
-=======
 Cu.import("resource://services-common/utils.js");
 Cu.import("resource://services-sync/constants.js");
 Cu.import("resource://services-sync/engines.js");
 Cu.import("resource://services-sync/engines/clients.js");
 Cu.import("resource://services-sync/main.js");
->>>>>>> a17af05f
 Cu.import("resource://services-sync/policies.js");
 Cu.import("resource://services-sync/record.js");
 Cu.import("resource://services-sync/resource.js");
@@ -43,18 +37,6 @@
 Cu.import("resource://services-sync/telemetry.js");
 Cu.import("resource://services-sync/util.js");
 
-<<<<<<< HEAD
-const ENGINE_MODULES = {
-  Addons: "addons.js",
-  Bookmarks: "bookmarks.js",
-  Form: "forms.js",
-  History: "history.js",
-  Password: "passwords.js",
-  Prefs: "prefs.js",
-  Tab: "tabs.js",
-  ExtensionStorage: "extension-storage.js",
-};
-=======
 function getEngineModules() {
   let result = {
     Addons: {module: "addons.js", symbol: "AddonsEngine"},
@@ -80,7 +62,6 @@
   }
   return result;
 }
->>>>>>> a17af05f
 
 const STORAGE_INFO_TYPES = [INFO_COLLECTIONS,
                             INFO_COLLECTION_USAGE,
@@ -266,11 +247,7 @@
       cryptoKeys.ciphertext = cipherText;
       cryptoKeys.cleartext  = null;
 
-<<<<<<< HEAD
-      let uploadResp = this._uploadCryptoKeys(cryptoKeys, cryptoResp.obj.modified);
-=======
       let uploadResp = await this._uploadCryptoKeys(cryptoKeys, cryptoResp.obj.modified);
->>>>>>> a17af05f
       if (uploadResp.success) {
         this._log.info("Successfully re-uploaded keys. Continuing sync.");
       } else {
@@ -300,11 +277,7 @@
 
         if (keysChanged.length) {
           // Collection keys only. Reset individual engines.
-<<<<<<< HEAD
-          this.resetClient(keysChanged);
-=======
           await this.resetClient(keysChanged);
->>>>>>> a17af05f
         } else {
           // Default key changed: wipe it all.
           await this.resetClient();
@@ -320,11 +293,7 @@
   /**
    * Prepare to initialize the rest of Weave after waiting a little bit
    */
-<<<<<<< HEAD
-  onStartup: function onStartup() {
-=======
   async onStartup() {
->>>>>>> a17af05f
     this.status = Status;
     this.identity = Status._authManager;
     this.collectionKeys = new CollectionKeyManager();
@@ -356,12 +325,8 @@
 
     Svc.Obs.add("weave:service:setup-complete", this);
     Svc.Obs.add("sync:collection_changed", this); // Pulled from FxAccountsCommon
-<<<<<<< HEAD
-    Services.prefs.addObserver(PREFS_BRANCH + "engine.", this, false);
-=======
     Svc.Obs.add("fxaccounts:device_disconnected", this);
     Services.prefs.addObserver(PREFS_BRANCH + "engine.", this);
->>>>>>> a17af05f
 
     this.scheduler = new SyncScheduler(this);
 
@@ -432,11 +397,7 @@
     this.clientsEngine = clientsEngine;
 
     for (let name of engines) {
-<<<<<<< HEAD
-      if (!(name in ENGINE_MODULES)) {
-=======
       if (!(name in engineModules)) {
->>>>>>> a17af05f
         this._log.info("Do not know about engine: " + name);
         continue;
       }
@@ -538,11 +499,7 @@
    * Perform the info fetch as part of a login or key fetch, or
    * inside engine sync.
    */
-<<<<<<< HEAD
-  _fetchInfo(url) {
-=======
   async _fetchInfo(url) {
->>>>>>> a17af05f
     let infoURL = url || this.infoURL;
 
     this._log.trace("In _fetchInfo: " + infoURL);
@@ -604,11 +561,7 @@
             let cryptoResp = (await cryptoKeys.fetch(this.resource(this.cryptoKeysURL))).response;
 
             if (cryptoResp.success) {
-<<<<<<< HEAD
-              this.handleFetchedKeys(syncKeyBundle, cryptoKeys);
-=======
               await this.handleFetchedKeys(syncKeyBundle, cryptoKeys);
->>>>>>> a17af05f
               return true;
             } else if (cryptoResp.status == 404) {
               // On failure, ask to generate new keys and upload them.
@@ -623,11 +576,7 @@
               return false;
             }
           } catch (ex) {
-<<<<<<< HEAD
-            this._log.warn("Got exception \"" + ex + "\" fetching cryptoKeys.");
-=======
             this._log.warn("Got exception fetching cryptoKeys.", ex);
->>>>>>> a17af05f
             // TODO: Um, what exceptions might we get here? Should we re-throw any?
 
             // One kind of exception: HMAC failure.
@@ -765,11 +714,7 @@
     this._log.info("Encrypting new key bundle.");
     wbo.encrypt(this.identity.syncKeyBundle);
 
-<<<<<<< HEAD
-    let uploadRes = this._uploadCryptoKeys(wbo, 0);
-=======
     let uploadRes = await this._uploadCryptoKeys(wbo, 0);
->>>>>>> a17af05f
     if (uploadRes.status != 200) {
       this._log.warn("Got status " + uploadRes.status + " uploading new keys. What to do? Throw!");
       this.errorHandler.checkServerError(uploadRes);
@@ -819,11 +764,7 @@
     }
   },
 
-<<<<<<< HEAD
-  startOver: function startOver() {
-=======
   async startOver() {
->>>>>>> a17af05f
     this._log.trace("Invoking Service.startOver.");
     Svc.Obs.notify("weave:engine:stop-tracking");
     this.status.resetSync();
@@ -833,11 +774,7 @@
       // Clear client-specific data from the server, including disabled engines.
       for (let engine of [this.clientsEngine].concat(this.engineManager.getAll())) {
         try {
-<<<<<<< HEAD
-          engine.removeClientData();
-=======
           await engine.removeClientData();
->>>>>>> a17af05f
         } catch (ex) {
           this._log.warn(`Deleting client data for ${engine.name} failed`, ex);
         }
@@ -885,21 +822,6 @@
     }
   },
 
-<<<<<<< HEAD
-  login: function login() {
-    function onNotify() {
-      this._loggedIn = false;
-      if (Services.io.offline) {
-        this.status.login = LOGIN_FAILED_NETWORK_ERROR;
-        throw "Application is offline, login should not be called";
-      }
-
-      if (this._checkSetup() == CLIENT_NOT_CONFIGURED) {
-        throw "Aborting login, client not configured.";
-      }
-
-      // Ask the identity manager to explicitly login now.
-=======
   async login() {
     async function onNotify() {
       this._loggedIn = false;
@@ -908,18 +830,13 @@
         throw new Error("Application is offline, login should not be called");
       }
 
->>>>>>> a17af05f
       this._log.info("Logging in the user.");
       // Just let any errors bubble up - they've more context than we do!
-<<<<<<< HEAD
-      cb.wait();
-=======
       try {
         await this.identity.ensureLoggedIn();
       } finally {
         this._checkSetup(); // _checkSetup has a side effect of setting the right state.
       }
->>>>>>> a17af05f
 
       this._updateCachedURLs();
 
@@ -982,13 +899,8 @@
 
   // Stuff we need to do after login, before we can really do
   // anything (e.g. key setup).
-<<<<<<< HEAD
-  _remoteSetup: function _remoteSetup(infoResponse) {
-    if (!this._fetchServerConfiguration()) {
-=======
   async _remoteSetup(infoResponse) {
     if (!(await this._fetchServerConfiguration())) {
->>>>>>> a17af05f
       return false;
     }
 
@@ -1021,11 +933,7 @@
       if (this.recordManager.response.status == 404) {
         this._log.debug("No meta/global record on the server. Creating one.");
         try {
-<<<<<<< HEAD
-          this._uploadNewMetaGlobal();
-=======
           await this._uploadNewMetaGlobal();
->>>>>>> a17af05f
         } catch (uploadRes) {
           this._log.warn("Unable to upload new meta/global. Failing remote setup.");
           this.errorHandler.checkServerError(uploadRes);
@@ -1096,11 +1004,7 @@
       this.syncID = meta.payload.syncID;
       this._log.debug("Clear cached values and take syncId: " + this.syncID);
 
-<<<<<<< HEAD
-      if (!this.verifyAndFetchSymmetricKeys(infoResponse)) {
-=======
       if (!(await this.verifyAndFetchSymmetricKeys(infoResponse))) {
->>>>>>> a17af05f
         this._log.warn("Failed to fetch symmetric keys. Failing remote setup.");
         return false;
       }
@@ -1114,11 +1018,7 @@
 
       return true;
     }
-<<<<<<< HEAD
-    if (!this.verifyAndFetchSymmetricKeys(infoResponse)) {
-=======
     if (!(await this.verifyAndFetchSymmetricKeys(infoResponse))) {
->>>>>>> a17af05f
       this._log.warn("Failed to fetch symmetric keys. Failing remote setup.");
       return false;
     }
@@ -1167,19 +1067,11 @@
     return reason;
   },
 
-<<<<<<< HEAD
-  sync: function sync(engineNamesToSync) {
-    let dateStr = Utils.formatTimestamp(new Date());
-    this._log.debug("User-Agent: " + Utils.userAgent);
-    this._log.info(`Starting sync at ${dateStr} in browser session ${browserSessionID}`);
-    this._catch(function() {
-=======
   async sync(engineNamesToSync) {
     let dateStr = Utils.formatTimestamp(new Date());
     this._log.debug("User-Agent: " + Utils.userAgent);
     this._log.info(`Starting sync at ${dateStr} in browser session ${browserSessionID}`);
     return this._catch(async function() {
->>>>>>> a17af05f
       // Make sure we're logged in.
       if (this._shouldLogin()) {
         this._log.debug("In sync: should login.");
@@ -1190,11 +1082,7 @@
       } else {
         this._log.trace("In sync: no need to login.");
       }
-<<<<<<< HEAD
-      this._lockedSync(engineNamesToSync);
-=======
       await this._lockedSync(engineNamesToSync);
->>>>>>> a17af05f
     })();
   },
 
@@ -1209,17 +1097,7 @@
       histogram.add(1);
 
       let synchronizer = new EngineSynchronizer(this);
-<<<<<<< HEAD
-      let cb = Async.makeSpinningCallback();
-      synchronizer.onComplete = cb;
-
-      synchronizer.sync(engineNamesToSync);
-      // wait() throws if the first argument is truthy, which is exactly what
-      // we want.
-      cb.wait();
-=======
       await synchronizer.sync(engineNamesToSync); // Might throw!
->>>>>>> a17af05f
 
       histogram = Services.telemetry.getHistogramById("WEAVE_COMPLETE_SUCCESS_COUNT");
       histogram.add(1);
@@ -1258,49 +1136,13 @@
    * Upload a fresh meta/global record
    * @throws the response object if the upload request was not a success
    */
-<<<<<<< HEAD
-  _uploadNewMetaGlobal() {
-=======
   async _uploadNewMetaGlobal() {
->>>>>>> a17af05f
     let meta = new WBORecord("meta", "global");
     meta.payload.syncID = this.syncID;
     meta.payload.storageVersion = STORAGE_VERSION;
     meta.payload.declined = this.engineManager.getDeclined();
     meta.modified = 0;
     meta.isNew = true;
-<<<<<<< HEAD
-
-    this.uploadMetaGlobal(meta);
-  },
-
-  /**
-   * Upload meta/global, throwing the response on failure
-   * @param {WBORecord} meta meta/global record
-   * @throws the response object if the request was not a success
-   */
-  uploadMetaGlobal(meta) {
-    this._log.debug("Uploading meta/global", meta);
-    let res = this.resource(this.metaURL);
-    res.setHeader("X-If-Unmodified-Since", meta.modified);
-    let response = res.put(meta);
-    if (!response.success) {
-      throw response;
-    }
-    // From https://docs.services.mozilla.com/storage/apis-1.5.html:
-    // "Successful responses will return the new last-modified time for the collection."
-    meta.modified = response.obj;
-    this.recordManager.set(this.metaURL, meta);
-  },
-
-  /**
-   * Upload crypto/keys
-   * @param {WBORecord} cryptoKeys crypto/keys record
-   * @param {Number} lastModified known last modified timestamp (in decimal seconds),
-   *                 will be used to set the X-If-Unmodified-Since header
-   */
-  _uploadCryptoKeys(cryptoKeys, lastModified) {
-=======
 
     await this.uploadMetaGlobal(meta);
   },
@@ -1331,22 +1173,12 @@
    *                 will be used to set the X-If-Unmodified-Since header
    */
   async _uploadCryptoKeys(cryptoKeys, lastModified) {
->>>>>>> a17af05f
     this._log.debug(`Uploading crypto/keys (lastModified: ${lastModified})`);
     let res = this.resource(this.cryptoKeysURL);
     res.setHeader("X-If-Unmodified-Since", lastModified);
     return res.put(cryptoKeys);
   },
 
-<<<<<<< HEAD
-  _freshStart: function _freshStart() {
-    this._log.info("Fresh start. Resetting client.");
-    this.resetClient();
-    this.collectionKeys.clear();
-
-    // Wipe the server.
-    this.wipeServer();
-=======
   async _freshStart() {
     this._log.info("Fresh start. Resetting client.");
     await this.resetClient();
@@ -1354,18 +1186,13 @@
 
     // Wipe the server.
     await this.wipeServer();
->>>>>>> a17af05f
 
     // Upload a new meta/global record.
     // _uploadNewMetaGlobal throws on failure -- including race conditions.
     // If we got into a race condition, we'll abort the sync this way, too.
     // That's fine. We'll just wait till the next sync. The client that we're
     // racing is probably busy uploading stuff right now anyway.
-<<<<<<< HEAD
-    this._uploadNewMetaGlobal();
-=======
     await this._uploadNewMetaGlobal();
->>>>>>> a17af05f
 
     // Wipe everything we know about except meta because we just uploaded it
     // TODO: there's a bug here. We should be calling resetClient, no?
@@ -1478,21 +1305,12 @@
       // Only wipe the engines provided.
       let extra = { reason: "wipe-remote" };
       if (engines) {
-<<<<<<< HEAD
-        engines.forEach(function(e) {
-            this.clientsEngine.sendCommand("wipeEngine", [e], null, extra);
-          }, this);
-      } else {
-        // Tell the remote machines to wipe themselves.
-        this.clientsEngine.sendCommand("wipeAll", [], null, extra);
-=======
         for (const e of engines) {
           await this.clientsEngine.sendCommand("wipeEngine", [e], null, extra);
         }
       } else {
         // Tell the remote machines to wipe themselves.
         await this.clientsEngine.sendCommand("wipeAll", [], null, extra);
->>>>>>> a17af05f
       }
 
       // Make sure the changed clients get updated.
@@ -1595,10 +1413,6 @@
 };
 
 this.Service = new Sync11Service();
-<<<<<<< HEAD
-this.Service.onStartup();
-=======
 this.Service.promiseInitialized = new Promise(resolve => {
   this.Service.onStartup().then(resolve);
-});
->>>>>>> a17af05f
+});