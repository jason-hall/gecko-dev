--- conflicted
+++ resolved
@@ -90,11 +90,7 @@
     let thisArg = this;
     return async function WrappedCatch() {
       try {
-<<<<<<< HEAD
-        return func.call(thisArg);
-=======
         return await func.call(thisArg);
->>>>>>> a17af05f
       } catch (ex) {
         thisArg._log.debug("Exception calling " + (func.name || "anonymous function"), ex);
         if (exceptionCallback) {
@@ -124,11 +120,7 @@
       }
 
       try {
-<<<<<<< HEAD
-        return func.call(thisArg);
-=======
         return await func.call(thisArg);
->>>>>>> a17af05f
       } finally {
         thisArg.unlock();
       }
@@ -228,14 +220,6 @@
     }
   },
 
-<<<<<<< HEAD
-  lazyStrings: function Weave_lazyStrings(name) {
-    return () => Services.strings.createBundle(
-      `chrome://weave/locale/${name}.properties`);
-  },
-
-=======
->>>>>>> a17af05f
   deepEquals: function eq(a, b) {
     // If they're triple equals, then it must be equals!
     if (a === b)
@@ -314,10 +298,6 @@
     return OS.Path.normalize(OS.Path.join(OS.Constants.Path.profileDir, "weave", filePath + ".json"));
   },
 
-  jsonFilePath(filePath) {
-    return OS.Path.normalize(OS.Path.join(OS.Constants.Path.profileDir, "weave", filePath + ".json"));
-  },
-
   /**
    * Load a JSON file from disk in the profile directory.
    *
@@ -331,11 +311,7 @@
    * @return Promise<>
    *        Promise resolved when the write has been performed.
    */
-<<<<<<< HEAD
-  jsonLoad: Task.async(function*(filePath, that, callback) {
-=======
   async jsonLoad(filePath, that) {
->>>>>>> a17af05f
     let path = Utils.jsonFilePath(filePath);
 
     if (that._log && that._log.trace) {
@@ -345,21 +321,6 @@
     try {
       return await CommonUtils.readJSON(path);
     } catch (e) {
-<<<<<<< HEAD
-      if (e instanceof OS.File.Error && e.becauseNoSuchFile) {
-        // Ignore non-existent files, but explicitly return null.
-        json = null;
-      } else if (that._log) {
-          that._log.debug("Failed to load json", e);
-        }
-    }
-
-    if (callback) {
-      callback.call(that, json);
-    }
-    return json;
-  }),
-=======
       if (!(e instanceof OS.File.Error && e.becauseNoSuchFile)) {
         if (that._log) {
           that._log.debug("Failed to load json", e);
@@ -368,7 +329,6 @@
       return null;
     }
   },
->>>>>>> a17af05f
 
   /**
    * Save a json-able object to disk in the profile directory.
@@ -447,32 +407,6 @@
     return OS.File.remove(path, { ignoreAbsent: true });
   },
 
-<<<<<<< HEAD
-  getErrorString: function Utils_getErrorString(error, args) {
-    try {
-      if (args) {
-        return Str.errors.formatStringFromName(error, args, args.length);
-      } else {
-        return Str.errors.GetStringFromName(error);
-      }
-    } catch (e) {}
-
-    // basically returns "Unknown Error"
-    return Str.errors.GetStringFromName('error.reason.unknown');
-  },
-
-  /**
-   * Generate 26 characters.
-   */
-  generatePassphrase: function generatePassphrase() {
-    // Note that this is a different base32 alphabet to the one we use for
-    // other tasks. It's lowercase, uses different letters, and needs to be
-    // decoded with decodeKeyBase32, not just decodeBase32.
-    return Utils.encodeKeyBase32(CryptoUtils.generateRandomBytes(16));
-  },
-
-=======
->>>>>>> a17af05f
   /**
    * The following are the methods supported for UI use:
    *
@@ -492,43 +426,6 @@
     return false;
   },
 
-<<<<<<< HEAD
-  /**
-   * Hyphenate a passphrase (26 characters) into groups.
-   * abbbbccccddddeeeeffffggggh
-   * =>
-   * a-bbbbc-cccdd-ddeee-effff-ggggh
-   */
-  hyphenatePassphrase: function hyphenatePassphrase(passphrase) {
-    // For now, these are the same.
-    return Utils.hyphenatePartialPassphrase(passphrase, true);
-  },
-
-  hyphenatePartialPassphrase: function hyphenatePartialPassphrase(passphrase, omitTrailingDash) {
-    if (!passphrase)
-      return null;
-
-    // Get the raw data input. Just base32.
-    let data = passphrase.toLowerCase().replace(/[^abcdefghijkmnpqrstuvwxyz23456789]/g, "");
-
-    // This is the neatest way to do this.
-    if ((data.length == 1) && !omitTrailingDash)
-      return data + "-";
-
-    // Hyphenate it.
-    let y = data.substr(0, 1);
-    let z = data.substr(1).replace(/(.{1,5})/g, "-$1");
-
-    // Correct length? We're done.
-    if ((z.length == 30) || omitTrailingDash)
-      return y + z;
-
-    // Add a trailing dash if appropriate.
-    return (y + z.replace(/([^-]{5})$/, "$1-")).substr(0, SYNC_KEY_HYPHENATED_LENGTH);
-  },
-
-=======
->>>>>>> a17af05f
   normalizePassphrase: function normalizePassphrase(pp) {
     // Short var name... have you seen the lines below?!
     // Allow leading and trailing whitespace.
@@ -685,19 +582,11 @@
     // fully understand - bug 1391488.
     let hostname;
     try {
-<<<<<<< HEAD
-      let syncStrings = Services.strings.createBundle("chrome://browser/locale/sync.properties");
-      appName = syncStrings.formatStringFromName("sync.defaultAccountApplication", [brandName], 1);
-    } catch (ex) {}
-    appName = appName || brandName;
-
-=======
       // hostname of the system, usually assigned by the user or admin
       hostname = Cc["@mozilla.org/network/dns-service;1"].getService(Ci.nsIDNSService).myHostName;
     } catch (ex) {
       Cu.reportError(ex);
     }
->>>>>>> a17af05f
     let system =
       // 'device' is defined on unix systems
       Cc["@mozilla.org/system-info;1"].getService(Ci.nsIPropertyBag2).get("device") ||
@@ -705,12 +594,8 @@
       // fall back on ua info string
       Cc["@mozilla.org/network/protocol;1?name=http"].getService(Ci.nsIHttpProtocolHandler).oscpu;
 
-<<<<<<< HEAD
-    return Str.sync.formatStringFromName("client.name2", [user, appName, system], 3);
-=======
     let syncStrings = Services.strings.createBundle("chrome://weave/locale/sync.properties");
     return syncStrings.formatStringFromName("client.name2", [user, brandName, system], 3);
->>>>>>> a17af05f
   },
 
   getDeviceName() {
@@ -754,36 +639,6 @@
 Svc.Prefs = new Preferences(PREFS_BRANCH);
 Svc.Obs = Observers;
 
-<<<<<<< HEAD
-var _sessionCID = Services.appinfo.ID == SEAMONKEY_ID ?
-  "@mozilla.org/suite/sessionstore;1" :
-  "@mozilla.org/browser/sessionstore;1";
-
-[
- ["Idle", "@mozilla.org/widget/idleservice;1", "nsIIdleService"],
- ["Session", _sessionCID, "nsISessionStore"]
-].forEach(function([name, contract, iface]) {
-  XPCOMUtils.defineLazyServiceGetter(Svc, name, contract, iface);
-});
-
-XPCOMUtils.defineLazyModuleGetter(Svc, "FormHistory", "resource://gre/modules/FormHistory.jsm");
-
-Svc.__defineGetter__("Crypto", function() {
-  let cryptoSvc;
-  let ns = {};
-  Cu.import("resource://services-crypto/WeaveCrypto.js", ns);
-  cryptoSvc = new ns.WeaveCrypto();
-  delete Svc.Crypto;
-  return Svc.Crypto = cryptoSvc;
-});
-
-this.Str = {};
-["errors", "sync"].forEach(function(lazy) {
-  XPCOMUtils.defineLazyGetter(Str, lazy, Utils.lazyStrings(lazy));
-});
-
-=======
->>>>>>> a17af05f
 Svc.Obs.add("xpcom-shutdown", function() {
   for (let name in Svc)
     delete Svc[name];
