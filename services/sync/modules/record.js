/* This Source Code Form is subject to the terms of the Mozilla Public
 * License, v. 2.0. If a copy of the MPL was not distributed with this
 * file, You can obtain one at http://mozilla.org/MPL/2.0/. */

this.EXPORTED_SYMBOLS = [
  "WBORecord",
  "RecordManager",
  "CryptoWrapper",
  "CollectionKeyManager",
  "Collection",
];

var Cc = Components.classes;
var Ci = Components.interfaces;
var Cr = Components.results;
var Cu = Components.utils;

const CRYPTO_COLLECTION = "crypto";
const KEYS_WBO = "keys";

Cu.import("resource://gre/modules/Log.jsm");
Cu.import("resource://services-sync/constants.js");
Cu.import("resource://services-sync/keys.js");
Cu.import("resource://services-sync/main.js");
Cu.import("resource://services-sync/resource.js");
Cu.import("resource://services-sync/util.js");
Cu.import("resource://services-common/async.js");
Cu.import("resource://services-common/utils.js");

this.WBORecord = function WBORecord(collection, id) {
  this.data = {};
  this.payload = {};
  this.collection = collection;      // Optional.
  this.id = id;                      // Optional.
}
WBORecord.prototype = {
  _logName: "Sync.Record.WBO",

  get sortindex() {
    if (this.data.sortindex)
      return this.data.sortindex;
    return 0;
  },

  // Get thyself from your URI, then deserialize.
  // Set thine 'response' field.
<<<<<<< HEAD
  fetch: function fetch(resource) {
=======
  async fetch(resource) {
>>>>>>> a17af05f
    if (!(resource instanceof Resource)) {
      throw new Error("First argument must be a Resource instance.");
    }

    let r = await resource.get();
    if (r.success) {
      this.deserialize(r);   // Warning! Muffles exceptions!
    }
    this.response = r;
    return this;
  },

<<<<<<< HEAD
  upload: function upload(resource) {
=======
  upload(resource) {
>>>>>>> a17af05f
    if (!(resource instanceof Resource)) {
      throw new Error("First argument must be a Resource instance.");
    }

    return resource.put(this);
  },

  // Take a base URI string, with trailing slash, and return the URI of this
  // WBO based on collection and ID.
  uri(base) {
    if (this.collection && this.id) {
      let url = CommonUtils.makeURI(base + this.collection + "/" + this.id);
      url.QueryInterface(Ci.nsIURL);
      return url;
    }
    return null;
  },

  deserialize: function deserialize(json) {
    this.data = json.constructor.toString() == String ? JSON.parse(json) : json;

    try {
      // The payload is likely to be JSON, but if not, keep it as a string
      this.payload = JSON.parse(this.payload);
    } catch (ex) {}
  },

  toJSON: function toJSON() {
    // Copy fields from data to be stringified, making sure payload is a string
    let obj = {};
    for (let [key, val] of Object.entries(this.data))
      obj[key] = key == "payload" ? JSON.stringify(val) : val;
    if (this.ttl)
      obj.ttl = this.ttl;
    return obj;
  },

  toString: function toString() {
    return "{ " +
      "id: " + this.id + "  " +
      "index: " + this.sortindex + "  " +
      "modified: " + this.modified + "  " +
      "ttl: " + this.ttl + "  " +
      "payload: " + JSON.stringify(this.payload) +
      " }";
  }
};

Utils.deferGetSet(WBORecord, "data", ["id", "modified", "sortindex", "payload"]);

this.CryptoWrapper = function CryptoWrapper(collection, id) {
  this.cleartext = {};
  WBORecord.call(this, collection, id);
  this.ciphertext = null;
  this.id = id;
}
CryptoWrapper.prototype = {
  __proto__: WBORecord.prototype,
  _logName: "Sync.Record.CryptoWrapper",

  ciphertextHMAC: function ciphertextHMAC(keyBundle) {
    let hasher = keyBundle.sha256HMACHasher;
    if (!hasher) {
      throw new Error("Cannot compute HMAC without an HMAC key.");
    }

    return CommonUtils.bytesAsHex(Utils.digestUTF8(this.ciphertext, hasher));
  },

  /*
   * Don't directly use the sync key. Instead, grab a key for this
   * collection, which is decrypted with the sync key.
   *
   * Cache those keys; invalidate the cache if the time on the keys collection
   * changes, or other auth events occur.
   *
   * Optional key bundle overrides the collection key lookup.
   */
  encrypt: function encrypt(keyBundle) {
    if (!keyBundle) {
      throw new Error("A key bundle must be supplied to encrypt.");
    }

    this.IV = Weave.Crypto.generateRandomIV();
    this.ciphertext = Weave.Crypto.encrypt(JSON.stringify(this.cleartext),
                                           keyBundle.encryptionKeyB64, this.IV);
    this.hmac = this.ciphertextHMAC(keyBundle);
    this.cleartext = null;
  },

  // Optional key bundle.
  decrypt: function decrypt(keyBundle) {
    if (!this.ciphertext) {
      throw new Error("No ciphertext: nothing to decrypt?");
    }

    if (!keyBundle) {
      throw new Error("A key bundle must be supplied to decrypt.");
    }

    // Authenticate the encrypted blob with the expected HMAC
    let computedHMAC = this.ciphertextHMAC(keyBundle);

    if (computedHMAC != this.hmac) {
      Utils.throwHMACMismatch(this.hmac, computedHMAC);
    }

    // Handle invalid data here. Elsewhere we assume that cleartext is an object.
    let cleartext = Weave.Crypto.decrypt(this.ciphertext,
                                         keyBundle.encryptionKeyB64, this.IV);
    let json_result = JSON.parse(cleartext);

    if (json_result && (json_result instanceof Object)) {
      this.cleartext = json_result;
      this.ciphertext = null;
    } else {
      throw new Error(
          `Decryption failed: result is <${json_result}>, not an object.`);
    }

    // Verify that the encrypted id matches the requested record's id.
    if (this.cleartext.id != this.id)
      throw new Error(
          `Record id mismatch: ${this.cleartext.id} != ${this.id}`);

    return this.cleartext;
  },

  cleartextToString() {
    return JSON.stringify(this.cleartext);
  },

  toString: function toString() {
    let payload = this.deleted ? "DELETED" : this.cleartextToString();

    return "{ " +
      "id: " + this.id + "  " +
      "index: " + this.sortindex + "  " +
      "modified: " + this.modified + "  " +
      "ttl: " + this.ttl + "  " +
      "payload: " + payload + "  " +
      "collection: " + (this.collection || "undefined") +
      " }";
  },

  // The custom setter below masks the parent's getter, so explicitly call it :(
  get id() {
    return WBORecord.prototype.__lookupGetter__("id").call(this);
  },

  // Keep both plaintext and encrypted versions of the id to verify integrity
  set id(val) {
    WBORecord.prototype.__lookupSetter__("id").call(this, val);
    return this.cleartext.id = val;
  },
};

Utils.deferGetSet(CryptoWrapper, "payload", ["ciphertext", "IV", "hmac"]);
Utils.deferGetSet(CryptoWrapper, "cleartext", "deleted");

/**
 * An interface and caching layer for records.
 */
this.RecordManager = function RecordManager(service) {
  this.service = service;

  this._log = Log.repository.getLogger(this._logName);
  this._records = {};
}
RecordManager.prototype = {
  _recordType: CryptoWrapper,
  _logName: "Sync.RecordManager",

  async import(url) {
    this._log.trace("Importing record: " + (url.spec ? url.spec : url));
    try {
      // Clear out the last response with empty object if GET fails
      this.response = {};
      this.response = await this.service.resource(url).get();

      // Don't parse and save the record on failure
      if (!this.response.success)
        return null;

      let record = new this._recordType(url);
      record.deserialize(this.response);

      return this.set(url, record);
    } catch (ex) {
      if (Async.isShutdownException(ex)) {
        throw ex;
      }
      this._log.debug("Failed to import record", ex);
      return null;
    }
  },

  get(url) {
    // Use a url string as the key to the hash
    let spec = url.spec ? url.spec : url;
    if (spec in this._records)
      return Promise.resolve(this._records[spec]);
    return this.import(url);
  },

  set: function RecordMgr_set(url, record) {
    let spec = url.spec ? url.spec : url;
    return this._records[spec] = record;
  },

  contains: function RecordMgr_contains(url) {
    if ((url.spec || url) in this._records)
      return true;
    return false;
  },

  clearCache: function recordMgr_clearCache() {
    this._records = {};
  },

  del: function RecordMgr_del(url) {
    delete this._records[url];
  }
};

/**
 * Keeps track of mappings between collection names ('tabs') and KeyBundles.
 *
 * You can update this thing simply by giving it /info/collections. It'll
 * use the last modified time to bring itself up to date.
 */
this.CollectionKeyManager = function CollectionKeyManager(lastModified, default_, collections) {
  this.lastModified = lastModified || 0;
  this._default = default_ || null;
  this._collections = collections || {};

  this._log = Log.repository.getLogger("Sync.CollectionKeyManager");
}

// TODO: persist this locally as an Identity. Bug 610913.
// Note that the last modified time needs to be preserved.
CollectionKeyManager.prototype = {

  /**
   * Generate a new CollectionKeyManager that has the same attributes
   * as this one.
   */
  clone() {
    const newCollections = {};
    for (let c in this._collections) {
      newCollections[c] = this._collections[c];
    }

    return new CollectionKeyManager(this.lastModified, this._default, newCollections);
  },

  // Return information about old vs new keys:
  // * same: true if two collections are equal
  // * changed: an array of collection names that changed.
  _compareKeyBundleCollections: function _compareKeyBundleCollections(m1, m2) {
    let changed = [];

    function process(m1, m2) {
      for (let k1 in m1) {
        let v1 = m1[k1];
        let v2 = m2[k1];
        if (!(v1 && v2 && v1.equals(v2)))
          changed.push(k1);
      }
    }

    // Diffs both ways.
    process(m1, m2);
    process(m2, m1);

    // Return a sorted, unique array.
    changed.sort();
    let last;
    changed = changed.filter(x => (x != last) && (last = x));
    return {same: changed.length == 0,
            changed};
  },

  get isClear() {
   return !this._default;
  },

  clear: function clear() {
    this._log.info("Clearing collection keys...");
    this.lastModified = 0;
    this._collections = {};
    this._default = null;
  },

  keyForCollection(collection) {
    if (collection && this._collections[collection])
      return this._collections[collection];

    return this._default;
  },

  /**
   * If `collections` (an array of strings) is provided, iterate
   * over it and generate random keys for each collection.
   * Create a WBO for the given data.
   */
  _makeWBO(collections, defaultBundle) {
    let wbo = new CryptoWrapper(CRYPTO_COLLECTION, KEYS_WBO);
    let c = {};
    for (let k in collections) {
      c[k] = collections[k].keyPairB64;
    }
    wbo.cleartext = {
      "default":     defaultBundle ? defaultBundle.keyPairB64 : null,
      "collections": c,
      "collection":  CRYPTO_COLLECTION,
      "id":          KEYS_WBO
    };
    return wbo;
  },

  /**
   * Create a WBO for the current keys.
   */
  asWBO(collection, id) {
    return this._makeWBO(this._collections, this._default);
  },

  /**
   * Compute a new default key, and new keys for any specified collections.
   */
  newKeys(collections) {
    let newDefaultKeyBundle = this.newDefaultKeyBundle();

    let newColls = {};
    if (collections) {
      collections.forEach(function(c) {
        let b = new BulkKeyBundle(c);
        b.generateRandom();
        newColls[c] = b;
      });
    }
    return [newDefaultKeyBundle, newColls];
  },

  /**
   * Generates new keys, but does not replace our local copy. Use this to
   * verify an upload before storing.
   */
  generateNewKeysWBO(collections) {
    let newDefaultKey, newColls;
    [newDefaultKey, newColls] = this.newKeys(collections);

    return this._makeWBO(newColls, newDefaultKey);
  },

  /**
   * Create a new default key.
   *
   * @returns {BulkKeyBundle}
   */
  newDefaultKeyBundle() {
    const key = new BulkKeyBundle(DEFAULT_KEYBUNDLE_NAME);
    key.generateRandom();
    return key;
  },

  /**
   * Create a new default key and store it as this._default, since without one you cannot use setContents.
   */
  generateDefaultKey() {
    this._default = this.newDefaultKeyBundle();
  },

  /**
   * Return true if keys are already present for each of the given
   * collections.
   */
  hasKeysFor(collections) {
    // We can't use filter() here because sometimes collections is an iterator.
    for (let collection of collections) {
      if (!this._collections[collection]) {
        return false;
      }
    }
    return true;
  },

  /**
   * Return a new CollectionKeyManager that has keys for each of the
   * given collections (creating new ones for collections where we
   * don't already have keys).
   */
  ensureKeysFor(collections) {
    const newKeys = Object.assign({}, this._collections);
    for (let c of collections) {
      if (newKeys[c]) {
        continue;  // don't replace existing keys
      }

      const b = new BulkKeyBundle(c);
      b.generateRandom();
      newKeys[c] = b;
    }
    return new CollectionKeyManager(this.lastModified, this._default, newKeys);
  },

  // Take the fetched info/collections WBO, checking the change
  // time of the crypto collection.
  updateNeeded(info_collections) {

    this._log.info("Testing for updateNeeded. Last modified: " + this.lastModified);

    // No local record of modification time? Need an update.
    if (!this.lastModified)
      return true;

    // No keys on the server? We need an update, though our
    // update handling will be a little more drastic...
    if (!(CRYPTO_COLLECTION in info_collections))
      return true;

    // Otherwise, we need an update if our modification time is stale.
    return (info_collections[CRYPTO_COLLECTION] > this.lastModified);
  },

  //
  // Set our keys and modified time to the values fetched from the server.
  // Returns one of three values:
  //
  // * If the default key was modified, return true.
  // * If the default key was not modified, but per-collection keys were,
  //   return an array of such.
  // * Otherwise, return false -- we were up-to-date.
  //
  setContents: function setContents(payload, modified) {

    let self = this;

    this._log.info("Setting collection keys contents. Our last modified: " +
                   this.lastModified + ", input modified: " + modified + ".");

    if (!payload)
      throw new Error("No payload in CollectionKeyManager.setContents().");

    if (!payload.default) {
      this._log.warn("No downloaded default key: this should not occur.");
      this._log.warn("Not clearing local keys.");
      throw new Error("No default key in CollectionKeyManager.setContents(). Cannot proceed.");
    }

    // Process the incoming default key.
    let b = new BulkKeyBundle(DEFAULT_KEYBUNDLE_NAME);
    b.keyPairB64 = payload.default;
    let newDefault = b;

    // Process the incoming collections.
    let newCollections = {};
    if ("collections" in payload) {
      this._log.info("Processing downloaded per-collection keys.");
      let colls = payload.collections;
      for (let k in colls) {
        let v = colls[k];
        if (v) {
          let keyObj = new BulkKeyBundle(k);
          keyObj.keyPairB64 = v;
          newCollections[k] = keyObj;
        }
      }
    }

    // Check to see if these are already our keys.
    let sameDefault = (this._default && this._default.equals(newDefault));
    let collComparison = this._compareKeyBundleCollections(newCollections, this._collections);
    let sameColls = collComparison.same;

    if (sameDefault && sameColls) {
      self._log.info("New keys are the same as our old keys!");
      if (modified) {
        self._log.info("Bumped local modified time.");
        self.lastModified = modified;
      }
      return false;
    }

    // Make sure things are nice and tidy before we set.
    this.clear();

    this._log.info("Saving downloaded keys.");
    this._default     = newDefault;
    this._collections = newCollections;

    // Always trust the server.
    if (modified) {
      self._log.info("Bumping last modified to " + modified);
      self.lastModified = modified;
    }

    return sameDefault ? collComparison.changed : true;
  },

  updateContents: function updateContents(syncKeyBundle, storage_keys) {
    let log = this._log;
    log.info("Updating collection keys...");

    // storage_keys is a WBO, fetched from storage/crypto/keys.
    // Its payload is the default key, and a map of collections to keys.
    // We lazily compute the key objects from the strings we're given.

    let payload;
    try {
      payload = storage_keys.decrypt(syncKeyBundle);
    } catch (ex) {
      log.warn("Got exception decrypting storage keys with sync key.", ex);
      log.info("Aborting updateContents. Rethrowing.");
      throw ex;
    }

    let r = this.setContents(payload, storage_keys.modified);
    log.info("Collection keys updated.");
    return r;
  }
}

this.Collection = function Collection(uri, recordObj, service) {
  if (!service) {
    throw new Error("Collection constructor requires a service.");
  }

  Resource.call(this, uri);

  // This is a bit hacky, but gets the job done.
  let res = service.resource(uri);
  this.authenticator = res.authenticator;

  this._recordObj = recordObj;
  this._service = service;

  this._full = false;
  this._ids = null;
  this._limit = 0;
  this._older = 0;
  this._newer = 0;
  this._data = [];
  // optional members used by batch upload operations.
  this._batch = null;
  this._commit = false;
  // Used for batch download operations -- note that this is explicitly an
  // opaque value and not (necessarily) a number.
  this._offset = null;
}
Collection.prototype = {
  __proto__: Resource.prototype,
  _logName: "Sync.Collection",

  _rebuildURL: function Coll__rebuildURL() {
    // XXX should consider what happens if it's not a URL...
    this.uri.QueryInterface(Ci.nsIURL);

    let args = [];
    if (this.older)
      args.push("older=" + this.older);
    else if (this.newer) {
      args.push("newer=" + this.newer);
    }
    if (this.full)
      args.push("full=1");
    if (this.sort)
      args.push("sort=" + this.sort);
    if (this.ids != null)
      args.push("ids=" + this.ids);
    if (this.limit > 0 && this.limit != Infinity)
      args.push("limit=" + this.limit);
    if (this._batch)
      args.push("batch=" + encodeURIComponent(this._batch));
    if (this._commit)
      args.push("commit=true");
    if (this._offset)
      args.push("offset=" + encodeURIComponent(this._offset));

    this.uri.query = (args.length > 0) ? "?" + args.join("&") : "";
  },

  // get full items
  get full() { return this._full; },
  set full(value) {
    this._full = value;
    this._rebuildURL();
  },

  // Apply the action to a certain set of ids
  get ids() { return this._ids; },
  set ids(value) {
    this._ids = value;
    this._rebuildURL();
  },

  // Limit how many records to get
  get limit() { return this._limit; },
  set limit(value) {
    this._limit = value;
    this._rebuildURL();
  },

  // get only items modified before some date
  get older() { return this._older; },
  set older(value) {
    this._older = value;
    this._rebuildURL();
  },

  // get only items modified since some date
  get newer() { return this._newer; },
  set newer(value) {
    this._newer = value;
    this._rebuildURL();
  },

  // get items sorted by some criteria. valid values:
  // oldest (oldest first)
  // newest (newest first)
  // index
  get sort() { return this._sort; },
  set sort(value) {
    this._sort = value;
    this._rebuildURL();
  },

  get offset() { return this._offset; },
  set offset(value) {
    this._offset = value;
    this._rebuildURL();
  },

  // Set information about the batch for this request.
  get batch() { return this._batch; },
  set batch(value) {
    this._batch = value;
    this._rebuildURL();
  },

  get commit() { return this._commit; },
  set commit(value) {
    this._commit = value && true;
    this._rebuildURL();
  },

  // Similar to get(), but will page through the items `batchSize` at a time,
  // deferring calling the record handler until we've gotten them all.
  //
  // Returns the last response processed, and doesn't run the record handler
  // on any items if a non-success status is received while downloading the
  // records (or if a network error occurs).
<<<<<<< HEAD
  getBatched(batchSize = DEFAULT_DOWNLOAD_BATCH_SIZE) {
    let totalLimit = Number(this.limit) || Infinity;
    if (batchSize <= 0 || batchSize >= totalLimit) {
      // Invalid batch sizes should arguably be an error, but they're easy to handle
      return this.get();
    }

    if (!this.full) {
      throw new Error("getBatched is unimplemented for guid-only GETs");
    }

    // _onComplete and _onProgress are reset after each `get` by AsyncResource.
    // We overwrite _onRecord to something that stores the data in an array
    // until the end.
    let { _onComplete, _onProgress, _onRecord } = this;
    let recordBuffer = [];
    let resp;
    try {
      this._onRecord = r => recordBuffer.push(r);
      let lastModifiedTime;
      this.limit = batchSize;

      do {
        this._onProgress = _onProgress;
        this._onComplete = _onComplete;
        if (batchSize + recordBuffer.length > totalLimit) {
          this.limit = totalLimit - recordBuffer.length;
        }
        this._log.trace("Performing batched GET", { limit: this.limit, offset: this.offset });
        // Actually perform the request
        resp = this.get();
        if (!resp.success) {
          break;
        }

        // Initialize last modified, or check that something broken isn't happening.
        let lastModified = resp.headers["x-last-modified"];
        if (!lastModifiedTime) {
          lastModifiedTime = lastModified;
          this.setHeader("X-If-Unmodified-Since", lastModified);
        } else if (lastModified != lastModifiedTime) {
          // Should be impossible -- We'd get a 412 in this case.
          throw new Error("X-Last-Modified changed in the middle of a download batch! " +
                          `${lastModified} => ${lastModifiedTime}`)
        }

        // If this is missing, we're finished.
        this.offset = resp.headers["x-weave-next-offset"];
      } while (this.offset && totalLimit > recordBuffer.length);
    } finally {
      // Ensure we undo any temporary state so that subsequent calls to get()
      // or getBatched() work properly. We do this before calling the record
      // handler so that we can more convincingly pretend to be a normal get()
      // call. Note: we're resetting these to the values they had before this
      // function was called.
      this._onRecord = _onRecord;
      this._limit = totalLimit;
      this._offset = null;
      delete this._headers["x-if-unmodified-since"];
      this._rebuildURL();
    }
    if (resp.success && Async.checkAppReady()) {
      // call the original _onRecord (e.g. the user supplied record handler)
      // for each record we've stored
      for (let record of recordBuffer) {
        this._onRecord(record);
      }
    }
    return resp;
  },

  set recordHandler(onRecord) {
    // Save this because onProgress is called with this as the ChannelListener
    let coll = this;
=======
  async getBatched(batchSize = DEFAULT_DOWNLOAD_BATCH_SIZE) {
    let totalLimit = Number(this.limit) || Infinity;
    if (batchSize <= 0 || batchSize >= totalLimit) {
      throw new Error("Invalid batch size");
    }
>>>>>>> a17af05f

    if (!this.full) {
      throw new Error("getBatched is unimplemented for guid-only GETs");
    }

<<<<<<< HEAD
    this._onRecord = onRecord;

    this._onProgress = function(httpChannel) {
      let newline, length = 0, contentLength = "unknown";

      try {
          // Content-Length of the value of this response header
          contentLength = httpChannel.getResponseHeader("Content-Length");
      } catch (ex) { }

      while ((newline = this._data.indexOf("\n")) > 0) {
        // Split the json record from the rest of the data
        let json = this._data.slice(0, newline);
        this._data = this._data.slice(newline + 1);

        length += json.length;
        coll._log.trace("Record: Content-Length = " + contentLength +
                        ", ByteCount = " + length);

        // Deserialize a record from json and give it to the callback
        let record = new coll._recordObj();
        record.deserialize(json);
        coll._onRecord(record);
      }
    };
=======
    // _onComplete and _onProgress are reset after each `get` by AsyncResource.
    let { _onComplete, _onProgress } = this;
    let recordBuffer = [];
    let resp;
    try {
      let lastModifiedTime;
      this.limit = batchSize;

      do {
        this._onProgress = _onProgress;
        this._onComplete = _onComplete;
        if (batchSize + recordBuffer.length > totalLimit) {
          this.limit = totalLimit - recordBuffer.length;
        }
        this._log.trace("Performing batched GET", { limit: this.limit, offset: this.offset });
        // Actually perform the request
        resp = await this.get();
        if (!resp.success) {
          recordBuffer = [];
          break;
        }
        for (let json of resp.obj) {
          let record = new this._recordObj();
          record.deserialize(json);
          recordBuffer.push(record);
        }

        // Initialize last modified, or check that something broken isn't happening.
        let lastModified = resp.headers["x-last-modified"];
        if (!lastModifiedTime) {
          lastModifiedTime = lastModified;
          this.setHeader("X-If-Unmodified-Since", lastModified);
        } else if (lastModified != lastModifiedTime) {
          // Should be impossible -- We'd get a 412 in this case.
          throw new Error("X-Last-Modified changed in the middle of a download batch! " +
                          `${lastModified} => ${lastModifiedTime}`)
        }

        // If this is missing, we're finished.
        this.offset = resp.headers["x-weave-next-offset"];
      } while (this.offset && totalLimit > recordBuffer.length);
    } finally {
      // Ensure we undo any temporary state so that subsequent calls to get()
      // or getBatched() work properly. We do this before calling the record
      // handler so that we can more convincingly pretend to be a normal get()
      // call. Note: we're resetting these to the values they had before this
      // function was called.
      this._limit = totalLimit;
      this._offset = null;
      delete this._headers["x-if-unmodified-since"];
      this._rebuildURL();
    }
    return { response: resp, records: recordBuffer };
>>>>>>> a17af05f
  },

  // This object only supports posting via the postQueue object.
  post() {
    throw new Error("Don't directly post to a collection - use newPostQueue instead");
  },

  newPostQueue(log, timestamp, postCallback) {
    let poster = (data, headers, batch, commit) => {
      this.batch = batch;
      this.commit = commit;
      for (let [header, value] of headers) {
        this.setHeader(header, value);
      }
      return Resource.prototype.post.call(this, data);
    }
    let getConfig = (name, defaultVal) => {
      if (this._service.serverConfiguration && this._service.serverConfiguration.hasOwnProperty(name)) {
        return this._service.serverConfiguration[name];
      }
      return defaultVal;
    }

    let config = {
      max_post_bytes: getConfig("max_post_bytes", MAX_UPLOAD_BYTES),
      max_post_records: getConfig("max_post_records", MAX_UPLOAD_RECORDS),

      max_batch_bytes: getConfig("max_total_bytes", Infinity),
      max_batch_records: getConfig("max_total_records", Infinity),
    }

    // Handle config edge cases
    if (config.max_post_records <= 0) { config.max_post_records = MAX_UPLOAD_RECORDS; }
    if (config.max_batch_records <= 0) { config.max_batch_records = Infinity; }
    if (config.max_post_bytes <= 0) { config.max_post_bytes = MAX_UPLOAD_BYTES; }
    if (config.max_batch_bytes <= 0) { config.max_batch_bytes = Infinity; }

    // Max size of BSO payload is 256k. This assumes at most 4k of overhead,
    // which sounds like plenty. If the server says it can't handle this, we
    // might have valid records we can't sync, so we give up on syncing.
    let requiredMax = 260 * 1024;
    if (config.max_post_bytes < requiredMax) {
      this._log.error("Server configuration max_post_bytes is too low", config);
      throw new Error("Server configuration max_post_bytes is too low");
    }

    return new PostQueue(poster, timestamp, config, log, postCallback);
  },
};

/* A helper to manage the posting of records while respecting the various
   size limits.

   This supports the concept of a server-side "batch". The general idea is:
   * We queue as many records as allowed in memory, then make a single POST.
   * This first POST (optionally) gives us a batch ID, which we use for
     all subsequent posts, until...
   * At some point we hit a batch-maximum, and jump through a few hoops to
     commit the current batch (ie, all previous POSTs) and start a new one.
   * Eventually commit the final batch.

  In most cases we expect there to be exactly 1 batch consisting of possibly
  multiple POSTs.
*/
function PostQueue(poster, timestamp, config, log, postCallback) {
  // The "post" function we should use when it comes time to do the post.
  this.poster = poster;
  this.log = log;

  // The config we use. We expect it to have fields "max_post_records",
  // "max_batch_records", "max_post_bytes", and "max_batch_bytes"
  this.config = config;

  // The callback we make with the response when we do get around to making the
  // post (which could be during any of the enqueue() calls or the final flush())
  // This callback may be called multiple times and must not add new items to
  // the queue.
  // The second argument passed to this callback is a boolean value that is true
  // if we're in the middle of a batch, and false if either the batch is
  // complete, or it's a post to a server that does not understand batching.
  this.postCallback = postCallback;

  // The string where we are capturing the stringified version of the records
  // queued so far. It will always be invalid JSON as it is always missing the
  // closing bracket.
  this.queued = "";

  // The number of records we've queued so far but are yet to POST.
  this.numQueued = 0;

  // The number of records/bytes we've processed in previous POSTs for our
  // current batch. Does *not* include records currently queued for the next POST.
  this.numAlreadyBatched = 0;
  this.bytesAlreadyBatched = 0;

  // The ID of our current batch. Can be undefined (meaning we are yet to make
  // the first post of a patch, so don't know if we have a batch), null (meaning
  // we've made the first post but the server response indicated no batching
  // semantics), otherwise we have made the first post and it holds the batch ID
  // returned from the server.
  this.batchID = undefined;

  // Time used for X-If-Unmodified-Since -- should be the timestamp from the last GET.
  this.lastModified = timestamp;
}

PostQueue.prototype = {
  async enqueue(record) {
    // We want to ensure the record has a .toJSON() method defined - even
    // though JSON.stringify() would implicitly call it, the stringify might
    // still work even if it isn't defined, which isn't what we want.
    let jsonRepr = record.toJSON();
    if (!jsonRepr) {
      throw new Error("You must only call this with objects that explicitly support JSON");
    }
    let bytes = JSON.stringify(jsonRepr);

    // Do a flush if we can't add this record without exceeding our single-request
    // limits, or without exceeding the total limit for a single batch.
    let newLength = this.queued.length + bytes.length + 2; // extras for leading "[" / "," and trailing "]"

    let maxAllowedBytes = Math.min(256 * 1024, this.config.max_post_bytes);

    let postSizeExceeded = this.numQueued >= this.config.max_post_records ||
                           newLength >= maxAllowedBytes;

    let batchSizeExceeded = (this.numQueued + this.numAlreadyBatched) >= this.config.max_batch_records ||
                            (newLength + this.bytesAlreadyBatched) >= this.config.max_batch_bytes;

    let singleRecordTooBig = bytes.length + 2 > maxAllowedBytes;

    if (postSizeExceeded || batchSizeExceeded) {
      this.log.trace(`PostQueue flushing due to postSizeExceeded=${postSizeExceeded}, batchSizeExceeded=${batchSizeExceeded}` +
                     `, max_batch_bytes: ${this.config.max_batch_bytes}, max_post_bytes: ${this.config.max_post_bytes}`);

      if (singleRecordTooBig) {
        return { enqueued: false, error: new Error("Single record too large to submit to server") };
      }

      // We need to write the queue out before handling this one, but we only
      // commit the batch (and thus start a new one) if the batch is full.
      // Note that if a single record is too big for the batch or post, then
      // the batch may be empty, and so we don't flush in that case.
      if (this.numQueued) {
        await this.flush(batchSizeExceeded || singleRecordTooBig);
      }
    }
    // Either a ',' or a '[' depending on whether this is the first record.
    this.queued += this.numQueued ? "," : "[";
    this.queued += bytes;
    this.numQueued++;
    return { enqueued: true };
  },

  async flush(finalBatchPost) {
    if (!this.queued) {
      // nothing queued - we can't be in a batch, and something has gone very
      // bad if we think we are.
      if (this.batchID) {
        throw new Error(`Flush called when no queued records but we are in a batch ${this.batchID}`);
      }
      return;
    }
    // the batch query-param and headers we'll send.
    let batch;
    let headers = [];
    if (this.batchID === undefined) {
      // First commit in a (possible) batch.
      batch = "true";
    } else if (this.batchID) {
      // We have an existing batch.
      batch = this.batchID;
    } else {
      // Not the first post and we know we have no batch semantics.
      batch = null;
    }

    headers.push(["x-if-unmodified-since", this.lastModified]);

    this.log.info(`Posting ${this.numQueued} records of ${this.queued.length + 1} bytes with batch=${batch}`);
    let queued = this.queued + "]";
    if (finalBatchPost) {
      this.bytesAlreadyBatched = 0;
      this.numAlreadyBatched = 0;
    } else {
      this.bytesAlreadyBatched += queued.length;
      this.numAlreadyBatched += this.numQueued;
    }
    this.queued = "";
    this.numQueued = 0;
    let response = await this.poster(queued, headers, batch, !!(finalBatchPost && this.batchID !== null));

    if (!response.success) {
      this.log.trace("Server error response during a batch", response);
      // not clear what we should do here - we expect the consumer of this to
      // abort by throwing in the postCallback below.
<<<<<<< HEAD
      this.postCallback(response, !finalBatchPost);
=======
      await this.postCallback(response, !finalBatchPost);
>>>>>>> a17af05f
      return;
    }

    if (finalBatchPost) {
      this.log.trace("Committed batch", this.batchID);
      this.batchID = undefined; // we are now in "first post for the batch" state.
      this.lastModified = response.headers["x-last-modified"];
<<<<<<< HEAD
      this.postCallback(response, false);
=======
      await this.postCallback(response, false);
>>>>>>> a17af05f
      return;
    }

    if (response.status != 202) {
      if (this.batchID) {
        throw new Error("Server responded non-202 success code while a batch was in progress");
      }
      this.batchID = null; // no batch semantics are in place.
      this.lastModified = response.headers["x-last-modified"];
<<<<<<< HEAD
      this.postCallback(response, false);
=======
      await this.postCallback(response, false);
>>>>>>> a17af05f
      return;
    }

    // this response is saying the server has batch semantics - we should
    // always have a batch ID in the response.
    let responseBatchID = response.obj.batch;
    this.log.trace("Server responsed 202 with batch", responseBatchID);
    if (!responseBatchID) {
      this.log.error("Invalid server response: 202 without a batch ID", response);
      throw new Error("Invalid server response: 202 without a batch ID");
    }

    if (this.batchID === undefined) {
      this.batchID = responseBatchID;
      if (!this.lastModified) {
        this.lastModified = response.headers["x-last-modified"];
        if (!this.lastModified) {
          throw new Error("Batch response without x-last-modified");
        }
      }
    }

    if (this.batchID != responseBatchID) {
      throw new Error(`Invalid client/server batch state - client has ${this.batchID}, server has ${responseBatchID}`);
    }

    await this.postCallback(response, true);
  },
}<|MERGE_RESOLUTION|>--- conflicted
+++ resolved
@@ -44,11 +44,7 @@
 
   // Get thyself from your URI, then deserialize.
   // Set thine 'response' field.
-<<<<<<< HEAD
-  fetch: function fetch(resource) {
-=======
   async fetch(resource) {
->>>>>>> a17af05f
     if (!(resource instanceof Resource)) {
       throw new Error("First argument must be a Resource instance.");
     }
@@ -61,11 +57,7 @@
     return this;
   },
 
-<<<<<<< HEAD
-  upload: function upload(resource) {
-=======
   upload(resource) {
->>>>>>> a17af05f
     if (!(resource instanceof Resource)) {
       throw new Error("First argument must be a Resource instance.");
     }
@@ -719,120 +711,16 @@
   // Returns the last response processed, and doesn't run the record handler
   // on any items if a non-success status is received while downloading the
   // records (or if a network error occurs).
-<<<<<<< HEAD
-  getBatched(batchSize = DEFAULT_DOWNLOAD_BATCH_SIZE) {
-    let totalLimit = Number(this.limit) || Infinity;
-    if (batchSize <= 0 || batchSize >= totalLimit) {
-      // Invalid batch sizes should arguably be an error, but they're easy to handle
-      return this.get();
-    }
-
-    if (!this.full) {
-      throw new Error("getBatched is unimplemented for guid-only GETs");
-    }
-
-    // _onComplete and _onProgress are reset after each `get` by AsyncResource.
-    // We overwrite _onRecord to something that stores the data in an array
-    // until the end.
-    let { _onComplete, _onProgress, _onRecord } = this;
-    let recordBuffer = [];
-    let resp;
-    try {
-      this._onRecord = r => recordBuffer.push(r);
-      let lastModifiedTime;
-      this.limit = batchSize;
-
-      do {
-        this._onProgress = _onProgress;
-        this._onComplete = _onComplete;
-        if (batchSize + recordBuffer.length > totalLimit) {
-          this.limit = totalLimit - recordBuffer.length;
-        }
-        this._log.trace("Performing batched GET", { limit: this.limit, offset: this.offset });
-        // Actually perform the request
-        resp = this.get();
-        if (!resp.success) {
-          break;
-        }
-
-        // Initialize last modified, or check that something broken isn't happening.
-        let lastModified = resp.headers["x-last-modified"];
-        if (!lastModifiedTime) {
-          lastModifiedTime = lastModified;
-          this.setHeader("X-If-Unmodified-Since", lastModified);
-        } else if (lastModified != lastModifiedTime) {
-          // Should be impossible -- We'd get a 412 in this case.
-          throw new Error("X-Last-Modified changed in the middle of a download batch! " +
-                          `${lastModified} => ${lastModifiedTime}`)
-        }
-
-        // If this is missing, we're finished.
-        this.offset = resp.headers["x-weave-next-offset"];
-      } while (this.offset && totalLimit > recordBuffer.length);
-    } finally {
-      // Ensure we undo any temporary state so that subsequent calls to get()
-      // or getBatched() work properly. We do this before calling the record
-      // handler so that we can more convincingly pretend to be a normal get()
-      // call. Note: we're resetting these to the values they had before this
-      // function was called.
-      this._onRecord = _onRecord;
-      this._limit = totalLimit;
-      this._offset = null;
-      delete this._headers["x-if-unmodified-since"];
-      this._rebuildURL();
-    }
-    if (resp.success && Async.checkAppReady()) {
-      // call the original _onRecord (e.g. the user supplied record handler)
-      // for each record we've stored
-      for (let record of recordBuffer) {
-        this._onRecord(record);
-      }
-    }
-    return resp;
-  },
-
-  set recordHandler(onRecord) {
-    // Save this because onProgress is called with this as the ChannelListener
-    let coll = this;
-=======
   async getBatched(batchSize = DEFAULT_DOWNLOAD_BATCH_SIZE) {
     let totalLimit = Number(this.limit) || Infinity;
     if (batchSize <= 0 || batchSize >= totalLimit) {
       throw new Error("Invalid batch size");
     }
->>>>>>> a17af05f
 
     if (!this.full) {
       throw new Error("getBatched is unimplemented for guid-only GETs");
     }
 
-<<<<<<< HEAD
-    this._onRecord = onRecord;
-
-    this._onProgress = function(httpChannel) {
-      let newline, length = 0, contentLength = "unknown";
-
-      try {
-          // Content-Length of the value of this response header
-          contentLength = httpChannel.getResponseHeader("Content-Length");
-      } catch (ex) { }
-
-      while ((newline = this._data.indexOf("\n")) > 0) {
-        // Split the json record from the rest of the data
-        let json = this._data.slice(0, newline);
-        this._data = this._data.slice(newline + 1);
-
-        length += json.length;
-        coll._log.trace("Record: Content-Length = " + contentLength +
-                        ", ByteCount = " + length);
-
-        // Deserialize a record from json and give it to the callback
-        let record = new coll._recordObj();
-        record.deserialize(json);
-        coll._onRecord(record);
-      }
-    };
-=======
     // _onComplete and _onProgress are reset after each `get` by AsyncResource.
     let { _onComplete, _onProgress } = this;
     let recordBuffer = [];
@@ -886,7 +774,6 @@
       this._rebuildURL();
     }
     return { response: resp, records: recordBuffer };
->>>>>>> a17af05f
   },
 
   // This object only supports posting via the postQueue object.
@@ -1083,11 +970,7 @@
       this.log.trace("Server error response during a batch", response);
       // not clear what we should do here - we expect the consumer of this to
       // abort by throwing in the postCallback below.
-<<<<<<< HEAD
-      this.postCallback(response, !finalBatchPost);
-=======
       await this.postCallback(response, !finalBatchPost);
->>>>>>> a17af05f
       return;
     }
 
@@ -1095,11 +978,7 @@
       this.log.trace("Committed batch", this.batchID);
       this.batchID = undefined; // we are now in "first post for the batch" state.
       this.lastModified = response.headers["x-last-modified"];
-<<<<<<< HEAD
-      this.postCallback(response, false);
-=======
       await this.postCallback(response, false);
->>>>>>> a17af05f
       return;
     }
 
@@ -1109,11 +988,7 @@
       }
       this.batchID = null; // no batch semantics are in place.
       this.lastModified = response.headers["x-last-modified"];
-<<<<<<< HEAD
-      this.postCallback(response, false);
-=======
       await this.postCallback(response, false);
->>>>>>> a17af05f
       return;
     }
 
