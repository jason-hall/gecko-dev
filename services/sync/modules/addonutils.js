--- conflicted
+++ resolved
@@ -158,14 +158,6 @@
    * @param addon
    *        Addon instance to uninstall.
    */
-<<<<<<< HEAD
-  uninstallAddon: function uninstallAddon(addon, cb) {
-    let listener = {
-      onUninstalling(uninstalling, needsRestart) {
-        if (addon.id != uninstalling.id) {
-          return;
-        }
-=======
   async uninstallAddon(addon) {
     return new Promise(res => {
       let listener = {
@@ -173,7 +165,6 @@
           if (addon.id != uninstalling.id) {
             return;
           }
->>>>>>> a17af05f
 
           // We assume restartless add-ons will send the onUninstalled event
           // soon.
@@ -181,17 +172,6 @@
             return;
           }
 
-<<<<<<< HEAD
-        // For non-restartless add-ons, we issue the callback on uninstalling
-        // because we will likely never see the uninstalled event.
-        AddonManager.removeAddonListener(listener);
-        cb(null, addon);
-      },
-      onUninstalled(uninstalled) {
-        if (addon.id != uninstalled.id) {
-          return;
-        }
-=======
           // For non-restartless add-ons, we issue the callback on uninstalling
           // because we will likely never see the uninstalled event.
           AddonManager.removeAddonListener(listener);
@@ -201,7 +181,6 @@
           if (addon.id != uninstalled.id) {
             return;
           }
->>>>>>> a17af05f
 
           AddonManager.removeAddonListener(listener);
           res(addon);
@@ -430,14 +409,6 @@
 
     this._log.info("Updating userDisabled flag: " + addon.id + " -> " + value);
     addon.userDisabled = !!value;
-<<<<<<< HEAD
-
-    if (!addon.appDisabled) {
-      cb(null, addon);
-    }
-    // Else the listener will handle invoking the callback.
-=======
->>>>>>> a17af05f
   },
 
 };
