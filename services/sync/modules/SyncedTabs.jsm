--- conflicted
+++ resolved
@@ -110,10 +110,6 @@
 
     let engine = Weave.Service.engineManager.get("tabs");
 
-<<<<<<< HEAD
-    let seenURLs = new Set();
-=======
->>>>>>> a17af05f
     let ntabs = 0;
 
     for (let client of Object.values(engine.getAllClients())) {
@@ -163,22 +159,6 @@
       return false;
     }
     // Ask Sync to just do the tabs engine if it can.
-<<<<<<< HEAD
-    // Sync is currently synchronous, so do it after an event-loop spin to help
-    // keep the UI responsive.
-    return new Promise((resolve, reject) => {
-      Services.tm.currentThread.dispatch(() => {
-        try {
-          log.info("Doing a tab sync.");
-          Weave.Service.sync(["tabs"]);
-          resolve(true);
-        } catch (ex) {
-          log.error("Sync failed", ex);
-          reject(ex);
-        }
-      }, Ci.nsIThread.DISPATCH_NORMAL);
-    });
-=======
     try {
       log.info("Doing a tab sync.");
       await Weave.Service.sync(["tabs"]);
@@ -187,7 +167,6 @@
       log.error("Sync failed", ex);
       throw ex;
     }
->>>>>>> a17af05f
   },
 
   observe(subject, topic, data) {
