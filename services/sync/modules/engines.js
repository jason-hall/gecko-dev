/* This Source Code Form is subject to the terms of the Mozilla Public
 * License, v. 2.0. If a copy of the MPL was not distributed with this
 * file, You can obtain one at http://mozilla.org/MPL/2.0/. */

this.EXPORTED_SYMBOLS = [
  "EngineManager",
  "Engine",
  "SyncEngine",
  "Tracker",
  "Store",
  "Changeset"
];

var {classes: Cc, interfaces: Ci, results: Cr, utils: Cu} = Components;

<<<<<<< HEAD
Cu.import("resource://services-common/async.js");
Cu.import("resource://gre/modules/JSONFile.jsm");
Cu.import("resource://gre/modules/Log.jsm");
Cu.import("resource://gre/modules/osfile.jsm");
=======
Cu.import("resource://gre/modules/XPCOMUtils.jsm");
Cu.import("resource://gre/modules/JSONFile.jsm");
Cu.import("resource://gre/modules/Log.jsm");
Cu.import("resource://services-common/async.js");
>>>>>>> a17af05f
Cu.import("resource://services-common/observers.js");
Cu.import("resource://services-common/utils.js");
Cu.import("resource://services-sync/constants.js");
Cu.import("resource://services-sync/record.js");
Cu.import("resource://services-sync/resource.js");
Cu.import("resource://services-sync/util.js");

XPCOMUtils.defineLazyModuleGetter(this, "fxAccounts",
  "resource://gre/modules/FxAccounts.jsm");
XPCOMUtils.defineLazyModuleGetter(this, "OS",
                                  "resource://gre/modules/osfile.jsm");

/*
 * Trackers are associated with a single engine and deal with
 * listening for changes to their particular data type.
 *
 * There are two things they keep track of:
 * 1) A score, indicating how urgently the engine wants to sync
 * 2) A list of IDs for all the changed items that need to be synced
 * and updating their 'score', indicating how urgently they
 * want to sync.
 *
 */
this.Tracker = function Tracker(name, engine) {
  if (!engine) {
    throw new Error("Tracker must be associated with an Engine instance.");
  }

  name = name || "Unnamed";
  this.name = this.file = name.toLowerCase();
  this.engine = engine;

  this._log = Log.repository.getLogger("Sync.Tracker." + name);
  let level = Svc.Prefs.get("log.logger.engine." + this.name, "Debug");
  this._log.level = Log.Level[level];

  this._score = 0;
  this._ignored = [];
  this._storage = new JSONFile({
    path: Utils.jsonFilePath("changes/" + this.file),
    // We use arrow functions instead of `.bind(this)` so that tests can
    // easily override these hooks.
    dataPostProcessor: json => this._dataPostProcessor(json),
    beforeSave: () => this._beforeSave(),
  });
  this.ignoreAll = false;

  Svc.Obs.add("weave:engine:start-tracking", this);
  Svc.Obs.add("weave:engine:stop-tracking", this);

  Svc.Prefs.observe("engine." + this.engine.prefName, this);
};

Tracker.prototype = {
  /*
   * Score can be called as often as desired to decide which engines to sync
   *
   * Valid values for score:
   * -1: Do not sync unless the user specifically requests it (almost disabled)
   * 0: Nothing has changed
   * 100: Please sync me ASAP!
   *
   * Setting it to other values should (but doesn't currently) throw an exception
   */
  get score() {
    return this._score;
  },

  // Default to an empty object if the file doesn't exist.
  _dataPostProcessor(json) {
    return typeof json == "object" && json || {};
  },

  // Ensure the Weave storage directory exists before writing the file.
  _beforeSave() {
    let basename = OS.Path.dirname(this._storage.path);
    return OS.File.makeDir(basename, { from: OS.Constants.Path.profileDir });
  },

  get changedIDs() {
    Async.promiseSpinningly(this._storage.load());
    return this._storage.data;
  },

  set score(value) {
    this._score = value;
    Observers.notify("weave:engine:score:updated", this.name);
  },

  // Should be called by service everytime a sync has been done for an engine
  resetScore() {
    this._score = 0;
  },

  persistChangedIDs: true,

  _saveChangedIDs() {
    if (!this.persistChangedIDs) {
      this._log.debug("Not saving changedIDs.");
      return;
    }
    this._storage.saveSoon();
  },

  // ignore/unignore specific IDs.  Useful for ignoring items that are
  // being processed, or that shouldn't be synced.
  // But note: not persisted to disk

  ignoreID(id) {
    this.unignoreID(id);
    this._ignored.push(id);
  },

  unignoreID(id) {
    let index = this._ignored.indexOf(id);
    if (index != -1)
      this._ignored.splice(index, 1);
  },

  _saveChangedID(id, when) {
    this._log.trace(`Adding changed ID: ${id}, ${JSON.stringify(when)}`);
    this.changedIDs[id] = when;
    this._saveChangedIDs();
  },

  addChangedID(id, when) {
    if (!id) {
      this._log.warn("Attempted to add undefined ID to tracker");
      return false;
    }

    if (this.ignoreAll || this._ignored.includes(id)) {
      return false;
    }

    // Default to the current time in seconds if no time is provided.
    if (when == null) {
      when = this._now();
    }

    // Add/update the entry if we have a newer time.
    if ((this.changedIDs[id] || -Infinity) < when) {
      this._saveChangedID(id, when);
    }

    return true;
  },

  removeChangedID(...ids) {
    if (!ids.length || this.ignoreAll) {
      return false;
    }
    for (let id of ids) {
      if (!id) {
        this._log.warn("Attempted to remove undefined ID from tracker");
        continue;
      }
      if (this._ignored.includes(id)) {
        this._log.debug(`Not removing ignored ID ${id} from tracker`);
        continue;
      }
      if (this.changedIDs[id] != null) {
        this._log.trace("Removing changed ID " + id);
        delete this.changedIDs[id];
      }
    }
    this._saveChangedIDs();
    return true;
  },

  clearChangedIDs() {
    this._log.trace("Clearing changed ID list");
    this._storage.data = {};
    this._saveChangedIDs();
  },

  _now() {
    return Date.now() / 1000;
  },

  _isTracking: false,

  // Override these in your subclasses.
  startTracking() {
  },

  stopTracking() {
  },

  engineIsEnabled() {
    if (!this.engine) {
      // Can't tell -- we must be running in a test!
      return true;
    }
    return this.engine.enabled;
  },

  onEngineEnabledChanged(engineEnabled) {
    if (engineEnabled == this._isTracking) {
      return;
    }

    if (engineEnabled) {
      this.startTracking();
      this._isTracking = true;
    } else {
      this.stopTracking();
      this._isTracking = false;
      this.clearChangedIDs();
    }
  },

  observe(subject, topic, data) {
    switch (topic) {
      case "weave:engine:start-tracking":
        if (!this.engineIsEnabled()) {
          return;
        }
        this._log.trace("Got start-tracking.");
        if (!this._isTracking) {
          this.startTracking();
          this._isTracking = true;
        }
        return;
      case "weave:engine:stop-tracking":
        this._log.trace("Got stop-tracking.");
        if (this._isTracking) {
          this.stopTracking();
          this._isTracking = false;
        }
        return;
      case "nsPref:changed":
        if (data == PREFS_BRANCH + "engine." + this.engine.prefName) {
          this.onEngineEnabledChanged(this.engine.enabled);
        }
    }
  },

  async finalize() {
    // Stop listening for tracking and engine enabled change notifications.
    // Important for tests where we unregister the engine during cleanup.
    Svc.Obs.remove("weave:engine:start-tracking", this);
    Svc.Obs.remove("weave:engine:stop-tracking", this);
    Svc.Prefs.ignore("engine." + this.engine.prefName, this);

    // Persist all pending tracked changes to disk, and wait for the final write
    // to finish.
    this._saveChangedIDs();
    await this._storage.finalize();
  },
};



/**
 * The Store serves as the interface between Sync and stored data.
 *
 * The name "store" is slightly a misnomer because it doesn't actually "store"
 * anything. Instead, it serves as a gateway to something that actually does
 * the "storing."
 *
 * The store is responsible for record management inside an engine. It tells
 * Sync what items are available for Sync, converts items to and from Sync's
 * record format, and applies records from Sync into changes on the underlying
 * store.
 *
 * Store implementations require a number of functions to be implemented. These
 * are all documented below.
 *
 * For stores that deal with many records or which have expensive store access
 * routines, it is highly recommended to implement a custom applyIncomingBatch
 * and/or applyIncoming function on top of the basic APIs.
 */

this.Store = function Store(name, engine) {
  if (!engine) {
    throw new Error("Store must be associated with an Engine instance.");
  }

  name = name || "Unnamed";
  this.name = name.toLowerCase();
  this.engine = engine;

  this._log = Log.repository.getLogger("Sync.Store." + name);
  let level = Svc.Prefs.get("log.logger.engine." + this.name, "Debug");
  this._log.level = Log.Level[level];

  XPCOMUtils.defineLazyGetter(this, "_timer", function() {
    return Cc["@mozilla.org/timer;1"].createInstance(Ci.nsITimer);
  });
}
Store.prototype = {

  /**
   * Apply multiple incoming records against the store.
   *
   * This is called with a set of incoming records to process. The function
   * should look at each record, reconcile with the current local state, and
   * make the local changes required to bring its state in alignment with the
   * record.
   *
   * The default implementation simply iterates over all records and calls
   * applyIncoming(). Store implementations may overwrite this function
   * if desired.
   *
   * @param  records Array of records to apply
   * @return Array of record IDs which did not apply cleanly
   */
<<<<<<< HEAD
  applyIncomingBatch(records) {
=======
  async applyIncomingBatch(records) {
>>>>>>> a17af05f
    let failed = [];
    let maybeYield = Async.jankYielder();
    for (let record of records) {
      await maybeYield();
      try {
        await this.applyIncoming(record);
      } catch (ex) {
        if (ex.code == Engine.prototype.eEngineAbortApplyIncoming) {
          // This kind of exception should have a 'cause' attribute, which is an
          // originating exception.
          // ex.cause will carry its stack with it when rethrown.
          throw ex.cause;
        }
        if (Async.isShutdownException(ex)) {
          throw ex;
        }
        this._log.warn("Failed to apply incoming record " + record.id, ex);
        failed.push(record.id);
      }
    }
    return failed;
  },

  /**
   * Apply a single record against the store.
   *
   * This takes a single record and makes the local changes required so the
   * local state matches what's in the record.
   *
   * The default implementation calls one of remove(), create(), or update()
   * depending on the state obtained from the store itself. Store
   * implementations may overwrite this function if desired.
   *
   * @param record
   *        Record to apply
   */
<<<<<<< HEAD
  applyIncoming(record) {
=======
  async applyIncoming(record) {
>>>>>>> a17af05f
    if (record.deleted)
      await this.remove(record);
    else if (!(await this.itemExists(record.id)))
      await this.create(record);
    else
      await this.update(record);
  },

  // override these in derived objects

  /**
   * Create an item in the store from a record.
   *
   * This is called by the default implementation of applyIncoming(). If using
   * applyIncomingBatch(), this won't be called unless your store calls it.
   *
   * @param record
   *        The store record to create an item from
   */
<<<<<<< HEAD
  create(record) {
    throw "override create in a subclass";
=======
  async create(record) {
    throw new Error("override create in a subclass");
>>>>>>> a17af05f
  },

  /**
   * Remove an item in the store from a record.
   *
   * This is called by the default implementation of applyIncoming(). If using
   * applyIncomingBatch(), this won't be called unless your store calls it.
   *
   * @param record
   *        The store record to delete an item from
   */
<<<<<<< HEAD
  remove(record) {
    throw "override remove in a subclass";
=======
  async remove(record) {
    throw new Error("override remove in a subclass");
>>>>>>> a17af05f
  },

  /**
   * Update an item from a record.
   *
   * This is called by the default implementation of applyIncoming(). If using
   * applyIncomingBatch(), this won't be called unless your store calls it.
   *
   * @param record
   *        The record to use to update an item from
   */
<<<<<<< HEAD
  update(record) {
    throw "override update in a subclass";
=======
  async update(record) {
    throw new Error("override update in a subclass");
>>>>>>> a17af05f
  },

  /**
   * Determine whether a record with the specified ID exists.
   *
   * Takes a string record ID and returns a booleans saying whether the record
   * exists.
   *
   * @param  id
   *         string record ID
   * @return boolean indicating whether record exists locally
   */
<<<<<<< HEAD
  itemExists(id) {
    throw "override itemExists in a subclass";
=======
  async itemExists(id) {
    throw new Error("override itemExists in a subclass");
>>>>>>> a17af05f
  },

  /**
   * Create a record from the specified ID.
   *
   * If the ID is known, the record should be populated with metadata from
   * the store. If the ID is not known, the record should be created with the
   * delete field set to true.
   *
   * @param  id
   *         string record ID
   * @param  collection
   *         Collection to add record to. This is typically passed into the
   *         constructor for the newly-created record.
   * @return record type for this engine
   */
<<<<<<< HEAD
  createRecord(id, collection) {
    throw "override createRecord in a subclass";
=======
  async createRecord(id, collection) {
    throw new Error("override createRecord in a subclass");
>>>>>>> a17af05f
  },

  /**
   * Change the ID of a record.
   *
   * @param  oldID
   *         string old/current record ID
   * @param  newID
   *         string new record ID
   */
<<<<<<< HEAD
  changeItemID(oldID, newID) {
    throw "override changeItemID in a subclass";
=======
  async changeItemID(oldID, newID) {
    throw new Error("override changeItemID in a subclass");
>>>>>>> a17af05f
  },

  /**
   * Obtain the set of all known record IDs.
   *
   * @return Object with ID strings as keys and values of true. The values
   *         are ignored.
   */
<<<<<<< HEAD
  getAllIDs() {
    throw "override getAllIDs in a subclass";
=======
  async getAllIDs() {
    throw new Error("override getAllIDs in a subclass");
>>>>>>> a17af05f
  },

  /**
   * Wipe all data in the store.
   *
   * This function is called during remote wipes or when replacing local data
   * with remote data.
   *
   * This function should delete all local data that the store is managing. It
   * can be thought of as clearing out all state and restoring the "new
   * browser" state.
   */
<<<<<<< HEAD
  wipe() {
    throw "override wipe in a subclass";
=======
  async wipe() {
    throw new Error("override wipe in a subclass");
>>>>>>> a17af05f
  }
};

this.EngineManager = function EngineManager(service) {
  this.service = service;

  this._engines = {};

  // This will be populated by Service on startup.
  this._declined = new Set();
  this._log = Log.repository.getLogger("Sync.EngineManager");
  this._log.level = Log.Level[Svc.Prefs.get("log.logger.service.engines", "Debug")];
}
EngineManager.prototype = {
  get(name) {
    // Return an array of engines if we have an array of names
    if (Array.isArray(name)) {
      let engines = [];
      name.forEach(function(name) {
        let engine = this.get(name);
        if (engine) {
          engines.push(engine);
        }
      }, this);
      return engines;
    }

    let engine = this._engines[name];
    if (!engine) {
      this._log.debug("Could not get engine: " + name);
      if (Object.keys) {
        this._log.debug("Engines are: " + JSON.stringify(Object.keys(this._engines)));
      }
    }
    return engine;
  },

  getAll() {
    let engines = [];
    for (let [, engine] of Object.entries(this._engines)) {
      engines.push(engine);
    }
    return engines;
  },

  /**
   * N.B., does not pay attention to the declined list.
   */
  getEnabled() {
    return this.getAll()
               .filter((engine) => engine.enabled)
               .sort((a, b) => a.syncPriority - b.syncPriority);
  },

  get enabledEngineNames() {
    return this.getEnabled().map(e => e.name);
  },

  persistDeclined() {
    Svc.Prefs.set("declinedEngines", [...this._declined].join(","));
  },

  /**
   * Returns an array.
   */
  getDeclined() {
    return [...this._declined];
  },

  setDeclined(engines) {
    this._declined = new Set(engines);
    this.persistDeclined();
  },

  isDeclined(engineName) {
    return this._declined.has(engineName);
  },

  /**
   * Accepts a Set or an array.
   */
  decline(engines) {
    for (let e of engines) {
      this._declined.add(e);
    }
    this.persistDeclined();
  },

  undecline(engines) {
    for (let e of engines) {
      this._declined.delete(e);
    }
    this.persistDeclined();
  },

  /**
   * Mark any non-enabled engines as declined.
   *
   * This is useful after initial customization during setup.
   */
  declineDisabled() {
    for (let e of this.getAll()) {
      if (!e.enabled) {
        this._log.debug("Declining disabled engine " + e.name);
        this._declined.add(e.name);
      }
    }
    this.persistDeclined();
  },

  /**
   * Register an Engine to the service. Alternatively, give an array of engine
   * objects to register.
   *
   * @param engineObject
   *        Engine object used to get an instance of the engine
   * @return The engine object if anything failed
   */
<<<<<<< HEAD
  register(engineObject) {
    if (Array.isArray(engineObject)) {
      engineObject.map(this.register, this);
=======
  async register(engineObject) {
    if (Array.isArray(engineObject)) {
      for (const e of engineObject) {
        await this.register(e);
      }
>>>>>>> a17af05f
      return;
    }

    try {
      let engine = new engineObject(this.service);
      let name = engine.name;
      if (name in this._engines) {
        this._log.error("Engine '" + name + "' is already registered!");
      } else {
        if (engine.initialize) {
          await engine.initialize();
        }
        this._engines[name] = engine;
      }
    } catch (ex) {
      let name = engineObject || "";
      name = name.prototype || "";
      name = name.name || "";

      this._log.error(`Could not initialize engine ${name}`, ex);
    }
  },

  unregister(val) {
    let name = val;
    if (val instanceof Engine) {
      name = val.name;
    }
    if (name in this._engines) {
      let engine = this._engines[name];
      delete this._engines[name];
      Async.promiseSpinningly(engine.finalize());
    }
  },

  clear() {
    for (let name in this._engines) {
      let engine = this._engines[name];
      delete this._engines[name];
      Async.promiseSpinningly(engine.finalize());
    }
  },
};

this.Engine = function Engine(name, service) {
  if (!service) {
    throw new Error("Engine must be associated with a Service instance.");
  }

  this.Name = name || "Unnamed";
  this.name = name.toLowerCase();
  this.service = service;

  this._notify = Utils.notify("weave:engine:");
  this._log = Log.repository.getLogger("Sync.Engine." + this.Name);
  let level = Svc.Prefs.get("log.logger.engine." + this.name, "Debug");
  this._log.level = Log.Level[level];

  this._modified = this.emptyChangeset();
  this._tracker; // initialize tracker to load previously changed IDs
  this._log.debug("Engine constructed");
}
Engine.prototype = {
  // _storeObj, and _trackerObj should to be overridden in subclasses
  _storeObj: Store,
  _trackerObj: Tracker,

  // Override this method to return a new changeset type.
  emptyChangeset() {
    return new Changeset();
  },

  // Local 'constant'.
  // Signal to the engine that processing further records is pointless.
  eEngineAbortApplyIncoming: "error.engine.abort.applyincoming",

  // Should we keep syncing if we find a record that cannot be uploaded (ever)?
  // If this is false, we'll throw, otherwise, we'll ignore the record and
  // continue. This currently can only happen due to the record being larger
  // than the record upload limit.
  allowSkippedRecord: true,

  get prefName() {
    return this.name;
  },

  get enabled() {
    return Svc.Prefs.get("engine." + this.prefName, false);
  },

  set enabled(val) {
    Svc.Prefs.set("engine." + this.prefName, !!val);
  },

  get score() {
    return this._tracker.score;
  },

  get _store() {
    let store = new this._storeObj(this.Name, this);
    this.__defineGetter__("_store", () => store);
    return store;
  },

  get _tracker() {
    let tracker = new this._trackerObj(this.Name, this);
    this.__defineGetter__("_tracker", () => tracker);
    return tracker;
  },

<<<<<<< HEAD
  sync() {
=======
  async sync() {
>>>>>>> a17af05f
    if (!this.enabled) {
      return false;
    }

    if (!this._sync) {
      throw new Error("engine does not implement _sync method");
    }

    return this._notify("sync", this.name, this._sync)();
  },

  /**
   * Get rid of any local meta-data.
   */
<<<<<<< HEAD
  resetClient() {
=======
  async resetClient() {
>>>>>>> a17af05f
    if (!this._resetClient) {
      throw new Error("engine does not implement _resetClient method");
    }

    return this._notify("reset-client", this.name, this._resetClient)();
  },

<<<<<<< HEAD
  _wipeClient() {
    this.resetClient();
=======
  async _wipeClient() {
    await this.resetClient();
>>>>>>> a17af05f
    this._log.debug("Deleting all local data");
    this._tracker.ignoreAll = true;
    await this._store.wipe();
    this._tracker.ignoreAll = false;
    this._tracker.clearChangedIDs();
  },

<<<<<<< HEAD
  wipeClient() {
    this._notify("wipe-client", this.name, this._wipeClient)();
=======
  async wipeClient() {
    return this._notify("wipe-client", this.name, this._wipeClient)();
>>>>>>> a17af05f
  },

  /**
   * If one exists, initialize and return a validator for this engine (which
   * must have a `validate(engine)` method that returns a promise to an object
   * with a getSummary method). Otherwise return null.
   */
  getValidator() {
    return null;
  },

  async finalize() {
    await this._tracker.finalize();
  },
};

this.SyncEngine = function SyncEngine(name, service) {
  Engine.call(this, name || "SyncEngine", service);

<<<<<<< HEAD
  this.loadToFetch();
  this.loadPreviousFailed();
  // The set of records needing a weak reupload.
  // The difference between this and a "normal" reupload is that these records
  // are only tracked in memory, and if the reupload attempt fails (shutdown,
  // 412, etc), we abort uploading the "weak" set.
=======
  // Async initializations can be made in the initialize() method.

  // The map of ids => metadata for records needing a weak upload.
  //
  // Currently the "metadata" fields are:
  //
  // - forceTombstone: whether or not we should ignore the local information
  //   about the record, and write a tombstone for it anyway -- e.g. in the case
  //   of records that should exist locally, but should never be uploaded to the
  //   server (note that not all sync engines support tombstones)
  //
  // The difference between this and a "normal" upload is that these records
  // are only tracked in memory, and if the upload attempt fails (shutdown,
  // 412, etc), we abort uploading the "weak" set (by clearing the map).
>>>>>>> a17af05f
  //
  // The rationale here is for the cases where we receive a record from the
  // server that we know is wrong in some (small) way. For example, the
  // dateAdded field on bookmarks -- maybe we have a better date, or the server
  // record is entirely missing the date, etc.
  //
  // In these cases, we fix our local copy of the record, and mark it for
<<<<<<< HEAD
  // weak reupload. A normal ("strong") reupload is problematic here because
  // in the case of a conflict from the server, there's a window where our
  // record would be marked as modified more recently than a change that occurs
  // on another device change, and we lose data from the user.
  this._needWeakReupload = new Set();
=======
  // weak upload. A normal ("strong") upload is problematic here because
  // in the case of a conflict from the server, there's a window where our
  // record would be marked as modified more recently than a change that occurs
  // on another device change, and we lose data from the user.
  //
  // Additionally, we use this as the set of items to upload for bookmark
  // repair reponse, which has similar constraints.
  this._needWeakUpload = new Map();
>>>>>>> a17af05f
}

// Enumeration to define approaches to handling bad records.
// Attached to the constructor to allow use as a kind of static enumeration.
SyncEngine.kRecoveryStrategy = {
  ignore: "ignore",
  retry:  "retry",
  error:  "error"
};

SyncEngine.prototype = {
  __proto__: Engine.prototype,
  _recordObj: CryptoWrapper,
  version: 1,

  // Which sortindex to use when retrieving records for this engine.
  _defaultSort: undefined,

  // A relative priority to use when computing an order
  // for engines to be synced. Higher-priority engines
  // (lower numbers) are synced first.
  // It is recommended that a unique value be used for each engine,
  // in order to guarantee a stable sequence.
  syncPriority: 0,

  // How many records to pull in a single sync. This is primarily to avoid very
  // long first syncs against profiles with many history records.
  downloadLimit: null,

  // How many records to pull at one time when specifying IDs. This is to avoid
  // URI length limitations.
  guidFetchBatchSize: DEFAULT_GUID_FETCH_BATCH_SIZE,

  // How many records to process in a single batch.
  applyIncomingBatchSize: DEFAULT_STORE_BATCH_SIZE,

  async initialize() {
    await this.loadToFetch();
    await this.loadPreviousFailed();
    this._log.debug("SyncEngine initialized", this.name);
  },

  get storageURL() {
    return this.service.storageURL;
  },

  get engineURL() {
    return this.storageURL + this.name;
  },

  get cryptoKeysURL() {
    return this.storageURL + "crypto/keys";
  },

  get metaURL() {
    return this.storageURL + "meta/global";
  },

  get syncID() {
    // Generate a random syncID if we don't have one
    let syncID = Svc.Prefs.get(this.name + ".syncID", "");
    return syncID == "" ? this.syncID = Utils.makeGUID() : syncID;
  },
  set syncID(value) {
    Svc.Prefs.set(this.name + ".syncID", value);
  },

  /*
   * lastSync is a timestamp in server time.
   */
  get lastSync() {
    return parseFloat(Svc.Prefs.get(this.name + ".lastSync", "0"));
  },
  set lastSync(value) {
    // Reset the pref in-case it's a number instead of a string
    Svc.Prefs.reset(this.name + ".lastSync");
    // Store the value as a string to keep floating point precision
    Svc.Prefs.set(this.name + ".lastSync", value.toString());
  },
  resetLastSync() {
    this._log.debug("Resetting " + this.name + " last sync time");
    Svc.Prefs.reset(this.name + ".lastSync");
    Svc.Prefs.set(this.name + ".lastSync", "0");
    this.lastSyncLocal = 0;
  },

  get toFetch() {
    return this._toFetch;
  },
  set toFetch(val) {
    // Coerce the array to a string for more efficient comparison.
    if (val + "" == this._toFetch) {
      return;
    }
    this._toFetch = val;
<<<<<<< HEAD
    Utils.namedTimer(function() {
      Utils.jsonSave("toFetch/" + this.name, this, val, cb);
    }, 0, this, "_toFetchDelay");
  },

  loadToFetch() {
=======
    CommonUtils.namedTimer(function() {
      try {
        Async.promiseSpinningly(Utils.jsonSave("toFetch/" + this.name, this, val));
      } catch (error) {
        this._log.error("Failed to read JSON records to fetch", error);
      }
    }, 0, this, "_toFetchDelay");
  },

  async loadToFetch() {
>>>>>>> a17af05f
    // Initialize to empty if there's no file.
    this._toFetch = [];
    let toFetch = await Utils.jsonLoad("toFetch/" + this.name, this);
    if (toFetch) {
      this._toFetch = toFetch;
    }
  },

  get previousFailed() {
    return this._previousFailed;
  },
  set previousFailed(val) {
    // Coerce the array to a string for more efficient comparison.
    if (val + "" == this._previousFailed) {
      return;
    }
    this._previousFailed = val;
<<<<<<< HEAD
    Utils.namedTimer(function() {
      Utils.jsonSave("failed/" + this.name, this, val, cb);
    }, 0, this, "_previousFailedDelay");
  },

  loadPreviousFailed() {
=======
    CommonUtils.namedTimer(function() {
      Utils.jsonSave("failed/" + this.name, this, val).then(() => {
        this._log.debug("Successfully wrote previousFailed.");
      })
      .catch((error) => {
        this._log.error("Failed to set previousFailed", error);
      });
    }, 0, this, "_previousFailedDelay");
  },

  async loadPreviousFailed() {
>>>>>>> a17af05f
    // Initialize to empty if there's no file
    this._previousFailed = [];
    let previousFailed = await Utils.jsonLoad("failed/" + this.name, this);
    if (previousFailed) {
      this._previousFailed = previousFailed;
    }
  },

  /*
   * lastSyncLocal is a timestamp in local time.
   */
  get lastSyncLocal() {
    return parseInt(Svc.Prefs.get(this.name + ".lastSyncLocal", "0"), 10);
  },
  set lastSyncLocal(value) {
    // Store as a string because pref can only store C longs as numbers.
    Svc.Prefs.set(this.name + ".lastSyncLocal", value.toString());
  },

  get maxRecordPayloadBytes() {
    let serverConfiguration = this.service.serverConfiguration;
    if (serverConfiguration && serverConfiguration.max_record_payload_bytes) {
      return serverConfiguration.max_record_payload_bytes;
    }
    return DEFAULT_MAX_RECORD_PAYLOAD_BYTES;
  },

  /*
   * Returns a changeset for this sync. Engine implementations can override this
   * method to bypass the tracker for certain or all changed items.
   */
<<<<<<< HEAD
  getChangedIDs() {
=======
  async getChangedIDs() {
>>>>>>> a17af05f
    return this._tracker.changedIDs;
  },

  // Create a new record using the store and add in metadata.
<<<<<<< HEAD
  _createRecord(id) {
    let record = this._store.createRecord(id, this.name);
=======
  async _createRecord(id) {
    let record = await this._store.createRecord(id, this.name);
>>>>>>> a17af05f
    record.id = id;
    record.collection = this.name;
    return record;
  },

  // Creates a tombstone Sync record with additional metadata.
  _createTombstone(id) {
    let tombstone = new this._recordObj(this.name, id);
    tombstone.id = id;
    tombstone.collection = this.name;
    tombstone.deleted = true;
    return tombstone;
  },

<<<<<<< HEAD
  // Any setup that needs to happen at the beginning of each sync.
  _syncStartup() {
=======
  addForWeakUpload(id, { forceTombstone = false } = {}) {
    this._needWeakUpload.set(id, { forceTombstone });
  },

  // Any setup that needs to happen at the beginning of each sync.
  async _syncStartup() {
>>>>>>> a17af05f

    // Determine if we need to wipe on outdated versions
    let metaGlobal = await this.service.recordManager.get(this.metaURL);
    let engines = metaGlobal.payload.engines || {};
    let engineData = engines[this.name] || {};

    let needsWipe = false;

    // Assume missing versions are 0 and wipe the server
    if ((engineData.version || 0) < this.version) {
      this._log.debug("Old engine data: " + [engineData.version, this.version]);

      // Prepare to clear the server and upload everything
      needsWipe = true;
      this.syncID = "";

      // Set the newer version and newly generated syncID
      engineData.version = this.version;
      engineData.syncID = this.syncID;

      // Put the new data back into meta/global and mark for upload
      engines[this.name] = engineData;
      metaGlobal.payload.engines = engines;
      metaGlobal.changed = true;
    } else if (engineData.version > this.version) {
      // Don't sync this engine if the server has newer data
<<<<<<< HEAD
=======

      // Changes below need to be processed in bug 1295510 that's why eslint is ignored
      // eslint-disable-next-line no-new-wrappers
>>>>>>> a17af05f
      let error = new String("New data: " + [engineData.version, this.version]);
      error.failureCode = VERSION_OUT_OF_DATE;
      throw error;
    } else if (engineData.syncID != this.syncID) {
      // Changes to syncID mean we'll need to upload everything
      this._log.debug("Engine syncIDs: " + [engineData.syncID, this.syncID]);
      this.syncID = engineData.syncID;
<<<<<<< HEAD
      this._resetClient();
=======
      await this._resetClient();
>>>>>>> a17af05f
    }

    // Delete any existing data and reupload on bad version or missing meta.
    // No crypto component here...? We could regenerate per-collection keys...
    if (needsWipe) {
      await this.wipeServer();
    }

    // Save objects that need to be uploaded in this._modified. We also save
    // the timestamp of this fetch in this.lastSyncLocal. As we successfully
    // upload objects we remove them from this._modified. If an error occurs
    // or any objects fail to upload, they will remain in this._modified. At
    // the end of a sync, or after an error, we add all objects remaining in
    // this._modified to the tracker.
    this.lastSyncLocal = Date.now();
    let initialChanges;
    if (this.lastSync) {
<<<<<<< HEAD
      initialChanges = this.pullNewChanges();
    } else {
      this._log.debug("First sync, uploading all items");
      initialChanges = this.pullAllChanges();
=======
      initialChanges = await this.pullNewChanges();
    } else {
      this._log.debug("First sync, uploading all items");
      initialChanges = await this.pullAllChanges();
>>>>>>> a17af05f
    }
    this._modified.replace(initialChanges);
    // Clear the tracker now. If the sync fails we'll add the ones we failed
    // to upload back.
    this._tracker.clearChangedIDs();

    this._log.info(this._modified.count() +
                   " outgoing items pre-reconciliation");

    // Keep track of what to delete at the end of sync
    this._delete = {};
    this._needWeakReupload.clear();
  },

  /**
   * A tiny abstraction to make it easier to test incoming record
   * application.
   */
  itemSource() {
    return new Collection(this.engineURL, this._recordObj, this.service);
  },

  /**
   * Process incoming records.
   * In the most awful and untestable way possible.
   * This now accepts something that makes testing vaguely less impossible.
   */
<<<<<<< HEAD
  _processIncoming(newitems) {
=======
  async _processIncoming(newitems) {
>>>>>>> a17af05f
    this._log.trace("Downloading & applying server changes");

    // Figure out how many total items to fetch this sync; do less on mobile.
    let batchSize = this.downloadLimit || Infinity;

    if (!newitems) {
      newitems = this.itemSource();
    }

    if (this._defaultSort) {
      newitems.sort = this._defaultSort;
    }

    newitems.newer = this.lastSync;
    newitems.full  = true;
    newitems.limit = batchSize;

    // applied    => number of items that should be applied.
    // failed     => number of items that failed in this sync.
    // newFailed  => number of items that failed for the first time in this sync.
    // reconciled => number of items that were reconciled.
    let count = {applied: 0, failed: 0, newFailed: 0, reconciled: 0};
    let handled = [];
    let applyBatch = [];
    let failed = [];
    let failedInPreviousSync = this.previousFailed;
    let fetchBatch = Utils.arrayUnion(this.toFetch, failedInPreviousSync);
    // Reset previousFailed for each sync since previously failed items may not fail again.
    this.previousFailed = [];

    // Used (via exceptions) to allow the record handler/reconciliation/etc.
    // methods to signal that they would like processing of incoming records to
    // cease.
    let aborting = undefined;

    async function doApplyBatch() {
      this._tracker.ignoreAll = true;
      try {
        failed = failed.concat((await this._store.applyIncomingBatch(applyBatch)));
      } catch (ex) {
        if (Async.isShutdownException(ex)) {
          throw ex;
        }
        // Catch any error that escapes from applyIncomingBatch. At present
        // those will all be abort events.
        this._log.warn("Got exception, aborting processIncoming", ex);
        aborting = ex;
      }
      this._tracker.ignoreAll = false;
      applyBatch = [];
    }

    async function doApplyBatchAndPersistFailed() {
      // Apply remaining batch.
      if (applyBatch.length) {
        await doApplyBatch.call(this);
      }
      // Persist failed items so we refetch them.
      if (failed.length) {
        this.previousFailed = Utils.arrayUnion(failed, this.previousFailed);
        count.failed += failed.length;
        this._log.debug("Records that failed to apply: " + failed);
        failed = [];
      }
    }

    let key = this.service.collectionKeys.keyForCollection(this.name);

    // Not binding this method to 'this' for performance reasons. It gets
    // called for every incoming record.
    let self = this;

    let recordHandler = async function(item) {
      if (aborting) {
        return;
      }

      // Grab a later last modified if possible
      if (self.lastModified == null || item.modified > self.lastModified)
        self.lastModified = item.modified;

      // Track the collection for the WBO.
      item.collection = self.name;

      // Remember which records were processed
      handled.push(item.id);

      try {
        try {
          item.decrypt(key);
        } catch (ex) {
          if (!Utils.isHMACMismatch(ex)) {
            throw ex;
          }
          let strategy = await self.handleHMACMismatch(item, true);
          if (strategy == SyncEngine.kRecoveryStrategy.retry) {
            // You only get one retry.
            try {
              // Try decrypting again, typically because we've got new keys.
              self._log.info("Trying decrypt again...");
              key = self.service.collectionKeys.keyForCollection(self.name);
              item.decrypt(key);
              strategy = null;
            } catch (ex) {
              if (!Utils.isHMACMismatch(ex)) {
                throw ex;
              }
              strategy = await self.handleHMACMismatch(item, false);
            }
          }

          switch (strategy) {
            case null:
              // Retry succeeded! No further handling.
              break;
            case SyncEngine.kRecoveryStrategy.retry:
              self._log.debug("Ignoring second retry suggestion.");
              // Fall through to error case.
            case SyncEngine.kRecoveryStrategy.error:
              self._log.warn("Error decrypting record", ex);
              failed.push(item.id);
              return;
            case SyncEngine.kRecoveryStrategy.ignore:
              self._log.debug("Ignoring record " + item.id +
                              " with bad HMAC: already handled.");
              return;
          }
        }
      } catch (ex) {
        if (Async.isShutdownException(ex)) {
          throw ex;
        }
        self._log.warn("Error decrypting record", ex);
        failed.push(item.id);
        return;
      }

      if (self._shouldDeleteRemotely(item)) {
        self._log.trace("Deleting item from server without applying", item);
        self._deleteId(item.id);
        return;
      }

      let shouldApply;
      try {
        shouldApply = await self._reconcile(item);
      } catch (ex) {
        if (ex.code == Engine.prototype.eEngineAbortApplyIncoming) {
          self._log.warn("Reconciliation failed: aborting incoming processing.");
          failed.push(item.id);
          aborting = ex.cause;
        } else if (!Async.isShutdownException(ex)) {
          self._log.warn("Failed to reconcile incoming record " + item.id, ex);
          failed.push(item.id);
          return;
        } else {
          throw ex;
        }
      }

      if (shouldApply) {
        count.applied++;
        applyBatch.push(item);
      } else {
        count.reconciled++;
        self._log.trace("Skipping reconciled incoming item " + item.id);
      }

      if (applyBatch.length == self.applyIncomingBatchSize) {
        await doApplyBatch.call(self);
      }
    };

    // Only bother getting data from the server if there's new things
    if (this.lastModified == null || this.lastModified > this.lastSync) {
<<<<<<< HEAD
      let resp = newitems.getBatched();
      doApplyBatchAndPersistFailed.call(this);
      if (!resp.success) {
        resp.failureCode = ENGINE_DOWNLOAD_FAIL;
        throw resp;
=======
      let { response, records } = await newitems.getBatched();
      if (!response.success) {
        response.failureCode = ENGINE_DOWNLOAD_FAIL;
        throw response;
>>>>>>> a17af05f
      }

      let maybeYield = Async.jankYielder();
      for (let record of records) {
        await maybeYield();
        await recordHandler(record);
      }
      await doApplyBatchAndPersistFailed.call(this);

      if (aborting) {
        throw aborting;
      }
    }

    // History: check if we got the maximum that we requested; get the rest if so.
    if (handled.length == newitems.limit) {
      // XXX - this block appears to have no test coverage (eg, throwing here,
      // or commenting the entire block causes no tests to fail.)
      // See bug 1368951 comment 3 for some insightful analysis of why this
      // might not be doing what we expect anyway, so it may be the case that
      // this needs both fixing *and* tests.
      let guidColl = new Collection(this.engineURL, null, this.service);

      // Sort and limit so that we only get the last X records.
      guidColl.limit = this.downloadLimit;
      guidColl.newer = this.lastSync;

      // index: Orders by the sortindex descending (highest weight first).
      guidColl.sort  = "index";

      let guids = await guidColl.get();
      if (!guids.success)
        throw guids;

      // Figure out which guids weren't just fetched then remove any guids that
      // were already waiting and prepend the new ones
      let extra = Utils.arraySub(guids.obj, handled);
      if (extra.length > 0) {
        fetchBatch = Utils.arrayUnion(extra, fetchBatch);
        this.toFetch = Utils.arrayUnion(extra, this.toFetch);
      }
    }

    // Fast-foward the lastSync timestamp since we have stored the
    // remaining items in toFetch.
    if (this.lastSync < this.lastModified) {
      this.lastSync = this.lastModified;
    }

    // Process any backlog of GUIDs.
    // At this point we impose an upper limit on the number of items to fetch
    // in a single request, even for desktop, to avoid hitting URI limits.
    batchSize = this.guidFetchBatchSize;

    while (fetchBatch.length && !aborting) {
      // Reuse the original query, but get rid of the restricting params
      // and batch remaining records.
      newitems.limit = 0;
      newitems.newer = 0;
      newitems.ids = fetchBatch.slice(0, batchSize);

      let resp = await newitems.get();
      if (!resp.success) {
        resp.failureCode = ENGINE_DOWNLOAD_FAIL;
        throw resp;
      }

      let maybeYield = Async.jankYielder();
      for (let json of resp.obj) {
        await maybeYield();
        let record = new this._recordObj();
        record.deserialize(json);
        await recordHandler(record);
      }

      // This batch was successfully applied. Not using
      // doApplyBatchAndPersistFailed() here to avoid writing toFetch twice.
      fetchBatch = fetchBatch.slice(batchSize);
      this.toFetch = Utils.arraySub(this.toFetch, newitems.ids);
      this.previousFailed = Utils.arrayUnion(this.previousFailed, failed);
      if (failed.length) {
        count.failed += failed.length;
        this._log.debug("Records that failed to apply: " + failed);
      }
      failed = [];

      if (aborting) {
        throw aborting;
      }

      if (this.lastSync < this.lastModified) {
        this.lastSync = this.lastModified;
      }
    }

    // Apply remaining items.
    await doApplyBatchAndPersistFailed.call(this);

    count.newFailed = this.previousFailed.reduce((count, engine) => {
      if (failedInPreviousSync.indexOf(engine) == -1) {
        count++;
      }
      return count;
    }, 0);
    count.succeeded = Math.max(0, count.applied - count.failed);
    this._log.info(["Records:",
                    count.applied, "applied,",
                    count.succeeded, "successfully,",
                    count.failed, "failed to apply,",
                    count.newFailed, "newly failed to apply,",
                    count.reconciled, "reconciled."].join(" "));
    Observers.notify("weave:engine:sync:applied", count, this.name);
  },

  // Indicates whether an incoming item should be deleted from the server at
  // the end of the sync. Engines can override this method to clean up records
  // that shouldn't be on the server.
  _shouldDeleteRemotely(remoteItem) {
    return false;
<<<<<<< HEAD
  },

  _noteApplyFailure() {
    // here would be a good place to record telemetry...
  },

  _noteApplyNewFailure() {
    // here would be a good place to record telemetry...
=======
>>>>>>> a17af05f
  },

  /**
   * Find a GUID of an item that is a duplicate of the incoming item but happens
   * to have a different GUID
   *
   * @return GUID of the similar item; falsy otherwise
   */
<<<<<<< HEAD
  _findDupe(item) {
=======
  async _findDupe(item) {
>>>>>>> a17af05f
    // By default, assume there's no dupe items for the engine
  },

  /**
   * Called before a remote record is discarded due to failed reconciliation.
<<<<<<< HEAD
   * Used by bookmark sync to note the child ordering of special folders.
   */
  beforeRecordDiscard(record) {
=======
   * Used by bookmark sync to merge folder child orders.
   */
  beforeRecordDiscard(localRecord, remoteRecord, remoteIsNewer) {
>>>>>>> a17af05f
  },

  // Called when the server has a record marked as deleted, but locally we've
  // changed it more recently than the deletion. If we return false, the
  // record will be deleted locally. If we return true, we'll reupload the
  // record to the server -- any extra work that's needed as part of this
  // process should be done at this point (such as mark the record's parent
  // for reuploading in the case of bookmarks).
<<<<<<< HEAD
  _shouldReviveRemotelyDeletedRecord(remoteItem) {
=======
  async _shouldReviveRemotelyDeletedRecord(remoteItem) {
>>>>>>> a17af05f
    return true;
  },

  _deleteId(id) {
    this._tracker.removeChangedID(id);
    this._noteDeletedId(id);
  },

  // Marks an ID for deletion at the end of the sync.
  _noteDeletedId(id) {
    if (this._delete.ids == null)
      this._delete.ids = [id];
    else
      this._delete.ids.push(id);
  },

  async _switchItemToDupe(localDupeGUID, incomingItem) {
    // The local, duplicate ID is always deleted on the server.
    this._deleteId(localDupeGUID);

    // We unconditionally change the item's ID in case the engine knows of
    // an item but doesn't expose it through itemExists. If the API
    // contract were stronger, this could be changed.
    this._log.debug("Switching local ID to incoming: " + localDupeGUID + " -> " +
                    incomingItem.id);
    return this._store.changeItemID(localDupeGUID, incomingItem.id);
  },

  /**
   * Reconcile incoming record with local state.
   *
   * This function essentially determines whether to apply an incoming record.
   *
   * @param  item
   *         Record from server to be tested for application.
   * @return boolean
   *         Truthy if incoming record should be applied. False if not.
   */
<<<<<<< HEAD
  _reconcile(item) {
=======
  async _reconcile(item) {
>>>>>>> a17af05f
    if (this._log.level <= Log.Level.Trace) {
      this._log.trace("Incoming: " + item);
    }

    // We start reconciling by collecting a bunch of state. We do this here
    // because some state may change during the course of this function and we
    // need to operate on the original values.
    let existsLocally   = await this._store.itemExists(item.id);
    let locallyModified = this._modified.has(item.id);

    // TODO Handle clock drift better. Tracked in bug 721181.
    let remoteAge = AsyncResource.serverTime - item.modified;
    let localAge  = locallyModified ?
      (Date.now() / 1000 - this._modified.getModifiedTimestamp(item.id)) : null;
    let remoteIsNewer = remoteAge < localAge;

    this._log.trace("Reconciling " + item.id + ". exists=" +
                    existsLocally + "; modified=" + locallyModified +
                    "; local age=" + localAge + "; incoming age=" +
                    remoteAge);

    // We handle deletions first so subsequent logic doesn't have to check
    // deleted flags.
    if (item.deleted) {
      // If the item doesn't exist locally, there is nothing for us to do. We
      // can't check for duplicates because the incoming record has no data
      // which can be used for duplicate detection.
      if (!existsLocally) {
        this._log.trace("Ignoring incoming item because it was deleted and " +
                        "the item does not exist locally.");
        return false;
      }

      // We decide whether to process the deletion by comparing the record
      // ages. If the item is not modified locally, the remote side wins and
      // the deletion is processed. If it is modified locally, we take the
      // newer record.
      if (!locallyModified) {
        this._log.trace("Applying incoming delete because the local item " +
                        "exists and isn't modified.");
        return true;
      }
      this._log.trace("Incoming record is deleted but we had local changes.");

      if (remoteIsNewer) {
        this._log.trace("Remote record is newer -- deleting local record.");
        return true;
      }
      // If the local record is newer, we defer to individual engines for
      // how to handle this. By default, we revive the record.
<<<<<<< HEAD
      let willRevive = this._shouldReviveRemotelyDeletedRecord(item);
=======
      let willRevive = await this._shouldReviveRemotelyDeletedRecord(item);
>>>>>>> a17af05f
      this._log.trace("Local record is newer -- reviving? " + willRevive);

      return !willRevive;
    }

    // At this point the incoming record is not for a deletion and must have
    // data. If the incoming record does not exist locally, we check for a local
    // duplicate existing under a different ID. The default implementation of
    // _findDupe() is empty, so engines have to opt in to this functionality.
    //
    // If we find a duplicate, we change the local ID to the incoming ID and we
    // refresh the metadata collected above. See bug 710448 for the history
    // of this logic.
    if (!existsLocally) {
      let localDupeGUID = await this._findDupe(item);
      if (localDupeGUID) {
        this._log.trace("Local item " + localDupeGUID + " is a duplicate for " +
                        "incoming item " + item.id);

        // The current API contract does not mandate that the ID returned by
        // _findDupe() actually exists. Therefore, we have to perform this
        // check.
        existsLocally = await this._store.itemExists(localDupeGUID);

        // If the local item was modified, we carry its metadata forward so
        // appropriate reconciling can be performed.
        if (this._modified.has(localDupeGUID)) {
          locallyModified = true;
          localAge = this._tracker._now() - this._modified.getModifiedTimestamp(localDupeGUID);
          remoteIsNewer = remoteAge < localAge;

          this._modified.changeID(localDupeGUID, item.id);
        } else {
          locallyModified = false;
          localAge = null;
        }

        // Tell the engine to do whatever it needs to switch the items.
        await this._switchItemToDupe(localDupeGUID, item);

        this._log.debug("Local item after duplication: age=" + localAge +
                        "; modified=" + locallyModified + "; exists=" +
                        existsLocally);
      } else {
        this._log.trace("No duplicate found for incoming item: " + item.id);
      }
    }

    // At this point we've performed duplicate detection. But, nothing here
    // should depend on duplicate detection as the above should have updated
    // state seamlessly.

    if (!existsLocally) {
      // If the item doesn't exist locally and we have no local modifications
      // to the item (implying that it was not deleted), always apply the remote
      // item.
      if (!locallyModified) {
        this._log.trace("Applying incoming because local item does not exist " +
                        "and was not deleted.");
        return true;
      }

      // If the item was modified locally but isn't present, it must have
      // been deleted. If the incoming record is younger, we restore from
      // that record.
      if (remoteIsNewer) {
        this._log.trace("Applying incoming because local item was deleted " +
                        "before the incoming item was changed.");
        this._modified.delete(item.id);
        return true;
      }

      this._log.trace("Ignoring incoming item because the local item's " +
                      "deletion is newer.");
      return false;
    }

    // If the remote and local records are the same, there is nothing to be
    // done, so we don't do anything. In the ideal world, this logic wouldn't
    // be here and the engine would take a record and apply it. The reason we
    // want to defer this logic is because it would avoid a redundant and
    // possibly expensive dip into the storage layer to query item state.
    // This should get addressed in the async rewrite, so we ignore it for now.
    let localRecord = await this._createRecord(item.id);
    let recordsEqual = Utils.deepEquals(item.cleartext,
                                        localRecord.cleartext);

    // If the records are the same, we don't need to do anything. This does
    // potentially throw away a local modification time. But, if the records
    // are the same, does it matter?
    if (recordsEqual) {
      this._log.trace("Ignoring incoming item because the local item is " +
                      "identical.");

      this._modified.delete(item.id);
      return false;
    }

    // At this point the records are different.

    // If we have no local modifications, always take the server record.
    if (!locallyModified) {
      this._log.trace("Applying incoming record because no local conflicts.");
      return true;
    }

    // At this point, records are different and the local record is modified.
    // We resolve conflicts by record age, where the newest one wins. This does
    // result in data loss and should be handled by giving the engine an
    // opportunity to merge the records. Bug 720592 tracks this feature.
    this._log.warn("DATA LOSS: Both local and remote changes to record: " +
                   item.id);
    if (!remoteIsNewer) {
<<<<<<< HEAD
      this.beforeRecordDiscard(item);
=======
      this.beforeRecordDiscard(localRecord, item, remoteIsNewer);
>>>>>>> a17af05f
    }
    return remoteIsNewer;
  },

  // Upload outgoing records.
<<<<<<< HEAD
  _uploadOutgoing() {
=======
  async _uploadOutgoing() {
>>>>>>> a17af05f
    this._log.trace("Uploading local changes to server.");

    // collection we'll upload
    let up = new Collection(this.engineURL, null, this.service);
<<<<<<< HEAD
    let modifiedIDs = this._modified.ids();
    let counts = { failed: 0, sent: 0 };
    if (modifiedIDs.length) {
      this._log.trace("Preparing " + modifiedIDs.length +
                      " outgoing records");

      counts.sent = modifiedIDs.length;
=======
    let modifiedIDs = new Set(this._modified.ids());
    for (let id of this._needWeakUpload.keys()) {
      modifiedIDs.add(id);
    }
    let counts = { failed: 0, sent: 0 };
    if (modifiedIDs.size) {
      this._log.trace("Preparing " + modifiedIDs.size +
                      " outgoing records");

      counts.sent = modifiedIDs.size;
>>>>>>> a17af05f

      let failed = [];
      let successful = [];
      let handleResponse = async (resp, batchOngoing = false) => {
        // Note: We don't want to update this.lastSync, or this._modified until
        // the batch is complete, however we want to remember success/failure
        // indicators for when that happens.
        if (!resp.success) {
          this._log.debug("Uploading records failed: " + resp);
          resp.failureCode = resp.status == 412 ? ENGINE_BATCH_INTERRUPTED : ENGINE_UPLOAD_FAIL;
          throw resp;
        }

        // Update server timestamp from the upload.
        failed = failed.concat(Object.keys(resp.obj.failed));
        successful = successful.concat(resp.obj.success);

        if (batchOngoing) {
          // Nothing to do yet
          return;
        }
        // Advance lastSync since we've finished the batch.
        let modified = resp.headers["x-weave-timestamp"];
        if (modified > this.lastSync) {
          this.lastSync = modified;
        }
        if (failed.length && this._log.level <= Log.Level.Debug) {
          this._log.debug("Records that will be uploaded again because "
                          + "the server couldn't store them: "
                          + failed.join(", "));
        }

        counts.failed += failed.length;

        for (let id of successful) {
          this._modified.delete(id);
        }

        await this._onRecordsWritten(successful, failed);

        // clear for next batch
        failed.length = 0;
        successful.length = 0;
      };

      let postQueue = up.newPostQueue(this._log, this.lastSync, handleResponse);

      for (let id of modifiedIDs) {
        let out;
        let ok = false;
        try {
          let { forceTombstone = false } = this._needWeakUpload.get(id) || {};
          if (forceTombstone) {
            out = await this._createTombstone(id);
          } else {
            out = await this._createRecord(id);
          }
          if (this._log.level <= Log.Level.Trace)
            this._log.trace("Outgoing: " + out);

          out.encrypt(this.service.collectionKeys.keyForCollection(this.name));
          let payloadLength = JSON.stringify(out.payload).length;
          if (payloadLength > this.maxRecordPayloadBytes) {
            if (this.allowSkippedRecord) {
              this._modified.delete(id); // Do not attempt to sync that record again
            }
            throw new Error(`Payload too big: ${payloadLength} bytes`);
          }
          ok = true;
        } catch (ex) {
          this._log.warn("Error creating record", ex);
          ++counts.failed;
          if (Async.isShutdownException(ex) || !this.allowSkippedRecord) {
<<<<<<< HEAD
            Observers.notify("weave:engine:sync:uploaded", counts, this.name);
=======
            if (!this.allowSkippedRecord) {
              // Don't bother for shutdown errors
              Observers.notify("weave:engine:sync:uploaded", counts, this.name);
            }
>>>>>>> a17af05f
            throw ex;
          }
        }
        this._needWeakReupload.delete(id);
        if (ok) {
          let { enqueued, error } = await postQueue.enqueue(out);
          if (!enqueued) {
            ++counts.failed;
            if (!this.allowSkippedRecord) {
              Observers.notify("weave:engine:sync:uploaded", counts, this.name);
              throw error;
            }
            this._modified.delete(id);
            this._log.warn(`Failed to enqueue record "${id}" (skipping)`, error);
          }
        }
        await Async.promiseYield();
      }
<<<<<<< HEAD
      postQueue.flush(true);
    }

    if (this._needWeakReupload.size) {
      try {
        const { sent, failed } = this._weakReupload(up);
        counts.sent += sent;
        counts.failed += failed;
      } catch (e) {
        if (Async.isShutdownException(e)) {
          throw e;
        }
        this._log.warn("Weak reupload failed", e);
      }
    }
=======
      await postQueue.flush(true);
    }
    this._needWeakUpload.clear();

>>>>>>> a17af05f
    if (counts.sent || counts.failed) {
      Observers.notify("weave:engine:sync:uploaded", counts, this.name);
    }
  },

<<<<<<< HEAD
  _weakReupload(collection) {
    const counts = { sent: 0, failed: 0 };
    let pendingSent = 0;
    let postQueue = collection.newPostQueue(this._log, this.lastSync, (resp, batchOngoing = false) => {
      if (!resp.success) {
        this._needWeakReupload.clear();
        this._log.warn("Uploading records (weak) failed: " + resp);
        resp.failureCode = resp.status == 412 ? ENGINE_BATCH_INTERRUPTED : ENGINE_UPLOAD_FAIL;
        throw resp;
      }
      if (!batchOngoing) {
        counts.sent += pendingSent;
        pendingSent = 0;
      }
    });

    let pendingWeakReupload = this.buildWeakReuploadMap(this._needWeakReupload);
    for (let [id, encodedRecord] of pendingWeakReupload) {
      try {
        this._log.trace("Outgoing (weak)", encodedRecord);
        encodedRecord.encrypt(this.service.collectionKeys.keyForCollection(this.name));
      } catch (ex) {
        if (Async.isShutdownException(ex)) {
          throw ex;
        }
        this._log.warn(`Failed to encrypt record "${id}" during weak reupload`, ex);
        ++counts.failed;
        continue;
      }
      // Note that general errors (network error, 412, etc.) will throw here.
      // `enqueued` is only false if the specific item failed to enqueue, but
      // other items should be/are fine. For example, enqueued will be false if
      // it is larger than the max post or WBO size.
      let { enqueued } = postQueue.enqueue(encodedRecord);
      if (!enqueued) {
        ++counts.failed;
      } else {
        ++pendingSent;
      }
      this._store._sleep(0);
    }
    postQueue.flush(true);
    return counts;
  },

  _onRecordsWritten(succeeded, failed) {
=======
  async _onRecordsWritten(succeeded, failed) {
>>>>>>> a17af05f
    // Implement this method to take specific actions against successfully
    // uploaded records and failed records.
  },

  // Any cleanup necessary.
  // Save the current snapshot so as to calculate changes at next sync
<<<<<<< HEAD
  _syncFinish() {
=======
  async _syncFinish() {
>>>>>>> a17af05f
    this._log.trace("Finishing up sync");
    this._tracker.resetScore();

    let doDelete = async (key, val) => {
      let coll = new Collection(this.engineURL, this._recordObj, this.service);
      coll[key] = val;
      await coll.delete();
    };

    for (let [key, val] of Object.entries(this._delete)) {
      // Remove the key for future uses
      delete this._delete[key];

      this._log.trace("doing post-sync deletions", {key, val});
      // Send a simple delete for the property
      if (key != "ids" || val.length <= 100)
        await doDelete(key, val);
      else {
        // For many ids, split into chunks of at most 100
        while (val.length > 0) {
          await doDelete(key, val.slice(0, 100));
          val = val.slice(100);
        }
      }
    }
  },

<<<<<<< HEAD
  _syncCleanup() {
    this._needWeakReupload.clear();
=======
  async _syncCleanup() {
    this._needWeakUpload.clear();
>>>>>>> a17af05f
    if (!this._modified) {
      return;
    }

    try {
      // Mark failed WBOs as changed again so they are reuploaded next time.
<<<<<<< HEAD
      this.trackRemainingChanges();
=======
      await this.trackRemainingChanges();
>>>>>>> a17af05f
    } finally {
      this._modified.clear();
    }
  },

<<<<<<< HEAD
  _sync() {
=======
  async _sync() {
>>>>>>> a17af05f
    try {
      await this._syncStartup();
      Observers.notify("weave:engine:sync:status", "process-incoming");
      await this._processIncoming();
      Observers.notify("weave:engine:sync:status", "upload-outgoing");
      try {
        await this._uploadOutgoing();
        await this._syncFinish();
      } catch (ex) {
        if (!ex.status || ex.status != 412) {
          throw ex;
        }
        // a 412 posting just means another client raced - but we don't want
        // to treat that as a sync error - the next sync is almost certain
        // to work.
        this._log.warn("412 error during sync - will retry.")
      }
    } finally {
      await this._syncCleanup();
    }
  },

<<<<<<< HEAD
  canDecrypt() {
=======
  async canDecrypt() {
>>>>>>> a17af05f
    // Report failure even if there's nothing to decrypt
    let canDecrypt = false;

    // Fetch the most recently uploaded record and try to decrypt it
    let test = new Collection(this.engineURL, this._recordObj, this.service);
    test.limit = 1;
    test.sort = "newest";
    test.full = true;

    let key = this.service.collectionKeys.keyForCollection(this.name);
<<<<<<< HEAD
    test.recordHandler = function recordHandler(record) {
      record.decrypt(key);
      canDecrypt = true;
    };
=======
>>>>>>> a17af05f

    // Any failure fetching/decrypting will just result in false
    try {
      this._log.trace("Trying to decrypt a record from the server..");
      let json = (await test.get()).obj[0];
      let record = new this._recordObj();
      record.deserialize(json);
      record.decrypt(key);
      canDecrypt = true;
    } catch (ex) {
      if (Async.isShutdownException(ex)) {
        throw ex;
      }
      this._log.debug("Failed test decrypt", ex);
    }

    return canDecrypt;
  },

<<<<<<< HEAD
  _resetClient() {
=======
  async _resetClient() {
>>>>>>> a17af05f
    this.resetLastSync();
    this.previousFailed = [];
    this.toFetch = [];
    this._needWeakUpload.clear();
  },

<<<<<<< HEAD
  wipeServer() {
    let response = this.service.resource(this.engineURL).delete();
=======
  async wipeServer() {
    let response = await this.service.resource(this.engineURL).delete();
>>>>>>> a17af05f
    if (response.status != 200 && response.status != 404) {
      throw response;
    }
    await this._resetClient();
  },

<<<<<<< HEAD
  removeClientData() {
=======
  async removeClientData() {
>>>>>>> a17af05f
    // Implement this method in engines that store client specific data
    // on the server.
  },

  /*
   * Decide on (and partially effect) an error-handling strategy.
   *
   * Asks the Service to respond to an HMAC error, which might result in keys
   * being downloaded. That call returns true if an action which might allow a
   * retry to occur.
   *
   * If `mayRetry` is truthy, and the Service suggests a retry,
   * handleHMACMismatch returns kRecoveryStrategy.retry. Otherwise, it returns
   * kRecoveryStrategy.error.
   *
   * Subclasses of SyncEngine can override this method to allow for different
   * behavior -- e.g., to delete and ignore erroneous entries.
   *
   * All return values will be part of the kRecoveryStrategy enumeration.
   */
<<<<<<< HEAD
  handleHMACMismatch(item, mayRetry) {
=======
  async handleHMACMismatch(item, mayRetry) {
>>>>>>> a17af05f
    // By default we either try again, or bail out noisily.
    return ((await this.service.handleHMACEvent()) && mayRetry) ?
           SyncEngine.kRecoveryStrategy.retry :
           SyncEngine.kRecoveryStrategy.error;
  },

  /**
   * Returns a changeset containing all items in the store. The default
   * implementation returns a changeset with timestamps from long ago, to
   * ensure we always use the remote version if one exists.
   *
   * This function is only called for the first sync. Subsequent syncs call
   * `pullNewChanges`.
   *
   * @return A `Changeset` object.
   */
<<<<<<< HEAD
  pullAllChanges() {
    let changes = {};
    for (let id in this._store.getAllIDs()) {
=======
  async pullAllChanges() {
    let changes = {};
    let ids = await this._store.getAllIDs();
    for (let id in ids) {
>>>>>>> a17af05f
      changes[id] = 0;
    }
    return changes;
  },

  /*
   * Returns a changeset containing entries for all currently tracked items.
   * The default implementation returns a changeset with timestamps indicating
   * when the item was added to the tracker.
   *
   * @return A `Changeset` object.
   */
<<<<<<< HEAD
  pullNewChanges() {
=======
  async pullNewChanges() {
>>>>>>> a17af05f
    return this.getChangedIDs();
  },

  /**
   * Adds all remaining changeset entries back to the tracker, typically for
   * items that failed to upload. This method is called at the end of each sync.
   *
   */
  async trackRemainingChanges() {
    for (let [id, change] of this._modified.entries()) {
      this._tracker.addChangedID(id, change);
    }
  },

  /**
   * Returns a map of (id, unencrypted record) that will be used to perform
   * the weak reupload. Subclasses may override this to filter out items we
   * shouldn't upload as part of a weak reupload (items that have changed,
   * for example).
   */
  buildWeakReuploadMap(idSet) {
    let result = new Map();
    for (let id of idSet) {
      try {
        result.set(id, this._createRecord(id));
      } catch (ex) {
        if (Async.isShutdownException(ex)) {
          throw ex;
        }
        this._log.warn("createRecord failed during weak reupload", ex);
      }
    }
    return result;
  }
};

/**
 * A changeset is created for each sync in `Engine::get{Changed, All}IDs`,
 * and stores opaque change data for tracked IDs. The default implementation
 * only records timestamps, though engines can extend this to store additional
 * data for each entry.
 */
class Changeset {
  // Creates an empty changeset.
  constructor() {
    this.changes = {};
  }

  // Returns the last modified time, in seconds, for an entry in the changeset.
  // `id` is guaranteed to be in the set.
  getModifiedTimestamp(id) {
    return this.changes[id];
  }

  // Adds a change for a tracked ID to the changeset.
  set(id, change) {
    this.changes[id] = change;
  }

  // Adds multiple entries to the changeset, preserving existing entries.
  insert(changes) {
    Object.assign(this.changes, changes);
  }

  // Overwrites the existing set of tracked changes with new entries.
  replace(changes) {
    this.changes = changes;
  }

  // Indicates whether an entry is in the changeset.
  has(id) {
    return id in this.changes;
  }

  // Deletes an entry from the changeset. Used to clean up entries for
  // reconciled and successfully uploaded records.
  delete(id) {
    delete this.changes[id];
  }

  // Changes the ID of an entry in the changeset. Used when reconciling
  // duplicates that have local changes.
  changeID(oldID, newID) {
    this.changes[newID] = this.changes[oldID];
    delete this.changes[oldID];
  }

  // Returns an array of all tracked IDs in this changeset.
  ids() {
    return Object.keys(this.changes);
  }

  // Returns an array of `[id, change]` tuples. Used to repopulate the tracker
  // with entries for failed uploads at the end of a sync.
  entries() {
    return Object.entries(this.changes);
  }

  // Returns the number of entries in this changeset.
  count() {
    return this.ids().length;
  }

  // Clears the changeset.
  clear() {
    this.changes = {};
  }
}<|MERGE_RESOLUTION|>--- conflicted
+++ resolved
@@ -13,17 +13,10 @@
 
 var {classes: Cc, interfaces: Ci, results: Cr, utils: Cu} = Components;
 
-<<<<<<< HEAD
-Cu.import("resource://services-common/async.js");
-Cu.import("resource://gre/modules/JSONFile.jsm");
-Cu.import("resource://gre/modules/Log.jsm");
-Cu.import("resource://gre/modules/osfile.jsm");
-=======
 Cu.import("resource://gre/modules/XPCOMUtils.jsm");
 Cu.import("resource://gre/modules/JSONFile.jsm");
 Cu.import("resource://gre/modules/Log.jsm");
 Cu.import("resource://services-common/async.js");
->>>>>>> a17af05f
 Cu.import("resource://services-common/observers.js");
 Cu.import("resource://services-common/utils.js");
 Cu.import("resource://services-sync/constants.js");
@@ -332,11 +325,7 @@
    * @param  records Array of records to apply
    * @return Array of record IDs which did not apply cleanly
    */
-<<<<<<< HEAD
-  applyIncomingBatch(records) {
-=======
   async applyIncomingBatch(records) {
->>>>>>> a17af05f
     let failed = [];
     let maybeYield = Async.jankYielder();
     for (let record of records) {
@@ -373,11 +362,7 @@
    * @param record
    *        Record to apply
    */
-<<<<<<< HEAD
-  applyIncoming(record) {
-=======
   async applyIncoming(record) {
->>>>>>> a17af05f
     if (record.deleted)
       await this.remove(record);
     else if (!(await this.itemExists(record.id)))
@@ -397,13 +382,8 @@
    * @param record
    *        The store record to create an item from
    */
-<<<<<<< HEAD
-  create(record) {
-    throw "override create in a subclass";
-=======
   async create(record) {
     throw new Error("override create in a subclass");
->>>>>>> a17af05f
   },
 
   /**
@@ -415,13 +395,8 @@
    * @param record
    *        The store record to delete an item from
    */
-<<<<<<< HEAD
-  remove(record) {
-    throw "override remove in a subclass";
-=======
   async remove(record) {
     throw new Error("override remove in a subclass");
->>>>>>> a17af05f
   },
 
   /**
@@ -433,13 +408,8 @@
    * @param record
    *        The record to use to update an item from
    */
-<<<<<<< HEAD
-  update(record) {
-    throw "override update in a subclass";
-=======
   async update(record) {
     throw new Error("override update in a subclass");
->>>>>>> a17af05f
   },
 
   /**
@@ -452,13 +422,8 @@
    *         string record ID
    * @return boolean indicating whether record exists locally
    */
-<<<<<<< HEAD
-  itemExists(id) {
-    throw "override itemExists in a subclass";
-=======
   async itemExists(id) {
     throw new Error("override itemExists in a subclass");
->>>>>>> a17af05f
   },
 
   /**
@@ -475,13 +440,8 @@
    *         constructor for the newly-created record.
    * @return record type for this engine
    */
-<<<<<<< HEAD
-  createRecord(id, collection) {
-    throw "override createRecord in a subclass";
-=======
   async createRecord(id, collection) {
     throw new Error("override createRecord in a subclass");
->>>>>>> a17af05f
   },
 
   /**
@@ -492,13 +452,8 @@
    * @param  newID
    *         string new record ID
    */
-<<<<<<< HEAD
-  changeItemID(oldID, newID) {
-    throw "override changeItemID in a subclass";
-=======
   async changeItemID(oldID, newID) {
     throw new Error("override changeItemID in a subclass");
->>>>>>> a17af05f
   },
 
   /**
@@ -507,13 +462,8 @@
    * @return Object with ID strings as keys and values of true. The values
    *         are ignored.
    */
-<<<<<<< HEAD
-  getAllIDs() {
-    throw "override getAllIDs in a subclass";
-=======
   async getAllIDs() {
     throw new Error("override getAllIDs in a subclass");
->>>>>>> a17af05f
   },
 
   /**
@@ -526,13 +476,8 @@
    * can be thought of as clearing out all state and restoring the "new
    * browser" state.
    */
-<<<<<<< HEAD
-  wipe() {
-    throw "override wipe in a subclass";
-=======
   async wipe() {
     throw new Error("override wipe in a subclass");
->>>>>>> a17af05f
   }
 };
 
@@ -651,17 +596,11 @@
    *        Engine object used to get an instance of the engine
    * @return The engine object if anything failed
    */
-<<<<<<< HEAD
-  register(engineObject) {
-    if (Array.isArray(engineObject)) {
-      engineObject.map(this.register, this);
-=======
   async register(engineObject) {
     if (Array.isArray(engineObject)) {
       for (const e of engineObject) {
         await this.register(e);
       }
->>>>>>> a17af05f
       return;
     }
 
@@ -772,11 +711,7 @@
     return tracker;
   },
 
-<<<<<<< HEAD
-  sync() {
-=======
   async sync() {
->>>>>>> a17af05f
     if (!this.enabled) {
       return false;
     }
@@ -791,11 +726,7 @@
   /**
    * Get rid of any local meta-data.
    */
-<<<<<<< HEAD
-  resetClient() {
-=======
   async resetClient() {
->>>>>>> a17af05f
     if (!this._resetClient) {
       throw new Error("engine does not implement _resetClient method");
     }
@@ -803,13 +734,8 @@
     return this._notify("reset-client", this.name, this._resetClient)();
   },
 
-<<<<<<< HEAD
-  _wipeClient() {
-    this.resetClient();
-=======
   async _wipeClient() {
     await this.resetClient();
->>>>>>> a17af05f
     this._log.debug("Deleting all local data");
     this._tracker.ignoreAll = true;
     await this._store.wipe();
@@ -817,13 +743,8 @@
     this._tracker.clearChangedIDs();
   },
 
-<<<<<<< HEAD
-  wipeClient() {
-    this._notify("wipe-client", this.name, this._wipeClient)();
-=======
   async wipeClient() {
     return this._notify("wipe-client", this.name, this._wipeClient)();
->>>>>>> a17af05f
   },
 
   /**
@@ -843,14 +764,6 @@
 this.SyncEngine = function SyncEngine(name, service) {
   Engine.call(this, name || "SyncEngine", service);
 
-<<<<<<< HEAD
-  this.loadToFetch();
-  this.loadPreviousFailed();
-  // The set of records needing a weak reupload.
-  // The difference between this and a "normal" reupload is that these records
-  // are only tracked in memory, and if the reupload attempt fails (shutdown,
-  // 412, etc), we abort uploading the "weak" set.
-=======
   // Async initializations can be made in the initialize() method.
 
   // The map of ids => metadata for records needing a weak upload.
@@ -865,7 +778,6 @@
   // The difference between this and a "normal" upload is that these records
   // are only tracked in memory, and if the upload attempt fails (shutdown,
   // 412, etc), we abort uploading the "weak" set (by clearing the map).
->>>>>>> a17af05f
   //
   // The rationale here is for the cases where we receive a record from the
   // server that we know is wrong in some (small) way. For example, the
@@ -873,13 +785,6 @@
   // record is entirely missing the date, etc.
   //
   // In these cases, we fix our local copy of the record, and mark it for
-<<<<<<< HEAD
-  // weak reupload. A normal ("strong") reupload is problematic here because
-  // in the case of a conflict from the server, there's a window where our
-  // record would be marked as modified more recently than a change that occurs
-  // on another device change, and we lose data from the user.
-  this._needWeakReupload = new Set();
-=======
   // weak upload. A normal ("strong") upload is problematic here because
   // in the case of a conflict from the server, there's a window where our
   // record would be marked as modified more recently than a change that occurs
@@ -888,7 +793,6 @@
   // Additionally, we use this as the set of items to upload for bookmark
   // repair reponse, which has similar constraints.
   this._needWeakUpload = new Map();
->>>>>>> a17af05f
 }
 
 // Enumeration to define approaches to handling bad records.
@@ -984,14 +888,6 @@
       return;
     }
     this._toFetch = val;
-<<<<<<< HEAD
-    Utils.namedTimer(function() {
-      Utils.jsonSave("toFetch/" + this.name, this, val, cb);
-    }, 0, this, "_toFetchDelay");
-  },
-
-  loadToFetch() {
-=======
     CommonUtils.namedTimer(function() {
       try {
         Async.promiseSpinningly(Utils.jsonSave("toFetch/" + this.name, this, val));
@@ -1002,7 +898,6 @@
   },
 
   async loadToFetch() {
->>>>>>> a17af05f
     // Initialize to empty if there's no file.
     this._toFetch = [];
     let toFetch = await Utils.jsonLoad("toFetch/" + this.name, this);
@@ -1020,14 +915,6 @@
       return;
     }
     this._previousFailed = val;
-<<<<<<< HEAD
-    Utils.namedTimer(function() {
-      Utils.jsonSave("failed/" + this.name, this, val, cb);
-    }, 0, this, "_previousFailedDelay");
-  },
-
-  loadPreviousFailed() {
-=======
     CommonUtils.namedTimer(function() {
       Utils.jsonSave("failed/" + this.name, this, val).then(() => {
         this._log.debug("Successfully wrote previousFailed.");
@@ -1039,7 +926,6 @@
   },
 
   async loadPreviousFailed() {
->>>>>>> a17af05f
     // Initialize to empty if there's no file
     this._previousFailed = [];
     let previousFailed = await Utils.jsonLoad("failed/" + this.name, this);
@@ -1071,22 +957,13 @@
    * Returns a changeset for this sync. Engine implementations can override this
    * method to bypass the tracker for certain or all changed items.
    */
-<<<<<<< HEAD
-  getChangedIDs() {
-=======
   async getChangedIDs() {
->>>>>>> a17af05f
     return this._tracker.changedIDs;
   },
 
   // Create a new record using the store and add in metadata.
-<<<<<<< HEAD
-  _createRecord(id) {
-    let record = this._store.createRecord(id, this.name);
-=======
   async _createRecord(id) {
     let record = await this._store.createRecord(id, this.name);
->>>>>>> a17af05f
     record.id = id;
     record.collection = this.name;
     return record;
@@ -1101,17 +978,12 @@
     return tombstone;
   },
 
-<<<<<<< HEAD
-  // Any setup that needs to happen at the beginning of each sync.
-  _syncStartup() {
-=======
   addForWeakUpload(id, { forceTombstone = false } = {}) {
     this._needWeakUpload.set(id, { forceTombstone });
   },
 
   // Any setup that needs to happen at the beginning of each sync.
   async _syncStartup() {
->>>>>>> a17af05f
 
     // Determine if we need to wipe on outdated versions
     let metaGlobal = await this.service.recordManager.get(this.metaURL);
@@ -1138,12 +1010,9 @@
       metaGlobal.changed = true;
     } else if (engineData.version > this.version) {
       // Don't sync this engine if the server has newer data
-<<<<<<< HEAD
-=======
 
       // Changes below need to be processed in bug 1295510 that's why eslint is ignored
       // eslint-disable-next-line no-new-wrappers
->>>>>>> a17af05f
       let error = new String("New data: " + [engineData.version, this.version]);
       error.failureCode = VERSION_OUT_OF_DATE;
       throw error;
@@ -1151,11 +1020,7 @@
       // Changes to syncID mean we'll need to upload everything
       this._log.debug("Engine syncIDs: " + [engineData.syncID, this.syncID]);
       this.syncID = engineData.syncID;
-<<<<<<< HEAD
-      this._resetClient();
-=======
       await this._resetClient();
->>>>>>> a17af05f
     }
 
     // Delete any existing data and reupload on bad version or missing meta.
@@ -1173,17 +1038,10 @@
     this.lastSyncLocal = Date.now();
     let initialChanges;
     if (this.lastSync) {
-<<<<<<< HEAD
-      initialChanges = this.pullNewChanges();
-    } else {
-      this._log.debug("First sync, uploading all items");
-      initialChanges = this.pullAllChanges();
-=======
       initialChanges = await this.pullNewChanges();
     } else {
       this._log.debug("First sync, uploading all items");
       initialChanges = await this.pullAllChanges();
->>>>>>> a17af05f
     }
     this._modified.replace(initialChanges);
     // Clear the tracker now. If the sync fails we'll add the ones we failed
@@ -1195,7 +1053,6 @@
 
     // Keep track of what to delete at the end of sync
     this._delete = {};
-    this._needWeakReupload.clear();
   },
 
   /**
@@ -1211,11 +1068,7 @@
    * In the most awful and untestable way possible.
    * This now accepts something that makes testing vaguely less impossible.
    */
-<<<<<<< HEAD
-  _processIncoming(newitems) {
-=======
   async _processIncoming(newitems) {
->>>>>>> a17af05f
     this._log.trace("Downloading & applying server changes");
 
     // Figure out how many total items to fetch this sync; do less on mobile.
@@ -1391,18 +1244,10 @@
 
     // Only bother getting data from the server if there's new things
     if (this.lastModified == null || this.lastModified > this.lastSync) {
-<<<<<<< HEAD
-      let resp = newitems.getBatched();
-      doApplyBatchAndPersistFailed.call(this);
-      if (!resp.success) {
-        resp.failureCode = ENGINE_DOWNLOAD_FAIL;
-        throw resp;
-=======
       let { response, records } = await newitems.getBatched();
       if (!response.success) {
         response.failureCode = ENGINE_DOWNLOAD_FAIL;
         throw response;
->>>>>>> a17af05f
       }
 
       let maybeYield = Async.jankYielder();
@@ -1522,17 +1367,6 @@
   // that shouldn't be on the server.
   _shouldDeleteRemotely(remoteItem) {
     return false;
-<<<<<<< HEAD
-  },
-
-  _noteApplyFailure() {
-    // here would be a good place to record telemetry...
-  },
-
-  _noteApplyNewFailure() {
-    // here would be a good place to record telemetry...
-=======
->>>>>>> a17af05f
   },
 
   /**
@@ -1541,25 +1375,15 @@
    *
    * @return GUID of the similar item; falsy otherwise
    */
-<<<<<<< HEAD
-  _findDupe(item) {
-=======
   async _findDupe(item) {
->>>>>>> a17af05f
     // By default, assume there's no dupe items for the engine
   },
 
   /**
    * Called before a remote record is discarded due to failed reconciliation.
-<<<<<<< HEAD
-   * Used by bookmark sync to note the child ordering of special folders.
-   */
-  beforeRecordDiscard(record) {
-=======
    * Used by bookmark sync to merge folder child orders.
    */
   beforeRecordDiscard(localRecord, remoteRecord, remoteIsNewer) {
->>>>>>> a17af05f
   },
 
   // Called when the server has a record marked as deleted, but locally we've
@@ -1568,11 +1392,7 @@
   // record to the server -- any extra work that's needed as part of this
   // process should be done at this point (such as mark the record's parent
   // for reuploading in the case of bookmarks).
-<<<<<<< HEAD
-  _shouldReviveRemotelyDeletedRecord(remoteItem) {
-=======
   async _shouldReviveRemotelyDeletedRecord(remoteItem) {
->>>>>>> a17af05f
     return true;
   },
 
@@ -1611,11 +1431,7 @@
    * @return boolean
    *         Truthy if incoming record should be applied. False if not.
    */
-<<<<<<< HEAD
-  _reconcile(item) {
-=======
   async _reconcile(item) {
->>>>>>> a17af05f
     if (this._log.level <= Log.Level.Trace) {
       this._log.trace("Incoming: " + item);
     }
@@ -1666,11 +1482,7 @@
       }
       // If the local record is newer, we defer to individual engines for
       // how to handle this. By default, we revive the record.
-<<<<<<< HEAD
-      let willRevive = this._shouldReviveRemotelyDeletedRecord(item);
-=======
       let willRevive = await this._shouldReviveRemotelyDeletedRecord(item);
->>>>>>> a17af05f
       this._log.trace("Local record is newer -- reviving? " + willRevive);
 
       return !willRevive;
@@ -1784,34 +1596,17 @@
     this._log.warn("DATA LOSS: Both local and remote changes to record: " +
                    item.id);
     if (!remoteIsNewer) {
-<<<<<<< HEAD
-      this.beforeRecordDiscard(item);
-=======
       this.beforeRecordDiscard(localRecord, item, remoteIsNewer);
->>>>>>> a17af05f
     }
     return remoteIsNewer;
   },
 
   // Upload outgoing records.
-<<<<<<< HEAD
-  _uploadOutgoing() {
-=======
   async _uploadOutgoing() {
->>>>>>> a17af05f
     this._log.trace("Uploading local changes to server.");
 
     // collection we'll upload
     let up = new Collection(this.engineURL, null, this.service);
-<<<<<<< HEAD
-    let modifiedIDs = this._modified.ids();
-    let counts = { failed: 0, sent: 0 };
-    if (modifiedIDs.length) {
-      this._log.trace("Preparing " + modifiedIDs.length +
-                      " outgoing records");
-
-      counts.sent = modifiedIDs.length;
-=======
     let modifiedIDs = new Set(this._modified.ids());
     for (let id of this._needWeakUpload.keys()) {
       modifiedIDs.add(id);
@@ -1822,7 +1617,6 @@
                       " outgoing records");
 
       counts.sent = modifiedIDs.size;
->>>>>>> a17af05f
 
       let failed = [];
       let successful = [];
@@ -1896,18 +1690,13 @@
           this._log.warn("Error creating record", ex);
           ++counts.failed;
           if (Async.isShutdownException(ex) || !this.allowSkippedRecord) {
-<<<<<<< HEAD
-            Observers.notify("weave:engine:sync:uploaded", counts, this.name);
-=======
             if (!this.allowSkippedRecord) {
               // Don't bother for shutdown errors
               Observers.notify("weave:engine:sync:uploaded", counts, this.name);
             }
->>>>>>> a17af05f
             throw ex;
           }
         }
-        this._needWeakReupload.delete(id);
         if (ok) {
           let { enqueued, error } = await postQueue.enqueue(out);
           if (!enqueued) {
@@ -1922,94 +1711,23 @@
         }
         await Async.promiseYield();
       }
-<<<<<<< HEAD
-      postQueue.flush(true);
-    }
-
-    if (this._needWeakReupload.size) {
-      try {
-        const { sent, failed } = this._weakReupload(up);
-        counts.sent += sent;
-        counts.failed += failed;
-      } catch (e) {
-        if (Async.isShutdownException(e)) {
-          throw e;
-        }
-        this._log.warn("Weak reupload failed", e);
-      }
-    }
-=======
       await postQueue.flush(true);
     }
     this._needWeakUpload.clear();
 
->>>>>>> a17af05f
     if (counts.sent || counts.failed) {
       Observers.notify("weave:engine:sync:uploaded", counts, this.name);
     }
   },
 
-<<<<<<< HEAD
-  _weakReupload(collection) {
-    const counts = { sent: 0, failed: 0 };
-    let pendingSent = 0;
-    let postQueue = collection.newPostQueue(this._log, this.lastSync, (resp, batchOngoing = false) => {
-      if (!resp.success) {
-        this._needWeakReupload.clear();
-        this._log.warn("Uploading records (weak) failed: " + resp);
-        resp.failureCode = resp.status == 412 ? ENGINE_BATCH_INTERRUPTED : ENGINE_UPLOAD_FAIL;
-        throw resp;
-      }
-      if (!batchOngoing) {
-        counts.sent += pendingSent;
-        pendingSent = 0;
-      }
-    });
-
-    let pendingWeakReupload = this.buildWeakReuploadMap(this._needWeakReupload);
-    for (let [id, encodedRecord] of pendingWeakReupload) {
-      try {
-        this._log.trace("Outgoing (weak)", encodedRecord);
-        encodedRecord.encrypt(this.service.collectionKeys.keyForCollection(this.name));
-      } catch (ex) {
-        if (Async.isShutdownException(ex)) {
-          throw ex;
-        }
-        this._log.warn(`Failed to encrypt record "${id}" during weak reupload`, ex);
-        ++counts.failed;
-        continue;
-      }
-      // Note that general errors (network error, 412, etc.) will throw here.
-      // `enqueued` is only false if the specific item failed to enqueue, but
-      // other items should be/are fine. For example, enqueued will be false if
-      // it is larger than the max post or WBO size.
-      let { enqueued } = postQueue.enqueue(encodedRecord);
-      if (!enqueued) {
-        ++counts.failed;
-      } else {
-        ++pendingSent;
-      }
-      this._store._sleep(0);
-    }
-    postQueue.flush(true);
-    return counts;
-  },
-
-  _onRecordsWritten(succeeded, failed) {
-=======
   async _onRecordsWritten(succeeded, failed) {
->>>>>>> a17af05f
     // Implement this method to take specific actions against successfully
     // uploaded records and failed records.
   },
 
   // Any cleanup necessary.
   // Save the current snapshot so as to calculate changes at next sync
-<<<<<<< HEAD
-  _syncFinish() {
-=======
   async _syncFinish() {
->>>>>>> a17af05f
     this._log.trace("Finishing up sync");
     this._tracker.resetScore();
 
@@ -2037,34 +1755,21 @@
     }
   },
 
-<<<<<<< HEAD
-  _syncCleanup() {
-    this._needWeakReupload.clear();
-=======
   async _syncCleanup() {
     this._needWeakUpload.clear();
->>>>>>> a17af05f
     if (!this._modified) {
       return;
     }
 
     try {
       // Mark failed WBOs as changed again so they are reuploaded next time.
-<<<<<<< HEAD
-      this.trackRemainingChanges();
-=======
       await this.trackRemainingChanges();
->>>>>>> a17af05f
     } finally {
       this._modified.clear();
     }
   },
 
-<<<<<<< HEAD
-  _sync() {
-=======
   async _sync() {
->>>>>>> a17af05f
     try {
       await this._syncStartup();
       Observers.notify("weave:engine:sync:status", "process-incoming");
@@ -2087,11 +1792,7 @@
     }
   },
 
-<<<<<<< HEAD
-  canDecrypt() {
-=======
   async canDecrypt() {
->>>>>>> a17af05f
     // Report failure even if there's nothing to decrypt
     let canDecrypt = false;
 
@@ -2102,13 +1803,6 @@
     test.full = true;
 
     let key = this.service.collectionKeys.keyForCollection(this.name);
-<<<<<<< HEAD
-    test.recordHandler = function recordHandler(record) {
-      record.decrypt(key);
-      canDecrypt = true;
-    };
-=======
->>>>>>> a17af05f
 
     // Any failure fetching/decrypting will just result in false
     try {
@@ -2128,35 +1822,22 @@
     return canDecrypt;
   },
 
-<<<<<<< HEAD
-  _resetClient() {
-=======
   async _resetClient() {
->>>>>>> a17af05f
     this.resetLastSync();
     this.previousFailed = [];
     this.toFetch = [];
     this._needWeakUpload.clear();
   },
 
-<<<<<<< HEAD
-  wipeServer() {
-    let response = this.service.resource(this.engineURL).delete();
-=======
   async wipeServer() {
     let response = await this.service.resource(this.engineURL).delete();
->>>>>>> a17af05f
     if (response.status != 200 && response.status != 404) {
       throw response;
     }
     await this._resetClient();
   },
 
-<<<<<<< HEAD
-  removeClientData() {
-=======
   async removeClientData() {
->>>>>>> a17af05f
     // Implement this method in engines that store client specific data
     // on the server.
   },
@@ -2177,11 +1858,7 @@
    *
    * All return values will be part of the kRecoveryStrategy enumeration.
    */
-<<<<<<< HEAD
-  handleHMACMismatch(item, mayRetry) {
-=======
   async handleHMACMismatch(item, mayRetry) {
->>>>>>> a17af05f
     // By default we either try again, or bail out noisily.
     return ((await this.service.handleHMACEvent()) && mayRetry) ?
            SyncEngine.kRecoveryStrategy.retry :
@@ -2198,16 +1875,10 @@
    *
    * @return A `Changeset` object.
    */
-<<<<<<< HEAD
-  pullAllChanges() {
-    let changes = {};
-    for (let id in this._store.getAllIDs()) {
-=======
   async pullAllChanges() {
     let changes = {};
     let ids = await this._store.getAllIDs();
     for (let id in ids) {
->>>>>>> a17af05f
       changes[id] = 0;
     }
     return changes;
@@ -2220,11 +1891,7 @@
    *
    * @return A `Changeset` object.
    */
-<<<<<<< HEAD
-  pullNewChanges() {
-=======
   async pullNewChanges() {
->>>>>>> a17af05f
     return this.getChangedIDs();
   },
 
@@ -2238,27 +1905,6 @@
       this._tracker.addChangedID(id, change);
     }
   },
-
-  /**
-   * Returns a map of (id, unencrypted record) that will be used to perform
-   * the weak reupload. Subclasses may override this to filter out items we
-   * shouldn't upload as part of a weak reupload (items that have changed,
-   * for example).
-   */
-  buildWeakReuploadMap(idSet) {
-    let result = new Map();
-    for (let id of idSet) {
-      try {
-        result.set(id, this._createRecord(id));
-      } catch (ex) {
-        if (Async.isShutdownException(ex)) {
-          throw ex;
-        }
-        this._log.warn("createRecord failed during weak reupload", ex);
-      }
-    }
-    return result;
-  }
 };
 
 /**
