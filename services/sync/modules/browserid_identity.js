--- conflicted
+++ resolved
@@ -19,11 +19,6 @@
 Cu.import("resource://services-crypto/utils.js");
 Cu.import("resource://services-sync/util.js");
 Cu.import("resource://services-sync/constants.js");
-<<<<<<< HEAD
-Cu.import("resource://gre/modules/Promise.jsm");
-Cu.import("resource://gre/modules/FxAccounts.jsm");
-=======
->>>>>>> a17af05f
 
 // Lazy imports to prevent unnecessary load on startup.
 XPCOMUtils.defineLazyModuleGetter(this, "Weave",
@@ -51,8 +46,6 @@
   fxAccountsCommon.ON_ACCOUNT_STATE_CHANGE_NOTIFICATION,
 ];
 
-<<<<<<< HEAD
-=======
 // A telemetry helper that records how long a user was in a "bad" state.
 // It is recorded in the *main* ping, *not* the Sync ping.
 // These bad states may persist across browser restarts, and may never change
@@ -141,7 +134,6 @@
 }
 
 
->>>>>>> a17af05f
 function deriveKeyBundle(kB) {
   let out = CryptoUtils.hkdf(kB, undefined,
                              "identity.mozilla.com/picl/v1/oldsync", 2 * 32);
@@ -218,11 +210,7 @@
 
   initialize() {
     for (let topic of OBSERVER_TOPICS) {
-<<<<<<< HEAD
-      Services.obs.addObserver(this, topic, false);
-=======
       Services.obs.addObserver(this, topic);
->>>>>>> a17af05f
     }
   },
 
@@ -358,14 +346,11 @@
     this._log.debug("observed " + topic);
     switch (topic) {
     case fxAccountsCommon.ONLOGIN_NOTIFICATION: {
-<<<<<<< HEAD
-=======
       // If our existing Sync state is that we needed to reauth, clear that
       // state now - it will get reset back if a problem persists.
       if (Weave.Status.login == LOGIN_FAILED_LOGIN_REJECTED) {
         Weave.Status.login = LOGIN_SUCCEEDED;
       }
->>>>>>> a17af05f
       // This should only happen if we've been initialized without a current
       // user - otherwise we'd have seen the LOGOUT notification and been
       // thrown away.
@@ -387,17 +372,10 @@
         // this event or start the next sync until after authentication is done
         // (which is signaled by `this.whenReadyToAuthenticate.promise` resolving).
         this.whenReadyToAuthenticate.promise.then(() => {
-<<<<<<< HEAD
-          Services.obs.notifyObservers(null, "weave:service:setup-complete", null);
-          return new Promise(resolve => { Weave.Utils.nextTick(resolve, null); })
-        }).then(() => {
-          Weave.Service.sync();
-=======
           Services.obs.notifyObservers(null, "weave:service:setup-complete");
           return Async.promiseYield();
         }).then(() => {
           return Weave.Service.sync();
->>>>>>> a17af05f
         }).catch(e => {
           this._log.warn("Failed to trigger setup complete notification", e);
         });
@@ -677,11 +655,7 @@
 
     let getToken = assertion => {
       log.debug("Getting a token");
-<<<<<<< HEAD
-      let deferred = Promise.defer();
-=======
       let deferred = PromiseUtils.defer();
->>>>>>> a17af05f
       let cb = function(err, token) {
         if (err) {
           return deferred.reject(err);
@@ -910,21 +884,12 @@
 
     this._log.debug("Setting cluster to " + cluster);
     this.service.clusterURL = cluster;
-<<<<<<< HEAD
-
-    return true;
-  },
-
-  _findCluster() {
-    let endPointFromIdentityToken = function() {
-=======
 
     return true;
   },
 
   _findCluster() {
     let endPointFromIdentityToken = () => {
->>>>>>> a17af05f
       // The only reason (in theory ;) that we can end up with a null token
       // is when this.identity._canFetchKeys() returned false.  In turn, this
       // should only happen if the master-password is locked or the credentials
