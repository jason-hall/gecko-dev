--- conflicted
+++ resolved
@@ -7,11 +7,7 @@
 Cu.import("resource://services-sync/util.js");
 Cu.import("resource://gre/modules/Services.jsm");
 
-<<<<<<< HEAD
-function run_test() {
-=======
 add_task(async function run_test() {
->>>>>>> a17af05f
   let engine = new FormEngine(Service);
   await engine.initialize();
   let store = engine._store;
@@ -21,13 +17,8 @@
   }
 
   _("Remove any existing entries");
-<<<<<<< HEAD
-  store.wipe();
-  if (store.getAllIDs().length) {
-=======
   await store.wipe();
   if ((await store.getAllIDs()).length) {
->>>>>>> a17af05f
     do_throw("Shouldn't get any ids!");
   }
 
@@ -63,13 +54,8 @@
   await store.update({});
 
   _("Remove all entries");
-<<<<<<< HEAD
-  store.wipe();
-  if (store.getAllIDs().length) {
-=======
   await store.wipe();
   if ((await store.getAllIDs()).length) {
->>>>>>> a17af05f
     do_throw("Shouldn't get any ids!");
   }
 
@@ -97,11 +83,7 @@
   await store.remove({
     id: "newid"
   });
-<<<<<<< HEAD
-  if (store.getAllIDs().length) {
-=======
   if ((await store.getAllIDs()).length) {
->>>>>>> a17af05f
     do_throw("Shouldn't get any ids!");
   }
 
@@ -109,11 +91,7 @@
   await store.remove({
     id: "newid"
   });
-<<<<<<< HEAD
-  if (store.getAllIDs().length) {
-=======
   if ((await store.getAllIDs()).length) {
->>>>>>> a17af05f
     do_throw("Shouldn't get any ids!");
   }
 
@@ -135,13 +113,8 @@
   // mark entry as deleted
   toDelete.id = id;
   toDelete.deleted = true;
-<<<<<<< HEAD
-  applyEnsureNoFailures([toDelete]);
-  if (store.getAllIDs().length) {
-=======
   await applyEnsureNoFailures([toDelete]);
   if ((await store.getAllIDs()).length) {
->>>>>>> a17af05f
     do_throw("Shouldn't get any ids!");
   }
 
@@ -154,11 +127,7 @@
 
   await store.wipe();
 
-<<<<<<< HEAD
-  if (store.getAllIDs().length) {
-=======
   if ((await store.getAllIDs()).length) {
->>>>>>> a17af05f
     do_throw("Shouldn't get any ids!");
   }
 
@@ -166,11 +135,7 @@
   Services.prefs.setBoolPref("browser.formfill.enable", false);
   try {
     // a search
-<<<<<<< HEAD
-    if (store.getAllIDs().length) {
-=======
     if ((await store.getAllIDs()).length) {
->>>>>>> a17af05f
       do_throw("Shouldn't get any ids!");
     }
     // an update.
