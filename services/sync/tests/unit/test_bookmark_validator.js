/* Any copyright is dedicated to the Public Domain.
   http://creativecommons.org/publicdomain/zero/1.0/ */

Components.utils.import("resource://services-sync/bookmark_validator.js");
Components.utils.import("resource://services-sync/util.js");

<<<<<<< HEAD
async function inspectServerRecords(data) {
  let validator = new BookmarkValidator();
  return validator.inspectServerRecords(data);
}

async function compareServerWithClient(server, client) {
  let validator = new BookmarkValidator();
  return validator.compareServerWithClient(server, client);
}

=======
function run_test() {
  do_get_profile();
  run_next_test();
}

async function inspectServerRecords(data) {
  let validator = new BookmarkValidator();
  return validator.inspectServerRecords(data);
}

async function compareServerWithClient(server, client) {
  let validator = new BookmarkValidator();
  return validator.compareServerWithClient(server, client);
}

>>>>>>> a17af05f
add_task(async function test_isr_rootOnServer() {
  let c = await inspectServerRecords([{
    id: "places",
    type: "folder",
    children: [],
  }]);
  ok(c.problemData.rootOnServer);
});

add_task(async function test_isr_empty() {
  let c = await inspectServerRecords([]);
  ok(!c.problemData.rootOnServer);
  notEqual(c.root, null);
});

add_task(async function test_isr_cycles() {
  let c = (await inspectServerRecords([
    {id: "C", type: "folder", children: ["A", "B"], parentid: "places"},
    {id: "A", type: "folder", children: ["B"], parentid: "B"},
    {id: "B", type: "folder", children: ["A"], parentid: "A"},
  ])).problemData;

  equal(c.cycles.length, 1);
  ok(c.cycles[0].indexOf("A") >= 0);
  ok(c.cycles[0].indexOf("B") >= 0);
});

add_task(async function test_isr_orphansMultiParents() {
  let c = (await inspectServerRecords([
    { id: "A", type: "bookmark", parentid: "D" },
    { id: "B", type: "folder", parentid: "places", children: ["A"]},
    { id: "C", type: "folder", parentid: "places", children: ["A"]},

  ])).problemData;
  deepEqual(c.orphans, [{ id: "A", parent: "D" }]);
  equal(c.multipleParents.length, 1)
  ok(c.multipleParents[0].parents.indexOf("B") >= 0);
  ok(c.multipleParents[0].parents.indexOf("C") >= 0);
});

add_task(async function test_isr_orphansMultiParents2() {
  let c = (await inspectServerRecords([
    { id: "A", type: "bookmark", parentid: "D" },
    { id: "B", type: "folder", parentid: "places", children: ["A"]},
  ])).problemData;
  equal(c.orphans.length, 1);
  equal(c.orphans[0].id, "A");
  equal(c.multipleParents.length, 0);
});

add_task(async function test_isr_deletedParents() {
  let c = (await inspectServerRecords([
    { id: "A", type: "bookmark", parentid: "B" },
    { id: "B", type: "folder", parentid: "places", children: ["A"]},
    { id: "B", type: "item", deleted: true},
  ])).problemData;
  deepEqual(c.deletedParents, ["A"]);
});

add_task(async function test_isr_badChildren() {
  let c = (await inspectServerRecords([
    { id: "A", type: "bookmark", parentid: "places", children: ["B", "C"] },
    { id: "C", type: "bookmark", parentid: "A" }
  ])).problemData;
  deepEqual(c.childrenOnNonFolder, ["A"])
  deepEqual(c.missingChildren, [{parent: "A", child: "B"}]);
  deepEqual(c.parentNotFolder, ["C"]);
});


add_task(async function test_isr_parentChildMismatches() {
  let c = (await inspectServerRecords([
    { id: "A", type: "folder", parentid: "places", children: [] },
    { id: "B", type: "bookmark", parentid: "A" }
  ])).problemData;
  deepEqual(c.parentChildMismatches, [{parent: "A", child: "B"}]);
});

add_task(async function test_isr_duplicatesAndMissingIDs() {
  let c = (await inspectServerRecords([
    {id: "A", type: "folder", parentid: "places", children: []},
    {id: "A", type: "folder", parentid: "places", children: []},
    {type: "folder", parentid: "places", children: []}
  ])).problemData;
  equal(c.missingIDs, 1);
  deepEqual(c.duplicates, ["A"]);
});

add_task(async function test_isr_duplicateChildren() {
  let c = (await inspectServerRecords([
    {id: "A", type: "folder", parentid: "places", children: ["B", "B"]},
    {id: "B", type: "bookmark", parentid: "A"},
  ])).problemData;
  deepEqual(c.duplicateChildren, ["A"]);
});

// Each compareServerWithClient test mutates these, so we can"t just keep them
// global
function getDummyServerAndClient() {
  let server = [
    {
      id: "menu",
      parentid: "places",
      type: "folder",
      parentName: "",
      title: "foo",
      children: ["bbbbbbbbbbbb", "cccccccccccc"]
    },
    {
      id: "bbbbbbbbbbbb",
      type: "bookmark",
      parentid: "menu",
      parentName: "foo",
      title: "bar",
      bmkUri: "http://baz.com"
    },
    {
      id: "cccccccccccc",
      parentid: "menu",
      parentName: "foo",
      title: "",
      type: "query",
      bmkUri: "place:type=6&sort=14&maxResults=10"
    }
  ];

  let client = {
    "guid": "root________",
    "title": "",
    "id": 1,
    "type": "text/x-moz-place-container",
    "children": [
      {
        "guid": "menu________",
        "title": "foo",
        "id": 1000,
        "type": "text/x-moz-place-container",
        "children": [
          {
            "guid": "bbbbbbbbbbbb",
            "title": "bar",
            "id": 1001,
            "type": "text/x-moz-place",
            "uri": "http://baz.com"
          },
          {
            "guid": "cccccccccccc",
            "title": "",
            "id": 1002,
            "annos": [{
              "name": "Places/SmartBookmark",
              "flags": 0,
              "expires": 4,
              "value": "RecentTags"
            }],
            "type": "text/x-moz-place",
            "uri": "place:type=6&sort=14&maxResults=10"
          }
        ]
      }
    ]
  };
  return {server, client};
}


add_task(async function test_cswc_valid() {
  let {server, client} = getDummyServerAndClient();

  let c = (await compareServerWithClient(server, client)).problemData;
  equal(c.clientMissing.length, 0);
  equal(c.serverMissing.length, 0);
  equal(c.differences.length, 0);
});

add_task(async function test_cswc_serverMissing() {
  let {server, client} = getDummyServerAndClient();
  // remove c
  server.pop();
  server[0].children.pop();

  let c = (await compareServerWithClient(server, client)).problemData;
  deepEqual(c.serverMissing, ["cccccccccccc"]);
  equal(c.clientMissing.length, 0);
  deepEqual(c.structuralDifferences, [{id: "menu", differences: ["childGUIDs"]}]);
});

add_task(async function test_cswc_clientMissing() {
  let {server, client} = getDummyServerAndClient();
  client.children[0].children.pop();

  let c = (await compareServerWithClient(server, client)).problemData;
  deepEqual(c.clientMissing, ["cccccccccccc"]);
  equal(c.serverMissing.length, 0);
  deepEqual(c.structuralDifferences, [{id: "menu", differences: ["childGUIDs"]}]);
});

add_task(async function test_cswc_differences() {
  {
    let {server, client} = getDummyServerAndClient();
    client.children[0].children[0].title = "asdf";
    let c = (await compareServerWithClient(server, client)).problemData;
    equal(c.clientMissing.length, 0);
    equal(c.serverMissing.length, 0);
    deepEqual(c.differences, [{id: "bbbbbbbbbbbb", differences: ["title"]}]);
  }

  {
    let {server, client} = getDummyServerAndClient();
    server[2].type = "bookmark";
    let c = (await compareServerWithClient(server, client)).problemData;
    equal(c.clientMissing.length, 0);
    equal(c.serverMissing.length, 0);
    deepEqual(c.differences, [{id: "cccccccccccc", differences: ["type"]}]);
  }
});

add_task(async function test_cswc_differentURLs() {
  let {server, client} = getDummyServerAndClient();
  client.children[0].children.push({
    guid: "dddddddddddd",
    title: "Tag query",
    "type": "text/x-moz-place",
    "uri": "place:type=7&folder=80",
  }, {
    guid: "eeeeeeeeeeee",
    title: "Firefox",
    "type": "text/x-moz-place",
    "uri": "http://getfirefox.com",
  });
  server.push({
    id: "dddddddddddd",
    parentid: "menu",
    parentName: "foo",
    title: "Tag query",
    type: "query",
    folderName: "taggy",
    bmkUri: "place:type=7&folder=90",
  }, {
    id: "eeeeeeeeeeee",
    parentid: "menu",
    parentName: "foo",
    title: "Firefox",
    type: "bookmark",
    bmkUri: "https://mozilla.org/firefox",
  });

  let c = (await compareServerWithClient(server, client)).problemData;
  equal(c.differences.length, 1);
  deepEqual(c.differences, [{
    id: "eeeeeeeeeeee",
    differences: ["bmkUri"],
  }]);
});

add_task(async function test_cswc_serverUnexpected() {
  let {server, client} = getDummyServerAndClient();
  client.children.push({
    "guid": "dddddddddddd",
    "title": "",
    "id": 2000,
    "annos": [{
      "name": "places/excludeFromBackup",
      "flags": 0,
      "expires": 4,
      "value": 1
    }, {
      "name": "PlacesOrganizer/OrganizerFolder",
      "flags": 0,
      "expires": 4,
      "value": 7
    }],
    "type": "text/x-moz-place-container",
    "children": [{
      "guid": "eeeeeeeeeeee",
      "title": "History",
      "annos": [{
        "name": "places/excludeFromBackup",
        "flags": 0,
        "expires": 4,
        "value": 1
      }, {
        "name": "PlacesOrganizer/OrganizerQuery",
        "flags": 0,
        "expires": 4,
        "value": "History"
      }],
      "type": "text/x-moz-place",
      "uri": "place:type=3&sort=4"
    }]
  });
  server.push({
    id: "dddddddddddd",
    parentid: "places",
    parentName: "",
    title: "",
    type: "folder",
    children: ["eeeeeeeeeeee"]
  }, {
    id: "eeeeeeeeeeee",
    parentid: "dddddddddddd",
    parentName: "",
    title: "History",
    type: "query",
    bmkUri: "place:type=3&sort=4"
  });

  let c = (await compareServerWithClient(server, client)).problemData;
  equal(c.clientMissing.length, 0);
  equal(c.serverMissing.length, 0);
  equal(c.serverUnexpected.length, 2);
  deepEqual(c.serverUnexpected, ["dddddddddddd", "eeeeeeeeeeee"]);
});

<<<<<<< HEAD
=======
add_task(async function test_cswc_clientCycles() {
  await PlacesUtils.bookmarks.insertTree({
    guid: PlacesUtils.bookmarks.menuGuid,
    children: [{
      // A query for the menu, referenced by its local ID instead of
      // `BOOKMARKS_MENU`. This should be reported as a cycle.
      guid: "dddddddddddd",
      url: `place:folder=${PlacesUtils.bookmarksMenuFolderId}`,
      title: "Bookmarks Menu",
    }, {
      // A query that references the menu, but excludes itself, so it can't
      // form a cycle.
      guid: "iiiiiiiiiiii",
      url: `place:folder=BOOKMARKS_MENU&folder=UNFILED_BOOKMARKS&` +
           `folder=TOOLBAR&queryType=1&sort=12&maxResults=10&` +
           `excludeQueries=1`,
      title: "Recently Bookmarked",
    }],
  });

  await PlacesUtils.bookmarks.insertTree({
    guid: PlacesUtils.bookmarks.toolbarGuid,
    children: [{
      guid: "eeeeeeeeeeee",
      type: PlacesUtils.bookmarks.TYPE_FOLDER,
      children: [{
        // A query for the toolbar in a subfolder. This should still be reported
        // as a cycle.
        guid: "ffffffffffff",
        url: "place:folder=TOOLBAR&sort=3",
        title: "Bookmarks Toolbar",
      }],
    }],
  });

  await PlacesUtils.bookmarks.insertTree({
    guid: PlacesUtils.bookmarks.unfiledGuid,
    children: [{
      // A query for the menu. This shouldn't be reported as a cycle, since it
      // references a different root.
      guid: "gggggggggggg",
      url: "place:folder=BOOKMARKS_MENU&sort=5",
      title: "Bookmarks Menu",
    }],
  });

  await PlacesUtils.bookmarks.insertTree({
    guid: PlacesUtils.bookmarks.mobileGuid,
    children: [{
      // A query referencing multiple roots, one of which forms a cycle by
      // referencing mobile. This is extremely unlikely, but it's cheap to
      // detect, so we still report it.
      guid: "hhhhhhhhhhhh",
      url: "place:folder=TOOLBAR&folder=MOBILE_BOOKMARKS&folder=UNFILED_BOOKMARKS&sort=1",
      title: "Toolbar, Mobile, Unfiled",
    }],
  });

  let clientTree = await PlacesUtils.promiseBookmarksTree("", {
    includeItemIds: true
  });

  let c = (await compareServerWithClient([], clientTree)).problemData;
  deepEqual(c.clientCycles, [
    ["menu", "dddddddddddd"],
    ["toolbar", "eeeeeeeeeeee", "ffffffffffff"],
    ["mobile", "hhhhhhhhhhhh"],
  ]);
});

>>>>>>> a17af05f
async function validationPing(server, client, duration) {
  let pingPromise = wait_for_ping(() => {}, true); // Allow "failing" pings, since having validation info indicates failure.
  // fake this entirely
  Svc.Obs.notify("weave:service:sync:start");
  Svc.Obs.notify("weave:engine:sync:start", null, "bookmarks");
  Svc.Obs.notify("weave:engine:sync:finish", null, "bookmarks");
  let validator = new BookmarkValidator();
  let {problemData} = await validator.compareServerWithClient(server, client);
  let data = {
    // We fake duration and version just so that we can verify they"re passed through.
    duration,
    version: validator.version,
    recordCount: server.length,
    problems: problemData,
  };
  Svc.Obs.notify("weave:engine:validate:finish", data, "bookmarks");
  Svc.Obs.notify("weave:service:sync:finish");
  return pingPromise;
}

add_task(async function test_telemetry_integration() {
  let {server, client} = getDummyServerAndClient();
  // remove "c"
  server.pop();
  server[0].children.pop();
  const duration = 50;
  let ping = await validationPing(server, client, duration);
  ok(ping.engines);
  let bme = ping.engines.find(e => e.name === "bookmarks");
  ok(bme);
  ok(bme.validation);
  ok(bme.validation.problems)
  equal(bme.validation.checked, server.length);
  equal(bme.validation.took, duration);
  bme.validation.problems.sort((a, b) => String(a.name).localeCompare(b.name));
  equal(bme.validation.version, new BookmarkValidator().version);
  deepEqual(bme.validation.problems, [
    { name: "badClientRoots", count: 3 },
    { name: "sdiff:childGUIDs", count: 1 },
    { name: "serverMissing", count: 1 },
    { name: "structuralDifferences", count: 1 },
  ]);
});<|MERGE_RESOLUTION|>--- conflicted
+++ resolved
@@ -4,7 +4,11 @@
 Components.utils.import("resource://services-sync/bookmark_validator.js");
 Components.utils.import("resource://services-sync/util.js");
 
-<<<<<<< HEAD
+function run_test() {
+  do_get_profile();
+  run_next_test();
+}
+
 async function inspectServerRecords(data) {
   let validator = new BookmarkValidator();
   return validator.inspectServerRecords(data);
@@ -15,23 +19,6 @@
   return validator.compareServerWithClient(server, client);
 }
 
-=======
-function run_test() {
-  do_get_profile();
-  run_next_test();
-}
-
-async function inspectServerRecords(data) {
-  let validator = new BookmarkValidator();
-  return validator.inspectServerRecords(data);
-}
-
-async function compareServerWithClient(server, client) {
-  let validator = new BookmarkValidator();
-  return validator.compareServerWithClient(server, client);
-}
-
->>>>>>> a17af05f
 add_task(async function test_isr_rootOnServer() {
   let c = await inspectServerRecords([{
     id: "places",
@@ -346,8 +333,6 @@
   deepEqual(c.serverUnexpected, ["dddddddddddd", "eeeeeeeeeeee"]);
 });
 
-<<<<<<< HEAD
-=======
 add_task(async function test_cswc_clientCycles() {
   await PlacesUtils.bookmarks.insertTree({
     guid: PlacesUtils.bookmarks.menuGuid,
@@ -418,7 +403,6 @@
   ]);
 });
 
->>>>>>> a17af05f
 async function validationPing(server, client, duration) {
   let pingPromise = wait_for_ping(() => {}, true); // Allow "failing" pings, since having validation info indicates failure.
   // fake this entirely
