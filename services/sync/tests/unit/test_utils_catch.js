Cu.import("resource://services-sync/util.js");
Cu.import("resource://services-sync/service.js");

add_task(async function run_test() {
  _("Make sure catch when copied to an object will correctly catch stuff");
  let ret, rightThis, didCall, didThrow, wasCovfefe, wasLocked;
  let obj = {
    _catch: Utils.catch,
    _log: {
      debug(str) {
        didThrow = str.search(/^Exception/) == 0;
      },
      info(str) {
        wasLocked = str.indexOf("Cannot start sync: already syncing?") == 0;
      }
    },

    func() {
<<<<<<< HEAD
      return this.catch(function() {
=======
      return this._catch(async function() {
>>>>>>> a17af05f
        rightThis = this == obj;
        didCall = true;
        return 5;
      })();
    },

    throwy() {
<<<<<<< HEAD
      return this.catch(function() {
=======
      return this._catch(async function() {
>>>>>>> a17af05f
        rightThis = this == obj;
        didCall = true;
        throw new Error("covfefe");
      })();
    },

    callbacky() {
<<<<<<< HEAD
      return this.catch(function() {
=======
      return this._catch(async function() {
>>>>>>> a17af05f
        rightThis = this == obj;
        didCall = true;
        throw new Error("covfefe");
      }, async function(ex) {
        wasCovfefe = ex && ex.message == "covfefe";
      })();
    },

    lockedy() {
<<<<<<< HEAD
      return this.catch(function() {
        rightThis = this == obj;
        didCall = true;
        throw ("Could not acquire lock.");
=======
      return this._catch(async function() {
        rightThis = this == obj;
        didCall = true;
        Utils.throwLockException(null);
>>>>>>> a17af05f
      })();
    },

    lockedy_chained() {
      return this._catch(async function() {
        rightThis = this == obj;
        didCall = true;
        Utils.throwLockException(null);
      })();
    },
  };

  _("Make sure a normal call will call and return");
  rightThis = didCall = didThrow = wasLocked = false;
  ret = await obj.func();
  do_check_eq(ret, 5);
  do_check_true(rightThis);
  do_check_true(didCall);
  do_check_false(didThrow);
  do_check_eq(wasCovfefe, undefined);
  do_check_false(wasLocked);

  _("Make sure catch/throw results in debug call and caller doesn't need to handle exception");
  rightThis = didCall = didThrow = wasLocked = false;
  ret = await obj.throwy();
  do_check_eq(ret, undefined);
  do_check_true(rightThis);
  do_check_true(didCall);
  do_check_true(didThrow);
  do_check_eq(wasCovfefe, undefined);
  do_check_false(wasLocked);

  _("Test callback for exception testing.");
  rightThis = didCall = didThrow = wasLocked = false;
  ret = await obj.callbacky();
  do_check_eq(ret, undefined);
  do_check_true(rightThis);
  do_check_true(didCall);
  do_check_true(didThrow);
  do_check_true(wasCovfefe);
  do_check_false(wasLocked);

  _("Test the lock-aware catch that Service uses.");
  obj._catch = Service._catch;
  rightThis = didCall = didThrow = wasLocked = false;
  wasCovfefe = undefined;
  ret = await obj.lockedy();
  do_check_eq(ret, undefined);
  do_check_true(rightThis);
  do_check_true(didCall);
  do_check_true(didThrow);
  do_check_eq(wasCovfefe, undefined);
  do_check_true(wasLocked);

  _("Test the lock-aware catch that Service uses with a chained promise.");
  rightThis = didCall = didThrow = wasLocked = false;
  wasCovfefe = undefined;
  ret = await obj.lockedy_chained();
  do_check_eq(ret, undefined);
  do_check_true(rightThis);
  do_check_true(didCall);
  do_check_true(didThrow);
  do_check_eq(wasCovfefe, undefined);
  do_check_true(wasLocked);
});<|MERGE_RESOLUTION|>--- conflicted
+++ resolved
@@ -16,11 +16,7 @@
     },
 
     func() {
-<<<<<<< HEAD
-      return this.catch(function() {
-=======
       return this._catch(async function() {
->>>>>>> a17af05f
         rightThis = this == obj;
         didCall = true;
         return 5;
@@ -28,11 +24,7 @@
     },
 
     throwy() {
-<<<<<<< HEAD
-      return this.catch(function() {
-=======
       return this._catch(async function() {
->>>>>>> a17af05f
         rightThis = this == obj;
         didCall = true;
         throw new Error("covfefe");
@@ -40,11 +32,7 @@
     },
 
     callbacky() {
-<<<<<<< HEAD
-      return this.catch(function() {
-=======
       return this._catch(async function() {
->>>>>>> a17af05f
         rightThis = this == obj;
         didCall = true;
         throw new Error("covfefe");
@@ -54,17 +42,10 @@
     },
 
     lockedy() {
-<<<<<<< HEAD
-      return this.catch(function() {
-        rightThis = this == obj;
-        didCall = true;
-        throw ("Could not acquire lock.");
-=======
       return this._catch(async function() {
         rightThis = this == obj;
         didCall = true;
         Utils.throwLockException(null);
->>>>>>> a17af05f
       })();
     },
 
