Cu.import("resource://services-sync/util.js");
Cu.import("resource://services-sync/record.js");
Cu.import("resource://services-sync/resource.js");
Cu.import("resource://testing-common/services/sync/fakeservices.js");
Cu.import("resource://testing-common/services/sync/utils.js");

Svc.Prefs.set("registerEngines", "");
Cu.import("resource://services-sync/service.js");

// configure the identity we use for this test.
const identityConfig = makeIdentityConfig({username: "johndoe"});

function FakeCollection() {
  this.deleted = false;
}
FakeCollection.prototype = {
  handler() {
    let self = this;
    return function(request, response) {
      let body = "";
      self.timestamp = new_timestamp();
      let timestamp = "" + self.timestamp;
      if (request.method == "DELETE") {
          body = timestamp;
          self.deleted = true;
      }
      response.setHeader("X-Weave-Timestamp", timestamp);
      response.setStatusLine(request.httpVersion, 200, "OK");
      response.bodyOutputStream.write(body, body.length);
    };
  }
};

async function setUpTestFixtures(server) {
  Service.clusterURL = server.baseURI + "/";

  await configureIdentity(identityConfig);
}


function run_test() {
  initTestLogging("Trace");
  run_next_test();
}

add_task(async function test_wipeServer_list_success() {
  _("Service.wipeServer() deletes collections given as argument.");

  let steam_coll = new FakeCollection();
  let diesel_coll = new FakeCollection();

  let server = httpd_setup({
    "/1.1/johndoe/storage/steam": steam_coll.handler(),
    "/1.1/johndoe/storage/diesel": diesel_coll.handler(),
    "/1.1/johndoe/storage/petrol": httpd_handler(404, "Not Found")
  });

  try {
    await setUpTestFixtures(server);
    await SyncTestingInfrastructure(server, "johndoe", "irrelevant");

    _("Confirm initial environment.");
    do_check_false(steam_coll.deleted);
    do_check_false(diesel_coll.deleted);

    _("wipeServer() will happily ignore the non-existent collection and use the timestamp of the last DELETE that was successful.");
    let timestamp = await Service.wipeServer(["steam", "diesel", "petrol"]);
    do_check_eq(timestamp, diesel_coll.timestamp);

    _("wipeServer stopped deleting after encountering an error with the 'petrol' collection, thus only 'steam' has been deleted.");
    do_check_true(steam_coll.deleted);
    do_check_true(diesel_coll.deleted);

  } finally {
    await promiseStopServer(server);
    Svc.Prefs.resetBranch("");
  }
});

add_task(async function test_wipeServer_list_503() {
  _("Service.wipeServer() deletes collections given as argument.");

  let steam_coll = new FakeCollection();
  let diesel_coll = new FakeCollection();

  let server = httpd_setup({
    "/1.1/johndoe/storage/steam": steam_coll.handler(),
    "/1.1/johndoe/storage/petrol": httpd_handler(503, "Service Unavailable"),
    "/1.1/johndoe/storage/diesel": diesel_coll.handler()
  });

  try {
    await setUpTestFixtures(server);
    await SyncTestingInfrastructure(server, "johndoe", "irrelevant");

    _("Confirm initial environment.");
    do_check_false(steam_coll.deleted);
    do_check_false(diesel_coll.deleted);

    _("wipeServer() will happily ignore the non-existent collection, delete the 'steam' collection and abort after an receiving an error on the 'petrol' collection.");
    let error;
    try {
      await Service.wipeServer(["non-existent", "steam", "petrol", "diesel"]);
      do_throw("Should have thrown!");
    } catch (ex) {
      error = ex;
    }
    _("wipeServer() threw this exception: " + error);
    do_check_eq(error.status, 503);

    _("wipeServer stopped deleting after encountering an error with the 'petrol' collection, thus only 'steam' has been deleted.");
    do_check_true(steam_coll.deleted);
    do_check_false(diesel_coll.deleted);

  } finally {
    await promiseStopServer(server);
    Svc.Prefs.resetBranch("");
  }
});

add_task(async function test_wipeServer_all_success() {
  _("Service.wipeServer() deletes all the things.");

  /**
   * Handle the bulk DELETE request sent by wipeServer.
   */
  let deleted = false;
  let serverTimestamp;
  function storageHandler(request, response) {
    do_check_eq("DELETE", request.method);
    do_check_true(request.hasHeader("X-Confirm-Delete"));
    deleted = true;
    serverTimestamp = return_timestamp(request, response);
  }

  let server = httpd_setup({
    "/1.1/johndoe/storage": storageHandler
  });
  await setUpTestFixtures(server);

  _("Try deletion.");
  await SyncTestingInfrastructure(server, "johndoe", "irrelevant");
<<<<<<< HEAD
  let returnedTimestamp = Service.wipeServer();
=======
  let returnedTimestamp = await Service.wipeServer();
>>>>>>> a17af05f
  do_check_true(deleted);
  do_check_eq(returnedTimestamp, serverTimestamp);

  await promiseStopServer(server);
  Svc.Prefs.resetBranch("");
});

add_task(async function test_wipeServer_all_404() {
  _("Service.wipeServer() accepts a 404.");

  /**
   * Handle the bulk DELETE request sent by wipeServer. Returns a 404.
   */
  let deleted = false;
  let serverTimestamp;
  function storageHandler(request, response) {
    do_check_eq("DELETE", request.method);
    do_check_true(request.hasHeader("X-Confirm-Delete"));
    deleted = true;
    serverTimestamp = new_timestamp();
    response.setHeader("X-Weave-Timestamp", "" + serverTimestamp);
    response.setStatusLine(request.httpVersion, 404, "Not Found");
  }

  let server = httpd_setup({
    "/1.1/johndoe/storage": storageHandler
  });
  await setUpTestFixtures(server);

  _("Try deletion.");
  await SyncTestingInfrastructure(server, "johndoe", "irrelevant");
<<<<<<< HEAD
  let returnedTimestamp = Service.wipeServer();
=======
  let returnedTimestamp = await Service.wipeServer();
>>>>>>> a17af05f
  do_check_true(deleted);
  do_check_eq(returnedTimestamp, serverTimestamp);

  await promiseStopServer(server);
  Svc.Prefs.resetBranch("");
});

add_task(async function test_wipeServer_all_503() {
  _("Service.wipeServer() throws if it encounters a non-200/404 response.");

  /**
   * Handle the bulk DELETE request sent by wipeServer. Returns a 503.
   */
  function storageHandler(request, response) {
    do_check_eq("DELETE", request.method);
    do_check_true(request.hasHeader("X-Confirm-Delete"));
    response.setStatusLine(request.httpVersion, 503, "Service Unavailable");
  }

  let server = httpd_setup({
    "/1.1/johndoe/storage": storageHandler
  });
  await setUpTestFixtures(server);

  _("Try deletion.");
  let error;
  try {
    await SyncTestingInfrastructure(server, "johndoe", "irrelevant");
<<<<<<< HEAD
    Service.wipeServer();
=======
    await Service.wipeServer();
>>>>>>> a17af05f
    do_throw("Should have thrown!");
  } catch (ex) {
    error = ex;
  }
  do_check_eq(error.status, 503);

  await promiseStopServer(server);
  Svc.Prefs.resetBranch("");
});

add_task(async function test_wipeServer_all_connectionRefused() {
  _("Service.wipeServer() throws if it encounters a network problem.");
  let server = httpd_setup({});
  await setUpTestFixtures(server);

  Service.clusterURL = "http://localhost:4352/";

  _("Try deletion.");
  try {
    await Service.wipeServer();
    do_throw("Should have thrown!");
  } catch (ex) {
    do_check_eq(ex.result, Cr.NS_ERROR_CONNECTION_REFUSED);
  }

  Svc.Prefs.resetBranch("");
  await promiseStopServer(server);
});<|MERGE_RESOLUTION|>--- conflicted
+++ resolved
@@ -140,11 +140,7 @@
 
   _("Try deletion.");
   await SyncTestingInfrastructure(server, "johndoe", "irrelevant");
-<<<<<<< HEAD
-  let returnedTimestamp = Service.wipeServer();
-=======
   let returnedTimestamp = await Service.wipeServer();
->>>>>>> a17af05f
   do_check_true(deleted);
   do_check_eq(returnedTimestamp, serverTimestamp);
 
@@ -176,11 +172,7 @@
 
   _("Try deletion.");
   await SyncTestingInfrastructure(server, "johndoe", "irrelevant");
-<<<<<<< HEAD
-  let returnedTimestamp = Service.wipeServer();
-=======
   let returnedTimestamp = await Service.wipeServer();
->>>>>>> a17af05f
   do_check_true(deleted);
   do_check_eq(returnedTimestamp, serverTimestamp);
 
@@ -209,11 +201,7 @@
   let error;
   try {
     await SyncTestingInfrastructure(server, "johndoe", "irrelevant");
-<<<<<<< HEAD
-    Service.wipeServer();
-=======
     await Service.wipeServer();
->>>>>>> a17af05f
     do_throw("Should have thrown!");
   } catch (ex) {
     error = ex;
