--- conflicted
+++ resolved
@@ -2,53 +2,6 @@
 Cu.import("resource://services-sync/util.js");
 
 function run_test() {
-<<<<<<< HEAD
-  _("Generated passphrase has length 26.");
-  let pp = Utils.generatePassphrase();
-  do_check_eq(pp.length, 26);
-
-  const key = "abcdefghijkmnpqrstuvwxyz23456789";
-  _("Passphrase only contains [" + key + "].");
-  do_check_true(pp.split("").every(chr => key.indexOf(chr) != -1));
-
-  _("Hyphenated passphrase has 5 hyphens.");
-  let hyphenated = Utils.hyphenatePassphrase(pp);
-  _("H: " + hyphenated);
-  do_check_eq(hyphenated.length, 31);
-  do_check_eq(hyphenated[1], "-");
-  do_check_eq(hyphenated[7], "-");
-  do_check_eq(hyphenated[13], "-");
-  do_check_eq(hyphenated[19], "-");
-  do_check_eq(hyphenated[25], "-");
-  do_check_eq(pp,
-      hyphenated.slice(0, 1) + hyphenated.slice(2, 7)
-      + hyphenated.slice(8, 13) + hyphenated.slice(14, 19)
-      + hyphenated.slice(20, 25) + hyphenated.slice(26, 31));
-
-  _("Arbitrary hyphenation.");
-  // We don't allow invalid characters for our base32 character set.
-  do_check_eq(Utils.hyphenatePassphrase("1234567"), "2-34567");  // Not partial, so no trailing dash.
-  do_check_eq(Utils.hyphenatePassphrase("1234567890"), "2-34567-89");
-  do_check_eq(Utils.hyphenatePassphrase("abcdeabcdeabcdeabcdeabcde"), "a-bcdea-bcdea-bcdea-bcdea-bcde");
-  do_check_eq(Utils.hyphenatePartialPassphrase("1234567"), "2-34567-");
-  do_check_eq(Utils.hyphenatePartialPassphrase("1234567890"), "2-34567-89");
-  do_check_eq(Utils.hyphenatePartialPassphrase("abcdeabcdeabcdeabcdeabcde"), "a-bcdea-bcdea-bcdea-bcdea-bcde");
-
-  do_check_eq(Utils.hyphenatePartialPassphrase("a"), "a-");
-  do_check_eq(Utils.hyphenatePartialPassphrase("1234567"), "2-34567-");
-  do_check_eq(Utils.hyphenatePartialPassphrase("a-bcdef-g"),
-              "a-bcdef-g");
-  do_check_eq(Utils.hyphenatePartialPassphrase("abcdefghijklmnop"),
-              "a-bcdef-ghijk-mnp");
-  do_check_eq(Utils.hyphenatePartialPassphrase("abcdefghijklmnopabcde"),
-              "a-bcdef-ghijk-mnpab-cde");
-  do_check_eq(Utils.hyphenatePartialPassphrase("a-bcdef-ghijk-LMNOP-ABCDE-Fg"),
-              "a-bcdef-ghijk-mnpab-cdefg-");
-  // Cuts off.
-  do_check_eq(Utils.hyphenatePartialPassphrase("aaaaaaaaaaaaaaaaaaaaaaaaaaaaaaaaaaaaaaaaaaaaa").length, 31);
-
-=======
->>>>>>> a17af05f
   _("Normalize passphrase recognizes hyphens.");
   const pp = "26ect2thczm599m2ffqarbicjq";
   const hyphenated = "2-6ect2-thczm-599m2-ffqar-bicjq";
