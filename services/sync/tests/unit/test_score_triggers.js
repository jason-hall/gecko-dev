--- conflicted
+++ resolved
@@ -38,11 +38,7 @@
 }
 
 async function setUp(server) {
-<<<<<<< HEAD
-  let engineInfo = registerRotaryEngine();
-=======
   let engineInfo = await registerRotaryEngine();
->>>>>>> a17af05f
   await SyncTestingInfrastructure(server, "johndoe", "ilovejane");
   return engineInfo;
 }
@@ -55,15 +51,9 @@
   run_next_test();
 }
 
-<<<<<<< HEAD
-add_test(function test_tracker_score_updated() {
-  enableValidationPrefs();
-  let { engine, tracker } = registerRotaryEngine();
-=======
 add_task(async function test_tracker_score_updated() {
   enableValidationPrefs();
   let { engine, tracker } = await registerRotaryEngine();
->>>>>>> a17af05f
 
   let scoreUpdated = 0;
 
@@ -85,10 +75,6 @@
     tracker.resetScore();
     tracker.clearChangedIDs();
     Service.engineManager.unregister(engine);
-<<<<<<< HEAD
-    run_next_test();
-=======
->>>>>>> a17af05f
   }
 });
 
@@ -106,11 +92,7 @@
 
   await promiseOneObserver("weave:service:sync:finish");
 
-<<<<<<< HEAD
-  Service.startOver();
-=======
   await Service.startOver();
->>>>>>> a17af05f
   await promiseStopServer(server);
 
   tracker.clearChangedIDs();
@@ -128,11 +110,7 @@
 
   let server = sync_httpd_setup();
   let { engine, tracker } = await setUp(server);
-<<<<<<< HEAD
-  Service.login();
-=======
   await Service.login();
->>>>>>> a17af05f
 
   Service.scheduler.syncThreshold = MULTI_DEVICE_THRESHOLD;
   do_check_eq(Status.login, LOGIN_SUCCEEDED);
@@ -141,11 +119,7 @@
   await promiseOneObserver("weave:service:sync:finish");
   _("Sync due to clients engine change completed.");
 
-<<<<<<< HEAD
-  Service.startOver();
-=======
   await Service.startOver();
->>>>>>> a17af05f
   await promiseStopServer(server);
 
   tracker.clearChangedIDs();
@@ -173,21 +147,13 @@
   // we can account for the timer in delayedAutoconnect) and then one event
   // loop tick (to account for a possible call to weave:service:sync:start).
   await promiseNamedTimer(150, {}, "timer");
-<<<<<<< HEAD
-  await promiseNextTick();
-=======
   await Async.promiseYield();
->>>>>>> a17af05f
 
   Svc.Obs.remove("weave:service:sync:start", onSyncStart);
 
   do_check_eq(Status.login, LOGIN_FAILED_LOGIN_REJECTED);
 
-<<<<<<< HEAD
-  Service.startOver();
-=======
   await Service.startOver();
->>>>>>> a17af05f
   await promiseStopServer(server);
 
   tracker.clearChangedIDs();
