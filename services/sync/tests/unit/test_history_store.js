/* Any copyright is dedicated to the Public Domain.
   http://creativecommons.org/publicdomain/zero/1.0/ */

Cu.import("resource://testing-common/PlacesTestUtils.jsm");
Cu.import("resource://gre/modules/XPCOMUtils.jsm");
Cu.import("resource://services-common/async.js");
Cu.import("resource://services-common/utils.js");
Cu.import("resource://services-sync/engines/history.js");
Cu.import("resource://services-sync/service.js");
Cu.import("resource://services-sync/util.js");

const TIMESTAMP1 = (Date.now() - 103406528) * 1000;
const TIMESTAMP2 = (Date.now() - 6592903) * 1000;
const TIMESTAMP3 = (Date.now() - 123894) * 1000;

function queryPlaces(uri, options) {
  let query = PlacesUtils.history.getNewQuery();
  query.uri = uri;
  let res = PlacesUtils.history.executeQuery(query, options);
  res.root.containerOpen = true;

  let results = [];
  for (let i = 0; i < res.root.childCount; i++)
    results.push(res.root.getChild(i));
  res.root.containerOpen = false;
  return results;
}

function queryHistoryVisits(uri) {
  let options = PlacesUtils.history.getNewQueryOptions();
  options.queryType = Ci.nsINavHistoryQueryOptions.QUERY_TYPE_HISTORY;
  options.resultType = Ci.nsINavHistoryQueryOptions.RESULTS_AS_VISIT;
  options.sortingMode = Ci.nsINavHistoryQueryOptions.SORT_BY_DATE_ASCENDING;
  return queryPlaces(uri, options);
}

<<<<<<< HEAD
function onNextVisit(callback) {
  PlacesUtils.history.addObserver({
    onBeginUpdateBatch: function onBeginUpdateBatch() {},
    onEndUpdateBatch: function onEndUpdateBatch() {},
    onPageChanged: function onPageChanged() {},
    onTitleChanged: function onTitleChanged() {
    },
    onVisit: function onVisit() {
      PlacesUtils.history.removeObserver(this);
      Utils.nextTick(callback);
    },
    onDeleteVisits: function onDeleteVisits() {},
    onPageExpired: function onPageExpired() {},
    onDeleteURI: function onDeleteURI() {},
    onClearHistory: function onClearHistory() {},
    QueryInterface: XPCOMUtils.generateQI([
      Ci.nsINavHistoryObserver,
      Ci.nsINavHistoryObserver_MOZILLA_1_9_1_ADDITIONS,
      Ci.nsISupportsWeakReference
    ])
  }, true);
}

// Ensure exceptions from inside callbacks leads to test failures while
// we still clean up properly.
function ensureThrows(func) {
  return function() {
    try {
      func.apply(this, arguments);
    } catch (ex) {
      PlacesTestUtils.clearHistory();
      do_throw(ex);
    }
  };
=======
function promiseOnVisitObserved() {
  return new Promise(res => {
    PlacesUtils.history.addObserver({
      onBeginUpdateBatch: function onBeginUpdateBatch() {},
      onEndUpdateBatch: function onEndUpdateBatch() {},
      onPageChanged: function onPageChanged() {},
      onTitleChanged: function onTitleChanged() {
      },
      onVisit: function onVisit() {
        PlacesUtils.history.removeObserver(this);
        res();
      },
      onDeleteVisits: function onDeleteVisits() {},
      onPageExpired: function onPageExpired() {},
      onDeleteURI: function onDeleteURI() {},
      onClearHistory: function onClearHistory() {},
      QueryInterface: XPCOMUtils.generateQI([
        Ci.nsINavHistoryObserver,
        Ci.nsINavHistoryObserver_MOZILLA_1_9_1_ADDITIONS,
        Ci.nsISupportsWeakReference
      ])
    }, true);
  });
>>>>>>> a17af05f
}

var engine = new HistoryEngine(Service);
Async.promiseSpinningly(engine.initialize());
var store = engine._store;
async function applyEnsureNoFailures(records) {
  do_check_eq((await store.applyIncomingBatch(records)).length, 0);
}

var fxuri, fxguid, tburi, tbguid;

function run_test() {
  initTestLogging("Trace");
  run_next_test();
}

add_task(async function test_store() {
  _("Verify that we've got an empty store to work with.");
  do_check_empty((await store.getAllIDs()));

  _("Let's create an entry in the database.");
  fxuri = CommonUtils.makeURI("http://getfirefox.com/");

  await PlacesTestUtils.addVisits({ uri: fxuri, title: "Get Firefox!",
                                  visitDate: TIMESTAMP1 });
  _("Verify that the entry exists.");
  let ids = Object.keys((await store.getAllIDs()));
  do_check_eq(ids.length, 1);
  fxguid = ids[0];
  do_check_true((await store.itemExists(fxguid)));

  _("If we query a non-existent record, it's marked as deleted.");
  let record = await store.createRecord("non-existent");
  do_check_true(record.deleted);

  _("Verify createRecord() returns a complete record.");
  record = await store.createRecord(fxguid);
  do_check_eq(record.histUri, fxuri.spec);
  do_check_eq(record.title, "Get Firefox!");
  do_check_eq(record.visits.length, 1);
  do_check_eq(record.visits[0].date, TIMESTAMP1);
  do_check_eq(record.visits[0].type, Ci.nsINavHistoryService.TRANSITION_LINK);

<<<<<<< HEAD
    _("Let's modify the record and have the store update the database.");
    let secondvisit = {date: TIMESTAMP2,
                       type: Ci.nsINavHistoryService.TRANSITION_TYPED};
    onNextVisit(ensureThrows(function() {
      let queryres = queryHistoryVisits(fxuri);
      do_check_eq(queryres.length, 2);
      do_check_eq(queryres[0].time, TIMESTAMP1);
      do_check_eq(queryres[0].title, "Hol Dir Firefox!");
      do_check_eq(queryres[1].time, TIMESTAMP2);
      do_check_eq(queryres[1].title, "Hol Dir Firefox!");
      run_next_test();
    }));
    applyEnsureNoFailures([
      {id: fxguid,
       histUri: record.histUri,
       title: "Hol Dir Firefox!",
       visits: [record.visits[0], secondvisit]}
    ]);
=======
  _("Let's modify the record and have the store update the database.");
  let secondvisit = {date: TIMESTAMP2,
                     type: Ci.nsINavHistoryService.TRANSITION_TYPED};
  let onVisitObserved = promiseOnVisitObserved();
  await applyEnsureNoFailures([
    {id: fxguid,
     histUri: record.histUri,
     title: "Hol Dir Firefox!",
     visits: [record.visits[0], secondvisit]}
  ]);
  await onVisitObserved;
  try {
    let queryres = queryHistoryVisits(fxuri);
    do_check_eq(queryres.length, 2);
    do_check_eq(queryres[0].time, TIMESTAMP1);
    do_check_eq(queryres[0].title, "Hol Dir Firefox!");
    do_check_eq(queryres[1].time, TIMESTAMP2);
    do_check_eq(queryres[1].title, "Hol Dir Firefox!");
  } catch (ex) {
    PlacesTestUtils.clearHistory();
    do_throw(ex);
>>>>>>> a17af05f
  }
});

add_task(async function test_store_create() {
  _("Create a brand new record through the store.");
  tbguid = Utils.makeGUID();
<<<<<<< HEAD
  tburi = Utils.makeURI("http://getthunderbird.com");
  onNextVisit(ensureThrows(function() {
    do_check_attribute_count(store.getAllIDs(), 2);
    let queryres = queryHistoryVisits(tburi);
    do_check_eq(queryres.length, 1);
    do_check_eq(queryres[0].time, TIMESTAMP3);
    do_check_eq(queryres[0].title, "The bird is the word!");
    run_next_test();
  }));
  applyEnsureNoFailures([
=======
  tburi = CommonUtils.makeURI("http://getthunderbird.com");
  let onVisitObserved = promiseOnVisitObserved();
  await applyEnsureNoFailures([
>>>>>>> a17af05f
    {id: tbguid,
     histUri: tburi.spec,
     title: "The bird is the word!",
     visits: [{date: TIMESTAMP3,
               type: Ci.nsINavHistoryService.TRANSITION_TYPED}]}
  ]);
  await onVisitObserved;
  try {
    do_check_true((await store.itemExists(tbguid)));
    do_check_attribute_count(await store.getAllIDs(), 2);
    let queryres = queryHistoryVisits(tburi);
    do_check_eq(queryres.length, 1);
    do_check_eq(queryres[0].time, TIMESTAMP3);
    do_check_eq(queryres[0].title, "The bird is the word!");
  } catch (ex) {
    PlacesTestUtils.clearHistory();
    do_throw(ex);
  }
});

add_task(async function test_null_title() {
  _("Make sure we handle a null title gracefully (it can happen in some cases, e.g. for resource:// URLs)");
  let resguid = Utils.makeGUID();
  let resuri = CommonUtils.makeURI("unknown://title");
  await applyEnsureNoFailures([
    {id: resguid,
     histUri: resuri.spec,
     title: null,
     visits: [{date: TIMESTAMP3,
               type: Ci.nsINavHistoryService.TRANSITION_TYPED}]}
  ]);
  do_check_attribute_count((await store.getAllIDs()), 3);
  let queryres = queryHistoryVisits(resuri);
  do_check_eq(queryres.length, 1);
  do_check_eq(queryres[0].time, TIMESTAMP3);
});

add_task(async function test_invalid_records() {
  _("Make sure we handle invalid URLs in places databases gracefully.");
  let connection = PlacesUtils.history
                              .QueryInterface(Ci.nsPIPlacesDatabase)
                              .DBConnection;
  let stmt = connection.createAsyncStatement(
    "INSERT INTO moz_places "
  + "(url, url_hash, title, rev_host, visit_count, last_visit_date) "
  + "VALUES ('invalid-uri', hash('invalid-uri'), 'Invalid URI', '.', 1, " + TIMESTAMP3 + ")"
  );
  Async.querySpinningly(stmt);
  stmt.finalize();
  // Add the corresponding visit to retain database coherence.
  stmt = connection.createAsyncStatement(
    "INSERT INTO moz_historyvisits "
  + "(place_id, visit_date, visit_type, session) "
  + "VALUES ((SELECT id FROM moz_places WHERE url_hash = hash('invalid-uri') AND url = 'invalid-uri'), "
  + TIMESTAMP3 + ", " + Ci.nsINavHistoryService.TRANSITION_TYPED + ", 1)"
  );
  Async.querySpinningly(stmt);
  stmt.finalize();
  do_check_attribute_count((await store.getAllIDs()), 4);

  _("Make sure we report records with invalid URIs.");
  let invalid_uri_guid = Utils.makeGUID();
  let failed = await store.applyIncomingBatch([{
    id: invalid_uri_guid,
    histUri: ":::::::::::::::",
    title: "Doesn't have a valid URI",
    visits: [{date: TIMESTAMP3,
              type: Ci.nsINavHistoryService.TRANSITION_EMBED}]}
  ]);
  do_check_eq(failed.length, 1);
  do_check_eq(failed[0], invalid_uri_guid);

  _("Make sure we handle records with invalid GUIDs gracefully (ignore).");
  await applyEnsureNoFailures([
    {id: "invalid",
     histUri: "http://invalid.guid/",
     title: "Doesn't have a valid GUID",
     visits: [{date: TIMESTAMP3,
               type: Ci.nsINavHistoryService.TRANSITION_EMBED}]}
  ]);

  _("Make sure we handle records with invalid visit codes or visit dates, gracefully ignoring those visits.");
  let no_date_visit_guid = Utils.makeGUID();
  let no_type_visit_guid = Utils.makeGUID();
  let invalid_type_visit_guid = Utils.makeGUID();
  let non_integer_visit_guid = Utils.makeGUID();
  failed = await store.applyIncomingBatch([
    {id: no_date_visit_guid,
     histUri: "http://no.date.visit/",
     title: "Visit has no date",
     visits: [{type: Ci.nsINavHistoryService.TRANSITION_EMBED}]},
    {id: no_type_visit_guid,
     histUri: "http://no.type.visit/",
     title: "Visit has no type",
     visits: [{date: TIMESTAMP3}]},
    {id: invalid_type_visit_guid,
     histUri: "http://invalid.type.visit/",
     title: "Visit has invalid type",
     visits: [{date: TIMESTAMP3,
               type: Ci.nsINavHistoryService.TRANSITION_LINK - 1}]},
    {id: non_integer_visit_guid,
     histUri: "http://non.integer.visit/",
     title: "Visit has non-integer date",
     visits: [{date: 1234.567,
               type: Ci.nsINavHistoryService.TRANSITION_EMBED}]}
  ]);
  do_check_eq(failed.length, 0);

  _("Make sure we handle records with javascript: URLs gracefully.");
  await applyEnsureNoFailures([
    {id: Utils.makeGUID(),
     histUri: "javascript:''",
     title: "javascript:''",
     visits: [{date: TIMESTAMP3,
               type: Ci.nsINavHistoryService.TRANSITION_EMBED}]}
  ]);

  _("Make sure we handle records without any visits gracefully.");
  await applyEnsureNoFailures([
    {id: Utils.makeGUID(),
     histUri: "http://getfirebug.com",
     title: "Get Firebug!",
     visits: []}
  ]);
});

add_task(async function test_remove() {
  _("Remove an existent record and a non-existent from the store.");
  await applyEnsureNoFailures([{id: fxguid, deleted: true},
                         {id: Utils.makeGUID(), deleted: true}]);
  do_check_false((await store.itemExists(fxguid)));
  let queryres = queryHistoryVisits(fxuri);
  do_check_eq(queryres.length, 0);

  _("Make sure wipe works.");
  await store.wipe();
  do_check_empty((await store.getAllIDs()));
  queryres = queryHistoryVisits(fxuri);
  do_check_eq(queryres.length, 0);
  queryres = queryHistoryVisits(tburi);
  do_check_eq(queryres.length, 0);
});

add_test(function cleanup() {
  _("Clean up.");
  PlacesTestUtils.clearHistory().then(run_next_test);
});<|MERGE_RESOLUTION|>--- conflicted
+++ resolved
@@ -34,42 +34,6 @@
   return queryPlaces(uri, options);
 }
 
-<<<<<<< HEAD
-function onNextVisit(callback) {
-  PlacesUtils.history.addObserver({
-    onBeginUpdateBatch: function onBeginUpdateBatch() {},
-    onEndUpdateBatch: function onEndUpdateBatch() {},
-    onPageChanged: function onPageChanged() {},
-    onTitleChanged: function onTitleChanged() {
-    },
-    onVisit: function onVisit() {
-      PlacesUtils.history.removeObserver(this);
-      Utils.nextTick(callback);
-    },
-    onDeleteVisits: function onDeleteVisits() {},
-    onPageExpired: function onPageExpired() {},
-    onDeleteURI: function onDeleteURI() {},
-    onClearHistory: function onClearHistory() {},
-    QueryInterface: XPCOMUtils.generateQI([
-      Ci.nsINavHistoryObserver,
-      Ci.nsINavHistoryObserver_MOZILLA_1_9_1_ADDITIONS,
-      Ci.nsISupportsWeakReference
-    ])
-  }, true);
-}
-
-// Ensure exceptions from inside callbacks leads to test failures while
-// we still clean up properly.
-function ensureThrows(func) {
-  return function() {
-    try {
-      func.apply(this, arguments);
-    } catch (ex) {
-      PlacesTestUtils.clearHistory();
-      do_throw(ex);
-    }
-  };
-=======
 function promiseOnVisitObserved() {
   return new Promise(res => {
     PlacesUtils.history.addObserver({
@@ -93,7 +57,6 @@
       ])
     }, true);
   });
->>>>>>> a17af05f
 }
 
 var engine = new HistoryEngine(Service);
@@ -137,26 +100,6 @@
   do_check_eq(record.visits[0].date, TIMESTAMP1);
   do_check_eq(record.visits[0].type, Ci.nsINavHistoryService.TRANSITION_LINK);
 
-<<<<<<< HEAD
-    _("Let's modify the record and have the store update the database.");
-    let secondvisit = {date: TIMESTAMP2,
-                       type: Ci.nsINavHistoryService.TRANSITION_TYPED};
-    onNextVisit(ensureThrows(function() {
-      let queryres = queryHistoryVisits(fxuri);
-      do_check_eq(queryres.length, 2);
-      do_check_eq(queryres[0].time, TIMESTAMP1);
-      do_check_eq(queryres[0].title, "Hol Dir Firefox!");
-      do_check_eq(queryres[1].time, TIMESTAMP2);
-      do_check_eq(queryres[1].title, "Hol Dir Firefox!");
-      run_next_test();
-    }));
-    applyEnsureNoFailures([
-      {id: fxguid,
-       histUri: record.histUri,
-       title: "Hol Dir Firefox!",
-       visits: [record.visits[0], secondvisit]}
-    ]);
-=======
   _("Let's modify the record and have the store update the database.");
   let secondvisit = {date: TIMESTAMP2,
                      type: Ci.nsINavHistoryService.TRANSITION_TYPED};
@@ -178,29 +121,15 @@
   } catch (ex) {
     PlacesTestUtils.clearHistory();
     do_throw(ex);
->>>>>>> a17af05f
   }
 });
 
 add_task(async function test_store_create() {
   _("Create a brand new record through the store.");
   tbguid = Utils.makeGUID();
-<<<<<<< HEAD
-  tburi = Utils.makeURI("http://getthunderbird.com");
-  onNextVisit(ensureThrows(function() {
-    do_check_attribute_count(store.getAllIDs(), 2);
-    let queryres = queryHistoryVisits(tburi);
-    do_check_eq(queryres.length, 1);
-    do_check_eq(queryres[0].time, TIMESTAMP3);
-    do_check_eq(queryres[0].title, "The bird is the word!");
-    run_next_test();
-  }));
-  applyEnsureNoFailures([
-=======
   tburi = CommonUtils.makeURI("http://getthunderbird.com");
   let onVisitObserved = promiseOnVisitObserved();
   await applyEnsureNoFailures([
->>>>>>> a17af05f
     {id: tbguid,
      histUri: tburi.spec,
      title: "The bird is the word!",
