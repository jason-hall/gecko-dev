/* Any copyright is dedicated to the Public Domain.
   http://creativecommons.org/publicdomain/zero/1.0/ */

Cu.import("resource://services-sync/record.js");
Cu.import("resource://services-sync/resource.js");
Cu.import("resource://services-sync/service.js");
Cu.import("resource://services-sync/util.js");
Cu.import("resource://testing-common/services/sync/utils.js");

initTestLogging("Trace");

add_test(function test_toJSON() {
  _("Create a record, for now without a TTL.");
  let wbo = new WBORecord("coll", "a_record");
  wbo.modified = 12345;
  wbo.sortindex = 42;
  wbo.payload = {};

  _("Verify that the JSON representation contains the WBO properties, but not TTL.");
  let json = JSON.parse(JSON.stringify(wbo));
  do_check_eq(json.modified, 12345);
  do_check_eq(json.sortindex, 42);
  do_check_eq(json.payload, "{}");
  do_check_false("ttl" in json);

  _("Set a TTL, make sure it's present in the JSON representation.");
  wbo.ttl = 30 * 60;
  json = JSON.parse(JSON.stringify(wbo));
  do_check_eq(json.ttl, 30 * 60);
<<<<<<< HEAD
}
=======
  run_next_test();
});
>>>>>>> a17af05f


add_task(async function test_fetch() {
  let record = {id: "asdf-1234-asdf-1234",
                modified: 2454725.98283,
                payload: JSON.stringify({cheese: "roquefort"})};
  let record2 = {id: "record2",
                 modified: 2454725.98284,
                 payload: JSON.stringify({cheese: "gruyere"})};
  let coll = [{id: "record2",
               modified: 2454725.98284,
               payload: JSON.stringify({cheese: "gruyere"})}];

  _("Setting up server.");
  let server = httpd_setup({
    "/record":  httpd_handler(200, "OK", JSON.stringify(record)),
    "/record2": httpd_handler(200, "OK", JSON.stringify(record2)),
    "/coll":    httpd_handler(200, "OK", JSON.stringify(coll))
  });

  try {
    _("Fetching a WBO record");
    let rec = new WBORecord("coll", "record");
    await rec.fetch(Service.resource(server.baseURI + "/record"));
    do_check_eq(rec.id, "asdf-1234-asdf-1234"); // NOT "record"!

    do_check_eq(rec.modified, 2454725.98283);
    do_check_eq(typeof(rec.payload), "object");
    do_check_eq(rec.payload.cheese, "roquefort");

    _("Fetching a WBO record using the record manager");
    let rec2 = await Service.recordManager.get(server.baseURI + "/record2");
    do_check_eq(rec2.id, "record2");
    do_check_eq(rec2.modified, 2454725.98284);
    do_check_eq(typeof(rec2.payload), "object");
    do_check_eq(rec2.payload.cheese, "gruyere");
    do_check_eq(Service.recordManager.response.status, 200);

    // Testing collection extraction.
    _("Extracting collection.");
    let rec3 = new WBORecord("tabs", "foo");   // Create through constructor.
    do_check_eq(rec3.collection, "tabs");

  } finally {
    await promiseStopServer(server);
  }
<<<<<<< HEAD
}

function run_test() {
  initTestLogging("Trace");

  test_toJSON();
  test_fetch();
}
=======
});
>>>>>>> a17af05f
<|MERGE_RESOLUTION|>--- conflicted
+++ resolved
@@ -27,12 +27,8 @@
   wbo.ttl = 30 * 60;
   json = JSON.parse(JSON.stringify(wbo));
   do_check_eq(json.ttl, 30 * 60);
-<<<<<<< HEAD
-}
-=======
   run_next_test();
 });
->>>>>>> a17af05f
 
 
 add_task(async function test_fetch() {
@@ -79,15 +75,4 @@
   } finally {
     await promiseStopServer(server);
   }
-<<<<<<< HEAD
-}
-
-function run_test() {
-  initTestLogging("Trace");
-
-  test_toJSON();
-  test_fetch();
-}
-=======
-});
->>>>>>> a17af05f
+});