--- conflicted
+++ resolved
@@ -1,10 +1,6 @@
 /* Any copyright is dedicated to the Public Domain.
    http://creativecommons.org/publicdomain/zero/1.0/ */
 
-<<<<<<< HEAD
-Cu.import("resource://gre/modules/PlacesUtils.jsm");
-=======
->>>>>>> a17af05f
 Cu.import("resource://gre/modules/PlacesSyncUtils.jsm");
 Cu.import("resource://services-common/async.js");
 Cu.import("resource://gre/modules/Log.jsm");
@@ -28,36 +24,11 @@
   engine._log.level = Log.Level.Trace;
 });
 
-<<<<<<< HEAD
-Service.engineManager.register(BookmarksEngine);
-
-const engine = new BookmarksEngine(Service);
-const store = engine._store;
-store._log.level = Log.Level.Trace;
-engine._log.level = Log.Level.Trace;
-
-async function setup() {
- let server = serverForUsers({"foo": "password"}, {
-    meta: {global: {engines: {bookmarks: {version: engine.version,
-                                          syncID: engine.syncID}}}},
-    bookmarks: {},
-  });
-
-  generateNewKeys(Service.collectionKeys);
-
-=======
 async function sharedSetup() {
  let server = serverForFoo(engine);
->>>>>>> a17af05f
   await SyncTestingInfrastructure(server);
 
   let collection = server.user("foo").collection("bookmarks");
-
-  // The bookmarks engine *always* tracks changes, meaning we might try
-  // and sync due to the bookmarks we ourselves create! Worse, because we
-  // do an engine sync only, there's no locking - so we end up with multiple
-  // syncs running. Neuter that by making the threshold very large.
-  Service.scheduler.syncThreshold = 10000000;
 
   Svc.Obs.notify("weave:engine:start-tracking");   // We skip usual startup...
 
@@ -67,33 +38,21 @@
 async function cleanup(server) {
   Svc.Obs.notify("weave:engine:stop-tracking");
   let promiseStartOver = promiseOneObserver("weave:service:start-over:finish");
-<<<<<<< HEAD
-  Service.startOver();
-=======
   await Service.startOver();
->>>>>>> a17af05f
   await promiseStartOver;
   await promiseStopServer(server);
   await bms.eraseEverything();
 }
 
 async function syncIdToId(syncId) {
-<<<<<<< HEAD
-  let guid = await PlacesSyncUtils.bookmarks.syncIdToGuid(syncId);
-=======
   let guid = PlacesSyncUtils.bookmarks.syncIdToGuid(syncId);
->>>>>>> a17af05f
   return PlacesUtils.promiseItemId(guid);
 }
 
 async function getFolderChildrenIDs(folderId) {
   let folderSyncId = PlacesSyncUtils.bookmarks.guidToSyncId(await PlacesUtils.promiseItemGuid(folderId));
   let syncIds = await PlacesSyncUtils.bookmarks.fetchChildSyncIds(folderSyncId);
-<<<<<<< HEAD
-  return Promise.all(syncIds.map(async (syncId) => await syncIdToId(syncId)));
-=======
   return Promise.all(syncIds.map((syncId) => syncIdToId(syncId)));
->>>>>>> a17af05f
 }
 
 async function createFolder(parentId, title) {
@@ -163,20 +122,12 @@
 add_task(async function test_dupe_bookmark() {
   _("Ensure that a bookmark we consider a dupe is handled correctly.");
 
-<<<<<<< HEAD
-  let { server, collection } = await this.setup();
-=======
   let { server, collection } = await this.sharedSetup();
->>>>>>> a17af05f
 
   try {
     // The parent folder and one bookmark in it.
     let {id: folder1_id, guid: folder1_guid } = await createFolder(bms.toolbarFolder, "Folder 1");
-<<<<<<< HEAD
-    let {guid: bmk1_guid} = await createBookmark(folder1_id, "http://getfirefox.com/", "Get Firefox!");
-=======
     let {id: localId, guid: bmk1_guid} = await createBookmark(folder1_id, "http://getfirefox.com/", "Get Firefox!");
->>>>>>> a17af05f
 
     await engine.sync();
 
@@ -213,16 +164,9 @@
     };
     PlacesUtils.bookmarks.addObserver(obs, false);
 
-<<<<<<< HEAD
-    collection.insert(newGUID, encryptPayload(to_apply), Date.now() / 1000 + 500);
     _("Syncing so new dupe record is processed");
     engine.lastSync = engine.lastSync - 5;
-    engine.sync();
-=======
-    _("Syncing so new dupe record is processed");
-    engine.lastSync = engine.lastSync - 5;
-    await engine.sync();
->>>>>>> a17af05f
+    await engine.sync();
 
     // We should have logically deleted the dupe record.
     equal(collection.count(), 7);
@@ -240,10 +184,7 @@
 
     // and a final sanity check - use the validator
     await validate(collection);
-<<<<<<< HEAD
-=======
     PlacesUtils.bookmarks.removeObserver(obs);
->>>>>>> a17af05f
   } finally {
     await cleanup(server);
   }
@@ -252,11 +193,7 @@
 add_task(async function test_dupe_reparented_bookmark() {
   _("Ensure that a bookmark we consider a dupe from a different parent is handled correctly");
 
-<<<<<<< HEAD
-  let { server, collection } = await this.setup();
-=======
   let { server, collection } = await this.sharedSetup();
->>>>>>> a17af05f
 
   try {
     // The parent folder and one bookmark in it.
@@ -290,11 +227,7 @@
 
     _("Syncing so new dupe record is processed");
     engine.lastSync = engine.lastSync - 5;
-<<<<<<< HEAD
-    engine.sync();
-=======
-    await engine.sync();
->>>>>>> a17af05f
+    await engine.sync();
 
     // We should have logically deleted the dupe record.
     equal(collection.count(), 8);
@@ -326,11 +259,7 @@
 add_task(async function test_dupe_reparented_locally_changed_bookmark() {
   _("Ensure that a bookmark with local changes we consider a dupe from a different parent is handled correctly");
 
-<<<<<<< HEAD
-  let { server, collection } = await this.setup();
-=======
   let { server, collection } = await this.sharedSetup();
->>>>>>> a17af05f
 
   try {
     // The parent folder and one bookmark in it.
@@ -361,12 +290,8 @@
     };
 
     let deltaSeconds = 500;
-<<<<<<< HEAD
-    collection.insert(newGUID, encryptPayload(to_apply), Date.now() / 1000 + deltaSeconds);
-=======
     let newWBO = collection.insert(newGUID, encryptPayload(to_apply), Date.now() / 1000 + deltaSeconds);
     do_print(`new duplicate of ${bmk1_guid} is ${newGUID}`);
->>>>>>> a17af05f
 
     // Make a change to the bookmark that's a dupe, and set the modification
     // time further in the future than the incoming record. This will cause
@@ -379,27 +304,18 @@
     });
 
     _("Syncing so new dupe record is processed");
-<<<<<<< HEAD
-    engine.lastSync = engine.lastSync - 5;
-    engine.sync();
-=======
     // We need to take care to only sync the one new record - if we also see
     // our local item as incoming the test fails - bug 1368608.
     engine.lastSync = newWBO.modified - 0.000001;
     engine.lastModified = null;
     await engine.sync();
->>>>>>> a17af05f
 
     // We should have logically deleted the dupe record.
     equal(collection.count(), 8);
     ok(getServerRecord(collection, bmk1_guid).deleted);
     // and physically removed from the local store.
     await promiseNoLocalItem(bmk1_guid);
-<<<<<<< HEAD
-    // The original folder still longer has the item
-=======
     // The original folder still has the item
->>>>>>> a17af05f
     equal((await getFolderChildrenIDs(folder1_id)).length, 1);
     // The second folder does not.
     equal((await getFolderChildrenIDs(folder2_id)).length, 0);
@@ -425,11 +341,7 @@
   _("Ensure that a bookmark we consider a dupe from a different parent that " +
     "appears in the same sync before the dupe item");
 
-<<<<<<< HEAD
-  let { server, collection } = await this.setup();
-=======
   let { server, collection } = await this.sharedSetup();
->>>>>>> a17af05f
 
   try {
     // The parent folder and one bookmark in it.
@@ -487,21 +399,12 @@
 
     _("Syncing so new records are processed.");
     engine.lastSync = engine.lastSync - 5;
-<<<<<<< HEAD
-    engine.sync();
-
-    // Everything should be parented correctly.
-    equal((await getFolderChildrenIDs(folder1_id)).length, 0);
-    let newParentID = store.idForGUID(newParentGUID);
-    let newID = store.idForGUID(newGUID);
-=======
     await engine.sync();
 
     // Everything should be parented correctly.
     equal((await getFolderChildrenIDs(folder1_id)).length, 0);
     let newParentID = await store.idForGUID(newParentGUID);
     let newID = await store.idForGUID(newGUID);
->>>>>>> a17af05f
     deepEqual(await getFolderChildrenIDs(newParentID), [newID]);
 
     // Make sure the validator thinks everything is hunky-dory.
@@ -515,11 +418,7 @@
   _("Ensure that a bookmark we consider a dupe from a different parent that " +
     "doesn't exist locally as we process the child, but does appear in the same sync");
 
-<<<<<<< HEAD
-  let { server, collection } = await this.setup();
-=======
   let { server, collection } = await this.sharedSetup();
->>>>>>> a17af05f
 
   try {
     // The parent folder and one bookmark in it.
@@ -576,22 +475,13 @@
 
     _("Syncing so out-of-order records are processed.");
     engine.lastSync = engine.lastSync - 5;
-<<<<<<< HEAD
-    engine.sync();
-=======
-    await engine.sync();
->>>>>>> a17af05f
+    await engine.sync();
 
     // The intended parent did end up existing, so it should be parented
     // correctly after de-duplication.
     equal((await getFolderChildrenIDs(folder1_id)).length, 0);
-<<<<<<< HEAD
-    let newParentID = store.idForGUID(newParentGUID);
-    let newID = store.idForGUID(newGUID);
-=======
     let newParentID = await store.idForGUID(newParentGUID);
     let newID = await store.idForGUID(newGUID);
->>>>>>> a17af05f
     deepEqual(await getFolderChildrenIDs(newParentID), [newID]);
 
     // Make sure the validator thinks everything is hunky-dory.
@@ -605,11 +495,7 @@
   _("Ensure that a bookmark we consider a dupe from a different parent that " +
     "doesn't exist locally and doesn't appear in this Sync is handled correctly");
 
-<<<<<<< HEAD
-  let { server, collection } = await this.setup();
-=======
   let { server, collection } = await this.sharedSetup();
->>>>>>> a17af05f
 
   try {
     // The parent folder and one bookmark in it.
@@ -645,11 +531,7 @@
 
     _("Syncing so new dupe record is processed");
     engine.lastSync = engine.lastSync - 5;
-<<<<<<< HEAD
-    engine.sync();
-=======
-    await engine.sync();
->>>>>>> a17af05f
+    await engine.sync();
 
     // We should have logically deleted the dupe record.
     equal(collection.count(), 8);
@@ -705,21 +587,12 @@
 
     _("Syncing so missing parent appears");
     engine.lastSync = engine.lastSync - 5;
-<<<<<<< HEAD
-    engine.sync();
-
-    // The intended parent now does exist, so it should have been reparented.
-    equal((await getFolderChildrenIDs(folder1_id)).length, 0);
-    let newParentID = store.idForGUID(newParentGUID);
-    let newID = store.idForGUID(newGUID);
-=======
     await engine.sync();
 
     // The intended parent now does exist, so it should have been reparented.
     equal((await getFolderChildrenIDs(folder1_id)).length, 0);
     let newParentID = await store.idForGUID(newParentGUID);
     let newID = await store.idForGUID(newGUID);
->>>>>>> a17af05f
     deepEqual(await getFolderChildrenIDs(newParentID), [newID]);
 
     // validation now has different errors :(
@@ -746,11 +619,7 @@
   _("Ensure that an empty folder we consider a dupe is handled correctly.");
   // Empty folders aren't particularly interesting in practice (as that seems
   // an edge-case) but duping folders with items is broken - bug 1293163.
-<<<<<<< HEAD
-  let { server, collection } = await this.setup();
-=======
   let { server, collection } = await this.sharedSetup();
->>>>>>> a17af05f
 
   try {
     // The folder we will end up duping away.
@@ -774,11 +643,7 @@
 
     _("Syncing so new dupe records are processed");
     engine.lastSync = engine.lastSync - 5;
-<<<<<<< HEAD
-    engine.sync();
-=======
-    await engine.sync();
->>>>>>> a17af05f
+    await engine.sync();
 
     await validate(collection);
 
