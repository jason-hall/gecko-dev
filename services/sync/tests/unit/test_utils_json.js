--- conflicted
+++ resolved
@@ -46,16 +46,8 @@
 add_task(async function test_save_logging() {
   _("Verify that writes are logged.");
   let trace;
-<<<<<<< HEAD
-  Utils.jsonSave("log", {_log: {trace(msg) { trace = msg; }}},
-                       "hi", ensureThrows(function() {
-    do_check_true(!!trace);
-    run_next_test();
-  }));
-=======
   await Utils.jsonSave("log", {_log: {trace(msg) { trace = msg; }}}, "hi");
   do_check_true(!!trace);
->>>>>>> a17af05f
 });
 
 add_task(async function test_load_logging() {
@@ -86,21 +78,8 @@
       }
     }
   };
-<<<<<<< HEAD
-  Utils.jsonLoad("log", obj, ensureThrows(function(val) {
-    do_check_true(!val);
-    do_check_true(!!trace);
-    do_check_true(!!debug);
-    run_next_test();
-  }));
-});
-
-add_task(async function test_undefined_callback() {
-  await Utils.jsonSave("foo", {}, ["v1", "v2"]);
-=======
   let val = await Utils.jsonLoad("log", obj);
   do_check_true(!val);
   do_check_true(!!trace);
   do_check_true(!!debug);
->>>>>>> a17af05f
 });