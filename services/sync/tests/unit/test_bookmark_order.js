/* Any copyright is dedicated to the Public Domain.
   http://creativecommons.org/publicdomain/zero/1.0/ */

_("Making sure after processing incoming bookmarks, they show up in the right order");
<<<<<<< HEAD
Cu.import("resource://gre/modules/PlacesUtils.jsm");
=======
Cu.import("resource://gre/modules/Log.jsm");
>>>>>>> a17af05f
Cu.import("resource://services-sync/engines/bookmarks.js");
Cu.import("resource://services-sync/main.js");
Cu.import("resource://services-sync/service.js");
Cu.import("resource://services-sync/util.js");
Cu.import("resource://testing-common/services/sync/utils.js");

<<<<<<< HEAD
var check = async function(expected, message) {
  let root = await PlacesUtils.promiseBookmarksTree();

  let bookmarks = (function mapTree(children) {
    return children.map(child => {
      let result = {
        guid: child.guid,
        index: child.index,
      };
      if (child.children) {
        result.children = mapTree(child.children);
      }
      if (child.annos) {
        let orphanAnno = child.annos.find(
          anno => anno.name == "sync/parent");
        if (orphanAnno) {
          result.requestedParent = orphanAnno.value;
        }
      }
      return result;
    });
  }(root.children));

  _("Checking if the bookmark structure is", JSON.stringify(expected));
  _("Got bookmarks:", JSON.stringify(bookmarks));
  deepEqual(bookmarks, expected);
};

add_task(async function test_bookmark_order() {
  let store = new BookmarksEngine(Service)._store;
  initTestLogging("Trace");

  _("Starting with a clean slate of no bookmarks");
  store.wipe();
  await check([{
=======
Svc.Prefs.set("log.logger.engine.bookmarks", "Trace");
initTestLogging("Trace");
Log.repository.getLogger("Sqlite").level = Log.Level.Info;

function serverForFoo(engine) {
  generateNewKeys(Service.collectionKeys);

  let clientsEngine = Service.clientsEngine;
  return serverForUsers({"foo": "password"}, {
    meta: {
      global: {
        syncID: Service.syncID,
        storageVersion: STORAGE_VERSION,
        engines: {
          clients: {
            version: clientsEngine.version,
            syncID: clientsEngine.syncID,
          },
          [engine.name]: {
            version: engine.version,
            syncID: engine.syncID,
          },
        },
      },
    },
    crypto: {
      keys: encryptPayload({
        id: "keys",
        // Generate a fake default key bundle to avoid resetting the client
        // before the first sync.
        default: [
          Weave.Crypto.generateRandomKey(),
          Weave.Crypto.generateRandomKey(),
        ],
      }),
    },
    [engine.name]: {},
  });
}

async function resolveConflict(engine, collection, timestamp, buildTree,
                               message) {
  let guids = {
    // These items don't exist on the server.
    fx: Utils.makeGUID(),
    nightly: Utils.makeGUID(),
    support: Utils.makeGUID(),
    customize: Utils.makeGUID(),

    // These exist on the server, but in a different order, and `res`
    // has completely different children.
    res: Utils.makeGUID(),
    tb: Utils.makeGUID(),

    // These don't exist locally.
    bz: Utils.makeGUID(),
    irc: Utils.makeGUID(),
    mdn: Utils.makeGUID(),
  };

  await PlacesUtils.bookmarks.insertTree({
    guid: PlacesUtils.bookmarks.menuGuid,
    children: [{
      guid: guids.fx,
      title: "Get Firefox!",
      url: "http://getfirefox.com/",
    }, {
      guid: guids.res,
      title: "Resources",
      type: PlacesUtils.bookmarks.TYPE_FOLDER,
      children: [{
        guid: guids.nightly,
        title: "Nightly",
        url: "https://nightly.mozilla.org/",
      }, {
        guid: guids.support,
        title: "Support",
        url: "https://support.mozilla.org/",
      }, {
        guid: guids.customize,
        title: "Customize",
        url: "https://mozilla.org/firefox/customize/",
      }],
    }, {
      title: "Get Thunderbird!",
      guid: guids.tb,
      url: "http://getthunderbird.com/",
    }],
  });

  let serverRecords = [{
    id: "menu",
    type: "folder",
    title: "Bookmarks Menu",
    parentid: "places",
    children: [guids.tb, guids.res],
  }, {
    id: guids.tb,
    type: "bookmark",
    parentid: "menu",
    bmkUri: "http://getthunderbird.com/",
    title: "Get Thunderbird!",
  }, {
    id: guids.res,
    type: "folder",
    parentid: "menu",
    title: "Resources",
    children: [guids.irc, guids.bz, guids.mdn],
  }, {
    id: guids.bz,
    type: "bookmark",
    parentid: guids.res,
    bmkUri: "https://bugzilla.mozilla.org/",
    title: "Bugzilla",
  }, {
    id: guids.mdn,
    type: "bookmark",
    parentid: guids.res,
    bmkUri: "https://developer.mozilla.org/",
    title: "MDN",
  }, {
    id: guids.irc,
    type: "bookmark",
    parentid: guids.res,
    bmkUri: "ircs://irc.mozilla.org/nightly",
    title: "IRC",
  }];
  for (let record of serverRecords) {
    collection.insert(record.id, encryptPayload(record), timestamp);
  }

  engine.lastModified = collection.timestamp;
  await sync_engine_and_validate_telem(engine, false);

  let expectedTree = buildTree(guids);
  await assertBookmarksTreeMatches(PlacesUtils.bookmarks.menuGuid,
    expectedTree, message);
}

add_task(async function test_local_order_newer() {
  let engine = Service.engineManager.get("bookmarks");

  let server = serverForFoo(engine);
  await SyncTestingInfrastructure(server);

  try {
    let collection = server.user("foo").collection("bookmarks");
    let serverModified = Date.now() / 1000 - 120;
    await resolveConflict(engine, collection, serverModified, guids => [{
      guid: guids.fx,
      index: 0,
    }, {
      guid: guids.res,
      index: 1,
      children: [{
        guid: guids.nightly,
        index: 0,
      }, {
        guid: guids.support,
        index: 1,
      }, {
        guid: guids.customize,
        index: 2,
      }, {
        guid: guids.irc,
        index: 3,
      }, {
        guid: guids.bz,
        index: 4,
      }, {
        guid: guids.mdn,
        index: 5,
      }],
    }, {
      guid: guids.tb,
      index: 2,
    }], "Should use local order as base if remote is older");
  } finally {
    await engine.wipeClient();
    await Service.startOver();
    await promiseStopServer(server);
  }
});

add_task(async function test_remote_order_newer() {
  let engine = Service.engineManager.get("bookmarks");

  let server = serverForFoo(engine);
  await SyncTestingInfrastructure(server);

  try {
    let collection = server.user("foo").collection("bookmarks");
    let serverModified = Date.now() / 1000 + 120;
    await resolveConflict(engine, collection, serverModified, guids => [{
      guid: guids.tb,
      index: 0,
    }, {
      guid: guids.res,
      index: 1,
      children: [{
        guid: guids.irc,
        index: 0,
      }, {
        guid: guids.bz,
        index: 1,
      }, {
        guid: guids.mdn,
        index: 2,
      }, {
        guid: guids.nightly,
        index: 3,
      }, {
        guid: guids.support,
        index: 4,
      }, {
        guid: guids.customize,
        index: 5,
      }],
    }, {
      guid: guids.fx,
      index: 2,
    }], "Should use remote order as base if local is older");
  } finally {
    await engine.wipeClient();
    await Service.startOver();
    await promiseStopServer(server);
  }
});

add_task(async function test_bookmark_order() {
  let engine = new BookmarksEngine(Service);
  let store = engine._store;

  _("Starting with a clean slate of no bookmarks");
  await store.wipe();
  await assertBookmarksTreeMatches("", [{
>>>>>>> a17af05f
    guid: PlacesUtils.bookmarks.menuGuid,
    index: 0,
  }, {
    guid: PlacesUtils.bookmarks.toolbarGuid,
    index: 1,
  }, {
    // Index 2 is the tags root. (Root indices depend on the order of the
    // `CreateRoot` calls in `Database::CreateBookmarkRoots`).
    guid: PlacesUtils.bookmarks.unfiledGuid,
    index: 3,
  }, {
    guid: PlacesUtils.bookmarks.mobileGuid,
    index: 4,
  }], "clean slate");

  function bookmark(name, parent) {
    let bm = new Bookmark("http://weave.server/my-bookmark");
    bm.id = name;
    bm.title = name;
    bm.bmkUri = "http://uri/";
    bm.parentid = parent || "unfiled";
    bm.tags = [];
    return bm;
  }

  function folder(name, parent, children) {
    let bmFolder = new BookmarkFolder("http://weave.server/my-bookmark-folder");
    bmFolder.id = name;
    bmFolder.title = name;
    bmFolder.parentid = parent || "unfiled";
    bmFolder.children = children;
    return bmFolder;
  }

  async function apply(record) {
    store._childrenToOrder = {};
    await store.applyIncoming(record);
    await store._orderChildren();
    delete store._childrenToOrder;
  }
  let id10 = "10_aaaaaaaaa";
  _("basic add first bookmark");
<<<<<<< HEAD
  apply(bookmark(id10, ""));
  await check([{
=======
  await apply(bookmark(id10, ""));
  await assertBookmarksTreeMatches("", [{
>>>>>>> a17af05f
    guid: PlacesUtils.bookmarks.menuGuid,
    index: 0,
  }, {
    guid: PlacesUtils.bookmarks.toolbarGuid,
    index: 1,
  }, {
    guid: PlacesUtils.bookmarks.unfiledGuid,
    index: 3,
    children: [{
      guid: id10,
      index: 0,
    }],
  }, {
    guid: PlacesUtils.bookmarks.mobileGuid,
    index: 4,
  }], "basic add first bookmark");
  let id20 = "20_aaaaaaaaa";
  _("basic append behind 10");
<<<<<<< HEAD
  apply(bookmark(id20, ""));
  await check([{
=======
  await apply(bookmark(id20, ""));
  await assertBookmarksTreeMatches("", [{
>>>>>>> a17af05f
    guid: PlacesUtils.bookmarks.menuGuid,
    index: 0,
  }, {
    guid: PlacesUtils.bookmarks.toolbarGuid,
    index: 1,
  }, {
    guid: PlacesUtils.bookmarks.unfiledGuid,
    index: 3,
    children: [{
      guid: id10,
      index: 0,
    }, {
      guid: id20,
      index: 1,
    }],
  }, {
    guid: PlacesUtils.bookmarks.mobileGuid,
    index: 4,
  }], "basic append behind 10");

  let id31 = "31_aaaaaaaaa";
  let id30 = "f30_aaaaaaaa";
  _("basic create in folder");
  await apply(bookmark(id31, id30));
  let f30 = folder(id30, "", [id31]);
<<<<<<< HEAD
  apply(f30);
  await check([{
=======
  await apply(f30);
  await assertBookmarksTreeMatches("", [{
>>>>>>> a17af05f
    guid: PlacesUtils.bookmarks.menuGuid,
    index: 0,
  }, {
    guid: PlacesUtils.bookmarks.toolbarGuid,
    index: 1,
  }, {
    guid: PlacesUtils.bookmarks.unfiledGuid,
    index: 3,
    children: [{
      guid: id10,
      index: 0,
    }, {
      guid: id20,
      index: 1,
    }, {
      guid: id30,
      index: 2,
      children: [{
        guid: id31,
        index: 0,
      }],
    }],
  }, {
    guid: PlacesUtils.bookmarks.mobileGuid,
    index: 4,
  }], "basic create in folder");

  let id41 = "41_aaaaaaaaa";
  let id40 = "f40_aaaaaaaa";
  _("insert missing parent -> append to unfiled");
<<<<<<< HEAD
  apply(bookmark(id41, id40));
  await check([{
=======
  await apply(bookmark(id41, id40));
  await assertBookmarksTreeMatches("", [{
>>>>>>> a17af05f
    guid: PlacesUtils.bookmarks.menuGuid,
    index: 0,
  }, {
    guid: PlacesUtils.bookmarks.toolbarGuid,
    index: 1,
  }, {
    guid: PlacesUtils.bookmarks.unfiledGuid,
    index: 3,
    children: [{
      guid: id10,
      index: 0,
    }, {
      guid: id20,
      index: 1,
    }, {
      guid: id30,
      index: 2,
      children: [{
        guid: id31,
        index: 0,
      }],
    }, {
      guid: id41,
      index: 3,
      requestedParent: id40,
    }],
  }, {
    guid: PlacesUtils.bookmarks.mobileGuid,
    index: 4,
  }], "insert missing parent -> append to unfiled");

  let id42 = "42_aaaaaaaaa";

  _("insert another missing parent -> append");
<<<<<<< HEAD
  apply(bookmark(id42, id40));
  await check([{
=======
  await apply(bookmark(id42, id40));
  await assertBookmarksTreeMatches("", [{
>>>>>>> a17af05f
    guid: PlacesUtils.bookmarks.menuGuid,
    index: 0,
  }, {
    guid: PlacesUtils.bookmarks.toolbarGuid,
    index: 1,
  }, {
    guid: PlacesUtils.bookmarks.unfiledGuid,
    index: 3,
    children: [{
      guid: id10,
      index: 0,
    }, {
      guid: id20,
      index: 1,
    }, {
      guid: id30,
      index: 2,
      children: [{
        guid: id31,
        index: 0,
      }],
    }, {
      guid: id41,
      index: 3,
      requestedParent: id40,
    }, {
      guid: id42,
      index: 4,
      requestedParent: id40,
    }],
  }, {
    guid: PlacesUtils.bookmarks.mobileGuid,
    index: 4,
  }], "insert another missing parent -> append");

  _("insert folder -> move children and followers");
  let f40 = folder(id40, "", [id41, id42]);
<<<<<<< HEAD
  apply(f40);
  await check([{
=======
  await apply(f40);
  await assertBookmarksTreeMatches("", [{
>>>>>>> a17af05f
    guid: PlacesUtils.bookmarks.menuGuid,
    index: 0,
  }, {
    guid: PlacesUtils.bookmarks.toolbarGuid,
    index: 1,
  }, {
    guid: PlacesUtils.bookmarks.unfiledGuid,
    index: 3,
    children: [{
      guid: id10,
      index: 0,
    }, {
      guid: id20,
      index: 1,
    }, {
      guid: id30,
      index: 2,
      children: [{
        guid: id31,
        index: 0,
      }],
    }, {
      guid: id40,
      index: 3,
      children: [{
        guid: id41,
        index: 0,
      }, {
        guid: id42,
        index: 1,
      }]
    }],
  }, {
    guid: PlacesUtils.bookmarks.mobileGuid,
    index: 4,
  }], "insert folder -> move children and followers");

  _("Moving 41 behind 42 -> update f40");
  f40.children = [id42, id41];
<<<<<<< HEAD
  apply(f40);
  await check([{
=======
  await apply(f40);
  await assertBookmarksTreeMatches("", [{
>>>>>>> a17af05f
    guid: PlacesUtils.bookmarks.menuGuid,
    index: 0,
  }, {
    guid: PlacesUtils.bookmarks.toolbarGuid,
    index: 1,
  }, {
    guid: PlacesUtils.bookmarks.unfiledGuid,
    index: 3,
    children: [{
      guid: id10,
      index: 0,
    }, {
      guid: id20,
      index: 1,
    }, {
      guid: id30,
      index: 2,
      children: [{
        guid: id31,
        index: 0,
      }],
    }, {
      guid: id40,
      index: 3,
      children: [{
        guid: id42,
        index: 0,
      }, {
        guid: id41,
        index: 1,
      }]
    }],
  }, {
    guid: PlacesUtils.bookmarks.mobileGuid,
    index: 4,
  }], "Moving 41 behind 42 -> update f40");

  _("Moving 10 back to front -> update 10, 20");
  f40.children = [id41, id42];
<<<<<<< HEAD
  apply(f40);
  await check([{
=======
  await apply(f40);
  await assertBookmarksTreeMatches("", [{
>>>>>>> a17af05f
    guid: PlacesUtils.bookmarks.menuGuid,
    index: 0,
  }, {
    guid: PlacesUtils.bookmarks.toolbarGuid,
    index: 1,
  }, {
    guid: PlacesUtils.bookmarks.unfiledGuid,
    index: 3,
    children: [{
      guid: id10,
      index: 0,
    }, {
      guid: id20,
      index: 1,
    }, {
      guid: id30,
      index: 2,
      children: [{
        guid: id31,
        index: 0,
      }],
    }, {
      guid: id40,
      index: 3,
      children: [{
        guid: id41,
        index: 0,
      }, {
        guid: id42,
        index: 1,
      }]
    }],
  }, {
    guid: PlacesUtils.bookmarks.mobileGuid,
    index: 4,
  }], "Moving 10 back to front -> update 10, 20");

  _("Moving 20 behind 42 in f40 -> update 50");
<<<<<<< HEAD
  apply(bookmark(id20, id40));
  await check([{
=======
  await apply(bookmark(id20, id40));
  await assertBookmarksTreeMatches("", [{
>>>>>>> a17af05f
    guid: PlacesUtils.bookmarks.menuGuid,
    index: 0,
  }, {
    guid: PlacesUtils.bookmarks.toolbarGuid,
    index: 1,
  }, {
    guid: PlacesUtils.bookmarks.unfiledGuid,
    index: 3,
    children: [{
      guid: id10,
      index: 0,
    }, {
      guid: id30,
      index: 1,
      children: [{
        guid: id31,
        index: 0,
      }],
    }, {
      guid: id40,
      index: 2,
      children: [{
        guid: id41,
        index: 0,
      }, {
        guid: id42,
        index: 1,
      }, {
        guid: id20,
        index: 2,
      }]
    }],
  }, {
    guid: PlacesUtils.bookmarks.mobileGuid,
    index: 4,
  }], "Moving 20 behind 42 in f40 -> update 50");

  _("Moving 10 in front of 31 in f30 -> update 10, f30");
  await apply(bookmark(id10, id30));
  f30.children = [id10, id31];
<<<<<<< HEAD
  apply(f30);
  await check([{
=======
  await apply(f30);
  await assertBookmarksTreeMatches("", [{
>>>>>>> a17af05f
    guid: PlacesUtils.bookmarks.menuGuid,
    index: 0,
  }, {
    guid: PlacesUtils.bookmarks.toolbarGuid,
    index: 1,
  }, {
    guid: PlacesUtils.bookmarks.unfiledGuid,
    index: 3,
    children: [{
      guid: id30,
      index: 0,
      children: [{
        guid: id10,
        index: 0,
      }, {
        guid: id31,
        index: 1,
      }],
    }, {
      guid: id40,
      index: 1,
      children: [{
        guid: id41,
        index: 0,
      }, {
        guid: id42,
        index: 1,
      }, {
        guid: id20,
        index: 2,
      }]
    }],
  }, {
    guid: PlacesUtils.bookmarks.mobileGuid,
    index: 4,
  }], "Moving 10 in front of 31 in f30 -> update 10, f30");

  _("Moving 20 from f40 to f30 -> update 20, f30");
  await apply(bookmark(id20, id30));
  f30.children = [id10, id20, id31];
<<<<<<< HEAD
  apply(f30);
  await check([{
=======
  await apply(f30);
  await assertBookmarksTreeMatches("", [{
>>>>>>> a17af05f
    guid: PlacesUtils.bookmarks.menuGuid,
    index: 0,
  }, {
    guid: PlacesUtils.bookmarks.toolbarGuid,
    index: 1,
  }, {
    guid: PlacesUtils.bookmarks.unfiledGuid,
    index: 3,
    children: [{
      guid: id30,
      index: 0,
      children: [{
        guid: id10,
        index: 0,
      }, {
        guid: id20,
        index: 1,
      }, {
        guid: id31,
        index: 2,
      }],
    }, {
      guid: id40,
      index: 1,
      children: [{
        guid: id41,
        index: 0,
      }, {
        guid: id42,
        index: 1,
      }]
    }],
  }, {
    guid: PlacesUtils.bookmarks.mobileGuid,
    index: 4,
  }], "Moving 20 from f40 to f30 -> update 20, f30");

  _("Move 20 back to front -> update 20, f30");
  await apply(bookmark(id20, ""));
  f30.children = [id10, id31];
<<<<<<< HEAD
  apply(f30);
  await check([{
=======
  await apply(f30);
  await assertBookmarksTreeMatches("", [{
>>>>>>> a17af05f
    guid: PlacesUtils.bookmarks.menuGuid,
    index: 0,
  }, {
    guid: PlacesUtils.bookmarks.toolbarGuid,
    index: 1,
  }, {
    guid: PlacesUtils.bookmarks.unfiledGuid,
    index: 3,
    children: [{
      guid: id30,
      index: 0,
      children: [{
        guid: id10,
        index: 0,
      }, {
        guid: id31,
        index: 1,
      }],
    }, {
      guid: id40,
      index: 1,
      children: [{
        guid: id41,
        index: 0,
      }, {
        guid: id42,
        index: 1,
      }],
    }, {
      guid: id20,
      index: 2,
    }],
  }, {
    guid: PlacesUtils.bookmarks.mobileGuid,
    index: 4,
  }], "Move 20 back to front -> update 20, f30");

  engine.resetClient();
  await engine.finalize();
});<|MERGE_RESOLUTION|>--- conflicted
+++ resolved
@@ -2,54 +2,13 @@
    http://creativecommons.org/publicdomain/zero/1.0/ */
 
 _("Making sure after processing incoming bookmarks, they show up in the right order");
-<<<<<<< HEAD
-Cu.import("resource://gre/modules/PlacesUtils.jsm");
-=======
 Cu.import("resource://gre/modules/Log.jsm");
->>>>>>> a17af05f
 Cu.import("resource://services-sync/engines/bookmarks.js");
 Cu.import("resource://services-sync/main.js");
 Cu.import("resource://services-sync/service.js");
 Cu.import("resource://services-sync/util.js");
 Cu.import("resource://testing-common/services/sync/utils.js");
 
-<<<<<<< HEAD
-var check = async function(expected, message) {
-  let root = await PlacesUtils.promiseBookmarksTree();
-
-  let bookmarks = (function mapTree(children) {
-    return children.map(child => {
-      let result = {
-        guid: child.guid,
-        index: child.index,
-      };
-      if (child.children) {
-        result.children = mapTree(child.children);
-      }
-      if (child.annos) {
-        let orphanAnno = child.annos.find(
-          anno => anno.name == "sync/parent");
-        if (orphanAnno) {
-          result.requestedParent = orphanAnno.value;
-        }
-      }
-      return result;
-    });
-  }(root.children));
-
-  _("Checking if the bookmark structure is", JSON.stringify(expected));
-  _("Got bookmarks:", JSON.stringify(bookmarks));
-  deepEqual(bookmarks, expected);
-};
-
-add_task(async function test_bookmark_order() {
-  let store = new BookmarksEngine(Service)._store;
-  initTestLogging("Trace");
-
-  _("Starting with a clean slate of no bookmarks");
-  store.wipe();
-  await check([{
-=======
 Svc.Prefs.set("log.logger.engine.bookmarks", "Trace");
 initTestLogging("Trace");
 Log.repository.getLogger("Sqlite").level = Log.Level.Info;
@@ -286,7 +245,6 @@
   _("Starting with a clean slate of no bookmarks");
   await store.wipe();
   await assertBookmarksTreeMatches("", [{
->>>>>>> a17af05f
     guid: PlacesUtils.bookmarks.menuGuid,
     index: 0,
   }, {
@@ -329,13 +287,8 @@
   }
   let id10 = "10_aaaaaaaaa";
   _("basic add first bookmark");
-<<<<<<< HEAD
-  apply(bookmark(id10, ""));
-  await check([{
-=======
   await apply(bookmark(id10, ""));
   await assertBookmarksTreeMatches("", [{
->>>>>>> a17af05f
     guid: PlacesUtils.bookmarks.menuGuid,
     index: 0,
   }, {
@@ -354,13 +307,8 @@
   }], "basic add first bookmark");
   let id20 = "20_aaaaaaaaa";
   _("basic append behind 10");
-<<<<<<< HEAD
-  apply(bookmark(id20, ""));
-  await check([{
-=======
   await apply(bookmark(id20, ""));
   await assertBookmarksTreeMatches("", [{
->>>>>>> a17af05f
     guid: PlacesUtils.bookmarks.menuGuid,
     index: 0,
   }, {
@@ -386,13 +334,8 @@
   _("basic create in folder");
   await apply(bookmark(id31, id30));
   let f30 = folder(id30, "", [id31]);
-<<<<<<< HEAD
-  apply(f30);
-  await check([{
-=======
   await apply(f30);
   await assertBookmarksTreeMatches("", [{
->>>>>>> a17af05f
     guid: PlacesUtils.bookmarks.menuGuid,
     index: 0,
   }, {
@@ -423,13 +366,8 @@
   let id41 = "41_aaaaaaaaa";
   let id40 = "f40_aaaaaaaa";
   _("insert missing parent -> append to unfiled");
-<<<<<<< HEAD
-  apply(bookmark(id41, id40));
-  await check([{
-=======
   await apply(bookmark(id41, id40));
   await assertBookmarksTreeMatches("", [{
->>>>>>> a17af05f
     guid: PlacesUtils.bookmarks.menuGuid,
     index: 0,
   }, {
@@ -464,13 +402,8 @@
   let id42 = "42_aaaaaaaaa";
 
   _("insert another missing parent -> append");
-<<<<<<< HEAD
-  apply(bookmark(id42, id40));
-  await check([{
-=======
   await apply(bookmark(id42, id40));
   await assertBookmarksTreeMatches("", [{
->>>>>>> a17af05f
     guid: PlacesUtils.bookmarks.menuGuid,
     index: 0,
   }, {
@@ -508,13 +441,8 @@
 
   _("insert folder -> move children and followers");
   let f40 = folder(id40, "", [id41, id42]);
-<<<<<<< HEAD
-  apply(f40);
-  await check([{
-=======
   await apply(f40);
   await assertBookmarksTreeMatches("", [{
->>>>>>> a17af05f
     guid: PlacesUtils.bookmarks.menuGuid,
     index: 0,
   }, {
@@ -554,13 +482,8 @@
 
   _("Moving 41 behind 42 -> update f40");
   f40.children = [id42, id41];
-<<<<<<< HEAD
-  apply(f40);
-  await check([{
-=======
   await apply(f40);
   await assertBookmarksTreeMatches("", [{
->>>>>>> a17af05f
     guid: PlacesUtils.bookmarks.menuGuid,
     index: 0,
   }, {
@@ -600,13 +523,8 @@
 
   _("Moving 10 back to front -> update 10, 20");
   f40.children = [id41, id42];
-<<<<<<< HEAD
-  apply(f40);
-  await check([{
-=======
   await apply(f40);
   await assertBookmarksTreeMatches("", [{
->>>>>>> a17af05f
     guid: PlacesUtils.bookmarks.menuGuid,
     index: 0,
   }, {
@@ -645,13 +563,8 @@
   }], "Moving 10 back to front -> update 10, 20");
 
   _("Moving 20 behind 42 in f40 -> update 50");
-<<<<<<< HEAD
-  apply(bookmark(id20, id40));
-  await check([{
-=======
   await apply(bookmark(id20, id40));
   await assertBookmarksTreeMatches("", [{
->>>>>>> a17af05f
     guid: PlacesUtils.bookmarks.menuGuid,
     index: 0,
   }, {
@@ -692,13 +605,8 @@
   _("Moving 10 in front of 31 in f30 -> update 10, f30");
   await apply(bookmark(id10, id30));
   f30.children = [id10, id31];
-<<<<<<< HEAD
-  apply(f30);
-  await check([{
-=======
   await apply(f30);
   await assertBookmarksTreeMatches("", [{
->>>>>>> a17af05f
     guid: PlacesUtils.bookmarks.menuGuid,
     index: 0,
   }, {
@@ -739,13 +647,8 @@
   _("Moving 20 from f40 to f30 -> update 20, f30");
   await apply(bookmark(id20, id30));
   f30.children = [id10, id20, id31];
-<<<<<<< HEAD
-  apply(f30);
-  await check([{
-=======
   await apply(f30);
   await assertBookmarksTreeMatches("", [{
->>>>>>> a17af05f
     guid: PlacesUtils.bookmarks.menuGuid,
     index: 0,
   }, {
@@ -786,13 +689,8 @@
   _("Move 20 back to front -> update 20, f30");
   await apply(bookmark(id20, ""));
   f30.children = [id10, id31];
-<<<<<<< HEAD
-  apply(f30);
-  await check([{
-=======
   await apply(f30);
   await assertBookmarksTreeMatches("", [{
->>>>>>> a17af05f
     guid: PlacesUtils.bookmarks.menuGuid,
     index: 0,
   }, {
