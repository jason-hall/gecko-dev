_("Make sure notify sends out the right notifications");
Cu.import("resource://services-sync/util.js");

add_task(async function run_test() {
  let ret, rightThis, didCall;
  let obj = {
    notify: Utils.notify("foo:"),
    _log: {
      trace() {}
    },

    func() {
<<<<<<< HEAD
      return this.notify("bar", "baz", function() {
=======
      return this.notify("bar", "baz", async function() {
>>>>>>> a17af05f
        rightThis = this == obj;
        didCall = true;
        return 5;
      })();
    },

    throwy() {
<<<<<<< HEAD
      return this.notify("bad", "one", function() {
=======
      return this.notify("bad", "one", async function() {
>>>>>>> a17af05f
        rightThis = this == obj;
        didCall = true;
        throw new Error("covfefe");
      })();
    }
  };

  let state = 0;
  let makeObs = function(topic) {
    let obj2 = {
      observe(subject, obsTopic, data) {
        this.state = ++state;
        this.subject = subject;
        this.topic = obsTopic;
        this.data = data;
      }
    };

    Svc.Obs.add(topic, obj2);
    return obj2;
  };

  _("Make sure a normal call will call and return with notifications");
  rightThis = didCall = false;
  let fs = makeObs("foo:bar:start");
  let ff = makeObs("foo:bar:finish");
  let fe = makeObs("foo:bar:error");
  ret = await obj.func();
  do_check_eq(ret, 5);
  do_check_true(rightThis);
  do_check_true(didCall);

  do_check_eq(fs.state, 1);
  do_check_eq(fs.subject, undefined);
  do_check_eq(fs.topic, "foo:bar:start");
  do_check_eq(fs.data, "baz");

  do_check_eq(ff.state, 2);
  do_check_eq(ff.subject, 5);
  do_check_eq(ff.topic, "foo:bar:finish");
  do_check_eq(ff.data, "baz");

  do_check_eq(fe.state, undefined);
  do_check_eq(fe.subject, undefined);
  do_check_eq(fe.topic, undefined);
  do_check_eq(fe.data, undefined);

  _("Make sure a throwy call will call and throw with notifications");
  ret = null;
  rightThis = didCall = false;
  let ts = makeObs("foo:bad:start");
  let tf = makeObs("foo:bad:finish");
  let te = makeObs("foo:bad:error");
  try {
    ret = await obj.throwy();
    do_throw("throwy should have thrown!");
  } catch (ex) {
<<<<<<< HEAD
    do_check_eq(ex, 10);
=======
    do_check_eq(ex.message, "covfefe");
>>>>>>> a17af05f
  }
  do_check_eq(ret, null);
  do_check_true(rightThis);
  do_check_true(didCall);

  do_check_eq(ts.state, 3);
  do_check_eq(ts.subject, undefined);
  do_check_eq(ts.topic, "foo:bad:start");
  do_check_eq(ts.data, "one");

  do_check_eq(tf.state, undefined);
  do_check_eq(tf.subject, undefined);
  do_check_eq(tf.topic, undefined);
  do_check_eq(tf.data, undefined);

  do_check_eq(te.state, 4);
  do_check_eq(te.subject.message, "covfefe");
  do_check_eq(te.topic, "foo:bad:error");
  do_check_eq(te.data, "one");
});<|MERGE_RESOLUTION|>--- conflicted
+++ resolved
@@ -10,11 +10,7 @@
     },
 
     func() {
-<<<<<<< HEAD
-      return this.notify("bar", "baz", function() {
-=======
       return this.notify("bar", "baz", async function() {
->>>>>>> a17af05f
         rightThis = this == obj;
         didCall = true;
         return 5;
@@ -22,11 +18,7 @@
     },
 
     throwy() {
-<<<<<<< HEAD
-      return this.notify("bad", "one", function() {
-=======
       return this.notify("bad", "one", async function() {
->>>>>>> a17af05f
         rightThis = this == obj;
         didCall = true;
         throw new Error("covfefe");
@@ -84,11 +76,7 @@
     ret = await obj.throwy();
     do_throw("throwy should have thrown!");
   } catch (ex) {
-<<<<<<< HEAD
-    do_check_eq(ex, 10);
-=======
     do_check_eq(ex.message, "covfefe");
->>>>>>> a17af05f
   }
   do_check_eq(ret, null);
   do_check_true(rightThis);
