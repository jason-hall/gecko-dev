--- conflicted
+++ resolved
@@ -62,11 +62,7 @@
     _("Success if syncBundleKey is set.");
     Service.status.resetSync();
     await configureIdentity({ username: "johndoe" }, server);
-<<<<<<< HEAD
-    do_check_true(Service.verifyLogin());
-=======
     do_check_true((await Service.verifyLogin()));
->>>>>>> a17af05f
     do_check_eq(Service.status.service, STATUS_OK);
     do_check_eq(Service.status.login, LOGIN_SUCCEEDED);
 
@@ -90,11 +86,7 @@
     Service.status.resetSync();
     Service.clusterURL = "";
     Service._clusterManager._findCluster = () => "http://localhost:12345/";
-<<<<<<< HEAD
-    do_check_false(Service.verifyLogin());
-=======
     do_check_false((await Service.verifyLogin()));
->>>>>>> a17af05f
     do_check_eq(Service.status.service, LOGIN_FAILED);
     do_check_eq(Service.status.login, LOGIN_FAILED_NETWORK_ERROR);
 
