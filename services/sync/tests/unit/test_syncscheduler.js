/* Any copyright is dedicated to the Public Domain.
   http://creativecommons.org/publicdomain/zero/1.0/ */

Cu.import("resource://services-sync/browserid_identity.js");
Cu.import("resource://services-sync/constants.js");
Cu.import("resource://services-sync/engines.js");
Cu.import("resource://services-sync/engines/clients.js");
Cu.import("resource://services-sync/policies.js");
Cu.import("resource://services-sync/record.js");
Cu.import("resource://services-sync/service.js");
Cu.import("resource://services-sync/status.js");
Cu.import("resource://services-sync/util.js");
Cu.import("resource://testing-common/services/sync/utils.js");

function CatapultEngine() {
  SyncEngine.call(this, "Catapult", Service);
}
CatapultEngine.prototype = {
  __proto__: SyncEngine.prototype,
  exception: null, // tests fill this in
  async _sync() {
    throw this.exception;
  }
};

var scheduler = new SyncScheduler(Service);
let clientsEngine;

function sync_httpd_setup() {
  let global = new ServerWBO("global", {
    syncID: Service.syncID,
    storageVersion: STORAGE_VERSION,
    engines: {clients: {version: clientsEngine.version,
                        syncID: clientsEngine.syncID}}
  });
  let clientsColl = new ServerCollection({}, true);

  // Tracking info/collections.
  let collectionsHelper = track_collections_helper();
  let upd = collectionsHelper.with_updated_collection;

  return httpd_setup({
    "/1.1/johndoe@mozilla.com/storage/meta/global": upd("meta", global.handler()),
    "/1.1/johndoe@mozilla.com/info/collections": collectionsHelper.handler,
    "/1.1/johndoe@mozilla.com/storage/crypto/keys":
      upd("crypto", (new ServerWBO("keys")).handler()),
    "/1.1/johndoe@mozilla.com/storage/clients": upd("clients", clientsColl.handler())
  });
}

async function setUp(server) {
  await configureIdentity({username: "johndoe@mozilla.com"}, server);

  generateNewKeys(Service.collectionKeys);
  let serverKeys = Service.collectionKeys.asWBO("crypto", "keys");
  serverKeys.encrypt(Service.identity.syncKeyBundle);
<<<<<<< HEAD
  let result = serverKeys.upload(Service.resource(Service.cryptoKeysURL)).success;
=======
  let result = (await serverKeys.upload(Service.resource(Service.cryptoKeysURL))).success;
>>>>>>> a17af05f
  return result;
}

async function cleanUpAndGo(server) {
<<<<<<< HEAD
  await promiseNextTick();
  clientsEngine._store.wipe();
  Service.startOver();
=======
  await Async.promiseYield();
  await clientsEngine._store.wipe();
  await Service.startOver();
>>>>>>> a17af05f
  if (server) {
    await promiseStopServer(server);
  }
}

add_task(async function setup() {
  await Service.promiseInitialized;
  clientsEngine = Service.clientsEngine;
  // Don't remove stale clients when syncing. This is a test-only workaround
  // that lets us add clients directly to the store, without losing them on
  // the next sync.
  clientsEngine._removeRemoteClient = async (id) => {};
  Service.engineManager.clear();
  initTestLogging("Trace");

  Log.repository.getLogger("Sync.Service").level = Log.Level.Trace;
  Log.repository.getLogger("Sync.scheduler").level = Log.Level.Trace;
  validate_all_future_pings();

  scheduler.setDefaults();

  await Service.engineManager.register(CatapultEngine);
});

add_test(function test_prefAttributes() {
  _("Test various attributes corresponding to preferences.");

  const INTERVAL = 42 * 60 * 1000;   // 42 minutes
  const THRESHOLD = 3142;
  const SCORE = 2718;
  const TIMESTAMP1 = 1275493471649;

  _("The 'nextSync' attribute stores a millisecond timestamp rounded down to the nearest second.");
  do_check_eq(scheduler.nextSync, 0);
  scheduler.nextSync = TIMESTAMP1;
  do_check_eq(scheduler.nextSync, Math.floor(TIMESTAMP1 / 1000) * 1000);

  _("'syncInterval' defaults to singleDeviceInterval.");
  do_check_eq(Svc.Prefs.get("syncInterval"), undefined);
  do_check_eq(scheduler.syncInterval, scheduler.singleDeviceInterval);

  _("'syncInterval' corresponds to a preference setting.");
  scheduler.syncInterval = INTERVAL;
  do_check_eq(scheduler.syncInterval, INTERVAL);
  do_check_eq(Svc.Prefs.get("syncInterval"), INTERVAL);

  _("'syncThreshold' corresponds to preference, defaults to SINGLE_USER_THRESHOLD");
  do_check_eq(Svc.Prefs.get("syncThreshold"), undefined);
  do_check_eq(scheduler.syncThreshold, SINGLE_USER_THRESHOLD);
  scheduler.syncThreshold = THRESHOLD;
  do_check_eq(scheduler.syncThreshold, THRESHOLD);

  _("'globalScore' corresponds to preference, defaults to zero.");
  do_check_eq(Svc.Prefs.get("globalScore"), 0);
  do_check_eq(scheduler.globalScore, 0);
  scheduler.globalScore = SCORE;
  do_check_eq(scheduler.globalScore, SCORE);
  do_check_eq(Svc.Prefs.get("globalScore"), SCORE);

  _("Intervals correspond to default preferences.");
  do_check_eq(scheduler.singleDeviceInterval,
              Svc.Prefs.get("scheduler.fxa.singleDeviceInterval") * 1000);
  do_check_eq(scheduler.idleInterval,
              Svc.Prefs.get("scheduler.idleInterval") * 1000);
  do_check_eq(scheduler.activeInterval,
              Svc.Prefs.get("scheduler.activeInterval") * 1000);
  do_check_eq(scheduler.immediateInterval,
              Svc.Prefs.get("scheduler.immediateInterval") * 1000);

  _("Custom values for prefs will take effect after a restart.");
  Svc.Prefs.set("scheduler.fxa.singleDeviceInterval", 420);
  Svc.Prefs.set("scheduler.idleInterval", 230);
  Svc.Prefs.set("scheduler.activeInterval", 180);
  Svc.Prefs.set("scheduler.immediateInterval", 31415);
  scheduler.setDefaults();
  do_check_eq(scheduler.idleInterval, 230000);
  do_check_eq(scheduler.singleDeviceInterval, 420000);
  do_check_eq(scheduler.activeInterval, 180000);
  do_check_eq(scheduler.immediateInterval, 31415000);

  _("Custom values for interval prefs can't be less than 60 seconds.");
  Svc.Prefs.set("scheduler.fxa.singleDeviceInterval", 42);
  Svc.Prefs.set("scheduler.idleInterval", 50);
  Svc.Prefs.set("scheduler.activeInterval", 50);
  Svc.Prefs.set("scheduler.immediateInterval", 10);
  scheduler.setDefaults();
  do_check_eq(scheduler.idleInterval, 60000);
  do_check_eq(scheduler.singleDeviceInterval, 60000);
  do_check_eq(scheduler.activeInterval, 60000);
  do_check_eq(scheduler.immediateInterval, 60000);

  Svc.Prefs.resetBranch("");
  scheduler.setDefaults();
  run_next_test();
});

add_task(async function test_updateClientMode() {
  _("Test updateClientMode adjusts scheduling attributes based on # of clients appropriately");
  do_check_eq(scheduler.syncThreshold, SINGLE_USER_THRESHOLD);
  do_check_eq(scheduler.syncInterval, scheduler.singleDeviceInterval);
  do_check_false(scheduler.numClients > 1);
  do_check_false(scheduler.idle);

  // Trigger a change in interval & threshold by noting there are multiple clients.
  Svc.Prefs.set("clients.devices.desktop", 1);
  Svc.Prefs.set("clients.devices.mobile", 1);
  scheduler.updateClientMode();

  do_check_eq(scheduler.syncThreshold, MULTI_DEVICE_THRESHOLD);
  do_check_eq(scheduler.syncInterval, scheduler.activeInterval);
  do_check_true(scheduler.numClients > 1);
  do_check_false(scheduler.idle);

  // Resets the number of clients to 0.
<<<<<<< HEAD
  clientsEngine.resetClient();
=======
  await clientsEngine.resetClient();
>>>>>>> a17af05f
  Svc.Prefs.reset("clients.devices.mobile");
  scheduler.updateClientMode();

  // Goes back to single user if # clients is 1.
  do_check_eq(scheduler.numClients, 1);
  do_check_eq(scheduler.syncThreshold, SINGLE_USER_THRESHOLD);
  do_check_eq(scheduler.syncInterval, scheduler.singleDeviceInterval);
  do_check_false(scheduler.numClients > 1);
  do_check_false(scheduler.idle);

  await cleanUpAndGo();
});

add_task(async function test_masterpassword_locked_retry_interval() {
  enableValidationPrefs();

  _("Test Status.login = MASTER_PASSWORD_LOCKED results in reschedule at MASTER_PASSWORD interval");
  let loginFailed = false;
  Svc.Obs.add("weave:service:login:error", function onLoginError() {
    Svc.Obs.remove("weave:service:login:error", onLoginError);
    loginFailed = true;
  });

  let rescheduleInterval = false;

  let oldScheduleAtInterval = SyncScheduler.prototype.scheduleAtInterval;
  SyncScheduler.prototype.scheduleAtInterval = function(interval) {
    rescheduleInterval = true;
    do_check_eq(interval, MASTER_PASSWORD_LOCKED_RETRY_INTERVAL);
  };

  let oldVerifyLogin = Service.verifyLogin;
<<<<<<< HEAD
  Service.verifyLogin = function() {
=======
  Service.verifyLogin = async function() {
>>>>>>> a17af05f
    Status.login = MASTER_PASSWORD_LOCKED;
    return false;
  };

  let server = sync_httpd_setup();
  await setUp(server);

  await Service.sync();

  do_check_true(loginFailed);
  do_check_eq(Status.login, MASTER_PASSWORD_LOCKED);
  do_check_true(rescheduleInterval);

  Service.verifyLogin = oldVerifyLogin;
  SyncScheduler.prototype.scheduleAtInterval = oldScheduleAtInterval;

  await cleanUpAndGo(server);
});

add_task(async function test_calculateBackoff() {
  do_check_eq(Status.backoffInterval, 0);

  // Test no interval larger than the maximum backoff is used if
  // Status.backoffInterval is smaller.
  Status.backoffInterval = 5;
  let backoffInterval = Utils.calculateBackoff(50, MAXIMUM_BACKOFF_INTERVAL,
                                               Status.backoffInterval);

  do_check_eq(backoffInterval, MAXIMUM_BACKOFF_INTERVAL);

  // Test Status.backoffInterval is used if it is
  // larger than MAXIMUM_BACKOFF_INTERVAL.
  Status.backoffInterval = MAXIMUM_BACKOFF_INTERVAL + 10;
  backoffInterval = Utils.calculateBackoff(50, MAXIMUM_BACKOFF_INTERVAL,
                                           Status.backoffInterval);

  do_check_eq(backoffInterval, MAXIMUM_BACKOFF_INTERVAL + 10);

  await cleanUpAndGo();
});

add_task(async function test_scheduleNextSync_nowOrPast() {
  enableValidationPrefs();

  let promiseObserved = promiseOneObserver("weave:service:sync:finish");

  let server = sync_httpd_setup();
  await setUp(server);

  // We're late for a sync...
  scheduler.scheduleNextSync(-1);
  await promiseObserved;
  await cleanUpAndGo(server);
});

add_task(async function test_scheduleNextSync_future_noBackoff() {
  enableValidationPrefs();

  _("scheduleNextSync() uses the current syncInterval if no interval is provided.");
  // Test backoffInterval is 0 as expected.
  do_check_eq(Status.backoffInterval, 0);

  _("Test setting sync interval when nextSync == 0");
  scheduler.nextSync = 0;
  scheduler.scheduleNextSync();

  // nextSync - Date.now() might be smaller than expectedInterval
  // since some time has passed since we called scheduleNextSync().
  do_check_true(scheduler.nextSync - Date.now()
                <= scheduler.syncInterval);
  do_check_eq(scheduler.syncTimer.delay, scheduler.syncInterval);

  _("Test setting sync interval when nextSync != 0");
  scheduler.nextSync = Date.now() + scheduler.singleDeviceInterval;
  scheduler.scheduleNextSync();

  // nextSync - Date.now() might be smaller than expectedInterval
  // since some time has passed since we called scheduleNextSync().
  do_check_true(scheduler.nextSync - Date.now()
                <= scheduler.syncInterval);
  do_check_true(scheduler.syncTimer.delay <= scheduler.syncInterval);

  _("Scheduling requests for intervals larger than the current one will be ignored.");
  // Request a sync at a longer interval. The sync that's already scheduled
  // for sooner takes precedence.
  let nextSync = scheduler.nextSync;
  let timerDelay = scheduler.syncTimer.delay;
  let requestedInterval = scheduler.syncInterval * 10;
  scheduler.scheduleNextSync(requestedInterval);
  do_check_eq(scheduler.nextSync, nextSync);
  do_check_eq(scheduler.syncTimer.delay, timerDelay);

  // We can schedule anything we want if there isn't a sync scheduled.
  scheduler.nextSync = 0;
  scheduler.scheduleNextSync(requestedInterval);
  do_check_true(scheduler.nextSync <= Date.now() + requestedInterval);
  do_check_eq(scheduler.syncTimer.delay, requestedInterval);

  // Request a sync at the smallest possible interval (0 triggers now).
  scheduler.scheduleNextSync(1);
  do_check_true(scheduler.nextSync <= Date.now() + 1);
  do_check_eq(scheduler.syncTimer.delay, 1);

  await cleanUpAndGo();
});

add_task(async function test_scheduleNextSync_future_backoff() {
  enableValidationPrefs();

 _("scheduleNextSync() will honour backoff in all scheduling requests.");
  // Let's take a backoff interval that's bigger than the default sync interval.
  const BACKOFF = 7337;
  Status.backoffInterval = scheduler.syncInterval + BACKOFF;

  _("Test setting sync interval when nextSync == 0");
  scheduler.nextSync = 0;
  scheduler.scheduleNextSync();

  // nextSync - Date.now() might be smaller than expectedInterval
  // since some time has passed since we called scheduleNextSync().
  do_check_true(scheduler.nextSync - Date.now()
                <= Status.backoffInterval);
  do_check_eq(scheduler.syncTimer.delay, Status.backoffInterval);

  _("Test setting sync interval when nextSync != 0");
  scheduler.nextSync = Date.now() + scheduler.singleDeviceInterval;
  scheduler.scheduleNextSync();

  // nextSync - Date.now() might be smaller than expectedInterval
  // since some time has passed since we called scheduleNextSync().
  do_check_true(scheduler.nextSync - Date.now()
                <= Status.backoffInterval);
  do_check_true(scheduler.syncTimer.delay <= Status.backoffInterval);

  // Request a sync at a longer interval. The sync that's already scheduled
  // for sooner takes precedence.
  let nextSync = scheduler.nextSync;
  let timerDelay = scheduler.syncTimer.delay;
  let requestedInterval = scheduler.syncInterval * 10;
  do_check_true(requestedInterval > Status.backoffInterval);
  scheduler.scheduleNextSync(requestedInterval);
  do_check_eq(scheduler.nextSync, nextSync);
  do_check_eq(scheduler.syncTimer.delay, timerDelay);

  // We can schedule anything we want if there isn't a sync scheduled.
  scheduler.nextSync = 0;
  scheduler.scheduleNextSync(requestedInterval);
  do_check_true(scheduler.nextSync <= Date.now() + requestedInterval);
  do_check_eq(scheduler.syncTimer.delay, requestedInterval);

  // Request a sync at the smallest possible interval (0 triggers now).
  scheduler.scheduleNextSync(1);
  do_check_true(scheduler.nextSync <= Date.now() + Status.backoffInterval);
  do_check_eq(scheduler.syncTimer.delay, Status.backoffInterval);

  await cleanUpAndGo();
});

add_task(async function test_handleSyncError() {
  enableValidationPrefs();

  let server = sync_httpd_setup();
  await setUp(server);

  // Force sync to fail.
  Svc.Prefs.set("firstSync", "notReady");

  _("Ensure expected initial environment.");
  do_check_eq(scheduler._syncErrors, 0);
  do_check_false(Status.enforceBackoff);
  do_check_eq(scheduler.syncInterval, scheduler.singleDeviceInterval);
  do_check_eq(Status.backoffInterval, 0);

  // Trigger sync with an error several times & observe
  // functionality of handleSyncError()
  _("Test first error calls scheduleNextSync on default interval");
  await Service.sync();
  do_check_true(scheduler.nextSync <= Date.now() + scheduler.singleDeviceInterval);
  do_check_eq(scheduler.syncTimer.delay, scheduler.singleDeviceInterval);
  do_check_eq(scheduler._syncErrors, 1);
  do_check_false(Status.enforceBackoff);
  scheduler.syncTimer.clear();

  _("Test second error still calls scheduleNextSync on default interval");
  await Service.sync();
  do_check_true(scheduler.nextSync <= Date.now() + scheduler.singleDeviceInterval);
  do_check_eq(scheduler.syncTimer.delay, scheduler.singleDeviceInterval);
  do_check_eq(scheduler._syncErrors, 2);
  do_check_false(Status.enforceBackoff);
  scheduler.syncTimer.clear();

  _("Test third error sets Status.enforceBackoff and calls scheduleAtInterval");
  await Service.sync();
  let maxInterval = scheduler._syncErrors * (2 * MINIMUM_BACKOFF_INTERVAL);
  do_check_eq(Status.backoffInterval, 0);
  do_check_true(scheduler.nextSync <= (Date.now() + maxInterval));
  do_check_true(scheduler.syncTimer.delay <= maxInterval);
  do_check_eq(scheduler._syncErrors, 3);
  do_check_true(Status.enforceBackoff);

  // Status.enforceBackoff is false but there are still errors.
  Status.resetBackoff();
  do_check_false(Status.enforceBackoff);
  do_check_eq(scheduler._syncErrors, 3);
  scheduler.syncTimer.clear();

  _("Test fourth error still calls scheduleAtInterval even if enforceBackoff was reset");
  await Service.sync();
  maxInterval = scheduler._syncErrors * (2 * MINIMUM_BACKOFF_INTERVAL);
  do_check_true(scheduler.nextSync <= Date.now() + maxInterval);
  do_check_true(scheduler.syncTimer.delay <= maxInterval);
  do_check_eq(scheduler._syncErrors, 4);
  do_check_true(Status.enforceBackoff);
  scheduler.syncTimer.clear();

  _("Arrange for a successful sync to reset the scheduler error count");
  let promiseObserved = promiseOneObserver("weave:service:sync:finish");
  Svc.Prefs.set("firstSync", "wipeRemote");
  scheduler.scheduleNextSync(-1);
  await promiseObserved;
  await cleanUpAndGo(server);
});

add_task(async function test_client_sync_finish_updateClientMode() {
  enableValidationPrefs();

  let server = sync_httpd_setup();
  await setUp(server);

  // Confirm defaults.
  do_check_eq(scheduler.syncThreshold, SINGLE_USER_THRESHOLD);
  do_check_eq(scheduler.syncInterval, scheduler.singleDeviceInterval);
  do_check_false(scheduler.idle);

  // Trigger a change in interval & threshold by adding a client.
<<<<<<< HEAD
  clientsEngine._store.create(
=======
  await clientsEngine._store.create(
>>>>>>> a17af05f
    { id: "foo", cleartext: { os: "mobile", version: "0.01", type: "desktop" } }
  );
  do_check_false(scheduler.numClients > 1);
  scheduler.updateClientMode();
  await Service.sync();

  do_check_eq(scheduler.syncThreshold, MULTI_DEVICE_THRESHOLD);
  do_check_eq(scheduler.syncInterval, scheduler.activeInterval);
  do_check_true(scheduler.numClients > 1);
  do_check_false(scheduler.idle);

  // Resets the number of clients to 0.
<<<<<<< HEAD
  clientsEngine.resetClient();
  // Also re-init the server, or we suck our "foo" client back down.
  await setUp(server);

  Service.sync();
=======
  await clientsEngine.resetClient();
  // Also re-init the server, or we suck our "foo" client back down.
  await setUp(server);

  await Service.sync();
>>>>>>> a17af05f

  // Goes back to single user if # clients is 1.
  do_check_eq(scheduler.numClients, 1);
  do_check_eq(scheduler.syncThreshold, SINGLE_USER_THRESHOLD);
  do_check_eq(scheduler.syncInterval, scheduler.singleDeviceInterval);
  do_check_false(scheduler.numClients > 1);
  do_check_false(scheduler.idle);

  await cleanUpAndGo(server);
});

add_task(async function test_autoconnect_nextSync_past() {
  enableValidationPrefs();

  let promiseObserved = promiseOneObserver("weave:service:sync:finish");
  // nextSync will be 0 by default, so it's way in the past.

  let server = sync_httpd_setup();
  await setUp(server);

  scheduler.delayedAutoConnect(0);
  await promiseObserved;
  await cleanUpAndGo(server);
});

add_task(async function test_autoconnect_nextSync_future() {
  enableValidationPrefs();

  let previousSync = Date.now() + scheduler.syncInterval / 2;
  scheduler.nextSync = previousSync;
  // nextSync rounds to the nearest second.
  let expectedSync = scheduler.nextSync;
  let expectedInterval = expectedSync - Date.now() - 1000;

  // Ensure we don't actually try to sync (or log in for that matter).
  function onLoginStart() {
    do_throw("Should not get here!");
  }
  Svc.Obs.add("weave:service:login:start", onLoginStart);

  await configureIdentity({username: "johndoe@mozilla.com"});
  scheduler.delayedAutoConnect(0);
  await promiseZeroTimer();

  do_check_eq(scheduler.nextSync, expectedSync);
  do_check_true(scheduler.syncTimer.delay >= expectedInterval);

  Svc.Obs.remove("weave:service:login:start", onLoginStart);
  await cleanUpAndGo();
});

add_task(async function test_autoconnect_mp_locked() {
  let server = sync_httpd_setup();
  await setUp(server);

  // Pretend user did not unlock master password.
  let origLocked = Utils.mpLocked;
  Utils.mpLocked = () => true;


  let origEnsureMPUnlocked = Utils.ensureMPUnlocked;
  Utils.ensureMPUnlocked = () => {
    _("Faking Master Password entry cancelation.");
    return false;
  }
  let origCanFetchKeys = Service.identity._canFetchKeys;
  Service.identity._canFetchKeys = () => false;

  // A locked master password will still trigger a sync, but then we'll hit
  // MASTER_PASSWORD_LOCKED and hence MASTER_PASSWORD_LOCKED_RETRY_INTERVAL.
  let promiseObserved = promiseOneObserver("weave:service:login:error");

  scheduler.delayedAutoConnect(0);
  await promiseObserved;

<<<<<<< HEAD
  await promiseNextTick();
=======
  await Async.promiseYield();
>>>>>>> a17af05f

  do_check_eq(Status.login, MASTER_PASSWORD_LOCKED);

  Utils.mpLocked = origLocked;
  Utils.ensureMPUnlocked = origEnsureMPUnlocked;
  Service.identity._canFetchKeys = origCanFetchKeys;

  await cleanUpAndGo(server);
});

add_task(async function test_no_autoconnect_during_wizard() {
  let server = sync_httpd_setup();
  await setUp(server);

  // Simulate the Sync setup wizard.
  Svc.Prefs.set("firstSync", "notReady");

  // Ensure we don't actually try to sync (or log in for that matter).
  function onLoginStart() {
    do_throw("Should not get here!");
  }
  Svc.Obs.add("weave:service:login:start", onLoginStart);

  scheduler.delayedAutoConnect(0);
  await promiseZeroTimer();
  Svc.Obs.remove("weave:service:login:start", onLoginStart);
  await cleanUpAndGo(server);
});

add_task(async function test_no_autoconnect_status_not_ok() {
  let server = sync_httpd_setup();
  Status.__authManager = Service.identity = new BrowserIDManager();

  // Ensure we don't actually try to sync (or log in for that matter).
  function onLoginStart() {
    do_throw("Should not get here!");
  }
  Svc.Obs.add("weave:service:login:start", onLoginStart);

  scheduler.delayedAutoConnect(0);
  await promiseZeroTimer();
  Svc.Obs.remove("weave:service:login:start", onLoginStart);

  do_check_eq(Status.service, CLIENT_NOT_CONFIGURED);
  do_check_eq(Status.login, LOGIN_FAILED_NO_USERNAME);

  await cleanUpAndGo(server);
});

add_task(async function test_autoconnectDelay_pref() {
  enableValidationPrefs();

  let promiseObserved = promiseOneObserver("weave:service:sync:finish");

  Svc.Prefs.set("autoconnectDelay", 1);

  let server = sync_httpd_setup();
  await setUp(server);

  Svc.Obs.notify("weave:service:ready");

  // autoconnectDelay pref is multiplied by 1000.
  do_check_eq(scheduler._autoTimer.delay, 1000);
  do_check_eq(Status.service, STATUS_OK);
  await promiseObserved;
  await cleanUpAndGo(server);
});

add_task(async function test_idle_adjustSyncInterval() {
  // Confirm defaults.
  do_check_eq(scheduler.idle, false);

  // Single device: nothing changes.
  scheduler.observe(null, "idle", Svc.Prefs.get("scheduler.idleTime"));
  do_check_eq(scheduler.idle, true);
  do_check_eq(scheduler.syncInterval, scheduler.singleDeviceInterval);

  // Multiple devices: switch to idle interval.
  scheduler.idle = false;
  Svc.Prefs.set("clients.devices.desktop", 1);
  Svc.Prefs.set("clients.devices.mobile", 1);
  scheduler.updateClientMode();
  scheduler.observe(null, "idle", Svc.Prefs.get("scheduler.idleTime"));
  do_check_eq(scheduler.idle, true);
  do_check_eq(scheduler.syncInterval, scheduler.idleInterval);

  await cleanUpAndGo();
});

add_task(async function test_back_triggersSync() {
  // Confirm defaults.
  do_check_false(scheduler.idle);
  do_check_eq(Status.backoffInterval, 0);

  // Set up: Define 2 clients and put the system in idle.
  Svc.Prefs.set("clients.devices.desktop", 1);
  Svc.Prefs.set("clients.devices.mobile", 1);
  scheduler.observe(null, "idle", Svc.Prefs.get("scheduler.idleTime"));
  do_check_true(scheduler.idle);

  // We don't actually expect the sync (or the login, for that matter) to
  // succeed. We just want to ensure that it was attempted.
  let promiseObserved = promiseOneObserver("weave:service:login:error");

  // Send an 'active' event to trigger sync soonish.
  scheduler.observe(null, "active", Svc.Prefs.get("scheduler.idleTime"));
  await promiseObserved;
  await cleanUpAndGo();
});

add_task(async function test_active_triggersSync_observesBackoff() {
  // Confirm defaults.
  do_check_false(scheduler.idle);

  // Set up: Set backoff, define 2 clients and put the system in idle.
  const BACKOFF = 7337;
  Status.backoffInterval = scheduler.idleInterval + BACKOFF;
  Svc.Prefs.set("clients.devices.desktop", 1);
  Svc.Prefs.set("clients.devices.mobile", 1);
  scheduler.observe(null, "idle", Svc.Prefs.get("scheduler.idleTime"));
  do_check_eq(scheduler.idle, true);

  function onLoginStart() {
    do_throw("Shouldn't have kicked off a sync!");
  }
  Svc.Obs.add("weave:service:login:start", onLoginStart);

  let promiseTimer = promiseNamedTimer(IDLE_OBSERVER_BACK_DELAY * 1.5, {}, "timer");

  // Send an 'active' event to try to trigger sync soonish.
  scheduler.observe(null, "active", Svc.Prefs.get("scheduler.idleTime"));
  await promiseTimer;
  Svc.Obs.remove("weave:service:login:start", onLoginStart);

  do_check_true(scheduler.nextSync <= Date.now() + Status.backoffInterval);
  do_check_eq(scheduler.syncTimer.delay, Status.backoffInterval);

  await cleanUpAndGo();
});

add_task(async function test_back_debouncing() {
  _("Ensure spurious back-then-idle events, as observed on OS X, don't trigger a sync.");

  // Confirm defaults.
  do_check_eq(scheduler.idle, false);

  // Set up: Define 2 clients and put the system in idle.
  Svc.Prefs.set("clients.devices.desktop", 1);
  Svc.Prefs.set("clients.devices.mobile", 1);
  scheduler.observe(null, "idle", Svc.Prefs.get("scheduler.idleTime"));
  do_check_eq(scheduler.idle, true);

  function onLoginStart() {
    do_throw("Shouldn't have kicked off a sync!");
  }
  Svc.Obs.add("weave:service:login:start", onLoginStart);

  // Create spurious back-then-idle events as observed on OS X:
  scheduler.observe(null, "active", Svc.Prefs.get("scheduler.idleTime"));
  scheduler.observe(null, "idle", Svc.Prefs.get("scheduler.idleTime"));

  await promiseNamedTimer(IDLE_OBSERVER_BACK_DELAY * 1.5, {}, "timer");
  Svc.Obs.remove("weave:service:login:start", onLoginStart);
  await cleanUpAndGo();
});

add_task(async function test_no_sync_node() {
  enableValidationPrefs();

  // Test when Status.sync == NO_SYNC_NODE_FOUND
  // it is not overwritten on sync:finish
  let server = sync_httpd_setup();
  await setUp(server);

  let oldfc = Service._clusterManager._findCluster;
  Service._clusterManager._findCluster = () => null;
  Service.clusterURL = "";
  try {
<<<<<<< HEAD
    Service.sync();
=======
    await Service.sync();
>>>>>>> a17af05f
    do_check_eq(Status.sync, NO_SYNC_NODE_FOUND);
    do_check_eq(scheduler.syncTimer.delay, NO_SYNC_NODE_INTERVAL);

    await cleanUpAndGo(server);
  } finally {
    Service._clusterManager._findCluster = oldfc;
  }
});

add_task(async function test_sync_failed_partial_500s() {
  enableValidationPrefs();

  _("Test a 5xx status calls handleSyncError.");
  scheduler._syncErrors = MAX_ERROR_COUNT_BEFORE_BACKOFF;
  let server = sync_httpd_setup();

  let engine = Service.engineManager.get("catapult");
  engine.enabled = true;
  engine.exception = {status: 500};

  do_check_eq(Status.sync, SYNC_SUCCEEDED);

  do_check_true(await setUp(server));

  await Service.sync();

  do_check_eq(Status.service, SYNC_FAILED_PARTIAL);

  let maxInterval = scheduler._syncErrors * (2 * MINIMUM_BACKOFF_INTERVAL);
  do_check_eq(Status.backoffInterval, 0);
  do_check_true(Status.enforceBackoff);
  do_check_eq(scheduler._syncErrors, 4);
  do_check_true(scheduler.nextSync <= (Date.now() + maxInterval));
  do_check_true(scheduler.syncTimer.delay <= maxInterval);

  await cleanUpAndGo(server);
});

add_task(async function test_sync_failed_partial_400s() {
  enableValidationPrefs();

  _("Test a non-5xx status doesn't call handleSyncError.");
  scheduler._syncErrors = MAX_ERROR_COUNT_BEFORE_BACKOFF;
  let server = sync_httpd_setup();

  let engine = Service.engineManager.get("catapult");
  engine.enabled = true;
  engine.exception = {status: 400};

  // Have multiple devices for an active interval.
<<<<<<< HEAD
  clientsEngine._store.create(
=======
  await clientsEngine._store.create(
>>>>>>> a17af05f
    { id: "foo", cleartext: { os: "mobile", version: "0.01", type: "desktop" } }
  );

  do_check_eq(Status.sync, SYNC_SUCCEEDED);

  do_check_true(await setUp(server));

  await Service.sync();

  do_check_eq(Status.service, SYNC_FAILED_PARTIAL);
  do_check_eq(scheduler.syncInterval, scheduler.activeInterval);

  do_check_eq(Status.backoffInterval, 0);
  do_check_false(Status.enforceBackoff);
  do_check_eq(scheduler._syncErrors, 0);
  do_check_true(scheduler.nextSync <= (Date.now() + scheduler.activeInterval));
  do_check_true(scheduler.syncTimer.delay <= scheduler.activeInterval);

  await cleanUpAndGo(server);
});

add_task(async function test_sync_X_Weave_Backoff() {
  enableValidationPrefs();

  let server = sync_httpd_setup();
  await setUp(server);

  // Use an odd value on purpose so that it doesn't happen to coincide with one
  // of the sync intervals.
  const BACKOFF = 7337;

  // Extend info/collections so that we can put it into server maintenance mode.
  const INFO_COLLECTIONS = "/1.1/johndoe@mozilla.com/info/collections";
  let infoColl = server._handler._overridePaths[INFO_COLLECTIONS];
  let serverBackoff = false;
  function infoCollWithBackoff(request, response) {
    if (serverBackoff) {
      response.setHeader("X-Weave-Backoff", "" + BACKOFF);
    }
    infoColl(request, response);
  }
  server.registerPathHandler(INFO_COLLECTIONS, infoCollWithBackoff);

  // Pretend we have two clients so that the regular sync interval is
  // sufficiently low.
<<<<<<< HEAD
  clientsEngine._store.create(
    { id: "foo", cleartext: { os: "mobile", version: "0.01", type: "desktop" } }
  );
  let rec = clientsEngine._store.createRecord("foo", "clients");
=======
  await clientsEngine._store.create(
    { id: "foo", cleartext: { os: "mobile", version: "0.01", type: "desktop" } }
  );
  let rec = await clientsEngine._store.createRecord("foo", "clients");
>>>>>>> a17af05f
  rec.encrypt(Service.collectionKeys.keyForCollection("clients"));
  rec.upload(Service.resource(clientsEngine.engineURL + rec.id));

  // Sync once to log in and get everything set up. Let's verify our initial
  // values.
  await Service.sync();
  do_check_eq(Status.backoffInterval, 0);
  do_check_eq(Status.minimumNextSync, 0);
  do_check_eq(scheduler.syncInterval, scheduler.activeInterval);
  do_check_true(scheduler.nextSync <=
                Date.now() + scheduler.syncInterval);
  // Sanity check that we picked the right value for BACKOFF:
  do_check_true(scheduler.syncInterval < BACKOFF * 1000);

  // Turn on server maintenance and sync again.
  serverBackoff = true;
  await Service.sync();

  do_check_true(Status.backoffInterval >= BACKOFF * 1000);
  // Allowing 20 seconds worth of of leeway between when Status.minimumNextSync
  // was set and when this line gets executed.
  let minimumExpectedDelay = (BACKOFF - 20) * 1000;
  do_check_true(Status.minimumNextSync >= Date.now() + minimumExpectedDelay);

  // Verify that the next sync is actually going to wait that long.
  do_check_true(scheduler.nextSync >= Date.now() + minimumExpectedDelay);
  do_check_true(scheduler.syncTimer.delay >= minimumExpectedDelay);

  await cleanUpAndGo(server);
});

add_task(async function test_sync_503_Retry_After() {
  enableValidationPrefs();

  let server = sync_httpd_setup();
  await setUp(server);

  // Use an odd value on purpose so that it doesn't happen to coincide with one
  // of the sync intervals.
  const BACKOFF = 7337;

  // Extend info/collections so that we can put it into server maintenance mode.
  const INFO_COLLECTIONS = "/1.1/johndoe@mozilla.com/info/collections";
  let infoColl = server._handler._overridePaths[INFO_COLLECTIONS];
  let serverMaintenance = false;
  function infoCollWithMaintenance(request, response) {
    if (!serverMaintenance) {
      infoColl(request, response);
      return;
    }
    response.setHeader("Retry-After", "" + BACKOFF);
    response.setStatusLine(request.httpVersion, 503, "Service Unavailable");
  }
  server.registerPathHandler(INFO_COLLECTIONS, infoCollWithMaintenance);

  // Pretend we have two clients so that the regular sync interval is
  // sufficiently low.
<<<<<<< HEAD
  clientsEngine._store.create(
    { id: "foo", cleartext: { os: "mobile", version: "0.01", type: "desktop" } }
  );
  let rec = clientsEngine._store.createRecord("foo", "clients");
=======
  await clientsEngine._store.create(
    { id: "foo", cleartext: { os: "mobile", version: "0.01", type: "desktop" } }
  );
  let rec = await clientsEngine._store.createRecord("foo", "clients");
>>>>>>> a17af05f
  rec.encrypt(Service.collectionKeys.keyForCollection("clients"));
  rec.upload(Service.resource(clientsEngine.engineURL + rec.id));

  // Sync once to log in and get everything set up. Let's verify our initial
  // values.
  await Service.sync();
  do_check_false(Status.enforceBackoff);
  do_check_eq(Status.backoffInterval, 0);
  do_check_eq(Status.minimumNextSync, 0);
  do_check_eq(scheduler.syncInterval, scheduler.activeInterval);
  do_check_true(scheduler.nextSync <=
                Date.now() + scheduler.syncInterval);
  // Sanity check that we picked the right value for BACKOFF:
  do_check_true(scheduler.syncInterval < BACKOFF * 1000);

  // Turn on server maintenance and sync again.
  serverMaintenance = true;
  await Service.sync();

  do_check_true(Status.enforceBackoff);
  do_check_true(Status.backoffInterval >= BACKOFF * 1000);
  // Allowing 3 seconds worth of of leeway between when Status.minimumNextSync
  // was set and when this line gets executed.
  let minimumExpectedDelay = (BACKOFF - 3) * 1000;
  do_check_true(Status.minimumNextSync >= Date.now() + minimumExpectedDelay);

  // Verify that the next sync is actually going to wait that long.
  do_check_true(scheduler.nextSync >= Date.now() + minimumExpectedDelay);
  do_check_true(scheduler.syncTimer.delay >= minimumExpectedDelay);

  await cleanUpAndGo(server);
});

add_task(async function test_loginError_recoverable_reschedules() {
  _("Verify that a recoverable login error schedules a new sync.");
  await configureIdentity({username: "johndoe@mozilla.com"});
  Service.clusterURL = "http://localhost:1234/";
  Status.resetSync(); // reset Status.login

  let promiseObserved = promiseOneObserver("weave:service:login:error");

  // Let's set it up so that a sync is overdue, both in terms of previously
  // scheduled syncs and the global score. We still do not expect an immediate
  // sync because we just tried (duh).
  scheduler.nextSync = Date.now() - 100000;
  scheduler.globalScore = SINGLE_USER_THRESHOLD + 1;
  function onSyncStart() {
    do_throw("Shouldn't have started a sync!");
  }
  Svc.Obs.add("weave:service:sync:start", onSyncStart);

  // Sanity check.
  do_check_eq(scheduler.syncTimer, null);
  do_check_eq(Status.checkSetup(), STATUS_OK);
  do_check_eq(Status.login, LOGIN_SUCCEEDED);

  scheduler.scheduleNextSync(0);
  await promiseObserved;
<<<<<<< HEAD
  await promiseNextTick();
=======
  await Async.promiseYield();
>>>>>>> a17af05f

  do_check_eq(Status.login, LOGIN_FAILED_NETWORK_ERROR);

  let expectedNextSync = Date.now() + scheduler.syncInterval;
  do_check_true(scheduler.nextSync > Date.now());
  do_check_true(scheduler.nextSync <= expectedNextSync);
  do_check_true(scheduler.syncTimer.delay > 0);
  do_check_true(scheduler.syncTimer.delay <= scheduler.syncInterval);

  Svc.Obs.remove("weave:service:sync:start", onSyncStart);
  await cleanUpAndGo()
});

add_task(async function test_loginError_fatal_clearsTriggers() {
  _("Verify that a fatal login error clears sync triggers.");
  await configureIdentity({username: "johndoe@mozilla.com"});

  let server = httpd_setup({
    "/1.1/johndoe@mozilla.com/info/collections": httpd_handler(401, "Unauthorized")
  });

  Service.clusterURL = server.baseURI + "/";
  Status.resetSync(); // reset Status.login

  let promiseObserved = promiseOneObserver("weave:service:login:error");

  // Sanity check.
  do_check_eq(scheduler.nextSync, 0);
  do_check_eq(scheduler.syncTimer, null);
  do_check_eq(Status.checkSetup(), STATUS_OK);
  do_check_eq(Status.login, LOGIN_SUCCEEDED);

  scheduler.scheduleNextSync(0);
  await promiseObserved;
<<<<<<< HEAD
  await promiseNextTick();
=======
  await Async.promiseYield();
>>>>>>> a17af05f

  // For the FxA identity, a 401 on info/collections means a transient
  // error, probably due to an inability to fetch a token.
  do_check_eq(Status.login, LOGIN_FAILED_NETWORK_ERROR);
  // syncs should still be scheduled.
  do_check_true(scheduler.nextSync > Date.now());
  do_check_true(scheduler.syncTimer.delay > 0);

  await cleanUpAndGo(server);
});

add_task(async function test_proper_interval_on_only_failing() {
  _("Ensure proper behavior when only failed records are applied.");

  // If an engine reports that no records succeeded, we shouldn't decrease the
  // sync interval.
  do_check_false(scheduler.hasIncomingItems);
  const INTERVAL = 10000000;
  scheduler.syncInterval = INTERVAL;

  Svc.Obs.notify("weave:service:sync:applied", {
    applied: 2,
    succeeded: 0,
    failed: 2,
    newFailed: 2,
    reconciled: 0
  });

<<<<<<< HEAD
  await promiseNextTick();
=======
  await Async.promiseYield();
>>>>>>> a17af05f
  scheduler.adjustSyncInterval();
  do_check_false(scheduler.hasIncomingItems);
  do_check_eq(scheduler.syncInterval, scheduler.singleDeviceInterval);
});<|MERGE_RESOLUTION|>--- conflicted
+++ resolved
@@ -54,24 +54,14 @@
   generateNewKeys(Service.collectionKeys);
   let serverKeys = Service.collectionKeys.asWBO("crypto", "keys");
   serverKeys.encrypt(Service.identity.syncKeyBundle);
-<<<<<<< HEAD
-  let result = serverKeys.upload(Service.resource(Service.cryptoKeysURL)).success;
-=======
   let result = (await serverKeys.upload(Service.resource(Service.cryptoKeysURL))).success;
->>>>>>> a17af05f
   return result;
 }
 
 async function cleanUpAndGo(server) {
-<<<<<<< HEAD
-  await promiseNextTick();
-  clientsEngine._store.wipe();
-  Service.startOver();
-=======
   await Async.promiseYield();
   await clientsEngine._store.wipe();
   await Service.startOver();
->>>>>>> a17af05f
   if (server) {
     await promiseStopServer(server);
   }
@@ -186,11 +176,7 @@
   do_check_false(scheduler.idle);
 
   // Resets the number of clients to 0.
-<<<<<<< HEAD
-  clientsEngine.resetClient();
-=======
   await clientsEngine.resetClient();
->>>>>>> a17af05f
   Svc.Prefs.reset("clients.devices.mobile");
   scheduler.updateClientMode();
 
@@ -223,11 +209,7 @@
   };
 
   let oldVerifyLogin = Service.verifyLogin;
-<<<<<<< HEAD
-  Service.verifyLogin = function() {
-=======
   Service.verifyLogin = async function() {
->>>>>>> a17af05f
     Status.login = MASTER_PASSWORD_LOCKED;
     return false;
   };
@@ -463,11 +445,7 @@
   do_check_false(scheduler.idle);
 
   // Trigger a change in interval & threshold by adding a client.
-<<<<<<< HEAD
-  clientsEngine._store.create(
-=======
   await clientsEngine._store.create(
->>>>>>> a17af05f
     { id: "foo", cleartext: { os: "mobile", version: "0.01", type: "desktop" } }
   );
   do_check_false(scheduler.numClients > 1);
@@ -480,19 +458,11 @@
   do_check_false(scheduler.idle);
 
   // Resets the number of clients to 0.
-<<<<<<< HEAD
-  clientsEngine.resetClient();
-  // Also re-init the server, or we suck our "foo" client back down.
-  await setUp(server);
-
-  Service.sync();
-=======
   await clientsEngine.resetClient();
   // Also re-init the server, or we suck our "foo" client back down.
   await setUp(server);
 
   await Service.sync();
->>>>>>> a17af05f
 
   // Goes back to single user if # clients is 1.
   do_check_eq(scheduler.numClients, 1);
@@ -568,11 +538,7 @@
   scheduler.delayedAutoConnect(0);
   await promiseObserved;
 
-<<<<<<< HEAD
-  await promiseNextTick();
-=======
   await Async.promiseYield();
->>>>>>> a17af05f
 
   do_check_eq(Status.login, MASTER_PASSWORD_LOCKED);
 
@@ -751,11 +717,7 @@
   Service._clusterManager._findCluster = () => null;
   Service.clusterURL = "";
   try {
-<<<<<<< HEAD
-    Service.sync();
-=======
     await Service.sync();
->>>>>>> a17af05f
     do_check_eq(Status.sync, NO_SYNC_NODE_FOUND);
     do_check_eq(scheduler.syncTimer.delay, NO_SYNC_NODE_INTERVAL);
 
@@ -806,11 +768,7 @@
   engine.exception = {status: 400};
 
   // Have multiple devices for an active interval.
-<<<<<<< HEAD
-  clientsEngine._store.create(
-=======
   await clientsEngine._store.create(
->>>>>>> a17af05f
     { id: "foo", cleartext: { os: "mobile", version: "0.01", type: "desktop" } }
   );
 
@@ -856,17 +814,10 @@
 
   // Pretend we have two clients so that the regular sync interval is
   // sufficiently low.
-<<<<<<< HEAD
-  clientsEngine._store.create(
-    { id: "foo", cleartext: { os: "mobile", version: "0.01", type: "desktop" } }
-  );
-  let rec = clientsEngine._store.createRecord("foo", "clients");
-=======
   await clientsEngine._store.create(
     { id: "foo", cleartext: { os: "mobile", version: "0.01", type: "desktop" } }
   );
   let rec = await clientsEngine._store.createRecord("foo", "clients");
->>>>>>> a17af05f
   rec.encrypt(Service.collectionKeys.keyForCollection("clients"));
   rec.upload(Service.resource(clientsEngine.engineURL + rec.id));
 
@@ -924,17 +875,10 @@
 
   // Pretend we have two clients so that the regular sync interval is
   // sufficiently low.
-<<<<<<< HEAD
-  clientsEngine._store.create(
-    { id: "foo", cleartext: { os: "mobile", version: "0.01", type: "desktop" } }
-  );
-  let rec = clientsEngine._store.createRecord("foo", "clients");
-=======
   await clientsEngine._store.create(
     { id: "foo", cleartext: { os: "mobile", version: "0.01", type: "desktop" } }
   );
   let rec = await clientsEngine._store.createRecord("foo", "clients");
->>>>>>> a17af05f
   rec.encrypt(Service.collectionKeys.keyForCollection("clients"));
   rec.upload(Service.resource(clientsEngine.engineURL + rec.id));
 
@@ -993,11 +937,7 @@
 
   scheduler.scheduleNextSync(0);
   await promiseObserved;
-<<<<<<< HEAD
-  await promiseNextTick();
-=======
   await Async.promiseYield();
->>>>>>> a17af05f
 
   do_check_eq(Status.login, LOGIN_FAILED_NETWORK_ERROR);
 
@@ -1032,11 +972,7 @@
 
   scheduler.scheduleNextSync(0);
   await promiseObserved;
-<<<<<<< HEAD
-  await promiseNextTick();
-=======
   await Async.promiseYield();
->>>>>>> a17af05f
 
   // For the FxA identity, a 401 on info/collections means a transient
   // error, probably due to an inability to fetch a token.
@@ -1065,11 +1001,7 @@
     reconciled: 0
   });
 
-<<<<<<< HEAD
-  await promiseNextTick();
-=======
   await Async.promiseYield();
->>>>>>> a17af05f
   scheduler.adjustSyncInterval();
   do_check_false(scheduler.hasIncomingItems);
   do_check_eq(scheduler.syncInterval, scheduler.singleDeviceInterval);
