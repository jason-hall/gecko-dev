/* Any copyright is dedicated to the Public Domain.
   http://creativecommons.org/publicdomain/zero/1.0/ */

Cu.import("resource://services-sync/engines/tabs.js");
Cu.import("resource://services-sync/service.js");
Cu.import("resource://services-sync/util.js");
Cu.import("resource://testing-common/services/common/utils.js");

async function getMockStore() {
  let engine = new TabEngine(Service);
  await engine.initialize();
  let store = engine._store;
  store.getTabState = mockGetTabState;
  store.shouldSkipWindow = mockShouldSkipWindow;
  return store;
}

add_task(async function test_create() {
  let engine = new TabEngine(Service);
  await engine.initialize();
  let store = engine._store;

  _("Create a first record");
  let rec = {id: "id1",
             clientName: "clientName1",
             cleartext: { "foo": "bar" },
             modified: 1000};
  await store.applyIncoming(rec);
  deepEqual(store._remoteClients.id1, { lastModified: 1000, foo: "bar" });

  _("Create a second record");
  rec = {id: "id2",
         clientName: "clientName2",
         cleartext: { "foo2": "bar2" },
         modified: 2000};
  await store.applyIncoming(rec);
  deepEqual(store._remoteClients.id2, { lastModified: 2000, foo2: "bar2" });

  _("Create a third record");
  rec = {id: "id3",
         clientName: "clientName3",
         cleartext: { "foo3": "bar3" },
         modified: 3000};
  await store.applyIncoming(rec);
  deepEqual(store._remoteClients.id3, { lastModified: 3000, foo3: "bar3" });
});

add_task(async function test_getAllTabs() {
  let store = await getMockStore();
  let tabs;

  let threeUrls = ["http://foo.com", "http://fuubar.com", "http://barbar.com"];

  store.getWindowEnumerator = mockGetWindowEnumerator.bind(this, "http://bar.com", 1, 1, () => 2, () => threeUrls);

  _("Get all tabs.");
  tabs = store.getAllTabs();
  _("Tabs: " + JSON.stringify(tabs));
  equal(tabs.length, 1);
  equal(tabs[0].title, "title");
  equal(tabs[0].urlHistory.length, 2);
  equal(tabs[0].urlHistory[0], "http://foo.com");
  equal(tabs[0].urlHistory[1], "http://bar.com");
  equal(tabs[0].icon, "image");
  equal(tabs[0].lastUsed, 1);

  _("Get all tabs, and check that filtering works.");
  let twoUrls = ["about:foo", "http://fuubar.com"];
  store.getWindowEnumerator = mockGetWindowEnumerator.bind(this, "http://foo.com", 1, 1, () => 2, () => twoUrls);
  tabs = store.getAllTabs(true);
  _("Filtered: " + JSON.stringify(tabs));
  equal(tabs.length, 0);

  _("Get all tabs, and check that the entries safety limit works.");
  let allURLs = [];
  for (let i = 0; i < 50; i++) {
    allURLs.push("http://foo" + i + ".bar");
  }
  allURLs.splice(35, 0, "about:foo", "about:bar", "about:foobar");

  store.getWindowEnumerator = mockGetWindowEnumerator.bind(this, "http://bar.com", 1, 1, () => 45, () => allURLs);
  tabs = store.getAllTabs((url) => url.startsWith("about"));

  _("Sliced: " + JSON.stringify(tabs));
  equal(tabs.length, 1);
  equal(tabs[0].urlHistory.length, 5);
  equal(tabs[0].urlHistory[0], "http://foo40.bar");
  equal(tabs[0].urlHistory[4], "http://foo36.bar");
<<<<<<< HEAD
}
=======
});
>>>>>>> a17af05f

add_task(async function test_createRecord() {
  let store = await getMockStore();
  let record;

  store.getTabState = mockGetTabState;
  store.shouldSkipWindow = mockShouldSkipWindow;
  store.getWindowEnumerator = mockGetWindowEnumerator.bind(this, "http://foo.com", 1, 1);

  let numtabs = 2600; // Note: this number is connected to DEFAULT_MAX_RECORD_PAYLOAD_BYTES

  store.getWindowEnumerator = mockGetWindowEnumerator.bind(this, "http://foo.com", 1, 1);
  record = await store.createRecord("fake-guid");
  ok(record instanceof TabSetRecord);
  equal(record.tabs.length, 1);

  _("create a big record");
  store.getWindowEnumerator = mockGetWindowEnumerator.bind(this, "http://foo.com", 1, numtabs);
  record = await store.createRecord("fake-guid");
  ok(record instanceof TabSetRecord);
  equal(record.tabs.length, 2501);
<<<<<<< HEAD
}

function run_test() {
  test_create();
  test_getAllTabs();
  test_createRecord();
}
=======
});
>>>>>>> a17af05f
<|MERGE_RESOLUTION|>--- conflicted
+++ resolved
@@ -86,11 +86,7 @@
   equal(tabs[0].urlHistory.length, 5);
   equal(tabs[0].urlHistory[0], "http://foo40.bar");
   equal(tabs[0].urlHistory[4], "http://foo36.bar");
-<<<<<<< HEAD
-}
-=======
 });
->>>>>>> a17af05f
 
 add_task(async function test_createRecord() {
   let store = await getMockStore();
@@ -112,14 +108,4 @@
   record = await store.createRecord("fake-guid");
   ok(record instanceof TabSetRecord);
   equal(record.tabs.length, 2501);
-<<<<<<< HEAD
-}
-
-function run_test() {
-  test_create();
-  test_getAllTabs();
-  test_createRecord();
-}
-=======
-});
->>>>>>> a17af05f
+});