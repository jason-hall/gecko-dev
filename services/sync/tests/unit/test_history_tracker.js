/* Any copyright is dedicated to the Public Domain.
   http://creativecommons.org/publicdomain/zero/1.0/ */

Cu.import("resource://gre/modules/PlacesDBUtils.jsm");
<<<<<<< HEAD
Cu.import("resource://gre/modules/PlacesUtils.jsm");
=======
>>>>>>> a17af05f
Cu.import("resource://gre/modules/XPCOMUtils.jsm");
Cu.import("resource://services-common/utils.js");
Cu.import("resource://services-sync/engines.js");
Cu.import("resource://services-sync/constants.js");
Cu.import("resource://services-sync/engines/history.js");
Cu.import("resource://services-sync/service.js");
Cu.import("resource://services-sync/util.js");

<<<<<<< HEAD
Service.engineManager.clear();
Service.engineManager.register(HistoryEngine);
var engine = Service.engineManager.get("history");
var tracker = engine._tracker;

// Don't write out by default.
tracker.persistChangedIDs = false;

// Places notifies history observers asynchronously, so `addVisits` might return
// before the tracker receives the notification. This helper registers an
// observer that resolves once the expected notification fires.
async function promiseVisit(expectedType, expectedURI) {
  return new Promise(resolve => {
    function done(type, uri) {
      if (uri.equals(expectedURI) && type == expectedType) {
        PlacesUtils.history.removeObserver(observer);
        resolve();
      }
    }
    let observer = {
      onVisit(uri) {
        done("added", uri);
      },
      onBeginUpdateBatch() {},
      onEndUpdateBatch() {},
      onTitleChanged() {},
      onFrecencyChanged() {},
      onManyFrecenciesChanged() {},
      onDeleteURI(uri) {
        done("removed", uri);
      },
      onClearHistory() {},
      onPageChanged() {},
      onDeleteVisits() {},
    };
    PlacesUtils.history.addObserver(observer, false);
  });
}

async function addVisit(suffix, referrer = null, transition = PlacesUtils.history.TRANSITION_LINK) {
  let uriString = "http://getfirefox.com/" + suffix;
  let uri = Utils.makeURI(uriString);
  _("Adding visit for URI " + uriString);

  let visitAddedPromise = promiseVisit("added", uri);
  await PlacesTestUtils.addVisits({
    uri,
    visitDate: Date.now() * 1000,
    transition,
    referrer,
  });
  await visitAddedPromise;

  return uri;
=======
let engine;
let tracker;

add_task(async function setup() {
  initTestLogging("Trace");
  Log.repository.getLogger("Sync.Tracker.History").level = Log.Level.Trace;

  Service.engineManager.clear();
  await Service.engineManager.register(HistoryEngine);
  engine = Service.engineManager.get("history");
  tracker = engine._tracker;

  // Don't write out by default.
  tracker.persistChangedIDs = false;
});

async function verifyTrackerEmpty() {
  let changes = await engine.pullNewChanges();
  do_check_empty(changes);
  equal(tracker.score, 0);
}

async function verifyTrackedCount(expected) {
  let changes = await engine.pullNewChanges();
  do_check_attribute_count(changes, expected);
}

async function verifyTrackedItems(tracked) {
  let changes = await engine.pullNewChanges();
  let trackedIDs = new Set(Object.keys(changes));
  for (let guid of tracked) {
    ok(guid in changes, `${guid} should be tracked`);
    ok(changes[guid] > 0, `${guid} should have a modified time`);
    trackedIDs.delete(guid);
  }
  equal(trackedIDs.size, 0, `Unhandled tracked IDs: ${
    JSON.stringify(Array.from(trackedIDs))}`);
>>>>>>> a17af05f
}

async function startTracking() {
  Svc.Obs.notify("weave:engine:start-tracking");
}

<<<<<<< HEAD
async function verifyTrackerEmpty() {
  let changes = engine.pullNewChanges();
  do_check_empty(changes);
  equal(tracker.score, 0);
}

async function verifyTrackedCount(expected) {
  let changes = engine.pullNewChanges();
  do_check_attribute_count(changes, expected);
}

async function verifyTrackedItems(tracked) {
  let changes = engine.pullNewChanges();
  let trackedIDs = new Set(Object.keys(changes));
  for (let guid of tracked) {
    ok(guid in changes, `${guid} should be tracked`);
    ok(changes[guid] > 0, `${guid} should have a modified time`);
    trackedIDs.delete(guid);
  }
  equal(trackedIDs.size, 0, `Unhandled tracked IDs: ${
    JSON.stringify(Array.from(trackedIDs))}`);
}

async function startTracking() {
  Svc.Obs.notify("weave:engine:start-tracking");
}

=======
>>>>>>> a17af05f
async function stopTracking() {
  Svc.Obs.notify("weave:engine:stop-tracking");
}

async function resetTracker() {
  tracker.clearChangedIDs();
  tracker.resetScore();
}

async function cleanup() {
  await PlacesTestUtils.clearHistory();
  await resetTracker();
  await stopTracking();
}

add_task(async function test_empty() {
  _("Verify we've got an empty, disabled tracker to work with.");
  await verifyTrackerEmpty();
  do_check_false(tracker._isTracking);

  await cleanup();
});

add_task(async function test_not_tracking() {
  _("Create history item. Won't show because we haven't started tracking yet");
  await addVisit("not_tracking");
  await verifyTrackerEmpty();

  await cleanup();
});

add_task(async function test_start_tracking() {
  _("Add hook for save completion.");
  let savePromise = new Promise((resolve, reject) => {
    tracker.persistChangedIDs = true;
    let save = tracker._storage._save;
    tracker._storage._save = async function() {
      try {
        await save.call(this);
        resolve();
      } catch (ex) {
        reject(ex);
      } finally {
        // Turn this back off.
        tracker.persistChangedIDs = false;
        tracker._storage._save = save;
      }
    };
  });

  _("Tell the tracker to start tracking changes.");
  await startTracking();
  let scorePromise = promiseOneObserver("weave:engine:score:updated");
  await addVisit("start_tracking");
  await scorePromise;

  _("Score updated in test_start_tracking.");
  await verifyTrackedCount(1);
  do_check_eq(tracker.score, SCORE_INCREMENT_SMALL);

  await savePromise;

  _("changedIDs written to disk. Proceeding.");
  await cleanup();
});

add_task(async function test_start_tracking_twice() {
  _("Verifying preconditions.");
  await startTracking();
  await addVisit("start_tracking_twice1");
  await verifyTrackedCount(1);
  do_check_eq(tracker.score, SCORE_INCREMENT_SMALL);

  _("Notifying twice won't do any harm.");
  await startTracking();
  let scorePromise = promiseOneObserver("weave:engine:score:updated");
  await addVisit("start_tracking_twice2");
  await scorePromise;

  _("Score updated in test_start_tracking_twice.");
  await verifyTrackedCount(2);
  do_check_eq(tracker.score, 2 * SCORE_INCREMENT_SMALL);

  await cleanup();
});

add_task(async function test_track_delete() {
  _("Deletions are tracked.");

  // This isn't present because we weren't tracking when it was visited.
  await addVisit("track_delete");
<<<<<<< HEAD
  let uri = Utils.makeURI("http://getfirefox.com/track_delete");
  let guid = engine._store.GUIDForUri(uri);
  await verifyTrackerEmpty();

  await startTracking();
  let visitRemovedPromise = promiseVisit("removed", uri);
  let scorePromise = promiseOneObserver("weave:engine:score:updated");
  await PlacesUtils.history.remove(uri);
  await Promise.all([scorePromise, visitRemovedPromise]);

=======
  let uri = CommonUtils.makeURI("http://getfirefox.com/track_delete");
  let guid = await engine._store.GUIDForUri(uri.spec);
  await verifyTrackerEmpty();

  await startTracking();
  let visitRemovedPromise = promiseVisit("removed", uri);
  let scorePromise = promiseOneObserver("weave:engine:score:updated");
  await PlacesUtils.history.remove(uri);
  await Promise.all([scorePromise, visitRemovedPromise]);

>>>>>>> a17af05f
  await verifyTrackedItems([guid]);
  do_check_eq(tracker.score, SCORE_INCREMENT_XLARGE);

  await cleanup();
});

add_task(async function test_dont_track_expiration() {
  _("Expirations are not tracked.");
  let uriToRemove = await addVisit("to_remove");
<<<<<<< HEAD
  let guidToRemove = engine._store.GUIDForUri(uriToRemove);
=======
  let guidToRemove = await engine._store.GUIDForUri(uriToRemove.spec);
>>>>>>> a17af05f

  await resetTracker();
  await verifyTrackerEmpty();

  await startTracking();
  let visitRemovedPromise = promiseVisit("removed", uriToRemove);
  let scorePromise = promiseOneObserver("weave:engine:score:updated");

  // Observe expiration.
  Services.obs.addObserver(function onExpiration(aSubject, aTopic, aData) {
    Services.obs.removeObserver(onExpiration, aTopic);
    // Remove the remaining page to update its score.
    PlacesUtils.history.remove(uriToRemove);
<<<<<<< HEAD
  }, PlacesUtils.TOPIC_EXPIRATION_FINISHED, false);
=======
  }, PlacesUtils.TOPIC_EXPIRATION_FINISHED);
>>>>>>> a17af05f

  // Force expiration of 1 entry.
  Services.prefs.setIntPref("places.history.expiration.max_pages", 0);
  Cc["@mozilla.org/places/expiration;1"]
    .getService(Ci.nsIObserver)
    .observe(null, "places-debug-start-expiration", 1);

  await Promise.all([scorePromise, visitRemovedPromise]);
  await verifyTrackedItems([guidToRemove]);

  await cleanup();
});

add_task(async function test_stop_tracking() {
  _("Let's stop tracking again.");
  await stopTracking();
  await addVisit("stop_tracking");
  await verifyTrackerEmpty();

  await cleanup();
});

add_task(async function test_stop_tracking_twice() {
  await stopTracking();
  await addVisit("stop_tracking_twice1");

  _("Notifying twice won't do any harm.");
  await stopTracking();
  await addVisit("stop_tracking_twice2");
  await verifyTrackerEmpty();

  await cleanup();
});

add_task(async function test_filter_hidden() {
  await startTracking();

  _("Add visit; should be hidden by the redirect");
  let hiddenURI = await addVisit("hidden");
<<<<<<< HEAD
  let hiddenGUID = engine._store.GUIDForUri(hiddenURI);
  _(`Hidden visit GUID: ${hiddenGUID}`);

  _("Add redirect visit; should be tracked");
  let trackedURI = await addVisit("redirect", hiddenURI,
    PlacesUtils.history.TRANSITION_REDIRECT_PERMANENT);
  let trackedGUID = engine._store.GUIDForUri(trackedURI);
=======
  let hiddenGUID = await engine._store.GUIDForUri(hiddenURI.spec);
  _(`Hidden visit GUID: ${hiddenGUID}`);

  _("Add redirect visit; should be tracked");
  let trackedURI = await addVisit("redirect", hiddenURI.spec,
    PlacesUtils.history.TRANSITION_REDIRECT_PERMANENT);
  let trackedGUID = await engine._store.GUIDForUri(trackedURI.spec);
>>>>>>> a17af05f
  _(`Tracked visit GUID: ${trackedGUID}`);

  _("Add visit for framed link; should be ignored");
  let embedURI = await addVisit("framed_link", null,
    PlacesUtils.history.TRANSITION_FRAMED_LINK);
<<<<<<< HEAD
  let embedGUID = engine._store.GUIDForUri(embedURI);
  _(`Framed link visit GUID: ${embedGUID}`);

  _("Run Places maintenance to mark redirect visit as hidden");
  let maintenanceFinishedPromise =
    promiseOneObserver("places-maintenance-finished");
  PlacesDBUtils.maintenanceOnIdle();
  await maintenanceFinishedPromise;
=======
  let embedGUID = await engine._store.GUIDForUri(embedURI.spec);
  _(`Framed link visit GUID: ${embedGUID}`);

  _("Run Places maintenance to mark redirect visit as hidden");
  await PlacesDBUtils.maintenanceOnIdle();
>>>>>>> a17af05f

  await verifyTrackedItems([trackedGUID]);

  await cleanup();
});<|MERGE_RESOLUTION|>--- conflicted
+++ resolved
@@ -2,10 +2,6 @@
    http://creativecommons.org/publicdomain/zero/1.0/ */
 
 Cu.import("resource://gre/modules/PlacesDBUtils.jsm");
-<<<<<<< HEAD
-Cu.import("resource://gre/modules/PlacesUtils.jsm");
-=======
->>>>>>> a17af05f
 Cu.import("resource://gre/modules/XPCOMUtils.jsm");
 Cu.import("resource://services-common/utils.js");
 Cu.import("resource://services-sync/engines.js");
@@ -14,62 +10,6 @@
 Cu.import("resource://services-sync/service.js");
 Cu.import("resource://services-sync/util.js");
 
-<<<<<<< HEAD
-Service.engineManager.clear();
-Service.engineManager.register(HistoryEngine);
-var engine = Service.engineManager.get("history");
-var tracker = engine._tracker;
-
-// Don't write out by default.
-tracker.persistChangedIDs = false;
-
-// Places notifies history observers asynchronously, so `addVisits` might return
-// before the tracker receives the notification. This helper registers an
-// observer that resolves once the expected notification fires.
-async function promiseVisit(expectedType, expectedURI) {
-  return new Promise(resolve => {
-    function done(type, uri) {
-      if (uri.equals(expectedURI) && type == expectedType) {
-        PlacesUtils.history.removeObserver(observer);
-        resolve();
-      }
-    }
-    let observer = {
-      onVisit(uri) {
-        done("added", uri);
-      },
-      onBeginUpdateBatch() {},
-      onEndUpdateBatch() {},
-      onTitleChanged() {},
-      onFrecencyChanged() {},
-      onManyFrecenciesChanged() {},
-      onDeleteURI(uri) {
-        done("removed", uri);
-      },
-      onClearHistory() {},
-      onPageChanged() {},
-      onDeleteVisits() {},
-    };
-    PlacesUtils.history.addObserver(observer, false);
-  });
-}
-
-async function addVisit(suffix, referrer = null, transition = PlacesUtils.history.TRANSITION_LINK) {
-  let uriString = "http://getfirefox.com/" + suffix;
-  let uri = Utils.makeURI(uriString);
-  _("Adding visit for URI " + uriString);
-
-  let visitAddedPromise = promiseVisit("added", uri);
-  await PlacesTestUtils.addVisits({
-    uri,
-    visitDate: Date.now() * 1000,
-    transition,
-    referrer,
-  });
-  await visitAddedPromise;
-
-  return uri;
-=======
 let engine;
 let tracker;
 
@@ -107,43 +47,12 @@
   }
   equal(trackedIDs.size, 0, `Unhandled tracked IDs: ${
     JSON.stringify(Array.from(trackedIDs))}`);
->>>>>>> a17af05f
 }
 
 async function startTracking() {
   Svc.Obs.notify("weave:engine:start-tracking");
 }
 
-<<<<<<< HEAD
-async function verifyTrackerEmpty() {
-  let changes = engine.pullNewChanges();
-  do_check_empty(changes);
-  equal(tracker.score, 0);
-}
-
-async function verifyTrackedCount(expected) {
-  let changes = engine.pullNewChanges();
-  do_check_attribute_count(changes, expected);
-}
-
-async function verifyTrackedItems(tracked) {
-  let changes = engine.pullNewChanges();
-  let trackedIDs = new Set(Object.keys(changes));
-  for (let guid of tracked) {
-    ok(guid in changes, `${guid} should be tracked`);
-    ok(changes[guid] > 0, `${guid} should have a modified time`);
-    trackedIDs.delete(guid);
-  }
-  equal(trackedIDs.size, 0, `Unhandled tracked IDs: ${
-    JSON.stringify(Array.from(trackedIDs))}`);
-}
-
-async function startTracking() {
-  Svc.Obs.notify("weave:engine:start-tracking");
-}
-
-=======
->>>>>>> a17af05f
 async function stopTracking() {
   Svc.Obs.notify("weave:engine:stop-tracking");
 }
@@ -235,9 +144,8 @@
 
   // This isn't present because we weren't tracking when it was visited.
   await addVisit("track_delete");
-<<<<<<< HEAD
-  let uri = Utils.makeURI("http://getfirefox.com/track_delete");
-  let guid = engine._store.GUIDForUri(uri);
+  let uri = CommonUtils.makeURI("http://getfirefox.com/track_delete");
+  let guid = await engine._store.GUIDForUri(uri.spec);
   await verifyTrackerEmpty();
 
   await startTracking();
@@ -246,18 +154,6 @@
   await PlacesUtils.history.remove(uri);
   await Promise.all([scorePromise, visitRemovedPromise]);
 
-=======
-  let uri = CommonUtils.makeURI("http://getfirefox.com/track_delete");
-  let guid = await engine._store.GUIDForUri(uri.spec);
-  await verifyTrackerEmpty();
-
-  await startTracking();
-  let visitRemovedPromise = promiseVisit("removed", uri);
-  let scorePromise = promiseOneObserver("weave:engine:score:updated");
-  await PlacesUtils.history.remove(uri);
-  await Promise.all([scorePromise, visitRemovedPromise]);
-
->>>>>>> a17af05f
   await verifyTrackedItems([guid]);
   do_check_eq(tracker.score, SCORE_INCREMENT_XLARGE);
 
@@ -267,11 +163,7 @@
 add_task(async function test_dont_track_expiration() {
   _("Expirations are not tracked.");
   let uriToRemove = await addVisit("to_remove");
-<<<<<<< HEAD
-  let guidToRemove = engine._store.GUIDForUri(uriToRemove);
-=======
   let guidToRemove = await engine._store.GUIDForUri(uriToRemove.spec);
->>>>>>> a17af05f
 
   await resetTracker();
   await verifyTrackerEmpty();
@@ -285,11 +177,7 @@
     Services.obs.removeObserver(onExpiration, aTopic);
     // Remove the remaining page to update its score.
     PlacesUtils.history.remove(uriToRemove);
-<<<<<<< HEAD
-  }, PlacesUtils.TOPIC_EXPIRATION_FINISHED, false);
-=======
   }, PlacesUtils.TOPIC_EXPIRATION_FINISHED);
->>>>>>> a17af05f
 
   // Force expiration of 1 entry.
   Services.prefs.setIntPref("places.history.expiration.max_pages", 0);
@@ -329,15 +217,6 @@
 
   _("Add visit; should be hidden by the redirect");
   let hiddenURI = await addVisit("hidden");
-<<<<<<< HEAD
-  let hiddenGUID = engine._store.GUIDForUri(hiddenURI);
-  _(`Hidden visit GUID: ${hiddenGUID}`);
-
-  _("Add redirect visit; should be tracked");
-  let trackedURI = await addVisit("redirect", hiddenURI,
-    PlacesUtils.history.TRANSITION_REDIRECT_PERMANENT);
-  let trackedGUID = engine._store.GUIDForUri(trackedURI);
-=======
   let hiddenGUID = await engine._store.GUIDForUri(hiddenURI.spec);
   _(`Hidden visit GUID: ${hiddenGUID}`);
 
@@ -345,28 +224,16 @@
   let trackedURI = await addVisit("redirect", hiddenURI.spec,
     PlacesUtils.history.TRANSITION_REDIRECT_PERMANENT);
   let trackedGUID = await engine._store.GUIDForUri(trackedURI.spec);
->>>>>>> a17af05f
   _(`Tracked visit GUID: ${trackedGUID}`);
 
   _("Add visit for framed link; should be ignored");
   let embedURI = await addVisit("framed_link", null,
     PlacesUtils.history.TRANSITION_FRAMED_LINK);
-<<<<<<< HEAD
-  let embedGUID = engine._store.GUIDForUri(embedURI);
-  _(`Framed link visit GUID: ${embedGUID}`);
-
-  _("Run Places maintenance to mark redirect visit as hidden");
-  let maintenanceFinishedPromise =
-    promiseOneObserver("places-maintenance-finished");
-  PlacesDBUtils.maintenanceOnIdle();
-  await maintenanceFinishedPromise;
-=======
   let embedGUID = await engine._store.GUIDForUri(embedURI.spec);
   _(`Framed link visit GUID: ${embedGUID}`);
 
   _("Run Places maintenance to mark redirect visit as hidden");
   await PlacesDBUtils.maintenanceOnIdle();
->>>>>>> a17af05f
 
   await verifyTrackedItems([trackedGUID]);
 
