/* Any copyright is dedicated to the Public Domain.
 * http://creativecommons.org/publicdomain/zero/1.0/ */

Cu.import("resource://services-sync/browserid_identity.js");
Cu.import("resource://services-sync/engines.js");
Cu.import("resource://services-sync/record.js");
Cu.import("resource://services-sync/service.js");
Cu.import("resource://services-sync/util.js");
Cu.import("resource://testing-common/services/sync/utils.js");

function CanDecryptEngine() {
  SyncEngine.call(this, "CanDecrypt", Service);
}
CanDecryptEngine.prototype = {
  __proto__: SyncEngine.prototype,

  // Override these methods with mocks for the test
  async canDecrypt() {
    return true;
  },

  wasWiped: false,
  async wipeClient() {
    this.wasWiped = true;
  }
};


function CannotDecryptEngine() {
  SyncEngine.call(this, "CannotDecrypt", Service);
}
CannotDecryptEngine.prototype = {
  __proto__: SyncEngine.prototype,

  // Override these methods with mocks for the test
  async canDecrypt() {
    return false;
  },

  wasWiped: false,
  async wipeClient() {
    this.wasWiped = true;
  }
};

let canDecryptEngine;
let cannotDecryptEngine;

add_task(async function setup() {
  initTestLogging();
  Service.engineManager.clear();

  await Service.engineManager.register(CanDecryptEngine);
  await Service.engineManager.register(CannotDecryptEngine);
  canDecryptEngine = Service.engineManager.get("candecrypt");
  cannotDecryptEngine = Service.engineManager.get("cannotdecrypt");
});

add_task(async function test_withEngineList() {
  try {
    _("Ensure initial scenario.");
    do_check_false(canDecryptEngine.wasWiped);
    do_check_false(cannotDecryptEngine.wasWiped);

    _("Wipe local engine data.");
    await Service.wipeClient(["candecrypt", "cannotdecrypt"]);

    _("Ensure only the engine that can decrypt was wiped.");
    do_check_true(canDecryptEngine.wasWiped);
    do_check_false(cannotDecryptEngine.wasWiped);
  } finally {
    canDecryptEngine.wasWiped = false;
    cannotDecryptEngine.wasWiped = false;
    await Service.startOver();
  }
});

add_task(async function test_startOver_clears_keys() {
  generateNewKeys(Service.collectionKeys);
  do_check_true(!!Service.collectionKeys.keyForCollection());
  await Service.startOver();
  do_check_false(!!Service.collectionKeys.keyForCollection());
<<<<<<< HEAD

  run_next_test();
});

function run_test() {
  initTestLogging();

  run_next_test();
}
=======
});
>>>>>>> a17af05f
<|MERGE_RESOLUTION|>--- conflicted
+++ resolved
@@ -80,16 +80,4 @@
   do_check_true(!!Service.collectionKeys.keyForCollection());
   await Service.startOver();
   do_check_false(!!Service.collectionKeys.keyForCollection());
-<<<<<<< HEAD
-
-  run_next_test();
-});
-
-function run_test() {
-  initTestLogging();
-
-  run_next_test();
-}
-=======
-});
->>>>>>> a17af05f
+});