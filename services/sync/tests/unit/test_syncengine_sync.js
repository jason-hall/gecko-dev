--- conflicted
+++ resolved
@@ -27,7 +27,6 @@
 async function cleanAndGo(engine, server) {
   await clean(engine);
   await promiseStopServer(server);
-<<<<<<< HEAD
 }
 
 async function promiseClean(engine, server) {
@@ -35,15 +34,6 @@
   await promiseStopServer(server);
 }
 
-=======
-}
-
-async function promiseClean(engine, server) {
-  await clean(engine);
-  await promiseStopServer(server);
-}
-
->>>>>>> a17af05f
 async function createServerAndConfigureClient() {
   let engine = new RotaryEngine(Service);
 
@@ -184,11 +174,7 @@
 
     // Confirm initial environment
     do_check_eq(engine.syncID, "fake-guid-00");
-<<<<<<< HEAD
-    do_check_eq(engine._tracker.changedIDs["rekolok"], undefined);
-=======
     do_check_eq(engine._tracker.changedIDs.rekolok, undefined);
->>>>>>> a17af05f
 
     engine.lastSync = Date.now() / 1000;
     engine.lastSyncLocal = Date.now();
@@ -363,11 +349,7 @@
     do_check_eq(engine._store.items.olderidentical, "Older but identical");
     do_check_eq(engine._store.items.updateclient, "Got data?");
     do_check_eq(engine._store.items.nukeme, "Nuke me!");
-<<<<<<< HEAD
-    do_check_true(engine._tracker.changedIDs["olderidentical"] > 0);
-=======
     do_check_true(engine._tracker.changedIDs.olderidentical > 0);
->>>>>>> a17af05f
 
     await engine._syncStartup();
     await engine._processIncoming();
@@ -385,11 +367,7 @@
     // The data for 'olderidentical' is identical on the server, so
     // it's no longer marked as changed anymore.
     do_check_eq(engine._store.items.olderidentical, "Older but identical");
-<<<<<<< HEAD
-    do_check_eq(engine._tracker.changedIDs["olderidentical"], undefined);
-=======
     do_check_eq(engine._tracker.changedIDs.olderidentical, undefined);
->>>>>>> a17af05f
 
     // Updated with server data.
     do_check_eq(engine._store.items.updateclient, "Get this!");
@@ -617,147 +595,8 @@
   let payload = JSON.parse(JSON.parse(wbo.payload).ciphertext);
   do_check_eq("incoming", payload.denomination);
   await cleanAndGo(engine, server);
-<<<<<<< HEAD
-});
-
-add_task(async function test_processIncoming_mobile_batchSize() {
-  _("SyncEngine._processIncoming doesn't fetch everything at once on mobile clients");
-
-  Svc.Prefs.set("client.type", "mobile");
-
-  // A collection that logs each GET
-  let collection = new ServerCollection();
-  collection.get_log = [];
-  collection._get = collection.get;
-  collection.get = function(options) {
-    this.get_log.push(options);
-    return this._get(options);
-  };
-
-  // Let's create some 234 server side records. They're all at least
-  // 10 minutes old.
-  for (let i = 0; i < 234; i++) {
-    let id = "record-no-" + i;
-    let payload = encryptPayload({id, denomination: "Record No. " + i});
-    let wbo = new ServerWBO(id, payload);
-    wbo.modified = Date.now() / 1000 - 60 * (i + 10);
-    collection.insertWBO(wbo);
-  }
-
-  let server = sync_httpd_setup({
-      "/1.1/foo/storage/rotary": collection.handler()
-  });
-
-  await SyncTestingInfrastructure(server);
-
-  let engine = makeRotaryEngine();
-  let meta_global = Service.recordManager.set(engine.metaURL,
-                                              new WBORecord(engine.metaURL));
-  meta_global.payload.engines = {rotary: {version: engine.version,
-                                         syncID: engine.syncID}};
-
-  try {
-
-    _("On a mobile client, we get new records from the server in batches of 50.");
-    engine._syncStartup();
-    engine._processIncoming();
-    do_check_attribute_count(engine._store.items, 234);
-    do_check_true("record-no-0" in engine._store.items);
-    do_check_true("record-no-49" in engine._store.items);
-    do_check_true("record-no-50" in engine._store.items);
-    do_check_true("record-no-233" in engine._store.items);
-
-    // Verify that the right number of GET requests with the right
-    // kind of parameters were made.
-    do_check_eq(collection.get_log.length,
-                Math.ceil(234 / MOBILE_BATCH_SIZE) + 1);
-    do_check_eq(collection.get_log[0].full, 1);
-    do_check_eq(collection.get_log[0].limit, MOBILE_BATCH_SIZE);
-    do_check_eq(collection.get_log[1].full, undefined);
-    do_check_eq(collection.get_log[1].limit, undefined);
-    for (let i = 1; i <= Math.floor(234 / MOBILE_BATCH_SIZE); i++) {
-      do_check_eq(collection.get_log[i + 1].full, 1);
-      do_check_eq(collection.get_log[i + 1].limit, undefined);
-      if (i < Math.floor(234 / MOBILE_BATCH_SIZE))
-        do_check_eq(collection.get_log[i + 1].ids.length, MOBILE_BATCH_SIZE);
-      else
-        do_check_eq(collection.get_log[i + 1].ids.length, 234 % MOBILE_BATCH_SIZE);
-    }
-
-  } finally {
-    await cleanAndGo(engine, server);
-  }
-});
-
-
-add_task(async function test_processIncoming_store_toFetch() {
-  _("If processIncoming fails in the middle of a batch on mobile, state is saved in toFetch and lastSync.");
-  Svc.Prefs.set("client.type", "mobile");
-
-  // A collection that throws at the fourth get.
-  let collection = new ServerCollection();
-  collection._get_calls = 0;
-  collection._get = collection.get;
-  collection.get = function() {
-    this._get_calls += 1;
-    if (this._get_calls > 3) {
-      throw "Abort on fourth call!";
-    }
-    return this._get.apply(this, arguments);
-  };
-
-  // Let's create three batches worth of server side records.
-  for (var i = 0; i < MOBILE_BATCH_SIZE * 3; i++) {
-    let id = "record-no-" + i;
-    let payload = encryptPayload({id, denomination: "Record No. " + id});
-    let wbo = new ServerWBO(id, payload);
-    wbo.modified = Date.now() / 1000 + 60 * (i - MOBILE_BATCH_SIZE * 3);
-    collection.insertWBO(wbo);
-  }
-
-  let engine = makeRotaryEngine();
-  engine.enabled = true;
-
-  let server = sync_httpd_setup({
-      "/1.1/foo/storage/rotary": collection.handler()
-  });
-
-  await SyncTestingInfrastructure(server);
-
-  let meta_global = Service.recordManager.set(engine.metaURL,
-                                              new WBORecord(engine.metaURL));
-  meta_global.payload.engines = {rotary: {version: engine.version,
-                                         syncID: engine.syncID}};
-  try {
-
-    // Confirm initial environment
-    do_check_eq(engine.lastSync, 0);
-    do_check_empty(engine._store.items);
-
-    try {
-      await sync_engine_and_validate_telem(engine, true);
-    } catch (ex) {
-    }
-
-    // Only the first two batches have been applied.
-    do_check_eq(Object.keys(engine._store.items).length,
-                MOBILE_BATCH_SIZE * 2);
-
-    // The third batch is stuck in toFetch. lastSync has been moved forward to
-    // the last successful item's timestamp.
-    do_check_eq(engine.toFetch.length, MOBILE_BATCH_SIZE);
-    do_check_eq(engine.lastSync, collection.wbo("record-no-99").modified);
-
-  } finally {
-    await promiseClean(engine, server);
-  }
-});
-
-
-=======
-});
-
->>>>>>> a17af05f
+});
+
 add_task(async function test_processIncoming_resume_toFetch() {
   _("toFetch and previousFailed items left over from previous syncs are fetched on the next sync, along with new items.");
 
@@ -834,11 +673,7 @@
   let engine = makeRotaryEngine();
   engine.applyIncomingBatchSize = APPLY_BATCH_SIZE;
   engine._store._applyIncomingBatch = engine._store.applyIncomingBatch;
-<<<<<<< HEAD
-  engine._store.applyIncomingBatch = function(records) {
-=======
   engine._store.applyIncomingBatch = async function(records) {
->>>>>>> a17af05f
     let failed1 = records.shift();
     let failed2 = records.pop();
     await this._applyIncomingBatch(records);
@@ -894,11 +729,7 @@
   engine.applyIncomingBatchSize = APPLY_BATCH_SIZE;
   let batchCalls = 0;
   engine._store._applyIncomingBatch = engine._store.applyIncomingBatch;
-<<<<<<< HEAD
-  engine._store.applyIncomingBatch = function(records) {
-=======
   engine._store.applyIncomingBatch = async function(records) {
->>>>>>> a17af05f
     batchCalls += 1;
     do_check_eq(records.length, APPLY_BATCH_SIZE);
     await this._applyIncomingBatch.apply(this, arguments);
@@ -950,13 +781,8 @@
   let engine = makeRotaryEngine();
   engine.applyIncomingBatchSize = APPLY_BATCH_SIZE;
   engine._store._applyIncomingBatch = engine._store.applyIncomingBatch;
-<<<<<<< HEAD
-  engine._store.applyIncomingBatch = function(records) {
-    engine._store._applyIncomingBatch(records.slice(1));
-=======
   engine._store.applyIncomingBatch = async function(records) {
     await engine._store._applyIncomingBatch(records.slice(1));
->>>>>>> a17af05f
     return [records[0].id];
   };
 
@@ -1044,13 +870,8 @@
   let engine = makeRotaryEngine();
   engine.mobileGUIDFetchBatchSize = engine.applyIncomingBatchSize = APPLY_BATCH_SIZE;
   engine._store._applyIncomingBatch = engine._store.applyIncomingBatch;
-<<<<<<< HEAD
-  engine._store.applyIncomingBatch = function(records) {
-    engine._store._applyIncomingBatch(records.slice(2));
-=======
   engine._store.applyIncomingBatch = async function(records) {
     await engine._store._applyIncomingBatch(records.slice(2));
->>>>>>> a17af05f
     return [records[0].id, records[1].id];
   };
 
@@ -1134,11 +955,7 @@
     let id = "record-no-" + i;
     let payload = encryptPayload({id, denomination: "Record No. " + id});
     let wbo = new ServerWBO(id, payload);
-<<<<<<< HEAD
-    wbo.modified = Date.now() / 1000 + 60 * (i - MOBILE_BATCH_SIZE * 3);
-=======
     wbo.modified = Date.now() / 1000 + 60 * (i - APPLY_BATCH_SIZE * 3);
->>>>>>> a17af05f
     collection.insertWBO(wbo);
   }
 
@@ -1164,11 +981,7 @@
     return this.__reconcile.apply(this, arguments);
   };
   engine._store._applyIncoming = engine._store.applyIncoming;
-<<<<<<< HEAD
-  engine._store.applyIncoming = function(record) {
-=======
   engine._store.applyIncoming = async function(record) {
->>>>>>> a17af05f
     if (BOGUS_RECORDS.indexOf(record.id) % 2 == 1) {
       throw new Error("I don't like this record! Baaaaaah!");
     }
@@ -1276,13 +1089,8 @@
   collection._wbos.nodecrypt2 = new ServerWBO("nodecrypt2", "Decrypt this!");
 
   // Patch the fake crypto service to throw on the record above.
-<<<<<<< HEAD
-  Svc.Crypto._decrypt = Svc.Crypto.decrypt;
-  Svc.Crypto.decrypt = function(ciphertext) {
-=======
   Weave.Crypto._decrypt = Weave.Crypto.decrypt;
   Weave.Crypto.decrypt = function(ciphertext) {
->>>>>>> a17af05f
     if (ciphertext == "Decrypt this!") {
       throw new Error(
           "Derp! Cipher finalized failed. Im ur crypto destroyin ur recordz.");
@@ -1434,49 +1242,29 @@
     do_check_eq(collection.payload("flying"), undefined);
     do_check_eq(collection.payload("scotsman"), undefined);
 
-<<<<<<< HEAD
-    engine._syncStartup();
-    engine._uploadOutgoing();
-=======
     await engine._syncStartup();
     await engine._uploadOutgoing();
->>>>>>> a17af05f
 
     if (!allowSkippedRecord) {
       do_throw("should not get here");
     }
 
-<<<<<<< HEAD
-    engine.trackRemainingChanges();
-=======
     await engine.trackRemainingChanges();
->>>>>>> a17af05f
 
     // Check we uploaded the other record to the server
     do_check_true(collection.payload("scotsman"));
     // And that we won't try to upload the huge record next time.
-<<<<<<< HEAD
-    do_check_eq(engine._tracker.changedIDs["flying"], undefined);
-=======
     do_check_eq(engine._tracker.changedIDs.flying, undefined);
->>>>>>> a17af05f
 
   } catch (e) {
     if (allowSkippedRecord) {
       do_throw("should not get here");
     }
 
-<<<<<<< HEAD
-    engine.trackRemainingChanges();
-
-    // Check that we will try to upload the huge record next time
-    do_check_eq(engine._tracker.changedIDs["flying"], 1000);
-=======
     await engine.trackRemainingChanges();
 
     // Check that we will try to upload the huge record next time
     do_check_eq(engine._tracker.changedIDs.flying, 1000);
->>>>>>> a17af05f
   } finally {
     // Check we didn't upload the oversized record to the server
     do_check_eq(collection.payload("flying"), undefined);
@@ -1487,7 +1275,6 @@
 
 add_task(async function test_uploadOutgoing_max_record_payload_bytes_disallowSkippedRecords() {
   return test_uploadOutgoing_max_record_payload_bytes(false);
-<<<<<<< HEAD
 });
 
 
@@ -1496,16 +1283,6 @@
 });
 
 
-=======
-});
-
-
-add_task(async function test_uploadOutgoing_max_record_payload_bytes_allowSkippedRecords() {
-  return test_uploadOutgoing_max_record_payload_bytes(true);
-});
-
-
->>>>>>> a17af05f
 add_task(async function test_uploadOutgoing_failed() {
   _("SyncEngine._uploadOutgoing doesn't clear the tracker of objects that failed to upload.");
 
@@ -1543,15 +1320,9 @@
     // Confirm initial environment
     do_check_eq(engine.lastSyncLocal, 0);
     do_check_eq(collection.payload("flying"), undefined);
-<<<<<<< HEAD
-    do_check_eq(engine._tracker.changedIDs["flying"], FLYING_CHANGED);
-    do_check_eq(engine._tracker.changedIDs["scotsman"], SCOTSMAN_CHANGED);
-    do_check_eq(engine._tracker.changedIDs["peppercorn"], PEPPERCORN_CHANGED);
-=======
     do_check_eq(engine._tracker.changedIDs.flying, FLYING_CHANGED);
     do_check_eq(engine._tracker.changedIDs.scotsman, SCOTSMAN_CHANGED);
     do_check_eq(engine._tracker.changedIDs.peppercorn, PEPPERCORN_CHANGED);
->>>>>>> a17af05f
 
     engine.enabled = true;
     await sync_engine_and_validate_telem(engine, true);
@@ -1561,21 +1332,12 @@
 
     // Ensure the 'flying' record has been uploaded and is no longer marked.
     do_check_true(!!collection.payload("flying"));
-<<<<<<< HEAD
-    do_check_eq(engine._tracker.changedIDs["flying"], undefined);
-
-    // The 'scotsman' and 'peppercorn' records couldn't be uploaded so
-    // they weren't cleared from the tracker.
-    do_check_eq(engine._tracker.changedIDs["scotsman"], SCOTSMAN_CHANGED);
-    do_check_eq(engine._tracker.changedIDs["peppercorn"], PEPPERCORN_CHANGED);
-=======
     do_check_eq(engine._tracker.changedIDs.flying, undefined);
 
     // The 'scotsman' and 'peppercorn' records couldn't be uploaded so
     // they weren't cleared from the tracker.
     do_check_eq(engine._tracker.changedIDs.scotsman, SCOTSMAN_CHANGED);
     do_check_eq(engine._tracker.changedIDs.peppercorn, PEPPERCORN_CHANGED);
->>>>>>> a17af05f
 
   } finally {
     await promiseClean(engine, server);
@@ -1664,11 +1426,7 @@
   let engine = makeRotaryEngine();
   engine.allowSkippedRecord = allowSkippedRecord;
   let oldCreateRecord = engine._store.createRecord;
-<<<<<<< HEAD
-  engine._store.createRecord = (id, col) => {
-=======
   engine._store.createRecord = async (id, col) => {
->>>>>>> a17af05f
     if (id != "flying") {
       throw new Error("oops");
     }
@@ -1693,36 +1451,21 @@
     // Confirm initial environment
     do_check_eq(engine.lastSyncLocal, 0);
     do_check_eq(collection.payload("flying"), undefined);
-<<<<<<< HEAD
-    do_check_eq(engine._tracker.changedIDs["flying"], FLYING_CHANGED);
-    do_check_eq(engine._tracker.changedIDs["scotsman"], SCOTSMAN_CHANGED);
+    do_check_eq(engine._tracker.changedIDs.flying, FLYING_CHANGED);
+    do_check_eq(engine._tracker.changedIDs.scotsman, SCOTSMAN_CHANGED);
 
     engine.enabled = true;
     ping = await sync_engine_and_validate_telem(engine, true, onErrorPing => {
       ping = onErrorPing;
     });
 
-=======
-    do_check_eq(engine._tracker.changedIDs.flying, FLYING_CHANGED);
-    do_check_eq(engine._tracker.changedIDs.scotsman, SCOTSMAN_CHANGED);
-
-    engine.enabled = true;
-    ping = await sync_engine_and_validate_telem(engine, true, onErrorPing => {
-      ping = onErrorPing;
-    });
-
->>>>>>> a17af05f
     if (!allowSkippedRecord) {
       do_throw("should not get here");
     }
 
     // Ensure the 'flying' record has been uploaded and is no longer marked.
     do_check_true(!!collection.payload("flying"));
-<<<<<<< HEAD
-    do_check_eq(engine._tracker.changedIDs["flying"], undefined);
-=======
     do_check_eq(engine._tracker.changedIDs.flying, undefined);
->>>>>>> a17af05f
   } catch (err) {
     if (allowSkippedRecord) {
       do_throw("should not get here");
@@ -1730,11 +1473,7 @@
 
     // Ensure the 'flying' record has not been uploaded and is still marked
     do_check_false(collection.payload("flying"));
-<<<<<<< HEAD
-    do_check_true(engine._tracker.changedIDs["flying"]);
-=======
     do_check_true(engine._tracker.changedIDs.flying);
->>>>>>> a17af05f
   } finally {
     // Local timestamp has been set.
     do_check_true(engine.lastSyncLocal > 0);
@@ -1745,11 +1484,7 @@
     // In any case, the 'scotsman' record couldn't be created so it wasn't
     // uploaded nor it was not cleared from the tracker.
     do_check_false(collection.payload("scotsman"));
-<<<<<<< HEAD
-    do_check_eq(engine._tracker.changedIDs["scotsman"], SCOTSMAN_CHANGED);
-=======
     do_check_eq(engine._tracker.changedIDs.scotsman, SCOTSMAN_CHANGED);
->>>>>>> a17af05f
 
     engine._store.createRecord = oldCreateRecord;
     await promiseClean(engine, server);
@@ -1843,11 +1578,7 @@
   let engine = makeRotaryEngine();
   try {
     engine._delete = {ids: ["flying", "rekolok"]};
-<<<<<<< HEAD
-    engine._syncFinish();
-=======
     await engine._syncFinish();
->>>>>>> a17af05f
 
     // The 'flying' and 'rekolok' records were deleted while the
     // 'scotsman' one wasn't.
