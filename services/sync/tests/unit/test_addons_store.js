--- conflicted
+++ resolved
@@ -476,11 +476,7 @@
   let guid = Utils.makeGUID();
   let record = createRecordForThisApp(guid, id, true, false);
 
-<<<<<<< HEAD
-  /* let failed = */ store.applyIncomingBatch([record]);
-=======
   /* let failed = */ await store.applyIncomingBatch([record]);
->>>>>>> a17af05f
   // This addon had no source URI so was skipped - but it's not treated as
   // failure.
   // XXX - this test isn't testing what we thought it was. Previously the addon
