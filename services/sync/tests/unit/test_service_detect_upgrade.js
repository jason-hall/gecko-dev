/* Any copyright is dedicated to the Public Domain.
 * http://creativecommons.org/publicdomain/zero/1.0/ */

Cu.import("resource://gre/modules/Log.jsm");
Cu.import("resource://services-sync/constants.js");
Cu.import("resource://services-sync/keys.js");
Cu.import("resource://services-sync/engines/tabs.js");
Cu.import("resource://services-sync/engines.js");
Cu.import("resource://services-sync/record.js");
Cu.import("resource://services-sync/service.js");
Cu.import("resource://services-sync/util.js");
Cu.import("resource://testing-common/services/sync/utils.js");

<<<<<<< HEAD
Service.engineManager.register(TabEngine);

=======
>>>>>>> a17af05f
add_task(async function v4_upgrade() {
  enableValidationPrefs();

  let clients = new ServerCollection();
  let meta_global = new ServerWBO("global");

  // Tracking info/collections.
  let collectionsHelper = track_collections_helper();
  let upd = collectionsHelper.with_updated_collection;
  let collections = collectionsHelper.collections;

  let keysWBO = new ServerWBO("keys");
  let server = httpd_setup({
    // Special.
    "/1.1/johndoe/info/collections": collectionsHelper.handler,
    "/1.1/johndoe/storage/crypto/keys": upd("crypto", keysWBO.handler()),
    "/1.1/johndoe/storage/meta/global": upd("meta", meta_global.handler()),

    // Track modified times.
    "/1.1/johndoe/storage/clients": upd("clients", clients.handler()),
    "/1.1/johndoe/storage/tabs": upd("tabs", new ServerCollection().handler()),

    // Just so we don't get 404s in the logs.
    "/1.1/johndoe/storage/bookmarks": new ServerCollection().handler(),
    "/1.1/johndoe/storage/forms": new ServerCollection().handler(),
    "/1.1/johndoe/storage/history": new ServerCollection().handler(),
    "/1.1/johndoe/storage/passwords": new ServerCollection().handler(),
    "/1.1/johndoe/storage/prefs": new ServerCollection().handler()
  });

  try {

    Service.status.resetSync();

    _("Logging in.");

    await configureIdentity({ "username": "johndoe" }, server);

<<<<<<< HEAD
    Service.login();
=======
    await Service.login();
>>>>>>> a17af05f
    do_check_true(Service.isLoggedIn);
    await Service.verifyAndFetchSymmetricKeys();
    do_check_true((await Service._remoteSetup()));

    async function test_out_of_date() {
      _("Old meta/global: " + JSON.stringify(meta_global));
      meta_global.payload = JSON.stringify({"syncID": "foooooooooooooooooooooooooo",
                                            "storageVersion": STORAGE_VERSION + 1});
      collections.meta = Date.now() / 1000;
      _("New meta/global: " + JSON.stringify(meta_global));
      Service.recordManager.set(Service.metaURL, meta_global);
      try {
<<<<<<< HEAD
        Service.sync();
=======
        await Service.sync();
>>>>>>> a17af05f
      } catch (ex) {
      }
      do_check_eq(Service.status.sync, VERSION_OUT_OF_DATE);
    }

    // See what happens when we bump the storage version.
    _("Syncing after server has been upgraded.");
    await test_out_of_date();

    // Same should happen after a wipe.
    _("Syncing after server has been upgraded and wiped.");
    await Service.wipeServer();
    await test_out_of_date();

    // Now's a great time to test what happens when keys get replaced.
    _("Syncing afresh...");
    Service.logout();
    Service.collectionKeys.clear();
    meta_global.payload = JSON.stringify({"syncID": "foooooooooooooobbbbbbbbbbbb",
                                          "storageVersion": STORAGE_VERSION});
    collections.meta = Date.now() / 1000;
    Service.recordManager.set(Service.metaURL, meta_global);
<<<<<<< HEAD
    Service.login();
=======
    await Service.login();
>>>>>>> a17af05f
    do_check_true(Service.isLoggedIn);
    await Service.sync();
    do_check_true(Service.isLoggedIn);

    let serverDecrypted;
    let serverKeys;
    let serverResp;


    async function retrieve_server_default() {
      serverKeys = serverResp = serverDecrypted = null;

      serverKeys = new CryptoWrapper("crypto", "keys");
      serverResp = (await serverKeys.fetch(Service.resource(Service.cryptoKeysURL))).response;
      do_check_true(serverResp.success);

      serverDecrypted = serverKeys.decrypt(Service.identity.syncKeyBundle);
      _("Retrieved WBO:       " + JSON.stringify(serverDecrypted));
      _("serverKeys:          " + JSON.stringify(serverKeys));

      return serverDecrypted.default;
    }

    async function retrieve_and_compare_default(should_succeed) {
      let serverDefault = await retrieve_server_default();
      let localDefault = Service.collectionKeys.keyForCollection().keyPairB64;

      _("Retrieved keyBundle: " + JSON.stringify(serverDefault));
      _("Local keyBundle:     " + JSON.stringify(localDefault));

      if (should_succeed)
        do_check_eq(JSON.stringify(serverDefault), JSON.stringify(localDefault));
      else
        do_check_neq(JSON.stringify(serverDefault), JSON.stringify(localDefault));
    }

    // Uses the objects set above.
    async function set_server_keys(pair) {
      serverDecrypted.default = pair;
      serverKeys.cleartext = serverDecrypted;
      serverKeys.encrypt(Service.identity.syncKeyBundle);
      await serverKeys.upload(Service.resource(Service.cryptoKeysURL));
    }

    _("Checking we have the latest keys.");
    await retrieve_and_compare_default(true);

    _("Update keys on server.");
    await set_server_keys(["KaaaaaaaaaaaHAtfmuRY0XEJ7LXfFuqvF7opFdBD/MY=",
                           "aaaaaaaaaaaapxMO6TEWtLIOv9dj6kBAJdzhWDkkkis="]);

    _("Checking that we no longer have the latest keys.");
    await retrieve_and_compare_default(false);

    _("Indeed, they're what we set them to...");
    do_check_eq("KaaaaaaaaaaaHAtfmuRY0XEJ7LXfFuqvF7opFdBD/MY=",
                (await retrieve_server_default())[0]);

    _("Sync. Should download changed keys automatically.");
    let oldClientsModified = collections.clients;
    let oldTabsModified = collections.tabs;

<<<<<<< HEAD
    Service.login();
    Service.sync();
=======
    await Service.login();
    await Service.sync();
>>>>>>> a17af05f
    _("New key should have forced upload of data.");
    _("Tabs: " + oldTabsModified + " < " + collections.tabs);
    _("Clients: " + oldClientsModified + " < " + collections.clients);
    do_check_true(collections.clients > oldClientsModified);
    do_check_true(collections.tabs > oldTabsModified);

    _("... and keys will now match.");
    await retrieve_and_compare_default(true);

    // Clean up.
    await Service.startOver();

  } finally {
    Svc.Prefs.resetBranch("");
    await promiseStopServer(server);
  }
});

add_task(async function v5_upgrade() {
  enableValidationPrefs();

  // Tracking info/collections.
  let collectionsHelper = track_collections_helper();
  let upd = collectionsHelper.with_updated_collection;

  let keysWBO = new ServerWBO("keys");
  let bulkWBO = new ServerWBO("bulk");
  let clients = new ServerCollection();
  let meta_global = new ServerWBO("global");

  let server = httpd_setup({
    // Special.
    "/1.1/johndoe/storage/meta/global": upd("meta", meta_global.handler()),
    "/1.1/johndoe/info/collections": collectionsHelper.handler,
    "/1.1/johndoe/storage/crypto/keys": upd("crypto", keysWBO.handler()),
    "/1.1/johndoe/storage/crypto/bulk": upd("crypto", bulkWBO.handler()),

    // Track modified times.
    "/1.1/johndoe/storage/clients": upd("clients", clients.handler()),
    "/1.1/johndoe/storage/tabs": upd("tabs", new ServerCollection().handler()),
  });

  try {
    Service.status.resetSync();

    Service.clusterURL = server.baseURI + "/";

    await configureIdentity({ "username": "johndoe" }, server);

    // Test an upgrade where the contents of the server would cause us to error
    // -- keys decrypted with a different sync key, for example.
    _("Testing v4 -> v5 (or similar) upgrade.");
    async function update_server_keys(syncKeyBundle, wboName, collWBO) {
      generateNewKeys(Service.collectionKeys);
      let serverKeys = Service.collectionKeys.asWBO("crypto", wboName);
      serverKeys.encrypt(syncKeyBundle);
      let res = Service.resource(Service.storageURL + collWBO);
      do_check_true((await serverKeys.upload(res)).success);
    }

    _("Bumping version.");
    // Bump version on the server.
    let m = new WBORecord("meta", "global");
    m.payload = {"syncID": "foooooooooooooooooooooooooo",
                 "storageVersion": STORAGE_VERSION + 1};
    await m.upload(Service.resource(Service.metaURL));

    _("New meta/global: " + JSON.stringify(meta_global));

    // Fill the keys with bad data.
    let badKeys = new BulkKeyBundle("crypto");
    badKeys.generateRandom();
    await update_server_keys(badKeys, "keys", "crypto/keys");  // v4
    await update_server_keys(badKeys, "bulk", "crypto/bulk");  // v5

    _("Generating new keys.");
    generateNewKeys(Service.collectionKeys);

    // Now sync and see what happens. It should be a version fail, not a crypto
    // fail.

    _("Logging in.");
    try {
<<<<<<< HEAD
      Service.login();
=======
      await Service.login();
>>>>>>> a17af05f
    } catch (e) {
      _("Exception: " + e);
    }
    _("Status: " + Service.status);
    do_check_false(Service.isLoggedIn);
    do_check_eq(VERSION_OUT_OF_DATE, Service.status.sync);

    // Clean up.
    await Service.startOver();

  } finally {
    Svc.Prefs.resetBranch("");
    await promiseStopServer(server);
  }
});

function run_test() {
  Log.repository.rootLogger.addAppender(new Log.DumpAppender());

  run_next_test();
}<|MERGE_RESOLUTION|>--- conflicted
+++ resolved
@@ -11,11 +11,6 @@
 Cu.import("resource://services-sync/util.js");
 Cu.import("resource://testing-common/services/sync/utils.js");
 
-<<<<<<< HEAD
-Service.engineManager.register(TabEngine);
-
-=======
->>>>>>> a17af05f
 add_task(async function v4_upgrade() {
   enableValidationPrefs();
 
@@ -54,11 +49,7 @@
 
     await configureIdentity({ "username": "johndoe" }, server);
 
-<<<<<<< HEAD
-    Service.login();
-=======
     await Service.login();
->>>>>>> a17af05f
     do_check_true(Service.isLoggedIn);
     await Service.verifyAndFetchSymmetricKeys();
     do_check_true((await Service._remoteSetup()));
@@ -71,11 +62,7 @@
       _("New meta/global: " + JSON.stringify(meta_global));
       Service.recordManager.set(Service.metaURL, meta_global);
       try {
-<<<<<<< HEAD
-        Service.sync();
-=======
         await Service.sync();
->>>>>>> a17af05f
       } catch (ex) {
       }
       do_check_eq(Service.status.sync, VERSION_OUT_OF_DATE);
@@ -98,11 +85,7 @@
                                           "storageVersion": STORAGE_VERSION});
     collections.meta = Date.now() / 1000;
     Service.recordManager.set(Service.metaURL, meta_global);
-<<<<<<< HEAD
-    Service.login();
-=======
     await Service.login();
->>>>>>> a17af05f
     do_check_true(Service.isLoggedIn);
     await Service.sync();
     do_check_true(Service.isLoggedIn);
@@ -165,13 +148,8 @@
     let oldClientsModified = collections.clients;
     let oldTabsModified = collections.tabs;
 
-<<<<<<< HEAD
-    Service.login();
-    Service.sync();
-=======
     await Service.login();
     await Service.sync();
->>>>>>> a17af05f
     _("New key should have forced upload of data.");
     _("Tabs: " + oldTabsModified + " < " + collections.tabs);
     _("Clients: " + oldClientsModified + " < " + collections.clients);
@@ -255,11 +233,7 @@
 
     _("Logging in.");
     try {
-<<<<<<< HEAD
-      Service.login();
-=======
       await Service.login();
->>>>>>> a17af05f
     } catch (e) {
       _("Exception: " + e);
     }
