--- conflicted
+++ resolved
@@ -13,10 +13,7 @@
 Cu.import("resource://testing-common/services/sync/rotaryengine.js");
 Cu.import("resource://testing-common/services/sync/utils.js");
 Cu.import("resource://gre/modules/PromiseUtils.jsm");
-<<<<<<< HEAD
-=======
-
->>>>>>> a17af05f
+
 
 add_task(async function setup() {
   Log.repository.getLogger("Sync.AsyncResource").level = Log.Level.Trace;
@@ -97,30 +94,6 @@
   };
   Service.identity._tokenServerClient = mockTSC;
 
-<<<<<<< HEAD
-  function onwards() {
-    function onFirstSync() {
-      _("First sync completed.");
-      Svc.Obs.remove(firstNotification, onFirstSync);
-      Svc.Obs.add(secondNotification, onSecondSync);
-
-      do_check_eq(Service.clusterURL, "");
-
-      // Allow for tests to clean up error conditions.
-      between();
-    }
-    function onSecondSync() {
-      _("Second sync completed.");
-      Svc.Obs.remove(secondNotification, onSecondSync);
-      Service.scheduler.clearSyncTriggers();
-
-      // Make absolutely sure that any event listeners are done with their work
-      // before we proceed.
-      waitForZeroTimer(function() {
-        _("Second sync nextTick.");
-        do_check_eq(getTokenCount, 1);
-        Service.startOver();
-=======
   // Make sure that it works!
   await new Promise(res => {
     let request = new RESTRequest(url);
@@ -151,24 +124,14 @@
       _("Second sync nextTick.");
       do_check_eq(getTokenCount, 1);
       Service.startOver().then(() => {
->>>>>>> a17af05f
         server.stop(deferred.resolve);
       });
     });
   }
 
-<<<<<<< HEAD
-  // Make sure that it works!
-  let request = new RESTRequest(url);
-  request.get(function() {
-    do_check_eq(request.response.status, 401);
-    Utils.nextTick(onwards);
-  });
-=======
   Svc.Obs.add(firstNotification, onFirstSync);
   await Service.sync();
 
->>>>>>> a17af05f
   await deferred.promise;
 }
 
@@ -180,11 +143,7 @@
   let john   = server.user("johndoe");
 
   _("Enabling the Rotary engine.");
-<<<<<<< HEAD
-  let { engine, tracker } = registerRotaryEngine();
-=======
   let { engine, tracker } = await registerRotaryEngine();
->>>>>>> a17af05f
 
   // We need the server to be correctly set up prior to experimenting. Do this
   // through a sync.
@@ -397,25 +356,16 @@
       _("Third sync nextTick.");
       do_check_false(getReassigned());
       do_check_eq(getTokenCount, 2);
-<<<<<<< HEAD
-      Service.startOver();
-      server.stop(deferred.resolve);
-=======
       Service.startOver().then(() => {
         server.stop(deferred.resolve);
       });
->>>>>>> a17af05f
     });
   }
 
   Svc.Obs.add(firstNotification, onFirstSync);
 
   now = Date.now();
-<<<<<<< HEAD
-  Service.sync();
-=======
-  await Service.sync();
->>>>>>> a17af05f
+  await Service.sync();
   await deferred.promise;
 });
 
@@ -428,11 +378,7 @@
   let john   = server.user("johndoe");
 
   _("Enabling the Rotary engine.");
-<<<<<<< HEAD
-  let { engine, tracker } = registerRotaryEngine();
-=======
   let { engine, tracker } = await registerRotaryEngine();
->>>>>>> a17af05f
   let deferred = PromiseUtils.defer();
 
   let getTokenCount = 0;
@@ -544,25 +490,17 @@
       _("Third sync nextTick.");
       do_check_false(getReassigned());
       do_check_eq(getTokenCount, 2);
-<<<<<<< HEAD
-      afterSuccessfulSync();
-=======
       Svc.Obs.remove("weave:service:login:start", onLoginStart);
       Service.startOver().then(() => {
         server.stop(deferred.resolve);
       });
->>>>>>> a17af05f
     });
   }
 
   Svc.Obs.add(firstNotification, onFirstSync);
 
   now = Date.now();
-<<<<<<< HEAD
-  Service.sync();
-=======
-  await Service.sync();
->>>>>>> a17af05f
+  await Service.sync();
   await deferred.promise;
 
   tracker.clearChangedIDs();
