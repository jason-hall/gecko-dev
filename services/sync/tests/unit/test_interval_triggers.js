--- conflicted
+++ resolved
@@ -11,18 +11,8 @@
 Svc.Prefs.set("registerEngines", "");
 Cu.import("resource://services-sync/service.js");
 
-<<<<<<< HEAD
-var scheduler = Service.scheduler;
-var clientsEngine = Service.clientsEngine;
-
-// Don't remove stale clients when syncing. This is a test-only workaround
-// that lets us add clients directly to the store, without losing them on
-// the next sync.
-clientsEngine._removeRemoteClient = id => {};
-=======
 let scheduler;
 let clientsEngine;
->>>>>>> a17af05f
 
 function sync_httpd_setup() {
   let global = new ServerWBO("global", {
@@ -72,12 +62,6 @@
 add_task(async function test_successful_sync_adjustSyncInterval() {
   enableValidationPrefs();
 
-<<<<<<< HEAD
-add_task(async function test_successful_sync_adjustSyncInterval() {
-  enableValidationPrefs();
-
-=======
->>>>>>> a17af05f
   _("Test successful sync calling adjustSyncInterval");
   let syncSuccesses = 0;
   function onSyncFinish() {
@@ -134,13 +118,8 @@
 
   _("Test as long as idle && numClients > 1 our sync interval is idleInterval.");
   // idle == true && numClients > 1 && hasIncomingItems == true
-<<<<<<< HEAD
-  Service.clientsEngine._store.create({ id: "foo", cleartext: { name: "bar", type: "mobile" } });
-  Service.sync();
-=======
   await Service.clientsEngine._store.create({ id: "foo", cleartext: { name: "bar", type: "mobile" } });
   await Service.sync();
->>>>>>> a17af05f
   do_check_eq(syncSuccesses, 5);
   do_check_true(scheduler.idle);
   do_check_true(scheduler.numClients > 1);
@@ -177,11 +156,7 @@
   do_check_eq(scheduler.syncInterval, scheduler.immediateInterval);
 
   Svc.Obs.remove("weave:service:sync:finish", onSyncFinish);
-<<<<<<< HEAD
-  Service.startOver();
-=======
-  await Service.startOver();
->>>>>>> a17af05f
+  await Service.startOver();
   await promiseStopServer(server);
 });
 
@@ -318,15 +293,9 @@
   Service.recordManager.clearCache();
   Svc.Prefs.resetBranch("");
   scheduler.setDefaults();
-<<<<<<< HEAD
-  clientsEngine.resetClient();
-
-  Service.startOver();
-=======
   await clientsEngine.resetClient();
 
   await Service.startOver();
->>>>>>> a17af05f
   await promiseStopServer(server);
 });
 
@@ -352,22 +321,14 @@
   do_check_eq(scheduler.syncInterval, scheduler.singleDeviceInterval);
 
   Svc.Prefs.set("clients.devices.mobile", 2);
-<<<<<<< HEAD
-  Service.sync();
-=======
-  await Service.sync();
->>>>>>> a17af05f
+  await Service.sync();
 
   do_check_eq(syncFailures, 1);
   do_check_true(scheduler.numClients > 1);
   do_check_eq(scheduler.syncInterval, scheduler.activeInterval);
 
   Svc.Obs.remove("weave:service:sync:error", onSyncError);
-<<<<<<< HEAD
-  Service.startOver();
-=======
-  await Service.startOver();
->>>>>>> a17af05f
+  await Service.startOver();
   await promiseStopServer(server);
 });
 
@@ -411,14 +372,9 @@
 
         scheduler.scheduleNextSync = scheduler._scheduleNextSync;
         Svc.Obs.remove("weave:service:sync:finish", onSyncFinish);
-<<<<<<< HEAD
-        Service.startOver();
-        server.stop(resolve);
-=======
         Service.startOver().then(() => {
           server.stop(resolve);
         });
->>>>>>> a17af05f
       }
     };
   });
@@ -440,13 +396,8 @@
     });
   });
 
-<<<<<<< HEAD
-  Service.clientsEngine._store.create({ id: "foo", cleartext: { name: "bar", type: "mobile" } });
-  Service.sync();
-=======
   await Service.clientsEngine._store.create({ id: "foo", cleartext: { name: "bar", type: "mobile" } });
   await Service.sync();
->>>>>>> a17af05f
   await promiseDone;
 });
 
@@ -463,11 +414,7 @@
   do_check_eq(scheduler.syncTimer.delay, scheduler.activeInterval);
 
   // Make interval large again
-<<<<<<< HEAD
-  clientsEngine._wipeClient();
-=======
   await clientsEngine._wipeClient();
->>>>>>> a17af05f
   Svc.Prefs.reset("clients.devices.mobile");
   scheduler.updateClientMode();
   do_check_eq(scheduler.syncInterval, scheduler.singleDeviceInterval);
@@ -479,12 +426,7 @@
   do_check_true(scheduler.syncTimer.delay <= scheduler.activeInterval);
 
   // SyncSchedule.
-<<<<<<< HEAD
-  Service.startOver();
-  run_next_test();
-=======
-  await Service.startOver();
->>>>>>> a17af05f
+  await Service.startOver();
 });
 
 add_task(async function test_adjust_timer_smaller_syncInterval() {
@@ -507,10 +449,5 @@
   do_check_true(scheduler.syncTimer.delay <= scheduler.activeInterval);
 
   // SyncSchedule.
-<<<<<<< HEAD
-  Service.startOver();
-  run_next_test();
-=======
-  await Service.startOver();
->>>>>>> a17af05f
+  await Service.startOver();
 });