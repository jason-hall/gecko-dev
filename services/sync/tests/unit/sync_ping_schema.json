--- conflicted
+++ resolved
@@ -17,10 +17,7 @@
       "type": "string",
       "pattern": "^[0-9a-f]{64}$"
     },
-<<<<<<< HEAD
-=======
     "sessionStartDate": { "type": "string" },
->>>>>>> a17af05f
     "syncs": {
       "type": "array",
       "minItems": 1,
