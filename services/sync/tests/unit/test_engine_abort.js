--- conflicted
+++ resolved
@@ -30,11 +30,7 @@
   meta_global.payload.engines = {rotary: {version: engine.version,
                                           syncID: engine.syncID}};
   _("Fake applyIncoming to abort.");
-<<<<<<< HEAD
-  engine._store.applyIncoming = function(record) {
-=======
   engine._store.applyIncoming = async function(record) {
->>>>>>> a17af05f
     let ex = {code: Engine.prototype.eEngineAbortApplyIncoming,
               cause: "Nooo"};
     _("Throwing: " + JSON.stringify(ex));
@@ -66,13 +62,6 @@
   await promiseStopServer(server);
   Svc.Prefs.resetBranch("");
   Service.recordManager.clearCache();
-<<<<<<< HEAD
-
-  engine._tracker.clearChangedIDs();
-  await engine.finalize();
-});
-=======
->>>>>>> a17af05f
 
   engine._tracker.clearChangedIDs();
   await engine.finalize();
