--- conflicted
+++ resolved
@@ -23,17 +23,7 @@
   };
 }
 
-<<<<<<< HEAD
-function run_test() {
-  Log.repository.rootLogger.addAppender(new Log.DumpAppender());
-
-  run_next_test();
-}
-
-add_test(function test_offline() {
-=======
 add_task(async function test_offline() {
->>>>>>> a17af05f
   try {
     _("The right bits are set when we're offline.");
     Services.io.offline = true;
@@ -85,17 +75,11 @@
 
     _("Try again with a configured account");
     await configureIdentity({ username: "johndoe" }, server);
-<<<<<<< HEAD
-    Service.login();
-=======
     await Service.login();
->>>>>>> a17af05f
     do_check_eq(Service.status.service, STATUS_OK);
     do_check_eq(Service.status.login, LOGIN_SUCCEEDED);
     do_check_true(Service.isLoggedIn);
 
-<<<<<<< HEAD
-=======
     _("Profile refresh edge case: FxA configured but prefs reset");
     await Service.startOver();
     let config = makeIdentityConfig({ username: "johndoe" }, server);
@@ -107,7 +91,6 @@
     do_check_eq(Service.status.login, LOGIN_SUCCEEDED);
     do_check_true(Service.isLoggedIn);
 
->>>>>>> a17af05f
     _("Logout.");
     Service.logout();
     do_check_false(Service.isLoggedIn);
