--- conflicted
+++ resolved
@@ -45,21 +45,12 @@
                " FxSync/" + WEAVE_VERSION + "." +
                Services.appinfo.appBuildID;
 
-<<<<<<< HEAD
-})
-=======
 });
->>>>>>> a17af05f
 
 add_task(async function test_fetchInfo() {
   _("Testing _fetchInfo.");
-<<<<<<< HEAD
-  Service.login();
-  Service._fetchInfo();
-=======
   await Service.login();
   await Service._fetchInfo();
->>>>>>> a17af05f
   _("User-Agent: " + ua);
   do_check_eq(ua, expectedUA + ".desktop");
   ua = "";
@@ -68,19 +59,10 @@
 add_task(async function test_desktop_post() {
   _("Testing direct Resource POST.");
   let r = new AsyncResource(server.baseURI + "/1.1/johndoe/storage/meta/global");
-<<<<<<< HEAD
-  r.post("foo=bar", function(error, content) {
-    _("User-Agent: " + ua);
-    do_check_eq(ua, expectedUA + ".desktop");
-    ua = "";
-    run_next_test();
-  });
-=======
   await r.post("foo=bar");
   _("User-Agent: " + ua);
   do_check_eq(ua, expectedUA + ".desktop");
   ua = "";
->>>>>>> a17af05f
 });
 
 add_task(async function test_desktop_get() {
@@ -97,19 +79,10 @@
   _("Testing mobile.");
   Svc.Prefs.set("client.type", "mobile");
   let r = new AsyncResource(server.baseURI + "/1.1/johndoe/storage/meta/global");
-<<<<<<< HEAD
-  r.get(function(error, content) {
-    _("User-Agent: " + ua);
-    do_check_eq(ua, expectedUA + ".mobile");
-    ua = "";
-    run_next_test();
-  });
-=======
   await r.get();
   _("User-Agent: " + ua);
   do_check_eq(ua, expectedUA + ".mobile");
   ua = "";
->>>>>>> a17af05f
 });
 
 add_test(function tear_down() {
