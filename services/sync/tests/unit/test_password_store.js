--- conflicted
+++ resolved
@@ -133,11 +133,7 @@
   timePasswordChanged = await changePassword("A", "http://a.tn", "password", 1, 500,
                                        100, 800, timePasswordChanged, true,
                                        true);
-<<<<<<< HEAD
-  timePasswordChanged = changePassword("A", "http://a.tn", "password2", 1, 500,
-=======
   timePasswordChanged = await changePassword("A", "http://a.tn", "password2", 1, 500,
->>>>>>> a17af05f
                                        100, 1536213005222, timePasswordChanged,
                                        true, true);
   timePasswordChanged = await changePassword("A", "http://a.tn", "password2", 1, 500,
