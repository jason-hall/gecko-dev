--- conflicted
+++ resolved
@@ -17,21 +17,12 @@
   do_check_empty(tracker.changedIDs);
   Log.repository.rootLogger.addAppender(new Log.DumpAppender());
 
-<<<<<<< HEAD
-  function addEntry(name, value) {
-    engine._store.create({name, value});
-  }
-  function removeEntry(name, value) {
-    let guid = engine._findDupe({name, value});
-    engine._store.remove({id: guid});
-=======
   async function addEntry(name, value) {
     await engine._store.create({name, value});
   }
   async function removeEntry(name, value) {
     let guid = await engine._findDupe({name, value});
     await engine._store.remove({id: guid});
->>>>>>> a17af05f
   }
 
   try {
