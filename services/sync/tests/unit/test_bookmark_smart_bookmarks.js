/* Any copyright is dedicated to the Public Domain.
   http://creativecommons.org/publicdomain/zero/1.0/ */

Cu.import("resource://gre/modules/Log.jsm");
Cu.import("resource://services-common/utils.js");
Cu.import("resource://services-sync/engines.js");
Cu.import("resource://services-sync/engines/bookmarks.js");
Cu.import("resource://services-sync/service.js");
Cu.import("resource://services-sync/util.js");
Cu.import("resource://testing-common/services/sync/utils.js");

const SMART_BOOKMARKS_ANNO = "Places/SmartBookmark";
const IOService = Cc["@mozilla.org/network/io-service;1"]
                .getService(Ci.nsIIOService);

function newSmartBookmark(parent, uri, position, title, queryID) {
  let id = PlacesUtils.bookmarks.insertBookmark(parent, uri, position, title);
  PlacesUtils.annotations.setItemAnnotation(id, SMART_BOOKMARKS_ANNO,
                                            queryID, 0,
                                            PlacesUtils.annotations.EXPIRE_NEVER);
  return id;
}

function smartBookmarkCount() {
  // We do it this way because PlacesUtils.annotations.getItemsWithAnnotation
  // doesn't work the same (or at all?) between 3.6 and 4.0.
  let out = {};
  PlacesUtils.annotations.getItemsWithAnnotation(SMART_BOOKMARKS_ANNO, out);
  return out.value;
}

function clearBookmarks() {
  _("Cleaning up existing items.");
  PlacesUtils.bookmarks.removeFolderChildren(PlacesUtils.bookmarks.bookmarksMenuFolder);
  PlacesUtils.bookmarks.removeFolderChildren(PlacesUtils.bookmarks.tagsFolder);
  PlacesUtils.bookmarks.removeFolderChildren(PlacesUtils.bookmarks.toolbarFolder);
  PlacesUtils.bookmarks.removeFolderChildren(PlacesUtils.bookmarks.unfiledBookmarksFolder);
}

<<<<<<< HEAD
function serverForFoo(engineData) {
  return serverForUsers({"foo": "password"}, {
    meta: {global: {engines: {bookmarks: {version: engineData.version,
                                          syncID: engineData.syncID}}}},
    bookmarks: {}
  });
}
=======
let engine;
let store;

add_task(async function setup() {
  await Service.engineManager.register(BookmarksEngine);
  engine = Service.engineManager.get("bookmarks");
  store = engine._store;
});
>>>>>>> a17af05f

// Verify that Places smart bookmarks have their annotation uploaded and
// handled locally.
add_task(async function test_annotation_uploaded() {
  let server = serverForFoo(engine);
  await SyncTestingInfrastructure(server);

  let startCount = smartBookmarkCount();

  _("Start count is " + startCount);

  if (startCount > 0) {
    // This can happen in XULRunner.
    clearBookmarks();
    _("Start count is now " + startCount);
  }

  _("Create a smart bookmark in the toolbar.");
  let parent = PlacesUtils.toolbarFolderId;
  let uri =
    CommonUtils.makeURI("place:sort=" +
                  Ci.nsINavHistoryQueryOptions.SORT_BY_VISITCOUNT_DESCENDING +
                  "&maxResults=10");
  let title = "Most Visited";

  let mostVisitedID = newSmartBookmark(parent, uri, -1, title, "MostVisited");

  _("New item ID: " + mostVisitedID);
  do_check_true(!!mostVisitedID);

  let annoValue = PlacesUtils.annotations.getItemAnnotation(mostVisitedID,
                                              SMART_BOOKMARKS_ANNO);
  _("Anno: " + annoValue);
  do_check_eq("MostVisited", annoValue);

  let guid = await store.GUIDForId(mostVisitedID);
  _("GUID: " + guid);
  do_check_true(!!guid);

  _("Create record object and verify that it's sane.");
  let record = await store.createRecord(guid);
  do_check_true(record instanceof Bookmark);
  do_check_true(record instanceof BookmarkQuery);

  do_check_eq(record.bmkUri, uri.spec);

  _("Make sure the new record carries with it the annotation.");
  do_check_eq("MostVisited", record.queryId);

  _("Our count has increased since we started.");
  do_check_eq(smartBookmarkCount(), startCount + 1);

  _("Sync record to the server.");
  let collection = server.user("foo").collection("bookmarks");

  try {
    await sync_engine_and_validate_telem(engine, false);
    let wbos = collection.keys(function(id) {
                 return ["menu", "toolbar", "mobile", "unfiled"].indexOf(id) == -1;
               });
    do_check_eq(wbos.length, 1);

    _("Verify that the server WBO has the annotation.");
    let serverGUID = wbos[0];
    do_check_eq(serverGUID, guid);
    let serverWBO = collection.wbo(serverGUID);
    do_check_true(!!serverWBO);
    let body = JSON.parse(JSON.parse(serverWBO.payload).ciphertext);
    do_check_eq(body.queryId, "MostVisited");

    _("We still have the right count.");
    do_check_eq(smartBookmarkCount(), startCount + 1);

    _("Clear local records; now we can't find it.");

    // "Clear" by changing attributes: if we delete it, apparently it sticks
    // around as a deleted record...
    PlacesUtils.bookmarks.setItemTitle(mostVisitedID, "Not Most Visited");
    PlacesUtils.bookmarks.changeBookmarkURI(
      mostVisitedID, CommonUtils.makeURI("http://something/else"));
    PlacesUtils.annotations.removeItemAnnotation(mostVisitedID,
                                                 SMART_BOOKMARKS_ANNO);
    await store.wipe();
    await engine.resetClient();
    do_check_eq(smartBookmarkCount(), startCount);

    _("Sync. Verify that the downloaded record carries the annotation.");
    await sync_engine_and_validate_telem(engine, false);

    _("Verify that the Places DB now has an annotated bookmark.");
    _("Our count has increased again.");
    do_check_eq(smartBookmarkCount(), startCount + 1);

    _("Find by GUID and verify that it's annotated.");
    let newID = await store.idForGUID(serverGUID);
    let newAnnoValue = PlacesUtils.annotations.getItemAnnotation(
      newID, SMART_BOOKMARKS_ANNO);
    do_check_eq(newAnnoValue, "MostVisited");
    do_check_eq(PlacesUtils.bookmarks.getBookmarkURI(newID).spec, uri.spec);

    _("Test updating.");
    let newRecord = await store.createRecord(serverGUID);
    do_check_eq(newRecord.queryId, newAnnoValue);
    newRecord.queryId = "LeastVisited";
    await store.update(newRecord);
    do_check_eq("LeastVisited", PlacesUtils.annotations.getItemAnnotation(
      newID, SMART_BOOKMARKS_ANNO));


  } finally {
    // Clean up.
    await store.wipe();
    Svc.Prefs.resetBranch("");
    Service.recordManager.clearCache();
    await promiseStopServer(server);
  }
});

add_task(async function test_smart_bookmarks_duped() {
  let server = serverForFoo(engine);
  await SyncTestingInfrastructure(server);

  let parent = PlacesUtils.toolbarFolderId;
  let uri =
    CommonUtils.makeURI("place:sort=" +
                  Ci.nsINavHistoryQueryOptions.SORT_BY_VISITCOUNT_DESCENDING +
                  "&maxResults=10");
  let title = "Most Visited";
  let mostVisitedID = newSmartBookmark(parent, uri, -1, title, "MostVisited");
  let mostVisitedGUID = await store.GUIDForId(mostVisitedID);

  let record = await store.createRecord(mostVisitedGUID);

  _("Prepare sync.");
  try {
    await engine._syncStartup();

    _("Verify that mapDupe uses the anno, discovering a dupe regardless of URI.");
    do_check_eq(mostVisitedGUID, (await engine._mapDupe(record)));

    record.bmkUri = "http://foo/";
    do_check_eq(mostVisitedGUID, (await engine._mapDupe(record)));
    do_check_neq(PlacesUtils.bookmarks.getBookmarkURI(mostVisitedID).spec,
                 record.bmkUri);

    _("Verify that different annos don't dupe.");
    let other = new BookmarkQuery("bookmarks", "abcdefabcdef");
    other.queryId = "LeastVisited";
    other.parentName = "Bookmarks Toolbar";
    other.bmkUri = "place:foo";
    other.title = "";
    do_check_eq(undefined, (await engine._findDupe(other)));

    _("Handle records without a queryId entry.");
    record.bmkUri = uri;
    delete record.queryId;
    do_check_eq(mostVisitedGUID, (await engine._mapDupe(record)));

    await engine._syncFinish();

  } finally {
    // Clean up.
<<<<<<< HEAD
    store.wipe();
=======
    await store.wipe();
>>>>>>> a17af05f
    await promiseStopServer(server);
    Svc.Prefs.resetBranch("");
    Service.recordManager.clearCache();
  }
});

function run_test() {
  initTestLogging("Trace");
  Log.repository.getLogger("Sync.Engine.Bookmarks").level = Log.Level.Trace;

  generateNewKeys(Service.collectionKeys);

  run_next_test();
}<|MERGE_RESOLUTION|>--- conflicted
+++ resolved
@@ -37,15 +37,6 @@
   PlacesUtils.bookmarks.removeFolderChildren(PlacesUtils.bookmarks.unfiledBookmarksFolder);
 }
 
-<<<<<<< HEAD
-function serverForFoo(engineData) {
-  return serverForUsers({"foo": "password"}, {
-    meta: {global: {engines: {bookmarks: {version: engineData.version,
-                                          syncID: engineData.syncID}}}},
-    bookmarks: {}
-  });
-}
-=======
 let engine;
 let store;
 
@@ -54,7 +45,6 @@
   engine = Service.engineManager.get("bookmarks");
   store = engine._store;
 });
->>>>>>> a17af05f
 
 // Verify that Places smart bookmarks have their annotation uploaded and
 // handled locally.
@@ -217,11 +207,7 @@
 
   } finally {
     // Clean up.
-<<<<<<< HEAD
-    store.wipe();
-=======
     await store.wipe();
->>>>>>> a17af05f
     await promiseStopServer(server);
     Svc.Prefs.resetBranch("");
     Service.recordManager.clearCache();
