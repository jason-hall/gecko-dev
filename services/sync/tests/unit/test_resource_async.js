--- conflicted
+++ resolved
@@ -3,10 +3,7 @@
 
 Cu.import("resource://gre/modules/Log.jsm");
 Cu.import("resource://services-common/observers.js");
-<<<<<<< HEAD
-=======
 Cu.import("resource://services-common/utils.js");
->>>>>>> a17af05f
 Cu.import("resource://services-sync/resource.js");
 Cu.import("resource://services-sync/util.js");
 Cu.import("resource://services-sync/browserid_identity.js");
@@ -178,17 +175,6 @@
   PACSystemSettings.PACURI = server.baseURI + "/pac2";
   installFakePAC();
   let res = new AsyncResource(server.baseURI + "/open");
-<<<<<<< HEAD
-  res.get(function(error, result) {
-    do_check_true(!error);
-    do_check_true(pacFetched);
-    do_check_true(fetched);
-    do_check_eq("This path exists", result);
-    pacFetched = fetched = false;
-    uninstallFakePAC();
-    server.stop(run_next_test);
-  });
-=======
   let result = await res.get();
   do_check_true(pacFetched);
   do_check_true(fetched);
@@ -196,7 +182,6 @@
   pacFetched = fetched = false;
   uninstallFakePAC();
   await promiseStopServer(server);
->>>>>>> a17af05f
 });
 
 add_task(async function test_new_channel() {
@@ -274,38 +259,6 @@
 add_task(async function test_get() {
   _("GET a non-password-protected resource");
   let res = new AsyncResource(server.baseURI + "/open");
-<<<<<<< HEAD
-  res.get(function(error, content) {
-    do_check_eq(error, null);
-    do_check_eq(content, "This path exists");
-    do_check_eq(content.status, 200);
-    do_check_true(content.success);
-    // res.data has been updated with the result from the request
-    do_check_eq(res.data, content);
-
-    // Observe logging messages.
-    let resLogger = res._log;
-    let dbg    = resLogger.debug;
-    let debugMessages = [];
-    resLogger.debug = function(msg) {
-      debugMessages.push(msg);
-      dbg.call(this, msg);
-    }
-
-    // Since we didn't receive proper JSON data, accessing content.obj
-    // will result in a SyntaxError from JSON.parse
-    let didThrow = false;
-    try {
-      content.obj;
-    } catch (ex) {
-      didThrow = true;
-    }
-    do_check_true(didThrow);
-    do_check_eq(debugMessages.length, 1);
-    do_check_eq(debugMessages[0],
-                "Parse fail: Response body starts: \"\"This path exists\"\".");
-    resLogger.debug = dbg;
-=======
   let content = await res.get();
   do_check_eq(content, "This path exists");
   do_check_eq(content.status, 200);
@@ -321,7 +274,6 @@
     debugMessages.push(msg);
     dbg.call(this, msg);
   }
->>>>>>> a17af05f
 
   // Since we didn't receive proper JSON data, accessing content.obj
   // will result in a SyntaxError from JSON.parse
@@ -351,20 +303,10 @@
 add_task(async function test_get_protected_fail() {
   _("GET a password protected resource (test that it'll fail w/o pass, no throw)");
   let res2 = new AsyncResource(server.baseURI + "/protected");
-<<<<<<< HEAD
-  res2.get(function(error, content) {
-    do_check_eq(error, null);
-    do_check_eq(content, "This path exists and is protected - failed");
-    do_check_eq(content.status, 401);
-    do_check_false(content.success);
-    run_next_test();
-  });
-=======
   let content = await res2.get()
   do_check_eq(content, "This path exists and is protected - failed");
   do_check_eq(content.status, 401);
   do_check_false(content.success);
->>>>>>> a17af05f
 });
 
 add_task(async function test_get_protected_success() {
@@ -376,40 +318,15 @@
   let res3 = new AsyncResource(server.baseURI + "/protected");
   res3.authenticator = auth;
   do_check_eq(res3.authenticator, auth);
-<<<<<<< HEAD
-  res3.get(function(error, content) {
-    do_check_eq(error, null);
-    do_check_eq(content, "This path exists and is protected");
-    do_check_eq(content.status, 200);
-    do_check_true(content.success);
-    run_next_test();
-  });
-=======
   let content = await res3.get();
   do_check_eq(content, "This path exists and is protected");
   do_check_eq(content.status, 200);
   do_check_true(content.success);
->>>>>>> a17af05f
 });
 
 add_task(async function test_get_404() {
   _("GET a non-existent resource (test that it'll fail, but not throw)");
   let res4 = new AsyncResource(server.baseURI + "/404");
-<<<<<<< HEAD
-  res4.get(function(error, content) {
-    do_check_eq(error, null);
-    do_check_eq(content, "File not found");
-    do_check_eq(content.status, 404);
-    do_check_false(content.success);
-
-    // Check some headers of the 404 response
-    do_check_eq(content.headers.connection, "close");
-    do_check_eq(content.headers.server, "httpd.js");
-    do_check_eq(content.headers["content-length"], 14);
-
-    run_next_test();
-  });
-=======
   let content = await res4.get();
   do_check_eq(content, "File not found");
   do_check_eq(content.status, 404);
@@ -419,7 +336,6 @@
   do_check_eq(content.headers.connection, "close");
   do_check_eq(content.headers.server, "httpd.js");
   do_check_eq(content.headers["content-length"], 14);
->>>>>>> a17af05f
 });
 
 add_task(async function test_put_string() {
@@ -434,174 +350,85 @@
 add_task(async function test_put_object() {
   _("PUT to a resource (object)");
   let res_upload = new AsyncResource(server.baseURI + "/upload");
-<<<<<<< HEAD
-  res_upload.put(sample_data, function(error, content) {
-    do_check_eq(error, null);
-    do_check_eq(content, "Valid data upload via PUT");
-    do_check_eq(content.status, 200);
-    do_check_eq(res_upload.data, content);
-    run_next_test();
-  });
-=======
   let content = await res_upload.put(sample_data);
   do_check_eq(content, "Valid data upload via PUT");
   do_check_eq(content.status, 200);
   do_check_eq(res_upload.data, content);
->>>>>>> a17af05f
 });
 
 add_task(async function test_put_data_string() {
   _("PUT without data arg (uses resource.data) (string)");
   let res_upload = new AsyncResource(server.baseURI + "/upload");
   res_upload.data = JSON.stringify(sample_data);
-<<<<<<< HEAD
-  res_upload.put(function(error, content) {
-    do_check_eq(error, null);
-    do_check_eq(content, "Valid data upload via PUT");
-    do_check_eq(content.status, 200);
-    do_check_eq(res_upload.data, content);
-    run_next_test();
-  });
-=======
   let content = await res_upload.put();
   do_check_eq(content, "Valid data upload via PUT");
   do_check_eq(content.status, 200);
   do_check_eq(res_upload.data, content);
->>>>>>> a17af05f
 });
 
 add_task(async function test_put_data_object() {
   _("PUT without data arg (uses resource.data) (object)");
   let res_upload = new AsyncResource(server.baseURI + "/upload");
   res_upload.data = sample_data;
-<<<<<<< HEAD
-  res_upload.put(function(error, content) {
-    do_check_eq(error, null);
-    do_check_eq(content, "Valid data upload via PUT");
-    do_check_eq(content.status, 200);
-    do_check_eq(res_upload.data, content);
-    run_next_test();
-  });
-=======
   let content = await res_upload.put();
   do_check_eq(content, "Valid data upload via PUT");
   do_check_eq(content.status, 200);
   do_check_eq(res_upload.data, content);
->>>>>>> a17af05f
 });
 
 add_task(async function test_post_string() {
   _("POST to a resource (string)");
   let res_upload = new AsyncResource(server.baseURI + "/upload");
-<<<<<<< HEAD
-  res_upload.post(JSON.stringify(sample_data), function(error, content) {
-    do_check_eq(error, null);
-    do_check_eq(content, "Valid data upload via POST");
-    do_check_eq(content.status, 200);
-    do_check_eq(res_upload.data, content);
-    run_next_test();
-  });
-=======
   let content = await res_upload.post(JSON.stringify(sample_data));
   do_check_eq(content, "Valid data upload via POST");
   do_check_eq(content.status, 200);
   do_check_eq(res_upload.data, content);
->>>>>>> a17af05f
 });
 
 add_task(async function test_post_object() {
   _("POST to a resource (object)");
   let res_upload = new AsyncResource(server.baseURI + "/upload");
-<<<<<<< HEAD
-  res_upload.post(sample_data, function(error, content) {
-    do_check_eq(error, null);
-    do_check_eq(content, "Valid data upload via POST");
-    do_check_eq(content.status, 200);
-    do_check_eq(res_upload.data, content);
-    run_next_test();
-  });
-=======
   let content = await res_upload.post(sample_data);
   do_check_eq(content, "Valid data upload via POST");
   do_check_eq(content.status, 200);
   do_check_eq(res_upload.data, content);
->>>>>>> a17af05f
 });
 
 add_task(async function test_post_data_string() {
   _("POST without data arg (uses resource.data) (string)");
   let res_upload = new AsyncResource(server.baseURI + "/upload");
   res_upload.data = JSON.stringify(sample_data);
-<<<<<<< HEAD
-  res_upload.post(function(error, content) {
-    do_check_eq(error, null);
-    do_check_eq(content, "Valid data upload via POST");
-    do_check_eq(content.status, 200);
-    do_check_eq(res_upload.data, content);
-    run_next_test();
-  });
-=======
   let content = await res_upload.post();
   do_check_eq(content, "Valid data upload via POST");
   do_check_eq(content.status, 200);
   do_check_eq(res_upload.data, content);
->>>>>>> a17af05f
 });
 
 add_task(async function test_post_data_object() {
   _("POST without data arg (uses resource.data) (object)");
   let res_upload = new AsyncResource(server.baseURI + "/upload");
   res_upload.data = sample_data;
-<<<<<<< HEAD
-  res_upload.post(function(error, content) {
-    do_check_eq(error, null);
-    do_check_eq(content, "Valid data upload via POST");
-    do_check_eq(content.status, 200);
-    do_check_eq(res_upload.data, content);
-    run_next_test();
-  });
-=======
   let content = await res_upload.post();
   do_check_eq(content, "Valid data upload via POST");
   do_check_eq(content.status, 200);
   do_check_eq(res_upload.data, content);
->>>>>>> a17af05f
 });
 
 add_task(async function test_delete() {
   _("DELETE a resource");
   let res6 = new AsyncResource(server.baseURI + "/delete");
-<<<<<<< HEAD
-  res6.delete(function(error, content) {
-    do_check_eq(error, null);
-    do_check_eq(content, "This resource has been deleted");
-    do_check_eq(content.status, 200);
-    run_next_test();
-  });
-=======
   let content = await res6.delete();
   do_check_eq(content, "This resource has been deleted");
   do_check_eq(content.status, 200);
->>>>>>> a17af05f
 });
 
 add_task(async function test_json_body() {
   _("JSON conversion of response body");
   let res7 = new AsyncResource(server.baseURI + "/json");
-<<<<<<< HEAD
-  res7.get(function(error, content) {
-    do_check_eq(error, null);
-    do_check_eq(content, JSON.stringify(sample_data));
-    do_check_eq(content.status, 200);
-    do_check_eq(JSON.stringify(content.obj), JSON.stringify(sample_data));
-    run_next_test();
-  });
-=======
   let content = await res7.get();
   do_check_eq(content, JSON.stringify(sample_data));
   do_check_eq(content.status, 200);
   do_check_eq(JSON.stringify(content.obj), JSON.stringify(sample_data));
->>>>>>> a17af05f
 });
 
 add_task(async function test_weave_timestamp() {
@@ -610,61 +437,29 @@
   // X-Weave-Timestamp header, AsyncResource.serverTime is null.
   do_check_eq(AsyncResource.serverTime, null);
   let res8 = new AsyncResource(server.baseURI + "/timestamp");
-<<<<<<< HEAD
-  res8.get(function(error, content) {
-    do_check_eq(error, null);
-    do_check_eq(AsyncResource.serverTime, TIMESTAMP);
-    run_next_test();
-  });
-=======
   await res8.get();
   do_check_eq(AsyncResource.serverTime, TIMESTAMP);
->>>>>>> a17af05f
 });
 
 add_task(async function test_get_no_headers() {
   _("GET: no special request headers");
   let res_headers = new AsyncResource(server.baseURI + "/headers");
-<<<<<<< HEAD
-  res_headers.get(function(error, content) {
-    do_check_eq(error, null);
-    do_check_eq(content, "{}");
-    run_next_test();
-  });
-=======
   let content = await res_headers.get();
   do_check_eq(content, "{}");
->>>>>>> a17af05f
 });
 
 add_task(async function test_put_default_content_type() {
   _("PUT: Content-Type defaults to text/plain");
   let res_headers = new AsyncResource(server.baseURI + "/headers");
-<<<<<<< HEAD
-  res_headers.put("data", function(error, content) {
-    do_check_eq(error, null);
-    do_check_eq(content, JSON.stringify({"content-type": "text/plain"}));
-    run_next_test();
-  });
-=======
   let content = await res_headers.put("data");
   do_check_eq(content, JSON.stringify({"content-type": "text/plain"}));
->>>>>>> a17af05f
 });
 
 add_task(async function test_post_default_content_type() {
   _("POST: Content-Type defaults to text/plain");
   let res_headers = new AsyncResource(server.baseURI + "/headers");
-<<<<<<< HEAD
-  res_headers.post("data", function(error, content) {
-    do_check_eq(error, null);
-    do_check_eq(content, JSON.stringify({"content-type": "text/plain"}));
-    run_next_test();
-  });
-=======
   let content = await res_headers.post("data");
   do_check_eq(content, JSON.stringify({"content-type": "text/plain"}));
->>>>>>> a17af05f
 });
 
 add_task(async function test_setHeader() {
@@ -672,16 +467,8 @@
   let res_headers = new AsyncResource(server.baseURI + "/headers");
   res_headers.setHeader("X-What-Is-Weave", "awesome");
   do_check_eq(res_headers.headers["x-what-is-weave"], "awesome");
-<<<<<<< HEAD
-  res_headers.get(function(error, content) {
-    do_check_eq(error, null);
-    do_check_eq(content, JSON.stringify({"x-what-is-weave": "awesome"}));
-    run_next_test();
-  });
-=======
   let content = await res_headers.get();
   do_check_eq(content, JSON.stringify({"x-what-is-weave": "awesome"}));
->>>>>>> a17af05f
 });
 
 add_task(async function test_setHeader_overwrite() {
@@ -691,35 +478,17 @@
   res_headers.setHeader("X-Another-Header", "hello world");
   do_check_eq(res_headers.headers["x-what-is-weave"], "more awesomer");
   do_check_eq(res_headers.headers["x-another-header"], "hello world");
-<<<<<<< HEAD
-  res_headers.get(function(error, content) {
-    do_check_eq(error, null);
-    do_check_eq(content, JSON.stringify({"x-another-header": "hello world",
-                                         "x-what-is-weave": "more awesomer"}));
-
-    run_next_test();
-  });
-=======
   let content = await res_headers.get();
   do_check_eq(content, JSON.stringify({"x-another-header": "hello world",
                                        "x-what-is-weave": "more awesomer"}));
->>>>>>> a17af05f
 });
 
 add_task(async function test_headers_object() {
   _("Setting headers object");
   let res_headers = new AsyncResource(server.baseURI + "/headers");
   res_headers.headers = {};
-<<<<<<< HEAD
-  res_headers.get(function(error, content) {
-    do_check_eq(error, null);
-    do_check_eq(content, "{}");
-    run_next_test();
-  });
-=======
   let content = await res_headers.get();
   do_check_eq(content, "{}");
->>>>>>> a17af05f
 });
 
 add_task(async function test_put_override_content_type() {
@@ -727,32 +496,16 @@
   let res_headers = new AsyncResource(server.baseURI + "/headers");
   res_headers.setHeader("Content-Type", "application/foobar");
   do_check_eq(res_headers.headers["content-type"], "application/foobar");
-<<<<<<< HEAD
-  res_headers.put("data", function(error, content) {
-    do_check_eq(error, null);
-    do_check_eq(content, JSON.stringify({"content-type": "application/foobar"}));
-    run_next_test();
-  });
-=======
   let content = await res_headers.put("data");
   do_check_eq(content, JSON.stringify({"content-type": "application/foobar"}));
->>>>>>> a17af05f
 });
 
 add_task(async function test_post_override_content_type() {
   _("POST: override default Content-Type");
   let res_headers = new AsyncResource(server.baseURI + "/headers");
   res_headers.setHeader("Content-Type", "application/foobar");
-<<<<<<< HEAD
-  res_headers.post("data", function(error, content) {
-    do_check_eq(error, null);
-    do_check_eq(content, JSON.stringify({"content-type": "application/foobar"}));
-    run_next_test();
-  });
-=======
   let content = await res_headers.post("data");
   do_check_eq(content, JSON.stringify({"content-type": "application/foobar"}));
->>>>>>> a17af05f
 });
 
 add_task(async function test_weave_backoff() {
@@ -764,59 +517,29 @@
   Observers.add("weave:service:backoff:interval", onBackoff);
 
   let res10 = new AsyncResource(server.baseURI + "/backoff");
-<<<<<<< HEAD
-  res10.get(function(error, content) {
-    do_check_eq(error, null);
-    do_check_eq(backoffInterval, 600);
-    run_next_test();
-  });
-=======
   await res10.get();
   do_check_eq(backoffInterval, 600);
->>>>>>> a17af05f
 });
 
 add_task(async function test_quota_error() {
   _("X-Weave-Quota-Remaining header notifies observer on successful requests.");
   let res10 = new AsyncResource(server.baseURI + "/quota-error");
-<<<<<<< HEAD
-  res10.get(function(error, content) {
-    do_check_eq(error, null);
-    do_check_eq(content.status, 400);
-    do_check_eq(quotaValue, undefined); // HTTP 400, so no observer notification.
-    run_next_test();
-  });
-=======
   let content = await res10.get();
   do_check_eq(content.status, 400);
   do_check_eq(quotaValue, undefined); // HTTP 400, so no observer notification.
->>>>>>> a17af05f
 });
 
 add_task(async function test_quota_notice() {
   let res10 = new AsyncResource(server.baseURI + "/quota-notice");
-<<<<<<< HEAD
-  res10.get(function(error, content) {
-    do_check_eq(error, null);
-    do_check_eq(content.status, 200);
-    do_check_eq(quotaValue, 1048576);
-    run_next_test();
-  });
-=======
   let content = await res10.get();
   do_check_eq(content.status, 200);
   do_check_eq(quotaValue, 1048576);
->>>>>>> a17af05f
 });
 
 add_task(async function test_preserve_exceptions() {
   _("Error handling in ChannelListener etc. preserves exception information");
   let res11 = new AsyncResource("http://localhost:12345/does/not/exist");
-<<<<<<< HEAD
-  res11.get(function(error, content) {
-=======
   await Assert.rejects(res11.get(), error => {
->>>>>>> a17af05f
     do_check_neq(error, null);
     do_check_eq(error.result, Cr.NS_ERROR_CONNECTION_REFUSED);
     do_check_eq(error.message, "NS_ERROR_CONNECTION_REFUSED");
@@ -834,11 +557,7 @@
   let warnings = [];
   res14._log.warn = function(msg) { warnings.push(msg); };
 
-<<<<<<< HEAD
-  res14.get(function(error, content) {
-=======
   await Assert.rejects(res14.get(), error => {
->>>>>>> a17af05f
     do_check_eq(error.result, Cr.NS_ERROR_MALFORMED_URI);
     do_check_eq(error.message, "NS_ERROR_MALFORMED_URI");
     return true;
@@ -859,22 +578,10 @@
   let warnings = [];
   res15._log.warn = function(msg) { warnings.push(msg); };
 
-<<<<<<< HEAD
-  res15.get(function(error, content) {
-    do_check_eq(error.result, Cr.NS_ERROR_XPC_JS_THREW_STRING);
-    do_check_eq(error.message, "NS_ERROR_XPC_JS_THREW_STRING");
-    do_check_eq(content, null);
-    do_check_eq(warnings.pop(),
-                "Got exception calling onProgress handler during fetch of " +
-                server.baseURI + "/json");
-
-    run_next_test();
-=======
   await Assert.rejects(res15.get(), error => {
     do_check_eq(error.result, Cr.NS_ERROR_XPC_JAVASCRIPT_ERROR_WITH_DETAILS);
     do_check_eq(error.message, "NS_ERROR_XPC_JAVASCRIPT_ERROR_WITH_DETAILS");
     return true;
->>>>>>> a17af05f
   });
   do_check_eq(warnings.pop(),
               "${action} request to ${url} failed: ${ex}");
@@ -887,11 +594,7 @@
   _("Ensure channel timeouts are thrown appropriately.");
   let res19 = new AsyncResource(server.baseURI + "/json");
   res19.ABORT_TIMEOUT = 0;
-<<<<<<< HEAD
-  res19.get(function(error, content) {
-=======
   await Assert.rejects(res19.get(), error => {
->>>>>>> a17af05f
     do_check_eq(error.result, Cr.NS_ERROR_NET_TIMEOUT);
     return true;
   });
@@ -916,24 +619,6 @@
   run_next_test();
 });
 
-<<<<<<< HEAD
-add_test(function test_not_sending_cookie() {
-  let cookieSer = Cc["@mozilla.org/cookieService;1"]
-                    .getService(Ci.nsICookieService);
-  let uri = CommonUtils.makeURI(server.baseURI);
-  cookieSer.setCookieString(uri, null, "test=test; path=/;", null);
-
-  let res = new AsyncResource(server.baseURI + "/test");
-  res.get(function(error) {
-    do_check_null(error);
-    do_check_true(this.response.success);
-    do_check_eq("COOKIE!", this.response.body);
-    server.stop(run_next_test);
-  });
-});
-
-=======
->>>>>>> a17af05f
 /**
  * End of tests that rely on a single HTTP server.
  * All tests after this point must begin and end their own.
