/* Any copyright is dedicated to the Public Domain.
   http://creativecommons.org/publicdomain/zero/1.0/ */

Cu.import("resource://gre/modules/osfile.jsm");
Cu.import("resource://services-common/observers.js");
Cu.import("resource://services-sync/engines.js");
Cu.import("resource://services-sync/service.js");
Cu.import("resource://services-sync/util.js");

function SteamStore(engine) {
  Store.call(this, "Steam", engine);
  this.wasWiped = false;
}
SteamStore.prototype = {
  __proto__: Store.prototype,

<<<<<<< HEAD
  wipe() {
=======
  async wipe() {
>>>>>>> a17af05f
    this.wasWiped = true;
  }
};

function SteamTracker(name, engine) {
  Tracker.call(this, name || "Steam", engine);
}
SteamTracker.prototype = {
  __proto__: Tracker.prototype,
  persistChangedIDs: false,
};

function SteamEngine(name, service) {
  Engine.call(this, name, service);
  this.wasReset = false;
  this.wasSynced = false;
}
SteamEngine.prototype = {
  __proto__: Engine.prototype,
  _storeObj: SteamStore,
  _trackerObj: SteamTracker,

<<<<<<< HEAD
  _resetClient() {
    this.wasReset = true;
  },

  _sync() {
=======
  async _resetClient() {
    this.wasReset = true;
  },

  async _sync() {
>>>>>>> a17af05f
    this.wasSynced = true;
  }
};

var engineObserver = {
  topics: [],

  observe(subject, topic, data) {
    do_check_eq(data, "steam");
    this.topics.push(topic);
  },

  reset() {
    this.topics = [];
  }
};
Observers.add("weave:engine:reset-client:start", engineObserver);
Observers.add("weave:engine:reset-client:finish", engineObserver);
Observers.add("weave:engine:wipe-client:start", engineObserver);
Observers.add("weave:engine:wipe-client:finish", engineObserver);
Observers.add("weave:engine:sync:start", engineObserver);
Observers.add("weave:engine:sync:finish", engineObserver);

async function cleanup(engine) {
  Svc.Prefs.resetBranch("");
  engine.wasReset = false;
  engine.wasSynced = false;
  engineObserver.reset();
  engine._tracker.clearChangedIDs();
  await engine.finalize();
}

add_task(async function test_members() {
  _("Engine object members");
  let engine = new SteamEngine("Steam", Service);
  do_check_eq(engine.Name, "Steam");
  do_check_eq(engine.prefName, "steam");
  do_check_true(engine._store instanceof SteamStore);
  do_check_true(engine._tracker instanceof SteamTracker);
});

add_task(async function test_score() {
  _("Engine.score corresponds to tracker.score and is readonly");
  let engine = new SteamEngine("Steam", Service);
  do_check_eq(engine.score, 0);
  engine._tracker.score += 5;
  do_check_eq(engine.score, 5);

  try {
    engine.score = 10;
  } catch (ex) {
    // Setting an attribute that has a getter produces an error in
    // Firefox <= 3.6 and is ignored in later versions.  Either way,
    // the attribute's value won't change.
  }
  do_check_eq(engine.score, 5);
});

add_task(async function test_resetClient() {
  _("Engine.resetClient calls _resetClient");
  let engine = new SteamEngine("Steam", Service);
  do_check_false(engine.wasReset);

  await engine.resetClient();
  do_check_true(engine.wasReset);
  do_check_eq(engineObserver.topics[0], "weave:engine:reset-client:start");
  do_check_eq(engineObserver.topics[1], "weave:engine:reset-client:finish");

  await cleanup(engine);
});

add_task(async function test_invalidChangedIDs() {
  _("Test that invalid changed IDs on disk don't end up live.");
  let engine = new SteamEngine("Steam", Service);
  let tracker = engine._tracker;

  await tracker._beforeSave();
  await OS.File.writeAtomic(tracker._storage.path, new TextEncoder().encode("5"),
                            { tmpPath: tracker._storage.path + ".tmp" });

  ok(!tracker._storage.dataReady);
  tracker.changedIDs.placeholder = true;
  deepEqual(tracker.changedIDs, { placeholder: true },
    "Accessing changed IDs should load changes from disk as a side effect");
  ok(tracker._storage.dataReady);

  do_check_true(tracker.changedIDs.placeholder);
  await cleanup(engine);
});

add_task(async function test_wipeClient() {
  _("Engine.wipeClient calls resetClient, wipes store, clears changed IDs");
  let engine = new SteamEngine("Steam", Service);
  do_check_false(engine.wasReset);
  do_check_false(engine._store.wasWiped);
  do_check_true(engine._tracker.addChangedID("a-changed-id"));
  do_check_true("a-changed-id" in engine._tracker.changedIDs);

  await engine.wipeClient();
  do_check_true(engine.wasReset);
  do_check_true(engine._store.wasWiped);
  do_check_eq(JSON.stringify(engine._tracker.changedIDs), "{}");
  do_check_eq(engineObserver.topics[0], "weave:engine:wipe-client:start");
  do_check_eq(engineObserver.topics[1], "weave:engine:reset-client:start");
  do_check_eq(engineObserver.topics[2], "weave:engine:reset-client:finish");
  do_check_eq(engineObserver.topics[3], "weave:engine:wipe-client:finish");

  await cleanup(engine);
});

add_task(async function test_enabled() {
  _("Engine.enabled corresponds to preference");
  let engine = new SteamEngine("Steam", Service);
  try {
    do_check_false(engine.enabled);
    Svc.Prefs.set("engine.steam", true);
    do_check_true(engine.enabled);

    engine.enabled = false;
    do_check_false(Svc.Prefs.get("engine.steam"));
  } finally {
    await cleanup(engine);
  }
});

add_task(async function test_sync() {
  let engine = new SteamEngine("Steam", Service);
  try {
    _("Engine.sync doesn't call _sync if it's not enabled");
    do_check_false(engine.enabled);
    do_check_false(engine.wasSynced);
    await engine.sync();

    do_check_false(engine.wasSynced);

    _("Engine.sync calls _sync if it's enabled");
    engine.enabled = true;

    await engine.sync();
    do_check_true(engine.wasSynced);
    do_check_eq(engineObserver.topics[0], "weave:engine:sync:start");
    do_check_eq(engineObserver.topics[1], "weave:engine:sync:finish");
  } finally {
    await cleanup(engine);
  }
});

add_task(async function test_disabled_no_track() {
  _("When an engine is disabled, its tracker is not tracking.");
  let engine = new SteamEngine("Steam", Service);
  let tracker = engine._tracker;
  do_check_eq(engine, tracker.engine);

  do_check_false(engine.enabled);
  do_check_false(tracker._isTracking);
  do_check_empty(tracker.changedIDs);

  do_check_false(tracker.engineIsEnabled());
  tracker.observe(null, "weave:engine:start-tracking", null);
  do_check_false(tracker._isTracking);
  do_check_empty(tracker.changedIDs);

  engine.enabled = true;
  tracker.observe(null, "weave:engine:start-tracking", null);
  do_check_true(tracker._isTracking);
  do_check_empty(tracker.changedIDs);

  tracker.addChangedID("abcdefghijkl");
  do_check_true(0 < tracker.changedIDs.abcdefghijkl);
  Svc.Prefs.set("engine." + engine.prefName, false);
  do_check_false(tracker._isTracking);
  do_check_empty(tracker.changedIDs);

  await cleanup(engine);
});<|MERGE_RESOLUTION|>--- conflicted
+++ resolved
@@ -14,11 +14,7 @@
 SteamStore.prototype = {
   __proto__: Store.prototype,
 
-<<<<<<< HEAD
-  wipe() {
-=======
   async wipe() {
->>>>>>> a17af05f
     this.wasWiped = true;
   }
 };
@@ -41,19 +37,11 @@
   _storeObj: SteamStore,
   _trackerObj: SteamTracker,
 
-<<<<<<< HEAD
-  _resetClient() {
-    this.wasReset = true;
-  },
-
-  _sync() {
-=======
   async _resetClient() {
     this.wasReset = true;
   },
 
   async _sync() {
->>>>>>> a17af05f
     this.wasSynced = true;
   }
 };
