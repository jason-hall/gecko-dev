/* Any copyright is dedicated to the Public Domain.
   http://creativecommons.org/publicdomain/zero/1.0/ */

Cu.import("resource://services-sync/service.js");
Cu.import("resource://services-sync/status.js");
Cu.import("resource://services-sync/util.js");

Cu.import("resource://testing-common/services/sync/fakeservices.js");
Cu.import("resource://testing-common/services/sync/utils.js");

function baseHandler(eolCode, request, response, statusCode, status, body) {
  let alertBody = {
    code: eolCode,
    message: "Service is EOLed.",
    url: "http://getfirefox.com",
  };
  response.setHeader("X-Weave-Timestamp", "" + new_timestamp(), false);
  response.setHeader("X-Weave-Alert", "" + JSON.stringify(alertBody), false);
  response.setStatusLine(request.httpVersion, statusCode, status);
  response.bodyOutputStream.write(body, body.length);
}

function handler513(request, response) {
  let statusCode = 513;
  let status = "Upgrade Required";
  let body = "{}";
  baseHandler("hard-eol", request, response, statusCode, status, body);
}

function handler200(eolCode) {
  return function(request, response) {
    let statusCode = 200;
    let status = "OK";
    let body = "{\"meta\": 123456789010}";
    baseHandler(eolCode, request, response, statusCode, status, body);
  };
}

function sync_httpd_setup(infoHandler) {
  let handlers = {
    "/1.1/johndoe/info/collections": infoHandler,
  };
  return httpd_setup(handlers);
}

async function setUp(server) {
  await configureIdentity({username: "johndoe"}, server);
  new FakeCryptoService();
}

function do_check_soft_eol(eh, start) {
  // We subtract 1000 because the stored value is in second precision.
  do_check_true(eh.earliestNextAlert >= (start + eh.MINIMUM_ALERT_INTERVAL_MSEC - 1000));
  do_check_eq("soft-eol", eh.currentAlertMode);
}
function do_check_hard_eol(eh, start) {
  // We subtract 1000 because the stored value is in second precision.
  do_check_true(eh.earliestNextAlert >= (start + eh.MINIMUM_ALERT_INTERVAL_MSEC - 1000));
  do_check_eq("hard-eol", eh.currentAlertMode);
  do_check_true(Status.eol);
}

add_task(async function test_200_hard() {
  let eh = Service.errorHandler;
  let start = Date.now();
  let server = sync_httpd_setup(handler200("hard-eol"));
  await setUp(server);
<<<<<<< HEAD

  let promiseObserved = promiseOneObserver("weave:eol");

  Service._fetchInfo();
=======

  let promiseObserved = promiseOneObserver("weave:eol");

  await Service._fetchInfo();
>>>>>>> a17af05f
  Service.scheduler.adjustSyncInterval();   // As if we failed or succeeded in syncing.

  let { subject } = await promiseObserved;
  do_check_eq("hard-eol", subject.code);
  do_check_hard_eol(eh, start);
  do_check_eq(Service.scheduler.eolInterval, Service.scheduler.syncInterval);
  eh.clearServerAlerts();
  await promiseStopServer(server);
});

add_task(async function test_513_hard() {
  let eh = Service.errorHandler;
  let start = Date.now();
  let server = sync_httpd_setup(handler513);
  await setUp(server);

  let promiseObserved = promiseOneObserver("weave:eol");

  try {
    await Service._fetchInfo();
    Service.scheduler.adjustSyncInterval();   // As if we failed or succeeded in syncing.
  } catch (ex) {
    // Because fetchInfo will fail on a 513.
  }
  let { subject } = await promiseObserved;
  do_check_eq("hard-eol", subject.code);
  do_check_hard_eol(eh, start);
  do_check_eq(Service.scheduler.eolInterval, Service.scheduler.syncInterval);
  eh.clearServerAlerts();

  await promiseStopServer(server);
});

add_task(async function test_200_soft() {
  let eh = Service.errorHandler;
  let start = Date.now();
  let server = sync_httpd_setup(handler200("soft-eol"));
  await setUp(server);
<<<<<<< HEAD

  let promiseObserved = promiseOneObserver("weave:eol");

  Service._fetchInfo();
=======

  let promiseObserved = promiseOneObserver("weave:eol");

  await Service._fetchInfo();
>>>>>>> a17af05f
  Service.scheduler.adjustSyncInterval();   // As if we failed or succeeded in syncing.
  let { subject } = await promiseObserved;
  do_check_eq("soft-eol", subject.code);
  do_check_soft_eol(eh, start);
  do_check_eq(Service.scheduler.singleDeviceInterval, Service.scheduler.syncInterval);
  eh.clearServerAlerts();

  await promiseStopServer(server);
});<|MERGE_RESOLUTION|>--- conflicted
+++ resolved
@@ -65,17 +65,10 @@
   let start = Date.now();
   let server = sync_httpd_setup(handler200("hard-eol"));
   await setUp(server);
-<<<<<<< HEAD
-
-  let promiseObserved = promiseOneObserver("weave:eol");
-
-  Service._fetchInfo();
-=======
 
   let promiseObserved = promiseOneObserver("weave:eol");
 
   await Service._fetchInfo();
->>>>>>> a17af05f
   Service.scheduler.adjustSyncInterval();   // As if we failed or succeeded in syncing.
 
   let { subject } = await promiseObserved;
@@ -114,17 +107,10 @@
   let start = Date.now();
   let server = sync_httpd_setup(handler200("soft-eol"));
   await setUp(server);
-<<<<<<< HEAD
-
-  let promiseObserved = promiseOneObserver("weave:eol");
-
-  Service._fetchInfo();
-=======
 
   let promiseObserved = promiseOneObserver("weave:eol");
 
   await Service._fetchInfo();
->>>>>>> a17af05f
   Service.scheduler.adjustSyncInterval();   // As if we failed or succeeded in syncing.
   let { subject } = await promiseObserved;
   do_check_eq("soft-eol", subject.code);
