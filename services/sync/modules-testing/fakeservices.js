--- conflicted
+++ resolved
@@ -38,13 +38,6 @@
   Utils.jsonSave = async function jsonSave(filePath, that, obj) {
     let json = typeof obj == "function" ? obj.call(that) : obj;
     self.fakeContents["weave/" + filePath + ".json"] = JSON.stringify(json);
-<<<<<<< HEAD
-    if (callback) {
-      callback.call(that);
-    }
-    return Promise.resolve();
-=======
->>>>>>> a17af05f
   };
 
   Utils.jsonLoad = async function jsonLoad(filePath, that) {
@@ -53,14 +46,7 @@
     if (json) {
       obj = JSON.parse(json);
     }
-<<<<<<< HEAD
-    if (cb) {
-      cb.call(that, obj);
-    }
-    return Promise.resolve(obj);
-=======
     return obj;
->>>>>>> a17af05f
   };
 
   Utils.jsonMove = function jsonMove(aFrom, aTo, that) {
