/* This Source Code Form is subject to the terms of the Mozilla Public
 * License, v. 2.0. If a copy of the MPL was not distributed with this
 * file, You can obtain one at http://mozilla.org/MPL/2.0/. */

const Cc = Components.classes;
const Ci = Components.interfaces;
const Cu = Components.utils;

Cu.import("resource://gre/modules/XPCOMUtils.jsm");
Cu.import("resource://gre/modules/Services.jsm");
XPCOMUtils.defineLazyModuleGetter(this, "FileUtils",
                                  "resource://gre/modules/FileUtils.jsm");
XPCOMUtils.defineLazyGetter(this, "Utils", () => {
  return Cu.import("resource://services-sync/util.js", {}).Utils;
});

const SYNC_PREFS_BRANCH = "services.sync.";


/**
 * Sync's XPCOM service.
 *
 * It is named "Weave" for historical reasons.
 *
 * It's worth noting how Sync is lazily loaded. We register a timer that
 * loads Sync a few seconds after app startup. This is so Sync does not
 * adversely affect application start time.
 *
 * If Sync is not configured, no extra Sync code is loaded. If an
 * external component (say the UI) needs to interact with Sync, it
 * should use the promise-base function whenLoaded() - something like the
 * following:
 *
 * // 1. Grab a handle to the Sync XPCOM service.
 * let service = Cc["@mozilla.org/weave/service;1"]
 *                 .getService(Components.interfaces.nsISupports)
 *                 .wrappedJSObject;
 *
 * // 2. Use the .then method of the promise.
 * service.whenLoaded().then(() => {
 *   // You are free to interact with "Weave." objects.
 *   return;
 * });
 *
 * And that's it!  However, if you really want to avoid promises and do it
 * old-school, then
 *
 * // 1. Get a reference to the service as done in (1) above.
 *
 * // 2. Check if the service has been initialized.
 * if (service.ready) {
 *   // You are free to interact with "Weave." objects.
 *   return;
 * }
 *
 * // 3. Install "ready" listener.
 * Services.obs.addObserver(function onReady() {
 *   Services.obs.removeObserver(onReady, "weave:service:ready");
 *
 *   // You are free to interact with "Weave." objects.
 * }, "weave:service:ready", false);
 *
 * // 4. Trigger loading of Sync.
 * service.ensureLoaded();
 */
function WeaveService() {
  this.wrappedJSObject = this;
  this.ready = false;
}
WeaveService.prototype = {
  classID: Components.ID("{74b89fb0-f200-4ae8-a3ec-dd164117f6de}"),

  QueryInterface: XPCOMUtils.generateQI([Ci.nsIObserver,
                                         Ci.nsISupportsWeakReference]),

  ensureLoaded() {
    Components.utils.import("resource://services-sync/main.js");

    // Side-effect of accessing the service is that it is instantiated.
    Weave.Service;
  },

  whenLoaded() {
    if (this.ready) {
      return Promise.resolve();
    }
    let onReadyPromise = new Promise(resolve => {
      Services.obs.addObserver(function onReady() {
        Services.obs.removeObserver(onReady, "weave:service:ready");
        resolve();
      }, "weave:service:ready");
    });
    this.ensureLoaded();
    return onReadyPromise;
  },

<<<<<<< HEAD
=======
  init() {
    // Force Weave service to load if it hasn't triggered from overlays
    this.timer = Cc["@mozilla.org/timer;1"].createInstance(Ci.nsITimer);
    this.timer.initWithCallback({
      notify: () => {
        let isConfigured = false;
        // We only load more if it looks like Sync is configured.
        if (this.enabled) {
          // We have an associated FxAccount. So, do a more thorough check.
          // This will import a number of modules and thus increase memory
          // accordingly. We could potentially copy code performed by
          // this check into this file if our above code is yielding too
          // many false positives.
          Components.utils.import("resource://services-sync/main.js");
          isConfigured = Weave.Status.checkSetup() != Weave.CLIENT_NOT_CONFIGURED;
        }
        let getHistogramById = Services.telemetry.getHistogramById;
        getHistogramById("WEAVE_CONFIGURED").add(isConfigured);
        if (isConfigured) {
          getHistogramById("WEAVE_CONFIGURED_MASTER_PASSWORD").add(Utils.mpEnabled());
          this.ensureLoaded();
        }
      }
    }, 10000, Ci.nsITimer.TYPE_ONE_SHOT);
  },

>>>>>>> a17af05f
  /**
   * Whether Sync appears to be enabled.
   *
   * This returns true if we have an associated FxA account
   *
   * It does *not* perform a robust check to see if the client is working.
   * For that, you'll want to check Weave.Status.checkSetup().
   */
  get enabled() {
    let prefs = Services.prefs.getBranch(SYNC_PREFS_BRANCH);
    return prefs.prefHasUserValue("username");
<<<<<<< HEAD
  },

  observe(subject, topic, data) {
    switch (topic) {
    case "app-startup":
      let os = Cc["@mozilla.org/observer-service;1"].
               getService(Ci.nsIObserverService);
      os.addObserver(this, "final-ui-startup", true);
      break;

    case "final-ui-startup":
      // Force Weave service to load if it hasn't triggered from overlays
      this.timer = Cc["@mozilla.org/timer;1"].createInstance(Ci.nsITimer);
      this.timer.initWithCallback({
        notify: function() {
          let isConfigured = false;
          // We only load more if it looks like Sync is configured.
          if (this.enabled) {
            // We have an associated FxAccount. So, do a more thorough check.
            // This will import a number of modules and thus increase memory
            // accordingly. We could potentially copy code performed by
            // this check into this file if our above code is yielding too
            // many false positives.
            Components.utils.import("resource://services-sync/main.js");
            isConfigured = Weave.Status.checkSetup() != Weave.CLIENT_NOT_CONFIGURED;
          }
          let getHistogramById = Services.telemetry.getHistogramById;
          getHistogramById("WEAVE_CONFIGURED").add(isConfigured);
          if (isConfigured) {
            getHistogramById("WEAVE_CONFIGURED_MASTER_PASSWORD").add(Utils.mpEnabled());
            this.ensureLoaded();
          }
        }.bind(this)
      }, 10000, Ci.nsITimer.TYPE_ONE_SHOT);
      break;
    }
=======
>>>>>>> a17af05f
  }
};

function AboutWeaveLog() {}
AboutWeaveLog.prototype = {
  classID: Components.ID("{d28f8a0b-95da-48f4-b712-caf37097be41}"),

  QueryInterface: XPCOMUtils.generateQI([Ci.nsIAboutModule,
                                         Ci.nsISupportsWeakReference]),

  getURIFlags(aURI) {
    return 0;
  },

  newChannel(aURI, aLoadInfo) {
    let dir = FileUtils.getDir("ProfD", ["weave", "logs"], true);
    let uri = Services.io.newFileURI(dir);
    let channel = Services.io.newChannelFromURIWithLoadInfo(uri, aLoadInfo);

    channel.originalURI = aURI;

    // Ensure that the about page has the same privileges as a regular directory
    // view. That way links to files can be opened. make sure we use the correct
    // origin attributes when creating the principal for accessing the
    // about:sync-log data.
    let ssm = Cc["@mozilla.org/scriptsecuritymanager;1"]
                .getService(Ci.nsIScriptSecurityManager);
    let principal = ssm.createCodebasePrincipal(uri, aLoadInfo.originAttributes);

    channel.owner = principal;
    return channel;
  }
};

const components = [WeaveService, AboutWeaveLog];
this.NSGetFactory = XPCOMUtils.generateNSGetFactory(components);<|MERGE_RESOLUTION|>--- conflicted
+++ resolved
@@ -94,8 +94,6 @@
     return onReadyPromise;
   },
 
-<<<<<<< HEAD
-=======
   init() {
     // Force Weave service to load if it hasn't triggered from overlays
     this.timer = Cc["@mozilla.org/timer;1"].createInstance(Ci.nsITimer);
@@ -122,7 +120,6 @@
     }, 10000, Ci.nsITimer.TYPE_ONE_SHOT);
   },
 
->>>>>>> a17af05f
   /**
    * Whether Sync appears to be enabled.
    *
@@ -134,45 +131,6 @@
   get enabled() {
     let prefs = Services.prefs.getBranch(SYNC_PREFS_BRANCH);
     return prefs.prefHasUserValue("username");
-<<<<<<< HEAD
-  },
-
-  observe(subject, topic, data) {
-    switch (topic) {
-    case "app-startup":
-      let os = Cc["@mozilla.org/observer-service;1"].
-               getService(Ci.nsIObserverService);
-      os.addObserver(this, "final-ui-startup", true);
-      break;
-
-    case "final-ui-startup":
-      // Force Weave service to load if it hasn't triggered from overlays
-      this.timer = Cc["@mozilla.org/timer;1"].createInstance(Ci.nsITimer);
-      this.timer.initWithCallback({
-        notify: function() {
-          let isConfigured = false;
-          // We only load more if it looks like Sync is configured.
-          if (this.enabled) {
-            // We have an associated FxAccount. So, do a more thorough check.
-            // This will import a number of modules and thus increase memory
-            // accordingly. We could potentially copy code performed by
-            // this check into this file if our above code is yielding too
-            // many false positives.
-            Components.utils.import("resource://services-sync/main.js");
-            isConfigured = Weave.Status.checkSetup() != Weave.CLIENT_NOT_CONFIGURED;
-          }
-          let getHistogramById = Services.telemetry.getHistogramById;
-          getHistogramById("WEAVE_CONFIGURED").add(isConfigured);
-          if (isConfigured) {
-            getHistogramById("WEAVE_CONFIGURED_MASTER_PASSWORD").add(Utils.mpEnabled());
-            this.ensureLoaded();
-          }
-        }.bind(this)
-      }, 10000, Ci.nsITimer.TYPE_ONE_SHOT);
-      break;
-    }
-=======
->>>>>>> a17af05f
   }
 };
 
