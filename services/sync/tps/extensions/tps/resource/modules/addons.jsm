--- conflicted
+++ resolved
@@ -54,21 +54,9 @@
 
   uninstall: function uninstall() {
     // find our addon locally
-<<<<<<< HEAD
-    let cb = Async.makeSyncCallback();
-    AddonManager.getAddonByID(this.id, cb);
-    let addon = Async.waitForSyncCallback(cb);
-
-    Logger.AssertTrue(!!addon, "could not find addon " + this.id + " to uninstall");
-
-    cb = Async.makeSpinningCallback();
-    AddonUtils.uninstallAddon(addon, cb);
-    cb.wait();
-=======
     let addon = Async.promiseSpinningly(AddonManager.getAddonByID(this.id));
     Logger.AssertTrue(!!addon, "could not find addon " + this.id + " to uninstall");
     Async.promiseSpinningly(AddonUtils.uninstallAddon(addon));
->>>>>>> a17af05f
   },
 
   find: function find(state) {
