--- conflicted
+++ resolved
@@ -19,24 +19,10 @@
 Cu.import("resource://services-common/async.js");
 Cu.import("resource://tps/logger.jsm");
 
-<<<<<<< HEAD
-var DumpBookmarks = function TPS_Bookmarks__DumpBookmarks() {
-  let cb = Async.makeSpinningCallback();
-  PlacesBackups.getBookmarksTree().then(result => {
-    let [bookmarks, ] = result;
-    Logger.logInfo("Dumping Bookmarks...\n" + JSON.stringify(bookmarks) + "\n\n");
-    cb(null);
-  }).then(null, error => {
-    cb(error);
-  });
-  cb.wait();
-};
-=======
 async function DumpBookmarks() {
   let [bookmarks, ] = await PlacesBackups.getBookmarksTree()
   Logger.logInfo("Dumping Bookmarks...\n" + JSON.stringify(bookmarks, undefined, 2) + "\n\n");
 }
->>>>>>> a17af05f
 
 /**
  * extend, causes a child object to inherit from a parent
@@ -99,15 +85,12 @@
     "toolbar": PlacesUtils.bookmarks.toolbarGuid,
   },
 
-<<<<<<< HEAD
-=======
   _typeMap: new Map([
     [PlacesUtils.TYPE_X_MOZ_PLACE_CONTAINER, PlacesUtils.bookmarks.TYPE_FOLDER],
     [PlacesUtils.TYPE_X_MOZ_PLACE_SEPARATOR, PlacesUtils.bookmarks.TYPE_SEPARATOR],
     [PlacesUtils.TYPE_X_MOZ_PLACE, PlacesUtils.bookmarks.TYPE_BOOKMARK],
   ]),
 
->>>>>>> a17af05f
   toString() {
     var that = this;
     var props = ["uri", "title", "location", "folder", "feedUri", "siteUri", "livemark"];
@@ -125,11 +108,6 @@
     return string;
   },
 
-  GetSyncId() {
-    let guid = Async.promiseSpinningly(PlacesUtils.promiseItemGuid(this.props.item_id));
-    return PlacesSyncUtils.bookmarks.guidToSyncId(guid);
-  },
-
   /**
    * GetPlacesChildGuid
    *
@@ -144,20 +122,6 @@
    *
    * @return the node id if the item was found, otherwise null
    */
-<<<<<<< HEAD
-  GetPlacesNodeId(folder, type, title, uri) {
-    let node_id = -1;
-
-    let options = PlacesUtils.history.getNewQueryOptions();
-    let query = PlacesUtils.history.getNewQuery();
-    query.setFolders([folder], 1);
-    let result = PlacesUtils.history.executeQuery(query, options);
-    let rootNode = result.root;
-    rootNode.containerOpen = true;
-
-    for (let j = 0; j < rootNode.childCount; j++) {
-      let node = rootNode.getChild(j);
-=======
   async GetPlacesChildGuid(folder, type, title, uri) {
     let children = (await PlacesUtils.promiseBookmarksTree(folder)).children;
     if (!children) {
@@ -165,7 +129,6 @@
     }
     let guid = null;
     for (let node of children) {
->>>>>>> a17af05f
       if (node.title == title) {
         let nodeType = this._typeMap.get(node.type);
         if (type == null || type == undefined || nodeType == type)
@@ -193,15 +156,6 @@
    * @return true if this object is immediately adjacent to the other object,
    *         otherwise false
    */
-<<<<<<< HEAD
-  IsAdjacentTo(itemName, relativePos) {
-    Logger.AssertTrue(this.props.folder_id != -1 && this.props.item_id != -1,
-      "Either folder_id or item_id was invalid");
-    let other_id = this.GetPlacesNodeId(this.props.folder_id, null, itemName);
-    Logger.AssertTrue(other_id != -1, "item " + itemName + " not found");
-    let other_pos = PlacesUtils.bookmarks.getItemIndex(other_id);
-    let this_pos = PlacesUtils.bookmarks.getItemIndex(this.props.item_id);
-=======
   async IsAdjacentTo(itemName, relativePos) {
     Logger.AssertTrue(this.props.folder_id != -1 && this.props.guid != null,
       "Either folder_id or guid was invalid");
@@ -209,7 +163,6 @@
     Logger.AssertTrue(otherGuid, "item " + itemName + " not found");
     let other_pos = (await PlacesUtils.bookmarks.fetch(otherGuid)).index;
     let this_pos = (await PlacesUtils.bookmarks.fetch(this.props.guid)).index;
->>>>>>> a17af05f
     if (other_pos + relativePos != this_pos) {
       Logger.logPotentialError("Invalid position - " +
        (this.props.title ? this.props.title : this.props.folder) +
@@ -227,13 +180,8 @@
    *
    * @return the item index, or -1 if there's an error
    */
-<<<<<<< HEAD
-  GetItemIndex() {
-    if (this.props.item_id == -1)
-=======
   async GetItemIndex() {
     if (this.props.guid == null)
->>>>>>> a17af05f
       return -1;
     return (await PlacesUtils.bookmarks.fetch(this.props.guid)).index;
   },
@@ -247,11 +195,7 @@
    *        with one of the bookmark root folders
    * @return the folder guid if the folder is found, otherwise null
    */
-<<<<<<< HEAD
-  GetFolder(location) {
-=======
   async GetFolder(location) {
->>>>>>> a17af05f
     let folder_parts = location.split("/");
     if (!(folder_parts[0] in this._bookmarkFolders)) {
       return null;
@@ -262,17 +206,10 @@
         folderGuid,
         PlacesUtils.bookmarks.TYPE_FOLDER,
         folder_parts[i]);
-<<<<<<< HEAD
-      if (subfolder_id == -1) {
-        return -1;
-      }
-      folder_id = subfolder_id;
-=======
       if (guid == null) {
         return null;
       }
       folderGuid = guid;
->>>>>>> a17af05f
     }
     return folderGuid;
   },
@@ -286,28 +223,13 @@
    *        with one of the bookmark root folders
    * @return the folder id if the folder was created, otherwise -1
    */
-<<<<<<< HEAD
-  CreateFolder(location) {
-=======
   async CreateFolder(location) {
->>>>>>> a17af05f
     let folder_parts = location.split("/");
     if (!(folder_parts[0] in this._bookmarkFolders)) {
       return -1;
     }
     let folderGuid = this._bookmarkFolders[folder_parts[0]];
     for (let i = 1; i < folder_parts.length; i++) {
-<<<<<<< HEAD
-      let subfolder_id = this.GetPlacesNodeId(
-        folder_id,
-        Ci.nsINavHistoryResultNode.RESULT_TYPE_FOLDER,
-        folder_parts[i]);
-      if (subfolder_id == -1) {
-        folder_id = PlacesUtils.bookmarks.createFolder(folder_id,
-                                                 folder_parts[i], -1);
-      } else {
-        folder_id = subfolder_id;
-=======
       let subfolderGuid = await this.GetPlacesChildGuid(
         folderGuid,
         PlacesUtils.bookmarks.TYPE_FOLDER,
@@ -320,7 +242,6 @@
         folderGuid = guid;
       } else {
         folderGuid = subfolderGuid;
->>>>>>> a17af05f
       }
     }
     return folderGuid;
@@ -335,19 +256,11 @@
    *        with one of the bookmark root folders
    * @return the folder id if the folder was found or created, otherwise -1
    */
-<<<<<<< HEAD
-  GetOrCreateFolder(location) {
-    let folder_id = this.GetFolder(location);
-    if (folder_id == -1)
-      folder_id = this.CreateFolder(location);
-    return folder_id;
-=======
   async GetOrCreateFolder(location) {
     let parentGuid = await this.GetFolder(location);
     if (parentGuid == null)
       parentGuid = await this.CreateFolder(location);
     return parentGuid;
->>>>>>> a17af05f
   },
 
   /**
@@ -361,11 +274,7 @@
    * @return true if the actual and expected descriptions match, or if
    *         there is no expected description; otherwise false
    */
-<<<<<<< HEAD
-  CheckDescription(expectedDescription) {
-=======
   async CheckDescription(expectedDescription) {
->>>>>>> a17af05f
     if (expectedDescription != null) {
       // Use PlacesSyncUtils as it gives us the description.
       let info = await PlacesSyncUtils.bookmarks.fetch(this.props.guid);
@@ -392,11 +301,7 @@
    *        or null if this check should be skipped
    * @return true if this item is in the correct position, otherwise false
    */
-<<<<<<< HEAD
-  CheckPosition(before, after, last_item_pos) {
-=======
   async CheckPosition(before, after, last_item_pos) {
->>>>>>> a17af05f
     if (after)
       if (!(await this.IsAdjacentTo(after, 1))) return false;
     if (before)
@@ -423,11 +328,7 @@
    *        folders; if null, no changes are made
    * @return nothing if successful, otherwise an exception is thrown
    */
-<<<<<<< HEAD
-  SetLocation(location) {
-=======
   async SetLocation(location) {
->>>>>>> a17af05f
     if (location != null) {
       let newfolderGuid = await this.GetOrCreateFolder(location);
       Logger.AssertTrue(newfolderGuid, "Location " + location +
@@ -450,13 +351,9 @@
    *        made
    * @return nothing
    */
-<<<<<<< HEAD
-  SetDescription(description) {
-=======
   async SetDescription(description) {
     let itemId = await PlacesUtils.promiseItemId(this.props.guid);
 
->>>>>>> a17af05f
     if (description != null) {
       if (description != "")
         PlacesUtils.annotations.setItemAnnotation(itemId,
@@ -483,17 +380,6 @@
    *        is used as the index.
    * @return nothing if successful, otherwise an exception is thrown
    */
-<<<<<<< HEAD
-  SetPosition(position) {
-    if (position != null) {
-      let newposition = -1;
-      if (position != -1) {
-        newposition = this.GetPlacesNodeId(this.props.folder_id,
-                                           null, position);
-        Logger.AssertTrue(newposition != -1, "position " + position +
-                          " is invalid; unable to change position");
-        newposition = PlacesUtils.bookmarks.getItemIndex(newposition);
-=======
   async SetPosition(position) {
     if (position == null) {
       return;
@@ -504,7 +390,6 @@
                                                        null, position);
       if (existingGuid) {
         index = (await PlacesUtils.bookmarks.fetch(existingGuid)).index;
->>>>>>> a17af05f
       }
       Logger.AssertTrue(index != -1, "position " + position +
                         " is invalid; unable to change position");
@@ -519,11 +404,7 @@
    *        are made
    * @return nothing
    */
-<<<<<<< HEAD
-  SetTitle(title) {
-=======
   async SetTitle(title) {
->>>>>>> a17af05f
     if (title != null) {
       await PlacesUtils.bookmarks.update({guid: this.props.guid, title});
     }
@@ -553,21 +434,6 @@
    *        changes are made
    * @return nothing
    */
-<<<<<<< HEAD
-  SetKeyword(keyword) {
-    if (keyword != null) {
-      // Mirror logic from PlacesSyncUtils's updateBookmarkMetadata
-      let entry = Async.promiseSpinningly(PlacesUtils.keywords.fetch({
-        url: this.props.uri,
-      }));
-      if (entry) {
-        Async.promiseSpinningly(PlacesUtils.keywords.remove(entry));
-      }
-      Async.promiseSpinningly(PlacesUtils.keywords.insert({
-        keyword,
-        url: this.props.uri
-      }));
-=======
   async SetKeyword(keyword) {
     if (keyword != null) {
       // Mirror logic from PlacesSyncUtils's updateBookmarkMetadata
@@ -576,7 +442,6 @@
         await PlacesUtils.keywords.remove(entry);
       }
       await PlacesUtils.keywords.insert({keyword, url: this.props.uri});
->>>>>>> a17af05f
     }
   },
 
@@ -590,12 +455,8 @@
    *        in no change
    * @return nothing
    */
-<<<<<<< HEAD
-  SetLoadInSidebar(loadInSidebar) {
-=======
   async SetLoadInSidebar(loadInSidebar) {
     let itemId = await PlacesUtils.promiseItemId(this.props.guid);
->>>>>>> a17af05f
     if (loadInSidebar == true)
       PlacesUtils.annotations.setItemAnnotation(itemId,
                                     "bookmarkProperties/loadInSidebar",
@@ -608,23 +469,6 @@
   },
 
   /**
-<<<<<<< HEAD
-   * SetTitle
-   *
-   * Updates this bookmark's title.
-   *
-   * @param title The new title to set for this boomark; if null, no changes
-   *        are made
-   * @return nothing
-   */
-  SetTitle(title) {
-    if (title)
-      PlacesUtils.bookmarks.setItemTitle(this.props.item_id, title);
-  },
-
-  /**
-=======
->>>>>>> a17af05f
    * SetUri
    *
    * Updates this bookmark's URI.
@@ -633,17 +477,10 @@
    *        are made
    * @return nothing
    */
-<<<<<<< HEAD
-  SetUri(uri) {
-    if (uri) {
-      let newURI = Services.io.newURI(uri);
-      PlacesUtils.bookmarks.changeBookmarkURI(this.props.item_id, newURI);
-=======
   async SetUri(uri) {
     if (uri) {
       let url = Services.io.newURI(uri);
       await PlacesUtils.bookmarks.update({guid: this.props.guid, url})
->>>>>>> a17af05f
     }
   },
 
@@ -674,22 +511,6 @@
    *
    * @return the id of the created bookmark
    */
-<<<<<<< HEAD
-  Create() {
-    this.props.folder_id = this.GetOrCreateFolder(this.props.location);
-    Logger.AssertTrue(this.props.folder_id != -1, "Unable to create " +
-      "bookmark, error creating folder " + this.props.location);
-    let bookmarkURI = Services.io.newURI(this.props.uri);
-    this.props.item_id = PlacesUtils.bookmarks.insertBookmark(this.props.folder_id,
-                                                        bookmarkURI,
-                                                        -1,
-                                                        this.props.title);
-    this.SetKeyword(this.props.keyword);
-    this.SetDescription(this.props.description);
-    this.SetLoadInSidebar(this.props.loadInSidebar);
-    this.SetTags(this.props.tags);
-    return this.props.item_id;
-=======
   async Create() {
     this.props.parentGuid = await this.GetOrCreateFolder(this.props.location);
     Logger.AssertTrue(this.props.parentGuid, "Unable to create " +
@@ -704,7 +525,6 @@
     await this.SetLoadInSidebar(this.props.loadInSidebar);
     await this.SetTags(this.props.tags);
     return this.props.guid;
->>>>>>> a17af05f
   },
 
   /**
@@ -715,19 +535,6 @@
    *
    * @return nothing
    */
-<<<<<<< HEAD
-  Update() {
-    Logger.AssertTrue(this.props.item_id != -1 && this.props.item_id != null,
-      "Invalid item_id during Remove");
-    this.SetDescription(this.updateProps.description);
-    this.SetLoadInSidebar(this.updateProps.loadInSidebar);
-    this.SetTitle(this.updateProps.title);
-    this.SetUri(this.updateProps.uri);
-    this.SetKeyword(this.updateProps.keyword);
-    this.SetTags(this.updateProps.tags);
-    this.SetLocation(this.updateProps.location);
-    this.SetPosition(this.updateProps.position);
-=======
   async Update() {
     Logger.AssertTrue(this.props.guid, "Invalid guid during Update");
     await this.SetDescription(this.updateProps.description);
@@ -738,7 +545,6 @@
     await this.SetTags(this.updateProps.tags);
     await this.SetLocation(this.updateProps.location);
     await this.SetPosition(this.updateProps.position);
->>>>>>> a17af05f
   },
 
   /**
@@ -748,16 +554,10 @@
    *
    * @return the bookmark guid if the bookmark was found, otherwise null
    */
-<<<<<<< HEAD
-  Find() {
-    this.props.folder_id = this.GetFolder(this.props.location);
-    if (this.props.folder_id == -1) {
-=======
   async Find() {
     this.props.parentGuid = await this.GetFolder(this.props.location);
 
     if (this.props.parentGuid == null) {
->>>>>>> a17af05f
       Logger.logError("Unable to find folder " + this.props.location);
       return null;
     }
@@ -775,12 +575,7 @@
       return null;
     }
     if (this.props.keyword != null) {
-<<<<<<< HEAD
-      let { keyword } = Async.promiseSpinningly(
-        PlacesSyncUtils.bookmarks.fetch(this.GetSyncId()));
-=======
       let {keyword} = await PlacesSyncUtils.bookmarks.fetch(this.props.guid);
->>>>>>> a17af05f
       if (keyword != this.props.keyword) {
         Logger.logPotentialError("Incorrect keyword - expected: " +
           this.props.keyword + ", actual: " + keyword +
@@ -835,16 +630,9 @@
    *
    * @return nothing
    */
-<<<<<<< HEAD
-  Remove() {
-    Logger.AssertTrue(this.props.item_id != -1 && this.props.item_id != null,
-      "Invalid item_id during Remove");
-    PlacesUtils.bookmarks.removeItem(this.props.item_id);
-=======
   async Remove() {
     Logger.AssertTrue(this.props.guid, "Invalid guid during Remove");
     await PlacesUtils.bookmarks.remove(this.props.guid);
->>>>>>> a17af05f
   },
 };
 
@@ -869,15 +657,9 @@
    *
    * @return the id of the created bookmark folder
    */
-<<<<<<< HEAD
-  Create() {
-    this.props.folder_id = this.GetOrCreateFolder(this.props.location);
-    Logger.AssertTrue(this.props.folder_id != -1, "Unable to create " +
-=======
   async Create() {
     this.props.parentGuid = await this.GetOrCreateFolder(this.props.location);
     Logger.AssertTrue(this.props.parentGuid, "Unable to create " +
->>>>>>> a17af05f
       "folder, error creating parent folder " + this.props.location);
     let {guid} = await PlacesUtils.bookmarks.insert({parentGuid: this.props.parentGuid,
                                                      title: this.props.folder,
@@ -897,15 +679,9 @@
    *
    * @return the folder guid if the folder was found, otherwise null
    */
-<<<<<<< HEAD
-  Find() {
-    this.props.folder_id = this.GetFolder(this.props.location);
-    if (this.props.folder_id == -1) {
-=======
   async Find() {
     this.props.parentGuid = await this.GetFolder(this.props.location);
     if (this.props.parentGuid == null) {
->>>>>>> a17af05f
       Logger.logError("Unable to find folder " + this.props.location);
       return null;
     }
@@ -935,17 +711,9 @@
    *
    * @return nothing
    */
-<<<<<<< HEAD
-  Remove() {
-    Logger.AssertTrue(this.props.item_id != -1 && this.props.item_id != null,
-      "Invalid item_id during Remove");
-    PlacesUtils.bookmarks.removeFolderChildren(this.props.item_id);
-    PlacesUtils.bookmarks.removeItem(this.props.item_id);
-=======
   async Remove() {
     Logger.AssertTrue(this.props.guid, "Invalid guid during Remove");
     await PlacesUtils.bookmarks.remove(this.props.guid);
->>>>>>> a17af05f
   },
 
   /**
@@ -956,22 +724,12 @@
    *
    * @return nothing
    */
-<<<<<<< HEAD
-  Update() {
-    Logger.AssertTrue(this.props.item_id != -1 && this.props.item_id != null,
-      "Invalid item_id during Update");
-    this.SetLocation(this.updateProps.location);
-    this.SetPosition(this.updateProps.position);
-    this.SetTitle(this.updateProps.folder);
-    this.SetDescription(this.updateProps.description);
-=======
   async Update() {
     Logger.AssertTrue(this.props.guid, "Invalid guid during Update");
     await this.SetLocation(this.updateProps.location);
     await this.SetPosition(this.updateProps.position);
     await this.SetTitle(this.updateProps.folder);
     await this.SetDescription(this.updateProps.description);
->>>>>>> a17af05f
   },
 };
 
@@ -996,50 +754,22 @@
    *
    * @return the id of the created livemark
    */
-<<<<<<< HEAD
-  Create() {
-    this.props.folder_id = this.GetOrCreateFolder(this.props.location);
-    Logger.AssertTrue(this.props.folder_id != -1, "Unable to create " +
-=======
   async Create() {
     this.props.parentGuid = await this.GetOrCreateFolder(this.props.location);
     Logger.AssertTrue(this.props.parentGuid, "Unable to create " +
->>>>>>> a17af05f
       "folder, error creating parent folder " + this.props.location);
     let siteURI = null;
     if (this.props.siteUri != null)
       siteURI = Services.io.newURI(this.props.siteUri);
-<<<<<<< HEAD
-    let livemarkObj = {parentId: this.props.folder_id,
-=======
     let livemarkObj = {parentGuid: this.props.parentGuid,
->>>>>>> a17af05f
                        title: this.props.livemark,
                        siteURI,
                        feedURI: Services.io.newURI(this.props.feedUri),
                        index: PlacesUtils.bookmarks.DEFAULT_INDEX};
 
-<<<<<<< HEAD
-    // Until this can handle asynchronous creation, we need to spin.
-    let spinningCb = Async.makeSpinningCallback();
-
-    PlacesUtils.livemarks.addLivemark(livemarkObj).then(
-      aLivemark => { spinningCb(null, [Components.results.NS_OK, aLivemark]) },
-      () => { spinningCb(null, [Components.results.NS_ERROR_UNEXPECTED, null]) }
-    );
-
-    let [status, livemark] = spinningCb.wait();
-    if (!Components.isSuccessCode(status)) {
-      throw new Error(status);
-    }
-
-    this.props.item_id = livemark.id;
-    return this.props.item_id;
-=======
     let livemark = await PlacesUtils.livemarks.addLivemark(livemarkObj);
     this.props.guid = livemark.guid;
     return this.props.guid;
->>>>>>> a17af05f
   },
 
   /**
@@ -1050,15 +780,9 @@
    *
    * @return the item guid if the livemark was found, otherwise null
    */
-<<<<<<< HEAD
-  Find() {
-    this.props.folder_id = this.GetFolder(this.props.location);
-    if (this.props.folder_id == -1) {
-=======
   async Find() {
     this.props.parentGuid = await this.GetFolder(this.props.location);
     if (this.props.parentGuid == null) {
->>>>>>> a17af05f
       Logger.logError("Unable to find folder " + this.props.location);
       return null;
     }
@@ -1115,20 +839,11 @@
    *
    * @return nothing
    */
-<<<<<<< HEAD
-  Update() {
-    Logger.AssertTrue(this.props.item_id != -1 && this.props.item_id != null,
-      "Invalid item_id during Update");
-    this.SetLocation(this.updateProps.location);
-    this.SetPosition(this.updateProps.position);
-    this.SetTitle(this.updateProps.livemark);
-=======
   async Update() {
     Logger.AssertTrue(this.props.guid, "Invalid guid during Update");
     await this.SetLocation(this.updateProps.location);
     await this.SetPosition(this.updateProps.position);
     await this.SetTitle(this.updateProps.livemark);
->>>>>>> a17af05f
     return true;
   },
 
@@ -1140,16 +855,9 @@
    *
    * @return nothing
    */
-<<<<<<< HEAD
-  Remove() {
-    Logger.AssertTrue(this.props.item_id != -1 && this.props.item_id != null,
-      "Invalid item_id during Remove");
-    PlacesUtils.bookmarks.removeItem(this.props.item_id);
-=======
   async Remove() {
     Logger.AssertTrue(this.props.guid, "Invalid guid during Remove");
     await PlacesUtils.bookmarks.remove(this.props.guid);
->>>>>>> a17af05f
   },
 };
 
@@ -1174,15 +882,9 @@
    *
    * @return the id of the created separator
    */
-<<<<<<< HEAD
-  Create() {
-    this.props.folder_id = this.GetOrCreateFolder(this.props.location);
-    Logger.AssertTrue(this.props.folder_id != -1, "Unable to create " +
-=======
   async Create() {
     this.props.parentGuid = await this.GetOrCreateFolder(this.props.location);
     Logger.AssertTrue(this.props.parentGuid, "Unable to create " +
->>>>>>> a17af05f
       "folder, error creating parent folder " + this.props.location);
     let {guid} = await PlacesUtils.bookmarks.insert({
       parentGuid: this.props.parentGuid,
@@ -1200,15 +902,9 @@
    *
    * @return the item guid if the separator was found, otherwise null
    */
-<<<<<<< HEAD
-  Find() {
-    this.props.folder_id = this.GetFolder(this.props.location);
-    if (this.props.folder_id == -1) {
-=======
   async Find() {
     this.props.parentGuid = await this.GetFolder(this.props.location);
     if (this.props.parentGuid == null) {
->>>>>>> a17af05f
       Logger.logError("Unable to find folder " + this.props.location);
       return null;
     }
@@ -1219,26 +915,15 @@
     }
     let expected_pos = -1;
     if (this.props.before) {
-<<<<<<< HEAD
-      let other_id = this.GetPlacesNodeId(this.props.folder_id,
-                                          null,
-                                          this.props.before);
-      if (other_id == -1) {
-=======
       let otherGuid = this.GetPlacesChildGuid(this.props.parentGuid,
                                               null,
                                               this.props.before);
       if (otherGuid == null) {
->>>>>>> a17af05f
         Logger.logPotentialError("Can't find places item " + this.props.before +
           " for locating separator");
         return null;
       }
-<<<<<<< HEAD
-      expected_pos = PlacesUtils.bookmarks.getItemIndex(other_id) - 1;
-=======
       expected_pos = (await PlacesUtils.bookmarks.fetch(otherGuid)).index - 1;
->>>>>>> a17af05f
     } else {
       expected_pos = this.props.last_item_pos + 1;
     }
@@ -1247,15 +932,6 @@
     this.props.guid = children[expected_pos];
     if (this.props.guid == null) {
       Logger.logPotentialError("No separator found at position " + expected_pos);
-<<<<<<< HEAD
-    } else if (PlacesUtils.bookmarks.getItemType(this.props.item_id) !=
-          PlacesUtils.bookmarks.TYPE_SEPARATOR) {
-        Logger.logPotentialError("Places item at position " + expected_pos +
-          " is not a separator");
-        return -1;
-      }
-    return this.props.item_id;
-=======
       return null;
     }
     let info = await PlacesUtils.bookmarks.fetch(this.props.guid);
@@ -1265,7 +941,6 @@
       return null;
     }
     return this.props.guid;
->>>>>>> a17af05f
   },
 
   /**
@@ -1276,18 +951,10 @@
    *
    * @return nothing
    */
-<<<<<<< HEAD
-  Update() {
-    Logger.AssertTrue(this.props.item_id != -1 && this.props.item_id != null,
-      "Invalid item_id during Update");
-    this.SetLocation(this.updateProps.location);
-    this.SetPosition(this.updateProps.position);
-=======
   async Update() {
     Logger.AssertTrue(this.props.guid, "Invalid guid during Update");
     await this.SetLocation(this.updateProps.location);
     await this.SetPosition(this.updateProps.position);
->>>>>>> a17af05f
     return true;
   },
 
@@ -1299,16 +966,9 @@
    *
    * @return nothing
    */
-<<<<<<< HEAD
-  Remove() {
-    Logger.AssertTrue(this.props.item_id != -1 && this.props.item_id != null,
-      "Invalid item_id during Update");
-    PlacesUtils.bookmarks.removeItem(this.props.item_id);
-=======
   async Remove() {
     Logger.AssertTrue(this.props.guid, "Invalid guid during Update");
     await PlacesUtils.bookmarks.remove(this.props.guid);
->>>>>>> a17af05f
   },
 };
 
