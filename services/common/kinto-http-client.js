/*
 *
 * Licensed under the Apache License, Version 2.0 (the "License");
 * you may not use this file except in compliance with the License.
 * You may obtain a copy of the License at
 *
 *     http://www.apache.org/licenses/LICENSE-2.0
 *
 * Unless required by applicable law or agreed to in writing, software
 * distributed under the License is distributed on an "AS IS" BASIS,
 * WITHOUT WARRANTIES OR CONDITIONS OF ANY KIND, either express or implied.
 * See the License for the specific language governing permissions and
 * limitations under the License.
 */
"use strict";

/*
 * This file is generated from kinto-http.js - do not modify directly.
 */

const global = this;

this.EXPORTED_SYMBOLS = ["KintoHttpClient"];

/*
<<<<<<< HEAD
 * Version 4.0.0 - d750ae1
=======
 * Version 4.3.4 - 1294207
>>>>>>> a17af05f
 */

(function(f){if(typeof exports==="object"&&typeof module!=="undefined"){module.exports=f()}else if(typeof define==="function"&&define.amd){define([],f)}else{var g;if(typeof window!=="undefined"){g=window}else if(typeof global!=="undefined"){g=global}else if(typeof self!=="undefined"){g=self}else{g=this}g.KintoHttpClient = f()}})(function(){var define,module,exports;return (function e(t,n,r){function s(o,u){if(!n[o]){if(!t[o]){var a=typeof require=="function"&&require;if(!u&&a)return a(o,!0);if(i)return i(o,!0);var f=new Error("Cannot find module '"+o+"'");throw f.code="MODULE_NOT_FOUND",f}var l=n[o]={exports:{}};t[o][0].call(l.exports,function(e){var n=t[o][1][e];return s(n?n:e)},l,l.exports,e,t,n,r)}return n[o].exports}var i=typeof require=="function"&&require;for(var o=0;o<r.length;o++)s(r[o]);return s})({1:[function(require,module,exports){
/*
 *
 * Licensed under the Apache License, Version 2.0 (the "License");
 * you may not use this file except in compliance with the License.
 * You may obtain a copy of the License at
 *
 *     http://www.apache.org/licenses/LICENSE-2.0
 *
 * Unless required by applicable law or agreed to in writing, software
 * distributed under the License is distributed on an "AS IS" BASIS,
 * WITHOUT WARRANTIES OR CONDITIONS OF ANY KIND, either express or implied.
 * See the License for the specific language governing permissions and
 * limitations under the License.
 */

"use strict";

Object.defineProperty(exports, "__esModule", {
  value: true
});
exports.default = undefined;

var _extends = Object.assign || function (target) { for (var i = 1; i < arguments.length; i++) { var source = arguments[i]; for (var key in source) { if (Object.prototype.hasOwnProperty.call(source, key)) { target[key] = source[key]; } } } return target; };

var _base = require("../src/base");

var _base2 = _interopRequireDefault(_base);

function _interopRequireDefault(obj) { return obj && obj.__esModule ? obj : { default: obj }; }

const Cu = Components.utils;

Cu.import("resource://gre/modules/Timer.jsm");
Cu.importGlobalProperties(['fetch']);
const { EventEmitter } = Cu.import("resource://gre/modules/EventEmitter.jsm", {});

let KintoHttpClient = class KintoHttpClient extends _base2.default {
  constructor(remote, options = {}) {
    const events = {};
    EventEmitter.decorate(events);
    super(remote, _extends({ events }, options));
  }
};

// This fixes compatibility with CommonJS required by browserify.
// See http://stackoverflow.com/questions/33505992/babel-6-changes-how-it-exports-default/33683495#33683495

exports.default = KintoHttpClient;
if (typeof module === "object") {
  module.exports = KintoHttpClient;
}

},{"../src/base":7}],2:[function(require,module,exports){
var v1 = require('./v1');
var v4 = require('./v4');

var uuid = v4;
uuid.v1 = v1;
uuid.v4 = v4;

module.exports = uuid;

},{"./v1":5,"./v4":6}],3:[function(require,module,exports){
/**
 * Convert array of 16 byte values to UUID string format of the form:
 * XXXXXXXX-XXXX-XXXX-XXXX-XXXX-XXXXXXXXXXXX
 */
var byteToHex = [];
for (var i = 0; i < 256; ++i) {
  byteToHex[i] = (i + 0x100).toString(16).substr(1);
}

function bytesToUuid(buf, offset) {
  var i = offset || 0;
  var bth = byteToHex;
  return  bth[buf[i++]] + bth[buf[i++]] +
          bth[buf[i++]] + bth[buf[i++]] + '-' +
          bth[buf[i++]] + bth[buf[i++]] + '-' +
          bth[buf[i++]] + bth[buf[i++]] + '-' +
          bth[buf[i++]] + bth[buf[i++]] + '-' +
          bth[buf[i++]] + bth[buf[i++]] +
          bth[buf[i++]] + bth[buf[i++]] +
          bth[buf[i++]] + bth[buf[i++]];
}

module.exports = bytesToUuid;

},{}],4:[function(require,module,exports){
// Unique ID creation requires a high quality random # generator.  In the
// browser this is a little complicated due to unknown quality of Math.random()
// and inconsistent support for the `crypto` API.  We do the best we can via
// feature-detection
var rng;

var crypto = global.crypto || global.msCrypto; // for IE 11
if (crypto && crypto.getRandomValues) {
  // WHATWG crypto RNG - http://wiki.whatwg.org/wiki/Crypto
  var rnds8 = new Uint8Array(16);
  rng = function whatwgRNG() {
    crypto.getRandomValues(rnds8);
    return rnds8;
  };
}

if (!rng) {
  // Math.random()-based (RNG)
  //
  // If all else fails, use Math.random().  It's fast, but is of unspecified
  // quality.
  var  rnds = new Array(16);
  rng = function() {
    for (var i = 0, r; i < 16; i++) {
      if ((i & 0x03) === 0) r = Math.random() * 0x100000000;
      rnds[i] = r >>> ((i & 0x03) << 3) & 0xff;
    }

    return rnds;
  };
}

module.exports = rng;

},{}],5:[function(require,module,exports){
// Unique ID creation requires a high quality random # generator.  We feature
// detect to determine the best RNG source, normalizing to a function that
// returns 128-bits of randomness, since that's what's usually required
var rng = require('./lib/rng');
var bytesToUuid = require('./lib/bytesToUuid');

// **`v1()` - Generate time-based UUID**
//
// Inspired by https://github.com/LiosK/UUID.js
// and http://docs.python.org/library/uuid.html

// random #'s we need to init node and clockseq
var _seedBytes = rng();

// Per 4.5, create and 48-bit node id, (47 random bits + multicast bit = 1)
var _nodeId = [
  _seedBytes[0] | 0x01,
  _seedBytes[1], _seedBytes[2], _seedBytes[3], _seedBytes[4], _seedBytes[5]
];

// Per 4.2.2, randomize (14 bit) clockseq
var _clockseq = (_seedBytes[6] << 8 | _seedBytes[7]) & 0x3fff;

// Previous uuid creation time
var _lastMSecs = 0, _lastNSecs = 0;

// See https://github.com/broofa/node-uuid for API details
function v1(options, buf, offset) {
  var i = buf && offset || 0;
  var b = buf || [];

  options = options || {};

  var clockseq = options.clockseq !== undefined ? options.clockseq : _clockseq;

  // UUID timestamps are 100 nano-second units since the Gregorian epoch,
  // (1582-10-15 00:00).  JSNumbers aren't precise enough for this, so
  // time is handled internally as 'msecs' (integer milliseconds) and 'nsecs'
  // (100-nanoseconds offset from msecs) since unix epoch, 1970-01-01 00:00.
  var msecs = options.msecs !== undefined ? options.msecs : new Date().getTime();

  // Per 4.2.1.2, use count of uuid's generated during the current clock
  // cycle to simulate higher resolution clock
  var nsecs = options.nsecs !== undefined ? options.nsecs : _lastNSecs + 1;

  // Time since last uuid creation (in msecs)
  var dt = (msecs - _lastMSecs) + (nsecs - _lastNSecs)/10000;

  // Per 4.2.1.2, Bump clockseq on clock regression
  if (dt < 0 && options.clockseq === undefined) {
    clockseq = clockseq + 1 & 0x3fff;
  }

  // Reset nsecs if clock regresses (new clockseq) or we've moved onto a new
  // time interval
  if ((dt < 0 || msecs > _lastMSecs) && options.nsecs === undefined) {
    nsecs = 0;
  }

  // Per 4.2.1.2 Throw error if too many uuids are requested
  if (nsecs >= 10000) {
    throw new Error('uuid.v1(): Can\'t create more than 10M uuids/sec');
  }

  _lastMSecs = msecs;
  _lastNSecs = nsecs;
  _clockseq = clockseq;

  // Per 4.1.4 - Convert from unix epoch to Gregorian epoch
  msecs += 12219292800000;

  // `time_low`
  var tl = ((msecs & 0xfffffff) * 10000 + nsecs) % 0x100000000;
  b[i++] = tl >>> 24 & 0xff;
  b[i++] = tl >>> 16 & 0xff;
  b[i++] = tl >>> 8 & 0xff;
  b[i++] = tl & 0xff;

  // `time_mid`
  var tmh = (msecs / 0x100000000 * 10000) & 0xfffffff;
  b[i++] = tmh >>> 8 & 0xff;
  b[i++] = tmh & 0xff;

  // `time_high_and_version`
  b[i++] = tmh >>> 24 & 0xf | 0x10; // include version
  b[i++] = tmh >>> 16 & 0xff;

  // `clock_seq_hi_and_reserved` (Per 4.2.2 - include variant)
  b[i++] = clockseq >>> 8 | 0x80;

  // `clock_seq_low`
  b[i++] = clockseq & 0xff;

  // `node`
  var node = options.node || _nodeId;
  for (var n = 0; n < 6; ++n) {
    b[i + n] = node[n];
  }

  return buf ? buf : bytesToUuid(b);
}

module.exports = v1;

},{"./lib/bytesToUuid":3,"./lib/rng":4}],6:[function(require,module,exports){
var rng = require('./lib/rng');
var bytesToUuid = require('./lib/bytesToUuid');

function v4(options, buf, offset) {
  var i = buf && offset || 0;

  if (typeof(options) == 'string') {
    buf = options == 'binary' ? new Array(16) : null;
    options = null;
  }
  options = options || {};

  var rnds = options.random || (options.rng || rng)();

  // Per 4.4, set bits for version and `clock_seq_hi_and_reserved`
  rnds[6] = (rnds[6] & 0x0f) | 0x40;
  rnds[8] = (rnds[8] & 0x3f) | 0x80;

  // Copy bytes to buffer, if provided
  if (buf) {
    for (var ii = 0; ii < 16; ++ii) {
      buf[i + ii] = rnds[ii];
    }
  }

  return buf || bytesToUuid(rnds);
}

module.exports = v4;

},{"./lib/bytesToUuid":3,"./lib/rng":4}],7:[function(require,module,exports){
"use strict";

Object.defineProperty(exports, "__esModule", {
  value: true
});
exports.default = exports.SUPPORTED_PROTOCOL_VERSION = undefined;

var _extends = Object.assign || function (target) { for (var i = 1; i < arguments.length; i++) { var source = arguments[i]; for (var key in source) { if (Object.prototype.hasOwnProperty.call(source, key)) { target[key] = source[key]; } } } return target; };

var _dec, _dec2, _dec3, _dec4, _dec5, _dec6, _dec7, _desc, _value, _class;

var _utils = require("./utils");

var _http = require("./http");

var _http2 = _interopRequireDefault(_http);

var _endpoint = require("./endpoint");

var _endpoint2 = _interopRequireDefault(_endpoint);

var _requests = require("./requests");

var requests = _interopRequireWildcard(_requests);

var _batch = require("./batch");

var _bucket = require("./bucket");

var _bucket2 = _interopRequireDefault(_bucket);

function _interopRequireWildcard(obj) { if (obj && obj.__esModule) { return obj; } else { var newObj = {}; if (obj != null) { for (var key in obj) { if (Object.prototype.hasOwnProperty.call(obj, key)) newObj[key] = obj[key]; } } newObj.default = obj; return newObj; } }

function _interopRequireDefault(obj) { return obj && obj.__esModule ? obj : { default: obj }; }

function _applyDecoratedDescriptor(target, property, decorators, descriptor, context) {
  var desc = {};
  Object['ke' + 'ys'](descriptor).forEach(function (key) {
    desc[key] = descriptor[key];
  });
  desc.enumerable = !!desc.enumerable;
  desc.configurable = !!desc.configurable;

  if ('value' in desc || desc.initializer) {
    desc.writable = true;
  }

  desc = decorators.slice().reverse().reduce(function (desc, decorator) {
    return decorator(target, property, desc) || desc;
  }, desc);

  if (context && desc.initializer !== void 0) {
    desc.value = desc.initializer ? desc.initializer.call(context) : void 0;
    desc.initializer = undefined;
  }

  if (desc.initializer === void 0) {
    Object['define' + 'Property'](target, property, desc);
    desc = null;
  }

  return desc;
}

/**
 * Currently supported protocol version.
 * @type {String}
 */
const SUPPORTED_PROTOCOL_VERSION = exports.SUPPORTED_PROTOCOL_VERSION = "v1";

/**
 * High level HTTP client for the Kinto API.
 *
 * @example
 * const client = new KintoClient("https://kinto.dev.mozaws.net/v1");
 * client.bucket("default")
*    .collection("my-blog")
*    .createRecord({title: "First article"})
 *   .then(console.log.bind(console))
 *   .catch(console.error.bind(console));
 */
let KintoClientBase = (_dec = (0, _utils.nobatch)("This operation is not supported within a batch operation."), _dec2 = (0, _utils.nobatch)("This operation is not supported within a batch operation."), _dec3 = (0, _utils.nobatch)("This operation is not supported within a batch operation."), _dec4 = (0, _utils.nobatch)("This operation is not supported within a batch operation."), _dec5 = (0, _utils.nobatch)("Can't use batch within a batch!"), _dec6 = (0, _utils.capable)(["permissions_endpoint"]), _dec7 = (0, _utils.support)("1.4", "2.0"), (_class = class KintoClientBase {
  /**
   * Constructor.
   *
   * @param  {String}       remote  The remote URL.
   * @param  {Object}       [options={}]                  The options object.
   * @param  {Boolean}      [options.safe=true]           Adds concurrency headers to every requests.
   * @param  {EventEmitter} [options.events=EventEmitter] The events handler instance.
   * @param  {Object}       [options.headers={}]          The key-value headers to pass to each request.
   * @param  {Object}       [options.retry=0]             Number of retries when request fails (default: 0)
   * @param  {String}       [options.bucket="default"]    The default bucket to use.
   * @param  {String}       [options.requestMode="cors"]  The HTTP request mode (from ES6 fetch spec).
   * @param  {Number}       [options.timeout=null]        The request timeout in ms, if any.
   */
  constructor(remote, options = {}) {
    if (typeof remote !== "string" || !remote.length) {
      throw new Error("Invalid remote URL: " + remote);
    }
    if (remote[remote.length - 1] === "/") {
      remote = remote.slice(0, -1);
    }
    this._backoffReleaseTime = null;

<<<<<<< HEAD
    /**
     * Default request options container.
     * @private
     * @type {Object}
     */
    this.defaultReqOptions = {
      bucket: options.bucket || "default",
      headers: options.headers || {},
      retry: options.retry || 0,
      safe: !!options.safe
    };

    this._options = options;
=======
>>>>>>> a17af05f
    this._requests = [];
    this._isBatch = !!options.batch;
    this._retry = options.retry || 0;
    this._safe = !!options.safe;
    this._headers = options.headers || {};

    // public properties
    /**
     * The remote server base URL.
     * @type {String}
     */
    this.remote = remote;
    /**
     * Current server information.
     * @ignore
     * @type {Object|null}
     */
    this.serverInfo = null;
    /**
     * The event emitter instance. Should comply with the `EventEmitter`
     * interface.
     * @ignore
     * @type {Class}
     */
    this.events = options.events;

    const { requestMode, timeout } = options;
    /**
     * The HTTP instance.
     * @ignore
     * @type {HTTP}
     */
    this.http = new _http2.default(this.events, { requestMode, timeout });
    this._registerHTTPEvents();
  }

  /**
   * The remote endpoint base URL. Setting the value will also extract and
   * validate the version.
   * @type {String}
   */
  get remote() {
    return this._remote;
  }

  /**
   * @ignore
   */
  set remote(url) {
    let version;
    try {
      version = url.match(/\/(v\d+)\/?$/)[1];
    } catch (err) {
      throw new Error("The remote URL must contain the version: " + url);
    }
    if (version !== SUPPORTED_PROTOCOL_VERSION) {
      throw new Error(`Unsupported protocol version: ${version}`);
    }
    this._remote = url;
    this._version = version;
  }

  /**
   * The current server protocol version, eg. `v1`.
   * @type {String}
   */
  get version() {
    return this._version;
  }

  /**
   * Backoff remaining time, in milliseconds. Defaults to zero if no backoff is
   * ongoing.
   *
   * @type {Number}
   */
  get backoff() {
    const currentTime = new Date().getTime();
    if (this._backoffReleaseTime && currentTime < this._backoffReleaseTime) {
      return this._backoffReleaseTime - currentTime;
    }
    return 0;
  }

  /**
   * Registers HTTP events.
   * @private
   */
  _registerHTTPEvents() {
    // Prevent registering event from a batch client instance
    if (!this._isBatch) {
      this.events.on("backoff", backoffMs => {
        this._backoffReleaseTime = backoffMs;
      });
    }
  }

  /**
   * Retrieve a bucket object to perform operations on it.
   *
   * @param  {String}  name              The bucket name.
   * @param  {Object}  [options={}]      The request options.
   * @param  {Boolean} [options.safe]    The resulting safe option.
   * @param  {Number}  [options.retry]   The resulting retry option.
   * @param  {Object}  [options.headers] The extended headers object option.
   * @return {Bucket}
   */
  bucket(name, options = {}) {
    return new _bucket2.default(this, name, {
      batch: this._isBatch,
      headers: this._getHeaders(options),
      safe: this._getSafe(options),
      retry: this._getRetry(options)
    });
  }

  /**
   * Get the value of "headers" for a given request, merging the
   * per-request headers with our own "default" headers.
   *
   * Note that unlike other options, headers aren't overridden, but
   * merged instead.
   *
   * @private
   * @param {Object} options The options for a request.
   * @returns {Object}
   */
  _getHeaders(options) {
    return _extends({}, this._headers, options.headers);
  }

  /**
   * Get the value of "safe" for a given request, using the
   * per-request option if present or falling back to our default
   * otherwise.
   *
   * @private
   * @param {Object} options The options for a request.
   * @returns {Boolean}
   */
  _getSafe(options) {
    return _extends({ safe: this._safe }, options).safe;
  }

  /**
   * As _getSafe, but for "retry".
   *
   * @private
   */
  _getRetry(options) {
    return _extends({ retry: this._retry }, options).retry;
  }

  /**
   * Retrieves the server's "hello" endpoint. This endpoint reveals
   * server capabilities and settings as well as telling the client
   * "who they are" according to their given authorization headers.
   *
   * @private
   * @param  {Object}  [options={}] The request options.
   * @param  {Object}  [options.headers={}] Headers to use when making
   *     this request.
   * @param  {Number}  [options.retry=0]    Number of retries to make
   *     when faced with transient errors.
   * @return {Promise<Object, Error>}
   */
  async _getHello(options = {}) {
    const path = this.remote + (0, _endpoint2.default)("root");
    const { json } = await this.http.request(path, { headers: this._getHeaders(options) }, { retry: this._getRetry(options) });
    return json;
  }

  /**
   * Retrieves server information and persist them locally. This operation is
   * usually performed a single time during the instance lifecycle.
   *
   * @param  {Object}  [options={}] The request options.
   * @param  {Number}  [options.retry=0]    Number of retries to make
   *     when faced with transient errors.
   * @return {Promise<Object, Error>}
   */
  async fetchServerInfo(options = {}) {
    if (this.serverInfo) {
<<<<<<< HEAD
      return Promise.resolve(this.serverInfo);
    }
    const reqOptions = this._getRequestOptions(options);
    return this.http.request(this.remote + (0, _endpoint2.default)("root"), reqOptions).then(({ json }) => {
      this.serverInfo = json;
=======
>>>>>>> a17af05f
      return this.serverInfo;
    }
    this.serverInfo = await this._getHello({ retry: this._getRetry(options) });
    return this.serverInfo;
  }

  /**
   * Retrieves Kinto server settings.
   *
   * @param  {Object}  [options={}] The request options.
   * @param  {Number}  [options.retry=0]    Number of retries to make
   *     when faced with transient errors.
   * @return {Promise<Object, Error>}
   */

  async fetchServerSettings(options) {
    const { settings } = await this.fetchServerInfo(options);
    return settings;
  }

  /**
   * Retrieve server capabilities information.
   *
   * @param  {Object}  [options={}] The request options.
   * @param  {Number}  [options.retry=0]    Number of retries to make
   *     when faced with transient errors.
   * @return {Promise<Object, Error>}
   */

  async fetchServerCapabilities(options = {}) {
    const { capabilities } = await this.fetchServerInfo(options);
    return capabilities;
  }

  /**
   * Retrieve authenticated user information.
   *
   * @param  {Object}  [options={}] The request options.
   * @param  {Object}  [options.headers={}] Headers to use when making
   *     this request.
   * @param  {Number}  [options.retry=0]    Number of retries to make
   *     when faced with transient errors.
   * @return {Promise<Object, Error>}
   */

  async fetchUser(options = {}) {
    const { user } = await this._getHello(options);
    return user;
  }

  /**
   * Retrieve authenticated user information.
   *
   * @param  {Object}  [options={}] The request options.
   * @param  {Number}  [options.retry=0]    Number of retries to make
   *     when faced with transient errors.
   * @return {Promise<Object, Error>}
   */

  async fetchHTTPApiVersion(options = {}) {
    const { http_api_version } = await this.fetchServerInfo(options);
    return http_api_version;
  }

  /**
   * Process batch requests, chunking them according to the batch_max_requests
   * server setting when needed.
   *
   * @param  {Array}  requests     The list of batch subrequests to perform.
   * @param  {Object} [options={}] The options object.
   * @return {Promise<Object, Error>}
   */
<<<<<<< HEAD
  _batchRequests(requests, options = {}) {
    const reqOptions = this._getRequestOptions(options);
    const { headers } = reqOptions;
=======
  async _batchRequests(requests, options = {}) {
    const headers = this._getHeaders(options);
>>>>>>> a17af05f
    if (!requests.length) {
      return [];
    }
<<<<<<< HEAD
    return this.fetchServerSettings().then(serverSettings => {
      const maxRequests = serverSettings["batch_max_requests"];
      if (maxRequests && requests.length > maxRequests) {
        const chunks = (0, _utils.partition)(requests, maxRequests);
        return (0, _utils.pMap)(chunks, chunk => this._batchRequests(chunk, options));
      }
      return this.execute(_extends({}, reqOptions, {
        path: (0, _endpoint2.default)("batch"),
        method: "POST",
        body: {
          defaults: { headers },
          requests: requests
        }
      }))
      // we only care about the responses
      .then(({ responses }) => responses);
=======
    const serverSettings = await this.fetchServerSettings({
      retry: this._getRetry(options)
>>>>>>> a17af05f
    });
    const maxRequests = serverSettings["batch_max_requests"];
    if (maxRequests && requests.length > maxRequests) {
      const chunks = (0, _utils.partition)(requests, maxRequests);
      return (0, _utils.pMap)(chunks, chunk => this._batchRequests(chunk, options));
    }
    const { responses } = await this.execute({
      // FIXME: is this really necessary, since it's also present in
      // the "defaults"?
      headers,
      path: (0, _endpoint2.default)("batch"),
      method: "POST",
      body: {
        defaults: { headers },
        requests
      }
    }, { retry: this._getRetry(options) });
    return responses;
  }

  /**
   * Sends batch requests to the remote server.
   *
   * Note: Reserved for internal use only.
   *
   * @ignore
   * @param  {Function} fn                        The function to use for describing batch ops.
   * @param  {Object}   [options={}]              The options object.
   * @param  {Boolean}  [options.safe]            The safe option.
   * @param  {Number}   [options.retry]           The retry option.
   * @param  {String}   [options.bucket]          The bucket name option.
   * @param  {String}   [options.collection]      The collection name option.
   * @param  {Object}   [options.headers]         The headers object option.
   * @param  {Boolean}  [options.aggregate=false] Produces an aggregated result object.
   * @return {Promise<Object, Error>}
   */

  async batch(fn, options = {}) {
    const rootBatch = new KintoClientBase(this.remote, {
      events: this.events,
      batch: true,
      safe: this._getSafe(options),
      retry: this._getRetry(options)
    });
    let bucketBatch, collBatch;
    if (options.bucket) {
      bucketBatch = rootBatch.bucket(options.bucket);
      if (options.collection) {
        collBatch = bucketBatch.collection(options.collection);
      }
    }
    const batchClient = collBatch || bucketBatch || rootBatch;
    fn(batchClient);
    const responses = await this._batchRequests(rootBatch._requests, options);
    if (options.aggregate) {
      return (0, _batch.aggregate)(responses, rootBatch._requests);
    } else {
      return responses;
    }
  }

  /**
   * Executes an atomic HTTP request.
   *
   * @private
   * @param  {Object}  request             The request object.
   * @param  {String}  request.path        The path to fetch, relative
   *     to the Kinto server root.
   * @param  {String}  [request.method="GET"] The method to use in the
   *     request.
   * @param  {Body}    [request.body]      The request body.
   * @param  {Object}  [request.headers={}] The request headers.
   * @param  {Object}  [options={}]        The options object.
   * @param  {Boolean} [options.raw=false] If true, resolve with full response
   * @param  {Boolean} [options.stringify=true] If true, serialize body data to
<<<<<<< HEAD
   * JSON.
   * @return {Promise<Object, Error>}
   */
  execute(request, options = { raw: false, stringify: true }) {
    const { raw, stringify } = options;
=======
   * @param  {Number}  [options.retry=0]   The number of times to
   *     retry a request if the server responds with Retry-After.
   * JSON.
   * @return {Promise<Object, Error>}
   */
  async execute(request, options = {}) {
    const { raw = false, stringify = true } = options;
>>>>>>> a17af05f
    // If we're within a batch, add the request to the stack to send at once.
    if (this._isBatch) {
      this._requests.push(request);
      // Resolve with a message in case people attempt at consuming the result
      // from within a batch operation.
      const msg = "This result is generated from within a batch " + "operation and should not be consumed.";
<<<<<<< HEAD
      return Promise.resolve(raw ? { json: msg, headers: { get() {} } } : msg);
    }
    const promise = this.fetchServerSettings().then(_ => {
      return this.http.request(this.remote + request.path, _extends({}, request, {
        body: stringify ? JSON.stringify(request.body) : request.body
      }));
    });
    return raw ? promise : promise.then(({ json }) => json);
  }

  paginatedList(path, params, options = {}) {
    const { sort, filters, limit, pages, since } = _extends({
      sort: "-last_modified"
    }, params);
    // Safety/Consistency check on ETag value.
    if (since && typeof since !== "string") {
      throw new Error(`Invalid value for since (${since}), should be ETag value.`);
    }

    const querystring = (0, _utils.qsify)(_extends({}, filters, {
      _sort: sort,
      _limit: limit,
      _since: since
    }));
    let results = [],
        current = 0;

    const next = function (nextPage) {
      if (!nextPage) {
        throw new Error("Pagination exhausted.");
      }
      return processNextPage(nextPage);
    };

    const processNextPage = nextPage => {
      const { headers } = options;
      return this.http.request(nextPage, { headers }).then(handleResponse);
    };

    const pageResults = (results, nextPage, etag, totalRecords) => {
      // ETag string is supposed to be opaque and stored «as-is».
      // ETag header values are quoted (because of * and W/"foo").
      return {
        last_modified: etag ? etag.replace(/"/g, "") : etag,
        data: results,
        next: next.bind(null, nextPage),
        hasNextPage: !!nextPage,
        totalRecords
      };
    };

    const handleResponse = ({ headers, json }) => {
      const nextPage = headers.get("Next-Page");
      const etag = headers.get("ETag");
      const totalRecords = parseInt(headers.get("Total-Records"), 10);

      if (!pages) {
        return pageResults(json.data, nextPage, etag, totalRecords);
      }
      // Aggregate new results with previous ones
      results = results.concat(json.data);
      current += 1;
      if (current >= pages || !nextPage) {
        // Pagination exhausted
        return pageResults(results, nextPage, etag, totalRecords);
      }
      // Follow next page
      return processNextPage(nextPage);
    };
    return this.execute(_extends({
      path: path + "?" + querystring
    }, options), { raw: true }).then(handleResponse);
  }

  /**
   * Lists all permissions.
   *
   * @param  {Object} [options={}]      The options object.
   * @param  {Object} [options.headers] The headers object option.
   * @return {Promise<Object[], Error>}
   */

  listPermissions(options = {}) {
    const reqOptions = this._getRequestOptions(options);
    return this.execute(_extends({
      path: (0, _endpoint2.default)("permissions")
    }, reqOptions));
=======
      return raw ? { json: msg, headers: { get() {} } } : msg;
    }
    const result = await this.http.request(this.remote + request.path, (0, _utils.cleanUndefinedProperties)({
      // Limit requests to only those parts that would be allowed in
      // a batch request -- don't pass through other fancy fetch()
      // options like integrity, redirect, mode because they will
      // break on a batch request.  A batch request only allows
      // headers, method, path (above), and body.
      method: request.method,
      headers: request.headers,
      body: stringify ? JSON.stringify(request.body) : request.body
    }), { retry: this._getRetry(options) });
    return raw ? result : result.json;
  }

  /**
   * Fetch some pages from a paginated list, following the `next-page`
   * header automatically until we have fetched the requested number
   * of pages. Return a response with a `.next()` method that can be
   * called to fetch more results.
   *
   * @private
   * @param  {String}  path
   *     The path to make the request to.
   * @param  {Object}  params
   *     The parameters to use when making the request.
   * @param  {String}  [params.sort="-last_modified"]
   *     The sorting order to use when fetching.
   * @param  {Object}  [params.filters={}]
   *     The filters to send in the request.
   * @param  {Number}  [params.limit=undefined]
   *     The limit to send in the request. Undefined means no limit.
   * @param  {Number}  [params.pages=undefined]
   *     The number of pages to fetch. Undefined means one page. Pass
   *     Infinity to fetch everything.
   * @param  {String}  [params.since=undefined]
   *     The ETag from which to start fetching.
   * @param  {Object}  [options={}]
   *     Additional request-level parameters to use in all requests.
   * @param  {Object}  [options.headers={}]
   *     Headers to use during all requests.
   * @param  {Number}  [options.retry=0]
   *     Number of times to retry each request if the server responds
   *     with Retry-After.
   */
  async paginatedList(path, params, options = {}) {
    // FIXME: this is called even in batch requests, which doesn't
    // make any sense (since all batch requests get a "dummy"
    // response; see execute() above).
    const { sort, filters, limit, pages, since } = _extends({
      sort: "-last_modified"
    }, params);
    // Safety/Consistency check on ETag value.
    if (since && typeof since !== "string") {
      throw new Error(`Invalid value for since (${since}), should be ETag value.`);
    }

    const querystring = (0, _utils.qsify)(_extends({}, filters, {
      _sort: sort,
      _limit: limit,
      _since: since
    }));
    let results = [],
        current = 0;

    const next = async function (nextPage) {
      if (!nextPage) {
        throw new Error("Pagination exhausted.");
      }
      return processNextPage(nextPage);
    };

    const processNextPage = async nextPage => {
      const { headers } = options;
      return handleResponse((await this.http.request(nextPage, { headers })));
    };

    const pageResults = (results, nextPage, etag, totalRecords) => {
      // ETag string is supposed to be opaque and stored «as-is».
      // ETag header values are quoted (because of * and W/"foo").
      return {
        last_modified: etag ? etag.replace(/"/g, "") : etag,
        data: results,
        next: next.bind(null, nextPage),
        hasNextPage: !!nextPage,
        totalRecords
      };
    };

    const handleResponse = async function ({ headers, json }) {
      const nextPage = headers.get("Next-Page");
      const etag = headers.get("ETag");
      const totalRecords = parseInt(headers.get("Total-Records"), 10);

      if (!pages) {
        return pageResults(json.data, nextPage, etag, totalRecords);
      }
      // Aggregate new results with previous ones
      results = results.concat(json.data);
      current += 1;
      if (current >= pages || !nextPage) {
        // Pagination exhausted
        return pageResults(results, nextPage, etag, totalRecords);
      }
      // Follow next page
      return processNextPage(nextPage);
    };

    return handleResponse((await this.execute(
    // N.B.: This doesn't use _getHeaders, because all calls to
    // `paginatedList` are assumed to come from calls that already
    // have headers merged at e.g. the bucket or collection level.
    { headers: options.headers, path: path + "?" + querystring },
    // N.B. This doesn't use _getRetry, because all calls to
    // `paginatedList` are assumed to come from calls that already
    // used `_getRetry` at e.g. the bucket or collection level.
    { raw: true, retry: options.retry || 0 })));
  }

  /**
   * Lists all permissions.
   *
   * @param  {Object} [options={}]      The options object.
   * @param  {Object} [options.headers={}] Headers to use when making
   *     this request.
   * @param  {Number} [options.retry=0]    Number of retries to make
   *     when faced with transient errors.
   * @return {Promise<Object[], Error>}
   */

  async listPermissions(options = {}) {
    const path = (0, _endpoint2.default)("permissions");
    // Ensure the default sort parameter is something that exists in permissions
    // entries, as `last_modified` doesn't; here, we pick "id".
    const paginationOptions = _extends({ sort: "id" }, options);
    return this.paginatedList(path, paginationOptions, {
      headers: this._getHeaders(options),
      retry: this._getRetry(options)
    });
>>>>>>> a17af05f
  }

  /**
   * Retrieves the list of buckets.
   *
   * @param  {Object} [options={}]      The options object.
   * @param  {Object} [options.headers={}] Headers to use when making
   *     this request.
   * @param  {Number} [options.retry=0]    Number of retries to make
   *     when faced with transient errors.
   * @return {Promise<Object[], Error>}
   */
<<<<<<< HEAD
  listBuckets(options = {}) {
    const path = (0, _endpoint2.default)("bucket");
    const reqOptions = this._getRequestOptions(options);
    return this.paginatedList(path, options, reqOptions);
=======
  async listBuckets(options = {}) {
    const path = (0, _endpoint2.default)("bucket");
    return this.paginatedList(path, options, {
      headers: this._getHeaders(options),
      retry: this._getRetry(options)
    });
>>>>>>> a17af05f
  }

  /**
   * Creates a new bucket on the server.
   *
   * @param  {String|null}  id                The bucket name (optional).
   * @param  {Object}       [options={}]      The options object.
   * @param  {Boolean}      [options.data]    The bucket data option.
   * @param  {Boolean}      [options.safe]    The safe option.
   * @param  {Object}       [options.headers] The headers object option.
   * @param  {Number}       [options.retry=0] Number of retries to make
   *     when faced with transient errors.
   * @return {Promise<Object, Error>}
   */
  async createBucket(id, options = {}) {
    const { data = {}, permissions } = options;
    if (id != null) {
      data.id = id;
    }
    const path = data.id ? (0, _endpoint2.default)("bucket", data.id) : (0, _endpoint2.default)("bucket");
    return this.execute(requests.createRequest(path, { data, permissions }, {
      headers: this._getHeaders(options),
      safe: this._getSafe(options)
    }), { retry: this._getRetry(options) });
  }

  /**
   * Deletes a bucket from the server.
   *
   * @ignore
   * @param  {Object|String} bucket                  The bucket to delete.
   * @param  {Object}        [options={}]            The options object.
   * @param  {Boolean}       [options.safe]          The safe option.
   * @param  {Object}        [options.headers]       The headers object option.
   * @param  {Number}        [options.retry=0]       Number of retries to make
   *     when faced with transient errors.
   * @param  {Number}        [options.last_modified] The last_modified option.
   * @return {Promise<Object, Error>}
   */
  async deleteBucket(bucket, options = {}) {
    const bucketObj = (0, _utils.toDataBody)(bucket);
    if (!bucketObj.id) {
      throw new Error("A bucket id is required.");
    }
    const path = (0, _endpoint2.default)("bucket", bucketObj.id);
    const { last_modified } = _extends({}, bucketObj, options);
    return this.execute(requests.deleteRequest(path, {
      last_modified,
      headers: this._getHeaders(options),
      safe: this._getSafe(options)
    }), { retry: this._getRetry(options) });
  }

  /**
   * Deletes all buckets on the server.
   *
   * @ignore
   * @param  {Object}  [options={}]            The options object.
   * @param  {Boolean} [options.safe]          The safe option.
   * @param  {Object}  [options.headers]       The headers object option.
   * @param  {Number}  [options.last_modified] The last_modified option.
   * @return {Promise<Object, Error>}
   */

  async deleteBuckets(options = {}) {
    const path = (0, _endpoint2.default)("bucket");
    return this.execute(requests.deleteRequest(path, {
      last_modified: options.last_modified,
      headers: this._getHeaders(options),
      safe: this._getSafe(options)
    }), { retry: this._getRetry(options) });
  }
}, (_applyDecoratedDescriptor(_class.prototype, "fetchServerSettings", [_dec], Object.getOwnPropertyDescriptor(_class.prototype, "fetchServerSettings"), _class.prototype), _applyDecoratedDescriptor(_class.prototype, "fetchServerCapabilities", [_dec2], Object.getOwnPropertyDescriptor(_class.prototype, "fetchServerCapabilities"), _class.prototype), _applyDecoratedDescriptor(_class.prototype, "fetchUser", [_dec3], Object.getOwnPropertyDescriptor(_class.prototype, "fetchUser"), _class.prototype), _applyDecoratedDescriptor(_class.prototype, "fetchHTTPApiVersion", [_dec4], Object.getOwnPropertyDescriptor(_class.prototype, "fetchHTTPApiVersion"), _class.prototype), _applyDecoratedDescriptor(_class.prototype, "batch", [_dec5], Object.getOwnPropertyDescriptor(_class.prototype, "batch"), _class.prototype), _applyDecoratedDescriptor(_class.prototype, "listPermissions", [_dec6], Object.getOwnPropertyDescriptor(_class.prototype, "listPermissions"), _class.prototype), _applyDecoratedDescriptor(_class.prototype, "deleteBuckets", [_dec7], Object.getOwnPropertyDescriptor(_class.prototype, "deleteBuckets"), _class.prototype)), _class));
exports.default = KintoClientBase;

},{"./batch":8,"./bucket":9,"./endpoint":11,"./http":13,"./requests":14,"./utils":15}],8:[function(require,module,exports){
"use strict";

Object.defineProperty(exports, "__esModule", {
  value: true
});
exports.aggregate = aggregate;
/**
 * Exports batch responses as a result object.
 *
 * @private
 * @param  {Array} responses The batch subrequest responses.
 * @param  {Array} requests  The initial issued requests.
 * @return {Object}
 */
function aggregate(responses = [], requests = []) {
  if (responses.length !== requests.length) {
    throw new Error("Responses length should match requests one.");
  }
  const results = {
    errors: [],
    published: [],
    conflicts: [],
    skipped: []
  };
  return responses.reduce((acc, response, index) => {
    const { status } = response;
    const request = requests[index];
    if (status >= 200 && status < 400) {
      acc.published.push(response.body);
    } else if (status === 404) {
      // Extract the id manually from request path while waiting for Kinto/kinto#818
<<<<<<< HEAD
      const extracts = request.path.match(/(buckets|groups|collections|records)\/([^\/]+)$/);
=======
      const regex = /(buckets|groups|collections|records)\/([^\/]+)$/;
      const extracts = request.path.match(regex);
>>>>>>> a17af05f
      const id = extracts.length === 3 ? extracts[2] : undefined;
      acc.skipped.push({
        id,
        path: request.path,
        error: response.body
      });
    } else if (status === 412) {
      acc.conflicts.push({
        // XXX: specifying the type is probably superfluous
        type: "outgoing",
        local: request.body,
        remote: response.body.details && response.body.details.existing || null
      });
    } else {
      acc.errors.push({
        path: request.path,
        sent: request,
        error: response.body
      });
    }
    return acc;
  }, results);
}

},{}],9:[function(require,module,exports){
"use strict";

Object.defineProperty(exports, "__esModule", {
  value: true
});
exports.default = undefined;

var _extends = Object.assign || function (target) { for (var i = 1; i < arguments.length; i++) { var source = arguments[i]; for (var key in source) { if (Object.prototype.hasOwnProperty.call(source, key)) { target[key] = source[key]; } } } return target; };

var _dec, _desc, _value, _class;

var _utils = require("./utils");

var _collection = require("./collection");

var _collection2 = _interopRequireDefault(_collection);

var _requests = require("./requests");

var requests = _interopRequireWildcard(_requests);

var _endpoint = require("./endpoint");

var _endpoint2 = _interopRequireDefault(_endpoint);

function _interopRequireWildcard(obj) { if (obj && obj.__esModule) { return obj; } else { var newObj = {}; if (obj != null) { for (var key in obj) { if (Object.prototype.hasOwnProperty.call(obj, key)) newObj[key] = obj[key]; } } newObj.default = obj; return newObj; } }

function _interopRequireDefault(obj) { return obj && obj.__esModule ? obj : { default: obj }; }

function _applyDecoratedDescriptor(target, property, decorators, descriptor, context) {
  var desc = {};
  Object['ke' + 'ys'](descriptor).forEach(function (key) {
    desc[key] = descriptor[key];
  });
  desc.enumerable = !!desc.enumerable;
  desc.configurable = !!desc.configurable;

  if ('value' in desc || desc.initializer) {
    desc.writable = true;
  }

  desc = decorators.slice().reverse().reduce(function (desc, decorator) {
    return decorator(target, property, desc) || desc;
  }, desc);

  if (context && desc.initializer !== void 0) {
    desc.value = desc.initializer ? desc.initializer.call(context) : void 0;
    desc.initializer = undefined;
  }

  if (desc.initializer === void 0) {
    Object['define' + 'Property'](target, property, desc);
    desc = null;
  }

  return desc;
}

/**
 * Abstract representation of a selected bucket.
 *
 */
let Bucket = (_dec = (0, _utils.capable)(["history"]), (_class = class Bucket {
  /**
   * Constructor.
   *
   * @param  {KintoClient} client            The client instance.
   * @param  {String}      name              The bucket name.
   * @param  {Object}      [options={}]      The headers object option.
   * @param  {Object}      [options.headers] The headers object option.
   * @param  {Boolean}     [options.safe]    The safe option.
   * @param  {Number}      [options.retry]   The retry option.
   */
  constructor(client, name, options = {}) {
    /**
     * @ignore
     */
    this.client = client;
    /**
     * The bucket name.
     * @type {String}
     */
    this.name = name;
    /**
     * @ignore
     */
    this._isBatch = !!options.batch;
    /**
     * @ignore
     */
    this._headers = options.headers || {};
    this._retry = options.retry || 0;
    this._safe = !!options.safe;
  }

  /**
   * Get the value of "headers" for a given request, merging the
   * per-request headers with our own "default" headers.
   *
   * @private
   */
  _getHeaders(options) {
    return _extends({}, this._headers, options.headers);
  }

  /**
   * Get the value of "safe" for a given request, using the
   * per-request option if present or falling back to our default
   * otherwise.
   *
   * @private
   * @param {Object} options The options for a request.
   * @returns {Boolean}
   */
  _getSafe(options) {
    return _extends({ safe: this._safe }, options).safe;
  }

  /**
   * As _getSafe, but for "retry".
   *
   * @private
   */
  _getRetry(options) {
    return _extends({ retry: this._retry }, options).retry;
  }

  /**
   * Selects a collection.
   *
   * @param  {String}  name              The collection name.
   * @param  {Object}  [options={}]      The options object.
   * @param  {Object}  [options.headers] The headers object option.
   * @param  {Boolean} [options.safe]    The safe option.
   * @return {Collection}
   */
  collection(name, options = {}) {
    return new _collection2.default(this.client, this, name, {
      batch: this._isBatch,
      headers: this._getHeaders(options),
      retry: this._getRetry(options),
      safe: this._getSafe(options)
    });
  }

  /**
   * Retrieves bucket data.
   *
   * @param  {Object} [options={}]      The options object.
   * @param  {Object} [options.headers] The headers object option.
   * @param  {Number} [options.retry=0] Number of retries to make
   *     when faced with transient errors.
   * @return {Promise<Object, Error>}
   */
<<<<<<< HEAD
  getData(options = {}) {
    const reqOptions = _extends({}, this._bucketOptions(options));
    const request = _extends({}, reqOptions, { path: (0, _endpoint2.default)("bucket", this.name) });
    return this.client.execute(request).then(res => res.data);
=======
  async getData(options = {}) {
    const request = {
      headers: this._getHeaders(options),
      path: (0, _endpoint2.default)("bucket", this.name)
    };
    const { data } = await this.client.execute(request, {
      retry: this._getRetry(options)
    });
    return data;
>>>>>>> a17af05f
  }

  /**
   * Set bucket data.
   * @param  {Object}  data                    The bucket data object.
   * @param  {Object}  [options={}]            The options object.
   * @param  {Object}  [options.headers={}]    The headers object option.
   * @param  {Boolean} [options.safe]          The safe option.
   * @param  {Number}  [options.retry=0]       Number of retries to make
   *     when faced with transient errors.
   * @param  {Boolean} [options.patch]         The patch option.
   * @param  {Number}  [options.last_modified] The last_modified option.
   * @return {Promise<Object, Error>}
   */
  async setData(data, options = {}) {
    if (!(0, _utils.isObject)(data)) {
      throw new Error("A bucket object is required.");
    }

    const bucket = _extends({}, data, { id: this.name });

    // For default bucket, we need to drop the id from the data object.
    // Bug in Kinto < 3.1.1
    const bucketId = bucket.id;
    if (bucket.id === "default") {
      delete bucket.id;
    }

    const path = (0, _endpoint2.default)("bucket", bucketId);
    const { patch, permissions } = options;
    const { last_modified } = _extends({}, data, options);
    const request = requests.updateRequest(path, { data: bucket, permissions }, {
      last_modified,
      patch,
      headers: this._getHeaders(options),
      safe: this._getSafe(options)
    });
    return this.client.execute(request, { retry: this._getRetry(options) });
  }

  /**
   * Retrieves the list of history entries in the current bucket.
   *
   * @param  {Object} [options={}]      The options object.
   * @param  {Object} [options.headers] The headers object option.
   * @param  {Number} [options.retry=0] Number of retries to make
   *     when faced with transient errors.
   * @return {Promise<Array<Object>, Error>}
   */

  async listHistory(options = {}) {
    const path = (0, _endpoint2.default)("history", this.name);
    return this.client.paginatedList(path, options, {
      headers: this._getHeaders(options),
      retry: this._getRetry(options)
    });
  }

  /**
   * Retrieves the list of history entries in the current bucket.
   *
   * @param  {Object} [options={}]      The options object.
   * @param  {Object} [options.headers] The headers object option.
   * @return {Promise<Array<Object>, Error>}
   */

  listHistory(options = {}) {
    const path = (0, _endpoint2.default)("history", this.name);
    const reqOptions = this._bucketOptions(options);
    return this.client.paginatedList(path, options, reqOptions);
  }

  /**
   * Retrieves the list of collections in the current bucket.
   *
   * @param  {Object} [options={}]      The options object.
   * @param  {Object} [options.headers] The headers object option.
   * @param  {Number} [options.retry=0] Number of retries to make
   *     when faced with transient errors.
   * @return {Promise<Array<Object>, Error>}
   */
<<<<<<< HEAD
  listCollections(options = {}) {
    const path = (0, _endpoint2.default)("collection", this.name);
    const reqOptions = this._bucketOptions(options);
    return this.client.paginatedList(path, options, reqOptions);
=======
  async listCollections(options = {}) {
    const path = (0, _endpoint2.default)("collection", this.name);
    return this.client.paginatedList(path, options, {
      headers: this._getHeaders(options),
      retry: this._getRetry(options)
    });
>>>>>>> a17af05f
  }

  /**
   * Creates a new collection in current bucket.
   *
   * @param  {String|undefined}  id          The collection id.
   * @param  {Object}  [options={}]          The options object.
   * @param  {Boolean} [options.safe]        The safe option.
   * @param  {Object}  [options.headers]     The headers object option.
   * @param  {Number}  [options.retry=0]     Number of retries to make
   *     when faced with transient errors.
   * @param  {Object}  [options.permissions] The permissions object.
   * @param  {Object}  [options.data]        The data object.
   * @return {Promise<Object, Error>}
   */
  async createCollection(id, options = {}) {
    const { permissions, data = {} } = options;
    data.id = id;
    const path = (0, _endpoint2.default)("collection", this.name, id);
    const request = requests.createRequest(path, { data, permissions }, {
      headers: this._getHeaders(options),
      safe: this._getSafe(options)
    });
    return this.client.execute(request, { retry: this._getRetry(options) });
  }

  /**
   * Deletes a collection from the current bucket.
   *
   * @param  {Object|String} collection              The collection to delete.
   * @param  {Object}        [options={}]            The options object.
   * @param  {Object}        [options.headers]       The headers object option.
   * @param  {Number}        [options.retry=0]       Number of retries to make
   *     when faced with transient errors.
   * @param  {Boolean}       [options.safe]          The safe option.
   * @param  {Number}        [options.last_modified] The last_modified option.
   * @return {Promise<Object, Error>}
   */
  async deleteCollection(collection, options = {}) {
    const collectionObj = (0, _utils.toDataBody)(collection);
    if (!collectionObj.id) {
      throw new Error("A collection id is required.");
    }
    const { id } = collectionObj;
    const { last_modified } = _extends({}, collectionObj, options);
    const path = (0, _endpoint2.default)("collection", this.name, id);
    const request = requests.deleteRequest(path, {
      last_modified,
      headers: this._getHeaders(options),
      safe: this._getSafe(options)
    });
    return this.client.execute(request, { retry: this._getRetry(options) });
  }

  /**
   * Retrieves the list of groups in the current bucket.
   *
   * @param  {Object} [options={}]      The options object.
   * @param  {Object} [options.headers] The headers object option.
   * @param  {Number} [options.retry=0] Number of retries to make
   *     when faced with transient errors.
   * @return {Promise<Array<Object>, Error>}
   */
<<<<<<< HEAD
  listGroups(options = {}) {
    const path = (0, _endpoint2.default)("group", this.name);
    const reqOptions = this._bucketOptions(options);
    return this.client.paginatedList(path, options, reqOptions);
=======
  async listGroups(options = {}) {
    const path = (0, _endpoint2.default)("group", this.name);
    return this.client.paginatedList(path, options, {
      headers: this._getHeaders(options),
      retry: this._getRetry(options)
    });
>>>>>>> a17af05f
  }

  /**
   * Creates a new group in current bucket.
   *
   * @param  {String} id                The group id.
   * @param  {Object} [options={}]      The options object.
   * @param  {Object} [options.headers] The headers object option.
   * @param  {Number} [options.retry=0] Number of retries to make
   *     when faced with transient errors.
   * @return {Promise<Object, Error>}
   */
<<<<<<< HEAD
  getGroup(id, options = {}) {
    const reqOptions = _extends({}, this._bucketOptions(options));
    const request = _extends({}, reqOptions, { path: (0, _endpoint2.default)("group", this.name, id) });
    return this.client.execute(request);
=======
  async getGroup(id, options = {}) {
    const request = {
      headers: this._getHeaders(options),
      path: (0, _endpoint2.default)("group", this.name, id)
    };
    return this.client.execute(request, { retry: this._getRetry(options) });
>>>>>>> a17af05f
  }

  /**
   * Creates a new group in current bucket.
   *
   * @param  {String|undefined}  id                    The group id.
   * @param  {Array<String>}     [members=[]]          The list of principals.
   * @param  {Object}            [options={}]          The options object.
   * @param  {Object}            [options.data]        The data object.
   * @param  {Object}            [options.permissions] The permissions object.
   * @param  {Boolean}           [options.safe]        The safe option.
   * @param  {Object}            [options.headers]     The headers object option.
   * @param  {Number}            [options.retry=0]     Number of retries to make
   *     when faced with transient errors.
   * @return {Promise<Object, Error>}
   */
  async createGroup(id, members = [], options = {}) {
    const data = _extends({}, options.data, {
      id,
      members
    });
    const path = (0, _endpoint2.default)("group", this.name, id);
    const { permissions } = options;
    const request = requests.createRequest(path, { data, permissions }, {
      headers: this._getHeaders(options),
      safe: this._getSafe(options)
    });
    return this.client.execute(request, { retry: this._getRetry(options) });
  }

  /**
   * Updates an existing group in current bucket.
   *
   * @param  {Object}  group                   The group object.
   * @param  {Object}  [options={}]            The options object.
   * @param  {Object}  [options.data]          The data object.
   * @param  {Object}  [options.permissions]   The permissions object.
   * @param  {Boolean} [options.safe]          The safe option.
   * @param  {Object}  [options.headers]       The headers object option.
   * @param  {Number}  [options.retry=0]       Number of retries to make
   *     when faced with transient errors.
   * @param  {Number}  [options.last_modified] The last_modified option.
   * @return {Promise<Object, Error>}
   */
  async updateGroup(group, options = {}) {
    if (!(0, _utils.isObject)(group)) {
      throw new Error("A group object is required.");
    }
    if (!group.id) {
      throw new Error("A group id is required.");
    }
    const data = _extends({}, options.data, group);
    const path = (0, _endpoint2.default)("group", this.name, group.id);
    const { patch, permissions } = options;
    const { last_modified } = _extends({}, data, options);
    const request = requests.updateRequest(path, { data, permissions }, {
      last_modified,
      patch,
      headers: this._getHeaders(options),
      safe: this._getSafe(options)
    });
    return this.client.execute(request, { retry: this._getRetry(options) });
  }

  /**
   * Deletes a group from the current bucket.
   *
   * @param  {Object|String} group                   The group to delete.
   * @param  {Object}        [options={}]            The options object.
   * @param  {Object}        [options.headers]       The headers object option.
   * @param  {Number}        [options.retry=0]       Number of retries to make
   *     when faced with transient errors.
   * @param  {Boolean}       [options.safe]          The safe option.
   * @param  {Number}        [options.last_modified] The last_modified option.
   * @return {Promise<Object, Error>}
   */
  async deleteGroup(group, options = {}) {
    const groupObj = (0, _utils.toDataBody)(group);
    const { id } = groupObj;
    const { last_modified } = _extends({}, groupObj, options);
    const path = (0, _endpoint2.default)("group", this.name, id);
    const request = requests.deleteRequest(path, {
      last_modified,
      headers: this._getHeaders(options),
      safe: this._getSafe(options)
    });
    return this.client.execute(request, { retry: this._getRetry(options) });
  }

  /**
   * Retrieves the list of permissions for this bucket.
   *
   * @param  {Object} [options={}]      The options object.
   * @param  {Object} [options.headers] The headers object option.
   * @param  {Number} [options.retry=0] Number of retries to make
   *     when faced with transient errors.
   * @return {Promise<Object, Error>}
   */
<<<<<<< HEAD
  getPermissions(options = {}) {
    const reqOptions = this._bucketOptions(options);
    const request = _extends({}, reqOptions, { path: (0, _endpoint2.default)("bucket", this.name) });
    return this.client.execute(request).then(res => res.permissions);
=======
  async getPermissions(options = {}) {
    const request = {
      headers: this._getHeaders(options),
      path: (0, _endpoint2.default)("bucket", this.name)
    };
    const { permissions } = await this.client.execute(request, {
      retry: this._getRetry(options)
    });
    return permissions;
>>>>>>> a17af05f
  }

  /**
   * Replaces all existing bucket permissions with the ones provided.
   *
   * @param  {Object}  permissions             The permissions object.
   * @param  {Object}  [options={}]            The options object
   * @param  {Boolean} [options.safe]          The safe option.
   * @param  {Object}  [options.headers={}]    The headers object option.
   * @param  {Number}  [options.retry=0]       Number of retries to make
   *     when faced with transient errors.
   * @param  {Object}  [options.last_modified] The last_modified option.
   * @return {Promise<Object, Error>}
   */
  async setPermissions(permissions, options = {}) {
    if (!(0, _utils.isObject)(permissions)) {
      throw new Error("A permissions object is required.");
    }
    const path = (0, _endpoint2.default)("bucket", this.name);
    const { last_modified } = options;
    const data = { last_modified };
    const request = requests.updateRequest(path, { data, permissions }, {
      headers: this._getHeaders(options),
      safe: this._getSafe(options)
    });
    return this.client.execute(request, { retry: this._getRetry(options) });
  }

  /**
   * Append principals to the bucket permissions.
   *
   * @param  {Object}  permissions             The permissions object.
   * @param  {Object}  [options={}]            The options object
   * @param  {Boolean} [options.safe]          The safe option.
   * @param  {Object}  [options.headers]       The headers object option.
   * @param  {Number}  [options.retry=0]       Number of retries to make
   *     when faced with transient errors.
   * @param  {Object}  [options.last_modified] The last_modified option.
   * @return {Promise<Object, Error>}
   */
  async addPermissions(permissions, options = {}) {
    if (!(0, _utils.isObject)(permissions)) {
      throw new Error("A permissions object is required.");
    }
    const path = (0, _endpoint2.default)("bucket", this.name);
    const { last_modified } = options;
    const request = requests.jsonPatchPermissionsRequest(path, permissions, "add", {
      last_modified,
      headers: this._getHeaders(options),
      safe: this._getSafe(options)
    });
    return this.client.execute(request, { retry: this._getRetry(options) });
  }

  /**
   * Remove principals from the bucket permissions.
   *
   * @param  {Object}  permissions             The permissions object.
   * @param  {Object}  [options={}]            The options object
   * @param  {Boolean} [options.safe]          The safe option.
   * @param  {Object}  [options.headers]       The headers object option.
   * @param  {Number}  [options.retry=0]       Number of retries to make
   *     when faced with transient errors.
   * @param  {Object}  [options.last_modified] The last_modified option.
   * @return {Promise<Object, Error>}
   */
  async removePermissions(permissions, options = {}) {
    if (!(0, _utils.isObject)(permissions)) {
      throw new Error("A permissions object is required.");
    }
    const path = (0, _endpoint2.default)("bucket", this.name);
    const { last_modified } = options;
    const request = requests.jsonPatchPermissionsRequest(path, permissions, "remove", {
      last_modified,
      headers: this._getHeaders(options),
      safe: this._getSafe(options)
    });
    return this.client.execute(request, { retry: this._getRetry(options) });
  }

  /**
   * Performs batch operations at the current bucket level.
   *
   * @param  {Function} fn                   The batch operation function.
   * @param  {Object}   [options={}]         The options object.
   * @param  {Object}   [options.headers]    The headers object option.
   * @param  {Boolean}  [options.safe]       The safe option.
   * @param  {Number}   [options.retry=0]    The retry option.
   * @param  {Boolean}  [options.aggregate]  Produces a grouped result object.
   * @return {Promise<Object, Error>}
   */
  async batch(fn, options = {}) {
    return this.client.batch(fn, {
      bucket: this.name,
      headers: this._getHeaders(options),
      retry: this._getRetry(options),
      safe: this._getSafe(options),
      aggregate: !!options.aggregate
    });
  }
}, (_applyDecoratedDescriptor(_class.prototype, "listHistory", [_dec], Object.getOwnPropertyDescriptor(_class.prototype, "listHistory"), _class.prototype)), _class));
exports.default = Bucket;

},{"./collection":10,"./endpoint":11,"./requests":14,"./utils":15}],10:[function(require,module,exports){
"use strict";

Object.defineProperty(exports, "__esModule", {
  value: true
});
exports.default = undefined;

var _extends = Object.assign || function (target) { for (var i = 1; i < arguments.length; i++) { var source = arguments[i]; for (var key in source) { if (Object.prototype.hasOwnProperty.call(source, key)) { target[key] = source[key]; } } } return target; };

<<<<<<< HEAD
var _dec, _dec2, _desc, _value, _class;
=======
var _dec, _dec2, _dec3, _desc, _value, _class;
>>>>>>> a17af05f

var _uuid = require("uuid");

var _utils = require("./utils");

var _requests = require("./requests");

var requests = _interopRequireWildcard(_requests);

var _endpoint = require("./endpoint");

var _endpoint2 = _interopRequireDefault(_endpoint);

function _interopRequireDefault(obj) { return obj && obj.__esModule ? obj : { default: obj }; }

function _interopRequireWildcard(obj) { if (obj && obj.__esModule) { return obj; } else { var newObj = {}; if (obj != null) { for (var key in obj) { if (Object.prototype.hasOwnProperty.call(obj, key)) newObj[key] = obj[key]; } } newObj.default = obj; return newObj; } }

function _applyDecoratedDescriptor(target, property, decorators, descriptor, context) {
  var desc = {};
  Object['ke' + 'ys'](descriptor).forEach(function (key) {
    desc[key] = descriptor[key];
  });
  desc.enumerable = !!desc.enumerable;
  desc.configurable = !!desc.configurable;

  if ('value' in desc || desc.initializer) {
    desc.writable = true;
  }

  desc = decorators.slice().reverse().reduce(function (desc, decorator) {
    return decorator(target, property, desc) || desc;
  }, desc);

  if (context && desc.initializer !== void 0) {
    desc.value = desc.initializer ? desc.initializer.call(context) : void 0;
    desc.initializer = undefined;
  }

  if (desc.initializer === void 0) {
    Object['define' + 'Property'](target, property, desc);
    desc = null;
  }

  return desc;
}

/**
 * Abstract representation of a selected collection.
 *
 */
<<<<<<< HEAD
let Collection = (_dec = (0, _utils.capable)(["attachments"]), _dec2 = (0, _utils.capable)(["attachments"]), (_class = class Collection {
=======
let Collection = (_dec = (0, _utils.capable)(["attachments"]), _dec2 = (0, _utils.capable)(["attachments"]), _dec3 = (0, _utils.capable)(["history"]), (_class = class Collection {
>>>>>>> a17af05f
  /**
   * Constructor.
   *
   * @param  {KintoClient}  client            The client instance.
   * @param  {Bucket}       bucket            The bucket instance.
   * @param  {String}       name              The collection name.
   * @param  {Object}       [options={}]      The options object.
   * @param  {Object}       [options.headers] The headers object option.
   * @param  {Boolean}      [options.safe]    The safe option.
   * @param  {Number}       [options.retry]   The retry option.
   * @param  {Boolean}      [options.batch]   (Private) Whether this
   *     Collection is operating as part of a batch.
   */
  constructor(client, bucket, name, options = {}) {
    /**
     * @ignore
     */
    this.client = client;
    /**
     * @ignore
     */
    this.bucket = bucket;
    /**
     * The collection name.
     * @type {String}
     */
    this.name = name;

    /**
     * @ignore
     */
    this._isBatch = !!options.batch;

    /**
     * @ignore
     */
    this._retry = options.retry || 0;
    this._safe = !!options.safe;
    // FIXME: This is kind of ugly; shouldn't the bucket be responsible
    // for doing the merge?
    this._headers = _extends({}, this.bucket._headers, options.headers);
  }

  /**
   * Get the value of "headers" for a given request, merging the
   * per-request headers with our own "default" headers.
   *
   * @private
   */
  _getHeaders(options) {
    return _extends({}, this._headers, options.headers);
  }

  /**
   * Get the value of "safe" for a given request, using the
   * per-request option if present or falling back to our default
   * otherwise.
   *
   * @private
   * @param {Object} options The options for a request.
   * @returns {Boolean}
   */
  _getSafe(options) {
    return _extends({ safe: this._safe }, options).safe;
  }

  /**
   * As _getSafe, but for "retry".
   *
   * @private
   */
  _getRetry(options) {
    return _extends({ retry: this._retry }, options).retry;
  }

  /**
   * Retrieves the total number of records in this collection.
   *
   * @param  {Object} [options={}]      The options object.
   * @param  {Object} [options.headers] The headers object option.
   * @param  {Number} [options.retry=0] Number of retries to make
   *     when faced with transient errors.
   * @return {Promise<Number, Error>}
   */
  async getTotalRecords(options = {}) {
    const path = (0, _endpoint2.default)("record", this.bucket.name, this.name);
    const request = {
      headers: this._getHeaders(options),
      path,
      method: "HEAD"
    };
    const { headers } = await this.client.execute(request, {
      raw: true,
      retry: this._getRetry(options)
    });
    return parseInt(headers.get("Total-Records"), 10);
  }

  /**
   * Retrieves the total number of records in this collection.
   *
   * @param  {Object} [options={}]      The options object.
   * @param  {Object} [options.headers] The headers object option.
   * @return {Promise<Number, Error>}
   */
  getTotalRecords(options = {}) {
    const path = (0, _endpoint2.default)("record", this.bucket.name, this.name);
    const reqOptions = this._collOptions(options);
    const request = _extends({}, reqOptions, { path, method: "HEAD" });
    return this.client.execute(request, { raw: true }).then(({ headers }) => parseInt(headers.get("Total-Records"), 10));
  }

  /**
   * Retrieves collection data.
   *
   * @param  {Object} [options={}]      The options object.
   * @param  {Object} [options.headers] The headers object option.
   * @param  {Number} [options.retry=0] Number of retries to make
   *     when faced with transient errors.
   * @return {Promise<Object, Error>}
   */
<<<<<<< HEAD
  getData(options = {}) {
    const reqOptions = this._collOptions(options);
    const path = (0, _endpoint2.default)("collection", this.bucket.name, this.name);
    const request = _extends({}, reqOptions, { path });
    return this.client.execute(request).then(res => res.data);
=======
  async getData(options = {}) {
    const path = (0, _endpoint2.default)("collection", this.bucket.name, this.name);
    const request = { headers: this._getHeaders(options), path };
    const { data } = await this.client.execute(request, {
      retry: this._getRetry(options)
    });
    return data;
>>>>>>> a17af05f
  }

  /**
   * Set collection data.
   * @param  {Object}   data                    The collection data object.
   * @param  {Object}   [options={}]            The options object.
   * @param  {Object}   [options.headers]       The headers object option.
   * @param  {Number}   [options.retry=0]       Number of retries to make
   *     when faced with transient errors.
   * @param  {Boolean}  [options.safe]          The safe option.
   * @param  {Boolean}  [options.patch]         The patch option.
   * @param  {Number}   [options.last_modified] The last_modified option.
   * @return {Promise<Object, Error>}
   */
  async setData(data, options = {}) {
    if (!(0, _utils.isObject)(data)) {
      throw new Error("A collection object is required.");
    }
    const { patch, permissions } = options;
    const { last_modified } = _extends({}, data, options);

    const path = (0, _endpoint2.default)("collection", this.bucket.name, this.name);
    const request = requests.updateRequest(path, { data, permissions }, {
      last_modified,
      patch,
      headers: this._getHeaders(options),
      safe: this._getSafe(options)
    });
    return this.client.execute(request, { retry: this._getRetry(options) });
  }

  /**
   * Retrieves the list of permissions for this collection.
   *
   * @param  {Object} [options={}]      The options object.
   * @param  {Object} [options.headers] The headers object option.
   * @param  {Number} [options.retry=0] Number of retries to make
   *     when faced with transient errors.
   * @return {Promise<Object, Error>}
   */
<<<<<<< HEAD
  getPermissions(options = {}) {
    const path = (0, _endpoint2.default)("collection", this.bucket.name, this.name);
    const reqOptions = this._collOptions(options);
    const request = _extends({}, reqOptions, { path });
    return this.client.execute(request).then(res => res.permissions);
=======
  async getPermissions(options = {}) {
    const path = (0, _endpoint2.default)("collection", this.bucket.name, this.name);
    const request = { headers: this._getHeaders(options), path };
    const { permissions } = await this.client.execute(request, {
      retry: this._getRetry(options)
    });
    return permissions;
>>>>>>> a17af05f
  }

  /**
   * Replaces all existing collection permissions with the ones provided.
   *
   * @param  {Object}   permissions             The permissions object.
   * @param  {Object}   [options={}]            The options object
   * @param  {Object}   [options.headers]       The headers object option.
   * @param  {Number}   [options.retry=0]       Number of retries to make
   *     when faced with transient errors.
   * @param  {Boolean}  [options.safe]          The safe option.
   * @param  {Number}   [options.last_modified] The last_modified option.
   * @return {Promise<Object, Error>}
   */
  async setPermissions(permissions, options = {}) {
    if (!(0, _utils.isObject)(permissions)) {
      throw new Error("A permissions object is required.");
    }
    const path = (0, _endpoint2.default)("collection", this.bucket.name, this.name);
    const data = { last_modified: options.last_modified };
    const request = requests.updateRequest(path, { data, permissions }, {
      headers: this._getHeaders(options),
      safe: this._getSafe(options)
    });
    return this.client.execute(request, { retry: this._getRetry(options) });
  }

  /**
   * Append principals to the collection permissions.
   *
   * @param  {Object}  permissions             The permissions object.
   * @param  {Object}  [options={}]            The options object
   * @param  {Boolean} [options.safe]          The safe option.
   * @param  {Object}  [options.headers]       The headers object option.
   * @param  {Number}  [options.retry=0]       Number of retries to make
   *     when faced with transient errors.
   * @param  {Object}  [options.last_modified] The last_modified option.
   * @return {Promise<Object, Error>}
   */
  async addPermissions(permissions, options = {}) {
    if (!(0, _utils.isObject)(permissions)) {
      throw new Error("A permissions object is required.");
    }
    const path = (0, _endpoint2.default)("collection", this.bucket.name, this.name);
    const { last_modified } = options;
    const request = requests.jsonPatchPermissionsRequest(path, permissions, "add", {
      last_modified,
      headers: this._getHeaders(options),
      safe: this._getSafe(options)
    });
    return this.client.execute(request, { retry: this._getRetry(options) });
  }

  /**
   * Remove principals from the collection permissions.
   *
   * @param  {Object}  permissions             The permissions object.
   * @param  {Object}  [options={}]            The options object
   * @param  {Boolean} [options.safe]          The safe option.
   * @param  {Object}  [options.headers]       The headers object option.
   * @param  {Number}  [options.retry=0]       Number of retries to make
   *     when faced with transient errors.
   * @param  {Object}  [options.last_modified] The last_modified option.
   * @return {Promise<Object, Error>}
   */
  async removePermissions(permissions, options = {}) {
    if (!(0, _utils.isObject)(permissions)) {
      throw new Error("A permissions object is required.");
    }
    const path = (0, _endpoint2.default)("collection", this.bucket.name, this.name);
    const { last_modified } = options;
    const request = requests.jsonPatchPermissionsRequest(path, permissions, "remove", {
      last_modified,
      headers: this._getHeaders(options),
      safe: this._getSafe(options)
    });
    return this.client.execute(request, { retry: this._getRetry(options) });
  }

  /**
   * Creates a record in current collection.
   *
   * @param  {Object}  record                The record to create.
   * @param  {Object}  [options={}]          The options object.
   * @param  {Object}  [options.headers]     The headers object option.
<<<<<<< HEAD
=======
   * @param  {Number}  [options.retry=0]     Number of retries to make
   *     when faced with transient errors.
>>>>>>> a17af05f
   * @param  {Boolean} [options.safe]        The safe option.
   * @param  {Object}  [options.permissions] The permissions option.
   * @return {Promise<Object, Error>}
   */
  async createRecord(record, options = {}) {
    const { permissions } = options;
    const path = (0, _endpoint2.default)("record", this.bucket.name, this.name, record.id);
    const request = requests.createRequest(path, { data: record, permissions }, {
      headers: this._getHeaders(options),
      safe: this._getSafe(options)
    });
    return this.client.execute(request, { retry: this._getRetry(options) });
  }

  /**
   * Adds an attachment to a record, creating the record when it doesn't exist.
   *
   * @param  {String}  dataURL                 The data url.
   * @param  {Object}  [record={}]             The record data.
   * @param  {Object}  [options={}]            The options object.
   * @param  {Object}  [options.headers]       The headers object option.
   * @param  {Number}  [options.retry=0]       Number of retries to make
   *     when faced with transient errors.
   * @param  {Boolean} [options.safe]          The safe option.
   * @param  {Number}  [options.last_modified] The last_modified option.
   * @param  {Object}  [options.permissions]   The permissions option.
   * @param  {String}  [options.filename]      Force the attachment filename.
   * @param  {String}  [options.gzipped]       Force the attachment to be gzipped or not.
   * @return {Promise<Object, Error>}
   */

  async addAttachment(dataURI, record = {}, options = {}) {
    const { permissions } = options;
    const id = record.id || _uuid.v4.v4();
    const path = (0, _endpoint2.default)("attachment", this.bucket.name, this.name, id);
    const { last_modified } = _extends({}, record, options);
    const addAttachmentRequest = requests.addAttachmentRequest(path, dataURI, { data: record, permissions }, {
      last_modified,
      filename: options.filename,
      gzipped: options.gzipped,
      headers: this._getHeaders(options),
      safe: this._getSafe(options)
    });
    await this.client.execute(addAttachmentRequest, {
      stringify: false,
      retry: this._getRetry(options)
    });
    return this.getRecord(id);
  }

  /**
   * Removes an attachment from a given record.
   *
   * @param  {Object}  recordId                The record id.
   * @param  {Object}  [options={}]            The options object.
   * @param  {Object}  [options.headers]       The headers object option.
   * @param  {Number}  [options.retry=0]       Number of retries to make
   *     when faced with transient errors.
   * @param  {Boolean} [options.safe]          The safe option.
   * @param  {Number}  [options.last_modified] The last_modified option.
   */

  async removeAttachment(recordId, options = {}) {
    const { last_modified } = options;
    const path = (0, _endpoint2.default)("attachment", this.bucket.name, this.name, recordId);
    const request = requests.deleteRequest(path, {
      last_modified,
      headers: this._getHeaders(options),
      safe: this._getSafe(options)
    });
    return this.client.execute(request, { retry: this._getRetry(options) });
  }

  /**
   * Adds an attachment to a record, creating the record when it doesn't exist.
   *
   * @param  {String}  dataURL                 The data url.
   * @param  {Object}  [record={}]             The record data.
   * @param  {Object}  [options={}]            The options object.
   * @param  {Object}  [options.headers]       The headers object option.
   * @param  {Boolean} [options.safe]          The safe option.
   * @param  {Number}  [options.last_modified] The last_modified option.
   * @param  {Object}  [options.permissions]   The permissions option.
   * @param  {String}  [options.filename]      Force the attachment filename.
   * @param  {String}  [options.gzipped]       Force the attachment to be gzipped or not.
   * @return {Promise<Object, Error>}
   */

  addAttachment(dataURI, record = {}, options = {}) {
    const reqOptions = this._collOptions(options);
    const { permissions } = reqOptions;
    const id = record.id || _uuid.v4.v4();
    const path = (0, _endpoint2.default)("attachment", this.bucket.name, this.name, id);
    const addAttachmentRequest = requests.addAttachmentRequest(path, dataURI, {
      data: record,
      permissions
    }, reqOptions);
    return this.client.execute(addAttachmentRequest, { stringify: false }).then(() => this.getRecord(id));
  }

  /**
   * Removes an attachment from a given record.
   *
   * @param  {Object}  recordId                The record id.
   * @param  {Object}  [options={}]            The options object.
   * @param  {Object}  [options.headers]       The headers object option.
   * @param  {Boolean} [options.safe]          The safe option.
   * @param  {Number}  [options.last_modified] The last_modified option.
   */

  removeAttachment(recordId, options = {}) {
    const reqOptions = this._collOptions(options);
    const path = (0, _endpoint2.default)("attachment", this.bucket.name, this.name, recordId);
    const request = requests.deleteRequest(path, reqOptions);
    return this.client.execute(request);
  }

  /**
   * Updates a record in current collection.
   *
   * @param  {Object}  record                  The record to update.
   * @param  {Object}  [options={}]            The options object.
   * @param  {Object}  [options.headers]       The headers object option.
   * @param  {Number}  [options.retry=0]       Number of retries to make
   *     when faced with transient errors.
   * @param  {Boolean} [options.safe]          The safe option.
   * @param  {Number}  [options.last_modified] The last_modified option.
   * @param  {Object}  [options.permissions]   The permissions option.
   * @return {Promise<Object, Error>}
   */
  async updateRecord(record, options = {}) {
    if (!(0, _utils.isObject)(record)) {
      throw new Error("A record object is required.");
    }
    if (!record.id) {
      throw new Error("A record id is required.");
    }
    const { permissions } = options;
    const { last_modified } = _extends({}, record, options);
    const path = (0, _endpoint2.default)("record", this.bucket.name, this.name, record.id);
    const request = requests.updateRequest(path, { data: record, permissions }, {
      headers: this._getHeaders(options),
      safe: this._getSafe(options),
      last_modified,
      patch: !!options.patch
    });
    return this.client.execute(request, { retry: this._getRetry(options) });
  }

  /**
   * Deletes a record from the current collection.
   *
   * @param  {Object|String} record                  The record to delete.
   * @param  {Object}        [options={}]            The options object.
   * @param  {Object}        [options.headers]       The headers object option.
   * @param  {Number}        [options.retry=0]       Number of retries to make
   *     when faced with transient errors.
   * @param  {Boolean}       [options.safe]          The safe option.
   * @param  {Number}        [options.last_modified] The last_modified option.
   * @return {Promise<Object, Error>}
   */
  async deleteRecord(record, options = {}) {
    const recordObj = (0, _utils.toDataBody)(record);
    if (!recordObj.id) {
      throw new Error("A record id is required.");
    }
    const { id } = recordObj;
    const { last_modified } = _extends({}, recordObj, options);
    const path = (0, _endpoint2.default)("record", this.bucket.name, this.name, id);
    const request = requests.deleteRequest(path, {
      last_modified,
      headers: this._getHeaders(options),
      safe: this._getSafe(options)
    });
    return this.client.execute(request, { retry: this._getRetry(options) });
  }

  /**
   * Retrieves a record from the current collection.
   *
   * @param  {String} id                The record id to retrieve.
   * @param  {Object} [options={}]      The options object.
   * @param  {Object} [options.headers] The headers object option.
   * @param  {Number} [options.retry=0] Number of retries to make
   *     when faced with transient errors.
   * @return {Promise<Object, Error>}
   */
<<<<<<< HEAD
  getRecord(id, options = {}) {
    const path = (0, _endpoint2.default)("record", this.bucket.name, this.name, id);
    const reqOptions = this._collOptions(options);
    const request = _extends({}, reqOptions, { path });
    return this.client.execute(request);
=======
  async getRecord(id, options = {}) {
    const path = (0, _endpoint2.default)("record", this.bucket.name, this.name, id);
    const request = { headers: this._getHeaders(options), path };
    return this.client.execute(request, { retry: this._getRetry(options) });
>>>>>>> a17af05f
  }

  /**
   * Lists records from the current collection.
   *
   * Sorting is done by passing a `sort` string option:
   *
   * - The field to order the results by, prefixed with `-` for descending.
   * Default: `-last_modified`.
   *
   * @see http://kinto.readthedocs.io/en/stable/api/1.x/sorting.html
   *
   * Filtering is done by passing a `filters` option object:
   *
   * - `{fieldname: "value"}`
   * - `{min_fieldname: 4000}`
   * - `{in_fieldname: "1,2,3"}`
   * - `{not_fieldname: 0}`
   * - `{exclude_fieldname: "0,1"}`
   *
   * @see http://kinto.readthedocs.io/en/stable/api/1.x/filtering.html
   *
   * Paginating is done by passing a `limit` option, then calling the `next()`
   * method from the resolved result object to fetch the next page, if any.
   *
   * @param  {Object}   [options={}]                    The options object.
   * @param  {Object}   [options.headers]               The headers object option.
   * @param  {Number}   [options.retry=0]               Number of retries to make
   *     when faced with transient errors.
   * @param  {Object}   [options.filters=[]]            The filters object.
   * @param  {String}   [options.sort="-last_modified"] The sort field.
   * @param  {String}   [options.at]                    The timestamp to get a snapshot at.
   * @param  {String}   [options.limit=null]            The limit field.
   * @param  {String}   [options.pages=1]               The number of result pages to aggregate.
   * @param  {Number}   [options.since=null]            Only retrieve records modified since the provided timestamp.
   * @return {Promise<Object, Error>}
   */
<<<<<<< HEAD
  listRecords(options = {}) {
    const path = (0, _endpoint2.default)("record", this.bucket.name, this.name);
    const reqOptions = this._collOptions(options);
    if (options.hasOwnProperty("at")) {
      return this._getSnapshot(options.at);
    } else {
      return this.client.paginatedList(path, options, reqOptions);
=======
  async listRecords(options = {}) {
    const path = (0, _endpoint2.default)("record", this.bucket.name, this.name);
    if (options.hasOwnProperty("at")) {
      return this.getSnapshot(options.at);
    } else {
      return this.client.paginatedList(path, options, {
        headers: this._getHeaders(options),
        retry: this._getRetry(options)
      });
>>>>>>> a17af05f
    }
  }

  /**
   * @private
   */
<<<<<<< HEAD
  _getSnapshot(at) {
    if (!Number.isInteger(at) || at <= 0) {
      throw new Error("Invalid argument, expected a positive integer.");
    }
    // TODO: we process history changes forward, while it would probably be more
    // efficient and accurate to process them backward.
    return this.bucket.listHistory({
      pages: Infinity, // all pages up to target timestamp are required
      sort: "-target.data.last_modified",
      filters: {
        resource_name: "record",
        collection_id: this.name,
        "max_target.data.last_modified": String(at)
      }
    }).then(({ data: changes }) => {
      const seenIds = new Set();
      let snapshot = [];
      for (const _ref of changes) {
        const { target: { data: record } } = _ref;

        if (record.deleted) {
          seenIds.add(record.id); // ensure not reprocessing deleted entries
          snapshot = snapshot.filter(r => r.id !== record.id);
        } else if (!seenIds.has(record.id)) {
          seenIds.add(record.id);
          snapshot.push(record);
        }
      }
      return {
        last_modified: String(at),
        data: snapshot.sort((a, b) => b.last_modified - a.last_modified),
        next: () => {
          throw new Error("Snapshots don't support pagination");
        },
        hasNextPage: false,
        totalRecords: snapshot.length
      };
    });
=======
  async isHistoryComplete() {
    // We consider that if we have the collection creation event part of the
    // history, then all records change events have been tracked.
    const { data: [oldestHistoryEntry] } = await this.bucket.listHistory({
      limit: 1,
      filters: {
        action: "create",
        resource_name: "collection",
        collection_id: this.name
      }
    });
    return !!oldestHistoryEntry;
  }

  /**
   * @private
   */
  async listChangesBackTo(at) {
    // Ensure we have enough history data to retrieve the complete list of
    // changes.
    if (!(await this.isHistoryComplete())) {
      throw new Error("Computing a snapshot is only possible when the full history for a " + "collection is available. Here, the history plugin seems to have " + "been enabled after the creation of the collection.");
    }
    const { data: changes } = await this.bucket.listHistory({
      pages: Infinity, // all pages up to target timestamp are required
      sort: "-target.data.last_modified",
      filters: {
        resource_name: "record",
        collection_id: this.name,
        "max_target.data.last_modified": String(at) }
    });
    return changes;
  }

  /**
   * @private
   */

  async getSnapshot(at) {
    if (!Number.isInteger(at) || at <= 0) {
      throw new Error("Invalid argument, expected a positive integer.");
    }
    // Retrieve history and check it covers the required time range.
    const changes = await this.listChangesBackTo(at);
    // Replay changes to compute the requested snapshot.
    const seenIds = new Set();
    let snapshot = [];
    for (const _ref of changes) {
      const { action, target: { data: record } } = _ref;

      if (action == "delete") {
        seenIds.add(record.id); // ensure not reprocessing deleted entries
        snapshot = snapshot.filter(r => r.id !== record.id);
      } else if (!seenIds.has(record.id)) {
        seenIds.add(record.id);
        snapshot.push(record);
      }
    }
    return {
      last_modified: String(at),
      data: snapshot.sort((a, b) => b.last_modified - a.last_modified),
      next: () => {
        throw new Error("Snapshots don't support pagination");
      },
      hasNextPage: false,
      totalRecords: snapshot.length
    };
>>>>>>> a17af05f
  }

  /**
   * Performs batch operations at the current collection level.
   *
   * @param  {Function} fn                   The batch operation function.
   * @param  {Object}   [options={}]         The options object.
   * @param  {Object}   [options.headers]    The headers object option.
   * @param  {Boolean}  [options.safe]       The safe option.
   * @param  {Number}   [options.retry]      The retry option.
   * @param  {Boolean}  [options.aggregate]  Produces a grouped result object.
   * @return {Promise<Object, Error>}
   */
  async batch(fn, options = {}) {
    return this.client.batch(fn, {
      bucket: this.bucket.name,
      collection: this.name,
      headers: this._getHeaders(options),
      retry: this._getRetry(options),
      safe: this._getSafe(options),
      aggregate: !!options.aggregate
    });
  }
<<<<<<< HEAD
}, (_applyDecoratedDescriptor(_class.prototype, "addAttachment", [_dec], Object.getOwnPropertyDescriptor(_class.prototype, "addAttachment"), _class.prototype), _applyDecoratedDescriptor(_class.prototype, "removeAttachment", [_dec2], Object.getOwnPropertyDescriptor(_class.prototype, "removeAttachment"), _class.prototype)), _class));
=======
}, (_applyDecoratedDescriptor(_class.prototype, "addAttachment", [_dec], Object.getOwnPropertyDescriptor(_class.prototype, "addAttachment"), _class.prototype), _applyDecoratedDescriptor(_class.prototype, "removeAttachment", [_dec2], Object.getOwnPropertyDescriptor(_class.prototype, "removeAttachment"), _class.prototype), _applyDecoratedDescriptor(_class.prototype, "getSnapshot", [_dec3], Object.getOwnPropertyDescriptor(_class.prototype, "getSnapshot"), _class.prototype)), _class));
>>>>>>> a17af05f
exports.default = Collection;

},{"./endpoint":11,"./requests":14,"./utils":15,"uuid":2}],11:[function(require,module,exports){
"use strict";

Object.defineProperty(exports, "__esModule", {
  value: true
});
exports.default = endpoint;
/**
 * Endpoints templates.
 * @type {Object}
 */
const ENDPOINTS = {
  root: () => "/",
  batch: () => "/batch",
  permissions: () => "/permissions",
  bucket: bucket => "/buckets" + (bucket ? `/${bucket}` : ""),
  history: bucket => `${ENDPOINTS.bucket(bucket)}/history`,
  collection: (bucket, coll) => `${ENDPOINTS.bucket(bucket)}/collections` + (coll ? `/${coll}` : ""),
  group: (bucket, group) => `${ENDPOINTS.bucket(bucket)}/groups` + (group ? `/${group}` : ""),
  record: (bucket, coll, id) => `${ENDPOINTS.collection(bucket, coll)}/records` + (id ? `/${id}` : ""),
  attachment: (bucket, coll, id) => `${ENDPOINTS.record(bucket, coll, id)}/attachment`
};

/**
 * Retrieves a server enpoint by its name.
 *
 * @private
 * @param  {String}    name The endpoint name.
 * @param  {...string} args The endpoint parameters.
 * @return {String}
 */
function endpoint(name, ...args) {
  return ENDPOINTS[name](...args);
}

},{}],12:[function(require,module,exports){
"use strict";

Object.defineProperty(exports, "__esModule", {
  value: true
});
/**
 * Kinto server error code descriptors.
 * @type {Object}
 */
exports.default = {
  104: "Missing Authorization Token",
  105: "Invalid Authorization Token",
  106: "Request body was not valid JSON",
  107: "Invalid request parameter",
  108: "Missing request parameter",
  109: "Invalid posted data",
  110: "Invalid Token / id",
  111: "Missing Token / id",
  112: "Content-Length header was not provided",
  113: "Request body too large",
  114: "Resource was created, updated or deleted meanwhile",
  115: "Method not allowed on this end point (hint: server may be readonly)",
  116: "Requested version not available on this server",
  117: "Client has sent too many requests",
  121: "Resource access is forbidden for this user",
  122: "Another resource violates constraint",
  201: "Service Temporary unavailable due to high load",
  202: "Service deprecated",
  999: "Internal Server Error"
};

},{}],13:[function(require,module,exports){
"use strict";

Object.defineProperty(exports, "__esModule", {
  value: true
});
exports.default = undefined;

var _extends = Object.assign || function (target) { for (var i = 1; i < arguments.length; i++) { var source = arguments[i]; for (var key in source) { if (Object.prototype.hasOwnProperty.call(source, key)) { target[key] = source[key]; } } } return target; };

<<<<<<< HEAD
=======
var _utils = require("./utils");

>>>>>>> a17af05f
var _errors = require("./errors");

var _errors2 = _interopRequireDefault(_errors);

function _interopRequireDefault(obj) { return obj && obj.__esModule ? obj : { default: obj }; }

/**
 * Enhanced HTTP client for the Kinto protocol.
 * @private
 */
let HTTP = class HTTP {
  /**
   * Default HTTP request headers applied to each outgoing request.
   *
   * @type {Object}
   */
  static get DEFAULT_REQUEST_HEADERS() {
    return {
      Accept: "application/json",
      "Content-Type": "application/json"
    };
  }

  /**
   * Default options.
   *
   * @type {Object}
   */
  static get defaultOptions() {
    return { timeout: null, requestMode: "cors" };
  }

  /**
   * Constructor.
   *
   * @param {EventEmitter} events                       The event handler.
   * @param {Object}       [options={}}                 The options object.
   * @param {Number}       [options.timeout=null]       The request timeout in ms, if any (default: `null`).
   * @param {String}       [options.requestMode="cors"] The HTTP request mode (default: `"cors"`).
   */
  constructor(events, options = {}) {
    // public properties
    /**
     * The event emitter instance.
     * @type {EventEmitter}
     */
    if (!events) {
      throw new Error("No events handler provided");
    }
    this.events = events;

    /**
     * The request mode.
     * @see  https://fetch.spec.whatwg.org/#requestmode
     * @type {String}
     */
    this.requestMode = options.requestMode || HTTP.defaultOptions.requestMode;

    /**
     * The request timeout.
     * @type {Number}
     */
    this.timeout = options.timeout || HTTP.defaultOptions.timeout;
  }

  /**
   * @private
   */
  timedFetch(url, options) {
    let hasTimedout = false;
    return new Promise((resolve, reject) => {
      // Detect if a request has timed out.
      let _timeoutId;
      if (this.timeout) {
        _timeoutId = setTimeout(() => {
          hasTimedout = true;
          reject(new Error("Request timeout."));
        }, this.timeout);
      }
      function proceedWithHandler(fn) {
        return arg => {
          if (!hasTimedout) {
            if (_timeoutId) {
              clearTimeout(_timeoutId);
            }
            fn(arg);
          }
        };
      }
      fetch(url, options).then(proceedWithHandler(resolve)).catch(proceedWithHandler(reject));
    });
  }

  /**
   * @private
   */
  async processResponse(response) {
    const { status } = response;
    const text = await response.text();
    // Check if we have a body; if so parse it as JSON.
    if (text.length === 0) {
      return this.formatResponse(response, null);
    }
    try {
      return this.formatResponse(response, JSON.parse(text));
    } catch (err) {
      const error = new Error(`HTTP ${status || 0}; ${err}`);
      error.response = response;
      error.stack = err.stack;
      throw error;
    }
  }

  /**
   * @private
   */
  formatResponse(response, json) {
    const { status, statusText, headers } = response;
    if (json && status >= 400) {
      let message = `HTTP ${status} ${json.error || ""}: `;
      if (json.errno && json.errno in _errors2.default) {
        const errnoMsg = _errors2.default[json.errno];
        message += errnoMsg;
        if (json.message && json.message !== errnoMsg) {
          message += ` (${json.message})`;
        }
      } else {
        message += statusText || "";
      }
      const error = new Error(message.trim());
      error.response = response;
      error.data = json;
      throw error;
    }
    return { status, json, headers };
  }

  /**
   * @private
   */
  async retry(url, retryAfter, request, options) {
    await (0, _utils.delay)(retryAfter);
    return this.request(url, request, _extends({}, options, { retry: options.retry - 1 }));
  }

  /**
   * Performs an HTTP request to the Kinto server.
   *
   * Resolves with an objet containing the following HTTP response properties:
   * - `{Number}  status`  The HTTP status code.
   * - `{Object}  json`    The JSON response body.
   * - `{Headers} headers` The response headers object; see the ES6 fetch() spec.
   *
   * @param  {String} url               The URL.
<<<<<<< HEAD
   * @param  {Object} [options={}]      The fetch() options object.
   * @param  {Object} [options.headers] The request headers object (default: {})
   * @param  {Object} [options.retry]   Number of retries (default: 0)
   * @return {Promise}
   */
  request(url, options = { headers: {}, retry: 0 }) {
    let response, status, statusText, headers, hasTimedout;
    // Ensure default request headers are always set
    options.headers = _extends({}, HTTP.DEFAULT_REQUEST_HEADERS, options.headers);
    // If a multipart body is provided, remove any custom Content-Type header as
    // the fetch() implementation will add the correct one for us.
    if (options.body && typeof options.body.append === "function") {
      delete options.headers["Content-Type"];
    }
    options.mode = this.requestMode;
    return new Promise((resolve, reject) => {
      // Detect if a request has timed out.
      let _timeoutId;
      if (this.timeout) {
        _timeoutId = setTimeout(() => {
          hasTimedout = true;
          reject(new Error("Request timeout."));
        }, this.timeout);
      }
      fetch(url, options).then(res => {
        if (!hasTimedout) {
          if (_timeoutId) {
            clearTimeout(_timeoutId);
          }
          resolve(res);
        }
      }).catch(err => {
        if (!hasTimedout) {
          if (_timeoutId) {
            clearTimeout(_timeoutId);
          }
          reject(err);
        }
      });
    }).then(res => {
      response = res;
      headers = res.headers;
      status = res.status;
      statusText = res.statusText;
      this._checkForDeprecationHeader(headers);
      this._checkForBackoffHeader(status, headers);

      // Check if the server summons the client to retry after a while.
      const retryAfter = this._checkForRetryAfterHeader(status, headers);
      // If number of allowed of retries is not exhausted, retry the same request.
      if (retryAfter && options.retry > 0) {
        return new Promise((resolve, reject) => {
          setTimeout(() => {
            resolve(this.request(url, _extends({}, options, { retry: options.retry - 1 })));
          }, retryAfter);
        });
      }

      return Promise.resolve(res.text())
      // Check if we have a body; if so parse it as JSON.
      .then(text => {
        if (text.length === 0) {
          return null;
        }
        // Note: we can't consume the response body twice.
        return JSON.parse(text);
      }).catch(err => {
        const error = new Error(`HTTP ${status || 0}; ${err}`);
        error.response = response;
        error.stack = err.stack;
        throw error;
      }).then(json => {
        if (json && status >= 400) {
          let message = `HTTP ${status} ${json.error || ""}: `;
          if (json.errno && json.errno in _errors2.default) {
            const errnoMsg = _errors2.default[json.errno];
            message += errnoMsg;
            if (json.message && json.message !== errnoMsg) {
              message += ` (${json.message})`;
            }
          } else {
            message += statusText || "";
          }
          const error = new Error(message.trim());
          error.response = response;
          error.data = json;
          throw error;
        }
        return { status, json, headers };
      });
    });
=======
   * @param  {Object} [request={}]      The request object, passed to
   *     fetch() as its options object.
   * @param  {Object} [request.headers] The request headers object (default: {})
   * @param  {Object} [options={}]      Options for making the
   *     request
   * @param  {Number} [options.retry]   Number of retries (default: 0)
   * @return {Promise}
   */
  async request(url, request = { headers: {} }, options = { retry: 0 }) {
    // Ensure default request headers are always set
    request.headers = _extends({}, HTTP.DEFAULT_REQUEST_HEADERS, request.headers);
    // If a multipart body is provided, remove any custom Content-Type header as
    // the fetch() implementation will add the correct one for us.
    if (request.body && typeof request.body.append === "function") {
      delete request.headers["Content-Type"];
    }
    request.mode = this.requestMode;

    const response = await this.timedFetch(url, request);
    const { status, headers } = response;

    this._checkForDeprecationHeader(headers);
    this._checkForBackoffHeader(status, headers);

    // Check if the server summons the client to retry after a while.
    const retryAfter = this._checkForRetryAfterHeader(status, headers);
    // If number of allowed of retries is not exhausted, retry the same request.
    if (retryAfter && options.retry > 0) {
      return this.retry(url, retryAfter, request, options);
    } else {
      return this.processResponse(response);
    }
>>>>>>> a17af05f
  }

  _checkForDeprecationHeader(headers) {
    const alertHeader = headers.get("Alert");
    if (!alertHeader) {
      return;
    }
    let alert;
    try {
      alert = JSON.parse(alertHeader);
    } catch (err) {
      console.warn("Unable to parse Alert header message", alertHeader);
      return;
    }
    console.warn(alert.message, alert.url);
    this.events.emit("deprecated", alert);
  }

  _checkForBackoffHeader(status, headers) {
    let backoffMs;
    const backoffSeconds = parseInt(headers.get("Backoff"), 10);
    if (backoffSeconds > 0) {
      backoffMs = new Date().getTime() + backoffSeconds * 1000;
    } else {
      backoffMs = 0;
    }
    this.events.emit("backoff", backoffMs);
  }

  _checkForRetryAfterHeader(status, headers) {
    let retryAfter = headers.get("Retry-After");
    if (!retryAfter) {
      return;
    }
    const delay = parseInt(retryAfter, 10) * 1000;
    retryAfter = new Date().getTime() + delay;
    this.events.emit("retry-after", retryAfter);
    return delay;
  }
};
exports.default = HTTP;

<<<<<<< HEAD
},{"./errors":12}],14:[function(require,module,exports){
=======
},{"./errors":12,"./utils":15}],14:[function(require,module,exports){
>>>>>>> a17af05f
"use strict";

Object.defineProperty(exports, "__esModule", {
  value: true
});

var _extends = Object.assign || function (target) { for (var i = 1; i < arguments.length; i++) { var source = arguments[i]; for (var key in source) { if (Object.prototype.hasOwnProperty.call(source, key)) { target[key] = source[key]; } } } return target; };

exports.createRequest = createRequest;
exports.updateRequest = updateRequest;
exports.jsonPatchPermissionsRequest = jsonPatchPermissionsRequest;
exports.deleteRequest = deleteRequest;
exports.addAttachmentRequest = addAttachmentRequest;

var _utils = require("./utils");

const requestDefaults = {
  safe: false,
  // check if we should set default content type here
  headers: {},
  permissions: undefined,
  data: undefined,
  patch: false
};

/**
 * @private
 */
function safeHeader(safe, last_modified) {
  if (!safe) {
    return {};
  }
  if (last_modified) {
    return { "If-Match": `"${last_modified}"` };
  }
  return { "If-None-Match": "*" };
}

/**
 * @private
 */
function createRequest(path, { data, permissions }, options = {}) {
  const { headers, safe } = _extends({}, requestDefaults, options);
  return {
    method: data && data.id ? "PUT" : "POST",
    path,
    headers: _extends({}, headers, safeHeader(safe)),
    body: { data, permissions }
  };
}

/**
 * @private
 */
function updateRequest(path, { data, permissions }, options = {}) {
  const { headers, safe, patch } = _extends({}, requestDefaults, options);
  const { last_modified } = _extends({}, data, options);

  if (Object.keys((0, _utils.omit)(data, "id", "last_modified")).length === 0) {
    data = undefined;
  }

  return {
    method: patch ? "PATCH" : "PUT",
    path,
    headers: _extends({}, headers, safeHeader(safe, last_modified)),
    body: { data, permissions }
  };
}

/**
 * @private
 */
function jsonPatchPermissionsRequest(path, permissions, opType, options = {}) {
  const { headers, safe, last_modified } = _extends({}, requestDefaults, options);

  const ops = [];

  for (const [type, principals] of Object.entries(permissions)) {
    for (const principal of principals) {
      ops.push({
        op: opType,
        path: `/permissions/${type}/${principal}`
      });
    }
  }

  return {
    method: "PATCH",
    path,
    headers: _extends({}, headers, safeHeader(safe, last_modified), {
      "Content-Type": "application/json-patch+json"
    }),
    body: ops
  };
}

/**
 * @private
 */
function deleteRequest(path, options = {}) {
  const { headers, safe, last_modified } = _extends({}, requestDefaults, options);
  if (safe && !last_modified) {
    throw new Error("Safe concurrency check requires a last_modified value.");
  }
  return {
    method: "DELETE",
    path,
    headers: _extends({}, headers, safeHeader(safe, last_modified))
  };
}

/**
 * @private
 */
function addAttachmentRequest(path, dataURI, { data, permissions } = {}, options = {}) {
  const { headers, safe, gzipped } = _extends({}, requestDefaults, options);
  const { last_modified } = _extends({}, data, options);

  const body = { data, permissions };
  const formData = (0, _utils.createFormData)(dataURI, body, options);
<<<<<<< HEAD
  let customPath;

  if (gzipped != null) {
    customPath = path + "?gzipped=" + (gzipped ? "true" : "false");
  } else {
    customPath = path;
  }
=======

  let customPath = gzipped != null ? customPath = path + "?gzipped=" + (gzipped ? "true" : "false") : path;
>>>>>>> a17af05f

  return {
    method: "POST",
    path: customPath,
    headers: _extends({}, headers, safeHeader(safe, last_modified)),
    body: formData
  };
}

},{"./utils":15}],15:[function(require,module,exports){
"use strict";

Object.defineProperty(exports, "__esModule", {
  value: true
});

var _extends = Object.assign || function (target) { for (var i = 1; i < arguments.length; i++) { var source = arguments[i]; for (var key in source) { if (Object.prototype.hasOwnProperty.call(source, key)) { target[key] = source[key]; } } } return target; };

exports.partition = partition;
exports.delay = delay;
exports.pMap = pMap;
exports.omit = omit;
exports.toDataBody = toDataBody;
exports.qsify = qsify;
exports.checkVersion = checkVersion;
exports.support = support;
exports.capable = capable;
exports.nobatch = nobatch;
exports.isObject = isObject;
exports.parseDataURL = parseDataURL;
exports.extractFileInfo = extractFileInfo;
exports.createFormData = createFormData;
<<<<<<< HEAD
=======
exports.cleanUndefinedProperties = cleanUndefinedProperties;
>>>>>>> a17af05f
/**
 * Chunks an array into n pieces.
 *
 * @private
 * @param  {Array}  array
 * @param  {Number} n
 * @return {Array}
 */
function partition(array, n) {
  if (n <= 0) {
    return array;
  }
  return array.reduce((acc, x, i) => {
    if (i === 0 || i % n === 0) {
      acc.push([x]);
    } else {
      acc[acc.length - 1].push(x);
    }
    return acc;
  }, []);
}

/**
 * Returns a Promise always resolving after the specified amount in milliseconds.
 *
 * @return Promise<void>
 */
function delay(ms) {
  return new Promise(resolve => setTimeout(resolve, ms));
}

/**
 * Maps a list to promises using the provided mapping function, executes them
 * sequentially then returns a Promise resolving with ordered results obtained.
 * Think of this as a sequential Promise.all.
 *
 * @private
 * @param  {Array}    list The list to map.
 * @param  {Function} fn   The mapping function.
 * @return {Promise}
 */
async function pMap(list, fn) {
  let results = [];
  await list.reduce(async function (promise, entry) {
    await promise;
    results = results.concat((await fn(entry)));
  }, Promise.resolve());
  return results;
}

/**
 * Takes an object and returns a copy of it with the provided keys omitted.
 *
 * @private
 * @param  {Object}    obj  The source object.
 * @param  {...String} keys The keys to omit.
 * @return {Object}
 */
function omit(obj, ...keys) {
  return Object.keys(obj).reduce((acc, key) => {
    if (keys.indexOf(key) === -1) {
      acc[key] = obj[key];
    }
    return acc;
  }, {});
}

/**
 * Always returns a resource data object from the provided argument.
 *
 * @private
 * @param  {Object|String} resource
 * @return {Object}
 */
function toDataBody(resource) {
  if (isObject(resource)) {
    return resource;
  }
  if (typeof resource === "string") {
    return { id: resource };
  }
  throw new Error("Invalid argument.");
}

/**
 * Transforms an object into an URL query string, stripping out any undefined
 * values.
 *
 * @param  {Object} obj
 * @return {String}
 */
function qsify(obj) {
  const encode = v => encodeURIComponent(typeof v === "boolean" ? String(v) : v);
  const stripUndefined = o => JSON.parse(JSON.stringify(o));
  const stripped = stripUndefined(obj);
  return Object.keys(stripped).map(k => {
    const ks = encode(k) + "=";
    if (Array.isArray(stripped[k])) {
      return ks + stripped[k].map(v => encode(v)).join(",");
    } else {
      return ks + encode(stripped[k]);
    }
  }).join("&");
}

/**
 * Checks if a version is within the provided range.
 *
 * @param  {String} version    The version to check.
 * @param  {String} minVersion The minimum supported version (inclusive).
 * @param  {String} maxVersion The minimum supported version (exclusive).
 * @throws {Error} If the version is outside of the provided range.
 */
function checkVersion(version, minVersion, maxVersion) {
  const extract = str => str.split(".").map(x => parseInt(x, 10));
  const [verMajor, verMinor] = extract(version);
  const [minMajor, minMinor] = extract(minVersion);
  const [maxMajor, maxMinor] = extract(maxVersion);
  const checks = [verMajor < minMajor, verMajor === minMajor && verMinor < minMinor, verMajor > maxMajor, verMajor === maxMajor && verMinor >= maxMinor];
  if (checks.some(x => x)) {
<<<<<<< HEAD
    throw new Error(`Version ${version} doesn't satisfy ` + `${minVersion} <= x < ${maxVersion}`);
=======
    throw new Error(`Version ${version} doesn't satisfy ${minVersion} <= x < ${maxVersion}`);
>>>>>>> a17af05f
  }
}

/**
 * Generates a decorator function ensuring a version check is performed against
 * the provided requirements before executing it.
 *
 * @param  {String} min The required min version (inclusive).
 * @param  {String} max The required max version (inclusive).
 * @return {Function}
 */
function support(min, max) {
  return function (target, key, descriptor) {
    const fn = descriptor.value;
    return {
      configurable: true,
      get() {
        const wrappedMethod = (...args) => {
          // "this" is the current instance which its method is decorated.
          const client = "client" in this ? this.client : this;
          return client.fetchHTTPApiVersion().then(version => checkVersion(version, min, max)).then(() => fn.apply(this, args));
        };
        Object.defineProperty(this, key, {
          value: wrappedMethod,
          configurable: true,
          writable: true
        });
        return wrappedMethod;
      }
    };
  };
}

/**
 * Generates a decorator function ensuring that the specified capabilities are
 * available on the server before executing it.
 *
 * @param  {Array<String>} capabilities The required capabilities.
 * @return {Function}
 */
function capable(capabilities) {
  return function (target, key, descriptor) {
    const fn = descriptor.value;
    return {
      configurable: true,
      get() {
        const wrappedMethod = (...args) => {
          // "this" is the current instance which its method is decorated.
          const client = "client" in this ? this.client : this;
          return client.fetchServerCapabilities().then(available => {
<<<<<<< HEAD
            const missing = capabilities.filter(c => !available.hasOwnProperty(c));
            if (missing.length > 0) {
              throw new Error(`Required capabilities ${missing.join(", ")} ` + "not present on server");
=======
            const missing = capabilities.filter(c => !(c in available));
            if (missing.length > 0) {
              const missingStr = missing.join(", ");
              throw new Error(`Required capabilities ${missingStr} not present on server`);
>>>>>>> a17af05f
            }
          }).then(() => fn.apply(this, args));
        };
        Object.defineProperty(this, key, {
          value: wrappedMethod,
          configurable: true,
          writable: true
        });
        return wrappedMethod;
      }
    };
  };
}

/**
 * Generates a decorator function ensuring an operation is not performed from
 * within a batch request.
 *
 * @param  {String} message The error message to throw.
 * @return {Function}
 */
function nobatch(message) {
  return function (target, key, descriptor) {
    const fn = descriptor.value;
    return {
      configurable: true,
      get() {
        const wrappedMethod = (...args) => {
          // "this" is the current instance which its method is decorated.
          if (this._isBatch) {
            throw new Error(message);
          }
          return fn.apply(this, args);
        };
        Object.defineProperty(this, key, {
          value: wrappedMethod,
          configurable: true,
          writable: true
        });
        return wrappedMethod;
      }
    };
  };
}

/**
 * Returns true if the specified value is an object (i.e. not an array nor null).
 * @param  {Object} thing The value to inspect.
 * @return {bool}
 */
function isObject(thing) {
  return typeof thing === "object" && thing !== null && !Array.isArray(thing);
}

/**
 * Parses a data url.
 * @param  {String} dataURL The data url.
 * @return {Object}
 */
function parseDataURL(dataURL) {
  const regex = /^data:(.*);base64,(.*)/;
  const match = dataURL.match(regex);
  if (!match) {
    throw new Error(`Invalid data-url: ${String(dataURL).substr(0, 32)}...`);
  }
  const props = match[1];
  const base64 = match[2];
  const [type, ...rawParams] = props.split(";");
  const params = rawParams.reduce((acc, param) => {
    const [key, value] = param.split("=");
    return _extends({}, acc, { [key]: value });
  }, {});
  return _extends({}, params, { type, base64 });
}

/**
 * Extracts file information from a data url.
 * @param  {String} dataURL The data url.
 * @return {Object}
 */
function extractFileInfo(dataURL) {
  const { name, type, base64 } = parseDataURL(dataURL);
  const binary = atob(base64);
  const array = [];
  for (let i = 0; i < binary.length; i++) {
    array.push(binary.charCodeAt(i));
  }
  const blob = new Blob([new Uint8Array(array)], { type });
  return { blob, name };
}

/**
 * Creates a FormData instance from a data url and an existing JSON response
 * body.
 * @param  {String} dataURL            The data url.
 * @param  {Object} body               The response body.
 * @param  {Object} [options={}]       The options object.
 * @param  {Object} [options.filename] Force attachment file name.
 * @return {FormData}
 */
function createFormData(dataURL, body, options = {}) {
  const { filename = "untitled" } = options;
  const { blob, name } = extractFileInfo(dataURL);
  const formData = new FormData();
  formData.append("attachment", blob, name || filename);
  for (const property in body) {
    if (typeof body[property] !== "undefined") {
      formData.append(property, JSON.stringify(body[property]));
    }
  }
  return formData;
}

<<<<<<< HEAD
=======
/**
 * Clones an object with all its undefined keys removed.
 * @private
 */
function cleanUndefinedProperties(obj) {
  const result = {};
  for (const key in obj) {
    if (typeof obj[key] !== "undefined") {
      result[key] = obj[key];
    }
  }
  return result;
}

>>>>>>> a17af05f
},{}]},{},[1])(1)
});<|MERGE_RESOLUTION|>--- conflicted
+++ resolved
@@ -23,11 +23,7 @@
 this.EXPORTED_SYMBOLS = ["KintoHttpClient"];
 
 /*
-<<<<<<< HEAD
- * Version 4.0.0 - d750ae1
-=======
  * Version 4.3.4 - 1294207
->>>>>>> a17af05f
  */
 
 (function(f){if(typeof exports==="object"&&typeof module!=="undefined"){module.exports=f()}else if(typeof define==="function"&&define.amd){define([],f)}else{var g;if(typeof window!=="undefined"){g=window}else if(typeof global!=="undefined"){g=global}else if(typeof self!=="undefined"){g=self}else{g=this}g.KintoHttpClient = f()}})(function(){var define,module,exports;return (function e(t,n,r){function s(o,u){if(!n[o]){if(!t[o]){var a=typeof require=="function"&&require;if(!u&&a)return a(o,!0);if(i)return i(o,!0);var f=new Error("Cannot find module '"+o+"'");throw f.code="MODULE_NOT_FOUND",f}var l=n[o]={exports:{}};t[o][0].call(l.exports,function(e){var n=t[o][1][e];return s(n?n:e)},l,l.exports,e,t,n,r)}return n[o].exports}var i=typeof require=="function"&&require;for(var o=0;o<r.length;o++)s(r[o]);return s})({1:[function(require,module,exports){
@@ -394,22 +390,6 @@
     }
     this._backoffReleaseTime = null;
 
-<<<<<<< HEAD
-    /**
-     * Default request options container.
-     * @private
-     * @type {Object}
-     */
-    this.defaultReqOptions = {
-      bucket: options.bucket || "default",
-      headers: options.headers || {},
-      retry: options.retry || 0,
-      safe: !!options.safe
-    };
-
-    this._options = options;
-=======
->>>>>>> a17af05f
     this._requests = [];
     this._isBatch = !!options.batch;
     this._retry = options.retry || 0;
@@ -593,14 +573,6 @@
    */
   async fetchServerInfo(options = {}) {
     if (this.serverInfo) {
-<<<<<<< HEAD
-      return Promise.resolve(this.serverInfo);
-    }
-    const reqOptions = this._getRequestOptions(options);
-    return this.http.request(this.remote + (0, _endpoint2.default)("root"), reqOptions).then(({ json }) => {
-      this.serverInfo = json;
-=======
->>>>>>> a17af05f
       return this.serverInfo;
     }
     this.serverInfo = await this._getHello({ retry: this._getRetry(options) });
@@ -673,38 +645,13 @@
    * @param  {Object} [options={}] The options object.
    * @return {Promise<Object, Error>}
    */
-<<<<<<< HEAD
-  _batchRequests(requests, options = {}) {
-    const reqOptions = this._getRequestOptions(options);
-    const { headers } = reqOptions;
-=======
   async _batchRequests(requests, options = {}) {
     const headers = this._getHeaders(options);
->>>>>>> a17af05f
     if (!requests.length) {
       return [];
     }
-<<<<<<< HEAD
-    return this.fetchServerSettings().then(serverSettings => {
-      const maxRequests = serverSettings["batch_max_requests"];
-      if (maxRequests && requests.length > maxRequests) {
-        const chunks = (0, _utils.partition)(requests, maxRequests);
-        return (0, _utils.pMap)(chunks, chunk => this._batchRequests(chunk, options));
-      }
-      return this.execute(_extends({}, reqOptions, {
-        path: (0, _endpoint2.default)("batch"),
-        method: "POST",
-        body: {
-          defaults: { headers },
-          requests: requests
-        }
-      }))
-      // we only care about the responses
-      .then(({ responses }) => responses);
-=======
     const serverSettings = await this.fetchServerSettings({
       retry: this._getRetry(options)
->>>>>>> a17af05f
     });
     const maxRequests = serverSettings["batch_max_requests"];
     if (maxRequests && requests.length > maxRequests) {
@@ -780,13 +727,6 @@
    * @param  {Object}  [options={}]        The options object.
    * @param  {Boolean} [options.raw=false] If true, resolve with full response
    * @param  {Boolean} [options.stringify=true] If true, serialize body data to
-<<<<<<< HEAD
-   * JSON.
-   * @return {Promise<Object, Error>}
-   */
-  execute(request, options = { raw: false, stringify: true }) {
-    const { raw, stringify } = options;
-=======
    * @param  {Number}  [options.retry=0]   The number of times to
    *     retry a request if the server responds with Retry-After.
    * JSON.
@@ -794,102 +734,12 @@
    */
   async execute(request, options = {}) {
     const { raw = false, stringify = true } = options;
->>>>>>> a17af05f
     // If we're within a batch, add the request to the stack to send at once.
     if (this._isBatch) {
       this._requests.push(request);
       // Resolve with a message in case people attempt at consuming the result
       // from within a batch operation.
       const msg = "This result is generated from within a batch " + "operation and should not be consumed.";
-<<<<<<< HEAD
-      return Promise.resolve(raw ? { json: msg, headers: { get() {} } } : msg);
-    }
-    const promise = this.fetchServerSettings().then(_ => {
-      return this.http.request(this.remote + request.path, _extends({}, request, {
-        body: stringify ? JSON.stringify(request.body) : request.body
-      }));
-    });
-    return raw ? promise : promise.then(({ json }) => json);
-  }
-
-  paginatedList(path, params, options = {}) {
-    const { sort, filters, limit, pages, since } = _extends({
-      sort: "-last_modified"
-    }, params);
-    // Safety/Consistency check on ETag value.
-    if (since && typeof since !== "string") {
-      throw new Error(`Invalid value for since (${since}), should be ETag value.`);
-    }
-
-    const querystring = (0, _utils.qsify)(_extends({}, filters, {
-      _sort: sort,
-      _limit: limit,
-      _since: since
-    }));
-    let results = [],
-        current = 0;
-
-    const next = function (nextPage) {
-      if (!nextPage) {
-        throw new Error("Pagination exhausted.");
-      }
-      return processNextPage(nextPage);
-    };
-
-    const processNextPage = nextPage => {
-      const { headers } = options;
-      return this.http.request(nextPage, { headers }).then(handleResponse);
-    };
-
-    const pageResults = (results, nextPage, etag, totalRecords) => {
-      // ETag string is supposed to be opaque and stored «as-is».
-      // ETag header values are quoted (because of * and W/"foo").
-      return {
-        last_modified: etag ? etag.replace(/"/g, "") : etag,
-        data: results,
-        next: next.bind(null, nextPage),
-        hasNextPage: !!nextPage,
-        totalRecords
-      };
-    };
-
-    const handleResponse = ({ headers, json }) => {
-      const nextPage = headers.get("Next-Page");
-      const etag = headers.get("ETag");
-      const totalRecords = parseInt(headers.get("Total-Records"), 10);
-
-      if (!pages) {
-        return pageResults(json.data, nextPage, etag, totalRecords);
-      }
-      // Aggregate new results with previous ones
-      results = results.concat(json.data);
-      current += 1;
-      if (current >= pages || !nextPage) {
-        // Pagination exhausted
-        return pageResults(results, nextPage, etag, totalRecords);
-      }
-      // Follow next page
-      return processNextPage(nextPage);
-    };
-    return this.execute(_extends({
-      path: path + "?" + querystring
-    }, options), { raw: true }).then(handleResponse);
-  }
-
-  /**
-   * Lists all permissions.
-   *
-   * @param  {Object} [options={}]      The options object.
-   * @param  {Object} [options.headers] The headers object option.
-   * @return {Promise<Object[], Error>}
-   */
-
-  listPermissions(options = {}) {
-    const reqOptions = this._getRequestOptions(options);
-    return this.execute(_extends({
-      path: (0, _endpoint2.default)("permissions")
-    }, reqOptions));
-=======
       return raw ? { json: msg, headers: { get() {} } } : msg;
     }
     const result = await this.http.request(this.remote + request.path, (0, _utils.cleanUndefinedProperties)({
@@ -1029,7 +879,6 @@
       headers: this._getHeaders(options),
       retry: this._getRetry(options)
     });
->>>>>>> a17af05f
   }
 
   /**
@@ -1042,19 +891,12 @@
    *     when faced with transient errors.
    * @return {Promise<Object[], Error>}
    */
-<<<<<<< HEAD
-  listBuckets(options = {}) {
-    const path = (0, _endpoint2.default)("bucket");
-    const reqOptions = this._getRequestOptions(options);
-    return this.paginatedList(path, options, reqOptions);
-=======
   async listBuckets(options = {}) {
     const path = (0, _endpoint2.default)("bucket");
     return this.paginatedList(path, options, {
       headers: this._getHeaders(options),
       retry: this._getRetry(options)
     });
->>>>>>> a17af05f
   }
 
   /**
@@ -1162,12 +1004,8 @@
       acc.published.push(response.body);
     } else if (status === 404) {
       // Extract the id manually from request path while waiting for Kinto/kinto#818
-<<<<<<< HEAD
-      const extracts = request.path.match(/(buckets|groups|collections|records)\/([^\/]+)$/);
-=======
       const regex = /(buckets|groups|collections|records)\/([^\/]+)$/;
       const extracts = request.path.match(regex);
->>>>>>> a17af05f
       const id = extracts.length === 3 ? extracts[2] : undefined;
       acc.skipped.push({
         id,
@@ -1347,12 +1185,6 @@
    *     when faced with transient errors.
    * @return {Promise<Object, Error>}
    */
-<<<<<<< HEAD
-  getData(options = {}) {
-    const reqOptions = _extends({}, this._bucketOptions(options));
-    const request = _extends({}, reqOptions, { path: (0, _endpoint2.default)("bucket", this.name) });
-    return this.client.execute(request).then(res => res.data);
-=======
   async getData(options = {}) {
     const request = {
       headers: this._getHeaders(options),
@@ -1362,7 +1194,6 @@
       retry: this._getRetry(options)
     });
     return data;
->>>>>>> a17af05f
   }
 
   /**
@@ -1422,20 +1253,6 @@
   }
 
   /**
-   * Retrieves the list of history entries in the current bucket.
-   *
-   * @param  {Object} [options={}]      The options object.
-   * @param  {Object} [options.headers] The headers object option.
-   * @return {Promise<Array<Object>, Error>}
-   */
-
-  listHistory(options = {}) {
-    const path = (0, _endpoint2.default)("history", this.name);
-    const reqOptions = this._bucketOptions(options);
-    return this.client.paginatedList(path, options, reqOptions);
-  }
-
-  /**
    * Retrieves the list of collections in the current bucket.
    *
    * @param  {Object} [options={}]      The options object.
@@ -1444,19 +1261,12 @@
    *     when faced with transient errors.
    * @return {Promise<Array<Object>, Error>}
    */
-<<<<<<< HEAD
-  listCollections(options = {}) {
-    const path = (0, _endpoint2.default)("collection", this.name);
-    const reqOptions = this._bucketOptions(options);
-    return this.client.paginatedList(path, options, reqOptions);
-=======
   async listCollections(options = {}) {
     const path = (0, _endpoint2.default)("collection", this.name);
     return this.client.paginatedList(path, options, {
       headers: this._getHeaders(options),
       retry: this._getRetry(options)
     });
->>>>>>> a17af05f
   }
 
   /**
@@ -1520,19 +1330,12 @@
    *     when faced with transient errors.
    * @return {Promise<Array<Object>, Error>}
    */
-<<<<<<< HEAD
-  listGroups(options = {}) {
-    const path = (0, _endpoint2.default)("group", this.name);
-    const reqOptions = this._bucketOptions(options);
-    return this.client.paginatedList(path, options, reqOptions);
-=======
   async listGroups(options = {}) {
     const path = (0, _endpoint2.default)("group", this.name);
     return this.client.paginatedList(path, options, {
       headers: this._getHeaders(options),
       retry: this._getRetry(options)
     });
->>>>>>> a17af05f
   }
 
   /**
@@ -1545,19 +1348,12 @@
    *     when faced with transient errors.
    * @return {Promise<Object, Error>}
    */
-<<<<<<< HEAD
-  getGroup(id, options = {}) {
-    const reqOptions = _extends({}, this._bucketOptions(options));
-    const request = _extends({}, reqOptions, { path: (0, _endpoint2.default)("group", this.name, id) });
-    return this.client.execute(request);
-=======
   async getGroup(id, options = {}) {
     const request = {
       headers: this._getHeaders(options),
       path: (0, _endpoint2.default)("group", this.name, id)
     };
     return this.client.execute(request, { retry: this._getRetry(options) });
->>>>>>> a17af05f
   }
 
   /**
@@ -1656,12 +1452,6 @@
    *     when faced with transient errors.
    * @return {Promise<Object, Error>}
    */
-<<<<<<< HEAD
-  getPermissions(options = {}) {
-    const reqOptions = this._bucketOptions(options);
-    const request = _extends({}, reqOptions, { path: (0, _endpoint2.default)("bucket", this.name) });
-    return this.client.execute(request).then(res => res.permissions);
-=======
   async getPermissions(options = {}) {
     const request = {
       headers: this._getHeaders(options),
@@ -1671,7 +1461,6 @@
       retry: this._getRetry(options)
     });
     return permissions;
->>>>>>> a17af05f
   }
 
   /**
@@ -1785,11 +1574,7 @@
 
 var _extends = Object.assign || function (target) { for (var i = 1; i < arguments.length; i++) { var source = arguments[i]; for (var key in source) { if (Object.prototype.hasOwnProperty.call(source, key)) { target[key] = source[key]; } } } return target; };
 
-<<<<<<< HEAD
-var _dec, _dec2, _desc, _value, _class;
-=======
 var _dec, _dec2, _dec3, _desc, _value, _class;
->>>>>>> a17af05f
 
 var _uuid = require("uuid");
 
@@ -1840,11 +1625,7 @@
  * Abstract representation of a selected collection.
  *
  */
-<<<<<<< HEAD
-let Collection = (_dec = (0, _utils.capable)(["attachments"]), _dec2 = (0, _utils.capable)(["attachments"]), (_class = class Collection {
-=======
 let Collection = (_dec = (0, _utils.capable)(["attachments"]), _dec2 = (0, _utils.capable)(["attachments"]), _dec3 = (0, _utils.capable)(["history"]), (_class = class Collection {
->>>>>>> a17af05f
   /**
    * Constructor.
    *
@@ -1944,20 +1725,6 @@
   }
 
   /**
-   * Retrieves the total number of records in this collection.
-   *
-   * @param  {Object} [options={}]      The options object.
-   * @param  {Object} [options.headers] The headers object option.
-   * @return {Promise<Number, Error>}
-   */
-  getTotalRecords(options = {}) {
-    const path = (0, _endpoint2.default)("record", this.bucket.name, this.name);
-    const reqOptions = this._collOptions(options);
-    const request = _extends({}, reqOptions, { path, method: "HEAD" });
-    return this.client.execute(request, { raw: true }).then(({ headers }) => parseInt(headers.get("Total-Records"), 10));
-  }
-
-  /**
    * Retrieves collection data.
    *
    * @param  {Object} [options={}]      The options object.
@@ -1966,13 +1733,6 @@
    *     when faced with transient errors.
    * @return {Promise<Object, Error>}
    */
-<<<<<<< HEAD
-  getData(options = {}) {
-    const reqOptions = this._collOptions(options);
-    const path = (0, _endpoint2.default)("collection", this.bucket.name, this.name);
-    const request = _extends({}, reqOptions, { path });
-    return this.client.execute(request).then(res => res.data);
-=======
   async getData(options = {}) {
     const path = (0, _endpoint2.default)("collection", this.bucket.name, this.name);
     const request = { headers: this._getHeaders(options), path };
@@ -1980,7 +1740,6 @@
       retry: this._getRetry(options)
     });
     return data;
->>>>>>> a17af05f
   }
 
   /**
@@ -2021,13 +1780,6 @@
    *     when faced with transient errors.
    * @return {Promise<Object, Error>}
    */
-<<<<<<< HEAD
-  getPermissions(options = {}) {
-    const path = (0, _endpoint2.default)("collection", this.bucket.name, this.name);
-    const reqOptions = this._collOptions(options);
-    const request = _extends({}, reqOptions, { path });
-    return this.client.execute(request).then(res => res.permissions);
-=======
   async getPermissions(options = {}) {
     const path = (0, _endpoint2.default)("collection", this.bucket.name, this.name);
     const request = { headers: this._getHeaders(options), path };
@@ -2035,7 +1787,6 @@
       retry: this._getRetry(options)
     });
     return permissions;
->>>>>>> a17af05f
   }
 
   /**
@@ -2121,11 +1872,8 @@
    * @param  {Object}  record                The record to create.
    * @param  {Object}  [options={}]          The options object.
    * @param  {Object}  [options.headers]     The headers object option.
-<<<<<<< HEAD
-=======
    * @param  {Number}  [options.retry=0]     Number of retries to make
    *     when faced with transient errors.
->>>>>>> a17af05f
    * @param  {Boolean} [options.safe]        The safe option.
    * @param  {Object}  [options.permissions] The permissions option.
    * @return {Promise<Object, Error>}
@@ -2200,50 +1948,6 @@
   }
 
   /**
-   * Adds an attachment to a record, creating the record when it doesn't exist.
-   *
-   * @param  {String}  dataURL                 The data url.
-   * @param  {Object}  [record={}]             The record data.
-   * @param  {Object}  [options={}]            The options object.
-   * @param  {Object}  [options.headers]       The headers object option.
-   * @param  {Boolean} [options.safe]          The safe option.
-   * @param  {Number}  [options.last_modified] The last_modified option.
-   * @param  {Object}  [options.permissions]   The permissions option.
-   * @param  {String}  [options.filename]      Force the attachment filename.
-   * @param  {String}  [options.gzipped]       Force the attachment to be gzipped or not.
-   * @return {Promise<Object, Error>}
-   */
-
-  addAttachment(dataURI, record = {}, options = {}) {
-    const reqOptions = this._collOptions(options);
-    const { permissions } = reqOptions;
-    const id = record.id || _uuid.v4.v4();
-    const path = (0, _endpoint2.default)("attachment", this.bucket.name, this.name, id);
-    const addAttachmentRequest = requests.addAttachmentRequest(path, dataURI, {
-      data: record,
-      permissions
-    }, reqOptions);
-    return this.client.execute(addAttachmentRequest, { stringify: false }).then(() => this.getRecord(id));
-  }
-
-  /**
-   * Removes an attachment from a given record.
-   *
-   * @param  {Object}  recordId                The record id.
-   * @param  {Object}  [options={}]            The options object.
-   * @param  {Object}  [options.headers]       The headers object option.
-   * @param  {Boolean} [options.safe]          The safe option.
-   * @param  {Number}  [options.last_modified] The last_modified option.
-   */
-
-  removeAttachment(recordId, options = {}) {
-    const reqOptions = this._collOptions(options);
-    const path = (0, _endpoint2.default)("attachment", this.bucket.name, this.name, recordId);
-    const request = requests.deleteRequest(path, reqOptions);
-    return this.client.execute(request);
-  }
-
-  /**
    * Updates a record in current collection.
    *
    * @param  {Object}  record                  The record to update.
@@ -2313,18 +2017,10 @@
    *     when faced with transient errors.
    * @return {Promise<Object, Error>}
    */
-<<<<<<< HEAD
-  getRecord(id, options = {}) {
-    const path = (0, _endpoint2.default)("record", this.bucket.name, this.name, id);
-    const reqOptions = this._collOptions(options);
-    const request = _extends({}, reqOptions, { path });
-    return this.client.execute(request);
-=======
   async getRecord(id, options = {}) {
     const path = (0, _endpoint2.default)("record", this.bucket.name, this.name, id);
     const request = { headers: this._getHeaders(options), path };
     return this.client.execute(request, { retry: this._getRetry(options) });
->>>>>>> a17af05f
   }
 
   /**
@@ -2362,15 +2058,6 @@
    * @param  {Number}   [options.since=null]            Only retrieve records modified since the provided timestamp.
    * @return {Promise<Object, Error>}
    */
-<<<<<<< HEAD
-  listRecords(options = {}) {
-    const path = (0, _endpoint2.default)("record", this.bucket.name, this.name);
-    const reqOptions = this._collOptions(options);
-    if (options.hasOwnProperty("at")) {
-      return this._getSnapshot(options.at);
-    } else {
-      return this.client.paginatedList(path, options, reqOptions);
-=======
   async listRecords(options = {}) {
     const path = (0, _endpoint2.default)("record", this.bucket.name, this.name);
     if (options.hasOwnProperty("at")) {
@@ -2380,53 +2067,12 @@
         headers: this._getHeaders(options),
         retry: this._getRetry(options)
       });
->>>>>>> a17af05f
     }
   }
 
   /**
    * @private
    */
-<<<<<<< HEAD
-  _getSnapshot(at) {
-    if (!Number.isInteger(at) || at <= 0) {
-      throw new Error("Invalid argument, expected a positive integer.");
-    }
-    // TODO: we process history changes forward, while it would probably be more
-    // efficient and accurate to process them backward.
-    return this.bucket.listHistory({
-      pages: Infinity, // all pages up to target timestamp are required
-      sort: "-target.data.last_modified",
-      filters: {
-        resource_name: "record",
-        collection_id: this.name,
-        "max_target.data.last_modified": String(at)
-      }
-    }).then(({ data: changes }) => {
-      const seenIds = new Set();
-      let snapshot = [];
-      for (const _ref of changes) {
-        const { target: { data: record } } = _ref;
-
-        if (record.deleted) {
-          seenIds.add(record.id); // ensure not reprocessing deleted entries
-          snapshot = snapshot.filter(r => r.id !== record.id);
-        } else if (!seenIds.has(record.id)) {
-          seenIds.add(record.id);
-          snapshot.push(record);
-        }
-      }
-      return {
-        last_modified: String(at),
-        data: snapshot.sort((a, b) => b.last_modified - a.last_modified),
-        next: () => {
-          throw new Error("Snapshots don't support pagination");
-        },
-        hasNextPage: false,
-        totalRecords: snapshot.length
-      };
-    });
-=======
   async isHistoryComplete() {
     // We consider that if we have the collection creation event part of the
     // history, then all records change events have been tracked.
@@ -2494,7 +2140,6 @@
       hasNextPage: false,
       totalRecords: snapshot.length
     };
->>>>>>> a17af05f
   }
 
   /**
@@ -2518,11 +2163,7 @@
       aggregate: !!options.aggregate
     });
   }
-<<<<<<< HEAD
-}, (_applyDecoratedDescriptor(_class.prototype, "addAttachment", [_dec], Object.getOwnPropertyDescriptor(_class.prototype, "addAttachment"), _class.prototype), _applyDecoratedDescriptor(_class.prototype, "removeAttachment", [_dec2], Object.getOwnPropertyDescriptor(_class.prototype, "removeAttachment"), _class.prototype)), _class));
-=======
 }, (_applyDecoratedDescriptor(_class.prototype, "addAttachment", [_dec], Object.getOwnPropertyDescriptor(_class.prototype, "addAttachment"), _class.prototype), _applyDecoratedDescriptor(_class.prototype, "removeAttachment", [_dec2], Object.getOwnPropertyDescriptor(_class.prototype, "removeAttachment"), _class.prototype), _applyDecoratedDescriptor(_class.prototype, "getSnapshot", [_dec3], Object.getOwnPropertyDescriptor(_class.prototype, "getSnapshot"), _class.prototype)), _class));
->>>>>>> a17af05f
 exports.default = Collection;
 
 },{"./endpoint":11,"./requests":14,"./utils":15,"uuid":2}],11:[function(require,module,exports){
@@ -2602,11 +2243,8 @@
 
 var _extends = Object.assign || function (target) { for (var i = 1; i < arguments.length; i++) { var source = arguments[i]; for (var key in source) { if (Object.prototype.hasOwnProperty.call(source, key)) { target[key] = source[key]; } } } return target; };
 
-<<<<<<< HEAD
-=======
 var _utils = require("./utils");
 
->>>>>>> a17af05f
 var _errors = require("./errors");
 
 var _errors2 = _interopRequireDefault(_errors);
@@ -2761,99 +2399,6 @@
    * - `{Headers} headers` The response headers object; see the ES6 fetch() spec.
    *
    * @param  {String} url               The URL.
-<<<<<<< HEAD
-   * @param  {Object} [options={}]      The fetch() options object.
-   * @param  {Object} [options.headers] The request headers object (default: {})
-   * @param  {Object} [options.retry]   Number of retries (default: 0)
-   * @return {Promise}
-   */
-  request(url, options = { headers: {}, retry: 0 }) {
-    let response, status, statusText, headers, hasTimedout;
-    // Ensure default request headers are always set
-    options.headers = _extends({}, HTTP.DEFAULT_REQUEST_HEADERS, options.headers);
-    // If a multipart body is provided, remove any custom Content-Type header as
-    // the fetch() implementation will add the correct one for us.
-    if (options.body && typeof options.body.append === "function") {
-      delete options.headers["Content-Type"];
-    }
-    options.mode = this.requestMode;
-    return new Promise((resolve, reject) => {
-      // Detect if a request has timed out.
-      let _timeoutId;
-      if (this.timeout) {
-        _timeoutId = setTimeout(() => {
-          hasTimedout = true;
-          reject(new Error("Request timeout."));
-        }, this.timeout);
-      }
-      fetch(url, options).then(res => {
-        if (!hasTimedout) {
-          if (_timeoutId) {
-            clearTimeout(_timeoutId);
-          }
-          resolve(res);
-        }
-      }).catch(err => {
-        if (!hasTimedout) {
-          if (_timeoutId) {
-            clearTimeout(_timeoutId);
-          }
-          reject(err);
-        }
-      });
-    }).then(res => {
-      response = res;
-      headers = res.headers;
-      status = res.status;
-      statusText = res.statusText;
-      this._checkForDeprecationHeader(headers);
-      this._checkForBackoffHeader(status, headers);
-
-      // Check if the server summons the client to retry after a while.
-      const retryAfter = this._checkForRetryAfterHeader(status, headers);
-      // If number of allowed of retries is not exhausted, retry the same request.
-      if (retryAfter && options.retry > 0) {
-        return new Promise((resolve, reject) => {
-          setTimeout(() => {
-            resolve(this.request(url, _extends({}, options, { retry: options.retry - 1 })));
-          }, retryAfter);
-        });
-      }
-
-      return Promise.resolve(res.text())
-      // Check if we have a body; if so parse it as JSON.
-      .then(text => {
-        if (text.length === 0) {
-          return null;
-        }
-        // Note: we can't consume the response body twice.
-        return JSON.parse(text);
-      }).catch(err => {
-        const error = new Error(`HTTP ${status || 0}; ${err}`);
-        error.response = response;
-        error.stack = err.stack;
-        throw error;
-      }).then(json => {
-        if (json && status >= 400) {
-          let message = `HTTP ${status} ${json.error || ""}: `;
-          if (json.errno && json.errno in _errors2.default) {
-            const errnoMsg = _errors2.default[json.errno];
-            message += errnoMsg;
-            if (json.message && json.message !== errnoMsg) {
-              message += ` (${json.message})`;
-            }
-          } else {
-            message += statusText || "";
-          }
-          const error = new Error(message.trim());
-          error.response = response;
-          error.data = json;
-          throw error;
-        }
-        return { status, json, headers };
-      });
-    });
-=======
    * @param  {Object} [request={}]      The request object, passed to
    *     fetch() as its options object.
    * @param  {Object} [request.headers] The request headers object (default: {})
@@ -2886,7 +2431,6 @@
     } else {
       return this.processResponse(response);
     }
->>>>>>> a17af05f
   }
 
   _checkForDeprecationHeader(headers) {
@@ -2929,11 +2473,7 @@
 };
 exports.default = HTTP;
 
-<<<<<<< HEAD
-},{"./errors":12}],14:[function(require,module,exports){
-=======
 },{"./errors":12,"./utils":15}],14:[function(require,module,exports){
->>>>>>> a17af05f
 "use strict";
 
 Object.defineProperty(exports, "__esModule", {
@@ -3055,18 +2595,8 @@
 
   const body = { data, permissions };
   const formData = (0, _utils.createFormData)(dataURI, body, options);
-<<<<<<< HEAD
-  let customPath;
-
-  if (gzipped != null) {
-    customPath = path + "?gzipped=" + (gzipped ? "true" : "false");
-  } else {
-    customPath = path;
-  }
-=======
 
   let customPath = gzipped != null ? customPath = path + "?gzipped=" + (gzipped ? "true" : "false") : path;
->>>>>>> a17af05f
 
   return {
     method: "POST",
@@ -3099,10 +2629,7 @@
 exports.parseDataURL = parseDataURL;
 exports.extractFileInfo = extractFileInfo;
 exports.createFormData = createFormData;
-<<<<<<< HEAD
-=======
 exports.cleanUndefinedProperties = cleanUndefinedProperties;
->>>>>>> a17af05f
 /**
  * Chunks an array into n pieces.
  *
@@ -3223,11 +2750,7 @@
   const [maxMajor, maxMinor] = extract(maxVersion);
   const checks = [verMajor < minMajor, verMajor === minMajor && verMinor < minMinor, verMajor > maxMajor, verMajor === maxMajor && verMinor >= maxMinor];
   if (checks.some(x => x)) {
-<<<<<<< HEAD
-    throw new Error(`Version ${version} doesn't satisfy ` + `${minVersion} <= x < ${maxVersion}`);
-=======
     throw new Error(`Version ${version} doesn't satisfy ${minVersion} <= x < ${maxVersion}`);
->>>>>>> a17af05f
   }
 }
 
@@ -3278,16 +2801,10 @@
           // "this" is the current instance which its method is decorated.
           const client = "client" in this ? this.client : this;
           return client.fetchServerCapabilities().then(available => {
-<<<<<<< HEAD
-            const missing = capabilities.filter(c => !available.hasOwnProperty(c));
-            if (missing.length > 0) {
-              throw new Error(`Required capabilities ${missing.join(", ")} ` + "not present on server");
-=======
             const missing = capabilities.filter(c => !(c in available));
             if (missing.length > 0) {
               const missingStr = missing.join(", ");
               throw new Error(`Required capabilities ${missingStr} not present on server`);
->>>>>>> a17af05f
             }
           }).then(() => fn.apply(this, args));
         };
@@ -3401,8 +2918,6 @@
   return formData;
 }
 
-<<<<<<< HEAD
-=======
 /**
  * Clones an object with all its undefined keys removed.
  * @private
@@ -3417,6 +2932,5 @@
   return result;
 }
 
->>>>>>> a17af05f
 },{}]},{},[1])(1)
 });