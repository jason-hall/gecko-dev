Cu.import("resource://testing-common/httpd.js");
const { UptakeTelemetry } = Cu.import("resource://services-common/uptake-telemetry.js", {});

var server;

const PREF_SETTINGS_SERVER = "services.settings.server";
const PREF_SETTINGS_SERVER_BACKOFF = "services.settings.server.backoff";
const PREF_LAST_UPDATE = "services.blocklist.last_update_seconds";
const PREF_LAST_ETAG = "services.blocklist.last_etag";
const PREF_CLOCK_SKEW_SECONDS = "services.blocklist.clock_skew_seconds";

// Telemetry report result.
const TELEMETRY_HISTOGRAM_KEY = "settings-changes-monitoring";

// Check to ensure maybeSync is called with correct values when a changes
// document contains information on when a collection was last modified
<<<<<<< HEAD
add_task(function* test_check_maybeSync() {
=======
add_task(async function test_check_maybeSync() {
>>>>>>> a17af05f
  const changesPath = "/v1/buckets/monitor/collections/changes/records";

  // register a handler
  function handleResponse(serverTimeMillis, request, response) {
    try {
      const sampled = getSampleResponse(request, server.identity.primaryPort);
      if (!sampled) {
        do_throw(`unexpected ${request.method} request for ${request.path}?${request.queryString}`);
      }

      response.setStatusLine(null, sampled.status.status,
                             sampled.status.statusText);
      // send the headers
      for (let headerLine of sampled.sampleHeaders) {
        let headerElements = headerLine.split(":");
        response.setHeader(headerElements[0], headerElements[1].trimLeft());
      }

      // set the server date
      response.setHeader("Date", (new Date(serverTimeMillis)).toUTCString());

      response.write(sampled.responseBody);
    } catch (e) {
      dump(`${e}\n`);
    }
  }

  server.registerPathHandler(changesPath, handleResponse.bind(null, 2000));

  // set up prefs so the kinto updater talks to the test server
  Services.prefs.setCharPref(PREF_SETTINGS_SERVER,
    `http://localhost:${server.identity.primaryPort}/v1`);

  // set some initial values so we can check these are updated appropriately
  Services.prefs.setIntPref(PREF_LAST_UPDATE, 0);
  Services.prefs.setIntPref(PREF_CLOCK_SKEW_SECONDS, 0);
  Services.prefs.clearUserPref(PREF_LAST_ETAG);


  let startTime = Date.now();

  let updater = Cu.import("resource://services-common/blocklist-updater.js", {});

<<<<<<< HEAD
  let syncPromise = new Promise(function(resolve, reject) {
    // add a test kinto client that will respond to lastModified information
    // for a collection called 'test-collection'
    updater.addTestBlocklistClient("test-collection", {
      bucketName: "blocklists",
      maybeSync(lastModified, serverTime) {
        do_check_eq(lastModified, 1000);
        do_check_eq(serverTime, 2000);
        resolve();
      }
    });
    updater.checkVersions();
=======
  // ensure we get the maybeSync call
  // add a test kinto client that will respond to lastModified information
  // for a collection called 'test-collection'
  updater.addTestBlocklistClient("test-collection", {
    bucketName: "blocklists",
    maybeSync(lastModified, serverTime) {
      do_check_eq(lastModified, 1000);
      do_check_eq(serverTime, 2000);
    }
>>>>>>> a17af05f
  });

  const startHistogram = getUptakeTelemetrySnapshot(TELEMETRY_HISTOGRAM_KEY);

  await updater.checkVersions();

  // check the last_update is updated
  do_check_eq(Services.prefs.getIntPref(PREF_LAST_UPDATE), 2);

  // How does the clock difference look?
  let endTime = Date.now();
  let clockDifference = Services.prefs.getIntPref(PREF_CLOCK_SKEW_SECONDS);
  // we previously set the serverTime to 2 (seconds past epoch)
  do_check_true(clockDifference <= endTime / 1000
              && clockDifference >= Math.floor(startTime / 1000) - 2);
  // Last timestamp was saved. An ETag header value is a quoted string.
  let lastEtag = Services.prefs.getCharPref(PREF_LAST_ETAG);
  do_check_eq(lastEtag, "\"1100\"");

  // Simulate a poll with up-to-date collection.
  Services.prefs.setIntPref(PREF_LAST_UPDATE, 0);
  // If server has no change, a 304 is received, maybeSync() is not called.
  updater.addTestBlocklistClient("test-collection", {
    maybeSync: () => { throw new Error("Should not be called"); }
  });
  await updater.checkVersions();
  // Last update is overwritten
  do_check_eq(Services.prefs.getIntPref(PREF_LAST_UPDATE), 2);


  // Simulate a server error.
  function simulateErrorResponse(request, response) {
    response.setHeader("Date", (new Date(3000)).toUTCString());
    response.setHeader("Content-Type", "application/json; charset=UTF-8");
    response.write(JSON.stringify({
      code: 503,
      errno: 999,
      error: "Service Unavailable",
    }));
    response.setStatusLine(null, 503, "Service Unavailable");
  }
  server.registerPathHandler(changesPath, simulateErrorResponse);

  // checkVersions() fails with adequate error.
  let error;
  try {
    await updater.checkVersions();
  } catch (e) {
    error = e;
  }
  do_check_true(/Polling for changes failed/.test(error.message));
  // When an error occurs, last update was not overwritten (see Date header above).
  do_check_eq(Services.prefs.getIntPref(PREF_LAST_UPDATE), 2);

  // check negative clock skew times

  // set to a time in the future
  server.registerPathHandler(changesPath, handleResponse.bind(null, Date.now() + 10000));

  await updater.checkVersions();

  clockDifference = Services.prefs.getIntPref(PREF_CLOCK_SKEW_SECONDS);
  // we previously set the serverTime to Date.now() + 10000 ms past epoch
  do_check_true(clockDifference <= 0 && clockDifference >= -10);

  //
  // Backoff
  //
  function simulateBackoffResponse(request, response) {
    response.setHeader("Content-Type", "application/json; charset=UTF-8");
    response.setHeader("Backoff", "10");
    response.write(JSON.stringify({data: []}));
    response.setStatusLine(null, 200, "OK");
  }
  server.registerPathHandler(changesPath, simulateBackoffResponse);
  // First will work.
<<<<<<< HEAD
  yield updater.checkVersions();
  // Second will fail because we haven't waited.
  try {
    yield updater.checkVersions();
=======
  await updater.checkVersions();
  // Second will fail because we haven't waited.
  try {
    await updater.checkVersions();
>>>>>>> a17af05f
    // The previous line should have thrown an error.
    do_check_true(false);
  } catch (e) {
    do_check_true(/Server is asking clients to back off; retry in \d+s./.test(e.message));
  }
  // Once backoff time has expired, polling for changes can start again.
  server.registerPathHandler(changesPath, handleResponse.bind(null, 2000));
  Services.prefs.setCharPref(PREF_SETTINGS_SERVER_BACKOFF, `${Date.now() - 1000}`);
<<<<<<< HEAD
  yield updater.checkVersions();
  // Backoff tracking preference was cleared.
  do_check_false(Services.prefs.prefHasUserValue(PREF_SETTINGS_SERVER_BACKOFF));
=======
  await updater.checkVersions();
  // Backoff tracking preference was cleared.
  do_check_false(Services.prefs.prefHasUserValue(PREF_SETTINGS_SERVER_BACKOFF));


  // Simulate a network error (to check telemetry report).
  Services.prefs.setCharPref(PREF_SETTINGS_SERVER, "http://localhost:42/v1");
  try {
    await updater.checkVersions();
  } catch (e) {}

  const endHistogram = getUptakeTelemetrySnapshot(TELEMETRY_HISTOGRAM_KEY);
  // ensure that we've accumulated the correct telemetry
  const expectedIncrements = {
    [UptakeTelemetry.STATUS.UP_TO_DATE]: 4,
    [UptakeTelemetry.STATUS.SUCCESS]: 1,
    [UptakeTelemetry.STATUS.BACKOFF]: 1,
    [UptakeTelemetry.STATUS.SERVER_ERROR]: 1,
    [UptakeTelemetry.STATUS.NETWORK_ERROR]: 1,
    [UptakeTelemetry.STATUS.UNKNOWN_ERROR]: 0,
  };
  checkUptakeTelemetry(startHistogram, endHistogram, expectedIncrements);
>>>>>>> a17af05f
});

function run_test() {
  // Set up an HTTP Server
  server = new HttpServer();
  server.start(-1);

  run_next_test();

  do_register_cleanup(function() {
    server.stop(function() { });
  });
}

// get a response for a given request from sample data
function getSampleResponse(req, port) {
  const responses = {
    "GET:/v1/buckets/monitor/collections/changes/records?": {
      "sampleHeaders": [
        "Content-Type: application/json; charset=UTF-8",
        "ETag: \"1100\""
      ],
      "status": {status: 200, statusText: "OK"},
      "responseBody": JSON.stringify({"data": [{
        "host": "localhost",
        "last_modified": 1100,
        "bucket": "blocklists:aurora",
        "id": "330a0c5f-fadf-ff0b-40c8-4eb0d924ff6a",
        "collection": "test-collection"
      }, {
        "host": "localhost",
        "last_modified": 1000,
        "bucket": "blocklists",
        "id": "254cbb9e-6888-4d9f-8e60-58b74faa8778",
        "collection": "test-collection"
      }]})
    }
  };

  if (req.hasHeader("if-none-match") && req.getHeader("if-none-match", "") == "\"1100\"")
    return {sampleHeaders: [], status: {status: 304, statusText: "Not Modified"}, responseBody: ""};

  return responses[`${req.method}:${req.path}?${req.queryString}`] ||
         responses[req.method];
}<|MERGE_RESOLUTION|>--- conflicted
+++ resolved
@@ -14,11 +14,7 @@
 
 // Check to ensure maybeSync is called with correct values when a changes
 // document contains information on when a collection was last modified
-<<<<<<< HEAD
-add_task(function* test_check_maybeSync() {
-=======
 add_task(async function test_check_maybeSync() {
->>>>>>> a17af05f
   const changesPath = "/v1/buckets/monitor/collections/changes/records";
 
   // register a handler
@@ -62,20 +58,6 @@
 
   let updater = Cu.import("resource://services-common/blocklist-updater.js", {});
 
-<<<<<<< HEAD
-  let syncPromise = new Promise(function(resolve, reject) {
-    // add a test kinto client that will respond to lastModified information
-    // for a collection called 'test-collection'
-    updater.addTestBlocklistClient("test-collection", {
-      bucketName: "blocklists",
-      maybeSync(lastModified, serverTime) {
-        do_check_eq(lastModified, 1000);
-        do_check_eq(serverTime, 2000);
-        resolve();
-      }
-    });
-    updater.checkVersions();
-=======
   // ensure we get the maybeSync call
   // add a test kinto client that will respond to lastModified information
   // for a collection called 'test-collection'
@@ -85,7 +67,6 @@
       do_check_eq(lastModified, 1000);
       do_check_eq(serverTime, 2000);
     }
->>>>>>> a17af05f
   });
 
   const startHistogram = getUptakeTelemetrySnapshot(TELEMETRY_HISTOGRAM_KEY);
@@ -162,17 +143,10 @@
   }
   server.registerPathHandler(changesPath, simulateBackoffResponse);
   // First will work.
-<<<<<<< HEAD
-  yield updater.checkVersions();
-  // Second will fail because we haven't waited.
-  try {
-    yield updater.checkVersions();
-=======
   await updater.checkVersions();
   // Second will fail because we haven't waited.
   try {
     await updater.checkVersions();
->>>>>>> a17af05f
     // The previous line should have thrown an error.
     do_check_true(false);
   } catch (e) {
@@ -181,11 +155,6 @@
   // Once backoff time has expired, polling for changes can start again.
   server.registerPathHandler(changesPath, handleResponse.bind(null, 2000));
   Services.prefs.setCharPref(PREF_SETTINGS_SERVER_BACKOFF, `${Date.now() - 1000}`);
-<<<<<<< HEAD
-  yield updater.checkVersions();
-  // Backoff tracking preference was cleared.
-  do_check_false(Services.prefs.prefHasUserValue(PREF_SETTINGS_SERVER_BACKOFF));
-=======
   await updater.checkVersions();
   // Backoff tracking preference was cleared.
   do_check_false(Services.prefs.prefHasUserValue(PREF_SETTINGS_SERVER_BACKOFF));
@@ -208,7 +177,6 @@
     [UptakeTelemetry.STATUS.UNKNOWN_ERROR]: 0,
   };
   checkUptakeTelemetry(startHistogram, endHistogram, expectedIncrements);
->>>>>>> a17af05f
 });
 
 function run_test() {
