--- conflicted
+++ resolved
@@ -32,30 +32,6 @@
 }
 
 function test_collection_operations() {
-<<<<<<< HEAD
-  add_task(function* test_kinto_clear() {
-    let sqliteHandle = yield do_get_kinto_connection();
-    let adapter = do_get_kinto_adapter(sqliteHandle);
-    yield adapter.clear();
-    yield sqliteHandle.close();
-  });
-
-  // test creating new records... and getting them again
-  add_task(function* test_kinto_create_new_get_existing() {
-    let sqliteHandle = yield do_get_kinto_connection();
-    let adapter = do_get_kinto_adapter(sqliteHandle);
-    let record = {id:"test-id", foo:"bar"};
-    yield adapter.execute((transaction) => transaction.create(record));
-    let newRecord = yield adapter.get("test-id");
-    // ensure the record is the same as when it was added
-    deepEqual(record, newRecord);
-    yield sqliteHandle.close();
-  });
-
-  // test removing records
-  add_task(function* test_kinto_can_remove_some_records() {
-    let sqliteHandle = yield do_get_kinto_connection();
-=======
   add_task(async function test_kinto_clear() {
     let sqliteHandle = await do_get_kinto_connection();
     let adapter = do_get_kinto_adapter(sqliteHandle);
@@ -78,7 +54,6 @@
   // test removing records
   add_task(async function test_kinto_can_remove_some_records() {
     let sqliteHandle = await do_get_kinto_connection();
->>>>>>> a17af05f
     let adapter = do_get_kinto_adapter(sqliteHandle);
     // create a second record
     let record = {id: "test-id-2", foo: "baz"};
@@ -93,40 +68,17 @@
     // ensure the other record still exists
     newRecord = await adapter.get("test-id");
     do_check_neq(newRecord, undefined);
-<<<<<<< HEAD
-    yield sqliteHandle.close();
-  });
-
-  // test getting records that don't exist
-  add_task(function* test_kinto_get_non_existant() {
-    let sqliteHandle = yield do_get_kinto_connection();
-=======
     await sqliteHandle.close();
   });
 
   // test getting records that don't exist
   add_task(async function test_kinto_get_non_existant() {
     let sqliteHandle = await do_get_kinto_connection();
->>>>>>> a17af05f
     let adapter = do_get_kinto_adapter(sqliteHandle);
     // Kinto expects adapters to either:
     let newRecord = await adapter.get("missing-test-id");
     // resolve with an undefined record
     do_check_eq(newRecord, undefined);
-<<<<<<< HEAD
-    yield sqliteHandle.close();
-  });
-
-  // test updating records... and getting them again
-  add_task(function* test_kinto_update_get_existing() {
-    let sqliteHandle = yield do_get_kinto_connection();
-    let adapter = do_get_kinto_adapter(sqliteHandle);
-    let originalRecord = {id:"test-id", foo:"bar"};
-    let updatedRecord = {id:"test-id", foo:"baz"};
-    yield adapter.clear();
-    yield adapter.execute((transaction) => transaction.create(originalRecord));
-    yield adapter.execute((transaction) => transaction.update(updatedRecord));
-=======
     await sqliteHandle.close();
   });
 
@@ -139,22 +91,10 @@
     await adapter.clear();
     await adapter.execute((transaction) => transaction.create(originalRecord));
     await adapter.execute((transaction) => transaction.update(updatedRecord));
->>>>>>> a17af05f
     // ensure the record exists
     let newRecord = await adapter.get("test-id");
     // ensure the record is the same as when it was added
     deepEqual(updatedRecord, newRecord);
-<<<<<<< HEAD
-    yield sqliteHandle.close();
-  });
-
-  // test listing records
-  add_task(function* test_kinto_list() {
-    let sqliteHandle = yield do_get_kinto_connection();
-    let adapter = do_get_kinto_adapter(sqliteHandle);
-    let originalRecord = {id:"test-id-1", foo:"bar"};
-    let records = yield adapter.list();
-=======
     await sqliteHandle.close();
   });
 
@@ -164,21 +104,10 @@
     let adapter = do_get_kinto_adapter(sqliteHandle);
     let originalRecord = {id: "test-id-1", foo: "bar"};
     let records = await adapter.list();
->>>>>>> a17af05f
     do_check_eq(records.length, 1);
     await adapter.execute((transaction) => transaction.create(originalRecord));
     records = await adapter.list();
     do_check_eq(records.length, 2);
-<<<<<<< HEAD
-    yield sqliteHandle.close();
-  });
-
-  // test aborting transaction
-  add_task(function* test_kinto_aborting_transaction() {
-    let sqliteHandle = yield do_get_kinto_connection();
-    let adapter = do_get_kinto_adapter(sqliteHandle);
-    yield adapter.clear();
-=======
     await sqliteHandle.close();
   });
 
@@ -187,7 +116,6 @@
     let sqliteHandle = await do_get_kinto_connection();
     let adapter = do_get_kinto_adapter(sqliteHandle);
     await adapter.clear();
->>>>>>> a17af05f
     let record = {id: 1, foo: "bar"};
     let error = null;
     try {
@@ -199,15 +127,9 @@
       error = e;
     }
     do_check_neq(error, null);
-<<<<<<< HEAD
-    let records = yield adapter.list();
-    do_check_eq(records.length, 0);
-    yield sqliteHandle.close();
-=======
     let records = await adapter.list();
     do_check_eq(records.length, 0);
     await sqliteHandle.close();
->>>>>>> a17af05f
   });
 
   // test save and get last modified
@@ -215,15 +137,9 @@
     const initialValue = 0;
     const intendedValue = 12345678;
 
-<<<<<<< HEAD
-    let sqliteHandle = yield do_get_kinto_connection();
-    let adapter = do_get_kinto_adapter(sqliteHandle);
-    let lastModified = yield adapter.getLastModified();
-=======
     let sqliteHandle = await do_get_kinto_connection();
     let adapter = do_get_kinto_adapter(sqliteHandle);
     let lastModified = await adapter.getLastModified();
->>>>>>> a17af05f
     do_check_eq(lastModified, initialValue);
     let result = await adapter.saveLastModified(intendedValue);
     do_check_eq(result, intendedValue);
@@ -237,21 +153,12 @@
     // and should have saved correctly
     lastModified = await adapter.getLastModified();
     do_check_eq(lastModified, intendedValue);
-<<<<<<< HEAD
-    yield sqliteHandle.close();
-  });
-
-  // test loadDump(records)
-  add_task(function* test_kinto_import_records() {
-    let sqliteHandle = yield do_get_kinto_connection();
-=======
     await sqliteHandle.close();
   });
 
   // test loadDump(records)
   add_task(async function test_kinto_import_records() {
     let sqliteHandle = await do_get_kinto_connection();
->>>>>>> a17af05f
     let adapter = do_get_kinto_adapter(sqliteHandle);
     let record1 = {id: 1, foo: "bar"};
     let record2 = {id: 2, foo: "baz"};
@@ -265,16 +172,6 @@
     let newRecord2 = await adapter.get("2");
     // ensure the record is the same as when it was added
     deepEqual(record2, newRecord2);
-<<<<<<< HEAD
-    yield sqliteHandle.close();
-  });
-
-  add_task(function* test_kinto_import_records_should_override_existing() {
-    let sqliteHandle = yield do_get_kinto_connection();
-    let adapter = do_get_kinto_adapter(sqliteHandle);
-    yield adapter.clear();
-    let records = yield adapter.list();
-=======
     await sqliteHandle.close();
   });
 
@@ -283,7 +180,6 @@
     let adapter = do_get_kinto_adapter(sqliteHandle);
     await adapter.clear();
     let records = await adapter.list();
->>>>>>> a17af05f
     do_check_eq(records.length, 0);
     let impactedRecords = await adapter.loadDump([
       {id: 1, foo: "bar"},
@@ -298,57 +194,33 @@
     do_check_eq(records.length, 3);
     let newRecord1 = await adapter.get("1");
     deepEqual(newRecord1.foo, "baz");
-<<<<<<< HEAD
-    yield sqliteHandle.close();
-  });
-
-  add_task(function* test_import_updates_lastModified() {
-    let sqliteHandle = yield do_get_kinto_connection();
-    let adapter = do_get_kinto_adapter(sqliteHandle);
-    yield adapter.loadDump([
-=======
     await sqliteHandle.close();
   });
 
   add_task(async function test_import_updates_lastModified() {
     let sqliteHandle = await do_get_kinto_connection();
     let adapter = do_get_kinto_adapter(sqliteHandle);
-    await adapter.loadDump([
->>>>>>> a17af05f
-      {id: 1, foo: "bar", last_modified: 1457896541},
-      {id: 2, foo: "baz", last_modified: 1458796542},
-    ]);
-    let lastModified = await adapter.getLastModified();
-    do_check_eq(lastModified, 1458796542);
-<<<<<<< HEAD
-    yield sqliteHandle.close();
-  });
-
-  add_task(function* test_import_preserves_older_lastModified() {
-    let sqliteHandle = yield do_get_kinto_connection();
-    let adapter = do_get_kinto_adapter(sqliteHandle);
-    yield adapter.saveLastModified(1458796543);
-=======
-    await sqliteHandle.close();
-  });
-
-  add_task(async function test_import_preserves_older_lastModified() {
-    let sqliteHandle = await do_get_kinto_connection();
-    let adapter = do_get_kinto_adapter(sqliteHandle);
-    await adapter.saveLastModified(1458796543);
->>>>>>> a17af05f
-
     await adapter.loadDump([
       {id: 1, foo: "bar", last_modified: 1457896541},
       {id: 2, foo: "baz", last_modified: 1458796542},
     ]);
     let lastModified = await adapter.getLastModified();
+    do_check_eq(lastModified, 1458796542);
+    await sqliteHandle.close();
+  });
+
+  add_task(async function test_import_preserves_older_lastModified() {
+    let sqliteHandle = await do_get_kinto_connection();
+    let adapter = do_get_kinto_adapter(sqliteHandle);
+    await adapter.saveLastModified(1458796543);
+
+    await adapter.loadDump([
+      {id: 1, foo: "bar", last_modified: 1457896541},
+      {id: 2, foo: "baz", last_modified: 1458796542},
+    ]);
+    let lastModified = await adapter.getLastModified();
     do_check_eq(lastModified, 1458796543);
-<<<<<<< HEAD
-    yield sqliteHandle.close();
-=======
-    await sqliteHandle.close();
->>>>>>> a17af05f
+    await sqliteHandle.close();
   });
 }
 
