/* Any copyright is dedicated to the Public Domain.
   http://creativecommons.org/publicdomain/zero/1.0/ */

Cu.import("resource://services-common/kinto-offline-client.js");
Cu.import("resource://services-common/kinto-storage-adapter.js");
Cu.import("resource://testing-common/httpd.js");

const BinaryInputStream = Components.Constructor("@mozilla.org/binaryinputstream;1",
  "nsIBinaryInputStream", "setInputStream");

var server;

// set up what we need to make storage adapters
const kintoFilename = "kinto.sqlite";

function do_get_kinto_sqliteHandle() {
  return FirefoxAdapter.openConnection({path: kintoFilename});
}

function do_get_kinto_collection(sqliteHandle, collection = "test_collection") {
  let config = {
<<<<<<< HEAD
    remote:`http://localhost:${server.identity.primaryPort}/v1/`,
=======
    remote: `http://localhost:${server.identity.primaryPort}/v1/`,
>>>>>>> a17af05f
    headers: {Authorization: "Basic " + btoa("user:pass")},
    adapter: FirefoxAdapter,
    adapterOptions: {sqliteHandle},
  };
  return new Kinto(config).collection(collection);
}

<<<<<<< HEAD
function* clear_collection() {
  let sqliteHandle;
  try {
    sqliteHandle = yield do_get_kinto_sqliteHandle();
    const collection = do_get_kinto_collection(sqliteHandle);
    yield collection.clear();
  } finally {
    yield sqliteHandle.close();
=======
async function clear_collection() {
  let sqliteHandle;
  try {
    sqliteHandle = await do_get_kinto_sqliteHandle();
    const collection = do_get_kinto_collection(sqliteHandle);
    await collection.clear();
  } finally {
    await sqliteHandle.close();
>>>>>>> a17af05f
  }
}

// test some operations on a local collection
<<<<<<< HEAD
add_task(function* test_kinto_add_get() {
  let sqliteHandle;
  try {
    sqliteHandle = yield do_get_kinto_sqliteHandle();
=======
add_task(async function test_kinto_add_get() {
  let sqliteHandle;
  try {
    sqliteHandle = await do_get_kinto_sqliteHandle();
>>>>>>> a17af05f
    const collection = do_get_kinto_collection(sqliteHandle);

    let newRecord = { foo: "bar" };
    // check a record is created
    let createResult = await collection.create(newRecord);
    do_check_eq(createResult.data.foo, newRecord.foo);
    // check getting the record gets the same info
    let getResult = await collection.get(createResult.data.id);
    deepEqual(createResult.data, getResult.data);
    // check what happens if we create the same item again (it should throw
    // since you can't create with id)
    try {
      await collection.create(createResult.data);
      do_throw("Creation of a record with an id should fail");
    } catch (err) { }
    // try a few creates without waiting for the first few to resolve
    let promises = [];
    promises.push(collection.create(newRecord));
    promises.push(collection.create(newRecord));
    promises.push(collection.create(newRecord));
    await collection.create(newRecord);
    await Promise.all(promises);
  } finally {
<<<<<<< HEAD
    yield sqliteHandle.close();
=======
    await sqliteHandle.close();
>>>>>>> a17af05f
  }
});

add_task(clear_collection);

// test some operations on multiple connections
<<<<<<< HEAD
add_task(function* test_kinto_add_get() {
  let sqliteHandle;
  try {
    sqliteHandle = yield do_get_kinto_sqliteHandle();
=======
add_task(async function test_kinto_add_get() {
  let sqliteHandle;
  try {
    sqliteHandle = await do_get_kinto_sqliteHandle();
>>>>>>> a17af05f
    const collection1 = do_get_kinto_collection(sqliteHandle);
    const collection2 = do_get_kinto_collection(sqliteHandle, "test_collection_2");

    let newRecord = { foo: "bar" };

    // perform several write operations alternately without waiting for promises
    // to resolve
    let promises = [];
    for (let i = 0; i < 10; i++) {
      promises.push(collection1.create(newRecord));
      promises.push(collection2.create(newRecord));
    }

    // ensure subsequent operations still work
    await Promise.all([collection1.create(newRecord),
                       collection2.create(newRecord)]);
    await Promise.all(promises);
  } finally {
<<<<<<< HEAD
    yield sqliteHandle.close();
=======
    await sqliteHandle.close();
>>>>>>> a17af05f
  }
});

add_task(clear_collection);

<<<<<<< HEAD
add_task(function* test_kinto_update() {
  let sqliteHandle;
  try {
    sqliteHandle = yield do_get_kinto_sqliteHandle();
=======
add_task(async function test_kinto_update() {
  let sqliteHandle;
  try {
    sqliteHandle = await do_get_kinto_sqliteHandle();
>>>>>>> a17af05f
    const collection = do_get_kinto_collection(sqliteHandle);
    const newRecord = { foo: "bar" };
    // check a record is created
    let createResult = await collection.create(newRecord);
    do_check_eq(createResult.data.foo, newRecord.foo);
    do_check_eq(createResult.data._status, "created");
    // check we can update this OK
    let copiedRecord = Object.assign(createResult.data, {});
    deepEqual(createResult.data, copiedRecord);
    copiedRecord.foo = "wibble";
    let updateResult = await collection.update(copiedRecord);
    // check the field was updated
    do_check_eq(updateResult.data.foo, copiedRecord.foo);
    // check the status is still "created", since we haven't synced
    // the record
    do_check_eq(updateResult.data._status, "created");
  } finally {
<<<<<<< HEAD
    yield sqliteHandle.close();
=======
    await sqliteHandle.close();
>>>>>>> a17af05f
  }
});

add_task(clear_collection);

<<<<<<< HEAD
add_task(function* test_kinto_clear() {
  let sqliteHandle;
  try {
    sqliteHandle = yield do_get_kinto_sqliteHandle();
=======
add_task(async function test_kinto_clear() {
  let sqliteHandle;
  try {
    sqliteHandle = await do_get_kinto_sqliteHandle();
>>>>>>> a17af05f
    const collection = do_get_kinto_collection(sqliteHandle);

    // create an expected number of records
    const expected = 10;
    const newRecord = { foo: "bar" };
    for (let i = 0; i < expected; i++) {
      await collection.create(newRecord);
    }
    // check the collection contains the correct number
    let list = await collection.list();
    do_check_eq(list.data.length, expected);
    // clear the collection and check again - should be 0
    await collection.clear();
    list = await collection.list();
    do_check_eq(list.data.length, 0);
  } finally {
<<<<<<< HEAD
    yield sqliteHandle.close();
=======
    await sqliteHandle.close();
>>>>>>> a17af05f
  }
});

add_task(clear_collection);

<<<<<<< HEAD
add_task(function* test_kinto_delete() {
  let sqliteHandle;
  try {
    sqliteHandle = yield do_get_kinto_sqliteHandle();
=======
add_task(async function test_kinto_delete() {
  let sqliteHandle;
  try {
    sqliteHandle = await do_get_kinto_sqliteHandle();
>>>>>>> a17af05f
    const collection = do_get_kinto_collection(sqliteHandle);
    const newRecord = { foo: "bar" };
    // check a record is created
    let createResult = await collection.create(newRecord);
    do_check_eq(createResult.data.foo, newRecord.foo);
    // check getting the record gets the same info
    let getResult = await collection.get(createResult.data.id);
    deepEqual(createResult.data, getResult.data);
    // delete that record
    let deleteResult = await collection.delete(createResult.data.id);
    // check the ID is set on the result
    do_check_eq(getResult.data.id, deleteResult.data.id);
    // and check that get no longer returns the record
    try {
      getResult = await collection.get(createResult.data.id);
      do_throw("there should not be a result");
    } catch (e) { }
  } finally {
<<<<<<< HEAD
    yield sqliteHandle.close();
  }
});

add_task(function* test_kinto_list() {
  let sqliteHandle;
  try {
    sqliteHandle = yield do_get_kinto_sqliteHandle();
=======
    await sqliteHandle.close();
  }
});

add_task(async function test_kinto_list() {
  let sqliteHandle;
  try {
    sqliteHandle = await do_get_kinto_sqliteHandle();
>>>>>>> a17af05f
    const collection = do_get_kinto_collection(sqliteHandle);
    const expected = 10;
    const created = [];
    for (let i = 0; i < expected; i++) {
      let newRecord = { foo: "test " + i };
      let createResult = await collection.create(newRecord);
      created.push(createResult.data);
    }
    // check the collection contains the correct number
    let list = await collection.list();
    do_check_eq(list.data.length, expected);

    // check that all created records exist in the retrieved list
    for (let createdRecord of created) {
      let found = false;
      for (let retrievedRecord of list.data) {
        if (createdRecord.id == retrievedRecord.id) {
          deepEqual(createdRecord, retrievedRecord);
          found = true;
        }
      }
      do_check_true(found);
    }
  } finally {
<<<<<<< HEAD
    yield sqliteHandle.close();
=======
    await sqliteHandle.close();
>>>>>>> a17af05f
  }
});

add_task(clear_collection);

<<<<<<< HEAD
add_task(function* test_loadDump_ignores_already_imported_records() {
  let sqliteHandle;
  try {
    sqliteHandle = yield do_get_kinto_sqliteHandle();
=======
add_task(async function test_loadDump_ignores_already_imported_records() {
  let sqliteHandle;
  try {
    sqliteHandle = await do_get_kinto_sqliteHandle();
>>>>>>> a17af05f
    const collection = do_get_kinto_collection(sqliteHandle);
    const record = {id: "41b71c13-17e9-4ee3-9268-6a41abf9730f", title: "foo", last_modified: 1457896541};
    await collection.loadDump([record]);
    let impactedRecords = await collection.loadDump([record]);
    do_check_eq(impactedRecords.length, 0);
  } finally {
<<<<<<< HEAD
    yield sqliteHandle.close();
=======
    await sqliteHandle.close();
>>>>>>> a17af05f
  }
});

add_task(clear_collection);

<<<<<<< HEAD
add_task(function* test_loadDump_should_overwrite_old_records() {
  let sqliteHandle;
  try {
    sqliteHandle = yield do_get_kinto_sqliteHandle();
=======
add_task(async function test_loadDump_should_overwrite_old_records() {
  let sqliteHandle;
  try {
    sqliteHandle = await do_get_kinto_sqliteHandle();
>>>>>>> a17af05f
    const collection = do_get_kinto_collection(sqliteHandle);
    const record = {id: "41b71c13-17e9-4ee3-9268-6a41abf9730f", title: "foo", last_modified: 1457896541};
    await collection.loadDump([record]);
    const updated = Object.assign({}, record, {last_modified: 1457896543});
    let impactedRecords = await collection.loadDump([updated]);
    do_check_eq(impactedRecords.length, 1);
  } finally {
<<<<<<< HEAD
    yield sqliteHandle.close();
=======
    await sqliteHandle.close();
>>>>>>> a17af05f
  }
});

add_task(clear_collection);

<<<<<<< HEAD
add_task(function* test_loadDump_should_not_overwrite_unsynced_records() {
  let sqliteHandle;
  try {
    sqliteHandle = yield do_get_kinto_sqliteHandle();
=======
add_task(async function test_loadDump_should_not_overwrite_unsynced_records() {
  let sqliteHandle;
  try {
    sqliteHandle = await do_get_kinto_sqliteHandle();
>>>>>>> a17af05f
    const collection = do_get_kinto_collection(sqliteHandle);
    const recordId = "41b71c13-17e9-4ee3-9268-6a41abf9730f";
    await collection.create({id: recordId, title: "foo"}, {useRecordId: true});
    const record = {id: recordId, title: "bar", last_modified: 1457896541};
    let impactedRecords = await collection.loadDump([record]);
    do_check_eq(impactedRecords.length, 0);
  } finally {
<<<<<<< HEAD
    yield sqliteHandle.close();
=======
    await sqliteHandle.close();
>>>>>>> a17af05f
  }
});

add_task(clear_collection);

<<<<<<< HEAD
add_task(function* test_loadDump_should_not_overwrite_records_without_last_modified() {
  let sqliteHandle;
  try {
    sqliteHandle = yield do_get_kinto_sqliteHandle();
=======
add_task(async function test_loadDump_should_not_overwrite_records_without_last_modified() {
  let sqliteHandle;
  try {
    sqliteHandle = await do_get_kinto_sqliteHandle();
>>>>>>> a17af05f
    const collection = do_get_kinto_collection(sqliteHandle);
    const recordId = "41b71c13-17e9-4ee3-9268-6a41abf9730f";
    await collection.create({id: recordId, title: "foo"}, {synced: true});
    const record = {id: recordId, title: "bar", last_modified: 1457896541};
    let impactedRecords = await collection.loadDump([record]);
    do_check_eq(impactedRecords.length, 0);
  } finally {
<<<<<<< HEAD
    yield sqliteHandle.close();
=======
    await sqliteHandle.close();
>>>>>>> a17af05f
  }
});

add_task(clear_collection);

// Now do some sanity checks against a server - we're not looking to test
// core kinto.js functionality here (there is excellent test coverage in
// kinto.js), more making sure things are basically working as expected.
<<<<<<< HEAD
add_task(function* test_kinto_sync() {
=======
add_task(async function test_kinto_sync() {
>>>>>>> a17af05f
  const configPath = "/v1/";
  const recordsPath = "/v1/buckets/default/collections/test_collection/records";
  // register a handler
  function handleResponse(request, response) {
    try {
      const sampled = getSampleResponse(request, server.identity.primaryPort);
      if (!sampled) {
        do_throw(`unexpected ${request.method} request for ${request.path}?${request.queryString}`);
      }

      response.setStatusLine(null, sampled.status.status,
                             sampled.status.statusText);
      // send the headers
      for (let headerLine of sampled.sampleHeaders) {
        let headerElements = headerLine.split(":");
        response.setHeader(headerElements[0], headerElements[1].trimLeft());
      }
      response.setHeader("Date", (new Date()).toUTCString());

      response.write(sampled.responseBody);
    } catch (e) {
      dump(`${e}\n`);
    }
  }
  server.registerPathHandler(configPath, handleResponse);
  server.registerPathHandler(recordsPath, handleResponse);

  // create an empty collection, sync to populate
  let sqliteHandle;
  try {
    let result;
<<<<<<< HEAD
    sqliteHandle = yield do_get_kinto_sqliteHandle();
    const collection = do_get_kinto_collection(sqliteHandle);

    result = yield collection.sync();
=======
    sqliteHandle = await do_get_kinto_sqliteHandle();
    const collection = do_get_kinto_collection(sqliteHandle);

    result = await collection.sync();
>>>>>>> a17af05f
    do_check_true(result.ok);

    // our test data has a single record; it should be in the local collection
    let list = await collection.list();
    do_check_eq(list.data.length, 1);

    // now sync again; we should now have 2 records
    result = await collection.sync();
    do_check_true(result.ok);
    list = await collection.list();
    do_check_eq(list.data.length, 2);

    // sync again; the second records should have been modified
    const before = list.data[0].title;
    result = await collection.sync();
    do_check_true(result.ok);
    list = await collection.list();
    const after = list.data[0].title;
    do_check_neq(before, after);
  } finally {
<<<<<<< HEAD
    yield sqliteHandle.close();
=======
    await sqliteHandle.close();
>>>>>>> a17af05f
  }
});

function run_test() {
  // Set up an HTTP Server
  server = new HttpServer();
  server.start(-1);

  run_next_test();

  do_register_cleanup(function() {
    server.stop(function() { });
  });
}

// get a response for a given request from sample data
function getSampleResponse(req, port) {
  const responses = {
    "OPTIONS": {
      "sampleHeaders": [
        "Access-Control-Allow-Headers: Content-Length,Expires,Backoff,Retry-After,Last-Modified,Total-Records,ETag,Pragma,Cache-Control,authorization,content-type,if-none-match,Alert,Next-Page",
        "Access-Control-Allow-Methods: GET,HEAD,OPTIONS,POST,DELETE,OPTIONS",
        "Access-Control-Allow-Origin: *",
        "Content-Type: application/json; charset=UTF-8",
        "Server: waitress"
      ],
      "status": {status: 200, statusText: "OK"},
      "responseBody": "null"
    },
    "GET:/v1/?": {
      "sampleHeaders": [
        "Access-Control-Allow-Origin: *",
        "Access-Control-Expose-Headers: Retry-After, Content-Length, Alert, Backoff",
        "Content-Type: application/json; charset=UTF-8",
        "Server: waitress"
      ],
      "status": {status: 200, statusText: "OK"},
      "responseBody": JSON.stringify({
        "settings": {
          "batch_max_requests": 25
        },
        "url": `http://localhost:${port}/v1/`,
        "documentation": "https://kinto.readthedocs.org/",
        "version": "1.5.1",
        "commit": "cbc6f58",
        "hello": "kinto"
      })
    },
    "GET:/v1/buckets/default/collections/test_collection/records?_sort=-last_modified": {
      "sampleHeaders": [
        "Access-Control-Allow-Origin: *",
        "Access-Control-Expose-Headers: Retry-After, Content-Length, Alert, Backoff",
        "Content-Type: application/json; charset=UTF-8",
        "Server: waitress",
        "Etag: \"1445606341071\""
      ],
      "status": {status: 200, statusText: "OK"},
      "responseBody": JSON.stringify({
        "data": [{
          "last_modified": 1445606341071,
          "done": false,
          "id": "68db8313-686e-4fff-835e-07d78ad6f2af",
          "title": "New test"
        }]
      })
    },
    "GET:/v1/buckets/default/collections/test_collection/records?_sort=-last_modified&_since=1445606341071": {
      "sampleHeaders": [
        "Access-Control-Allow-Origin: *",
        "Access-Control-Expose-Headers: Retry-After, Content-Length, Alert, Backoff",
        "Content-Type: application/json; charset=UTF-8",
        "Server: waitress",
        "Etag: \"1445607941223\""
      ],
      "status": {status: 200, statusText: "OK"},
      "responseBody": JSON.stringify({
        "data": [{
          "last_modified": 1445607941223,
          "done": false,
          "id": "901967b0-f729-4b30-8d8d-499cba7f4b1d",
          "title": "Another new test"
        }]
      })
    },
    "GET:/v1/buckets/default/collections/test_collection/records?_sort=-last_modified&_since=1445607941223": {
      "sampleHeaders": [
        "Access-Control-Allow-Origin: *",
        "Access-Control-Expose-Headers: Retry-After, Content-Length, Alert, Backoff",
        "Content-Type: application/json; charset=UTF-8",
        "Server: waitress",
        "Etag: \"1445607541265\""
      ],
      "status": {status: 200, statusText: "OK"},
      "responseBody": JSON.stringify({
        "data": [{
          "last_modified": 1445607541265,
          "done": false,
          "id": "901967b0-f729-4b30-8d8d-499cba7f4b1d",
          "title": "Modified title"
        }]
      })
    }
  };
  return responses[`${req.method}:${req.path}?${req.queryString}`] ||
         responses[req.method];

}<|MERGE_RESOLUTION|>--- conflicted
+++ resolved
@@ -19,11 +19,7 @@
 
 function do_get_kinto_collection(sqliteHandle, collection = "test_collection") {
   let config = {
-<<<<<<< HEAD
-    remote:`http://localhost:${server.identity.primaryPort}/v1/`,
-=======
     remote: `http://localhost:${server.identity.primaryPort}/v1/`,
->>>>>>> a17af05f
     headers: {Authorization: "Basic " + btoa("user:pass")},
     adapter: FirefoxAdapter,
     adapterOptions: {sqliteHandle},
@@ -31,16 +27,6 @@
   return new Kinto(config).collection(collection);
 }
 
-<<<<<<< HEAD
-function* clear_collection() {
-  let sqliteHandle;
-  try {
-    sqliteHandle = yield do_get_kinto_sqliteHandle();
-    const collection = do_get_kinto_collection(sqliteHandle);
-    yield collection.clear();
-  } finally {
-    yield sqliteHandle.close();
-=======
 async function clear_collection() {
   let sqliteHandle;
   try {
@@ -49,22 +35,14 @@
     await collection.clear();
   } finally {
     await sqliteHandle.close();
->>>>>>> a17af05f
   }
 }
 
 // test some operations on a local collection
-<<<<<<< HEAD
-add_task(function* test_kinto_add_get() {
-  let sqliteHandle;
-  try {
-    sqliteHandle = yield do_get_kinto_sqliteHandle();
-=======
 add_task(async function test_kinto_add_get() {
   let sqliteHandle;
   try {
     sqliteHandle = await do_get_kinto_sqliteHandle();
->>>>>>> a17af05f
     const collection = do_get_kinto_collection(sqliteHandle);
 
     let newRecord = { foo: "bar" };
@@ -88,28 +66,17 @@
     await collection.create(newRecord);
     await Promise.all(promises);
   } finally {
-<<<<<<< HEAD
-    yield sqliteHandle.close();
-=======
-    await sqliteHandle.close();
->>>>>>> a17af05f
+    await sqliteHandle.close();
   }
 });
 
 add_task(clear_collection);
 
 // test some operations on multiple connections
-<<<<<<< HEAD
-add_task(function* test_kinto_add_get() {
-  let sqliteHandle;
-  try {
-    sqliteHandle = yield do_get_kinto_sqliteHandle();
-=======
 add_task(async function test_kinto_add_get() {
   let sqliteHandle;
   try {
     sqliteHandle = await do_get_kinto_sqliteHandle();
->>>>>>> a17af05f
     const collection1 = do_get_kinto_collection(sqliteHandle);
     const collection2 = do_get_kinto_collection(sqliteHandle, "test_collection_2");
 
@@ -128,27 +95,16 @@
                        collection2.create(newRecord)]);
     await Promise.all(promises);
   } finally {
-<<<<<<< HEAD
-    yield sqliteHandle.close();
-=======
-    await sqliteHandle.close();
->>>>>>> a17af05f
-  }
-});
-
-add_task(clear_collection);
-
-<<<<<<< HEAD
-add_task(function* test_kinto_update() {
-  let sqliteHandle;
-  try {
-    sqliteHandle = yield do_get_kinto_sqliteHandle();
-=======
+    await sqliteHandle.close();
+  }
+});
+
+add_task(clear_collection);
+
 add_task(async function test_kinto_update() {
   let sqliteHandle;
   try {
     sqliteHandle = await do_get_kinto_sqliteHandle();
->>>>>>> a17af05f
     const collection = do_get_kinto_collection(sqliteHandle);
     const newRecord = { foo: "bar" };
     // check a record is created
@@ -166,27 +122,16 @@
     // the record
     do_check_eq(updateResult.data._status, "created");
   } finally {
-<<<<<<< HEAD
-    yield sqliteHandle.close();
-=======
-    await sqliteHandle.close();
->>>>>>> a17af05f
-  }
-});
-
-add_task(clear_collection);
-
-<<<<<<< HEAD
-add_task(function* test_kinto_clear() {
-  let sqliteHandle;
-  try {
-    sqliteHandle = yield do_get_kinto_sqliteHandle();
-=======
+    await sqliteHandle.close();
+  }
+});
+
+add_task(clear_collection);
+
 add_task(async function test_kinto_clear() {
   let sqliteHandle;
   try {
     sqliteHandle = await do_get_kinto_sqliteHandle();
->>>>>>> a17af05f
     const collection = do_get_kinto_collection(sqliteHandle);
 
     // create an expected number of records
@@ -203,27 +148,16 @@
     list = await collection.list();
     do_check_eq(list.data.length, 0);
   } finally {
-<<<<<<< HEAD
-    yield sqliteHandle.close();
-=======
-    await sqliteHandle.close();
->>>>>>> a17af05f
-  }
-});
-
-add_task(clear_collection);
-
-<<<<<<< HEAD
-add_task(function* test_kinto_delete() {
-  let sqliteHandle;
-  try {
-    sqliteHandle = yield do_get_kinto_sqliteHandle();
-=======
+    await sqliteHandle.close();
+  }
+});
+
+add_task(clear_collection);
+
 add_task(async function test_kinto_delete() {
   let sqliteHandle;
   try {
     sqliteHandle = await do_get_kinto_sqliteHandle();
->>>>>>> a17af05f
     const collection = do_get_kinto_collection(sqliteHandle);
     const newRecord = { foo: "bar" };
     // check a record is created
@@ -242,16 +176,6 @@
       do_throw("there should not be a result");
     } catch (e) { }
   } finally {
-<<<<<<< HEAD
-    yield sqliteHandle.close();
-  }
-});
-
-add_task(function* test_kinto_list() {
-  let sqliteHandle;
-  try {
-    sqliteHandle = yield do_get_kinto_sqliteHandle();
-=======
     await sqliteHandle.close();
   }
 });
@@ -260,7 +184,6 @@
   let sqliteHandle;
   try {
     sqliteHandle = await do_get_kinto_sqliteHandle();
->>>>>>> a17af05f
     const collection = do_get_kinto_collection(sqliteHandle);
     const expected = 10;
     const created = [];
@@ -285,54 +208,32 @@
       do_check_true(found);
     }
   } finally {
-<<<<<<< HEAD
-    yield sqliteHandle.close();
-=======
-    await sqliteHandle.close();
->>>>>>> a17af05f
-  }
-});
-
-add_task(clear_collection);
-
-<<<<<<< HEAD
-add_task(function* test_loadDump_ignores_already_imported_records() {
-  let sqliteHandle;
-  try {
-    sqliteHandle = yield do_get_kinto_sqliteHandle();
-=======
+    await sqliteHandle.close();
+  }
+});
+
+add_task(clear_collection);
+
 add_task(async function test_loadDump_ignores_already_imported_records() {
   let sqliteHandle;
   try {
     sqliteHandle = await do_get_kinto_sqliteHandle();
->>>>>>> a17af05f
     const collection = do_get_kinto_collection(sqliteHandle);
     const record = {id: "41b71c13-17e9-4ee3-9268-6a41abf9730f", title: "foo", last_modified: 1457896541};
     await collection.loadDump([record]);
     let impactedRecords = await collection.loadDump([record]);
     do_check_eq(impactedRecords.length, 0);
   } finally {
-<<<<<<< HEAD
-    yield sqliteHandle.close();
-=======
-    await sqliteHandle.close();
->>>>>>> a17af05f
-  }
-});
-
-add_task(clear_collection);
-
-<<<<<<< HEAD
-add_task(function* test_loadDump_should_overwrite_old_records() {
-  let sqliteHandle;
-  try {
-    sqliteHandle = yield do_get_kinto_sqliteHandle();
-=======
+    await sqliteHandle.close();
+  }
+});
+
+add_task(clear_collection);
+
 add_task(async function test_loadDump_should_overwrite_old_records() {
   let sqliteHandle;
   try {
     sqliteHandle = await do_get_kinto_sqliteHandle();
->>>>>>> a17af05f
     const collection = do_get_kinto_collection(sqliteHandle);
     const record = {id: "41b71c13-17e9-4ee3-9268-6a41abf9730f", title: "foo", last_modified: 1457896541};
     await collection.loadDump([record]);
@@ -340,27 +241,16 @@
     let impactedRecords = await collection.loadDump([updated]);
     do_check_eq(impactedRecords.length, 1);
   } finally {
-<<<<<<< HEAD
-    yield sqliteHandle.close();
-=======
-    await sqliteHandle.close();
->>>>>>> a17af05f
-  }
-});
-
-add_task(clear_collection);
-
-<<<<<<< HEAD
-add_task(function* test_loadDump_should_not_overwrite_unsynced_records() {
-  let sqliteHandle;
-  try {
-    sqliteHandle = yield do_get_kinto_sqliteHandle();
-=======
+    await sqliteHandle.close();
+  }
+});
+
+add_task(clear_collection);
+
 add_task(async function test_loadDump_should_not_overwrite_unsynced_records() {
   let sqliteHandle;
   try {
     sqliteHandle = await do_get_kinto_sqliteHandle();
->>>>>>> a17af05f
     const collection = do_get_kinto_collection(sqliteHandle);
     const recordId = "41b71c13-17e9-4ee3-9268-6a41abf9730f";
     await collection.create({id: recordId, title: "foo"}, {useRecordId: true});
@@ -368,27 +258,16 @@
     let impactedRecords = await collection.loadDump([record]);
     do_check_eq(impactedRecords.length, 0);
   } finally {
-<<<<<<< HEAD
-    yield sqliteHandle.close();
-=======
-    await sqliteHandle.close();
->>>>>>> a17af05f
-  }
-});
-
-add_task(clear_collection);
-
-<<<<<<< HEAD
-add_task(function* test_loadDump_should_not_overwrite_records_without_last_modified() {
-  let sqliteHandle;
-  try {
-    sqliteHandle = yield do_get_kinto_sqliteHandle();
-=======
+    await sqliteHandle.close();
+  }
+});
+
+add_task(clear_collection);
+
 add_task(async function test_loadDump_should_not_overwrite_records_without_last_modified() {
   let sqliteHandle;
   try {
     sqliteHandle = await do_get_kinto_sqliteHandle();
->>>>>>> a17af05f
     const collection = do_get_kinto_collection(sqliteHandle);
     const recordId = "41b71c13-17e9-4ee3-9268-6a41abf9730f";
     await collection.create({id: recordId, title: "foo"}, {synced: true});
@@ -396,11 +275,7 @@
     let impactedRecords = await collection.loadDump([record]);
     do_check_eq(impactedRecords.length, 0);
   } finally {
-<<<<<<< HEAD
-    yield sqliteHandle.close();
-=======
-    await sqliteHandle.close();
->>>>>>> a17af05f
+    await sqliteHandle.close();
   }
 });
 
@@ -409,11 +284,7 @@
 // Now do some sanity checks against a server - we're not looking to test
 // core kinto.js functionality here (there is excellent test coverage in
 // kinto.js), more making sure things are basically working as expected.
-<<<<<<< HEAD
-add_task(function* test_kinto_sync() {
-=======
 add_task(async function test_kinto_sync() {
->>>>>>> a17af05f
   const configPath = "/v1/";
   const recordsPath = "/v1/buckets/default/collections/test_collection/records";
   // register a handler
@@ -445,17 +316,10 @@
   let sqliteHandle;
   try {
     let result;
-<<<<<<< HEAD
-    sqliteHandle = yield do_get_kinto_sqliteHandle();
-    const collection = do_get_kinto_collection(sqliteHandle);
-
-    result = yield collection.sync();
-=======
     sqliteHandle = await do_get_kinto_sqliteHandle();
     const collection = do_get_kinto_collection(sqliteHandle);
 
     result = await collection.sync();
->>>>>>> a17af05f
     do_check_true(result.ok);
 
     // our test data has a single record; it should be in the local collection
@@ -476,11 +340,7 @@
     const after = list.data[0].title;
     do_check_neq(before, after);
   } finally {
-<<<<<<< HEAD
-    yield sqliteHandle.close();
-=======
-    await sqliteHandle.close();
->>>>>>> a17af05f
+    await sqliteHandle.close();
   }
 });
 
