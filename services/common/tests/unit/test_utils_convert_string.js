--- conflicted
+++ resolved
@@ -23,13 +23,6 @@
                     225, 191, 150, 206, 189, 206, 191, 207,
                     130, 32, 225, 188, 147, 206, 189, 32,
                     206, 188, 206, 173, 206, 179, 206, 177];
-<<<<<<< HEAD
-
-function run_test() {
-  run_next_test();
-}
-=======
->>>>>>> a17af05f
 
 add_test(function test_compress_string() {
   const INPUT = "hello";
