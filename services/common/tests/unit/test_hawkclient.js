/* Any copyright is dedicated to the Public Domain.
   http://creativecommons.org/publicdomain/zero/1.0/ */

"use strict";

Cu.import("resource://services-common/hawkclient.js");

const SECOND_MS = 1000;
const MINUTE_MS = SECOND_MS * 60;
const HOUR_MS = MINUTE_MS * 60;

const TEST_CREDS = {
  id: "eyJleHBpcmVzIjogMTM2NTAxMDg5OC4x",
  key: "qTZf4ZFpAMpMoeSsX3zVRjiqmNs=",
  algorithm: "sha256"
};

initTestLogging("Trace");

add_task(function test_now() {
  let client = new HawkClient("https://example.com");

  do_check_true(client.now() - Date.now() < SECOND_MS);
});

add_task(function test_updateClockOffset() {
  let client = new HawkClient("https://example.com");

  let now = new Date();
  let serverDate = now.toUTCString();

  // Client's clock is off
  client.now = () => { return now.valueOf() + HOUR_MS; }

  client._updateClockOffset(serverDate);

  // Check that they're close; there will likely be a one-second rounding
  // error, so checking strict equality will likely fail.
  //
  // localtimeOffsetMsec is how many milliseconds to add to the local clock so
  // that it agrees with the server.  We are one hour ahead of the server, so
  // our offset should be -1 hour.
  do_check_true(Math.abs(client.localtimeOffsetMsec + HOUR_MS) <= SECOND_MS);
});

add_task(async function test_authenticated_get_request() {
  let message = "{\"msg\": \"Great Success!\"}";
  let method = "GET";

  let server = httpd_setup({"/foo": (request, response) => {
      do_check_true(request.hasHeader("Authorization"));

      response.setStatusLine(request.httpVersion, 200, "OK");
      response.bodyOutputStream.write(message, message.length);
    }
  });

  let client = new HawkClient(server.baseURI);

  let response = await client.request("/foo", method, TEST_CREDS);
  let result = JSON.parse(response.body);

  do_check_eq("Great Success!", result.msg);

  await deferredStop(server);
});

async function check_authenticated_request(method) {
  let server = httpd_setup({"/foo": (request, response) => {
      do_check_true(request.hasHeader("Authorization"));

      response.setStatusLine(request.httpVersion, 200, "OK");
      response.setHeader("Content-Type", "application/json");
      response.bodyOutputStream.writeFrom(request.bodyInputStream, request.bodyInputStream.available());
    }
  });

  let client = new HawkClient(server.baseURI);

  let response = await client.request("/foo", method, TEST_CREDS, {foo: "bar"});
  let result = JSON.parse(response.body);

  do_check_eq("bar", result.foo);

  await deferredStop(server);
}

add_task(function test_authenticated_post_request() {
  check_authenticated_request("POST");
});

add_task(function test_authenticated_put_request() {
  check_authenticated_request("PUT");
});

add_task(function test_authenticated_patch_request() {
  check_authenticated_request("PATCH");
});

add_task(async function test_extra_headers() {
  let server = httpd_setup({"/foo": (request, response) => {
      do_check_true(request.hasHeader("Authorization"));
      do_check_true(request.hasHeader("myHeader"));
      do_check_eq(request.getHeader("myHeader"), "fake");

      response.setStatusLine(request.httpVersion, 200, "OK");
      response.setHeader("Content-Type", "application/json");
      response.bodyOutputStream.writeFrom(request.bodyInputStream, request.bodyInputStream.available());
    }
  });

  let client = new HawkClient(server.baseURI);

  let response = await client.request("/foo", "POST", TEST_CREDS, {foo: "bar"},
                                      {"myHeader": "fake"});
  let result = JSON.parse(response.body);

  do_check_eq("bar", result.foo);

  await deferredStop(server);
});

add_task(async function test_credentials_optional() {
  let method = "GET";
  let server = httpd_setup({
    "/foo": (request, response) => {
      do_check_false(request.hasHeader("Authorization"));

      let message = JSON.stringify({msg: "you're in the friend zone"});
      response.setStatusLine(request.httpVersion, 200, "OK");
      response.setHeader("Content-Type", "application/json");
      response.bodyOutputStream.write(message, message.length);
    }
  });

  let client = new HawkClient(server.baseURI);
  let result = await client.request("/foo", method); // credentials undefined
  do_check_eq(JSON.parse(result.body).msg, "you're in the friend zone");

  await deferredStop(server);
});

add_task(async function test_server_error() {
  let message = "Ohai!";
  let method = "GET";

  let server = httpd_setup({"/foo": (request, response) => {
      response.setStatusLine(request.httpVersion, 418, "I am a Teapot");
      response.bodyOutputStream.write(message, message.length);
    }
  });

  let client = new HawkClient(server.baseURI);

  try {
    await client.request("/foo", method, TEST_CREDS);
    do_throw("Expected an error");
  } catch (err) {
    do_check_eq(418, err.code);
    do_check_eq("I am a Teapot", err.message);
  }

  await deferredStop(server);
});

add_task(async function test_server_error_json() {
  let message = JSON.stringify({error: "Cannot get ye flask."});
  let method = "GET";

  let server = httpd_setup({"/foo": (request, response) => {
      response.setStatusLine(request.httpVersion, 400, "What wouldst thou deau?");
      response.bodyOutputStream.write(message, message.length);
    }
  });

  let client = new HawkClient(server.baseURI);

  try {
    await client.request("/foo", method, TEST_CREDS);
    do_throw("Expected an error");
  } catch (err) {
    do_check_eq("Cannot get ye flask.", err.error);
  }

  await deferredStop(server);
});

add_task(async function test_offset_after_request() {
  let message = "Ohai!";
  let method = "GET";

  let server = httpd_setup({"/foo": (request, response) => {
      response.setStatusLine(request.httpVersion, 200, "OK");
      response.bodyOutputStream.write(message, message.length);
    }
  });

  let client = new HawkClient(server.baseURI);
  let now = Date.now();
  client.now = () => { return now + HOUR_MS; };

  do_check_eq(client.localtimeOffsetMsec, 0);

<<<<<<< HEAD
  yield client.request("/foo", method, TEST_CREDS);
=======
  await client.request("/foo", method, TEST_CREDS);
>>>>>>> a17af05f
  // Should be about an hour off
  do_check_true(Math.abs(client.localtimeOffsetMsec + HOUR_MS) < SECOND_MS);

  await deferredStop(server);
});

add_task(async function test_offset_in_hawk_header() {
  let message = "Ohai!";
  let method = "GET";

  let server = httpd_setup({
    "/first": function(request, response) {
      response.setStatusLine(request.httpVersion, 200, "OK");
      response.bodyOutputStream.write(message, message.length);
    },

    "/second": function(request, response) {
      // We see a better date now in the ts component of the header
      let delta = getTimestampDelta(request.getHeader("Authorization"));

      // We're now within HAWK's one-minute window.
      // I hope this isn't a recipe for intermittent oranges ...
      if (delta < MINUTE_MS) {
        response.setStatusLine(request.httpVersion, 200, "OK");
      } else {
        response.setStatusLine(request.httpVersion, 400, "Delta: " + delta);
      }
      response.bodyOutputStream.write(message, message.length);
    }
  });

  let client = new HawkClient(server.baseURI);

  client.now = () => {
    return Date.now() + 12 * HOUR_MS;
  };

  // We begin with no offset
  do_check_eq(client.localtimeOffsetMsec, 0);
  await client.request("/first", method, TEST_CREDS);

  // After the first server response, our offset is updated to -12 hours.
  // We should be safely in the window, now.
  do_check_true(Math.abs(client.localtimeOffsetMsec + 12 * HOUR_MS) < MINUTE_MS);
  await client.request("/second", method, TEST_CREDS);

  await deferredStop(server);
});

add_task(async function test_2xx_success() {
  // Just to ensure that we're not biased toward 200 OK for success
  let credentials = {
    id: "eyJleHBpcmVzIjogMTM2NTAxMDg5OC4x",
    key: "qTZf4ZFpAMpMoeSsX3zVRjiqmNs=",
    algorithm: "sha256"
  };
  let method = "GET";

  let server = httpd_setup({"/foo": (request, response) => {
      response.setStatusLine(request.httpVersion, 202, "Accepted");
    }
  });

  let client = new HawkClient(server.baseURI);

  let response = await client.request("/foo", method, credentials);

  // Shouldn't be any content in a 202
  do_check_eq(response.body, "");

  await deferredStop(server);
});

add_task(async function test_retry_request_on_fail() {
  let attempts = 0;
  let credentials = {
    id: "eyJleHBpcmVzIjogMTM2NTAxMDg5OC4x",
    key: "qTZf4ZFpAMpMoeSsX3zVRjiqmNs=",
    algorithm: "sha256"
  };
  let method = "GET";

  let server = httpd_setup({
    "/maybe": function(request, response) {
      // This path should be hit exactly twice; once with a bad timestamp, and
      // again when the client retries the request with a corrected timestamp.
      attempts += 1;
      do_check_true(attempts <= 2);

      let delta = getTimestampDelta(request.getHeader("Authorization"));

      // First time through, we should have a bad timestamp
      if (attempts === 1) {
        do_check_true(delta > MINUTE_MS);
        let message = "never!!!";
        response.setStatusLine(request.httpVersion, 401, "Unauthorized");
        response.bodyOutputStream.write(message, message.length);
        return;
      }

      // Second time through, timestamp should be corrected by client
      do_check_true(delta < MINUTE_MS);
      let message = "i love you!!!";
      response.setStatusLine(request.httpVersion, 200, "OK");
      response.bodyOutputStream.write(message, message.length);
    }
  });

  let client = new HawkClient(server.baseURI);

  client.now = () => {
    return Date.now() + 12 * HOUR_MS;
  };

  // We begin with no offset
  do_check_eq(client.localtimeOffsetMsec, 0);

  // Request will have bad timestamp; client will retry once
  let response = await client.request("/maybe", method, credentials);
  do_check_eq(response.body, "i love you!!!");

  await deferredStop(server);
});

add_task(async function test_multiple_401_retry_once() {
  // Like test_retry_request_on_fail, but always return a 401
  // and ensure that the client only retries once.
  let attempts = 0;
  let credentials = {
    id: "eyJleHBpcmVzIjogMTM2NTAxMDg5OC4x",
    key: "qTZf4ZFpAMpMoeSsX3zVRjiqmNs=",
    algorithm: "sha256"
  };
  let method = "GET";

  let server = httpd_setup({
    "/maybe": function(request, response) {
      // This path should be hit exactly twice; once with a bad timestamp, and
      // again when the client retries the request with a corrected timestamp.
      attempts += 1;

      do_check_true(attempts <= 2);

      let message = "never!!!";
      response.setStatusLine(request.httpVersion, 401, "Unauthorized");
      response.bodyOutputStream.write(message, message.length);
    }
  });

  let client = new HawkClient(server.baseURI);

  client.now = () => {
    return Date.now() - 12 * HOUR_MS;
  };

  // We begin with no offset
  do_check_eq(client.localtimeOffsetMsec, 0);

  // Request will have bad timestamp; client will retry once
  try {
    await client.request("/maybe", method, credentials);
    do_throw("Expected an error");
  } catch (err) {
    do_check_eq(err.code, 401);
  }
  do_check_eq(attempts, 2);

  await deferredStop(server);
});

add_task(async function test_500_no_retry() {
  // If we get a 500 error, the client should not retry (as it would with a
  // 401)
  let credentials = {
    id: "eyJleHBpcmVzIjogMTM2NTAxMDg5OC4x",
    key: "qTZf4ZFpAMpMoeSsX3zVRjiqmNs=",
    algorithm: "sha256"
  };
  let method = "GET";

  let server = httpd_setup({
    "/no-shutup": function(request, response) {
      let message = "Cannot get ye flask.";
      response.setStatusLine(request.httpVersion, 500, "Internal server error");
      response.bodyOutputStream.write(message, message.length);
    }
  });

  let client = new HawkClient(server.baseURI);

  // Throw off the clock so the HawkClient would want to retry the request if
  // it could
  client.now = () => {
    return Date.now() - 12 * HOUR_MS;
  };

  // Request will 500; no retries
  try {
    await client.request("/no-shutup", method, credentials);
    do_throw("Expected an error");
  } catch (err) {
    do_check_eq(err.code, 500);
  }

  await deferredStop(server);
});

add_task(async function test_401_then_500() {
  // Like test_multiple_401_retry_once, but return a 500 to the
  // second request, ensuring that the promise is properly rejected
  // in client.request.
  let attempts = 0;
  let credentials = {
    id: "eyJleHBpcmVzIjogMTM2NTAxMDg5OC4x",
    key: "qTZf4ZFpAMpMoeSsX3zVRjiqmNs=",
    algorithm: "sha256"
  };
  let method = "GET";

  let server = httpd_setup({
    "/maybe": function(request, response) {
      // This path should be hit exactly twice; once with a bad timestamp, and
      // again when the client retries the request with a corrected timestamp.
      attempts += 1;
      do_check_true(attempts <= 2);

      let delta = getTimestampDelta(request.getHeader("Authorization"));

      // First time through, we should have a bad timestamp
      // Client will retry
      if (attempts === 1) {
        do_check_true(delta > MINUTE_MS);
        let message = "never!!!";
        response.setStatusLine(request.httpVersion, 401, "Unauthorized");
        response.bodyOutputStream.write(message, message.length);
        return;
      }

      // Second time through, timestamp should be corrected by client
      // And fail on the client
      do_check_true(delta < MINUTE_MS);
      let message = "Cannot get ye flask.";
      response.setStatusLine(request.httpVersion, 500, "Internal server error");
      response.bodyOutputStream.write(message, message.length);
    }
  });

  let client = new HawkClient(server.baseURI);

  client.now = () => {
    return Date.now() - 12 * HOUR_MS;
  };

  // We begin with no offset
  do_check_eq(client.localtimeOffsetMsec, 0);

  // Request will have bad timestamp; client will retry once
  try {
<<<<<<< HEAD
    yield client.request("/maybe", method, credentials);
=======
    await client.request("/maybe", method, credentials);
>>>>>>> a17af05f
  } catch (err) {
    do_check_eq(err.code, 500);
  }
  do_check_eq(attempts, 2);

  await deferredStop(server);
});

add_task(async function throw_if_not_json_body() {
  let client = new HawkClient("https://example.com");
  try {
    await client.request("/bogus", "GET", {}, "I am not json");
    do_throw("Expected an error");
  } catch (err) {
    do_check_true(!!err.message);
  }
});

// End of tests.
// Utility functions follow

function getTimestampDelta(authHeader, now = Date.now()) {
  let tsMS = new Date(
      parseInt(/ts="(\d+)"/.exec(authHeader)[1], 10) * SECOND_MS);
  return Math.abs(tsMS - now);
}

function deferredStop(server) {
  return new Promise(resolve => {
    server.stop(resolve);
  });
}

function run_test() {
  initTestLogging("Trace");
  run_next_test();
}<|MERGE_RESOLUTION|>--- conflicted
+++ resolved
@@ -201,11 +201,7 @@
 
   do_check_eq(client.localtimeOffsetMsec, 0);
 
-<<<<<<< HEAD
-  yield client.request("/foo", method, TEST_CREDS);
-=======
   await client.request("/foo", method, TEST_CREDS);
->>>>>>> a17af05f
   // Should be about an hour off
   do_check_true(Math.abs(client.localtimeOffsetMsec + HOUR_MS) < SECOND_MS);
 
@@ -464,11 +460,7 @@
 
   // Request will have bad timestamp; client will retry once
   try {
-<<<<<<< HEAD
-    yield client.request("/maybe", method, credentials);
-=======
     await client.request("/maybe", method, credentials);
->>>>>>> a17af05f
   } catch (err) {
     do_check_eq(err.code, 500);
   }
