const { Constructor: CC } = Components;

Cu.import("resource://gre/modules/Services.jsm");
Cu.import("resource://testing-common/httpd.js");
Cu.import("resource://gre/modules/Timer.jsm");
const { FileUtils } = Cu.import("resource://gre/modules/FileUtils.jsm", {});
const { OS } = Cu.import("resource://gre/modules/osfile.jsm", {});

<<<<<<< HEAD
const { Kinto } = Cu.import("resource://services-common/kinto-offline-client.js", {});
const { FirefoxAdapter } = Cu.import("resource://services-common/kinto-storage-adapter.js", {});
const BlocklistClients = Cu.import("resource://services-common/blocklist-clients.js", {});
=======
const BlocklistClients = Cu.import("resource://services-common/blocklist-clients.js", {});
const { UptakeTelemetry } = Cu.import("resource://services-common/uptake-telemetry.js", {});
>>>>>>> a17af05f

const BinaryInputStream = CC("@mozilla.org/binaryinputstream;1",
  "nsIBinaryInputStream", "setInputStream");
const kintoFilename = "kinto.sqlite";

const gBlocklistClients = [
  {client: BlocklistClients.AddonBlocklistClient, testData: ["i808", "i720", "i539"]},
  {client: BlocklistClients.PluginBlocklistClient, testData: ["p1044", "p32", "p28"]},
  {client: BlocklistClients.GfxBlocklistClient, testData: ["g204", "g200", "g36"]},
];


let server;
<<<<<<< HEAD

function kintoCollection(collectionName, sqliteHandle) {
  const config = {
    // Set the remote to be some server that will cause test failure when
    // hit since we should never hit the server directly, only via maybeSync()
    remote: "https://firefox.settings.services.mozilla.com/v1/",
    adapter: FirefoxAdapter,
    adapterOptions: {sqliteHandle},
    bucket: "blocklists"
  };
  return new Kinto(config).collection(collectionName);
}
=======
>>>>>>> a17af05f

async function readJSON(filepath) {
  const binaryData = await OS.File.read(filepath);
  const textData = (new TextDecoder()).decode(binaryData);
  return Promise.resolve(JSON.parse(textData));
}

async function clear_state() {
  for (let {client} of gBlocklistClients) {
    // Remove last server times.
    Services.prefs.clearUserPref(client.lastCheckTimePref);

    // Clear local DB.
<<<<<<< HEAD
    let sqliteHandle;
    try {
      sqliteHandle = yield FirefoxAdapter.openConnection({path: kintoFilename});
      const collection = kintoCollection(client.collectionName, sqliteHandle);
      yield collection.clear();
    } finally {
      yield sqliteHandle.close();
    }

    // Remove profile data.
    const path = OS.Path.join(OS.Constants.Path.profileDir, client.filename);
    yield OS.File.remove(path, { ignoreAbsent: true });
=======
    await client.openCollection(async (collection) => {
      await collection.clear();
    });

    // Remove JSON dumps folders in profile dir.
    const dumpFile = OS.Path.join(OS.Constants.Path.profileDir, client.filename);
    const folder = OS.Path.dirname(dumpFile);
    await OS.File.removeDir(folder, { ignoreAbsent: true });
>>>>>>> a17af05f
  }
}


function run_test() {
  // Set up an HTTP Server
  server = new HttpServer();
  server.start(-1);

  // Point the blocklist clients to use this local HTTP server.
  Services.prefs.setCharPref("services.settings.server",
                             `http://localhost:${server.identity.primaryPort}/v1`);

  // Setup server fake responses.
  function handleResponse(request, response) {
    try {
      const sample = getSampleResponse(request, server.identity.primaryPort);
      if (!sample) {
        do_throw(`unexpected ${request.method} request for ${request.path}?${request.queryString}`);
      }

      response.setStatusLine(null, sample.status.status,
                             sample.status.statusText);
      // send the headers
      for (let headerLine of sample.sampleHeaders) {
        let headerElements = headerLine.split(":");
        response.setHeader(headerElements[0], headerElements[1].trimLeft());
      }
      response.setHeader("Date", (new Date()).toUTCString());

      response.write(sample.responseBody);
      response.finish();
    } catch (e) {
      do_print(e);
    }
  }
  const configPath = "/v1/";
  const addonsRecordsPath  = "/v1/buckets/blocklists/collections/addons/records";
  const gfxRecordsPath     = "/v1/buckets/blocklists/collections/gfx/records";
  const pluginsRecordsPath = "/v1/buckets/blocklists/collections/plugins/records";
  server.registerPathHandler(configPath, handleResponse);
  server.registerPathHandler(addonsRecordsPath, handleResponse);
  server.registerPathHandler(gfxRecordsPath, handleResponse);
  server.registerPathHandler(pluginsRecordsPath, handleResponse);


  run_next_test();

  do_register_cleanup(function() {
    server.stop(() => { });
  });
}

<<<<<<< HEAD
add_task(function* test_records_obtained_from_server_are_stored_in_db() {
  for (let {client} of gBlocklistClients) {
    // Test an empty db populates
    yield client.maybeSync(2000, Date.now(), {loadDump: false});

    // Open the collection, verify it's been populated:
    // Our test data has a single record; it should be in the local collection
    const sqliteHandle = yield FirefoxAdapter.openConnection({path: kintoFilename});
    let collection = kintoCollection(client.collectionName, sqliteHandle);
    let list = yield collection.list();
    equal(list.data.length, 1);
    yield sqliteHandle.close();
=======
add_task(async function test_initial_dump_is_loaded_as_synced_when_collection_is_empty() {
  for (let {client} of gBlocklistClients) {
    // Test an empty db populates, but don't reach server (specified timestamp <= dump).
    await client.maybeSync(1, Date.now());

    // Open the collection, verify the loaded data has status to synced:
    await client.openCollection(async (collection) => {
      const list = await collection.list();
      equal(list.data[0]._status, "synced");
    });
  }
});
add_task(clear_state);

add_task(async function test_records_obtained_from_server_are_stored_in_db() {
  for (let {client} of gBlocklistClients) {
    // Test an empty db populates
    await client.maybeSync(2000, Date.now(), {loadDump: false});

    // Open the collection, verify it's been populated:
    // Our test data has a single record; it should be in the local collection
    await client.openCollection(async (collection) => {
      const list = await collection.list();
      equal(list.data.length, 1);
    });
>>>>>>> a17af05f
  }
});
add_task(clear_state);

<<<<<<< HEAD
add_task(function* test_list_is_written_to_file_in_profile() {
  for (let {client, testData} of gBlocklistClients) {
    const profFile = FileUtils.getFile(KEY_PROFILEDIR, client.filename.split("/"));
    strictEqual(profFile.exists(), false);

    yield client.maybeSync(2000, Date.now(), {loadDump: false});
=======
add_task(async function test_records_changes_are_overwritten_by_server_changes() {
  const {client} = gBlocklistClients[0];

  // Create some local conflicting data, and make sure it syncs without error.
  await client.openCollection(async (collection) => {
    await collection.create({
      "versionRange": [],
      "id": "9d500963-d80e-3a91-6e74-66f3811b99cc"
    }, { useRecordId: true });
  });
  await client.maybeSync(2000, Date.now(), {loadDump: false});
});
add_task(clear_state);

add_task(async function test_list_is_written_to_file_in_profile() {
  for (let {client, testData} of gBlocklistClients) {
    const filePath = OS.Path.join(OS.Constants.Path.profileDir, client.filename);
    const profFile = new FileUtils.File(filePath);
    strictEqual(profFile.exists(), false);

    await client.maybeSync(2000, Date.now(), {loadDump: false});
>>>>>>> a17af05f

    strictEqual(profFile.exists(), true);
    const content = await readJSON(profFile.path);
    equal(content.data[0].blockID, testData[testData.length - 1]);
  }
});
add_task(clear_state);

<<<<<<< HEAD
add_task(function* test_current_server_time_is_saved_in_pref() {
=======
add_task(async function test_current_server_time_is_saved_in_pref() {
>>>>>>> a17af05f
  for (let {client} of gBlocklistClients) {
    const serverTime = Date.now();
    await client.maybeSync(2000, serverTime);
    const after = Services.prefs.getIntPref(client.lastCheckTimePref);
    equal(after, Math.round(serverTime / 1000));
  }
});
add_task(clear_state);

<<<<<<< HEAD
add_task(function* test_update_json_file_when_addons_has_changes() {
  for (let {client, testData} of gBlocklistClients) {
    yield client.maybeSync(2000, Date.now() - 1000, {loadDump: false});
    const profFile = FileUtils.getFile(KEY_PROFILEDIR, client.filename.split("/"));
=======
add_task(async function test_update_json_file_when_addons_has_changes() {
  for (let {client, testData} of gBlocklistClients) {
    await client.maybeSync(2000, Date.now() - 1000, {loadDump: false});
    const filePath = OS.Path.join(OS.Constants.Path.profileDir, client.filename);
    const profFile = new FileUtils.File(filePath);
>>>>>>> a17af05f
    const fileLastModified = profFile.lastModifiedTime = profFile.lastModifiedTime - 1000;
    const serverTime = Date.now();

    await client.maybeSync(3001, serverTime);

    // File was updated.
    notEqual(fileLastModified, profFile.lastModifiedTime);
    const content = await readJSON(profFile.path);
    deepEqual(content.data.map((r) => r.blockID), testData);
    // Server time was updated.
    const after = Services.prefs.getIntPref(client.lastCheckTimePref);
    equal(after, Math.round(serverTime / 1000));
  }
});
add_task(clear_state);

<<<<<<< HEAD
add_task(function* test_sends_reload_message_when_blocklist_has_changes() {
  for (let {client} of gBlocklistClients) {
    let received = yield new Promise((resolve, reject) => {
=======
add_task(async function test_sends_reload_message_when_blocklist_has_changes() {
  for (let {client} of gBlocklistClients) {
    let received = await new Promise((resolve, reject) => {
>>>>>>> a17af05f
      Services.ppmm.addMessageListener("Blocklist:reload-from-disk", {
        receiveMessage(aMsg) { resolve(aMsg) }
      });

      client.maybeSync(2000, Date.now() - 1000, {loadDump: false});
    });

    equal(received.data.filename, client.filename);
  }
});
add_task(clear_state);

<<<<<<< HEAD
add_task(function* test_do_nothing_when_blocklist_is_up_to_date() {
  for (let {client} of gBlocklistClients) {
    yield client.maybeSync(2000, Date.now() - 1000, {loadDump: false});
    const profFile = FileUtils.getFile(KEY_PROFILEDIR, client.filename.split("/"));
=======
add_task(async function test_telemetry_reports_up_to_date() {
  for (let {client} of gBlocklistClients) {
    await client.maybeSync(2000, Date.now() - 1000, {loadDump: false});
    const filePath = OS.Path.join(OS.Constants.Path.profileDir, client.filename);
    const profFile = new FileUtils.File(filePath);
>>>>>>> a17af05f
    const fileLastModified = profFile.lastModifiedTime = profFile.lastModifiedTime - 1000;
    const serverTime = Date.now();
    const startHistogram = getUptakeTelemetrySnapshot(client.identifier);

    await client.maybeSync(3000, serverTime);

    // File was not updated.
    equal(fileLastModified, profFile.lastModifiedTime);
    // Server time was updated.
    const after = Services.prefs.getIntPref(client.lastCheckTimePref);
    equal(after, Math.round(serverTime / 1000));
    // No Telemetry was sent.
    const endHistogram = getUptakeTelemetrySnapshot(client.identifier);
    const expectedIncrements = {[UptakeTelemetry.STATUS.UP_TO_DATE]: 1};
    checkUptakeTelemetry(startHistogram, endHistogram, expectedIncrements);
  }
});
add_task(clear_state);

add_task(async function test_telemetry_if_sync_succeeds() {
  // We test each client because Telemetry requires preleminary declarations.
  for (let {client} of gBlocklistClients) {
    const serverTime = Date.now();
    const startHistogram = getUptakeTelemetrySnapshot(client.identifier);

    await client.maybeSync(2000, serverTime, {loadDump: false});

    const endHistogram = getUptakeTelemetrySnapshot(client.identifier);
    const expectedIncrements = {[UptakeTelemetry.STATUS.SUCCESS]: 1};
    checkUptakeTelemetry(startHistogram, endHistogram, expectedIncrements);
  }
});
add_task(clear_state);

add_task(async function test_telemetry_reports_if_application_fails() {
  const {client} = gBlocklistClients[0];
  const serverTime = Date.now();
  const startHistogram = getUptakeTelemetrySnapshot(client.identifier);
  const backup = client.processCallback;
  client.processCallback = () => { throw new Error("boom"); };

  try {
    await client.maybeSync(2000, serverTime, {loadDump: false});
  } catch (e) {}

  client.processCallback = backup;

  const endHistogram = getUptakeTelemetrySnapshot(client.identifier);
  const expectedIncrements = {[UptakeTelemetry.STATUS.APPLY_ERROR]: 1};
  checkUptakeTelemetry(startHistogram, endHistogram, expectedIncrements);
});
add_task(clear_state);

add_task(async function test_telemetry_reports_if_sync_fails() {
  const {client} = gBlocklistClients[0];
  const serverTime = Date.now();

  await client.openCollection(async (collection) => {
    await collection.db.saveLastModified(9999);
  });

  const startHistogram = getUptakeTelemetrySnapshot(client.identifier);

  try {
    await client.maybeSync(10000, serverTime);
  } catch (e) {}

  const endHistogram = getUptakeTelemetrySnapshot(client.identifier);
  const expectedIncrements = {[UptakeTelemetry.STATUS.SYNC_ERROR]: 1};
  checkUptakeTelemetry(startHistogram, endHistogram, expectedIncrements);
});
add_task(clear_state);

add_task(async function test_telemetry_reports_unknown_errors() {
  const {client} = gBlocklistClients[0];
  const serverTime = Date.now();
  const backup = client.openCollection;
  client.openCollection = () => { throw new Error("Internal"); };
  const startHistogram = getUptakeTelemetrySnapshot(client.identifier);

  try {
    await client.maybeSync(2000, serverTime);
  } catch (e) {}

  client.openCollection = backup;
  const endHistogram = getUptakeTelemetrySnapshot(client.identifier);
  const expectedIncrements = {[UptakeTelemetry.STATUS.UNKNOWN_ERROR]: 1};
  checkUptakeTelemetry(startHistogram, endHistogram, expectedIncrements);
});
add_task(clear_state);

// get a response for a given request from sample data
function getSampleResponse(req, port) {
  const responses = {
    "OPTIONS": {
      "sampleHeaders": [
        "Access-Control-Allow-Headers: Content-Length,Expires,Backoff,Retry-After,Last-Modified,Total-Records,ETag,Pragma,Cache-Control,authorization,content-type,if-none-match,Alert,Next-Page",
        "Access-Control-Allow-Methods: GET,HEAD,OPTIONS,POST,DELETE,OPTIONS",
        "Access-Control-Allow-Origin: *",
        "Content-Type: application/json; charset=UTF-8",
        "Server: waitress"
      ],
      "status": {status: 200, statusText: "OK"},
      "responseBody": "null"
    },
    "GET:/v1/?": {
      "sampleHeaders": [
        "Access-Control-Allow-Origin: *",
        "Access-Control-Expose-Headers: Retry-After, Content-Length, Alert, Backoff",
        "Content-Type: application/json; charset=UTF-8",
        "Server: waitress"
      ],
      "status": {status: 200, statusText: "OK"},
      "responseBody": JSON.stringify({
        "settings": {
          "batch_max_requests": 25
        },
        "url": `http://localhost:${port}/v1/`,
        "documentation": "https://kinto.readthedocs.org/",
        "version": "1.5.1",
        "commit": "cbc6f58",
        "hello": "kinto"
      })
    },
    "GET:/v1/buckets/blocklists/collections/addons/records?_sort=-last_modified": {
      "sampleHeaders": [
        "Access-Control-Allow-Origin: *",
        "Access-Control-Expose-Headers: Retry-After, Content-Length, Alert, Backoff",
        "Content-Type: application/json; charset=UTF-8",
        "Server: waitress",
        "Etag: \"3000\""
      ],
      "status": {status: 200, statusText: "OK"},
      "responseBody": JSON.stringify({"data": [{
        "prefs": [],
        "blockID": "i539",
        "last_modified": 3000,
        "versionRange": [{
          "targetApplication": [],
          "maxVersion": "*",
          "minVersion": "0",
          "severity": "1"
        }],
        "guid": "ScorpionSaver@jetpack",
        "id": "9d500963-d80e-3a91-6e74-66f3811b99cc"
      }]})
    },
    "GET:/v1/buckets/blocklists/collections/plugins/records?_sort=-last_modified": {
      "sampleHeaders": [
        "Access-Control-Allow-Origin: *",
        "Access-Control-Expose-Headers: Retry-After, Content-Length, Alert, Backoff",
        "Content-Type: application/json; charset=UTF-8",
        "Server: waitress",
        "Etag: \"3000\""
      ],
      "status": {status: 200, statusText: "OK"},
      "responseBody": JSON.stringify({"data": [{
        "matchFilename": "NPFFAddOn.dll",
        "blockID": "p28",
        "id": "7b1e0b3c-e390-a817-11b6-a6887f65f56e",
        "last_modified": 3000,
        "versionRange": []
      }]})
    },
    "GET:/v1/buckets/blocklists/collections/gfx/records?_sort=-last_modified": {
      "sampleHeaders": [
        "Access-Control-Allow-Origin: *",
        "Access-Control-Expose-Headers: Retry-After, Content-Length, Alert, Backoff",
        "Content-Type: application/json; charset=UTF-8",
        "Server: waitress",
        "Etag: \"3000\""
      ],
      "status": {status: 200, statusText: "OK"},
      "responseBody": JSON.stringify({"data": [{
        "driverVersionComparator": "LESS_THAN_OR_EQUAL",
        "driverVersion": "8.17.12.5896",
        "vendor": "0x10de",
        "blockID": "g36",
        "feature": "DIRECT3D_9_LAYERS",
        "devices": ["0x0a6c"],
        "featureStatus": "BLOCKED_DRIVER_VERSION",
        "last_modified": 3000,
        "os": "WINNT 6.1",
        "id": "3f947f16-37c2-4e96-d356-78b26363729b"
      }]})
    },
    "GET:/v1/buckets/blocklists/collections/addons/records?_sort=-last_modified&_since=3000": {
      "sampleHeaders": [
        "Access-Control-Allow-Origin: *",
        "Access-Control-Expose-Headers: Retry-After, Content-Length, Alert, Backoff",
        "Content-Type: application/json; charset=UTF-8",
        "Server: waitress",
        "Etag: \"4000\""
      ],
      "status": {status: 200, statusText: "OK"},
      "responseBody": JSON.stringify({"data": [{
        "prefs": [],
        "blockID": "i808",
        "last_modified": 4000,
        "versionRange": [{
          "targetApplication": [],
          "maxVersion": "*",
          "minVersion": "0",
          "severity": "3"
        }],
        "guid": "{c96d1ae6-c4cf-4984-b110-f5f561b33b5a}",
        "id": "9ccfac91-e463-c30c-f0bd-14143794a8dd"
      }, {
        "prefs": ["browser.startup.homepage"],
        "blockID": "i720",
        "last_modified": 3500,
        "versionRange": [{
          "targetApplication": [],
          "maxVersion": "*",
          "minVersion": "0",
          "severity": "1"
        }],
        "guid": "FXqG@xeeR.net",
        "id": "cf9b3129-a97e-dbd7-9525-a8575ac03c25"
      }]})
    },
    "GET:/v1/buckets/blocklists/collections/plugins/records?_sort=-last_modified&_since=3000": {
      "sampleHeaders": [
        "Access-Control-Allow-Origin: *",
        "Access-Control-Expose-Headers: Retry-After, Content-Length, Alert, Backoff",
        "Content-Type: application/json; charset=UTF-8",
        "Server: waitress",
        "Etag: \"4000\""
      ],
      "status": {status: 200, statusText: "OK"},
      "responseBody": JSON.stringify({"data": [{
        "infoURL": "https://get.adobe.com/flashplayer/",
        "blockID": "p1044",
        "matchFilename": "libflashplayer\\.so",
        "last_modified": 4000,
        "versionRange": [{
          "targetApplication": [],
          "minVersion": "11.2.202.509",
          "maxVersion": "11.2.202.539",
          "severity": "0",
          "vulnerabilityStatus": "1"
        }],
        "os": "Linux",
        "id": "aabad965-e556-ffe7-4191-074f5dee3df3"
      }, {
        "matchFilename": "npViewpoint.dll",
        "blockID": "p32",
        "id": "1f48af42-c508-b8ef-b8d5-609d48e4f6c9",
        "last_modified": 3500,
        "versionRange": [{
          "targetApplication": [{
            "minVersion": "3.0",
            "guid": "{ec8030f7-c20a-464f-9b0e-13a3a9e97384}",
            "maxVersion": "*"
          }]
        }]
      }]})
    },
    "GET:/v1/buckets/blocklists/collections/gfx/records?_sort=-last_modified&_since=3000": {
      "sampleHeaders": [
        "Access-Control-Allow-Origin: *",
        "Access-Control-Expose-Headers: Retry-After, Content-Length, Alert, Backoff",
        "Content-Type: application/json; charset=UTF-8",
        "Server: waitress",
        "Etag: \"4000\""
      ],
      "status": {status: 200, statusText: "OK"},
      "responseBody": JSON.stringify({"data": [{
        "vendor": "0x8086",
        "blockID": "g204",
        "feature": "WEBGL_MSAA",
        "devices": [],
        "id": "c96bca82-e6bd-044d-14c4-9c1d67e9283a",
        "last_modified": 4000,
        "os": "Darwin 10",
        "featureStatus": "BLOCKED_DEVICE"
      }, {
        "vendor": "0x10de",
        "blockID": "g200",
        "feature": "WEBGL_MSAA",
        "devices": [],
        "id": "c3a15ba9-e0e2-421f-e399-c995e5b8d14e",
        "last_modified": 3500,
        "os": "Darwin 11",
        "featureStatus": "BLOCKED_DEVICE"
      }]})
    },
    "GET:/v1/buckets/blocklists/collections/addons/records?_sort=-last_modified&_since=9999": {
      "sampleHeaders": [
        "Access-Control-Allow-Origin: *",
        "Access-Control-Expose-Headers: Retry-After, Content-Length, Alert, Backoff",
        "Content-Type: application/json; charset=UTF-8",
        "Server: waitress",
      ],
      "status": {status: 503, statusText: "Service Unavailable"},
      "responseBody": JSON.stringify({
        code: 503,
        errno: 999,
        error: "Service Unavailable",
      })
    }
  };
  return responses[`${req.method}:${req.path}?${req.queryString}`] ||
         responses[req.method];

}<|MERGE_RESOLUTION|>--- conflicted
+++ resolved
@@ -6,18 +6,11 @@
 const { FileUtils } = Cu.import("resource://gre/modules/FileUtils.jsm", {});
 const { OS } = Cu.import("resource://gre/modules/osfile.jsm", {});
 
-<<<<<<< HEAD
-const { Kinto } = Cu.import("resource://services-common/kinto-offline-client.js", {});
-const { FirefoxAdapter } = Cu.import("resource://services-common/kinto-storage-adapter.js", {});
-const BlocklistClients = Cu.import("resource://services-common/blocklist-clients.js", {});
-=======
 const BlocklistClients = Cu.import("resource://services-common/blocklist-clients.js", {});
 const { UptakeTelemetry } = Cu.import("resource://services-common/uptake-telemetry.js", {});
->>>>>>> a17af05f
 
 const BinaryInputStream = CC("@mozilla.org/binaryinputstream;1",
   "nsIBinaryInputStream", "setInputStream");
-const kintoFilename = "kinto.sqlite";
 
 const gBlocklistClients = [
   {client: BlocklistClients.AddonBlocklistClient, testData: ["i808", "i720", "i539"]},
@@ -27,21 +20,6 @@
 
 
 let server;
-<<<<<<< HEAD
-
-function kintoCollection(collectionName, sqliteHandle) {
-  const config = {
-    // Set the remote to be some server that will cause test failure when
-    // hit since we should never hit the server directly, only via maybeSync()
-    remote: "https://firefox.settings.services.mozilla.com/v1/",
-    adapter: FirefoxAdapter,
-    adapterOptions: {sqliteHandle},
-    bucket: "blocklists"
-  };
-  return new Kinto(config).collection(collectionName);
-}
-=======
->>>>>>> a17af05f
 
 async function readJSON(filepath) {
   const binaryData = await OS.File.read(filepath);
@@ -55,20 +33,6 @@
     Services.prefs.clearUserPref(client.lastCheckTimePref);
 
     // Clear local DB.
-<<<<<<< HEAD
-    let sqliteHandle;
-    try {
-      sqliteHandle = yield FirefoxAdapter.openConnection({path: kintoFilename});
-      const collection = kintoCollection(client.collectionName, sqliteHandle);
-      yield collection.clear();
-    } finally {
-      yield sqliteHandle.close();
-    }
-
-    // Remove profile data.
-    const path = OS.Path.join(OS.Constants.Path.profileDir, client.filename);
-    yield OS.File.remove(path, { ignoreAbsent: true });
-=======
     await client.openCollection(async (collection) => {
       await collection.clear();
     });
@@ -77,7 +41,6 @@
     const dumpFile = OS.Path.join(OS.Constants.Path.profileDir, client.filename);
     const folder = OS.Path.dirname(dumpFile);
     await OS.File.removeDir(folder, { ignoreAbsent: true });
->>>>>>> a17af05f
   }
 }
 
@@ -131,20 +94,6 @@
   });
 }
 
-<<<<<<< HEAD
-add_task(function* test_records_obtained_from_server_are_stored_in_db() {
-  for (let {client} of gBlocklistClients) {
-    // Test an empty db populates
-    yield client.maybeSync(2000, Date.now(), {loadDump: false});
-
-    // Open the collection, verify it's been populated:
-    // Our test data has a single record; it should be in the local collection
-    const sqliteHandle = yield FirefoxAdapter.openConnection({path: kintoFilename});
-    let collection = kintoCollection(client.collectionName, sqliteHandle);
-    let list = yield collection.list();
-    equal(list.data.length, 1);
-    yield sqliteHandle.close();
-=======
 add_task(async function test_initial_dump_is_loaded_as_synced_when_collection_is_empty() {
   for (let {client} of gBlocklistClients) {
     // Test an empty db populates, but don't reach server (specified timestamp <= dump).
@@ -170,19 +119,10 @@
       const list = await collection.list();
       equal(list.data.length, 1);
     });
->>>>>>> a17af05f
-  }
-});
-add_task(clear_state);
-
-<<<<<<< HEAD
-add_task(function* test_list_is_written_to_file_in_profile() {
-  for (let {client, testData} of gBlocklistClients) {
-    const profFile = FileUtils.getFile(KEY_PROFILEDIR, client.filename.split("/"));
-    strictEqual(profFile.exists(), false);
-
-    yield client.maybeSync(2000, Date.now(), {loadDump: false});
-=======
+  }
+});
+add_task(clear_state);
+
 add_task(async function test_records_changes_are_overwritten_by_server_changes() {
   const {client} = gBlocklistClients[0];
 
@@ -204,7 +144,6 @@
     strictEqual(profFile.exists(), false);
 
     await client.maybeSync(2000, Date.now(), {loadDump: false});
->>>>>>> a17af05f
 
     strictEqual(profFile.exists(), true);
     const content = await readJSON(profFile.path);
@@ -213,11 +152,7 @@
 });
 add_task(clear_state);
 
-<<<<<<< HEAD
-add_task(function* test_current_server_time_is_saved_in_pref() {
-=======
 add_task(async function test_current_server_time_is_saved_in_pref() {
->>>>>>> a17af05f
   for (let {client} of gBlocklistClients) {
     const serverTime = Date.now();
     await client.maybeSync(2000, serverTime);
@@ -227,18 +162,11 @@
 });
 add_task(clear_state);
 
-<<<<<<< HEAD
-add_task(function* test_update_json_file_when_addons_has_changes() {
-  for (let {client, testData} of gBlocklistClients) {
-    yield client.maybeSync(2000, Date.now() - 1000, {loadDump: false});
-    const profFile = FileUtils.getFile(KEY_PROFILEDIR, client.filename.split("/"));
-=======
 add_task(async function test_update_json_file_when_addons_has_changes() {
   for (let {client, testData} of gBlocklistClients) {
     await client.maybeSync(2000, Date.now() - 1000, {loadDump: false});
     const filePath = OS.Path.join(OS.Constants.Path.profileDir, client.filename);
     const profFile = new FileUtils.File(filePath);
->>>>>>> a17af05f
     const fileLastModified = profFile.lastModifiedTime = profFile.lastModifiedTime - 1000;
     const serverTime = Date.now();
 
@@ -255,15 +183,9 @@
 });
 add_task(clear_state);
 
-<<<<<<< HEAD
-add_task(function* test_sends_reload_message_when_blocklist_has_changes() {
-  for (let {client} of gBlocklistClients) {
-    let received = yield new Promise((resolve, reject) => {
-=======
 add_task(async function test_sends_reload_message_when_blocklist_has_changes() {
   for (let {client} of gBlocklistClients) {
     let received = await new Promise((resolve, reject) => {
->>>>>>> a17af05f
       Services.ppmm.addMessageListener("Blocklist:reload-from-disk", {
         receiveMessage(aMsg) { resolve(aMsg) }
       });
@@ -276,18 +198,11 @@
 });
 add_task(clear_state);
 
-<<<<<<< HEAD
-add_task(function* test_do_nothing_when_blocklist_is_up_to_date() {
-  for (let {client} of gBlocklistClients) {
-    yield client.maybeSync(2000, Date.now() - 1000, {loadDump: false});
-    const profFile = FileUtils.getFile(KEY_PROFILEDIR, client.filename.split("/"));
-=======
 add_task(async function test_telemetry_reports_up_to_date() {
   for (let {client} of gBlocklistClients) {
     await client.maybeSync(2000, Date.now() - 1000, {loadDump: false});
     const filePath = OS.Path.join(OS.Constants.Path.profileDir, client.filename);
     const profFile = new FileUtils.File(filePath);
->>>>>>> a17af05f
     const fileLastModified = profFile.lastModifiedTime = profFile.lastModifiedTime - 1000;
     const serverTime = Date.now();
     const startHistogram = getUptakeTelemetrySnapshot(client.identifier);
