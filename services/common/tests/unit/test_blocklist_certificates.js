--- conflicted
+++ resolved
@@ -3,46 +3,17 @@
 Cu.import("resource://testing-common/httpd.js");
 
 const { OneCRLBlocklistClient } = Cu.import("resource://services-common/blocklist-clients.js", {});
-<<<<<<< HEAD
-const { Kinto } = Cu.import("resource://services-common/kinto-offline-client.js", {});
-const { FirefoxAdapter } = Cu.import("resource://services-common/kinto-storage-adapter.js", {});
-=======
->>>>>>> a17af05f
 
 const BinaryInputStream = CC("@mozilla.org/binaryinputstream;1",
   "nsIBinaryInputStream", "setInputStream");
 
 let server;
 
-<<<<<<< HEAD
-// set up what we need to make storage adapters
-let sqliteHandle;
-const KINTO_FILENAME = "kinto.sqlite";
-
-function do_get_kinto_collection(collectionName) {
-  let config = {
-    // Set the remote to be some server that will cause test failure when
-    // hit since we should never hit the server directly, only via maybeSync()
-    remote: "https://firefox.settings.services.mozilla.com/v1/",
-    // Set up the adapter and bucket as normal
-    adapter: FirefoxAdapter,
-    adapterOptions: {sqliteHandle},
-    bucket: "blocklists"
-  };
-  return new Kinto(config).collection(collectionName);
-}
-
-=======
->>>>>>> a17af05f
 // Some simple tests to demonstrate that the logic inside maybeSync works
 // correctly and that simple kinto operations are working as expected. There
 // are more tests for core Kinto.js (and its storage adapter) in the
 // xpcshell tests under /services/common
-<<<<<<< HEAD
-add_task(function* test_something() {
-=======
 add_task(async function test_something() {
->>>>>>> a17af05f
   const configPath = "/v1/";
   const recordsPath = "/v1/buckets/blocklists/collections/certificates/records";
 
@@ -75,49 +46,6 @@
   server.registerPathHandler(recordsPath, handleResponse);
 
   // Test an empty db populates
-<<<<<<< HEAD
-  yield OneCRLBlocklistClient.maybeSync(2000, Date.now());
-
-  sqliteHandle = yield FirefoxAdapter.openConnection({path: KINTO_FILENAME});
-  const collection = do_get_kinto_collection("certificates");
-
-  // Open the collection, verify it's been populated:
-  let list = yield collection.list();
-  // We know there will be initial values from the JSON dump.
-  // (at least as many as in the dump shipped when this test was written).
-  do_check_true(list.data.length >= 363);
-
-  // No sync will be intented if maybeSync() is up-to-date.
-  Services.prefs.clearUserPref("services.settings.server");
-  Services.prefs.setIntPref("services.blocklist.onecrl.checked", 0);
-  // Use any last_modified older than highest shipped in JSON dump.
-  yield OneCRLBlocklistClient.maybeSync(123456, Date.now());
-  // Last check value was updated.
-  do_check_neq(0, Services.prefs.getIntPref("services.blocklist.onecrl.checked"));
-
-  // Restore server pref.
-  Services.prefs.setCharPref("services.settings.server", dummyServerURL);
-  // clear the collection, save a non-zero lastModified so we don't do
-  // import of initial data when we sync again.
-  yield collection.clear();
-  // a lastModified value of 1000 means we get a remote collection with a
-  // single record
-  yield collection.db.saveLastModified(1000);
-  yield OneCRLBlocklistClient.maybeSync(2000, Date.now());
-
-  // Open the collection, verify it's been updated:
-  // Our test data now has two records; both should be in the local collection
-  list = yield collection.list();
-  do_check_eq(list.data.length, 1);
-
-  // Test the db is updated when we call again with a later lastModified value
-  yield OneCRLBlocklistClient.maybeSync(4000, Date.now());
-
-  // Open the collection, verify it's been updated:
-  // Our test data now has two records; both should be in the local collection
-  list = yield collection.list();
-  do_check_eq(list.data.length, 3);
-=======
   await OneCRLBlocklistClient.maybeSync(2000, Date.now());
 
   await OneCRLBlocklistClient.openCollection(async (collection) => {
@@ -166,7 +94,6 @@
     const list = await collection.list();
     do_check_eq(list.data.length, 3);
   });
->>>>>>> a17af05f
 
   // Try to maybeSync with the current lastModified value - no connection
   // should be attempted.
@@ -188,11 +115,7 @@
   // collection. This will throw on fail, so just calling maybeSync is an
   // acceptible test.
   Services.prefs.setCharPref("services.settings.server", dummyServerURL);
-<<<<<<< HEAD
-  yield OneCRLBlocklistClient.maybeSync(5000, Date.now());
-=======
   await OneCRLBlocklistClient.maybeSync(5000, Date.now());
->>>>>>> a17af05f
 });
 
 function run_test() {
@@ -208,7 +131,6 @@
 
   do_register_cleanup(function() {
     server.stop(() => { });
-    return sqliteHandle.close();
   });
 }
 
@@ -254,11 +176,7 @@
         "Etag: \"1000\""
       ],
       "status": {status: 200, statusText: "OK"},
-<<<<<<< HEAD
-      "responseBody": JSON.stringify({"data":[{}]})
-=======
       "responseBody": JSON.stringify({"data": [{}]})
->>>>>>> a17af05f
     },
     "GET:/v1/buckets/blocklists/collections/certificates/records?_sort=-last_modified&_since=1000": {
       "sampleHeaders": [
@@ -285,18 +203,6 @@
         "Etag: \"4000\""
       ],
       "status": {status: 200, statusText: "OK"},
-<<<<<<< HEAD
-      "responseBody": JSON.stringify({"data":[{
-        "issuerName":"MFkxCzAJBgNVBAYTAk5MMR4wHAYDVQQKExVTdGFhdCBkZXIgTmVkZXJsYW5kZW4xKjAoBgNVBAMTIVN0YWF0IGRlciBOZWRlcmxhbmRlbiBPdmVyaGVpZCBDQQ",
-        "serialNumber":"ATFpsA==",
-        "id":"dabafde9-df4a-ddba-2548-748da04cc02c",
-        "last_modified":4000
-      }, {
-        "subject":"MCIxIDAeBgNVBAMMF0Fub3RoZXIgVGVzdCBFbmQtZW50aXR5",
-        "pubKeyHash":"VCIlmPM9NkgFQtrs4Oa5TeFcDu6MWRTKSNdePEhOgD8=",
-        "id":"dabafde9-df4a-ddba-2548-748da04cc02d",
-        "last_modified":4000
-=======
       "responseBody": JSON.stringify({"data": [{
         "issuerName": "MFkxCzAJBgNVBAYTAk5MMR4wHAYDVQQKExVTdGFhdCBkZXIgTmVkZXJsYW5kZW4xKjAoBgNVBAMTIVN0YWF0IGRlciBOZWRlcmxhbmRlbiBPdmVyaGVpZCBDQQ",
         "serialNumber": "ATFpsA==",
@@ -307,7 +213,6 @@
         "pubKeyHash": "VCIlmPM9NkgFQtrs4Oa5TeFcDu6MWRTKSNdePEhOgD8=",
         "id": "dabafde9-df4a-ddba-2548-748da04cc02d",
         "last_modified": 4000
->>>>>>> a17af05f
       }]})
     },
     "GET:/v1/buckets/blocklists/collections/certificates/records?_sort=-last_modified&_since=4000": {
@@ -319,23 +224,6 @@
         "Etag: \"5000\""
       ],
       "status": {status: 200, statusText: "OK"},
-<<<<<<< HEAD
-      "responseBody": JSON.stringify({"data":[{
-        "issuerName":"not a base64 encoded issuer",
-        "serialNumber":"not a base64 encoded serial",
-        "id":"dabafde9-df4a-ddba-2548-748da04cc02e",
-        "last_modified":5000
-      }, {
-        "subject":"not a base64 encoded subject",
-        "pubKeyHash":"not a base64 encoded pubKeyHash",
-        "id":"dabafde9-df4a-ddba-2548-748da04cc02f",
-        "last_modified":5000
-      }, {
-        "subject":"MCIxIDAeBgNVBAMMF0Fub3RoZXIgVGVzdCBFbmQtZW50aXR5",
-        "pubKeyHash":"VCIlmPM9NkgFQtrs4Oa5TeFcDu6MWRTKSNdePEhOgD8=",
-        "id":"dabafde9-df4a-ddba-2548-748da04cc02g",
-        "last_modified":5000
-=======
       "responseBody": JSON.stringify({"data": [{
         "issuerName": "not a base64 encoded issuer",
         "serialNumber": "not a base64 encoded serial",
@@ -351,7 +239,6 @@
         "pubKeyHash": "VCIlmPM9NkgFQtrs4Oa5TeFcDu6MWRTKSNdePEhOgD8=",
         "id": "dabafde9-df4a-ddba-2548-748da04cc02g",
         "last_modified": 5000
->>>>>>> a17af05f
       }]})
     }
   };
