--- conflicted
+++ resolved
@@ -14,18 +14,6 @@
 
 Cu.import("resource://gre/modules/Services.jsm");
 Cu.import("resource://gre/modules/XPCOMUtils.jsm");
-<<<<<<< HEAD
-const { Task } = Cu.import("resource://gre/modules/Task.jsm", {});
-const { OS } = Cu.import("resource://gre/modules/osfile.jsm", {});
-Cu.importGlobalProperties(["fetch"]);
-
-const { Kinto } = Cu.import("resource://services-common/kinto-offline-client.js", {});
-const { KintoHttpClient } = Cu.import("resource://services-common/kinto-http-client.js", {});
-const { FirefoxAdapter } = Cu.import("resource://services-common/kinto-storage-adapter.js", {});
-const { CanonicalJSON } = Components.utils.import("resource://gre/modules/CanonicalJSON.jsm", {});
-
-XPCOMUtils.defineLazyModuleGetter(this, "FileUtils", "resource://gre/modules/FileUtils.jsm");
-=======
 const { OS } = Cu.import("resource://gre/modules/osfile.jsm", {});
 Cu.importGlobalProperties(["fetch"]);
 
@@ -41,7 +29,6 @@
                                   "resource://gre/modules/CanonicalJSON.jsm");
 XPCOMUtils.defineLazyModuleGetter(this, "UptakeTelemetry",
                                   "resource://services-common/uptake-telemetry.js");
->>>>>>> a17af05f
 
 const KEY_APPDIR                             = "XCurProcD";
 const PREF_SETTINGS_SERVER                   = "services.settings.server";
@@ -62,15 +49,6 @@
 
 const INVALID_SIGNATURE = "Invalid content/signature";
 
-<<<<<<< HEAD
-// FIXME: this was the default path in earlier versions of
-// FirefoxAdapter, so for backwards compatibility we maintain this
-// filename, even though it isn't descriptive of who is using it.
-this.KINTO_STORAGE_PATH    = "kinto.sqlite";
-
-
-
-=======
 // This was the default path in earlier versions of
 // FirefoxAdapter, so for backwards compatibility we maintain this
 // filename, even though it isn't descriptive of who is using it.
@@ -78,7 +56,6 @@
 
 
 
->>>>>>> a17af05f
 function mergeChanges(collection, localRecords, changes) {
   const records = {};
   // Local records by id.
@@ -124,69 +101,12 @@
     this.bucketName = bucketName;
     this.signerName = signerName;
 
-<<<<<<< HEAD
-    this._kinto = new Kinto({
-      bucket: bucketName,
-      adapter: FirefoxAdapter,
-    });
-  }
-
-  get filename() {
-    return `${this.bucketName}/${this.collectionName}.json`;
-  }
-
-  /**
-   * Load the the JSON file distributed with the release for this blocklist.
-   *
-   * For Bug 1257565 this method will have to try to load the file from the profile,
-   * in order to leverage the updateJSONBlocklist() below, which writes a new
-   * dump each time the collection changes.
-   */
-  loadDumpFile() {
-    const fileURI = `resource://app/defaults/${this.filename}`;
-    return Task.spawn(function* loadFile() {
-      const response = yield fetch(fileURI);
-      if (!response.ok) {
-        throw new Error(`Could not read from '${fileURI}'`);
-      }
-      // Will be rejected if JSON is invalid.
-      return yield response.json();
-    });
-  }
-
-  validateCollectionSignature(remote, payload, collection, options = {}) {
-    const {ignoreLocal} = options;
-
-    return Task.spawn((function* () {
-      // this is a content-signature field from an autograph response.
-      const {x5u, signature} = yield fetchCollectionMetadata(remote, collection);
-      const certChain = yield fetch(x5u).then((res) => res.text());
-
-      const verifier = Cc["@mozilla.org/security/contentsignatureverifier;1"]
-                         .createInstance(Ci.nsIContentSignatureVerifier);
-
-      let toSerialize;
-      if (ignoreLocal) {
-        toSerialize = {
-          last_modified: `${payload.last_modified}`,
-          data: payload.data
-        };
-      } else {
-        const {data: localRecords} = yield collection.list();
-        const records = mergeChanges(collection, localRecords, payload.changes);
-        toSerialize = {
-          last_modified: `${payload.lastModified}`,
-          data: records
-        };
-      }
-=======
     this._kinto = null;
   }
 
   get identifier() {
     return `${this.bucketName}/${this.collectionName}`;
   }
->>>>>>> a17af05f
 
   get filename() {
     // Replace slash by OS specific path separator (eg. Windows)
@@ -291,11 +211,7 @@
    * @param {bool} options.loadDump load initial dump from disk on first sync (default: true)
    * @return {Promise}              which rejects on sync or process failure.
    */
-<<<<<<< HEAD
-  maybeSync(lastModified, serverTime, options = {loadDump: true}) {
-=======
   async maybeSync(lastModified, serverTime, options = {loadDump: true}) {
->>>>>>> a17af05f
     const {loadDump} = options;
     const remote = Services.prefs.getCharPref(PREF_SETTINGS_SERVER);
     const enforceCollectionSigning =
@@ -303,51 +219,15 @@
 
     // if there is a signerName and collection signing is enforced, add a
     // hook for incoming changes that validates the signature
-<<<<<<< HEAD
-    let hooks;
-    if (this.signerName && enforceCollectionSigning) {
-      hooks = {
-=======
     const colOptions = {};
     if (this.signerName && enforceCollectionSigning) {
       colOptions.hooks = {
->>>>>>> a17af05f
         "incoming-changes": [(payload, collection) => {
           return this.validateCollectionSignature(remote, payload, collection);
         }]
       }
     }
 
-<<<<<<< HEAD
-    return Task.spawn((function* syncCollection() {
-      let sqliteHandle;
-      try {
-        // Synchronize remote data into a local Sqlite DB.
-        sqliteHandle = yield FirefoxAdapter.openConnection({path: KINTO_STORAGE_PATH});
-        const options = {
-          hooks,
-          adapterOptions: {sqliteHandle},
-        };
-        const collection = this._kinto.collection(this.collectionName, options);
-
-        let collectionLastModified = yield collection.db.getLastModified();
-
-        // If there is no data currently in the collection, attempt to import
-        // initial data from the application defaults.
-        // This allows to avoid synchronizing the whole collection content on
-        // cold start.
-        if (!collectionLastModified && loadDump) {
-          try {
-            const initialData = yield this.loadDumpFile();
-            yield collection.db.loadDump(initialData.data);
-            collectionLastModified = yield collection.db.getLastModified();
-          } catch (e) {
-            // Report but go-on.
-            Cu.reportError(e);
-          }
-        }
-
-=======
     let reportStatus = null;
     try {
       return await this.openCollection(async (collection) => {
@@ -369,7 +249,6 @@
           }
         }
 
->>>>>>> a17af05f
         // If the data is up to date, there's no need to sync. We still need
         // to record the fact that a check happened.
         if (lastModified <= collectionLastModified) {
@@ -380,17 +259,12 @@
 
         // Fetch changes from server.
         try {
-<<<<<<< HEAD
-          const {ok} = yield collection.sync({remote});
-          if (!ok) {
-=======
           // Server changes have priority during synchronization.
           const strategy = Kinto.syncStrategy.SERVER_WINS;
           const {ok} = await collection.sync({remote, strategy});
           if (!ok) {
             // Some synchronization conflicts occured.
             reportStatus = UptakeTelemetry.STATUS.CONFLICT_ERROR;
->>>>>>> a17af05f
             throw new Error("Sync failed");
           }
         } catch (e) {
@@ -401,17 +275,6 @@
             // local data has been modified in some way.
             // We will attempt to fix this by retrieving the whole
             // remote collection.
-<<<<<<< HEAD
-            const payload = yield fetchRemoteCollection(remote, collection);
-            yield this.validateCollectionSignature(remote, payload, collection, {ignoreLocal: true});
-            // if the signature is good (we haven't thrown), and the remote
-            // last_modified is newer than the local last_modified, replace the
-            // local data
-            const localLastModified = yield collection.db.getLastModified();
-            if (payload.last_modified >= localLastModified) {
-              yield collection.clear();
-              yield collection.loadDump(payload.data);
-=======
             const payload = await fetchRemoteCollection(remote, collection);
             try {
               await this.validateCollectionSignature(remote, payload, collection, {ignoreLocal: true});
@@ -426,7 +289,6 @@
             if (payload.last_modified >= localLastModified) {
               await collection.clear();
               await collection.loadDump(payload.data);
->>>>>>> a17af05f
             }
           } else {
             // The sync has thrown, it can be a network or a general error.
@@ -441,16 +303,6 @@
           }
         }
         // Read local collection of records.
-<<<<<<< HEAD
-        const {data} = yield collection.list();
-
-        yield this.processCallback(data);
-
-        // Track last update.
-        this.updateLastCheck(serverTime);
-      } finally {
-        yield sqliteHandle.close();
-=======
         const {data} = await collection.list();
 
         // Handle the obtained records (ie. apply locally).
@@ -475,7 +327,6 @@
       // No error was reported, this is a success!
       if (reportStatus === null) {
         reportStatus = UptakeTelemetry.STATUS.SUCCESS;
->>>>>>> a17af05f
       }
       // Report success/error status to Telemetry.
       UptakeTelemetry.report(this.identifier, reportStatus);
@@ -498,11 +349,7 @@
  *
  * @param {Object} records   current records in the local db.
  */
-<<<<<<< HEAD
-function* updateCertBlocklist(records) {
-=======
 async function updateCertBlocklist(records) {
->>>>>>> a17af05f
   const certList = Cc["@mozilla.org/security/certblocklist;1"]
                      .getService(Ci.nsICertBlocklist);
   for (let item of records) {
@@ -530,11 +377,7 @@
  *
  * @param {Object} records   current records in the local db.
  */
-<<<<<<< HEAD
-function* updatePinningList(records) {
-=======
 async function updatePinningList(records) {
->>>>>>> a17af05f
   if (!Services.prefs.getBoolPref(PREF_BLOCKLIST_PINNING_ENABLED)) {
     return;
   }
@@ -584,19 +427,11 @@
   const path = OS.Path.join(OS.Constants.Path.profileDir, filename);
   const blocklistFolder = OS.Path.dirname(path);
 
-<<<<<<< HEAD
-  yield OS.File.makeDir(blocklistFolder, {from: OS.Constants.Path.profileDir});
-
-  const serialized = JSON.stringify({data: records}, null, 2);
-  try {
-    yield OS.File.writeAtomic(path, serialized, {tmpPath: path + ".tmp"});
-=======
   await OS.File.makeDir(blocklistFolder, {from: OS.Constants.Path.profileDir});
 
   const serialized = JSON.stringify({data: records}, null, 2);
   try {
     await OS.File.writeAtomic(path, serialized, {tmpPath: path + ".tmp"});
->>>>>>> a17af05f
     // Notify change to `nsBlocklistService`
     const eventData = {filename};
     Services.cpmm.sendAsyncMessage("Blocklist:reload-from-disk", eventData);
