# This Source Code Form is subject to the terms of the Mozilla Public
# License, v. 2.0. If a copy of the MPL was not distributed with this
# file, You can obtain one at http://mozilla.org/MPL/2.0/.

import optparse, os, re, sys
from cStringIO import StringIO
from mozbuild.pythonutil import iter_modules_in_path
import mozpack.path as mozpath
import itertools
from ConfigParser import RawConfigParser

import ipdl

def log(minv, fmt, *args):
    if _verbosity >= minv:
        print fmt % args

# process command line

op = optparse.OptionParser(usage='ipdl.py [options] IPDLfiles...')
op.add_option('-I', '--include', dest='includedirs', default=[ ],
              action='append',
              help='Additional directory to search for included protocol specifications')
op.add_option('-s', '--sync-msg-list', dest='syncMsgList', default='sync-messages.ini',
              help="Config file listing allowed sync messages")
<<<<<<< HEAD
=======
op.add_option('-m', '--msg-metadata', dest='msgMetadata', default='message-metadata.ini',
              help="Predicted message sizes for reducing serialization malloc overhead.")
>>>>>>> a17af05f
op.add_option('-v', '--verbose', dest='verbosity', default=1, action='count',
              help='Verbose logging (specify -vv or -vvv for very verbose logging)')
op.add_option('-q', '--quiet', dest='verbosity', action='store_const', const=0,
              help="Suppress logging output")
op.add_option('-d', '--outheaders-dir', dest='headersdir', default='.',
              help="""Directory into which C++ headers will be generated.
A protocol Foo in the namespace bar will cause the headers
  dir/bar/Foo.h, dir/bar/FooParent.h, and dir/bar/FooParent.h
to be generated""")
op.add_option('-o', '--outcpp-dir', dest='cppdir', default='.',
              help="""Directory into which C++ sources will be generated
A protocol Foo in the namespace bar will cause the sources
  cppdir/FooParent.cpp, cppdir/FooChild.cpp
to be generated""")

options, files = op.parse_args()
_verbosity = options.verbosity
syncMsgList = options.syncMsgList
<<<<<<< HEAD
=======
msgMetadata = options.msgMetadata
>>>>>>> a17af05f
headersdir = options.headersdir
cppdir = options.cppdir
includedirs = [ os.path.abspath(incdir) for incdir in options.includedirs ]

if not len(files):
    op.error("No IPDL files specified")

ipcmessagestartpath = os.path.join(headersdir, 'IPCMessageStart.h')
ipc_msgtype_name_path = os.path.join(cppdir, 'IPCMessageTypeName.cpp')

# Compiling the IPDL files can take a long time, even on a fast machine.
# Check to see whether we need to do any work.
latestipdlmod = max(os.stat(f).st_mtime
                    for f in itertools.chain(files,
                                             iter_modules_in_path(mozpath.dirname(__file__))))

def outputModTime(f):
    # A non-existant file is newer than everything.
    if not os.path.exists(f):
        return 0
    return os.stat(f).st_mtime

# Because the IPDL headers are placed into directories reflecting their
# namespace, collect a list here so we can easily map output names without
# parsing the actual IPDL files themselves.
headersmap = {}
for (path, dirs, headers) in os.walk(headersdir):
    for h in headers:
        base = os.path.basename(h)
        if base in headersmap:
            root, ext = os.path.splitext(base)
            print >>sys.stderr, 'A protocol named', root, 'exists in multiple namespaces'
            sys.exit(1)
        headersmap[base] = os.path.join(path, h)

def outputfiles(f):
    base = os.path.basename(f)
    root, ext = os.path.splitext(base)

    suffixes = ['']
    if ext == '.ipdl':
        suffixes += ['Child', 'Parent']

    for suffix in suffixes:
        yield os.path.join(cppdir, "%s%s.cpp" % (root, suffix))
        header = "%s%s.h" % (root, suffix)
        # If the header already exists on disk, use that.  Otherwise,
        # just claim that the header is found in headersdir.
        if header in headersmap:
            yield headersmap[header]
        else:
            yield os.path.join(headersdir, header)

def alloutputfiles():
    for f in files:
        for s in outputfiles(f):
            yield s
    yield ipcmessagestartpath

earliestoutputmod = min(outputModTime(f) for f in alloutputfiles())

if latestipdlmod < earliestoutputmod:
    sys.exit(0)

log(2, 'Generated C++ headers will be generated relative to "%s"', headersdir)
log(2, 'Generated C++ sources will be generated in "%s"', cppdir)

allmessages = {}
<<<<<<< HEAD
=======
allmessageprognames = []
>>>>>>> a17af05f
allprotocols = []

def normalizedFilename(f):
    if f == '-':
        return '<stdin>'
    return f

log(2, 'Reading sync message list')
parser = RawConfigParser()
parser.readfp(open(options.syncMsgList))
syncMsgList = parser.sections()

<<<<<<< HEAD
=======
# Read message metadata. Right now we only have 'segment_capacity'
# for the standard segment size used for serialization.
log(2, 'Reading message metadata...')
msgMetadataConfig = RawConfigParser()
msgMetadataConfig.readfp(open(options.msgMetadata))

segmentCapacityDict = {}
for msgName in msgMetadataConfig.sections():
    if msgMetadataConfig.has_option(msgName, 'segment_capacity'):
        capacity = msgMetadataConfig.get(msgName, 'segment_capacity')
        segmentCapacityDict[msgName] = capacity

>>>>>>> a17af05f
# First pass: parse and type-check all protocols
for f in files:
    log(2, os.path.basename(f))
    filename = normalizedFilename(f)
    if f == '-':
        fd = sys.stdin
    else:
        fd = open(f)

    specstring = fd.read()
    fd.close()

    ast = ipdl.parse(specstring, filename, includedirs=includedirs)
    if ast is None:
        print >>sys.stderr, 'Specification could not be parsed.'
        sys.exit(1)

    log(2, 'checking types')
    if not ipdl.typecheck(ast):
        print >>sys.stderr, 'Specification is not well typed.'
        sys.exit(1)

    if not ipdl.checkSyncMessage(ast, syncMsgList):
        print >>sys.stderr, 'Error: New sync IPC messages must be reviewed by an IPC peer and recorded in %s' % options.syncMsgList
        sys.exit(1)

    if _verbosity > 2:
        log(3, '  pretty printed code:')
        ipdl.genipdl(ast, codedir)

if not ipdl.checkFixedSyncMessages(parser):
    # Errors have alraedy been printed to stderr, just exit
    sys.exit(1)

# Second pass: generate code
for f in files:
    # Read from parser cache
    filename = normalizedFilename(f)
    ast = ipdl.parse(None, filename, includedirs=includedirs)
<<<<<<< HEAD
    ipdl.gencxx(filename, ast, headersdir, cppdir)
=======
    ipdl.gencxx(filename, ast, headersdir, cppdir, segmentCapacityDict)
>>>>>>> a17af05f

    if ast.protocol:
        allmessages[ast.protocol.name] = ipdl.genmsgenum(ast)
        allprotocols.append('%sMsgStart' % ast.protocol.name)
<<<<<<< HEAD
=======
        # e.g. PContent::RequestMemoryReport (not prefixed or suffixed.)
        for md in ast.protocol.messageDecls:
            allmessageprognames.append('%s::%s' % (md.namespace, md.decl.progname))
>>>>>>> a17af05f

allprotocols.sort()

# Check if we have undefined message names in segmentCapacityDict.
# This is a fool-proof of the 'message-metadata.ini' file.
undefinedMessages = set(segmentCapacityDict.keys()) - set(allmessageprognames)
if len(undefinedMessages) > 0:
    print >>sys.stderr, 'Error: Undefined message names in message-metadata.ini:'
    print >>sys.stderr, undefinedMessages
    sys.exit(1)

ipcmsgstart = StringIO()

print >>ipcmsgstart, """
// CODE GENERATED by ipdl.py. Do not edit.

#ifndef IPCMessageStart_h
#define IPCMessageStart_h

enum IPCMessageStart {
"""

for name in allprotocols:
    print >>ipcmsgstart, "  %s," % name

print >>ipcmsgstart, """
  LastMsgIndex
};

static_assert(LastMsgIndex <= 65536, "need to update IPC_MESSAGE_MACRO");

#endif // ifndef IPCMessageStart_h
"""

ipc_msgtype_name = StringIO()
print >>ipc_msgtype_name, """
// CODE GENERATED by ipdl.py. Do not edit.
#include <cstdint>

#include "mozilla/ipc/ProtocolUtils.h"
#include "IPCMessageStart.h"

using std::uint32_t;

namespace {

enum IPCMessages {
"""

for protocol in sorted(allmessages.keys()):
    for (msg, num) in allmessages[protocol].idnums:
        if num:
            print >>ipc_msgtype_name, "  %s = %s," % (msg, num)
        elif not msg.endswith('End'):
            print >>ipc_msgtype_name,  "  %s__%s," % (protocol, msg)

print >>ipc_msgtype_name, """
};

} // anonymous namespace

namespace mozilla {
namespace ipc {

const char* StringFromIPCMessageType(uint32_t aMessageType)
{
  switch (aMessageType) {
"""

for protocol in sorted(allmessages.keys()):
    for (msg, num) in allmessages[protocol].idnums:
        if num or msg.endswith('End'):
            continue
        print >>ipc_msgtype_name, """
  case %s__%s:
    return "%s::%s";""" % (protocol, msg, protocol, msg)

print >>ipc_msgtype_name, """
  case CHANNEL_OPENED_MESSAGE_TYPE:
    return "CHANNEL_OPENED_MESSAGE";
  case SHMEM_DESTROYED_MESSAGE_TYPE:
    return "SHMEM_DESTROYED_MESSAGE";
  case SHMEM_CREATED_MESSAGE_TYPE:
    return "SHMEM_CREATED_MESSAGE";
  case GOODBYE_MESSAGE_TYPE:
    return "GOODBYE_MESSAGE";
  case CANCEL_MESSAGE_TYPE:
    return "CANCEL_MESSAGE";
  default:
    return "<unknown IPC msg name>";
  }
}

} // namespace ipc
} // namespace mozilla
"""

ipdl.writeifmodified(ipcmsgstart.getvalue(), ipcmessagestartpath)
ipdl.writeifmodified(ipc_msgtype_name.getvalue(), ipc_msgtype_name_path)<|MERGE_RESOLUTION|>--- conflicted
+++ resolved
@@ -23,11 +23,8 @@
               help='Additional directory to search for included protocol specifications')
 op.add_option('-s', '--sync-msg-list', dest='syncMsgList', default='sync-messages.ini',
               help="Config file listing allowed sync messages")
-<<<<<<< HEAD
-=======
 op.add_option('-m', '--msg-metadata', dest='msgMetadata', default='message-metadata.ini',
               help="Predicted message sizes for reducing serialization malloc overhead.")
->>>>>>> a17af05f
 op.add_option('-v', '--verbose', dest='verbosity', default=1, action='count',
               help='Verbose logging (specify -vv or -vvv for very verbose logging)')
 op.add_option('-q', '--quiet', dest='verbosity', action='store_const', const=0,
@@ -46,10 +43,7 @@
 options, files = op.parse_args()
 _verbosity = options.verbosity
 syncMsgList = options.syncMsgList
-<<<<<<< HEAD
-=======
 msgMetadata = options.msgMetadata
->>>>>>> a17af05f
 headersdir = options.headersdir
 cppdir = options.cppdir
 includedirs = [ os.path.abspath(incdir) for incdir in options.includedirs ]
@@ -118,10 +112,7 @@
 log(2, 'Generated C++ sources will be generated in "%s"', cppdir)
 
 allmessages = {}
-<<<<<<< HEAD
-=======
 allmessageprognames = []
->>>>>>> a17af05f
 allprotocols = []
 
 def normalizedFilename(f):
@@ -134,8 +125,6 @@
 parser.readfp(open(options.syncMsgList))
 syncMsgList = parser.sections()
 
-<<<<<<< HEAD
-=======
 # Read message metadata. Right now we only have 'segment_capacity'
 # for the standard segment size used for serialization.
 log(2, 'Reading message metadata...')
@@ -148,7 +137,6 @@
         capacity = msgMetadataConfig.get(msgName, 'segment_capacity')
         segmentCapacityDict[msgName] = capacity
 
->>>>>>> a17af05f
 # First pass: parse and type-check all protocols
 for f in files:
     log(2, os.path.basename(f))
@@ -188,21 +176,14 @@
     # Read from parser cache
     filename = normalizedFilename(f)
     ast = ipdl.parse(None, filename, includedirs=includedirs)
-<<<<<<< HEAD
-    ipdl.gencxx(filename, ast, headersdir, cppdir)
-=======
     ipdl.gencxx(filename, ast, headersdir, cppdir, segmentCapacityDict)
->>>>>>> a17af05f
 
     if ast.protocol:
         allmessages[ast.protocol.name] = ipdl.genmsgenum(ast)
         allprotocols.append('%sMsgStart' % ast.protocol.name)
-<<<<<<< HEAD
-=======
         # e.g. PContent::RequestMemoryReport (not prefixed or suffixed.)
         for md in ast.protocol.messageDecls:
             allmessageprognames.append('%s::%s' % (md.namespace, md.decl.progname))
->>>>>>> a17af05f
 
 allprotocols.sort()
 
