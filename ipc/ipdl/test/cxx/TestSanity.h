#ifndef mozilla__ipdltest_TestSanity_h
#define mozilla__ipdltest_TestSanity_h 1

#include "mozilla/_ipdltest/IPDLUnitTests.h"

#include "mozilla/_ipdltest/PTestSanityParent.h"
#include "mozilla/_ipdltest/PTestSanityChild.h"

namespace mozilla {
namespace _ipdltest {


class TestSanityParent :
    public PTestSanityParent
{
public:
    TestSanityParent();
    virtual ~TestSanityParent();

    static bool RunTestInProcesses() { return true; }
    static bool RunTestInThreads() { return true; }

    void Main();

<<<<<<< HEAD
protected:    
=======
protected:
>>>>>>> a17af05f
    virtual mozilla::ipc::IPCResult RecvPong(const int& one, const float& zeroPtTwoFive,
                          const uint8_t& dummy) override;

    virtual void ActorDestroy(ActorDestroyReason why) override
    {
        if (NormalShutdown != why)
            fail("unexpected destruction!");
        passed("ok");
        QuitParent();
    }
};


class TestSanityChild :
    public PTestSanityChild
{
public:
    TestSanityChild();
    virtual ~TestSanityChild();

protected:
    virtual mozilla::ipc::IPCResult RecvPing(const int& zero, const float& zeroPtFive,
                          const int8_t& dummy) override;

    virtual void ActorDestroy(ActorDestroyReason why) override
    {
        if (NormalShutdown != why)
            fail("unexpected destruction!");
        QuitChild();
    }
};


} // namespace _ipdltest
} // namespace mozilla


#endif // ifndef mozilla__ipdltest_TestSanity_h<|MERGE_RESOLUTION|>--- conflicted
+++ resolved
@@ -22,11 +22,7 @@
 
     void Main();
 
-<<<<<<< HEAD
-protected:    
-=======
 protected:
->>>>>>> a17af05f
     virtual mozilla::ipc::IPCResult RecvPong(const int& one, const float& zeroPtTwoFive,
                           const uint8_t& dummy) override;
 
