#ifndef mozilla__ipdltest_TestRacyInterruptReplies_h
#define mozilla__ipdltest_TestRacyInterruptReplies_h 1

#include "mozilla/_ipdltest/IPDLUnitTests.h"

#include "mozilla/_ipdltest/PTestRacyInterruptRepliesParent.h"
#include "mozilla/_ipdltest/PTestRacyInterruptRepliesChild.h"

namespace mozilla {
namespace _ipdltest {


class TestRacyInterruptRepliesParent :
    public PTestRacyInterruptRepliesParent
{
public:
    TestRacyInterruptRepliesParent();
    virtual ~TestRacyInterruptRepliesParent();

    static bool RunTestInProcesses() { return true; }
    static bool RunTestInThreads() { return true; }

    void Main();

<<<<<<< HEAD
protected:    
=======
protected:
>>>>>>> a17af05f
    virtual mozilla::ipc::IPCResult RecvA_() override;

    virtual mozilla::ipc::IPCResult Answer_R(int* replyNum) override;

    virtual void ActorDestroy(ActorDestroyReason why) override
    {
        if (NormalShutdown != why)
            fail("unexpected destruction!");
        passed("ok");
        QuitParent();
    }

private:
    int mReplyNum;
};


class TestRacyInterruptRepliesChild :
    public PTestRacyInterruptRepliesChild
{
public:
    TestRacyInterruptRepliesChild();
    virtual ~TestRacyInterruptRepliesChild();

protected:
    virtual mozilla::ipc::IPCResult AnswerR_(int* replyNum) override;

    virtual mozilla::ipc::IPCResult RecvChildTest() override;

    virtual mozilla::ipc::IPCResult Recv_A() override;

    virtual void ActorDestroy(ActorDestroyReason why) override
    {
        if (NormalShutdown != why)
            fail("unexpected destruction!");
        QuitChild();
    }

private:
    int mReplyNum;
};


} // namespace _ipdltest
} // namespace mozilla


#endif // ifndef mozilla__ipdltest_TestRacyInterruptReplies_h<|MERGE_RESOLUTION|>--- conflicted
+++ resolved
@@ -22,11 +22,7 @@
 
     void Main();
 
-<<<<<<< HEAD
-protected:    
-=======
 protected:
->>>>>>> a17af05f
     virtual mozilla::ipc::IPCResult RecvA_() override;
 
     virtual mozilla::ipc::IPCResult Answer_R(int* replyNum) override;
