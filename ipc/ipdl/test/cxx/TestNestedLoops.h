#ifndef mozilla__ipdltest_TestNestedLoops_h
#define mozilla__ipdltest_TestNestedLoops_h 1

#include "mozilla/_ipdltest/IPDLUnitTests.h"

#include "mozilla/_ipdltest/PTestNestedLoopsParent.h"
#include "mozilla/_ipdltest/PTestNestedLoopsChild.h"

namespace mozilla {
namespace _ipdltest {


class TestNestedLoopsParent :
    public PTestNestedLoopsParent
{
public:
    TestNestedLoopsParent();
    virtual ~TestNestedLoopsParent();

    static bool RunTestInProcesses() { return true; }
    static bool RunTestInThreads() { return true; }

    void Main();

<<<<<<< HEAD
protected:    
=======
protected:
>>>>>>> a17af05f
    virtual mozilla::ipc::IPCResult RecvNonce() override;

    void BreakNestedLoop();

    virtual void ActorDestroy(ActorDestroyReason why) override
    {
        if (NormalShutdown != why)
            fail("unexpected destruction!");
        passed("ok");
        QuitParent();
    }

    bool mBreakNestedLoop;
};


class TestNestedLoopsChild :
    public PTestNestedLoopsChild
{
public:
    TestNestedLoopsChild();
    virtual ~TestNestedLoopsChild();

protected:
    virtual mozilla::ipc::IPCResult RecvStart() override;

    virtual mozilla::ipc::IPCResult AnswerR() override;

    virtual void ActorDestroy(ActorDestroyReason why) override
    {
        if (NormalShutdown != why)
            fail("unexpected destruction!");
        QuitChild();
    }
};


} // namespace _ipdltest
} // namespace mozilla


#endif // ifndef mozilla__ipdltest_TestNestedLoops_h<|MERGE_RESOLUTION|>--- conflicted
+++ resolved
@@ -22,11 +22,7 @@
 
     void Main();
 
-<<<<<<< HEAD
-protected:    
-=======
 protected:
->>>>>>> a17af05f
     virtual mozilla::ipc::IPCResult RecvNonce() override;
 
     void BreakNestedLoop();
