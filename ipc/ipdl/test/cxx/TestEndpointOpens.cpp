--- conflicted
+++ resolved
@@ -232,13 +232,9 @@
   // Need to close the channel without message-processing frames on
   // the C++ stack
   MessageLoop::current()->PostTask(
-<<<<<<< HEAD
-    NewNonOwningRunnableMethod(this, &TestEndpointOpensOpenedChild::Close));
-=======
     NewNonOwningRunnableMethod("ipc::IToplevelProtocol::Close",
                                this,
                                &TestEndpointOpensOpenedChild::Close));
->>>>>>> a17af05f
   return IPC_OK();
 }
 
