# -*- Mode: python; indent-tabs-mode: nil; tab-width: 40 -*-
# vim: set filetype=python:
# This Source Code Form is subject to the terms of the Mozilla Public
# License, v. 2.0. If a copy of the MPL was not distributed with this
# file, You can obtain one at http://mozilla.org/MPL/2.0/.

# Any changes that affect Android need to be made in pie/moz.build as well.

if CONFIG['MOZ_WIDGET_TOOLKIT'] == 'android':
    Program(CONFIG['MOZ_CHILD_PROCESS_NAME'])
    SOURCES += [
        'MozillaRuntimeMainAndroid.cpp',
    ]

    DIRS += ['pie']
else:
    GeckoProgram(CONFIG['MOZ_CHILD_PROCESS_NAME'], linkage='dependent')

    SOURCES += [
        'MozillaRuntimeMain.cpp',
    ]

include('/ipc/chromium/chromium-config.mozbuild')

LOCAL_INCLUDES += [
    '/toolkit/xre',
    '/xpcom/base',
]

# DELAYLOAD_DLLS in this block ensures that the DLL blocklist is functional
if CONFIG['OS_ARCH'] == 'WINNT':
    DELAYLOAD_DLLS += [
        'nss3.dll',
    ]

    if CONFIG['MOZ_SANDBOX']:
        # For sandbox includes and the include dependencies those have
        LOCAL_INCLUDES += [
            '/security/sandbox/chromium',
            '/security/sandbox/chromium-shim',
        ]

        USE_LIBS += [
            'sandbox_s',
        ]

        DELAYLOAD_DLLS += [
            'winmm.dll',
            'user32.dll',
        ]

    DELAYLOAD_DLLS += [
        'xul.dll',
    ]

<<<<<<< HEAD
    RCINCLUDE = 'plugin-container.rc'

=======
>>>>>>> a17af05f
if CONFIG['MOZ_SANDBOX'] and CONFIG['OS_TARGET'] == 'Darwin':
    # For sandbox includes and the include dependencies those have
    LOCAL_INCLUDES += [
        '/security/sandbox/chromium',
        '/security/sandbox/chromium-shim',
    ]
    USE_LIBS += [
        'mozsandbox',
    ]

if CONFIG['_MSC_VER']:
    # Always enter a Windows program through wmain, whether or not we're
    # a console application.
    WIN32_EXE_LDFLAGS += ['-ENTRY:wmainCRTStartup']

# Control the default heap size.
# This is the heap returned by GetProcessHeap().
# As we use the CRT heap, the default size is too large and wastes VM.
#
# The default heap size is 1MB on Win32.
# The heap will grow if need be.
#
# Set it to 256k.  See bug 127069.
if CONFIG['OS_ARCH'] == 'WINNT' and not CONFIG['GNU_CC']:
    LDFLAGS += ['/HEAP:0x40000']

if CONFIG['GNU_CXX']:
    CXXFLAGS += ['-Wshadow']

DEFINES['MOZ_PLUGIN_CONTAINER'] = 1;

with Files("**"):
    BUG_COMPONENT = ("Core", "DOM: Content Processes")
<|MERGE_RESOLUTION|>--- conflicted
+++ resolved
@@ -53,11 +53,6 @@
         'xul.dll',
     ]
 
-<<<<<<< HEAD
-    RCINCLUDE = 'plugin-container.rc'
-
-=======
->>>>>>> a17af05f
 if CONFIG['MOZ_SANDBOX'] and CONFIG['OS_TARGET'] == 'Darwin':
     # For sandbox includes and the include dependencies those have
     LOCAL_INCLUDES += [
@@ -89,5 +84,5 @@
 
 DEFINES['MOZ_PLUGIN_CONTAINER'] = 1;
 
-with Files("**"):
-    BUG_COMPONENT = ("Core", "DOM: Content Processes")
+with Files("**"):
+    BUG_COMPONENT = ("Core", "DOM: Content Processes")