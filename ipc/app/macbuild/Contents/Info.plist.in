<?xml version="1.0" encoding="UTF-8"?>
<!DOCTYPE plist PUBLIC "-//Apple Computer//DTD PLIST 1.0//EN" "http://www.apple.com/DTDs/PropertyList-1.0.dtd">
<plist version="1.0">
<dict>
	<key>CFBundleDevelopmentRegion</key>
	<string>English</string>
	<key>CFBundleExecutable</key>
	<string>%PROGRAM%</string>
	<key>CFBundleIdentifier</key>
	<string>org.mozilla.plugincontainer</string>
	<key>CFBundleInfoDictionaryVersion</key>
	<string>6.0</string>
	<key>CFBundlePackageType</key>
	<string>APPL</string>
	<key>CFBundleSignature</key>
	<string>????</string>
	<key>CFBundleVersion</key>
	<string>1.0</string>
	<key>LSMinimumSystemVersion</key>
	<string>10.5</string>
	<key>LSMinimumSystemVersionByArchitecture</key>
	<dict>
		<key>i386</key>
		<string>10.5.0</string>
		<key>x86_64</key>
		<string>10.6.0</string>
	</dict>
	<key>LSUIElement</key>
	<string>1</string>
	<key>NSSupportsAutomaticGraphicsSwitching</key>
	<true/>
	<key>NSHighResolutionCapable</key>
	<true/>
<<<<<<< HEAD
=======
        <key>MozillaDeveloperRepoPath</key>
        <string>%MOZ_DEVELOPER_REPO_PATH%</string>
        <key>MozillaDeveloperObjPath</key>
        <string>%MOZ_DEVELOPER_OBJ_PATH%</string>
>>>>>>> a17af05f
</dict>
</plist><|MERGE_RESOLUTION|>--- conflicted
+++ resolved
@@ -31,12 +31,9 @@
 	<true/>
 	<key>NSHighResolutionCapable</key>
 	<true/>
-<<<<<<< HEAD
-=======
         <key>MozillaDeveloperRepoPath</key>
         <string>%MOZ_DEVELOPER_REPO_PATH%</string>
         <key>MozillaDeveloperObjPath</key>
         <string>%MOZ_DEVELOPER_OBJ_PATH%</string>
->>>>>>> a17af05f
 </dict>
 </plist>