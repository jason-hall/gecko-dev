--- conflicted
+++ resolved
@@ -451,11 +451,7 @@
 
     JS::CompartmentOptions options;
     options.creationOptions().setSystemZone();
-<<<<<<< HEAD
-    options.behaviors().setVersion(JSVERSION_LATEST);
-=======
     options.behaviors().setVersion(JSVERSION_DEFAULT);
->>>>>>> a17af05f
     if (xpc::SharedMemoryEnabled())
         options.creationOptions().setSharedMemoryAndAtomicsEnabled(true);
 
