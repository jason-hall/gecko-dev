# -*- Mode: python; indent-tabs-mode: nil; tab-width: 40 -*-
# vim: set filetype=python:
# This Source Code Form is subject to the terms of the Mozilla Public
# License, v. 2.0. If a copy of the MPL was not distributed with this
# file, You can obtain one at http://mozilla.org/MPL/2.0/.

DIRS += [
    'chromium',
    'glue',
    'ipdl',
    'testshell',
]

if CONFIG['MOZ_ENABLE_DBUS']:
    DIRS += ['dbus']

<<<<<<< HEAD
if CONFIG['MOZ_WIDGET_TOOLKIT'] == 'gonk':
    DIRS += ['unixfd', 'unixsocket']

if CONFIG['MOZ_WIDGET_TOOLKIT'] == 'gonk':
    DIRS += ['hal', 'netd']

=======
>>>>>>> a17af05f
if CONFIG['MOZ_WIDGET_TOOLKIT'] != 'android':
    DIRS += ['contentproc']

if CONFIG['OS_ARCH'] == 'WINNT':
    DIRS += ['mscom']

DIRS += ['app']

<<<<<<< HEAD
with Files("**"):
    BUG_COMPONENT = ("Core", "IPC")
=======
with Files("**"):
    BUG_COMPONENT = ("Core", "IPC")
>>>>>>> a17af05f
<|MERGE_RESOLUTION|>--- conflicted
+++ resolved
@@ -14,15 +14,6 @@
 if CONFIG['MOZ_ENABLE_DBUS']:
     DIRS += ['dbus']
 
-<<<<<<< HEAD
-if CONFIG['MOZ_WIDGET_TOOLKIT'] == 'gonk':
-    DIRS += ['unixfd', 'unixsocket']
-
-if CONFIG['MOZ_WIDGET_TOOLKIT'] == 'gonk':
-    DIRS += ['hal', 'netd']
-
-=======
->>>>>>> a17af05f
 if CONFIG['MOZ_WIDGET_TOOLKIT'] != 'android':
     DIRS += ['contentproc']
 
@@ -31,10 +22,5 @@
 
 DIRS += ['app']
 
-<<<<<<< HEAD
 with Files("**"):
-    BUG_COMPONENT = ("Core", "IPC")
-=======
-with Files("**"):
-    BUG_COMPONENT = ("Core", "IPC")
->>>>>>> a17af05f
+    BUG_COMPONENT = ("Core", "IPC")