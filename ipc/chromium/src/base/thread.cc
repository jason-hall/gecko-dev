--- conflicted
+++ resolved
@@ -154,11 +154,7 @@
 }
 
 void Thread::ThreadMain() {
-<<<<<<< HEAD
-  mozilla::AutoProfilerRegister registerThread(name_.c_str());
-=======
   mozilla::AutoProfilerRegisterThread registerThread(name_.c_str());
->>>>>>> a17af05f
   mozilla::IOInterposer::RegisterCurrentThread();
 
   // The message loop for this thread.
