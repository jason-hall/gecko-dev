--- conflicted
+++ resolved
@@ -57,11 +57,7 @@
       hangMonitor.NotifyWait();
       AUTO_PROFILER_LABEL("MessagePumpDefault::Run:Wait", OTHER);
       {
-<<<<<<< HEAD
-        mozilla::GeckoProfilerThreadSleepRAII sleep;
-=======
         mozilla::AutoProfilerThreadSleep sleep;
->>>>>>> a17af05f
         event_.Wait();
       }
     } else {
@@ -70,11 +66,7 @@
         hangMonitor.NotifyWait();
         AUTO_PROFILER_LABEL("MessagePumpDefault::Run:Wait", OTHER);
         {
-<<<<<<< HEAD
-          mozilla::GeckoProfilerThreadSleepRAII sleep;
-=======
           mozilla::AutoProfilerThreadSleep sleep;
->>>>>>> a17af05f
           event_.TimedWait(delay);
         }
       } else {
