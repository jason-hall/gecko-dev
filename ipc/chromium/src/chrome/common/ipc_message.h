--- conflicted
+++ resolved
@@ -46,14 +46,9 @@
   };
 
   enum PriorityValue {
-<<<<<<< HEAD
-    NORMAL_PRIORITY,
-    HIGH_PRIORITY,
-=======
     NORMAL_PRIORITY = 0,
     INPUT_PRIORITY = 1,
     HIGH_PRIORITY = 2,
->>>>>>> a17af05f
   };
 
   enum MessageCompression {
@@ -73,10 +68,7 @@
   // and is used to trigger the IPC_WRITE_LATENCY_MS telemetry.
   Message(int32_t routing_id,
           msgid_t type,
-<<<<<<< HEAD
-=======
           uint32_t segmentCapacity = 0, // 0 for the default capacity.
->>>>>>> a17af05f
           NestedLevel nestedLevel = NOT_NESTED,
           PriorityValue priority = NORMAL_PRIORITY,
           MessageCompression compression = COMPRESSION_NONE,
@@ -100,25 +92,6 @@
   }
 
   PriorityValue priority() const {
-<<<<<<< HEAD
-    if (header()->flags & PRIO_BIT) {
-      return HIGH_PRIORITY;
-    }
-    return NORMAL_PRIORITY;
-  }
-
-  void set_priority(PriorityValue prio) {
-    header()->flags &= ~PRIO_BIT;
-    if (prio == HIGH_PRIORITY) {
-      header()->flags |= PRIO_BIT;
-    }
-  }
-
-  bool is_constructor() const {
-    return (header()->flags & CONSTRUCTOR_BIT) != 0;
-  }
-
-=======
     return static_cast<PriorityValue>((header()->flags & PRIO_MASK) >> 2);
   }
 
@@ -131,7 +104,6 @@
     return (header()->flags & CONSTRUCTOR_BIT) != 0;
   }
 
->>>>>>> a17af05f
   void set_constructor() {
     header()->flags |= CONSTRUCTOR_BIT;
   }
@@ -339,18 +311,6 @@
   // flags
   enum {
     NESTED_MASK     = 0x0003,
-<<<<<<< HEAD
-    PRIO_BIT        = 0x0004,
-    SYNC_BIT        = 0x0008,
-    REPLY_BIT       = 0x0010,
-    REPLY_ERROR_BIT = 0x0020,
-    INTERRUPT_BIT   = 0x0040,
-    COMPRESS_BIT    = 0x0080,
-    COMPRESSALL_BIT = 0x0100,
-    CONSTRUCTOR_BIT = 0x0200,
-#ifdef MOZ_TASK_TRACER
-    TASKTRACER_BIT  = 0x0400,
-=======
     PRIO_MASK       = 0x000C,
     SYNC_BIT        = 0x0010,
     REPLY_BIT       = 0x0020,
@@ -361,7 +321,6 @@
     CONSTRUCTOR_BIT = 0x0400,
 #ifdef MOZ_TASK_TRACER
     TASKTRACER_BIT  = 0x0800,
->>>>>>> a17af05f
 #endif
   };
 
@@ -400,29 +359,12 @@
     mozilla::tasktracer::SourceEventType source_event_type;
   };
 #endif
-<<<<<<< HEAD
 
 #ifdef MOZ_TASK_TRACER
   bool UseTaskTracerHeader() const {
     return sizeof(HeaderTaskTracer) == (size() - payload_size());
   }
-=======
->>>>>>> a17af05f
-
-#ifdef MOZ_TASK_TRACER
-  bool UseTaskTracerHeader() const {
-    return sizeof(HeaderTaskTracer) == (size() - payload_size());
-  }
-
-  Header* header() {
-    return UseTaskTracerHeader() ?
-      headerT<HeaderTaskTracer>() : headerT<Header>();
-  }
-  const Header* header() const {
-    return UseTaskTracerHeader() ?
-      headerT<HeaderTaskTracer>() : headerT<Header>();
-  }
-#else
+
   Header* header() {
     return UseTaskTracerHeader() ?
       headerT<HeaderTaskTracer>() : headerT<Header>();
