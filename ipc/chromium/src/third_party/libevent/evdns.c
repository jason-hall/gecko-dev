/* Copyright 2006-2007 Niels Provos
 * Copyright 2007-2012 Nick Mathewson and Niels Provos
 *
 * Redistribution and use in source and binary forms, with or without
 * modification, are permitted provided that the following conditions
 * are met:
 * 1. Redistributions of source code must retain the above copyright
 *    notice, this list of conditions and the following disclaimer.
 * 2. Redistributions in binary form must reproduce the above copyright
 *    notice, this list of conditions and the following disclaimer in the
 *    documentation and/or other materials provided with the distribution.
 * 3. The name of the author may not be used to endorse or promote products
 *    derived from this software without specific prior written permission.
 *
 * THIS SOFTWARE IS PROVIDED BY THE AUTHOR ``AS IS'' AND ANY EXPRESS OR
 * IMPLIED WARRANTIES, INCLUDING, BUT NOT LIMITED TO, THE IMPLIED WARRANTIES
 * OF MERCHANTABILITY AND FITNESS FOR A PARTICULAR PURPOSE ARE DISCLAIMED.
 * IN NO EVENT SHALL THE AUTHOR BE LIABLE FOR ANY DIRECT, INDIRECT,
 * INCIDENTAL, SPECIAL, EXEMPLARY, OR CONSEQUENTIAL DAMAGES (INCLUDING, BUT
 * NOT LIMITED TO, PROCUREMENT OF SUBSTITUTE GOODS OR SERVICES; LOSS OF USE,
 * DATA, OR PROFITS; OR BUSINESS INTERRUPTION) HOWEVER CAUSED AND ON ANY
 * THEORY OF LIABILITY, WHETHER IN CONTRACT, STRICT LIABILITY, OR TORT
 * (INCLUDING NEGLIGENCE OR OTHERWISE) ARISING IN ANY WAY OUT OF THE USE OF
 * THIS SOFTWARE, EVEN IF ADVISED OF THE POSSIBILITY OF SUCH DAMAGE.
 */

/* Based on software by Adam Langly. Adam's original message:
 *
 * Async DNS Library
 * Adam Langley <agl@imperialviolet.org>
 * http://www.imperialviolet.org/eventdns.html
 * Public Domain code
 *
 * This software is Public Domain. To view a copy of the public domain dedication,
 * visit http://creativecommons.org/licenses/publicdomain/ or send a letter to
 * Creative Commons, 559 Nathan Abbott Way, Stanford, California 94305, USA.
 *
 * I ask and expect, but do not require, that all derivative works contain an
 * attribution similar to:
 *	Parts developed by Adam Langley <agl@imperialviolet.org>
 *
 * You may wish to replace the word "Parts" with something else depending on
 * the amount of original code.
 *
 * (Derivative works does not include programs which link against, run or include
 * the source verbatim in their source distributions)
 *
 * Version: 0.1b
 */

#include "event2/event-config.h"
#include "evconfig-private.h"

#include <sys/types.h>

#ifndef _FORTIFY_SOURCE
#define _FORTIFY_SOURCE 3
#endif

#include <string.h>
#include <fcntl.h>
#ifdef EVENT__HAVE_SYS_TIME_H
#include <sys/time.h>
#endif
#ifdef EVENT__HAVE_STDINT_H
#include <stdint.h>
#endif
#include <stdlib.h>
#include <string.h>
#include <errno.h>
#ifdef EVENT__HAVE_UNISTD_H
#include <unistd.h>
#endif
#include <limits.h>
#include <sys/stat.h>
#include <stdio.h>
#include <stdarg.h>
#ifdef _WIN32
#include <winsock2.h>
#include <ws2tcpip.h>
#ifndef _WIN32_IE
#define _WIN32_IE 0x400
#endif
#include <shlobj.h>
#endif

#include "event2/dns.h"
#include "event2/dns_struct.h"
#include "event2/dns_compat.h"
#include "event2/util.h"
#include "event2/event.h"
#include "event2/event_struct.h"
#include "event2/thread.h"

#include "defer-internal.h"
#include "log-internal.h"
#include "mm-internal.h"
#include "strlcpy-internal.h"
#include "ipv6-internal.h"
#include "util-internal.h"
#include "evthread-internal.h"
#ifdef _WIN32
#include <ctype.h>
#include <winsock2.h>
#include <windows.h>
#include <iphlpapi.h>
#include <io.h>
#else
#include <sys/socket.h>
#include <netinet/in.h>
#include <arpa/inet.h>
#endif

#ifdef EVENT__HAVE_NETINET_IN6_H
#include <netinet/in6.h>
#endif

#define EVDNS_LOG_DEBUG EVENT_LOG_DEBUG
#define EVDNS_LOG_WARN EVENT_LOG_WARN
#define EVDNS_LOG_MSG EVENT_LOG_MSG

#ifndef HOST_NAME_MAX
#define HOST_NAME_MAX 255
#endif

#include <stdio.h>

#undef MIN
#define MIN(a,b) ((a)<(b)?(a):(b))

#define ASSERT_VALID_REQUEST(req) \
	EVUTIL_ASSERT((req)->handle && (req)->handle->current_req == (req))

#define u64 ev_uint64_t
#define u32 ev_uint32_t
#define u16 ev_uint16_t
#define u8  ev_uint8_t

/* maximum number of addresses from a single packet */
/* that we bother recording */
#define MAX_V4_ADDRS 32
#define MAX_V6_ADDRS 32


#define TYPE_A	       EVDNS_TYPE_A
#define TYPE_CNAME     5
#define TYPE_PTR       EVDNS_TYPE_PTR
#define TYPE_SOA       EVDNS_TYPE_SOA
#define TYPE_AAAA      EVDNS_TYPE_AAAA

#define CLASS_INET     EVDNS_CLASS_INET

/* Persistent handle.  We keep this separate from 'struct request' since we
 * need some object to last for as long as an evdns_request is outstanding so
 * that it can be canceled, whereas a search request can lead to multiple
 * 'struct request' instances being created over its lifetime. */
struct evdns_request {
	struct request *current_req;
	struct evdns_base *base;

	int pending_cb; /* Waiting for its callback to be invoked; not
			 * owned by event base any more. */

	/* elements used by the searching code */
	int search_index;
	struct search_state *search_state;
	char *search_origname;	/* needs to be free()ed */
	int search_flags;
};

struct request {
	u8 *request;  /* the dns packet data */
	u8 request_type; /* TYPE_PTR or TYPE_A or TYPE_AAAA */
	unsigned int request_len;
	int reissue_count;
	int tx_count;  /* the number of times that this packet has been sent */
	void *user_pointer;  /* the pointer given to us for this request */
	evdns_callback_type user_callback;
	struct nameserver *ns;	/* the server which we last sent it */

	/* these objects are kept in a circular list */
	/* XXX We could turn this into a CIRCLEQ. */
	struct request *next, *prev;

	struct event timeout_event;

	u16 trans_id;  /* the transaction id */
	unsigned request_appended :1;	/* true if the request pointer is data which follows this struct */
	unsigned transmit_me :1;  /* needs to be transmitted */

	/* XXXX This is a horrible hack. */
	char **put_cname_in_ptr; /* store the cname here if we get one. */

	struct evdns_base *base;

	struct evdns_request *handle;
};

struct reply {
	unsigned int type;
	unsigned int have_answer : 1;
	union {
		struct {
			u32 addrcount;
			u32 addresses[MAX_V4_ADDRS];
		} a;
		struct {
			u32 addrcount;
			struct in6_addr addresses[MAX_V6_ADDRS];
		} aaaa;
		struct {
			char name[HOST_NAME_MAX];
		} ptr;
	} data;
};

struct nameserver {
	evutil_socket_t socket;	 /* a connected UDP socket */
	struct sockaddr_storage address;
	ev_socklen_t addrlen;
	int failed_times;  /* number of times which we have given this server a chance */
	int timedout;  /* number of times in a row a request has timed out */
	struct event event;
	/* these objects are kept in a circular list */
	struct nameserver *next, *prev;
	struct event timeout_event;  /* used to keep the timeout for */
				     /* when we next probe this server. */
				     /* Valid if state == 0 */
	/* Outstanding probe request for this nameserver, if any */
	struct evdns_request *probe_request;
	char state;  /* zero if we think that this server is down */
	char choked;  /* true if we have an EAGAIN from this server's socket */
	char write_waiting;  /* true if we are waiting for EV_WRITE events */
	struct evdns_base *base;

	/* Number of currently inflight requests: used
	 * to track when we should add/del the event. */
	int requests_inflight;
};


/* Represents a local port where we're listening for DNS requests. Right now, */
/* only UDP is supported. */
struct evdns_server_port {
	evutil_socket_t socket; /* socket we use to read queries and write replies. */
	int refcnt; /* reference count. */
	char choked; /* Are we currently blocked from writing? */
	char closing; /* Are we trying to close this port, pending writes? */
	evdns_request_callback_fn_type user_callback; /* Fn to handle requests */
	void *user_data; /* Opaque pointer passed to user_callback */
	struct event event; /* Read/write event */
	/* circular list of replies that we want to write. */
	struct server_request *pending_replies;
	struct event_base *event_base;

#ifndef EVENT__DISABLE_THREAD_SUPPORT
	void *lock;
#endif
};

/* Represents part of a reply being built.	(That is, a single RR.) */
struct server_reply_item {
	struct server_reply_item *next; /* next item in sequence. */
	char *name; /* name part of the RR */
	u16 type; /* The RR type */
	u16 class; /* The RR class (usually CLASS_INET) */
	u32 ttl; /* The RR TTL */
	char is_name; /* True iff data is a label */
	u16 datalen; /* Length of data; -1 if data is a label */
	void *data; /* The contents of the RR */
};

/* Represents a request that we've received as a DNS server, and holds */
/* the components of the reply as we're constructing it. */
struct server_request {
	/* Pointers to the next and previous entries on the list of replies */
	/* that we're waiting to write.	 Only set if we have tried to respond */
	/* and gotten EAGAIN. */
	struct server_request *next_pending;
	struct server_request *prev_pending;

	u16 trans_id; /* Transaction id. */
	struct evdns_server_port *port; /* Which port received this request on? */
	struct sockaddr_storage addr; /* Where to send the response */
	ev_socklen_t addrlen; /* length of addr */

	int n_answer; /* how many answer RRs have been set? */
	int n_authority; /* how many authority RRs have been set? */
	int n_additional; /* how many additional RRs have been set? */

	struct server_reply_item *answer; /* linked list of answer RRs */
	struct server_reply_item *authority; /* linked list of authority RRs */
	struct server_reply_item *additional; /* linked list of additional RRs */

	/* Constructed response.  Only set once we're ready to send a reply. */
	/* Once this is set, the RR fields are cleared, and no more should be set. */
	char *response;
	size_t response_len;

	/* Caller-visible fields: flags, questions. */
	struct evdns_server_request base;
};

struct evdns_base {
	/* An array of n_req_heads circular lists for inflight requests.
	 * Each inflight request req is in req_heads[req->trans_id % n_req_heads].
	 */
	struct request **req_heads;
	/* A circular list of requests that we're waiting to send, but haven't
	 * sent yet because there are too many requests inflight */
	struct request *req_waiting_head;
	/* A circular list of nameservers. */
	struct nameserver *server_head;
	int n_req_heads;

	struct event_base *event_base;

	/* The number of good nameservers that we have */
	int global_good_nameservers;

	/* inflight requests are contained in the req_head list */
	/* and are actually going out across the network */
	int global_requests_inflight;
	/* requests which aren't inflight are in the waiting list */
	/* and are counted here */
	int global_requests_waiting;

	int global_max_requests_inflight;

	struct timeval global_timeout;	/* 5 seconds by default */
	int global_max_reissues;  /* a reissue occurs when we get some errors from the server */
	int global_max_retransmits;  /* number of times we'll retransmit a request which timed out */
	/* number of timeouts in a row before we consider this server to be down */
	int global_max_nameserver_timeout;
	/* true iff we will use the 0x20 hack to prevent poisoning attacks. */
	int global_randomize_case;

	/* The first time that a nameserver fails, how long do we wait before
	 * probing to see if it has returned?  */
	struct timeval global_nameserver_probe_initial_timeout;

	/** Port to bind to for outgoing DNS packets. */
	struct sockaddr_storage global_outgoing_address;
	/** ev_socklen_t for global_outgoing_address. 0 if it isn't set. */
	ev_socklen_t global_outgoing_addrlen;

	struct timeval global_getaddrinfo_allow_skew;

	int getaddrinfo_ipv4_timeouts;
	int getaddrinfo_ipv6_timeouts;
	int getaddrinfo_ipv4_answered;
	int getaddrinfo_ipv6_answered;

	struct search_state *global_search_state;

	TAILQ_HEAD(hosts_list, hosts_entry) hostsdb;

#ifndef EVENT__DISABLE_THREAD_SUPPORT
	void *lock;
#endif

	int disable_when_inactive;
};

struct hosts_entry {
	TAILQ_ENTRY(hosts_entry) next;
	union {
		struct sockaddr sa;
		struct sockaddr_in sin;
		struct sockaddr_in6 sin6;
	} addr;
	int addrlen;
	char hostname[1];
};

static struct evdns_base *current_base = NULL;

struct evdns_base *
evdns_get_global_base(void)
{
	return current_base;
}

/* Given a pointer to an evdns_server_request, get the corresponding */
/* server_request. */
#define TO_SERVER_REQUEST(base_ptr)					\
	((struct server_request*)					\
	  (((char*)(base_ptr) - evutil_offsetof(struct server_request, base))))

#define REQ_HEAD(base, id) ((base)->req_heads[id % (base)->n_req_heads])

static struct nameserver *nameserver_pick(struct evdns_base *base);
static void evdns_request_insert(struct request *req, struct request **head);
static void evdns_request_remove(struct request *req, struct request **head);
static void nameserver_ready_callback(evutil_socket_t fd, short events, void *arg);
static int evdns_transmit(struct evdns_base *base);
static int evdns_request_transmit(struct request *req);
static void nameserver_send_probe(struct nameserver *const ns);
static void search_request_finished(struct evdns_request *const);
static int search_try_next(struct evdns_request *const req);
static struct request *search_request_new(struct evdns_base *base, struct evdns_request *handle, int type, const char *const name, int flags, evdns_callback_type user_callback, void *user_arg);
static void evdns_requests_pump_waiting_queue(struct evdns_base *base);
static u16 transaction_id_pick(struct evdns_base *base);
static struct request *request_new(struct evdns_base *base, struct evdns_request *handle, int type, const char *name, int flags, evdns_callback_type callback, void *ptr);
static void request_submit(struct request *const req);

static int server_request_free(struct server_request *req);
static void server_request_free_answers(struct server_request *req);
static void server_port_free(struct evdns_server_port *port);
static void server_port_ready_callback(evutil_socket_t fd, short events, void *arg);
static int evdns_base_resolv_conf_parse_impl(struct evdns_base *base, int flags, const char *const filename);
static int evdns_base_set_option_impl(struct evdns_base *base,
    const char *option, const char *val, int flags);
static void evdns_base_free_and_unlock(struct evdns_base *base, int fail_requests);
static void evdns_request_timeout_callback(evutil_socket_t fd, short events, void *arg);

static int strtoint(const char *const str);

#ifdef EVENT__DISABLE_THREAD_SUPPORT
#define EVDNS_LOCK(base)  EVUTIL_NIL_STMT_
#define EVDNS_UNLOCK(base) EVUTIL_NIL_STMT_
#define ASSERT_LOCKED(base) EVUTIL_NIL_STMT_
#else
#define EVDNS_LOCK(base)			\
	EVLOCK_LOCK((base)->lock, 0)
#define EVDNS_UNLOCK(base)			\
	EVLOCK_UNLOCK((base)->lock, 0)
#define ASSERT_LOCKED(base)			\
	EVLOCK_ASSERT_LOCKED((base)->lock)
#endif

static evdns_debug_log_fn_type evdns_log_fn = NULL;

void
evdns_set_log_fn(evdns_debug_log_fn_type fn)
{
	evdns_log_fn = fn;
}

#ifdef __GNUC__
#define EVDNS_LOG_CHECK	 __attribute__ ((format(printf, 2, 3)))
#else
#define EVDNS_LOG_CHECK
#endif

static void evdns_log_(int severity, const char *fmt, ...) EVDNS_LOG_CHECK;
static void
evdns_log_(int severity, const char *fmt, ...)
{
	va_list args;
	va_start(args,fmt);
	if (evdns_log_fn) {
		char buf[512];
		int is_warn = (severity == EVDNS_LOG_WARN);
		evutil_vsnprintf(buf, sizeof(buf), fmt, args);
		evdns_log_fn(is_warn, buf);
	} else {
		event_logv_(severity, NULL, fmt, args);
	}
	va_end(args);
}

#define log evdns_log_

/* This walks the list of inflight requests to find the */
/* one with a matching transaction id. Returns NULL on */
/* failure */
static struct request *
request_find_from_trans_id(struct evdns_base *base, u16 trans_id) {
	struct request *req = REQ_HEAD(base, trans_id);
	struct request *const started_at = req;

	ASSERT_LOCKED(base);

	if (req) {
		do {
			if (req->trans_id == trans_id) return req;
			req = req->next;
		} while (req != started_at);
	}

	return NULL;
}

/* a libevent callback function which is called when a nameserver */
/* has gone down and we want to test if it has came back to life yet */
static void
nameserver_prod_callback(evutil_socket_t fd, short events, void *arg) {
	struct nameserver *const ns = (struct nameserver *) arg;
	(void)fd;
	(void)events;

	EVDNS_LOCK(ns->base);
	nameserver_send_probe(ns);
	EVDNS_UNLOCK(ns->base);
}

/* a libevent callback which is called when a nameserver probe (to see if */
/* it has come back to life) times out. We increment the count of failed_times */
/* and wait longer to send the next probe packet. */
static void
nameserver_probe_failed(struct nameserver *const ns) {
	struct timeval timeout;
	int i;

	ASSERT_LOCKED(ns->base);
	(void) evtimer_del(&ns->timeout_event);
	if (ns->state == 1) {
		/* This can happen if the nameserver acts in a way which makes us mark */
		/* it as bad and then starts sending good replies. */
		return;
	}

#define MAX_PROBE_TIMEOUT 3600
#define TIMEOUT_BACKOFF_FACTOR 3

	memcpy(&timeout, &ns->base->global_nameserver_probe_initial_timeout,
	    sizeof(struct timeval));
	for (i=ns->failed_times; i > 0 && timeout.tv_sec < MAX_PROBE_TIMEOUT; --i) {
		timeout.tv_sec *= TIMEOUT_BACKOFF_FACTOR;
		timeout.tv_usec *= TIMEOUT_BACKOFF_FACTOR;
		if (timeout.tv_usec > 1000000) {
			timeout.tv_sec += timeout.tv_usec / 1000000;
			timeout.tv_usec %= 1000000;
		}
	}
	if (timeout.tv_sec > MAX_PROBE_TIMEOUT) {
		timeout.tv_sec = MAX_PROBE_TIMEOUT;
		timeout.tv_usec = 0;
	}

	ns->failed_times++;

	if (evtimer_add(&ns->timeout_event, &timeout) < 0) {
		char addrbuf[128];
		log(EVDNS_LOG_WARN,
		    "Error from libevent when adding timer event for %s",
		    evutil_format_sockaddr_port_(
			    (struct sockaddr *)&ns->address,
			    addrbuf, sizeof(addrbuf)));
	}
}

static void
request_swap_ns(struct request *req, struct nameserver *ns) {
	if (ns && req->ns != ns) {
		EVUTIL_ASSERT(req->ns->requests_inflight > 0);
		req->ns->requests_inflight--;
		ns->requests_inflight++;

		req->ns = ns;
	}
}

/* called when a nameserver has been deemed to have failed. For example, too */
/* many packets have timed out etc */
static void
nameserver_failed(struct nameserver *const ns, const char *msg) {
	struct request *req, *started_at;
	struct evdns_base *base = ns->base;
	int i;
	char addrbuf[128];

	ASSERT_LOCKED(base);
	/* if this nameserver has already been marked as failed */
	/* then don't do anything */
	if (!ns->state) return;

	log(EVDNS_LOG_MSG, "Nameserver %s has failed: %s",
	    evutil_format_sockaddr_port_(
		    (struct sockaddr *)&ns->address,
		    addrbuf, sizeof(addrbuf)),
	    msg);

	base->global_good_nameservers--;
	EVUTIL_ASSERT(base->global_good_nameservers >= 0);
	if (base->global_good_nameservers == 0) {
		log(EVDNS_LOG_MSG, "All nameservers have failed");
	}

	ns->state = 0;
	ns->failed_times = 1;

	if (evtimer_add(&ns->timeout_event,
		&base->global_nameserver_probe_initial_timeout) < 0) {
		log(EVDNS_LOG_WARN,
		    "Error from libevent when adding timer event for %s",
		    evutil_format_sockaddr_port_(
			    (struct sockaddr *)&ns->address,
			    addrbuf, sizeof(addrbuf)));
		/* ???? Do more? */
	}

	/* walk the list of inflight requests to see if any can be reassigned to */
	/* a different server. Requests in the waiting queue don't have a */
	/* nameserver assigned yet */

	/* if we don't have *any* good nameservers then there's no point */
	/* trying to reassign requests to one */
	if (!base->global_good_nameservers) return;

	for (i = 0; i < base->n_req_heads; ++i) {
		req = started_at = base->req_heads[i];
		if (req) {
			do {
				if (req->tx_count == 0 && req->ns == ns) {
					/* still waiting to go out, can be moved */
					/* to another server */
					request_swap_ns(req, nameserver_pick(base));
				}
				req = req->next;
			} while (req != started_at);
		}
	}
}

static void
nameserver_up(struct nameserver *const ns)
{
	char addrbuf[128];
	ASSERT_LOCKED(ns->base);
	if (ns->state) return;
	log(EVDNS_LOG_MSG, "Nameserver %s is back up",
	    evutil_format_sockaddr_port_(
		    (struct sockaddr *)&ns->address,
		    addrbuf, sizeof(addrbuf)));
	evtimer_del(&ns->timeout_event);
	if (ns->probe_request) {
		evdns_cancel_request(ns->base, ns->probe_request);
		ns->probe_request = NULL;
	}
	ns->state = 1;
	ns->failed_times = 0;
	ns->timedout = 0;
	ns->base->global_good_nameservers++;
}

static void
request_trans_id_set(struct request *const req, const u16 trans_id) {
	req->trans_id = trans_id;
	*((u16 *) req->request) = htons(trans_id);
}

/* Called to remove a request from a list and dealloc it. */
/* head is a pointer to the head of the list it should be */
/* removed from or NULL if the request isn't in a list. */
/* when free_handle is one, free the handle as well. */
static void
request_finished(struct request *const req, struct request **head, int free_handle) {
	struct evdns_base *base = req->base;
	int was_inflight = (head != &base->req_waiting_head);
	EVDNS_LOCK(base);
	ASSERT_VALID_REQUEST(req);

	if (head)
		evdns_request_remove(req, head);

	log(EVDNS_LOG_DEBUG, "Removing timeout for request %p", req);
	if (was_inflight) {
		evtimer_del(&req->timeout_event);
		base->global_requests_inflight--;
		req->ns->requests_inflight--;
	} else {
		base->global_requests_waiting--;
	}
	/* it was initialized during request_new / evtimer_assign */
	event_debug_unassign(&req->timeout_event);

	if (req->ns &&
	    req->ns->requests_inflight == 0 &&
	    req->base->disable_when_inactive) {
		event_del(&req->ns->event);
		evtimer_del(&req->ns->timeout_event);
	}

	if (!req->request_appended) {
		/* need to free the request data on it's own */
		mm_free(req->request);
	} else {
		/* the request data is appended onto the header */
		/* so everything gets free()ed when we: */
	}

	if (req->handle) {
		EVUTIL_ASSERT(req->handle->current_req == req);

		if (free_handle) {
			search_request_finished(req->handle);
			req->handle->current_req = NULL;
			if (! req->handle->pending_cb) {
				/* If we're planning to run the callback,
				 * don't free the handle until later. */
				mm_free(req->handle);
			}
			req->handle = NULL; /* If we have a bug, let's crash
					     * early */
		} else {
			req->handle->current_req = NULL;
		}
	}

	mm_free(req);

	evdns_requests_pump_waiting_queue(base);
	EVDNS_UNLOCK(base);
}

/* This is called when a server returns a funny error code. */
/* We try the request again with another server. */
/* */
/* return: */
/*   0 ok */
/*   1 failed/reissue is pointless */
static int
request_reissue(struct request *req) {
	const struct nameserver *const last_ns = req->ns;
	ASSERT_LOCKED(req->base);
	ASSERT_VALID_REQUEST(req);
	/* the last nameserver should have been marked as failing */
	/* by the caller of this function, therefore pick will try */
	/* not to return it */
	request_swap_ns(req, nameserver_pick(req->base));
	if (req->ns == last_ns) {
		/* ... but pick did return it */
		/* not a lot of point in trying again with the */
		/* same server */
		return 1;
	}

	req->reissue_count++;
	req->tx_count = 0;
	req->transmit_me = 1;

	return 0;
}

/* this function looks for space on the inflight queue and promotes */
/* requests from the waiting queue if it can. */
/* */
/* TODO: */
/* add return code, see at nameserver_pick() and other functions. */
static void
evdns_requests_pump_waiting_queue(struct evdns_base *base) {
	ASSERT_LOCKED(base);
	while (base->global_requests_inflight < base->global_max_requests_inflight &&
		   base->global_requests_waiting) {
		struct request *req;

		EVUTIL_ASSERT(base->req_waiting_head);
		req = base->req_waiting_head;

		req->ns = nameserver_pick(base);
		if (!req->ns)
			return;

		/* move a request from the waiting queue to the inflight queue */
<<<<<<< HEAD
=======
		req->ns->requests_inflight++;

>>>>>>> a17af05f
		evdns_request_remove(req, &base->req_waiting_head);

		base->global_requests_waiting--;
		base->global_requests_inflight++;

		request_trans_id_set(req, transaction_id_pick(base));

		evdns_request_insert(req, &REQ_HEAD(base, req->trans_id));
		evdns_request_transmit(req);
		evdns_transmit(base);
	}
}

/* TODO(nickm) document */
struct deferred_reply_callback {
	struct event_callback deferred;
	struct evdns_request *handle;
	u8 request_type;
	u8 have_reply;
	u32 ttl;
	u32 err;
	evdns_callback_type user_callback;
	struct reply reply;
};

static void
reply_run_callback(struct event_callback *d, void *user_pointer)
{
	struct deferred_reply_callback *cb =
	    EVUTIL_UPCAST(d, struct deferred_reply_callback, deferred);

	switch (cb->request_type) {
	case TYPE_A:
		if (cb->have_reply)
			cb->user_callback(DNS_ERR_NONE, DNS_IPv4_A,
			    cb->reply.data.a.addrcount, cb->ttl,
			    cb->reply.data.a.addresses,
			    user_pointer);
		else
			cb->user_callback(cb->err, 0, 0, cb->ttl, NULL, user_pointer);
		break;
	case TYPE_PTR:
		if (cb->have_reply) {
			char *name = cb->reply.data.ptr.name;
			cb->user_callback(DNS_ERR_NONE, DNS_PTR, 1, cb->ttl,
			    &name, user_pointer);
		} else {
			cb->user_callback(cb->err, 0, 0, cb->ttl, NULL, user_pointer);
		}
		break;
	case TYPE_AAAA:
		if (cb->have_reply)
			cb->user_callback(DNS_ERR_NONE, DNS_IPv6_AAAA,
			    cb->reply.data.aaaa.addrcount, cb->ttl,
			    cb->reply.data.aaaa.addresses,
			    user_pointer);
		else
			cb->user_callback(cb->err, 0, 0, cb->ttl, NULL, user_pointer);
		break;
	default:
		EVUTIL_ASSERT(0);
	}

	if (cb->handle && cb->handle->pending_cb) {
		mm_free(cb->handle);
	}

	mm_free(cb);
}

static void
reply_schedule_callback(struct request *const req, u32 ttl, u32 err, struct reply *reply)
{
	struct deferred_reply_callback *d = mm_calloc(1, sizeof(*d));

	if (!d) {
		event_warn("%s: Couldn't allocate space for deferred callback.",
		    __func__);
		return;
	}

	ASSERT_LOCKED(req->base);

	d->request_type = req->request_type;
	d->user_callback = req->user_callback;
	d->ttl = ttl;
	d->err = err;
	if (reply) {
		d->have_reply = 1;
		memcpy(&d->reply, reply, sizeof(struct reply));
	}

	if (req->handle) {
		req->handle->pending_cb = 1;
		d->handle = req->handle;
	}

	event_deferred_cb_init_(
	    &d->deferred,
	    event_get_priority(&req->timeout_event),
	    reply_run_callback,
	    req->user_pointer);
	event_deferred_cb_schedule_(
		req->base->event_base,
		&d->deferred);
}

/* this processes a parsed reply packet */
static void
reply_handle(struct request *const req, u16 flags, u32 ttl, struct reply *reply) {
	int error;
	char addrbuf[128];
	static const int error_codes[] = {
		DNS_ERR_FORMAT, DNS_ERR_SERVERFAILED, DNS_ERR_NOTEXIST,
		DNS_ERR_NOTIMPL, DNS_ERR_REFUSED
	};

	ASSERT_LOCKED(req->base);
	ASSERT_VALID_REQUEST(req);

	if (flags & 0x020f || !reply || !reply->have_answer) {
		/* there was an error */
		if (flags & 0x0200) {
			error = DNS_ERR_TRUNCATED;
		} else if (flags & 0x000f) {
			u16 error_code = (flags & 0x000f) - 1;
			if (error_code > 4) {
				error = DNS_ERR_UNKNOWN;
			} else {
				error = error_codes[error_code];
			}
		} else if (reply && !reply->have_answer) {
			error = DNS_ERR_NODATA;
		} else {
			error = DNS_ERR_UNKNOWN;
		}

		switch (error) {
		case DNS_ERR_NOTIMPL:
		case DNS_ERR_REFUSED:
			/* we regard these errors as marking a bad nameserver */
			if (req->reissue_count < req->base->global_max_reissues) {
				char msg[64];
				evutil_snprintf(msg, sizeof(msg), "Bad response %d (%s)",
					 error, evdns_err_to_string(error));
				nameserver_failed(req->ns, msg);
				if (!request_reissue(req)) return;
			}
			break;
		case DNS_ERR_SERVERFAILED:
			/* rcode 2 (servfailed) sometimes means "we
			 * are broken" and sometimes (with some binds)
			 * means "that request was very confusing."
			 * Treat this as a timeout, not a failure.
			 */
			log(EVDNS_LOG_DEBUG, "Got a SERVERFAILED from nameserver"
				"at %s; will allow the request to time out.",
			    evutil_format_sockaddr_port_(
				    (struct sockaddr *)&req->ns->address,
				    addrbuf, sizeof(addrbuf)));
			/* Call the timeout function */
			evdns_request_timeout_callback(0, 0, req);
			return;
		default:
			/* we got a good reply from the nameserver: it is up. */
			if (req->handle == req->ns->probe_request) {
				/* Avoid double-free */
				req->ns->probe_request = NULL;
			}

			nameserver_up(req->ns);
		}

		if (req->handle->search_state &&
		    req->request_type != TYPE_PTR) {
			/* if we have a list of domains to search in,
			 * try the next one */
			if (!search_try_next(req->handle)) {
				/* a new request was issued so this
				 * request is finished and */
				/* the user callback will be made when
				 * that request (or a */
				/* child of it) finishes. */
				return;
			}
		}

		/* all else failed. Pass the failure up */
		reply_schedule_callback(req, ttl, error, NULL);
		request_finished(req, &REQ_HEAD(req->base, req->trans_id), 1);
	} else {
		/* all ok, tell the user */
		reply_schedule_callback(req, ttl, 0, reply);
		if (req->handle == req->ns->probe_request)
			req->ns->probe_request = NULL; /* Avoid double-free */
		nameserver_up(req->ns);
		request_finished(req, &REQ_HEAD(req->base, req->trans_id), 1);
	}
}

static int
name_parse(u8 *packet, int length, int *idx, char *name_out, int name_out_len) {
	int name_end = -1;
	int j = *idx;
	int ptr_count = 0;
#define GET32(x) do { if (j + 4 > length) goto err; memcpy(&t32_, packet + j, 4); j += 4; x = ntohl(t32_); } while (0)
#define GET16(x) do { if (j + 2 > length) goto err; memcpy(&t_, packet + j, 2); j += 2; x = ntohs(t_); } while (0)
#define GET8(x) do { if (j >= length) goto err; x = packet[j++]; } while (0)

	char *cp = name_out;
	const char *const end = name_out + name_out_len;

	/* Normally, names are a series of length prefixed strings terminated */
	/* with a length of 0 (the lengths are u8's < 63). */
	/* However, the length can start with a pair of 1 bits and that */
	/* means that the next 14 bits are a pointer within the current */
	/* packet. */

	for (;;) {
		u8 label_len;
		GET8(label_len);
		if (!label_len) break;
		if (label_len & 0xc0) {
			u8 ptr_low;
			GET8(ptr_low);
			if (name_end < 0) name_end = j;
			j = (((int)label_len & 0x3f) << 8) + ptr_low;
			/* Make sure that the target offset is in-bounds. */
			if (j < 0 || j >= length) return -1;
			/* If we've jumped more times than there are characters in the
			 * message, we must have a loop. */
			if (++ptr_count > length) return -1;
			continue;
		}
		if (label_len > 63) return -1;
		if (cp != name_out) {
			if (cp + 1 >= end) return -1;
			*cp++ = '.';
		}
		if (cp + label_len >= end) return -1;
		if (j + label_len > length) return -1;
		memcpy(cp, packet + j, label_len);
		cp += label_len;
		j += label_len;
	}
	if (cp >= end) return -1;
	*cp = '\0';
	if (name_end < 0)
		*idx = j;
	else
		*idx = name_end;
	return 0;
 err:
	return -1;
}

/* parses a raw request from a nameserver */
static int
reply_parse(struct evdns_base *base, u8 *packet, int length) {
	int j = 0, k = 0;  /* index into packet */
	u16 t_;	 /* used by the macros */
	u32 t32_;  /* used by the macros */
	char tmp_name[256], cmp_name[256]; /* used by the macros */
	int name_matches = 0;

	u16 trans_id, questions, answers, authority, additional, datalength;
	u16 flags = 0;
	u32 ttl, ttl_r = 0xffffffff;
	struct reply reply;
	struct request *req = NULL;
	unsigned int i;

	ASSERT_LOCKED(base);

	GET16(trans_id);
	GET16(flags);
	GET16(questions);
	GET16(answers);
	GET16(authority);
	GET16(additional);
	(void) authority; /* suppress "unused variable" warnings. */
	(void) additional; /* suppress "unused variable" warnings. */

	req = request_find_from_trans_id(base, trans_id);
	if (!req) return -1;
	EVUTIL_ASSERT(req->base == base);

	memset(&reply, 0, sizeof(reply));

	/* If it's not an answer, it doesn't correspond to any request. */
	if (!(flags & 0x8000)) return -1;  /* must be an answer */
	if ((flags & 0x020f) && (flags & 0x020f) != DNS_ERR_NOTEXIST) {
		/* there was an error and it's not NXDOMAIN */
		goto err;
	}
	/* if (!answers) return; */  /* must have an answer of some form */

	/* This macro skips a name in the DNS reply. */
#define SKIP_NAME						\
	do { tmp_name[0] = '\0';				\
		if (name_parse(packet, length, &j, tmp_name,	\
			sizeof(tmp_name))<0)			\
			goto err;				\
	} while (0)

	reply.type = req->request_type;

	/* skip over each question in the reply */
	for (i = 0; i < questions; ++i) {
		/* the question looks like
		 *   <label:name><u16:type><u16:class>
		 */
		tmp_name[0] = '\0';
		cmp_name[0] = '\0';
		k = j;
		if (name_parse(packet, length, &j, tmp_name, sizeof(tmp_name)) < 0)
			goto err;
		if (name_parse(req->request, req->request_len, &k,
			cmp_name, sizeof(cmp_name))<0)
			goto err;
		if (!base->global_randomize_case) {
			if (strcmp(tmp_name, cmp_name) == 0)
				name_matches = 1;
		} else {
			if (evutil_ascii_strcasecmp(tmp_name, cmp_name) == 0)
				name_matches = 1;
		}

		j += 4;
		if (j > length)
			goto err;
	}

	if (!name_matches)
		goto err;

	/* now we have the answer section which looks like
	 * <label:name><u16:type><u16:class><u32:ttl><u16:len><data...>
	 */

	for (i = 0; i < answers; ++i) {
		u16 type, class;

		SKIP_NAME;
		GET16(type);
		GET16(class);
		GET32(ttl);
		GET16(datalength);

		if (type == TYPE_A && class == CLASS_INET) {
			int addrcount, addrtocopy;
			if (req->request_type != TYPE_A) {
				j += datalength; continue;
			}
			if ((datalength & 3) != 0) /* not an even number of As. */
			    goto err;
			addrcount = datalength >> 2;
			addrtocopy = MIN(MAX_V4_ADDRS - reply.data.a.addrcount, (unsigned)addrcount);

			ttl_r = MIN(ttl_r, ttl);
			/* we only bother with the first four addresses. */
			if (j + 4*addrtocopy > length) goto err;
			memcpy(&reply.data.a.addresses[reply.data.a.addrcount],
				   packet + j, 4*addrtocopy);
			j += 4*addrtocopy;
			reply.data.a.addrcount += addrtocopy;
			reply.have_answer = 1;
			if (reply.data.a.addrcount == MAX_V4_ADDRS) break;
		} else if (type == TYPE_PTR && class == CLASS_INET) {
			if (req->request_type != TYPE_PTR) {
				j += datalength; continue;
			}
			if (name_parse(packet, length, &j, reply.data.ptr.name,
						   sizeof(reply.data.ptr.name))<0)
				goto err;
			ttl_r = MIN(ttl_r, ttl);
			reply.have_answer = 1;
			break;
		} else if (type == TYPE_CNAME) {
			char cname[HOST_NAME_MAX];
			if (!req->put_cname_in_ptr || *req->put_cname_in_ptr) {
				j += datalength; continue;
			}
			if (name_parse(packet, length, &j, cname,
				sizeof(cname))<0)
				goto err;
			*req->put_cname_in_ptr = mm_strdup(cname);
		} else if (type == TYPE_AAAA && class == CLASS_INET) {
			int addrcount, addrtocopy;
			if (req->request_type != TYPE_AAAA) {
				j += datalength; continue;
			}
			if ((datalength & 15) != 0) /* not an even number of AAAAs. */
				goto err;
			addrcount = datalength >> 4;  /* each address is 16 bytes long */
			addrtocopy = MIN(MAX_V6_ADDRS - reply.data.aaaa.addrcount, (unsigned)addrcount);
			ttl_r = MIN(ttl_r, ttl);

			/* we only bother with the first four addresses. */
			if (j + 16*addrtocopy > length) goto err;
			memcpy(&reply.data.aaaa.addresses[reply.data.aaaa.addrcount],
				   packet + j, 16*addrtocopy);
			reply.data.aaaa.addrcount += addrtocopy;
			j += 16*addrtocopy;
			reply.have_answer = 1;
			if (reply.data.aaaa.addrcount == MAX_V6_ADDRS) break;
		} else {
			/* skip over any other type of resource */
			j += datalength;
		}
	}

	if (!reply.have_answer) {
		for (i = 0; i < authority; ++i) {
			u16 type, class;
			SKIP_NAME;
			GET16(type);
			GET16(class);
			GET32(ttl);
			GET16(datalength);
			if (type == TYPE_SOA && class == CLASS_INET) {
				u32 serial, refresh, retry, expire, minimum;
				SKIP_NAME;
				SKIP_NAME;
				GET32(serial);
				GET32(refresh);
				GET32(retry);
				GET32(expire);
				GET32(minimum);
				(void)expire;
				(void)retry;
				(void)refresh;
				(void)serial;
				ttl_r = MIN(ttl_r, ttl);
				ttl_r = MIN(ttl_r, minimum);
			} else {
				/* skip over any other type of resource */
				j += datalength;
			}
		}
	}

	if (ttl_r == 0xffffffff)
		ttl_r = 0;

	reply_handle(req, flags, ttl_r, &reply);
	return 0;
 err:
	if (req)
		reply_handle(req, flags, 0, NULL);
	return -1;
}

/* Parse a raw request (packet,length) sent to a nameserver port (port) from */
/* a DNS client (addr,addrlen), and if it's well-formed, call the corresponding */
/* callback. */
static int
request_parse(u8 *packet, int length, struct evdns_server_port *port, struct sockaddr *addr, ev_socklen_t addrlen)
{
	int j = 0;	/* index into packet */
	u16 t_;	 /* used by the macros */
	char tmp_name[256]; /* used by the macros */

	int i;
	u16 trans_id, flags, questions, answers, authority, additional;
	struct server_request *server_req = NULL;

	ASSERT_LOCKED(port);

	/* Get the header fields */
	GET16(trans_id);
	GET16(flags);
	GET16(questions);
	GET16(answers);
	GET16(authority);
	GET16(additional);
	(void)answers;
	(void)additional;
	(void)authority;

	if (flags & 0x8000) return -1; /* Must not be an answer. */
	flags &= 0x0110; /* Only RD and CD get preserved. */

	server_req = mm_malloc(sizeof(struct server_request));
	if (server_req == NULL) return -1;
	memset(server_req, 0, sizeof(struct server_request));

	server_req->trans_id = trans_id;
	memcpy(&server_req->addr, addr, addrlen);
	server_req->addrlen = addrlen;

	server_req->base.flags = flags;
	server_req->base.nquestions = 0;
	server_req->base.questions = mm_calloc(sizeof(struct evdns_server_question *), questions);
	if (server_req->base.questions == NULL)
		goto err;

	for (i = 0; i < questions; ++i) {
		u16 type, class;
		struct evdns_server_question *q;
		int namelen;
		if (name_parse(packet, length, &j, tmp_name, sizeof(tmp_name))<0)
			goto err;
		GET16(type);
		GET16(class);
		namelen = (int)strlen(tmp_name);
		q = mm_malloc(sizeof(struct evdns_server_question) + namelen);
		if (!q)
			goto err;
		q->type = type;
		q->dns_question_class = class;
		memcpy(q->name, tmp_name, namelen+1);
		server_req->base.questions[server_req->base.nquestions++] = q;
	}

	/* Ignore answers, authority, and additional. */

	server_req->port = port;
	port->refcnt++;

	/* Only standard queries are supported. */
	if (flags & 0x7800) {
		evdns_server_request_respond(&(server_req->base), DNS_ERR_NOTIMPL);
		return -1;
	}

	port->user_callback(&(server_req->base), port->user_data);

	return 0;
err:
	if (server_req) {
		if (server_req->base.questions) {
			for (i = 0; i < server_req->base.nquestions; ++i)
				mm_free(server_req->base.questions[i]);
			mm_free(server_req->base.questions);
		}
		mm_free(server_req);
	}
	return -1;

#undef SKIP_NAME
#undef GET32
#undef GET16
#undef GET8
}


void
evdns_set_transaction_id_fn(ev_uint16_t (*fn)(void))
{
}

void
evdns_set_random_bytes_fn(void (*fn)(char *, size_t))
{
}

/* Try to choose a strong transaction id which isn't already in flight */
static u16
transaction_id_pick(struct evdns_base *base) {
	ASSERT_LOCKED(base);
	for (;;) {
		u16 trans_id;
		evutil_secure_rng_get_bytes(&trans_id, sizeof(trans_id));

		if (trans_id == 0xffff) continue;
		/* now check to see if that id is already inflight */
		if (request_find_from_trans_id(base, trans_id) == NULL)
			return trans_id;
	}
}

/* choose a namesever to use. This function will try to ignore */
/* nameservers which we think are down and load balance across the rest */
/* by updating the server_head global each time. */
static struct nameserver *
nameserver_pick(struct evdns_base *base) {
	struct nameserver *started_at = base->server_head, *picked;
	ASSERT_LOCKED(base);
	if (!base->server_head) return NULL;

	/* if we don't have any good nameservers then there's no */
	/* point in trying to find one. */
	if (!base->global_good_nameservers) {
		base->server_head = base->server_head->next;
		return base->server_head;
	}

	/* remember that nameservers are in a circular list */
	for (;;) {
		if (base->server_head->state) {
			/* we think this server is currently good */
			picked = base->server_head;
			base->server_head = base->server_head->next;
			return picked;
		}

		base->server_head = base->server_head->next;
		if (base->server_head == started_at) {
			/* all the nameservers seem to be down */
			/* so we just return this one and hope for the */
			/* best */
			EVUTIL_ASSERT(base->global_good_nameservers == 0);
			picked = base->server_head;
			base->server_head = base->server_head->next;
			return picked;
		}
	}
}

/* this is called when a namesever socket is ready for reading */
static void
nameserver_read(struct nameserver *ns) {
	struct sockaddr_storage ss;
	ev_socklen_t addrlen = sizeof(ss);
	u8 packet[1500];
	char addrbuf[128];
	ASSERT_LOCKED(ns->base);

	for (;;) {
		const int r = recvfrom(ns->socket, (void*)packet,
		    sizeof(packet), 0,
		    (struct sockaddr*)&ss, &addrlen);
		if (r < 0) {
			int err = evutil_socket_geterror(ns->socket);
			if (EVUTIL_ERR_RW_RETRIABLE(err))
				return;
			nameserver_failed(ns,
			    evutil_socket_error_to_string(err));
			return;
		}
		if (evutil_sockaddr_cmp((struct sockaddr*)&ss,
			(struct sockaddr*)&ns->address, 0)) {
			log(EVDNS_LOG_WARN, "Address mismatch on received "
			    "DNS packet.  Apparent source was %s",
			    evutil_format_sockaddr_port_(
				    (struct sockaddr *)&ss,
				    addrbuf, sizeof(addrbuf)));
			return;
		}

		ns->timedout = 0;
		reply_parse(ns->base, packet, r);
	}
}

/* Read a packet from a DNS client on a server port s, parse it, and */
/* act accordingly. */
static void
server_port_read(struct evdns_server_port *s) {
	u8 packet[1500];
	struct sockaddr_storage addr;
	ev_socklen_t addrlen;
	int r;
	ASSERT_LOCKED(s);

	for (;;) {
		addrlen = sizeof(struct sockaddr_storage);
		r = recvfrom(s->socket, (void*)packet, sizeof(packet), 0,
					 (struct sockaddr*) &addr, &addrlen);
		if (r < 0) {
			int err = evutil_socket_geterror(s->socket);
			if (EVUTIL_ERR_RW_RETRIABLE(err))
				return;
			log(EVDNS_LOG_WARN,
			    "Error %s (%d) while reading request.",
			    evutil_socket_error_to_string(err), err);
			return;
		}
		request_parse(packet, r, s, (struct sockaddr*) &addr, addrlen);
	}
}

/* Try to write all pending replies on a given DNS server port. */
static void
server_port_flush(struct evdns_server_port *port)
{
	struct server_request *req = port->pending_replies;
	ASSERT_LOCKED(port);
	while (req) {
		int r = sendto(port->socket, req->response, (int)req->response_len, 0,
			   (struct sockaddr*) &req->addr, (ev_socklen_t)req->addrlen);
		if (r < 0) {
			int err = evutil_socket_geterror(port->socket);
			if (EVUTIL_ERR_RW_RETRIABLE(err))
				return;
			log(EVDNS_LOG_WARN, "Error %s (%d) while writing response to port; dropping", evutil_socket_error_to_string(err), err);
		}
		if (server_request_free(req)) {
			/* we released the last reference to req->port. */
			return;
		} else {
			EVUTIL_ASSERT(req != port->pending_replies);
			req = port->pending_replies;
		}
	}

	/* We have no more pending requests; stop listening for 'writeable' events. */
	(void) event_del(&port->event);
	event_assign(&port->event, port->event_base,
				 port->socket, EV_READ | EV_PERSIST,
				 server_port_ready_callback, port);

	if (event_add(&port->event, NULL) < 0) {
		log(EVDNS_LOG_WARN, "Error from libevent when adding event for DNS server.");
		/* ???? Do more? */
	}
}

/* set if we are waiting for the ability to write to this server. */
/* if waiting is true then we ask libevent for EV_WRITE events, otherwise */
/* we stop these events. */
static void
nameserver_write_waiting(struct nameserver *ns, char waiting) {
	ASSERT_LOCKED(ns->base);
	if (ns->write_waiting == waiting) return;

	ns->write_waiting = waiting;
	(void) event_del(&ns->event);
	event_assign(&ns->event, ns->base->event_base,
	    ns->socket, EV_READ | (waiting ? EV_WRITE : 0) | EV_PERSIST,
	    nameserver_ready_callback, ns);
	if (event_add(&ns->event, NULL) < 0) {
		char addrbuf[128];
		log(EVDNS_LOG_WARN, "Error from libevent when adding event for %s",
		    evutil_format_sockaddr_port_(
			    (struct sockaddr *)&ns->address,
			    addrbuf, sizeof(addrbuf)));
		/* ???? Do more? */
	}
}

/* a callback function. Called by libevent when the kernel says that */
/* a nameserver socket is ready for writing or reading */
static void
nameserver_ready_callback(evutil_socket_t fd, short events, void *arg) {
	struct nameserver *ns = (struct nameserver *) arg;
	(void)fd;

	EVDNS_LOCK(ns->base);
	if (events & EV_WRITE) {
		ns->choked = 0;
		if (!evdns_transmit(ns->base)) {
			nameserver_write_waiting(ns, 0);
		}
	}
	if (events & EV_READ) {
		nameserver_read(ns);
	}
	EVDNS_UNLOCK(ns->base);
}

/* a callback function. Called by libevent when the kernel says that */
/* a server socket is ready for writing or reading. */
static void
server_port_ready_callback(evutil_socket_t fd, short events, void *arg) {
	struct evdns_server_port *port = (struct evdns_server_port *) arg;
	(void) fd;

	EVDNS_LOCK(port);
	if (events & EV_WRITE) {
		port->choked = 0;
		server_port_flush(port);
	}
	if (events & EV_READ) {
		server_port_read(port);
	}
	EVDNS_UNLOCK(port);
}

/* This is an inefficient representation; only use it via the dnslabel_table_*
 * functions, so that is can be safely replaced with something smarter later. */
#define MAX_LABELS 128
/* Structures used to implement name compression */
struct dnslabel_entry { char *v; off_t pos; };
struct dnslabel_table {
	int n_labels; /* number of current entries */
	/* map from name to position in message */
	struct dnslabel_entry labels[MAX_LABELS];
};

/* Initialize dnslabel_table. */
static void
dnslabel_table_init(struct dnslabel_table *table)
{
	table->n_labels = 0;
}

/* Free all storage held by table, but not the table itself. */
static void
dnslabel_clear(struct dnslabel_table *table)
{
	int i;
	for (i = 0; i < table->n_labels; ++i)
		mm_free(table->labels[i].v);
	table->n_labels = 0;
}

/* return the position of the label in the current message, or -1 if the label */
/* hasn't been used yet. */
static int
dnslabel_table_get_pos(const struct dnslabel_table *table, const char *label)
{
	int i;
	for (i = 0; i < table->n_labels; ++i) {
		if (!strcmp(label, table->labels[i].v))
			return table->labels[i].pos;
	}
	return -1;
}

/* remember that we've used the label at position pos */
static int
dnslabel_table_add(struct dnslabel_table *table, const char *label, off_t pos)
{
	char *v;
	int p;
	if (table->n_labels == MAX_LABELS)
		return (-1);
	v = mm_strdup(label);
	if (v == NULL)
		return (-1);
	p = table->n_labels++;
	table->labels[p].v = v;
	table->labels[p].pos = pos;

	return (0);
}

/* Converts a string to a length-prefixed set of DNS labels, starting */
/* at buf[j]. name and buf must not overlap. name_len should be the length */
/* of name.	 table is optional, and is used for compression. */
/* */
/* Input: abc.def */
/* Output: <3>abc<3>def<0> */
/* */
/* Returns the first index after the encoded name, or negative on error. */
/*	 -1	 label was > 63 bytes */
/*	 -2	 name too long to fit in buffer. */
/* */
static off_t
dnsname_to_labels(u8 *const buf, size_t buf_len, off_t j,
				  const char *name, const size_t name_len,
				  struct dnslabel_table *table) {
	const char *end = name + name_len;
	int ref = 0;
	u16 t_;

#define APPEND16(x) do {						\
		if (j + 2 > (off_t)buf_len)				\
			goto overflow;					\
		t_ = htons(x);						\
		memcpy(buf + j, &t_, 2);				\
		j += 2;							\
	} while (0)
#define APPEND32(x) do {						\
		if (j + 4 > (off_t)buf_len)				\
			goto overflow;					\
		t32_ = htonl(x);					\
		memcpy(buf + j, &t32_, 4);				\
		j += 4;							\
	} while (0)

	if (name_len > 255) return -2;

	for (;;) {
		const char *const start = name;
		if (table && (ref = dnslabel_table_get_pos(table, name)) >= 0) {
			APPEND16(ref | 0xc000);
			return j;
		}
		name = strchr(name, '.');
		if (!name) {
			const size_t label_len = end - start;
			if (label_len > 63) return -1;
			if ((size_t)(j+label_len+1) > buf_len) return -2;
			if (table) dnslabel_table_add(table, start, j);
			buf[j++] = (ev_uint8_t)label_len;

			memcpy(buf + j, start, label_len);
			j += (int) label_len;
			break;
		} else {
			/* append length of the label. */
			const size_t label_len = name - start;
			if (label_len > 63) return -1;
			if ((size_t)(j+label_len+1) > buf_len) return -2;
			if (table) dnslabel_table_add(table, start, j);
			buf[j++] = (ev_uint8_t)label_len;

			memcpy(buf + j, start, label_len);
			j += (int) label_len;
			/* hop over the '.' */
			name++;
		}
	}

	/* the labels must be terminated by a 0. */
	/* It's possible that the name ended in a . */
	/* in which case the zero is already there */
	if (!j || buf[j-1]) buf[j++] = 0;
	return j;
 overflow:
	return (-2);
}

/* Finds the length of a dns request for a DNS name of the given */
/* length. The actual request may be smaller than the value returned */
/* here */
static size_t
evdns_request_len(const size_t name_len) {
	return 96 + /* length of the DNS standard header */
		name_len + 2 +
		4;  /* space for the resource type */
}

/* build a dns request packet into buf. buf should be at least as long */
/* as evdns_request_len told you it should be. */
/* */
/* Returns the amount of space used. Negative on error. */
static int
evdns_request_data_build(const char *const name, const size_t name_len,
    const u16 trans_id, const u16 type, const u16 class,
    u8 *const buf, size_t buf_len) {
	off_t j = 0;  /* current offset into buf */
	u16 t_;	 /* used by the macros */

	APPEND16(trans_id);
	APPEND16(0x0100);  /* standard query, recusion needed */
	APPEND16(1);  /* one question */
	APPEND16(0);  /* no answers */
	APPEND16(0);  /* no authority */
	APPEND16(0);  /* no additional */

	j = dnsname_to_labels(buf, buf_len, j, name, name_len, NULL);
	if (j < 0) {
		return (int)j;
	}

	APPEND16(type);
	APPEND16(class);

	return (int)j;
 overflow:
	return (-1);
}

/* exported function */
struct evdns_server_port *
evdns_add_server_port_with_base(struct event_base *base, evutil_socket_t socket, int flags, evdns_request_callback_fn_type cb, void *user_data)
{
	struct evdns_server_port *port;
	if (flags)
		return NULL; /* flags not yet implemented */
	if (!(port = mm_malloc(sizeof(struct evdns_server_port))))
		return NULL;
	memset(port, 0, sizeof(struct evdns_server_port));


	port->socket = socket;
	port->refcnt = 1;
	port->choked = 0;
	port->closing = 0;
	port->user_callback = cb;
	port->user_data = user_data;
	port->pending_replies = NULL;
	port->event_base = base;

	event_assign(&port->event, port->event_base,
				 port->socket, EV_READ | EV_PERSIST,
				 server_port_ready_callback, port);
	if (event_add(&port->event, NULL) < 0) {
		mm_free(port);
		return NULL;
	}
	EVTHREAD_ALLOC_LOCK(port->lock, EVTHREAD_LOCKTYPE_RECURSIVE);
	return port;
}

struct evdns_server_port *
evdns_add_server_port(evutil_socket_t socket, int flags, evdns_request_callback_fn_type cb, void *user_data)
{
	return evdns_add_server_port_with_base(NULL, socket, flags, cb, user_data);
}

/* exported function */
void
evdns_close_server_port(struct evdns_server_port *port)
{
	EVDNS_LOCK(port);
	if (--port->refcnt == 0) {
		EVDNS_UNLOCK(port);
		server_port_free(port);
	} else {
		port->closing = 1;
	}
}

/* exported function */
int
evdns_server_request_add_reply(struct evdns_server_request *req_, int section, const char *name, int type, int class, int ttl, int datalen, int is_name, const char *data)
{
	struct server_request *req = TO_SERVER_REQUEST(req_);
	struct server_reply_item **itemp, *item;
	int *countp;
	int result = -1;

	EVDNS_LOCK(req->port);
	if (req->response) /* have we already answered? */
		goto done;

	switch (section) {
	case EVDNS_ANSWER_SECTION:
		itemp = &req->answer;
		countp = &req->n_answer;
		break;
	case EVDNS_AUTHORITY_SECTION:
		itemp = &req->authority;
		countp = &req->n_authority;
		break;
	case EVDNS_ADDITIONAL_SECTION:
		itemp = &req->additional;
		countp = &req->n_additional;
		break;
	default:
		goto done;
	}
	while (*itemp) {
		itemp = &((*itemp)->next);
	}
	item = mm_malloc(sizeof(struct server_reply_item));
	if (!item)
		goto done;
	item->next = NULL;
	if (!(item->name = mm_strdup(name))) {
		mm_free(item);
		goto done;
	}
	item->type = type;
	item->dns_question_class = class;
	item->ttl = ttl;
	item->is_name = is_name != 0;
	item->datalen = 0;
	item->data = NULL;
	if (data) {
		if (item->is_name) {
			if (!(item->data = mm_strdup(data))) {
				mm_free(item->name);
				mm_free(item);
				goto done;
			}
			item->datalen = (u16)-1;
		} else {
			if (!(item->data = mm_malloc(datalen))) {
				mm_free(item->name);
				mm_free(item);
				goto done;
			}
			item->datalen = datalen;
			memcpy(item->data, data, datalen);
		}
	}

	*itemp = item;
	++(*countp);
	result = 0;
done:
	EVDNS_UNLOCK(req->port);
	return result;
}

/* exported function */
int
evdns_server_request_add_a_reply(struct evdns_server_request *req, const char *name, int n, const void *addrs, int ttl)
{
	return evdns_server_request_add_reply(
		  req, EVDNS_ANSWER_SECTION, name, TYPE_A, CLASS_INET,
		  ttl, n*4, 0, addrs);
}

/* exported function */
int
evdns_server_request_add_aaaa_reply(struct evdns_server_request *req, const char *name, int n, const void *addrs, int ttl)
{
	return evdns_server_request_add_reply(
		  req, EVDNS_ANSWER_SECTION, name, TYPE_AAAA, CLASS_INET,
		  ttl, n*16, 0, addrs);
}

/* exported function */
int
evdns_server_request_add_ptr_reply(struct evdns_server_request *req, struct in_addr *in, const char *inaddr_name, const char *hostname, int ttl)
{
	u32 a;
	char buf[32];
	if (in && inaddr_name)
		return -1;
	else if (!in && !inaddr_name)
		return -1;
	if (in) {
		a = ntohl(in->s_addr);
		evutil_snprintf(buf, sizeof(buf), "%d.%d.%d.%d.in-addr.arpa",
				(int)(u8)((a	)&0xff),
				(int)(u8)((a>>8 )&0xff),
				(int)(u8)((a>>16)&0xff),
				(int)(u8)((a>>24)&0xff));
		inaddr_name = buf;
	}
	return evdns_server_request_add_reply(
		  req, EVDNS_ANSWER_SECTION, inaddr_name, TYPE_PTR, CLASS_INET,
		  ttl, -1, 1, hostname);
}

/* exported function */
int
evdns_server_request_add_cname_reply(struct evdns_server_request *req, const char *name, const char *cname, int ttl)
{
	return evdns_server_request_add_reply(
		  req, EVDNS_ANSWER_SECTION, name, TYPE_CNAME, CLASS_INET,
		  ttl, -1, 1, cname);
}

/* exported function */
void
evdns_server_request_set_flags(struct evdns_server_request *exreq, int flags)
{
	struct server_request *req = TO_SERVER_REQUEST(exreq);
	req->base.flags &= ~(EVDNS_FLAGS_AA|EVDNS_FLAGS_RD);
	req->base.flags |= flags;
}

static int
evdns_server_request_format_response(struct server_request *req, int err)
{
	unsigned char buf[1500];
	size_t buf_len = sizeof(buf);
	off_t j = 0, r;
	u16 t_;
	u32 t32_;
	int i;
	u16 flags;
	struct dnslabel_table table;

	if (err < 0 || err > 15) return -1;

	/* Set response bit and error code; copy OPCODE and RD fields from
	 * question; copy RA and AA if set by caller. */
	flags = req->base.flags;
	flags |= (0x8000 | err);

	dnslabel_table_init(&table);
	APPEND16(req->trans_id);
	APPEND16(flags);
	APPEND16(req->base.nquestions);
	APPEND16(req->n_answer);
	APPEND16(req->n_authority);
	APPEND16(req->n_additional);

	/* Add questions. */
	for (i=0; i < req->base.nquestions; ++i) {
		const char *s = req->base.questions[i]->name;
		j = dnsname_to_labels(buf, buf_len, j, s, strlen(s), &table);
		if (j < 0) {
			dnslabel_clear(&table);
			return (int) j;
		}
		APPEND16(req->base.questions[i]->type);
		APPEND16(req->base.questions[i]->dns_question_class);
	}

	/* Add answer, authority, and additional sections. */
	for (i=0; i<3; ++i) {
		struct server_reply_item *item;
		if (i==0)
			item = req->answer;
		else if (i==1)
			item = req->authority;
		else
			item = req->additional;
		while (item) {
			r = dnsname_to_labels(buf, buf_len, j, item->name, strlen(item->name), &table);
			if (r < 0)
				goto overflow;
			j = r;

			APPEND16(item->type);
			APPEND16(item->dns_question_class);
			APPEND32(item->ttl);
			if (item->is_name) {
				off_t len_idx = j, name_start;
				j += 2;
				name_start = j;
				r = dnsname_to_labels(buf, buf_len, j, item->data, strlen(item->data), &table);
				if (r < 0)
					goto overflow;
				j = r;
				t_ = htons( (short) (j-name_start) );
				memcpy(buf+len_idx, &t_, 2);
			} else {
				APPEND16(item->datalen);
				if (j+item->datalen > (off_t)buf_len)
					goto overflow;
				memcpy(buf+j, item->data, item->datalen);
				j += item->datalen;
			}
			item = item->next;
		}
	}

	if (j > 512) {
overflow:
		j = 512;
		buf[2] |= 0x02; /* set the truncated bit. */
	}

	req->response_len = j;

	if (!(req->response = mm_malloc(req->response_len))) {
		server_request_free_answers(req);
		dnslabel_clear(&table);
		return (-1);
	}
	memcpy(req->response, buf, req->response_len);
	server_request_free_answers(req);
	dnslabel_clear(&table);
	return (0);
}

/* exported function */
int
evdns_server_request_respond(struct evdns_server_request *req_, int err)
{
	struct server_request *req = TO_SERVER_REQUEST(req_);
	struct evdns_server_port *port = req->port;
	int r = -1;

	EVDNS_LOCK(port);
	if (!req->response) {
		if ((r = evdns_server_request_format_response(req, err))<0)
			goto done;
	}

	r = sendto(port->socket, req->response, (int)req->response_len, 0,
			   (struct sockaddr*) &req->addr, (ev_socklen_t)req->addrlen);
	if (r<0) {
		int sock_err = evutil_socket_geterror(port->socket);
		if (EVUTIL_ERR_RW_RETRIABLE(sock_err))
			goto done;

		if (port->pending_replies) {
			req->prev_pending = port->pending_replies->prev_pending;
			req->next_pending = port->pending_replies;
			req->prev_pending->next_pending =
				req->next_pending->prev_pending = req;
		} else {
			req->prev_pending = req->next_pending = req;
			port->pending_replies = req;
			port->choked = 1;

			(void) event_del(&port->event);
			event_assign(&port->event, port->event_base, port->socket, (port->closing?0:EV_READ) | EV_WRITE | EV_PERSIST, server_port_ready_callback, port);

			if (event_add(&port->event, NULL) < 0) {
				log(EVDNS_LOG_WARN, "Error from libevent when adding event for DNS server");
			}

		}

		r = 1;
		goto done;
	}
	if (server_request_free(req)) {
		r = 0;
		goto done;
	}

	if (port->pending_replies)
		server_port_flush(port);

	r = 0;
done:
	EVDNS_UNLOCK(port);
	return r;
}

/* Free all storage held by RRs in req. */
static void
server_request_free_answers(struct server_request *req)
{
	struct server_reply_item *victim, *next, **list;
	int i;
	for (i = 0; i < 3; ++i) {
		if (i==0)
			list = &req->answer;
		else if (i==1)
			list = &req->authority;
		else
			list = &req->additional;

		victim = *list;
		while (victim) {
			next = victim->next;
			mm_free(victim->name);
			if (victim->data)
				mm_free(victim->data);
			mm_free(victim);
			victim = next;
		}
		*list = NULL;
	}
}

/* Free all storage held by req, and remove links to it. */
/* return true iff we just wound up freeing the server_port. */
static int
server_request_free(struct server_request *req)
{
	int i, rc=1, lock=0;
	if (req->base.questions) {
		for (i = 0; i < req->base.nquestions; ++i)
			mm_free(req->base.questions[i]);
		mm_free(req->base.questions);
	}

	if (req->port) {
		EVDNS_LOCK(req->port);
		lock=1;
		if (req->port->pending_replies == req) {
			if (req->next_pending && req->next_pending != req)
				req->port->pending_replies = req->next_pending;
			else
				req->port->pending_replies = NULL;
		}
		rc = --req->port->refcnt;
	}

	if (req->response) {
		mm_free(req->response);
	}

	server_request_free_answers(req);

	if (req->next_pending && req->next_pending != req) {
		req->next_pending->prev_pending = req->prev_pending;
		req->prev_pending->next_pending = req->next_pending;
	}

	if (rc == 0) {
		EVDNS_UNLOCK(req->port); /* ????? nickm */
		server_port_free(req->port);
		mm_free(req);
		return (1);
	}
	if (lock)
		EVDNS_UNLOCK(req->port);
	mm_free(req);
	return (0);
}

/* Free all storage held by an evdns_server_port.  Only called when  */
static void
server_port_free(struct evdns_server_port *port)
{
	EVUTIL_ASSERT(port);
	EVUTIL_ASSERT(!port->refcnt);
	EVUTIL_ASSERT(!port->pending_replies);
	if (port->socket > 0) {
		evutil_closesocket(port->socket);
		port->socket = -1;
	}
	(void) event_del(&port->event);
	event_debug_unassign(&port->event);
	EVTHREAD_FREE_LOCK(port->lock, EVTHREAD_LOCKTYPE_RECURSIVE);
	mm_free(port);
}

/* exported function */
int
evdns_server_request_drop(struct evdns_server_request *req_)
{
	struct server_request *req = TO_SERVER_REQUEST(req_);
	server_request_free(req);
	return 0;
}

/* exported function */
int
evdns_server_request_get_requesting_addr(struct evdns_server_request *req_, struct sockaddr *sa, int addr_len)
{
	struct server_request *req = TO_SERVER_REQUEST(req_);
	if (addr_len < (int)req->addrlen)
		return -1;
	memcpy(sa, &(req->addr), req->addrlen);
	return req->addrlen;
}

#undef APPEND16
#undef APPEND32

/* this is a libevent callback function which is called when a request */
/* has timed out. */
static void
evdns_request_timeout_callback(evutil_socket_t fd, short events, void *arg) {
	struct request *const req = (struct request *) arg;
	struct evdns_base *base = req->base;

	(void) fd;
	(void) events;

	log(EVDNS_LOG_DEBUG, "Request %p timed out", arg);
	EVDNS_LOCK(base);

	if (req->tx_count >= req->base->global_max_retransmits) {
		struct nameserver *ns = req->ns;
		/* this request has failed */
		log(EVDNS_LOG_DEBUG, "Giving up on request %p; tx_count==%d",
		    arg, req->tx_count);
		reply_schedule_callback(req, 0, DNS_ERR_TIMEOUT, NULL);

		request_finished(req, &REQ_HEAD(req->base, req->trans_id), 1);
		nameserver_failed(ns, "request timed out.");
	} else {
		/* retransmit it */
		log(EVDNS_LOG_DEBUG, "Retransmitting request %p; tx_count==%d",
		    arg, req->tx_count);
		(void) evtimer_del(&req->timeout_event);
		request_swap_ns(req, nameserver_pick(base));
		evdns_request_transmit(req);

		req->ns->timedout++;
		if (req->ns->timedout > req->base->global_max_nameserver_timeout) {
			req->ns->timedout = 0;
			nameserver_failed(req->ns, "request timed out.");
		}
	}

	EVDNS_UNLOCK(base);
}

/* try to send a request to a given server. */
/* */
/* return: */
/*   0 ok */
/*   1 temporary failure */
/*   2 other failure */
static int
evdns_request_transmit_to(struct request *req, struct nameserver *server) {
	int r;
	ASSERT_LOCKED(req->base);
	ASSERT_VALID_REQUEST(req);

	if (server->requests_inflight == 1 &&
		req->base->disable_when_inactive &&
		event_add(&server->event, NULL) < 0) {
		return 1;
	}

	r = sendto(server->socket, (void*)req->request, req->request_len, 0,
	    (struct sockaddr *)&server->address, server->addrlen);
	if (r < 0) {
		int err = evutil_socket_geterror(server->socket);
		if (EVUTIL_ERR_RW_RETRIABLE(err))
			return 1;
		nameserver_failed(req->ns, evutil_socket_error_to_string(err));
		return 2;
	} else if (r != (int)req->request_len) {
		return 1;  /* short write */
	} else {
		return 0;
	}
}

/* try to send a request, updating the fields of the request */
/* as needed */
/* */
/* return: */
/*   0 ok */
/*   1 failed */
static int
evdns_request_transmit(struct request *req) {
	int retcode = 0, r;

	ASSERT_LOCKED(req->base);
	ASSERT_VALID_REQUEST(req);
	/* if we fail to send this packet then this flag marks it */
	/* for evdns_transmit */
	req->transmit_me = 1;
	EVUTIL_ASSERT(req->trans_id != 0xffff);

	if (!req->ns)
	{
		/* unable to transmit request if no nameservers */
		return 1;
	}

	if (req->ns->choked) {
		/* don't bother trying to write to a socket */
		/* which we have had EAGAIN from */
		return 1;
	}

	r = evdns_request_transmit_to(req, req->ns);
	switch (r) {
	case 1:
		/* temp failure */
		req->ns->choked = 1;
		nameserver_write_waiting(req->ns, 1);
		return 1;
	case 2:
		/* failed to transmit the request entirely. */
		retcode = 1;
		/* fall through: we'll set a timeout, which will time out,
		 * and make us retransmit the request anyway. */
	default:
		/* all ok */
		log(EVDNS_LOG_DEBUG,
		    "Setting timeout for request %p, sent to nameserver %p", req, req->ns);
		if (evtimer_add(&req->timeout_event, &req->base->global_timeout) < 0) {
			log(EVDNS_LOG_WARN,
		      "Error from libevent when adding timer for request %p",
			    req);
			/* ???? Do more? */
		}
		req->tx_count++;
		req->transmit_me = 0;
		return retcode;
	}
}

static void
nameserver_probe_callback(int result, char type, int count, int ttl, void *addresses, void *arg) {
	struct nameserver *const ns = (struct nameserver *) arg;
	(void) type;
	(void) count;
	(void) ttl;
	(void) addresses;

	if (result == DNS_ERR_CANCEL) {
		/* We canceled this request because the nameserver came up
		 * for some other reason.  Do not change our opinion about
		 * the nameserver. */
		return;
	}

	EVDNS_LOCK(ns->base);
	ns->probe_request = NULL;
	if (result == DNS_ERR_NONE || result == DNS_ERR_NOTEXIST) {
		/* this is a good reply */
		nameserver_up(ns);
	} else {
		nameserver_probe_failed(ns);
	}
	EVDNS_UNLOCK(ns->base);
}

static void
nameserver_send_probe(struct nameserver *const ns) {
	struct evdns_request *handle;
	struct request *req;
	char addrbuf[128];
	/* here we need to send a probe to a given nameserver */
	/* in the hope that it is up now. */

	ASSERT_LOCKED(ns->base);
	log(EVDNS_LOG_DEBUG, "Sending probe to %s",
	    evutil_format_sockaddr_port_(
		    (struct sockaddr *)&ns->address,
		    addrbuf, sizeof(addrbuf)));
	handle = mm_calloc(1, sizeof(*handle));
	if (!handle) return;
	req = request_new(ns->base, handle, TYPE_A, "google.com", DNS_QUERY_NO_SEARCH, nameserver_probe_callback, ns);
	if (!req) {
		mm_free(handle);
		return;
	}
	ns->probe_request = handle;
	/* we force this into the inflight queue no matter what */
	request_trans_id_set(req, transaction_id_pick(ns->base));
	req->ns = ns;
	request_submit(req);
}

/* returns: */
/*   0 didn't try to transmit anything */
/*   1 tried to transmit something */
static int
evdns_transmit(struct evdns_base *base) {
	char did_try_to_transmit = 0;
	int i;

	ASSERT_LOCKED(base);
	for (i = 0; i < base->n_req_heads; ++i) {
		if (base->req_heads[i]) {
			struct request *const started_at = base->req_heads[i], *req = started_at;
			/* first transmit all the requests which are currently waiting */
			do {
				if (req->transmit_me) {
					did_try_to_transmit = 1;
					evdns_request_transmit(req);
				}

				req = req->next;
			} while (req != started_at);
		}
	}

	return did_try_to_transmit;
}

/* exported function */
int
evdns_base_count_nameservers(struct evdns_base *base)
{
	const struct nameserver *server;
	int n = 0;

	EVDNS_LOCK(base);
	server = base->server_head;
	if (!server)
		goto done;
	do {
		++n;
		server = server->next;
	} while (server != base->server_head);
done:
	EVDNS_UNLOCK(base);
	return n;
}

int
evdns_count_nameservers(void)
{
	return evdns_base_count_nameservers(current_base);
}

/* exported function */
int
evdns_base_clear_nameservers_and_suspend(struct evdns_base *base)
{
	struct nameserver *server, *started_at;
	int i;

	EVDNS_LOCK(base);
	server = base->server_head;
	started_at = base->server_head;
	if (!server) {
		EVDNS_UNLOCK(base);
		return 0;
	}
	while (1) {
		struct nameserver *next = server->next;
		(void) event_del(&server->event);
		if (evtimer_initialized(&server->timeout_event))
			(void) evtimer_del(&server->timeout_event);
		if (server->probe_request) {
			evdns_cancel_request(server->base, server->probe_request);
			server->probe_request = NULL;
		}
		if (server->socket >= 0)
			evutil_closesocket(server->socket);
		mm_free(server);
		if (next == started_at)
			break;
		server = next;
	}
	base->server_head = NULL;
	base->global_good_nameservers = 0;

	for (i = 0; i < base->n_req_heads; ++i) {
		struct request *req, *req_started_at;
		req = req_started_at = base->req_heads[i];
		while (req) {
			struct request *next = req->next;
			req->tx_count = req->reissue_count = 0;
			req->ns = NULL;
			/* ???? What to do about searches? */
			(void) evtimer_del(&req->timeout_event);
			req->trans_id = 0;
			req->transmit_me = 0;

			base->global_requests_waiting++;
			evdns_request_insert(req, &base->req_waiting_head);
			/* We want to insert these suspended elements at the front of
			 * the waiting queue, since they were pending before any of
			 * the waiting entries were added.  This is a circular list,
			 * so we can just shift the start back by one.*/
			base->req_waiting_head = base->req_waiting_head->prev;

			if (next == req_started_at)
				break;
			req = next;
		}
		base->req_heads[i] = NULL;
	}

	base->global_requests_inflight = 0;

	EVDNS_UNLOCK(base);
	return 0;
}

int
evdns_clear_nameservers_and_suspend(void)
{
	return evdns_base_clear_nameservers_and_suspend(current_base);
}


/* exported function */
int
evdns_base_resume(struct evdns_base *base)
{
	EVDNS_LOCK(base);
	evdns_requests_pump_waiting_queue(base);
	EVDNS_UNLOCK(base);

	return 0;
}

int
evdns_resume(void)
{
	return evdns_base_resume(current_base);
}

static int
evdns_nameserver_add_impl_(struct evdns_base *base, const struct sockaddr *address, int addrlen) {
	/* first check to see if we already have this nameserver */

	const struct nameserver *server = base->server_head, *const started_at = base->server_head;
	struct nameserver *ns;
	int err = 0;
	char addrbuf[128];

	ASSERT_LOCKED(base);
	if (server) {
		do {
			if (!evutil_sockaddr_cmp((struct sockaddr*)&server->address, address, 1)) return 3;
			server = server->next;
		} while (server != started_at);
	}
	if (addrlen > (int)sizeof(ns->address)) {
		log(EVDNS_LOG_DEBUG, "Addrlen %d too long.", (int)addrlen);
		return 2;
	}

	ns = (struct nameserver *) mm_malloc(sizeof(struct nameserver));
	if (!ns) return -1;

	memset(ns, 0, sizeof(struct nameserver));
	ns->base = base;

	evtimer_assign(&ns->timeout_event, ns->base->event_base, nameserver_prod_callback, ns);

	ns->socket = evutil_socket_(address->sa_family,
	    SOCK_DGRAM|EVUTIL_SOCK_NONBLOCK|EVUTIL_SOCK_CLOEXEC, 0);
	if (ns->socket < 0) { err = 1; goto out1; }

	if (base->global_outgoing_addrlen &&
	    !evutil_sockaddr_is_loopback_(address)) {
		if (bind(ns->socket,
			(struct sockaddr*)&base->global_outgoing_address,
			base->global_outgoing_addrlen) < 0) {
			log(EVDNS_LOG_WARN,"Couldn't bind to outgoing address");
			err = 2;
			goto out2;
		}
	}

	memcpy(&ns->address, address, addrlen);
	ns->addrlen = addrlen;
	ns->state = 1;
	event_assign(&ns->event, ns->base->event_base, ns->socket,
				 EV_READ | EV_PERSIST, nameserver_ready_callback, ns);
	if (!base->disable_when_inactive && event_add(&ns->event, NULL) < 0) {
		err = 2;
		goto out2;
	}

	log(EVDNS_LOG_DEBUG, "Added nameserver %s as %p",
	    evutil_format_sockaddr_port_(address, addrbuf, sizeof(addrbuf)), ns);

	/* insert this nameserver into the list of them */
	if (!base->server_head) {
		ns->next = ns->prev = ns;
		base->server_head = ns;
	} else {
		ns->next = base->server_head->next;
		ns->prev = base->server_head;
		base->server_head->next = ns;
		ns->next->prev = ns;
	}

	base->global_good_nameservers++;

	return 0;

out2:
	evutil_closesocket(ns->socket);
out1:
	event_debug_unassign(&ns->event);
	mm_free(ns);
	log(EVDNS_LOG_WARN, "Unable to add nameserver %s: error %d",
	    evutil_format_sockaddr_port_(address, addrbuf, sizeof(addrbuf)), err);
	return err;
}

/* exported function */
int
evdns_base_nameserver_add(struct evdns_base *base, unsigned long int address)
{
	struct sockaddr_in sin;
	int res;
	memset(&sin, 0, sizeof(sin));
	sin.sin_addr.s_addr = address;
	sin.sin_port = htons(53);
	sin.sin_family = AF_INET;
	EVDNS_LOCK(base);
	res = evdns_nameserver_add_impl_(base, (struct sockaddr*)&sin, sizeof(sin));
	EVDNS_UNLOCK(base);
	return res;
}

int
evdns_nameserver_add(unsigned long int address) {
	if (!current_base)
		current_base = evdns_base_new(NULL, 0);
	return evdns_base_nameserver_add(current_base, address);
}

static void
sockaddr_setport(struct sockaddr *sa, ev_uint16_t port)
{
	if (sa->sa_family == AF_INET) {
		((struct sockaddr_in *)sa)->sin_port = htons(port);
	} else if (sa->sa_family == AF_INET6) {
		((struct sockaddr_in6 *)sa)->sin6_port = htons(port);
	}
}

static ev_uint16_t
sockaddr_getport(struct sockaddr *sa)
{
	if (sa->sa_family == AF_INET) {
		return ntohs(((struct sockaddr_in *)sa)->sin_port);
	} else if (sa->sa_family == AF_INET6) {
		return ntohs(((struct sockaddr_in6 *)sa)->sin6_port);
	} else {
		return 0;
	}
}

/* exported function */
int
evdns_base_nameserver_ip_add(struct evdns_base *base, const char *ip_as_string) {
	struct sockaddr_storage ss;
	struct sockaddr *sa;
	int len = sizeof(ss);
	int res;
	if (evutil_parse_sockaddr_port(ip_as_string, (struct sockaddr *)&ss,
		&len)) {
		log(EVDNS_LOG_WARN, "Unable to parse nameserver address %s",
			ip_as_string);
		return 4;
	}
	sa = (struct sockaddr *) &ss;
	if (sockaddr_getport(sa) == 0)
		sockaddr_setport(sa, 53);

	EVDNS_LOCK(base);
	res = evdns_nameserver_add_impl_(base, sa, len);
	EVDNS_UNLOCK(base);
	return res;
}

int
evdns_nameserver_ip_add(const char *ip_as_string) {
	if (!current_base)
		current_base = evdns_base_new(NULL, 0);
	return evdns_base_nameserver_ip_add(current_base, ip_as_string);
}

int
evdns_base_nameserver_sockaddr_add(struct evdns_base *base,
    const struct sockaddr *sa, ev_socklen_t len, unsigned flags)
{
	int res;
	EVUTIL_ASSERT(base);
	EVDNS_LOCK(base);
	res = evdns_nameserver_add_impl_(base, sa, len);
	EVDNS_UNLOCK(base);
	return res;
}

int
evdns_base_get_nameserver_addr(struct evdns_base *base, int idx,
    struct sockaddr *sa, ev_socklen_t len)
{
	int result = -1;
	int i;
	struct nameserver *server;
	EVDNS_LOCK(base);
	server = base->server_head;
	for (i = 0; i < idx && server; ++i, server = server->next) {
		if (server->next == base->server_head)
			goto done;
	}
	if (! server)
		goto done;

	if (server->addrlen > len) {
		result = (int) server->addrlen;
		goto done;
	}

	memcpy(sa, &server->address, server->addrlen);
	result = (int) server->addrlen;
done:
	EVDNS_UNLOCK(base);
	return result;
}

/* remove from the queue */
static void
evdns_request_remove(struct request *req, struct request **head)
{
	ASSERT_LOCKED(req->base);
	ASSERT_VALID_REQUEST(req);

#if 0
	{
		struct request *ptr;
		int found = 0;
		EVUTIL_ASSERT(*head != NULL);

		ptr = *head;
		do {
			if (ptr == req) {
				found = 1;
				break;
			}
			ptr = ptr->next;
		} while (ptr != *head);
		EVUTIL_ASSERT(found);

		EVUTIL_ASSERT(req->next);
	}
#endif

	if (req->next == req) {
		/* only item in the list */
		*head = NULL;
	} else {
		req->next->prev = req->prev;
		req->prev->next = req->next;
		if (*head == req) *head = req->next;
	}
	req->next = req->prev = NULL;
}

/* insert into the tail of the queue */
static void
evdns_request_insert(struct request *req, struct request **head) {
	ASSERT_LOCKED(req->base);
	ASSERT_VALID_REQUEST(req);
	if (!*head) {
		*head = req;
		req->next = req->prev = req;
		return;
	}

	req->prev = (*head)->prev;
	req->prev->next = req;
	req->next = *head;
	(*head)->prev = req;
}

static int
string_num_dots(const char *s) {
	int count = 0;
	while ((s = strchr(s, '.'))) {
		s++;
		count++;
	}
	return count;
}

static struct request *
request_new(struct evdns_base *base, struct evdns_request *handle, int type,
	    const char *name, int flags, evdns_callback_type callback,
	    void *user_ptr) {

	const char issuing_now =
	    (base->global_requests_inflight < base->global_max_requests_inflight) ? 1 : 0;

	const size_t name_len = strlen(name);
	const size_t request_max_len = evdns_request_len(name_len);
	const u16 trans_id = issuing_now ? transaction_id_pick(base) : 0xffff;
	/* the request data is alloced in a single block with the header */
	struct request *const req =
	    mm_malloc(sizeof(struct request) + request_max_len);
	int rlen;
	char namebuf[256];
	(void) flags;

	ASSERT_LOCKED(base);

	if (!req) return NULL;

	if (name_len >= sizeof(namebuf)) {
		mm_free(req);
		return NULL;
	}

	memset(req, 0, sizeof(struct request));
	req->base = base;

	evtimer_assign(&req->timeout_event, req->base->event_base, evdns_request_timeout_callback, req);

	if (base->global_randomize_case) {
		unsigned i;
		char randbits[(sizeof(namebuf)+7)/8];
		strlcpy(namebuf, name, sizeof(namebuf));
		evutil_secure_rng_get_bytes(randbits, (name_len+7)/8);
		for (i = 0; i < name_len; ++i) {
			if (EVUTIL_ISALPHA_(namebuf[i])) {
				if ((randbits[i >> 3] & (1<<(i & 7))))
					namebuf[i] |= 0x20;
				else
					namebuf[i] &= ~0x20;
			}
		}
		name = namebuf;
	}

	/* request data lives just after the header */
	req->request = ((u8 *) req) + sizeof(struct request);
	/* denotes that the request data shouldn't be free()ed */
	req->request_appended = 1;
	rlen = evdns_request_data_build(name, name_len, trans_id,
	    type, CLASS_INET, req->request, request_max_len);
	if (rlen < 0)
		goto err1;

	req->request_len = rlen;
	req->trans_id = trans_id;
	req->tx_count = 0;
	req->request_type = type;
	req->user_pointer = user_ptr;
	req->user_callback = callback;
	req->ns = issuing_now ? nameserver_pick(base) : NULL;
	req->next = req->prev = NULL;
	req->handle = handle;
	if (handle) {
		handle->current_req = req;
		handle->base = base;
	}

	return req;
err1:
	mm_free(req);
	return NULL;
}

static void
request_submit(struct request *const req) {
	struct evdns_base *base = req->base;
	ASSERT_LOCKED(base);
	ASSERT_VALID_REQUEST(req);
	if (req->ns) {
		/* if it has a nameserver assigned then this is going */
		/* straight into the inflight queue */
		evdns_request_insert(req, &REQ_HEAD(base, req->trans_id));

		base->global_requests_inflight++;
		req->ns->requests_inflight++;

		evdns_request_transmit(req);
	} else {
		evdns_request_insert(req, &base->req_waiting_head);
		base->global_requests_waiting++;
	}
}

/* exported function */
void
evdns_cancel_request(struct evdns_base *base, struct evdns_request *handle)
{
	struct request *req;

	if (!handle->current_req)
		return;

	if (!base) {
		/* This redundancy is silly; can we fix it? (Not for 2.0) XXXX */
		base = handle->base;
		if (!base)
			base = handle->current_req->base;
	}

	EVDNS_LOCK(base);
	if (handle->pending_cb) {
		EVDNS_UNLOCK(base);
		return;
	}

	req = handle->current_req;
	ASSERT_VALID_REQUEST(req);

	reply_schedule_callback(req, 0, DNS_ERR_CANCEL, NULL);
	if (req->ns) {
		/* remove from inflight queue */
		request_finished(req, &REQ_HEAD(base, req->trans_id), 1);
	} else {
		/* remove from global_waiting head */
		request_finished(req, &base->req_waiting_head, 1);
	}
	EVDNS_UNLOCK(base);
}

/* exported function */
struct evdns_request *
evdns_base_resolve_ipv4(struct evdns_base *base, const char *name, int flags,
    evdns_callback_type callback, void *ptr) {
	struct evdns_request *handle;
	struct request *req;
	log(EVDNS_LOG_DEBUG, "Resolve requested for %s", name);
	handle = mm_calloc(1, sizeof(*handle));
	if (handle == NULL)
		return NULL;
	EVDNS_LOCK(base);
	if (flags & DNS_QUERY_NO_SEARCH) {
		req =
			request_new(base, handle, TYPE_A, name, flags,
				    callback, ptr);
		if (req)
			request_submit(req);
	} else {
		search_request_new(base, handle, TYPE_A, name, flags,
		    callback, ptr);
	}
	if (handle->current_req == NULL) {
		mm_free(handle);
		handle = NULL;
	}
	EVDNS_UNLOCK(base);
	return handle;
}

int evdns_resolve_ipv4(const char *name, int flags,
					   evdns_callback_type callback, void *ptr)
{
	return evdns_base_resolve_ipv4(current_base, name, flags, callback, ptr)
		? 0 : -1;
}


/* exported function */
struct evdns_request *
evdns_base_resolve_ipv6(struct evdns_base *base,
    const char *name, int flags,
    evdns_callback_type callback, void *ptr)
{
	struct evdns_request *handle;
	struct request *req;
	log(EVDNS_LOG_DEBUG, "Resolve requested for %s", name);
	handle = mm_calloc(1, sizeof(*handle));
	if (handle == NULL)
		return NULL;
	EVDNS_LOCK(base);
	if (flags & DNS_QUERY_NO_SEARCH) {
		req = request_new(base, handle, TYPE_AAAA, name, flags,
				  callback, ptr);
		if (req)
			request_submit(req);
	} else {
		search_request_new(base, handle, TYPE_AAAA, name, flags,
		    callback, ptr);
	}
	if (handle->current_req == NULL) {
		mm_free(handle);
		handle = NULL;
	}
	EVDNS_UNLOCK(base);
	return handle;
}

int evdns_resolve_ipv6(const char *name, int flags,
    evdns_callback_type callback, void *ptr) {
	return evdns_base_resolve_ipv6(current_base, name, flags, callback, ptr)
		? 0 : -1;
}

struct evdns_request *
evdns_base_resolve_reverse(struct evdns_base *base, const struct in_addr *in, int flags, evdns_callback_type callback, void *ptr) {
	char buf[32];
	struct evdns_request *handle;
	struct request *req;
	u32 a;
	EVUTIL_ASSERT(in);
	a = ntohl(in->s_addr);
	evutil_snprintf(buf, sizeof(buf), "%d.%d.%d.%d.in-addr.arpa",
			(int)(u8)((a	)&0xff),
			(int)(u8)((a>>8 )&0xff),
			(int)(u8)((a>>16)&0xff),
			(int)(u8)((a>>24)&0xff));
	handle = mm_calloc(1, sizeof(*handle));
	if (handle == NULL)
		return NULL;
	log(EVDNS_LOG_DEBUG, "Resolve requested for %s (reverse)", buf);
	EVDNS_LOCK(base);
	req = request_new(base, handle, TYPE_PTR, buf, flags, callback, ptr);
	if (req)
		request_submit(req);
	if (handle->current_req == NULL) {
		mm_free(handle);
		handle = NULL;
	}
	EVDNS_UNLOCK(base);
	return (handle);
}

int evdns_resolve_reverse(const struct in_addr *in, int flags, evdns_callback_type callback, void *ptr) {
	return evdns_base_resolve_reverse(current_base, in, flags, callback, ptr)
		? 0 : -1;
}

struct evdns_request *
evdns_base_resolve_reverse_ipv6(struct evdns_base *base, const struct in6_addr *in, int flags, evdns_callback_type callback, void *ptr) {
	/* 32 nybbles, 32 periods, "ip6.arpa", NUL. */
	char buf[73];
	char *cp;
	struct evdns_request *handle;
	struct request *req;
	int i;
	EVUTIL_ASSERT(in);
	cp = buf;
	for (i=15; i >= 0; --i) {
		u8 byte = in->s6_addr[i];
		*cp++ = "0123456789abcdef"[byte & 0x0f];
		*cp++ = '.';
		*cp++ = "0123456789abcdef"[byte >> 4];
		*cp++ = '.';
	}
	EVUTIL_ASSERT(cp + strlen("ip6.arpa") < buf+sizeof(buf));
	memcpy(cp, "ip6.arpa", strlen("ip6.arpa")+1);
	handle = mm_calloc(1, sizeof(*handle));
	if (handle == NULL)
		return NULL;
	log(EVDNS_LOG_DEBUG, "Resolve requested for %s (reverse)", buf);
	EVDNS_LOCK(base);
	req = request_new(base, handle, TYPE_PTR, buf, flags, callback, ptr);
	if (req)
		request_submit(req);
	if (handle->current_req == NULL) {
		mm_free(handle);
		handle = NULL;
	}
	EVDNS_UNLOCK(base);
	return (handle);
}

int evdns_resolve_reverse_ipv6(const struct in6_addr *in, int flags, evdns_callback_type callback, void *ptr) {
	return evdns_base_resolve_reverse_ipv6(current_base, in, flags, callback, ptr)
		? 0 : -1;
}

/* ================================================================= */
/* Search support */
/* */
/* the libc resolver has support for searching a number of domains */
/* to find a name. If nothing else then it takes the single domain */
/* from the gethostname() call. */
/* */
/* It can also be configured via the domain and search options in a */
/* resolv.conf. */
/* */
/* The ndots option controls how many dots it takes for the resolver */
/* to decide that a name is non-local and so try a raw lookup first. */

struct search_domain {
	int len;
	struct search_domain *next;
	/* the text string is appended to this structure */
};

struct search_state {
	int refcount;
	int ndots;
	int num_domains;
	struct search_domain *head;
};

static void
search_state_decref(struct search_state *const state) {
	if (!state) return;
	state->refcount--;
	if (!state->refcount) {
		struct search_domain *next, *dom;
		for (dom = state->head; dom; dom = next) {
			next = dom->next;
			mm_free(dom);
		}
		mm_free(state);
	}
}

static struct search_state *
search_state_new(void) {
	struct search_state *state = (struct search_state *) mm_malloc(sizeof(struct search_state));
	if (!state) return NULL;
	memset(state, 0, sizeof(struct search_state));
	state->refcount = 1;
	state->ndots = 1;

	return state;
}

static void
search_postfix_clear(struct evdns_base *base) {
	search_state_decref(base->global_search_state);

	base->global_search_state = search_state_new();
}

/* exported function */
void
evdns_base_search_clear(struct evdns_base *base)
{
	EVDNS_LOCK(base);
	search_postfix_clear(base);
	EVDNS_UNLOCK(base);
}

void
evdns_search_clear(void) {
	evdns_base_search_clear(current_base);
}

static void
search_postfix_add(struct evdns_base *base, const char *domain) {
	size_t domain_len;
	struct search_domain *sdomain;
	while (domain[0] == '.') domain++;
	domain_len = strlen(domain);

	ASSERT_LOCKED(base);
	if (!base->global_search_state) base->global_search_state = search_state_new();
	if (!base->global_search_state) return;
	base->global_search_state->num_domains++;

	sdomain = (struct search_domain *) mm_malloc(sizeof(struct search_domain) + domain_len);
	if (!sdomain) return;
	memcpy( ((u8 *) sdomain) + sizeof(struct search_domain), domain, domain_len);
	sdomain->next = base->global_search_state->head;
	sdomain->len = (int) domain_len;

	base->global_search_state->head = sdomain;
}

/* reverse the order of members in the postfix list. This is needed because, */
/* when parsing resolv.conf we push elements in the wrong order */
static void
search_reverse(struct evdns_base *base) {
	struct search_domain *cur, *prev = NULL, *next;
	ASSERT_LOCKED(base);
	cur = base->global_search_state->head;
	while (cur) {
		next = cur->next;
		cur->next = prev;
		prev = cur;
		cur = next;
	}

	base->global_search_state->head = prev;
}

/* exported function */
void
evdns_base_search_add(struct evdns_base *base, const char *domain) {
	EVDNS_LOCK(base);
	search_postfix_add(base, domain);
	EVDNS_UNLOCK(base);
}
void
evdns_search_add(const char *domain) {
	evdns_base_search_add(current_base, domain);
}

/* exported function */
void
evdns_base_search_ndots_set(struct evdns_base *base, const int ndots) {
	EVDNS_LOCK(base);
	if (!base->global_search_state) base->global_search_state = search_state_new();
	if (base->global_search_state)
		base->global_search_state->ndots = ndots;
	EVDNS_UNLOCK(base);
}
void
evdns_search_ndots_set(const int ndots) {
	evdns_base_search_ndots_set(current_base, ndots);
}

static void
search_set_from_hostname(struct evdns_base *base) {
	char hostname[HOST_NAME_MAX + 1], *domainname;

	ASSERT_LOCKED(base);
	search_postfix_clear(base);
	if (gethostname(hostname, sizeof(hostname))) return;
	domainname = strchr(hostname, '.');
	if (!domainname) return;
	search_postfix_add(base, domainname);
}

/* warning: returns malloced string */
static char *
search_make_new(const struct search_state *const state, int n, const char *const base_name) {
	const size_t base_len = strlen(base_name);
	char need_to_append_dot;
	struct search_domain *dom;

	if (!base_len) return NULL;
	need_to_append_dot = base_name[base_len - 1] == '.' ? 0 : 1;

	for (dom = state->head; dom; dom = dom->next) {
		if (!n--) {
			/* this is the postfix we want */
			/* the actual postfix string is kept at the end of the structure */
			const u8 *const postfix = ((u8 *) dom) + sizeof(struct search_domain);
			const int postfix_len = dom->len;
			char *const newname = (char *) mm_malloc(base_len + need_to_append_dot + postfix_len + 1);
			if (!newname) return NULL;
			memcpy(newname, base_name, base_len);
			if (need_to_append_dot) newname[base_len] = '.';
			memcpy(newname + base_len + need_to_append_dot, postfix, postfix_len);
			newname[base_len + need_to_append_dot + postfix_len] = 0;
			return newname;
		}
	}

	/* we ran off the end of the list and still didn't find the requested string */
	EVUTIL_ASSERT(0);
	return NULL; /* unreachable; stops warnings in some compilers. */
}

static struct request *
search_request_new(struct evdns_base *base, struct evdns_request *handle,
		   int type, const char *const name, int flags,
		   evdns_callback_type user_callback, void *user_arg) {
	ASSERT_LOCKED(base);
	EVUTIL_ASSERT(type == TYPE_A || type == TYPE_AAAA);
	EVUTIL_ASSERT(handle->current_req == NULL);
	if ( ((flags & DNS_QUERY_NO_SEARCH) == 0) &&
	     base->global_search_state &&
		 base->global_search_state->num_domains) {
		/* we have some domains to search */
		struct request *req;
		if (string_num_dots(name) >= base->global_search_state->ndots) {
			req = request_new(base, handle, type, name, flags, user_callback, user_arg);
			if (!req) return NULL;
			handle->search_index = -1;
		} else {
			char *const new_name = search_make_new(base->global_search_state, 0, name);
			if (!new_name) return NULL;
			req = request_new(base, handle, type, new_name, flags, user_callback, user_arg);
			mm_free(new_name);
			if (!req) return NULL;
			handle->search_index = 0;
		}
		EVUTIL_ASSERT(handle->search_origname == NULL);
		handle->search_origname = mm_strdup(name);
		if (handle->search_origname == NULL) {
			/* XXX Should we dealloc req? If yes, how? */
			if (req)
				mm_free(req);
			return NULL;
		}
		handle->search_state = base->global_search_state;
		handle->search_flags = flags;
		base->global_search_state->refcount++;
		request_submit(req);
		return req;
	} else {
		struct request *const req = request_new(base, handle, type, name, flags, user_callback, user_arg);
		if (!req) return NULL;
		request_submit(req);
		return req;
	}
}

/* this is called when a request has failed to find a name. We need to check */
/* if it is part of a search and, if so, try the next name in the list */
/* returns: */
/*   0 another request has been submitted */
/*   1 no more requests needed */
static int
search_try_next(struct evdns_request *const handle) {
	struct request *req = handle->current_req;
	struct evdns_base *base = req->base;
	struct request *newreq;
	ASSERT_LOCKED(base);
	if (handle->search_state) {
		/* it is part of a search */
		char *new_name;
		handle->search_index++;
		if (handle->search_index >= handle->search_state->num_domains) {
			/* no more postfixes to try, however we may need to try */
			/* this name without a postfix */
			if (string_num_dots(handle->search_origname) < handle->search_state->ndots) {
				/* yep, we need to try it raw */
				newreq = request_new(base, NULL, req->request_type, handle->search_origname, handle->search_flags, req->user_callback, req->user_pointer);
				log(EVDNS_LOG_DEBUG, "Search: trying raw query %s", handle->search_origname);
				if (newreq) {
					search_request_finished(handle);
					goto submit_next;
				}
			}
			return 1;
		}

		new_name = search_make_new(handle->search_state, handle->search_index, handle->search_origname);
		if (!new_name) return 1;
		log(EVDNS_LOG_DEBUG, "Search: now trying %s (%d)", new_name, handle->search_index);
		newreq = request_new(base, NULL, req->request_type, new_name, handle->search_flags, req->user_callback, req->user_pointer);
		mm_free(new_name);
		if (!newreq) return 1;
		goto submit_next;
	}
	return 1;

submit_next:
	request_finished(req, &REQ_HEAD(req->base, req->trans_id), 0);
	handle->current_req = newreq;
	newreq->handle = handle;
	request_submit(newreq);
	return 0;
}

static void
search_request_finished(struct evdns_request *const handle) {
	ASSERT_LOCKED(handle->current_req->base);
	if (handle->search_state) {
		search_state_decref(handle->search_state);
		handle->search_state = NULL;
	}
	if (handle->search_origname) {
		mm_free(handle->search_origname);
		handle->search_origname = NULL;
	}
}

/* ================================================================= */
/* Parsing resolv.conf files */

static void
evdns_resolv_set_defaults(struct evdns_base *base, int flags) {
	/* if the file isn't found then we assume a local resolver */
	ASSERT_LOCKED(base);
	if (flags & DNS_OPTION_SEARCH) search_set_from_hostname(base);
	if (flags & DNS_OPTION_NAMESERVERS) evdns_base_nameserver_ip_add(base,"127.0.0.1");
}

#ifndef EVENT__HAVE_STRTOK_R
static char *
strtok_r(char *s, const char *delim, char **state) {
	char *cp, *start;
	start = cp = s ? s : *state;
	if (!cp)
		return NULL;
	while (*cp && !strchr(delim, *cp))
		++cp;
	if (!*cp) {
		if (cp == start)
			return NULL;
		*state = NULL;
		return start;
	} else {
		*cp++ = '\0';
		*state = cp;
		return start;
	}
}
#endif

/* helper version of atoi which returns -1 on error */
static int
strtoint(const char *const str)
{
	char *endptr;
	const int r = strtol(str, &endptr, 10);
	if (*endptr) return -1;
	return r;
}

/* Parse a number of seconds into a timeval; return -1 on error. */
static int
evdns_strtotimeval(const char *const str, struct timeval *out)
{
	double d;
	char *endptr;
	d = strtod(str, &endptr);
	if (*endptr) return -1;
	if (d < 0) return -1;
	out->tv_sec = (int) d;
	out->tv_usec = (int) ((d - (int) d)*1000000);
	if (out->tv_sec == 0 && out->tv_usec < 1000) /* less than 1 msec */
		return -1;
	return 0;
}

/* helper version of atoi that returns -1 on error and clips to bounds. */
static int
strtoint_clipped(const char *const str, int min, int max)
{
	int r = strtoint(str);
	if (r == -1)
		return r;
	else if (r<min)
		return min;
	else if (r>max)
		return max;
	else
		return r;
}

static int
evdns_base_set_max_requests_inflight(struct evdns_base *base, int maxinflight)
{
	int old_n_heads = base->n_req_heads, n_heads;
	struct request **old_heads = base->req_heads, **new_heads, *req;
	int i;

	ASSERT_LOCKED(base);
	if (maxinflight < 1)
		maxinflight = 1;
	n_heads = (maxinflight+4) / 5;
	EVUTIL_ASSERT(n_heads > 0);
	new_heads = mm_calloc(n_heads, sizeof(struct request*));
	if (!new_heads)
		return (-1);
	if (old_heads) {
		for (i = 0; i < old_n_heads; ++i) {
			while (old_heads[i]) {
				req = old_heads[i];
				evdns_request_remove(req, &old_heads[i]);
				evdns_request_insert(req, &new_heads[req->trans_id % n_heads]);
			}
		}
		mm_free(old_heads);
	}
	base->req_heads = new_heads;
	base->n_req_heads = n_heads;
	base->global_max_requests_inflight = maxinflight;
	return (0);
}

/* exported function */
int
evdns_base_set_option(struct evdns_base *base,
    const char *option, const char *val)
{
	int res;
	EVDNS_LOCK(base);
	res = evdns_base_set_option_impl(base, option, val, DNS_OPTIONS_ALL);
	EVDNS_UNLOCK(base);
	return res;
}

static inline int
str_matches_option(const char *s1, const char *optionname)
{
	/* Option names are given as "option:" We accept either 'option' in
	 * s1, or 'option:randomjunk'.  The latter form is to implement the
	 * resolv.conf parser. */
	size_t optlen = strlen(optionname);
	size_t slen = strlen(s1);
	if (slen == optlen || slen == optlen - 1)
		return !strncmp(s1, optionname, slen);
	else if (slen > optlen)
		return !strncmp(s1, optionname, optlen);
	else
		return 0;
}

static int
evdns_base_set_option_impl(struct evdns_base *base,
    const char *option, const char *val, int flags)
{
	ASSERT_LOCKED(base);
	if (str_matches_option(option, "ndots:")) {
		const int ndots = strtoint(val);
		if (ndots == -1) return -1;
		if (!(flags & DNS_OPTION_SEARCH)) return 0;
		log(EVDNS_LOG_DEBUG, "Setting ndots to %d", ndots);
		if (!base->global_search_state) base->global_search_state = search_state_new();
		if (!base->global_search_state) return -1;
		base->global_search_state->ndots = ndots;
	} else if (str_matches_option(option, "timeout:")) {
		struct timeval tv;
		if (evdns_strtotimeval(val, &tv) == -1) return -1;
		if (!(flags & DNS_OPTION_MISC)) return 0;
		log(EVDNS_LOG_DEBUG, "Setting timeout to %s", val);
		memcpy(&base->global_timeout, &tv, sizeof(struct timeval));
	} else if (str_matches_option(option, "getaddrinfo-allow-skew:")) {
		struct timeval tv;
		if (evdns_strtotimeval(val, &tv) == -1) return -1;
		if (!(flags & DNS_OPTION_MISC)) return 0;
		log(EVDNS_LOG_DEBUG, "Setting getaddrinfo-allow-skew to %s",
		    val);
		memcpy(&base->global_getaddrinfo_allow_skew, &tv,
		    sizeof(struct timeval));
	} else if (str_matches_option(option, "max-timeouts:")) {
		const int maxtimeout = strtoint_clipped(val, 1, 255);
		if (maxtimeout == -1) return -1;
		if (!(flags & DNS_OPTION_MISC)) return 0;
		log(EVDNS_LOG_DEBUG, "Setting maximum allowed timeouts to %d",
			maxtimeout);
		base->global_max_nameserver_timeout = maxtimeout;
	} else if (str_matches_option(option, "max-inflight:")) {
		const int maxinflight = strtoint_clipped(val, 1, 65000);
		if (maxinflight == -1) return -1;
		if (!(flags & DNS_OPTION_MISC)) return 0;
		log(EVDNS_LOG_DEBUG, "Setting maximum inflight requests to %d",
			maxinflight);
		evdns_base_set_max_requests_inflight(base, maxinflight);
	} else if (str_matches_option(option, "attempts:")) {
		int retries = strtoint(val);
		if (retries == -1) return -1;
		if (retries > 255) retries = 255;
		if (!(flags & DNS_OPTION_MISC)) return 0;
		log(EVDNS_LOG_DEBUG, "Setting retries to %d", retries);
		base->global_max_retransmits = retries;
	} else if (str_matches_option(option, "randomize-case:")) {
		int randcase = strtoint(val);
		if (!(flags & DNS_OPTION_MISC)) return 0;
		base->global_randomize_case = randcase;
	} else if (str_matches_option(option, "bind-to:")) {
		/* XXX This only applies to successive nameservers, not
		 * to already-configured ones.	We might want to fix that. */
		int len = sizeof(base->global_outgoing_address);
		if (!(flags & DNS_OPTION_NAMESERVERS)) return 0;
		if (evutil_parse_sockaddr_port(val,
			(struct sockaddr*)&base->global_outgoing_address, &len))
			return -1;
		base->global_outgoing_addrlen = len;
	} else if (str_matches_option(option, "initial-probe-timeout:")) {
		struct timeval tv;
		if (evdns_strtotimeval(val, &tv) == -1) return -1;
		if (tv.tv_sec > 3600)
			tv.tv_sec = 3600;
		if (!(flags & DNS_OPTION_MISC)) return 0;
		log(EVDNS_LOG_DEBUG, "Setting initial probe timeout to %s",
		    val);
		memcpy(&base->global_nameserver_probe_initial_timeout, &tv,
		    sizeof(tv));
	}
	return 0;
}

int
evdns_set_option(const char *option, const char *val, int flags)
{
	if (!current_base)
		current_base = evdns_base_new(NULL, 0);
	return evdns_base_set_option(current_base, option, val);
}

static void
resolv_conf_parse_line(struct evdns_base *base, char *const start, int flags) {
	char *strtok_state;
	static const char *const delims = " \t";
#define NEXT_TOKEN strtok_r(NULL, delims, &strtok_state)


	char *const first_token = strtok_r(start, delims, &strtok_state);
	ASSERT_LOCKED(base);
	if (!first_token) return;

	if (!strcmp(first_token, "nameserver") && (flags & DNS_OPTION_NAMESERVERS)) {
		const char *const nameserver = NEXT_TOKEN;

		if (nameserver)
			evdns_base_nameserver_ip_add(base, nameserver);
	} else if (!strcmp(first_token, "domain") && (flags & DNS_OPTION_SEARCH)) {
		const char *const domain = NEXT_TOKEN;
		if (domain) {
			search_postfix_clear(base);
			search_postfix_add(base, domain);
		}
	} else if (!strcmp(first_token, "search") && (flags & DNS_OPTION_SEARCH)) {
		const char *domain;
		search_postfix_clear(base);

		while ((domain = NEXT_TOKEN)) {
			search_postfix_add(base, domain);
		}
		search_reverse(base);
	} else if (!strcmp(first_token, "options")) {
		const char *option;
		while ((option = NEXT_TOKEN)) {
			const char *val = strchr(option, ':');
			evdns_base_set_option_impl(base, option, val ? val+1 : "", flags);
		}
	}
#undef NEXT_TOKEN
}

/* exported function */
/* returns: */
/*   0 no errors */
/*   1 failed to open file */
/*   2 failed to stat file */
/*   3 file too large */
/*   4 out of memory */
/*   5 short read from file */
int
evdns_base_resolv_conf_parse(struct evdns_base *base, int flags, const char *const filename) {
	int res;
	EVDNS_LOCK(base);
	res = evdns_base_resolv_conf_parse_impl(base, flags, filename);
	EVDNS_UNLOCK(base);
	return res;
}

static char *
evdns_get_default_hosts_filename(void)
{
#ifdef _WIN32
	/* Windows is a little coy about where it puts its configuration
	 * files.  Sure, they're _usually_ in C:\windows\system32, but
	 * there's no reason in principle they couldn't be in
	 * W:\hoboken chicken emergency\
	 */
	char path[MAX_PATH+1];
	static const char hostfile[] = "\\drivers\\etc\\hosts";
	char *path_out;
	size_t len_out;

	if (! SHGetSpecialFolderPathA(NULL, path, CSIDL_SYSTEM, 0))
		return NULL;
	len_out = strlen(path)+strlen(hostfile)+1;
	path_out = mm_malloc(len_out);
	evutil_snprintf(path_out, len_out, "%s%s", path, hostfile);
	return path_out;
#else
	return mm_strdup("/etc/hosts");
#endif
}

static int
evdns_base_resolv_conf_parse_impl(struct evdns_base *base, int flags, const char *const filename) {
	size_t n;
	char *resolv;
	char *start;
	int err = 0;

	log(EVDNS_LOG_DEBUG, "Parsing resolv.conf file %s", filename);

	if (flags & DNS_OPTION_HOSTSFILE) {
		char *fname = evdns_get_default_hosts_filename();
		evdns_base_load_hosts(base, fname);
		if (fname)
			mm_free(fname);
	}

	if ((err = evutil_read_file_(filename, &resolv, &n, 0)) < 0) {
		if (err == -1) {
			/* No file. */
			evdns_resolv_set_defaults(base, flags);
			return 1;
		} else {
			return 2;
		}
	}

	start = resolv;
	for (;;) {
		char *const newline = strchr(start, '\n');
		if (!newline) {
			resolv_conf_parse_line(base, start, flags);
			break;
		} else {
			*newline = 0;
			resolv_conf_parse_line(base, start, flags);
			start = newline + 1;
		}
	}

	if (!base->server_head && (flags & DNS_OPTION_NAMESERVERS)) {
		/* no nameservers were configured. */
		evdns_base_nameserver_ip_add(base, "127.0.0.1");
		err = 6;
	}
	if (flags & DNS_OPTION_SEARCH && (!base->global_search_state || base->global_search_state->num_domains == 0)) {
		search_set_from_hostname(base);
	}

	mm_free(resolv);
	return err;
}

int
evdns_resolv_conf_parse(int flags, const char *const filename) {
	if (!current_base)
		current_base = evdns_base_new(NULL, 0);
	return evdns_base_resolv_conf_parse(current_base, flags, filename);
}


#ifdef _WIN32
/* Add multiple nameservers from a space-or-comma-separated list. */
static int
evdns_nameserver_ip_add_line(struct evdns_base *base, const char *ips) {
	const char *addr;
	char *buf;
	int r;
	ASSERT_LOCKED(base);
	while (*ips) {
		while (isspace(*ips) || *ips == ',' || *ips == '\t')
			++ips;
		addr = ips;
		while (isdigit(*ips) || *ips == '.' || *ips == ':' ||
		    *ips=='[' || *ips==']')
			++ips;
		buf = mm_malloc(ips-addr+1);
		if (!buf) return 4;
		memcpy(buf, addr, ips-addr);
		buf[ips-addr] = '\0';
		r = evdns_base_nameserver_ip_add(base, buf);
		mm_free(buf);
		if (r) return r;
	}
	return 0;
}

typedef DWORD(WINAPI *GetNetworkParams_fn_t)(FIXED_INFO *, DWORD*);

/* Use the windows GetNetworkParams interface in iphlpapi.dll to */
/* figure out what our nameservers are. */
static int
load_nameservers_with_getnetworkparams(struct evdns_base *base)
{
	/* Based on MSDN examples and inspection of  c-ares code. */
	FIXED_INFO *fixed;
	HMODULE handle = 0;
	ULONG size = sizeof(FIXED_INFO);
	void *buf = NULL;
	int status = 0, r, added_any;
	IP_ADDR_STRING *ns;
	GetNetworkParams_fn_t fn;

	ASSERT_LOCKED(base);
	if (!(handle = evutil_load_windows_system_library_(
			TEXT("iphlpapi.dll")))) {
		log(EVDNS_LOG_WARN, "Could not open iphlpapi.dll");
		status = -1;
		goto done;
	}
	if (!(fn = (GetNetworkParams_fn_t) GetProcAddress(handle, "GetNetworkParams"))) {
		log(EVDNS_LOG_WARN, "Could not get address of function.");
		status = -1;
		goto done;
	}

	buf = mm_malloc(size);
	if (!buf) { status = 4; goto done; }
	fixed = buf;
	r = fn(fixed, &size);
	if (r != ERROR_SUCCESS && r != ERROR_BUFFER_OVERFLOW) {
		status = -1;
		goto done;
	}
	if (r != ERROR_SUCCESS) {
		mm_free(buf);
		buf = mm_malloc(size);
		if (!buf) { status = 4; goto done; }
		fixed = buf;
		r = fn(fixed, &size);
		if (r != ERROR_SUCCESS) {
			log(EVDNS_LOG_DEBUG, "fn() failed.");
			status = -1;
			goto done;
		}
	}

	EVUTIL_ASSERT(fixed);
	added_any = 0;
	ns = &(fixed->DnsServerList);
	while (ns) {
		r = evdns_nameserver_ip_add_line(base, ns->IpAddress.String);
		if (r) {
			log(EVDNS_LOG_DEBUG,"Could not add nameserver %s to list,error: %d",
				(ns->IpAddress.String),(int)GetLastError());
			status = r;
		} else {
			++added_any;
			log(EVDNS_LOG_DEBUG,"Successfully added %s as nameserver",ns->IpAddress.String);
		}

		ns = ns->Next;
	}

	if (!added_any) {
		log(EVDNS_LOG_DEBUG, "No nameservers added.");
		if (status == 0)
			status = -1;
	} else {
		status = 0;
	}

 done:
	if (buf)
		mm_free(buf);
	if (handle)
		FreeLibrary(handle);
	return status;
}

static int
config_nameserver_from_reg_key(struct evdns_base *base, HKEY key, const TCHAR *subkey)
{
	char *buf;
	DWORD bufsz = 0, type = 0;
	int status = 0;

	ASSERT_LOCKED(base);
	if (RegQueryValueEx(key, subkey, 0, &type, NULL, &bufsz)
	    != ERROR_MORE_DATA)
		return -1;
	if (!(buf = mm_malloc(bufsz)))
		return -1;

	if (RegQueryValueEx(key, subkey, 0, &type, (LPBYTE)buf, &bufsz)
	    == ERROR_SUCCESS && bufsz > 1) {
		status = evdns_nameserver_ip_add_line(base,buf);
	}

	mm_free(buf);
	return status;
}

#define SERVICES_KEY TEXT("System\\CurrentControlSet\\Services\\")
#define WIN_NS_9X_KEY  SERVICES_KEY TEXT("VxD\\MSTCP")
#define WIN_NS_NT_KEY  SERVICES_KEY TEXT("Tcpip\\Parameters")

static int
load_nameservers_from_registry(struct evdns_base *base)
{
	int found = 0;
	int r;
#define TRY(k, name) \
	if (!found && config_nameserver_from_reg_key(base,k,TEXT(name)) == 0) { \
		log(EVDNS_LOG_DEBUG,"Found nameservers in %s/%s",#k,name); \
		found = 1;						\
	} else if (!found) {						\
		log(EVDNS_LOG_DEBUG,"Didn't find nameservers in %s/%s", \
		    #k,#name);						\
	}

	ASSERT_LOCKED(base);

	if (((int)GetVersion()) > 0) { /* NT */
		HKEY nt_key = 0, interfaces_key = 0;

		if (RegOpenKeyEx(HKEY_LOCAL_MACHINE, WIN_NS_NT_KEY, 0,
				 KEY_READ, &nt_key) != ERROR_SUCCESS) {
			log(EVDNS_LOG_DEBUG,"Couldn't open nt key, %d",(int)GetLastError());
			return -1;
		}
		r = RegOpenKeyEx(nt_key, TEXT("Interfaces"), 0,
			     KEY_QUERY_VALUE|KEY_ENUMERATE_SUB_KEYS,
			     &interfaces_key);
		if (r != ERROR_SUCCESS) {
			log(EVDNS_LOG_DEBUG,"Couldn't open interfaces key, %d",(int)GetLastError());
			return -1;
		}
		TRY(nt_key, "NameServer");
		TRY(nt_key, "DhcpNameServer");
		TRY(interfaces_key, "NameServer");
		TRY(interfaces_key, "DhcpNameServer");
		RegCloseKey(interfaces_key);
		RegCloseKey(nt_key);
	} else {
		HKEY win_key = 0;
		if (RegOpenKeyEx(HKEY_LOCAL_MACHINE, WIN_NS_9X_KEY, 0,
				 KEY_READ, &win_key) != ERROR_SUCCESS) {
			log(EVDNS_LOG_DEBUG, "Couldn't open registry key, %d", (int)GetLastError());
			return -1;
		}
		TRY(win_key, "NameServer");
		RegCloseKey(win_key);
	}

	if (found == 0) {
		log(EVDNS_LOG_WARN,"Didn't find any nameservers.");
	}

	return found ? 0 : -1;
#undef TRY
}

int
evdns_base_config_windows_nameservers(struct evdns_base *base)
{
	int r;
	char *fname;
	if (base == NULL)
		base = current_base;
	if (base == NULL)
		return -1;
	EVDNS_LOCK(base);
	fname = evdns_get_default_hosts_filename();
	log(EVDNS_LOG_DEBUG, "Loading hosts entries from %s", fname);
	evdns_base_load_hosts(base, fname);
	if (fname)
		mm_free(fname);

	if (load_nameservers_with_getnetworkparams(base) == 0) {
		EVDNS_UNLOCK(base);
		return 0;
	}
	r = load_nameservers_from_registry(base);

	EVDNS_UNLOCK(base);
	return r;
}

int
evdns_config_windows_nameservers(void)
{
	if (!current_base) {
		current_base = evdns_base_new(NULL, 1);
		return current_base == NULL ? -1 : 0;
	} else {
		return evdns_base_config_windows_nameservers(current_base);
	}
}
#endif

struct evdns_base *
evdns_base_new(struct event_base *event_base, int flags)
{
	struct evdns_base *base;

	if (evutil_secure_rng_init() < 0) {
		log(EVDNS_LOG_WARN, "Unable to seed random number generator; "
		    "DNS can't run.");
		return NULL;
	}

	/* Give the evutil library a hook into its evdns-enabled
	 * functionality.  We can't just call evdns_getaddrinfo directly or
	 * else libevent-core will depend on libevent-extras. */
	evutil_set_evdns_getaddrinfo_fn_(evdns_getaddrinfo);
	evutil_set_evdns_getaddrinfo_cancel_fn_(evdns_getaddrinfo_cancel);

	base = mm_malloc(sizeof(struct evdns_base));
	if (base == NULL)
		return (NULL);
	memset(base, 0, sizeof(struct evdns_base));
	base->req_waiting_head = NULL;

	EVTHREAD_ALLOC_LOCK(base->lock, EVTHREAD_LOCKTYPE_RECURSIVE);
	EVDNS_LOCK(base);

	/* Set max requests inflight and allocate req_heads. */
	base->req_heads = NULL;

	evdns_base_set_max_requests_inflight(base, 64);

	base->server_head = NULL;
	base->event_base = event_base;
	base->global_good_nameservers = base->global_requests_inflight =
		base->global_requests_waiting = 0;

	base->global_timeout.tv_sec = 5;
	base->global_timeout.tv_usec = 0;
	base->global_max_reissues = 1;
	base->global_max_retransmits = 3;
	base->global_max_nameserver_timeout = 3;
	base->global_search_state = NULL;
	base->global_randomize_case = 1;
	base->global_getaddrinfo_allow_skew.tv_sec = 3;
	base->global_getaddrinfo_allow_skew.tv_usec = 0;
	base->global_nameserver_probe_initial_timeout.tv_sec = 10;
	base->global_nameserver_probe_initial_timeout.tv_usec = 0;

	TAILQ_INIT(&base->hostsdb);

#define EVDNS_BASE_ALL_FLAGS (0x8001)
	if (flags & ~EVDNS_BASE_ALL_FLAGS) {
		flags = EVDNS_BASE_INITIALIZE_NAMESERVERS;
		log(EVDNS_LOG_WARN,
		    "Unrecognized flag passed to evdns_base_new(). Assuming "
		    "you meant EVDNS_BASE_INITIALIZE_NAMESERVERS.");
	}
#undef EVDNS_BASE_ALL_FLAGS

	if (flags & EVDNS_BASE_INITIALIZE_NAMESERVERS) {
		int r;
#ifdef _WIN32
		r = evdns_base_config_windows_nameservers(base);
#else
		r = evdns_base_resolv_conf_parse(base, DNS_OPTIONS_ALL, "/etc/resolv.conf");
#endif
		if (r == -1) {
			evdns_base_free_and_unlock(base, 0);
			return NULL;
		}
	}
	if (flags & EVDNS_BASE_DISABLE_WHEN_INACTIVE) {
		base->disable_when_inactive = 1;
	}

	EVDNS_UNLOCK(base);
	return base;
}

int
evdns_init(void)
{
	struct evdns_base *base = evdns_base_new(NULL, 1);
	if (base) {
		current_base = base;
		return 0;
	} else {
		return -1;
	}
}

const char *
evdns_err_to_string(int err)
{
    switch (err) {
	case DNS_ERR_NONE: return "no error";
	case DNS_ERR_FORMAT: return "misformatted query";
	case DNS_ERR_SERVERFAILED: return "server failed";
	case DNS_ERR_NOTEXIST: return "name does not exist";
	case DNS_ERR_NOTIMPL: return "query not implemented";
	case DNS_ERR_REFUSED: return "refused";

	case DNS_ERR_TRUNCATED: return "reply truncated or ill-formed";
	case DNS_ERR_UNKNOWN: return "unknown";
	case DNS_ERR_TIMEOUT: return "request timed out";
	case DNS_ERR_SHUTDOWN: return "dns subsystem shut down";
	case DNS_ERR_CANCEL: return "dns request canceled";
	case DNS_ERR_NODATA: return "no records in the reply";
	default: return "[Unknown error code]";
    }
}

static void
evdns_nameserver_free(struct nameserver *server)
{
	if (server->socket >= 0)
		evutil_closesocket(server->socket);
	(void) event_del(&server->event);
	event_debug_unassign(&server->event);
	if (server->state == 0)
		(void) event_del(&server->timeout_event);
	if (server->probe_request) {
		evdns_cancel_request(server->base, server->probe_request);
		server->probe_request = NULL;
	}
	event_debug_unassign(&server->timeout_event);
	mm_free(server);
}

static void
evdns_base_free_and_unlock(struct evdns_base *base, int fail_requests)
{
	struct nameserver *server, *server_next;
	struct search_domain *dom, *dom_next;
	int i;

	/* Requires that we hold the lock. */

	/* TODO(nickm) we might need to refcount here. */

	for (server = base->server_head; server; server = server_next) {
		server_next = server->next;
		evdns_nameserver_free(server);
		if (server_next == base->server_head)
			break;
	}
	base->server_head = NULL;
	base->global_good_nameservers = 0;

	for (i = 0; i < base->n_req_heads; ++i) {
		while (base->req_heads[i]) {
			if (fail_requests)
				reply_schedule_callback(base->req_heads[i], 0, DNS_ERR_SHUTDOWN, NULL);
			request_finished(base->req_heads[i], &REQ_HEAD(base, base->req_heads[i]->trans_id), 1);
		}
	}
	while (base->req_waiting_head) {
		if (fail_requests)
			reply_schedule_callback(base->req_waiting_head, 0, DNS_ERR_SHUTDOWN, NULL);
		request_finished(base->req_waiting_head, &base->req_waiting_head, 1);
	}
	base->global_requests_inflight = base->global_requests_waiting = 0;

<<<<<<< HEAD
=======
	for (server = base->server_head; server; server = server_next) {
		server_next = server->next;
		/** already done something before */
		server->probe_request = NULL;
		evdns_nameserver_free(server);
		if (server_next == base->server_head)
			break;
	}
	base->server_head = NULL;
	base->global_good_nameservers = 0;
>>>>>>> a17af05f

	if (base->global_search_state) {
		for (dom = base->global_search_state->head; dom; dom = dom_next) {
			dom_next = dom->next;
			mm_free(dom);
		}
		mm_free(base->global_search_state);
		base->global_search_state = NULL;
	}

	{
		struct hosts_entry *victim;
		while ((victim = TAILQ_FIRST(&base->hostsdb))) {
			TAILQ_REMOVE(&base->hostsdb, victim, next);
			mm_free(victim);
		}
	}

	mm_free(base->req_heads);

	EVDNS_UNLOCK(base);
	EVTHREAD_FREE_LOCK(base->lock, EVTHREAD_LOCKTYPE_RECURSIVE);

	mm_free(base);
}

void
evdns_base_free(struct evdns_base *base, int fail_requests)
{
	EVDNS_LOCK(base);
	evdns_base_free_and_unlock(base, fail_requests);
}

void
evdns_base_clear_host_addresses(struct evdns_base *base)
{
	struct hosts_entry *victim;
	EVDNS_LOCK(base);
	while ((victim = TAILQ_FIRST(&base->hostsdb))) {
		TAILQ_REMOVE(&base->hostsdb, victim, next);
		mm_free(victim);
	}
	EVDNS_UNLOCK(base);
}

void
evdns_shutdown(int fail_requests)
{
	if (current_base) {
		struct evdns_base *b = current_base;
		current_base = NULL;
		evdns_base_free(b, fail_requests);
	}
	evdns_log_fn = NULL;
}

static int
evdns_base_parse_hosts_line(struct evdns_base *base, char *line)
{
	char *strtok_state;
	static const char *const delims = " \t";
	char *const addr = strtok_r(line, delims, &strtok_state);
	char *hostname, *hash;
	struct sockaddr_storage ss;
	int socklen = sizeof(ss);
	ASSERT_LOCKED(base);

#define NEXT_TOKEN strtok_r(NULL, delims, &strtok_state)

	if (!addr || *addr == '#')
		return 0;

	memset(&ss, 0, sizeof(ss));
	if (evutil_parse_sockaddr_port(addr, (struct sockaddr*)&ss, &socklen)<0)
		return -1;
	if (socklen > (int)sizeof(struct sockaddr_in6))
		return -1;

	if (sockaddr_getport((struct sockaddr*)&ss))
		return -1;

	while ((hostname = NEXT_TOKEN)) {
		struct hosts_entry *he;
		size_t namelen;
		if ((hash = strchr(hostname, '#'))) {
			if (hash == hostname)
				return 0;
			*hash = '\0';
		}

		namelen = strlen(hostname);

		he = mm_calloc(1, sizeof(struct hosts_entry)+namelen);
		if (!he)
			return -1;
		EVUTIL_ASSERT(socklen <= (int)sizeof(he->addr));
		memcpy(&he->addr, &ss, socklen);
		memcpy(he->hostname, hostname, namelen+1);
		he->addrlen = socklen;

		TAILQ_INSERT_TAIL(&base->hostsdb, he, next);

		if (hash)
			return 0;
	}

	return 0;
#undef NEXT_TOKEN
}

static int
evdns_base_load_hosts_impl(struct evdns_base *base, const char *hosts_fname)
{
	char *str=NULL, *cp, *eol;
	size_t len;
	int err=0;

	ASSERT_LOCKED(base);

	if (hosts_fname == NULL ||
	    (err = evutil_read_file_(hosts_fname, &str, &len, 0)) < 0) {
		char tmp[64];
		strlcpy(tmp, "127.0.0.1   localhost", sizeof(tmp));
		evdns_base_parse_hosts_line(base, tmp);
		strlcpy(tmp, "::1   localhost", sizeof(tmp));
		evdns_base_parse_hosts_line(base, tmp);
		return err ? -1 : 0;
	}

	/* This will break early if there is a NUL in the hosts file.
	 * Probably not a problem.*/
	cp = str;
	for (;;) {
		eol = strchr(cp, '\n');

		if (eol) {
			*eol = '\0';
			evdns_base_parse_hosts_line(base, cp);
			cp = eol+1;
		} else {
			evdns_base_parse_hosts_line(base, cp);
			break;
		}
	}

	mm_free(str);
	return 0;
}

int
evdns_base_load_hosts(struct evdns_base *base, const char *hosts_fname)
{
	int res;
	if (!base)
		base = current_base;
	EVDNS_LOCK(base);
	res = evdns_base_load_hosts_impl(base, hosts_fname);
	EVDNS_UNLOCK(base);
	return res;
}

/* A single request for a getaddrinfo, either v4 or v6. */
struct getaddrinfo_subrequest {
	struct evdns_request *r;
	ev_uint32_t type;
};

/* State data used to implement an in-progress getaddrinfo. */
struct evdns_getaddrinfo_request {
	struct evdns_base *evdns_base;
	/* Copy of the modified 'hints' data that we'll use to build
	 * answers. */
	struct evutil_addrinfo hints;
	/* The callback to invoke when we're done */
	evdns_getaddrinfo_cb user_cb;
	/* User-supplied data to give to the callback. */
	void *user_data;
	/* The port to use when building sockaddrs. */
	ev_uint16_t port;
	/* The sub_request for an A record (if any) */
	struct getaddrinfo_subrequest ipv4_request;
	/* The sub_request for an AAAA record (if any) */
	struct getaddrinfo_subrequest ipv6_request;

	/* The cname result that we were told (if any) */
	char *cname_result;

	/* If we have one request answered and one request still inflight,
	 * then this field holds the answer from the first request... */
	struct evutil_addrinfo *pending_result;
	/* And this event is a timeout that will tell us to cancel the second
	 * request if it's taking a long time. */
	struct event timeout;

	/* And this field holds the error code from the first request... */
	int pending_error;
	/* If this is set, the user canceled this request. */
	unsigned user_canceled : 1;
	/* If this is set, the user can no longer cancel this request; we're
	 * just waiting for the free. */
	unsigned request_done : 1;
};

/* Convert an evdns errors to the equivalent getaddrinfo error. */
static int
evdns_err_to_getaddrinfo_err(int e1)
{
	/* XXX Do this better! */
	if (e1 == DNS_ERR_NONE)
		return 0;
	else if (e1 == DNS_ERR_NOTEXIST)
		return EVUTIL_EAI_NONAME;
	else
		return EVUTIL_EAI_FAIL;
}

/* Return the more informative of two getaddrinfo errors. */
static int
getaddrinfo_merge_err(int e1, int e2)
{
	/* XXXX be cleverer here. */
	if (e1 == 0)
		return e2;
	else
		return e1;
}

static void
free_getaddrinfo_request(struct evdns_getaddrinfo_request *data)
{
	/* DO NOT CALL this if either of the requests is pending.  Only once
	 * both callbacks have been invoked is it safe to free the request */
	if (data->pending_result)
		evutil_freeaddrinfo(data->pending_result);
	if (data->cname_result)
		mm_free(data->cname_result);
	event_del(&data->timeout);
	mm_free(data);
	return;
}

static void
add_cname_to_reply(struct evdns_getaddrinfo_request *data,
    struct evutil_addrinfo *ai)
{
	if (data->cname_result && ai) {
		ai->ai_canonname = data->cname_result;
		data->cname_result = NULL;
	}
}

/* Callback: invoked when one request in a mixed-format A/AAAA getaddrinfo
 * request has finished, but the other one took too long to answer. Pass
 * along the answer we got, and cancel the other request.
 */
static void
evdns_getaddrinfo_timeout_cb(evutil_socket_t fd, short what, void *ptr)
{
	int v4_timedout = 0, v6_timedout = 0;
	struct evdns_getaddrinfo_request *data = ptr;

	/* Cancel any pending requests, and note which one */
	if (data->ipv4_request.r) {
		/* XXXX This does nothing if the request's callback is already
		 * running (pending_cb is set). */
		evdns_cancel_request(NULL, data->ipv4_request.r);
		v4_timedout = 1;
		EVDNS_LOCK(data->evdns_base);
		++data->evdns_base->getaddrinfo_ipv4_timeouts;
		EVDNS_UNLOCK(data->evdns_base);
	}
	if (data->ipv6_request.r) {
		/* XXXX This does nothing if the request's callback is already
		 * running (pending_cb is set). */
		evdns_cancel_request(NULL, data->ipv6_request.r);
		v6_timedout = 1;
		EVDNS_LOCK(data->evdns_base);
		++data->evdns_base->getaddrinfo_ipv6_timeouts;
		EVDNS_UNLOCK(data->evdns_base);
	}

	/* We only use this timeout callback when we have an answer for
	 * one address. */
	EVUTIL_ASSERT(!v4_timedout || !v6_timedout);

	/* Report the outcome of the other request that didn't time out. */
	if (data->pending_result) {
		add_cname_to_reply(data, data->pending_result);
		data->user_cb(0, data->pending_result, data->user_data);
		data->pending_result = NULL;
	} else {
		int e = data->pending_error;
		if (!e)
			e = EVUTIL_EAI_AGAIN;
		data->user_cb(e, NULL, data->user_data);
	}

	data->user_cb = NULL; /* prevent double-call if evdns callbacks are
			       * in-progress. XXXX It would be better if this
			       * weren't necessary. */

	if (!v4_timedout && !v6_timedout) {
		/* should be impossible? XXXX */
		free_getaddrinfo_request(data);
	}
}

static int
evdns_getaddrinfo_set_timeout(struct evdns_base *evdns_base,
    struct evdns_getaddrinfo_request *data)
{
	return event_add(&data->timeout, &evdns_base->global_getaddrinfo_allow_skew);
}

static inline int
evdns_result_is_answer(int result)
{
	return (result != DNS_ERR_NOTIMPL && result != DNS_ERR_REFUSED &&
	    result != DNS_ERR_SERVERFAILED && result != DNS_ERR_CANCEL);
}

static void
evdns_getaddrinfo_gotresolve(int result, char type, int count,
    int ttl, void *addresses, void *arg)
{
	int i;
	struct getaddrinfo_subrequest *req = arg;
	struct getaddrinfo_subrequest *other_req;
	struct evdns_getaddrinfo_request *data;

	struct evutil_addrinfo *res;

	struct sockaddr_in sin;
	struct sockaddr_in6 sin6;
	struct sockaddr *sa;
	int socklen, addrlen;
	void *addrp;
	int err;
	int user_canceled;

	EVUTIL_ASSERT(req->type == DNS_IPv4_A || req->type == DNS_IPv6_AAAA);
	if (req->type == DNS_IPv4_A) {
		data = EVUTIL_UPCAST(req, struct evdns_getaddrinfo_request, ipv4_request);
		other_req = &data->ipv6_request;
	} else {
		data = EVUTIL_UPCAST(req, struct evdns_getaddrinfo_request, ipv6_request);
		other_req = &data->ipv4_request;
	}

	/** Called from evdns_base_free() with @fail_requests == 1 */
	if (result != DNS_ERR_SHUTDOWN) {
		EVDNS_LOCK(data->evdns_base);
		if (evdns_result_is_answer(result)) {
			if (req->type == DNS_IPv4_A)
				++data->evdns_base->getaddrinfo_ipv4_answered;
			else
				++data->evdns_base->getaddrinfo_ipv6_answered;
		}
		user_canceled = data->user_canceled;
		if (other_req->r == NULL)
			data->request_done = 1;
		EVDNS_UNLOCK(data->evdns_base);
	} else {
		data->evdns_base = NULL;
		user_canceled = data->user_canceled;
	}

	req->r = NULL;

	if (result == DNS_ERR_CANCEL && ! user_canceled) {
		/* Internal cancel request from timeout or internal error.
		 * we already answered the user. */
		if (other_req->r == NULL)
			free_getaddrinfo_request(data);
		return;
	}

	if (data->user_cb == NULL) {
		/* We already answered.  XXXX This shouldn't be needed; see
		 * comments in evdns_getaddrinfo_timeout_cb */
		free_getaddrinfo_request(data);
		return;
	}

	if (result == DNS_ERR_NONE) {
		if (count == 0)
			err = EVUTIL_EAI_NODATA;
		else
			err = 0;
	} else {
		err = evdns_err_to_getaddrinfo_err(result);
	}

	if (err) {
		/* Looks like we got an error. */
		if (other_req->r) {
			/* The other request is still working; maybe it will
			 * succeed. */
			/* XXXX handle failure from set_timeout */
			if (result != DNS_ERR_SHUTDOWN) {
				evdns_getaddrinfo_set_timeout(data->evdns_base, data);
			}
			data->pending_error = err;
			return;
		}

		if (user_canceled) {
			data->user_cb(EVUTIL_EAI_CANCEL, NULL, data->user_data);
		} else if (data->pending_result) {
			/* If we have an answer waiting, and we weren't
			 * canceled, ignore this error. */
			add_cname_to_reply(data, data->pending_result);
			data->user_cb(0, data->pending_result, data->user_data);
			data->pending_result = NULL;
		} else {
			if (data->pending_error)
				err = getaddrinfo_merge_err(err,
				    data->pending_error);
			data->user_cb(err, NULL, data->user_data);
		}
		free_getaddrinfo_request(data);
		return;
	} else if (user_canceled) {
		if (other_req->r) {
			/* The other request is still working; let it hit this
			 * callback with EVUTIL_EAI_CANCEL callback and report
			 * the failure. */
			return;
		}
		data->user_cb(EVUTIL_EAI_CANCEL, NULL, data->user_data);
		free_getaddrinfo_request(data);
		return;
	}

	/* Looks like we got some answers. We should turn them into addrinfos
	 * and then either queue those or return them all. */
	EVUTIL_ASSERT(type == DNS_IPv4_A || type == DNS_IPv6_AAAA);

	if (type == DNS_IPv4_A) {
		memset(&sin, 0, sizeof(sin));
		sin.sin_family = AF_INET;
		sin.sin_port = htons(data->port);

		sa = (struct sockaddr *)&sin;
		socklen = sizeof(sin);
		addrlen = 4;
		addrp = &sin.sin_addr.s_addr;
	} else {
		memset(&sin6, 0, sizeof(sin6));
		sin6.sin6_family = AF_INET6;
		sin6.sin6_port = htons(data->port);

		sa = (struct sockaddr *)&sin6;
		socklen = sizeof(sin6);
		addrlen = 16;
		addrp = &sin6.sin6_addr.s6_addr;
	}

	res = NULL;
	for (i=0; i < count; ++i) {
		struct evutil_addrinfo *ai;
		memcpy(addrp, ((char*)addresses)+i*addrlen, addrlen);
		ai = evutil_new_addrinfo_(sa, socklen, &data->hints);
		if (!ai) {
			if (other_req->r) {
				evdns_cancel_request(NULL, other_req->r);
			}
			data->user_cb(EVUTIL_EAI_MEMORY, NULL, data->user_data);
			if (res)
				evutil_freeaddrinfo(res);

			if (other_req->r == NULL)
				free_getaddrinfo_request(data);
			return;
		}
		res = evutil_addrinfo_append_(res, ai);
	}

	if (other_req->r) {
		/* The other request is still in progress; wait for it */
		/* XXXX handle failure from set_timeout */
		evdns_getaddrinfo_set_timeout(data->evdns_base, data);
		data->pending_result = res;
		return;
	} else {
		/* The other request is done or never started; append its
		 * results (if any) and return them. */
		if (data->pending_result) {
			if (req->type == DNS_IPv4_A)
				res = evutil_addrinfo_append_(res,
				    data->pending_result);
			else
				res = evutil_addrinfo_append_(
				    data->pending_result, res);
			data->pending_result = NULL;
		}

		/* Call the user callback. */
		add_cname_to_reply(data, res);
		data->user_cb(0, res, data->user_data);

		/* Free data. */
		free_getaddrinfo_request(data);
	}
}

static struct hosts_entry *
find_hosts_entry(struct evdns_base *base, const char *hostname,
    struct hosts_entry *find_after)
{
	struct hosts_entry *e;

	if (find_after)
		e = TAILQ_NEXT(find_after, next);
	else
		e = TAILQ_FIRST(&base->hostsdb);

	for (; e; e = TAILQ_NEXT(e, next)) {
		if (!evutil_ascii_strcasecmp(e->hostname, hostname))
			return e;
	}
	return NULL;
}

static int
evdns_getaddrinfo_fromhosts(struct evdns_base *base,
    const char *nodename, struct evutil_addrinfo *hints, ev_uint16_t port,
    struct evutil_addrinfo **res)
{
	int n_found = 0;
	struct hosts_entry *e;
	struct evutil_addrinfo *ai=NULL;
	int f = hints->ai_family;

	EVDNS_LOCK(base);
	for (e = find_hosts_entry(base, nodename, NULL); e;
	    e = find_hosts_entry(base, nodename, e)) {
		struct evutil_addrinfo *ai_new;
		++n_found;
		if ((e->addr.sa.sa_family == AF_INET && f == PF_INET6) ||
		    (e->addr.sa.sa_family == AF_INET6 && f == PF_INET))
			continue;
		ai_new = evutil_new_addrinfo_(&e->addr.sa, e->addrlen, hints);
		if (!ai_new) {
			n_found = 0;
			goto out;
		}
		sockaddr_setport(ai_new->ai_addr, port);
		ai = evutil_addrinfo_append_(ai, ai_new);
	}
	EVDNS_UNLOCK(base);
out:
	if (n_found) {
		/* Note that we return an empty answer if we found entries for
		 * this hostname but none were of the right address type. */
		*res = ai;
		return 0;
	} else {
		if (ai)
			evutil_freeaddrinfo(ai);
		return -1;
	}
}

struct evdns_getaddrinfo_request *
evdns_getaddrinfo(struct evdns_base *dns_base,
    const char *nodename, const char *servname,
    const struct evutil_addrinfo *hints_in,
    evdns_getaddrinfo_cb cb, void *arg)
{
	struct evdns_getaddrinfo_request *data;
	struct evutil_addrinfo hints;
	struct evutil_addrinfo *res = NULL;
	int err;
	int port = 0;
	int want_cname = 0;

	if (!dns_base) {
		dns_base = current_base;
		if (!dns_base) {
			log(EVDNS_LOG_WARN,
			    "Call to getaddrinfo_async with no "
			    "evdns_base configured.");
			cb(EVUTIL_EAI_FAIL, NULL, arg); /* ??? better error? */
			return NULL;
		}
	}

	/* If we _must_ answer this immediately, do so. */
	if ((hints_in && (hints_in->ai_flags & EVUTIL_AI_NUMERICHOST))) {
		res = NULL;
		err = evutil_getaddrinfo(nodename, servname, hints_in, &res);
		cb(err, res, arg);
		return NULL;
	}

	if (hints_in) {
		memcpy(&hints, hints_in, sizeof(hints));
	} else {
		memset(&hints, 0, sizeof(hints));
		hints.ai_family = PF_UNSPEC;
	}

	evutil_adjust_hints_for_addrconfig_(&hints);

	/* Now try to see if we _can_ answer immediately. */
	/* (It would be nice to do this by calling getaddrinfo directly, with
	 * AI_NUMERICHOST, on plaforms that have it, but we can't: there isn't
	 * a reliable way to distinguish the "that wasn't a numeric host!" case
	 * from any other EAI_NONAME cases.) */
	err = evutil_getaddrinfo_common_(nodename, servname, &hints, &res, &port);
	if (err != EVUTIL_EAI_NEED_RESOLVE) {
		cb(err, res, arg);
		return NULL;
	}

	/* If there is an entry in the hosts file, we should give it now. */
	if (!evdns_getaddrinfo_fromhosts(dns_base, nodename, &hints, port, &res)) {
		cb(0, res, arg);
		return NULL;
	}

	/* Okay, things are serious now. We're going to need to actually
	 * launch a request.
	 */
	data = mm_calloc(1,sizeof(struct evdns_getaddrinfo_request));
	if (!data) {
		cb(EVUTIL_EAI_MEMORY, NULL, arg);
		return NULL;
	}

	memcpy(&data->hints, &hints, sizeof(data->hints));
	data->port = (ev_uint16_t)port;
	data->ipv4_request.type = DNS_IPv4_A;
	data->ipv6_request.type = DNS_IPv6_AAAA;
	data->user_cb = cb;
	data->user_data = arg;
	data->evdns_base = dns_base;

	want_cname = (hints.ai_flags & EVUTIL_AI_CANONNAME);

	/* If we are asked for a PF_UNSPEC address, we launch two requests in
	 * parallel: one for an A address and one for an AAAA address.  We
	 * can't send just one request, since many servers only answer one
	 * question per DNS request.
	 *
	 * Once we have the answer to one request, we allow for a short
	 * timeout before we report it, to see if the other one arrives.  If
	 * they both show up in time, then we report both the answers.
	 *
	 * If too many addresses of one type time out or fail, we should stop
	 * launching those requests. (XXX we don't do that yet.)
	 */

	if (hints.ai_family != PF_INET6) {
		log(EVDNS_LOG_DEBUG, "Sending request for %s on ipv4 as %p",
		    nodename, &data->ipv4_request);

		data->ipv4_request.r = evdns_base_resolve_ipv4(dns_base,
		    nodename, 0, evdns_getaddrinfo_gotresolve,
		    &data->ipv4_request);
		if (want_cname && data->ipv4_request.r)
			data->ipv4_request.r->current_req->put_cname_in_ptr =
			    &data->cname_result;
	}
	if (hints.ai_family != PF_INET) {
		log(EVDNS_LOG_DEBUG, "Sending request for %s on ipv6 as %p",
		    nodename, &data->ipv6_request);

		data->ipv6_request.r = evdns_base_resolve_ipv6(dns_base,
		    nodename, 0, evdns_getaddrinfo_gotresolve,
		    &data->ipv6_request);
		if (want_cname && data->ipv6_request.r)
			data->ipv6_request.r->current_req->put_cname_in_ptr =
			    &data->cname_result;
	}

	evtimer_assign(&data->timeout, dns_base->event_base,
	    evdns_getaddrinfo_timeout_cb, data);

	if (data->ipv4_request.r || data->ipv6_request.r) {
		return data;
	} else {
		mm_free(data);
		cb(EVUTIL_EAI_FAIL, NULL, arg);
		return NULL;
	}
}

void
evdns_getaddrinfo_cancel(struct evdns_getaddrinfo_request *data)
{
	EVDNS_LOCK(data->evdns_base);
	if (data->request_done) {
		EVDNS_UNLOCK(data->evdns_base);
		return;
	}
	event_del(&data->timeout);
	data->user_canceled = 1;
	if (data->ipv4_request.r)
		evdns_cancel_request(data->evdns_base, data->ipv4_request.r);
	if (data->ipv6_request.r)
		evdns_cancel_request(data->evdns_base, data->ipv6_request.r);
	EVDNS_UNLOCK(data->evdns_base);
}<|MERGE_RESOLUTION|>--- conflicted
+++ resolved
@@ -754,11 +754,8 @@
 			return;
 
 		/* move a request from the waiting queue to the inflight queue */
-<<<<<<< HEAD
-=======
 		req->ns->requests_inflight++;
 
->>>>>>> a17af05f
 		evdns_request_remove(req, &base->req_waiting_head);
 
 		base->global_requests_waiting--;
@@ -4039,15 +4036,6 @@
 
 	/* TODO(nickm) we might need to refcount here. */
 
-	for (server = base->server_head; server; server = server_next) {
-		server_next = server->next;
-		evdns_nameserver_free(server);
-		if (server_next == base->server_head)
-			break;
-	}
-	base->server_head = NULL;
-	base->global_good_nameservers = 0;
-
 	for (i = 0; i < base->n_req_heads; ++i) {
 		while (base->req_heads[i]) {
 			if (fail_requests)
@@ -4062,8 +4050,6 @@
 	}
 	base->global_requests_inflight = base->global_requests_waiting = 0;
 
-<<<<<<< HEAD
-=======
 	for (server = base->server_head; server; server = server_next) {
 		server_next = server->next;
 		/** already done something before */
@@ -4074,7 +4060,6 @@
 	}
 	base->server_head = NULL;
 	base->global_good_nameservers = 0;
->>>>>>> a17af05f
 
 	if (base->global_search_state) {
 		for (dom = base->global_search_state->head; dom; dom = dom_next) {
