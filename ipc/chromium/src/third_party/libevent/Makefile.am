# Makefile.am for libevent
# Copyright 2000-2007 Niels Provos
# Copyright 2007-2012 Niels Provos and Nick Mathewson
#
# See LICENSE for copying information.

# 'foreign' means that we're not enforcing GNU package rules strictly.
# '1.9' means that we need automake 1.9 or later (and we do).
AUTOMAKE_OPTIONS = foreign 1.9 subdir-objects

ACLOCAL_AMFLAGS = -I m4

# This is the "Release" of the Libevent ABI.  It takes precedence over
# the VERSION_INFO, so that two versions of Libevent with the same
# "Release" are never binary-compatible.
#
# This number incremented once for the 2.0 release candidate, and
# will increment for each series until we revise our interfaces enough
# that we can seriously expect ABI compatibility between series.
#
RELEASE = -release 2.1

# This is the version info for the libevent binary API.  It has three
# numbers:
#   Current  -- the number of the binary API that we're implementing
#   Revision -- which iteration of the implementation of the binary
#               API are we supplying?
#   Age      -- How many previous binary API versions do we also
#               support?
#
# To increment a VERSION_INFO (current:revision:age):
#    If the ABI didn't change:
#        Return (current:revision+1:age)
#    If the ABI changed, but it's backward-compatible:
#        Return (current+1:0:age+1)
#    If the ABI changed and it isn't backward-compatible:
#        Return (current+1:0:0)
#
# Once an RC is out, DO NOT MAKE ANY ABI-BREAKING CHANGES IN THAT SERIES
# UNLESS YOU REALLY REALLY HAVE TO.
<<<<<<< HEAD
VERSION_INFO = 6:10:1
=======
VERSION_INFO = 6:2:0
>>>>>>> a17af05f

# History:          RELEASE    VERSION_INFO
#  2.0.1-alpha --     2.0        1:0:0
#  2.0.2-alpha --                2:0:0
#  2.0.3-alpha --                2:0:0  (should have incremented; didn't.)
#  2.0.4-alpha --                3:0:0
#  2.0.5-beta  --                4:0:0
#  2.0.6-rc    --     2.0        2:0:0
#  2.0.7-rc    --     2.0        3:0:1
#  2.0.8-rc    --     2.0        4:0:2
#  2.0.9-rc    --     2.0        5:0:0 (ABI changed slightly)
#  2.0.10-stable--    2.0        5:1:0 (No ABI change)
#  2.0.11-stable--    2.0        6:0:1 (ABI changed, backward-compatible)
#  2.0.12-stable--    2.0        6:1:1 (No ABI change)
#  2.0.13-stable--    2.0        6:2:1 (No ABI change)
#  2.0.14-stable--    2.0        6:3:1 (No ABI change)
#  2.0.15-stable--    2.0        6:3:1 (Forgot to update :( )
#  2.0.16-stable--    2.0        6:4:1 (No ABI change)
#  2.0.17-stable--    2.0        6:5:1 (No ABI change)
#  2.0.18-stable--    2.0        6:6:1 (No ABI change)
#  2.0.19-stable--    2.0        6:7:1 (No ABI change)
#  2.0.20-stable--    2.0        6:8:1 (No ABI change)
#  2.0.21-stable--    2.0        6:9:1 (No ABI change)
#  2.0.22-stable--    2.0        6:10:1 (No ABI change)
#
# For Libevent 2.1:
#  2.1.1-alpha --     2.1        1:0:0
#  2.1.2-alpha --     2.1        1:0:0 (should have been 2:0:1)
#  2.1.3-alpha --     2.1        3:0:0 (ABI changed slightly)
#  2.1.4-alpha --     2.1        4:0:0 (ABI changed slightly)
#  2.1.5-beta  --     2.1        5:0:0 (ABI changed slightly)
#  2.1.6-beta  --     2.1        6:0:0 (ABI changed slightly)
#  2.1.7-beta  --     2.1        6:1:0 (ABI changed slightly)
#  2.1.8-stable--     2.1        6:2:0 (ABI changed slightly)

# ABI version history for this package effectively restarts every time
# we change RELEASE.  Version 1.4.x had RELEASE of 1.4.
#
# Ideally, we would not be using RELEASE at all; instead we could just
# use the VERSION_INFO field to label our backward-incompatible ABI
# changes, and those would be few and far between.  Unfortunately,
# Libevent still exposes far too many volatile structures in its
# headers, so we pretty much have to assume that most development
# series will break ABI compatibility.  For now, it's simplest just to
# keep incrementing the RELEASE between series and resetting VERSION_INFO.
#
# Eventually, when we get to the point where the structures in the
# headers are all non-changing (or not there at all!), we can shift to
# a more normal worldview where backward-incompatible ABI changes are
# nice and rare.  For the next couple of years, though, 'struct event'
# is user-visible, and so we can pretty much guarantee that release
# series won't be binary-compatible.

if INSTALL_LIBEVENT
dist_bin_SCRIPTS = event_rpcgen.py
endif

pkgconfigdir=$(libdir)/pkgconfig
LIBEVENT_PKGCONFIG=libevent.pc libevent_core.pc libevent_extra.pc

# These sources are conditionally added by configure.ac or conditionally
# included from other files.
PLATFORM_DEPENDENT_SRC = \
	arc4random.c \
	epoll_sub.c

EXTRA_DIST = \
	ChangeLog-1.4 \
	ChangeLog-2.0 \
	Doxyfile \
	LICENSE \
	Makefile.nmake test/Makefile.nmake \
	autogen.sh \
	event_rpcgen.py \
	libevent.pc.in \
	make-event-config.sed \
	whatsnew-2.0.txt \
	whatsnew-2.1.txt \
	$(PLATFORM_DEPENDENT_SRC)

LIBEVENT_LIBS_LA = libevent.la libevent_core.la libevent_extra.la
if PTHREADS
LIBEVENT_LIBS_LA += libevent_pthreads.la
LIBEVENT_PKGCONFIG += libevent_pthreads.pc
endif
if OPENSSL
LIBEVENT_LIBS_LA += libevent_openssl.la
LIBEVENT_PKGCONFIG += libevent_openssl.pc
endif

if INSTALL_LIBEVENT
lib_LTLIBRARIES = $(LIBEVENT_LIBS_LA)
pkgconfig_DATA = $(LIBEVENT_PKGCONFIG)
else
noinst_LTLIBRARIES =  $(LIBEVENT_LIBS_LA)
endif

EXTRA_SOURCE=
noinst_HEADERS=
noinst_PROGRAMS=
EXTRA_PROGRAMS=
CLEANFILES=
DISTCLEANFILES=
BUILT_SOURCES =
include include/include.am
include sample/include.am
include test/include.am

if BUILD_WIN32

SYS_LIBS = -lws2_32 -lshell32 -ladvapi32
SYS_SRC = win32select.c buffer_iocp.c event_iocp.c \
	bufferevent_async.c
SYS_INCLUDES = -IWIN32-Code -IWIN32-Code/nmake

if THREADS
SYS_SRC += evthread_win32.c
endif

else

SYS_LIBS =
SYS_SRC =
SYS_INCLUDES =

endif

if STRLCPY_IMPL
SYS_SRC += strlcpy.c
endif
if SELECT_BACKEND
SYS_SRC += select.c
endif
if POLL_BACKEND
SYS_SRC += poll.c
endif
if DEVPOLL_BACKEND
SYS_SRC += devpoll.c
endif
if KQUEUE_BACKEND
SYS_SRC += kqueue.c
endif
if EPOLL_BACKEND
SYS_SRC += epoll.c
endif
if EVPORT_BACKEND
SYS_SRC += evport.c
endif
if SIGNAL_SUPPORT
SYS_SRC += signal.c
endif

BUILT_SOURCES += include/event2/event-config.h

include/event2/event-config.h: config.h make-event-config.sed
	$(AM_V_GEN)test -d include/event2 || $(MKDIR_P) include/event2
	$(AM_V_at)$(SED) -f $(srcdir)/make-event-config.sed < config.h > $@T
	$(AM_V_at)mv -f $@T $@

CORE_SRC =					\
	buffer.c				\
	bufferevent.c				\
	bufferevent_filter.c			\
	bufferevent_pair.c			\
	bufferevent_ratelim.c			\
	bufferevent_sock.c			\
	event.c					\
	evmap.c					\
	evthread.c				\
	evutil.c				\
	evutil_rand.c				\
	evutil_time.c				\
	listener.c				\
	log.c					\
	$(SYS_SRC)

EXTRAS_SRC =					\
	evdns.c					\
	event_tagging.c				\
	evrpc.c					\
	http.c

if BUILD_WITH_NO_UNDEFINED
NO_UNDEFINED = -no-undefined
MAYBE_CORE = libevent_core.la
else
NO_UNDEFINED =
MAYBE_CORE =
endif

GENERIC_LDFLAGS = -version-info $(VERSION_INFO) $(RELEASE) $(NO_UNDEFINED)

libevent_la_SOURCES = $(CORE_SRC) $(EXTRAS_SRC)
libevent_la_LIBADD = @LTLIBOBJS@ $(SYS_LIBS)
libevent_la_LDFLAGS = $(GENERIC_LDFLAGS)

libevent_core_la_SOURCES = $(CORE_SRC)
libevent_core_la_LIBADD = @LTLIBOBJS@ $(SYS_LIBS)
libevent_core_la_LDFLAGS = $(GENERIC_LDFLAGS)

if PTHREADS
libevent_pthreads_la_SOURCES = evthread_pthread.c
libevent_pthreads_la_LIBADD = $(MAYBE_CORE)
libevent_pthreads_la_LDFLAGS = $(GENERIC_LDFLAGS)
endif

libevent_extra_la_SOURCES = $(EXTRAS_SRC)
libevent_extra_la_LIBADD = $(MAYBE_CORE) $(SYS_LIBS)
libevent_extra_la_LDFLAGS = $(GENERIC_LDFLAGS)

if OPENSSL
libevent_openssl_la_SOURCES = bufferevent_openssl.c
libevent_openssl_la_LIBADD = $(MAYBE_CORE) $(OPENSSL_LIBS)
libevent_openssl_la_LDFLAGS = $(GENERIC_LDFLAGS)
libevent_openssl_la_CPPFLAGS = $(AM_CPPFLAGS) $(OPENSSL_INCS)
endif

noinst_HEADERS +=				\
	WIN32-Code/nmake/evconfig-private.h	\
	WIN32-Code/nmake/event2/event-config.h	\
	WIN32-Code/tree.h			\
	bufferevent-internal.h			\
	changelist-internal.h			\
	compat/sys/queue.h			\
	defer-internal.h			\
	epolltable-internal.h			\
	evbuffer-internal.h			\
	evconfig-private.h			\
	event-internal.h			\
	evmap-internal.h			\
	evrpc-internal.h			\
	evsignal-internal.h			\
	evthread-internal.h			\
	ht-internal.h				\
	http-internal.h				\
	iocp-internal.h				\
	ipv6-internal.h				\
	kqueue-internal.h			\
	log-internal.h				\
	minheap-internal.h			\
	mm-internal.h				\
	ratelim-internal.h			\
	ratelim-internal.h			\
	strlcpy-internal.h			\
	time-internal.h				\
	util-internal.h

EVENT1_HDRS = \
	include/evdns.h \
	include/event.h \
	include/evhttp.h \
	include/evrpc.h \
	include/evutil.h

if INSTALL_LIBEVENT
include_HEADERS = $(EVENT1_HDRS)
else
noinst_HEADERS += $(EVENT1_HDRS)
endif

AM_CPPFLAGS = -I$(srcdir)/compat -I$(srcdir)/include -I./include $(SYS_INCLUDES)

verify: check

doxygen: FORCE
	doxygen $(srcdir)/Doxyfile
FORCE:

DISTCLEANFILES += *~ libevent.pc libevent_core.pc libevent_extra.pc ./include/event2/event-config.h
<|MERGE_RESOLUTION|>--- conflicted
+++ resolved
@@ -38,11 +38,7 @@
 #
 # Once an RC is out, DO NOT MAKE ANY ABI-BREAKING CHANGES IN THAT SERIES
 # UNLESS YOU REALLY REALLY HAVE TO.
-<<<<<<< HEAD
-VERSION_INFO = 6:10:1
-=======
 VERSION_INFO = 6:2:0
->>>>>>> a17af05f
 
 # History:          RELEASE    VERSION_INFO
 #  2.0.1-alpha --     2.0        1:0:0
@@ -66,7 +62,6 @@
 #  2.0.19-stable--    2.0        6:7:1 (No ABI change)
 #  2.0.20-stable--    2.0        6:8:1 (No ABI change)
 #  2.0.21-stable--    2.0        6:9:1 (No ABI change)
-#  2.0.22-stable--    2.0        6:10:1 (No ABI change)
 #
 # For Libevent 2.1:
 #  2.1.1-alpha --     2.1        1:0:0
