/* event2/event-config.h
 *
 * This file was generated by autoconf when libevent was built, and post-
 * processed by Libevent so that its macros would have a uniform prefix.
 *
 * DO NOT EDIT THIS FILE.
 *
 * Do not rely on macros in this file existing in later versions.
 */

#ifndef EVENT2_EVENT_CONFIG_H_INCLUDED_
#define EVENT2_EVENT_CONFIG_H_INCLUDED_

/* config.h.  Generated from config.h.in by configure.  */
/* config.h.in.  Generated from configure.ac by autoheader.  */

/* Define if libevent should build without support for a debug mode */
/* #undef EVENT__DISABLE_DEBUG_MODE */

/* Define if libevent should not allow replacing the mm functions */
/* #undef EVENT__DISABLE_MM_REPLACEMENT */

/* Define if libevent should not be compiled with thread support */
/* #undef EVENT__DISABLE_THREAD_SUPPORT */

/* Define to 1 if you have the `accept4' function. */
#define EVENT__HAVE_ACCEPT4 1

/* Define to 1 if you have the `arc4random' function. */
#define EVENT__HAVE_ARC4RANDOM 1

/* Define to 1 if you have the `arc4random_buf' function. */
<<<<<<< HEAD
/* #undef _EVENT_HAVE_ARC4RANDOM_BUF */
=======
/* #undef EVENT__HAVE_ARC4RANDOM_BUF */
>>>>>>> a17af05f

/* Define to 1 if you have the <arpa/inet.h> header file. */
#define EVENT__HAVE_ARPA_INET_H 1

/* Define to 1 if you have the `clock_gettime' function. */
#define EVENT__HAVE_CLOCK_GETTIME 1

/* Define to 1 if you have the declaration of `CTL_KERN', and to 0 if you
   don't. */
/* #undef EVENT__HAVE_DECL_CTL_KERN */

/* Define to 1 if you have the declaration of `KERN_ARND', and to 0 if you
   don't. */
/* #undef EVENT__HAVE_DECL_KERN_ARND */

/* Define to 1 if you have the declaration of `KERN_RANDOM', and to 0 if you
   don't. */
/* #undef EVENT__HAVE_DECL_KERN_RANDOM */

/* Define to 1 if you have the declaration of `RANDOM_UUID', and to 0 if you
   don't. */
/* #undef EVENT__HAVE_DECL_RANDOM_UUID */

/* Define if /dev/poll is available */
/* #undef EVENT__HAVE_DEVPOLL */

/* Define to 1 if you have the <dlfcn.h> header file. */
#define EVENT__HAVE_DLFCN_H 1

/* Define if your system supports the epoll system calls */
#define EVENT__HAVE_EPOLL 1

/* Define to 1 if you have the `epoll_create1' function. */
/* #undef EVENT__HAVE_EPOLL_CREATE1 */

/* Define to 1 if you have the `epoll_ctl' function. */
#define EVENT__HAVE_EPOLL_CTL 1

/* Define to 1 if you have the <errno.h> header file. */
#define EVENT__HAVE_ERRNO_H 1

/* Define to 1 if you have ERR_remove_thread_stat(). */
/* #undef EVENT__HAVE_ERR_REMOVE_THREAD_STATE */

/* Define to 1 if you have the `eventfd' function. */
<<<<<<< HEAD
#define _EVENT_HAVE_EVENTFD 1
=======
#define EVENT__HAVE_EVENTFD 1
>>>>>>> a17af05f

/* Define if your system supports event ports */
/* #undef EVENT__HAVE_EVENT_PORTS */

/* Define to 1 if you have the `fcntl' function. */
#define EVENT__HAVE_FCNTL 1

/* Define to 1 if you have the <fcntl.h> header file. */
#define EVENT__HAVE_FCNTL_H 1

/* Define to 1 if the system has the type `fd_mask'. */
/* #undef EVENT__HAVE_FD_MASK */

/* Do we have getaddrinfo()? */
#define EVENT__HAVE_GETADDRINFO 1

/* Define to 1 if you have the `getegid' function. */
#define EVENT__HAVE_GETEGID 1

/* Define to 1 if you have the `geteuid' function. */
#define EVENT__HAVE_GETEUID 1

/* Define this if you have any gethostbyname_r() */
/* #undef EVENT__HAVE_GETHOSTBYNAME_R */

/* Define this if gethostbyname_r takes 3 arguments */
/* #undef EVENT__HAVE_GETHOSTBYNAME_R_3_ARG */

/* Define this if gethostbyname_r takes 5 arguments */
/* #undef EVENT__HAVE_GETHOSTBYNAME_R_5_ARG */

/* Define this if gethostbyname_r takes 6 arguments */
/* #undef EVENT__HAVE_GETHOSTBYNAME_R_6_ARG */

/* Define to 1 if you have the `getifaddrs' function. */
/* #undef EVENT__HAVE_GETIFADDRS */

/* Define to 1 if you have the `getnameinfo' function. */
#define EVENT__HAVE_GETNAMEINFO 1

/* Define to 1 if you have the `getprotobynumber' function. */
#define EVENT__HAVE_GETPROTOBYNUMBER 1

/* Define to 1 if you have the `getservbyname' function. */
#define EVENT__HAVE_GETSERVBYNAME 1

/* Define to 1 if you have the `gettimeofday' function. */
#define EVENT__HAVE_GETTIMEOFDAY 1

/* Define to 1 if you have the <ifaddrs.h> header file. */
/* #undef EVENT__HAVE_IFADDRS_H */

/* Define to 1 if you have the `inet_ntop' function. */
#define EVENT__HAVE_INET_NTOP 1

/* Define to 1 if you have the `inet_pton' function. */
#define EVENT__HAVE_INET_PTON 1

/* Define to 1 if you have the <inttypes.h> header file. */
#define EVENT__HAVE_INTTYPES_H 1

/* Define to 1 if you have the `issetugid' function. */
/* #undef EVENT__HAVE_ISSETUGID */

/* Define to 1 if you have the `kqueue' function. */
/* #undef EVENT__HAVE_KQUEUE */

/* Define if the system has zlib */
#define EVENT__HAVE_LIBZ 1

/* Define to 1 if you have the `mach_absolute_time' function. */
/* #undef EVENT__HAVE_MACH_ABSOLUTE_TIME */

/* Define to 1 if you have the <mach/mach_time.h> header file. */
/* #undef EVENT__HAVE_MACH_MACH_TIME_H */

/* Define to 1 if you have the <memory.h> header file. */
#define EVENT__HAVE_MEMORY_H 1

/* Define to 1 if you have the `mmap' function. */
#define EVENT__HAVE_MMAP 1

/* Define to 1 if you have the `nanosleep' function. */
#define EVENT__HAVE_NANOSLEEP 1

/* Define to 1 if you have the <netdb.h> header file. */
#define EVENT__HAVE_NETDB_H 1

/* Define to 1 if you have the <netinet/in6.h> header file. */
#define EVENT__HAVE_NETINET_IN6_H 1

/* Define to 1 if you have the <netinet/in.h> header file. */
#define EVENT__HAVE_NETINET_IN_H 1

/* Define to 1 if you have the <netinet/tcp.h> header file. */
#define EVENT__HAVE_NETINET_TCP_H 1

/* Define if the system has openssl */
/* #undef EVENT__HAVE_OPENSSL */

/* Define to 1 if you have the `pipe' function. */
#define EVENT__HAVE_PIPE 1

/* Define to 1 if you have the `pipe2' function. */
#define EVENT__HAVE_PIPE2 1

/* Define to 1 if you have the `poll' function. */
#define EVENT__HAVE_POLL 1

/* Define to 1 if you have the <poll.h> header file. */
#define EVENT__HAVE_POLL_H 1

/* Define to 1 if you have the `port_create' function. */
/* #undef EVENT__HAVE_PORT_CREATE */

/* Define to 1 if you have the <port.h> header file. */
/* #undef EVENT__HAVE_PORT_H */

/* Define if you have POSIX threads libraries and header files. */
/* #undef EVENT__HAVE_PTHREAD */

/* Define if we have pthreads on this system */
#define EVENT__HAVE_PTHREADS 1

/* Define to 1 if you have the `putenv' function. */
#define EVENT__HAVE_PUTENV 1

/* Define to 1 if the system has the type `sa_family_t'. */
#define EVENT__HAVE_SA_FAMILY_T 1

/* Define to 1 if you have the `select' function. */
#define EVENT__HAVE_SELECT 1

/* Define to 1 if you have the `sendfile' function. */
#define EVENT__HAVE_SENDFILE 1

/* Define to 1 if you have the `setenv' function. */
#define EVENT__HAVE_SETENV 1

/* Define if F_SETFD is defined in <fcntl.h> */
#define EVENT__HAVE_SETFD 1

/* Define to 1 if you have the `setrlimit' function. */
#define EVENT__HAVE_SETRLIMIT 1

/* Define to 1 if you have the `sigaction' function. */
#define EVENT__HAVE_SIGACTION 1

/* Define to 1 if you have the `signal' function. */
/* #undef EVENT__HAVE_SIGNAL */

/* Define to 1 if you have the `splice' function. */
/* #undef EVENT__HAVE_SPLICE */

/* Define to 1 if you have the <stdarg.h> header file. */
#define EVENT__HAVE_STDARG_H 1

/* Define to 1 if you have the <stddef.h> header file. */
#define EVENT__HAVE_STDDEF_H 1

/* Define to 1 if you have the <stdint.h> header file. */
#define EVENT__HAVE_STDINT_H 1

/* Define to 1 if you have the <stdlib.h> header file. */
#define EVENT__HAVE_STDLIB_H 1

/* Define to 1 if you have the <strings.h> header file. */
#define EVENT__HAVE_STRINGS_H 1

/* Define to 1 if you have the <string.h> header file. */
#define EVENT__HAVE_STRING_H 1

/* Define to 1 if you have the `strlcpy' function. */
#define EVENT__HAVE_STRLCPY 1

/* Define to 1 if you have the `strsep' function. */
#define EVENT__HAVE_STRSEP 1

/* Define to 1 if you have the `strtok_r' function. */
#define EVENT__HAVE_STRTOK_R 1

/* Define to 1 if you have the `strtoll' function. */
#define EVENT__HAVE_STRTOLL 1

/* Define to 1 if the system has the type `struct addrinfo'. */
#define EVENT__HAVE_STRUCT_ADDRINFO 1

/* Define to 1 if the system has the type `struct in6_addr'. */
#define EVENT__HAVE_STRUCT_IN6_ADDR 1

/* Define to 1 if `s6_addr16' is a member of `struct in6_addr'. */
#define EVENT__HAVE_STRUCT_IN6_ADDR_S6_ADDR16 1

/* Define to 1 if `s6_addr32' is a member of `struct in6_addr'. */
#define EVENT__HAVE_STRUCT_IN6_ADDR_S6_ADDR32 1

/* Define to 1 if the system has the type `struct sockaddr_in6'. */
#define EVENT__HAVE_STRUCT_SOCKADDR_IN6 1

/* Define to 1 if `sin6_len' is a member of `struct sockaddr_in6'. */
/* #undef EVENT__HAVE_STRUCT_SOCKADDR_IN6_SIN6_LEN */

/* Define to 1 if `sin_len' is a member of `struct sockaddr_in'. */
/* #undef EVENT__HAVE_STRUCT_SOCKADDR_IN_SIN_LEN */

/* Define to 1 if the system has the type `struct sockaddr_storage'. */
#define EVENT__HAVE_STRUCT_SOCKADDR_STORAGE 1

/* Define to 1 if `ss_family' is a member of `struct sockaddr_storage'. */
#define EVENT__HAVE_STRUCT_SOCKADDR_STORAGE_SS_FAMILY 1

/* Define to 1 if `__ss_family' is a member of `struct sockaddr_storage'. */
/* #undef EVENT__HAVE_STRUCT_SOCKADDR_STORAGE___SS_FAMILY */

/* Define to 1 if the system has the type `struct so_linger'. */
#define EVENT__HAVE_STRUCT_SO_LINGER 1

/* Define to 1 if you have the `sysctl' function. */
/* #undef EVENT__HAVE_SYSCTL */

/* Define to 1 if you have the <sys/devpoll.h> header file. */
/* #undef EVENT__HAVE_SYS_DEVPOLL_H */

/* Define to 1 if you have the <sys/epoll.h> header file. */
#define EVENT__HAVE_SYS_EPOLL_H 1

/* Define to 1 if you have the <sys/eventfd.h> header file. */
<<<<<<< HEAD
#define _EVENT_HAVE_SYS_EVENTFD_H 1
=======
#define EVENT__HAVE_SYS_EVENTFD_H 1
>>>>>>> a17af05f

/* Define to 1 if you have the <sys/event.h> header file. */
/* #undef EVENT__HAVE_SYS_EVENT_H */

/* Define to 1 if you have the <sys/ioctl.h> header file. */
#define EVENT__HAVE_SYS_IOCTL_H 1

/* Define to 1 if you have the <sys/mman.h> header file. */
#define EVENT__HAVE_SYS_MMAN_H 1

/* Define to 1 if you have the <sys/param.h> header file. */
#define EVENT__HAVE_SYS_PARAM_H 1

/* Define to 1 if you have the <sys/queue.h> header file. */
#define EVENT__HAVE_SYS_QUEUE_H 1

/* Define to 1 if you have the <sys/resource.h> header file. */
#define EVENT__HAVE_SYS_RESOURCE_H 1

/* Define to 1 if you have the <sys/select.h> header file. */
#define EVENT__HAVE_SYS_SELECT_H 1

/* Define to 1 if you have the <sys/sendfile.h> header file. */
#define EVENT__HAVE_SYS_SENDFILE_H 1

/* Define to 1 if you have the <sys/socket.h> header file. */
#define EVENT__HAVE_SYS_SOCKET_H 1

/* Define to 1 if you have the <sys/stat.h> header file. */
#define EVENT__HAVE_SYS_STAT_H 1

/* Define to 1 if you have the <sys/sysctl.h> header file. */
/* #undef EVENT__HAVE_SYS_SYSCTL_H */

/* Define to 1 if you have the <sys/timerfd.h> header file. */
/* #undef EVENT__HAVE_SYS_TIMERFD_H */

/* Define to 1 if you have the <sys/time.h> header file. */
#define EVENT__HAVE_SYS_TIME_H 1

/* Define to 1 if you have the <sys/types.h> header file. */
#define EVENT__HAVE_SYS_TYPES_H 1

/* Define to 1 if you have the <sys/uio.h> header file. */
#define EVENT__HAVE_SYS_UIO_H 1

/* Define to 1 if you have the <sys/wait.h> header file. */
#define EVENT__HAVE_SYS_WAIT_H 1

/* Define if TAILQ_FOREACH is defined in <sys/queue.h> */
#define EVENT__HAVE_TAILQFOREACH 1

/* Define if timeradd is defined in <sys/time.h> */
#define EVENT__HAVE_TIMERADD 1

/* Define if timerclear is defined in <sys/time.h> */
#define EVENT__HAVE_TIMERCLEAR 1

/* Define if timercmp is defined in <sys/time.h> */
#define EVENT__HAVE_TIMERCMP 1

/* Define to 1 if you have the `timerfd_create' function. */
#define EVENT__HAVE_TIMERFD_CREATE 1

/* Define if timerisset is defined in <sys/time.h> */
#define EVENT__HAVE_TIMERISSET 1

/* Define to 1 if the system has the type `uint16_t'. */
#define EVENT__HAVE_UINT16_T 1

/* Define to 1 if the system has the type `uint32_t'. */
#define EVENT__HAVE_UINT32_T 1

/* Define to 1 if the system has the type `uint64_t'. */
#define EVENT__HAVE_UINT64_T 1

/* Define to 1 if the system has the type `uint8_t'. */
#define EVENT__HAVE_UINT8_T 1

/* Define to 1 if the system has the type `uintptr_t'. */
#define EVENT__HAVE_UINTPTR_T 1

/* Define to 1 if you have the `umask' function. */
#define EVENT__HAVE_UMASK 1

/* Define to 1 if you have the <unistd.h> header file. */
#define EVENT__HAVE_UNISTD_H 1

/* Define to 1 if you have the `unsetenv' function. */
#define EVENT__HAVE_UNSETENV 1

/* Define to 1 if you have the `usleep' function. */
#define EVENT__HAVE_USLEEP 1

/* Define to 1 if you have the `vasprintf' function. */
#define EVENT__HAVE_VASPRINTF 1

/* Define if waitpid() supports WNOWAIT */
#define EVENT__HAVE_WAITPID_WITH_WNOWAIT 1

/* Define if kqueue works correctly with pipes */
/* #undef EVENT__HAVE_WORKING_KQUEUE */

/* Define to 1 if you have the <zlib.h> header file. */
#define EVENT__HAVE_ZLIB_H 1

/* Define to the sub-directory where libtool stores uninstalled libraries. */
#define EVENT__LT_OBJDIR ".libs/"

/* Numeric representation of the version */
<<<<<<< HEAD
#define _EVENT_NUMERIC_VERSION 0x02001600
=======
#define EVENT__NUMERIC_VERSION 0x02010800
>>>>>>> a17af05f

/* Name of package */
#define EVENT__PACKAGE "libevent"

/* Define to the address where bug reports for this package should be sent. */
#define EVENT__PACKAGE_BUGREPORT ""

/* Define to the full name of this package. */
#define EVENT__PACKAGE_NAME "libevent"

/* Define to the full name and version of this package. */
#define EVENT__PACKAGE_STRING "libevent 2.1.8-stable"

/* Define to the one symbol short name of this package. */
#define EVENT__PACKAGE_TARNAME "libevent"

/* Define to the home page for this package. */
#define EVENT__PACKAGE_URL ""

/* Define to the version of this package. */
#define EVENT__PACKAGE_VERSION "2.1.8-stable"

/* Define to necessary symbol if this constant uses a non-standard name on
   your system. */
/* #undef EVENT__PTHREAD_CREATE_JOINABLE */

/* ------------------------------------------------------------------------ */
/* MOZILLA NOTE: the following constants are hand-modified to be suitable   */
/* for both 32-bit and 64-bit platforms. See README.mozilla for details.    */
/* ------------------------------------------------------------------------ */

/* The size of `int', as computed by sizeof. */
#define EVENT__SIZEOF_INT 4

/* The size of `long', as computed by sizeof. */
#ifdef __LP64__
#define EVENT__SIZEOF_LONG 8
#else
#define EVENT__SIZEOF_LONG 4
#endif

/* The size of `long long', as computed by sizeof. */
#define EVENT__SIZEOF_LONG_LONG 8

/* The size of `off_t', as computed by sizeof. */
#ifdef __LP64__
#define EVENT__SIZEOF_OFF_T 8
#else
#define EVENT__SIZEOF_OFF_T 4
#endif

/* The size of `off_t', as computed by sizeof. */
#ifdef __LP64__
#define _EVENT_SIZEOF_OFF_T 8
#else
#define _EVENT_SIZEOF_OFF_T 4
#endif

/* The size of `pthread_t', as computed by sizeof. */
#ifdef __LP64__
#define EVENT__SIZEOF_PTHREAD_T 8
#else
#define EVENT__SIZEOF_PTHREAD_T 4
#endif

/* The size of `short', as computed by sizeof. */
#define EVENT__SIZEOF_SHORT 2

/* The size of `size_t', as computed by sizeof. */
#ifdef __LP64__
#define EVENT__SIZEOF_SIZE_T 8
#else
#define EVENT__SIZEOF_SIZE_T 4
#endif

/* The size of `void *', as computed by sizeof. */
#ifdef __LP64__
#define EVENT__SIZEOF_VOID_P 8
#else
#define EVENT__SIZEOF_VOID_P 4
#endif

/* Define to 1 if you have the ANSI C header files. */
#define EVENT__STDC_HEADERS 1

/* Define to 1 if you can safely include both <sys/time.h> and <time.h>. */
#define EVENT__TIME_WITH_SYS_TIME 1

/* Enable extensions on AIX 3, Interix.  */
#ifndef EVENT___ALL_SOURCE
# define EVENT___ALL_SOURCE 1
#endif
/* Enable GNU extensions on systems that have them.  */
#ifndef EVENT___GNU_SOURCE
# define EVENT___GNU_SOURCE 1
#endif
/* Enable threading extensions on Solaris.  */
#ifndef EVENT___POSIX_PTHREAD_SEMANTICS
# define EVENT___POSIX_PTHREAD_SEMANTICS 1
#endif
/* Enable extensions on HP NonStop.  */
#ifndef EVENT___TANDEM_SOURCE
# define EVENT___TANDEM_SOURCE 1
#endif
/* Enable general extensions on Solaris.  */
#ifndef EVENT____EXTENSIONS__
# define EVENT____EXTENSIONS__ 1
#endif


/* Version number of package */
<<<<<<< HEAD
#define _EVENT_VERSION "2.0.22-stable"
=======
#define EVENT__VERSION "2.1.8-stable"

/* Enable large inode numbers on Mac OS X 10.5.  */
#ifndef EVENT___DARWIN_USE_64_BIT_INODE
# define EVENT___DARWIN_USE_64_BIT_INODE 1
#endif

/* Number of bits in a file offset, on hosts where this is settable. */
/* #undef EVENT___FILE_OFFSET_BITS */

/* Define for large files, on AIX-style hosts. */
/* #undef EVENT___LARGE_FILES */

/* Define to 1 if on MINIX. */
/* #undef EVENT___MINIX */

/* Define to 2 if the system does not provide POSIX.1 features except with
   this defined. */
/* #undef EVENT___POSIX_1_SOURCE */

/* Define to 1 if you need to in order for `stat' and other things to work. */
/* #undef EVENT___POSIX_SOURCE */
>>>>>>> a17af05f

/* Define to appropriate substitue if compiler doesnt have __func__ */
/* #undef EVENT____func__ */

/* Define to empty if `const' does not conform to ANSI C. */
/* #undef EVENT__const */

/* Define to `__inline__' or `__inline' if that's what the C compiler
   calls it, or to nothing if 'inline' is not supported under any name.  */
#ifndef EVENT____cplusplus
/* #undef EVENT__inline */
#endif

/* Define to `int' if <sys/types.h> does not define. */
/* #undef EVENT__pid_t */

/* Define to `unsigned int' if <sys/types.h> does not define. */
/* #undef EVENT__size_t */

/* Define to unsigned int if you dont have it */
/* #undef EVENT__socklen_t */

/* Define to `int' if <sys/types.h> does not define. */
/* #undef EVENT__ssize_t */

#endif /* event2/event-config.h */<|MERGE_RESOLUTION|>--- conflicted
+++ resolved
@@ -30,11 +30,7 @@
 #define EVENT__HAVE_ARC4RANDOM 1
 
 /* Define to 1 if you have the `arc4random_buf' function. */
-<<<<<<< HEAD
-/* #undef _EVENT_HAVE_ARC4RANDOM_BUF */
-=======
 /* #undef EVENT__HAVE_ARC4RANDOM_BUF */
->>>>>>> a17af05f
 
 /* Define to 1 if you have the <arpa/inet.h> header file. */
 #define EVENT__HAVE_ARPA_INET_H 1
@@ -80,11 +76,7 @@
 /* #undef EVENT__HAVE_ERR_REMOVE_THREAD_STATE */
 
 /* Define to 1 if you have the `eventfd' function. */
-<<<<<<< HEAD
-#define _EVENT_HAVE_EVENTFD 1
-=======
 #define EVENT__HAVE_EVENTFD 1
->>>>>>> a17af05f
 
 /* Define if your system supports event ports */
 /* #undef EVENT__HAVE_EVENT_PORTS */
@@ -312,11 +304,7 @@
 #define EVENT__HAVE_SYS_EPOLL_H 1
 
 /* Define to 1 if you have the <sys/eventfd.h> header file. */
-<<<<<<< HEAD
-#define _EVENT_HAVE_SYS_EVENTFD_H 1
-=======
 #define EVENT__HAVE_SYS_EVENTFD_H 1
->>>>>>> a17af05f
 
 /* Define to 1 if you have the <sys/event.h> header file. */
 /* #undef EVENT__HAVE_SYS_EVENT_H */
@@ -427,11 +415,7 @@
 #define EVENT__LT_OBJDIR ".libs/"
 
 /* Numeric representation of the version */
-<<<<<<< HEAD
-#define _EVENT_NUMERIC_VERSION 0x02001600
-=======
 #define EVENT__NUMERIC_VERSION 0x02010800
->>>>>>> a17af05f
 
 /* Name of package */
 #define EVENT__PACKAGE "libevent"
@@ -483,13 +467,6 @@
 #define EVENT__SIZEOF_OFF_T 4
 #endif
 
-/* The size of `off_t', as computed by sizeof. */
-#ifdef __LP64__
-#define _EVENT_SIZEOF_OFF_T 8
-#else
-#define _EVENT_SIZEOF_OFF_T 4
-#endif
-
 /* The size of `pthread_t', as computed by sizeof. */
 #ifdef __LP64__
 #define EVENT__SIZEOF_PTHREAD_T 8
@@ -543,9 +520,6 @@
 
 
 /* Version number of package */
-<<<<<<< HEAD
-#define _EVENT_VERSION "2.0.22-stable"
-=======
 #define EVENT__VERSION "2.1.8-stable"
 
 /* Enable large inode numbers on Mac OS X 10.5.  */
@@ -568,7 +542,6 @@
 
 /* Define to 1 if you need to in order for `stat' and other things to work. */
 /* #undef EVENT___POSIX_SOURCE */
->>>>>>> a17af05f
 
 /* Define to appropriate substitue if compiler doesnt have __func__ */
 /* #undef EVENT____func__ */
