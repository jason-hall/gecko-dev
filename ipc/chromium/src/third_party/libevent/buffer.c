/*
 * Copyright (c) 2002-2007 Niels Provos <provos@citi.umich.edu>
 * Copyright (c) 2007-2012 Niels Provos and Nick Mathewson
 *
 * Redistribution and use in source and binary forms, with or without
 * modification, are permitted provided that the following conditions
 * are met:
 * 1. Redistributions of source code must retain the above copyright
 *    notice, this list of conditions and the following disclaimer.
 * 2. Redistributions in binary form must reproduce the above copyright
 *    notice, this list of conditions and the following disclaimer in the
 *    documentation and/or other materials provided with the distribution.
 * 3. The name of the author may not be used to endorse or promote products
 *    derived from this software without specific prior written permission.
 *
 * THIS SOFTWARE IS PROVIDED BY THE AUTHOR ``AS IS'' AND ANY EXPRESS OR
 * IMPLIED WARRANTIES, INCLUDING, BUT NOT LIMITED TO, THE IMPLIED WARRANTIES
 * OF MERCHANTABILITY AND FITNESS FOR A PARTICULAR PURPOSE ARE DISCLAIMED.
 * IN NO EVENT SHALL THE AUTHOR BE LIABLE FOR ANY DIRECT, INDIRECT,
 * INCIDENTAL, SPECIAL, EXEMPLARY, OR CONSEQUENTIAL DAMAGES (INCLUDING, BUT
 * NOT LIMITED TO, PROCUREMENT OF SUBSTITUTE GOODS OR SERVICES; LOSS OF USE,
 * DATA, OR PROFITS; OR BUSINESS INTERRUPTION) HOWEVER CAUSED AND ON ANY
 * THEORY OF LIABILITY, WHETHER IN CONTRACT, STRICT LIABILITY, OR TORT
 * (INCLUDING NEGLIGENCE OR OTHERWISE) ARISING IN ANY WAY OUT OF THE USE OF
 * THIS SOFTWARE, EVEN IF ADVISED OF THE POSSIBILITY OF SUCH DAMAGE.
 */

#include "event2/event-config.h"
#include "evconfig-private.h"

#ifdef _WIN32
#include <winsock2.h>
#include <windows.h>
#include <io.h>
#endif

#ifdef EVENT__HAVE_VASPRINTF
/* If we have vasprintf, we need to define _GNU_SOURCE before we include
 * stdio.h.  This comes from evconfig-private.h.
 */
#endif

#include <sys/types.h>

#ifdef EVENT__HAVE_SYS_TIME_H
#include <sys/time.h>
#endif

#ifdef EVENT__HAVE_SYS_SOCKET_H
#include <sys/socket.h>
#endif

#ifdef EVENT__HAVE_SYS_UIO_H
#include <sys/uio.h>
#endif

#ifdef EVENT__HAVE_SYS_IOCTL_H
#include <sys/ioctl.h>
#endif

#ifdef EVENT__HAVE_SYS_MMAN_H
#include <sys/mman.h>
#endif

#ifdef EVENT__HAVE_SYS_SENDFILE_H
#include <sys/sendfile.h>
#endif
#ifdef EVENT__HAVE_SYS_STAT_H
#include <sys/stat.h>
#endif


#include <errno.h>
#include <stdio.h>
#include <stdlib.h>
#include <string.h>
#ifdef EVENT__HAVE_STDARG_H
#include <stdarg.h>
#endif
#ifdef EVENT__HAVE_UNISTD_H
#include <unistd.h>
#endif
#include <limits.h>

#include "event2/event.h"
#include "event2/buffer.h"
#include "event2/buffer_compat.h"
#include "event2/bufferevent.h"
#include "event2/bufferevent_compat.h"
#include "event2/bufferevent_struct.h"
#include "event2/thread.h"
#include "log-internal.h"
#include "mm-internal.h"
#include "util-internal.h"
#include "evthread-internal.h"
#include "evbuffer-internal.h"
#include "bufferevent-internal.h"

/* some systems do not have MAP_FAILED */
#ifndef MAP_FAILED
#define MAP_FAILED	((void *)-1)
#endif

/* send file support */
#if defined(EVENT__HAVE_SYS_SENDFILE_H) && defined(EVENT__HAVE_SENDFILE) && defined(__linux__)
#define USE_SENDFILE		1
#define SENDFILE_IS_LINUX	1
#elif defined(EVENT__HAVE_SENDFILE) && defined(__FreeBSD__)
#define USE_SENDFILE		1
#define SENDFILE_IS_FREEBSD	1
#elif defined(EVENT__HAVE_SENDFILE) && defined(__APPLE__)
#define USE_SENDFILE		1
#define SENDFILE_IS_MACOSX	1
#elif defined(EVENT__HAVE_SENDFILE) && defined(__sun__) && defined(__svr4__)
#define USE_SENDFILE		1
#define SENDFILE_IS_SOLARIS	1
#endif

/* Mask of user-selectable callback flags. */
#define EVBUFFER_CB_USER_FLAGS	    0xffff
/* Mask of all internal-use-only flags. */
#define EVBUFFER_CB_INTERNAL_FLAGS  0xffff0000

/* Flag set if the callback is using the cb_obsolete function pointer  */
#define EVBUFFER_CB_OBSOLETE	       0x00040000

/* evbuffer_chain support */
#define CHAIN_SPACE_PTR(ch) ((ch)->buffer + (ch)->misalign + (ch)->off)
#define CHAIN_SPACE_LEN(ch) ((ch)->flags & EVBUFFER_IMMUTABLE ? \
	    0 : (ch)->buffer_len - ((ch)->misalign + (ch)->off))

#define CHAIN_PINNED(ch)  (((ch)->flags & EVBUFFER_MEM_PINNED_ANY) != 0)
#define CHAIN_PINNED_R(ch)  (((ch)->flags & EVBUFFER_MEM_PINNED_R) != 0)

/* evbuffer_ptr support */
#define PTR_NOT_FOUND(ptr) do {			\
	(ptr)->pos = -1;					\
	(ptr)->internal_.chain = NULL;		\
	(ptr)->internal_.pos_in_chain = 0;	\
} while (0)

static void evbuffer_chain_align(struct evbuffer_chain *chain);
static int evbuffer_chain_should_realign(struct evbuffer_chain *chain,
    size_t datalen);
static void evbuffer_deferred_callback(struct event_callback *cb, void *arg);
static int evbuffer_ptr_memcmp(const struct evbuffer *buf,
    const struct evbuffer_ptr *pos, const char *mem, size_t len);
static struct evbuffer_chain *evbuffer_expand_singlechain(struct evbuffer *buf,
    size_t datlen);
static int evbuffer_ptr_subtract(struct evbuffer *buf, struct evbuffer_ptr *pos,
    size_t howfar);
static int evbuffer_file_segment_materialize(struct evbuffer_file_segment *seg);
static inline void evbuffer_chain_incref(struct evbuffer_chain *chain);

static struct evbuffer_chain *
evbuffer_chain_new(size_t size)
{
	struct evbuffer_chain *chain;
	size_t to_alloc;

	if (size > EVBUFFER_CHAIN_MAX - EVBUFFER_CHAIN_SIZE)
		return (NULL);

	size += EVBUFFER_CHAIN_SIZE;

	/* get the next largest memory that can hold the buffer */
	if (size < EVBUFFER_CHAIN_MAX / 2) {
		to_alloc = MIN_BUFFER_SIZE;
		while (to_alloc < size) {
			to_alloc <<= 1;
		}
	} else {
		to_alloc = size;
	}

	/* we get everything in one chunk */
	if ((chain = mm_malloc(to_alloc)) == NULL)
		return (NULL);

	memset(chain, 0, EVBUFFER_CHAIN_SIZE);

	chain->buffer_len = to_alloc - EVBUFFER_CHAIN_SIZE;

	/* this way we can manipulate the buffer to different addresses,
	 * which is required for mmap for example.
	 */
	chain->buffer = EVBUFFER_CHAIN_EXTRA(unsigned char, chain);

	chain->refcnt = 1;

	return (chain);
}

static inline void
evbuffer_chain_free(struct evbuffer_chain *chain)
{
	EVUTIL_ASSERT(chain->refcnt > 0);
	if (--chain->refcnt > 0) {
		/* chain is still referenced by other chains */
		return;
	}

	if (CHAIN_PINNED(chain)) {
		/* will get freed once no longer dangling */
		chain->refcnt++;
		chain->flags |= EVBUFFER_DANGLING;
		return;
	}

	/* safe to release chain, it's either a referencing
	 * chain or all references to it have been freed */
	if (chain->flags & EVBUFFER_REFERENCE) {
		struct evbuffer_chain_reference *info =
		    EVBUFFER_CHAIN_EXTRA(
			    struct evbuffer_chain_reference,
			    chain);
		if (info->cleanupfn)
			(*info->cleanupfn)(chain->buffer,
			    chain->buffer_len,
			    info->extra);
	}
	if (chain->flags & EVBUFFER_FILESEGMENT) {
		struct evbuffer_chain_file_segment *info =
		    EVBUFFER_CHAIN_EXTRA(
			    struct evbuffer_chain_file_segment,
			    chain);
		if (info->segment) {
#ifdef _WIN32
			if (info->segment->is_mapping)
				UnmapViewOfFile(chain->buffer);
#endif
			evbuffer_file_segment_free(info->segment);
		}
	}
	if (chain->flags & EVBUFFER_MULTICAST) {
		struct evbuffer_multicast_parent *info =
		    EVBUFFER_CHAIN_EXTRA(
			    struct evbuffer_multicast_parent,
			    chain);
		/* referencing chain is being freed, decrease
		 * refcounts of source chain and associated
		 * evbuffer (which get freed once both reach
		 * zero) */
		EVUTIL_ASSERT(info->source != NULL);
		EVUTIL_ASSERT(info->parent != NULL);
		EVBUFFER_LOCK(info->source);
		evbuffer_chain_free(info->parent);
		evbuffer_decref_and_unlock_(info->source);
	}

	mm_free(chain);
}

static void
evbuffer_free_all_chains(struct evbuffer_chain *chain)
{
	struct evbuffer_chain *next;
	for (; chain; chain = next) {
		next = chain->next;
		evbuffer_chain_free(chain);
	}
}

#ifndef NDEBUG
static int
evbuffer_chains_all_empty(struct evbuffer_chain *chain)
{
	for (; chain; chain = chain->next) {
		if (chain->off)
			return 0;
	}
	return 1;
}
#else
/* The definition is needed for EVUTIL_ASSERT, which uses sizeof to avoid
"unused variable" warnings. */
static inline int evbuffer_chains_all_empty(struct evbuffer_chain *chain) {
	return 1;
}
#endif

/* Free all trailing chains in 'buf' that are neither pinned nor empty, prior
 * to replacing them all with a new chain.  Return a pointer to the place
 * where the new chain will go.
 *
 * Internal; requires lock.  The caller must fix up buf->last and buf->first
 * as needed; they might have been freed.
 */
static struct evbuffer_chain **
evbuffer_free_trailing_empty_chains(struct evbuffer *buf)
{
	struct evbuffer_chain **ch = buf->last_with_datap;
	/* Find the first victim chain.  It might be *last_with_datap */
	while ((*ch) && ((*ch)->off != 0 || CHAIN_PINNED(*ch)))
		ch = &(*ch)->next;
	if (*ch) {
		EVUTIL_ASSERT(evbuffer_chains_all_empty(*ch));
		evbuffer_free_all_chains(*ch);
		*ch = NULL;
	}
	return ch;
}

/* Add a single chain 'chain' to the end of 'buf', freeing trailing empty
 * chains as necessary.  Requires lock.  Does not schedule callbacks.
 */
static void
evbuffer_chain_insert(struct evbuffer *buf,
    struct evbuffer_chain *chain)
{
	ASSERT_EVBUFFER_LOCKED(buf);
	if (*buf->last_with_datap == NULL) {
		/* There are no chains data on the buffer at all. */
		EVUTIL_ASSERT(buf->last_with_datap == &buf->first);
		EVUTIL_ASSERT(buf->first == NULL);
		buf->first = buf->last = chain;
	} else {
		struct evbuffer_chain **chp;
		chp = evbuffer_free_trailing_empty_chains(buf);
		*chp = chain;
		if (chain->off)
			buf->last_with_datap = chp;
		buf->last = chain;
	}
	buf->total_len += chain->off;
}

static inline struct evbuffer_chain *
evbuffer_chain_insert_new(struct evbuffer *buf, size_t datlen)
{
	struct evbuffer_chain *chain;
	if ((chain = evbuffer_chain_new(datlen)) == NULL)
		return NULL;
	evbuffer_chain_insert(buf, chain);
	return chain;
}

void
evbuffer_chain_pin_(struct evbuffer_chain *chain, unsigned flag)
{
	EVUTIL_ASSERT((chain->flags & flag) == 0);
	chain->flags |= flag;
}

void
evbuffer_chain_unpin_(struct evbuffer_chain *chain, unsigned flag)
{
	EVUTIL_ASSERT((chain->flags & flag) != 0);
	chain->flags &= ~flag;
	if (chain->flags & EVBUFFER_DANGLING)
		evbuffer_chain_free(chain);
}

static inline void
evbuffer_chain_incref(struct evbuffer_chain *chain)
{
    ++chain->refcnt;
}

struct evbuffer *
evbuffer_new(void)
{
	struct evbuffer *buffer;

	buffer = mm_calloc(1, sizeof(struct evbuffer));
	if (buffer == NULL)
		return (NULL);

	LIST_INIT(&buffer->callbacks);
	buffer->refcnt = 1;
	buffer->last_with_datap = &buffer->first;

	return (buffer);
}

int
evbuffer_set_flags(struct evbuffer *buf, ev_uint64_t flags)
{
	EVBUFFER_LOCK(buf);
	buf->flags |= (ev_uint32_t)flags;
	EVBUFFER_UNLOCK(buf);
	return 0;
}

int
evbuffer_clear_flags(struct evbuffer *buf, ev_uint64_t flags)
{
	EVBUFFER_LOCK(buf);
	buf->flags &= ~(ev_uint32_t)flags;
	EVBUFFER_UNLOCK(buf);
	return 0;
}

void
evbuffer_incref_(struct evbuffer *buf)
{
	EVBUFFER_LOCK(buf);
	++buf->refcnt;
	EVBUFFER_UNLOCK(buf);
}

void
evbuffer_incref_and_lock_(struct evbuffer *buf)
{
	EVBUFFER_LOCK(buf);
	++buf->refcnt;
}

int
evbuffer_defer_callbacks(struct evbuffer *buffer, struct event_base *base)
{
	EVBUFFER_LOCK(buffer);
	buffer->cb_queue = base;
	buffer->deferred_cbs = 1;
	event_deferred_cb_init_(&buffer->deferred,
	    event_base_get_npriorities(base) / 2,
	    evbuffer_deferred_callback, buffer);
	EVBUFFER_UNLOCK(buffer);
	return 0;
}

int
evbuffer_enable_locking(struct evbuffer *buf, void *lock)
{
#ifdef EVENT__DISABLE_THREAD_SUPPORT
	return -1;
#else
	if (buf->lock)
		return -1;

	if (!lock) {
		EVTHREAD_ALLOC_LOCK(lock, EVTHREAD_LOCKTYPE_RECURSIVE);
		if (!lock)
			return -1;
		buf->lock = lock;
		buf->own_lock = 1;
	} else {
		buf->lock = lock;
		buf->own_lock = 0;
	}

	return 0;
#endif
}

void
evbuffer_set_parent_(struct evbuffer *buf, struct bufferevent *bev)
{
	EVBUFFER_LOCK(buf);
	buf->parent = bev;
	EVBUFFER_UNLOCK(buf);
}

static void
evbuffer_run_callbacks(struct evbuffer *buffer, int running_deferred)
{
	struct evbuffer_cb_entry *cbent, *next;
	struct evbuffer_cb_info info;
	size_t new_size;
	ev_uint32_t mask, masked_val;
	int clear = 1;

	if (running_deferred) {
		mask = EVBUFFER_CB_NODEFER|EVBUFFER_CB_ENABLED;
		masked_val = EVBUFFER_CB_ENABLED;
	} else if (buffer->deferred_cbs) {
		mask = EVBUFFER_CB_NODEFER|EVBUFFER_CB_ENABLED;
		masked_val = EVBUFFER_CB_NODEFER|EVBUFFER_CB_ENABLED;
		/* Don't zero-out n_add/n_del, since the deferred callbacks
		   will want to see them. */
		clear = 0;
	} else {
		mask = EVBUFFER_CB_ENABLED;
		masked_val = EVBUFFER_CB_ENABLED;
	}

	ASSERT_EVBUFFER_LOCKED(buffer);

	if (LIST_EMPTY(&buffer->callbacks)) {
		buffer->n_add_for_cb = buffer->n_del_for_cb = 0;
		return;
	}
	if (buffer->n_add_for_cb == 0 && buffer->n_del_for_cb == 0)
		return;

	new_size = buffer->total_len;
	info.orig_size = new_size + buffer->n_del_for_cb - buffer->n_add_for_cb;
	info.n_added = buffer->n_add_for_cb;
	info.n_deleted = buffer->n_del_for_cb;
	if (clear) {
		buffer->n_add_for_cb = 0;
		buffer->n_del_for_cb = 0;
	}
<<<<<<< HEAD
	for (cbent = TAILQ_FIRST(&buffer->callbacks);
	     cbent != TAILQ_END(&buffer->callbacks);
=======
	for (cbent = LIST_FIRST(&buffer->callbacks);
	     cbent != LIST_END(&buffer->callbacks);
>>>>>>> a17af05f
	     cbent = next) {
		/* Get the 'next' pointer now in case this callback decides
		 * to remove itself or something. */
		next = LIST_NEXT(cbent, next);

		if ((cbent->flags & mask) != masked_val)
			continue;

		if ((cbent->flags & EVBUFFER_CB_OBSOLETE))
			cbent->cb.cb_obsolete(buffer,
			    info.orig_size, new_size, cbent->cbarg);
		else
			cbent->cb.cb_func(buffer, &info, cbent->cbarg);
	}
}

void
evbuffer_invoke_callbacks_(struct evbuffer *buffer)
{
	if (LIST_EMPTY(&buffer->callbacks)) {
		buffer->n_add_for_cb = buffer->n_del_for_cb = 0;
		return;
	}

	if (buffer->deferred_cbs) {
		if (event_deferred_cb_schedule_(buffer->cb_queue, &buffer->deferred)) {
			evbuffer_incref_and_lock_(buffer);
			if (buffer->parent)
				bufferevent_incref_(buffer->parent);
		}
		EVBUFFER_UNLOCK(buffer);
	}

	evbuffer_run_callbacks(buffer, 0);
}

static void
evbuffer_deferred_callback(struct event_callback *cb, void *arg)
{
	struct bufferevent *parent = NULL;
	struct evbuffer *buffer = arg;

	/* XXXX It would be better to run these callbacks without holding the
	 * lock */
	EVBUFFER_LOCK(buffer);
	parent = buffer->parent;
	evbuffer_run_callbacks(buffer, 1);
	evbuffer_decref_and_unlock_(buffer);
	if (parent)
		bufferevent_decref_(parent);
}

static void
evbuffer_remove_all_callbacks(struct evbuffer *buffer)
{
	struct evbuffer_cb_entry *cbent;

	while ((cbent = LIST_FIRST(&buffer->callbacks))) {
		LIST_REMOVE(cbent, next);
		mm_free(cbent);
	}
}

void
evbuffer_decref_and_unlock_(struct evbuffer *buffer)
{
	struct evbuffer_chain *chain, *next;
	ASSERT_EVBUFFER_LOCKED(buffer);

	EVUTIL_ASSERT(buffer->refcnt > 0);

	if (--buffer->refcnt > 0) {
		EVBUFFER_UNLOCK(buffer);
		return;
	}

	for (chain = buffer->first; chain != NULL; chain = next) {
		next = chain->next;
		evbuffer_chain_free(chain);
	}
	evbuffer_remove_all_callbacks(buffer);
	if (buffer->deferred_cbs)
		event_deferred_cb_cancel_(buffer->cb_queue, &buffer->deferred);

	EVBUFFER_UNLOCK(buffer);
	if (buffer->own_lock)
		EVTHREAD_FREE_LOCK(buffer->lock, EVTHREAD_LOCKTYPE_RECURSIVE);
	mm_free(buffer);
}

void
evbuffer_free(struct evbuffer *buffer)
{
	EVBUFFER_LOCK(buffer);
	evbuffer_decref_and_unlock_(buffer);
}

void
evbuffer_lock(struct evbuffer *buf)
{
	EVBUFFER_LOCK(buf);
}

void
evbuffer_unlock(struct evbuffer *buf)
{
	EVBUFFER_UNLOCK(buf);
}

size_t
evbuffer_get_length(const struct evbuffer *buffer)
{
	size_t result;

	EVBUFFER_LOCK(buffer);

	result = (buffer->total_len);

	EVBUFFER_UNLOCK(buffer);

	return result;
}

size_t
evbuffer_get_contiguous_space(const struct evbuffer *buf)
{
	struct evbuffer_chain *chain;
	size_t result;

	EVBUFFER_LOCK(buf);
	chain = buf->first;
	result = (chain != NULL ? chain->off : 0);
	EVBUFFER_UNLOCK(buf);

	return result;
}

size_t
evbuffer_add_iovec(struct evbuffer * buf, struct evbuffer_iovec * vec, int n_vec) {
	int n;
	size_t res;
	size_t to_alloc;

	EVBUFFER_LOCK(buf);

	res = to_alloc = 0;

	for (n = 0; n < n_vec; n++) {
		to_alloc += vec[n].iov_len;
	}

	if (evbuffer_expand_fast_(buf, to_alloc, 2) < 0) {
		goto done;
	}

	for (n = 0; n < n_vec; n++) {
		/* XXX each 'add' call here does a bunch of setup that's
		 * obviated by evbuffer_expand_fast_, and some cleanup that we
		 * would like to do only once.  Instead we should just extract
		 * the part of the code that's needed. */

		if (evbuffer_add(buf, vec[n].iov_base, vec[n].iov_len) < 0) {
			goto done;
		}

		res += vec[n].iov_len;
	}

done:
    EVBUFFER_UNLOCK(buf);
    return res;
}

int
evbuffer_reserve_space(struct evbuffer *buf, ev_ssize_t size,
    struct evbuffer_iovec *vec, int n_vecs)
{
	struct evbuffer_chain *chain, **chainp;
	int n = -1;

	EVBUFFER_LOCK(buf);
	if (buf->freeze_end)
		goto done;
	if (n_vecs < 1)
		goto done;
	if (n_vecs == 1) {
		if ((chain = evbuffer_expand_singlechain(buf, size)) == NULL)
			goto done;

		vec[0].iov_base = (void *)CHAIN_SPACE_PTR(chain);
		vec[0].iov_len = (size_t)CHAIN_SPACE_LEN(chain);
		EVUTIL_ASSERT(size<0 || (size_t)vec[0].iov_len >= (size_t)size);
		n = 1;
	} else {
		if (evbuffer_expand_fast_(buf, size, n_vecs)<0)
			goto done;
		n = evbuffer_read_setup_vecs_(buf, size, vec, n_vecs,
				&chainp, 0);
	}

done:
	EVBUFFER_UNLOCK(buf);
	return n;

}

static int
advance_last_with_data(struct evbuffer *buf)
{
	int n = 0;
	ASSERT_EVBUFFER_LOCKED(buf);

	if (!*buf->last_with_datap)
		return 0;

	while ((*buf->last_with_datap)->next && (*buf->last_with_datap)->next->off) {
		buf->last_with_datap = &(*buf->last_with_datap)->next;
		++n;
	}
	return n;
}

int
evbuffer_commit_space(struct evbuffer *buf,
    struct evbuffer_iovec *vec, int n_vecs)
{
	struct evbuffer_chain *chain, **firstchainp, **chainp;
	int result = -1;
	size_t added = 0;
	int i;

	EVBUFFER_LOCK(buf);

	if (buf->freeze_end)
		goto done;
	if (n_vecs == 0) {
		result = 0;
		goto done;
	} else if (n_vecs == 1 &&
	    (buf->last && vec[0].iov_base == (void *)CHAIN_SPACE_PTR(buf->last))) {
		/* The user only got or used one chain; it might not
		 * be the first one with space in it. */
		if ((size_t)vec[0].iov_len > (size_t)CHAIN_SPACE_LEN(buf->last))
			goto done;
		buf->last->off += vec[0].iov_len;
		added = vec[0].iov_len;
		if (added)
			advance_last_with_data(buf);
		goto okay;
	}

	/* Advance 'firstchain' to the first chain with space in it. */
	firstchainp = buf->last_with_datap;
	if (!*firstchainp)
		goto done;
	if (CHAIN_SPACE_LEN(*firstchainp) == 0) {
		firstchainp = &(*firstchainp)->next;
	}

	chain = *firstchainp;
	/* pass 1: make sure that the pointers and lengths of vecs[] are in
	 * bounds before we try to commit anything. */
	for (i=0; i<n_vecs; ++i) {
		if (!chain)
			goto done;
		if (vec[i].iov_base != (void *)CHAIN_SPACE_PTR(chain) ||
		    (size_t)vec[i].iov_len > CHAIN_SPACE_LEN(chain))
			goto done;
		chain = chain->next;
	}
	/* pass 2: actually adjust all the chains. */
	chainp = firstchainp;
	for (i=0; i<n_vecs; ++i) {
		(*chainp)->off += vec[i].iov_len;
		added += vec[i].iov_len;
		if (vec[i].iov_len) {
			buf->last_with_datap = chainp;
		}
		chainp = &(*chainp)->next;
	}

okay:
	buf->total_len += added;
	buf->n_add_for_cb += added;
	result = 0;
	evbuffer_invoke_callbacks_(buf);

done:
	EVBUFFER_UNLOCK(buf);
	return result;
}

static inline int
HAS_PINNED_R(struct evbuffer *buf)
{
	return (buf->last && CHAIN_PINNED_R(buf->last));
}

static inline void
ZERO_CHAIN(struct evbuffer *dst)
{
	ASSERT_EVBUFFER_LOCKED(dst);
	dst->first = NULL;
	dst->last = NULL;
	dst->last_with_datap = &(dst)->first;
	dst->total_len = 0;
}

/* Prepares the contents of src to be moved to another buffer by removing
 * read-pinned chains. The first pinned chain is saved in first, and the
 * last in last. If src has no read-pinned chains, first and last are set
 * to NULL. */
static int
PRESERVE_PINNED(struct evbuffer *src, struct evbuffer_chain **first,
		struct evbuffer_chain **last)
{
	struct evbuffer_chain *chain, **pinned;

	ASSERT_EVBUFFER_LOCKED(src);

	if (!HAS_PINNED_R(src)) {
		*first = *last = NULL;
		return 0;
	}

	pinned = src->last_with_datap;
	if (!CHAIN_PINNED_R(*pinned))
		pinned = &(*pinned)->next;
	EVUTIL_ASSERT(CHAIN_PINNED_R(*pinned));
	chain = *first = *pinned;
	*last = src->last;

	/* If there's data in the first pinned chain, we need to allocate
	 * a new chain and copy the data over. */
	if (chain->off) {
		struct evbuffer_chain *tmp;

		EVUTIL_ASSERT(pinned == src->last_with_datap);
		tmp = evbuffer_chain_new(chain->off);
		if (!tmp)
			return -1;
		memcpy(tmp->buffer, chain->buffer + chain->misalign,
			chain->off);
		tmp->off = chain->off;
		*src->last_with_datap = tmp;
		src->last = tmp;
		chain->misalign += chain->off;
		chain->off = 0;
	} else {
		src->last = *src->last_with_datap;
		*pinned = NULL;
	}

	return 0;
}

static inline void
RESTORE_PINNED(struct evbuffer *src, struct evbuffer_chain *pinned,
		struct evbuffer_chain *last)
{
	ASSERT_EVBUFFER_LOCKED(src);

	if (!pinned) {
		ZERO_CHAIN(src);
		return;
	}

	src->first = pinned;
	src->last = last;
	src->last_with_datap = &src->first;
	src->total_len = 0;
}

static inline void
COPY_CHAIN(struct evbuffer *dst, struct evbuffer *src)
{
	ASSERT_EVBUFFER_LOCKED(dst);
	ASSERT_EVBUFFER_LOCKED(src);
	dst->first = src->first;
	if (src->last_with_datap == &src->first)
		dst->last_with_datap = &dst->first;
	else
		dst->last_with_datap = src->last_with_datap;
	dst->last = src->last;
	dst->total_len = src->total_len;
}

static void
APPEND_CHAIN(struct evbuffer *dst, struct evbuffer *src)
{
	struct evbuffer_chain **chp;

	ASSERT_EVBUFFER_LOCKED(dst);
	ASSERT_EVBUFFER_LOCKED(src);

	chp = evbuffer_free_trailing_empty_chains(dst);
	*chp = src->first;

	if (src->last_with_datap == &src->first)
		dst->last_with_datap = chp;
	else
		dst->last_with_datap = src->last_with_datap;
	dst->last = src->last;
	dst->total_len += src->total_len;
}

static inline void
APPEND_CHAIN_MULTICAST(struct evbuffer *dst, struct evbuffer *src)
{
	struct evbuffer_chain *tmp;
	struct evbuffer_chain *chain = src->first;
	struct evbuffer_multicast_parent *extra;

	ASSERT_EVBUFFER_LOCKED(dst);
	ASSERT_EVBUFFER_LOCKED(src);

	for (; chain; chain = chain->next) {
		if (!chain->off || chain->flags & EVBUFFER_DANGLING) {
			/* skip empty chains */
			continue;
		}

		tmp = evbuffer_chain_new(sizeof(struct evbuffer_multicast_parent));
		if (!tmp) {
			event_warn("%s: out of memory", __func__);
			return;
		}
		extra = EVBUFFER_CHAIN_EXTRA(struct evbuffer_multicast_parent, tmp);
		/* reference evbuffer containing source chain so it
		 * doesn't get released while the chain is still
		 * being referenced to */
		evbuffer_incref_(src);
		extra->source = src;
		/* reference source chain which now becomes immutable */
		evbuffer_chain_incref(chain);
		extra->parent = chain;
		chain->flags |= EVBUFFER_IMMUTABLE;
		tmp->buffer_len = chain->buffer_len;
		tmp->misalign = chain->misalign;
		tmp->off = chain->off;
		tmp->flags |= EVBUFFER_MULTICAST|EVBUFFER_IMMUTABLE;
		tmp->buffer = chain->buffer;
		evbuffer_chain_insert(dst, tmp);
	}
}

static void
PREPEND_CHAIN(struct evbuffer *dst, struct evbuffer *src)
{
	ASSERT_EVBUFFER_LOCKED(dst);
	ASSERT_EVBUFFER_LOCKED(src);
	src->last->next = dst->first;
	dst->first = src->first;
	dst->total_len += src->total_len;
	if (*dst->last_with_datap == NULL) {
		if (src->last_with_datap == &(src)->first)
			dst->last_with_datap = &dst->first;
		else
			dst->last_with_datap = src->last_with_datap;
	} else if (dst->last_with_datap == &dst->first) {
		dst->last_with_datap = &src->last->next;
	}
}

int
evbuffer_add_buffer(struct evbuffer *outbuf, struct evbuffer *inbuf)
{
	struct evbuffer_chain *pinned, *last;
	size_t in_total_len, out_total_len;
	int result = 0;

	EVBUFFER_LOCK2(inbuf, outbuf);
	in_total_len = inbuf->total_len;
	out_total_len = outbuf->total_len;

	if (in_total_len == 0 || outbuf == inbuf)
		goto done;

	if (outbuf->freeze_end || inbuf->freeze_start) {
		result = -1;
		goto done;
	}

	if (PRESERVE_PINNED(inbuf, &pinned, &last) < 0) {
		result = -1;
		goto done;
	}

	if (out_total_len == 0) {
		/* There might be an empty chain at the start of outbuf; free
		 * it. */
		evbuffer_free_all_chains(outbuf->first);
		COPY_CHAIN(outbuf, inbuf);
	} else {
		APPEND_CHAIN(outbuf, inbuf);
	}

	RESTORE_PINNED(inbuf, pinned, last);

	inbuf->n_del_for_cb += in_total_len;
	outbuf->n_add_for_cb += in_total_len;

	evbuffer_invoke_callbacks_(inbuf);
	evbuffer_invoke_callbacks_(outbuf);

done:
	EVBUFFER_UNLOCK2(inbuf, outbuf);
	return result;
}

int
evbuffer_add_buffer_reference(struct evbuffer *outbuf, struct evbuffer *inbuf)
{
	size_t in_total_len, out_total_len;
	struct evbuffer_chain *chain;
	int result = 0;

	EVBUFFER_LOCK2(inbuf, outbuf);
	in_total_len = inbuf->total_len;
	out_total_len = outbuf->total_len;
	chain = inbuf->first;

	if (in_total_len == 0)
		goto done;

	if (outbuf->freeze_end || outbuf == inbuf) {
		result = -1;
		goto done;
	}

	for (; chain; chain = chain->next) {
		if ((chain->flags & (EVBUFFER_FILESEGMENT|EVBUFFER_SENDFILE|EVBUFFER_MULTICAST)) != 0) {
			/* chain type can not be referenced */
			result = -1;
			goto done;
		}
	}

	if (out_total_len == 0) {
		/* There might be an empty chain at the start of outbuf; free
		 * it. */
		evbuffer_free_all_chains(outbuf->first);
	}
	APPEND_CHAIN_MULTICAST(outbuf, inbuf);

	outbuf->n_add_for_cb += in_total_len;
	evbuffer_invoke_callbacks_(outbuf);

done:
	EVBUFFER_UNLOCK2(inbuf, outbuf);
	return result;
}

int
evbuffer_prepend_buffer(struct evbuffer *outbuf, struct evbuffer *inbuf)
{
	struct evbuffer_chain *pinned, *last;
	size_t in_total_len, out_total_len;
	int result = 0;

	EVBUFFER_LOCK2(inbuf, outbuf);

	in_total_len = inbuf->total_len;
	out_total_len = outbuf->total_len;

	if (!in_total_len || inbuf == outbuf)
		goto done;

	if (outbuf->freeze_start || inbuf->freeze_start) {
		result = -1;
		goto done;
	}

	if (PRESERVE_PINNED(inbuf, &pinned, &last) < 0) {
		result = -1;
		goto done;
	}

	if (out_total_len == 0) {
		/* There might be an empty chain at the start of outbuf; free
		 * it. */
		evbuffer_free_all_chains(outbuf->first);
		COPY_CHAIN(outbuf, inbuf);
	} else {
		PREPEND_CHAIN(outbuf, inbuf);
	}

	RESTORE_PINNED(inbuf, pinned, last);

	inbuf->n_del_for_cb += in_total_len;
	outbuf->n_add_for_cb += in_total_len;

	evbuffer_invoke_callbacks_(inbuf);
	evbuffer_invoke_callbacks_(outbuf);
done:
	EVBUFFER_UNLOCK2(inbuf, outbuf);
	return result;
}

int
evbuffer_drain(struct evbuffer *buf, size_t len)
{
	struct evbuffer_chain *chain, *next;
	size_t remaining, old_len;
	int result = 0;

	EVBUFFER_LOCK(buf);
	old_len = buf->total_len;

	if (old_len == 0)
		goto done;

	if (buf->freeze_start) {
		result = -1;
		goto done;
	}

	if (len >= old_len && !HAS_PINNED_R(buf)) {
		len = old_len;
		for (chain = buf->first; chain != NULL; chain = next) {
			next = chain->next;
			evbuffer_chain_free(chain);
		}

		ZERO_CHAIN(buf);
	} else {
		if (len >= old_len)
			len = old_len;

		buf->total_len -= len;
		remaining = len;
		for (chain = buf->first;
		     remaining >= chain->off;
		     chain = next) {
			next = chain->next;
			remaining -= chain->off;

			if (chain == *buf->last_with_datap) {
				buf->last_with_datap = &buf->first;
			}
			if (&chain->next == buf->last_with_datap)
				buf->last_with_datap = &buf->first;

			if (CHAIN_PINNED_R(chain)) {
				EVUTIL_ASSERT(remaining == 0);
				chain->misalign += chain->off;
				chain->off = 0;
				break;
			} else
				evbuffer_chain_free(chain);
		}

		buf->first = chain;
<<<<<<< HEAD
		if (chain) {
			EVUTIL_ASSERT(remaining <= chain->off);
			chain->misalign += remaining;
			chain->off -= remaining;
		}
=======
		EVUTIL_ASSERT(chain && remaining <= chain->off);
		chain->misalign += remaining;
		chain->off -= remaining;
>>>>>>> a17af05f
	}

	buf->n_del_for_cb += len;
	/* Tell someone about changes in this buffer */
	evbuffer_invoke_callbacks_(buf);

done:
	EVBUFFER_UNLOCK(buf);
	return result;
}

/* Reads data from an event buffer and drains the bytes read */
int
evbuffer_remove(struct evbuffer *buf, void *data_out, size_t datlen)
{
	ev_ssize_t n;
	EVBUFFER_LOCK(buf);
	n = evbuffer_copyout_from(buf, NULL, data_out, datlen);
	if (n > 0) {
		if (evbuffer_drain(buf, n)<0)
			n = -1;
	}
	EVBUFFER_UNLOCK(buf);
	return (int)n;
}

ev_ssize_t
evbuffer_copyout(struct evbuffer *buf, void *data_out, size_t datlen)
{
	return evbuffer_copyout_from(buf, NULL, data_out, datlen);
}

ev_ssize_t
evbuffer_copyout_from(struct evbuffer *buf, const struct evbuffer_ptr *pos,
    void *data_out, size_t datlen)
{
	/*XXX fails badly on sendfile case. */
	struct evbuffer_chain *chain;
	char *data = data_out;
	size_t nread;
	ev_ssize_t result = 0;
	size_t pos_in_chain;

	EVBUFFER_LOCK(buf);

	if (pos) {
		if (datlen > (size_t)(EV_SSIZE_MAX - pos->pos)) {
			result = -1;
			goto done;
		}
		chain = pos->internal_.chain;
		pos_in_chain = pos->internal_.pos_in_chain;
		if (datlen + pos->pos > buf->total_len)
			datlen = buf->total_len - pos->pos;
	} else {
		chain = buf->first;
		pos_in_chain = 0;
		if (datlen > buf->total_len)
			datlen = buf->total_len;
	}


	if (datlen == 0)
		goto done;

	if (buf->freeze_start) {
		result = -1;
		goto done;
	}

	nread = datlen;

	while (datlen && datlen >= chain->off - pos_in_chain) {
		size_t copylen = chain->off - pos_in_chain;
		memcpy(data,
		    chain->buffer + chain->misalign + pos_in_chain,
		    copylen);
		data += copylen;
		datlen -= copylen;

		chain = chain->next;
		pos_in_chain = 0;
		EVUTIL_ASSERT(chain || datlen==0);
	}

	if (datlen) {
		EVUTIL_ASSERT(chain);
<<<<<<< HEAD
		EVUTIL_ASSERT(datlen <= chain->off);
		memcpy(data, chain->buffer + chain->misalign, datlen);
=======
		EVUTIL_ASSERT(datlen+pos_in_chain <= chain->off);

		memcpy(data, chain->buffer + chain->misalign + pos_in_chain,
		    datlen);
>>>>>>> a17af05f
	}

	result = nread;
done:
	EVBUFFER_UNLOCK(buf);
	return result;
}

/* reads data from the src buffer to the dst buffer, avoids memcpy as
 * possible. */
/*  XXXX should return ev_ssize_t */
int
evbuffer_remove_buffer(struct evbuffer *src, struct evbuffer *dst,
    size_t datlen)
{
	/*XXX We should have an option to force this to be zero-copy.*/

	/*XXX can fail badly on sendfile case. */
	struct evbuffer_chain *chain, *previous;
	size_t nread = 0;
	int result;

	EVBUFFER_LOCK2(src, dst);

	chain = previous = src->first;

	if (datlen == 0 || dst == src) {
		result = 0;
		goto done;
	}

	if (dst->freeze_end || src->freeze_start) {
		result = -1;
		goto done;
	}

	/* short-cut if there is no more data buffered */
	if (datlen >= src->total_len) {
		datlen = src->total_len;
		evbuffer_add_buffer(dst, src);
		result = (int)datlen; /*XXXX should return ev_ssize_t*/
		goto done;
	}

	/* removes chains if possible */
	while (chain->off <= datlen) {
		/* We can't remove the last with data from src unless we
		 * remove all chains, in which case we would have done the if
		 * block above */
		EVUTIL_ASSERT(chain != *src->last_with_datap);
		nread += chain->off;
		datlen -= chain->off;
		previous = chain;
		if (src->last_with_datap == &chain->next)
			src->last_with_datap = &src->first;
		chain = chain->next;
	}

	if (nread) {
		/* we can remove the chain */
		struct evbuffer_chain **chp;
		chp = evbuffer_free_trailing_empty_chains(dst);

		if (dst->first == NULL) {
			dst->first = src->first;
		} else {
			*chp = src->first;
		}
		dst->last = previous;
		previous->next = NULL;
		src->first = chain;
		advance_last_with_data(dst);

		dst->total_len += nread;
		dst->n_add_for_cb += nread;
	}

	/* we know that there is more data in the src buffer than
	 * we want to read, so we manually drain the chain */
	evbuffer_add(dst, chain->buffer + chain->misalign, datlen);
	chain->misalign += datlen;
	chain->off -= datlen;
	nread += datlen;

	/* You might think we would want to increment dst->n_add_for_cb
	 * here too.  But evbuffer_add above already took care of that.
	 */
	src->total_len -= nread;
	src->n_del_for_cb += nread;

	if (nread) {
		evbuffer_invoke_callbacks_(dst);
		evbuffer_invoke_callbacks_(src);
	}
	result = (int)nread;/*XXXX should change return type */

done:
	EVBUFFER_UNLOCK2(src, dst);
	return result;
}

unsigned char *
evbuffer_pullup(struct evbuffer *buf, ev_ssize_t size)
{
	struct evbuffer_chain *chain, *next, *tmp, *last_with_data;
	unsigned char *buffer, *result = NULL;
	ev_ssize_t remaining;
	int removed_last_with_data = 0;
	int removed_last_with_datap = 0;

	EVBUFFER_LOCK(buf);

	chain = buf->first;

	if (size < 0)
		size = buf->total_len;
	/* if size > buf->total_len, we cannot guarantee to the user that she
	 * is going to have a long enough buffer afterwards; so we return
	 * NULL */
	if (size == 0 || (size_t)size > buf->total_len)
		goto done;

	/* No need to pull up anything; the first size bytes are
	 * already here. */
	if (chain->off >= (size_t)size) {
		result = chain->buffer + chain->misalign;
		goto done;
	}

	/* Make sure that none of the chains we need to copy from is pinned. */
	remaining = size - chain->off;
	EVUTIL_ASSERT(remaining >= 0);
	for (tmp=chain->next; tmp; tmp=tmp->next) {
		if (CHAIN_PINNED(tmp))
			goto done;
		if (tmp->off >= (size_t)remaining)
			break;
		remaining -= tmp->off;
	}

	if (CHAIN_PINNED(chain)) {
		size_t old_off = chain->off;
		if (CHAIN_SPACE_LEN(chain) < size - chain->off) {
			/* not enough room at end of chunk. */
			goto done;
		}
		buffer = CHAIN_SPACE_PTR(chain);
		tmp = chain;
		tmp->off = size;
		size -= old_off;
		chain = chain->next;
	} else if (chain->buffer_len - chain->misalign >= (size_t)size) {
		/* already have enough space in the first chain */
		size_t old_off = chain->off;
		buffer = chain->buffer + chain->misalign + chain->off;
		tmp = chain;
		tmp->off = size;
		size -= old_off;
		chain = chain->next;
	} else {
		if ((tmp = evbuffer_chain_new(size)) == NULL) {
			event_warn("%s: out of memory", __func__);
			goto done;
		}
		buffer = tmp->buffer;
		tmp->off = size;
		buf->first = tmp;
	}

	/* TODO(niels): deal with buffers that point to NULL like sendfile */

	/* Copy and free every chunk that will be entirely pulled into tmp */
	last_with_data = *buf->last_with_datap;
	for (; chain != NULL && (size_t)size >= chain->off; chain = next) {
		next = chain->next;

		memcpy(buffer, chain->buffer + chain->misalign, chain->off);
		size -= chain->off;
		buffer += chain->off;
		if (chain == last_with_data)
			removed_last_with_data = 1;
		if (&chain->next == buf->last_with_datap)
			removed_last_with_datap = 1;

		evbuffer_chain_free(chain);
	}

	if (chain != NULL) {
		memcpy(buffer, chain->buffer + chain->misalign, size);
		chain->misalign += size;
		chain->off -= size;
	} else {
		buf->last = tmp;
	}

	tmp->next = chain;

	if (removed_last_with_data) {
		buf->last_with_datap = &buf->first;
	} else if (removed_last_with_datap) {
		if (buf->first->next && buf->first->next->off)
			buf->last_with_datap = &buf->first->next;
		else
			buf->last_with_datap = &buf->first;
	}

	result = (tmp->buffer + tmp->misalign);

done:
	EVBUFFER_UNLOCK(buf);
	return result;
}

/*
 * Reads a line terminated by either '\r\n', '\n\r' or '\r' or '\n'.
 * The returned buffer needs to be freed by the called.
 */
char *
evbuffer_readline(struct evbuffer *buffer)
{
	return evbuffer_readln(buffer, NULL, EVBUFFER_EOL_ANY);
}

static inline ev_ssize_t
evbuffer_strchr(struct evbuffer_ptr *it, const char chr)
{
	struct evbuffer_chain *chain = it->internal_.chain;
	size_t i = it->internal_.pos_in_chain;
	while (chain != NULL) {
		char *buffer = (char *)chain->buffer + chain->misalign;
		char *cp = memchr(buffer+i, chr, chain->off-i);
		if (cp) {
			it->internal_.chain = chain;
			it->internal_.pos_in_chain = cp - buffer;
			it->pos += (cp - buffer - i);
			return it->pos;
		}
		it->pos += chain->off - i;
		i = 0;
		chain = chain->next;
	}

	return (-1);
}

static inline char *
find_eol_char(char *s, size_t len)
{
#define CHUNK_SZ 128
	/* Lots of benchmarking found this approach to be faster in practice
	 * than doing two memchrs over the whole buffer, doin a memchr on each
	 * char of the buffer, or trying to emulate memchr by hand. */
	char *s_end, *cr, *lf;
	s_end = s+len;
	while (s < s_end) {
		size_t chunk = (s + CHUNK_SZ < s_end) ? CHUNK_SZ : (s_end - s);
		cr = memchr(s, '\r', chunk);
		lf = memchr(s, '\n', chunk);
		if (cr) {
			if (lf && lf < cr)
				return lf;
			return cr;
		} else if (lf) {
			return lf;
		}
		s += CHUNK_SZ;
	}

	return NULL;
#undef CHUNK_SZ
}

static ev_ssize_t
evbuffer_find_eol_char(struct evbuffer_ptr *it)
{
	struct evbuffer_chain *chain = it->internal_.chain;
	size_t i = it->internal_.pos_in_chain;
	while (chain != NULL) {
		char *buffer = (char *)chain->buffer + chain->misalign;
		char *cp = find_eol_char(buffer+i, chain->off-i);
		if (cp) {
			it->internal_.chain = chain;
			it->internal_.pos_in_chain = cp - buffer;
			it->pos += (cp - buffer) - i;
			return it->pos;
		}
		it->pos += chain->off - i;
		i = 0;
		chain = chain->next;
	}

	return (-1);
}

static inline int
evbuffer_strspn(
	struct evbuffer_ptr *ptr, const char *chrset)
{
	int count = 0;
	struct evbuffer_chain *chain = ptr->internal_.chain;
	size_t i = ptr->internal_.pos_in_chain;

	if (!chain)
		return 0;

	while (1) {
		char *buffer = (char *)chain->buffer + chain->misalign;
		for (; i < chain->off; ++i) {
			const char *p = chrset;
			while (*p) {
				if (buffer[i] == *p++)
					goto next;
			}
			ptr->internal_.chain = chain;
			ptr->internal_.pos_in_chain = i;
			ptr->pos += count;
			return count;
		next:
			++count;
		}
		i = 0;

		if (! chain->next) {
			ptr->internal_.chain = chain;
			ptr->internal_.pos_in_chain = i;
			ptr->pos += count;
			return count;
		}

		chain = chain->next;
	}
}


static inline int
evbuffer_getchr(struct evbuffer_ptr *it)
{
	struct evbuffer_chain *chain = it->internal_.chain;
	size_t off = it->internal_.pos_in_chain;

	if (chain == NULL)
		return -1;

	return (unsigned char)chain->buffer[chain->misalign + off];
}

struct evbuffer_ptr
evbuffer_search_eol(struct evbuffer *buffer,
    struct evbuffer_ptr *start, size_t *eol_len_out,
    enum evbuffer_eol_style eol_style)
{
	struct evbuffer_ptr it, it2;
	size_t extra_drain = 0;
	int ok = 0;

	/* Avoid locking in trivial edge cases */
	if (start && start->internal_.chain == NULL) {
		PTR_NOT_FOUND(&it);
		if (eol_len_out)
			*eol_len_out = extra_drain;
		return it;
	}

	EVBUFFER_LOCK(buffer);

	if (start) {
		memcpy(&it, start, sizeof(it));
	} else {
		it.pos = 0;
		it.internal_.chain = buffer->first;
		it.internal_.pos_in_chain = 0;
	}

	/* the eol_style determines our first stop character and how many
	 * characters we are going to drain afterwards. */
	switch (eol_style) {
	case EVBUFFER_EOL_ANY:
		if (evbuffer_find_eol_char(&it) < 0)
			goto done;
		memcpy(&it2, &it, sizeof(it));
		extra_drain = evbuffer_strspn(&it2, "\r\n");
		break;
	case EVBUFFER_EOL_CRLF_STRICT: {
		it = evbuffer_search(buffer, "\r\n", 2, &it);
		if (it.pos < 0)
			goto done;
		extra_drain = 2;
		break;
	}
	case EVBUFFER_EOL_CRLF: {
		ev_ssize_t start_pos = it.pos;
		/* Look for a LF ... */
		if (evbuffer_strchr(&it, '\n') < 0)
			goto done;
		extra_drain = 1;
		/* ... optionally preceeded by a CR. */
		if (it.pos == start_pos)
			break; /* If the first character is \n, don't back up */
		/* This potentially does an extra linear walk over the first
		 * few chains.  Probably, that's not too expensive unless you
		 * have a really pathological setup. */
		memcpy(&it2, &it, sizeof(it));
		if (evbuffer_ptr_subtract(buffer, &it2, 1)<0)
			break;
		if (evbuffer_getchr(&it2) == '\r') {
			memcpy(&it, &it2, sizeof(it));
			extra_drain = 2;
		}
		break;
	}
	case EVBUFFER_EOL_LF:
		if (evbuffer_strchr(&it, '\n') < 0)
			goto done;
		extra_drain = 1;
		break;
	case EVBUFFER_EOL_NUL:
		if (evbuffer_strchr(&it, '\0') < 0)
			goto done;
		extra_drain = 1;
		break;
	default:
		goto done;
	}

	ok = 1;
done:
	EVBUFFER_UNLOCK(buffer);

	if (!ok)
		PTR_NOT_FOUND(&it);
	if (eol_len_out)
		*eol_len_out = extra_drain;

	return it;
}

char *
evbuffer_readln(struct evbuffer *buffer, size_t *n_read_out,
		enum evbuffer_eol_style eol_style)
{
	struct evbuffer_ptr it;
	char *line;
	size_t n_to_copy=0, extra_drain=0;
	char *result = NULL;

	EVBUFFER_LOCK(buffer);

	if (buffer->freeze_start) {
		goto done;
	}

	it = evbuffer_search_eol(buffer, NULL, &extra_drain, eol_style);
	if (it.pos < 0)
		goto done;
	n_to_copy = it.pos;

	if ((line = mm_malloc(n_to_copy+1)) == NULL) {
		event_warn("%s: out of memory", __func__);
		goto done;
	}

	evbuffer_remove(buffer, line, n_to_copy);
	line[n_to_copy] = '\0';

	evbuffer_drain(buffer, extra_drain);
	result = line;
done:
	EVBUFFER_UNLOCK(buffer);

	if (n_read_out)
		*n_read_out = result ? n_to_copy : 0;

	return result;
}

#define EVBUFFER_CHAIN_MAX_AUTO_SIZE 4096

/* Adds data to an event buffer */

int
evbuffer_add(struct evbuffer *buf, const void *data_in, size_t datlen)
{
	struct evbuffer_chain *chain, *tmp;
	const unsigned char *data = data_in;
	size_t remain, to_alloc;
	int result = -1;

	EVBUFFER_LOCK(buf);

	if (buf->freeze_end) {
		goto done;
	}
	/* Prevent buf->total_len overflow */
	if (datlen > EV_SIZE_MAX - buf->total_len) {
		goto done;
	}

	if (*buf->last_with_datap == NULL) {
		chain = buf->last;
	} else {
		chain = *buf->last_with_datap;
	}

	/* If there are no chains allocated for this buffer, allocate one
	 * big enough to hold all the data. */
	if (chain == NULL) {
		chain = evbuffer_chain_new(datlen);
		if (!chain)
			goto done;
		evbuffer_chain_insert(buf, chain);
	}

	if ((chain->flags & EVBUFFER_IMMUTABLE) == 0) {
		/* Always true for mutable buffers */
		EVUTIL_ASSERT(chain->misalign >= 0 &&
		    (ev_uint64_t)chain->misalign <= EVBUFFER_CHAIN_MAX);
		remain = chain->buffer_len - (size_t)chain->misalign - chain->off;
		if (remain >= datlen) {
			/* there's enough space to hold all the data in the
			 * current last chain */
			memcpy(chain->buffer + chain->misalign + chain->off,
			    data, datlen);
			chain->off += datlen;
			buf->total_len += datlen;
			buf->n_add_for_cb += datlen;
			goto out;
		} else if (!CHAIN_PINNED(chain) &&
		    evbuffer_chain_should_realign(chain, datlen)) {
			/* we can fit the data into the misalignment */
			evbuffer_chain_align(chain);

			memcpy(chain->buffer + chain->off, data, datlen);
			chain->off += datlen;
			buf->total_len += datlen;
			buf->n_add_for_cb += datlen;
			goto out;
		}
	} else {
		/* we cannot write any data to the last chain */
		remain = 0;
	}

	/* we need to add another chain */
	to_alloc = chain->buffer_len;
	if (to_alloc <= EVBUFFER_CHAIN_MAX_AUTO_SIZE/2)
		to_alloc <<= 1;
	if (datlen > to_alloc)
		to_alloc = datlen;
	tmp = evbuffer_chain_new(to_alloc);
	if (tmp == NULL)
		goto done;

	if (remain) {
		memcpy(chain->buffer + chain->misalign + chain->off,
		    data, remain);
		chain->off += remain;
		buf->total_len += remain;
		buf->n_add_for_cb += remain;
	}

	data += remain;
	datlen -= remain;

	memcpy(tmp->buffer, data, datlen);
	tmp->off = datlen;
	evbuffer_chain_insert(buf, tmp);
	buf->n_add_for_cb += datlen;

out:
	evbuffer_invoke_callbacks_(buf);
	result = 0;
done:
	EVBUFFER_UNLOCK(buf);
	return result;
}

int
evbuffer_prepend(struct evbuffer *buf, const void *data, size_t datlen)
{
	struct evbuffer_chain *chain, *tmp;
	int result = -1;

	EVBUFFER_LOCK(buf);

	if (buf->freeze_start) {
		goto done;
	}
	if (datlen > EV_SIZE_MAX - buf->total_len) {
		goto done;
	}

	chain = buf->first;

	if (chain == NULL) {
		chain = evbuffer_chain_new(datlen);
		if (!chain)
			goto done;
		evbuffer_chain_insert(buf, chain);
	}

	/* we cannot touch immutable buffers */
	if ((chain->flags & EVBUFFER_IMMUTABLE) == 0) {
		/* Always true for mutable buffers */
		EVUTIL_ASSERT(chain->misalign >= 0 &&
		    (ev_uint64_t)chain->misalign <= EVBUFFER_CHAIN_MAX);

		/* If this chain is empty, we can treat it as
		 * 'empty at the beginning' rather than 'empty at the end' */
		if (chain->off == 0)
			chain->misalign = chain->buffer_len;

		if ((size_t)chain->misalign >= datlen) {
			/* we have enough space to fit everything */
			memcpy(chain->buffer + chain->misalign - datlen,
			    data, datlen);
			chain->off += datlen;
			chain->misalign -= datlen;
			buf->total_len += datlen;
			buf->n_add_for_cb += datlen;
			goto out;
		} else if (chain->misalign) {
			/* we can only fit some of the data. */
			memcpy(chain->buffer,
			    (char*)data + datlen - chain->misalign,
			    (size_t)chain->misalign);
			chain->off += (size_t)chain->misalign;
			buf->total_len += (size_t)chain->misalign;
			buf->n_add_for_cb += (size_t)chain->misalign;
			datlen -= (size_t)chain->misalign;
			chain->misalign = 0;
		}
	}

	/* we need to add another chain */
	if ((tmp = evbuffer_chain_new(datlen)) == NULL)
		goto done;
	buf->first = tmp;
	if (buf->last_with_datap == &buf->first)
		buf->last_with_datap = &tmp->next;

	tmp->next = chain;

	tmp->off = datlen;
	EVUTIL_ASSERT(datlen <= tmp->buffer_len);
	tmp->misalign = tmp->buffer_len - datlen;

	memcpy(tmp->buffer + tmp->misalign, data, datlen);
	buf->total_len += datlen;
	buf->n_add_for_cb += datlen;

out:
	evbuffer_invoke_callbacks_(buf);
	result = 0;
done:
	EVBUFFER_UNLOCK(buf);
	return result;
}

/** Helper: realigns the memory in chain->buffer so that misalign is 0. */
static void
evbuffer_chain_align(struct evbuffer_chain *chain)
{
	EVUTIL_ASSERT(!(chain->flags & EVBUFFER_IMMUTABLE));
	EVUTIL_ASSERT(!(chain->flags & EVBUFFER_MEM_PINNED_ANY));
	memmove(chain->buffer, chain->buffer + chain->misalign, chain->off);
	chain->misalign = 0;
}

#define MAX_TO_COPY_IN_EXPAND 4096
#define MAX_TO_REALIGN_IN_EXPAND 2048

/** Helper: return true iff we should realign chain to fit datalen bytes of
    data in it. */
static int
evbuffer_chain_should_realign(struct evbuffer_chain *chain,
    size_t datlen)
{
	return chain->buffer_len - chain->off >= datlen &&
	    (chain->off < chain->buffer_len / 2) &&
	    (chain->off <= MAX_TO_REALIGN_IN_EXPAND);
}

/* Expands the available space in the event buffer to at least datlen, all in
 * a single chunk.  Return that chunk. */
static struct evbuffer_chain *
evbuffer_expand_singlechain(struct evbuffer *buf, size_t datlen)
{
	struct evbuffer_chain *chain, **chainp;
	struct evbuffer_chain *result = NULL;
	ASSERT_EVBUFFER_LOCKED(buf);

	chainp = buf->last_with_datap;

	/* XXX If *chainp is no longer writeable, but has enough space in its
	 * misalign, this might be a bad idea: we could still use *chainp, not
	 * (*chainp)->next. */
	if (*chainp && CHAIN_SPACE_LEN(*chainp) == 0)
		chainp = &(*chainp)->next;

	/* 'chain' now points to the first chain with writable space (if any)
	 * We will either use it, realign it, replace it, or resize it. */
	chain = *chainp;

	if (chain == NULL ||
	    (chain->flags & (EVBUFFER_IMMUTABLE|EVBUFFER_MEM_PINNED_ANY))) {
		/* We can't use the last_with_data chain at all.  Just add a
		 * new one that's big enough. */
		goto insert_new;
	}

	/* If we can fit all the data, then we don't have to do anything */
	if (CHAIN_SPACE_LEN(chain) >= datlen) {
		result = chain;
		goto ok;
	}

	/* If the chain is completely empty, just replace it by adding a new
	 * empty chain. */
	if (chain->off == 0) {
		goto insert_new;
	}

	/* If the misalignment plus the remaining space fulfills our data
	 * needs, we could just force an alignment to happen.  Afterwards, we
	 * have enough space.  But only do this if we're saving a lot of space
	 * and not moving too much data.  Otherwise the space savings are
	 * probably offset by the time lost in copying.
	 */
	if (evbuffer_chain_should_realign(chain, datlen)) {
		evbuffer_chain_align(chain);
		result = chain;
		goto ok;
	}

	/* At this point, we can either resize the last chunk with space in
	 * it, use the next chunk after it, or   If we add a new chunk, we waste
	 * CHAIN_SPACE_LEN(chain) bytes in the former last chunk.  If we
	 * resize, we have to copy chain->off bytes.
	 */

	/* Would expanding this chunk be affordable and worthwhile? */
	if (CHAIN_SPACE_LEN(chain) < chain->buffer_len / 8 ||
	    chain->off > MAX_TO_COPY_IN_EXPAND ||
<<<<<<< HEAD
	    datlen >= (EVBUFFER_CHAIN_MAX - chain->off)) {
=======
		datlen >= (EVBUFFER_CHAIN_MAX - chain->off)) {
>>>>>>> a17af05f
		/* It's not worth resizing this chain. Can the next one be
		 * used? */
		if (chain->next && CHAIN_SPACE_LEN(chain->next) >= datlen) {
			/* Yes, we can just use the next chain (which should
			 * be empty. */
			result = chain->next;
			goto ok;
		} else {
			/* No; append a new chain (which will free all
			 * terminal empty chains.) */
			goto insert_new;
		}
	} else {
		/* Okay, we're going to try to resize this chain: Not doing so
		 * would waste at least 1/8 of its current allocation, and we
		 * can do so without having to copy more than
		 * MAX_TO_COPY_IN_EXPAND bytes. */
		/* figure out how much space we need */
		size_t length = chain->off + datlen;
		struct evbuffer_chain *tmp = evbuffer_chain_new(length);
		if (tmp == NULL)
			goto err;

		/* copy the data over that we had so far */
		tmp->off = chain->off;
		memcpy(tmp->buffer, chain->buffer + chain->misalign,
		    chain->off);
		/* fix up the list */
		EVUTIL_ASSERT(*chainp == chain);
		result = *chainp = tmp;

		if (buf->last == chain)
			buf->last = tmp;

		tmp->next = chain->next;
		evbuffer_chain_free(chain);
		goto ok;
	}

insert_new:
	result = evbuffer_chain_insert_new(buf, datlen);
	if (!result)
		goto err;
ok:
	EVUTIL_ASSERT(result);
	EVUTIL_ASSERT(CHAIN_SPACE_LEN(result) >= datlen);
err:
	return result;
}

/* Make sure that datlen bytes are available for writing in the last n
 * chains.  Never copies or moves data. */
int
evbuffer_expand_fast_(struct evbuffer *buf, size_t datlen, int n)
{
	struct evbuffer_chain *chain = buf->last, *tmp, *next;
	size_t avail;
	int used;

	ASSERT_EVBUFFER_LOCKED(buf);
	EVUTIL_ASSERT(n >= 2);

	if (chain == NULL || (chain->flags & EVBUFFER_IMMUTABLE)) {
		/* There is no last chunk, or we can't touch the last chunk.
		 * Just add a new chunk. */
		chain = evbuffer_chain_new(datlen);
		if (chain == NULL)
			return (-1);

		evbuffer_chain_insert(buf, chain);
		return (0);
	}

	used = 0; /* number of chains we're using space in. */
	avail = 0; /* how much space they have. */
	/* How many bytes can we stick at the end of buffer as it is?  Iterate
	 * over the chains at the end of the buffer, tring to see how much
	 * space we have in the first n. */
	for (chain = *buf->last_with_datap; chain; chain = chain->next) {
		if (chain->off) {
			size_t space = (size_t) CHAIN_SPACE_LEN(chain);
			EVUTIL_ASSERT(chain == *buf->last_with_datap);
			if (space) {
				avail += space;
				++used;
			}
		} else {
			/* No data in chain; realign it. */
			chain->misalign = 0;
			avail += chain->buffer_len;
			++used;
		}
		if (avail >= datlen) {
			/* There is already enough space.  Just return */
			return (0);
		}
		if (used == n)
			break;
	}

	/* There wasn't enough space in the first n chains with space in
	 * them. Either add a new chain with enough space, or replace all
	 * empty chains with one that has enough space, depending on n. */
	if (used < n) {
		/* The loop ran off the end of the chains before it hit n
		 * chains; we can add another. */
		EVUTIL_ASSERT(chain == NULL);

		tmp = evbuffer_chain_new(datlen - avail);
		if (tmp == NULL)
			return (-1);

		buf->last->next = tmp;
		buf->last = tmp;
		/* (we would only set last_with_data if we added the first
		 * chain. But if the buffer had no chains, we would have
		 * just allocated a new chain earlier) */
		return (0);
	} else {
		/* Nuke _all_ the empty chains. */
		int rmv_all = 0; /* True iff we removed last_with_data. */
		chain = *buf->last_with_datap;
		if (!chain->off) {
			EVUTIL_ASSERT(chain == buf->first);
			rmv_all = 1;
			avail = 0;
		} else {
			/* can't overflow, since only mutable chains have
			 * huge misaligns. */
			avail = (size_t) CHAIN_SPACE_LEN(chain);
			chain = chain->next;
		}


		for (; chain; chain = next) {
			next = chain->next;
			EVUTIL_ASSERT(chain->off == 0);
			evbuffer_chain_free(chain);
		}
		EVUTIL_ASSERT(datlen >= avail);
		tmp = evbuffer_chain_new(datlen - avail);
		if (tmp == NULL) {
			if (rmv_all) {
				ZERO_CHAIN(buf);
			} else {
				buf->last = *buf->last_with_datap;
				(*buf->last_with_datap)->next = NULL;
			}
			return (-1);
		}

		if (rmv_all) {
			buf->first = buf->last = tmp;
			buf->last_with_datap = &buf->first;
		} else {
			(*buf->last_with_datap)->next = tmp;
			buf->last = tmp;
		}
		return (0);
	}
}

int
evbuffer_expand(struct evbuffer *buf, size_t datlen)
{
	struct evbuffer_chain *chain;

	EVBUFFER_LOCK(buf);
	chain = evbuffer_expand_singlechain(buf, datlen);
	EVBUFFER_UNLOCK(buf);
	return chain ? 0 : -1;
}

/*
 * Reads data from a file descriptor into a buffer.
 */

#if defined(EVENT__HAVE_SYS_UIO_H) || defined(_WIN32)
#define USE_IOVEC_IMPL
#endif

#ifdef USE_IOVEC_IMPL

#ifdef EVENT__HAVE_SYS_UIO_H
/* number of iovec we use for writev, fragmentation is going to determine
 * how much we end up writing */

#define DEFAULT_WRITE_IOVEC 128

#if defined(UIO_MAXIOV) && UIO_MAXIOV < DEFAULT_WRITE_IOVEC
#define NUM_WRITE_IOVEC UIO_MAXIOV
#elif defined(IOV_MAX) && IOV_MAX < DEFAULT_WRITE_IOVEC
#define NUM_WRITE_IOVEC IOV_MAX
#else
#define NUM_WRITE_IOVEC DEFAULT_WRITE_IOVEC
#endif

#define IOV_TYPE struct iovec
#define IOV_PTR_FIELD iov_base
#define IOV_LEN_FIELD iov_len
#define IOV_LEN_TYPE size_t
#else
#define NUM_WRITE_IOVEC 16
#define IOV_TYPE WSABUF
#define IOV_PTR_FIELD buf
#define IOV_LEN_FIELD len
#define IOV_LEN_TYPE unsigned long
#endif
#endif
#define NUM_READ_IOVEC 4

#define EVBUFFER_MAX_READ	4096

/** Helper function to figure out which space to use for reading data into
    an evbuffer.  Internal use only.

    @param buf The buffer to read into
    @param howmuch How much we want to read.
    @param vecs An array of two or more iovecs or WSABUFs.
    @param n_vecs_avail The length of vecs
    @param chainp A pointer to a variable to hold the first chain we're
      reading into.
    @param exact Boolean: if true, we do not provide more than 'howmuch'
      space in the vectors, even if more space is available.
    @return The number of buffers we're using.
 */
int
evbuffer_read_setup_vecs_(struct evbuffer *buf, ev_ssize_t howmuch,
    struct evbuffer_iovec *vecs, int n_vecs_avail,
    struct evbuffer_chain ***chainp, int exact)
{
	struct evbuffer_chain *chain;
	struct evbuffer_chain **firstchainp;
	size_t so_far;
	int i;
	ASSERT_EVBUFFER_LOCKED(buf);

	if (howmuch < 0)
		return -1;

	so_far = 0;
	/* Let firstchain be the first chain with any space on it */
	firstchainp = buf->last_with_datap;
	if (CHAIN_SPACE_LEN(*firstchainp) == 0) {
		firstchainp = &(*firstchainp)->next;
	}

	chain = *firstchainp;
	for (i = 0; i < n_vecs_avail && so_far < (size_t)howmuch; ++i) {
		size_t avail = (size_t) CHAIN_SPACE_LEN(chain);
		if (avail > (howmuch - so_far) && exact)
			avail = howmuch - so_far;
		vecs[i].iov_base = (void *)CHAIN_SPACE_PTR(chain);
		vecs[i].iov_len = avail;
		so_far += avail;
		chain = chain->next;
	}

	*chainp = firstchainp;
	return i;
}

static int
get_n_bytes_readable_on_socket(evutil_socket_t fd)
{
#if defined(FIONREAD) && defined(_WIN32)
	unsigned long lng = EVBUFFER_MAX_READ;
	if (ioctlsocket(fd, FIONREAD, &lng) < 0)
		return -1;
	/* Can overflow, but mostly harmlessly. XXXX */
	return (int)lng;
#elif defined(FIONREAD)
	int n = EVBUFFER_MAX_READ;
	if (ioctl(fd, FIONREAD, &n) < 0)
		return -1;
	return n;
#else
	return EVBUFFER_MAX_READ;
#endif
}

/* TODO(niels): should this function return ev_ssize_t and take ev_ssize_t
 * as howmuch? */
int
evbuffer_read(struct evbuffer *buf, evutil_socket_t fd, int howmuch)
{
	struct evbuffer_chain **chainp;
	int n;
	int result;

#ifdef USE_IOVEC_IMPL
	int nvecs, i, remaining;
#else
	struct evbuffer_chain *chain;
	unsigned char *p;
#endif

	EVBUFFER_LOCK(buf);

	if (buf->freeze_end) {
		result = -1;
		goto done;
	}

	n = get_n_bytes_readable_on_socket(fd);
	if (n <= 0 || n > EVBUFFER_MAX_READ)
		n = EVBUFFER_MAX_READ;
	if (howmuch < 0 || howmuch > n)
		howmuch = n;

#ifdef USE_IOVEC_IMPL
	/* Since we can use iovecs, we're willing to use the last
	 * NUM_READ_IOVEC chains. */
	if (evbuffer_expand_fast_(buf, howmuch, NUM_READ_IOVEC) == -1) {
		result = -1;
		goto done;
	} else {
		IOV_TYPE vecs[NUM_READ_IOVEC];
#ifdef EVBUFFER_IOVEC_IS_NATIVE_
		nvecs = evbuffer_read_setup_vecs_(buf, howmuch, vecs,
		    NUM_READ_IOVEC, &chainp, 1);
#else
		/* We aren't using the native struct iovec.  Therefore,
		   we are on win32. */
		struct evbuffer_iovec ev_vecs[NUM_READ_IOVEC];
		nvecs = evbuffer_read_setup_vecs_(buf, howmuch, ev_vecs, 2,
		    &chainp, 1);

		for (i=0; i < nvecs; ++i)
			WSABUF_FROM_EVBUFFER_IOV(&vecs[i], &ev_vecs[i]);
#endif

#ifdef _WIN32
		{
			DWORD bytesRead;
			DWORD flags=0;
			if (WSARecv(fd, vecs, nvecs, &bytesRead, &flags, NULL, NULL)) {
				/* The read failed. It might be a close,
				 * or it might be an error. */
				if (WSAGetLastError() == WSAECONNABORTED)
					n = 0;
				else
					n = -1;
			} else
				n = bytesRead;
		}
#else
		n = readv(fd, vecs, nvecs);
#endif
	}

#else /*!USE_IOVEC_IMPL*/
	/* If we don't have FIONREAD, we might waste some space here */
	/* XXX we _will_ waste some space here if there is any space left
	 * over on buf->last. */
	if ((chain = evbuffer_expand_singlechain(buf, howmuch)) == NULL) {
		result = -1;
		goto done;
	}

	/* We can append new data at this point */
	p = chain->buffer + chain->misalign + chain->off;

#ifndef _WIN32
	n = read(fd, p, howmuch);
#else
	n = recv(fd, p, howmuch, 0);
#endif
#endif /* USE_IOVEC_IMPL */

	if (n == -1) {
		result = -1;
		goto done;
	}
	if (n == 0) {
		result = 0;
		goto done;
	}

#ifdef USE_IOVEC_IMPL
	remaining = n;
	for (i=0; i < nvecs; ++i) {
		/* can't overflow, since only mutable chains have
		 * huge misaligns. */
		size_t space = (size_t) CHAIN_SPACE_LEN(*chainp);
		/* XXXX This is a kludge that can waste space in perverse
		 * situations. */
		if (space > EVBUFFER_CHAIN_MAX)
			space = EVBUFFER_CHAIN_MAX;
		if ((ev_ssize_t)space < remaining) {
			(*chainp)->off += space;
			remaining -= (int)space;
		} else {
			(*chainp)->off += remaining;
			buf->last_with_datap = chainp;
			break;
		}
		chainp = &(*chainp)->next;
	}
#else
	chain->off += n;
	advance_last_with_data(buf);
#endif
	buf->total_len += n;
	buf->n_add_for_cb += n;

	/* Tell someone about changes in this buffer */
	evbuffer_invoke_callbacks_(buf);
	result = n;
done:
	EVBUFFER_UNLOCK(buf);
	return result;
}

#ifdef USE_IOVEC_IMPL
static inline int
evbuffer_write_iovec(struct evbuffer *buffer, evutil_socket_t fd,
    ev_ssize_t howmuch)
{
	IOV_TYPE iov[NUM_WRITE_IOVEC];
	struct evbuffer_chain *chain = buffer->first;
	int n, i = 0;

	if (howmuch < 0)
		return -1;

	ASSERT_EVBUFFER_LOCKED(buffer);
	/* XXX make this top out at some maximal data length?  if the
	 * buffer has (say) 1MB in it, split over 128 chains, there's
	 * no way it all gets written in one go. */
	while (chain != NULL && i < NUM_WRITE_IOVEC && howmuch) {
#ifdef USE_SENDFILE
		/* we cannot write the file info via writev */
		if (chain->flags & EVBUFFER_SENDFILE)
			break;
#endif
		iov[i].IOV_PTR_FIELD = (void *) (chain->buffer + chain->misalign);
		if ((size_t)howmuch >= chain->off) {
			/* XXXcould be problematic when windows supports mmap*/
			iov[i++].IOV_LEN_FIELD = (IOV_LEN_TYPE)chain->off;
			howmuch -= chain->off;
		} else {
			/* XXXcould be problematic when windows supports mmap*/
			iov[i++].IOV_LEN_FIELD = (IOV_LEN_TYPE)howmuch;
			break;
		}
		chain = chain->next;
	}
	if (! i)
		return 0;

#ifdef _WIN32
	{
		DWORD bytesSent;
		if (WSASend(fd, iov, i, &bytesSent, 0, NULL, NULL))
			n = -1;
		else
			n = bytesSent;
	}
#else
	n = writev(fd, iov, i);
#endif
	return (n);
}
#endif

#ifdef USE_SENDFILE
static inline int
evbuffer_write_sendfile(struct evbuffer *buffer, evutil_socket_t dest_fd,
    ev_ssize_t howmuch)
{
	struct evbuffer_chain *chain = buffer->first;
	struct evbuffer_chain_file_segment *info =
	    EVBUFFER_CHAIN_EXTRA(struct evbuffer_chain_file_segment,
		chain);
	const int source_fd = info->segment->fd;
#if defined(SENDFILE_IS_MACOSX) || defined(SENDFILE_IS_FREEBSD)
	int res;
	ev_off_t len = chain->off;
#elif defined(SENDFILE_IS_LINUX) || defined(SENDFILE_IS_SOLARIS)
	ev_ssize_t res;
	ev_off_t offset = chain->misalign;
#endif

	ASSERT_EVBUFFER_LOCKED(buffer);

#if defined(SENDFILE_IS_MACOSX)
	res = sendfile(source_fd, dest_fd, chain->misalign, &len, NULL, 0);
	if (res == -1 && !EVUTIL_ERR_RW_RETRIABLE(errno))
		return (-1);

	return (len);
#elif defined(SENDFILE_IS_FREEBSD)
	res = sendfile(source_fd, dest_fd, chain->misalign, chain->off, NULL, &len, 0);
	if (res == -1 && !EVUTIL_ERR_RW_RETRIABLE(errno))
		return (-1);

	return (len);
#elif defined(SENDFILE_IS_LINUX)
	/* TODO(niels): implement splice */
	res = sendfile(dest_fd, source_fd, &offset, chain->off);
	if (res == -1 && EVUTIL_ERR_RW_RETRIABLE(errno)) {
		/* if this is EAGAIN or EINTR return 0; otherwise, -1 */
		return (0);
	}
	return (res);
#elif defined(SENDFILE_IS_SOLARIS)
	{
		const off_t offset_orig = offset;
		res = sendfile(dest_fd, source_fd, &offset, chain->off);
		if (res == -1 && EVUTIL_ERR_RW_RETRIABLE(errno)) {
			if (offset - offset_orig)
				return offset - offset_orig;
			/* if this is EAGAIN or EINTR and no bytes were
			 * written, return 0 */
			return (0);
		}
		return (res);
	}
#endif
}
#endif

int
evbuffer_write_atmost(struct evbuffer *buffer, evutil_socket_t fd,
    ev_ssize_t howmuch)
{
	int n = -1;

	EVBUFFER_LOCK(buffer);

	if (buffer->freeze_start) {
		goto done;
	}

	if (howmuch < 0 || (size_t)howmuch > buffer->total_len)
		howmuch = buffer->total_len;

	if (howmuch > 0) {
#ifdef USE_SENDFILE
		struct evbuffer_chain *chain = buffer->first;
		if (chain != NULL && (chain->flags & EVBUFFER_SENDFILE))
			n = evbuffer_write_sendfile(buffer, fd, howmuch);
		else {
#endif
#ifdef USE_IOVEC_IMPL
		n = evbuffer_write_iovec(buffer, fd, howmuch);
#elif defined(_WIN32)
		/* XXX(nickm) Don't disable this code until we know if
		 * the WSARecv code above works. */
		void *p = evbuffer_pullup(buffer, howmuch);
		EVUTIL_ASSERT(p || !howmuch);
		n = send(fd, p, howmuch, 0);
#else
		void *p = evbuffer_pullup(buffer, howmuch);
		EVUTIL_ASSERT(p || !howmuch);
		n = write(fd, p, howmuch);
#endif
#ifdef USE_SENDFILE
		}
#endif
	}

	if (n > 0)
		evbuffer_drain(buffer, n);

done:
	EVBUFFER_UNLOCK(buffer);
	return (n);
}

int
evbuffer_write(struct evbuffer *buffer, evutil_socket_t fd)
{
	return evbuffer_write_atmost(buffer, fd, -1);
}

unsigned char *
evbuffer_find(struct evbuffer *buffer, const unsigned char *what, size_t len)
{
	unsigned char *search;
	struct evbuffer_ptr ptr;

	EVBUFFER_LOCK(buffer);

	ptr = evbuffer_search(buffer, (const char *)what, len, NULL);
	if (ptr.pos < 0) {
		search = NULL;
	} else {
		search = evbuffer_pullup(buffer, ptr.pos + len);
		if (search)
			search += ptr.pos;
	}
	EVBUFFER_UNLOCK(buffer);
	return search;
}

/* Subract <b>howfar</b> from the position of <b>pos</b> within
 * <b>buf</b>. Returns 0 on success, -1 on failure.
 *
 * This isn't exposed yet, because of potential inefficiency issues.
 * Maybe it should be. */
static int
evbuffer_ptr_subtract(struct evbuffer *buf, struct evbuffer_ptr *pos,
    size_t howfar)
{
	if (pos->pos < 0)
		return -1;
	if (howfar > (size_t)pos->pos)
		return -1;
	if (pos->internal_.chain && howfar <= pos->internal_.pos_in_chain) {
		pos->internal_.pos_in_chain -= howfar;
		pos->pos -= howfar;
		return 0;
	} else {
		const size_t newpos = pos->pos - howfar;
		/* Here's the inefficient part: it walks over the
		 * chains until we hit newpos. */
		return evbuffer_ptr_set(buf, pos, newpos, EVBUFFER_PTR_SET);
	}
}

int
evbuffer_ptr_set(struct evbuffer *buf, struct evbuffer_ptr *pos,
    size_t position, enum evbuffer_ptr_how how)
{
	size_t left = position;
	struct evbuffer_chain *chain = NULL;
	int result = 0;

	EVBUFFER_LOCK(buf);

	switch (how) {
	case EVBUFFER_PTR_SET:
		chain = buf->first;
		pos->pos = position;
		position = 0;
		break;
	case EVBUFFER_PTR_ADD:
		/* this avoids iterating over all previous chains if
		   we just want to advance the position */
		if (pos->pos < 0 || EV_SIZE_MAX - position < (size_t)pos->pos) {
			EVBUFFER_UNLOCK(buf);
			return -1;
		}
<<<<<<< HEAD
		chain = pos->_internal.chain;
=======
		chain = pos->internal_.chain;
>>>>>>> a17af05f
		pos->pos += position;
		position = pos->internal_.pos_in_chain;
		break;
	}

	EVUTIL_ASSERT(EV_SIZE_MAX - left >= position);
	while (chain && position + left >= chain->off) {
		left -= chain->off - position;
		chain = chain->next;
		position = 0;
	}
	if (chain) {
		pos->internal_.chain = chain;
		pos->internal_.pos_in_chain = position + left;
	} else if (left == 0) {
		/* The first byte in the (nonexistent) chain after the last chain */
		pos->internal_.chain = NULL;
		pos->internal_.pos_in_chain = 0;
	} else {
		PTR_NOT_FOUND(pos);
		result = -1;
	}

	EVBUFFER_UNLOCK(buf);

	return result;
}

/**
   Compare the bytes in buf at position pos to the len bytes in mem.  Return
   less than 0, 0, or greater than 0 as memcmp.
 */
static int
evbuffer_ptr_memcmp(const struct evbuffer *buf, const struct evbuffer_ptr *pos,
    const char *mem, size_t len)
{
	struct evbuffer_chain *chain;
	size_t position;
	int r;

	ASSERT_EVBUFFER_LOCKED(buf);

	if (pos->pos < 0 ||
	    EV_SIZE_MAX - len < (size_t)pos->pos ||
	    pos->pos + len > buf->total_len)
		return -1;

	chain = pos->internal_.chain;
	position = pos->internal_.pos_in_chain;
	while (len && chain) {
		size_t n_comparable;
		if (len + position > chain->off)
			n_comparable = chain->off - position;
		else
			n_comparable = len;
		r = memcmp(chain->buffer + chain->misalign + position, mem,
		    n_comparable);
		if (r)
			return r;
		mem += n_comparable;
		len -= n_comparable;
		position = 0;
		chain = chain->next;
	}

	return 0;
}

struct evbuffer_ptr
evbuffer_search(struct evbuffer *buffer, const char *what, size_t len, const struct evbuffer_ptr *start)
{
	return evbuffer_search_range(buffer, what, len, start, NULL);
}

struct evbuffer_ptr
evbuffer_search_range(struct evbuffer *buffer, const char *what, size_t len, const struct evbuffer_ptr *start, const struct evbuffer_ptr *end)
{
	struct evbuffer_ptr pos;
	struct evbuffer_chain *chain, *last_chain = NULL;
	const unsigned char *p;
	char first;

	EVBUFFER_LOCK(buffer);

	if (start) {
		memcpy(&pos, start, sizeof(pos));
		chain = pos.internal_.chain;
	} else {
		pos.pos = 0;
		chain = pos.internal_.chain = buffer->first;
		pos.internal_.pos_in_chain = 0;
	}

	if (end)
		last_chain = end->internal_.chain;

	if (!len || len > EV_SSIZE_MAX)
		goto done;

	first = what[0];

	while (chain) {
		const unsigned char *start_at =
		    chain->buffer + chain->misalign +
		    pos.internal_.pos_in_chain;
		p = memchr(start_at, first,
		    chain->off - pos.internal_.pos_in_chain);
		if (p) {
			pos.pos += p - start_at;
			pos.internal_.pos_in_chain += p - start_at;
			if (!evbuffer_ptr_memcmp(buffer, &pos, what, len)) {
				if (end && pos.pos + (ev_ssize_t)len > end->pos)
					goto not_found;
				else
					goto done;
			}
			++pos.pos;
			++pos.internal_.pos_in_chain;
			if (pos.internal_.pos_in_chain == chain->off) {
				chain = pos.internal_.chain = chain->next;
				pos.internal_.pos_in_chain = 0;
			}
		} else {
			if (chain == last_chain)
				goto not_found;
			pos.pos += chain->off - pos.internal_.pos_in_chain;
			chain = pos.internal_.chain = chain->next;
			pos.internal_.pos_in_chain = 0;
		}
	}

not_found:
	PTR_NOT_FOUND(&pos);
done:
	EVBUFFER_UNLOCK(buffer);
	return pos;
}

int
evbuffer_peek(struct evbuffer *buffer, ev_ssize_t len,
    struct evbuffer_ptr *start_at,
    struct evbuffer_iovec *vec, int n_vec)
{
	struct evbuffer_chain *chain;
	int idx = 0;
	ev_ssize_t len_so_far = 0;

	/* Avoid locking in trivial edge cases */
	if (start_at && start_at->internal_.chain == NULL)
		return 0;

	EVBUFFER_LOCK(buffer);

	if (start_at) {
		chain = start_at->internal_.chain;
		len_so_far = chain->off
		    - start_at->internal_.pos_in_chain;
		idx = 1;
		if (n_vec > 0) {
			vec[0].iov_base = (void *)(chain->buffer + chain->misalign
			    + start_at->internal_.pos_in_chain);
			vec[0].iov_len = len_so_far;
		}
		chain = chain->next;
	} else {
		chain = buffer->first;
	}

	if (n_vec == 0 && len < 0) {
		/* If no vectors are provided and they asked for "everything",
		 * pretend they asked for the actual available amount. */
		len = buffer->total_len;
		if (start_at) {
			len -= start_at->pos;
		}
	}

	while (chain) {
		if (len >= 0 && len_so_far >= len)
			break;
		if (idx<n_vec) {
			vec[idx].iov_base = (void *)(chain->buffer + chain->misalign);
			vec[idx].iov_len = chain->off;
		} else if (len<0) {
			break;
		}
		++idx;
		len_so_far += chain->off;
		chain = chain->next;
	}

	EVBUFFER_UNLOCK(buffer);

	return idx;
}


int
evbuffer_add_vprintf(struct evbuffer *buf, const char *fmt, va_list ap)
{
	char *buffer;
	size_t space;
	int sz, result = -1;
	va_list aq;
	struct evbuffer_chain *chain;


	EVBUFFER_LOCK(buf);

	if (buf->freeze_end) {
		goto done;
	}

	/* make sure that at least some space is available */
	if ((chain = evbuffer_expand_singlechain(buf, 64)) == NULL)
		goto done;

	for (;;) {
#if 0
		size_t used = chain->misalign + chain->off;
		buffer = (char *)chain->buffer + chain->misalign + chain->off;
		EVUTIL_ASSERT(chain->buffer_len >= used);
		space = chain->buffer_len - used;
#endif
		buffer = (char*) CHAIN_SPACE_PTR(chain);
		space = (size_t) CHAIN_SPACE_LEN(chain);

#ifndef va_copy
#define	va_copy(dst, src)	memcpy(&(dst), &(src), sizeof(va_list))
#endif
		va_copy(aq, ap);

		sz = evutil_vsnprintf(buffer, space, fmt, aq);

		va_end(aq);

		if (sz < 0)
			goto done;
		if (INT_MAX >= EVBUFFER_CHAIN_MAX &&
		    (size_t)sz >= EVBUFFER_CHAIN_MAX)
			goto done;
		if ((size_t)sz < space) {
			chain->off += sz;
			buf->total_len += sz;
			buf->n_add_for_cb += sz;

			advance_last_with_data(buf);
			evbuffer_invoke_callbacks_(buf);
			result = sz;
			goto done;
		}
		if ((chain = evbuffer_expand_singlechain(buf, sz + 1)) == NULL)
			goto done;
	}
	/* NOTREACHED */

done:
	EVBUFFER_UNLOCK(buf);
	return result;
}

int
evbuffer_add_printf(struct evbuffer *buf, const char *fmt, ...)
{
	int res = -1;
	va_list ap;

	va_start(ap, fmt);
	res = evbuffer_add_vprintf(buf, fmt, ap);
	va_end(ap);

	return (res);
}

int
evbuffer_add_reference(struct evbuffer *outbuf,
    const void *data, size_t datlen,
    evbuffer_ref_cleanup_cb cleanupfn, void *extra)
{
	struct evbuffer_chain *chain;
	struct evbuffer_chain_reference *info;
	int result = -1;

	chain = evbuffer_chain_new(sizeof(struct evbuffer_chain_reference));
	if (!chain)
		return (-1);
	chain->flags |= EVBUFFER_REFERENCE | EVBUFFER_IMMUTABLE;
	chain->buffer = (unsigned char *)data;
	chain->buffer_len = datlen;
	chain->off = datlen;

	info = EVBUFFER_CHAIN_EXTRA(struct evbuffer_chain_reference, chain);
	info->cleanupfn = cleanupfn;
	info->extra = extra;

	EVBUFFER_LOCK(outbuf);
	if (outbuf->freeze_end) {
		/* don't call chain_free; we do not want to actually invoke
		 * the cleanup function */
		mm_free(chain);
		goto done;
	}
	evbuffer_chain_insert(outbuf, chain);
	outbuf->n_add_for_cb += datlen;

	evbuffer_invoke_callbacks_(outbuf);

	result = 0;
done:
	EVBUFFER_UNLOCK(outbuf);

	return result;
}

/* TODO(niels): we may want to add to automagically convert to mmap, in
 * case evbuffer_remove() or evbuffer_pullup() are being used.
 */
struct evbuffer_file_segment *
evbuffer_file_segment_new(
	int fd, ev_off_t offset, ev_off_t length, unsigned flags)
{
	struct evbuffer_file_segment *seg =
	    mm_calloc(sizeof(struct evbuffer_file_segment), 1);
	if (!seg)
		return NULL;
	seg->refcnt = 1;
	seg->fd = fd;
	seg->flags = flags;
	seg->file_offset = offset;
	seg->cleanup_cb = NULL;
	seg->cleanup_cb_arg = NULL;
#ifdef _WIN32
#ifndef lseek
#define lseek _lseeki64
#endif
#ifndef fstat
#define fstat _fstat
#endif
#ifndef stat
#define stat _stat
#endif
#endif
	if (length == -1) {
		struct stat st;
		if (fstat(fd, &st) < 0)
			goto err;
		length = st.st_size;
	}
	seg->length = length;

	if (offset < 0 || length < 0 ||
	    ((ev_uint64_t)length > EVBUFFER_CHAIN_MAX) ||
	    (ev_uint64_t)offset > (ev_uint64_t)(EVBUFFER_CHAIN_MAX - length))
		goto err;

	if (offset < 0 || length < 0 ||
	    ((ev_uint64_t)length > EVBUFFER_CHAIN_MAX) ||
	    (ev_uint64_t)offset > (ev_uint64_t)(EVBUFFER_CHAIN_MAX - length))
		return (-1);

#if defined(USE_SENDFILE)
	if (!(flags & EVBUF_FS_DISABLE_SENDFILE)) {
		seg->can_sendfile = 1;
		goto done;
	}
#endif

	if (evbuffer_file_segment_materialize(seg)<0)
		goto err;

#if defined(USE_SENDFILE)
done:
#endif
	if (!(flags & EVBUF_FS_DISABLE_LOCKING)) {
		EVTHREAD_ALLOC_LOCK(seg->lock, 0);
	}
	return seg;
err:
	mm_free(seg);
	return NULL;
}

#ifdef EVENT__HAVE_MMAP
static long
get_page_size(void)
{
#ifdef SC_PAGE_SIZE
	return sysconf(SC_PAGE_SIZE);
#elif defined(_SC_PAGE_SIZE)
	return sysconf(_SC_PAGE_SIZE);
#else
	return 1;
#endif
}
#endif

/* DOCDOC */
/* Requires lock */
static int
evbuffer_file_segment_materialize(struct evbuffer_file_segment *seg)
{
	const unsigned flags = seg->flags;
	const int fd = seg->fd;
	const ev_off_t length = seg->length;
	const ev_off_t offset = seg->file_offset;

	if (seg->contents)
		return 0; /* already materialized */

#if defined(EVENT__HAVE_MMAP)
	if (!(flags & EVBUF_FS_DISABLE_MMAP)) {
		off_t offset_rounded = 0, offset_leftover = 0;
		void *mapped;
		if (offset) {
			/* mmap implementations don't generally like us
			 * to have an offset that isn't a round  */
			long page_size = get_page_size();
			if (page_size == -1)
				goto err;
			offset_leftover = offset % page_size;
			offset_rounded = offset - offset_leftover;
		}
		mapped = mmap(NULL, length + offset_leftover,
		    PROT_READ,
#ifdef MAP_NOCACHE
		    MAP_NOCACHE | /* ??? */
#endif
#ifdef MAP_FILE
		    MAP_FILE |
#endif
		    MAP_PRIVATE,
		    fd, offset_rounded);
		if (mapped == MAP_FAILED) {
			event_warn("%s: mmap(%d, %d, %zu) failed",
			    __func__, fd, 0, (size_t)(offset + length));
		} else {
			seg->mapping = mapped;
			seg->contents = (char*)mapped+offset_leftover;
			seg->mmap_offset = 0;
			seg->is_mapping = 1;
			goto done;
		}
	}
#endif
#ifdef _WIN32
	if (!(flags & EVBUF_FS_DISABLE_MMAP)) {
		intptr_t h = _get_osfhandle(fd);
		HANDLE m;
		ev_uint64_t total_size = length+offset;
		if ((HANDLE)h == INVALID_HANDLE_VALUE)
			goto err;
		m = CreateFileMapping((HANDLE)h, NULL, PAGE_READONLY,
		    (total_size >> 32), total_size & 0xfffffffful,
		    NULL);
		if (m != INVALID_HANDLE_VALUE) { /* Does h leak? */
			seg->mapping_handle = m;
			seg->mmap_offset = offset;
			seg->is_mapping = 1;
			goto done;
		}
	}
#endif
	{
		ev_off_t start_pos = lseek(fd, 0, SEEK_CUR), pos;
		ev_off_t read_so_far = 0;
		char *mem;
		int e;
		ev_ssize_t n = 0;
		if (!(mem = mm_malloc(length)))
			goto err;
		if (start_pos < 0) {
			mm_free(mem);
			goto err;
		}
		if (lseek(fd, offset, SEEK_SET) < 0) {
			mm_free(mem);
			goto err;
		}
		while (read_so_far < length) {
			n = read(fd, mem+read_so_far, length-read_so_far);
			if (n <= 0)
				break;
			read_so_far += n;
		}

		e = errno;
		pos = lseek(fd, start_pos, SEEK_SET);
		if (n < 0 || (n == 0 && length > read_so_far)) {
			mm_free(mem);
			errno = e;
			goto err;
		} else if (pos < 0) {
			mm_free(mem);
			goto err;
		}

		seg->contents = mem;
	}

done:
	return 0;
err:
	return -1;
}

void evbuffer_file_segment_add_cleanup_cb(struct evbuffer_file_segment *seg,
	evbuffer_file_segment_cleanup_cb cb, void* arg)
{
	EVUTIL_ASSERT(seg->refcnt > 0);
	seg->cleanup_cb = cb;
	seg->cleanup_cb_arg = arg;
}

void
evbuffer_file_segment_free(struct evbuffer_file_segment *seg)
{
	int refcnt;
	EVLOCK_LOCK(seg->lock, 0);
	refcnt = --seg->refcnt;
	EVLOCK_UNLOCK(seg->lock, 0);
	if (refcnt > 0)
		return;
	EVUTIL_ASSERT(refcnt == 0);

	if (seg->is_mapping) {
#ifdef _WIN32
		CloseHandle(seg->mapping_handle);
#elif defined (EVENT__HAVE_MMAP)
		off_t offset_leftover;
		offset_leftover = seg->file_offset % get_page_size();
		if (munmap(seg->mapping, seg->length + offset_leftover) == -1)
			event_warn("%s: munmap failed", __func__);
#endif
	} else if (seg->contents) {
		mm_free(seg->contents);
	}

	if ((seg->flags & EVBUF_FS_CLOSE_ON_FREE) && seg->fd >= 0) {
		close(seg->fd);
	}
	
	if (seg->cleanup_cb) {
		(*seg->cleanup_cb)((struct evbuffer_file_segment const*)seg, 
		    seg->flags, seg->cleanup_cb_arg);
		seg->cleanup_cb = NULL;
		seg->cleanup_cb_arg = NULL;
	}

	EVTHREAD_FREE_LOCK(seg->lock, 0);
	mm_free(seg);
}

<<<<<<< HEAD
		/* we add everything to a temporary buffer, so that we
		 * can abort without side effects if the read fails.
		 */
		while (length) {
			ev_ssize_t to_read = length > EV_SSIZE_MAX ? EV_SSIZE_MAX : (ev_ssize_t)length;
			read = evbuffer_readfile(tmp, fd, to_read);
			if (read == -1) {
				evbuffer_free(tmp);
				return (-1);
			}
=======
int
evbuffer_add_file_segment(struct evbuffer *buf,
    struct evbuffer_file_segment *seg, ev_off_t offset, ev_off_t length)
{
	struct evbuffer_chain *chain;
	struct evbuffer_chain_file_segment *extra;
	int can_use_sendfile = 0;
>>>>>>> a17af05f

	EVBUFFER_LOCK(buf);
	EVLOCK_LOCK(seg->lock, 0);
	if (buf->flags & EVBUFFER_FLAG_DRAINS_TO_FD) {
		can_use_sendfile = 1;
	} else {
		if (!seg->contents) {
			if (evbuffer_file_segment_materialize(seg)<0) {
				EVLOCK_UNLOCK(seg->lock, 0);
				EVBUFFER_UNLOCK(buf);
				return -1;
			}
		}
	}
	++seg->refcnt;
	EVLOCK_UNLOCK(seg->lock, 0);

	if (buf->freeze_end)
		goto err;

	if (length < 0) {
		if (offset > seg->length)
			goto err;
		length = seg->length - offset;
	}

	/* Can we actually add this? */
	if (offset+length > seg->length)
		goto err;

	chain = evbuffer_chain_new(sizeof(struct evbuffer_chain_file_segment));
	if (!chain)
		goto err;
	extra = EVBUFFER_CHAIN_EXTRA(struct evbuffer_chain_file_segment, chain);

	chain->flags |= EVBUFFER_IMMUTABLE|EVBUFFER_FILESEGMENT;
	if (can_use_sendfile && seg->can_sendfile) {
		chain->flags |= EVBUFFER_SENDFILE;
		chain->misalign = seg->file_offset + offset;
		chain->off = length;
		chain->buffer_len = chain->misalign + length;
	} else if (seg->is_mapping) {
#ifdef _WIN32
		ev_uint64_t total_offset = seg->mmap_offset+offset;
		ev_uint64_t offset_rounded=0, offset_remaining=0;
		LPVOID data;
		if (total_offset) {
			SYSTEM_INFO si;
			memset(&si, 0, sizeof(si)); /* cargo cult */
			GetSystemInfo(&si);
			offset_remaining = total_offset % si.dwAllocationGranularity;
			offset_rounded = total_offset - offset_remaining;
		}
		data = MapViewOfFile(
			seg->mapping_handle,
			FILE_MAP_READ,
			offset_rounded >> 32,
			offset_rounded & 0xfffffffful,
			length + offset_remaining);
		if (data == NULL) {
			mm_free(chain);
			goto err;
		}
		chain->buffer = (unsigned char*) data;
		chain->buffer_len = length+offset_remaining;
		chain->misalign = offset_remaining;
		chain->off = length;
#else
		chain->buffer = (unsigned char*)(seg->contents + offset);
		chain->buffer_len = length;
		chain->off = length;
#endif
	} else {
		chain->buffer = (unsigned char*)(seg->contents + offset);
		chain->buffer_len = length;
		chain->off = length;
	}

	extra->segment = seg;
	buf->n_add_for_cb += length;
	evbuffer_chain_insert(buf, chain);

	evbuffer_invoke_callbacks_(buf);

	EVBUFFER_UNLOCK(buf);

	return 0;
err:
	EVBUFFER_UNLOCK(buf);
	evbuffer_file_segment_free(seg); /* Lowers the refcount */
	return -1;
}

int
evbuffer_add_file(struct evbuffer *buf, int fd, ev_off_t offset, ev_off_t length)
{
	struct evbuffer_file_segment *seg;
	unsigned flags = EVBUF_FS_CLOSE_ON_FREE;
	int r;

	seg = evbuffer_file_segment_new(fd, offset, length, flags);
	if (!seg)
		return -1;
	r = evbuffer_add_file_segment(buf, seg, 0, length);
	if (r == 0)
		evbuffer_file_segment_free(seg);
	return r;
}

void
evbuffer_setcb(struct evbuffer *buffer, evbuffer_cb cb, void *cbarg)
{
	EVBUFFER_LOCK(buffer);

	if (!LIST_EMPTY(&buffer->callbacks))
		evbuffer_remove_all_callbacks(buffer);

	if (cb) {
		struct evbuffer_cb_entry *ent =
		    evbuffer_add_cb(buffer, NULL, cbarg);
		ent->cb.cb_obsolete = cb;
		ent->flags |= EVBUFFER_CB_OBSOLETE;
	}
	EVBUFFER_UNLOCK(buffer);
}

struct evbuffer_cb_entry *
evbuffer_add_cb(struct evbuffer *buffer, evbuffer_cb_func cb, void *cbarg)
{
	struct evbuffer_cb_entry *e;
	if (! (e = mm_calloc(1, sizeof(struct evbuffer_cb_entry))))
		return NULL;
	EVBUFFER_LOCK(buffer);
	e->cb.cb_func = cb;
	e->cbarg = cbarg;
	e->flags = EVBUFFER_CB_ENABLED;
	LIST_INSERT_HEAD(&buffer->callbacks, e, next);
	EVBUFFER_UNLOCK(buffer);
	return e;
}

int
evbuffer_remove_cb_entry(struct evbuffer *buffer,
			 struct evbuffer_cb_entry *ent)
{
	EVBUFFER_LOCK(buffer);
	LIST_REMOVE(ent, next);
	EVBUFFER_UNLOCK(buffer);
	mm_free(ent);
	return 0;
}

int
evbuffer_remove_cb(struct evbuffer *buffer, evbuffer_cb_func cb, void *cbarg)
{
	struct evbuffer_cb_entry *cbent;
	int result = -1;
	EVBUFFER_LOCK(buffer);
	LIST_FOREACH(cbent, &buffer->callbacks, next) {
		if (cb == cbent->cb.cb_func && cbarg == cbent->cbarg) {
			result = evbuffer_remove_cb_entry(buffer, cbent);
			goto done;
		}
	}
done:
	EVBUFFER_UNLOCK(buffer);
	return result;
}

int
evbuffer_cb_set_flags(struct evbuffer *buffer,
		      struct evbuffer_cb_entry *cb, ev_uint32_t flags)
{
	/* the user isn't allowed to mess with these. */
	flags &= ~EVBUFFER_CB_INTERNAL_FLAGS;
	EVBUFFER_LOCK(buffer);
	cb->flags |= flags;
	EVBUFFER_UNLOCK(buffer);
	return 0;
}

int
evbuffer_cb_clear_flags(struct evbuffer *buffer,
		      struct evbuffer_cb_entry *cb, ev_uint32_t flags)
{
	/* the user isn't allowed to mess with these. */
	flags &= ~EVBUFFER_CB_INTERNAL_FLAGS;
	EVBUFFER_LOCK(buffer);
	cb->flags &= ~flags;
	EVBUFFER_UNLOCK(buffer);
	return 0;
}

int
evbuffer_freeze(struct evbuffer *buffer, int start)
{
	EVBUFFER_LOCK(buffer);
	if (start)
		buffer->freeze_start = 1;
	else
		buffer->freeze_end = 1;
	EVBUFFER_UNLOCK(buffer);
	return 0;
}

int
evbuffer_unfreeze(struct evbuffer *buffer, int start)
{
	EVBUFFER_LOCK(buffer);
	if (start)
		buffer->freeze_start = 0;
	else
		buffer->freeze_end = 0;
	EVBUFFER_UNLOCK(buffer);
	return 0;
}

#if 0
void
evbuffer_cb_suspend(struct evbuffer *buffer, struct evbuffer_cb_entry *cb)
{
	if (!(cb->flags & EVBUFFER_CB_SUSPENDED)) {
		cb->size_before_suspend = evbuffer_get_length(buffer);
		cb->flags |= EVBUFFER_CB_SUSPENDED;
	}
}

void
evbuffer_cb_unsuspend(struct evbuffer *buffer, struct evbuffer_cb_entry *cb)
{
	if ((cb->flags & EVBUFFER_CB_SUSPENDED)) {
		unsigned call = (cb->flags & EVBUFFER_CB_CALL_ON_UNSUSPEND);
		size_t sz = cb->size_before_suspend;
		cb->flags &= ~(EVBUFFER_CB_SUSPENDED|
			       EVBUFFER_CB_CALL_ON_UNSUSPEND);
		cb->size_before_suspend = 0;
		if (call && (cb->flags & EVBUFFER_CB_ENABLED)) {
			cb->cb(buffer, sz, evbuffer_get_length(buffer), cb->cbarg);
		}
	}
}
#endif

int
evbuffer_get_callbacks_(struct evbuffer *buffer, struct event_callback **cbs,
    int max_cbs)
{
	int r = 0;
	EVBUFFER_LOCK(buffer);
	if (buffer->deferred_cbs) {
		if (max_cbs < 1) {
			r = -1;
			goto done;
		}
		cbs[0] = &buffer->deferred;
		r = 1;
	}
done:
	EVBUFFER_UNLOCK(buffer);
	return r;
}<|MERGE_RESOLUTION|>--- conflicted
+++ resolved
@@ -491,13 +491,8 @@
 		buffer->n_add_for_cb = 0;
 		buffer->n_del_for_cb = 0;
 	}
-<<<<<<< HEAD
-	for (cbent = TAILQ_FIRST(&buffer->callbacks);
-	     cbent != TAILQ_END(&buffer->callbacks);
-=======
 	for (cbent = LIST_FIRST(&buffer->callbacks);
 	     cbent != LIST_END(&buffer->callbacks);
->>>>>>> a17af05f
 	     cbent = next) {
 		/* Get the 'next' pointer now in case this callback decides
 		 * to remove itself or something. */
@@ -1151,17 +1146,9 @@
 		}
 
 		buf->first = chain;
-<<<<<<< HEAD
-		if (chain) {
-			EVUTIL_ASSERT(remaining <= chain->off);
-			chain->misalign += remaining;
-			chain->off -= remaining;
-		}
-=======
 		EVUTIL_ASSERT(chain && remaining <= chain->off);
 		chain->misalign += remaining;
 		chain->off -= remaining;
->>>>>>> a17af05f
 	}
 
 	buf->n_del_for_cb += len;
@@ -1249,15 +1236,10 @@
 
 	if (datlen) {
 		EVUTIL_ASSERT(chain);
-<<<<<<< HEAD
-		EVUTIL_ASSERT(datlen <= chain->off);
-		memcpy(data, chain->buffer + chain->misalign, datlen);
-=======
 		EVUTIL_ASSERT(datlen+pos_in_chain <= chain->off);
 
 		memcpy(data, chain->buffer + chain->misalign + pos_in_chain,
 		    datlen);
->>>>>>> a17af05f
 	}
 
 	result = nread;
@@ -2001,11 +1983,7 @@
 	/* Would expanding this chunk be affordable and worthwhile? */
 	if (CHAIN_SPACE_LEN(chain) < chain->buffer_len / 8 ||
 	    chain->off > MAX_TO_COPY_IN_EXPAND ||
-<<<<<<< HEAD
-	    datlen >= (EVBUFFER_CHAIN_MAX - chain->off)) {
-=======
 		datlen >= (EVBUFFER_CHAIN_MAX - chain->off)) {
->>>>>>> a17af05f
 		/* It's not worth resizing this chain. Can the next one be
 		 * used? */
 		if (chain->next && CHAIN_SPACE_LEN(chain->next) >= datlen) {
@@ -2651,11 +2629,7 @@
 			EVBUFFER_UNLOCK(buf);
 			return -1;
 		}
-<<<<<<< HEAD
-		chain = pos->_internal.chain;
-=======
 		chain = pos->internal_.chain;
->>>>>>> a17af05f
 		pos->pos += position;
 		position = pos->internal_.pos_in_chain;
 		break;
@@ -3011,11 +2985,6 @@
 	    (ev_uint64_t)offset > (ev_uint64_t)(EVBUFFER_CHAIN_MAX - length))
 		goto err;
 
-	if (offset < 0 || length < 0 ||
-	    ((ev_uint64_t)length > EVBUFFER_CHAIN_MAX) ||
-	    (ev_uint64_t)offset > (ev_uint64_t)(EVBUFFER_CHAIN_MAX - length))
-		return (-1);
-
 #if defined(USE_SENDFILE)
 	if (!(flags & EVBUF_FS_DISABLE_SENDFILE)) {
 		seg->can_sendfile = 1;
@@ -3208,18 +3177,6 @@
 	mm_free(seg);
 }
 
-<<<<<<< HEAD
-		/* we add everything to a temporary buffer, so that we
-		 * can abort without side effects if the read fails.
-		 */
-		while (length) {
-			ev_ssize_t to_read = length > EV_SSIZE_MAX ? EV_SSIZE_MAX : (ev_ssize_t)length;
-			read = evbuffer_readfile(tmp, fd, to_read);
-			if (read == -1) {
-				evbuffer_free(tmp);
-				return (-1);
-			}
-=======
 int
 evbuffer_add_file_segment(struct evbuffer *buf,
     struct evbuffer_file_segment *seg, ev_off_t offset, ev_off_t length)
@@ -3227,7 +3184,6 @@
 	struct evbuffer_chain *chain;
 	struct evbuffer_chain_file_segment *extra;
 	int can_use_sendfile = 0;
->>>>>>> a17af05f
 
 	EVBUFFER_LOCK(buf);
 	EVLOCK_LOCK(seg->lock, 0);
