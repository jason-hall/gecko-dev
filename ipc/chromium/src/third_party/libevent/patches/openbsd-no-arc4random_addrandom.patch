diff --git a/ipc/chromium/src/third_party/libevent/evutil_rand.c b/ipc/chromium/src/third_party/libevent/evutil_rand.c
--- a/ipc/chromium/src/third_party/libevent/evutil_rand.c
+++ b/ipc/chromium/src/third_party/libevent/evutil_rand.c
<<<<<<< HEAD
@@ -166,15 +166,16 @@ ev_arc4random_buf(void *buf, size_t n)
 #endif /* } !_EVENT_HAVE_ARC4RANDOM */
=======
@@ -187,20 +187,22 @@ ev_arc4random_buf(void *buf, size_t n)
 #endif /* } !EVENT__HAVE_ARC4RANDOM */
>>>>>>> a17af05f
 
 void
 evutil_secure_rng_get_bytes(void *buf, size_t n)
 {
 	ev_arc4random_buf(buf, n);
 }
 
+#if !defined(__OpenBSD__) && !defined(ANDROID)
 void
 evutil_secure_rng_add_bytes(const char *buf, size_t n)
 {
 	arc4random_addrandom((unsigned char*)buf,
 	    n>(size_t)INT_MAX ? INT_MAX : (int)n);
 }
+#endif
 
 void
 evutil_free_secure_rng_globals_(void)
 {
     evutil_free_secure_rng_globals_locks();
 }
diff --git a/ipc/chromium/src/third_party/libevent/include/event2/util.h b/ipc/chromium/src/third_party/libevent/include/event2/util.h
--- a/ipc/chromium/src/third_party/libevent/include/event2/util.h
+++ b/ipc/chromium/src/third_party/libevent/include/event2/util.h
<<<<<<< HEAD
@@ -685,29 +685,31 @@ int evutil_secure_rng_init(void);
  * (This string will _NOT_ be copied internally. Do not free it while any
=======
@@ -837,30 +837,32 @@ int evutil_secure_rng_init(void);
>>>>>>> a17af05f
  * user of the secure RNG might be running. Don't pass anything other than a
  * real /dev/...random device file here, or you might lose security.)
  *
  * This API is unstable, and might change in a future libevent version.
  */
<<<<<<< HEAD
=======
 EVENT2_EXPORT_SYMBOL
>>>>>>> a17af05f
 int evutil_secure_rng_set_urandom_device_file(char *fname);
 
+#if !defined(__OpenBSD__) && !defined(ANDROID)
 /** Seed the random number generator with extra random bytes.
 
     You should almost never need to call this function; it should be
     sufficient to invoke evutil_secure_rng_init(), or let Libevent take
     care of calling evutil_secure_rng_init() on its own.
 
     If you call this function as a _replacement_ for the regular
     entropy sources, then you need to be sure that your input
     contains a fairly large amount of strong entropy.  Doing so is
     notoriously hard: most people who try get it wrong.  Watch out!
 
     @param dat a buffer full of a strong source of random numbers
     @param datlen the number of bytes to read from datlen
  */
 EVENT2_EXPORT_SYMBOL
 void evutil_secure_rng_add_bytes(const char *dat, size_t datlen);
+#endif
 
 #ifdef __cplusplus
 }
 #endif
 
 #endif /* EVENT1_EVUTIL_H_INCLUDED_ */<|MERGE_RESOLUTION|>--- conflicted
+++ resolved
@@ -1,13 +1,8 @@
 diff --git a/ipc/chromium/src/third_party/libevent/evutil_rand.c b/ipc/chromium/src/third_party/libevent/evutil_rand.c
 --- a/ipc/chromium/src/third_party/libevent/evutil_rand.c
 +++ b/ipc/chromium/src/third_party/libevent/evutil_rand.c
-<<<<<<< HEAD
-@@ -166,15 +166,16 @@ ev_arc4random_buf(void *buf, size_t n)
- #endif /* } !_EVENT_HAVE_ARC4RANDOM */
-=======
 @@ -187,20 +187,22 @@ ev_arc4random_buf(void *buf, size_t n)
  #endif /* } !EVENT__HAVE_ARC4RANDOM */
->>>>>>> a17af05f
  
  void
  evutil_secure_rng_get_bytes(void *buf, size_t n)
@@ -32,21 +27,13 @@
 diff --git a/ipc/chromium/src/third_party/libevent/include/event2/util.h b/ipc/chromium/src/third_party/libevent/include/event2/util.h
 --- a/ipc/chromium/src/third_party/libevent/include/event2/util.h
 +++ b/ipc/chromium/src/third_party/libevent/include/event2/util.h
-<<<<<<< HEAD
-@@ -685,29 +685,31 @@ int evutil_secure_rng_init(void);
-  * (This string will _NOT_ be copied internally. Do not free it while any
-=======
 @@ -837,30 +837,32 @@ int evutil_secure_rng_init(void);
->>>>>>> a17af05f
   * user of the secure RNG might be running. Don't pass anything other than a
   * real /dev/...random device file here, or you might lose security.)
   *
   * This API is unstable, and might change in a future libevent version.
   */
-<<<<<<< HEAD
-=======
  EVENT2_EXPORT_SYMBOL
->>>>>>> a17af05f
  int evutil_secure_rng_set_urandom_device_file(char *fname);
  
 +#if !defined(__OpenBSD__) && !defined(ANDROID)
