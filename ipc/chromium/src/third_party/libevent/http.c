/*
 * Copyright (c) 2002-2007 Niels Provos <provos@citi.umich.edu>
 * Copyright (c) 2007-2012 Niels Provos and Nick Mathewson
 *
 * Redistribution and use in source and binary forms, with or without
 * modification, are permitted provided that the following conditions
 * are met:
 * 1. Redistributions of source code must retain the above copyright
 *    notice, this list of conditions and the following disclaimer.
 * 2. Redistributions in binary form must reproduce the above copyright
 *    notice, this list of conditions and the following disclaimer in the
 *    documentation and/or other materials provided with the distribution.
 * 3. The name of the author may not be used to endorse or promote products
 *    derived from this software without specific prior written permission.
 *
 * THIS SOFTWARE IS PROVIDED BY THE AUTHOR ``AS IS'' AND ANY EXPRESS OR
 * IMPLIED WARRANTIES, INCLUDING, BUT NOT LIMITED TO, THE IMPLIED WARRANTIES
 * OF MERCHANTABILITY AND FITNESS FOR A PARTICULAR PURPOSE ARE DISCLAIMED.
 * IN NO EVENT SHALL THE AUTHOR BE LIABLE FOR ANY DIRECT, INDIRECT,
 * INCIDENTAL, SPECIAL, EXEMPLARY, OR CONSEQUENTIAL DAMAGES (INCLUDING, BUT
 * NOT LIMITED TO, PROCUREMENT OF SUBSTITUTE GOODS OR SERVICES; LOSS OF USE,
 * DATA, OR PROFITS; OR BUSINESS INTERRUPTION) HOWEVER CAUSED AND ON ANY
 * THEORY OF LIABILITY, WHETHER IN CONTRACT, STRICT LIABILITY, OR TORT
 * (INCLUDING NEGLIGENCE OR OTHERWISE) ARISING IN ANY WAY OUT OF THE USE OF
 * THIS SOFTWARE, EVEN IF ADVISED OF THE POSSIBILITY OF SUCH DAMAGE.
 */

#include "event2/event-config.h"
#include "evconfig-private.h"

#ifdef EVENT__HAVE_SYS_PARAM_H
#include <sys/param.h>
#endif
#ifdef EVENT__HAVE_SYS_TYPES_H
#include <sys/types.h>
#endif

#ifdef HAVE_SYS_IOCCOM_H
#include <sys/ioccom.h>
#endif
#ifdef EVENT__HAVE_SYS_RESOURCE_H
#include <sys/resource.h>
#endif
#ifdef EVENT__HAVE_SYS_TIME_H
#include <sys/time.h>
#endif
#ifdef EVENT__HAVE_SYS_WAIT_H
#include <sys/wait.h>
#endif

#ifndef _WIN32
#include <sys/socket.h>
#include <sys/stat.h>
#else
#include <winsock2.h>
#include <ws2tcpip.h>
#endif

#include <sys/queue.h>

#ifdef EVENT__HAVE_NETINET_IN_H
#include <netinet/in.h>
#endif
#ifdef EVENT__HAVE_ARPA_INET_H
#include <arpa/inet.h>
#endif
#ifdef EVENT__HAVE_NETDB_H
#include <netdb.h>
#endif

#ifdef _WIN32
#include <winsock2.h>
#endif

#include <errno.h>
#include <stdio.h>
#include <stdlib.h>
#include <string.h>
#ifndef _WIN32
#include <syslog.h>
#endif
#include <signal.h>
#ifdef EVENT__HAVE_UNISTD_H
#include <unistd.h>
#endif
#ifdef EVENT__HAVE_FCNTL_H
#include <fcntl.h>
#endif

#undef timeout_pending
#undef timeout_initialized

#include "strlcpy-internal.h"
#include "event2/http.h"
#include "event2/event.h"
#include "event2/buffer.h"
#include "event2/bufferevent.h"
#include "event2/http_struct.h"
#include "event2/http_compat.h"
#include "event2/util.h"
#include "event2/listener.h"
#include "log-internal.h"
#include "util-internal.h"
#include "http-internal.h"
#include "mm-internal.h"
#include "bufferevent-internal.h"

#ifndef EVENT__HAVE_GETNAMEINFO
#define NI_MAXSERV 32
#define NI_MAXHOST 1025

#ifndef NI_NUMERICHOST
#define NI_NUMERICHOST 1
#endif

#ifndef NI_NUMERICSERV
#define NI_NUMERICSERV 2
#endif

static int
fake_getnameinfo(const struct sockaddr *sa, size_t salen, char *host,
	size_t hostlen, char *serv, size_t servlen, int flags)
{
	struct sockaddr_in *sin = (struct sockaddr_in *)sa;

	if (serv != NULL) {
		char tmpserv[16];
		evutil_snprintf(tmpserv, sizeof(tmpserv),
		    "%d", ntohs(sin->sin_port));
		if (strlcpy(serv, tmpserv, servlen) >= servlen)
			return (-1);
	}

	if (host != NULL) {
		if (flags & NI_NUMERICHOST) {
			if (strlcpy(host, inet_ntoa(sin->sin_addr),
			    hostlen) >= hostlen)
				return (-1);
			else
				return (0);
		} else {
			struct hostent *hp;
			hp = gethostbyaddr((char *)&sin->sin_addr,
			    sizeof(struct in_addr), AF_INET);
			if (hp == NULL)
				return (-2);

			if (strlcpy(host, hp->h_name, hostlen) >= hostlen)
				return (-1);
			else
				return (0);
		}
	}
	return (0);
}

#endif

#define REQ_VERSION_BEFORE(req, major_v, minor_v)			\
	((req)->major < (major_v) ||					\
	    ((req)->major == (major_v) && (req)->minor < (minor_v)))

#define REQ_VERSION_ATLEAST(req, major_v, minor_v)			\
	((req)->major > (major_v) ||					\
	    ((req)->major == (major_v) && (req)->minor >= (minor_v)))

#ifndef MIN
#define MIN(a,b) (((a)<(b))?(a):(b))
#endif

extern int debug;

static evutil_socket_t bind_socket_ai(struct evutil_addrinfo *, int reuse);
static evutil_socket_t bind_socket(const char *, ev_uint16_t, int reuse);
static void name_from_addr(struct sockaddr *, ev_socklen_t, char **, char **);
static int evhttp_associate_new_request_with_connection(
	struct evhttp_connection *evcon);
static void evhttp_connection_start_detectclose(
	struct evhttp_connection *evcon);
static void evhttp_connection_stop_detectclose(
	struct evhttp_connection *evcon);
static void evhttp_request_dispatch(struct evhttp_connection* evcon);
static void evhttp_read_firstline(struct evhttp_connection *evcon,
				  struct evhttp_request *req);
static void evhttp_read_header(struct evhttp_connection *evcon,
    struct evhttp_request *req);
static int evhttp_add_header_internal(struct evkeyvalq *headers,
    const char *key, const char *value);
static const char *evhttp_response_phrase_internal(int code);
static void evhttp_get_request(struct evhttp *, evutil_socket_t, struct sockaddr *, ev_socklen_t);
static void evhttp_write_buffer(struct evhttp_connection *,
    void (*)(struct evhttp_connection *, void *), void *);
static void evhttp_make_header(struct evhttp_connection *, struct evhttp_request *);

/* callbacks for bufferevent */
static void evhttp_read_cb(struct bufferevent *, void *);
static void evhttp_write_cb(struct bufferevent *, void *);
static void evhttp_error_cb(struct bufferevent *bufev, short what, void *arg);
static int evhttp_find_vhost(struct evhttp *http, struct evhttp **outhttp,
		  const char *hostname);

#ifndef EVENT__HAVE_STRSEP
/* strsep replacement for platforms that lack it.  Only works if
 * del is one character long. */
static char *
strsep(char **s, const char *del)
{
	char *d, *tok;
	EVUTIL_ASSERT(strlen(del) == 1);
	if (!s || !*s)
		return NULL;
	tok = *s;
	d = strstr(tok, del);
	if (d) {
		*d = '\0';
		*s = d + 1;
	} else
		*s = NULL;
	return tok;
}
#endif

static size_t
html_replace(const char ch, const char **escaped)
{
	switch (ch) {
	case '<':
		*escaped = "&lt;";
		return 4;
	case '>':
		*escaped = "&gt;";
		return 4;
	case '"':
		*escaped = "&quot;";
		return 6;
	case '\'':
		*escaped = "&#039;";
		return 6;
	case '&':
		*escaped = "&amp;";
		return 5;
	default:
		break;
	}

	return 1;
}

/*
 * Replaces <, >, ", ' and & with &lt;, &gt;, &quot;,
 * &#039; and &amp; correspondingly.
 *
 * The returned string needs to be freed by the caller.
 */

char *
evhttp_htmlescape(const char *html)
{
	size_t i;
	size_t new_size = 0, old_size = 0;
	char *escaped_html, *p;

	if (html == NULL)
		return (NULL);

	old_size = strlen(html);
	for (i = 0; i < old_size; ++i) {
		const char *replaced = NULL;
		const size_t replace_size = html_replace(html[i], &replaced);
		if (replace_size > EV_SIZE_MAX - new_size) {
			event_warn("%s: html_replace overflow", __func__);
			return (NULL);
		}
		new_size += replace_size;
	}

	if (new_size == EV_SIZE_MAX)
		return (NULL);
	p = escaped_html = mm_malloc(new_size + 1);
	if (escaped_html == NULL) {
		event_warn("%s: malloc(%lu)", __func__,
		           (unsigned long)(new_size + 1));
		return (NULL);
	}
	for (i = 0; i < old_size; ++i) {
		const char *replaced = &html[i];
		const size_t len = html_replace(html[i], &replaced);
		memcpy(p, replaced, len);
		p += len;
	}

	*p = '\0';

	return (escaped_html);
}

/** Given an evhttp_cmd_type, returns a constant string containing the
 * equivalent HTTP command, or NULL if the evhttp_command_type is
 * unrecognized. */
static const char *
evhttp_method(enum evhttp_cmd_type type)
{
	const char *method;

	switch (type) {
	case EVHTTP_REQ_GET:
		method = "GET";
		break;
	case EVHTTP_REQ_POST:
		method = "POST";
		break;
	case EVHTTP_REQ_HEAD:
		method = "HEAD";
		break;
	case EVHTTP_REQ_PUT:
		method = "PUT";
		break;
	case EVHTTP_REQ_DELETE:
		method = "DELETE";
		break;
	case EVHTTP_REQ_OPTIONS:
		method = "OPTIONS";
		break;
	case EVHTTP_REQ_TRACE:
		method = "TRACE";
		break;
	case EVHTTP_REQ_CONNECT:
		method = "CONNECT";
		break;
	case EVHTTP_REQ_PATCH:
		method = "PATCH";
		break;
	default:
		method = NULL;
		break;
	}

	return (method);
}

/**
 * Determines if a response should have a body.
 * Follows the rules in RFC 2616 section 4.3.
 * @return 1 if the response MUST have a body; 0 if the response MUST NOT have
 *     a body.
 */
static int
evhttp_response_needs_body(struct evhttp_request *req)
{
	return (req->response_code != HTTP_NOCONTENT &&
		req->response_code != HTTP_NOTMODIFIED &&
		(req->response_code < 100 || req->response_code >= 200) &&
		req->type != EVHTTP_REQ_HEAD);
}

/** Helper: called after we've added some data to an evcon's bufferevent's
 * output buffer.  Sets the evconn's writing-is-done callback, and puts
 * the bufferevent into writing mode.
 */
static void
evhttp_write_buffer(struct evhttp_connection *evcon,
    void (*cb)(struct evhttp_connection *, void *), void *arg)
{
	event_debug(("%s: preparing to write buffer\n", __func__));

	/* Set call back */
	evcon->cb = cb;
	evcon->cb_arg = arg;

	/* Disable the read callback: we don't actually care about data;
	 * we only care about close detection.  (We don't disable reading,
	 * since we *do* want to learn about any close events.) */
	bufferevent_setcb(evcon->bufev,
	    NULL, /*read*/
	    evhttp_write_cb,
	    evhttp_error_cb,
	    evcon);

	bufferevent_enable(evcon->bufev, EV_WRITE);
}

static void
evhttp_send_continue_done(struct evhttp_connection *evcon, void *arg)
{
	bufferevent_disable(evcon->bufev, EV_WRITE);
}

static void
evhttp_send_continue(struct evhttp_connection *evcon,
			struct evhttp_request *req)
{
	bufferevent_enable(evcon->bufev, EV_WRITE);
	evbuffer_add_printf(bufferevent_get_output(evcon->bufev),
			"HTTP/%d.%d 100 Continue\r\n\r\n",
			req->major, req->minor);
	evcon->cb = evhttp_send_continue_done;
	evcon->cb_arg = NULL;
	bufferevent_setcb(evcon->bufev,
	    evhttp_read_cb,
	    evhttp_write_cb,
	    evhttp_error_cb,
	    evcon);
}

/** Helper: returns true iff evconn is in any connected state. */
static int
evhttp_connected(struct evhttp_connection *evcon)
{
	switch (evcon->state) {
	case EVCON_DISCONNECTED:
	case EVCON_CONNECTING:
		return (0);
	case EVCON_IDLE:
	case EVCON_READING_FIRSTLINE:
	case EVCON_READING_HEADERS:
	case EVCON_READING_BODY:
	case EVCON_READING_TRAILER:
	case EVCON_WRITING:
	default:
		return (1);
	}
}

/* Create the headers needed for an outgoing HTTP request, adds them to
 * the request's header list, and writes the request line to the
 * connection's output buffer.
 */
static void
evhttp_make_header_request(struct evhttp_connection *evcon,
    struct evhttp_request *req)
{
	const char *method;

	evhttp_remove_header(req->output_headers, "Proxy-Connection");

	/* Generate request line */
	if (!(method = evhttp_method(req->type))) {
		method = "NULL";
	}

	evbuffer_add_printf(bufferevent_get_output(evcon->bufev),
	    "%s %s HTTP/%d.%d\r\n",
	    method, req->uri, req->major, req->minor);

	/* Add the content length on a post or put request if missing */
	if ((req->type == EVHTTP_REQ_POST || req->type == EVHTTP_REQ_PUT) &&
	    evhttp_find_header(req->output_headers, "Content-Length") == NULL){
		char size[22];
		evutil_snprintf(size, sizeof(size), EV_SIZE_FMT,
		    EV_SIZE_ARG(evbuffer_get_length(req->output_buffer)));
		evhttp_add_header(req->output_headers, "Content-Length", size);
	}
}

/** Return true if the list of headers in 'headers', intepreted with respect
 * to flags, means that we should send a "connection: close" when the request
 * is done. */
static int
evhttp_is_connection_close(int flags, struct evkeyvalq* headers)
{
	if (flags & EVHTTP_PROXY_REQUEST) {
		/* proxy connection */
		const char *connection = evhttp_find_header(headers, "Proxy-Connection");
		return (connection == NULL || evutil_ascii_strcasecmp(connection, "keep-alive") != 0);
	} else {
		const char *connection = evhttp_find_header(headers, "Connection");
		return (connection != NULL && evutil_ascii_strcasecmp(connection, "close") == 0);
	}
}
static int
evhttp_is_request_connection_close(struct evhttp_request *req)
{
	return
		evhttp_is_connection_close(req->flags, req->input_headers) ||
		evhttp_is_connection_close(req->flags, req->output_headers);
}

/* Return true iff 'headers' contains 'Connection: keep-alive' */
static int
evhttp_is_connection_keepalive(struct evkeyvalq* headers)
{
	const char *connection = evhttp_find_header(headers, "Connection");
	return (connection != NULL
	    && evutil_ascii_strncasecmp(connection, "keep-alive", 10) == 0);
}

/* Add a correct "Date" header to headers, unless it already has one. */
static void
evhttp_maybe_add_date_header(struct evkeyvalq *headers)
{
	if (evhttp_find_header(headers, "Date") == NULL) {
		char date[50];
		if (sizeof(date) - evutil_date_rfc1123(date, sizeof(date), NULL) > 0) {
			evhttp_add_header(headers, "Date", date);
		}
	}
}

/* Add a "Content-Length" header with value 'content_length' to headers,
 * unless it already has a content-length or transfer-encoding header. */
static void
evhttp_maybe_add_content_length_header(struct evkeyvalq *headers,
    size_t content_length)
{
	if (evhttp_find_header(headers, "Transfer-Encoding") == NULL &&
	    evhttp_find_header(headers,	"Content-Length") == NULL) {
		char len[22];
		evutil_snprintf(len, sizeof(len), EV_SIZE_FMT,
		    EV_SIZE_ARG(content_length));
		evhttp_add_header(headers, "Content-Length", len);
	}
}

/*
 * Create the headers needed for an HTTP reply in req->output_headers,
 * and write the first HTTP response for req line to evcon.
 */
static void
evhttp_make_header_response(struct evhttp_connection *evcon,
    struct evhttp_request *req)
{
	int is_keepalive = evhttp_is_connection_keepalive(req->input_headers);
	evbuffer_add_printf(bufferevent_get_output(evcon->bufev),
	    "HTTP/%d.%d %d %s\r\n",
	    req->major, req->minor, req->response_code,
	    req->response_code_line);

	if (req->major == 1) {
		if (req->minor >= 1)
			evhttp_maybe_add_date_header(req->output_headers);

		/*
		 * if the protocol is 1.0; and the connection was keep-alive
		 * we need to add a keep-alive header, too.
		 */
		if (req->minor == 0 && is_keepalive)
			evhttp_add_header(req->output_headers,
			    "Connection", "keep-alive");

		if ((req->minor >= 1 || is_keepalive) &&
		    evhttp_response_needs_body(req)) {
			/*
			 * we need to add the content length if the
			 * user did not give it, this is required for
			 * persistent connections to work.
			 */
			evhttp_maybe_add_content_length_header(
				req->output_headers,
				evbuffer_get_length(req->output_buffer));
		}
	}

	/* Potentially add headers for unidentified content. */
	if (evhttp_response_needs_body(req)) {
		if (evhttp_find_header(req->output_headers,
			"Content-Type") == NULL
		    && evcon->http_server->default_content_type) {
			evhttp_add_header(req->output_headers,
			    "Content-Type",
			    evcon->http_server->default_content_type);
		}
	}

	/* if the request asked for a close, we send a close, too */
	if (evhttp_is_connection_close(req->flags, req->input_headers)) {
		evhttp_remove_header(req->output_headers, "Connection");
		if (!(req->flags & EVHTTP_PROXY_REQUEST))
		    evhttp_add_header(req->output_headers, "Connection", "close");
		evhttp_remove_header(req->output_headers, "Proxy-Connection");
	}
}

enum expect { NO, CONTINUE, OTHER };
static enum expect evhttp_have_expect(struct evhttp_request *req, int input)
{
	const char *expect;
	struct evkeyvalq *h = input ? req->input_headers : req->output_headers;

	if (!(req->kind == EVHTTP_REQUEST) || !REQ_VERSION_ATLEAST(req, 1, 1))
		return NO;

	expect = evhttp_find_header(h, "Expect");
	if (!expect)
		return NO;

	return !evutil_ascii_strcasecmp(expect, "100-continue") ? CONTINUE : OTHER;
}


/** Generate all headers appropriate for sending the http request in req (or
 * the response, if we're sending a response), and write them to evcon's
 * bufferevent. Also writes all data from req->output_buffer */
static void
evhttp_make_header(struct evhttp_connection *evcon, struct evhttp_request *req)
{
	struct evkeyval *header;
	struct evbuffer *output = bufferevent_get_output(evcon->bufev);

	/*
	 * Depending if this is a HTTP request or response, we might need to
	 * add some new headers or remove existing headers.
	 */
	if (req->kind == EVHTTP_REQUEST) {
		evhttp_make_header_request(evcon, req);
	} else {
		evhttp_make_header_response(evcon, req);
	}

	TAILQ_FOREACH(header, req->output_headers, next) {
		evbuffer_add_printf(output, "%s: %s\r\n",
		    header->key, header->value);
	}
	evbuffer_add(output, "\r\n", 2);

	if (evhttp_have_expect(req, 0) != CONTINUE &&
		evbuffer_get_length(req->output_buffer)) {
		/*
		 * For a request, we add the POST data, for a reply, this
		 * is the regular data.
		 */
		evbuffer_add_buffer(output, req->output_buffer);
	}
}

void
evhttp_connection_set_max_headers_size(struct evhttp_connection *evcon,
    ev_ssize_t new_max_headers_size)
{
	if (new_max_headers_size<0)
		evcon->max_headers_size = EV_SIZE_MAX;
	else
		evcon->max_headers_size = new_max_headers_size;
}
void
evhttp_connection_set_max_body_size(struct evhttp_connection* evcon,
    ev_ssize_t new_max_body_size)
{
	if (new_max_body_size<0)
		evcon->max_body_size = EV_UINT64_MAX;
	else
		evcon->max_body_size = new_max_body_size;
}

static int
evhttp_connection_incoming_fail(struct evhttp_request *req,
    enum evhttp_request_error error)
{
	switch (error) {
		case EVREQ_HTTP_DATA_TOO_LONG:
			req->response_code = HTTP_ENTITYTOOLARGE;
			break;
		default:
			req->response_code = HTTP_BADREQUEST;
	}

	switch (error) {
	case EVREQ_HTTP_TIMEOUT:
	case EVREQ_HTTP_EOF:
		/*
		 * these are cases in which we probably should just
		 * close the connection and not send a reply.  this
		 * case may happen when a browser keeps a persistent
		 * connection open and we timeout on the read.  when
		 * the request is still being used for sending, we
		 * need to disassociated it from the connection here.
		 */
		if (!req->userdone) {
			/* remove it so that it will not be freed */
			TAILQ_REMOVE(&req->evcon->requests, req, next);
			/* indicate that this request no longer has a
			 * connection object
			 */
			req->evcon = NULL;
		}
		return (-1);
	case EVREQ_HTTP_INVALID_HEADER:
	case EVREQ_HTTP_BUFFER_ERROR:
	case EVREQ_HTTP_REQUEST_CANCEL:
	case EVREQ_HTTP_DATA_TOO_LONG:
	default:	/* xxx: probably should just error on default */
		/* the callback looks at the uri to determine errors */
		if (req->uri) {
			mm_free(req->uri);
			req->uri = NULL;
		}
		if (req->uri_elems) {
			evhttp_uri_free(req->uri_elems);
			req->uri_elems = NULL;
		}

		/*
		 * the callback needs to send a reply, once the reply has
		 * been send, the connection should get freed.
		 */
		(*req->cb)(req, req->cb_arg);
	}

	return (0);
}

/* Free connection ownership of which can be acquired by user using
 * evhttp_request_own(). */
static inline void
evhttp_request_free_auto(struct evhttp_request *req)
{
	if (!(req->flags & EVHTTP_USER_OWNED))
		evhttp_request_free(req);
}

static void
evhttp_request_free_(struct evhttp_connection *evcon, struct evhttp_request *req)
{
	TAILQ_REMOVE(&evcon->requests, req, next);
	evhttp_request_free_auto(req);
}

/* Called when evcon has experienced a (non-recoverable? -NM) error, as
 * given in error. If it's an outgoing connection, reset the connection,
 * retry any pending requests, and inform the user.  If it's incoming,
 * delegates to evhttp_connection_incoming_fail(). */
void
evhttp_connection_fail_(struct evhttp_connection *evcon,
    enum evhttp_request_error error)
{
	const int errsave = EVUTIL_SOCKET_ERROR();
	struct evhttp_request* req = TAILQ_FIRST(&evcon->requests);
	void (*cb)(struct evhttp_request *, void *);
	void *cb_arg;
	void (*error_cb)(enum evhttp_request_error, void *);
	void *error_cb_arg;
	EVUTIL_ASSERT(req != NULL);

	bufferevent_disable(evcon->bufev, EV_READ|EV_WRITE);

	if (evcon->flags & EVHTTP_CON_INCOMING) {
		/*
		 * for incoming requests, there are two different
		 * failure cases.  it's either a network level error
		 * or an http layer error. for problems on the network
		 * layer like timeouts we just drop the connections.
		 * For HTTP problems, we might have to send back a
		 * reply before the connection can be freed.
		 */
		if (evhttp_connection_incoming_fail(req, error) == -1)
			evhttp_connection_free(evcon);
		return;
	}

	error_cb = req->error_cb;
	error_cb_arg = req->cb_arg;
	/* when the request was canceled, the callback is not executed */
	if (error != EVREQ_HTTP_REQUEST_CANCEL) {
		/* save the callback for later; the cb might free our object */
		cb = req->cb;
		cb_arg = req->cb_arg;
	} else {
		cb = NULL;
		cb_arg = NULL;
	}

	/* do not fail all requests; the next request is going to get
	 * send over a new connection.   when a user cancels a request,
	 * all other pending requests should be processed as normal
	 */
	evhttp_request_free_(evcon, req);

	/* reset the connection */
	evhttp_connection_reset_(evcon);

	/* We are trying the next request that was queued on us */
	if (TAILQ_FIRST(&evcon->requests) != NULL)
		evhttp_connection_connect_(evcon);

	/* The call to evhttp_connection_reset_ overwrote errno.
	 * Let's restore the original errno, so that the user's
	 * callback can have a better idea of what the error was.
	 */
	EVUTIL_SET_SOCKET_ERROR(errsave);

	/* inform the user */
	if (error_cb != NULL)
		error_cb(error, error_cb_arg);
	if (cb != NULL)
		(*cb)(NULL, cb_arg);
}

/* Bufferevent callback: invoked when any data has been written from an
 * http connection's bufferevent */
static void
evhttp_write_cb(struct bufferevent *bufev, void *arg)
{
	struct evhttp_connection *evcon = arg;

	/* Activate our call back */
	if (evcon->cb != NULL)
		(*evcon->cb)(evcon, evcon->cb_arg);
}

/**
 * Advance the connection state.
 * - If this is an outgoing connection, we've just processed the response;
 *   idle or close the connection.
 * - If this is an incoming connection, we've just processed the request;
 *   respond.
 */
static void
evhttp_connection_done(struct evhttp_connection *evcon)
{
	struct evhttp_request *req = TAILQ_FIRST(&evcon->requests);
	int con_outgoing = evcon->flags & EVHTTP_CON_OUTGOING;
	int free_evcon = 0;

	if (con_outgoing) {
		/* idle or close the connection */
		int need_close = evhttp_is_request_connection_close(req);
		TAILQ_REMOVE(&evcon->requests, req, next);
		req->evcon = NULL;

		evcon->state = EVCON_IDLE;

		/* check if we got asked to close the connection */
		if (need_close)
			evhttp_connection_reset_(evcon);

		if (TAILQ_FIRST(&evcon->requests) != NULL) {
			/*
			 * We have more requests; reset the connection
			 * and deal with the next request.
			 */
			if (!evhttp_connected(evcon))
				evhttp_connection_connect_(evcon);
			else
				evhttp_request_dispatch(evcon);
		} else if (!need_close) {
			/*
			 * The connection is going to be persistent, but we
			 * need to detect if the other side closes it.
			 */
			evhttp_connection_start_detectclose(evcon);
		} else if ((evcon->flags & EVHTTP_CON_AUTOFREE)) {
			/*
			 * If we have no more requests that need completion
			 * and we're not waiting for the connection to close
			 */
			 free_evcon = 1;
		}
	} else {
		/*
		 * incoming connection - we need to leave the request on the
		 * connection so that we can reply to it.
		 */
		evcon->state = EVCON_WRITING;
	}

	/* notify the user of the request */
	(*req->cb)(req, req->cb_arg);

	/* if this was an outgoing request, we own and it's done. so free it. */
	if (con_outgoing) {
		evhttp_request_free_auto(req);
	}

	/* If this was the last request of an outgoing connection and we're
	 * not waiting to receive a connection close event and we want to
	 * automatically free the connection. We check to ensure our request
	 * list is empty one last time just in case our callback added a
	 * new request.
	 */
	if (free_evcon && TAILQ_FIRST(&evcon->requests) == NULL) {
		evhttp_connection_free(evcon);
	}
}

/*
 * Handles reading from a chunked request.
 *   return ALL_DATA_READ:
 *     all data has been read
 *   return MORE_DATA_EXPECTED:
 *     more data is expected
 *   return DATA_CORRUPTED:
 *     data is corrupted
 *   return REQUEST_CANCELED:
 *     request was canceled by the user calling evhttp_cancel_request
 *   return DATA_TOO_LONG:
 *     ran over the maximum limit
 */

static enum message_read_status
evhttp_handle_chunked_read(struct evhttp_request *req, struct evbuffer *buf)
{
	if (req == NULL || buf == NULL) {
	    return DATA_CORRUPTED;
	}

	while (1) {
		size_t buflen;

		if ((buflen = evbuffer_get_length(buf)) == 0) {
			break;
		}

		/* evbuffer_get_length returns size_t, but len variable is ssize_t,
		 * check for overflow conditions */
		if (buflen > EV_SSIZE_MAX) {
			return DATA_CORRUPTED;
		}

		if (req->ntoread < 0) {
			/* Read chunk size */
			ev_int64_t ntoread;
			char *p = evbuffer_readln(buf, NULL, EVBUFFER_EOL_CRLF);
			char *endp;
			int error;
			if (p == NULL)
				break;
			/* the last chunk is on a new line? */
			if (strlen(p) == 0) {
				mm_free(p);
				continue;
			}
			ntoread = evutil_strtoll(p, &endp, 16);
			error = (*p == '\0' ||
			    (*endp != '\0' && *endp != ' ') ||
			    ntoread < 0);
			mm_free(p);
			if (error) {
				/* could not get chunk size */
				return (DATA_CORRUPTED);
			}

			/* ntoread is signed int64, body_size is unsigned size_t, check for under/overflow conditions */
			if ((ev_uint64_t)ntoread > EV_SIZE_MAX - req->body_size) {
			    return DATA_CORRUPTED;
			}

			if (req->body_size + (size_t)ntoread > req->evcon->max_body_size) {
				/* failed body length test */
				event_debug(("Request body is too long"));
				return (DATA_TOO_LONG);
			}

			req->body_size += (size_t)ntoread;
			req->ntoread = ntoread;
			if (req->ntoread == 0) {
				/* Last chunk */
				return (ALL_DATA_READ);
			}
			continue;
		}

		/* req->ntoread is signed int64, len is ssize_t, based on arch,
		 * ssize_t could only be 32b, check for these conditions */
		if (req->ntoread > EV_SSIZE_MAX) {
			return DATA_CORRUPTED;
		}

		/* don't have enough to complete a chunk; wait for more */
		if (req->ntoread > 0 && buflen < (ev_uint64_t)req->ntoread)
			return (MORE_DATA_EXPECTED);

		/* Completed chunk */
		evbuffer_remove_buffer(buf, req->input_buffer, (size_t)req->ntoread);
		req->ntoread = -1;
		if (req->chunk_cb != NULL) {
			req->flags |= EVHTTP_REQ_DEFER_FREE;
			(*req->chunk_cb)(req, req->cb_arg);
			evbuffer_drain(req->input_buffer,
			    evbuffer_get_length(req->input_buffer));
			req->flags &= ~EVHTTP_REQ_DEFER_FREE;
			if ((req->flags & EVHTTP_REQ_NEEDS_FREE) != 0) {
				return (REQUEST_CANCELED);
			}
		}
	}

	return (MORE_DATA_EXPECTED);
}

static void
evhttp_read_trailer(struct evhttp_connection *evcon, struct evhttp_request *req)
{
	struct evbuffer *buf = bufferevent_get_input(evcon->bufev);

	switch (evhttp_parse_headers_(req, buf)) {
	case DATA_CORRUPTED:
	case DATA_TOO_LONG:
		evhttp_connection_fail_(evcon, EVREQ_HTTP_DATA_TOO_LONG);
		break;
	case ALL_DATA_READ:
		bufferevent_disable(evcon->bufev, EV_READ);
		evhttp_connection_done(evcon);
		break;
	case MORE_DATA_EXPECTED:
	case REQUEST_CANCELED: /* ??? */
	default:
		break;
	}
}

static void
evhttp_lingering_close(struct evhttp_connection *evcon,
	struct evhttp_request *req)
{
	struct evbuffer *buf = bufferevent_get_input(evcon->bufev);

	size_t n = evbuffer_get_length(buf);
	if (n > (size_t) req->ntoread)
		n = (size_t) req->ntoread;
	req->ntoread -= n;
	req->body_size += n;

	event_debug(("Request body is too long, left " EV_I64_FMT,
		EV_I64_ARG(req->ntoread)));

	evbuffer_drain(buf, n);
	if (!req->ntoread)
		evhttp_connection_fail_(evcon, EVREQ_HTTP_DATA_TOO_LONG);
}
static void
evhttp_lingering_fail(struct evhttp_connection *evcon,
	struct evhttp_request *req)
{
	if (evcon->flags & EVHTTP_CON_LINGERING_CLOSE)
		evhttp_lingering_close(evcon, req);
	else
		evhttp_connection_fail_(evcon, EVREQ_HTTP_DATA_TOO_LONG);
}

static void
evhttp_read_body(struct evhttp_connection *evcon, struct evhttp_request *req)
{
	struct evbuffer *buf = bufferevent_get_input(evcon->bufev);

	if (req->chunked) {
		switch (evhttp_handle_chunked_read(req, buf)) {
		case ALL_DATA_READ:
			/* finished last chunk */
			evcon->state = EVCON_READING_TRAILER;
			evhttp_read_trailer(evcon, req);
			return;
		case DATA_CORRUPTED:
		case DATA_TOO_LONG:
			/* corrupted data */
			evhttp_connection_fail_(evcon,
			    EVREQ_HTTP_DATA_TOO_LONG);
			return;
		case REQUEST_CANCELED:
			/* request canceled */
			evhttp_request_free_auto(req);
			return;
		case MORE_DATA_EXPECTED:
		default:
			break;
		}
	} else if (req->ntoread < 0) {
		/* Read until connection close. */
		if ((size_t)(req->body_size + evbuffer_get_length(buf)) < req->body_size) {
			evhttp_connection_fail_(evcon, EVREQ_HTTP_INVALID_HEADER);
			return;
		}

		req->body_size += evbuffer_get_length(buf);
		evbuffer_add_buffer(req->input_buffer, buf);
	} else if (req->chunk_cb != NULL || evbuffer_get_length(buf) >= (size_t)req->ntoread) {
		/* XXX: the above get_length comparison has to be fixed for overflow conditions! */
		/* We've postponed moving the data until now, but we're
		 * about to use it. */
		size_t n = evbuffer_get_length(buf);

		if (n > (size_t) req->ntoread)
			n = (size_t) req->ntoread;
		req->ntoread -= n;
		req->body_size += n;
		evbuffer_remove_buffer(buf, req->input_buffer, n);
	}

	if (req->body_size > req->evcon->max_body_size ||
	    (!req->chunked && req->ntoread >= 0 &&
		(size_t)req->ntoread > req->evcon->max_body_size)) {
		/* XXX: The above casted comparison must checked for overflow */
		/* failed body length test */

		evhttp_lingering_fail(evcon, req);
		return;
	}

	if (evbuffer_get_length(req->input_buffer) > 0 && req->chunk_cb != NULL) {
		req->flags |= EVHTTP_REQ_DEFER_FREE;
		(*req->chunk_cb)(req, req->cb_arg);
		req->flags &= ~EVHTTP_REQ_DEFER_FREE;
		evbuffer_drain(req->input_buffer,
		    evbuffer_get_length(req->input_buffer));
		if ((req->flags & EVHTTP_REQ_NEEDS_FREE) != 0) {
			evhttp_request_free_auto(req);
			return;
		}
	}

	if (!req->ntoread) {
		bufferevent_disable(evcon->bufev, EV_READ);
		/* Completed content length */
		evhttp_connection_done(evcon);
		return;
	}
}

#define get_deferred_queue(evcon)		\
	((evcon)->base)

/*
 * Gets called when more data becomes available
 */

static void
evhttp_read_cb(struct bufferevent *bufev, void *arg)
{
	struct evhttp_connection *evcon = arg;
	struct evhttp_request *req = TAILQ_FIRST(&evcon->requests);

	/* Cancel if it's pending. */
	event_deferred_cb_cancel_(get_deferred_queue(evcon),
	    &evcon->read_more_deferred_cb);

	switch (evcon->state) {
	case EVCON_READING_FIRSTLINE:
		evhttp_read_firstline(evcon, req);
		/* note the request may have been freed in
		 * evhttp_read_body */
		break;
	case EVCON_READING_HEADERS:
		evhttp_read_header(evcon, req);
		/* note the request may have been freed in
		 * evhttp_read_body */
		break;
	case EVCON_READING_BODY:
		evhttp_read_body(evcon, req);
		/* note the request may have been freed in
		 * evhttp_read_body */
		break;
	case EVCON_READING_TRAILER:
		evhttp_read_trailer(evcon, req);
		break;
	case EVCON_IDLE:
		{
#ifdef USE_DEBUG
			struct evbuffer *input;
			size_t total_len;

			input = bufferevent_get_input(evcon->bufev);
			total_len = evbuffer_get_length(input);
			event_debug(("%s: read "EV_SIZE_FMT
				" bytes in EVCON_IDLE state,"
				" resetting connection",
				__func__, EV_SIZE_ARG(total_len)));
#endif

			evhttp_connection_reset_(evcon);
		}
		break;
	case EVCON_DISCONNECTED:
	case EVCON_CONNECTING:
	case EVCON_WRITING:
	default:
		event_errx(1, "%s: illegal connection state %d",
			   __func__, evcon->state);
	}
}

static void
evhttp_deferred_read_cb(struct event_callback *cb, void *data)
{
	struct evhttp_connection *evcon = data;
	evhttp_read_cb(evcon->bufev, evcon);
}

static void
evhttp_write_connectioncb(struct evhttp_connection *evcon, void *arg)
{
	/* This is after writing the request to the server */
	struct evhttp_request *req = TAILQ_FIRST(&evcon->requests);
	struct evbuffer *output = bufferevent_get_output(evcon->bufev);
	EVUTIL_ASSERT(req != NULL);

	EVUTIL_ASSERT(evcon->state == EVCON_WRITING);

	/* We need to wait until we've written all of our output data before we can
	 * continue */
	if (evbuffer_get_length(output) > 0)
		return;

	/* We are done writing our header and are now expecting the response */
	req->kind = EVHTTP_RESPONSE;

	evhttp_start_read_(evcon);
}

/*
 * Clean up a connection object
 */

void
evhttp_connection_free(struct evhttp_connection *evcon)
{
	struct evhttp_request *req;

	/* notify interested parties that this connection is going down */
	if (evcon->fd != -1) {
		if (evhttp_connected(evcon) && evcon->closecb != NULL)
			(*evcon->closecb)(evcon, evcon->closecb_arg);
	}

	/* remove all requests that might be queued on this
	 * connection.  for server connections, this should be empty.
	 * because it gets dequeued either in evhttp_connection_done or
	 * evhttp_connection_fail_.
	 */
	while ((req = TAILQ_FIRST(&evcon->requests)) != NULL) {
		evhttp_request_free_(evcon, req);
	}

	if (evcon->http_server != NULL) {
		struct evhttp *http = evcon->http_server;
		TAILQ_REMOVE(&http->connections, evcon, next);
	}

	if (event_initialized(&evcon->retry_ev)) {
		event_del(&evcon->retry_ev);
		event_debug_unassign(&evcon->retry_ev);
	}

	if (evcon->bufev != NULL)
		bufferevent_free(evcon->bufev);

	event_deferred_cb_cancel_(get_deferred_queue(evcon),
	    &evcon->read_more_deferred_cb);

	if (evcon->fd == -1)
		evcon->fd = bufferevent_getfd(evcon->bufev);

	if (evcon->fd != -1) {
		bufferevent_disable(evcon->bufev, EV_READ|EV_WRITE);
		shutdown(evcon->fd, EVUTIL_SHUT_WR);
		if (!(bufferevent_get_options_(evcon->bufev) & BEV_OPT_CLOSE_ON_FREE)) {
			evutil_closesocket(evcon->fd);
		}
	}

	if (evcon->bind_address != NULL)
		mm_free(evcon->bind_address);

	if (evcon->address != NULL)
		mm_free(evcon->address);

	mm_free(evcon);
}

void
evhttp_connection_free_on_completion(struct evhttp_connection *evcon) {
	evcon->flags |= EVHTTP_CON_AUTOFREE;
}

void
evhttp_connection_set_local_address(struct evhttp_connection *evcon,
    const char *address)
{
	EVUTIL_ASSERT(evcon->state == EVCON_DISCONNECTED);
	if (evcon->bind_address)
		mm_free(evcon->bind_address);
	if ((evcon->bind_address = mm_strdup(address)) == NULL)
		event_warn("%s: strdup", __func__);
}

void
evhttp_connection_set_local_port(struct evhttp_connection *evcon,
    ev_uint16_t port)
{
	EVUTIL_ASSERT(evcon->state == EVCON_DISCONNECTED);
	evcon->bind_port = port;
}

static void
evhttp_request_dispatch(struct evhttp_connection* evcon)
{
	struct evhttp_request *req = TAILQ_FIRST(&evcon->requests);

	/* this should not usually happy but it's possible */
	if (req == NULL)
		return;

	/* delete possible close detection events */
	evhttp_connection_stop_detectclose(evcon);

	/* we assume that the connection is connected already */
	EVUTIL_ASSERT(evcon->state == EVCON_IDLE);

	evcon->state = EVCON_WRITING;

	/* Create the header from the store arguments */
	evhttp_make_header(evcon, req);

	evhttp_write_buffer(evcon, evhttp_write_connectioncb, NULL);
}

/* Reset our connection state: disables reading/writing, closes our fd (if
* any), clears out buffers, and puts us in state DISCONNECTED. */
void
evhttp_connection_reset_(struct evhttp_connection *evcon)
{
	struct evbuffer *tmp;
	int err;

	/* XXXX This is not actually an optimal fix.  Instead we ought to have
	   an API for "stop connecting", or use bufferevent_setfd to turn off
	   connecting.  But for Libevent 2.0, this seems like a minimal change
	   least likely to disrupt the rest of the bufferevent and http code.

	   Why is this here?  If the fd is set in the bufferevent, and the
	   bufferevent is connecting, then you can't actually stop the
	   bufferevent from trying to connect with bufferevent_disable().  The
	   connect will never trigger, since we close the fd, but the timeout
	   might.  That caused an assertion failure in evhttp_connection_fail_.
	*/
	bufferevent_disable_hard_(evcon->bufev, EV_READ|EV_WRITE);

	if (evcon->fd == -1)
		evcon->fd = bufferevent_getfd(evcon->bufev);

	if (evcon->fd != -1) {
		/* inform interested parties about connection close */
		if (evhttp_connected(evcon) && evcon->closecb != NULL)
			(*evcon->closecb)(evcon, evcon->closecb_arg);

		shutdown(evcon->fd, EVUTIL_SHUT_WR);
		evutil_closesocket(evcon->fd);
		evcon->fd = -1;
	}
	bufferevent_setfd(evcon->bufev, -1);

	/* we need to clean up any buffered data */
	tmp = bufferevent_get_output(evcon->bufev);
	err = evbuffer_drain(tmp, -1);
	EVUTIL_ASSERT(!err && "drain output");
	tmp = bufferevent_get_input(evcon->bufev);
	err = evbuffer_drain(tmp, -1);
	EVUTIL_ASSERT(!err && "drain input");

	evcon->flags &= ~EVHTTP_CON_READING_ERROR;

	evcon->state = EVCON_DISCONNECTED;
}

static void
evhttp_connection_start_detectclose(struct evhttp_connection *evcon)
{
	evcon->flags |= EVHTTP_CON_CLOSEDETECT;

	bufferevent_enable(evcon->bufev, EV_READ);
}

static void
evhttp_connection_stop_detectclose(struct evhttp_connection *evcon)
{
	evcon->flags &= ~EVHTTP_CON_CLOSEDETECT;

	bufferevent_disable(evcon->bufev, EV_READ);
}

static void
evhttp_connection_retry(evutil_socket_t fd, short what, void *arg)
{
	struct evhttp_connection *evcon = arg;

	evcon->state = EVCON_DISCONNECTED;
	evhttp_connection_connect_(evcon);
}

static void
evhttp_connection_cb_cleanup(struct evhttp_connection *evcon)
{
	struct evcon_requestq requests;

	evhttp_connection_reset_(evcon);
	if (evcon->retry_max < 0 || evcon->retry_cnt < evcon->retry_max) {
		struct timeval tv_retry = evcon->initial_retry_timeout;
		int i;
		evtimer_assign(&evcon->retry_ev, evcon->base, evhttp_connection_retry, evcon);
		/* XXXX handle failure from evhttp_add_event */
		for (i=0; i < evcon->retry_cnt; ++i) {
			tv_retry.tv_usec *= 2;
			if (tv_retry.tv_usec > 1000000) {
				tv_retry.tv_usec -= 1000000;
				tv_retry.tv_sec += 1;
			}
			tv_retry.tv_sec *= 2;
			if (tv_retry.tv_sec > 3600) {
				tv_retry.tv_sec = 3600;
				tv_retry.tv_usec = 0;
			}
		}
		event_add(&evcon->retry_ev, &tv_retry);
		evcon->retry_cnt++;
		return;
	}

	/*
	 * User callback can do evhttp_make_request() on the same
	 * evcon so new request will be added to evcon->requests.  To
	 * avoid freeing it prematurely we iterate over the copy of
	 * the queue.
	 */
	TAILQ_INIT(&requests);
	while (TAILQ_FIRST(&evcon->requests) != NULL) {
		struct evhttp_request *request = TAILQ_FIRST(&evcon->requests);
		TAILQ_REMOVE(&evcon->requests, request, next);
		TAILQ_INSERT_TAIL(&requests, request, next);
	}

	/* for now, we just signal all requests by executing their callbacks */
	while (TAILQ_FIRST(&requests) != NULL) {
		struct evhttp_request *request = TAILQ_FIRST(&requests);
		TAILQ_REMOVE(&requests, request, next);
		request->evcon = NULL;

		/* we might want to set an error here */
		request->cb(request, request->cb_arg);
		evhttp_request_free_auto(request);
	}
}

static void
evhttp_connection_read_on_write_error(struct evhttp_connection *evcon,
    struct evhttp_request *req)
{
	struct evbuffer *buf;

	/** Second time, we can't read anything */
	if (evcon->flags & EVHTTP_CON_READING_ERROR) {
		evcon->flags &= ~EVHTTP_CON_READING_ERROR;
		evhttp_connection_fail_(evcon, EVREQ_HTTP_EOF);
		return;
	}

	req->kind = EVHTTP_RESPONSE;

	buf = bufferevent_get_output(evcon->bufev);
	evbuffer_unfreeze(buf, 1);
	evbuffer_drain(buf, evbuffer_get_length(buf));
	evbuffer_freeze(buf, 1);

	evhttp_start_read_(evcon);
	evcon->flags |= EVHTTP_CON_READING_ERROR;
}

static void
evhttp_error_cb(struct bufferevent *bufev, short what, void *arg)
{
	struct evhttp_connection *evcon = arg;
	struct evhttp_request *req = TAILQ_FIRST(&evcon->requests);

	if (evcon->fd == -1)
		evcon->fd = bufferevent_getfd(bufev);

	switch (evcon->state) {
	case EVCON_CONNECTING:
		if (what & BEV_EVENT_TIMEOUT) {
			event_debug(("%s: connection timeout for \"%s:%d\" on "
				EV_SOCK_FMT,
				__func__, evcon->address, evcon->port,
				EV_SOCK_ARG(evcon->fd)));
			evhttp_connection_cb_cleanup(evcon);
			return;
		}
		break;

	case EVCON_READING_BODY:
		if (!req->chunked && req->ntoread < 0
		    && what == (BEV_EVENT_READING|BEV_EVENT_EOF)) {
			/* EOF on read can be benign */
			evhttp_connection_done(evcon);
			return;
		}
		break;

	case EVCON_DISCONNECTED:
	case EVCON_IDLE:
	case EVCON_READING_FIRSTLINE:
	case EVCON_READING_HEADERS:
	case EVCON_READING_TRAILER:
	case EVCON_WRITING:
	default:
		break;
	}

	/* when we are in close detect mode, a read error means that
	 * the other side closed their connection.
	 */
	if (evcon->flags & EVHTTP_CON_CLOSEDETECT) {
		evcon->flags &= ~EVHTTP_CON_CLOSEDETECT;
		EVUTIL_ASSERT(evcon->http_server == NULL);
		/* For connections from the client, we just
		 * reset the connection so that it becomes
		 * disconnected.
		 */
		EVUTIL_ASSERT(evcon->state == EVCON_IDLE);
		evhttp_connection_reset_(evcon);

		/*
		 * If we have no more requests that need completion
		 * and we want to auto-free the connection when all
		 * requests have been completed.
		 */
		if (TAILQ_FIRST(&evcon->requests) == NULL
		  && (evcon->flags & EVHTTP_CON_OUTGOING)
		  && (evcon->flags & EVHTTP_CON_AUTOFREE)) {
			evhttp_connection_free(evcon);
		}
		return;
	}

	if (what & BEV_EVENT_TIMEOUT) {
		evhttp_connection_fail_(evcon, EVREQ_HTTP_TIMEOUT);
	} else if (what & (BEV_EVENT_EOF|BEV_EVENT_ERROR)) {
		if (what & BEV_EVENT_WRITING &&
			evcon->flags & EVHTTP_CON_READ_ON_WRITE_ERROR) {
			evhttp_connection_read_on_write_error(evcon, req);
			return;
		}

		evhttp_connection_fail_(evcon, EVREQ_HTTP_EOF);
	} else if (what == BEV_EVENT_CONNECTED) {
	} else {
		evhttp_connection_fail_(evcon, EVREQ_HTTP_BUFFER_ERROR);
	}
}

/*
 * Event callback for asynchronous connection attempt.
 */
static void
evhttp_connection_cb(struct bufferevent *bufev, short what, void *arg)
{
	struct evhttp_connection *evcon = arg;
	int error;
	ev_socklen_t errsz = sizeof(error);

	if (evcon->fd == -1)
		evcon->fd = bufferevent_getfd(bufev);

	if (!(what & BEV_EVENT_CONNECTED)) {
		/* some operating systems return ECONNREFUSED immediately
		 * when connecting to a local address.  the cleanup is going
		 * to reschedule this function call.
		 */
#ifndef _WIN32
		if (errno == ECONNREFUSED)
			goto cleanup;
#endif
		evhttp_error_cb(bufev, what, arg);
		return;
	}

	if (evcon->fd == -1) {
		event_debug(("%s: bufferevent_getfd returned -1",
			__func__));
		goto cleanup;
	}

	/* Check if the connection completed */
	if (getsockopt(evcon->fd, SOL_SOCKET, SO_ERROR, (void*)&error,
		       &errsz) == -1) {
		event_debug(("%s: getsockopt for \"%s:%d\" on "EV_SOCK_FMT,
			__func__, evcon->address, evcon->port,
			EV_SOCK_ARG(evcon->fd)));
		goto cleanup;
	}

	if (error) {
		event_debug(("%s: connect failed for \"%s:%d\" on "
			EV_SOCK_FMT": %s",
			__func__, evcon->address, evcon->port,
			EV_SOCK_ARG(evcon->fd),
			evutil_socket_error_to_string(error)));
		goto cleanup;
	}

	/* We are connected to the server now */
	event_debug(("%s: connected to \"%s:%d\" on "EV_SOCK_FMT"\n",
			__func__, evcon->address, evcon->port,
			EV_SOCK_ARG(evcon->fd)));

	/* Reset the retry count as we were successful in connecting */
	evcon->retry_cnt = 0;
	evcon->state = EVCON_IDLE;

	/* reset the bufferevent cbs */
	bufferevent_setcb(evcon->bufev,
	    evhttp_read_cb,
	    evhttp_write_cb,
	    evhttp_error_cb,
	    evcon);

	if (!evutil_timerisset(&evcon->timeout)) {
		const struct timeval read_tv = { HTTP_READ_TIMEOUT, 0 };
		const struct timeval write_tv = { HTTP_WRITE_TIMEOUT, 0 };
		bufferevent_set_timeouts(evcon->bufev, &read_tv, &write_tv);
	} else {
		bufferevent_set_timeouts(evcon->bufev, &evcon->timeout, &evcon->timeout);
	}

	/* try to start requests that have queued up on this connection */
	evhttp_request_dispatch(evcon);
	return;

 cleanup:
	evhttp_connection_cb_cleanup(evcon);
}

/*
 * Check if we got a valid response code.
 */

static int
evhttp_valid_response_code(int code)
{
	if (code == 0)
		return (0);

	return (1);
}

static int
evhttp_parse_http_version(const char *version, struct evhttp_request *req)
{
	int major, minor;
	char ch;
	int n = sscanf(version, "HTTP/%d.%d%c", &major, &minor, &ch);
	if (n != 2 || major > 1) {
		event_debug(("%s: bad version %s on message %p from %s",
			__func__, version, req, req->remote_host));
		return (-1);
	}
	req->major = major;
	req->minor = minor;
	return (0);
}

/* Parses the status line of a web server */

static int
evhttp_parse_response_line(struct evhttp_request *req, char *line)
{
	char *protocol;
	char *number;
	const char *readable = "";

	protocol = strsep(&line, " ");
	if (line == NULL)
		return (-1);
	number = strsep(&line, " ");
	if (line != NULL)
		readable = line;

	if (evhttp_parse_http_version(protocol, req) < 0)
		return (-1);

	req->response_code = atoi(number);
	if (!evhttp_valid_response_code(req->response_code)) {
		event_debug(("%s: bad response code \"%s\"",
			__func__, number));
		return (-1);
	}

	if (req->response_code_line != NULL)
		mm_free(req->response_code_line);
	if ((req->response_code_line = mm_strdup(readable)) == NULL) {
		event_warn("%s: strdup", __func__);
		return (-1);
	}

	return (0);
}

/* Parse the first line of a HTTP request */

static int
evhttp_parse_request_line(struct evhttp_request *req, char *line)
{
	char *method;
	char *uri;
	char *version;
	const char *hostname;
	const char *scheme;
	size_t method_len;
	enum evhttp_cmd_type type;

	/* Parse the request line */
	method = strsep(&line, " ");
	if (line == NULL)
		return (-1);
	uri = strsep(&line, " ");
	if (line == NULL)
		return (-1);
	version = strsep(&line, " ");
	if (line != NULL)
		return (-1);

	method_len = (uri - method) - 1;
	type       = EVHTTP_REQ_UNKNOWN_;

	/* First line */
	switch (method_len) {
	    case 3:
		/* The length of the method string is 3, meaning it can only be one of two methods: GET or PUT */
            
		/* Since both GET and PUT share the same character 'T' at the end,
		 * if the string doesn't have 'T', we can immediately determine this
		 * is an invalid HTTP method */
            
		if (method[2] != 'T') {
		    break;
		}
            
		switch (*method) {
		    case 'G':
			/* This first byte is 'G', so make sure the next byte is
			 * 'E', if it isn't then this isn't a valid method */
                    
			if (method[1] == 'E') {
			    type = EVHTTP_REQ_GET;
			}
                    
			break;
		    case 'P':
			/* First byte is P, check second byte for 'U', if not,
			 * we know it's an invalid method */
			if (method[1] == 'U') {
			    type = EVHTTP_REQ_PUT;
			}
			break;
		    default:
			break;
		}
		break;
	    case 4:
		/* The method length is 4 bytes, leaving only the methods "POST" and "HEAD" */
		switch (*method) {
		    case 'P':
			if (method[3] == 'T' && method[2] == 'S' && method[1] == 'O') {
			    type = EVHTTP_REQ_POST;
			}
			break;
		    case 'H':
			if (method[3] == 'D' && method[2] == 'A' && method[1] == 'E') {
			    type = EVHTTP_REQ_HEAD;
			}
			break;
		    default:
			break;
		}
		break;
	    case 5:
		/* Method length is 5 bytes, which can only encompass PATCH and TRACE */
		switch (*method) {
		    case 'P':
			if (method[4] == 'H' && method[3] == 'C' && method[2] == 'T' && method[1] == 'A') {
			    type = EVHTTP_REQ_PATCH;
			}
			break;
		    case 'T':
			if (method[4] == 'E' && method[3] == 'C' && method[2] == 'A' && method[1] == 'R') {
			    type = EVHTTP_REQ_TRACE;
			}
                    
			break;
		    default:
			break;
		}
		break;
	    case 6:
		/* Method length is 6, only valid method 6 bytes in length is DELEte */
            
		/* If the first byte isn't 'D' then it's invalid */
		if (*method != 'D') {
		    break;
		}

		if (method[5] == 'E' && method[4] == 'T' && method[3] == 'E' && method[2] == 'L' && method[1] == 'E') {
		    type = EVHTTP_REQ_DELETE;
		}

		break;
	    case 7:
		/* Method length is 7, only valid methods are "OPTIONS" and "CONNECT" */
		switch (*method) {
		    case 'O':
			if (method[6] == 'S' && method[5] == 'N' && method[4] == 'O' &&
				method[3] == 'I' && method[2] == 'T' && method[1] == 'P') {
			    type = EVHTTP_REQ_OPTIONS;
			}
                   
		       	break;
		    case 'C':
			if (method[6] == 'T' && method[5] == 'C' && method[4] == 'E' &&
				method[3] == 'N' && method[2] == 'N' && method[1] == 'O') {
			    type = EVHTTP_REQ_CONNECT;
			}
                    
			break;
		    default:
			break;
		}
		break;
	} /* switch */

	if ((int)type == EVHTTP_REQ_UNKNOWN_) {
	        event_debug(("%s: bad method %s on request %p from %s",
			__func__, method, req, req->remote_host));
                /* No error yet; we'll give a better error later when
                 * we see that req->type is unsupported. */
	}
	    
	req->type = type;

	if (evhttp_parse_http_version(version, req) < 0)
		return (-1);

	if ((req->uri = mm_strdup(uri)) == NULL) {
		event_debug(("%s: mm_strdup", __func__));
		return (-1);
	}

	if ((req->uri_elems = evhttp_uri_parse_with_flags(req->uri,
		    EVHTTP_URI_NONCONFORMANT)) == NULL) {
		return -1;
	}

	/* If we have an absolute-URI, check to see if it is an http request
	   for a known vhost or server alias. If we don't know about this
	   host, we consider it a proxy request. */
	scheme = evhttp_uri_get_scheme(req->uri_elems);
	hostname = evhttp_uri_get_host(req->uri_elems);
	if (scheme && (!evutil_ascii_strcasecmp(scheme, "http") ||
		       !evutil_ascii_strcasecmp(scheme, "https")) &&
	    hostname &&
	    !evhttp_find_vhost(req->evcon->http_server, NULL, hostname))
		req->flags |= EVHTTP_PROXY_REQUEST;

	return (0);
}

const char *
evhttp_find_header(const struct evkeyvalq *headers, const char *key)
{
	struct evkeyval *header;

	TAILQ_FOREACH(header, headers, next) {
		if (evutil_ascii_strcasecmp(header->key, key) == 0)
			return (header->value);
	}

	return (NULL);
}

void
evhttp_clear_headers(struct evkeyvalq *headers)
{
	struct evkeyval *header;

	for (header = TAILQ_FIRST(headers);
	    header != NULL;
	    header = TAILQ_FIRST(headers)) {
		TAILQ_REMOVE(headers, header, next);
		mm_free(header->key);
		mm_free(header->value);
		mm_free(header);
	}
}

/*
 * Returns 0,  if the header was successfully removed.
 * Returns -1, if the header could not be found.
 */

int
evhttp_remove_header(struct evkeyvalq *headers, const char *key)
{
	struct evkeyval *header;

	TAILQ_FOREACH(header, headers, next) {
		if (evutil_ascii_strcasecmp(header->key, key) == 0)
			break;
	}

	if (header == NULL)
		return (-1);

	/* Free and remove the header that we found */
	TAILQ_REMOVE(headers, header, next);
	mm_free(header->key);
	mm_free(header->value);
	mm_free(header);

	return (0);
}

static int
evhttp_header_is_valid_value(const char *value)
{
	const char *p = value;

	while ((p = strpbrk(p, "\r\n")) != NULL) {
		/* we really expect only one new line */
		p += strspn(p, "\r\n");
		/* we expect a space or tab for continuation */
		if (*p != ' ' && *p != '\t')
			return (0);
	}
	return (1);
}

int
evhttp_add_header(struct evkeyvalq *headers,
    const char *key, const char *value)
{
	event_debug(("%s: key: %s val: %s\n", __func__, key, value));

	if (strchr(key, '\r') != NULL || strchr(key, '\n') != NULL) {
		/* drop illegal headers */
		event_debug(("%s: dropping illegal header key\n", __func__));
		return (-1);
	}

	if (!evhttp_header_is_valid_value(value)) {
		event_debug(("%s: dropping illegal header value\n", __func__));
		return (-1);
	}

	return (evhttp_add_header_internal(headers, key, value));
}

static int
evhttp_add_header_internal(struct evkeyvalq *headers,
    const char *key, const char *value)
{
	struct evkeyval *header = mm_calloc(1, sizeof(struct evkeyval));
	if (header == NULL) {
		event_warn("%s: calloc", __func__);
		return (-1);
	}
	if ((header->key = mm_strdup(key)) == NULL) {
		mm_free(header);
		event_warn("%s: strdup", __func__);
		return (-1);
	}
	if ((header->value = mm_strdup(value)) == NULL) {
		mm_free(header->key);
		mm_free(header);
		event_warn("%s: strdup", __func__);
		return (-1);
	}

	TAILQ_INSERT_TAIL(headers, header, next);

	return (0);
}

/*
 * Parses header lines from a request or a response into the specified
 * request object given an event buffer.
 *
 * Returns
 *   DATA_CORRUPTED      on error
 *   MORE_DATA_EXPECTED  when we need to read more headers
 *   ALL_DATA_READ       when all headers have been read.
 */

enum message_read_status
evhttp_parse_firstline_(struct evhttp_request *req, struct evbuffer *buffer)
{
	char *line;
	enum message_read_status status = ALL_DATA_READ;

	size_t line_length;
	/* XXX try */
	line = evbuffer_readln(buffer, &line_length, EVBUFFER_EOL_CRLF);
	if (line == NULL) {
		if (req->evcon != NULL &&
		    evbuffer_get_length(buffer) > req->evcon->max_headers_size)
			return (DATA_TOO_LONG);
		else
			return (MORE_DATA_EXPECTED);
	}

	if (req->evcon != NULL &&
	    line_length > req->evcon->max_headers_size) {
		mm_free(line);
		return (DATA_TOO_LONG);
	}

	req->headers_size = line_length;

	switch (req->kind) {
	case EVHTTP_REQUEST:
		if (evhttp_parse_request_line(req, line) == -1)
			status = DATA_CORRUPTED;
		break;
	case EVHTTP_RESPONSE:
		if (evhttp_parse_response_line(req, line) == -1)
			status = DATA_CORRUPTED;
		break;
	default:
		status = DATA_CORRUPTED;
	}

	mm_free(line);
	return (status);
}

static int
evhttp_append_to_last_header(struct evkeyvalq *headers, char *line)
{
	struct evkeyval *header = TAILQ_LAST(headers, evkeyvalq);
	char *newval;
	size_t old_len, line_len;

	if (header == NULL)
		return (-1);

	old_len = strlen(header->value);

	/* Strip space from start and end of line. */
	while (*line == ' ' || *line == '\t')
		++line;
	evutil_rtrim_lws_(line);

	line_len = strlen(line);

	newval = mm_realloc(header->value, old_len + line_len + 2);
	if (newval == NULL)
		return (-1);

	newval[old_len] = ' ';
	memcpy(newval + old_len + 1, line, line_len + 1);
	header->value = newval;

	return (0);
}

enum message_read_status
evhttp_parse_headers_(struct evhttp_request *req, struct evbuffer* buffer)
{
	enum message_read_status errcode = DATA_CORRUPTED;
	char *line;
	enum message_read_status status = MORE_DATA_EXPECTED;

	struct evkeyvalq* headers = req->input_headers;
	size_t line_length;
	while ((line = evbuffer_readln(buffer, &line_length, EVBUFFER_EOL_CRLF))
	       != NULL) {
		char *skey, *svalue;

		req->headers_size += line_length;

		if (req->evcon != NULL &&
		    req->headers_size > req->evcon->max_headers_size) {
			errcode = DATA_TOO_LONG;
			goto error;
		}

		if (*line == '\0') { /* Last header - Done */
			status = ALL_DATA_READ;
			mm_free(line);
			break;
		}

		/* Check if this is a continuation line */
		if (*line == ' ' || *line == '\t') {
			if (evhttp_append_to_last_header(headers, line) == -1)
				goto error;
			mm_free(line);
			continue;
		}

		/* Processing of header lines */
		svalue = line;
		skey = strsep(&svalue, ":");
		if (svalue == NULL)
			goto error;

		svalue += strspn(svalue, " ");
		evutil_rtrim_lws_(svalue);

		if (evhttp_add_header(headers, skey, svalue) == -1)
			goto error;

		mm_free(line);
	}

	if (status == MORE_DATA_EXPECTED) {
		if (req->evcon != NULL &&
		req->headers_size + evbuffer_get_length(buffer) > req->evcon->max_headers_size)
			return (DATA_TOO_LONG);
	}

	return (status);

 error:
	mm_free(line);
	return (errcode);
}

static int
evhttp_get_body_length(struct evhttp_request *req)
{
	struct evkeyvalq *headers = req->input_headers;
	const char *content_length;
	const char *connection;

	content_length = evhttp_find_header(headers, "Content-Length");
	connection = evhttp_find_header(headers, "Connection");

	if (content_length == NULL && connection == NULL)
		req->ntoread = -1;
	else if (content_length == NULL &&
	    evutil_ascii_strcasecmp(connection, "Close") != 0) {
		/* Bad combination, we don't know when it will end */
		event_warnx("%s: we got no content length, but the "
		    "server wants to keep the connection open: %s.",
		    __func__, connection);
		return (-1);
	} else if (content_length == NULL) {
		req->ntoread = -1;
	} else {
		char *endp;
		ev_int64_t ntoread = evutil_strtoll(content_length, &endp, 10);
		if (*content_length == '\0' || *endp != '\0' || ntoread < 0) {
			event_debug(("%s: illegal content length: %s",
				__func__, content_length));
			return (-1);
		}
		req->ntoread = ntoread;
	}

	event_debug(("%s: bytes to read: "EV_I64_FMT" (in buffer "EV_SIZE_FMT")\n",
		__func__, EV_I64_ARG(req->ntoread),
		EV_SIZE_ARG(evbuffer_get_length(bufferevent_get_input(req->evcon->bufev)))));

	return (0);
}

static int
evhttp_method_may_have_body(enum evhttp_cmd_type type)
{
	switch (type) {
	case EVHTTP_REQ_POST:
	case EVHTTP_REQ_PUT:
	case EVHTTP_REQ_PATCH:
		return 1;
	case EVHTTP_REQ_TRACE:
		return 0;
	/* XXX May any of the below methods have a body? */
	case EVHTTP_REQ_GET:
	case EVHTTP_REQ_HEAD:
	case EVHTTP_REQ_DELETE:
	case EVHTTP_REQ_OPTIONS:
	case EVHTTP_REQ_CONNECT:
		return 0;
	default:
		return 0;
	}
}

static void
evhttp_get_body(struct evhttp_connection *evcon, struct evhttp_request *req)
{
	const char *xfer_enc;

	/* If this is a request without a body, then we are done */
	if (req->kind == EVHTTP_REQUEST &&
	    !evhttp_method_may_have_body(req->type)) {
		evhttp_connection_done(evcon);
		return;
	}
	evcon->state = EVCON_READING_BODY;
	xfer_enc = evhttp_find_header(req->input_headers, "Transfer-Encoding");
	if (xfer_enc != NULL && evutil_ascii_strcasecmp(xfer_enc, "chunked") == 0) {
		req->chunked = 1;
		req->ntoread = -1;
	} else {
		if (evhttp_get_body_length(req) == -1) {
			evhttp_connection_fail_(evcon, EVREQ_HTTP_INVALID_HEADER);
			return;
		}
		if (req->kind == EVHTTP_REQUEST && req->ntoread < 1) {
			/* An incoming request with no content-length and no
			 * transfer-encoding has no body. */
			evhttp_connection_done(evcon);
			return;
		}
	}

	/* Should we send a 100 Continue status line? */
	switch (evhttp_have_expect(req, 1)) {
		case CONTINUE:
				/* XXX It would be nice to do some sanity
				   checking here. Does the resource exist?
				   Should the resource accept post requests? If
				   no, we should respond with an error. For
				   now, just optimistically tell the client to
				   send their message body. */
				if (req->ntoread > 0) {
					/* ntoread is ev_int64_t, max_body_size is ev_uint64_t */ 
					if ((req->evcon->max_body_size <= EV_INT64_MAX) &&
						(ev_uint64_t)req->ntoread > req->evcon->max_body_size) {
						evhttp_lingering_fail(evcon, req);
						return;
					}
				}
				if (!evbuffer_get_length(bufferevent_get_input(evcon->bufev)))
					evhttp_send_continue(evcon, req);
			break;
		case OTHER:
			evhttp_send_error(req, HTTP_EXPECTATIONFAILED, NULL);
			return;
		case NO: break;
	}

	evhttp_read_body(evcon, req);
	/* note the request may have been freed in evhttp_read_body */
}

static void
evhttp_read_firstline(struct evhttp_connection *evcon,
		      struct evhttp_request *req)
{
	enum message_read_status res;

	res = evhttp_parse_firstline_(req, bufferevent_get_input(evcon->bufev));
	if (res == DATA_CORRUPTED || res == DATA_TOO_LONG) {
		/* Error while reading, terminate */
		event_debug(("%s: bad header lines on "EV_SOCK_FMT"\n",
			__func__, EV_SOCK_ARG(evcon->fd)));
		evhttp_connection_fail_(evcon, EVREQ_HTTP_INVALID_HEADER);
		return;
	} else if (res == MORE_DATA_EXPECTED) {
		/* Need more header lines */
		return;
	}

	evcon->state = EVCON_READING_HEADERS;
	evhttp_read_header(evcon, req);
}

static void
evhttp_read_header(struct evhttp_connection *evcon,
		   struct evhttp_request *req)
{
	enum message_read_status res;
	evutil_socket_t fd = evcon->fd;

	res = evhttp_parse_headers_(req, bufferevent_get_input(evcon->bufev));
	if (res == DATA_CORRUPTED || res == DATA_TOO_LONG) {
		/* Error while reading, terminate */
		event_debug(("%s: bad header lines on "EV_SOCK_FMT"\n",
			__func__, EV_SOCK_ARG(fd)));
		evhttp_connection_fail_(evcon, EVREQ_HTTP_INVALID_HEADER);
		return;
	} else if (res == MORE_DATA_EXPECTED) {
		/* Need more header lines */
		return;
	}

	/* Callback can shut down connection with negative return value */
	if (req->header_cb != NULL) {
		if ((*req->header_cb)(req, req->cb_arg) < 0) {
			evhttp_connection_fail_(evcon, EVREQ_HTTP_EOF);
			return;
		}
	}

	/* Done reading headers, do the real work */
	switch (req->kind) {
	case EVHTTP_REQUEST:
		event_debug(("%s: checking for post data on "EV_SOCK_FMT"\n",
			__func__, EV_SOCK_ARG(fd)));
		evhttp_get_body(evcon, req);
		/* note the request may have been freed in evhttp_get_body */
		break;

	case EVHTTP_RESPONSE:
		/* Start over if we got a 100 Continue response. */
		if (req->response_code == 100) {
			struct evbuffer *output = bufferevent_get_output(evcon->bufev);
			evbuffer_add_buffer(output, req->output_buffer);
			evhttp_start_write_(evcon);
			return;
		}
		if (!evhttp_response_needs_body(req)) {
			event_debug(("%s: skipping body for code %d\n",
					__func__, req->response_code));
			evhttp_connection_done(evcon);
		} else {
			event_debug(("%s: start of read body for %s on "
				EV_SOCK_FMT"\n",
				__func__, req->remote_host, EV_SOCK_ARG(fd)));
			evhttp_get_body(evcon, req);
			/* note the request may have been freed in
			 * evhttp_get_body */
		}
		break;

	default:
		event_warnx("%s: bad header on "EV_SOCK_FMT, __func__,
		    EV_SOCK_ARG(fd));
		evhttp_connection_fail_(evcon, EVREQ_HTTP_INVALID_HEADER);
		break;
	}
	/* request may have been freed above */
}

/*
 * Creates a TCP connection to the specified port and executes a callback
 * when finished.  Failure or success is indicate by the passed connection
 * object.
 *
 * Although this interface accepts a hostname, it is intended to take
 * only numeric hostnames so that non-blocking DNS resolution can
 * happen elsewhere.
 */

struct evhttp_connection *
evhttp_connection_new(const char *address, ev_uint16_t port)
{
	return (evhttp_connection_base_new(NULL, NULL, address, port));
}

struct evhttp_connection *
evhttp_connection_base_bufferevent_new(struct event_base *base, struct evdns_base *dnsbase, struct bufferevent* bev,
    const char *address, ev_uint16_t port)
{
	struct evhttp_connection *evcon = NULL;

	event_debug(("Attempting connection to %s:%d\n", address, port));

	if ((evcon = mm_calloc(1, sizeof(struct evhttp_connection))) == NULL) {
		event_warn("%s: calloc failed", __func__);
		goto error;
	}

	evcon->fd = -1;
	evcon->port = port;

	evcon->max_headers_size = EV_SIZE_MAX;
	evcon->max_body_size = EV_SIZE_MAX;

	evutil_timerclear(&evcon->timeout);
	evcon->retry_cnt = evcon->retry_max = 0;

	if ((evcon->address = mm_strdup(address)) == NULL) {
		event_warn("%s: strdup failed", __func__);
		goto error;
	}

	if (bev == NULL) {
		if (!(bev = bufferevent_socket_new(base, -1, 0))) {
			event_warn("%s: bufferevent_socket_new failed", __func__);
			goto error;
		}
	}

	bufferevent_setcb(bev, evhttp_read_cb, evhttp_write_cb, evhttp_error_cb, evcon);
	evcon->bufev = bev;

	evcon->state = EVCON_DISCONNECTED;
	TAILQ_INIT(&evcon->requests);

	evcon->initial_retry_timeout.tv_sec = 2;
	evcon->initial_retry_timeout.tv_usec = 0;

	if (base != NULL) {
		evcon->base = base;
		if (bufferevent_get_base(bev) != base)
			bufferevent_base_set(base, evcon->bufev);
	}

	event_deferred_cb_init_(
	    &evcon->read_more_deferred_cb,
	    bufferevent_get_priority(bev),
	    evhttp_deferred_read_cb, evcon);

	evcon->dns_base = dnsbase;
	evcon->ai_family = AF_UNSPEC;

	return (evcon);

 error:
	if (evcon != NULL)
		evhttp_connection_free(evcon);
	return (NULL);
}

struct bufferevent* evhttp_connection_get_bufferevent(struct evhttp_connection *evcon)
{
	return evcon->bufev;
}

struct evhttp *
evhttp_connection_get_server(struct evhttp_connection *evcon)
{
	return evcon->http_server;
}

struct evhttp_connection *
evhttp_connection_base_new(struct event_base *base, struct evdns_base *dnsbase,
    const char *address, ev_uint16_t port)
{
	return evhttp_connection_base_bufferevent_new(base, dnsbase, NULL, address, port);
}

void evhttp_connection_set_family(struct evhttp_connection *evcon,
	int family)
{
	evcon->ai_family = family;
}

int evhttp_connection_set_flags(struct evhttp_connection *evcon,
	int flags)
{
	int avail_flags = 0;
	avail_flags |= EVHTTP_CON_REUSE_CONNECTED_ADDR;
	avail_flags |= EVHTTP_CON_READ_ON_WRITE_ERROR;

	if (flags & ~avail_flags || flags > EVHTTP_CON_PUBLIC_FLAGS_END)
		return 1;
	evcon->flags &= ~avail_flags;

	evcon->flags |= flags;

	return 0;
}

void
evhttp_connection_set_base(struct evhttp_connection *evcon,
    struct event_base *base)
{
	EVUTIL_ASSERT(evcon->base == NULL);
	EVUTIL_ASSERT(evcon->state == EVCON_DISCONNECTED);
	evcon->base = base;
	bufferevent_base_set(base, evcon->bufev);
}

void
evhttp_connection_set_timeout(struct evhttp_connection *evcon,
    int timeout_in_secs)
{
	if (timeout_in_secs == -1)
		evhttp_connection_set_timeout_tv(evcon, NULL);
	else {
		struct timeval tv;
		tv.tv_sec = timeout_in_secs;
		tv.tv_usec = 0;
		evhttp_connection_set_timeout_tv(evcon, &tv);
	}
}

void
evhttp_connection_set_timeout_tv(struct evhttp_connection *evcon,
    const struct timeval* tv)
{
	if (tv) {
		evcon->timeout = *tv;
		bufferevent_set_timeouts(evcon->bufev, &evcon->timeout, &evcon->timeout);
	} else {
		const struct timeval read_tv = { HTTP_READ_TIMEOUT, 0 };
		const struct timeval write_tv = { HTTP_WRITE_TIMEOUT, 0 };
		evutil_timerclear(&evcon->timeout);
		bufferevent_set_timeouts(evcon->bufev, &read_tv, &write_tv);
	}
}

void
evhttp_connection_set_initial_retry_tv(struct evhttp_connection *evcon,
    const struct timeval *tv)
{
	if (tv) {
		evcon->initial_retry_timeout = *tv;
	} else {
		evutil_timerclear(&evcon->initial_retry_timeout);
		evcon->initial_retry_timeout.tv_sec = 2;
	}
}

void
evhttp_connection_set_retries(struct evhttp_connection *evcon,
    int retry_max)
{
	evcon->retry_max = retry_max;
}

void
evhttp_connection_set_closecb(struct evhttp_connection *evcon,
    void (*cb)(struct evhttp_connection *, void *), void *cbarg)
{
	evcon->closecb = cb;
	evcon->closecb_arg = cbarg;
}

void
evhttp_connection_get_peer(struct evhttp_connection *evcon,
    char **address, ev_uint16_t *port)
{
	*address = evcon->address;
	*port = evcon->port;
}

const struct sockaddr*
evhttp_connection_get_addr(struct evhttp_connection *evcon)
{
	return bufferevent_socket_get_conn_address_(evcon->bufev);
}

int
evhttp_connection_connect_(struct evhttp_connection *evcon)
{
	int old_state = evcon->state;
<<<<<<< HEAD
=======
	const char *address = evcon->address;
	const struct sockaddr *sa = evhttp_connection_get_addr(evcon);
	int ret;
>>>>>>> a17af05f

	if (evcon->state == EVCON_CONNECTING)
		return (0);

	evhttp_connection_reset_(evcon);

	EVUTIL_ASSERT(!(evcon->flags & EVHTTP_CON_INCOMING));
	evcon->flags |= EVHTTP_CON_OUTGOING;

	if (evcon->bind_address || evcon->bind_port) {
		evcon->fd = bind_socket(
			evcon->bind_address, evcon->bind_port, 0 /*reuse*/);
		if (evcon->fd == -1) {
			event_debug(("%s: failed to bind to \"%s\"",
				__func__, evcon->bind_address));
			return (-1);
		}

		bufferevent_setfd(evcon->bufev, evcon->fd);
	} else {
		bufferevent_setfd(evcon->bufev, -1);
	}

	/* Set up a callback for successful connection setup */
	bufferevent_setcb(evcon->bufev,
	    NULL /* evhttp_read_cb */,
	    NULL /* evhttp_write_cb */,
	    evhttp_connection_cb,
	    evcon);
	if (!evutil_timerisset(&evcon->timeout)) {
		const struct timeval conn_tv = { HTTP_CONNECT_TIMEOUT, 0 };
		bufferevent_set_timeouts(evcon->bufev, &conn_tv, &conn_tv);
	} else {
		bufferevent_set_timeouts(evcon->bufev, &evcon->timeout, &evcon->timeout);
	}
	/* make sure that we get a write callback */
	bufferevent_enable(evcon->bufev, EV_WRITE);

	evcon->state = EVCON_CONNECTING;

<<<<<<< HEAD
	if (bufferevent_socket_connect_hostname(evcon->bufev, evcon->dns_base,
		AF_UNSPEC, evcon->address, evcon->port) < 0) {
=======
	if (evcon->flags & EVHTTP_CON_REUSE_CONNECTED_ADDR &&
		sa &&
		(sa->sa_family == AF_INET || sa->sa_family == AF_INET6)) {
		int socklen = sizeof(struct sockaddr_in);
		if (sa->sa_family == AF_INET6) {
			socklen = sizeof(struct sockaddr_in6);
		}
		ret = bufferevent_socket_connect(evcon->bufev, sa, socklen);
	} else {
		ret = bufferevent_socket_connect_hostname(evcon->bufev,
				evcon->dns_base, evcon->ai_family, address, evcon->port);
	}

	if (ret < 0) {
>>>>>>> a17af05f
		evcon->state = old_state;
		event_sock_warn(evcon->fd, "%s: connection to \"%s\" failed",
		    __func__, evcon->address);
		/* some operating systems return ECONNREFUSED immediately
		 * when connecting to a local address.  the cleanup is going
		 * to reschedule this function call.
		 */
		evhttp_connection_cb_cleanup(evcon);
		return (0);
	}

	return (0);
}

/*
 * Starts an HTTP request on the provided evhttp_connection object.
 * If the connection object is not connected to the web server already,
 * this will start the connection.
 */

int
evhttp_make_request(struct evhttp_connection *evcon,
    struct evhttp_request *req,
    enum evhttp_cmd_type type, const char *uri)
{
	/* We are making a request */
	req->kind = EVHTTP_REQUEST;
	req->type = type;
	if (req->uri != NULL)
		mm_free(req->uri);
	if ((req->uri = mm_strdup(uri)) == NULL) {
		event_warn("%s: strdup", __func__);
		evhttp_request_free_auto(req);
		return (-1);
	}

	/* Set the protocol version if it is not supplied */
	if (!req->major && !req->minor) {
		req->major = 1;
		req->minor = 1;
	}

	EVUTIL_ASSERT(req->evcon == NULL);
	req->evcon = evcon;
	EVUTIL_ASSERT(!(req->flags & EVHTTP_REQ_OWN_CONNECTION));

	TAILQ_INSERT_TAIL(&evcon->requests, req, next);

	/* If the connection object is not connected; make it so */
	if (!evhttp_connected(evcon)) {
		int res = evhttp_connection_connect_(evcon);
		/* evhttp_connection_fail_(), which is called through
		 * evhttp_connection_connect_(), assumes that req lies in
		 * evcon->requests.  Thus, enqueue the request in advance and
		 * remove it in the error case. */
		if (res != 0)
			TAILQ_REMOVE(&evcon->requests, req, next);

		return res;
	}

	/*
	 * If it's connected already and we are the first in the queue,
	 * then we can dispatch this request immediately.  Otherwise, it
	 * will be dispatched once the pending requests are completed.
	 */
	if (TAILQ_FIRST(&evcon->requests) == req)
		evhttp_request_dispatch(evcon);

	return (0);
}

void
evhttp_cancel_request(struct evhttp_request *req)
{
	struct evhttp_connection *evcon = req->evcon;
	if (evcon != NULL) {
		/* We need to remove it from the connection */
		if (TAILQ_FIRST(&evcon->requests) == req) {
			/* it's currently being worked on, so reset
			 * the connection.
			 */
			evhttp_connection_fail_(evcon,
			    EVREQ_HTTP_REQUEST_CANCEL);

			/* connection fail freed the request */
			return;
		} else {
			/* otherwise, we can just remove it from the
			 * queue
			 */
			TAILQ_REMOVE(&evcon->requests, req, next);
		}
	}

	evhttp_request_free_auto(req);
}

/*
 * Reads data from file descriptor into request structure
 * Request structure needs to be set up correctly.
 */

void
evhttp_start_read_(struct evhttp_connection *evcon)
{
	bufferevent_disable(evcon->bufev, EV_WRITE);
	bufferevent_enable(evcon->bufev, EV_READ);

	evcon->state = EVCON_READING_FIRSTLINE;
	/* Reset the bufferevent callbacks */
	bufferevent_setcb(evcon->bufev,
	    evhttp_read_cb,
	    evhttp_write_cb,
	    evhttp_error_cb,
	    evcon);

	/* If there's still data pending, process it next time through the
	 * loop.  Don't do it now; that could get recusive. */
	if (evbuffer_get_length(bufferevent_get_input(evcon->bufev))) {
		event_deferred_cb_schedule_(get_deferred_queue(evcon),
		    &evcon->read_more_deferred_cb);
	}
}

void
evhttp_start_write_(struct evhttp_connection *evcon)
{
	bufferevent_disable(evcon->bufev, EV_WRITE);
	bufferevent_enable(evcon->bufev, EV_READ);

	evcon->state = EVCON_WRITING;
	evhttp_write_buffer(evcon, evhttp_write_connectioncb, NULL);
}

static void
evhttp_send_done(struct evhttp_connection *evcon, void *arg)
{
	int need_close;
	struct evhttp_request *req = TAILQ_FIRST(&evcon->requests);
	TAILQ_REMOVE(&evcon->requests, req, next);

	if (req->on_complete_cb != NULL) {
		req->on_complete_cb(req, req->on_complete_cb_arg);
	}

	need_close =
	    (REQ_VERSION_BEFORE(req, 1, 1) &&
	    !evhttp_is_connection_keepalive(req->input_headers)) ||
	    evhttp_is_request_connection_close(req);

	EVUTIL_ASSERT(req->flags & EVHTTP_REQ_OWN_CONNECTION);
	evhttp_request_free(req);

	if (need_close) {
		evhttp_connection_free(evcon);
		return;
	}

	/* we have a persistent connection; try to accept another request. */
	if (evhttp_associate_new_request_with_connection(evcon) == -1) {
		evhttp_connection_free(evcon);
	}
}

/*
 * Returns an error page.
 */

void
evhttp_send_error(struct evhttp_request *req, int error, const char *reason)
{

#define ERR_FORMAT "<HTML><HEAD>\n" \
	    "<TITLE>%d %s</TITLE>\n" \
	    "</HEAD><BODY>\n" \
	    "<H1>%s</H1>\n" \
	    "</BODY></HTML>\n"

	struct evbuffer *buf = evbuffer_new();
	if (buf == NULL) {
		/* if we cannot allocate memory; we just drop the connection */
		evhttp_connection_free(req->evcon);
		return;
	}
	if (reason == NULL) {
		reason = evhttp_response_phrase_internal(error);
	}

	evhttp_response_code_(req, error, reason);

	evbuffer_add_printf(buf, ERR_FORMAT, error, reason, reason);

	evhttp_send_page_(req, buf);

	evbuffer_free(buf);
#undef ERR_FORMAT
}

/* Requires that headers and response code are already set up */

static inline void
evhttp_send(struct evhttp_request *req, struct evbuffer *databuf)
{
	struct evhttp_connection *evcon = req->evcon;

	if (evcon == NULL) {
		evhttp_request_free(req);
		return;
	}

	EVUTIL_ASSERT(TAILQ_FIRST(&evcon->requests) == req);

	/* we expect no more calls form the user on this request */
	req->userdone = 1;

	/* xxx: not sure if we really should expose the data buffer this way */
	if (databuf != NULL)
		evbuffer_add_buffer(req->output_buffer, databuf);

	/* Adds headers to the response */
	evhttp_make_header(evcon, req);

	evhttp_write_buffer(evcon, evhttp_send_done, NULL);
}

void
evhttp_send_reply(struct evhttp_request *req, int code, const char *reason,
    struct evbuffer *databuf)
{
	evhttp_response_code_(req, code, reason);

	evhttp_send(req, databuf);
}

void
evhttp_send_reply_start(struct evhttp_request *req, int code,
    const char *reason)
{
	evhttp_response_code_(req, code, reason);
	if (evhttp_find_header(req->output_headers, "Content-Length") == NULL &&
	    REQ_VERSION_ATLEAST(req, 1, 1) &&
	    evhttp_response_needs_body(req)) {
		/*
		 * prefer HTTP/1.1 chunked encoding to closing the connection;
		 * note RFC 2616 section 4.4 forbids it with Content-Length:
		 * and it's not necessary then anyway.
		 */
		evhttp_add_header(req->output_headers, "Transfer-Encoding",
		    "chunked");
		req->chunked = 1;
	} else {
		req->chunked = 0;
	}
	evhttp_make_header(req->evcon, req);
	evhttp_write_buffer(req->evcon, NULL, NULL);
}

void
evhttp_send_reply_chunk_with_cb(struct evhttp_request *req, struct evbuffer *databuf,
    void (*cb)(struct evhttp_connection *, void *), void *arg)
{
	struct evhttp_connection *evcon = req->evcon;
	struct evbuffer *output;

	if (evcon == NULL)
		return;

	output = bufferevent_get_output(evcon->bufev);

	if (evbuffer_get_length(databuf) == 0)
		return;
	if (!evhttp_response_needs_body(req))
		return;
	if (req->chunked) {
		evbuffer_add_printf(output, "%x\r\n",
				    (unsigned)evbuffer_get_length(databuf));
	}
	evbuffer_add_buffer(output, databuf);
	if (req->chunked) {
		evbuffer_add(output, "\r\n", 2);
	}
	evhttp_write_buffer(evcon, cb, arg);
}

void
evhttp_send_reply_chunk(struct evhttp_request *req, struct evbuffer *databuf)
{
	evhttp_send_reply_chunk_with_cb(req, databuf, NULL, NULL);
}
void
evhttp_send_reply_end(struct evhttp_request *req)
{
	struct evhttp_connection *evcon = req->evcon;
	struct evbuffer *output;

	if (evcon == NULL) {
		evhttp_request_free(req);
		return;
	}

	output = bufferevent_get_output(evcon->bufev);

	/* we expect no more calls form the user on this request */
	req->userdone = 1;

	if (req->chunked) {
		evbuffer_add(output, "0\r\n\r\n", 5);
		evhttp_write_buffer(req->evcon, evhttp_send_done, NULL);
		req->chunked = 0;
	} else if (evbuffer_get_length(output) == 0) {
		/* let the connection know that we are done with the request */
		evhttp_send_done(evcon, NULL);
	} else {
		/* make the callback execute after all data has been written */
		evcon->cb = evhttp_send_done;
		evcon->cb_arg = NULL;
	}
}

static const char *informational_phrases[] = {
	/* 100 */ "Continue",
	/* 101 */ "Switching Protocols"
};

static const char *success_phrases[] = {
	/* 200 */ "OK",
	/* 201 */ "Created",
	/* 202 */ "Accepted",
	/* 203 */ "Non-Authoritative Information",
	/* 204 */ "No Content",
	/* 205 */ "Reset Content",
	/* 206 */ "Partial Content"
};

static const char *redirection_phrases[] = {
	/* 300 */ "Multiple Choices",
	/* 301 */ "Moved Permanently",
	/* 302 */ "Found",
	/* 303 */ "See Other",
	/* 304 */ "Not Modified",
	/* 305 */ "Use Proxy",
	/* 307 */ "Temporary Redirect"
};

static const char *client_error_phrases[] = {
	/* 400 */ "Bad Request",
	/* 401 */ "Unauthorized",
	/* 402 */ "Payment Required",
	/* 403 */ "Forbidden",
	/* 404 */ "Not Found",
	/* 405 */ "Method Not Allowed",
	/* 406 */ "Not Acceptable",
	/* 407 */ "Proxy Authentication Required",
	/* 408 */ "Request Time-out",
	/* 409 */ "Conflict",
	/* 410 */ "Gone",
	/* 411 */ "Length Required",
	/* 412 */ "Precondition Failed",
	/* 413 */ "Request Entity Too Large",
	/* 414 */ "Request-URI Too Large",
	/* 415 */ "Unsupported Media Type",
	/* 416 */ "Requested range not satisfiable",
	/* 417 */ "Expectation Failed"
};

static const char *server_error_phrases[] = {
	/* 500 */ "Internal Server Error",
	/* 501 */ "Not Implemented",
	/* 502 */ "Bad Gateway",
	/* 503 */ "Service Unavailable",
	/* 504 */ "Gateway Time-out",
	/* 505 */ "HTTP Version not supported"
};

struct response_class {
	const char *name;
	size_t num_responses;
	const char **responses;
};

#ifndef MEMBERSOF
#define MEMBERSOF(x) (sizeof(x)/sizeof(x[0]))
#endif

static const struct response_class response_classes[] = {
	/* 1xx */ { "Informational", MEMBERSOF(informational_phrases), informational_phrases },
	/* 2xx */ { "Success", MEMBERSOF(success_phrases), success_phrases },
	/* 3xx */ { "Redirection", MEMBERSOF(redirection_phrases), redirection_phrases },
	/* 4xx */ { "Client Error", MEMBERSOF(client_error_phrases), client_error_phrases },
	/* 5xx */ { "Server Error", MEMBERSOF(server_error_phrases), server_error_phrases }
};

static const char *
evhttp_response_phrase_internal(int code)
{
	int klass = code / 100 - 1;
	int subcode = code % 100;

	/* Unknown class - can't do any better here */
	if (klass < 0 || klass >= (int) MEMBERSOF(response_classes))
		return "Unknown Status Class";

	/* Unknown sub-code, return class name at least */
	if (subcode >= (int) response_classes[klass].num_responses)
		return response_classes[klass].name;

	return response_classes[klass].responses[subcode];
}

void
evhttp_response_code_(struct evhttp_request *req, int code, const char *reason)
{
	req->kind = EVHTTP_RESPONSE;
	req->response_code = code;
	if (req->response_code_line != NULL)
		mm_free(req->response_code_line);
	if (reason == NULL)
		reason = evhttp_response_phrase_internal(code);
	req->response_code_line = mm_strdup(reason);
	if (req->response_code_line == NULL) {
		event_warn("%s: strdup", __func__);
		/* XXX what else can we do? */
	}
}

void
evhttp_send_page_(struct evhttp_request *req, struct evbuffer *databuf)
{
	if (!req->major || !req->minor) {
		req->major = 1;
		req->minor = 1;
	}

	if (req->kind != EVHTTP_RESPONSE)
		evhttp_response_code_(req, 200, "OK");

	evhttp_clear_headers(req->output_headers);
	evhttp_add_header(req->output_headers, "Content-Type", "text/html");
	evhttp_add_header(req->output_headers, "Connection", "close");

	evhttp_send(req, databuf);
}

static const char uri_chars[256] = {
	/* 0 */
	0, 0, 0, 0, 0, 0, 0, 0,   0, 0, 0, 0, 0, 0, 0, 0,
	0, 0, 0, 0, 0, 0, 0, 0,   0, 0, 0, 0, 0, 0, 0, 0,
	0, 0, 0, 0, 0, 0, 0, 0,   0, 0, 0, 0, 0, 1, 1, 0,
	1, 1, 1, 1, 1, 1, 1, 1,   1, 1, 0, 0, 0, 0, 0, 0,
	/* 64 */
	0, 1, 1, 1, 1, 1, 1, 1,   1, 1, 1, 1, 1, 1, 1, 1,
	1, 1, 1, 1, 1, 1, 1, 1,   1, 1, 1, 0, 0, 0, 0, 1,
	0, 1, 1, 1, 1, 1, 1, 1,   1, 1, 1, 1, 1, 1, 1, 1,
	1, 1, 1, 1, 1, 1, 1, 1,   1, 1, 1, 0, 0, 0, 1, 0,
	/* 128 */
	0, 0, 0, 0, 0, 0, 0, 0,   0, 0, 0, 0, 0, 0, 0, 0,
	0, 0, 0, 0, 0, 0, 0, 0,   0, 0, 0, 0, 0, 0, 0, 0,
	0, 0, 0, 0, 0, 0, 0, 0,   0, 0, 0, 0, 0, 0, 0, 0,
	0, 0, 0, 0, 0, 0, 0, 0,   0, 0, 0, 0, 0, 0, 0, 0,
	/* 192 */
	0, 0, 0, 0, 0, 0, 0, 0,   0, 0, 0, 0, 0, 0, 0, 0,
	0, 0, 0, 0, 0, 0, 0, 0,   0, 0, 0, 0, 0, 0, 0, 0,
	0, 0, 0, 0, 0, 0, 0, 0,   0, 0, 0, 0, 0, 0, 0, 0,
	0, 0, 0, 0, 0, 0, 0, 0,   0, 0, 0, 0, 0, 0, 0, 0,
};

#define CHAR_IS_UNRESERVED(c)			\
	(uri_chars[(unsigned char)(c)])

/*
 * Helper functions to encode/decode a string for inclusion in a URI.
 * The returned string must be freed by the caller.
 */
char *
evhttp_uriencode(const char *uri, ev_ssize_t len, int space_as_plus)
{
	struct evbuffer *buf = evbuffer_new();
	const char *p, *end;
	char *result;

	if (buf == NULL) {
		return (NULL);
	}


	if (len >= 0) {
		if (uri + len < uri) {
			return (NULL);
		}

		end = uri + len;
	} else {
		size_t slen = strlen(uri);

		if (slen >= EV_SSIZE_MAX) {
			/* we don't want to mix signed and unsigned */
			return (NULL);
		}

		if (uri + slen < uri) {
			return (NULL);
		}

		end = uri + slen;
	}

	for (p = uri; p < end; p++) {
		if (CHAR_IS_UNRESERVED(*p)) {
			evbuffer_add(buf, p, 1);
		} else if (*p == ' ' && space_as_plus) {
			evbuffer_add(buf, "+", 1);
		} else {
			evbuffer_add_printf(buf, "%%%02X", (unsigned char)(*p));
		}
	}

	evbuffer_add(buf, "", 1); /* NUL-terminator. */
	result = mm_malloc(evbuffer_get_length(buf));

	if (result)
		evbuffer_remove(buf, result, evbuffer_get_length(buf));

	evbuffer_free(buf);

	return (result);
}

char *
evhttp_encode_uri(const char *str)
{
	return evhttp_uriencode(str, -1, 0);
}

/*
 * @param decode_plus_ctl: if 1, we decode plus into space.  If 0, we don't.
 *     If -1, when true we transform plus to space only after we've seen
 *     a ?.  -1 is deprecated.
 * @return the number of bytes written to 'ret'.
 */
int
evhttp_decode_uri_internal(
	const char *uri, size_t length, char *ret, int decode_plus_ctl)
{
	char c;
	int j;
	int decode_plus = (decode_plus_ctl == 1) ? 1: 0;
	unsigned i;

	for (i = j = 0; i < length; i++) {
		c = uri[i];
		if (c == '?') {
			if (decode_plus_ctl < 0)
				decode_plus = 1;
		} else if (c == '+' && decode_plus) {
			c = ' ';
		} else if ((i + 2) < length && c == '%' &&
			EVUTIL_ISXDIGIT_(uri[i+1]) && EVUTIL_ISXDIGIT_(uri[i+2])) {
			char tmp[3];
			tmp[0] = uri[i+1];
			tmp[1] = uri[i+2];
			tmp[2] = '\0';
			c = (char)strtol(tmp, NULL, 16);
			i += 2;
		}
		ret[j++] = c;
	}
	ret[j] = '\0';

	return (j);
}

/* deprecated */
char *
evhttp_decode_uri(const char *uri)
{
	char *ret;

	if ((ret = mm_malloc(strlen(uri) + 1)) == NULL) {
		event_warn("%s: malloc(%lu)", __func__,
			  (unsigned long)(strlen(uri) + 1));
		return (NULL);
	}

	evhttp_decode_uri_internal(uri, strlen(uri),
	    ret, -1 /*always_decode_plus*/);

	return (ret);
}

char *
evhttp_uridecode(const char *uri, int decode_plus, size_t *size_out)
{
	char *ret;
	int n;

	if ((ret = mm_malloc(strlen(uri) + 1)) == NULL) {
		event_warn("%s: malloc(%lu)", __func__,
			  (unsigned long)(strlen(uri) + 1));
		return (NULL);
	}

	n = evhttp_decode_uri_internal(uri, strlen(uri),
	    ret, !!decode_plus/*always_decode_plus*/);

	if (size_out) {
		EVUTIL_ASSERT(n >= 0);
		*size_out = (size_t)n;
	}

	return (ret);
}

/*
 * Helper function to parse out arguments in a query.
 * The arguments are separated by key and value.
 */

static int
evhttp_parse_query_impl(const char *str, struct evkeyvalq *headers,
    int is_whole_uri)
{
	char *line=NULL;
	char *argument;
	char *p;
	const char *query_part;
	int result = -1;
	struct evhttp_uri *uri=NULL;

	TAILQ_INIT(headers);

	if (is_whole_uri) {
		uri = evhttp_uri_parse(str);
		if (!uri)
			goto error;
		query_part = evhttp_uri_get_query(uri);
	} else {
		query_part = str;
	}

	/* No arguments - we are done */
	if (!query_part || !strlen(query_part)) {
		result = 0;
		goto done;
	}

	if ((line = mm_strdup(query_part)) == NULL) {
		event_warn("%s: strdup", __func__);
		goto error;
	}

	p = argument = line;
	while (p != NULL && *p != '\0') {
		char *key, *value, *decoded_value;
		argument = strsep(&p, "&");

		value = argument;
		key = strsep(&value, "=");
		if (value == NULL || *key == '\0') {
			goto error;
		}

		if ((decoded_value = mm_malloc(strlen(value) + 1)) == NULL) {
			event_warn("%s: mm_malloc", __func__);
			goto error;
		}
		evhttp_decode_uri_internal(value, strlen(value),
		    decoded_value, 1 /*always_decode_plus*/);
		event_debug(("Query Param: %s -> %s\n", key, decoded_value));
		evhttp_add_header_internal(headers, key, decoded_value);
		mm_free(decoded_value);
	}

	result = 0;
	goto done;
error:
	evhttp_clear_headers(headers);
done:
	if (line)
		mm_free(line);
	if (uri)
		evhttp_uri_free(uri);
	return result;
}

int
evhttp_parse_query(const char *uri, struct evkeyvalq *headers)
{
	return evhttp_parse_query_impl(uri, headers, 1);
}
int
evhttp_parse_query_str(const char *uri, struct evkeyvalq *headers)
{
	return evhttp_parse_query_impl(uri, headers, 0);
}

static struct evhttp_cb *
evhttp_dispatch_callback(struct httpcbq *callbacks, struct evhttp_request *req)
{
	struct evhttp_cb *cb;
	size_t offset = 0;
	char *translated;
	const char *path;

	/* Test for different URLs */
	path = evhttp_uri_get_path(req->uri_elems);
	offset = strlen(path);
	if ((translated = mm_malloc(offset + 1)) == NULL)
		return (NULL);
	evhttp_decode_uri_internal(path, offset, translated,
	    0 /* decode_plus */);

	TAILQ_FOREACH(cb, callbacks, next) {
		if (!strcmp(cb->what, translated)) {
			mm_free(translated);
			return (cb);
		}
	}

	mm_free(translated);
	return (NULL);
}


static int
prefix_suffix_match(const char *pattern, const char *name, int ignorecase)
{
	char c;

	while (1) {
		switch (c = *pattern++) {
		case '\0':
			return *name == '\0';

		case '*':
			while (*name != '\0') {
				if (prefix_suffix_match(pattern, name,
					ignorecase))
					return (1);
				++name;
			}
			return (0);
		default:
			if (c != *name) {
				if (!ignorecase ||
				    EVUTIL_TOLOWER_(c) != EVUTIL_TOLOWER_(*name))
					return (0);
			}
			++name;
		}
	}
	/* NOTREACHED */
}

/*
   Search the vhost hierarchy beginning with http for a server alias
   matching hostname.  If a match is found, and outhttp is non-null,
   outhttp is set to the matching http object and 1 is returned.
*/

static int
evhttp_find_alias(struct evhttp *http, struct evhttp **outhttp,
		  const char *hostname)
{
	struct evhttp_server_alias *alias;
	struct evhttp *vhost;

	TAILQ_FOREACH(alias, &http->aliases, next) {
		/* XXX Do we need to handle IP addresses? */
		if (!evutil_ascii_strcasecmp(alias->alias, hostname)) {
			if (outhttp)
				*outhttp = http;
			return 1;
		}
	}

	/* XXX It might be good to avoid recursion here, but I don't
	   see a way to do that w/o a list. */
	TAILQ_FOREACH(vhost, &http->virtualhosts, next_vhost) {
		if (evhttp_find_alias(vhost, outhttp, hostname))
			return 1;
	}

	return 0;
}

/*
   Attempts to find the best http object to handle a request for a hostname.
   All aliases for the root http object and vhosts are searched for an exact
   match. Then, the vhost hierarchy is traversed again for a matching
   pattern.

   If an alias or vhost is matched, 1 is returned, and outhttp, if non-null,
   is set with the best matching http object. If there are no matches, the
   root http object is stored in outhttp and 0 is returned.
*/

static int
evhttp_find_vhost(struct evhttp *http, struct evhttp **outhttp,
		  const char *hostname)
{
	struct evhttp *vhost;
	struct evhttp *oldhttp;
	int match_found = 0;

	if (evhttp_find_alias(http, outhttp, hostname))
		return 1;

	do {
		oldhttp = http;
		TAILQ_FOREACH(vhost, &http->virtualhosts, next_vhost) {
			if (prefix_suffix_match(vhost->vhost_pattern,
				hostname, 1 /* ignorecase */)) {
				http = vhost;
				match_found = 1;
				break;
			}
		}
	} while (oldhttp != http);

	if (outhttp)
		*outhttp = http;

	return match_found;
}

static void
evhttp_handle_request(struct evhttp_request *req, void *arg)
{
	struct evhttp *http = arg;
	struct evhttp_cb *cb = NULL;
	const char *hostname;

	/* we have a new request on which the user needs to take action */
	req->userdone = 0;

	if (req->type == 0 || req->uri == NULL) {
		evhttp_send_error(req, req->response_code, NULL);
		return;
	}

	if ((http->allowed_methods & req->type) == 0) {
		event_debug(("Rejecting disallowed method %x (allowed: %x)\n",
			(unsigned)req->type, (unsigned)http->allowed_methods));
		evhttp_send_error(req, HTTP_NOTIMPLEMENTED, NULL);
		return;
	}

	/* handle potential virtual hosts */
	hostname = evhttp_request_get_host(req);
	if (hostname != NULL) {
		evhttp_find_vhost(http, &http, hostname);
	}

	if ((cb = evhttp_dispatch_callback(&http->callbacks, req)) != NULL) {
		(*cb->cb)(req, cb->cbarg);
		return;
	}

	/* Generic call back */
	if (http->gencb) {
		(*http->gencb)(req, http->gencbarg);
		return;
	} else {
		/* We need to send a 404 here */
#define ERR_FORMAT "<html><head>" \
		    "<title>404 Not Found</title>" \
		    "</head><body>" \
		    "<h1>Not Found</h1>" \
		    "<p>The requested URL %s was not found on this server.</p>"\
		    "</body></html>\n"

		char *escaped_html;
		struct evbuffer *buf;

		if ((escaped_html = evhttp_htmlescape(req->uri)) == NULL) {
			evhttp_connection_free(req->evcon);
			return;
		}

		if ((buf = evbuffer_new()) == NULL) {
			mm_free(escaped_html);
			evhttp_connection_free(req->evcon);
			return;
		}

		evhttp_response_code_(req, HTTP_NOTFOUND, "Not Found");

		evbuffer_add_printf(buf, ERR_FORMAT, escaped_html);

		mm_free(escaped_html);

		evhttp_send_page_(req, buf);

		evbuffer_free(buf);
#undef ERR_FORMAT
	}
}

/* Listener callback when a connection arrives at a server. */
static void
accept_socket_cb(struct evconnlistener *listener, evutil_socket_t nfd, struct sockaddr *peer_sa, int peer_socklen, void *arg)
{
	struct evhttp *http = arg;

	evhttp_get_request(http, nfd, peer_sa, peer_socklen);
}

int
evhttp_bind_socket(struct evhttp *http, const char *address, ev_uint16_t port)
{
	struct evhttp_bound_socket *bound =
		evhttp_bind_socket_with_handle(http, address, port);
	if (bound == NULL)
		return (-1);
	return (0);
}

struct evhttp_bound_socket *
evhttp_bind_socket_with_handle(struct evhttp *http, const char *address, ev_uint16_t port)
{
	evutil_socket_t fd;
	struct evhttp_bound_socket *bound;

	if ((fd = bind_socket(address, port, 1 /*reuse*/)) == -1)
		return (NULL);

	if (listen(fd, 128) == -1) {
		event_sock_warn(fd, "%s: listen", __func__);
		evutil_closesocket(fd);
		return (NULL);
	}

	bound = evhttp_accept_socket_with_handle(http, fd);

	if (bound != NULL) {
		event_debug(("Bound to port %d - Awaiting connections ... ",
			port));
		return (bound);
	}

	return (NULL);
}

int
evhttp_accept_socket(struct evhttp *http, evutil_socket_t fd)
{
	struct evhttp_bound_socket *bound =
		evhttp_accept_socket_with_handle(http, fd);
	if (bound == NULL)
		return (-1);
	return (0);
}

void
evhttp_foreach_bound_socket(struct evhttp *http,
                            evhttp_bound_socket_foreach_fn *function,
                            void *argument)
{
	struct evhttp_bound_socket *bound;

	TAILQ_FOREACH(bound, &http->sockets, next)
		function(bound, argument);
}

struct evhttp_bound_socket *
evhttp_accept_socket_with_handle(struct evhttp *http, evutil_socket_t fd)
{
	struct evhttp_bound_socket *bound;
	struct evconnlistener *listener;
	const int flags =
	    LEV_OPT_REUSEABLE|LEV_OPT_CLOSE_ON_EXEC|LEV_OPT_CLOSE_ON_FREE;

	listener = evconnlistener_new(http->base, NULL, NULL,
	    flags,
	    0, /* Backlog is '0' because we already said 'listen' */
	    fd);
	if (!listener)
		return (NULL);

	bound = evhttp_bind_listener(http, listener);
	if (!bound) {
		evconnlistener_free(listener);
		return (NULL);
	}
	return (bound);
}

struct evhttp_bound_socket *
evhttp_bind_listener(struct evhttp *http, struct evconnlistener *listener)
{
	struct evhttp_bound_socket *bound;

	bound = mm_malloc(sizeof(struct evhttp_bound_socket));
	if (bound == NULL)
		return (NULL);

	bound->listener = listener;
	TAILQ_INSERT_TAIL(&http->sockets, bound, next);

	evconnlistener_set_cb(listener, accept_socket_cb, http);
	return bound;
}

evutil_socket_t
evhttp_bound_socket_get_fd(struct evhttp_bound_socket *bound)
{
	return evconnlistener_get_fd(bound->listener);
}

struct evconnlistener *
evhttp_bound_socket_get_listener(struct evhttp_bound_socket *bound)
{
	return bound->listener;
}

void
evhttp_del_accept_socket(struct evhttp *http, struct evhttp_bound_socket *bound)
{
	TAILQ_REMOVE(&http->sockets, bound, next);
	evconnlistener_free(bound->listener);
	mm_free(bound);
}

static struct evhttp*
evhttp_new_object(void)
{
	struct evhttp *http = NULL;

	if ((http = mm_calloc(1, sizeof(struct evhttp))) == NULL) {
		event_warn("%s: calloc", __func__);
		return (NULL);
	}

	evutil_timerclear(&http->timeout);
	evhttp_set_max_headers_size(http, EV_SIZE_MAX);
	evhttp_set_max_body_size(http, EV_SIZE_MAX);
	evhttp_set_default_content_type(http, "text/html; charset=ISO-8859-1");
	evhttp_set_allowed_methods(http,
	    EVHTTP_REQ_GET |
	    EVHTTP_REQ_POST |
	    EVHTTP_REQ_HEAD |
	    EVHTTP_REQ_PUT |
	    EVHTTP_REQ_DELETE);

	TAILQ_INIT(&http->sockets);
	TAILQ_INIT(&http->callbacks);
	TAILQ_INIT(&http->connections);
	TAILQ_INIT(&http->virtualhosts);
	TAILQ_INIT(&http->aliases);

	return (http);
}

struct evhttp *
evhttp_new(struct event_base *base)
{
	struct evhttp *http = NULL;

	http = evhttp_new_object();
	if (http == NULL)
		return (NULL);
	http->base = base;

	return (http);
}

/*
 * Start a web server on the specified address and port.
 */

struct evhttp *
evhttp_start(const char *address, ev_uint16_t port)
{
	struct evhttp *http = NULL;

	http = evhttp_new_object();
	if (http == NULL)
		return (NULL);
	if (evhttp_bind_socket(http, address, port) == -1) {
		mm_free(http);
		return (NULL);
	}

	return (http);
}

void
evhttp_free(struct evhttp* http)
{
	struct evhttp_cb *http_cb;
	struct evhttp_connection *evcon;
	struct evhttp_bound_socket *bound;
	struct evhttp* vhost;
	struct evhttp_server_alias *alias;

	/* Remove the accepting part */
	while ((bound = TAILQ_FIRST(&http->sockets)) != NULL) {
		TAILQ_REMOVE(&http->sockets, bound, next);

		evconnlistener_free(bound->listener);

		mm_free(bound);
	}

	while ((evcon = TAILQ_FIRST(&http->connections)) != NULL) {
		/* evhttp_connection_free removes the connection */
		evhttp_connection_free(evcon);
	}

	while ((http_cb = TAILQ_FIRST(&http->callbacks)) != NULL) {
		TAILQ_REMOVE(&http->callbacks, http_cb, next);
		mm_free(http_cb->what);
		mm_free(http_cb);
	}

	while ((vhost = TAILQ_FIRST(&http->virtualhosts)) != NULL) {
		TAILQ_REMOVE(&http->virtualhosts, vhost, next_vhost);

		evhttp_free(vhost);
	}

	if (http->vhost_pattern != NULL)
		mm_free(http->vhost_pattern);

	while ((alias = TAILQ_FIRST(&http->aliases)) != NULL) {
		TAILQ_REMOVE(&http->aliases, alias, next);
		mm_free(alias->alias);
		mm_free(alias);
	}

	mm_free(http);
}

int
evhttp_add_virtual_host(struct evhttp* http, const char *pattern,
    struct evhttp* vhost)
{
	/* a vhost can only be a vhost once and should not have bound sockets */
	if (vhost->vhost_pattern != NULL ||
	    TAILQ_FIRST(&vhost->sockets) != NULL)
		return (-1);

	vhost->vhost_pattern = mm_strdup(pattern);
	if (vhost->vhost_pattern == NULL)
		return (-1);

	TAILQ_INSERT_TAIL(&http->virtualhosts, vhost, next_vhost);

	return (0);
}

int
evhttp_remove_virtual_host(struct evhttp* http, struct evhttp* vhost)
{
	if (vhost->vhost_pattern == NULL)
		return (-1);

	TAILQ_REMOVE(&http->virtualhosts, vhost, next_vhost);

	mm_free(vhost->vhost_pattern);
	vhost->vhost_pattern = NULL;

	return (0);
}

int
evhttp_add_server_alias(struct evhttp *http, const char *alias)
{
	struct evhttp_server_alias *evalias;

	evalias = mm_calloc(1, sizeof(*evalias));
	if (!evalias)
		return -1;

	evalias->alias = mm_strdup(alias);
	if (!evalias->alias) {
		mm_free(evalias);
		return -1;
	}

	TAILQ_INSERT_TAIL(&http->aliases, evalias, next);

	return 0;
}

int
evhttp_remove_server_alias(struct evhttp *http, const char *alias)
{
	struct evhttp_server_alias *evalias;

	TAILQ_FOREACH(evalias, &http->aliases, next) {
		if (evutil_ascii_strcasecmp(evalias->alias, alias) == 0) {
			TAILQ_REMOVE(&http->aliases, evalias, next);
			mm_free(evalias->alias);
			mm_free(evalias);
			return 0;
		}
	}

	return -1;
}

void
evhttp_set_timeout(struct evhttp* http, int timeout_in_secs)
{
	if (timeout_in_secs == -1) {
		evhttp_set_timeout_tv(http, NULL);
	} else {
		struct timeval tv;
		tv.tv_sec = timeout_in_secs;
		tv.tv_usec = 0;
		evhttp_set_timeout_tv(http, &tv);
	}
}

void
evhttp_set_timeout_tv(struct evhttp* http, const struct timeval* tv)
{
	if (tv) {
		http->timeout = *tv;
	} else {
		evutil_timerclear(&http->timeout);
	}
}

int evhttp_set_flags(struct evhttp *http, int flags)
{
	int avail_flags = 0;
	avail_flags |= EVHTTP_SERVER_LINGERING_CLOSE;

	if (flags & ~avail_flags)
		return 1;
	http->flags &= ~avail_flags;

	http->flags |= flags;

	return 0;
}

void
evhttp_set_max_headers_size(struct evhttp* http, ev_ssize_t max_headers_size)
{
	if (max_headers_size < 0)
		http->default_max_headers_size = EV_SIZE_MAX;
	else
		http->default_max_headers_size = max_headers_size;
}

void
evhttp_set_max_body_size(struct evhttp* http, ev_ssize_t max_body_size)
{
	if (max_body_size < 0)
		http->default_max_body_size = EV_UINT64_MAX;
	else
		http->default_max_body_size = max_body_size;
}

void
evhttp_set_default_content_type(struct evhttp *http,
	const char *content_type) {
	http->default_content_type = content_type;
}

void
evhttp_set_allowed_methods(struct evhttp* http, ev_uint16_t methods)
{
	http->allowed_methods = methods;
}

int
evhttp_set_cb(struct evhttp *http, const char *uri,
    void (*cb)(struct evhttp_request *, void *), void *cbarg)
{
	struct evhttp_cb *http_cb;

	TAILQ_FOREACH(http_cb, &http->callbacks, next) {
		if (strcmp(http_cb->what, uri) == 0)
			return (-1);
	}

	if ((http_cb = mm_calloc(1, sizeof(struct evhttp_cb))) == NULL) {
		event_warn("%s: calloc", __func__);
		return (-2);
	}

	http_cb->what = mm_strdup(uri);
	if (http_cb->what == NULL) {
		event_warn("%s: strdup", __func__);
		mm_free(http_cb);
		return (-3);
	}
	http_cb->cb = cb;
	http_cb->cbarg = cbarg;

	TAILQ_INSERT_TAIL(&http->callbacks, http_cb, next);

	return (0);
}

int
evhttp_del_cb(struct evhttp *http, const char *uri)
{
	struct evhttp_cb *http_cb;

	TAILQ_FOREACH(http_cb, &http->callbacks, next) {
		if (strcmp(http_cb->what, uri) == 0)
			break;
	}
	if (http_cb == NULL)
		return (-1);

	TAILQ_REMOVE(&http->callbacks, http_cb, next);
	mm_free(http_cb->what);
	mm_free(http_cb);

	return (0);
}

void
evhttp_set_gencb(struct evhttp *http,
    void (*cb)(struct evhttp_request *, void *), void *cbarg)
{
	http->gencb = cb;
	http->gencbarg = cbarg;
}

void
evhttp_set_bevcb(struct evhttp *http,
    struct bufferevent* (*cb)(struct event_base *, void *), void *cbarg)
{
	http->bevcb = cb;
	http->bevcbarg = cbarg;
}

/*
 * Request related functions
 */

struct evhttp_request *
evhttp_request_new(void (*cb)(struct evhttp_request *, void *), void *arg)
{
	struct evhttp_request *req = NULL;

	/* Allocate request structure */
	if ((req = mm_calloc(1, sizeof(struct evhttp_request))) == NULL) {
		event_warn("%s: calloc", __func__);
		goto error;
	}

	req->headers_size = 0;
	req->body_size = 0;

	req->kind = EVHTTP_RESPONSE;
	req->input_headers = mm_calloc(1, sizeof(struct evkeyvalq));
	if (req->input_headers == NULL) {
		event_warn("%s: calloc", __func__);
		goto error;
	}
	TAILQ_INIT(req->input_headers);

	req->output_headers = mm_calloc(1, sizeof(struct evkeyvalq));
	if (req->output_headers == NULL) {
		event_warn("%s: calloc", __func__);
		goto error;
	}
	TAILQ_INIT(req->output_headers);

	if ((req->input_buffer = evbuffer_new()) == NULL) {
		event_warn("%s: evbuffer_new", __func__);
		goto error;
	}

	if ((req->output_buffer = evbuffer_new()) == NULL) {
		event_warn("%s: evbuffer_new", __func__);
		goto error;
	}

	req->cb = cb;
	req->cb_arg = arg;

	return (req);

 error:
	if (req != NULL)
		evhttp_request_free(req);
	return (NULL);
}

void
evhttp_request_free(struct evhttp_request *req)
{
	if ((req->flags & EVHTTP_REQ_DEFER_FREE) != 0) {
		req->flags |= EVHTTP_REQ_NEEDS_FREE;
		return;
	}

	if (req->remote_host != NULL)
		mm_free(req->remote_host);
	if (req->uri != NULL)
		mm_free(req->uri);
	if (req->uri_elems != NULL)
		evhttp_uri_free(req->uri_elems);
	if (req->response_code_line != NULL)
		mm_free(req->response_code_line);
	if (req->host_cache != NULL)
		mm_free(req->host_cache);

	evhttp_clear_headers(req->input_headers);
	mm_free(req->input_headers);

	evhttp_clear_headers(req->output_headers);
	mm_free(req->output_headers);

	if (req->input_buffer != NULL)
		evbuffer_free(req->input_buffer);

	if (req->output_buffer != NULL)
		evbuffer_free(req->output_buffer);

	mm_free(req);
}

void
evhttp_request_own(struct evhttp_request *req)
{
	req->flags |= EVHTTP_USER_OWNED;
}

int
evhttp_request_is_owned(struct evhttp_request *req)
{
	return (req->flags & EVHTTP_USER_OWNED) != 0;
}

struct evhttp_connection *
evhttp_request_get_connection(struct evhttp_request *req)
{
	return req->evcon;
}

struct event_base *
evhttp_connection_get_base(struct evhttp_connection *conn)
{
	return conn->base;
}

void
evhttp_request_set_chunked_cb(struct evhttp_request *req,
    void (*cb)(struct evhttp_request *, void *))
{
	req->chunk_cb = cb;
}

void
evhttp_request_set_header_cb(struct evhttp_request *req,
    int (*cb)(struct evhttp_request *, void *))
{
	req->header_cb = cb;
}

void
evhttp_request_set_error_cb(struct evhttp_request *req,
    void (*cb)(enum evhttp_request_error, void *))
{
	req->error_cb = cb;
}

void
evhttp_request_set_on_complete_cb(struct evhttp_request *req,
    void (*cb)(struct evhttp_request *, void *), void *cb_arg)
{
	req->on_complete_cb = cb;
	req->on_complete_cb_arg = cb_arg;
}

/*
 * Allows for inspection of the request URI
 */

const char *
evhttp_request_get_uri(const struct evhttp_request *req) {
	if (req->uri == NULL)
		event_debug(("%s: request %p has no uri\n", __func__, req));
	return (req->uri);
}

const struct evhttp_uri *
evhttp_request_get_evhttp_uri(const struct evhttp_request *req) {
	if (req->uri_elems == NULL)
		event_debug(("%s: request %p has no uri elems\n",
			    __func__, req));
	return (req->uri_elems);
}

const char *
evhttp_request_get_host(struct evhttp_request *req)
{
	const char *host = NULL;

	if (req->host_cache)
		return req->host_cache;

	if (req->uri_elems)
		host = evhttp_uri_get_host(req->uri_elems);
	if (!host && req->input_headers) {
		const char *p;
		size_t len;

		host = evhttp_find_header(req->input_headers, "Host");
		/* The Host: header may include a port. Remove it here
		   to be consistent with uri_elems case above. */
		if (host) {
			p = host + strlen(host) - 1;
			while (p > host && EVUTIL_ISDIGIT_(*p))
				--p;
			if (p > host && *p == ':') {
				len = p - host;
				req->host_cache = mm_malloc(len + 1);
				if (!req->host_cache) {
					event_warn("%s: malloc", __func__);
					return NULL;
				}
				memcpy(req->host_cache, host, len);
				req->host_cache[len] = '\0';
				host = req->host_cache;
			}
		}
	}

	return host;
}

enum evhttp_cmd_type
evhttp_request_get_command(const struct evhttp_request *req) {
	return (req->type);
}

int
evhttp_request_get_response_code(const struct evhttp_request *req)
{
	return req->response_code;
}

const char *
evhttp_request_get_response_code_line(const struct evhttp_request *req)
{
	return req->response_code_line;
}

/** Returns the input headers */
struct evkeyvalq *evhttp_request_get_input_headers(struct evhttp_request *req)
{
	return (req->input_headers);
}

/** Returns the output headers */
struct evkeyvalq *evhttp_request_get_output_headers(struct evhttp_request *req)
{
	return (req->output_headers);
}

/** Returns the input buffer */
struct evbuffer *evhttp_request_get_input_buffer(struct evhttp_request *req)
{
	return (req->input_buffer);
}

/** Returns the output buffer */
struct evbuffer *evhttp_request_get_output_buffer(struct evhttp_request *req)
{
	return (req->output_buffer);
}


/*
 * Takes a file descriptor to read a request from.
 * The callback is executed once the whole request has been read.
 */

static struct evhttp_connection*
evhttp_get_request_connection(
	struct evhttp* http,
	evutil_socket_t fd, struct sockaddr *sa, ev_socklen_t salen)
{
	struct evhttp_connection *evcon;
	char *hostname = NULL, *portname = NULL;
	struct bufferevent* bev = NULL;

	name_from_addr(sa, salen, &hostname, &portname);
	if (hostname == NULL || portname == NULL) {
		if (hostname) mm_free(hostname);
		if (portname) mm_free(portname);
		return (NULL);
	}

	event_debug(("%s: new request from %s:%s on "EV_SOCK_FMT"\n",
		__func__, hostname, portname, EV_SOCK_ARG(fd)));

	/* we need a connection object to put the http request on */
	if (http->bevcb != NULL) {
		bev = (*http->bevcb)(http->base, http->bevcbarg);
	}
	evcon = evhttp_connection_base_bufferevent_new(
		http->base, NULL, bev, hostname, atoi(portname));
	mm_free(hostname);
	mm_free(portname);
	if (evcon == NULL)
		return (NULL);

	evcon->max_headers_size = http->default_max_headers_size;
	evcon->max_body_size = http->default_max_body_size;
	if (http->flags & EVHTTP_SERVER_LINGERING_CLOSE)
		evcon->flags |= EVHTTP_CON_LINGERING_CLOSE;

	evcon->flags |= EVHTTP_CON_INCOMING;
	evcon->state = EVCON_READING_FIRSTLINE;

	evcon->fd = fd;

	bufferevent_enable(evcon->bufev, EV_READ);
	bufferevent_disable(evcon->bufev, EV_WRITE);
	bufferevent_setfd(evcon->bufev, fd);

	return (evcon);
}

static int
evhttp_associate_new_request_with_connection(struct evhttp_connection *evcon)
{
	struct evhttp *http = evcon->http_server;
	struct evhttp_request *req;
	if ((req = evhttp_request_new(evhttp_handle_request, http)) == NULL)
		return (-1);

	if ((req->remote_host = mm_strdup(evcon->address)) == NULL) {
		event_warn("%s: strdup", __func__);
		evhttp_request_free(req);
		return (-1);
	}
	req->remote_port = evcon->port;

	req->evcon = evcon;	/* the request ends up owning the connection */
	req->flags |= EVHTTP_REQ_OWN_CONNECTION;

	/* We did not present the request to the user user yet, so treat it as
	 * if the user was done with the request.  This allows us to free the
	 * request on a persistent connection if the client drops it without
	 * sending a request.
	 */
	req->userdone = 1;

	TAILQ_INSERT_TAIL(&evcon->requests, req, next);

	req->kind = EVHTTP_REQUEST;


	evhttp_start_read_(evcon);

	return (0);
}

static void
evhttp_get_request(struct evhttp *http, evutil_socket_t fd,
    struct sockaddr *sa, ev_socklen_t salen)
{
	struct evhttp_connection *evcon;

	evcon = evhttp_get_request_connection(http, fd, sa, salen);
	if (evcon == NULL) {
		event_sock_warn(fd, "%s: cannot get connection on "EV_SOCK_FMT,
		    __func__, EV_SOCK_ARG(fd));
		evutil_closesocket(fd);
		return;
	}

	/* the timeout can be used by the server to close idle connections */
	if (evutil_timerisset(&http->timeout))
		evhttp_connection_set_timeout_tv(evcon, &http->timeout);

	/*
	 * if we want to accept more than one request on a connection,
	 * we need to know which http server it belongs to.
	 */
	evcon->http_server = http;
	TAILQ_INSERT_TAIL(&http->connections, evcon, next);

	if (evhttp_associate_new_request_with_connection(evcon) == -1)
		evhttp_connection_free(evcon);
}


/*
 * Network helper functions that we do not want to export to the rest of
 * the world.
 */

static void
name_from_addr(struct sockaddr *sa, ev_socklen_t salen,
    char **phost, char **pport)
{
	char ntop[NI_MAXHOST];
	char strport[NI_MAXSERV];
	int ni_result;

#ifdef EVENT__HAVE_GETNAMEINFO
	ni_result = getnameinfo(sa, salen,
		ntop, sizeof(ntop), strport, sizeof(strport),
		NI_NUMERICHOST|NI_NUMERICSERV);

	if (ni_result != 0) {
#ifdef EAI_SYSTEM
		/* Windows doesn't have an EAI_SYSTEM. */
		if (ni_result == EAI_SYSTEM)
			event_err(1, "getnameinfo failed");
		else
#endif
			event_errx(1, "getnameinfo failed: %s", gai_strerror(ni_result));
		return;
	}
#else
	ni_result = fake_getnameinfo(sa, salen,
		ntop, sizeof(ntop), strport, sizeof(strport),
		NI_NUMERICHOST|NI_NUMERICSERV);
	if (ni_result != 0)
			return;
#endif

	*phost = mm_strdup(ntop);
	*pport = mm_strdup(strport);
}

/* Create a non-blocking socket and bind it */
/* todo: rename this function */
static evutil_socket_t
bind_socket_ai(struct evutil_addrinfo *ai, int reuse)
{
	evutil_socket_t fd;

	int on = 1, r;
	int serrno;

	/* Create listen socket */
	fd = evutil_socket_(ai ? ai->ai_family : AF_INET,
	    SOCK_STREAM|EVUTIL_SOCK_NONBLOCK|EVUTIL_SOCK_CLOEXEC, 0);
	if (fd == -1) {
			event_sock_warn(-1, "socket");
			return (-1);
	}

	if (setsockopt(fd, SOL_SOCKET, SO_KEEPALIVE, (void *)&on, sizeof(on))<0)
		goto out;
	if (reuse) {
		if (evutil_make_listen_socket_reuseable(fd) < 0)
			goto out;
	}

	if (ai != NULL) {
		r = bind(fd, ai->ai_addr, (ev_socklen_t)ai->ai_addrlen);
		if (r == -1)
			goto out;
	}

	return (fd);

 out:
	serrno = EVUTIL_SOCKET_ERROR();
	evutil_closesocket(fd);
	EVUTIL_SET_SOCKET_ERROR(serrno);
	return (-1);
}

static struct evutil_addrinfo *
make_addrinfo(const char *address, ev_uint16_t port)
{
	struct evutil_addrinfo *ai = NULL;

	struct evutil_addrinfo hints;
	char strport[NI_MAXSERV];
	int ai_result;

	memset(&hints, 0, sizeof(hints));
	hints.ai_family = AF_UNSPEC;
	hints.ai_socktype = SOCK_STREAM;
	/* turn NULL hostname into INADDR_ANY, and skip looking up any address
	 * types we don't have an interface to connect to. */
	hints.ai_flags = EVUTIL_AI_PASSIVE|EVUTIL_AI_ADDRCONFIG;
	evutil_snprintf(strport, sizeof(strport), "%d", port);
	if ((ai_result = evutil_getaddrinfo(address, strport, &hints, &ai))
	    != 0) {
		if (ai_result == EVUTIL_EAI_SYSTEM)
			event_warn("getaddrinfo");
		else
			event_warnx("getaddrinfo: %s",
			    evutil_gai_strerror(ai_result));
		return (NULL);
	}

	return (ai);
}

static evutil_socket_t
bind_socket(const char *address, ev_uint16_t port, int reuse)
{
	evutil_socket_t fd;
	struct evutil_addrinfo *aitop = NULL;

	/* just create an unbound socket */
	if (address == NULL && port == 0)
		return bind_socket_ai(NULL, 0);

	aitop = make_addrinfo(address, port);

	if (aitop == NULL)
		return (-1);

	fd = bind_socket_ai(aitop, reuse);

	evutil_freeaddrinfo(aitop);

	return (fd);
}

struct evhttp_uri {
	unsigned flags;
	char *scheme; /* scheme; e.g http, ftp etc */
	char *userinfo; /* userinfo (typically username:pass), or NULL */
	char *host; /* hostname, IP address, or NULL */
	int port; /* port, or zero */
	char *path; /* path, or "". */
	char *query; /* query, or NULL */
	char *fragment; /* fragment or NULL */
};

struct evhttp_uri *
evhttp_uri_new(void)
{
	struct evhttp_uri *uri = mm_calloc(sizeof(struct evhttp_uri), 1);
	if (uri)
		uri->port = -1;
	return uri;
}

void
evhttp_uri_set_flags(struct evhttp_uri *uri, unsigned flags)
{
	uri->flags = flags;
}

/* Return true if the string starting at s and ending immediately before eos
 * is a valid URI scheme according to RFC3986
 */
static int
scheme_ok(const char *s, const char *eos)
{
	/* scheme = ALPHA *( ALPHA / DIGIT / "+" / "-" / "." ) */
	EVUTIL_ASSERT(eos >= s);
	if (s == eos)
		return 0;
	if (!EVUTIL_ISALPHA_(*s))
		return 0;
	while (++s < eos) {
		if (! EVUTIL_ISALNUM_(*s) &&
		    *s != '+' && *s != '-' && *s != '.')
			return 0;
	}
	return 1;
}

#define SUBDELIMS "!$&'()*+,;="

/* Return true iff [s..eos) is a valid userinfo */
static int
userinfo_ok(const char *s, const char *eos)
{
	while (s < eos) {
		if (CHAR_IS_UNRESERVED(*s) ||
		    strchr(SUBDELIMS, *s) ||
		    *s == ':')
			++s;
		else if (*s == '%' && s+2 < eos &&
		    EVUTIL_ISXDIGIT_(s[1]) &&
		    EVUTIL_ISXDIGIT_(s[2]))
			s += 3;
		else
			return 0;
	}
	return 1;
}

static int
regname_ok(const char *s, const char *eos)
{
	while (s && s<eos) {
		if (CHAR_IS_UNRESERVED(*s) ||
		    strchr(SUBDELIMS, *s))
			++s;
		else if (*s == '%' &&
		    EVUTIL_ISXDIGIT_(s[1]) &&
		    EVUTIL_ISXDIGIT_(s[2]))
			s += 3;
		else
			return 0;
	}
	return 1;
}

static int
parse_port(const char *s, const char *eos)
{
	int portnum = 0;
	while (s < eos) {
		if (! EVUTIL_ISDIGIT_(*s))
			return -1;
		portnum = (portnum * 10) + (*s - '0');
		if (portnum < 0)
			return -1;
		if (portnum > 65535)
			return -1;
		++s;
	}
	return portnum;
}

/* returns 0 for bad, 1 for ipv6, 2 for IPvFuture */
static int
bracket_addr_ok(const char *s, const char *eos)
{
	if (s + 3 > eos || *s != '[' || *(eos-1) != ']')
		return 0;
	if (s[1] == 'v') {
		/* IPvFuture, or junk.
		   "v" 1*HEXDIG "." 1*( unreserved / sub-delims / ":" )
		 */
		s += 2; /* skip [v */
		--eos;
		if (!EVUTIL_ISXDIGIT_(*s)) /*require at least one*/
			return 0;
		while (s < eos && *s != '.') {
			if (EVUTIL_ISXDIGIT_(*s))
				++s;
			else
				return 0;
		}
		if (*s != '.')
			return 0;
		++s;
		while (s < eos) {
			if (CHAR_IS_UNRESERVED(*s) ||
			    strchr(SUBDELIMS, *s) ||
			    *s == ':')
				++s;
			else
				return 0;
		}
		return 2;
	} else {
		/* IPv6, or junk */
		char buf[64];
		ev_ssize_t n_chars = eos-s-2;
		struct in6_addr in6;
		if (n_chars >= 64) /* way too long */
			return 0;
		memcpy(buf, s+1, n_chars);
		buf[n_chars]='\0';
		return (evutil_inet_pton(AF_INET6,buf,&in6)==1) ? 1 : 0;
	}
}

static int
parse_authority(struct evhttp_uri *uri, char *s, char *eos)
{
	char *cp, *port;
	EVUTIL_ASSERT(eos);
	if (eos == s) {
		uri->host = mm_strdup("");
		if (uri->host == NULL) {
			event_warn("%s: strdup", __func__);
			return -1;
		}
		return 0;
	}

	/* Optionally, we start with "userinfo@" */

	cp = strchr(s, '@');
	if (cp && cp < eos) {
		if (! userinfo_ok(s,cp))
			return -1;
		*cp++ = '\0';
		uri->userinfo = mm_strdup(s);
		if (uri->userinfo == NULL) {
			event_warn("%s: strdup", __func__);
			return -1;
		}
	} else {
		cp = s;
	}
	/* Optionally, we end with ":port" */
	for (port=eos-1; port >= cp && EVUTIL_ISDIGIT_(*port); --port)
		;
	if (port >= cp && *port == ':') {
		if (port+1 == eos) /* Leave port unspecified; the RFC allows a
				    * nil port */
			uri->port = -1;
		else if ((uri->port = parse_port(port+1, eos))<0)
			return -1;
		eos = port;
	}
	/* Now, cp..eos holds the "host" port, which can be an IPv4Address,
	 * an IP-Literal, or a reg-name */
	EVUTIL_ASSERT(eos >= cp);
	if (*cp == '[' && eos >= cp+2 && *(eos-1) == ']') {
		/* IPv6address, IP-Literal, or junk. */
		if (! bracket_addr_ok(cp, eos))
			return -1;
	} else {
		/* Make sure the host part is ok. */
		if (! regname_ok(cp,eos)) /* Match IPv4Address or reg-name */
			return -1;
	}
	uri->host = mm_malloc(eos-cp+1);
	if (uri->host == NULL) {
		event_warn("%s: malloc", __func__);
		return -1;
	}
	memcpy(uri->host, cp, eos-cp);
	uri->host[eos-cp] = '\0';
	return 0;

}

static char *
end_of_authority(char *cp)
{
	while (*cp) {
		if (*cp == '?' || *cp == '#' || *cp == '/')
			return cp;
		++cp;
	}
	return cp;
}

enum uri_part {
	PART_PATH,
	PART_QUERY,
	PART_FRAGMENT
};

/* Return the character after the longest prefix of 'cp' that matches...
 *   *pchar / "/" if allow_qchars is false, or
 *   *(pchar / "/" / "?") if allow_qchars is true.
 */
static char *
end_of_path(char *cp, enum uri_part part, unsigned flags)
{
	if (flags & EVHTTP_URI_NONCONFORMANT) {
		/* If NONCONFORMANT:
		 *   Path is everything up to a # or ? or nul.
		 *   Query is everything up a # or nul
		 *   Fragment is everything up to a nul.
		 */
		switch (part) {
		case PART_PATH:
			while (*cp && *cp != '#' && *cp != '?')
				++cp;
			break;
		case PART_QUERY:
			while (*cp && *cp != '#')
				++cp;
			break;
		case PART_FRAGMENT:
			cp += strlen(cp);
			break;
		};
		return cp;
	}

	while (*cp) {
		if (CHAR_IS_UNRESERVED(*cp) ||
		    strchr(SUBDELIMS, *cp) ||
		    *cp == ':' || *cp == '@' || *cp == '/')
			++cp;
		else if (*cp == '%' && EVUTIL_ISXDIGIT_(cp[1]) &&
		    EVUTIL_ISXDIGIT_(cp[2]))
			cp += 3;
		else if (*cp == '?' && part != PART_PATH)
			++cp;
		else
			return cp;
	}
	return cp;
}

static int
path_matches_noscheme(const char *cp)
{
	while (*cp) {
		if (*cp == ':')
			return 0;
		else if (*cp == '/')
			return 1;
		++cp;
	}
	return 1;
}

struct evhttp_uri *
evhttp_uri_parse(const char *source_uri)
{
	return evhttp_uri_parse_with_flags(source_uri, 0);
}

struct evhttp_uri *
evhttp_uri_parse_with_flags(const char *source_uri, unsigned flags)
{
	char *readbuf = NULL, *readp = NULL, *token = NULL, *query = NULL;
	char *path = NULL, *fragment = NULL;
	int got_authority = 0;

	struct evhttp_uri *uri = mm_calloc(1, sizeof(struct evhttp_uri));
	if (uri == NULL) {
		event_warn("%s: calloc", __func__);
		goto err;
	}
	uri->port = -1;
	uri->flags = flags;

	readbuf = mm_strdup(source_uri);
	if (readbuf == NULL) {
		event_warn("%s: strdup", __func__);
		goto err;
	}

	readp = readbuf;
	token = NULL;

	/* We try to follow RFC3986 here as much as we can, and match
	   the productions

	      URI = scheme ":" hier-part [ "?" query ] [ "#" fragment ]

	      relative-ref  = relative-part [ "?" query ] [ "#" fragment ]
	 */

	/* 1. scheme: */
	token = strchr(readp, ':');
	if (token && scheme_ok(readp,token)) {
		*token = '\0';
		uri->scheme = mm_strdup(readp);
		if (uri->scheme == NULL) {
			event_warn("%s: strdup", __func__);
			goto err;
		}
		readp = token+1; /* eat : */
	}

	/* 2. Optionally, "//" then an 'authority' part. */
	if (readp[0]=='/' && readp[1] == '/') {
		char *authority;
		readp += 2;
		authority = readp;
		path = end_of_authority(readp);
		if (parse_authority(uri, authority, path) < 0)
			goto err;
		readp = path;
		got_authority = 1;
	}

	/* 3. Query: path-abempty, path-absolute, path-rootless, or path-empty
	 */
	path = readp;
	readp = end_of_path(path, PART_PATH, flags);

	/* Query */
	if (*readp == '?') {
		*readp = '\0';
		++readp;
		query = readp;
		readp = end_of_path(readp, PART_QUERY, flags);
	}
	/* fragment */
	if (*readp == '#') {
		*readp = '\0';
		++readp;
		fragment = readp;
		readp = end_of_path(readp, PART_FRAGMENT, flags);
	}
	if (*readp != '\0') {
		goto err;
	}

	/* These next two cases may be unreachable; I'm leaving them
	 * in to be defensive. */
	/* If you didn't get an authority, the path can't begin with "//" */
	if (!got_authority && path[0]=='/' && path[1]=='/')
		goto err;
	/* If you did get an authority, the path must begin with "/" or be
	 * empty. */
	if (got_authority && path[0] != '/' && path[0] != '\0')
		goto err;
	/* (End of maybe-unreachable cases) */

	/* If there was no scheme, the first part of the path (if any) must
	 * have no colon in it. */
	if (! uri->scheme && !path_matches_noscheme(path))
		goto err;

	EVUTIL_ASSERT(path);
	uri->path = mm_strdup(path);
	if (uri->path == NULL) {
		event_warn("%s: strdup", __func__);
		goto err;
	}

	if (query) {
		uri->query = mm_strdup(query);
		if (uri->query == NULL) {
			event_warn("%s: strdup", __func__);
			goto err;
		}
	}
	if (fragment) {
		uri->fragment = mm_strdup(fragment);
		if (uri->fragment == NULL) {
			event_warn("%s: strdup", __func__);
			goto err;
		}
	}

	mm_free(readbuf);

	return uri;
err:
	if (uri)
		evhttp_uri_free(uri);
	if (readbuf)
		mm_free(readbuf);
	return NULL;
}

void
evhttp_uri_free(struct evhttp_uri *uri)
{
#define URI_FREE_STR_(f)		\
	if (uri->f) {			\
		mm_free(uri->f);		\
	}

	URI_FREE_STR_(scheme);
	URI_FREE_STR_(userinfo);
	URI_FREE_STR_(host);
	URI_FREE_STR_(path);
	URI_FREE_STR_(query);
	URI_FREE_STR_(fragment);

	mm_free(uri);
#undef URI_FREE_STR_
}

char *
evhttp_uri_join(struct evhttp_uri *uri, char *buf, size_t limit)
{
	struct evbuffer *tmp = 0;
	size_t joined_size = 0;
	char *output = NULL;

#define URI_ADD_(f)	evbuffer_add(tmp, uri->f, strlen(uri->f))

	if (!uri || !buf || !limit)
		return NULL;

	tmp = evbuffer_new();
	if (!tmp)
		return NULL;

	if (uri->scheme) {
		URI_ADD_(scheme);
		evbuffer_add(tmp, ":", 1);
	}
	if (uri->host) {
		evbuffer_add(tmp, "//", 2);
		if (uri->userinfo)
			evbuffer_add_printf(tmp,"%s@", uri->userinfo);
		URI_ADD_(host);
		if (uri->port >= 0)
			evbuffer_add_printf(tmp,":%d", uri->port);

		if (uri->path && uri->path[0] != '/' && uri->path[0] != '\0')
			goto err;
	}

	if (uri->path)
		URI_ADD_(path);

	if (uri->query) {
		evbuffer_add(tmp, "?", 1);
		URI_ADD_(query);
	}

	if (uri->fragment) {
		evbuffer_add(tmp, "#", 1);
		URI_ADD_(fragment);
	}

	evbuffer_add(tmp, "\0", 1); /* NUL */

	joined_size = evbuffer_get_length(tmp);

	if (joined_size > limit) {
		/* It doesn't fit. */
		evbuffer_free(tmp);
		return NULL;
	}
       	evbuffer_remove(tmp, buf, joined_size);

	output = buf;
err:
	evbuffer_free(tmp);

	return output;
#undef URI_ADD_
}

const char *
evhttp_uri_get_scheme(const struct evhttp_uri *uri)
{
	return uri->scheme;
}
const char *
evhttp_uri_get_userinfo(const struct evhttp_uri *uri)
{
	return uri->userinfo;
}
const char *
evhttp_uri_get_host(const struct evhttp_uri *uri)
{
	return uri->host;
}
int
evhttp_uri_get_port(const struct evhttp_uri *uri)
{
	return uri->port;
}
const char *
evhttp_uri_get_path(const struct evhttp_uri *uri)
{
	return uri->path;
}
const char *
evhttp_uri_get_query(const struct evhttp_uri *uri)
{
	return uri->query;
}
const char *
evhttp_uri_get_fragment(const struct evhttp_uri *uri)
{
	return uri->fragment;
}

#define URI_SET_STR_(f) do {					\
	if (uri->f)						\
		mm_free(uri->f);				\
	if (f) {						\
		if ((uri->f = mm_strdup(f)) == NULL) {		\
			event_warn("%s: strdup()", __func__);	\
			return -1;				\
		}						\
	} else {						\
		uri->f = NULL;					\
	}							\
	} while(0)

int
evhttp_uri_set_scheme(struct evhttp_uri *uri, const char *scheme)
{
	if (scheme && !scheme_ok(scheme, scheme+strlen(scheme)))
		return -1;

	URI_SET_STR_(scheme);
	return 0;
}
int
evhttp_uri_set_userinfo(struct evhttp_uri *uri, const char *userinfo)
{
	if (userinfo && !userinfo_ok(userinfo, userinfo+strlen(userinfo)))
		return -1;
	URI_SET_STR_(userinfo);
	return 0;
}
int
evhttp_uri_set_host(struct evhttp_uri *uri, const char *host)
{
	if (host) {
		if (host[0] == '[') {
			if (! bracket_addr_ok(host, host+strlen(host)))
				return -1;
		} else {
			if (! regname_ok(host, host+strlen(host)))
				return -1;
		}
	}

	URI_SET_STR_(host);
	return 0;
}
int
evhttp_uri_set_port(struct evhttp_uri *uri, int port)
{
	if (port < -1)
		return -1;
	uri->port = port;
	return 0;
}
#define end_of_cpath(cp,p,f) \
	((const char*)(end_of_path(((char*)(cp)), (p), (f))))

int
evhttp_uri_set_path(struct evhttp_uri *uri, const char *path)
{
	if (path && end_of_cpath(path, PART_PATH, uri->flags) != path+strlen(path))
		return -1;

	URI_SET_STR_(path);
	return 0;
}
int
evhttp_uri_set_query(struct evhttp_uri *uri, const char *query)
{
	if (query && end_of_cpath(query, PART_QUERY, uri->flags) != query+strlen(query))
		return -1;
	URI_SET_STR_(query);
	return 0;
}
int
evhttp_uri_set_fragment(struct evhttp_uri *uri, const char *fragment)
{
	if (fragment && end_of_cpath(fragment, PART_FRAGMENT, uri->flags) != fragment+strlen(fragment))
		return -1;
	URI_SET_STR_(fragment);
	return 0;
}<|MERGE_RESOLUTION|>--- conflicted
+++ resolved
@@ -2523,12 +2523,9 @@
 evhttp_connection_connect_(struct evhttp_connection *evcon)
 {
 	int old_state = evcon->state;
-<<<<<<< HEAD
-=======
 	const char *address = evcon->address;
 	const struct sockaddr *sa = evhttp_connection_get_addr(evcon);
 	int ret;
->>>>>>> a17af05f
 
 	if (evcon->state == EVCON_CONNECTING)
 		return (0);
@@ -2569,10 +2566,6 @@
 
 	evcon->state = EVCON_CONNECTING;
 
-<<<<<<< HEAD
-	if (bufferevent_socket_connect_hostname(evcon->bufev, evcon->dns_base,
-		AF_UNSPEC, evcon->address, evcon->port) < 0) {
-=======
 	if (evcon->flags & EVHTTP_CON_REUSE_CONNECTED_ADDR &&
 		sa &&
 		(sa->sa_family == AF_INET || sa->sa_family == AF_INET6)) {
@@ -2587,7 +2580,6 @@
 	}
 
 	if (ret < 0) {
->>>>>>> a17af05f
 		evcon->state = old_state;
 		event_sock_warn(evcon->fd, "%s: connection to \"%s\" failed",
 		    __func__, evcon->address);
