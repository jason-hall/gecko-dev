/*
 * Copyright (c) 2000-2007 Niels Provos <provos@citi.umich.edu>
 * Copyright (c) 2007-2012 Niels Provos and Nick Mathewson
 *
 * Redistribution and use in source and binary forms, with or without
 * modification, are permitted provided that the following conditions
 * are met:
 * 1. Redistributions of source code must retain the above copyright
 *    notice, this list of conditions and the following disclaimer.
 * 2. Redistributions in binary form must reproduce the above copyright
 *    notice, this list of conditions and the following disclaimer in the
 *    documentation and/or other materials provided with the distribution.
 * 3. The name of the author may not be used to endorse or promote products
 *    derived from this software without specific prior written permission.
 *
 * THIS SOFTWARE IS PROVIDED BY THE AUTHOR ``AS IS'' AND ANY EXPRESS OR
 * IMPLIED WARRANTIES, INCLUDING, BUT NOT LIMITED TO, THE IMPLIED WARRANTIES
 * OF MERCHANTABILITY AND FITNESS FOR A PARTICULAR PURPOSE ARE DISCLAIMED.
 * IN NO EVENT SHALL THE AUTHOR BE LIABLE FOR ANY DIRECT, INDIRECT,
 * INCIDENTAL, SPECIAL, EXEMPLARY, OR CONSEQUENTIAL DAMAGES (INCLUDING, BUT
 * NOT LIMITED TO, PROCUREMENT OF SUBSTITUTE GOODS OR SERVICES; LOSS OF USE,
 * DATA, OR PROFITS; OR BUSINESS INTERRUPTION) HOWEVER CAUSED AND ON ANY
 * THEORY OF LIABILITY, WHETHER IN CONTRACT, STRICT LIABILITY, OR TORT
 * (INCLUDING NEGLIGENCE OR OTHERWISE) ARISING IN ANY WAY OUT OF THE USE OF
 * THIS SOFTWARE, EVEN IF ADVISED OF THE POSSIBILITY OF SUCH DAMAGE.
 */
#include "event2/event-config.h"
#include "evconfig-private.h"

#ifdef _WIN32
#include <winsock2.h>
#define WIN32_LEAN_AND_MEAN
#include <windows.h>
#undef WIN32_LEAN_AND_MEAN
#endif
#include <sys/types.h>
#if !defined(_WIN32) && defined(EVENT__HAVE_SYS_TIME_H)
#include <sys/time.h>
#endif
#include <sys/queue.h>
#ifdef EVENT__HAVE_SYS_SOCKET_H
#include <sys/socket.h>
#endif
#include <stdio.h>
#include <stdlib.h>
#ifdef EVENT__HAVE_UNISTD_H
#include <unistd.h>
#endif
#include <ctype.h>
#include <errno.h>
#include <signal.h>
#include <string.h>
#include <time.h>
#include <limits.h>

#include "event2/event.h"
#include "event2/event_struct.h"
#include "event2/event_compat.h"
#include "event-internal.h"
#include "defer-internal.h"
#include "evthread-internal.h"
#include "event2/thread.h"
#include "event2/util.h"
#include "log-internal.h"
#include "evmap-internal.h"
#include "iocp-internal.h"
#include "changelist-internal.h"
#define HT_NO_CACHE_HASH_VALUES
#include "ht-internal.h"
#include "util-internal.h"


#ifdef EVENT__HAVE_WORKING_KQUEUE
#include "kqueue-internal.h"
#endif

#ifdef EVENT__HAVE_EVENT_PORTS
extern const struct eventop evportops;
#endif
#ifdef EVENT__HAVE_SELECT
extern const struct eventop selectops;
#endif
#ifdef EVENT__HAVE_POLL
extern const struct eventop pollops;
#endif
#ifdef EVENT__HAVE_EPOLL
extern const struct eventop epollops;
#endif
#ifdef EVENT__HAVE_WORKING_KQUEUE
extern const struct eventop kqops;
#endif
#ifdef EVENT__HAVE_DEVPOLL
extern const struct eventop devpollops;
#endif
#ifdef _WIN32
extern const struct eventop win32ops;
#endif

/* Array of backends in order of preference. */
static const struct eventop *eventops[] = {
#ifdef EVENT__HAVE_EVENT_PORTS
	&evportops,
#endif
#ifdef EVENT__HAVE_WORKING_KQUEUE
	&kqops,
#endif
#ifdef EVENT__HAVE_EPOLL
	&epollops,
#endif
#ifdef EVENT__HAVE_DEVPOLL
	&devpollops,
#endif
#ifdef EVENT__HAVE_POLL
	&pollops,
#endif
#ifdef EVENT__HAVE_SELECT
	&selectops,
#endif
#ifdef _WIN32
	&win32ops,
#endif
	NULL
};

/* Global state; deprecated */
struct event_base *event_global_current_base_ = NULL;
#define current_base event_global_current_base_

/* Global state */

static void *event_self_cbarg_ptr_ = NULL;

/* Prototypes */
static void	event_queue_insert_active(struct event_base *, struct event_callback *);
static void	event_queue_insert_active_later(struct event_base *, struct event_callback *);
static void	event_queue_insert_timeout(struct event_base *, struct event *);
static void	event_queue_insert_inserted(struct event_base *, struct event *);
static void	event_queue_remove_active(struct event_base *, struct event_callback *);
static void	event_queue_remove_active_later(struct event_base *, struct event_callback *);
static void	event_queue_remove_timeout(struct event_base *, struct event *);
static void	event_queue_remove_inserted(struct event_base *, struct event *);
static void event_queue_make_later_events_active(struct event_base *base);

static int evthread_make_base_notifiable_nolock_(struct event_base *base);
static int event_del_(struct event *ev, int blocking);

#ifdef USE_REINSERT_TIMEOUT
/* This code seems buggy; only turn it on if we find out what the trouble is. */
static void	event_queue_reinsert_timeout(struct event_base *,struct event *, int was_common, int is_common, int old_timeout_idx);
#endif

static int	event_haveevents(struct event_base *);

static int	event_process_active(struct event_base *);

static int	timeout_next(struct event_base *, struct timeval **);
static void	timeout_process(struct event_base *);

static inline void	event_signal_closure(struct event_base *, struct event *ev);
static inline void	event_persist_closure(struct event_base *, struct event *ev);

static int	evthread_notify_base(struct event_base *base);

static void insert_common_timeout_inorder(struct common_timeout_list *ctl,
    struct event *ev);

#ifndef EVENT__DISABLE_DEBUG_MODE
/* These functions implement a hashtable of which 'struct event *' structures
 * have been setup or added.  We don't want to trust the content of the struct
 * event itself, since we're trying to work through cases where an event gets
 * clobbered or freed.  Instead, we keep a hashtable indexed by the pointer.
 */

struct event_debug_entry {
	HT_ENTRY(event_debug_entry) node;
	const struct event *ptr;
	unsigned added : 1;
};

static inline unsigned
hash_debug_entry(const struct event_debug_entry *e)
{
	/* We need to do this silliness to convince compilers that we
	 * honestly mean to cast e->ptr to an integer, and discard any
	 * part of it that doesn't fit in an unsigned.
	 */
	unsigned u = (unsigned) ((ev_uintptr_t) e->ptr);
	/* Our hashtable implementation is pretty sensitive to low bits,
	 * and every struct event is over 64 bytes in size, so we can
	 * just say >>6. */
	return (u >> 6);
}

static inline int
eq_debug_entry(const struct event_debug_entry *a,
    const struct event_debug_entry *b)
{
	return a->ptr == b->ptr;
}

int event_debug_mode_on_ = 0;


#if !defined(EVENT__DISABLE_THREAD_SUPPORT) && !defined(EVENT__DISABLE_DEBUG_MODE)
/**
 * @brief debug mode variable which is set for any function/structure that needs
 *        to be shared across threads (if thread support is enabled).
 *
 *        When and if evthreads are initialized, this variable will be evaluated,
 *        and if set to something other than zero, this means the evthread setup 
 *        functions were called out of order.
 *
 *        See: "Locks and threading" in the documentation.
 */
int event_debug_created_threadable_ctx_ = 0;
#endif

/* Set if it's too late to enable event_debug_mode. */
static int event_debug_mode_too_late = 0;
#ifndef EVENT__DISABLE_THREAD_SUPPORT
static void *event_debug_map_lock_ = NULL;
#endif
static HT_HEAD(event_debug_map, event_debug_entry) global_debug_map =
	HT_INITIALIZER();

HT_PROTOTYPE(event_debug_map, event_debug_entry, node, hash_debug_entry,
    eq_debug_entry)
HT_GENERATE(event_debug_map, event_debug_entry, node, hash_debug_entry,
    eq_debug_entry, 0.5, mm_malloc, mm_realloc, mm_free)

/* Macro: record that ev is now setup (that is, ready for an add) */
#define event_debug_note_setup_(ev) do {				\
	if (event_debug_mode_on_) {					\
		struct event_debug_entry *dent,find;			\
		find.ptr = (ev);					\
		EVLOCK_LOCK(event_debug_map_lock_, 0);			\
		dent = HT_FIND(event_debug_map, &global_debug_map, &find); \
		if (dent) {						\
			dent->added = 0;				\
		} else {						\
			dent = mm_malloc(sizeof(*dent));		\
			if (!dent)					\
				event_err(1,				\
				    "Out of memory in debugging code");	\
			dent->ptr = (ev);				\
			dent->added = 0;				\
			HT_INSERT(event_debug_map, &global_debug_map, dent); \
		}							\
		EVLOCK_UNLOCK(event_debug_map_lock_, 0);		\
	}								\
	event_debug_mode_too_late = 1;					\
	} while (0)
/* Macro: record that ev is no longer setup */
#define event_debug_note_teardown_(ev) do {				\
	if (event_debug_mode_on_) {					\
		struct event_debug_entry *dent,find;			\
		find.ptr = (ev);					\
		EVLOCK_LOCK(event_debug_map_lock_, 0);			\
		dent = HT_REMOVE(event_debug_map, &global_debug_map, &find); \
		if (dent)						\
			mm_free(dent);					\
		EVLOCK_UNLOCK(event_debug_map_lock_, 0);		\
	}								\
	event_debug_mode_too_late = 1;					\
	} while (0)
/* Macro: record that ev is now added */
#define event_debug_note_add_(ev)	do {				\
	if (event_debug_mode_on_) {					\
		struct event_debug_entry *dent,find;			\
		find.ptr = (ev);					\
		EVLOCK_LOCK(event_debug_map_lock_, 0);			\
		dent = HT_FIND(event_debug_map, &global_debug_map, &find); \
		if (dent) {						\
			dent->added = 1;				\
		} else {						\
			event_errx(EVENT_ERR_ABORT_,			\
			    "%s: noting an add on a non-setup event %p" \
			    " (events: 0x%x, fd: "EV_SOCK_FMT		\
			    ", flags: 0x%x)",				\
			    __func__, (ev), (ev)->ev_events,		\
			    EV_SOCK_ARG((ev)->ev_fd), (ev)->ev_flags);	\
		}							\
		EVLOCK_UNLOCK(event_debug_map_lock_, 0);		\
	}								\
	event_debug_mode_too_late = 1;					\
	} while (0)
/* Macro: record that ev is no longer added */
#define event_debug_note_del_(ev) do {					\
	if (event_debug_mode_on_) {					\
		struct event_debug_entry *dent,find;			\
		find.ptr = (ev);					\
		EVLOCK_LOCK(event_debug_map_lock_, 0);			\
		dent = HT_FIND(event_debug_map, &global_debug_map, &find); \
		if (dent) {						\
			dent->added = 0;				\
		} else {						\
			event_errx(EVENT_ERR_ABORT_,			\
			    "%s: noting a del on a non-setup event %p"	\
			    " (events: 0x%x, fd: "EV_SOCK_FMT		\
			    ", flags: 0x%x)",				\
			    __func__, (ev), (ev)->ev_events,		\
			    EV_SOCK_ARG((ev)->ev_fd), (ev)->ev_flags);	\
		}							\
		EVLOCK_UNLOCK(event_debug_map_lock_, 0);		\
	}								\
	event_debug_mode_too_late = 1;					\
	} while (0)
/* Macro: assert that ev is setup (i.e., okay to add or inspect) */
#define event_debug_assert_is_setup_(ev) do {				\
	if (event_debug_mode_on_) {					\
		struct event_debug_entry *dent,find;			\
		find.ptr = (ev);					\
		EVLOCK_LOCK(event_debug_map_lock_, 0);			\
		dent = HT_FIND(event_debug_map, &global_debug_map, &find); \
		if (!dent) {						\
			event_errx(EVENT_ERR_ABORT_,			\
			    "%s called on a non-initialized event %p"	\
			    " (events: 0x%x, fd: "EV_SOCK_FMT\
			    ", flags: 0x%x)",				\
			    __func__, (ev), (ev)->ev_events,		\
			    EV_SOCK_ARG((ev)->ev_fd), (ev)->ev_flags);	\
		}							\
		EVLOCK_UNLOCK(event_debug_map_lock_, 0);		\
	}								\
	} while (0)
/* Macro: assert that ev is not added (i.e., okay to tear down or set
 * up again) */
#define event_debug_assert_not_added_(ev) do {				\
	if (event_debug_mode_on_) {					\
		struct event_debug_entry *dent,find;			\
		find.ptr = (ev);					\
		EVLOCK_LOCK(event_debug_map_lock_, 0);			\
		dent = HT_FIND(event_debug_map, &global_debug_map, &find); \
		if (dent && dent->added) {				\
			event_errx(EVENT_ERR_ABORT_,			\
			    "%s called on an already added event %p"	\
			    " (events: 0x%x, fd: "EV_SOCK_FMT", "	\
			    "flags: 0x%x)",				\
			    __func__, (ev), (ev)->ev_events,		\
			    EV_SOCK_ARG((ev)->ev_fd), (ev)->ev_flags);	\
		}							\
		EVLOCK_UNLOCK(event_debug_map_lock_, 0);		\
	}								\
	} while (0)
#else
#define event_debug_note_setup_(ev) \
	((void)0)
#define event_debug_note_teardown_(ev) \
	((void)0)
#define event_debug_note_add_(ev) \
	((void)0)
#define event_debug_note_del_(ev) \
	((void)0)
#define event_debug_assert_is_setup_(ev) \
	((void)0)
#define event_debug_assert_not_added_(ev) \
	((void)0)
#endif

#define EVENT_BASE_ASSERT_LOCKED(base)		\
	EVLOCK_ASSERT_LOCKED((base)->th_base_lock)

/* How often (in seconds) do we check for changes in wall clock time relative
 * to monotonic time?  Set this to -1 for 'never.' */
#define CLOCK_SYNC_INTERVAL 5

/** Set 'tp' to the current time according to 'base'.  We must hold the lock
 * on 'base'.  If there is a cached time, return it.  Otherwise, use
 * clock_gettime or gettimeofday as appropriate to find out the right time.
 * Return 0 on success, -1 on failure.
 */
static int
gettime(struct event_base *base, struct timeval *tp)
{
	EVENT_BASE_ASSERT_LOCKED(base);

	if (base->tv_cache.tv_sec) {
		*tp = base->tv_cache;
		return (0);
	}

	if (evutil_gettime_monotonic_(&base->monotonic_timer, tp) == -1) {
		return -1;
	}

	if (base->last_updated_clock_diff + CLOCK_SYNC_INTERVAL
	    < tp->tv_sec) {
		struct timeval tv;
		evutil_gettimeofday(&tv,NULL);
		evutil_timersub(&tv, tp, &base->tv_clock_diff);
		base->last_updated_clock_diff = tp->tv_sec;
	}

	return 0;
}

int
event_base_gettimeofday_cached(struct event_base *base, struct timeval *tv)
{
	int r;
	if (!base) {
		base = current_base;
		if (!current_base)
			return evutil_gettimeofday(tv, NULL);
	}

	EVBASE_ACQUIRE_LOCK(base, th_base_lock);
	if (base->tv_cache.tv_sec == 0) {
		r = evutil_gettimeofday(tv, NULL);
	} else {
		evutil_timeradd(&base->tv_cache, &base->tv_clock_diff, tv);
		r = 0;
	}
	EVBASE_RELEASE_LOCK(base, th_base_lock);
	return r;
}

/** Make 'base' have no current cached time. */
static inline void
clear_time_cache(struct event_base *base)
{
	base->tv_cache.tv_sec = 0;
}

/** Replace the cached time in 'base' with the current time. */
static inline void
update_time_cache(struct event_base *base)
{
	base->tv_cache.tv_sec = 0;
	if (!(base->flags & EVENT_BASE_FLAG_NO_CACHE_TIME))
	    gettime(base, &base->tv_cache);
}

int
event_base_update_cache_time(struct event_base *base)
{

	if (!base) {
		base = current_base;
		if (!current_base)
			return -1;
	}

	EVBASE_ACQUIRE_LOCK(base, th_base_lock);
	if (base->running_loop)
		update_time_cache(base);
	EVBASE_RELEASE_LOCK(base, th_base_lock);
	return 0;
}

static inline struct event *
event_callback_to_event(struct event_callback *evcb)
{
	EVUTIL_ASSERT((evcb->evcb_flags & EVLIST_INIT));
	return EVUTIL_UPCAST(evcb, struct event, ev_evcallback);
}

static inline struct event_callback *
event_to_event_callback(struct event *ev)
{
	return &ev->ev_evcallback;
}

struct event_base *
event_init(void)
{
	struct event_base *base = event_base_new_with_config(NULL);

	if (base == NULL) {
		event_errx(1, "%s: Unable to construct event_base", __func__);
		return NULL;
	}

	current_base = base;

	return (base);
}

struct event_base *
event_base_new(void)
{
	struct event_base *base = NULL;
	struct event_config *cfg = event_config_new();
	if (cfg) {
		base = event_base_new_with_config(cfg);
		event_config_free(cfg);
	}
	return base;
}

/** Return true iff 'method' is the name of a method that 'cfg' tells us to
 * avoid. */
static int
event_config_is_avoided_method(const struct event_config *cfg,
    const char *method)
{
	struct event_config_entry *entry;

	TAILQ_FOREACH(entry, &cfg->entries, next) {
		if (entry->avoid_method != NULL &&
		    strcmp(entry->avoid_method, method) == 0)
			return (1);
	}

	return (0);
}

/** Return true iff 'method' is disabled according to the environment. */
static int
event_is_method_disabled(const char *name)
{
	char environment[64];
	int i;

	evutil_snprintf(environment, sizeof(environment), "EVENT_NO%s", name);
	for (i = 8; environment[i] != '\0'; ++i)
		environment[i] = EVUTIL_TOUPPER_(environment[i]);
	/* Note that evutil_getenv_() ignores the environment entirely if
	 * we're setuid */
	return (evutil_getenv_(environment) != NULL);
}

int
event_base_get_features(const struct event_base *base)
{
	return base->evsel->features;
}

void
event_enable_debug_mode(void)
{
#ifndef EVENT__DISABLE_DEBUG_MODE
	if (event_debug_mode_on_)
		event_errx(1, "%s was called twice!", __func__);
	if (event_debug_mode_too_late)
		event_errx(1, "%s must be called *before* creating any events "
		    "or event_bases",__func__);

	event_debug_mode_on_ = 1;

	HT_INIT(event_debug_map, &global_debug_map);
#endif
}

void
event_disable_debug_mode(void)
{
#ifndef EVENT__DISABLE_DEBUG_MODE
	struct event_debug_entry **ent, *victim;

	EVLOCK_LOCK(event_debug_map_lock_, 0);
	for (ent = HT_START(event_debug_map, &global_debug_map); ent; ) {
		victim = *ent;
		ent = HT_NEXT_RMV(event_debug_map, &global_debug_map, ent);
		mm_free(victim);
	}
	HT_CLEAR(event_debug_map, &global_debug_map);
	EVLOCK_UNLOCK(event_debug_map_lock_ , 0);

	event_debug_mode_on_  = 0;
#endif
}

struct event_base *
event_base_new_with_config(const struct event_config *cfg)
{
	int i;
	struct event_base *base;
	int should_check_environment;

#ifndef EVENT__DISABLE_DEBUG_MODE
	event_debug_mode_too_late = 1;
#endif

	if ((base = mm_calloc(1, sizeof(struct event_base))) == NULL) {
		event_warn("%s: calloc", __func__);
		return NULL;
	}

	if (cfg)
		base->flags = cfg->flags;

	should_check_environment =
	    !(cfg && (cfg->flags & EVENT_BASE_FLAG_IGNORE_ENV));

	{
		struct timeval tmp;
		int precise_time =
		    cfg && (cfg->flags & EVENT_BASE_FLAG_PRECISE_TIMER);
		int flags;
		if (should_check_environment && !precise_time) {
			precise_time = evutil_getenv_("EVENT_PRECISE_TIMER") != NULL;
			base->flags |= EVENT_BASE_FLAG_PRECISE_TIMER;
		}
		flags = precise_time ? EV_MONOT_PRECISE : 0;
		evutil_configure_monotonic_time_(&base->monotonic_timer, flags);

		gettime(base, &tmp);
	}

	min_heap_ctor_(&base->timeheap);

	base->sig.ev_signal_pair[0] = -1;
	base->sig.ev_signal_pair[1] = -1;
	base->th_notify_fd[0] = -1;
	base->th_notify_fd[1] = -1;

	TAILQ_INIT(&base->active_later_queue);

	evmap_io_initmap_(&base->io);
	evmap_signal_initmap_(&base->sigmap);
	event_changelist_init_(&base->changelist);

	base->evbase = NULL;

	if (cfg) {
		memcpy(&base->max_dispatch_time,
		    &cfg->max_dispatch_interval, sizeof(struct timeval));
		base->limit_callbacks_after_prio =
		    cfg->limit_callbacks_after_prio;
	} else {
		base->max_dispatch_time.tv_sec = -1;
		base->limit_callbacks_after_prio = 1;
	}
	if (cfg && cfg->max_dispatch_callbacks >= 0) {
		base->max_dispatch_callbacks = cfg->max_dispatch_callbacks;
	} else {
		base->max_dispatch_callbacks = INT_MAX;
	}
	if (base->max_dispatch_callbacks == INT_MAX &&
	    base->max_dispatch_time.tv_sec == -1)
		base->limit_callbacks_after_prio = INT_MAX;

	for (i = 0; eventops[i] && !base->evbase; i++) {
		if (cfg != NULL) {
			/* determine if this backend should be avoided */
			if (event_config_is_avoided_method(cfg,
				eventops[i]->name))
				continue;
			if ((eventops[i]->features & cfg->require_features)
			    != cfg->require_features)
				continue;
		}

		/* also obey the environment variables */
		if (should_check_environment &&
		    event_is_method_disabled(eventops[i]->name))
			continue;

		base->evsel = eventops[i];

		base->evbase = base->evsel->init(base);
	}

	if (base->evbase == NULL) {
		event_warnx("%s: no event mechanism available",
		    __func__);
		base->evsel = NULL;
		event_base_free(base);
		return NULL;
	}

	if (evutil_getenv_("EVENT_SHOW_METHOD"))
		event_msgx("libevent using: %s", base->evsel->name);

	/* allocate a single active event queue */
	if (event_base_priority_init(base, 1) < 0) {
		event_base_free(base);
		return NULL;
	}

	/* prepare for threading */

#if !defined(EVENT__DISABLE_THREAD_SUPPORT) && !defined(EVENT__DISABLE_DEBUG_MODE)
	event_debug_created_threadable_ctx_ = 1;
#endif

#ifndef EVENT__DISABLE_THREAD_SUPPORT
	if (EVTHREAD_LOCKING_ENABLED() &&
	    (!cfg || !(cfg->flags & EVENT_BASE_FLAG_NOLOCK))) {
		int r;
		EVTHREAD_ALLOC_LOCK(base->th_base_lock, 0);
		EVTHREAD_ALLOC_COND(base->current_event_cond);
		r = evthread_make_base_notifiable(base);
		if (r<0) {
			event_warnx("%s: Unable to make base notifiable.", __func__);
			event_base_free(base);
			return NULL;
		}
	}
#endif

#ifdef _WIN32
	if (cfg && (cfg->flags & EVENT_BASE_FLAG_STARTUP_IOCP))
		event_base_start_iocp_(base, cfg->n_cpus_hint);
#endif

	return (base);
}

int
event_base_start_iocp_(struct event_base *base, int n_cpus)
{
#ifdef _WIN32
	if (base->iocp)
		return 0;
	base->iocp = event_iocp_port_launch_(n_cpus);
	if (!base->iocp) {
		event_warnx("%s: Couldn't launch IOCP", __func__);
		return -1;
	}
	return 0;
#else
	return -1;
#endif
}

void
event_base_stop_iocp_(struct event_base *base)
{
#ifdef _WIN32
	int rv;

	if (!base->iocp)
		return;
	rv = event_iocp_shutdown_(base->iocp, -1);
	EVUTIL_ASSERT(rv >= 0);
	base->iocp = NULL;
#endif
}

static int
event_base_cancel_single_callback_(struct event_base *base,
    struct event_callback *evcb,
    int run_finalizers)
{
	int result = 0;

	if (evcb->evcb_flags & EVLIST_INIT) {
		struct event *ev = event_callback_to_event(evcb);
		if (!(ev->ev_flags & EVLIST_INTERNAL)) {
			event_del_(ev, EVENT_DEL_EVEN_IF_FINALIZING);
			result = 1;
		}
	} else {
		EVBASE_ACQUIRE_LOCK(base, th_base_lock);
		event_callback_cancel_nolock_(base, evcb, 1);
		EVBASE_RELEASE_LOCK(base, th_base_lock);
		result = 1;
	}

	if (run_finalizers && (evcb->evcb_flags & EVLIST_FINALIZING)) {
		switch (evcb->evcb_closure) {
		case EV_CLOSURE_EVENT_FINALIZE:
		case EV_CLOSURE_EVENT_FINALIZE_FREE: {
			struct event *ev = event_callback_to_event(evcb);
			ev->ev_evcallback.evcb_cb_union.evcb_evfinalize(ev, ev->ev_arg);
			if (evcb->evcb_closure == EV_CLOSURE_EVENT_FINALIZE_FREE)
				mm_free(ev);
			break;
		}
		case EV_CLOSURE_CB_FINALIZE:
			evcb->evcb_cb_union.evcb_cbfinalize(evcb, evcb->evcb_arg);
			break;
		default:
			break;
		}
	}
	return result;
}

static int event_base_free_queues_(struct event_base *base, int run_finalizers)
{
	int deleted = 0, i;

	for (i = 0; i < base->nactivequeues; ++i) {
		struct event_callback *evcb, *next;
		for (evcb = TAILQ_FIRST(&base->activequeues[i]); evcb; ) {
			next = TAILQ_NEXT(evcb, evcb_active_next);
			deleted += event_base_cancel_single_callback_(base, evcb, run_finalizers);
			evcb = next;
		}
	}

	{
		struct event_callback *evcb;
		while ((evcb = TAILQ_FIRST(&base->active_later_queue))) {
			deleted += event_base_cancel_single_callback_(base, evcb, run_finalizers);
		}
	}

	return deleted;
}

static void
event_base_free_(struct event_base *base, int run_finalizers)
{
	int i, n_deleted=0;
	struct event *ev;
	/* XXXX grab the lock? If there is contention when one thread frees
	 * the base, then the contending thread will be very sad soon. */

	/* event_base_free(NULL) is how to free the current_base if we
	 * made it with event_init and forgot to hold a reference to it. */
	if (base == NULL && current_base)
		base = current_base;
	/* Don't actually free NULL. */
	if (base == NULL) {
		event_warnx("%s: no base to free", __func__);
		return;
	}
	/* XXX(niels) - check for internal events first */

#ifdef _WIN32
	event_base_stop_iocp_(base);
#endif

	/* threading fds if we have them */
	if (base->th_notify_fd[0] != -1) {
		event_del(&base->th_notify);
		EVUTIL_CLOSESOCKET(base->th_notify_fd[0]);
		if (base->th_notify_fd[1] != -1)
			EVUTIL_CLOSESOCKET(base->th_notify_fd[1]);
		base->th_notify_fd[0] = -1;
		base->th_notify_fd[1] = -1;
		event_debug_unassign(&base->th_notify);
	}

	/* Delete all non-internal events. */
	evmap_delete_all_(base);

	while ((ev = min_heap_top_(&base->timeheap)) != NULL) {
		event_del(ev);
		++n_deleted;
	}
	for (i = 0; i < base->n_common_timeouts; ++i) {
		struct common_timeout_list *ctl =
		    base->common_timeout_queues[i];
		event_del(&ctl->timeout_event); /* Internal; doesn't count */
		event_debug_unassign(&ctl->timeout_event);
		for (ev = TAILQ_FIRST(&ctl->events); ev; ) {
			struct event *next = TAILQ_NEXT(ev,
			    ev_timeout_pos.ev_next_with_common_timeout);
			if (!(ev->ev_flags & EVLIST_INTERNAL)) {
				event_del(ev);
				++n_deleted;
			}
			ev = next;
		}
		mm_free(ctl);
	}
	if (base->common_timeout_queues)
		mm_free(base->common_timeout_queues);

	for (;;) {
		/* For finalizers we can register yet another finalizer out from
		 * finalizer, and iff finalizer will be in active_later_queue we can
		 * add finalizer to activequeues, and we will have events in
		 * activequeues after this function returns, which is not what we want
		 * (we even have an assertion for this).
		 *
		 * A simple case is bufferevent with underlying (i.e. filters).
		 */
		int i = event_base_free_queues_(base, run_finalizers);
		if (!i) {
			break;
		}
		n_deleted += i;
	}

	if (n_deleted)
		event_debug(("%s: %d events were still set in base",
			__func__, n_deleted));

	while (LIST_FIRST(&base->once_events)) {
		struct event_once *eonce = LIST_FIRST(&base->once_events);
		LIST_REMOVE(eonce, next_once);
		mm_free(eonce);
	}

	if (base->evsel != NULL && base->evsel->dealloc != NULL)
		base->evsel->dealloc(base);

	for (i = 0; i < base->nactivequeues; ++i)
		EVUTIL_ASSERT(TAILQ_EMPTY(&base->activequeues[i]));

	EVUTIL_ASSERT(min_heap_empty_(&base->timeheap));
	min_heap_dtor_(&base->timeheap);

	mm_free(base->activequeues);

	evmap_io_clear_(&base->io);
	evmap_signal_clear_(&base->sigmap);
	event_changelist_freemem_(&base->changelist);

	EVTHREAD_FREE_LOCK(base->th_base_lock, 0);
	EVTHREAD_FREE_COND(base->current_event_cond);

	/* If we're freeing current_base, there won't be a current_base. */
	if (base == current_base)
		current_base = NULL;
	mm_free(base);
}

void
event_base_free_nofinalize(struct event_base *base)
{
	event_base_free_(base, 0);
}

void
event_base_free(struct event_base *base)
{
	event_base_free_(base, 1);
}

/* Fake eventop; used to disable the backend temporarily inside event_reinit
 * so that we can call event_del() on an event without telling the backend.
 */
static int
nil_backend_del(struct event_base *b, evutil_socket_t fd, short old,
    short events, void *fdinfo)
{
	return 0;
}
const struct eventop nil_eventop = {
	"nil",
	NULL, /* init: unused. */
	NULL, /* add: unused. */
	nil_backend_del, /* del: used, so needs to be killed. */
	NULL, /* dispatch: unused. */
	NULL, /* dealloc: unused. */
	0, 0, 0
};

/* reinitialize the event base after a fork */
int
event_reinit(struct event_base *base)
{
	const struct eventop *evsel;
	int res = 0;
	int was_notifiable = 0;
	int had_signal_added = 0;

	EVBASE_ACQUIRE_LOCK(base, th_base_lock);

	evsel = base->evsel;

	/* check if this event mechanism requires reinit on the backend */
	if (evsel->need_reinit) {
		/* We're going to call event_del() on our notify events (the
		 * ones that tell about signals and wakeup events).  But we
		 * don't actually want to tell the backend to change its
		 * state, since it might still share some resource (a kqueue,
		 * an epoll fd) with the parent process, and we don't want to
		 * delete the fds from _that_ backend, we temporarily stub out
		 * the evsel with a replacement.
		 */
		base->evsel = &nil_eventop;
	}

	/* We need to re-create a new signal-notification fd and a new
	 * thread-notification fd.  Otherwise, we'll still share those with
	 * the parent process, which would make any notification sent to them
	 * get received by one or both of the event loops, more or less at
	 * random.
	 */
	if (base->sig.ev_signal_added) {
		event_del_nolock_(&base->sig.ev_signal, EVENT_DEL_AUTOBLOCK);
		event_debug_unassign(&base->sig.ev_signal);
		memset(&base->sig.ev_signal, 0, sizeof(base->sig.ev_signal));
		had_signal_added = 1;
		base->sig.ev_signal_added = 0;
	}
	if (base->sig.ev_signal_pair[0] != -1)
		EVUTIL_CLOSESOCKET(base->sig.ev_signal_pair[0]);
	if (base->sig.ev_signal_pair[1] != -1)
		EVUTIL_CLOSESOCKET(base->sig.ev_signal_pair[1]);
	if (base->th_notify_fn != NULL) {
		was_notifiable = 1;
		base->th_notify_fn = NULL;
	}
	if (base->th_notify_fd[0] != -1) {
		event_del_nolock_(&base->th_notify, EVENT_DEL_AUTOBLOCK);
		EVUTIL_CLOSESOCKET(base->th_notify_fd[0]);
		if (base->th_notify_fd[1] != -1)
			EVUTIL_CLOSESOCKET(base->th_notify_fd[1]);
		base->th_notify_fd[0] = -1;
		base->th_notify_fd[1] = -1;
		event_debug_unassign(&base->th_notify);
	}

	/* Replace the original evsel. */
        base->evsel = evsel;

	if (evsel->need_reinit) {
		/* Reconstruct the backend through brute-force, so that we do
		 * not share any structures with the parent process. For some
		 * backends, this is necessary: epoll and kqueue, for
		 * instance, have events associated with a kernel
		 * structure. If didn't reinitialize, we'd share that
		 * structure with the parent process, and any changes made by
		 * the parent would affect our backend's behavior (and vice
		 * versa).
		 */
		if (base->evsel->dealloc != NULL)
			base->evsel->dealloc(base);
		base->evbase = evsel->init(base);
		if (base->evbase == NULL) {
			event_errx(1,
			   "%s: could not reinitialize event mechanism",
			   __func__);
			res = -1;
			goto done;
		}

		/* Empty out the changelist (if any): we are starting from a
		 * blank slate. */
		event_changelist_freemem_(&base->changelist);

		/* Tell the event maps to re-inform the backend about all
		 * pending events. This will make the signal notification
		 * event get re-created if necessary. */
		if (evmap_reinit_(base) < 0)
			res = -1;
	} else {
		res = evsig_init_(base);
		if (res == 0 && had_signal_added) {
			res = event_add_nolock_(&base->sig.ev_signal, NULL, 0);
			if (res == 0)
				base->sig.ev_signal_added = 1;
		}
	}

	/* If we were notifiable before, and nothing just exploded, become
	 * notifiable again. */
	if (was_notifiable && res == 0)
		res = evthread_make_base_notifiable_nolock_(base);

done:
	EVBASE_RELEASE_LOCK(base, th_base_lock);
	return (res);
}

/* Get the monotonic time for this event_base' timer */
int
event_gettime_monotonic(struct event_base *base, struct timeval *tv)
{
  int rv = -1;

  if (base && tv) {
    EVBASE_ACQUIRE_LOCK(base, th_base_lock);
    rv = evutil_gettime_monotonic_(&(base->monotonic_timer), tv);
    EVBASE_RELEASE_LOCK(base, th_base_lock);
  }

  return rv;
}

const char **
event_get_supported_methods(void)
{
	static const char **methods = NULL;
	const struct eventop **method;
	const char **tmp;
	int i = 0, k;

	/* count all methods */
	for (method = &eventops[0]; *method != NULL; ++method) {
		++i;
	}

	/* allocate one more than we need for the NULL pointer */
	tmp = mm_calloc((i + 1), sizeof(char *));
	if (tmp == NULL)
		return (NULL);

	/* populate the array with the supported methods */
	for (k = 0, i = 0; eventops[k] != NULL; ++k) {
		tmp[i++] = eventops[k]->name;
	}
	tmp[i] = NULL;

	if (methods != NULL)
		mm_free((char**)methods);

	methods = tmp;

	return (methods);
}

struct event_config *
event_config_new(void)
{
	struct event_config *cfg = mm_calloc(1, sizeof(*cfg));

	if (cfg == NULL)
		return (NULL);

	TAILQ_INIT(&cfg->entries);
	cfg->max_dispatch_interval.tv_sec = -1;
	cfg->max_dispatch_callbacks = INT_MAX;
	cfg->limit_callbacks_after_prio = 1;

	return (cfg);
}

static void
event_config_entry_free(struct event_config_entry *entry)
{
	if (entry->avoid_method != NULL)
		mm_free((char *)entry->avoid_method);
	mm_free(entry);
}

void
event_config_free(struct event_config *cfg)
{
	struct event_config_entry *entry;

	while ((entry = TAILQ_FIRST(&cfg->entries)) != NULL) {
		TAILQ_REMOVE(&cfg->entries, entry, next);
		event_config_entry_free(entry);
	}
	mm_free(cfg);
}

int
event_config_set_flag(struct event_config *cfg, int flag)
{
	if (!cfg)
		return -1;
	cfg->flags |= flag;
	return 0;
}

int
event_config_avoid_method(struct event_config *cfg, const char *method)
{
	struct event_config_entry *entry = mm_malloc(sizeof(*entry));
	if (entry == NULL)
		return (-1);

	if ((entry->avoid_method = mm_strdup(method)) == NULL) {
		mm_free(entry);
		return (-1);
	}

	TAILQ_INSERT_TAIL(&cfg->entries, entry, next);

	return (0);
}

int
event_config_require_features(struct event_config *cfg,
    int features)
{
	if (!cfg)
		return (-1);
	cfg->require_features = features;
	return (0);
}

int
event_config_set_num_cpus_hint(struct event_config *cfg, int cpus)
{
	if (!cfg)
		return (-1);
	cfg->n_cpus_hint = cpus;
	return (0);
}

int
event_config_set_max_dispatch_interval(struct event_config *cfg,
    const struct timeval *max_interval, int max_callbacks, int min_priority)
{
	if (max_interval)
		memcpy(&cfg->max_dispatch_interval, max_interval,
		    sizeof(struct timeval));
	else
		cfg->max_dispatch_interval.tv_sec = -1;
	cfg->max_dispatch_callbacks =
	    max_callbacks >= 0 ? max_callbacks : INT_MAX;
	if (min_priority < 0)
		min_priority = 0;
	cfg->limit_callbacks_after_prio = min_priority;
	return (0);
}

int
event_priority_init(int npriorities)
{
	return event_base_priority_init(current_base, npriorities);
}

int
event_base_priority_init(struct event_base *base, int npriorities)
{
	int i, r;
	r = -1;

	EVBASE_ACQUIRE_LOCK(base, th_base_lock);

	if (N_ACTIVE_CALLBACKS(base) || npriorities < 1
	    || npriorities >= EVENT_MAX_PRIORITIES)
		goto err;

	if (npriorities == base->nactivequeues)
		goto ok;

	if (base->nactivequeues) {
		mm_free(base->activequeues);
		base->nactivequeues = 0;
	}

	/* Allocate our priority queues */
	base->activequeues = (struct evcallback_list *)
	  mm_calloc(npriorities, sizeof(struct evcallback_list));
	if (base->activequeues == NULL) {
		event_warn("%s: calloc", __func__);
		goto err;
	}
	base->nactivequeues = npriorities;

	for (i = 0; i < base->nactivequeues; ++i) {
		TAILQ_INIT(&base->activequeues[i]);
	}

ok:
	r = 0;
err:
	EVBASE_RELEASE_LOCK(base, th_base_lock);
	return (r);
}

int
event_base_get_npriorities(struct event_base *base)
{

	int n;
	if (base == NULL)
		base = current_base;

	EVBASE_ACQUIRE_LOCK(base, th_base_lock);
	n = base->nactivequeues;
	EVBASE_RELEASE_LOCK(base, th_base_lock);
	return (n);
}

int
event_base_get_num_events(struct event_base *base, unsigned int type)
{
	int r = 0;

	EVBASE_ACQUIRE_LOCK(base, th_base_lock);

	if (type & EVENT_BASE_COUNT_ACTIVE)
		r += base->event_count_active;

	if (type & EVENT_BASE_COUNT_VIRTUAL)
		r += base->virtual_event_count;

	if (type & EVENT_BASE_COUNT_ADDED)
		r += base->event_count;

	EVBASE_RELEASE_LOCK(base, th_base_lock);

	return r;
}

int
event_base_get_max_events(struct event_base *base, unsigned int type, int clear)
{
	int r = 0;

	EVBASE_ACQUIRE_LOCK(base, th_base_lock);

	if (type & EVENT_BASE_COUNT_ACTIVE) {
		r += base->event_count_active_max;
		if (clear)
			base->event_count_active_max = 0;
	}

	if (type & EVENT_BASE_COUNT_VIRTUAL) {
		r += base->virtual_event_count_max;
		if (clear)
			base->virtual_event_count_max = 0;
	}

	if (type & EVENT_BASE_COUNT_ADDED) {
		r += base->event_count_max;
		if (clear)
			base->event_count_max = 0;
	}

	EVBASE_RELEASE_LOCK(base, th_base_lock);

	return r;
}

/* Returns true iff we're currently watching any events. */
static int
event_haveevents(struct event_base *base)
{
	/* Caller must hold th_base_lock */
	return (base->virtual_event_count > 0 || base->event_count > 0);
}

/* "closure" function called when processing active signal events */
static inline void
event_signal_closure(struct event_base *base, struct event *ev)
{
	short ncalls;
	int should_break;

	/* Allows deletes to work */
	ncalls = ev->ev_ncalls;
	if (ncalls != 0)
		ev->ev_pncalls = &ncalls;
	EVBASE_RELEASE_LOCK(base, th_base_lock);
	while (ncalls) {
		ncalls--;
		ev->ev_ncalls = ncalls;
		if (ncalls == 0)
			ev->ev_pncalls = NULL;
		(*ev->ev_callback)(ev->ev_fd, ev->ev_res, ev->ev_arg);

		EVBASE_ACQUIRE_LOCK(base, th_base_lock);
		should_break = base->event_break;
		EVBASE_RELEASE_LOCK(base, th_base_lock);

		if (should_break) {
			if (ncalls != 0)
				ev->ev_pncalls = NULL;
			return;
		}
	}
}

/* Common timeouts are special timeouts that are handled as queues rather than
 * in the minheap.  This is more efficient than the minheap if we happen to
 * know that we're going to get several thousands of timeout events all with
 * the same timeout value.
 *
 * Since all our timeout handling code assumes timevals can be copied,
 * assigned, etc, we can't use "magic pointer" to encode these common
 * timeouts.  Searching through a list to see if every timeout is common could
 * also get inefficient.  Instead, we take advantage of the fact that tv_usec
 * is 32 bits long, but only uses 20 of those bits (since it can never be over
 * 999999.)  We use the top bits to encode 4 bites of magic number, and 8 bits
 * of index into the event_base's aray of common timeouts.
 */

#define MICROSECONDS_MASK       COMMON_TIMEOUT_MICROSECONDS_MASK
#define COMMON_TIMEOUT_IDX_MASK 0x0ff00000
#define COMMON_TIMEOUT_IDX_SHIFT 20
#define COMMON_TIMEOUT_MASK     0xf0000000
#define COMMON_TIMEOUT_MAGIC    0x50000000

#define COMMON_TIMEOUT_IDX(tv) \
	(((tv)->tv_usec & COMMON_TIMEOUT_IDX_MASK)>>COMMON_TIMEOUT_IDX_SHIFT)

/** Return true iff if 'tv' is a common timeout in 'base' */
static inline int
is_common_timeout(const struct timeval *tv,
    const struct event_base *base)
{
	int idx;
	if ((tv->tv_usec & COMMON_TIMEOUT_MASK) != COMMON_TIMEOUT_MAGIC)
		return 0;
	idx = COMMON_TIMEOUT_IDX(tv);
	return idx < base->n_common_timeouts;
}

/* True iff tv1 and tv2 have the same common-timeout index, or if neither
 * one is a common timeout. */
static inline int
is_same_common_timeout(const struct timeval *tv1, const struct timeval *tv2)
{
	return (tv1->tv_usec & ~MICROSECONDS_MASK) ==
	    (tv2->tv_usec & ~MICROSECONDS_MASK);
}

/** Requires that 'tv' is a common timeout.  Return the corresponding
 * common_timeout_list. */
static inline struct common_timeout_list *
get_common_timeout_list(struct event_base *base, const struct timeval *tv)
{
	return base->common_timeout_queues[COMMON_TIMEOUT_IDX(tv)];
}

#if 0
static inline int
common_timeout_ok(const struct timeval *tv,
    struct event_base *base)
{
	const struct timeval *expect =
	    &get_common_timeout_list(base, tv)->duration;
	return tv->tv_sec == expect->tv_sec &&
	    tv->tv_usec == expect->tv_usec;
}
#endif

/* Add the timeout for the first event in given common timeout list to the
 * event_base's minheap. */
static void
common_timeout_schedule(struct common_timeout_list *ctl,
    const struct timeval *now, struct event *head)
{
	struct timeval timeout = head->ev_timeout;
	timeout.tv_usec &= MICROSECONDS_MASK;
	event_add_nolock_(&ctl->timeout_event, &timeout, 1);
}

/* Callback: invoked when the timeout for a common timeout queue triggers.
 * This means that (at least) the first event in that queue should be run,
 * and the timeout should be rescheduled if there are more events. */
static void
common_timeout_callback(evutil_socket_t fd, short what, void *arg)
{
	struct timeval now;
	struct common_timeout_list *ctl = arg;
	struct event_base *base = ctl->base;
	struct event *ev = NULL;
	EVBASE_ACQUIRE_LOCK(base, th_base_lock);
	gettime(base, &now);
	while (1) {
		ev = TAILQ_FIRST(&ctl->events);
		if (!ev || ev->ev_timeout.tv_sec > now.tv_sec ||
		    (ev->ev_timeout.tv_sec == now.tv_sec &&
			(ev->ev_timeout.tv_usec&MICROSECONDS_MASK) > now.tv_usec))
			break;
		event_del_nolock_(ev, EVENT_DEL_NOBLOCK);
		event_active_nolock_(ev, EV_TIMEOUT, 1);
	}
	if (ev)
		common_timeout_schedule(ctl, &now, ev);
	EVBASE_RELEASE_LOCK(base, th_base_lock);
}

#define MAX_COMMON_TIMEOUTS 256

const struct timeval *
event_base_init_common_timeout(struct event_base *base,
    const struct timeval *duration)
{
	int i;
	struct timeval tv;
	const struct timeval *result=NULL;
	struct common_timeout_list *new_ctl;

	EVBASE_ACQUIRE_LOCK(base, th_base_lock);
	if (duration->tv_usec > 1000000) {
		memcpy(&tv, duration, sizeof(struct timeval));
		if (is_common_timeout(duration, base))
			tv.tv_usec &= MICROSECONDS_MASK;
		tv.tv_sec += tv.tv_usec / 1000000;
		tv.tv_usec %= 1000000;
		duration = &tv;
	}
	for (i = 0; i < base->n_common_timeouts; ++i) {
		const struct common_timeout_list *ctl =
		    base->common_timeout_queues[i];
		if (duration->tv_sec == ctl->duration.tv_sec &&
		    duration->tv_usec ==
		    (ctl->duration.tv_usec & MICROSECONDS_MASK)) {
			EVUTIL_ASSERT(is_common_timeout(&ctl->duration, base));
			result = &ctl->duration;
			goto done;
		}
	}
	if (base->n_common_timeouts == MAX_COMMON_TIMEOUTS) {
		event_warnx("%s: Too many common timeouts already in use; "
		    "we only support %d per event_base", __func__,
		    MAX_COMMON_TIMEOUTS);
		goto done;
	}
	if (base->n_common_timeouts_allocated == base->n_common_timeouts) {
		int n = base->n_common_timeouts < 16 ? 16 :
		    base->n_common_timeouts*2;
		struct common_timeout_list **newqueues =
		    mm_realloc(base->common_timeout_queues,
			n*sizeof(struct common_timeout_queue *));
		if (!newqueues) {
			event_warn("%s: realloc",__func__);
			goto done;
		}
		base->n_common_timeouts_allocated = n;
		base->common_timeout_queues = newqueues;
	}
	new_ctl = mm_calloc(1, sizeof(struct common_timeout_list));
	if (!new_ctl) {
		event_warn("%s: calloc",__func__);
		goto done;
	}
	TAILQ_INIT(&new_ctl->events);
	new_ctl->duration.tv_sec = duration->tv_sec;
	new_ctl->duration.tv_usec =
	    duration->tv_usec | COMMON_TIMEOUT_MAGIC |
	    (base->n_common_timeouts << COMMON_TIMEOUT_IDX_SHIFT);
	evtimer_assign(&new_ctl->timeout_event, base,
	    common_timeout_callback, new_ctl);
	new_ctl->timeout_event.ev_flags |= EVLIST_INTERNAL;
	event_priority_set(&new_ctl->timeout_event, 0);
	new_ctl->base = base;
	base->common_timeout_queues[base->n_common_timeouts++] = new_ctl;
	result = &new_ctl->duration;

done:
	if (result)
		EVUTIL_ASSERT(is_common_timeout(result, base));

	EVBASE_RELEASE_LOCK(base, th_base_lock);
	return result;
}

/* Closure function invoked when we're activating a persistent event. */
static inline void
event_persist_closure(struct event_base *base, struct event *ev)
{
<<<<<<< HEAD
	// Define our callback, we use this to store our callback before it's executed
=======
>>>>>>> a17af05f
	void (*evcb_callback)(evutil_socket_t, short, void *);

        // Other fields of *ev that must be stored before executing
        evutil_socket_t evcb_fd;
        short evcb_res;
        void *evcb_arg;

	/* reschedule the persistent event if we have a timeout. */
	if (ev->ev_io_timeout.tv_sec || ev->ev_io_timeout.tv_usec) {
		/* If there was a timeout, we want it to run at an interval of
		 * ev_io_timeout after the last time it was _scheduled_ for,
		 * not ev_io_timeout after _now_.  If it fired for another
		 * reason, though, the timeout ought to start ticking _now_. */
		struct timeval run_at, relative_to, delay, now;
		ev_uint32_t usec_mask = 0;
		EVUTIL_ASSERT(is_same_common_timeout(&ev->ev_timeout,
			&ev->ev_io_timeout));
		gettime(base, &now);
		if (is_common_timeout(&ev->ev_timeout, base)) {
			delay = ev->ev_io_timeout;
			usec_mask = delay.tv_usec & ~MICROSECONDS_MASK;
			delay.tv_usec &= MICROSECONDS_MASK;
			if (ev->ev_res & EV_TIMEOUT) {
				relative_to = ev->ev_timeout;
				relative_to.tv_usec &= MICROSECONDS_MASK;
			} else {
				relative_to = now;
			}
		} else {
			delay = ev->ev_io_timeout;
			if (ev->ev_res & EV_TIMEOUT) {
				relative_to = ev->ev_timeout;
			} else {
				relative_to = now;
			}
		}
		evutil_timeradd(&relative_to, &delay, &run_at);
		if (evutil_timercmp(&run_at, &now, <)) {
			/* Looks like we missed at least one invocation due to
			 * a clock jump, not running the event loop for a
			 * while, really slow callbacks, or
			 * something. Reschedule relative to now.
			 */
			evutil_timeradd(&now, &delay, &run_at);
		}
		run_at.tv_usec |= usec_mask;
		event_add_nolock_(ev, &run_at, 1);
	}

	// Save our callback before we release the lock
	evcb_callback = ev->ev_callback;
        evcb_fd = ev->ev_fd;
        evcb_res = ev->ev_res;
        evcb_arg = ev->ev_arg;

	// Release the lock
 	EVBASE_RELEASE_LOCK(base, th_base_lock);

	// Execute the callback
        (evcb_callback)(evcb_fd, evcb_res, evcb_arg);
}

/*
  Helper for event_process_active to process all the events in a single queue,
  releasing the lock as we go.  This function requires that the lock be held
  when it's invoked.  Returns -1 if we get a signal or an event_break that
  means we should stop processing any active events now.  Otherwise returns
  the number of non-internal event_callbacks that we processed.
*/
static int
event_process_active_single_queue(struct event_base *base,
    struct evcallback_list *activeq,
    int max_to_process, const struct timeval *endtime)
{
	struct event_callback *evcb;
	int count = 0;

	EVUTIL_ASSERT(activeq != NULL);

	for (evcb = TAILQ_FIRST(activeq); evcb; evcb = TAILQ_FIRST(activeq)) {
		struct event *ev=NULL;
		if (evcb->evcb_flags & EVLIST_INIT) {
			ev = event_callback_to_event(evcb);

			if (ev->ev_events & EV_PERSIST || ev->ev_flags & EVLIST_FINALIZING)
				event_queue_remove_active(base, evcb);
			else
				event_del_nolock_(ev, EVENT_DEL_NOBLOCK);
			event_debug((
			    "event_process_active: event: %p, %s%s%scall %p",
			    ev,
			    ev->ev_res & EV_READ ? "EV_READ " : " ",
			    ev->ev_res & EV_WRITE ? "EV_WRITE " : " ",
			    ev->ev_res & EV_CLOSED ? "EV_CLOSED " : " ",
			    ev->ev_callback));
		} else {
			event_queue_remove_active(base, evcb);
			event_debug(("event_process_active: event_callback %p, "
				"closure %d, call %p",
				evcb, evcb->evcb_closure, evcb->evcb_cb_union.evcb_callback));
		}

		if (!(evcb->evcb_flags & EVLIST_INTERNAL))
			++count;


		base->current_event = evcb;
#ifndef EVENT__DISABLE_THREAD_SUPPORT
		base->current_event_waiters = 0;
#endif

		switch (evcb->evcb_closure) {
		case EV_CLOSURE_EVENT_SIGNAL:
			EVUTIL_ASSERT(ev != NULL);
			event_signal_closure(base, ev);
			break;
		case EV_CLOSURE_EVENT_PERSIST:
			EVUTIL_ASSERT(ev != NULL);
			event_persist_closure(base, ev);
			break;
		case EV_CLOSURE_EVENT: {
			void (*evcb_callback)(evutil_socket_t, short, void *);
			EVUTIL_ASSERT(ev != NULL);
			evcb_callback = *ev->ev_callback;
			EVBASE_RELEASE_LOCK(base, th_base_lock);
			evcb_callback(ev->ev_fd, ev->ev_res, ev->ev_arg);
		}
		break;
		case EV_CLOSURE_CB_SELF: {
			void (*evcb_selfcb)(struct event_callback *, void *) = evcb->evcb_cb_union.evcb_selfcb;
			EVBASE_RELEASE_LOCK(base, th_base_lock);
			evcb_selfcb(evcb, evcb->evcb_arg);
		}
		break;
		case EV_CLOSURE_EVENT_FINALIZE:
		case EV_CLOSURE_EVENT_FINALIZE_FREE: {
			void (*evcb_evfinalize)(struct event *, void *);
			int evcb_closure = evcb->evcb_closure;
			EVUTIL_ASSERT(ev != NULL);
			base->current_event = NULL;
			evcb_evfinalize = ev->ev_evcallback.evcb_cb_union.evcb_evfinalize;
			EVUTIL_ASSERT((evcb->evcb_flags & EVLIST_FINALIZING));
			EVBASE_RELEASE_LOCK(base, th_base_lock);
			evcb_evfinalize(ev, ev->ev_arg);
			event_debug_note_teardown_(ev);
			if (evcb_closure == EV_CLOSURE_EVENT_FINALIZE_FREE)
				mm_free(ev);
		}
		break;
		case EV_CLOSURE_CB_FINALIZE: {
			void (*evcb_cbfinalize)(struct event_callback *, void *) = evcb->evcb_cb_union.evcb_cbfinalize;
			base->current_event = NULL;
			EVUTIL_ASSERT((evcb->evcb_flags & EVLIST_FINALIZING));
			EVBASE_RELEASE_LOCK(base, th_base_lock);
			evcb_cbfinalize(evcb, evcb->evcb_arg);
		}
		break;
		default:
			EVUTIL_ASSERT(0);
		}

		EVBASE_ACQUIRE_LOCK(base, th_base_lock);
		base->current_event = NULL;
#ifndef EVENT__DISABLE_THREAD_SUPPORT
		if (base->current_event_waiters) {
			base->current_event_waiters = 0;
			EVTHREAD_COND_BROADCAST(base->current_event_cond);
		}
#endif

		if (base->event_break)
			return -1;
		if (count >= max_to_process)
			return count;
		if (count && endtime) {
			struct timeval now;
			update_time_cache(base);
			gettime(base, &now);
			if (evutil_timercmp(&now, endtime, >=))
				return count;
		}
		if (base->event_continue)
			break;
	}
	return count;
}

/*
 * Active events are stored in priority queues.  Lower priorities are always
 * process before higher priorities.  Low priority events can starve high
 * priority ones.
 */

static int
event_process_active(struct event_base *base)
{
	/* Caller must hold th_base_lock */
	struct evcallback_list *activeq = NULL;
	int i, c = 0;
	const struct timeval *endtime;
	struct timeval tv;
	const int maxcb = base->max_dispatch_callbacks;
	const int limit_after_prio = base->limit_callbacks_after_prio;
	if (base->max_dispatch_time.tv_sec >= 0) {
		update_time_cache(base);
		gettime(base, &tv);
		evutil_timeradd(&base->max_dispatch_time, &tv, &tv);
		endtime = &tv;
	} else {
		endtime = NULL;
	}

	for (i = 0; i < base->nactivequeues; ++i) {
		if (TAILQ_FIRST(&base->activequeues[i]) != NULL) {
			base->event_running_priority = i;
			activeq = &base->activequeues[i];
			if (i < limit_after_prio)
				c = event_process_active_single_queue(base, activeq,
				    INT_MAX, NULL);
			else
				c = event_process_active_single_queue(base, activeq,
				    maxcb, endtime);
			if (c < 0) {
				goto done;
			} else if (c > 0)
				break; /* Processed a real event; do not
					* consider lower-priority events */
			/* If we get here, all of the events we processed
			 * were internal.  Continue. */
		}
	}

done:
	base->event_running_priority = -1;

	return c;
}

/*
 * Wait continuously for events.  We exit only if no events are left.
 */

int
event_dispatch(void)
{
	return (event_loop(0));
}

int
event_base_dispatch(struct event_base *event_base)
{
	return (event_base_loop(event_base, 0));
}

const char *
event_base_get_method(const struct event_base *base)
{
	EVUTIL_ASSERT(base);
	return (base->evsel->name);
}

/** Callback: used to implement event_base_loopexit by telling the event_base
 * that it's time to exit its loop. */
static void
event_loopexit_cb(evutil_socket_t fd, short what, void *arg)
{
	struct event_base *base = arg;
	base->event_gotterm = 1;
}

int
event_loopexit(const struct timeval *tv)
{
	return (event_once(-1, EV_TIMEOUT, event_loopexit_cb,
		    current_base, tv));
}

int
event_base_loopexit(struct event_base *event_base, const struct timeval *tv)
{
	return (event_base_once(event_base, -1, EV_TIMEOUT, event_loopexit_cb,
		    event_base, tv));
}

int
event_loopbreak(void)
{
	return (event_base_loopbreak(current_base));
}

int
event_base_loopbreak(struct event_base *event_base)
{
	int r = 0;
	if (event_base == NULL)
		return (-1);

	EVBASE_ACQUIRE_LOCK(event_base, th_base_lock);
	event_base->event_break = 1;

	if (EVBASE_NEED_NOTIFY(event_base)) {
		r = evthread_notify_base(event_base);
	} else {
		r = (0);
	}
	EVBASE_RELEASE_LOCK(event_base, th_base_lock);
	return r;
}

int
event_base_loopcontinue(struct event_base *event_base)
{
	int r = 0;
	if (event_base == NULL)
		return (-1);

	EVBASE_ACQUIRE_LOCK(event_base, th_base_lock);
	event_base->event_continue = 1;

	if (EVBASE_NEED_NOTIFY(event_base)) {
		r = evthread_notify_base(event_base);
	} else {
		r = (0);
	}
	EVBASE_RELEASE_LOCK(event_base, th_base_lock);
	return r;
}

int
event_base_got_break(struct event_base *event_base)
{
	int res;
	EVBASE_ACQUIRE_LOCK(event_base, th_base_lock);
	res = event_base->event_break;
	EVBASE_RELEASE_LOCK(event_base, th_base_lock);
	return res;
}

int
event_base_got_exit(struct event_base *event_base)
{
	int res;
	EVBASE_ACQUIRE_LOCK(event_base, th_base_lock);
	res = event_base->event_gotterm;
	EVBASE_RELEASE_LOCK(event_base, th_base_lock);
	return res;
}

/* not thread safe */

int
event_loop(int flags)
{
	return event_base_loop(current_base, flags);
}

int
event_base_loop(struct event_base *base, int flags)
{
	const struct eventop *evsel = base->evsel;
	struct timeval tv;
	struct timeval *tv_p;
	int res, done, retval = 0;

	/* Grab the lock.  We will release it inside evsel.dispatch, and again
	 * as we invoke user callbacks. */
	EVBASE_ACQUIRE_LOCK(base, th_base_lock);

	if (base->running_loop) {
		event_warnx("%s: reentrant invocation.  Only one event_base_loop"
		    " can run on each event_base at once.", __func__);
		EVBASE_RELEASE_LOCK(base, th_base_lock);
		return -1;
	}

	base->running_loop = 1;

	clear_time_cache(base);

	if (base->sig.ev_signal_added && base->sig.ev_n_signals_added)
		evsig_set_base_(base);

	done = 0;

#ifndef EVENT__DISABLE_THREAD_SUPPORT
	base->th_owner_id = EVTHREAD_GET_ID();
#endif

	base->event_gotterm = base->event_break = 0;

	while (!done) {
		base->event_continue = 0;
		base->n_deferreds_queued = 0;

		/* Terminate the loop if we have been asked to */
		if (base->event_gotterm) {
			break;
		}

		if (base->event_break) {
			break;
		}

		tv_p = &tv;
		if (!N_ACTIVE_CALLBACKS(base) && !(flags & EVLOOP_NONBLOCK)) {
			timeout_next(base, &tv_p);
		} else {
			/*
			 * if we have active events, we just poll new events
			 * without waiting.
			 */
			evutil_timerclear(&tv);
		}

		/* If we have no events, we just exit */
		if (0==(flags&EVLOOP_NO_EXIT_ON_EMPTY) &&
		    !event_haveevents(base) && !N_ACTIVE_CALLBACKS(base)) {
			event_debug(("%s: no events registered.", __func__));
			retval = 1;
			goto done;
		}

		event_queue_make_later_events_active(base);

		clear_time_cache(base);

		res = evsel->dispatch(base, tv_p);

		if (res == -1) {
			event_debug(("%s: dispatch returned unsuccessfully.",
				__func__));
			retval = -1;
			goto done;
		}

		update_time_cache(base);

		timeout_process(base);

		if (N_ACTIVE_CALLBACKS(base)) {
			int n = event_process_active(base);
			if ((flags & EVLOOP_ONCE)
			    && N_ACTIVE_CALLBACKS(base) == 0
			    && n != 0)
				done = 1;
		} else if (flags & EVLOOP_NONBLOCK)
			done = 1;
	}
	event_debug(("%s: asked to terminate loop.", __func__));

done:
	clear_time_cache(base);
	base->running_loop = 0;

	EVBASE_RELEASE_LOCK(base, th_base_lock);

	return (retval);
}

/* One-time callback to implement event_base_once: invokes the user callback,
 * then deletes the allocated storage */
static void
event_once_cb(evutil_socket_t fd, short events, void *arg)
{
	struct event_once *eonce = arg;

	(*eonce->cb)(fd, events, eonce->arg);
	EVBASE_ACQUIRE_LOCK(eonce->ev.ev_base, th_base_lock);
	LIST_REMOVE(eonce, next_once);
	EVBASE_RELEASE_LOCK(eonce->ev.ev_base, th_base_lock);
	event_debug_unassign(&eonce->ev);
	mm_free(eonce);
}

/* not threadsafe, event scheduled once. */
int
event_once(evutil_socket_t fd, short events,
    void (*callback)(evutil_socket_t, short, void *),
    void *arg, const struct timeval *tv)
{
	return event_base_once(current_base, fd, events, callback, arg, tv);
}

/* Schedules an event once */
int
event_base_once(struct event_base *base, evutil_socket_t fd, short events,
    void (*callback)(evutil_socket_t, short, void *),
    void *arg, const struct timeval *tv)
{
	struct event_once *eonce;
	int res = 0;
	int activate = 0;

	/* We cannot support signals that just fire once, or persistent
	 * events. */
	if (events & (EV_SIGNAL|EV_PERSIST))
		return (-1);

	if ((eonce = mm_calloc(1, sizeof(struct event_once))) == NULL)
		return (-1);

	eonce->cb = callback;
	eonce->arg = arg;

	if ((events & (EV_TIMEOUT|EV_SIGNAL|EV_READ|EV_WRITE|EV_CLOSED)) == EV_TIMEOUT) {
		evtimer_assign(&eonce->ev, base, event_once_cb, eonce);

		if (tv == NULL || ! evutil_timerisset(tv)) {
			/* If the event is going to become active immediately,
			 * don't put it on the timeout queue.  This is one
			 * idiom for scheduling a callback, so let's make
			 * it fast (and order-preserving). */
			activate = 1;
		}
	} else if (events & (EV_READ|EV_WRITE|EV_CLOSED)) {
		events &= EV_READ|EV_WRITE|EV_CLOSED;

		event_assign(&eonce->ev, base, fd, events, event_once_cb, eonce);
	} else {
		/* Bad event combination */
		mm_free(eonce);
		return (-1);
	}

	if (res == 0) {
		EVBASE_ACQUIRE_LOCK(base, th_base_lock);
		if (activate)
			event_active_nolock_(&eonce->ev, EV_TIMEOUT, 1);
		else
			res = event_add_nolock_(&eonce->ev, tv, 0);

		if (res != 0) {
			mm_free(eonce);
			return (res);
		} else {
			LIST_INSERT_HEAD(&base->once_events, eonce, next_once);
		}
		EVBASE_RELEASE_LOCK(base, th_base_lock);
	}

	return (0);
}

int
event_assign(struct event *ev, struct event_base *base, evutil_socket_t fd, short events, void (*callback)(evutil_socket_t, short, void *), void *arg)
{
	if (!base)
		base = current_base;
	if (arg == &event_self_cbarg_ptr_)
		arg = ev;

	event_debug_assert_not_added_(ev);

	ev->ev_base = base;

	ev->ev_callback = callback;
	ev->ev_arg = arg;
	ev->ev_fd = fd;
	ev->ev_events = events;
	ev->ev_res = 0;
	ev->ev_flags = EVLIST_INIT;
	ev->ev_ncalls = 0;
	ev->ev_pncalls = NULL;

	if (events & EV_SIGNAL) {
		if ((events & (EV_READ|EV_WRITE|EV_CLOSED)) != 0) {
			event_warnx("%s: EV_SIGNAL is not compatible with "
			    "EV_READ, EV_WRITE or EV_CLOSED", __func__);
			return -1;
		}
		ev->ev_closure = EV_CLOSURE_EVENT_SIGNAL;
	} else {
		if (events & EV_PERSIST) {
			evutil_timerclear(&ev->ev_io_timeout);
			ev->ev_closure = EV_CLOSURE_EVENT_PERSIST;
		} else {
			ev->ev_closure = EV_CLOSURE_EVENT;
		}
	}

	min_heap_elem_init_(ev);

	if (base != NULL) {
		/* by default, we put new events into the middle priority */
		ev->ev_pri = base->nactivequeues / 2;
	}

	event_debug_note_setup_(ev);

	return 0;
}

int
event_base_set(struct event_base *base, struct event *ev)
{
	/* Only innocent events may be assigned to a different base */
	if (ev->ev_flags != EVLIST_INIT)
		return (-1);

	event_debug_assert_is_setup_(ev);

	ev->ev_base = base;
	ev->ev_pri = base->nactivequeues/2;

	return (0);
}

void
event_set(struct event *ev, evutil_socket_t fd, short events,
	  void (*callback)(evutil_socket_t, short, void *), void *arg)
{
	int r;
	r = event_assign(ev, current_base, fd, events, callback, arg);
	EVUTIL_ASSERT(r == 0);
}

void *
event_self_cbarg(void)
{
	return &event_self_cbarg_ptr_;
}

struct event *
event_base_get_running_event(struct event_base *base)
{
	struct event *ev = NULL;
	EVBASE_ACQUIRE_LOCK(base, th_base_lock);
	if (EVBASE_IN_THREAD(base)) {
		struct event_callback *evcb = base->current_event;
		if (evcb->evcb_flags & EVLIST_INIT)
			ev = event_callback_to_event(evcb);
	}
	EVBASE_RELEASE_LOCK(base, th_base_lock);
	return ev;
}

struct event *
event_new(struct event_base *base, evutil_socket_t fd, short events, void (*cb)(evutil_socket_t, short, void *), void *arg)
{
	struct event *ev;
	ev = mm_malloc(sizeof(struct event));
	if (ev == NULL)
		return (NULL);
	if (event_assign(ev, base, fd, events, cb, arg) < 0) {
		mm_free(ev);
		return (NULL);
	}

	return (ev);
}

void
event_free(struct event *ev)
{
	/* This is disabled, so that events which have been finalized be a
	 * valid target for event_free(). That's */
	// event_debug_assert_is_setup_(ev);

	/* make sure that this event won't be coming back to haunt us. */
	event_del(ev);
	event_debug_note_teardown_(ev);
	mm_free(ev);

}

void
event_debug_unassign(struct event *ev)
{
	event_debug_assert_not_added_(ev);
	event_debug_note_teardown_(ev);

	ev->ev_flags &= ~EVLIST_INIT;
}

#define EVENT_FINALIZE_FREE_ 0x10000
static int
event_finalize_nolock_(struct event_base *base, unsigned flags, struct event *ev, event_finalize_callback_fn cb)
{
	ev_uint8_t closure = (flags & EVENT_FINALIZE_FREE_) ?
	    EV_CLOSURE_EVENT_FINALIZE_FREE : EV_CLOSURE_EVENT_FINALIZE;

	event_del_nolock_(ev, EVENT_DEL_NOBLOCK);
	ev->ev_closure = closure;
	ev->ev_evcallback.evcb_cb_union.evcb_evfinalize = cb;
	event_active_nolock_(ev, EV_FINALIZE, 1);
	ev->ev_flags |= EVLIST_FINALIZING;
	return 0;
}

static int
event_finalize_impl_(unsigned flags, struct event *ev, event_finalize_callback_fn cb)
{
	int r;
	struct event_base *base = ev->ev_base;
	if (EVUTIL_FAILURE_CHECK(!base)) {
		event_warnx("%s: event has no event_base set.", __func__);
		return -1;
	}

	EVBASE_ACQUIRE_LOCK(base, th_base_lock);
	r = event_finalize_nolock_(base, flags, ev, cb);
	EVBASE_RELEASE_LOCK(base, th_base_lock);
	return r;
}

int
event_finalize(unsigned flags, struct event *ev, event_finalize_callback_fn cb)
{
	return event_finalize_impl_(flags, ev, cb);
}

int
event_free_finalize(unsigned flags, struct event *ev, event_finalize_callback_fn cb)
{
	return event_finalize_impl_(flags|EVENT_FINALIZE_FREE_, ev, cb);
}

void
event_callback_finalize_nolock_(struct event_base *base, unsigned flags, struct event_callback *evcb, void (*cb)(struct event_callback *, void *))
{
	struct event *ev = NULL;
	if (evcb->evcb_flags & EVLIST_INIT) {
		ev = event_callback_to_event(evcb);
		event_del_nolock_(ev, EVENT_DEL_NOBLOCK);
	} else {
		event_callback_cancel_nolock_(base, evcb, 0); /*XXX can this fail?*/
	}

	evcb->evcb_closure = EV_CLOSURE_CB_FINALIZE;
	evcb->evcb_cb_union.evcb_cbfinalize = cb;
	event_callback_activate_nolock_(base, evcb); /* XXX can this really fail?*/
	evcb->evcb_flags |= EVLIST_FINALIZING;
}

void
event_callback_finalize_(struct event_base *base, unsigned flags, struct event_callback *evcb, void (*cb)(struct event_callback *, void *))
{
	EVBASE_ACQUIRE_LOCK(base, th_base_lock);
	event_callback_finalize_nolock_(base, flags, evcb, cb);
	EVBASE_RELEASE_LOCK(base, th_base_lock);
}

/** Internal: Finalize all of the n_cbs callbacks in evcbs.  The provided
 * callback will be invoked on *one of them*, after they have *all* been
 * finalized. */
int
event_callback_finalize_many_(struct event_base *base, int n_cbs, struct event_callback **evcbs, void (*cb)(struct event_callback *, void *))
{
	int n_pending = 0, i;

	if (base == NULL)
		base = current_base;

	EVBASE_ACQUIRE_LOCK(base, th_base_lock);

	event_debug(("%s: %d events finalizing", __func__, n_cbs));

	/* At most one can be currently executing; the rest we just
	 * cancel... But we always make sure that the finalize callback
	 * runs. */
	for (i = 0; i < n_cbs; ++i) {
		struct event_callback *evcb = evcbs[i];
		if (evcb == base->current_event) {
			event_callback_finalize_nolock_(base, 0, evcb, cb);
			++n_pending;
		} else {
			event_callback_cancel_nolock_(base, evcb, 0);
		}
	}

	if (n_pending == 0) {
		/* Just do the first one. */
		event_callback_finalize_nolock_(base, 0, evcbs[0], cb);
	}

	EVBASE_RELEASE_LOCK(base, th_base_lock);
	return 0;
}

/*
 * Set's the priority of an event - if an event is already scheduled
 * changing the priority is going to fail.
 */

int
event_priority_set(struct event *ev, int pri)
{
	event_debug_assert_is_setup_(ev);

	if (ev->ev_flags & EVLIST_ACTIVE)
		return (-1);
	if (pri < 0 || pri >= ev->ev_base->nactivequeues)
		return (-1);

	ev->ev_pri = pri;

	return (0);
}

/*
 * Checks if a specific event is pending or scheduled.
 */

int
event_pending(const struct event *ev, short event, struct timeval *tv)
{
	int flags = 0;

	if (EVUTIL_FAILURE_CHECK(ev->ev_base == NULL)) {
		event_warnx("%s: event has no event_base set.", __func__);
		return 0;
	}

	EVBASE_ACQUIRE_LOCK(ev->ev_base, th_base_lock);
	event_debug_assert_is_setup_(ev);

	if (ev->ev_flags & EVLIST_INSERTED)
		flags |= (ev->ev_events & (EV_READ|EV_WRITE|EV_CLOSED|EV_SIGNAL));
	if (ev->ev_flags & (EVLIST_ACTIVE|EVLIST_ACTIVE_LATER))
		flags |= ev->ev_res;
	if (ev->ev_flags & EVLIST_TIMEOUT)
		flags |= EV_TIMEOUT;

	event &= (EV_TIMEOUT|EV_READ|EV_WRITE|EV_CLOSED|EV_SIGNAL);

	/* See if there is a timeout that we should report */
	if (tv != NULL && (flags & event & EV_TIMEOUT)) {
		struct timeval tmp = ev->ev_timeout;
		tmp.tv_usec &= MICROSECONDS_MASK;
		/* correctly remamp to real time */
		evutil_timeradd(&ev->ev_base->tv_clock_diff, &tmp, tv);
	}

	EVBASE_RELEASE_LOCK(ev->ev_base, th_base_lock);

	return (flags & event);
}

int
event_initialized(const struct event *ev)
{
	if (!(ev->ev_flags & EVLIST_INIT))
		return 0;

	return 1;
}

void
event_get_assignment(const struct event *event, struct event_base **base_out, evutil_socket_t *fd_out, short *events_out, event_callback_fn *callback_out, void **arg_out)
{
	event_debug_assert_is_setup_(event);

	if (base_out)
		*base_out = event->ev_base;
	if (fd_out)
		*fd_out = event->ev_fd;
	if (events_out)
		*events_out = event->ev_events;
	if (callback_out)
		*callback_out = event->ev_callback;
	if (arg_out)
		*arg_out = event->ev_arg;
}

size_t
event_get_struct_event_size(void)
{
	return sizeof(struct event);
}

evutil_socket_t
event_get_fd(const struct event *ev)
{
	event_debug_assert_is_setup_(ev);
	return ev->ev_fd;
}

struct event_base *
event_get_base(const struct event *ev)
{
	event_debug_assert_is_setup_(ev);
	return ev->ev_base;
}

short
event_get_events(const struct event *ev)
{
	event_debug_assert_is_setup_(ev);
	return ev->ev_events;
}

event_callback_fn
event_get_callback(const struct event *ev)
{
	event_debug_assert_is_setup_(ev);
	return ev->ev_callback;
}

void *
event_get_callback_arg(const struct event *ev)
{
	event_debug_assert_is_setup_(ev);
	return ev->ev_arg;
}

int
event_get_priority(const struct event *ev)
{
	event_debug_assert_is_setup_(ev);
	return ev->ev_pri;
}

int
event_add(struct event *ev, const struct timeval *tv)
{
	int res;

	if (EVUTIL_FAILURE_CHECK(!ev->ev_base)) {
		event_warnx("%s: event has no event_base set.", __func__);
		return -1;
	}

	EVBASE_ACQUIRE_LOCK(ev->ev_base, th_base_lock);

	res = event_add_nolock_(ev, tv, 0);

	EVBASE_RELEASE_LOCK(ev->ev_base, th_base_lock);

	return (res);
}

/* Helper callback: wake an event_base from another thread.  This version
 * works by writing a byte to one end of a socketpair, so that the event_base
 * listening on the other end will wake up as the corresponding event
 * triggers */
static int
evthread_notify_base_default(struct event_base *base)
{
	char buf[1];
	int r;
	buf[0] = (char) 0;
#ifdef _WIN32
	r = send(base->th_notify_fd[1], buf, 1, 0);
#else
	r = write(base->th_notify_fd[1], buf, 1);
#endif
	return (r < 0 && ! EVUTIL_ERR_IS_EAGAIN(errno)) ? -1 : 0;
}

#ifdef EVENT__HAVE_EVENTFD
/* Helper callback: wake an event_base from another thread.  This version
 * assumes that you have a working eventfd() implementation. */
static int
evthread_notify_base_eventfd(struct event_base *base)
{
	ev_uint64_t msg = 1;
	int r;
	do {
		r = write(base->th_notify_fd[0], (void*) &msg, sizeof(msg));
	} while (r < 0 && errno == EAGAIN);

	return (r < 0) ? -1 : 0;
}
#endif


/** Tell the thread currently running the event_loop for base (if any) that it
 * needs to stop waiting in its dispatch function (if it is) and process all
 * active callbacks. */
static int
evthread_notify_base(struct event_base *base)
{
	EVENT_BASE_ASSERT_LOCKED(base);
	if (!base->th_notify_fn)
		return -1;
	if (base->is_notify_pending)
		return 0;
	base->is_notify_pending = 1;
	return base->th_notify_fn(base);
}

/* Implementation function to remove a timeout on a currently pending event.
 */
int
event_remove_timer_nolock_(struct event *ev)
{
	struct event_base *base = ev->ev_base;

	EVENT_BASE_ASSERT_LOCKED(base);
	event_debug_assert_is_setup_(ev);

	event_debug(("event_remove_timer_nolock: event: %p", ev));

	/* If it's not pending on a timeout, we don't need to do anything. */
	if (ev->ev_flags & EVLIST_TIMEOUT) {
		event_queue_remove_timeout(base, ev);
		evutil_timerclear(&ev->ev_.ev_io.ev_timeout);
	}

	return (0);
}

int
event_remove_timer(struct event *ev)
{
	int res;

	if (EVUTIL_FAILURE_CHECK(!ev->ev_base)) {
		event_warnx("%s: event has no event_base set.", __func__);
		return -1;
	}

	EVBASE_ACQUIRE_LOCK(ev->ev_base, th_base_lock);

	res = event_remove_timer_nolock_(ev);

	EVBASE_RELEASE_LOCK(ev->ev_base, th_base_lock);

	return (res);
}

/* Implementation function to add an event.  Works just like event_add,
 * except: 1) it requires that we have the lock.  2) if tv_is_absolute is set,
 * we treat tv as an absolute time, not as an interval to add to the current
 * time */
int
event_add_nolock_(struct event *ev, const struct timeval *tv,
    int tv_is_absolute)
{
	struct event_base *base = ev->ev_base;
	int res = 0;
	int notify = 0;

	EVENT_BASE_ASSERT_LOCKED(base);
	event_debug_assert_is_setup_(ev);

	event_debug((
		 "event_add: event: %p (fd "EV_SOCK_FMT"), %s%s%s%scall %p",
		 ev,
		 EV_SOCK_ARG(ev->ev_fd),
		 ev->ev_events & EV_READ ? "EV_READ " : " ",
		 ev->ev_events & EV_WRITE ? "EV_WRITE " : " ",
		 ev->ev_events & EV_CLOSED ? "EV_CLOSED " : " ",
		 tv ? "EV_TIMEOUT " : " ",
		 ev->ev_callback));

	EVUTIL_ASSERT(!(ev->ev_flags & ~EVLIST_ALL));

	if (ev->ev_flags & EVLIST_FINALIZING) {
		/* XXXX debug */
		return (-1);
	}

	/*
	 * prepare for timeout insertion further below, if we get a
	 * failure on any step, we should not change any state.
	 */
	if (tv != NULL && !(ev->ev_flags & EVLIST_TIMEOUT)) {
		if (min_heap_reserve_(&base->timeheap,
			1 + min_heap_size_(&base->timeheap)) == -1)
			return (-1);  /* ENOMEM == errno */
	}

	/* If the main thread is currently executing a signal event's
	 * callback, and we are not the main thread, then we want to wait
	 * until the callback is done before we mess with the event, or else
	 * we can race on ev_ncalls and ev_pncalls below. */
#ifndef EVENT__DISABLE_THREAD_SUPPORT
	if (base->current_event == event_to_event_callback(ev) &&
	    (ev->ev_events & EV_SIGNAL)
	    && !EVBASE_IN_THREAD(base)) {
		++base->current_event_waiters;
		EVTHREAD_COND_WAIT(base->current_event_cond, base->th_base_lock);
	}
#endif

	if ((ev->ev_events & (EV_READ|EV_WRITE|EV_CLOSED|EV_SIGNAL)) &&
	    !(ev->ev_flags & (EVLIST_INSERTED|EVLIST_ACTIVE|EVLIST_ACTIVE_LATER))) {
		if (ev->ev_events & (EV_READ|EV_WRITE|EV_CLOSED))
			res = evmap_io_add_(base, ev->ev_fd, ev);
		else if (ev->ev_events & EV_SIGNAL)
			res = evmap_signal_add_(base, (int)ev->ev_fd, ev);
		if (res != -1)
			event_queue_insert_inserted(base, ev);
		if (res == 1) {
			/* evmap says we need to notify the main thread. */
			notify = 1;
			res = 0;
		}
	}

	/*
	 * we should change the timeout state only if the previous event
	 * addition succeeded.
	 */
	if (res != -1 && tv != NULL) {
		struct timeval now;
		int common_timeout;
#ifdef USE_REINSERT_TIMEOUT
		int was_common;
		int old_timeout_idx;
#endif

		/*
		 * for persistent timeout events, we remember the
		 * timeout value and re-add the event.
		 *
		 * If tv_is_absolute, this was already set.
		 */
		if (ev->ev_closure == EV_CLOSURE_EVENT_PERSIST && !tv_is_absolute)
			ev->ev_io_timeout = *tv;

#ifndef USE_REINSERT_TIMEOUT
		if (ev->ev_flags & EVLIST_TIMEOUT) {
			event_queue_remove_timeout(base, ev);
		}
#endif

		/* Check if it is active due to a timeout.  Rescheduling
		 * this timeout before the callback can be executed
		 * removes it from the active list. */
		if ((ev->ev_flags & EVLIST_ACTIVE) &&
		    (ev->ev_res & EV_TIMEOUT)) {
			if (ev->ev_events & EV_SIGNAL) {
				/* See if we are just active executing
				 * this event in a loop
				 */
				if (ev->ev_ncalls && ev->ev_pncalls) {
					/* Abort loop */
					*ev->ev_pncalls = 0;
				}
			}

			event_queue_remove_active(base, event_to_event_callback(ev));
		}

		gettime(base, &now);

		common_timeout = is_common_timeout(tv, base);
#ifdef USE_REINSERT_TIMEOUT
		was_common = is_common_timeout(&ev->ev_timeout, base);
		old_timeout_idx = COMMON_TIMEOUT_IDX(&ev->ev_timeout);
#endif

		if (tv_is_absolute) {
			ev->ev_timeout = *tv;
		} else if (common_timeout) {
			struct timeval tmp = *tv;
			tmp.tv_usec &= MICROSECONDS_MASK;
			evutil_timeradd(&now, &tmp, &ev->ev_timeout);
			ev->ev_timeout.tv_usec |=
			    (tv->tv_usec & ~MICROSECONDS_MASK);
		} else {
			evutil_timeradd(&now, tv, &ev->ev_timeout);
		}

		event_debug((
			 "event_add: event %p, timeout in %d seconds %d useconds, call %p",
			 ev, (int)tv->tv_sec, (int)tv->tv_usec, ev->ev_callback));

#ifdef USE_REINSERT_TIMEOUT
		event_queue_reinsert_timeout(base, ev, was_common, common_timeout, old_timeout_idx);
#else
		event_queue_insert_timeout(base, ev);
#endif

		if (common_timeout) {
			struct common_timeout_list *ctl =
			    get_common_timeout_list(base, &ev->ev_timeout);
			if (ev == TAILQ_FIRST(&ctl->events)) {
				common_timeout_schedule(ctl, &now, ev);
			}
		} else {
			struct event* top = NULL;
			/* See if the earliest timeout is now earlier than it
			 * was before: if so, we will need to tell the main
			 * thread to wake up earlier than it would otherwise.
			 * We double check the timeout of the top element to
			 * handle time distortions due to system suspension.
			 */
			if (min_heap_elt_is_top_(ev))
				notify = 1;
			else if ((top = min_heap_top_(&base->timeheap)) != NULL &&
					 evutil_timercmp(&top->ev_timeout, &now, <))
				notify = 1;
		}
	}

	/* if we are not in the right thread, we need to wake up the loop */
	if (res != -1 && notify && EVBASE_NEED_NOTIFY(base))
		evthread_notify_base(base);

	event_debug_note_add_(ev);

	return (res);
}

static int
event_del_(struct event *ev, int blocking)
{
	int res;

	if (EVUTIL_FAILURE_CHECK(!ev->ev_base)) {
		event_warnx("%s: event has no event_base set.", __func__);
		return -1;
	}

	EVBASE_ACQUIRE_LOCK(ev->ev_base, th_base_lock);

	res = event_del_nolock_(ev, blocking);

	EVBASE_RELEASE_LOCK(ev->ev_base, th_base_lock);

	return (res);
}

int
event_del(struct event *ev)
{
	return event_del_(ev, EVENT_DEL_AUTOBLOCK);
}

int
event_del_block(struct event *ev)
{
	return event_del_(ev, EVENT_DEL_BLOCK);
}

int
event_del_noblock(struct event *ev)
{
	return event_del_(ev, EVENT_DEL_NOBLOCK);
}

/** Helper for event_del: always called with th_base_lock held.
 *
 * "blocking" must be one of the EVENT_DEL_{BLOCK, NOBLOCK, AUTOBLOCK,
 * EVEN_IF_FINALIZING} values. See those for more information.
 */
int
event_del_nolock_(struct event *ev, int blocking)
{
	struct event_base *base;
	int res = 0, notify = 0;

	event_debug(("event_del: %p (fd "EV_SOCK_FMT"), callback %p",
		ev, EV_SOCK_ARG(ev->ev_fd), ev->ev_callback));

	/* An event without a base has not been added */
	if (ev->ev_base == NULL)
		return (-1);

	EVENT_BASE_ASSERT_LOCKED(ev->ev_base);

	if (blocking != EVENT_DEL_EVEN_IF_FINALIZING) {
		if (ev->ev_flags & EVLIST_FINALIZING) {
			/* XXXX Debug */
			return 0;
		}
	}

	/* If the main thread is currently executing this event's callback,
	 * and we are not the main thread, then we want to wait until the
	 * callback is done before we start removing the event.  That way,
	 * when this function returns, it will be safe to free the
	 * user-supplied argument. */
	base = ev->ev_base;
#ifndef EVENT__DISABLE_THREAD_SUPPORT
	if (blocking != EVENT_DEL_NOBLOCK &&
	    base->current_event == event_to_event_callback(ev) &&
	    !EVBASE_IN_THREAD(base) &&
	    (blocking == EVENT_DEL_BLOCK || !(ev->ev_events & EV_FINALIZE))) {
		++base->current_event_waiters;
		EVTHREAD_COND_WAIT(base->current_event_cond, base->th_base_lock);
	}
#endif

	EVUTIL_ASSERT(!(ev->ev_flags & ~EVLIST_ALL));

	/* See if we are just active executing this event in a loop */
	if (ev->ev_events & EV_SIGNAL) {
		if (ev->ev_ncalls && ev->ev_pncalls) {
			/* Abort loop */
			*ev->ev_pncalls = 0;
		}
	}

	if (ev->ev_flags & EVLIST_TIMEOUT) {
		/* NOTE: We never need to notify the main thread because of a
		 * deleted timeout event: all that could happen if we don't is
		 * that the dispatch loop might wake up too early.  But the
		 * point of notifying the main thread _is_ to wake up the
		 * dispatch loop early anyway, so we wouldn't gain anything by
		 * doing it.
		 */
		event_queue_remove_timeout(base, ev);
	}

	if (ev->ev_flags & EVLIST_ACTIVE)
		event_queue_remove_active(base, event_to_event_callback(ev));
	else if (ev->ev_flags & EVLIST_ACTIVE_LATER)
		event_queue_remove_active_later(base, event_to_event_callback(ev));

	if (ev->ev_flags & EVLIST_INSERTED) {
		event_queue_remove_inserted(base, ev);
		if (ev->ev_events & (EV_READ|EV_WRITE|EV_CLOSED))
			res = evmap_io_del_(base, ev->ev_fd, ev);
		else
			res = evmap_signal_del_(base, (int)ev->ev_fd, ev);
		if (res == 1) {
			/* evmap says we need to notify the main thread. */
			notify = 1;
			res = 0;
		}
	}

	/* if we are not in the right thread, we need to wake up the loop */
	if (res != -1 && notify && EVBASE_NEED_NOTIFY(base))
		evthread_notify_base(base);

	event_debug_note_del_(ev);

	return (res);
}

void
event_active(struct event *ev, int res, short ncalls)
{
	if (EVUTIL_FAILURE_CHECK(!ev->ev_base)) {
		event_warnx("%s: event has no event_base set.", __func__);
		return;
	}

	EVBASE_ACQUIRE_LOCK(ev->ev_base, th_base_lock);

	event_debug_assert_is_setup_(ev);

	event_active_nolock_(ev, res, ncalls);

	EVBASE_RELEASE_LOCK(ev->ev_base, th_base_lock);
}


void
event_active_nolock_(struct event *ev, int res, short ncalls)
{
	struct event_base *base;

	event_debug(("event_active: %p (fd "EV_SOCK_FMT"), res %d, callback %p",
		ev, EV_SOCK_ARG(ev->ev_fd), (int)res, ev->ev_callback));

	base = ev->ev_base;
	EVENT_BASE_ASSERT_LOCKED(base);

	if (ev->ev_flags & EVLIST_FINALIZING) {
		/* XXXX debug */
		return;
	}

	switch ((ev->ev_flags & (EVLIST_ACTIVE|EVLIST_ACTIVE_LATER))) {
	default:
	case EVLIST_ACTIVE|EVLIST_ACTIVE_LATER:
		EVUTIL_ASSERT(0);
		break;
	case EVLIST_ACTIVE:
		/* We get different kinds of events, add them together */
		ev->ev_res |= res;
		return;
	case EVLIST_ACTIVE_LATER:
		ev->ev_res |= res;
		break;
	case 0:
		ev->ev_res = res;
		break;
	}

	if (ev->ev_pri < base->event_running_priority)
		base->event_continue = 1;

	if (ev->ev_events & EV_SIGNAL) {
#ifndef EVENT__DISABLE_THREAD_SUPPORT
		if (base->current_event == event_to_event_callback(ev) &&
		    !EVBASE_IN_THREAD(base)) {
			++base->current_event_waiters;
			EVTHREAD_COND_WAIT(base->current_event_cond, base->th_base_lock);
		}
#endif
		ev->ev_ncalls = ncalls;
		ev->ev_pncalls = NULL;
	}

	event_callback_activate_nolock_(base, event_to_event_callback(ev));
}

void
event_active_later_(struct event *ev, int res)
{
	EVBASE_ACQUIRE_LOCK(ev->ev_base, th_base_lock);
	event_active_later_nolock_(ev, res);
	EVBASE_RELEASE_LOCK(ev->ev_base, th_base_lock);
}

void
event_active_later_nolock_(struct event *ev, int res)
{
	struct event_base *base = ev->ev_base;
	EVENT_BASE_ASSERT_LOCKED(base);

	if (ev->ev_flags & (EVLIST_ACTIVE|EVLIST_ACTIVE_LATER)) {
		/* We get different kinds of events, add them together */
		ev->ev_res |= res;
		return;
	}

	ev->ev_res = res;

	event_callback_activate_later_nolock_(base, event_to_event_callback(ev));
}

int
event_callback_activate_(struct event_base *base,
    struct event_callback *evcb)
{
	int r;
	EVBASE_ACQUIRE_LOCK(base, th_base_lock);
	r = event_callback_activate_nolock_(base, evcb);
	EVBASE_RELEASE_LOCK(base, th_base_lock);
	return r;
}

int
event_callback_activate_nolock_(struct event_base *base,
    struct event_callback *evcb)
{
	int r = 1;

	if (evcb->evcb_flags & EVLIST_FINALIZING)
		return 0;

	switch (evcb->evcb_flags & (EVLIST_ACTIVE|EVLIST_ACTIVE_LATER)) {
	default:
		EVUTIL_ASSERT(0);
	case EVLIST_ACTIVE_LATER:
		event_queue_remove_active_later(base, evcb);
		r = 0;
		break;
	case EVLIST_ACTIVE:
		return 0;
	case 0:
		break;
	}

	event_queue_insert_active(base, evcb);

	if (EVBASE_NEED_NOTIFY(base))
		evthread_notify_base(base);

	return r;
}

int
event_callback_activate_later_nolock_(struct event_base *base,
    struct event_callback *evcb)
{
	if (evcb->evcb_flags & (EVLIST_ACTIVE|EVLIST_ACTIVE_LATER))
		return 0;

	event_queue_insert_active_later(base, evcb);
	if (EVBASE_NEED_NOTIFY(base))
		evthread_notify_base(base);
	return 1;
}

void
event_callback_init_(struct event_base *base,
    struct event_callback *cb)
{
	memset(cb, 0, sizeof(*cb));
	cb->evcb_pri = base->nactivequeues - 1;
}

int
event_callback_cancel_(struct event_base *base,
    struct event_callback *evcb)
{
	int r;
	EVBASE_ACQUIRE_LOCK(base, th_base_lock);
	r = event_callback_cancel_nolock_(base, evcb, 0);
	EVBASE_RELEASE_LOCK(base, th_base_lock);
	return r;
}

int
event_callback_cancel_nolock_(struct event_base *base,
    struct event_callback *evcb, int even_if_finalizing)
{
	if ((evcb->evcb_flags & EVLIST_FINALIZING) && !even_if_finalizing)
		return 0;

	if (evcb->evcb_flags & EVLIST_INIT)
		return event_del_nolock_(event_callback_to_event(evcb),
		    even_if_finalizing ? EVENT_DEL_EVEN_IF_FINALIZING : EVENT_DEL_AUTOBLOCK);

	switch ((evcb->evcb_flags & (EVLIST_ACTIVE|EVLIST_ACTIVE_LATER))) {
	default:
	case EVLIST_ACTIVE|EVLIST_ACTIVE_LATER:
		EVUTIL_ASSERT(0);
		break;
	case EVLIST_ACTIVE:
		/* We get different kinds of events, add them together */
		event_queue_remove_active(base, evcb);
		return 0;
	case EVLIST_ACTIVE_LATER:
		event_queue_remove_active_later(base, evcb);
		break;
	case 0:
		break;
	}

	return 0;
}

void
event_deferred_cb_init_(struct event_callback *cb, ev_uint8_t priority, deferred_cb_fn fn, void *arg)
{
	memset(cb, 0, sizeof(*cb));
	cb->evcb_cb_union.evcb_selfcb = fn;
	cb->evcb_arg = arg;
	cb->evcb_pri = priority;
	cb->evcb_closure = EV_CLOSURE_CB_SELF;
}

void
event_deferred_cb_set_priority_(struct event_callback *cb, ev_uint8_t priority)
{
	cb->evcb_pri = priority;
}

void
event_deferred_cb_cancel_(struct event_base *base, struct event_callback *cb)
{
	if (!base)
		base = current_base;
	event_callback_cancel_(base, cb);
}

#define MAX_DEFERREDS_QUEUED 32
int
event_deferred_cb_schedule_(struct event_base *base, struct event_callback *cb)
{
	int r = 1;
	if (!base)
		base = current_base;
	EVBASE_ACQUIRE_LOCK(base, th_base_lock);
	if (base->n_deferreds_queued > MAX_DEFERREDS_QUEUED) {
		r = event_callback_activate_later_nolock_(base, cb);
	} else {
		r = event_callback_activate_nolock_(base, cb);
		if (r) {
			++base->n_deferreds_queued;
		}
	}
	EVBASE_RELEASE_LOCK(base, th_base_lock);
	return r;
}

static int
timeout_next(struct event_base *base, struct timeval **tv_p)
{
	/* Caller must hold th_base_lock */
	struct timeval now;
	struct event *ev;
	struct timeval *tv = *tv_p;
	int res = 0;

	ev = min_heap_top_(&base->timeheap);

	if (ev == NULL) {
		/* if no time-based events are active wait for I/O */
		*tv_p = NULL;
		goto out;
	}

	if (gettime(base, &now) == -1) {
		res = -1;
		goto out;
	}

	if (evutil_timercmp(&ev->ev_timeout, &now, <=)) {
		evutil_timerclear(tv);
		goto out;
	}

	evutil_timersub(&ev->ev_timeout, &now, tv);

	EVUTIL_ASSERT(tv->tv_sec >= 0);
	EVUTIL_ASSERT(tv->tv_usec >= 0);
	event_debug(("timeout_next: event: %p, in %d seconds, %d useconds", ev, (int)tv->tv_sec, (int)tv->tv_usec));

out:
	return (res);
}

/* Activate every event whose timeout has elapsed. */
static void
timeout_process(struct event_base *base)
{
	/* Caller must hold lock. */
	struct timeval now;
	struct event *ev;

	if (min_heap_empty_(&base->timeheap)) {
		return;
	}

	gettime(base, &now);

	while ((ev = min_heap_top_(&base->timeheap))) {
		if (evutil_timercmp(&ev->ev_timeout, &now, >))
			break;

		/* delete this event from the I/O queues */
		event_del_nolock_(ev, EVENT_DEL_NOBLOCK);

		event_debug(("timeout_process: event: %p, call %p",
			 ev, ev->ev_callback));
		event_active_nolock_(ev, EV_TIMEOUT, 1);
	}
}

#if (EVLIST_INTERNAL >> 4) != 1
#error "Mismatch for value of EVLIST_INTERNAL"
#endif

#ifndef MAX
#define MAX(a,b) (((a)>(b))?(a):(b))
#endif

#define MAX_EVENT_COUNT(var, v) var = MAX(var, v)

/* These are a fancy way to spell
     if (flags & EVLIST_INTERNAL)
         base->event_count--/++;
*/
#define DECR_EVENT_COUNT(base,flags) \
	((base)->event_count -= (~((flags) >> 4) & 1))
#define INCR_EVENT_COUNT(base,flags) do {					\
	((base)->event_count += (~((flags) >> 4) & 1));				\
	MAX_EVENT_COUNT((base)->event_count_max, (base)->event_count);		\
} while (0)

static void
event_queue_remove_inserted(struct event_base *base, struct event *ev)
{
	EVENT_BASE_ASSERT_LOCKED(base);
	if (EVUTIL_FAILURE_CHECK(!(ev->ev_flags & EVLIST_INSERTED))) {
		event_errx(1, "%s: %p(fd "EV_SOCK_FMT") not on queue %x", __func__,
		    ev, EV_SOCK_ARG(ev->ev_fd), EVLIST_INSERTED);
		return;
	}
	DECR_EVENT_COUNT(base, ev->ev_flags);
	ev->ev_flags &= ~EVLIST_INSERTED;
}
static void
event_queue_remove_active(struct event_base *base, struct event_callback *evcb)
{
	EVENT_BASE_ASSERT_LOCKED(base);
	if (EVUTIL_FAILURE_CHECK(!(evcb->evcb_flags & EVLIST_ACTIVE))) {
		event_errx(1, "%s: %p not on queue %x", __func__,
			   evcb, EVLIST_ACTIVE);
		return;
	}
	DECR_EVENT_COUNT(base, evcb->evcb_flags);
	evcb->evcb_flags &= ~EVLIST_ACTIVE;
	base->event_count_active--;

	TAILQ_REMOVE(&base->activequeues[evcb->evcb_pri],
	    evcb, evcb_active_next);
}
static void
event_queue_remove_active_later(struct event_base *base, struct event_callback *evcb)
{
	EVENT_BASE_ASSERT_LOCKED(base);
	if (EVUTIL_FAILURE_CHECK(!(evcb->evcb_flags & EVLIST_ACTIVE_LATER))) {
		event_errx(1, "%s: %p not on queue %x", __func__,
			   evcb, EVLIST_ACTIVE_LATER);
		return;
	}
	DECR_EVENT_COUNT(base, evcb->evcb_flags);
	evcb->evcb_flags &= ~EVLIST_ACTIVE_LATER;
	base->event_count_active--;

	TAILQ_REMOVE(&base->active_later_queue, evcb, evcb_active_next);
}
static void
event_queue_remove_timeout(struct event_base *base, struct event *ev)
{
	EVENT_BASE_ASSERT_LOCKED(base);
	if (EVUTIL_FAILURE_CHECK(!(ev->ev_flags & EVLIST_TIMEOUT))) {
		event_errx(1, "%s: %p(fd "EV_SOCK_FMT") not on queue %x", __func__,
		    ev, EV_SOCK_ARG(ev->ev_fd), EVLIST_TIMEOUT);
		return;
	}
	DECR_EVENT_COUNT(base, ev->ev_flags);
	ev->ev_flags &= ~EVLIST_TIMEOUT;

	if (is_common_timeout(&ev->ev_timeout, base)) {
		struct common_timeout_list *ctl =
		    get_common_timeout_list(base, &ev->ev_timeout);
		TAILQ_REMOVE(&ctl->events, ev,
		    ev_timeout_pos.ev_next_with_common_timeout);
	} else {
		min_heap_erase_(&base->timeheap, ev);
	}
}

#ifdef USE_REINSERT_TIMEOUT
/* Remove and reinsert 'ev' into the timeout queue. */
static void
event_queue_reinsert_timeout(struct event_base *base, struct event *ev,
    int was_common, int is_common, int old_timeout_idx)
{
	struct common_timeout_list *ctl;
	if (!(ev->ev_flags & EVLIST_TIMEOUT)) {
		event_queue_insert_timeout(base, ev);
		return;
	}

	switch ((was_common<<1) | is_common) {
	case 3: /* Changing from one common timeout to another */
		ctl = base->common_timeout_queues[old_timeout_idx];
		TAILQ_REMOVE(&ctl->events, ev,
		    ev_timeout_pos.ev_next_with_common_timeout);
		ctl = get_common_timeout_list(base, &ev->ev_timeout);
		insert_common_timeout_inorder(ctl, ev);
		break;
	case 2: /* Was common; is no longer common */
		ctl = base->common_timeout_queues[old_timeout_idx];
		TAILQ_REMOVE(&ctl->events, ev,
		    ev_timeout_pos.ev_next_with_common_timeout);
		min_heap_push_(&base->timeheap, ev);
		break;
	case 1: /* Wasn't common; has become common. */
		min_heap_erase_(&base->timeheap, ev);
		ctl = get_common_timeout_list(base, &ev->ev_timeout);
		insert_common_timeout_inorder(ctl, ev);
		break;
	case 0: /* was in heap; is still on heap. */
		min_heap_adjust_(&base->timeheap, ev);
		break;
	default:
		EVUTIL_ASSERT(0); /* unreachable */
		break;
	}
}
#endif

/* Add 'ev' to the common timeout list in 'ev'. */
static void
insert_common_timeout_inorder(struct common_timeout_list *ctl,
    struct event *ev)
{
	struct event *e;
	/* By all logic, we should just be able to append 'ev' to the end of
	 * ctl->events, since the timeout on each 'ev' is set to {the common
	 * timeout} + {the time when we add the event}, and so the events
	 * should arrive in order of their timeeouts.  But just in case
	 * there's some wacky threading issue going on, we do a search from
	 * the end of 'ev' to find the right insertion point.
	 */
	TAILQ_FOREACH_REVERSE(e, &ctl->events,
	    event_list, ev_timeout_pos.ev_next_with_common_timeout) {
		/* This timercmp is a little sneaky, since both ev and e have
		 * magic values in tv_usec.  Fortunately, they ought to have
		 * the _same_ magic values in tv_usec.  Let's assert for that.
		 */
		EVUTIL_ASSERT(
			is_same_common_timeout(&e->ev_timeout, &ev->ev_timeout));
		if (evutil_timercmp(&ev->ev_timeout, &e->ev_timeout, >=)) {
			TAILQ_INSERT_AFTER(&ctl->events, e, ev,
			    ev_timeout_pos.ev_next_with_common_timeout);
			return;
		}
	}
	TAILQ_INSERT_HEAD(&ctl->events, ev,
	    ev_timeout_pos.ev_next_with_common_timeout);
}

static void
event_queue_insert_inserted(struct event_base *base, struct event *ev)
{
	EVENT_BASE_ASSERT_LOCKED(base);

	if (EVUTIL_FAILURE_CHECK(ev->ev_flags & EVLIST_INSERTED)) {
		event_errx(1, "%s: %p(fd "EV_SOCK_FMT") already inserted", __func__,
		    ev, EV_SOCK_ARG(ev->ev_fd));
		return;
	}

	INCR_EVENT_COUNT(base, ev->ev_flags);

	ev->ev_flags |= EVLIST_INSERTED;
}

static void
event_queue_insert_active(struct event_base *base, struct event_callback *evcb)
{
	EVENT_BASE_ASSERT_LOCKED(base);

	if (evcb->evcb_flags & EVLIST_ACTIVE) {
		/* Double insertion is possible for active events */
		return;
	}

	INCR_EVENT_COUNT(base, evcb->evcb_flags);

	evcb->evcb_flags |= EVLIST_ACTIVE;

	base->event_count_active++;
	MAX_EVENT_COUNT(base->event_count_active_max, base->event_count_active);
	EVUTIL_ASSERT(evcb->evcb_pri < base->nactivequeues);
	TAILQ_INSERT_TAIL(&base->activequeues[evcb->evcb_pri],
	    evcb, evcb_active_next);
}

static void
event_queue_insert_active_later(struct event_base *base, struct event_callback *evcb)
{
	EVENT_BASE_ASSERT_LOCKED(base);
	if (evcb->evcb_flags & (EVLIST_ACTIVE_LATER|EVLIST_ACTIVE)) {
		/* Double insertion is possible */
		return;
	}

	INCR_EVENT_COUNT(base, evcb->evcb_flags);
	evcb->evcb_flags |= EVLIST_ACTIVE_LATER;
	base->event_count_active++;
	MAX_EVENT_COUNT(base->event_count_active_max, base->event_count_active);
	EVUTIL_ASSERT(evcb->evcb_pri < base->nactivequeues);
	TAILQ_INSERT_TAIL(&base->active_later_queue, evcb, evcb_active_next);
}

static void
event_queue_insert_timeout(struct event_base *base, struct event *ev)
{
	EVENT_BASE_ASSERT_LOCKED(base);

	if (EVUTIL_FAILURE_CHECK(ev->ev_flags & EVLIST_TIMEOUT)) {
		event_errx(1, "%s: %p(fd "EV_SOCK_FMT") already on timeout", __func__,
		    ev, EV_SOCK_ARG(ev->ev_fd));
		return;
	}

	INCR_EVENT_COUNT(base, ev->ev_flags);

	ev->ev_flags |= EVLIST_TIMEOUT;

	if (is_common_timeout(&ev->ev_timeout, base)) {
		struct common_timeout_list *ctl =
		    get_common_timeout_list(base, &ev->ev_timeout);
		insert_common_timeout_inorder(ctl, ev);
	} else {
		min_heap_push_(&base->timeheap, ev);
	}
}

static void
event_queue_make_later_events_active(struct event_base *base)
{
	struct event_callback *evcb;
	EVENT_BASE_ASSERT_LOCKED(base);

	while ((evcb = TAILQ_FIRST(&base->active_later_queue))) {
		TAILQ_REMOVE(&base->active_later_queue, evcb, evcb_active_next);
		evcb->evcb_flags = (evcb->evcb_flags & ~EVLIST_ACTIVE_LATER) | EVLIST_ACTIVE;
		EVUTIL_ASSERT(evcb->evcb_pri < base->nactivequeues);
		TAILQ_INSERT_TAIL(&base->activequeues[evcb->evcb_pri], evcb, evcb_active_next);
		base->n_deferreds_queued += (evcb->evcb_closure == EV_CLOSURE_CB_SELF);
	}
}

/* Functions for debugging */

const char *
event_get_version(void)
{
	return (EVENT__VERSION);
}

ev_uint32_t
event_get_version_number(void)
{
	return (EVENT__NUMERIC_VERSION);
}

/*
 * No thread-safe interface needed - the information should be the same
 * for all threads.
 */

const char *
event_get_method(void)
{
	return (current_base->evsel->name);
}

#ifndef EVENT__DISABLE_MM_REPLACEMENT
static void *(*mm_malloc_fn_)(size_t sz) = NULL;
static void *(*mm_realloc_fn_)(void *p, size_t sz) = NULL;
static void (*mm_free_fn_)(void *p) = NULL;

void *
event_mm_malloc_(size_t sz)
{
	if (sz == 0)
		return NULL;

	if (mm_malloc_fn_)
		return mm_malloc_fn_(sz);
	else
		return malloc(sz);
}

void *
event_mm_calloc_(size_t count, size_t size)
{
	if (count == 0 || size == 0)
		return NULL;

	if (mm_malloc_fn_) {
		size_t sz = count * size;
		void *p = NULL;
		if (count > EV_SIZE_MAX / size)
			goto error;
		p = mm_malloc_fn_(sz);
		if (p)
			return memset(p, 0, sz);
	} else {
		void *p = calloc(count, size);
#ifdef _WIN32
		/* Windows calloc doesn't reliably set ENOMEM */
		if (p == NULL)
			goto error;
#endif
		return p;
	}

error:
	errno = ENOMEM;
	return NULL;
}

char *
event_mm_strdup_(const char *str)
{
	if (!str) {
		errno = EINVAL;
		return NULL;
	}

	if (mm_malloc_fn_) {
		size_t ln = strlen(str);
		void *p = NULL;
		if (ln == EV_SIZE_MAX)
			goto error;
		p = mm_malloc_fn_(ln+1);
		if (p)
			return memcpy(p, str, ln+1);
	} else
#ifdef _WIN32
		return _strdup(str);
#else
		return strdup(str);
#endif

error:
	errno = ENOMEM;
	return NULL;
}

void *
event_mm_realloc_(void *ptr, size_t sz)
{
	if (mm_realloc_fn_)
		return mm_realloc_fn_(ptr, sz);
	else
		return realloc(ptr, sz);
}

void
event_mm_free_(void *ptr)
{
	if (mm_free_fn_)
		mm_free_fn_(ptr);
	else
		free(ptr);
}

void
event_set_mem_functions(void *(*malloc_fn)(size_t sz),
			void *(*realloc_fn)(void *ptr, size_t sz),
			void (*free_fn)(void *ptr))
{
	mm_malloc_fn_ = malloc_fn;
	mm_realloc_fn_ = realloc_fn;
	mm_free_fn_ = free_fn;
}
#endif

#ifdef EVENT__HAVE_EVENTFD
static void
evthread_notify_drain_eventfd(evutil_socket_t fd, short what, void *arg)
{
	ev_uint64_t msg;
	ev_ssize_t r;
	struct event_base *base = arg;

	r = read(fd, (void*) &msg, sizeof(msg));
	if (r<0 && errno != EAGAIN) {
		event_sock_warn(fd, "Error reading from eventfd");
	}
	EVBASE_ACQUIRE_LOCK(base, th_base_lock);
	base->is_notify_pending = 0;
	EVBASE_RELEASE_LOCK(base, th_base_lock);
}
#endif

static void
evthread_notify_drain_default(evutil_socket_t fd, short what, void *arg)
{
	unsigned char buf[1024];
	struct event_base *base = arg;
#ifdef _WIN32
	while (recv(fd, (char*)buf, sizeof(buf), 0) > 0)
		;
#else
	while (read(fd, (char*)buf, sizeof(buf)) > 0)
		;
#endif

	EVBASE_ACQUIRE_LOCK(base, th_base_lock);
	base->is_notify_pending = 0;
	EVBASE_RELEASE_LOCK(base, th_base_lock);
}

int
evthread_make_base_notifiable(struct event_base *base)
{
	int r;
	if (!base)
		return -1;

	EVBASE_ACQUIRE_LOCK(base, th_base_lock);
	r = evthread_make_base_notifiable_nolock_(base);
	EVBASE_RELEASE_LOCK(base, th_base_lock);
	return r;
}

static int
evthread_make_base_notifiable_nolock_(struct event_base *base)
{
	void (*cb)(evutil_socket_t, short, void *);
	int (*notify)(struct event_base *);

	if (base->th_notify_fn != NULL) {
		/* The base is already notifiable: we're doing fine. */
		return 0;
	}

#if defined(EVENT__HAVE_WORKING_KQUEUE)
	if (base->evsel == &kqops && event_kq_add_notify_event_(base) == 0) {
		base->th_notify_fn = event_kq_notify_base_;
		/* No need to add an event here; the backend can wake
		 * itself up just fine. */
		return 0;
	}
#endif

#ifdef EVENT__HAVE_EVENTFD
	base->th_notify_fd[0] = evutil_eventfd_(0,
	    EVUTIL_EFD_CLOEXEC|EVUTIL_EFD_NONBLOCK);
	if (base->th_notify_fd[0] >= 0) {
		base->th_notify_fd[1] = -1;
		notify = evthread_notify_base_eventfd;
		cb = evthread_notify_drain_eventfd;
	} else
#endif
	if (evutil_make_internal_pipe_(base->th_notify_fd) == 0) {
		notify = evthread_notify_base_default;
		cb = evthread_notify_drain_default;
	} else {
		return -1;
	}

	base->th_notify_fn = notify;

	/* prepare an event that we can use for wakeup */
	event_assign(&base->th_notify, base, base->th_notify_fd[0],
				 EV_READ|EV_PERSIST, cb, base);

	/* we need to mark this as internal event */
	base->th_notify.ev_flags |= EVLIST_INTERNAL;
	event_priority_set(&base->th_notify, 0);

	return event_add_nolock_(&base->th_notify, NULL, 0);
}

int
event_base_foreach_event_nolock_(struct event_base *base,
    event_base_foreach_event_cb fn, void *arg)
{
	int r, i;
	unsigned u;
	struct event *ev;

	/* Start out with all the EVLIST_INSERTED events. */
	if ((r = evmap_foreach_event_(base, fn, arg)))
		return r;

	/* Okay, now we deal with those events that have timeouts and are in
	 * the min-heap. */
	for (u = 0; u < base->timeheap.n; ++u) {
		ev = base->timeheap.p[u];
		if (ev->ev_flags & EVLIST_INSERTED) {
			/* we already processed this one */
			continue;
		}
		if ((r = fn(base, ev, arg)))
			return r;
	}

	/* Now for the events in one of the timeout queues.
	 * the min-heap. */
	for (i = 0; i < base->n_common_timeouts; ++i) {
		struct common_timeout_list *ctl =
		    base->common_timeout_queues[i];
		TAILQ_FOREACH(ev, &ctl->events,
		    ev_timeout_pos.ev_next_with_common_timeout) {
			if (ev->ev_flags & EVLIST_INSERTED) {
				/* we already processed this one */
				continue;
			}
			if ((r = fn(base, ev, arg)))
				return r;
		}
	}

	/* Finally, we deal wit all the active events that we haven't touched
	 * yet. */
	for (i = 0; i < base->nactivequeues; ++i) {
		struct event_callback *evcb;
		TAILQ_FOREACH(evcb, &base->activequeues[i], evcb_active_next) {
			if ((evcb->evcb_flags & (EVLIST_INIT|EVLIST_INSERTED|EVLIST_TIMEOUT)) != EVLIST_INIT) {
				/* This isn't an event (evlist_init clear), or
				 * we already processed it. (inserted or
				 * timeout set */
				continue;
			}
			ev = event_callback_to_event(evcb);
			if ((r = fn(base, ev, arg)))
				return r;
		}
	}

	return 0;
}

/* Helper for event_base_dump_events: called on each event in the event base;
 * dumps only the inserted events. */
static int
dump_inserted_event_fn(const struct event_base *base, const struct event *e, void *arg)
{
	FILE *output = arg;
	const char *gloss = (e->ev_events & EV_SIGNAL) ?
	    "sig" : "fd ";

	if (! (e->ev_flags & (EVLIST_INSERTED|EVLIST_TIMEOUT)))
		return 0;

	fprintf(output, "  %p [%s "EV_SOCK_FMT"]%s%s%s%s%s%s",
	    (void*)e, gloss, EV_SOCK_ARG(e->ev_fd),
	    (e->ev_events&EV_READ)?" Read":"",
	    (e->ev_events&EV_WRITE)?" Write":"",
	    (e->ev_events&EV_CLOSED)?" EOF":"",
	    (e->ev_events&EV_SIGNAL)?" Signal":"",
	    (e->ev_events&EV_PERSIST)?" Persist":"",
	    (e->ev_flags&EVLIST_INTERNAL)?" Internal":"");
	if (e->ev_flags & EVLIST_TIMEOUT) {
		struct timeval tv;
		tv.tv_sec = e->ev_timeout.tv_sec;
		tv.tv_usec = e->ev_timeout.tv_usec & MICROSECONDS_MASK;
		evutil_timeradd(&tv, &base->tv_clock_diff, &tv);
		fprintf(output, " Timeout=%ld.%06d",
		    (long)tv.tv_sec, (int)(tv.tv_usec & MICROSECONDS_MASK));
	}
	fputc('\n', output);

	return 0;
}

/* Helper for event_base_dump_events: called on each event in the event base;
 * dumps only the active events. */
static int
dump_active_event_fn(const struct event_base *base, const struct event *e, void *arg)
{
	FILE *output = arg;
	const char *gloss = (e->ev_events & EV_SIGNAL) ?
	    "sig" : "fd ";

	if (! (e->ev_flags & (EVLIST_ACTIVE|EVLIST_ACTIVE_LATER)))
		return 0;

	fprintf(output, "  %p [%s "EV_SOCK_FMT", priority=%d]%s%s%s%s%s active%s%s\n",
	    (void*)e, gloss, EV_SOCK_ARG(e->ev_fd), e->ev_pri,
	    (e->ev_res&EV_READ)?" Read":"",
	    (e->ev_res&EV_WRITE)?" Write":"",
	    (e->ev_res&EV_CLOSED)?" EOF":"",
	    (e->ev_res&EV_SIGNAL)?" Signal":"",
	    (e->ev_res&EV_TIMEOUT)?" Timeout":"",
	    (e->ev_flags&EVLIST_INTERNAL)?" [Internal]":"",
	    (e->ev_flags&EVLIST_ACTIVE_LATER)?" [NextTime]":"");

	return 0;
}

int
event_base_foreach_event(struct event_base *base,
    event_base_foreach_event_cb fn, void *arg)
{
	int r;
	if ((!fn) || (!base)) {
		return -1;
	}
	EVBASE_ACQUIRE_LOCK(base, th_base_lock);
	r = event_base_foreach_event_nolock_(base, fn, arg);
	EVBASE_RELEASE_LOCK(base, th_base_lock);
	return r;
}


void
event_base_dump_events(struct event_base *base, FILE *output)
{
	EVBASE_ACQUIRE_LOCK(base, th_base_lock);
	fprintf(output, "Inserted events:\n");
	event_base_foreach_event_nolock_(base, dump_inserted_event_fn, output);

	fprintf(output, "Active events:\n");
	event_base_foreach_event_nolock_(base, dump_active_event_fn, output);
	EVBASE_RELEASE_LOCK(base, th_base_lock);
}

void
event_base_active_by_fd(struct event_base *base, evutil_socket_t fd, short events)
{
	EVBASE_ACQUIRE_LOCK(base, th_base_lock);
	evmap_io_active_(base, fd, events & (EV_READ|EV_WRITE|EV_CLOSED));
	EVBASE_RELEASE_LOCK(base, th_base_lock);
}

void
event_base_active_by_signal(struct event_base *base, int sig)
{
	EVBASE_ACQUIRE_LOCK(base, th_base_lock);
	evmap_signal_active_(base, sig, 1);
	EVBASE_RELEASE_LOCK(base, th_base_lock);
}


void
event_base_add_virtual_(struct event_base *base)
{
	EVBASE_ACQUIRE_LOCK(base, th_base_lock);
	base->virtual_event_count++;
	MAX_EVENT_COUNT(base->virtual_event_count_max, base->virtual_event_count);
	EVBASE_RELEASE_LOCK(base, th_base_lock);
}

void
event_base_del_virtual_(struct event_base *base)
{
	EVBASE_ACQUIRE_LOCK(base, th_base_lock);
	EVUTIL_ASSERT(base->virtual_event_count > 0);
	base->virtual_event_count--;
	if (base->virtual_event_count == 0 && EVBASE_NEED_NOTIFY(base))
		evthread_notify_base(base);
	EVBASE_RELEASE_LOCK(base, th_base_lock);
}

static void
event_free_debug_globals_locks(void)
{
#ifndef EVENT__DISABLE_THREAD_SUPPORT
#ifndef EVENT__DISABLE_DEBUG_MODE
	if (event_debug_map_lock_ != NULL) {
		EVTHREAD_FREE_LOCK(event_debug_map_lock_, 0);
		event_debug_map_lock_ = NULL;
		evthreadimpl_disable_lock_debugging_();
	}
#endif /* EVENT__DISABLE_DEBUG_MODE */
#endif /* EVENT__DISABLE_THREAD_SUPPORT */
	return;
}

static void
event_free_debug_globals(void)
{
	event_free_debug_globals_locks();
}

static void
event_free_evsig_globals(void)
{
	evsig_free_globals_();
}

static void
event_free_evutil_globals(void)
{
	evutil_free_globals_();
}

static void
event_free_globals(void)
{
	event_free_debug_globals();
	event_free_evsig_globals();
	event_free_evutil_globals();
}

void
libevent_global_shutdown(void)
{
	event_disable_debug_mode();
	event_free_globals();
}

#ifndef EVENT__DISABLE_THREAD_SUPPORT
int
event_global_setup_locks_(const int enable_locks)
{
#ifndef EVENT__DISABLE_DEBUG_MODE
	EVTHREAD_SETUP_GLOBAL_LOCK(event_debug_map_lock_, 0);
#endif
	if (evsig_global_setup_locks_(enable_locks) < 0)
		return -1;
	if (evutil_global_setup_locks_(enable_locks) < 0)
		return -1;
	if (evutil_secure_rng_global_setup_locks_(enable_locks) < 0)
		return -1;
	return 0;
}
#endif

void
event_base_assert_ok_(struct event_base *base)
{
	EVBASE_ACQUIRE_LOCK(base, th_base_lock);
	event_base_assert_ok_nolock_(base);
	EVBASE_RELEASE_LOCK(base, th_base_lock);
}

void
event_base_assert_ok_nolock_(struct event_base *base)
{
	int i;
	int count;

	/* First do checks on the per-fd and per-signal lists */
	evmap_check_integrity_(base);

	/* Check the heap property */
	for (i = 1; i < (int)base->timeheap.n; ++i) {
		int parent = (i - 1) / 2;
		struct event *ev, *p_ev;
		ev = base->timeheap.p[i];
		p_ev = base->timeheap.p[parent];
		EVUTIL_ASSERT(ev->ev_flags & EVLIST_TIMEOUT);
		EVUTIL_ASSERT(evutil_timercmp(&p_ev->ev_timeout, &ev->ev_timeout, <=));
		EVUTIL_ASSERT(ev->ev_timeout_pos.min_heap_idx == i);
	}

	/* Check that the common timeouts are fine */
	for (i = 0; i < base->n_common_timeouts; ++i) {
		struct common_timeout_list *ctl = base->common_timeout_queues[i];
		struct event *last=NULL, *ev;

		EVUTIL_ASSERT_TAILQ_OK(&ctl->events, event, ev_timeout_pos.ev_next_with_common_timeout);

		TAILQ_FOREACH(ev, &ctl->events, ev_timeout_pos.ev_next_with_common_timeout) {
			if (last)
				EVUTIL_ASSERT(evutil_timercmp(&last->ev_timeout, &ev->ev_timeout, <=));
			EVUTIL_ASSERT(ev->ev_flags & EVLIST_TIMEOUT);
			EVUTIL_ASSERT(is_common_timeout(&ev->ev_timeout,base));
			EVUTIL_ASSERT(COMMON_TIMEOUT_IDX(&ev->ev_timeout) == i);
			last = ev;
		}
	}

	/* Check the active queues. */
	count = 0;
	for (i = 0; i < base->nactivequeues; ++i) {
		struct event_callback *evcb;
		EVUTIL_ASSERT_TAILQ_OK(&base->activequeues[i], event_callback, evcb_active_next);
		TAILQ_FOREACH(evcb, &base->activequeues[i], evcb_active_next) {
			EVUTIL_ASSERT((evcb->evcb_flags & (EVLIST_ACTIVE|EVLIST_ACTIVE_LATER)) == EVLIST_ACTIVE);
			EVUTIL_ASSERT(evcb->evcb_pri == i);
			++count;
		}
	}

	{
		struct event_callback *evcb;
		TAILQ_FOREACH(evcb, &base->active_later_queue, evcb_active_next) {
			EVUTIL_ASSERT((evcb->evcb_flags & (EVLIST_ACTIVE|EVLIST_ACTIVE_LATER)) == EVLIST_ACTIVE_LATER);
			++count;
		}
	}
	EVUTIL_ASSERT(count == base->event_count_active);
}<|MERGE_RESOLUTION|>--- conflicted
+++ resolved
@@ -1518,10 +1518,6 @@
 static inline void
 event_persist_closure(struct event_base *base, struct event *ev)
 {
-<<<<<<< HEAD
-	// Define our callback, we use this to store our callback before it's executed
-=======
->>>>>>> a17af05f
 	void (*evcb_callback)(evutil_socket_t, short, void *);
 
         // Other fields of *ev that must be stored before executing
