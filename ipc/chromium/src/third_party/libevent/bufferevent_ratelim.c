/*
 * Copyright (c) 2007-2012 Niels Provos and Nick Mathewson
 * Copyright (c) 2002-2006 Niels Provos <provos@citi.umich.edu>
 * All rights reserved.
 *
 * Redistribution and use in source and binary forms, with or without
 * modification, are permitted provided that the following conditions
 * are met:
 * 1. Redistributions of source code must retain the above copyright
 *    notice, this list of conditions and the following disclaimer.
 * 2. Redistributions in binary form must reproduce the above copyright
 *    notice, this list of conditions and the following disclaimer in the
 *    documentation and/or other materials provided with the distribution.
 * 3. The name of the author may not be used to endorse or promote products
 *    derived from this software without specific prior written permission.
 *
 * THIS SOFTWARE IS PROVIDED BY THE AUTHOR ``AS IS'' AND ANY EXPRESS OR
 * IMPLIED WARRANTIES, INCLUDING, BUT NOT LIMITED TO, THE IMPLIED WARRANTIES
 * OF MERCHANTABILITY AND FITNESS FOR A PARTICULAR PURPOSE ARE DISCLAIMED.
 * IN NO EVENT SHALL THE AUTHOR BE LIABLE FOR ANY DIRECT, INDIRECT,
 * INCIDENTAL, SPECIAL, EXEMPLARY, OR CONSEQUENTIAL DAMAGES (INCLUDING, BUT
 * NOT LIMITED TO, PROCUREMENT OF SUBSTITUTE GOODS OR SERVICES; LOSS OF USE,
 * DATA, OR PROFITS; OR BUSINESS INTERRUPTION) HOWEVER CAUSED AND ON ANY
 * THEORY OF LIABILITY, WHETHER IN CONTRACT, STRICT LIABILITY, OR TORT
 * (INCLUDING NEGLIGENCE OR OTHERWISE) ARISING IN ANY WAY OUT OF THE USE OF
 * THIS SOFTWARE, EVEN IF ADVISED OF THE POSSIBILITY OF SUCH DAMAGE.
 */
#include "evconfig-private.h"

#include <sys/types.h>
#include <limits.h>
#include <string.h>
#include <stdlib.h>

#include "event2/event.h"
#include "event2/event_struct.h"
#include "event2/util.h"
#include "event2/bufferevent.h"
#include "event2/bufferevent_struct.h"
#include "event2/buffer.h"

#include "ratelim-internal.h"

#include "bufferevent-internal.h"
#include "mm-internal.h"
#include "util-internal.h"
#include "event-internal.h"

int
ev_token_bucket_init_(struct ev_token_bucket *bucket,
    const struct ev_token_bucket_cfg *cfg,
    ev_uint32_t current_tick,
    int reinitialize)
{
	if (reinitialize) {
		/* on reinitialization, we only clip downwards, since we've
		   already used who-knows-how-much bandwidth this tick.  We
		   leave "last_updated" as it is; the next update will add the
		   appropriate amount of bandwidth to the bucket.
		*/
		if (bucket->read_limit > (ev_int64_t) cfg->read_maximum)
			bucket->read_limit = cfg->read_maximum;
		if (bucket->write_limit > (ev_int64_t) cfg->write_maximum)
			bucket->write_limit = cfg->write_maximum;
	} else {
		bucket->read_limit = cfg->read_rate;
		bucket->write_limit = cfg->write_rate;
		bucket->last_updated = current_tick;
	}
	return 0;
}

int
ev_token_bucket_update_(struct ev_token_bucket *bucket,
    const struct ev_token_bucket_cfg *cfg,
    ev_uint32_t current_tick)
{
	/* It's okay if the tick number overflows, since we'll just
	 * wrap around when we do the unsigned substraction. */
	unsigned n_ticks = current_tick - bucket->last_updated;

	/* Make sure some ticks actually happened, and that time didn't
	 * roll back. */
	if (n_ticks == 0 || n_ticks > INT_MAX)
		return 0;

	/* Naively, we would say
		bucket->limit += n_ticks * cfg->rate;

		if (bucket->limit > cfg->maximum)
			bucket->limit = cfg->maximum;

	   But we're worried about overflow, so we do it like this:
	*/

	if ((cfg->read_maximum - bucket->read_limit) / n_ticks < cfg->read_rate)
		bucket->read_limit = cfg->read_maximum;
	else
		bucket->read_limit += n_ticks * cfg->read_rate;


	if ((cfg->write_maximum - bucket->write_limit) / n_ticks < cfg->write_rate)
		bucket->write_limit = cfg->write_maximum;
	else
		bucket->write_limit += n_ticks * cfg->write_rate;


	bucket->last_updated = current_tick;

	return 1;
}

static inline void
bufferevent_update_buckets(struct bufferevent_private *bev)
{
	/* Must hold lock on bev. */
	struct timeval now;
	unsigned tick;
	event_base_gettimeofday_cached(bev->bev.ev_base, &now);
	tick = ev_token_bucket_get_tick_(&now, bev->rate_limiting->cfg);
	if (tick != bev->rate_limiting->limit.last_updated)
		ev_token_bucket_update_(&bev->rate_limiting->limit,
		    bev->rate_limiting->cfg, tick);
}

ev_uint32_t
ev_token_bucket_get_tick_(const struct timeval *tv,
    const struct ev_token_bucket_cfg *cfg)
{
	/* This computation uses two multiplies and a divide.  We could do
	 * fewer if we knew that the tick length was an integer number of
	 * seconds, or if we knew it divided evenly into a second.  We should
	 * investigate that more.
	 */

	/* We cast to an ev_uint64_t first, since we don't want to overflow
	 * before we do the final divide. */
	ev_uint64_t msec = (ev_uint64_t)tv->tv_sec * 1000 + tv->tv_usec / 1000;
	return (unsigned)(msec / cfg->msec_per_tick);
}

struct ev_token_bucket_cfg *
ev_token_bucket_cfg_new(size_t read_rate, size_t read_burst,
    size_t write_rate, size_t write_burst,
    const struct timeval *tick_len)
{
	struct ev_token_bucket_cfg *r;
	struct timeval g;
	if (! tick_len) {
		g.tv_sec = 1;
		g.tv_usec = 0;
		tick_len = &g;
	}
	if (read_rate > read_burst || write_rate > write_burst ||
	    read_rate < 1 || write_rate < 1)
		return NULL;
	if (read_rate > EV_RATE_LIMIT_MAX ||
	    write_rate > EV_RATE_LIMIT_MAX ||
	    read_burst > EV_RATE_LIMIT_MAX ||
	    write_burst > EV_RATE_LIMIT_MAX)
		return NULL;
	r = mm_calloc(1, sizeof(struct ev_token_bucket_cfg));
	if (!r)
		return NULL;
	r->read_rate = read_rate;
	r->write_rate = write_rate;
	r->read_maximum = read_burst;
	r->write_maximum = write_burst;
	memcpy(&r->tick_timeout, tick_len, sizeof(struct timeval));
	r->msec_per_tick = (tick_len->tv_sec * 1000) +
	    (tick_len->tv_usec & COMMON_TIMEOUT_MICROSECONDS_MASK)/1000;
	return r;
}

void
ev_token_bucket_cfg_free(struct ev_token_bucket_cfg *cfg)
{
	mm_free(cfg);
}

/* Default values for max_single_read & max_single_write variables. */
#define MAX_SINGLE_READ_DEFAULT 16384
#define MAX_SINGLE_WRITE_DEFAULT 16384

#define LOCK_GROUP(g) EVLOCK_LOCK((g)->lock, 0)
#define UNLOCK_GROUP(g) EVLOCK_UNLOCK((g)->lock, 0)

static int bev_group_suspend_reading_(struct bufferevent_rate_limit_group *g);
static int bev_group_suspend_writing_(struct bufferevent_rate_limit_group *g);
static void bev_group_unsuspend_reading_(struct bufferevent_rate_limit_group *g);
static void bev_group_unsuspend_writing_(struct bufferevent_rate_limit_group *g);

/** Helper: figure out the maximum amount we should write if is_write, or
    the maximum amount we should read if is_read.  Return that maximum, or
    0 if our bucket is wholly exhausted.
 */
static inline ev_ssize_t
bufferevent_get_rlim_max_(struct bufferevent_private *bev, int is_write)
{
	/* needs lock on bev. */
	ev_ssize_t max_so_far = is_write?bev->max_single_write:bev->max_single_read;

#define LIM(x)						\
	(is_write ? (x).write_limit : (x).read_limit)

#define GROUP_SUSPENDED(g)			\
	(is_write ? (g)->write_suspended : (g)->read_suspended)

	/* Sets max_so_far to MIN(x, max_so_far) */
#define CLAMPTO(x)				\
	do {					\
		if (max_so_far > (x))		\
			max_so_far = (x);	\
	} while (0);

	if (!bev->rate_limiting)
		return max_so_far;

	/* If rate-limiting is enabled at all, update the appropriate
	   bucket, and take the smaller of our rate limit and the group
	   rate limit.
	 */

	if (bev->rate_limiting->cfg) {
		bufferevent_update_buckets(bev);
		max_so_far = LIM(bev->rate_limiting->limit);
	}
	if (bev->rate_limiting->group) {
		struct bufferevent_rate_limit_group *g =
		    bev->rate_limiting->group;
		ev_ssize_t share;
		LOCK_GROUP(g);
		if (GROUP_SUSPENDED(g)) {
			/* We can get here if we failed to lock this
			 * particular bufferevent while suspending the whole
			 * group. */
			if (is_write)
				bufferevent_suspend_write_(&bev->bev,
				    BEV_SUSPEND_BW_GROUP);
			else
				bufferevent_suspend_read_(&bev->bev,
				    BEV_SUSPEND_BW_GROUP);
			share = 0;
		} else {
			/* XXXX probably we should divide among the active
			 * members, not the total members. */
			share = LIM(g->rate_limit) / g->n_members;
			if (share < g->min_share)
				share = g->min_share;
		}
		UNLOCK_GROUP(g);
		CLAMPTO(share);
	}

	if (max_so_far < 0)
		max_so_far = 0;
	return max_so_far;
}

ev_ssize_t
bufferevent_get_read_max_(struct bufferevent_private *bev)
{
	return bufferevent_get_rlim_max_(bev, 0);
}

ev_ssize_t
bufferevent_get_write_max_(struct bufferevent_private *bev)
{
	return bufferevent_get_rlim_max_(bev, 1);
}

int
bufferevent_decrement_read_buckets_(struct bufferevent_private *bev, ev_ssize_t bytes)
{
	/* XXXXX Make sure all users of this function check its return value */
	int r = 0;
	/* need to hold lock on bev */
	if (!bev->rate_limiting)
		return 0;

	if (bev->rate_limiting->cfg) {
		bev->rate_limiting->limit.read_limit -= bytes;
		if (bev->rate_limiting->limit.read_limit <= 0) {
			bufferevent_suspend_read_(&bev->bev, BEV_SUSPEND_BW);
			if (event_add(&bev->rate_limiting->refill_bucket_event,
				&bev->rate_limiting->cfg->tick_timeout) < 0)
				r = -1;
		} else if (bev->read_suspended & BEV_SUSPEND_BW) {
			if (!(bev->write_suspended & BEV_SUSPEND_BW))
				event_del(&bev->rate_limiting->refill_bucket_event);
			bufferevent_unsuspend_read_(&bev->bev, BEV_SUSPEND_BW);
		}
	}

	if (bev->rate_limiting->group) {
		LOCK_GROUP(bev->rate_limiting->group);
		bev->rate_limiting->group->rate_limit.read_limit -= bytes;
		bev->rate_limiting->group->total_read += bytes;
		if (bev->rate_limiting->group->rate_limit.read_limit <= 0) {
			bev_group_suspend_reading_(bev->rate_limiting->group);
		} else if (bev->rate_limiting->group->read_suspended) {
			bev_group_unsuspend_reading_(bev->rate_limiting->group);
		}
		UNLOCK_GROUP(bev->rate_limiting->group);
	}

	return r;
}

int
bufferevent_decrement_write_buckets_(struct bufferevent_private *bev, ev_ssize_t bytes)
{
	/* XXXXX Make sure all users of this function check its return value */
	int r = 0;
	/* need to hold lock */
	if (!bev->rate_limiting)
		return 0;

	if (bev->rate_limiting->cfg) {
		bev->rate_limiting->limit.write_limit -= bytes;
		if (bev->rate_limiting->limit.write_limit <= 0) {
			bufferevent_suspend_write_(&bev->bev, BEV_SUSPEND_BW);
			if (event_add(&bev->rate_limiting->refill_bucket_event,
				&bev->rate_limiting->cfg->tick_timeout) < 0)
				r = -1;
		} else if (bev->write_suspended & BEV_SUSPEND_BW) {
			if (!(bev->read_suspended & BEV_SUSPEND_BW))
				event_del(&bev->rate_limiting->refill_bucket_event);
			bufferevent_unsuspend_write_(&bev->bev, BEV_SUSPEND_BW);
		}
	}

	if (bev->rate_limiting->group) {
		LOCK_GROUP(bev->rate_limiting->group);
		bev->rate_limiting->group->rate_limit.write_limit -= bytes;
		bev->rate_limiting->group->total_written += bytes;
		if (bev->rate_limiting->group->rate_limit.write_limit <= 0) {
			bev_group_suspend_writing_(bev->rate_limiting->group);
		} else if (bev->rate_limiting->group->write_suspended) {
			bev_group_unsuspend_writing_(bev->rate_limiting->group);
		}
		UNLOCK_GROUP(bev->rate_limiting->group);
	}

	return r;
}

/** Stop reading on every bufferevent in <b>g</b> */
static int
bev_group_suspend_reading_(struct bufferevent_rate_limit_group *g)
{
	/* Needs group lock */
	struct bufferevent_private *bev;
	g->read_suspended = 1;
	g->pending_unsuspend_read = 0;

	/* Note that in this loop we call EVLOCK_TRY_LOCK_ instead of BEV_LOCK,
	   to prevent a deadlock.  (Ordinarily, the group lock nests inside
	   the bufferevent locks.  If we are unable to lock any individual
	   bufferevent, it will find out later when it looks at its limit
	   and sees that its group is suspended.)
	*/
	LIST_FOREACH(bev, &g->members, rate_limiting->next_in_group) {
		if (EVLOCK_TRY_LOCK_(bev->lock)) {
			bufferevent_suspend_read_(&bev->bev,
			    BEV_SUSPEND_BW_GROUP);
			EVLOCK_UNLOCK(bev->lock, 0);
		}
	}
	return 0;
}

/** Stop writing on every bufferevent in <b>g</b> */
static int
bev_group_suspend_writing_(struct bufferevent_rate_limit_group *g)
{
	/* Needs group lock */
	struct bufferevent_private *bev;
	g->write_suspended = 1;
	g->pending_unsuspend_write = 0;
	LIST_FOREACH(bev, &g->members, rate_limiting->next_in_group) {
		if (EVLOCK_TRY_LOCK_(bev->lock)) {
			bufferevent_suspend_write_(&bev->bev,
			    BEV_SUSPEND_BW_GROUP);
			EVLOCK_UNLOCK(bev->lock, 0);
		}
	}
	return 0;
}

/** Timer callback invoked on a single bufferevent with one or more exhausted
    buckets when they are ready to refill. */
static void
bev_refill_callback_(evutil_socket_t fd, short what, void *arg)
{
	unsigned tick;
	struct timeval now;
	struct bufferevent_private *bev = arg;
	int again = 0;
	BEV_LOCK(&bev->bev);
	if (!bev->rate_limiting || !bev->rate_limiting->cfg) {
		BEV_UNLOCK(&bev->bev);
		return;
	}

	/* First, update the bucket */
	event_base_gettimeofday_cached(bev->bev.ev_base, &now);
	tick = ev_token_bucket_get_tick_(&now,
	    bev->rate_limiting->cfg);
	ev_token_bucket_update_(&bev->rate_limiting->limit,
	    bev->rate_limiting->cfg,
	    tick);

	/* Now unsuspend any read/write operations as appropriate. */
	if ((bev->read_suspended & BEV_SUSPEND_BW)) {
		if (bev->rate_limiting->limit.read_limit > 0)
			bufferevent_unsuspend_read_(&bev->bev, BEV_SUSPEND_BW);
		else
			again = 1;
	}
	if ((bev->write_suspended & BEV_SUSPEND_BW)) {
		if (bev->rate_limiting->limit.write_limit > 0)
			bufferevent_unsuspend_write_(&bev->bev, BEV_SUSPEND_BW);
		else
			again = 1;
	}
	if (again) {
		/* One or more of the buckets may need another refill if they
		   started negative.

		   XXXX if we need to be quiet for more ticks, we should
		   maybe figure out what timeout we really want.
		*/
		/* XXXX Handle event_add failure somehow */
		event_add(&bev->rate_limiting->refill_bucket_event,
		    &bev->rate_limiting->cfg->tick_timeout);
	}
	BEV_UNLOCK(&bev->bev);
}

/** Helper: grab a random element from a bufferevent group.
 *
 * Requires that we hold the lock on the group.
 */
static struct bufferevent_private *
bev_group_random_element_(struct bufferevent_rate_limit_group *group)
{
	int which;
	struct bufferevent_private *bev;

	/* requires group lock */

	if (!group->n_members)
		return NULL;

	EVUTIL_ASSERT(! LIST_EMPTY(&group->members));

	which = evutil_weakrand_range_(&group->weakrand_seed, group->n_members);

	bev = LIST_FIRST(&group->members);
	while (which--)
		bev = LIST_NEXT(bev, rate_limiting->next_in_group);

	return bev;
}

/** Iterate over the elements of a rate-limiting group 'g' with a random
    starting point, assigning each to the variable 'bev', and executing the
    block 'block'.

    We do this in a half-baked effort to get fairness among group members.
    XXX Round-robin or some kind of priority queue would be even more fair.
 */
#define FOREACH_RANDOM_ORDER(block)			\
	do {						\
<<<<<<< HEAD
		first = _bev_group_random_element(g);	\
		for (bev = first; bev != TAILQ_END(&g->members); \
		    bev = TAILQ_NEXT(bev, rate_limiting->next_in_group)) { \
=======
		first = bev_group_random_element_(g);	\
		for (bev = first; bev != LIST_END(&g->members); \
		    bev = LIST_NEXT(bev, rate_limiting->next_in_group)) { \
>>>>>>> a17af05f
			block ;					 \
		}						 \
		for (bev = LIST_FIRST(&g->members); bev && bev != first; \
		    bev = LIST_NEXT(bev, rate_limiting->next_in_group)) { \
			block ;						\
		}							\
	} while (0)

static void
bev_group_unsuspend_reading_(struct bufferevent_rate_limit_group *g)
{
	int again = 0;
	struct bufferevent_private *bev, *first;

	g->read_suspended = 0;
	FOREACH_RANDOM_ORDER({
		if (EVLOCK_TRY_LOCK_(bev->lock)) {
			bufferevent_unsuspend_read_(&bev->bev,
			    BEV_SUSPEND_BW_GROUP);
			EVLOCK_UNLOCK(bev->lock, 0);
		} else {
			again = 1;
		}
	});
	g->pending_unsuspend_read = again;
}

static void
bev_group_unsuspend_writing_(struct bufferevent_rate_limit_group *g)
{
	int again = 0;
	struct bufferevent_private *bev, *first;
	g->write_suspended = 0;

	FOREACH_RANDOM_ORDER({
		if (EVLOCK_TRY_LOCK_(bev->lock)) {
			bufferevent_unsuspend_write_(&bev->bev,
			    BEV_SUSPEND_BW_GROUP);
			EVLOCK_UNLOCK(bev->lock, 0);
		} else {
			again = 1;
		}
	});
	g->pending_unsuspend_write = again;
}

/** Callback invoked every tick to add more elements to the group bucket
    and unsuspend group members as needed.
 */
static void
bev_group_refill_callback_(evutil_socket_t fd, short what, void *arg)
{
	struct bufferevent_rate_limit_group *g = arg;
	unsigned tick;
	struct timeval now;

	event_base_gettimeofday_cached(event_get_base(&g->master_refill_event), &now);

	LOCK_GROUP(g);

	tick = ev_token_bucket_get_tick_(&now, &g->rate_limit_cfg);
	ev_token_bucket_update_(&g->rate_limit, &g->rate_limit_cfg, tick);

	if (g->pending_unsuspend_read ||
	    (g->read_suspended && (g->rate_limit.read_limit >= g->min_share))) {
		bev_group_unsuspend_reading_(g);
	}
	if (g->pending_unsuspend_write ||
	    (g->write_suspended && (g->rate_limit.write_limit >= g->min_share))){
		bev_group_unsuspend_writing_(g);
	}

	/* XXXX Rather than waiting to the next tick to unsuspend stuff
	 * with pending_unsuspend_write/read, we should do it on the
	 * next iteration of the mainloop.
	 */

	UNLOCK_GROUP(g);
}

int
bufferevent_set_rate_limit(struct bufferevent *bev,
    struct ev_token_bucket_cfg *cfg)
{
	struct bufferevent_private *bevp =
	    EVUTIL_UPCAST(bev, struct bufferevent_private, bev);
	int r = -1;
	struct bufferevent_rate_limit *rlim;
	struct timeval now;
	ev_uint32_t tick;
	int reinit = 0, suspended = 0;
	/* XXX reference-count cfg */

	BEV_LOCK(bev);

	if (cfg == NULL) {
		if (bevp->rate_limiting) {
			rlim = bevp->rate_limiting;
			rlim->cfg = NULL;
			bufferevent_unsuspend_read_(bev, BEV_SUSPEND_BW);
			bufferevent_unsuspend_write_(bev, BEV_SUSPEND_BW);
			if (event_initialized(&rlim->refill_bucket_event))
				event_del(&rlim->refill_bucket_event);
		}
		r = 0;
		goto done;
	}

	event_base_gettimeofday_cached(bev->ev_base, &now);
	tick = ev_token_bucket_get_tick_(&now, cfg);

	if (bevp->rate_limiting && bevp->rate_limiting->cfg == cfg) {
		/* no-op */
		r = 0;
		goto done;
	}
	if (bevp->rate_limiting == NULL) {
		rlim = mm_calloc(1, sizeof(struct bufferevent_rate_limit));
		if (!rlim)
			goto done;
		bevp->rate_limiting = rlim;
	} else {
		rlim = bevp->rate_limiting;
	}
	reinit = rlim->cfg != NULL;

	rlim->cfg = cfg;
	ev_token_bucket_init_(&rlim->limit, cfg, tick, reinit);

	if (reinit) {
		EVUTIL_ASSERT(event_initialized(&rlim->refill_bucket_event));
		event_del(&rlim->refill_bucket_event);
	}
	event_assign(&rlim->refill_bucket_event, bev->ev_base,
	    -1, EV_FINALIZE, bev_refill_callback_, bevp);

	if (rlim->limit.read_limit > 0) {
		bufferevent_unsuspend_read_(bev, BEV_SUSPEND_BW);
	} else {
		bufferevent_suspend_read_(bev, BEV_SUSPEND_BW);
		suspended=1;
	}
	if (rlim->limit.write_limit > 0) {
		bufferevent_unsuspend_write_(bev, BEV_SUSPEND_BW);
	} else {
		bufferevent_suspend_write_(bev, BEV_SUSPEND_BW);
		suspended = 1;
	}

	if (suspended)
		event_add(&rlim->refill_bucket_event, &cfg->tick_timeout);

	r = 0;

done:
	BEV_UNLOCK(bev);
	return r;
}

struct bufferevent_rate_limit_group *
bufferevent_rate_limit_group_new(struct event_base *base,
    const struct ev_token_bucket_cfg *cfg)
{
	struct bufferevent_rate_limit_group *g;
	struct timeval now;
	ev_uint32_t tick;

	event_base_gettimeofday_cached(base, &now);
	tick = ev_token_bucket_get_tick_(&now, cfg);

	g = mm_calloc(1, sizeof(struct bufferevent_rate_limit_group));
	if (!g)
		return NULL;
	memcpy(&g->rate_limit_cfg, cfg, sizeof(g->rate_limit_cfg));
	LIST_INIT(&g->members);

	ev_token_bucket_init_(&g->rate_limit, cfg, tick, 0);

	event_assign(&g->master_refill_event, base, -1, EV_PERSIST|EV_FINALIZE,
	    bev_group_refill_callback_, g);
	/*XXXX handle event_add failure */
	event_add(&g->master_refill_event, &cfg->tick_timeout);

	EVTHREAD_ALLOC_LOCK(g->lock, EVTHREAD_LOCKTYPE_RECURSIVE);

	bufferevent_rate_limit_group_set_min_share(g, 64);

	evutil_weakrand_seed_(&g->weakrand_seed,
	    (ev_uint32_t) ((now.tv_sec + now.tv_usec) + (ev_intptr_t)g));

	return g;
}

int
bufferevent_rate_limit_group_set_cfg(
	struct bufferevent_rate_limit_group *g,
	const struct ev_token_bucket_cfg *cfg)
{
	int same_tick;
	if (!g || !cfg)
		return -1;

	LOCK_GROUP(g);
	same_tick = evutil_timercmp(
		&g->rate_limit_cfg.tick_timeout, &cfg->tick_timeout, ==);
	memcpy(&g->rate_limit_cfg, cfg, sizeof(g->rate_limit_cfg));

	if (g->rate_limit.read_limit > (ev_ssize_t)cfg->read_maximum)
		g->rate_limit.read_limit = cfg->read_maximum;
	if (g->rate_limit.write_limit > (ev_ssize_t)cfg->write_maximum)
		g->rate_limit.write_limit = cfg->write_maximum;

	if (!same_tick) {
		/* This can cause a hiccup in the schedule */
		event_add(&g->master_refill_event, &cfg->tick_timeout);
	}

	/* The new limits might force us to adjust min_share differently. */
	bufferevent_rate_limit_group_set_min_share(g, g->configured_min_share);

	UNLOCK_GROUP(g);
	return 0;
}

int
bufferevent_rate_limit_group_set_min_share(
	struct bufferevent_rate_limit_group *g,
	size_t share)
{
	if (share > EV_SSIZE_MAX)
		return -1;

	g->configured_min_share = share;

	/* Can't set share to less than the one-tick maximum.  IOW, at steady
	 * state, at least one connection can go per tick. */
	if (share > g->rate_limit_cfg.read_rate)
		share = g->rate_limit_cfg.read_rate;
	if (share > g->rate_limit_cfg.write_rate)
		share = g->rate_limit_cfg.write_rate;

	g->min_share = share;
	return 0;
}

void
bufferevent_rate_limit_group_free(struct bufferevent_rate_limit_group *g)
{
	LOCK_GROUP(g);
	EVUTIL_ASSERT(0 == g->n_members);
	event_del(&g->master_refill_event);
	UNLOCK_GROUP(g);
	EVTHREAD_FREE_LOCK(g->lock, EVTHREAD_LOCKTYPE_RECURSIVE);
	mm_free(g);
}

int
bufferevent_add_to_rate_limit_group(struct bufferevent *bev,
    struct bufferevent_rate_limit_group *g)
{
	int wsuspend, rsuspend;
	struct bufferevent_private *bevp =
	    EVUTIL_UPCAST(bev, struct bufferevent_private, bev);
	BEV_LOCK(bev);

	if (!bevp->rate_limiting) {
		struct bufferevent_rate_limit *rlim;
		rlim = mm_calloc(1, sizeof(struct bufferevent_rate_limit));
		if (!rlim) {
			BEV_UNLOCK(bev);
			return -1;
		}
		event_assign(&rlim->refill_bucket_event, bev->ev_base,
		    -1, EV_FINALIZE, bev_refill_callback_, bevp);
		bevp->rate_limiting = rlim;
	}

	if (bevp->rate_limiting->group == g) {
		BEV_UNLOCK(bev);
		return 0;
	}
	if (bevp->rate_limiting->group)
		bufferevent_remove_from_rate_limit_group(bev);

	LOCK_GROUP(g);
	bevp->rate_limiting->group = g;
	++g->n_members;
	LIST_INSERT_HEAD(&g->members, bevp, rate_limiting->next_in_group);

	rsuspend = g->read_suspended;
	wsuspend = g->write_suspended;

	UNLOCK_GROUP(g);

	if (rsuspend)
		bufferevent_suspend_read_(bev, BEV_SUSPEND_BW_GROUP);
	if (wsuspend)
		bufferevent_suspend_write_(bev, BEV_SUSPEND_BW_GROUP);

	BEV_UNLOCK(bev);
	return 0;
}

int
bufferevent_remove_from_rate_limit_group(struct bufferevent *bev)
{
	return bufferevent_remove_from_rate_limit_group_internal_(bev, 1);
}

int
bufferevent_remove_from_rate_limit_group_internal_(struct bufferevent *bev,
    int unsuspend)
{
	struct bufferevent_private *bevp =
	    EVUTIL_UPCAST(bev, struct bufferevent_private, bev);
	BEV_LOCK(bev);
	if (bevp->rate_limiting && bevp->rate_limiting->group) {
		struct bufferevent_rate_limit_group *g =
		    bevp->rate_limiting->group;
		LOCK_GROUP(g);
		bevp->rate_limiting->group = NULL;
		--g->n_members;
		LIST_REMOVE(bevp, rate_limiting->next_in_group);
		UNLOCK_GROUP(g);
	}
	if (unsuspend) {
		bufferevent_unsuspend_read_(bev, BEV_SUSPEND_BW_GROUP);
		bufferevent_unsuspend_write_(bev, BEV_SUSPEND_BW_GROUP);
	}
	BEV_UNLOCK(bev);
	return 0;
}

/* ===
 * API functions to expose rate limits.
 *
 * Don't use these from inside Libevent; they're meant to be for use by
 * the program.
 * === */

/* Mostly you don't want to use this function from inside libevent;
 * bufferevent_get_read_max_() is more likely what you want*/
ev_ssize_t
bufferevent_get_read_limit(struct bufferevent *bev)
{
	ev_ssize_t r;
	struct bufferevent_private *bevp;
	BEV_LOCK(bev);
	bevp = BEV_UPCAST(bev);
	if (bevp->rate_limiting && bevp->rate_limiting->cfg) {
		bufferevent_update_buckets(bevp);
		r = bevp->rate_limiting->limit.read_limit;
	} else {
		r = EV_SSIZE_MAX;
	}
	BEV_UNLOCK(bev);
	return r;
}

/* Mostly you don't want to use this function from inside libevent;
 * bufferevent_get_write_max_() is more likely what you want*/
ev_ssize_t
bufferevent_get_write_limit(struct bufferevent *bev)
{
	ev_ssize_t r;
	struct bufferevent_private *bevp;
	BEV_LOCK(bev);
	bevp = BEV_UPCAST(bev);
	if (bevp->rate_limiting && bevp->rate_limiting->cfg) {
		bufferevent_update_buckets(bevp);
		r = bevp->rate_limiting->limit.write_limit;
	} else {
		r = EV_SSIZE_MAX;
	}
	BEV_UNLOCK(bev);
	return r;
}

int
bufferevent_set_max_single_read(struct bufferevent *bev, size_t size)
{
	struct bufferevent_private *bevp;
	BEV_LOCK(bev);
	bevp = BEV_UPCAST(bev);
	if (size == 0 || size > EV_SSIZE_MAX)
		bevp->max_single_read = MAX_SINGLE_READ_DEFAULT;
	else
		bevp->max_single_read = size;
	BEV_UNLOCK(bev);
	return 0;
}

int
bufferevent_set_max_single_write(struct bufferevent *bev, size_t size)
{
	struct bufferevent_private *bevp;
	BEV_LOCK(bev);
	bevp = BEV_UPCAST(bev);
	if (size == 0 || size > EV_SSIZE_MAX)
		bevp->max_single_write = MAX_SINGLE_WRITE_DEFAULT;
	else
		bevp->max_single_write = size;
	BEV_UNLOCK(bev);
	return 0;
}

ev_ssize_t
bufferevent_get_max_single_read(struct bufferevent *bev)
{
	ev_ssize_t r;

	BEV_LOCK(bev);
	r = BEV_UPCAST(bev)->max_single_read;
	BEV_UNLOCK(bev);
	return r;
}

ev_ssize_t
bufferevent_get_max_single_write(struct bufferevent *bev)
{
	ev_ssize_t r;

	BEV_LOCK(bev);
	r = BEV_UPCAST(bev)->max_single_write;
	BEV_UNLOCK(bev);
	return r;
}

ev_ssize_t
bufferevent_get_max_to_read(struct bufferevent *bev)
{
	ev_ssize_t r;
	BEV_LOCK(bev);
	r = bufferevent_get_read_max_(BEV_UPCAST(bev));
	BEV_UNLOCK(bev);
	return r;
}

ev_ssize_t
bufferevent_get_max_to_write(struct bufferevent *bev)
{
	ev_ssize_t r;
	BEV_LOCK(bev);
	r = bufferevent_get_write_max_(BEV_UPCAST(bev));
	BEV_UNLOCK(bev);
	return r;
}

const struct ev_token_bucket_cfg *
bufferevent_get_token_bucket_cfg(const struct bufferevent *bev) {
	struct bufferevent_private *bufev_private = BEV_UPCAST(bev);
	struct ev_token_bucket_cfg *cfg;

	BEV_LOCK(bev);

	if (bufev_private->rate_limiting) {
		cfg = bufev_private->rate_limiting->cfg;
	} else {
		cfg = NULL;
	}

	BEV_UNLOCK(bev);

	return cfg;
}

/* Mostly you don't want to use this function from inside libevent;
 * bufferevent_get_read_max_() is more likely what you want*/
ev_ssize_t
bufferevent_rate_limit_group_get_read_limit(
	struct bufferevent_rate_limit_group *grp)
{
	ev_ssize_t r;
	LOCK_GROUP(grp);
	r = grp->rate_limit.read_limit;
	UNLOCK_GROUP(grp);
	return r;
}

/* Mostly you don't want to use this function from inside libevent;
 * bufferevent_get_write_max_() is more likely what you want. */
ev_ssize_t
bufferevent_rate_limit_group_get_write_limit(
	struct bufferevent_rate_limit_group *grp)
{
	ev_ssize_t r;
	LOCK_GROUP(grp);
	r = grp->rate_limit.write_limit;
	UNLOCK_GROUP(grp);
	return r;
}

int
bufferevent_decrement_read_limit(struct bufferevent *bev, ev_ssize_t decr)
{
	int r = 0;
	ev_ssize_t old_limit, new_limit;
	struct bufferevent_private *bevp;
	BEV_LOCK(bev);
	bevp = BEV_UPCAST(bev);
	EVUTIL_ASSERT(bevp->rate_limiting && bevp->rate_limiting->cfg);
	old_limit = bevp->rate_limiting->limit.read_limit;

	new_limit = (bevp->rate_limiting->limit.read_limit -= decr);
	if (old_limit > 0 && new_limit <= 0) {
		bufferevent_suspend_read_(bev, BEV_SUSPEND_BW);
		if (event_add(&bevp->rate_limiting->refill_bucket_event,
			&bevp->rate_limiting->cfg->tick_timeout) < 0)
			r = -1;
	} else if (old_limit <= 0 && new_limit > 0) {
		if (!(bevp->write_suspended & BEV_SUSPEND_BW))
			event_del(&bevp->rate_limiting->refill_bucket_event);
		bufferevent_unsuspend_read_(bev, BEV_SUSPEND_BW);
	}

	BEV_UNLOCK(bev);
	return r;
}

int
bufferevent_decrement_write_limit(struct bufferevent *bev, ev_ssize_t decr)
{
	/* XXXX this is mostly copy-and-paste from
	 * bufferevent_decrement_read_limit */
	int r = 0;
	ev_ssize_t old_limit, new_limit;
	struct bufferevent_private *bevp;
	BEV_LOCK(bev);
	bevp = BEV_UPCAST(bev);
	EVUTIL_ASSERT(bevp->rate_limiting && bevp->rate_limiting->cfg);
	old_limit = bevp->rate_limiting->limit.write_limit;

	new_limit = (bevp->rate_limiting->limit.write_limit -= decr);
	if (old_limit > 0 && new_limit <= 0) {
		bufferevent_suspend_write_(bev, BEV_SUSPEND_BW);
		if (event_add(&bevp->rate_limiting->refill_bucket_event,
			&bevp->rate_limiting->cfg->tick_timeout) < 0)
			r = -1;
	} else if (old_limit <= 0 && new_limit > 0) {
		if (!(bevp->read_suspended & BEV_SUSPEND_BW))
			event_del(&bevp->rate_limiting->refill_bucket_event);
		bufferevent_unsuspend_write_(bev, BEV_SUSPEND_BW);
	}

	BEV_UNLOCK(bev);
	return r;
}

int
bufferevent_rate_limit_group_decrement_read(
	struct bufferevent_rate_limit_group *grp, ev_ssize_t decr)
{
	int r = 0;
	ev_ssize_t old_limit, new_limit;
	LOCK_GROUP(grp);
	old_limit = grp->rate_limit.read_limit;
	new_limit = (grp->rate_limit.read_limit -= decr);

	if (old_limit > 0 && new_limit <= 0) {
		bev_group_suspend_reading_(grp);
	} else if (old_limit <= 0 && new_limit > 0) {
		bev_group_unsuspend_reading_(grp);
	}

	UNLOCK_GROUP(grp);
	return r;
}

int
bufferevent_rate_limit_group_decrement_write(
	struct bufferevent_rate_limit_group *grp, ev_ssize_t decr)
{
	int r = 0;
	ev_ssize_t old_limit, new_limit;
	LOCK_GROUP(grp);
	old_limit = grp->rate_limit.write_limit;
	new_limit = (grp->rate_limit.write_limit -= decr);

	if (old_limit > 0 && new_limit <= 0) {
		bev_group_suspend_writing_(grp);
	} else if (old_limit <= 0 && new_limit > 0) {
		bev_group_unsuspend_writing_(grp);
	}

	UNLOCK_GROUP(grp);
	return r;
}

void
bufferevent_rate_limit_group_get_totals(struct bufferevent_rate_limit_group *grp,
    ev_uint64_t *total_read_out, ev_uint64_t *total_written_out)
{
	EVUTIL_ASSERT(grp != NULL);
	if (total_read_out)
		*total_read_out = grp->total_read;
	if (total_written_out)
		*total_written_out = grp->total_written;
}

void
bufferevent_rate_limit_group_reset_totals(struct bufferevent_rate_limit_group *grp)
{
	grp->total_read = grp->total_written = 0;
}

int
bufferevent_ratelim_init_(struct bufferevent_private *bev)
{
	bev->rate_limiting = NULL;
	bev->max_single_read = MAX_SINGLE_READ_DEFAULT;
	bev->max_single_write = MAX_SINGLE_WRITE_DEFAULT;

	return 0;
}<|MERGE_RESOLUTION|>--- conflicted
+++ resolved
@@ -473,15 +473,9 @@
  */
 #define FOREACH_RANDOM_ORDER(block)			\
 	do {						\
-<<<<<<< HEAD
-		first = _bev_group_random_element(g);	\
-		for (bev = first; bev != TAILQ_END(&g->members); \
-		    bev = TAILQ_NEXT(bev, rate_limiting->next_in_group)) { \
-=======
 		first = bev_group_random_element_(g);	\
 		for (bev = first; bev != LIST_END(&g->members); \
 		    bev = LIST_NEXT(bev, rate_limiting->next_in_group)) { \
->>>>>>> a17af05f
 			block ;					 \
 		}						 \
 		for (bev = LIST_FIRST(&g->members); bev && bev != first; \
