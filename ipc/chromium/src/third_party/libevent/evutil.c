/*
 * Copyright (c) 2007-2012 Niels Provos and Nick Mathewson
 *
 * Redistribution and use in source and binary forms, with or without
 * modification, are permitted provided that the following conditions
 * are met:
 * 1. Redistributions of source code must retain the above copyright
 *    notice, this list of conditions and the following disclaimer.
 * 2. Redistributions in binary form must reproduce the above copyright
 *    notice, this list of conditions and the following disclaimer in the
 *    documentation and/or other materials provided with the distribution.
 * 3. The name of the author may not be used to endorse or promote products
 *    derived from this software without specific prior written permission.
 *
 * THIS SOFTWARE IS PROVIDED BY THE AUTHOR ``AS IS'' AND ANY EXPRESS OR
 * IMPLIED WARRANTIES, INCLUDING, BUT NOT LIMITED TO, THE IMPLIED WARRANTIES
 * OF MERCHANTABILITY AND FITNESS FOR A PARTICULAR PURPOSE ARE DISCLAIMED.
 * IN NO EVENT SHALL THE AUTHOR BE LIABLE FOR ANY DIRECT, INDIRECT,
 * INCIDENTAL, SPECIAL, EXEMPLARY, OR CONSEQUENTIAL DAMAGES (INCLUDING, BUT
 * NOT LIMITED TO, PROCUREMENT OF SUBSTITUTE GOODS OR SERVICES; LOSS OF USE,
 * DATA, OR PROFITS; OR BUSINESS INTERRUPTION) HOWEVER CAUSED AND ON ANY
 * THEORY OF LIABILITY, WHETHER IN CONTRACT, STRICT LIABILITY, OR TORT
 * (INCLUDING NEGLIGENCE OR OTHERWISE) ARISING IN ANY WAY OUT OF THE USE OF
 * THIS SOFTWARE, EVEN IF ADVISED OF THE POSSIBILITY OF SUCH DAMAGE.
 */

#include "event2/event-config.h"
#include "evconfig-private.h"

#ifdef _WIN32
#include <winsock2.h>
#include <ws2tcpip.h>
#define WIN32_LEAN_AND_MEAN
#include <windows.h>
#undef WIN32_LEAN_AND_MEAN
#include <io.h>
#include <tchar.h>
#include <process.h>
#undef _WIN32_WINNT
/* For structs needed by GetAdaptersAddresses */
#define _WIN32_WINNT 0x0501
#include <iphlpapi.h>
#endif

#include <sys/types.h>
#ifdef EVENT__HAVE_SYS_SOCKET_H
#include <sys/socket.h>
#endif
#ifdef EVENT__HAVE_UNISTD_H
#include <unistd.h>
#endif
#ifdef EVENT__HAVE_FCNTL_H
#include <fcntl.h>
#endif
#ifdef EVENT__HAVE_STDLIB_H
#include <stdlib.h>
#endif
#include <errno.h>
#include <limits.h>
#include <stdio.h>
#include <string.h>
#ifdef EVENT__HAVE_NETINET_IN_H
#include <netinet/in.h>
#endif
#ifdef EVENT__HAVE_NETINET_IN6_H
#include <netinet/in6.h>
#endif
#ifdef EVENT__HAVE_NETINET_TCP_H
#include <netinet/tcp.h>
#endif
#ifdef EVENT__HAVE_ARPA_INET_H
#include <arpa/inet.h>
#endif
#include <time.h>
#include <sys/stat.h>
#ifdef EVENT__HAVE_IFADDRS_H
#include <ifaddrs.h>
#endif

#include "event2/util.h"
#include "util-internal.h"
#include "log-internal.h"
#include "mm-internal.h"
#include "evthread-internal.h"

#include "strlcpy-internal.h"
#include "ipv6-internal.h"

#ifdef _WIN32
#define HT_NO_CACHE_HASH_VALUES
#include "ht-internal.h"
#define open _open
#define read _read
#define close _close
#ifndef fstat
#define fstat _fstati64
#endif
#ifndef stat
#define stat _stati64
#endif
#define mode_t int
#endif

int
evutil_open_closeonexec_(const char *pathname, int flags, unsigned mode)
{
	int fd;

#ifdef O_CLOEXEC
	fd = open(pathname, flags|O_CLOEXEC, (mode_t)mode);
	if (fd >= 0 || errno == EINVAL)
		return fd;
	/* If we got an EINVAL, fall through and try without O_CLOEXEC */
#endif
	fd = open(pathname, flags, (mode_t)mode);
	if (fd < 0)
		return -1;

#if defined(FD_CLOEXEC)
	if (fcntl(fd, F_SETFD, FD_CLOEXEC) < 0) {
		close(fd);
		return -1;
	}
#endif

	return fd;
}

/**
   Read the contents of 'filename' into a newly allocated NUL-terminated
   string.  Set *content_out to hold this string, and *len_out to hold its
   length (not including the appended NUL).  If 'is_binary', open the file in
   binary mode.

   Returns 0 on success, -1 if the open fails, and -2 for all other failures.

   Used internally only; may go away in a future version.
 */
int
evutil_read_file_(const char *filename, char **content_out, size_t *len_out,
    int is_binary)
{
	int fd, r;
	struct stat st;
	char *mem;
	size_t read_so_far=0;
	int mode = O_RDONLY;

	EVUTIL_ASSERT(content_out);
	EVUTIL_ASSERT(len_out);
	*content_out = NULL;
	*len_out = 0;

#ifdef O_BINARY
	if (is_binary)
		mode |= O_BINARY;
#endif

	fd = evutil_open_closeonexec_(filename, mode, 0);
	if (fd < 0)
		return -1;
	if (fstat(fd, &st) || st.st_size < 0 ||
	    st.st_size > EV_SSIZE_MAX-1 ) {
		close(fd);
		return -2;
	}
	mem = mm_malloc((size_t)st.st_size + 1);
	if (!mem) {
		close(fd);
		return -2;
	}
	read_so_far = 0;
#ifdef _WIN32
#define N_TO_READ(x) ((x) > INT_MAX) ? INT_MAX : ((int)(x))
#else
#define N_TO_READ(x) (x)
#endif
	while ((r = read(fd, mem+read_so_far, N_TO_READ(st.st_size - read_so_far))) > 0) {
		read_so_far += r;
		if (read_so_far >= (size_t)st.st_size)
			break;
		EVUTIL_ASSERT(read_so_far < (size_t)st.st_size);
	}
	close(fd);
	if (r < 0) {
		mm_free(mem);
		return -2;
	}
	mem[read_so_far] = 0;

	*len_out = read_so_far;
	*content_out = mem;
	return 0;
}

int
evutil_socketpair(int family, int type, int protocol, evutil_socket_t fd[2])
{
#ifndef _WIN32
	return socketpair(family, type, protocol, fd);
#else
	return evutil_ersatz_socketpair_(family, type, protocol, fd);
#endif
}

int
evutil_ersatz_socketpair_(int family, int type, int protocol,
    evutil_socket_t fd[2])
{
	/* This code is originally from Tor.  Used with permission. */

	/* This socketpair does not work when localhost is down. So
	 * it's really not the same thing at all. But it's close enough
	 * for now, and really, when localhost is down sometimes, we
	 * have other problems too.
	 */
#ifdef _WIN32
#define ERR(e) WSA##e
#else
#define ERR(e) e
#endif
	evutil_socket_t listener = -1;
	evutil_socket_t connector = -1;
	evutil_socket_t acceptor = -1;
	struct sockaddr_in listen_addr;
	struct sockaddr_in connect_addr;
	ev_socklen_t size;
	int saved_errno = -1;
	int family_test;
	
	family_test = family != AF_INET;
#ifdef AF_UNIX
	family_test = family_test && (family != AF_UNIX);
#endif
	if (protocol || family_test) {
		EVUTIL_SET_SOCKET_ERROR(ERR(EAFNOSUPPORT));
		return -1;
	}
	
	if (!fd) {
		EVUTIL_SET_SOCKET_ERROR(ERR(EINVAL));
		return -1;
	}

	listener = socket(AF_INET, type, 0);
	if (listener < 0)
		return -1;
	memset(&listen_addr, 0, sizeof(listen_addr));
	listen_addr.sin_family = AF_INET;
	listen_addr.sin_addr.s_addr = htonl(INADDR_LOOPBACK);
	listen_addr.sin_port = 0;	/* kernel chooses port.	 */
	if (bind(listener, (struct sockaddr *) &listen_addr, sizeof (listen_addr))
		== -1)
		goto tidy_up_and_fail;
	if (listen(listener, 1) == -1)
		goto tidy_up_and_fail;

	connector = socket(AF_INET, type, 0);
	if (connector < 0)
		goto tidy_up_and_fail;

	memset(&connect_addr, 0, sizeof(connect_addr));

	/* We want to find out the port number to connect to.  */
	size = sizeof(connect_addr);
	if (getsockname(listener, (struct sockaddr *) &connect_addr, &size) == -1)
		goto tidy_up_and_fail;
	if (size != sizeof (connect_addr))
		goto abort_tidy_up_and_fail;
	if (connect(connector, (struct sockaddr *) &connect_addr,
				sizeof(connect_addr)) == -1)
		goto tidy_up_and_fail;

	size = sizeof(listen_addr);
	acceptor = accept(listener, (struct sockaddr *) &listen_addr, &size);
	if (acceptor < 0)
		goto tidy_up_and_fail;
	if (size != sizeof(listen_addr))
		goto abort_tidy_up_and_fail;
	/* Now check we are talking to ourself by matching port and host on the
	   two sockets.	 */
	if (getsockname(connector, (struct sockaddr *) &connect_addr, &size) == -1)
		goto tidy_up_and_fail;
	if (size != sizeof (connect_addr)
		|| listen_addr.sin_family != connect_addr.sin_family
		|| listen_addr.sin_addr.s_addr != connect_addr.sin_addr.s_addr
		|| listen_addr.sin_port != connect_addr.sin_port)
		goto abort_tidy_up_and_fail;
	evutil_closesocket(listener);
	fd[0] = connector;
	fd[1] = acceptor;

	return 0;

 abort_tidy_up_and_fail:
	saved_errno = ERR(ECONNABORTED);
 tidy_up_and_fail:
	if (saved_errno < 0)
		saved_errno = EVUTIL_SOCKET_ERROR();
	if (listener != -1)
		evutil_closesocket(listener);
	if (connector != -1)
		evutil_closesocket(connector);
	if (acceptor != -1)
		evutil_closesocket(acceptor);

	EVUTIL_SET_SOCKET_ERROR(saved_errno);
	return -1;
#undef ERR
}

int
evutil_make_socket_nonblocking(evutil_socket_t fd)
{
#ifdef _WIN32
	{
		unsigned long nonblocking = 1;
		if (ioctlsocket(fd, FIONBIO, &nonblocking) == SOCKET_ERROR) {
			event_sock_warn(fd, "fcntl(%d, F_GETFL)", (int)fd);
			return -1;
		}
	}
#else
	{
		int flags;
		if ((flags = fcntl(fd, F_GETFL, NULL)) < 0) {
			event_warn("fcntl(%d, F_GETFL)", fd);
			return -1;
		}
		if (!(flags & O_NONBLOCK)) {
			if (fcntl(fd, F_SETFL, flags | O_NONBLOCK) == -1) {
				event_warn("fcntl(%d, F_SETFL)", fd);
				return -1;
			}
		}
	}
#endif
	return 0;
}

/* Faster version of evutil_make_socket_nonblocking for internal use.
 *
 * Requires that no F_SETFL flags were previously set on the fd.
 */
static int
evutil_fast_socket_nonblocking(evutil_socket_t fd)
{
#ifdef _WIN32
	return evutil_make_socket_nonblocking(fd);
#else
	if (fcntl(fd, F_SETFL, O_NONBLOCK) == -1) {
		event_warn("fcntl(%d, F_SETFL)", fd);
		return -1;
	}
	return 0;
#endif
}

int
evutil_make_listen_socket_reuseable(evutil_socket_t sock)
{
#if defined(SO_REUSEADDR) && !defined(_WIN32)
	int one = 1;
	/* REUSEADDR on Unix means, "don't hang on to this address after the
	 * listener is closed."  On Windows, though, it means "don't keep other
	 * processes from binding to this address while we're using it. */
	return setsockopt(sock, SOL_SOCKET, SO_REUSEADDR, (void*) &one,
	    (ev_socklen_t)sizeof(one));
#else
	return 0;
#endif
}

int
evutil_make_listen_socket_reuseable_port(evutil_socket_t sock)
{
#if defined __linux__ && defined(SO_REUSEPORT)
	int one = 1;
	/* REUSEPORT on Linux 3.9+ means, "Multiple servers (processes or
	 * threads) can bind to the same port if they each set the option. */
	return setsockopt(sock, SOL_SOCKET, SO_REUSEPORT, (void*) &one,
	    (ev_socklen_t)sizeof(one));
#else
	return 0;
#endif
}

int
evutil_make_tcp_listen_socket_deferred(evutil_socket_t sock)
{
#if defined(EVENT__HAVE_NETINET_TCP_H) && defined(TCP_DEFER_ACCEPT)
	int one = 1;

	/* TCP_DEFER_ACCEPT tells the kernel to call defer accept() only after data
	 * has arrived and ready to read */ 
	return setsockopt(sock, IPPROTO_TCP, TCP_DEFER_ACCEPT, &one,
		(ev_socklen_t)sizeof(one)); 
#endif
	return 0;
}

int
evutil_make_socket_closeonexec(evutil_socket_t fd)
{
#if !defined(_WIN32) && defined(EVENT__HAVE_SETFD)
	int flags;
	if ((flags = fcntl(fd, F_GETFD, NULL)) < 0) {
		event_warn("fcntl(%d, F_GETFD)", fd);
		return -1;
	}
	if (!(flags & FD_CLOEXEC)) {
		if (fcntl(fd, F_SETFD, flags | FD_CLOEXEC) == -1) {
			event_warn("fcntl(%d, F_SETFD)", fd);
			return -1;
		}
	}
#endif
	return 0;
}

/* Faster version of evutil_make_socket_closeonexec for internal use.
 *
 * Requires that no F_SETFD flags were previously set on the fd.
 */
static int
evutil_fast_socket_closeonexec(evutil_socket_t fd)
{
#if !defined(_WIN32) && defined(EVENT__HAVE_SETFD)
	if (fcntl(fd, F_SETFD, FD_CLOEXEC) == -1) {
		event_warn("fcntl(%d, F_SETFD)", fd);
		return -1;
	}
#endif
	return 0;
}

int
evutil_closesocket(evutil_socket_t sock)
{
#ifndef _WIN32
	return close(sock);
#else
	return closesocket(sock);
#endif
}

ev_int64_t
evutil_strtoll(const char *s, char **endptr, int base)
{
#ifdef EVENT__HAVE_STRTOLL
	return (ev_int64_t)strtoll(s, endptr, base);
#elif EVENT__SIZEOF_LONG == 8
	return (ev_int64_t)strtol(s, endptr, base);
#elif defined(_WIN32) && defined(_MSC_VER) && _MSC_VER < 1300
	/* XXXX on old versions of MS APIs, we only support base
	 * 10. */
	ev_int64_t r;
	if (base != 10)
		return 0;
	r = (ev_int64_t) _atoi64(s);
	while (isspace(*s))
		++s;
	if (*s == '-')
		++s;
	while (isdigit(*s))
		++s;
	if (endptr)
		*endptr = (char*) s;
	return r;
#elif defined(_WIN32)
	return (ev_int64_t) _strtoi64(s, endptr, base);
#elif defined(EVENT__SIZEOF_LONG_LONG) && EVENT__SIZEOF_LONG_LONG == 8
	long long r;
	int n;
	if (base != 10 && base != 16)
		return 0;
	if (base == 10) {
		n = sscanf(s, "%lld", &r);
	} else {
		unsigned long long ru=0;
		n = sscanf(s, "%llx", &ru);
		if (ru > EV_INT64_MAX)
			return 0;
		r = (long long) ru;
	}
	if (n != 1)
		return 0;
	while (EVUTIL_ISSPACE_(*s))
		++s;
	if (*s == '-')
		++s;
	if (base == 10) {
		while (EVUTIL_ISDIGIT_(*s))
			++s;
	} else {
		while (EVUTIL_ISXDIGIT_(*s))
			++s;
	}
	if (endptr)
		*endptr = (char*) s;
	return r;
#else
#error "I don't know how to parse 64-bit integers."
#endif
}

#ifdef _WIN32
int
evutil_socket_geterror(evutil_socket_t sock)
{
	int optval, optvallen=sizeof(optval);
	int err = WSAGetLastError();
	if (err == WSAEWOULDBLOCK && sock >= 0) {
		if (getsockopt(sock, SOL_SOCKET, SO_ERROR, (void*)&optval,
					   &optvallen))
			return err;
		if (optval)
			return optval;
	}
	return err;
}
#endif

/* XXX we should use an enum here. */
/* 2 for connection refused, 1 for connected, 0 for not yet, -1 for error. */
int
evutil_socket_connect_(evutil_socket_t *fd_ptr, const struct sockaddr *sa, int socklen)
{
	int made_fd = 0;

	if (*fd_ptr < 0) {
		if ((*fd_ptr = socket(sa->sa_family, SOCK_STREAM, 0)) < 0)
			goto err;
		made_fd = 1;
		if (evutil_make_socket_nonblocking(*fd_ptr) < 0) {
			goto err;
		}
	}

	if (connect(*fd_ptr, sa, socklen) < 0) {
		int e = evutil_socket_geterror(*fd_ptr);
		if (EVUTIL_ERR_CONNECT_RETRIABLE(e))
			return 0;
		if (EVUTIL_ERR_CONNECT_REFUSED(e))
			return 2;
		goto err;
	} else {
		return 1;
	}

err:
	if (made_fd) {
		evutil_closesocket(*fd_ptr);
		*fd_ptr = -1;
	}
	return -1;
}

/* Check whether a socket on which we called connect() is done
   connecting. Return 1 for connected, 0 for not yet, -1 for error.  In the
   error case, set the current socket errno to the error that happened during
   the connect operation. */
int
evutil_socket_finished_connecting_(evutil_socket_t fd)
{
	int e;
	ev_socklen_t elen = sizeof(e);

	if (getsockopt(fd, SOL_SOCKET, SO_ERROR, (void*)&e, &elen) < 0)
		return -1;

	if (e) {
		if (EVUTIL_ERR_CONNECT_RETRIABLE(e))
			return 0;
		EVUTIL_SET_SOCKET_ERROR(e);
		return -1;
	}

	return 1;
}

#if (EVUTIL_AI_PASSIVE|EVUTIL_AI_CANONNAME|EVUTIL_AI_NUMERICHOST| \
     EVUTIL_AI_NUMERICSERV|EVUTIL_AI_V4MAPPED|EVUTIL_AI_ALL| \
     EVUTIL_AI_ADDRCONFIG) != \
    (EVUTIL_AI_PASSIVE^EVUTIL_AI_CANONNAME^EVUTIL_AI_NUMERICHOST^ \
     EVUTIL_AI_NUMERICSERV^EVUTIL_AI_V4MAPPED^EVUTIL_AI_ALL^ \
     EVUTIL_AI_ADDRCONFIG)
#error "Some of our EVUTIL_AI_* flags seem to overlap with system AI_* flags"
#endif

/* We sometimes need to know whether we have an ipv4 address and whether we
   have an ipv6 address. If 'have_checked_interfaces', then we've already done
   the test.  If 'had_ipv4_address', then it turns out we had an ipv4 address.
   If 'had_ipv6_address', then it turns out we had an ipv6 address.   These are
   set by evutil_check_interfaces. */
static int have_checked_interfaces, had_ipv4_address, had_ipv6_address;

/* Macro: True iff the IPv4 address 'addr', in host order, is in 127.0.0.0/8
 */
#define EVUTIL_V4ADDR_IS_LOCALHOST(addr) (((addr)>>24) == 127)

/* Macro: True iff the IPv4 address 'addr', in host order, is a class D
 * (multiclass) address.
 */
#define EVUTIL_V4ADDR_IS_CLASSD(addr) ((((addr)>>24) & 0xf0) == 0xe0)

static void
evutil_found_ifaddr(const struct sockaddr *sa)
{
	const char ZEROES[] = "\x00\x00\x00\x00\x00\x00\x00\x00"
	    "\x00\x00\x00\x00\x00\x00\x00\x00";

	if (sa->sa_family == AF_INET) {
		const struct sockaddr_in *sin = (struct sockaddr_in *)sa;
		ev_uint32_t addr = ntohl(sin->sin_addr.s_addr);
		if (addr == 0 ||
		    EVUTIL_V4ADDR_IS_LOCALHOST(addr) ||
		    EVUTIL_V4ADDR_IS_CLASSD(addr)) {
			/* Not actually a usable external address. */
		} else {
			event_debug(("Detected an IPv4 interface"));
			had_ipv4_address = 1;
		}
	} else if (sa->sa_family == AF_INET6) {
		const struct sockaddr_in6 *sin6 = (struct sockaddr_in6 *)sa;
		const unsigned char *addr =
		    (unsigned char*)sin6->sin6_addr.s6_addr;
		if (!memcmp(addr, ZEROES, 8) ||
		    ((addr[0] & 0xfe) == 0xfc) ||
		    (addr[0] == 0xfe && (addr[1] & 0xc0) == 0x80) ||
		    (addr[0] == 0xfe && (addr[1] & 0xc0) == 0xc0) ||
		    (addr[0] == 0xff)) {
			/* This is a reserved, ipv4compat, ipv4map, loopback,
			 * link-local, multicast, or unspecified address. */
		} else {
			event_debug(("Detected an IPv6 interface"));
			had_ipv6_address = 1;
		}
	}
}

#ifdef _WIN32
typedef ULONG (WINAPI *GetAdaptersAddresses_fn_t)(
              ULONG, ULONG, PVOID, PIP_ADAPTER_ADDRESSES, PULONG);
#endif

static int
evutil_check_ifaddrs(void)
{
#if defined(EVENT__HAVE_GETIFADDRS)
	/* Most free Unixy systems provide getifaddrs, which gives us a linked list
	 * of struct ifaddrs. */
	struct ifaddrs *ifa = NULL;
	const struct ifaddrs *i;
	if (getifaddrs(&ifa) < 0) {
		event_warn("Unable to call getifaddrs()");
		return -1;
	}

	for (i = ifa; i; i = i->ifa_next) {
		if (!i->ifa_addr)
			continue;
		evutil_found_ifaddr(i->ifa_addr);
	}

	freeifaddrs(ifa);
	return 0;
#elif defined(_WIN32)
	/* Windows XP began to provide GetAdaptersAddresses. Windows 2000 had a
	   "GetAdaptersInfo", but that's deprecated; let's just try
	   GetAdaptersAddresses and fall back to connect+getsockname.
	*/
	HMODULE lib = evutil_load_windows_system_library_(TEXT("ihplapi.dll"));
	GetAdaptersAddresses_fn_t fn;
	ULONG size, res;
	IP_ADAPTER_ADDRESSES *addresses = NULL, *address;
	int result = -1;

#define FLAGS (GAA_FLAG_SKIP_ANYCAST | \
               GAA_FLAG_SKIP_MULTICAST | \
               GAA_FLAG_SKIP_DNS_SERVER)

	if (!lib)
		goto done;

	if (!(fn = (GetAdaptersAddresses_fn_t) GetProcAddress(lib, "GetAdaptersAddresses")))
		goto done;

	/* Guess how much space we need. */
	size = 15*1024;
	addresses = mm_malloc(size);
	if (!addresses)
		goto done;
	res = fn(AF_UNSPEC, FLAGS, NULL, addresses, &size);
	if (res == ERROR_BUFFER_OVERFLOW) {
		/* we didn't guess that we needed enough space; try again */
		mm_free(addresses);
		addresses = mm_malloc(size);
		if (!addresses)
			goto done;
		res = fn(AF_UNSPEC, FLAGS, NULL, addresses, &size);
	}
	if (res != NO_ERROR)
		goto done;

	for (address = addresses; address; address = address->Next) {
		IP_ADAPTER_UNICAST_ADDRESS *a;
		for (a = address->FirstUnicastAddress; a; a = a->Next) {
			/* Yes, it's a linked list inside a linked list */
			struct sockaddr *sa = a->Address.lpSockaddr;
			evutil_found_ifaddr(sa);
		}
	}

	result = 0;
done:
	if (lib)
		FreeLibrary(lib);
	if (addresses)
		mm_free(addresses);
	return result;
#else
	return -1;
#endif
}

/* Test whether we have an ipv4 interface and an ipv6 interface.  Return 0 if
 * the test seemed successful. */
static int
evutil_check_interfaces(int force_recheck)
{
	evutil_socket_t fd = -1;
	struct sockaddr_in sin, sin_out;
	struct sockaddr_in6 sin6, sin6_out;
	ev_socklen_t sin_out_len = sizeof(sin_out);
	ev_socklen_t sin6_out_len = sizeof(sin6_out);
	int r;
	if (have_checked_interfaces && !force_recheck)
		return 0;

	if (evutil_check_ifaddrs() == 0) {
		/* Use a nice sane interface, if this system has one. */
		return 0;
	}

	/* Ugh. There was no nice sane interface.  So to check whether we have
	 * an interface open for a given protocol, will try to make a UDP
	 * 'connection' to a remote host on the internet.  We don't actually
	 * use it, so the address doesn't matter, but we want to pick one that
	 * keep us from using a host- or link-local interface. */
	memset(&sin, 0, sizeof(sin));
	sin.sin_family = AF_INET;
	sin.sin_port = htons(53);
	r = evutil_inet_pton(AF_INET, "18.244.0.188", &sin.sin_addr);
	EVUTIL_ASSERT(r);

	memset(&sin6, 0, sizeof(sin6));
	sin6.sin6_family = AF_INET6;
	sin6.sin6_port = htons(53);
	r = evutil_inet_pton(AF_INET6, "2001:4860:b002::68", &sin6.sin6_addr);
	EVUTIL_ASSERT(r);

	memset(&sin_out, 0, sizeof(sin_out));
	memset(&sin6_out, 0, sizeof(sin6_out));

	/* XXX some errnos mean 'no address'; some mean 'not enough sockets'. */
	if ((fd = socket(AF_INET, SOCK_DGRAM, IPPROTO_UDP)) >= 0 &&
	    connect(fd, (struct sockaddr*)&sin, sizeof(sin)) == 0 &&
	    getsockname(fd, (struct sockaddr*)&sin_out, &sin_out_len) == 0) {
		/* We might have an IPv4 interface. */
		evutil_found_ifaddr((struct sockaddr*) &sin_out);
	}
	if (fd >= 0)
		evutil_closesocket(fd);

	if ((fd = socket(AF_INET6, SOCK_DGRAM, IPPROTO_UDP)) >= 0 &&
	    connect(fd, (struct sockaddr*)&sin6, sizeof(sin6)) == 0 &&
	    getsockname(fd, (struct sockaddr*)&sin6_out, &sin6_out_len) == 0) {
		/* We might have an IPv6 interface. */
		evutil_found_ifaddr((struct sockaddr*) &sin6_out);
	}

	if (fd >= 0)
		evutil_closesocket(fd);

	return 0;
}

/* Internal addrinfo flag.  This one is set when we allocate the addrinfo from
 * inside libevent.  Otherwise, the built-in getaddrinfo() function allocated
 * it, and we should trust what they said.
 **/
#define EVUTIL_AI_LIBEVENT_ALLOCATED 0x80000000

/* Helper: construct a new addrinfo containing the socket address in
 * 'sa', which must be a sockaddr_in or a sockaddr_in6.  Take the
 * socktype and protocol info from hints.  If they weren't set, then
 * allocate both a TCP and a UDP addrinfo.
 */
struct evutil_addrinfo *
evutil_new_addrinfo_(struct sockaddr *sa, ev_socklen_t socklen,
    const struct evutil_addrinfo *hints)
{
	struct evutil_addrinfo *res;
	EVUTIL_ASSERT(hints);

	if (hints->ai_socktype == 0 && hints->ai_protocol == 0) {
		/* Indecisive user! Give them a UDP and a TCP. */
		struct evutil_addrinfo *r1, *r2;
		struct evutil_addrinfo tmp;
		memcpy(&tmp, hints, sizeof(tmp));
		tmp.ai_socktype = SOCK_STREAM; tmp.ai_protocol = IPPROTO_TCP;
		r1 = evutil_new_addrinfo_(sa, socklen, &tmp);
		if (!r1)
			return NULL;
		tmp.ai_socktype = SOCK_DGRAM; tmp.ai_protocol = IPPROTO_UDP;
		r2 = evutil_new_addrinfo_(sa, socklen, &tmp);
		if (!r2) {
			evutil_freeaddrinfo(r1);
			return NULL;
		}
		r1->ai_next = r2;
		return r1;
	}

	/* We're going to allocate extra space to hold the sockaddr. */
	res = mm_calloc(1,sizeof(struct evutil_addrinfo)+socklen);
	if (!res)
		return NULL;
	res->ai_addr = (struct sockaddr*)
	    (((char*)res) + sizeof(struct evutil_addrinfo));
	memcpy(res->ai_addr, sa, socklen);
	res->ai_addrlen = socklen;
	res->ai_family = sa->sa_family; /* Same or not? XXX */
	res->ai_flags = EVUTIL_AI_LIBEVENT_ALLOCATED;
	res->ai_socktype = hints->ai_socktype;
	res->ai_protocol = hints->ai_protocol;

	return res;
}

/* Append the addrinfo 'append' to the end of 'first', and return the start of
 * the list.  Either element can be NULL, in which case we return the element
 * that is not NULL. */
struct evutil_addrinfo *
evutil_addrinfo_append_(struct evutil_addrinfo *first,
    struct evutil_addrinfo *append)
{
	struct evutil_addrinfo *ai = first;
	if (!ai)
		return append;
	while (ai->ai_next)
		ai = ai->ai_next;
	ai->ai_next = append;

	return first;
}

static int
parse_numeric_servname(const char *servname)
{
	int n;
	char *endptr=NULL;
	n = (int) strtol(servname, &endptr, 10);
	if (n>=0 && n <= 65535 && servname[0] && endptr && !endptr[0])
		return n;
	else
		return -1;
}

/** Parse a service name in 'servname', which can be a decimal port.
 * Return the port number, or -1 on error.
 */
static int
evutil_parse_servname(const char *servname, const char *protocol,
    const struct evutil_addrinfo *hints)
{
	int n = parse_numeric_servname(servname);
	if (n>=0)
		return n;
#if defined(EVENT__HAVE_GETSERVBYNAME) || defined(_WIN32)
	if (!(hints->ai_flags & EVUTIL_AI_NUMERICSERV)) {
		struct servent *ent = getservbyname(servname, protocol);
		if (ent) {
			return ntohs(ent->s_port);
		}
	}
#endif
	return -1;
}

/* Return a string corresponding to a protocol number that we can pass to
 * getservyname.  */
static const char *
evutil_unparse_protoname(int proto)
{
	switch (proto) {
	case 0:
		return NULL;
	case IPPROTO_TCP:
		return "tcp";
	case IPPROTO_UDP:
		return "udp";
#ifdef IPPROTO_SCTP
	case IPPROTO_SCTP:
		return "sctp";
#endif
	default:
#ifdef EVENT__HAVE_GETPROTOBYNUMBER
		{
			struct protoent *ent = getprotobynumber(proto);
			if (ent)
				return ent->p_name;
		}
#endif
		return NULL;
	}
}

static void
evutil_getaddrinfo_infer_protocols(struct evutil_addrinfo *hints)
{
	/* If we can guess the protocol from the socktype, do so. */
	if (!hints->ai_protocol && hints->ai_socktype) {
		if (hints->ai_socktype == SOCK_DGRAM)
			hints->ai_protocol = IPPROTO_UDP;
		else if (hints->ai_socktype == SOCK_STREAM)
			hints->ai_protocol = IPPROTO_TCP;
	}

	/* Set the socktype if it isn't set. */
	if (!hints->ai_socktype && hints->ai_protocol) {
		if (hints->ai_protocol == IPPROTO_UDP)
			hints->ai_socktype = SOCK_DGRAM;
		else if (hints->ai_protocol == IPPROTO_TCP)
			hints->ai_socktype = SOCK_STREAM;
#ifdef IPPROTO_SCTP
		else if (hints->ai_protocol == IPPROTO_SCTP)
			hints->ai_socktype = SOCK_STREAM;
#endif
	}
}

#if AF_UNSPEC != PF_UNSPEC
#error "I cannot build on a system where AF_UNSPEC != PF_UNSPEC"
#endif

/** Implements the part of looking up hosts by name that's common to both
 * the blocking and nonblocking resolver:
 *   - Adjust 'hints' to have a reasonable socktype and protocol.
 *   - Look up the port based on 'servname', and store it in *portnum,
 *   - Handle the nodename==NULL case
 *   - Handle some invalid arguments cases.
 *   - Handle the cases where nodename is an IPv4 or IPv6 address.
 *
 * If we need the resolver to look up the hostname, we return
 * EVUTIL_EAI_NEED_RESOLVE.  Otherwise, we can completely implement
 * getaddrinfo: we return 0 or an appropriate EVUTIL_EAI_* error, and
 * set *res as getaddrinfo would.
 */
int
evutil_getaddrinfo_common_(const char *nodename, const char *servname,
    struct evutil_addrinfo *hints, struct evutil_addrinfo **res, int *portnum)
{
	int port = 0;
	const char *pname;

	if (nodename == NULL && servname == NULL)
		return EVUTIL_EAI_NONAME;

	/* We only understand 3 families */
	if (hints->ai_family != PF_UNSPEC && hints->ai_family != PF_INET &&
	    hints->ai_family != PF_INET6)
		return EVUTIL_EAI_FAMILY;

	evutil_getaddrinfo_infer_protocols(hints);

	/* Look up the port number and protocol, if possible. */
	pname = evutil_unparse_protoname(hints->ai_protocol);
	if (servname) {
		/* XXXX We could look at the protocol we got back from
		 * getservbyname, but it doesn't seem too useful. */
		port = evutil_parse_servname(servname, pname, hints);
		if (port < 0) {
			return EVUTIL_EAI_NONAME;
		}
	}

	/* If we have no node name, then we're supposed to bind to 'any' and
	 * connect to localhost. */
	if (nodename == NULL) {
		struct evutil_addrinfo *res4=NULL, *res6=NULL;
		if (hints->ai_family != PF_INET) { /* INET6 or UNSPEC. */
			struct sockaddr_in6 sin6;
			memset(&sin6, 0, sizeof(sin6));
			sin6.sin6_family = AF_INET6;
			sin6.sin6_port = htons(port);
			if (hints->ai_flags & EVUTIL_AI_PASSIVE) {
				/* Bind to :: */
			} else {
				/* connect to ::1 */
				sin6.sin6_addr.s6_addr[15] = 1;
			}
			res6 = evutil_new_addrinfo_((struct sockaddr*)&sin6,
			    sizeof(sin6), hints);
			if (!res6)
				return EVUTIL_EAI_MEMORY;
		}

		if (hints->ai_family != PF_INET6) { /* INET or UNSPEC */
			struct sockaddr_in sin;
			memset(&sin, 0, sizeof(sin));
			sin.sin_family = AF_INET;
			sin.sin_port = htons(port);
			if (hints->ai_flags & EVUTIL_AI_PASSIVE) {
				/* Bind to 0.0.0.0 */
			} else {
				/* connect to 127.0.0.1 */
				sin.sin_addr.s_addr = htonl(0x7f000001);
			}
			res4 = evutil_new_addrinfo_((struct sockaddr*)&sin,
			    sizeof(sin), hints);
			if (!res4) {
				if (res6)
					evutil_freeaddrinfo(res6);
				return EVUTIL_EAI_MEMORY;
			}
		}
		*res = evutil_addrinfo_append_(res4, res6);
		return 0;
	}

	/* If we can, we should try to parse the hostname without resolving
	 * it. */
	/* Try ipv6. */
	if (hints->ai_family == PF_INET6 || hints->ai_family == PF_UNSPEC) {
		struct sockaddr_in6 sin6;
		memset(&sin6, 0, sizeof(sin6));
		if (1==evutil_inet_pton(AF_INET6, nodename, &sin6.sin6_addr)) {
			/* Got an ipv6 address. */
			sin6.sin6_family = AF_INET6;
			sin6.sin6_port = htons(port);
			*res = evutil_new_addrinfo_((struct sockaddr*)&sin6,
			    sizeof(sin6), hints);
			if (!*res)
				return EVUTIL_EAI_MEMORY;
			return 0;
		}
	}

	/* Try ipv4. */
	if (hints->ai_family == PF_INET || hints->ai_family == PF_UNSPEC) {
		struct sockaddr_in sin;
		memset(&sin, 0, sizeof(sin));
		if (1==evutil_inet_pton(AF_INET, nodename, &sin.sin_addr)) {
			/* Got an ipv6 address. */
			sin.sin_family = AF_INET;
			sin.sin_port = htons(port);
			*res = evutil_new_addrinfo_((struct sockaddr*)&sin,
			    sizeof(sin), hints);
			if (!*res)
				return EVUTIL_EAI_MEMORY;
			return 0;
		}
	}


	/* If we have reached this point, we definitely need to do a DNS
	 * lookup. */
	if ((hints->ai_flags & EVUTIL_AI_NUMERICHOST)) {
		/* If we're not allowed to do one, then say so. */
		return EVUTIL_EAI_NONAME;
	}
	*portnum = port;
	return EVUTIL_EAI_NEED_RESOLVE;
}

#ifdef EVENT__HAVE_GETADDRINFO
#define USE_NATIVE_GETADDRINFO
#endif

#ifdef USE_NATIVE_GETADDRINFO
/* A mask of all the flags that we declare, so we can clear them before calling
 * the native getaddrinfo */
static const unsigned int ALL_NONNATIVE_AI_FLAGS =
#ifndef AI_PASSIVE
    EVUTIL_AI_PASSIVE |
#endif
#ifndef AI_CANONNAME
    EVUTIL_AI_CANONNAME |
#endif
#ifndef AI_NUMERICHOST
    EVUTIL_AI_NUMERICHOST |
#endif
#ifndef AI_NUMERICSERV
    EVUTIL_AI_NUMERICSERV |
#endif
#ifndef AI_ADDRCONFIG
    EVUTIL_AI_ADDRCONFIG |
#endif
#ifndef AI_ALL
    EVUTIL_AI_ALL |
#endif
#ifndef AI_V4MAPPED
    EVUTIL_AI_V4MAPPED |
#endif
    EVUTIL_AI_LIBEVENT_ALLOCATED;

static const unsigned int ALL_NATIVE_AI_FLAGS =
#ifdef AI_PASSIVE
    AI_PASSIVE |
#endif
#ifdef AI_CANONNAME
    AI_CANONNAME |
#endif
#ifdef AI_NUMERICHOST
    AI_NUMERICHOST |
#endif
#ifdef AI_NUMERICSERV
    AI_NUMERICSERV |
#endif
#ifdef AI_ADDRCONFIG
    AI_ADDRCONFIG |
#endif
#ifdef AI_ALL
    AI_ALL |
#endif
#ifdef AI_V4MAPPED
    AI_V4MAPPED |
#endif
    0;
#endif

#ifndef USE_NATIVE_GETADDRINFO
/* Helper for systems with no getaddrinfo(): make one or more addrinfos out of
 * a struct hostent.
 */
static struct evutil_addrinfo *
addrinfo_from_hostent(const struct hostent *ent,
    int port, const struct evutil_addrinfo *hints)
{
	int i;
	struct sockaddr_in sin;
	struct sockaddr_in6 sin6;
	struct sockaddr *sa;
	int socklen;
	struct evutil_addrinfo *res=NULL, *ai;
	void *addrp;

	if (ent->h_addrtype == PF_INET) {
		memset(&sin, 0, sizeof(sin));
		sin.sin_family = AF_INET;
		sin.sin_port = htons(port);
		sa = (struct sockaddr *)&sin;
		socklen = sizeof(struct sockaddr_in);
		addrp = &sin.sin_addr;
		if (ent->h_length != sizeof(sin.sin_addr)) {
			event_warnx("Weird h_length from gethostbyname");
			return NULL;
		}
	} else if (ent->h_addrtype == PF_INET6) {
		memset(&sin6, 0, sizeof(sin6));
		sin6.sin6_family = AF_INET6;
		sin6.sin6_port = htons(port);
		sa = (struct sockaddr *)&sin6;
		socklen = sizeof(struct sockaddr_in6);
		addrp = &sin6.sin6_addr;
		if (ent->h_length != sizeof(sin6.sin6_addr)) {
			event_warnx("Weird h_length from gethostbyname");
			return NULL;
		}
	} else
		return NULL;

	for (i = 0; ent->h_addr_list[i]; ++i) {
		memcpy(addrp, ent->h_addr_list[i], ent->h_length);
		ai = evutil_new_addrinfo_(sa, socklen, hints);
		if (!ai) {
			evutil_freeaddrinfo(res);
			return NULL;
		}
		res = evutil_addrinfo_append_(res, ai);
	}

	if (res && ((hints->ai_flags & EVUTIL_AI_CANONNAME) && ent->h_name)) {
		res->ai_canonname = mm_strdup(ent->h_name);
		if (res->ai_canonname == NULL) {
			evutil_freeaddrinfo(res);
			return NULL;
		}
	}

	return res;
}
#endif

/* If the EVUTIL_AI_ADDRCONFIG flag is set on hints->ai_flags, and
 * hints->ai_family is PF_UNSPEC, then revise the value of hints->ai_family so
 * that we'll only get addresses we could maybe connect to.
 */
void
evutil_adjust_hints_for_addrconfig_(struct evutil_addrinfo *hints)
{
	if (!(hints->ai_flags & EVUTIL_AI_ADDRCONFIG))
		return;
	if (hints->ai_family != PF_UNSPEC)
		return;
	if (!have_checked_interfaces)
		evutil_check_interfaces(0);
	if (had_ipv4_address && !had_ipv6_address) {
		hints->ai_family = PF_INET;
	} else if (!had_ipv4_address && had_ipv6_address) {
		hints->ai_family = PF_INET6;
	}
}

#ifdef USE_NATIVE_GETADDRINFO
static int need_numeric_port_hack_=0;
static int need_socktype_protocol_hack_=0;
static int tested_for_getaddrinfo_hacks=0;

/* Some older BSDs (like OpenBSD up to 4.6) used to believe that
   giving a numeric port without giving an ai_socktype was verboten.
   We test for this so we can apply an appropriate workaround.  If it
   turns out that the bug is present, then:

    - If nodename==NULL and servname is numeric, we build an answer
      ourselves using evutil_getaddrinfo_common_().

    - If nodename!=NULL and servname is numeric, then we set
      servname=NULL when calling getaddrinfo, and post-process the
      result to set the ports on it.

   We test for this bug at runtime, since otherwise we can't have the
   same binary run on multiple BSD versions.

   - Some versions of Solaris believe that it's nice to leave to protocol
     field set to 0.  We test for this so we can apply an appropriate
     workaround.
*/
static struct evutil_addrinfo *ai_find_protocol(struct evutil_addrinfo *ai)
{
	while (ai) {
		if (ai->ai_protocol)
			return ai;
		ai = ai->ai_next;
	}
	return NULL;
}
static void
test_for_getaddrinfo_hacks(void)
{
	int r, r2;
	struct evutil_addrinfo *ai=NULL, *ai2=NULL, *ai3=NULL;
	struct evutil_addrinfo hints;

	memset(&hints,0,sizeof(hints));
	hints.ai_family = PF_UNSPEC;
	hints.ai_flags =
#ifdef AI_NUMERICHOST
	    AI_NUMERICHOST |
#endif
#ifdef AI_NUMERICSERV
	    AI_NUMERICSERV |
#endif
	    0;
	r = getaddrinfo("1.2.3.4", "80", &hints, &ai);
	getaddrinfo("1.2.3.4", NULL, &hints, &ai3);
	hints.ai_socktype = SOCK_STREAM;
	r2 = getaddrinfo("1.2.3.4", "80", &hints, &ai2);
	if (r2 == 0 && r != 0) {
		need_numeric_port_hack_=1;
	}
	if (!ai_find_protocol(ai2) || !ai_find_protocol(ai3)) {
		need_socktype_protocol_hack_=1;
	}

	if (ai)
		freeaddrinfo(ai);
	if (ai2)
		freeaddrinfo(ai2);
	if (ai3)
		freeaddrinfo(ai3);
	tested_for_getaddrinfo_hacks=1;
}

static inline int
need_numeric_port_hack(void)
{
	if (!tested_for_getaddrinfo_hacks)
		test_for_getaddrinfo_hacks();
	return need_numeric_port_hack_;
}

static inline int
need_socktype_protocol_hack(void)
{
	if (!tested_for_getaddrinfo_hacks)
		test_for_getaddrinfo_hacks();
	return need_socktype_protocol_hack_;
}

static void
apply_numeric_port_hack(int port, struct evutil_addrinfo **ai)
{
	/* Now we run through the list and set the ports on all of the
	 * results where ports would make sense. */
	for ( ; *ai; ai = &(*ai)->ai_next) {
		struct sockaddr *sa = (*ai)->ai_addr;
		if (sa && sa->sa_family == AF_INET) {
			struct sockaddr_in *sin = (struct sockaddr_in*)sa;
			sin->sin_port = htons(port);
		} else if (sa && sa->sa_family == AF_INET6) {
			struct sockaddr_in6 *sin6 = (struct sockaddr_in6*)sa;
			sin6->sin6_port = htons(port);
		} else {
			/* A numeric port makes no sense here; remove this one
			 * from the list. */
			struct evutil_addrinfo *victim = *ai;
			*ai = victim->ai_next;
			victim->ai_next = NULL;
			freeaddrinfo(victim);
		}
	}
}

static int
apply_socktype_protocol_hack(struct evutil_addrinfo *ai)
{
	struct evutil_addrinfo *ai_new;
	for (; ai; ai = ai->ai_next) {
		evutil_getaddrinfo_infer_protocols(ai);
		if (ai->ai_socktype || ai->ai_protocol)
			continue;
		ai_new = mm_malloc(sizeof(*ai_new));
		if (!ai_new)
			return -1;
		memcpy(ai_new, ai, sizeof(*ai_new));
		ai->ai_socktype = SOCK_STREAM;
		ai->ai_protocol = IPPROTO_TCP;
		ai_new->ai_socktype = SOCK_DGRAM;
		ai_new->ai_protocol = IPPROTO_UDP;

		ai_new->ai_next = ai->ai_next;
		ai->ai_next = ai_new;
	}
	return 0;
}
#endif

int
evutil_getaddrinfo(const char *nodename, const char *servname,
    const struct evutil_addrinfo *hints_in, struct evutil_addrinfo **res)
{
#ifdef USE_NATIVE_GETADDRINFO
	struct evutil_addrinfo hints;
	int portnum=-1, need_np_hack, err;

	if (hints_in) {
		memcpy(&hints, hints_in, sizeof(hints));
	} else {
		memset(&hints, 0, sizeof(hints));
		hints.ai_family = PF_UNSPEC;
	}

#ifndef AI_ADDRCONFIG
	/* Not every system has AI_ADDRCONFIG, so fake it. */
	if (hints.ai_family == PF_UNSPEC &&
	    (hints.ai_flags & EVUTIL_AI_ADDRCONFIG)) {
		evutil_adjust_hints_for_addrconfig_(&hints);
	}
#endif

#ifndef AI_NUMERICSERV
	/* Not every system has AI_NUMERICSERV, so fake it. */
	if (hints.ai_flags & EVUTIL_AI_NUMERICSERV) {
		if (servname && parse_numeric_servname(servname)<0)
			return EVUTIL_EAI_NONAME;
	}
#endif

	/* Enough operating systems handle enough common non-resolve
	 * cases here weirdly enough that we are better off just
	 * overriding them.  For example:
	 *
	 * - Windows doesn't like to infer the protocol from the
	 *   socket type, or fill in socket or protocol types much at
	 *   all.  It also seems to do its own broken implicit
	 *   always-on version of AI_ADDRCONFIG that keeps it from
	 *   ever resolving even a literal IPv6 address when
	 *   ai_addrtype is PF_UNSPEC.
	 */
#ifdef _WIN32
	{
		int tmp_port;
		err = evutil_getaddrinfo_common_(nodename,servname,&hints,
		    res, &tmp_port);
		if (err == 0 ||
		    err == EVUTIL_EAI_MEMORY ||
		    err == EVUTIL_EAI_NONAME)
			return err;
		/* If we make it here, the system getaddrinfo can
		 * have a crack at it. */
	}
#endif

	/* See documentation for need_numeric_port_hack above.*/
	need_np_hack = need_numeric_port_hack() && servname && !hints.ai_socktype
	    && ((portnum=parse_numeric_servname(servname)) >= 0);
	if (need_np_hack) {
		if (!nodename)
			return evutil_getaddrinfo_common_(
				NULL,servname,&hints, res, &portnum);
		servname = NULL;
	}

	if (need_socktype_protocol_hack()) {
		evutil_getaddrinfo_infer_protocols(&hints);
	}

	/* Make sure that we didn't actually steal any AI_FLAGS values that
	 * the system is using.  (This is a constant expression, and should ge
	 * optimized out.)
	 *
	 * XXXX Turn this into a compile-time failure rather than a run-time
	 * failure.
	 */
	EVUTIL_ASSERT((ALL_NONNATIVE_AI_FLAGS & ALL_NATIVE_AI_FLAGS) == 0);

	/* Clear any flags that only libevent understands. */
	hints.ai_flags &= ~ALL_NONNATIVE_AI_FLAGS;

	err = getaddrinfo(nodename, servname, &hints, res);
	if (need_np_hack)
		apply_numeric_port_hack(portnum, res);

	if (need_socktype_protocol_hack()) {
		if (apply_socktype_protocol_hack(*res) < 0) {
			evutil_freeaddrinfo(*res);
			*res = NULL;
			return EVUTIL_EAI_MEMORY;
		}
	}
	return err;
#else
	int port=0, err;
	struct hostent *ent = NULL;
	struct evutil_addrinfo hints;

	if (hints_in) {
		memcpy(&hints, hints_in, sizeof(hints));
	} else {
		memset(&hints, 0, sizeof(hints));
		hints.ai_family = PF_UNSPEC;
	}

	evutil_adjust_hints_for_addrconfig_(&hints);

	err = evutil_getaddrinfo_common_(nodename, servname, &hints, res, &port);
	if (err != EVUTIL_EAI_NEED_RESOLVE) {
		/* We either succeeded or failed.  No need to continue */
		return err;
	}

	err = 0;
	/* Use any of the various gethostbyname_r variants as available. */
	{
#ifdef EVENT__HAVE_GETHOSTBYNAME_R_6_ARG
		/* This one is what glibc provides. */
		char buf[2048];
		struct hostent hostent;
		int r;
		r = gethostbyname_r(nodename, &hostent, buf, sizeof(buf), &ent,
		    &err);
#elif defined(EVENT__HAVE_GETHOSTBYNAME_R_5_ARG)
		char buf[2048];
		struct hostent hostent;
		ent = gethostbyname_r(nodename, &hostent, buf, sizeof(buf),
		    &err);
#elif defined(EVENT__HAVE_GETHOSTBYNAME_R_3_ARG)
		struct hostent_data data;
		struct hostent hostent;
		memset(&data, 0, sizeof(data));
		err = gethostbyname_r(nodename, &hostent, &data);
		ent = err ? NULL : &hostent;
#else
		/* fall back to gethostbyname. */
		/* XXXX This needs a lock everywhere but Windows. */
		ent = gethostbyname(nodename);
#ifdef _WIN32
		err = WSAGetLastError();
#else
		err = h_errno;
#endif
#endif

		/* Now we have either ent or err set. */
		if (!ent) {
			/* XXX is this right for windows ? */
			switch (err) {
			case TRY_AGAIN:
				return EVUTIL_EAI_AGAIN;
			case NO_RECOVERY:
			default:
				return EVUTIL_EAI_FAIL;
			case HOST_NOT_FOUND:
				return EVUTIL_EAI_NONAME;
			case NO_ADDRESS:
#if NO_DATA != NO_ADDRESS
			case NO_DATA:
#endif
				return EVUTIL_EAI_NODATA;
			}
		}

		if (ent->h_addrtype != hints.ai_family &&
		    hints.ai_family != PF_UNSPEC) {
			/* This wasn't the type we were hoping for.  Too bad
			 * we never had a chance to ask gethostbyname for what
			 * we wanted. */
			return EVUTIL_EAI_NONAME;
		}

		/* Make sure we got _some_ answers. */
		if (ent->h_length == 0)
			return EVUTIL_EAI_NODATA;

		/* If we got an address type we don't know how to make a
		   sockaddr for, give up. */
		if (ent->h_addrtype != PF_INET && ent->h_addrtype != PF_INET6)
			return EVUTIL_EAI_FAMILY;

		*res = addrinfo_from_hostent(ent, port, &hints);
		if (! *res)
			return EVUTIL_EAI_MEMORY;
	}

	return 0;
#endif
}

void
evutil_freeaddrinfo(struct evutil_addrinfo *ai)
{
#ifdef EVENT__HAVE_GETADDRINFO
	if (!(ai->ai_flags & EVUTIL_AI_LIBEVENT_ALLOCATED)) {
		freeaddrinfo(ai);
		return;
	}
#endif
	while (ai) {
		struct evutil_addrinfo *next = ai->ai_next;
		if (ai->ai_canonname)
			mm_free(ai->ai_canonname);
		mm_free(ai);
		ai = next;
	}
}

static evdns_getaddrinfo_fn evdns_getaddrinfo_impl = NULL;
static evdns_getaddrinfo_cancel_fn evdns_getaddrinfo_cancel_impl = NULL;

void
evutil_set_evdns_getaddrinfo_fn_(evdns_getaddrinfo_fn fn)
{
	if (!evdns_getaddrinfo_impl)
		evdns_getaddrinfo_impl = fn;
}
void
evutil_set_evdns_getaddrinfo_cancel_fn_(evdns_getaddrinfo_cancel_fn fn)
{
	if (!evdns_getaddrinfo_cancel_impl)
		evdns_getaddrinfo_cancel_impl = fn;
}

/* Internal helper function: act like evdns_getaddrinfo if dns_base is set;
 * otherwise do a blocking resolve and pass the result to the callback in the
 * way that evdns_getaddrinfo would.
 */
struct evdns_getaddrinfo_request *evutil_getaddrinfo_async_(
    struct evdns_base *dns_base,
    const char *nodename, const char *servname,
    const struct evutil_addrinfo *hints_in,
    void (*cb)(int, struct evutil_addrinfo *, void *), void *arg)
{
	if (dns_base && evdns_getaddrinfo_impl) {
		return evdns_getaddrinfo_impl(
			dns_base, nodename, servname, hints_in, cb, arg);
	} else {
		struct evutil_addrinfo *ai=NULL;
		int err;
		err = evutil_getaddrinfo(nodename, servname, hints_in, &ai);
		cb(err, ai, arg);
		return NULL;
	}
}

void evutil_getaddrinfo_cancel_async_(struct evdns_getaddrinfo_request *data)
{
	if (evdns_getaddrinfo_cancel_impl && data) {
		evdns_getaddrinfo_cancel_impl(data);
	}
}

const char *
evutil_gai_strerror(int err)
{
	/* As a sneaky side-benefit, this case statement will get most
	 * compilers to tell us if any of the error codes we defined
	 * conflict with the platform's native error codes. */
	switch (err) {
	case EVUTIL_EAI_CANCEL:
		return "Request canceled";
	case 0:
		return "No error";

	case EVUTIL_EAI_ADDRFAMILY:
		return "address family for nodename not supported";
	case EVUTIL_EAI_AGAIN:
		return "temporary failure in name resolution";
	case EVUTIL_EAI_BADFLAGS:
		return "invalid value for ai_flags";
	case EVUTIL_EAI_FAIL:
		return "non-recoverable failure in name resolution";
	case EVUTIL_EAI_FAMILY:
		return "ai_family not supported";
	case EVUTIL_EAI_MEMORY:
		return "memory allocation failure";
	case EVUTIL_EAI_NODATA:
		return "no address associated with nodename";
	case EVUTIL_EAI_NONAME:
		return "nodename nor servname provided, or not known";
	case EVUTIL_EAI_SERVICE:
		return "servname not supported for ai_socktype";
	case EVUTIL_EAI_SOCKTYPE:
		return "ai_socktype not supported";
	case EVUTIL_EAI_SYSTEM:
		return "system error";
	default:
#if defined(USE_NATIVE_GETADDRINFO) && defined(_WIN32)
		return gai_strerrorA(err);
#elif defined(USE_NATIVE_GETADDRINFO)
		return gai_strerror(err);
#else
		return "Unknown error code";
#endif
	}
}

#ifdef _WIN32
/* destructively remove a trailing line terminator from s */
static void
chomp (char *s)
{
	size_t len;
	if (s && (len = strlen (s)) > 0 && s[len - 1] == '\n') {
		s[--len] = 0;
		if (len > 0 && s[len - 1] == '\r')
			s[--len] = 0;
	}
}

/* FormatMessage returns allocated strings, but evutil_socket_error_to_string
 * is supposed to return a string which is good indefinitely without having
 * to be freed.  To make this work without leaking memory, we cache the
 * string the first time FormatMessage is called on a particular error
 * code, and then return the cached string on subsequent calls with the
 * same code.  The strings aren't freed until libevent_global_shutdown
 * (or never).  We use a linked list to cache the errors, because we
 * only expect there to be a few dozen, and that should be fast enough.
 */

struct cached_sock_errs_entry {
	HT_ENTRY(cached_sock_errs_entry) node;
	DWORD code;
	char *msg; /* allocated with LocalAlloc; free with LocalFree */
};

static inline unsigned
hash_cached_sock_errs(const struct cached_sock_errs_entry *e)
{
	/* Use Murmur3's 32-bit finalizer as an integer hash function */
	DWORD h = e->code;
	h ^= h >> 16;
	h *= 0x85ebca6b;
	h ^= h >> 13;
	h *= 0xc2b2ae35;
	h ^= h >> 16;
	return h;
}

static inline int
eq_cached_sock_errs(const struct cached_sock_errs_entry *a,
		    const struct cached_sock_errs_entry *b)
{
	return a->code == b->code;
}

#ifndef EVENT__DISABLE_THREAD_SUPPORT
static void *windows_socket_errors_lock_ = NULL;
#endif

static HT_HEAD(cached_sock_errs_map, cached_sock_errs_entry)
     windows_socket_errors = HT_INITIALIZER();

HT_PROTOTYPE(cached_sock_errs_map,
	     cached_sock_errs_entry,
	     node,
	     hash_cached_sock_errs,
	     eq_cached_sock_errs);

HT_GENERATE(cached_sock_errs_map,
	    cached_sock_errs_entry,
	    node,
	    hash_cached_sock_errs,
	    eq_cached_sock_errs,
	    0.5,
	    mm_malloc,
	    mm_realloc,
	    mm_free);

/** Equivalent to strerror, but for windows socket errors. */
const char *
evutil_socket_error_to_string(int errcode)
{
	struct cached_sock_errs_entry *errs, *newerr, find;
	char *msg = NULL;

	EVLOCK_LOCK(windows_socket_errors_lock_, 0);

	find.code = errcode;
	errs = HT_FIND(cached_sock_errs_map, &windows_socket_errors, &find);
	if (errs) {
		msg = errs->msg;
		goto done;
	}

	if (0 != FormatMessageA(FORMAT_MESSAGE_FROM_SYSTEM |
			       FORMAT_MESSAGE_IGNORE_INSERTS |
			       FORMAT_MESSAGE_ALLOCATE_BUFFER,
			       NULL, errcode, 0, (char *)&msg, 0, NULL))
		chomp (msg);	/* because message has trailing newline */
	else {
		size_t len = 50;
		/* use LocalAlloc because FormatMessage does */
		msg = LocalAlloc(LMEM_FIXED, len);
		if (!msg) {
			msg = (char *)"LocalAlloc failed during Winsock error";
			goto done;
		}
		evutil_snprintf(msg, len, "winsock error 0x%08x", errcode);
	}

	newerr = (struct cached_sock_errs_entry *)
		mm_malloc(sizeof (struct cached_sock_errs_entry));

	if (!newerr) {
		LocalFree(msg);
		msg = (char *)"malloc failed during Winsock error";
		goto done;
	}

	newerr->code = errcode;
	newerr->msg = msg;
	HT_INSERT(cached_sock_errs_map, &windows_socket_errors, newerr);

 done:
	EVLOCK_UNLOCK(windows_socket_errors_lock_, 0);

	return msg;
}

#ifndef EVENT__DISABLE_THREAD_SUPPORT
int
evutil_global_setup_locks_(const int enable_locks)
{
	EVTHREAD_SETUP_GLOBAL_LOCK(windows_socket_errors_lock_, 0);
	return 0;
}
#endif

static void
evutil_free_sock_err_globals(void)
{
	struct cached_sock_errs_entry **errs, *tofree;

	for (errs = HT_START(cached_sock_errs_map, &windows_socket_errors)
		     ; errs; ) {
		tofree = *errs;
		errs = HT_NEXT_RMV(cached_sock_errs_map,
				   &windows_socket_errors,
				   errs);
		LocalFree(tofree->msg);
		mm_free(tofree);
	}

	HT_CLEAR(cached_sock_errs_map, &windows_socket_errors);

#ifndef EVENT__DISABLE_THREAD_SUPPORT
	if (windows_socket_errors_lock_ != NULL) {
		EVTHREAD_FREE_LOCK(windows_socket_errors_lock_, 0);
		windows_socket_errors_lock_ = NULL;
	}
#endif
}

#else

#ifndef EVENT__DISABLE_THREAD_SUPPORT
int
evutil_global_setup_locks_(const int enable_locks)
{
	return 0;
}
#endif

static void
evutil_free_sock_err_globals(void)
{
}

#endif

int
evutil_snprintf(char *buf, size_t buflen, const char *format, ...)
{
	int r;
	va_list ap;
	va_start(ap, format);
	r = evutil_vsnprintf(buf, buflen, format, ap);
	va_end(ap);
	return r;
}

int
evutil_vsnprintf(char *buf, size_t buflen, const char *format, va_list ap)
{
	int r;
	if (!buflen)
		return 0;
<<<<<<< HEAD
#if defined(_MSC_VER) || defined(WIN32)
=======
#if defined(_MSC_VER) || defined(_WIN32)
>>>>>>> a17af05f
	r = _vsnprintf(buf, buflen, format, ap);
	if (r < 0)
		r = _vscprintf(format, ap);
#elif defined(sgi)
	/* Make sure we always use the correct vsnprintf on IRIX */
	extern int      _xpg5_vsnprintf(char * __restrict,
		__SGI_LIBC_NAMESPACE_QUALIFIER size_t,
		const char * __restrict, /* va_list */ char *);

	r = _xpg5_vsnprintf(buf, buflen, format, ap);
#else
	r = vsnprintf(buf, buflen, format, ap);
#endif
	buf[buflen-1] = '\0';
	return r;
}

#define USE_INTERNAL_NTOP
#define USE_INTERNAL_PTON

const char *
evutil_inet_ntop(int af, const void *src, char *dst, size_t len)
{
#if defined(EVENT__HAVE_INET_NTOP) && !defined(USE_INTERNAL_NTOP)
	return inet_ntop(af, src, dst, len);
#else
	if (af == AF_INET) {
		const struct in_addr *in = src;
		const ev_uint32_t a = ntohl(in->s_addr);
		int r;
		r = evutil_snprintf(dst, len, "%d.%d.%d.%d",
		    (int)(ev_uint8_t)((a>>24)&0xff),
		    (int)(ev_uint8_t)((a>>16)&0xff),
		    (int)(ev_uint8_t)((a>>8 )&0xff),
		    (int)(ev_uint8_t)((a    )&0xff));
		if (r<0||(size_t)r>=len)
			return NULL;
		else
			return dst;
#ifdef AF_INET6
	} else if (af == AF_INET6) {
		const struct in6_addr *addr = src;
		char buf[64], *cp;
		int longestGapLen = 0, longestGapPos = -1, i,
			curGapPos = -1, curGapLen = 0;
		ev_uint16_t words[8];
		for (i = 0; i < 8; ++i) {
			words[i] =
			    (((ev_uint16_t)addr->s6_addr[2*i])<<8) + addr->s6_addr[2*i+1];
		}
		if (words[0] == 0 && words[1] == 0 && words[2] == 0 && words[3] == 0 &&
		    words[4] == 0 && ((words[5] == 0 && words[6] && words[7]) ||
			(words[5] == 0xffff))) {
			/* This is an IPv4 address. */
			if (words[5] == 0) {
				evutil_snprintf(buf, sizeof(buf), "::%d.%d.%d.%d",
				    addr->s6_addr[12], addr->s6_addr[13],
				    addr->s6_addr[14], addr->s6_addr[15]);
			} else {
				evutil_snprintf(buf, sizeof(buf), "::%x:%d.%d.%d.%d", words[5],
				    addr->s6_addr[12], addr->s6_addr[13],
				    addr->s6_addr[14], addr->s6_addr[15]);
			}
			if (strlen(buf) > len)
				return NULL;
			strlcpy(dst, buf, len);
			return dst;
		}
		i = 0;
		while (i < 8) {
			if (words[i] == 0) {
				curGapPos = i++;
				curGapLen = 1;
				while (i<8 && words[i] == 0) {
					++i; ++curGapLen;
				}
				if (curGapLen > longestGapLen) {
					longestGapPos = curGapPos;
					longestGapLen = curGapLen;
				}
			} else {
				++i;
			}
		}
		if (longestGapLen<=1)
			longestGapPos = -1;

		cp = buf;
		for (i = 0; i < 8; ++i) {
			if (words[i] == 0 && longestGapPos == i) {
				if (i == 0)
					*cp++ = ':';
				*cp++ = ':';
				while (i < 8 && words[i] == 0)
					++i;
				--i; /* to compensate for loop increment. */
			} else {
				evutil_snprintf(cp,
								sizeof(buf)-(cp-buf), "%x", (unsigned)words[i]);
				cp += strlen(cp);
				if (i != 7)
					*cp++ = ':';
			}
		}
		*cp = '\0';
		if (strlen(buf) > len)
			return NULL;
		strlcpy(dst, buf, len);
		return dst;
#endif
	} else {
		return NULL;
	}
#endif
}

int
evutil_inet_pton(int af, const char *src, void *dst)
{
#if defined(EVENT__HAVE_INET_PTON) && !defined(USE_INTERNAL_PTON)
	return inet_pton(af, src, dst);
#else
	if (af == AF_INET) {
		unsigned a,b,c,d;
		char more;
		struct in_addr *addr = dst;
		if (sscanf(src, "%u.%u.%u.%u%c", &a,&b,&c,&d,&more) != 4)
			return 0;
		if (a > 255) return 0;
		if (b > 255) return 0;
		if (c > 255) return 0;
		if (d > 255) return 0;
		addr->s_addr = htonl((a<<24) | (b<<16) | (c<<8) | d);
		return 1;
#ifdef AF_INET6
	} else if (af == AF_INET6) {
		struct in6_addr *out = dst;
		ev_uint16_t words[8];
		int gapPos = -1, i, setWords=0;
		const char *dot = strchr(src, '.');
		const char *eow; /* end of words. */
		if (dot == src)
			return 0;
		else if (!dot)
			eow = src+strlen(src);
		else {
			unsigned byte1,byte2,byte3,byte4;
			char more;
			for (eow = dot-1; eow >= src && EVUTIL_ISDIGIT_(*eow); --eow)
				;
			++eow;

			/* We use "scanf" because some platform inet_aton()s are too lax
			 * about IPv4 addresses of the form "1.2.3" */
			if (sscanf(eow, "%u.%u.%u.%u%c",
					   &byte1,&byte2,&byte3,&byte4,&more) != 4)
				return 0;

			if (byte1 > 255 ||
			    byte2 > 255 ||
			    byte3 > 255 ||
			    byte4 > 255)
				return 0;

			words[6] = (byte1<<8) | byte2;
			words[7] = (byte3<<8) | byte4;
			setWords += 2;
		}

		i = 0;
		while (src < eow) {
			if (i > 7)
				return 0;
			if (EVUTIL_ISXDIGIT_(*src)) {
				char *next;
				long r = strtol(src, &next, 16);
				if (next > 4+src)
					return 0;
				if (next == src)
					return 0;
				if (r<0 || r>65536)
					return 0;

				words[i++] = (ev_uint16_t)r;
				setWords++;
				src = next;
				if (*src != ':' && src != eow)
					return 0;
				++src;
			} else if (*src == ':' && i > 0 && gapPos==-1) {
				gapPos = i;
				++src;
			} else if (*src == ':' && i == 0 && src[1] == ':' && gapPos==-1) {
				gapPos = i;
				src += 2;
			} else {
				return 0;
			}
		}

		if (setWords > 8 ||
			(setWords == 8 && gapPos != -1) ||
			(setWords < 8 && gapPos == -1))
			return 0;

		if (gapPos >= 0) {
			int nToMove = setWords - (dot ? 2 : 0) - gapPos;
			int gapLen = 8 - setWords;
			/* assert(nToMove >= 0); */
			if (nToMove < 0)
				return -1; /* should be impossible */
			memmove(&words[gapPos+gapLen], &words[gapPos],
					sizeof(ev_uint16_t)*nToMove);
			memset(&words[gapPos], 0, sizeof(ev_uint16_t)*gapLen);
		}
		for (i = 0; i < 8; ++i) {
			out->s6_addr[2*i  ] = words[i] >> 8;
			out->s6_addr[2*i+1] = words[i] & 0xff;
		}

		return 1;
#endif
	} else {
		return -1;
	}
#endif
}

int
evutil_parse_sockaddr_port(const char *ip_as_string, struct sockaddr *out, int *outlen)
{
	int port;
	char buf[128];
	const char *cp, *addr_part, *port_part;
	int is_ipv6;
	/* recognized formats are:
	 * [ipv6]:port
	 * ipv6
	 * [ipv6]
	 * ipv4:port
	 * ipv4
	 */

	cp = strchr(ip_as_string, ':');
	if (*ip_as_string == '[') {
		size_t len;
		if (!(cp = strchr(ip_as_string, ']'))) {
			return -1;
		}
		len = ( cp-(ip_as_string + 1) );
		if (len > sizeof(buf)-1) {
			return -1;
		}
		memcpy(buf, ip_as_string+1, len);
		buf[len] = '\0';
		addr_part = buf;
		if (cp[1] == ':')
			port_part = cp+2;
		else
			port_part = NULL;
		is_ipv6 = 1;
	} else if (cp && strchr(cp+1, ':')) {
		is_ipv6 = 1;
		addr_part = ip_as_string;
		port_part = NULL;
	} else if (cp) {
		is_ipv6 = 0;
		if (cp - ip_as_string > (int)sizeof(buf)-1) {
			return -1;
		}
		memcpy(buf, ip_as_string, cp-ip_as_string);
		buf[cp-ip_as_string] = '\0';
		addr_part = buf;
		port_part = cp+1;
	} else {
		addr_part = ip_as_string;
		port_part = NULL;
		is_ipv6 = 0;
	}

	if (port_part == NULL) {
		port = 0;
	} else {
		port = atoi(port_part);
		if (port <= 0 || port > 65535) {
			return -1;
		}
	}

	if (!addr_part)
		return -1; /* Should be impossible. */
#ifdef AF_INET6
	if (is_ipv6)
	{
		struct sockaddr_in6 sin6;
		memset(&sin6, 0, sizeof(sin6));
#ifdef EVENT__HAVE_STRUCT_SOCKADDR_IN6_SIN6_LEN
		sin6.sin6_len = sizeof(sin6);
#endif
		sin6.sin6_family = AF_INET6;
		sin6.sin6_port = htons(port);
		if (1 != evutil_inet_pton(AF_INET6, addr_part, &sin6.sin6_addr))
			return -1;
		if ((int)sizeof(sin6) > *outlen)
			return -1;
		memset(out, 0, *outlen);
		memcpy(out, &sin6, sizeof(sin6));
		*outlen = sizeof(sin6);
		return 0;
	}
	else
#endif
	{
		struct sockaddr_in sin;
		memset(&sin, 0, sizeof(sin));
#ifdef EVENT__HAVE_STRUCT_SOCKADDR_IN_SIN_LEN
		sin.sin_len = sizeof(sin);
#endif
		sin.sin_family = AF_INET;
		sin.sin_port = htons(port);
		if (1 != evutil_inet_pton(AF_INET, addr_part, &sin.sin_addr))
			return -1;
		if ((int)sizeof(sin) > *outlen)
			return -1;
		memset(out, 0, *outlen);
		memcpy(out, &sin, sizeof(sin));
		*outlen = sizeof(sin);
		return 0;
	}
}

const char *
evutil_format_sockaddr_port_(const struct sockaddr *sa, char *out, size_t outlen)
{
	char b[128];
	const char *res=NULL;
	int port;
	if (sa->sa_family == AF_INET) {
		const struct sockaddr_in *sin = (const struct sockaddr_in*)sa;
		res = evutil_inet_ntop(AF_INET, &sin->sin_addr,b,sizeof(b));
		port = ntohs(sin->sin_port);
		if (res) {
			evutil_snprintf(out, outlen, "%s:%d", b, port);
			return out;
		}
	} else if (sa->sa_family == AF_INET6) {
		const struct sockaddr_in6 *sin6 = (const struct sockaddr_in6*)sa;
		res = evutil_inet_ntop(AF_INET6, &sin6->sin6_addr,b,sizeof(b));
		port = ntohs(sin6->sin6_port);
		if (res) {
			evutil_snprintf(out, outlen, "[%s]:%d", b, port);
			return out;
		}
	}

	evutil_snprintf(out, outlen, "<addr with socktype %d>",
	    (int)sa->sa_family);
	return out;
}

int
evutil_sockaddr_cmp(const struct sockaddr *sa1, const struct sockaddr *sa2,
    int include_port)
{
	int r;
	if (0 != (r = (sa1->sa_family - sa2->sa_family)))
		return r;

	if (sa1->sa_family == AF_INET) {
		const struct sockaddr_in *sin1, *sin2;
		sin1 = (const struct sockaddr_in *)sa1;
		sin2 = (const struct sockaddr_in *)sa2;
		if (sin1->sin_addr.s_addr < sin2->sin_addr.s_addr)
			return -1;
		else if (sin1->sin_addr.s_addr > sin2->sin_addr.s_addr)
			return 1;
		else if (include_port &&
		    (r = ((int)sin1->sin_port - (int)sin2->sin_port)))
			return r;
		else
			return 0;
	}
#ifdef AF_INET6
	else if (sa1->sa_family == AF_INET6) {
		const struct sockaddr_in6 *sin1, *sin2;
		sin1 = (const struct sockaddr_in6 *)sa1;
		sin2 = (const struct sockaddr_in6 *)sa2;
		if ((r = memcmp(sin1->sin6_addr.s6_addr, sin2->sin6_addr.s6_addr, 16)))
			return r;
		else if (include_port &&
		    (r = ((int)sin1->sin6_port - (int)sin2->sin6_port)))
			return r;
		else
			return 0;
	}
#endif
	return 1;
}

/* Tables to implement ctypes-replacement EVUTIL_IS*() functions.  Each table
 * has 256 bits to look up whether a character is in some set or not.  This
 * fails on non-ASCII platforms, but so does every other place where we
 * take a char and write it onto the network.
 **/
static const ev_uint32_t EVUTIL_ISALPHA_TABLE[8] =
  { 0, 0, 0x7fffffe, 0x7fffffe, 0, 0, 0, 0 };
static const ev_uint32_t EVUTIL_ISALNUM_TABLE[8] =
  { 0, 0x3ff0000, 0x7fffffe, 0x7fffffe, 0, 0, 0, 0 };
static const ev_uint32_t EVUTIL_ISSPACE_TABLE[8] = { 0x3e00, 0x1, 0, 0, 0, 0, 0, 0 };
static const ev_uint32_t EVUTIL_ISXDIGIT_TABLE[8] =
  { 0, 0x3ff0000, 0x7e, 0x7e, 0, 0, 0, 0 };
static const ev_uint32_t EVUTIL_ISDIGIT_TABLE[8] = { 0, 0x3ff0000, 0, 0, 0, 0, 0, 0 };
static const ev_uint32_t EVUTIL_ISPRINT_TABLE[8] =
  { 0, 0xffffffff, 0xffffffff, 0x7fffffff, 0, 0, 0, 0x0 };
static const ev_uint32_t EVUTIL_ISUPPER_TABLE[8] = { 0, 0, 0x7fffffe, 0, 0, 0, 0, 0 };
static const ev_uint32_t EVUTIL_ISLOWER_TABLE[8] = { 0, 0, 0, 0x7fffffe, 0, 0, 0, 0 };
/* Upper-casing and lowercasing tables to map characters to upper/lowercase
 * equivalents. */
static const unsigned char EVUTIL_TOUPPER_TABLE[256] = {
  0,1,2,3,4,5,6,7,8,9,10,11,12,13,14,15,
  16,17,18,19,20,21,22,23,24,25,26,27,28,29,30,31,
  32,33,34,35,36,37,38,39,40,41,42,43,44,45,46,47,
  48,49,50,51,52,53,54,55,56,57,58,59,60,61,62,63,
  64,65,66,67,68,69,70,71,72,73,74,75,76,77,78,79,
  80,81,82,83,84,85,86,87,88,89,90,91,92,93,94,95,
  96,65,66,67,68,69,70,71,72,73,74,75,76,77,78,79,
  80,81,82,83,84,85,86,87,88,89,90,123,124,125,126,127,
  128,129,130,131,132,133,134,135,136,137,138,139,140,141,142,143,
  144,145,146,147,148,149,150,151,152,153,154,155,156,157,158,159,
  160,161,162,163,164,165,166,167,168,169,170,171,172,173,174,175,
  176,177,178,179,180,181,182,183,184,185,186,187,188,189,190,191,
  192,193,194,195,196,197,198,199,200,201,202,203,204,205,206,207,
  208,209,210,211,212,213,214,215,216,217,218,219,220,221,222,223,
  224,225,226,227,228,229,230,231,232,233,234,235,236,237,238,239,
  240,241,242,243,244,245,246,247,248,249,250,251,252,253,254,255,
};
static const unsigned char EVUTIL_TOLOWER_TABLE[256] = {
  0,1,2,3,4,5,6,7,8,9,10,11,12,13,14,15,
  16,17,18,19,20,21,22,23,24,25,26,27,28,29,30,31,
  32,33,34,35,36,37,38,39,40,41,42,43,44,45,46,47,
  48,49,50,51,52,53,54,55,56,57,58,59,60,61,62,63,
  64,97,98,99,100,101,102,103,104,105,106,107,108,109,110,111,
  112,113,114,115,116,117,118,119,120,121,122,91,92,93,94,95,
  96,97,98,99,100,101,102,103,104,105,106,107,108,109,110,111,
  112,113,114,115,116,117,118,119,120,121,122,123,124,125,126,127,
  128,129,130,131,132,133,134,135,136,137,138,139,140,141,142,143,
  144,145,146,147,148,149,150,151,152,153,154,155,156,157,158,159,
  160,161,162,163,164,165,166,167,168,169,170,171,172,173,174,175,
  176,177,178,179,180,181,182,183,184,185,186,187,188,189,190,191,
  192,193,194,195,196,197,198,199,200,201,202,203,204,205,206,207,
  208,209,210,211,212,213,214,215,216,217,218,219,220,221,222,223,
  224,225,226,227,228,229,230,231,232,233,234,235,236,237,238,239,
  240,241,242,243,244,245,246,247,248,249,250,251,252,253,254,255,
};

#define IMPL_CTYPE_FN(name)						\
	int EVUTIL_##name##_(char c) {					\
		ev_uint8_t u = c;					\
		return !!(EVUTIL_##name##_TABLE[(u >> 5) & 7] & (1 << (u & 31))); \
	}
IMPL_CTYPE_FN(ISALPHA)
IMPL_CTYPE_FN(ISALNUM)
IMPL_CTYPE_FN(ISSPACE)
IMPL_CTYPE_FN(ISDIGIT)
IMPL_CTYPE_FN(ISXDIGIT)
IMPL_CTYPE_FN(ISPRINT)
IMPL_CTYPE_FN(ISLOWER)
IMPL_CTYPE_FN(ISUPPER)

char EVUTIL_TOLOWER_(char c)
{
	return ((char)EVUTIL_TOLOWER_TABLE[(ev_uint8_t)c]);
}
char EVUTIL_TOUPPER_(char c)
{
	return ((char)EVUTIL_TOUPPER_TABLE[(ev_uint8_t)c]);
}
int
evutil_ascii_strcasecmp(const char *s1, const char *s2)
{
	char c1, c2;
	while (1) {
		c1 = EVUTIL_TOLOWER_(*s1++);
		c2 = EVUTIL_TOLOWER_(*s2++);
		if (c1 < c2)
			return -1;
		else if (c1 > c2)
			return 1;
		else if (c1 == 0)
			return 0;
	}
}
int evutil_ascii_strncasecmp(const char *s1, const char *s2, size_t n)
{
	char c1, c2;
	while (n--) {
		c1 = EVUTIL_TOLOWER_(*s1++);
		c2 = EVUTIL_TOLOWER_(*s2++);
		if (c1 < c2)
			return -1;
		else if (c1 > c2)
			return 1;
		else if (c1 == 0)
			return 0;
	}
	return 0;
}

void
evutil_rtrim_lws_(char *str)
{
	char *cp;

	if (str == NULL)
		return;

	if ((cp = strchr(str, '\0')) == NULL || (cp == str))
		return;

	--cp;

	while (*cp == ' ' || *cp == '\t') {
		*cp = '\0';
		if (cp == str)
			break;
		--cp;
	}
}

static int
evutil_issetugid(void)
{
#ifdef EVENT__HAVE_ISSETUGID
	return issetugid();
#else

#ifdef EVENT__HAVE_GETEUID
	if (getuid() != geteuid())
		return 1;
#endif
#ifdef EVENT__HAVE_GETEGID
	if (getgid() != getegid())
		return 1;
#endif
	return 0;
#endif
}

const char *
evutil_getenv_(const char *varname)
{
	if (evutil_issetugid())
		return NULL;

	return getenv(varname);
}

ev_uint32_t
evutil_weakrand_seed_(struct evutil_weakrand_state *state, ev_uint32_t seed)
{
	if (seed == 0) {
		struct timeval tv;
		evutil_gettimeofday(&tv, NULL);
		seed = (ev_uint32_t)tv.tv_sec + (ev_uint32_t)tv.tv_usec;
#ifdef _WIN32
		seed += (ev_uint32_t) _getpid();
#else
		seed += (ev_uint32_t) getpid();
#endif
	}
	state->seed = seed;
	return seed;
}

ev_int32_t
evutil_weakrand_(struct evutil_weakrand_state *state)
{
	/* This RNG implementation is a linear congruential generator, with
	 * modulus 2^31, multiplier 1103515245, and addend 12345.  It's also
	 * used by OpenBSD, and by Glibc's TYPE_0 RNG.
	 *
	 * The linear congruential generator is not an industrial-strength
	 * RNG!  It's fast, but it can have higher-order patterns.  Notably,
	 * the low bits tend to have periodicity.
	 */
	state->seed = ((state->seed) * 1103515245 + 12345) & 0x7fffffff;
	return (ev_int32_t)(state->seed);
}

ev_int32_t
evutil_weakrand_range_(struct evutil_weakrand_state *state, ev_int32_t top)
{
	ev_int32_t divisor, result;

	/* We can't just do weakrand() % top, since the low bits of the LCG
	 * are less random than the high ones.  (Specifically, since the LCG
	 * modulus is 2^N, every 2^m for m<N will divide the modulus, and so
	 * therefore the low m bits of the LCG will have period 2^m.) */
	divisor = EVUTIL_WEAKRAND_MAX / top;
	do {
		result = evutil_weakrand_(state) / divisor;
	} while (result >= top);
	return result;
}

/**
 * Volatile pointer to memset: we use this to keep the compiler from
 * eliminating our call to memset.
 */
void * (*volatile evutil_memset_volatile_)(void *, int, size_t) = memset;

void
evutil_memclear_(void *mem, size_t len)
{
	evutil_memset_volatile_(mem, 0, len);
}

/**
 * Volatile pointer to memset: we use this to keep the compiler from
 * eliminating our call to memset.
 */
void * (*volatile evutil_memset_volatile_)(void *, int, size_t) = memset;

void
evutil_memclear_(void *mem, size_t len)
{
	evutil_memset_volatile_(mem, 0, len);
}

int
evutil_sockaddr_is_loopback_(const struct sockaddr *addr)
{
	static const char LOOPBACK_S6[16] =
	    "\0\0\0\0\0\0\0\0\0\0\0\0\0\0\0\1";
	if (addr->sa_family == AF_INET) {
		struct sockaddr_in *sin = (struct sockaddr_in *)addr;
		return (ntohl(sin->sin_addr.s_addr) & 0xff000000) == 0x7f000000;
	} else if (addr->sa_family == AF_INET6) {
		struct sockaddr_in6 *sin6 = (struct sockaddr_in6 *)addr;
		return !memcmp(sin6->sin6_addr.s6_addr, LOOPBACK_S6, 16);
	}
	return 0;
}

int
evutil_hex_char_to_int_(char c)
{
	switch(c)
	{
		case '0': return 0;
		case '1': return 1;
		case '2': return 2;
		case '3': return 3;
		case '4': return 4;
		case '5': return 5;
		case '6': return 6;
		case '7': return 7;
		case '8': return 8;
		case '9': return 9;
		case 'A': case 'a': return 10;
		case 'B': case 'b': return 11;
		case 'C': case 'c': return 12;
		case 'D': case 'd': return 13;
		case 'E': case 'e': return 14;
		case 'F': case 'f': return 15;
	}
	return -1;
}

#ifdef _WIN32
HMODULE
evutil_load_windows_system_library_(const TCHAR *library_name)
{
  TCHAR path[MAX_PATH];
  unsigned n;
  n = GetSystemDirectory(path, MAX_PATH);
  if (n == 0 || n + _tcslen(library_name) + 2 >= MAX_PATH)
    return 0;
  _tcscat(path, TEXT("\\"));
  _tcscat(path, library_name);
  return LoadLibrary(path);
}
#endif

/* Internal wrapper around 'socket' to provide Linux-style support for
 * syscall-saving methods where available.
 *
 * In addition to regular socket behavior, you can use a bitwise or to set the
 * flags EVUTIL_SOCK_NONBLOCK and EVUTIL_SOCK_CLOEXEC in the 'type' argument,
 * to make the socket nonblocking or close-on-exec with as few syscalls as
 * possible.
 */
evutil_socket_t
evutil_socket_(int domain, int type, int protocol)
{
	evutil_socket_t r;
#if defined(SOCK_NONBLOCK) && defined(SOCK_CLOEXEC)
	r = socket(domain, type, protocol);
	if (r >= 0)
		return r;
	else if ((type & (SOCK_NONBLOCK|SOCK_CLOEXEC)) == 0)
		return -1;
#endif
#define SOCKET_TYPE_MASK (~(EVUTIL_SOCK_NONBLOCK|EVUTIL_SOCK_CLOEXEC))
	r = socket(domain, type & SOCKET_TYPE_MASK, protocol);
	if (r < 0)
		return -1;
	if (type & EVUTIL_SOCK_NONBLOCK) {
		if (evutil_fast_socket_nonblocking(r) < 0) {
			evutil_closesocket(r);
			return -1;
		}
	}
	if (type & EVUTIL_SOCK_CLOEXEC) {
		if (evutil_fast_socket_closeonexec(r) < 0) {
			evutil_closesocket(r);
			return -1;
		}
	}
	return r;
}

/* Internal wrapper around 'accept' or 'accept4' to provide Linux-style
 * support for syscall-saving methods where available.
 *
 * In addition to regular accept behavior, you can set one or more of flags
 * EVUTIL_SOCK_NONBLOCK and EVUTIL_SOCK_CLOEXEC in the 'flags' argument, to
 * make the socket nonblocking or close-on-exec with as few syscalls as
 * possible.
 */
evutil_socket_t
evutil_accept4_(evutil_socket_t sockfd, struct sockaddr *addr,
    ev_socklen_t *addrlen, int flags)
{
	evutil_socket_t result;
#if defined(EVENT__HAVE_ACCEPT4) && defined(SOCK_CLOEXEC) && defined(SOCK_NONBLOCK)
	result = accept4(sockfd, addr, addrlen, flags);
	if (result >= 0 || (errno != EINVAL && errno != ENOSYS)) {
		/* A nonnegative result means that we succeeded, so return.
		 * Failing with EINVAL means that an option wasn't supported,
		 * and failing with ENOSYS means that the syscall wasn't
		 * there: in those cases we want to fall back.  Otherwise, we
		 * got a real error, and we should return. */
		return result;
	}
#endif
	result = accept(sockfd, addr, addrlen);
	if (result < 0)
		return result;

	if (flags & EVUTIL_SOCK_CLOEXEC) {
		if (evutil_fast_socket_closeonexec(result) < 0) {
			evutil_closesocket(result);
			return -1;
		}
	}
	if (flags & EVUTIL_SOCK_NONBLOCK) {
		if (evutil_fast_socket_nonblocking(result) < 0) {
			evutil_closesocket(result);
			return -1;
		}
	}
	return result;
}

/* Internal function: Set fd[0] and fd[1] to a pair of fds such that writes on
 * fd[0] get read from fd[1].  Make both fds nonblocking and close-on-exec.
 * Return 0 on success, -1 on failure.
 */
int
evutil_make_internal_pipe_(evutil_socket_t fd[2])
{
	/*
	  Making the second socket nonblocking is a bit subtle, given that we
	  ignore any EAGAIN returns when writing to it, and you don't usally
	  do that for a nonblocking socket. But if the kernel gives us EAGAIN,
	  then there's no need to add any more data to the buffer, since
	  the main thread is already either about to wake up and drain it,
	  or woken up and in the process of draining it.
	*/

#if defined(EVENT__HAVE_PIPE2)
	if (pipe2(fd, O_NONBLOCK|O_CLOEXEC) == 0)
		return 0;
#endif
#if defined(EVENT__HAVE_PIPE)
	if (pipe(fd) == 0) {
		if (evutil_fast_socket_nonblocking(fd[0]) < 0 ||
		    evutil_fast_socket_nonblocking(fd[1]) < 0 ||
		    evutil_fast_socket_closeonexec(fd[0]) < 0 ||
		    evutil_fast_socket_closeonexec(fd[1]) < 0) {
			close(fd[0]);
			close(fd[1]);
			fd[0] = fd[1] = -1;
			return -1;
		}
		return 0;
	} else {
		event_warn("%s: pipe", __func__);
	}
#endif

#ifdef _WIN32
#define LOCAL_SOCKETPAIR_AF AF_INET
#else
#define LOCAL_SOCKETPAIR_AF AF_UNIX
#endif
	if (evutil_socketpair(LOCAL_SOCKETPAIR_AF, SOCK_STREAM, 0, fd) == 0) {
		if (evutil_fast_socket_nonblocking(fd[0]) < 0 ||
		    evutil_fast_socket_nonblocking(fd[1]) < 0 ||
		    evutil_fast_socket_closeonexec(fd[0]) < 0 ||
		    evutil_fast_socket_closeonexec(fd[1]) < 0) {
			evutil_closesocket(fd[0]);
			evutil_closesocket(fd[1]);
			fd[0] = fd[1] = -1;
			return -1;
		}
		return 0;
	}
	fd[0] = fd[1] = -1;
	return -1;
}

/* Wrapper around eventfd on systems that provide it.  Unlike the system
 * eventfd, it always supports EVUTIL_EFD_CLOEXEC and EVUTIL_EFD_NONBLOCK as
 * flags.  Returns -1 on error or if eventfd is not supported.
 */
evutil_socket_t
evutil_eventfd_(unsigned initval, int flags)
{
#if defined(EVENT__HAVE_EVENTFD) && defined(EVENT__HAVE_SYS_EVENTFD_H)
	int r;
#if defined(EFD_CLOEXEC) && defined(EFD_NONBLOCK)
	r = eventfd(initval, flags);
	if (r >= 0 || flags == 0)
		return r;
#endif
	r = eventfd(initval, 0);
	if (r < 0)
		return r;
	if (flags & EVUTIL_EFD_CLOEXEC) {
		if (evutil_fast_socket_closeonexec(r) < 0) {
			evutil_closesocket(r);
			return -1;
		}
	}
	if (flags & EVUTIL_EFD_NONBLOCK) {
		if (evutil_fast_socket_nonblocking(r) < 0) {
			evutil_closesocket(r);
			return -1;
		}
	}
	return r;
#else
	return -1;
#endif
}

void
evutil_free_globals_(void)
{
	evutil_free_secure_rng_globals_();
	evutil_free_sock_err_globals();
}<|MERGE_RESOLUTION|>--- conflicted
+++ resolved
@@ -1838,11 +1838,7 @@
 	int r;
 	if (!buflen)
 		return 0;
-<<<<<<< HEAD
-#if defined(_MSC_VER) || defined(WIN32)
-=======
 #if defined(_MSC_VER) || defined(_WIN32)
->>>>>>> a17af05f
 	r = _vsnprintf(buf, buflen, format, ap);
 	if (r < 0)
 		r = _vscprintf(format, ap);
@@ -2460,18 +2456,6 @@
 	evutil_memset_volatile_(mem, 0, len);
 }
 
-/**
- * Volatile pointer to memset: we use this to keep the compiler from
- * eliminating our call to memset.
- */
-void * (*volatile evutil_memset_volatile_)(void *, int, size_t) = memset;
-
-void
-evutil_memclear_(void *mem, size_t len)
-{
-	evutil_memset_volatile_(mem, 0, len);
-}
-
 int
 evutil_sockaddr_is_loopback_(const struct sockaddr *addr)
 {
