/* This Source Code Form is subject to the terms of the Mozilla Public
 * License, v. 2.0. If a copy of the MPL was not distributed with this file,
 * You can obtain one at http://mozilla.org/MPL/2.0/. */

include protocol PChildToParentStream;
include protocol PParentToChildStream;
<<<<<<< HEAD
=======

>>>>>>> a17af05f
include BlobTypes;
include InputStreamParams;
include ProtocolTypes;

namespace mozilla {
namespace ipc {

// Do not use this directly.  See IPCStream below.
struct InputStreamParamsWithFds
{
  InputStreamParams stream;
  OptionalFileDescriptorSet optionalFds;
};

union IPCRemoteStreamType
{
  PChildToParentStream;
  PParentToChildStream;
};

struct IPCRemoteStream
{
  // If this is true, the stream will send data only when the first operation
  // is done on the destination side. The benefit of this is that we do not
  // send data if not needed. On the other hand, it could have a performance
  // issue.
  bool delayedStart;

  IPCRemoteStreamType stream;
};

// Use IPCStream or OptionalIPCStream in your ipdl to represent serialized
// nsIInputStreams.  Then use AutoIPCStream from IPCStreamUtils.h to perform
// the serialization.
union IPCStream
{
  InputStreamParamsWithFds;
<<<<<<< HEAD
  PChildToParentStream;
  PParentToChildStream;
=======
  IPCRemoteStream;
>>>>>>> a17af05f
};

union OptionalIPCStream
{
  IPCStream;
  void_t;
};

} // namespace ipc
} // namespace mozilla<|MERGE_RESOLUTION|>--- conflicted
+++ resolved
@@ -4,10 +4,7 @@
 
 include protocol PChildToParentStream;
 include protocol PParentToChildStream;
-<<<<<<< HEAD
-=======
 
->>>>>>> a17af05f
 include BlobTypes;
 include InputStreamParams;
 include ProtocolTypes;
@@ -45,12 +42,7 @@
 union IPCStream
 {
   InputStreamParamsWithFds;
-<<<<<<< HEAD
-  PChildToParentStream;
-  PParentToChildStream;
-=======
   IPCRemoteStream;
->>>>>>> a17af05f
 };
 
 union OptionalIPCStream
