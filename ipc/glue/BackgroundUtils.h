--- conflicted
+++ resolved
@@ -85,8 +85,6 @@
 IsPincipalInfoPrivate(const PrincipalInfo& aPrincipalInfo);
 
 /**
-<<<<<<< HEAD
-=======
  * Convert an RedirectHistoryEntryInfo to a nsIRedirectHistoryEntry.
  */
 
@@ -102,7 +100,6 @@
                      RedirectHistoryEntryInfo* aRHEntryInfo);
 
 /**
->>>>>>> a17af05f
  * Convert a LoadInfo to LoadInfoArgs struct.
  */
 nsresult
