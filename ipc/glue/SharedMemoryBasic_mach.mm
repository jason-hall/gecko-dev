/* -*- Mode: C++; tab-width: 8; indent-tabs-mode: nil; c-basic-offset: 2 -*-
 * vim: sw=2 ts=8 et :
 */
/* This Source Code Form is subject to the terms of the Mozilla Public
 * License, v. 2.0. If a copy of the MPL was not distributed with this
 * file, You can obtain one at http://mozilla.org/MPL/2.0/. */

#include <map>

#include <mach/vm_map.h>
#include <mach/mach_port.h>
#if defined(XP_IOS)
#include <mach/vm_map.h>
#define mach_vm_address_t vm_address_t
#define mach_vm_allocate vm_allocate
#define mach_vm_deallocate vm_deallocate
#define mach_vm_map vm_map
#define mach_vm_read vm_read
#define mach_vm_region_recurse vm_region_recurse_64
#define mach_vm_size_t vm_size_t
#else
#include <mach/mach_vm.h>
#endif
#include <pthread.h>
#include <unistd.h>
#include "SharedMemoryBasic.h"
#include "chrome/common/mach_ipc_mac.h"

#include "mozilla/IntegerPrintfMacros.h"
#include "mozilla/Printf.h"
#include "mozilla/StaticMutex.h"

#ifdef DEBUG
<<<<<<< HEAD
#define LOG_ERROR(str, args...)                 \
  PR_BEGIN_MACRO                                \
  char *msg = mozilla::Smprintf(str, ## args);  \
  NS_WARNING(msg);                              \
  mozilla::SmprintfFree(msg);                   \
=======
#define LOG_ERROR(str, args...)                                   \
  PR_BEGIN_MACRO                                                  \
  mozilla::SmprintfPointer msg = mozilla::Smprintf(str, ## args); \
  NS_WARNING(msg.get());                                          \
>>>>>>> a17af05f
  PR_END_MACRO
#else
#define LOG_ERROR(str, args...) do { /* nothing */ } while(0)
#endif

#define CHECK_MACH_ERROR(kr, msg)                               \
  PR_BEGIN_MACRO                                                \
  if (kr != KERN_SUCCESS) {                                     \
    LOG_ERROR("%s %s (%x)\n", msg, mach_error_string(kr), kr);  \
    return false;                                               \
  }                                                             \
  PR_END_MACRO

/*
 * This code is responsible for sharing memory between processes. Memory can be
 * shared between parent and child or between two children. Each memory region is
 * referenced via a Mach port. Mach ports are also used for messaging when
 * sharing a memory region.
 *
 * When the parent starts a child, it starts a thread whose only purpose is to
 * communicate with the child about shared memory. Once the child has started,
 * it starts a similar thread for communicating with the parent. Each side can
 * communicate with the thread on the other side via Mach ports. When either
 * side wants to share memory with the other, it sends a Mach message to the
 * other side. Attached to the message is the port that references the shared
 * memory region. When the other side receives the message, it automatically
 * gets access to the region. It sends a reply (also via a Mach port) so that
 * the originating side can continue.
 *
 * The two sides communicate using four ports. Two ports are used when the
 * parent shares memory with the child. The other two are used when the child
 * shares memory with the parent. One of these two ports is used for sending the
 * "share" message and the other is used for the reply.
 *
 * If a child wants to share memory with another child, it sends a "GetPorts"
 * message to the parent. The parent forwards this GetPorts message to the
 * target child. The message includes some ports so that the children can talk
 * directly. Both children start up a thread to communicate with the other child,
 * similar to the way parent and child communicate. In the future, when these
 * two children want to communicate, they re-use the channels that were created.
 *
 * When a child shuts down, the parent notifies all other children. Those
 * children then have the opportunity to shut down any threads they might have
 * been using to communicate directly with that child.
 */

namespace mozilla {
namespace ipc {

struct MemoryPorts {
  MachPortSender* mSender;
  ReceivePort* mReceiver;

  MemoryPorts() = default;
  MemoryPorts(MachPortSender* sender, ReceivePort* receiver)
   : mSender(sender), mReceiver(receiver) {}
};

// Protects gMemoryCommPorts and gThreads.
static StaticMutex gMutex;

static std::map<pid_t, MemoryPorts> gMemoryCommPorts;

enum {
  kGetPortsMsg = 1,
  kSharePortsMsg,
  kReturnIdMsg,
  kReturnPortsMsg,
  kShutdownMsg,
  kCleanupMsg,
};

const int kTimeout = 1000;
const int kLongTimeout = 60 * kTimeout;

pid_t gParentPid = 0;

struct PIDPair {
  pid_t mRequester;
  pid_t mRequested;

  PIDPair(pid_t requester, pid_t requested)
   : mRequester(requester), mRequested(requested) {}
};

struct ListeningThread {
  pthread_t mThread;
  MemoryPorts* mPorts;

  ListeningThread() = default;
  ListeningThread(pthread_t thread, MemoryPorts* ports)
   : mThread(thread), mPorts(ports) {}
};

struct SharePortsReply {
  uint64_t serial;
  mach_port_t port;
};

std::map<pid_t, ListeningThread> gThreads;

static void *
PortServerThread(void *argument);


static void
SetupMachMemory(pid_t pid,
                ReceivePort* listen_port,
                MachPortSender* listen_port_ack,
                MachPortSender* send_port,
                ReceivePort* send_port_ack,
                bool pidIsParent)
{
  if (pidIsParent) {
    gParentPid = pid;
  }
  auto* listen_ports = new MemoryPorts(listen_port_ack, listen_port);
  pthread_t thread;
  pthread_attr_t attr;
  pthread_attr_init(&attr);
  pthread_attr_setdetachstate(&attr, PTHREAD_CREATE_DETACHED);
  int err = pthread_create(&thread, &attr, PortServerThread, listen_ports);
  if (err) {
    LOG_ERROR("pthread_create failed with %x\n", err);
    return;
  }

  gMutex.AssertCurrentThreadOwns();
  gThreads[pid] = ListeningThread(thread, listen_ports);
  gMemoryCommPorts[pid] = MemoryPorts(send_port, send_port_ack);
}

// Send two communication ports to another process along with the pid of the process that is
// listening on them.
bool
SendPortsMessage(MachPortSender* sender,
                 mach_port_t ports_in_receiver,
                 mach_port_t ports_out_receiver,
                 PIDPair pid_pair)
{
  MachSendMessage getPortsMsg(kGetPortsMsg);
  if (!getPortsMsg.AddDescriptor(MachMsgPortDescriptor(ports_in_receiver))) {
    LOG_ERROR("Adding descriptor to message failed");
    return false;
  }
  if (!getPortsMsg.AddDescriptor(MachMsgPortDescriptor(ports_out_receiver))) {
    LOG_ERROR("Adding descriptor to message failed");
    return false;
  }

  getPortsMsg.SetData(&pid_pair, sizeof(PIDPair));
  kern_return_t err = sender->SendMessage(getPortsMsg, kTimeout);
  if (KERN_SUCCESS != err) {
    LOG_ERROR("Error sending get ports message %s (%x)\n",  mach_error_string(err), err);
    return false;
  }
  return true;
}

// Receive two communication ports from another process
bool
RecvPortsMessage(ReceivePort* receiver, mach_port_t* ports_in_sender, mach_port_t* ports_out_sender)
{
  MachReceiveMessage rcvPortsMsg;
  kern_return_t err = receiver->WaitForMessage(&rcvPortsMsg, kTimeout);
  if (KERN_SUCCESS != err) {
    LOG_ERROR("Error receiving get ports message %s (%x)\n",  mach_error_string(err), err);
  }
  if (rcvPortsMsg.GetTranslatedPort(0) == MACH_PORT_NULL) {
    LOG_ERROR("GetTranslatedPort(0) failed");
    return false;
  }
  *ports_in_sender = rcvPortsMsg.GetTranslatedPort(0);

  if (rcvPortsMsg.GetTranslatedPort(1) == MACH_PORT_NULL) {
    LOG_ERROR("GetTranslatedPort(1) failed");
    return false;
  }
  *ports_out_sender = rcvPortsMsg.GetTranslatedPort(1);
  return true;
}

// Send two communication ports to another process and receive two back
bool
RequestPorts(const MemoryPorts& request_ports,
             mach_port_t  ports_in_receiver,
             mach_port_t* ports_in_sender,
             mach_port_t* ports_out_sender,
             mach_port_t ports_out_receiver,
             PIDPair pid_pair)
{
  if (!SendPortsMessage(request_ports.mSender, ports_in_receiver, ports_out_receiver, pid_pair)) {
    return false;
  }
  return RecvPortsMessage(request_ports.mReceiver, ports_in_sender, ports_out_sender);
}

MemoryPorts*
GetMemoryPortsForPid(pid_t pid)
{
  gMutex.AssertCurrentThreadOwns();

  if (gMemoryCommPorts.find(pid) == gMemoryCommPorts.end()) {
    // We don't have the ports open to communicate with that pid, so we're going to
    // ask our parent process over IPC to set them up for us.
    if (gParentPid == 0) {
      // If we're the top level parent process, we have no parent to ask.
      LOG_ERROR("request for ports for pid %d, but we're the chrome process\n", pid);
      return nullptr;
    }
    const MemoryPorts& parent = gMemoryCommPorts[gParentPid];

    // Create two receiving ports in this process to send to the parent. One will be used for
    // for listening for incoming memory to be shared, the other for getting the Handle of
    // memory we share to the other process.
    auto* ports_in_receiver = new ReceivePort();
    auto* ports_out_receiver = new ReceivePort();
    mach_port_t raw_ports_in_sender, raw_ports_out_sender;
    if (!RequestPorts(parent,
                      ports_in_receiver->GetPort(),
                      &raw_ports_in_sender,
                      &raw_ports_out_sender,
                      ports_out_receiver->GetPort(),
                      PIDPair(getpid(), pid))) {
      LOG_ERROR("failed to request ports\n");
      return nullptr;
    }
    // Our parent process sent us two ports, one is for sending new memory to, the other
    // is for replying with the Handle when we receive new memory.
    auto* ports_in_sender = new MachPortSender(raw_ports_in_sender);
    auto* ports_out_sender = new MachPortSender(raw_ports_out_sender);
    SetupMachMemory(pid,
                    ports_in_receiver,
                    ports_in_sender,
                    ports_out_sender,
                    ports_out_receiver,
                    false);
    MOZ_ASSERT(gMemoryCommPorts.find(pid) != gMemoryCommPorts.end());
  }
  return &gMemoryCommPorts.at(pid);
}

// We just received a port representing a region of shared memory, reply to
// the process that set it with the mach_port_t that represents it in this process.
// That will be the Handle to be shared over normal IPC
void
HandleSharePortsMessage(MachReceiveMessage* rmsg, MemoryPorts* ports)
{
  mach_port_t port = rmsg->GetTranslatedPort(0);
  uint64_t* serial = reinterpret_cast<uint64_t*>(rmsg->GetData());
  MachSendMessage msg(kReturnIdMsg);
  // Construct the reply message, echoing the serial, and adding the port
  SharePortsReply replydata;
  replydata.port = port;
  replydata.serial = *serial;
  msg.SetData(&replydata, sizeof(SharePortsReply));
  kern_return_t err = ports->mSender->SendMessage(msg, kTimeout);
  if (KERN_SUCCESS != err) {
    LOG_ERROR("SendMessage failed 0x%x %s\n", err, mach_error_string(err));
  }
}

// We were asked by another process to get communications ports to some process. Return
// those ports via an IPC message.
bool
SendReturnPortsMsg(MachPortSender* sender,
                   mach_port_t raw_ports_in_sender,
                   mach_port_t raw_ports_out_sender)
{
  MachSendMessage getPortsMsg(kReturnPortsMsg);
  if (!getPortsMsg.AddDescriptor(MachMsgPortDescriptor(raw_ports_in_sender))) {
    LOG_ERROR("Adding descriptor to message failed");
    return false;
  }

  if (!getPortsMsg.AddDescriptor(MachMsgPortDescriptor(raw_ports_out_sender))) {
    LOG_ERROR("Adding descriptor to message failed");
    return false;
  }
  kern_return_t err = sender->SendMessage(getPortsMsg, kTimeout);
  if (KERN_SUCCESS != err) {
    LOG_ERROR("Error sending get ports message %s (%x)\n",  mach_error_string(err), err);
    return false;
  }
  return true;
}

// We were asked for communcations ports to a process that isn't us. Assuming that process
// is one of our children, forward that request on.
void
ForwardGetPortsMessage(MachReceiveMessage* rmsg, MemoryPorts* ports, PIDPair* pid_pair)
{
  if (rmsg->GetTranslatedPort(0) == MACH_PORT_NULL) {
    LOG_ERROR("GetTranslatedPort(0) failed");
    return;
  }
  if (rmsg->GetTranslatedPort(1) == MACH_PORT_NULL) {
    LOG_ERROR("GetTranslatedPort(1) failed");
    return;
  }
  mach_port_t raw_ports_in_sender, raw_ports_out_sender;
  MemoryPorts* requestedPorts = GetMemoryPortsForPid(pid_pair->mRequested);
  if (!requestedPorts) {
    LOG_ERROR("failed to find port for process\n");
    return;
  }
  if (!RequestPorts(*requestedPorts, rmsg->GetTranslatedPort(0), &raw_ports_in_sender,
                    &raw_ports_out_sender, rmsg->GetTranslatedPort(1), *pid_pair)) {
    LOG_ERROR("failed to request ports\n");
    return;
  }
  SendReturnPortsMsg(ports->mSender, raw_ports_in_sender, raw_ports_out_sender);
}

// We receieved a message asking us to get communications ports for another process
void
HandleGetPortsMessage(MachReceiveMessage* rmsg, MemoryPorts* ports)
{
  PIDPair* pid_pair;
  if (rmsg->GetDataLength() != sizeof(PIDPair)) {
    LOG_ERROR("Improperly formatted message\n");
    return;
  }
  pid_pair = reinterpret_cast<PIDPair*>(rmsg->GetData());
  if (pid_pair->mRequested != getpid()) {
    // This request is for ports to a process that isn't us, forward it to that process
    ForwardGetPortsMessage(rmsg, ports, pid_pair);
  } else {
    if (rmsg->GetTranslatedPort(0) == MACH_PORT_NULL) {
      LOG_ERROR("GetTranslatedPort(0) failed");
      return;
    }

    if (rmsg->GetTranslatedPort(1) == MACH_PORT_NULL) {
      LOG_ERROR("GetTranslatedPort(1) failed");
      return;
    }

    auto* ports_in_sender = new MachPortSender(rmsg->GetTranslatedPort(0));
    auto* ports_out_sender = new MachPortSender(rmsg->GetTranslatedPort(1));

    auto* ports_in_receiver = new ReceivePort();
    auto* ports_out_receiver = new ReceivePort();
    if (SendReturnPortsMsg(ports->mSender, ports_in_receiver->GetPort(), ports_out_receiver->GetPort())) {
      SetupMachMemory(pid_pair->mRequester,
                      ports_out_receiver,
                      ports_out_sender,
                      ports_in_sender,
                      ports_in_receiver,
                      false);
    }
  }
}

static void *
PortServerThread(void *argument)
{
  MemoryPorts* ports = static_cast<MemoryPorts*>(argument);
  MachReceiveMessage child_message;
  while (true) {
    MachReceiveMessage rmsg;
    kern_return_t err = ports->mReceiver->WaitForMessage(&rmsg, MACH_MSG_TIMEOUT_NONE);
    if (err != KERN_SUCCESS) {
      LOG_ERROR("Wait for message failed 0x%x %s\n", err, mach_error_string(err));
      continue;
    }
    if (rmsg.GetMessageID() == kShutdownMsg) {
      delete ports->mSender;
      delete ports->mReceiver;
      delete ports;
      return nullptr;
    }
    StaticMutexAutoLock smal(gMutex);
    switch (rmsg.GetMessageID()) {
    case kSharePortsMsg:
      HandleSharePortsMessage(&rmsg, ports);
      break;
    case kGetPortsMsg:
      HandleGetPortsMessage(&rmsg, ports);
      break;
    case kCleanupMsg:
     if (gParentPid == 0) {
       LOG_ERROR("Cleanup message not valid for parent process");
       continue;
     }

      pid_t* pid;
      if (rmsg.GetDataLength() != sizeof(pid_t)) {
        LOG_ERROR("Improperly formatted message\n");
        continue;
      }
      pid = reinterpret_cast<pid_t*>(rmsg.GetData());
      SharedMemoryBasic::CleanupForPid(*pid);
      break;
    default:
      LOG_ERROR("Unknown message\n");
    }
  }
}

void
SharedMemoryBasic::SetupMachMemory(pid_t pid,
                                   ReceivePort* listen_port,
                                   MachPortSender* listen_port_ack,
                                   MachPortSender* send_port,
                                   ReceivePort* send_port_ack,
                                   bool pidIsParent)
{
  StaticMutexAutoLock smal(gMutex);
  mozilla::ipc::SetupMachMemory(pid, listen_port, listen_port_ack, send_port, send_port_ack, pidIsParent);
}

void
SharedMemoryBasic::Shutdown()
{
  StaticMutexAutoLock smal(gMutex);

  for (auto& thread : gThreads) {
    MachSendMessage shutdownMsg(kShutdownMsg);
    thread.second.mPorts->mReceiver->SendMessageToSelf(shutdownMsg, kTimeout);
  }
  gThreads.clear();

  for (auto& memoryCommPort : gMemoryCommPorts) {
    delete memoryCommPort.second.mSender;
    delete memoryCommPort.second.mReceiver;
  }
  gMemoryCommPorts.clear();
}

void
SharedMemoryBasic::CleanupForPid(pid_t pid)
{
  if (gThreads.find(pid) == gThreads.end()) {
    return;
  }
  const ListeningThread& listeningThread = gThreads[pid];
  MachSendMessage shutdownMsg(kShutdownMsg);
  kern_return_t ret = listeningThread.mPorts->mReceiver->SendMessageToSelf(shutdownMsg, kTimeout);
  if (ret != KERN_SUCCESS) {
    LOG_ERROR("sending shutdown msg failed %s %x\n", mach_error_string(ret), ret);
  }
  gThreads.erase(pid);

  if (gParentPid == 0) {
    // We're the parent. Broadcast the cleanup message to everyone else.
    for (auto& memoryCommPort : gMemoryCommPorts) {
      MachSendMessage msg(kCleanupMsg);
      msg.SetData(&pid, sizeof(pid));
      // We don't really care if this fails, we could be trying to send to an already shut down proc
      memoryCommPort.second.mSender->SendMessage(msg, kTimeout);
    }
  }

  MemoryPorts& ports = gMemoryCommPorts[pid];
  delete ports.mSender;
  delete ports.mReceiver;
  gMemoryCommPorts.erase(pid);
}

SharedMemoryBasic::SharedMemoryBasic()
  : mPort(MACH_PORT_NULL)
  , mMemory(nullptr)
  , mOpenRights(RightsReadWrite)
{
}

SharedMemoryBasic::~SharedMemoryBasic()
{
  Unmap();
  CloseHandle();
}

bool
SharedMemoryBasic::SetHandle(const Handle& aHandle, OpenRights aRights)
{
  MOZ_ASSERT(mPort == MACH_PORT_NULL, "already initialized");

  mPort = aHandle;
  mOpenRights = aRights;
  return true;
}

static inline void*
toPointer(mach_vm_address_t address)
{
  return reinterpret_cast<void*>(static_cast<uintptr_t>(address));
}

static inline mach_vm_address_t
toVMAddress(void* pointer)
{
  return static_cast<mach_vm_address_t>(reinterpret_cast<uintptr_t>(pointer));
}

bool
SharedMemoryBasic::Create(size_t size)
{
  MOZ_ASSERT(mPort == MACH_PORT_NULL, "already initialized");

  mach_vm_address_t address;

  kern_return_t kr = mach_vm_allocate(mach_task_self(), &address, round_page(size), VM_FLAGS_ANYWHERE);
  if (kr != KERN_SUCCESS) {
    LOG_ERROR("Failed to allocate mach_vm_allocate shared memory (%zu bytes). %s (%x)\n",
              size, mach_error_string(kr), kr);
    return false;
  }

  memory_object_size_t memoryObjectSize = round_page(size);

  kr = mach_make_memory_entry_64(mach_task_self(),
                                 &memoryObjectSize,
                                 address,
                                 VM_PROT_DEFAULT,
                                 &mPort,
                                 MACH_PORT_NULL);
  if (kr != KERN_SUCCESS) {
    LOG_ERROR("Failed to make memory entry (%zu bytes). %s (%x)\n",
              size, mach_error_string(kr), kr);
    return false;
  }

  mMemory = toPointer(address);
  Mapped(size);
  return true;
}

bool
SharedMemoryBasic::Map(size_t size)
{
  if (mMemory) {
    return true;
  }

  if (MACH_PORT_NULL == mPort) {
    return false;
  }

  kern_return_t kr;
  mach_vm_address_t address = 0;

  vm_prot_t vmProtection = VM_PROT_READ;
  if (mOpenRights == RightsReadWrite) {
    vmProtection |= VM_PROT_WRITE;
  }

  kr = mach_vm_map(mach_task_self(), &address, round_page(size), 0, VM_FLAGS_ANYWHERE,
                   mPort, 0, false, vmProtection, vmProtection, VM_INHERIT_NONE);
  if (kr != KERN_SUCCESS) {
    LOG_ERROR("Failed to map shared memory (%zu bytes) into %x, port %x. %s (%x)\n",
              size, mach_task_self(), mPort, mach_error_string(kr), kr);
    return false;
  }

  mMemory = toPointer(address);
  Mapped(size);
  return true;
}

bool
SharedMemoryBasic::ShareToProcess(base::ProcessId pid,
                                  Handle* aNewHandle)
{
  if (pid == getpid()) {
    *aNewHandle = mPort;
    return mach_port_mod_refs(mach_task_self(), *aNewHandle, MACH_PORT_RIGHT_SEND, 1) == KERN_SUCCESS;
  }
  StaticMutexAutoLock smal(gMutex);

   // Serially number the messages, to check whether
  // the reply we get was meant for us.
  static uint64_t serial = 0;
  uint64_t my_serial = serial;
  serial++;

  MemoryPorts* ports = GetMemoryPortsForPid(pid);
  if (!ports) {
    LOG_ERROR("Unable to get ports for process.\n");
    return false;
  }
  MachSendMessage smsg(kSharePortsMsg);
  smsg.AddDescriptor(MachMsgPortDescriptor(mPort, MACH_MSG_TYPE_COPY_SEND));
  smsg.SetData(&my_serial, sizeof(uint64_t));
  kern_return_t err = ports->mSender->SendMessage(smsg, kTimeout);
  if (err != KERN_SUCCESS) {
    LOG_ERROR("sending port failed %s %x\n", mach_error_string(err), err);
    return false;
  }
  MachReceiveMessage msg;
  err = ports->mReceiver->WaitForMessage(&msg, kTimeout);
  if (err != KERN_SUCCESS) {
    LOG_ERROR("short timeout didn't get an id %s %x\n", mach_error_string(err), err);
    err = ports->mReceiver->WaitForMessage(&msg, kLongTimeout);

    if (err != KERN_SUCCESS) {
      LOG_ERROR("long timeout didn't get an id %s %x\n", mach_error_string(err), err);
      return false;
    }
  }
  if (msg.GetDataLength() != sizeof(SharePortsReply)) {
    LOG_ERROR("Improperly formatted reply\n");
    return false;
  }
  SharePortsReply* msg_data = reinterpret_cast<SharePortsReply*>(msg.GetData());
  mach_port_t id = msg_data->port;
  uint64_t serial_check = msg_data->serial;
  if (serial_check != my_serial) {
    LOG_ERROR("Serials do not match up: %" PRIu64 " vs %" PRIu64 "", serial_check, my_serial);
    return false;
  }
  *aNewHandle = id;
  return true;
}

void
SharedMemoryBasic::Unmap()
{
  if (!mMemory) {
    return;
  }
  vm_address_t address = toVMAddress(mMemory);
  kern_return_t kr = vm_deallocate(mach_task_self(), address, round_page(mMappedSize));
  if (kr != KERN_SUCCESS) {
    LOG_ERROR("Failed to deallocate shared memory. %s (%x)\n",  mach_error_string(kr), kr);
    return;
  }
  mMemory = nullptr;
}

void
SharedMemoryBasic::CloseHandle()
{
  if (mPort != MACH_PORT_NULL) {
    mach_port_deallocate(mach_task_self(), mPort);
    mPort = MACH_PORT_NULL;
    mOpenRights = RightsReadWrite;
  }
}

bool
SharedMemoryBasic::IsHandleValid(const Handle& aHandle) const
{
  return aHandle > 0;
}

} // namespace ipc
} // namespace mozilla<|MERGE_RESOLUTION|>--- conflicted
+++ resolved
@@ -31,18 +31,10 @@
 #include "mozilla/StaticMutex.h"
 
 #ifdef DEBUG
-<<<<<<< HEAD
-#define LOG_ERROR(str, args...)                 \
-  PR_BEGIN_MACRO                                \
-  char *msg = mozilla::Smprintf(str, ## args);  \
-  NS_WARNING(msg);                              \
-  mozilla::SmprintfFree(msg);                   \
-=======
 #define LOG_ERROR(str, args...)                                   \
   PR_BEGIN_MACRO                                                  \
   mozilla::SmprintfPointer msg = mozilla::Smprintf(str, ## args); \
   NS_WARNING(msg.get());                                          \
->>>>>>> a17af05f
   PR_END_MACRO
 #else
 #define LOG_ERROR(str, args...) do { /* nothing */ } while(0)
