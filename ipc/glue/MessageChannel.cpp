/* -*- Mode: C++; tab-width: 4; indent-tabs-mode: nil; c-basic-offset: 4 -*-
 * vim: sw=4 ts=4 et :
 */
/* This Source Code Form is subject to the terms of the Mozilla Public
 * License, v. 2.0. If a copy of the MPL was not distributed with this
 * file, You can obtain one at http://mozilla.org/MPL/2.0/. */

#include "mozilla/ipc/MessageChannel.h"

#include "mozilla/Assertions.h"
#include "mozilla/DebugOnly.h"
#include "mozilla/dom/ScriptSettings.h"
#include "mozilla/ipc/ProtocolUtils.h"
#include "mozilla/Logging.h"
#include "mozilla/Move.h"
#include "mozilla/Sprintf.h"
#include "mozilla/Telemetry.h"
<<<<<<< HEAD
#include "mozilla/Logging.h"
=======
>>>>>>> a17af05f
#include "mozilla/TimeStamp.h"
#include "nsAppRunner.h"
#include "nsAutoPtr.h"
#include "nsDebug.h"
#include "nsISupportsImpl.h"
#include "nsContentUtils.h"
#include <math.h>

#ifdef MOZ_TASK_TRACER
#include "GeckoTaskTracer.h"
using namespace mozilla::tasktracer;
#endif

using mozilla::Move;

// Undo the damage done by mozzconf.h
#undef compress

static mozilla::LazyLogModule sLogModule("ipc");
#define IPC_LOG(...) MOZ_LOG(sLogModule, LogLevel::Debug, (__VA_ARGS__))

/*
 * IPC design:
 *
 * There are three kinds of messages: async, sync, and intr. Sync and intr
 * messages are blocking.
 *
 * Terminology: To dispatch a message Foo is to run the RecvFoo code for
 * it. This is also called "handling" the message.
 *
 * Sync and async messages can sometimes "nest" inside other sync messages
 * (i.e., while waiting for the sync reply, we can dispatch the inner
 * message). Intr messages cannot nest.  The three possible nesting levels are
 * NOT_NESTED, NESTED_INSIDE_SYNC, and NESTED_INSIDE_CPOW.  The intended uses
 * are:
 *   NOT_NESTED - most messages.
 *   NESTED_INSIDE_SYNC - CPOW-related messages, which are always sync
 *                        and can go in either direction.
 *   NESTED_INSIDE_CPOW - messages where we don't want to dispatch
 *                        incoming CPOWs while waiting for the response.
 * These nesting levels are ordered: NOT_NESTED, NESTED_INSIDE_SYNC,
 * NESTED_INSIDE_CPOW.  Async messages cannot be NESTED_INSIDE_SYNC but they can
 * be NESTED_INSIDE_CPOW.
 *
 * To avoid jank, the parent process is not allowed to send NOT_NESTED sync messages.
 * When a process is waiting for a response to a sync message
 * M0, it will dispatch an incoming message M if:
 *   1. M has a higher nesting level than M0, or
 *   2. if M has the same nesting level as M0 and we're in the child, or
 *   3. if M has the same nesting level as M0 and it was sent by the other side
 *      while dispatching M0.
 * The idea is that messages with higher nesting should take precendence. The
 * purpose of rule 2 is to handle a race where both processes send to each other
 * simultaneously. In this case, we resolve the race in favor of the parent (so
 * the child dispatches first).
 *
 * Messages satisfy the following properties:
 *   A. When waiting for a response to a sync message, we won't dispatch any
 *      messages of nesting level.
 *   B. Messages of the same nesting level will be dispatched roughly in the
 *      order they were sent. The exception is when the parent and child send
 *      sync messages to each other simulataneously. In this case, the parent's
 *      message is dispatched first. While it is dispatched, the child may send
 *      further nested messages, and these messages may be dispatched before the
 *      child's original message. We can consider ordering to be preserved here
 *      because we pretend that the child's original message wasn't sent until
 *      after the parent's message is finished being dispatched.
 *
 * When waiting for a sync message reply, we dispatch an async message only if
 * it is NESTED_INSIDE_CPOW. Normally NESTED_INSIDE_CPOW async
 * messages are sent only from the child. However, the parent can send
 * NESTED_INSIDE_CPOW async messages when it is creating a bridged protocol.
 *
 * Intr messages are blocking and can nest, but they don't participate in the
 * nesting levels. While waiting for an intr response, all incoming messages are
 * dispatched until a response is received. When two intr messages race with
 * each other, a similar scheme is used to ensure that one side wins. The
 * winning side is chosen based on the message type.
 *
 * Intr messages differ from sync messages in that, while sending an intr
 * message, we may dispatch an async message. This causes some additional
 * complexity. One issue is that replies can be received out of order. It's also
 * more difficult to determine whether one message is nested inside
 * another. Consequently, intr handling uses mOutOfTurnReplies and
 * mRemoteStackDepthGuess, which are not needed for sync messages.
 */

using namespace mozilla;
using namespace mozilla::ipc;
using namespace std;

using mozilla::dom::AutoNoJSAPI;
using mozilla::dom::ScriptSettingsInitialized;
using mozilla::MonitorAutoLock;
using mozilla::MonitorAutoUnlock;

#define IPC_ASSERT(_cond, ...)                                      \
    do {                                                            \
        if (!(_cond))                                               \
            DebugAbort(__FILE__, __LINE__, #_cond,## __VA_ARGS__);  \
    } while (0)

static MessageChannel* gParentProcessBlocker;

namespace mozilla {
namespace ipc {

static const uint32_t kMinTelemetryMessageSize = 4096;

// Note: we round the time we spend to the nearest millisecond. So a min value
// of 1 ms actually captures from 500us and above.
static const uint32_t kMinTelemetryIPCWriteLatencyMs = 1;

// Note: we round the time we spend waiting for a response to the nearest
// millisecond. So a min value of 1 ms actually captures from 500us and above.
// This is used for both the sending and receiving side telemetry for sync IPC,
// (IPC_SYNC_MAIN_LATENCY_MS and IPC_SYNC_RECEIVE_MS).
static const uint32_t kMinTelemetrySyncIPCLatencyMs = 1;

// Note: we round the time we spend to the nearest millisecond. So a min value
// of 1 ms actually captures from 500us and above.
static const uint32_t kMinTelemetryIPCWriteLatencyMs = 1;

// Note: we round the time we spend waiting for a response to the nearest
// millisecond. So a min value of 1 ms actually captures from 500us and above.
static const uint32_t kMinTelemetrySyncIPCLatencyMs = 1;

const int32_t MessageChannel::kNoTimeout = INT32_MIN;

// static
bool MessageChannel::sIsPumpingMessages = false;

enum Direction
{
    IN_MESSAGE,
    OUT_MESSAGE
};

class MessageChannel::InterruptFrame
{
private:
    enum Semantics
    {
        INTR_SEMS,
        SYNC_SEMS,
        ASYNC_SEMS
    };

public:
    InterruptFrame(Direction direction, const Message* msg)
      : mMessageName(msg->name()),
        mMessageRoutingId(msg->routing_id()),
        mMesageSemantics(msg->is_interrupt() ? INTR_SEMS :
                          msg->is_sync() ? SYNC_SEMS :
                          ASYNC_SEMS),
        mDirection(direction),
        mMoved(false)
    {
        MOZ_RELEASE_ASSERT(mMessageName);
    }

    InterruptFrame(InterruptFrame&& aOther)
    {
        MOZ_RELEASE_ASSERT(aOther.mMessageName);
        mMessageName = aOther.mMessageName;
        aOther.mMessageName = nullptr;
        mMoved = aOther.mMoved;
        aOther.mMoved = true;

        mMessageRoutingId = aOther.mMessageRoutingId;
        mMesageSemantics = aOther.mMesageSemantics;
        mDirection = aOther.mDirection;
    }

    ~InterruptFrame()
    {
        MOZ_RELEASE_ASSERT(mMessageName || mMoved);
    }

    InterruptFrame& operator=(InterruptFrame&& aOther)
    {
        MOZ_RELEASE_ASSERT(&aOther != this);
        this->~InterruptFrame();
        new (this) InterruptFrame(Move(aOther));
        return *this;
    }

    bool IsInterruptIncall() const
    {
        return INTR_SEMS == mMesageSemantics && IN_MESSAGE == mDirection;
    }

    bool IsInterruptOutcall() const
    {
        return INTR_SEMS == mMesageSemantics && OUT_MESSAGE == mDirection;
    }

    bool IsOutgoingSync() const {
        return (mMesageSemantics == INTR_SEMS || mMesageSemantics == SYNC_SEMS) &&
               mDirection == OUT_MESSAGE;
    }

    void Describe(int32_t* id, const char** dir, const char** sems,
                  const char** name) const
    {
        *id = mMessageRoutingId;
        *dir = (IN_MESSAGE == mDirection) ? "in" : "out";
        *sems = (INTR_SEMS == mMesageSemantics) ? "intr" :
                (SYNC_SEMS == mMesageSemantics) ? "sync" :
                "async";
        *name = mMessageName;
    }

    int32_t GetRoutingId() const
    {
        return mMessageRoutingId;
    }

private:
    const char* mMessageName;
    int32_t mMessageRoutingId;
    Semantics mMesageSemantics;
    Direction mDirection;
    bool mMoved;

    // Disable harmful methods.
    InterruptFrame(const InterruptFrame& aOther) = delete;
    InterruptFrame& operator=(const InterruptFrame&) = delete;
};

class MOZ_STACK_CLASS MessageChannel::CxxStackFrame
{
public:
    CxxStackFrame(MessageChannel& that, Direction direction, const Message* msg)
      : mThat(that)
    {
        mThat.AssertWorkerThread();

        if (mThat.mCxxStackFrames.empty())
            mThat.EnteredCxxStack();

        if (!mThat.mCxxStackFrames.append(InterruptFrame(direction, msg)))
            MOZ_CRASH();

        const InterruptFrame& frame = mThat.mCxxStackFrames.back();

        if (frame.IsInterruptIncall())
            mThat.EnteredCall();

        if (frame.IsOutgoingSync())
            mThat.EnteredSyncSend();

        mThat.mSawInterruptOutMsg |= frame.IsInterruptOutcall();
    }

    ~CxxStackFrame() {
        mThat.AssertWorkerThread();

        MOZ_RELEASE_ASSERT(!mThat.mCxxStackFrames.empty());

        const InterruptFrame& frame = mThat.mCxxStackFrames.back();
        bool exitingSync = frame.IsOutgoingSync();
        bool exitingCall = frame.IsInterruptIncall();
        mThat.mCxxStackFrames.shrinkBy(1);

        bool exitingStack = mThat.mCxxStackFrames.empty();

        // According how lifetime is declared, mListener on MessageChannel
        // lives longer than MessageChannel itself.  Hence is expected to
        // be alive.  There is nothing to even assert here, there is no place
        // we would be nullifying mListener on MessageChannel.

        if (exitingCall)
            mThat.ExitedCall();

        if (exitingSync)
            mThat.ExitedSyncSend();

        if (exitingStack)
            mThat.ExitedCxxStack();
    }
private:
    MessageChannel& mThat;

    // Disable harmful methods.
    CxxStackFrame() = delete;
    CxxStackFrame(const CxxStackFrame&) = delete;
    CxxStackFrame& operator=(const CxxStackFrame&) = delete;
};

class AutoEnterTransaction
{
public:
    explicit AutoEnterTransaction(MessageChannel *aChan,
                                  int32_t aMsgSeqno,
                                  int32_t aTransactionID,
                                  int aNestedLevel)
      : mChan(aChan),
        mActive(true),
        mOutgoing(true),
        mNestedLevel(aNestedLevel),
        mSeqno(aMsgSeqno),
        mTransaction(aTransactionID),
        mNext(mChan->mTransactionStack)
    {
        mChan->mMonitor->AssertCurrentThreadOwns();
        mChan->mTransactionStack = this;
    }

    explicit AutoEnterTransaction(MessageChannel *aChan, const IPC::Message &aMessage)
      : mChan(aChan),
        mActive(true),
        mOutgoing(false),
        mNestedLevel(aMessage.nested_level()),
        mSeqno(aMessage.seqno()),
        mTransaction(aMessage.transaction_id()),
        mNext(mChan->mTransactionStack)
    {
        mChan->mMonitor->AssertCurrentThreadOwns();

        if (!aMessage.is_sync()) {
            mActive = false;
            return;
        }

        mChan->mTransactionStack = this;
    }

    ~AutoEnterTransaction() {
        mChan->mMonitor->AssertCurrentThreadOwns();
        if (mActive) {
            mChan->mTransactionStack = mNext;
        }
    }

    void Cancel() {
        AutoEnterTransaction *cur = mChan->mTransactionStack;
        MOZ_RELEASE_ASSERT(cur == this);
        while (cur && cur->mNestedLevel != IPC::Message::NOT_NESTED) {
            // Note that, in the following situation, we will cancel multiple
            // transactions:
            // 1. Parent sends NESTED_INSIDE_SYNC message P1 to child.
            // 2. Child sends NESTED_INSIDE_SYNC message C1 to child.
            // 3. Child dispatches P1, parent blocks.
            // 4. Child cancels.
            // In this case, both P1 and C1 are cancelled. The parent will
            // remove C1 from its queue when it gets the cancellation message.
            MOZ_RELEASE_ASSERT(cur->mActive);
            cur->mActive = false;
            cur = cur->mNext;
        }

        mChan->mTransactionStack = cur;

        MOZ_RELEASE_ASSERT(IsComplete());
    }

    bool AwaitingSyncReply() const {
        MOZ_RELEASE_ASSERT(mActive);
        if (mOutgoing) {
            return true;
        }
        return mNext ? mNext->AwaitingSyncReply() : false;
    }

    int AwaitingSyncReplyNestedLevel() const {
        MOZ_RELEASE_ASSERT(mActive);
        if (mOutgoing) {
            return mNestedLevel;
        }
        return mNext ? mNext->AwaitingSyncReplyNestedLevel() : 0;
    }

    bool DispatchingSyncMessage() const {
        MOZ_RELEASE_ASSERT(mActive);
        if (!mOutgoing) {
            return true;
        }
        return mNext ? mNext->DispatchingSyncMessage() : false;
    }

    int DispatchingSyncMessageNestedLevel() const {
        MOZ_RELEASE_ASSERT(mActive);
        if (!mOutgoing) {
            return mNestedLevel;
        }
        return mNext ? mNext->DispatchingSyncMessageNestedLevel() : 0;
    }

    int NestedLevel() const {
        MOZ_RELEASE_ASSERT(mActive);
        return mNestedLevel;
    }

    int32_t SequenceNumber() const {
        MOZ_RELEASE_ASSERT(mActive);
        return mSeqno;
    }

    int32_t TransactionID() const {
        MOZ_RELEASE_ASSERT(mActive);
        return mTransaction;
    }

    void ReceivedReply(IPC::Message&& aMessage) {
        MOZ_RELEASE_ASSERT(aMessage.seqno() == mSeqno);
        MOZ_RELEASE_ASSERT(aMessage.transaction_id() == mTransaction);
        MOZ_RELEASE_ASSERT(!mReply);
        IPC_LOG("Reply received on worker thread: seqno=%d", mSeqno);
        mReply = new IPC::Message(Move(aMessage));
        MOZ_RELEASE_ASSERT(IsComplete());
    }

    void HandleReply(IPC::Message&& aMessage) {
        AutoEnterTransaction *cur = mChan->mTransactionStack;
        MOZ_RELEASE_ASSERT(cur == this);
        while (cur) {
            MOZ_RELEASE_ASSERT(cur->mActive);
            if (aMessage.seqno() == cur->mSeqno) {
                cur->ReceivedReply(Move(aMessage));
                break;
            }
            cur = cur->mNext;
            MOZ_RELEASE_ASSERT(cur);
        }
    }

    bool IsComplete() {
        return !mActive || mReply;
    }

    bool IsOutgoing() {
        return mOutgoing;
    }

    bool IsCanceled() {
        return !mActive;
    }

    bool IsBottom() const {
        return !mNext;
    }

    bool IsError() {
        MOZ_RELEASE_ASSERT(mReply);
        return mReply->is_reply_error();
    }

    nsAutoPtr<IPC::Message> GetReply() {
        return Move(mReply);
    }

private:
    MessageChannel *mChan;

    // Active is true if this transaction is on the mChan->mTransactionStack
    // stack. Generally we're not on the stack if the transaction was canceled
    // or if it was for a message that doesn't require transactions (an async
    // message).
    bool mActive;

    // Is this stack frame for an outgoing message?
    bool mOutgoing;

    // Properties of the message being sent/received.
    int mNestedLevel;
    int32_t mSeqno;
    int32_t mTransaction;

    // Next item in mChan->mTransactionStack.
    AutoEnterTransaction *mNext;

    // Pointer the a reply received for this message, if one was received.
    nsAutoPtr<IPC::Message> mReply;
};

<<<<<<< HEAD
MessageChannel::MessageChannel(IToplevelProtocol *aListener)
  : mListener(aListener),
=======
class PromiseReporter final : public nsIMemoryReporter
{
    ~PromiseReporter() {}
public:
    NS_DECL_THREADSAFE_ISUPPORTS

    NS_IMETHOD
    CollectReports(nsIHandleReportCallback* aHandleReport, nsISupports* aData,
                   bool aAnonymize) override
    {
        MOZ_COLLECT_REPORT(
            "unresolved-ipc-promises", KIND_OTHER, UNITS_COUNT, MessageChannel::gUnresolvedPromises,
            "Outstanding IPC async message promises that is still not resolved.");
        return NS_OK;
    }
};

NS_IMPL_ISUPPORTS(PromiseReporter, nsIMemoryReporter)

Atomic<size_t> MessageChannel::gUnresolvedPromises;

MessageChannel::MessageChannel(const char* aName,
                               IToplevelProtocol *aListener)
  : mName(aName),
    mListener(aListener),
>>>>>>> a17af05f
    mChannelState(ChannelClosed),
    mSide(UnknownSide),
    mLink(nullptr),
    mWorkerLoop(nullptr),
    mChannelErrorTask(nullptr),
    mWorkerThread(nullptr),
    mTimeoutMs(kNoTimeout),
    mInTimeoutSecondHalf(false),
    mNextSeqno(0),
    mLastSendError(SyncSendError::SendSuccess),
    mDispatchingAsyncMessage(false),
    mDispatchingAsyncMessageNestedLevel(0),
    mTransactionStack(nullptr),
    mTimedOutMessageSeqno(0),
    mTimedOutMessageNestedLevel(0),
<<<<<<< HEAD
=======
    mMaybeDeferredPendingCount(0),
>>>>>>> a17af05f
    mRemoteStackDepthGuess(0),
    mSawInterruptOutMsg(false),
    mIsWaitingForIncoming(false),
    mAbortOnError(false),
    mNotifiedChannelDone(false),
    mFlags(REQUIRE_DEFAULT),
    mPeerPidSet(false),
    mPeerPid(-1),
    mIsPostponingSends(false)
{
    MOZ_COUNT_CTOR(ipc::MessageChannel);

#ifdef OS_WIN
    mTopFrame = nullptr;
    mIsSyncWaitingOnNonMainThread = false;
#endif

<<<<<<< HEAD
    mOnChannelConnectedTask =
        NewNonOwningCancelableRunnableMethod(this, &MessageChannel::DispatchOnChannelConnected);
=======
    mOnChannelConnectedTask = NewNonOwningCancelableRunnableMethod(
      "ipc::MessageChannel::DispatchOnChannelConnected",
      this,
      &MessageChannel::DispatchOnChannelConnected);
>>>>>>> a17af05f

#ifdef OS_WIN
    mEvent = CreateEventW(nullptr, TRUE, FALSE, nullptr);
    MOZ_RELEASE_ASSERT(mEvent, "CreateEvent failed! Nothing is going to work!");
#endif

    static Atomic<bool> registered;
    if (registered.compareExchange(false, true)) {
        RegisterStrongMemoryReporter(new PromiseReporter());
    }
}

MessageChannel::~MessageChannel()
{
    MOZ_COUNT_DTOR(ipc::MessageChannel);
    IPC_ASSERT(mCxxStackFrames.empty(), "mismatched CxxStackFrame ctor/dtors");
#ifdef OS_WIN
    if (mEvent) {
        BOOL ok = CloseHandle(mEvent);
        mEvent = nullptr;

        if (!ok) {
            gfxDevCrash(mozilla::gfx::LogReason::MessageChannelCloseFailure) <<
                "MessageChannel failed to close. GetLastError: " <<
                GetLastError();
        }
        MOZ_RELEASE_ASSERT(ok);
    } else {
        gfxDevCrash(mozilla::gfx::LogReason::MessageChannelCloseFailure) <<
                "MessageChannel destructor ran without an mEvent Handle";
    }
#endif
    Clear();
}

#ifdef DEBUG
void
MessageChannel::AssertMaybeDeferredCountCorrect()
{
    size_t count = 0;
    for (MessageTask* task : mPending) {
        if (!IsAlwaysDeferred(task->Msg())) {
            count++;
        }
    }

    MOZ_ASSERT(count == mMaybeDeferredPendingCount);
}
#endif

// This function returns the current transaction ID. Since the notion of a
// "current transaction" can be hard to define when messages race with each
// other and one gets canceled and the other doesn't, we require that this
// function is only called when the current transaction is known to be for a
// NESTED_INSIDE_SYNC message. In that case, we know for sure what the caller is
// looking for.
int32_t
MessageChannel::CurrentNestedInsideSyncTransaction() const
{
    mMonitor->AssertCurrentThreadOwns();
    if (!mTransactionStack) {
        return 0;
    }
    MOZ_RELEASE_ASSERT(mTransactionStack->NestedLevel() == IPC::Message::NESTED_INSIDE_SYNC);
    return mTransactionStack->TransactionID();
}

bool
MessageChannel::AwaitingSyncReply() const
{
    mMonitor->AssertCurrentThreadOwns();
    return mTransactionStack ? mTransactionStack->AwaitingSyncReply() : false;
}

int
MessageChannel::AwaitingSyncReplyNestedLevel() const
{
    mMonitor->AssertCurrentThreadOwns();
    return mTransactionStack ? mTransactionStack->AwaitingSyncReplyNestedLevel() : 0;
}

bool
MessageChannel::DispatchingSyncMessage() const
{
    mMonitor->AssertCurrentThreadOwns();
    return mTransactionStack ? mTransactionStack->DispatchingSyncMessage() : false;
}

int
MessageChannel::DispatchingSyncMessageNestedLevel() const
{
    mMonitor->AssertCurrentThreadOwns();
    return mTransactionStack ? mTransactionStack->DispatchingSyncMessageNestedLevel() : 0;
}

static void
PrintErrorMessage(Side side, const char* channelName, const char* msg)
{
    const char *from = (side == ChildSide)
                       ? "Child"
                       : ((side == ParentSide) ? "Parent" : "Unknown");
    printf_stderr("\n###!!! [%s][%s] Error: %s\n\n", from, channelName, msg);
}

bool
MessageChannel::Connected() const
{
    mMonitor->AssertCurrentThreadOwns();

    // The transport layer allows us to send messages before
    // receiving the "connected" ack from the remote side.
    return (ChannelOpening == mChannelState || ChannelConnected == mChannelState);
}

bool
MessageChannel::CanSend() const
{
    if (!mMonitor) {
        return false;
    }
    MonitorAutoLock lock(*mMonitor);
    return Connected();
}

void
MessageChannel::WillDestroyCurrentMessageLoop()
{
#if defined(DEBUG) && !defined(ANDROID)
#if defined(MOZ_CRASHREPORTER)
    CrashReporter::AnnotateCrashReport(NS_LITERAL_CSTRING("ProtocolName"),
                                       nsDependentCString(mName));
#endif
    MOZ_CRASH("MessageLoop destroyed before MessageChannel that's bound to it");
#endif
}

void
MessageChannel::Clear()
{
    // Don't clear mWorkerThread; we use it in AssertLinkThread() and
    // AssertWorkerThread().
    //
    // Also don't clear mListener.  If we clear it, then sending a message
    // through this channel after it's Clear()'ed can cause this process to
    // crash.
    //
    // In practice, mListener owns the channel, so the channel gets deleted
    // before mListener.  But just to be safe, mListener is a weak pointer.

#if !defined(ANDROID)
    if (!Unsound_IsClosed()) {
#if defined(MOZ_CRASHREPORTER)
        CrashReporter::AnnotateCrashReport(NS_LITERAL_CSTRING("ProtocolName"),
                                           nsDependentCString(mName));
#endif
        MOZ_CRASH("MessageChannel destroyed without being closed");
    }
#endif

    if (gParentProcessBlocker == this) {
        gParentProcessBlocker = nullptr;
    }

<<<<<<< HEAD
=======
    if (mWorkerLoop) {
        mWorkerLoop->RemoveDestructionObserver(this);
    }

    gUnresolvedPromises -= mPendingPromises.size();
    for (auto& pair : mPendingPromises) {
        pair.second.mRejectFunction(pair.second.mPromise,
                                    PromiseRejectReason::ChannelClosed,
                                    __func__);
    }
    mPendingPromises.clear();

>>>>>>> a17af05f
    mWorkerLoop = nullptr;
    delete mLink;
    mLink = nullptr;

    mOnChannelConnectedTask->Cancel();

    if (mChannelErrorTask) {
        mChannelErrorTask->Cancel();
        mChannelErrorTask = nullptr;
    }

    // Free up any memory used by pending messages.
<<<<<<< HEAD
    for (RefPtr<MessageTask> task : mPending) {
=======
    for (MessageTask* task : mPending) {
>>>>>>> a17af05f
        task->Clear();
    }
    mPending.clear();

<<<<<<< HEAD
=======
    mMaybeDeferredPendingCount = 0;

>>>>>>> a17af05f
    mOutOfTurnReplies.clear();
    while (!mDeferred.empty()) {
        mDeferred.pop();
    }
}

bool
MessageChannel::Open(Transport* aTransport, MessageLoop* aIOLoop, Side aSide)
{
    NS_PRECONDITION(!mLink, "Open() called > once");

    mMonitor = new RefCountedMonitor();
    mWorkerLoop = MessageLoop::current();
    mWorkerThread = GetCurrentVirtualThread();
    mWorkerLoop->AddDestructionObserver(this);
    mListener->SetIsMainThreadProtocol();

    ProcessLink *link = new ProcessLink(this);
    link->Open(aTransport, aIOLoop, aSide); // :TODO: n.b.: sets mChild
    mLink = link;
    return true;
}

bool
MessageChannel::Open(MessageChannel *aTargetChan, nsIEventTarget *aEventTarget, Side aSide)
{
    // Opens a connection to another thread in the same process.

    //  This handshake proceeds as follows:
    //  - Let A be the thread initiating the process (either child or parent)
    //    and B be the other thread.
    //  - A spawns thread for B, obtaining B's message loop
    //  - A creates ProtocolChild and ProtocolParent instances.
    //    Let PA be the one appropriate to A and PB the side for B.
    //  - A invokes PA->Open(PB, ...):
    //    - set state to mChannelOpening
    //    - this will place a work item in B's worker loop (see next bullet)
    //      and then spins until PB->mChannelState becomes mChannelConnected
    //    - meanwhile, on PB's worker loop, the work item is removed and:
    //      - invokes PB->SlaveOpen(PA, ...):
    //        - sets its state and that of PA to Connected
    NS_PRECONDITION(aTargetChan, "Need a target channel");
    NS_PRECONDITION(ChannelClosed == mChannelState, "Not currently closed");

    CommonThreadOpenInit(aTargetChan, aSide);

    Side oppSide = UnknownSide;
    switch(aSide) {
      case ChildSide: oppSide = ParentSide; break;
      case ParentSide: oppSide = ChildSide; break;
      case UnknownSide: break;
    }

    mMonitor = new RefCountedMonitor();

    MonitorAutoLock lock(*mMonitor);
    mChannelState = ChannelOpening;
    MOZ_ALWAYS_SUCCEEDS(aEventTarget->Dispatch(NewNonOwningRunnableMethod<MessageChannel*, Side>(
      "ipc::MessageChannel::OnOpenAsSlave",
      aTargetChan,
      &MessageChannel::OnOpenAsSlave,
      this,
      oppSide)));

    while (ChannelOpening == mChannelState)
        mMonitor->Wait();
    MOZ_RELEASE_ASSERT(ChannelConnected == mChannelState, "not connected when awoken");
    return (ChannelConnected == mChannelState);
}

void
MessageChannel::OnOpenAsSlave(MessageChannel *aTargetChan, Side aSide)
{
    // Invoked when the other side has begun the open.
    NS_PRECONDITION(ChannelClosed == mChannelState,
                    "Not currently closed");
    NS_PRECONDITION(ChannelOpening == aTargetChan->mChannelState,
                    "Target channel not in the process of opening");

    CommonThreadOpenInit(aTargetChan, aSide);
    mMonitor = aTargetChan->mMonitor;

    MonitorAutoLock lock(*mMonitor);
    MOZ_RELEASE_ASSERT(ChannelOpening == aTargetChan->mChannelState,
                          "Target channel not in the process of opening");
    mChannelState = ChannelConnected;
    aTargetChan->mChannelState = ChannelConnected;
    aTargetChan->mMonitor->Notify();
}

void
MessageChannel::CommonThreadOpenInit(MessageChannel *aTargetChan, Side aSide)
{
    mWorkerLoop = MessageLoop::current();
    mWorkerThread = GetCurrentVirtualThread();
    mWorkerLoop->AddDestructionObserver(this);
    mListener->SetIsMainThreadProtocol();

    mLink = new ThreadLink(this, aTargetChan);
    mSide = aSide;
}

bool
MessageChannel::Echo(Message* aMsg)
{
    nsAutoPtr<Message> msg(aMsg);
    AssertWorkerThread();
    mMonitor->AssertNotCurrentThreadOwns();
    if (MSG_ROUTING_NONE == msg->routing_id()) {
        ReportMessageRouteError("MessageChannel::Echo");
        return false;
    }

    MonitorAutoLock lock(*mMonitor);

    if (!Connected()) {
        ReportConnectionError("MessageChannel", msg);
        return false;
    }

    mLink->EchoMessage(msg.forget());
    return true;
}

bool
MessageChannel::Send(Message* aMsg)
{
    if (aMsg->size() >= kMinTelemetryMessageSize) {
        Telemetry::Accumulate(Telemetry::IPC_MESSAGE_SIZE2, aMsg->size());
    }

    // If the message was created by the IPC bindings, the create time will be
    // recorded. Use this information to report the IPC_WRITE_MAIN_THREAD_LATENCY_MS (time
    // from message creation to it being sent).
    if (NS_IsMainThread() && aMsg->create_time()) {
        uint32_t latencyMs = round((mozilla::TimeStamp::Now() - aMsg->create_time()).ToMilliseconds());
        if (latencyMs >= kMinTelemetryIPCWriteLatencyMs) {
            mozilla::Telemetry::Accumulate(mozilla::Telemetry::IPC_WRITE_MAIN_THREAD_LATENCY_MS,
                                           nsDependentCString(aMsg->name()),
                                           latencyMs);
        }
    }

    // If the message was created by the IPC bindings, the create time will be
    // recorded. Use this information to report the IPC_WRITE_MAIN_THREAD_LATENCY_MS (time
    // from message creation to it being sent).
    if (NS_IsMainThread() && aMsg->create_time()) {
        uint32_t latencyMs = round((mozilla::TimeStamp::Now() - aMsg->create_time()).ToMilliseconds());
        if (latencyMs >= kMinTelemetryIPCWriteLatencyMs) {
            mozilla::Telemetry::Accumulate(mozilla::Telemetry::IPC_WRITE_MAIN_THREAD_LATENCY_MS,
                                           nsDependentCString(aMsg->name()),
                                           latencyMs);
        }
    }

    MOZ_RELEASE_ASSERT(!aMsg->is_sync());
    MOZ_RELEASE_ASSERT(aMsg->nested_level() != IPC::Message::NESTED_INSIDE_SYNC);

    CxxStackFrame frame(*this, OUT_MESSAGE, aMsg);

    nsAutoPtr<Message> msg(aMsg);
    AssertWorkerThread();
    mMonitor->AssertNotCurrentThreadOwns();
    if (MSG_ROUTING_NONE == msg->routing_id()) {
        ReportMessageRouteError("MessageChannel::Send");
        return false;
    }

    MonitorAutoLock lock(*mMonitor);
    if (!Connected()) {
        ReportConnectionError("MessageChannel", msg);
        return false;
    }

    SendMessageToLink(msg.forget());
    return true;
}

<<<<<<< HEAD
=======
void
MessageChannel::SendMessageToLink(Message* aMsg)
{
    if (mIsPostponingSends) {
        UniquePtr<Message> msg(aMsg);
        mPostponedSends.push_back(Move(msg));
        return;
    }
    mLink->SendMessage(aMsg);
}

void
MessageChannel::BeginPostponingSends()
{
    AssertWorkerThread();
    mMonitor->AssertNotCurrentThreadOwns();

    MonitorAutoLock lock(*mMonitor);
    {
        MOZ_ASSERT(!mIsPostponingSends);
        mIsPostponingSends = true;
    }
}

void
MessageChannel::StopPostponingSends()
{
    // Note: this can be called from any thread.
    MonitorAutoLock lock(*mMonitor);

    MOZ_ASSERT(mIsPostponingSends);

    for (UniquePtr<Message>& iter : mPostponedSends) {
      mLink->SendMessage(iter.release());
    }

    // We unset this after SendMessage so we can make correct thread
    // assertions in MessageLink.
    mIsPostponingSends = false;
    mPostponedSends.clear();
}

already_AddRefed<MozPromiseRefcountable>
MessageChannel::PopPromise(const Message& aMsg)
{
    auto iter = mPendingPromises.find(aMsg.seqno());
    if (iter != mPendingPromises.end()) {
        PromiseHolder ret = iter->second;
        mPendingPromises.erase(iter);
        gUnresolvedPromises--;
        return ret.mPromise.forget();
    }
    return nullptr;
}

void
MessageChannel::RejectPendingPromisesForActor(ActorIdType aActorId)
{
  auto itr = mPendingPromises.begin();
  while (itr != mPendingPromises.end()) {
    if (itr->second.mActorId != aActorId) {
      ++itr;
      continue;
    }
    auto& promise = itr->second.mPromise;
    itr->second.mRejectFunction(promise,
                                PromiseRejectReason::ActorDestroyed,
                                __func__);
    // Take special care of advancing the iterator since we are
    // removing it while iterating.
    itr = mPendingPromises.erase(itr);
    gUnresolvedPromises--;
  }
}

>>>>>>> a17af05f
class BuildIDMessage : public IPC::Message
{
public:
    BuildIDMessage()
        : IPC::Message(MSG_ROUTING_NONE, BUILD_ID_MESSAGE_TYPE)
    {
    }
    void Log(const std::string& aPrefix, FILE* aOutf) const
    {
        fputs("(special `Build ID' message)", aOutf);
    }
};

// Send the parent a special async message to allow it to detect if
// this process is running a different build. This is a minor
// variation on MessageChannel::Send(Message* aMsg).
void
MessageChannel::SendBuildID()
{
    MOZ_ASSERT(!XRE_IsParentProcess());
    nsAutoPtr<BuildIDMessage> msg(new BuildIDMessage());
    nsCString buildID(mozilla::PlatformBuildID());
    IPC::WriteParam(msg, buildID);

    MOZ_RELEASE_ASSERT(!msg->is_sync());
    MOZ_RELEASE_ASSERT(msg->nested_level() != IPC::Message::NESTED_INSIDE_SYNC);

    AssertWorkerThread();
    mMonitor->AssertNotCurrentThreadOwns();
    // Don't check for MSG_ROUTING_NONE.

    MonitorAutoLock lock(*mMonitor);
    if (!Connected()) {
        ReportConnectionError("MessageChannel", msg);
        MOZ_CRASH();
    }
    mLink->SendMessage(msg.forget());
}

class CancelMessage : public IPC::Message
{
public:
    explicit CancelMessage(int transaction) :
        IPC::Message(MSG_ROUTING_NONE, CANCEL_MESSAGE_TYPE)
    {
        set_transaction_id(transaction);
    }
    static bool Read(const Message* msg) {
        return true;
    }
    void Log(const std::string& aPrefix, FILE* aOutf) const {
        fputs("(special `Cancel' message)", aOutf);
    }
};

MOZ_NEVER_INLINE static void
CheckChildProcessBuildID(const IPC::Message& aMsg)
{
    MOZ_ASSERT(XRE_IsParentProcess());
    nsCString childBuildID;
    PickleIterator msgIter(aMsg);
    MOZ_ALWAYS_TRUE(IPC::ReadParam(&aMsg, &msgIter, &childBuildID));
    aMsg.EndRead(msgIter);

    nsCString parentBuildID(mozilla::PlatformBuildID());

    // This assert can fail if the child process has been updated
    // to a newer version while the parent process was running.
    MOZ_RELEASE_ASSERT(parentBuildID == childBuildID);
}

bool
MessageChannel::MaybeInterceptSpecialIOMessage(const Message& aMsg)
{
    AssertLinkThread();
    mMonitor->AssertCurrentThreadOwns();

    if (MSG_ROUTING_NONE == aMsg.routing_id()) {
        if (GOODBYE_MESSAGE_TYPE == aMsg.type()) {
            // :TODO: Sort out Close() on this side racing with Close() on the
            // other side
            mChannelState = ChannelClosing;
            if (LoggingEnabled()) {
                printf("NOTE: %s process received `Goodbye', closing down\n",
                       (mSide == ChildSide) ? "child" : "parent");
            }
            return true;
        } else if (CANCEL_MESSAGE_TYPE == aMsg.type()) {
            IPC_LOG("Cancel from message");
            CancelTransaction(aMsg.transaction_id());
            NotifyWorkerThread();
            return true;
        } else if (BUILD_ID_MESSAGE_TYPE == aMsg.type()) {
            IPC_LOG("Build ID message");
            CheckChildProcessBuildID(aMsg);
            return true;
        }
    }
    return false;
}

/* static */ bool
MessageChannel::IsAlwaysDeferred(const Message& aMsg)
{
    // If a message is not NESTED_INSIDE_CPOW and not sync, then we always defer
    // it.
    return aMsg.nested_level() != IPC::Message::NESTED_INSIDE_CPOW &&
           !aMsg.is_sync();
}

bool
MessageChannel::ShouldDeferMessage(const Message& aMsg)
{
    // Never defer messages that have the highest nested level, even async
    // ones. This is safe because only the child can send these messages, so
    // they can never nest.
<<<<<<< HEAD
    if (aMsg.nested_level() == IPC::Message::NESTED_INSIDE_CPOW)
=======
    if (aMsg.nested_level() == IPC::Message::NESTED_INSIDE_CPOW) {
        MOZ_ASSERT(!IsAlwaysDeferred(aMsg));
>>>>>>> a17af05f
        return false;
    }

    // Unless they're NESTED_INSIDE_CPOW, we always defer async messages.
    // Note that we never send an async NESTED_INSIDE_SYNC message.
    if (!aMsg.is_sync()) {
        MOZ_RELEASE_ASSERT(aMsg.nested_level() == IPC::Message::NOT_NESTED);
<<<<<<< HEAD
        return true;
    }

    int msgNestedLevel = aMsg.nested_level();
    int waitingNestedLevel = AwaitingSyncReplyNestedLevel();

=======
        MOZ_ASSERT(IsAlwaysDeferred(aMsg));
        return true;
    }

    MOZ_ASSERT(!IsAlwaysDeferred(aMsg));

    int msgNestedLevel = aMsg.nested_level();
    int waitingNestedLevel = AwaitingSyncReplyNestedLevel();

>>>>>>> a17af05f
    // Always defer if the nested level of the incoming message is less than the
    // nested level of the message we're awaiting.
    if (msgNestedLevel < waitingNestedLevel)
        return true;

    // Never defer if the message has strictly greater nested level.
    if (msgNestedLevel > waitingNestedLevel)
        return false;

    // When both sides send sync messages of the same nested level, we resolve the
    // race by dispatching in the child and deferring the incoming message in
    // the parent. However, the parent still needs to dispatch nested sync
    // messages.
    //
    // Deferring in the parent only sort of breaks message ordering. When the
    // child's message comes in, we can pretend the child hasn't quite
    // finished sending it yet. Since the message is sync, we know that the
    // child hasn't moved on yet.
    return mSide == ParentSide && aMsg.transaction_id() != CurrentNestedInsideSyncTransaction();
}

void
MessageChannel::OnMessageReceivedFromLink(Message&& aMsg)
{
    AssertLinkThread();
    mMonitor->AssertCurrentThreadOwns();

    if (MaybeInterceptSpecialIOMessage(aMsg))
        return;

    mListener->OnChannelReceivedMessage(aMsg);

    // Regardless of the Interrupt stack, if we're awaiting a sync reply,
    // we know that it needs to be immediately handled to unblock us.
    if (aMsg.is_sync() && aMsg.is_reply()) {
        IPC_LOG("Received reply seqno=%d xid=%d", aMsg.seqno(), aMsg.transaction_id());

        if (aMsg.seqno() == mTimedOutMessageSeqno) {
            // Drop the message, but allow future sync messages to be sent.
            IPC_LOG("Received reply to timedout message; igoring; xid=%d", mTimedOutMessageSeqno);
            EndTimeout();
            return;
        }

        MOZ_RELEASE_ASSERT(AwaitingSyncReply());
        MOZ_RELEASE_ASSERT(!mTimedOutMessageSeqno);

        mTransactionStack->HandleReply(Move(aMsg));
        NotifyWorkerThread();
        return;
    }

    // Nested messages cannot be compressed.
    MOZ_RELEASE_ASSERT(aMsg.compress_type() == IPC::Message::COMPRESSION_NONE ||
                       aMsg.nested_level() == IPC::Message::NOT_NESTED);

    bool reuseTask = false;
    if (aMsg.compress_type() == IPC::Message::COMPRESSION_ENABLED) {
        bool compress = (!mPending.isEmpty() &&
                         mPending.getLast()->Msg().type() == aMsg.type() &&
                         mPending.getLast()->Msg().routing_id() == aMsg.routing_id());
        if (compress) {
            // This message type has compression enabled, and the back of the
            // queue was the same message type and routed to the same destination.
            // Replace it with the newer message.
            MOZ_RELEASE_ASSERT(mPending.getLast()->Msg().compress_type() ==
                               IPC::Message::COMPRESSION_ENABLED);
            mPending.getLast()->Msg() = Move(aMsg);

            reuseTask = true;
        }
    } else if (aMsg.compress_type() == IPC::Message::COMPRESSION_ALL && !mPending.isEmpty()) {
<<<<<<< HEAD
        for (RefPtr<MessageTask> p = mPending.getLast(); p; p = p->getPrevious()) {
=======
        for (MessageTask* p = mPending.getLast(); p; p = p->getPrevious()) {
>>>>>>> a17af05f
            if (p->Msg().type() == aMsg.type() &&
                p->Msg().routing_id() == aMsg.routing_id())
            {
                // This message type has compression enabled, and the queue
                // holds a message with the same message type and routed to the
                // same destination. Erase it. Note that, since we always
                // compress these redundancies, There Can Be Only One.
                MOZ_RELEASE_ASSERT(p->Msg().compress_type() == IPC::Message::COMPRESSION_ALL);
<<<<<<< HEAD
=======
                MOZ_RELEASE_ASSERT(IsAlwaysDeferred(p->Msg()));
>>>>>>> a17af05f
                p->remove();
                break;
            }
        }
    }

    bool alwaysDeferred = IsAlwaysDeferred(aMsg);

    bool wakeUpSyncSend = AwaitingSyncReply() && !ShouldDeferMessage(aMsg);

    bool shouldWakeUp = AwaitingInterruptReply() ||
                        wakeUpSyncSend ||
                        AwaitingIncomingMessage();

    // Although we usually don't need to post a message task if
    // shouldWakeUp is true, it's easier to post anyway than to have to
    // guarantee that every Send call processes everything it's supposed to
    // before returning.
    bool shouldPostTask = !shouldWakeUp || wakeUpSyncSend;

    IPC_LOG("Receive on link thread; seqno=%d, xid=%d, shouldWakeUp=%d",
            aMsg.seqno(), aMsg.transaction_id(), shouldWakeUp);

    if (reuseTask) {
        return;
    }

    // There are three cases we're concerned about, relating to the state of the
    // main thread:
    //
    // (1) We are waiting on a sync reply - main thread is blocked on the
    //     IPC monitor.
    //   - If the message is NESTED_INSIDE_SYNC, we wake up the main thread to
    //     deliver the message depending on ShouldDeferMessage. Otherwise, we
    //     leave it in the mPending queue, posting a task to the main event
    //     loop, where it will be processed once the synchronous reply has been
    //     received.
    //
    // (2) We are waiting on an Interrupt reply - main thread is blocked on the
    //     IPC monitor.
    //   - Always notify and wake up the main thread.
    //
    // (3) We are not waiting on a reply.
    //   - We post a task to the main event loop.
    //
    // Note that, we may notify the main thread even though the monitor is not
    // blocked. This is okay, since we always check for pending events before
    // blocking again.

#ifdef MOZ_TASK_TRACER
    aMsg.TaskTracerDispatch();
#endif
    RefPtr<MessageTask> task = new MessageTask(this, Move(aMsg));
    mPending.insertBack(task);
<<<<<<< HEAD
=======

    if (!alwaysDeferred) {
        mMaybeDeferredPendingCount++;
    }
>>>>>>> a17af05f

    if (shouldWakeUp) {
        NotifyWorkerThread();
    }

    if (shouldPostTask) {
        task->Post();
    }
}

void
<<<<<<< HEAD
MessageChannel::PeekMessages(std::function<bool(const Message& aMsg)> aInvoke)
=======
MessageChannel::PeekMessages(const std::function<bool(const Message& aMsg)>& aInvoke)
>>>>>>> a17af05f
{
    // FIXME: We shouldn't be holding the lock for aInvoke!
    MonitorAutoLock lock(*mMonitor);

<<<<<<< HEAD
    for (RefPtr<MessageTask> it : mPending) {
=======
    for (MessageTask* it : mPending) {
>>>>>>> a17af05f
        const Message &msg = it->Msg();
        if (!aInvoke(msg)) {
            break;
        }
    }
}

void
MessageChannel::ProcessPendingRequests(AutoEnterTransaction& aTransaction)
{
    mMonitor->AssertCurrentThreadOwns();

<<<<<<< HEAD
=======
    AssertMaybeDeferredCountCorrect();
    if (mMaybeDeferredPendingCount == 0) {
        return;
    }

>>>>>>> a17af05f
    IPC_LOG("ProcessPendingRequests for seqno=%d, xid=%d",
            aTransaction.SequenceNumber(), aTransaction.TransactionID());

    // Loop until there aren't any more nested messages to process.
    for (;;) {
        // If we canceled during ProcessPendingRequest, then we need to leave
        // immediately because the results of ShouldDeferMessage will be
        // operating with weird state (as if no Send is in progress). That could
        // cause even NOT_NESTED sync messages to be processed (but not
        // NOT_NESTED async messages), which would break message ordering.
        if (aTransaction.IsCanceled()) {
            return;
        }

        mozilla::Vector<Message> toProcess;

<<<<<<< HEAD
        for (RefPtr<MessageTask> p = mPending.getFirst(); p; ) {
=======
        for (MessageTask* p = mPending.getFirst(); p; ) {
>>>>>>> a17af05f
            Message &msg = p->Msg();

            MOZ_RELEASE_ASSERT(!aTransaction.IsCanceled(),
                               "Calling ShouldDeferMessage when cancelled");
            bool defer = ShouldDeferMessage(msg);

            // Only log the interesting messages.
            if (msg.is_sync() || msg.nested_level() == IPC::Message::NESTED_INSIDE_CPOW) {
                IPC_LOG("ShouldDeferMessage(seqno=%d) = %d", msg.seqno(), defer);
            }

            if (!defer) {
                MOZ_ASSERT(!IsAlwaysDeferred(msg));

                if (!toProcess.append(Move(msg)))
                    MOZ_CRASH();

<<<<<<< HEAD
=======
                mMaybeDeferredPendingCount--;

>>>>>>> a17af05f
                p = p->removeAndGetNext();
                continue;
            }
            p = p->getNext();
        }

        if (toProcess.empty()) {
            break;
        }

        // Processing these messages could result in more messages, so we
        // loop around to check for more afterwards.

        for (auto it = toProcess.begin(); it != toProcess.end(); it++) {
            ProcessPendingRequest(Move(*it));
        }
    }

    AssertMaybeDeferredCountCorrect();
}

bool
MessageChannel::Send(Message* aMsg, Message* aReply)
{
    mozilla::TimeStamp start = TimeStamp::Now();
    if (aMsg->size() >= kMinTelemetryMessageSize) {
        Telemetry::Accumulate(Telemetry::IPC_MESSAGE_SIZE2, aMsg->size());
    }

    nsAutoPtr<Message> msg(aMsg);

    // Sanity checks.
    AssertWorkerThread();
    mMonitor->AssertNotCurrentThreadOwns();

#ifdef OS_WIN
    SyncStackFrame frame(this, false);
    NeuteredWindowRegion neuteredRgn(mFlags & REQUIRE_DEFERRED_MESSAGE_PROTECTION);
#endif
#ifdef MOZ_TASK_TRACER
    AutoScopedLabel autolabel("sync message %s", aMsg->name());
#endif

    CxxStackFrame f(*this, OUT_MESSAGE, msg);

    MonitorAutoLock lock(*mMonitor);

    if (mTimedOutMessageSeqno) {
        // Don't bother sending another sync message if a previous one timed out
        // and we haven't received a reply for it. Once the original timed-out
        // message receives a reply, we'll be able to send more sync messages
        // again.
        IPC_LOG("Send() failed due to previous timeout");
        mLastSendError = SyncSendError::PreviousTimeout;
        return false;
    }

    if (DispatchingSyncMessageNestedLevel() == IPC::Message::NOT_NESTED &&
        msg->nested_level() > IPC::Message::NOT_NESTED)
    {
        // Don't allow sending CPOWs while we're dispatching a sync message.
        // If you want to do that, use sendRpcMessage instead.
        IPC_LOG("Nested level forbids send");
        mLastSendError = SyncSendError::SendingCPOWWhileDispatchingSync;
        return false;
    }

    if (DispatchingSyncMessageNestedLevel() == IPC::Message::NESTED_INSIDE_CPOW ||
        DispatchingAsyncMessageNestedLevel() == IPC::Message::NESTED_INSIDE_CPOW)
    {
        // Generally only the parent dispatches urgent messages. And the only
        // sync messages it can send are NESTED_INSIDE_SYNC. Mainly we want to ensure
        // here that we don't return false for non-CPOW messages.
        MOZ_RELEASE_ASSERT(msg->nested_level() == IPC::Message::NESTED_INSIDE_SYNC);
        IPC_LOG("Sending while dispatching urgent message");
        mLastSendError = SyncSendError::SendingCPOWWhileDispatchingUrgent;
        return false;
    }

    if (msg->nested_level() < DispatchingSyncMessageNestedLevel() ||
        msg->nested_level() < AwaitingSyncReplyNestedLevel())
    {
        MOZ_RELEASE_ASSERT(DispatchingSyncMessage() || DispatchingAsyncMessage());
        MOZ_RELEASE_ASSERT(!mIsPostponingSends);
        IPC_LOG("Cancel from Send");
        CancelMessage *cancel = new CancelMessage(CurrentNestedInsideSyncTransaction());
        CancelTransaction(CurrentNestedInsideSyncTransaction());
        mLink->SendMessage(cancel);
    }

    IPC_ASSERT(msg->is_sync(), "can only Send() sync messages here");

    IPC_ASSERT(msg->nested_level() >= DispatchingSyncMessageNestedLevel(),
               "can't send sync message of a lesser nested level than what's being dispatched");
    IPC_ASSERT(AwaitingSyncReplyNestedLevel() <= msg->nested_level(),
               "nested sync message sends must be of increasing nested level");
    IPC_ASSERT(DispatchingSyncMessageNestedLevel() != IPC::Message::NESTED_INSIDE_CPOW,
               "not allowed to send messages while dispatching urgent messages");

    IPC_ASSERT(DispatchingAsyncMessageNestedLevel() != IPC::Message::NESTED_INSIDE_CPOW,
               "not allowed to send messages while dispatching urgent messages");

    if (!Connected()) {
        ReportConnectionError("MessageChannel::SendAndWait", msg);
        mLastSendError = SyncSendError::NotConnectedBeforeSend;
        return false;
    }

    msg->set_seqno(NextSeqno());

    int32_t seqno = msg->seqno();
    int nestedLevel = msg->nested_level();
    msgid_t replyType = msg->type() + 1;

    AutoEnterTransaction *stackTop = mTransactionStack;

    // If the most recent message on the stack is NESTED_INSIDE_SYNC, then our
    // message should nest inside that and we use the same transaction
    // ID. Otherwise we need a new transaction ID (so we use the seqno of the
    // message we're sending).
    bool nest = stackTop && stackTop->NestedLevel() == IPC::Message::NESTED_INSIDE_SYNC;
    int32_t transaction = nest ? stackTop->TransactionID() : seqno;
    msg->set_transaction_id(transaction);

    bool handleWindowsMessages = mListener->HandleWindowsMessages(*aMsg);
    AutoEnterTransaction transact(this, seqno, transaction, nestedLevel);

    IPC_LOG("Send seqno=%d, xid=%d", seqno, transaction);

    // msg will be destroyed soon, but name() is not owned by msg.
    const char* msgName = msg->name();

    SendMessageToLink(msg.forget());

    while (true) {
        MOZ_RELEASE_ASSERT(!transact.IsCanceled());
        ProcessPendingRequests(transact);
        if (transact.IsComplete()) {
            break;
        }
        if (!Connected()) {
            ReportConnectionError("MessageChannel::Send");
            mLastSendError = SyncSendError::DisconnectedDuringSend;
            return false;
        }

        MOZ_RELEASE_ASSERT(!mTimedOutMessageSeqno);
        MOZ_RELEASE_ASSERT(!transact.IsComplete());
        MOZ_RELEASE_ASSERT(mTransactionStack == &transact);

        bool maybeTimedOut = !WaitForSyncNotify(handleWindowsMessages);

        if (mListener->NeedArtificialSleep()) {
            MonitorAutoUnlock unlock(*mMonitor);
            mListener->ArtificialSleep();
        }

        if (!Connected()) {
            ReportConnectionError("MessageChannel::SendAndWait");
            mLastSendError = SyncSendError::DisconnectedDuringSend;
            return false;
        }

        if (transact.IsCanceled()) {
            break;
        }

        MOZ_RELEASE_ASSERT(mTransactionStack == &transact);

        // We only time out a message if it initiated a new transaction (i.e.,
        // if neither side has any other message Sends on the stack).
        bool canTimeOut = transact.IsBottom();
        if (maybeTimedOut && canTimeOut && !ShouldContinueFromTimeout()) {
            // Since ShouldContinueFromTimeout drops the lock, we need to
            // re-check all our conditions here. We shouldn't time out if any of
            // these things happen because there won't be a reply to the timed
            // out message in these cases.
            if (transact.IsComplete()) {
                break;
            }

            IPC_LOG("Timing out Send: xid=%d", transaction);

            mTimedOutMessageSeqno = seqno;
            mTimedOutMessageNestedLevel = nestedLevel;
            mLastSendError = SyncSendError::TimedOut;
            return false;
        }

        if (transact.IsCanceled()) {
            break;
        }
    }

    if (transact.IsCanceled()) {
        IPC_LOG("Other side canceled seqno=%d, xid=%d", seqno, transaction);
        mLastSendError = SyncSendError::CancelledAfterSend;
        return false;
    }

    if (transact.IsError()) {
        IPC_LOG("Error: seqno=%d, xid=%d", seqno, transaction);
        mLastSendError = SyncSendError::ReplyError;
        return false;
    }

    uint32_t latencyMs = round((TimeStamp::Now() - start).ToMilliseconds());
    IPC_LOG("Got reply: seqno=%d, xid=%d, msgName=%s, latency=%ums",
            seqno, transaction, msgName, latencyMs);

    nsAutoPtr<Message> reply = transact.GetReply();

    MOZ_RELEASE_ASSERT(reply);
    MOZ_RELEASE_ASSERT(reply->is_reply(), "expected reply");
    MOZ_RELEASE_ASSERT(!reply->is_reply_error());
    MOZ_RELEASE_ASSERT(reply->seqno() == seqno);
    MOZ_RELEASE_ASSERT(reply->type() == replyType, "wrong reply type");
    MOZ_RELEASE_ASSERT(reply->is_sync());

    *aReply = Move(*reply);
    if (aReply->size() >= kMinTelemetryMessageSize) {
        Telemetry::Accumulate(Telemetry::IPC_REPLY_SIZE,
                              nsDependentCString(msgName), aReply->size());
    }

    // NOTE: Only collect IPC_SYNC_MAIN_LATENCY_MS on the main thread (bug 1343729)
    if (NS_IsMainThread() && latencyMs >= kMinTelemetrySyncIPCLatencyMs) {
      Telemetry::Accumulate(Telemetry::IPC_SYNC_MAIN_LATENCY_MS,
                            nsDependentCString(msgName), latencyMs);
    }
    return true;
}

bool
MessageChannel::Call(Message* aMsg, Message* aReply)
{
    nsAutoPtr<Message> msg(aMsg);
    AssertWorkerThread();
    mMonitor->AssertNotCurrentThreadOwns();

#ifdef OS_WIN
    SyncStackFrame frame(this, true);
#endif
#ifdef MOZ_TASK_TRACER
    AutoScopedLabel autolabel("sync message %s", aMsg->name());
#endif

    // This must come before MonitorAutoLock, as its destructor acquires the
    // monitor lock.
    CxxStackFrame cxxframe(*this, OUT_MESSAGE, msg);

    MonitorAutoLock lock(*mMonitor);
    if (!Connected()) {
        ReportConnectionError("MessageChannel::Call", msg);
        return false;
    }

    // Sanity checks.
    IPC_ASSERT(!AwaitingSyncReply(),
               "cannot issue Interrupt call while blocked on sync request");
    IPC_ASSERT(!DispatchingSyncMessage(),
               "violation of sync handler invariant");
    IPC_ASSERT(msg->is_interrupt(), "can only Call() Interrupt messages here");
    IPC_ASSERT(!mIsPostponingSends, "not postponing sends");

    msg->set_seqno(NextSeqno());
    msg->set_interrupt_remote_stack_depth_guess(mRemoteStackDepthGuess);
    msg->set_interrupt_local_stack_depth(1 + InterruptStackDepth());
    mInterruptStack.push(MessageInfo(*msg));
    mLink->SendMessage(msg.forget());

    while (true) {
        // if a handler invoked by *Dispatch*() spun a nested event
        // loop, and the connection was broken during that loop, we
        // might have already processed the OnError event. if so,
        // trying another loop iteration will be futile because
        // channel state will have been cleared
        if (!Connected()) {
            ReportConnectionError("MessageChannel::Call");
            return false;
        }

#ifdef OS_WIN
        // We need to limit the scoped of neuteredRgn to this spot in the code.
        // Window neutering can't be enabled during some plugin calls because
        // we then risk the neutered window procedure being subclassed by a
        // plugin.
        {
            NeuteredWindowRegion neuteredRgn(mFlags & REQUIRE_DEFERRED_MESSAGE_PROTECTION);
            /* We should pump messages at this point to ensure that the IPC peer
               does not become deadlocked on a pending inter-thread SendMessage() */
            neuteredRgn.PumpOnce();
        }
#endif

        // Now might be the time to process a message deferred because of race
        // resolution.
        MaybeUndeferIncall();

        // Wait for an event to occur.
        while (!InterruptEventOccurred()) {
            bool maybeTimedOut = !WaitForInterruptNotify();

            // We might have received a "subtly deferred" message in a nested
            // loop that it's now time to process.
            if (InterruptEventOccurred() ||
                (!maybeTimedOut && (!mDeferred.empty() || !mOutOfTurnReplies.empty())))
            {
                break;
            }

            if (maybeTimedOut && !ShouldContinueFromTimeout())
                return false;
        }

        Message recvd;
        MessageMap::iterator it;

        if ((it = mOutOfTurnReplies.find(mInterruptStack.top().seqno()))
            != mOutOfTurnReplies.end())
        {
            recvd = Move(it->second);
            mOutOfTurnReplies.erase(it);
        } else if (!mPending.isEmpty()) {
            RefPtr<MessageTask> task = mPending.popFirst();
            recvd = Move(task->Msg());
<<<<<<< HEAD
=======
            if (!IsAlwaysDeferred(recvd)) {
                mMaybeDeferredPendingCount--;
            }
>>>>>>> a17af05f
        } else {
            // because of subtleties with nested event loops, it's possible
            // that we got here and nothing happened.  or, we might have a
            // deferred in-call that needs to be processed.  either way, we
            // won't break the inner while loop again until something new
            // happens.
            continue;
        }

        // If the message is not Interrupt, we can dispatch it as normal.
        if (!recvd.is_interrupt()) {
            DispatchMessage(Move(recvd));
            if (!Connected()) {
                ReportConnectionError("MessageChannel::DispatchMessage");
                return false;
            }
            continue;
        }

        // If the message is an Interrupt reply, either process it as a reply to our
        // call, or add it to the list of out-of-turn replies we've received.
        if (recvd.is_reply()) {
            IPC_ASSERT(!mInterruptStack.empty(), "invalid Interrupt stack");

            // If this is not a reply the call we've initiated, add it to our
            // out-of-turn replies and keep polling for events.
            {
                const MessageInfo &outcall = mInterruptStack.top();

                // Note, In the parent, sequence numbers increase from 0, and
                // in the child, they decrease from 0.
                if ((mSide == ChildSide && recvd.seqno() > outcall.seqno()) ||
                    (mSide != ChildSide && recvd.seqno() < outcall.seqno()))
                {
                    mOutOfTurnReplies[recvd.seqno()] = Move(recvd);
                    continue;
                }

                IPC_ASSERT(recvd.is_reply_error() ||
                           (recvd.type() == (outcall.type() + 1) &&
                            recvd.seqno() == outcall.seqno()),
                           "somebody's misbehavin'", true);
            }

            // We received a reply to our most recent outstanding call. Pop
            // this frame and return the reply.
            mInterruptStack.pop();

            bool is_reply_error = recvd.is_reply_error();
            if (!is_reply_error) {
                *aReply = Move(recvd);
            }

            // If we have no more pending out calls waiting on replies, then
            // the reply queue should be empty.
            IPC_ASSERT(!mInterruptStack.empty() || mOutOfTurnReplies.empty(),
                       "still have pending replies with no pending out-calls",
                       true);

            return !is_reply_error;
        }

        // Dispatch an Interrupt in-call. Snapshot the current stack depth while we
        // own the monitor.
        size_t stackDepth = InterruptStackDepth();
        {
#ifdef MOZ_TASK_TRACER
            Message::AutoTaskTracerRun tasktracerRun(recvd);
#endif
            MonitorAutoUnlock unlock(*mMonitor);

            CxxStackFrame frame(*this, IN_MESSAGE, &recvd);
            DispatchInterruptMessage(Move(recvd), stackDepth);
        }
        if (!Connected()) {
            ReportConnectionError("MessageChannel::DispatchInterruptMessage");
            return false;
        }
    }

    return true;
}

bool
MessageChannel::WaitForIncomingMessage()
{
#ifdef OS_WIN
    SyncStackFrame frame(this, true);
    NeuteredWindowRegion neuteredRgn(mFlags & REQUIRE_DEFERRED_MESSAGE_PROTECTION);
#endif

    MonitorAutoLock lock(*mMonitor);
    AutoEnterWaitForIncoming waitingForIncoming(*this);
    if (mChannelState != ChannelConnected) {
        return false;
    }
    if (!HasPendingEvents()) {
        return WaitForInterruptNotify();
    }

    MOZ_RELEASE_ASSERT(!mPending.isEmpty());
    RefPtr<MessageTask> task = mPending.getFirst();
    RunMessage(*task);
    return true;
}

bool
MessageChannel::HasPendingEvents()
{
    AssertWorkerThread();
    mMonitor->AssertCurrentThreadOwns();
    return Connected() && !mPending.isEmpty();
}

bool
MessageChannel::InterruptEventOccurred()
{
    AssertWorkerThread();
    mMonitor->AssertCurrentThreadOwns();
    IPC_ASSERT(InterruptStackDepth() > 0, "not in wait loop");

    return (!Connected() ||
            !mPending.isEmpty() ||
            (!mOutOfTurnReplies.empty() &&
             mOutOfTurnReplies.find(mInterruptStack.top().seqno()) !=
             mOutOfTurnReplies.end()));
}

bool
MessageChannel::ProcessPendingRequest(Message &&aUrgent)
{
    AssertWorkerThread();
    mMonitor->AssertCurrentThreadOwns();

    IPC_LOG("Process pending: seqno=%d, xid=%d", aUrgent.seqno(), aUrgent.transaction_id());

    DispatchMessage(Move(aUrgent));
    if (!Connected()) {
        ReportConnectionError("MessageChannel::ProcessPendingRequest");
        return false;
    }

    return true;
}

bool
MessageChannel::ShouldRunMessage(const Message& aMsg)
{
    if (!mTimedOutMessageSeqno) {
        return true;
    }

    // If we've timed out a message and we're awaiting the reply to the timed
    // out message, we have to be careful what messages we process. Here's what
    // can go wrong:
    // 1. child sends a NOT_NESTED sync message S
    // 2. parent sends a NESTED_INSIDE_SYNC sync message H at the same time
    // 3. parent times out H
    // 4. child starts processing H and sends a NESTED_INSIDE_SYNC message H' nested
    //    within the same transaction
    // 5. parent dispatches S and sends reply
    // 6. child asserts because it instead expected a reply to H'.
    //
    // To solve this, we refuse to process S in the parent until we get a reply
    // to H. More generally, let the timed out message be M. We don't process a
    // message unless the child would need the response to that message in order
    // to process M. Those messages are the ones that have a higher nested level
    // than M or that are part of the same transaction as M.
    if (aMsg.nested_level() < mTimedOutMessageNestedLevel ||
        (aMsg.nested_level() == mTimedOutMessageNestedLevel
         && aMsg.transaction_id() != mTimedOutMessageSeqno))
    {
        return false;
    }

    return true;
}

void
MessageChannel::RunMessage(MessageTask& aTask)
{
    AssertWorkerThread();
    mMonitor->AssertCurrentThreadOwns();

    Message& msg = aTask.Msg();

    if (!Connected()) {
        ReportConnectionError("RunMessage");
        return;
    }

    // Check that we're going to run the first message that's valid to run.
#ifdef DEBUG
<<<<<<< HEAD
    for (RefPtr<MessageTask> task : mPending) {
=======
    for (MessageTask* task : mPending) {
>>>>>>> a17af05f
        if (task == &aTask) {
            break;
        }

        MOZ_ASSERT(!ShouldRunMessage(task->Msg()) ||
                   aTask.Msg().priority() != task->Msg().priority());

    }
#endif

    if (!mDeferred.empty()) {
        MaybeUndeferIncall();
    }

    if (!ShouldRunMessage(msg)) {
        return;
    }

    MOZ_RELEASE_ASSERT(aTask.isInList());
    aTask.remove();

<<<<<<< HEAD
=======
    if (!IsAlwaysDeferred(msg)) {
        mMaybeDeferredPendingCount--;
    }

>>>>>>> a17af05f
    if (IsOnCxxStack() && msg.is_interrupt() && msg.is_reply()) {
        // We probably just received a reply in a nested loop for an
        // Interrupt call sent before entering that loop.
        mOutOfTurnReplies[msg.seqno()] = Move(msg);
        return;
    }

    DispatchMessage(Move(msg));
}

NS_IMPL_ISUPPORTS_INHERITED(MessageChannel::MessageTask, CancelableRunnable, nsIRunnablePriority)

MessageChannel::MessageTask::MessageTask(MessageChannel* aChannel, Message&& aMessage)
  : CancelableRunnable(StringFromIPCMessageType(aMessage.type()))
  , mChannel(aChannel)
  , mMessage(Move(aMessage))
  , mScheduled(false)
{
}

nsresult
MessageChannel::MessageTask::Run()
{
    if (!mChannel) {
        return NS_OK;
    }

    mChannel->AssertWorkerThread();
    mChannel->mMonitor->AssertNotCurrentThreadOwns();

    MonitorAutoLock lock(*mChannel->mMonitor);

    // In case we choose not to run this message, we may need to be able to Post
    // it again.
    mScheduled = false;

    if (!isInList()) {
        return NS_OK;
    }

    mChannel->RunMessage(*this);
    return NS_OK;
}

// Warning: This method removes the receiver from whatever list it might be in.
nsresult
MessageChannel::MessageTask::Cancel()
{
    if (!mChannel) {
        return NS_OK;
    }

    mChannel->AssertWorkerThread();
    mChannel->mMonitor->AssertNotCurrentThreadOwns();

    MonitorAutoLock lock(*mChannel->mMonitor);

    if (!isInList()) {
        return NS_OK;
    }
    remove();

<<<<<<< HEAD
=======
    if (!IsAlwaysDeferred(Msg())) {
        mChannel->mMaybeDeferredPendingCount--;
    }

>>>>>>> a17af05f
    return NS_OK;
}

void
MessageChannel::MessageTask::Post()
{
    MOZ_RELEASE_ASSERT(!mScheduled);
    MOZ_RELEASE_ASSERT(isInList());

    mScheduled = true;

    RefPtr<MessageTask> self = this;
    nsCOMPtr<nsIEventTarget> eventTarget =
        mChannel->mListener->GetMessageEventTarget(mMessage);

    if (eventTarget) {
        eventTarget->Dispatch(self.forget(), NS_DISPATCH_NORMAL);
    } else {
        mChannel->mWorkerLoop->PostTask(self.forget());
    }
}

void
MessageChannel::MessageTask::Clear()
{
    mChannel->AssertWorkerThread();

    mChannel = nullptr;
}

NS_IMETHODIMP
MessageChannel::MessageTask::GetPriority(uint32_t* aPriority)
{
<<<<<<< HEAD
  *aPriority = mMessage.priority() == Message::HIGH_PRIORITY ?
               PRIORITY_HIGH : PRIORITY_NORMAL;
  return NS_OK;
=======
  switch (mMessage.priority()) {
  case Message::NORMAL_PRIORITY:
    *aPriority = PRIORITY_NORMAL;
    break;
  case Message::INPUT_PRIORITY:
    *aPriority = PRIORITY_INPUT;
    break;
  case Message::HIGH_PRIORITY:
    *aPriority = PRIORITY_HIGH;
    break;
  default:
    MOZ_ASSERT(false);
    break;
  }
  return NS_OK;
}

bool
MessageChannel::MessageTask::GetAffectedSchedulerGroups(nsTArray<RefPtr<SchedulerGroup>>& aGroups)
{
    if (!mChannel) {
        return false;
    }

    mChannel->AssertWorkerThread();
    return mChannel->mListener->GetMessageSchedulerGroups(mMessage, aGroups);
>>>>>>> a17af05f
}

void
MessageChannel::DispatchMessage(Message &&aMsg)
{
    AssertWorkerThread();
    mMonitor->AssertCurrentThreadOwns();

    Maybe<AutoNoJSAPI> nojsapi;
    if (ScriptSettingsInitialized() && NS_IsMainThread())
        nojsapi.emplace();

    nsAutoPtr<Message> reply;

    IPC_LOG("DispatchMessage: seqno=%d, xid=%d", aMsg.seqno(), aMsg.transaction_id());

    {
        AutoEnterTransaction transaction(this, aMsg);

        int id = aMsg.transaction_id();
        MOZ_RELEASE_ASSERT(!aMsg.is_sync() || id == transaction.TransactionID());

        {
#ifdef MOZ_TASK_TRACER
            Message::AutoTaskTracerRun tasktracerRun(aMsg);
#endif
            MonitorAutoUnlock unlock(*mMonitor);
            CxxStackFrame frame(*this, IN_MESSAGE, &aMsg);

            mListener->ArtificialSleep();

            if (aMsg.is_sync())
                DispatchSyncMessage(aMsg, *getter_Transfers(reply));
            else if (aMsg.is_interrupt())
                DispatchInterruptMessage(Move(aMsg), 0);
            else
                DispatchAsyncMessage(aMsg);

            mListener->ArtificialSleep();
        }

        if (reply && transaction.IsCanceled()) {
            // The transaction has been canceled. Don't send a reply.
            IPC_LOG("Nulling out reply due to cancellation, seqno=%d, xid=%d", aMsg.seqno(), id);
            reply = nullptr;
        }
    }

    if (reply && ChannelConnected == mChannelState) {
        IPC_LOG("Sending reply seqno=%d, xid=%d", aMsg.seqno(), aMsg.transaction_id());
        mLink->SendMessage(reply.forget());
    }
}

void
MessageChannel::DispatchSyncMessage(const Message& aMsg, Message*& aReply)
{
    AssertWorkerThread();

<<<<<<< HEAD
    int nestedLevel = aMsg.nested_level();

=======
    mozilla::TimeStamp start = TimeStamp::Now();

    int nestedLevel = aMsg.nested_level();

>>>>>>> a17af05f
    MOZ_RELEASE_ASSERT(nestedLevel == IPC::Message::NOT_NESTED || NS_IsMainThread());
#ifdef MOZ_TASK_TRACER
    AutoScopedLabel autolabel("sync message %s", aMsg.name());
#endif

    MessageChannel* dummy;
    MessageChannel*& blockingVar = mSide == ChildSide && NS_IsMainThread() ? gParentProcessBlocker : dummy;

    Result rv;
    {
        AutoSetValue<MessageChannel*> blocked(blockingVar, this);
        rv = mListener->OnMessageReceived(aMsg, aReply);
    }

    uint32_t latencyMs = round((TimeStamp::Now() - start).ToMilliseconds());
    if (latencyMs >= kMinTelemetrySyncIPCLatencyMs) {
        Telemetry::Accumulate(Telemetry::IPC_SYNC_RECEIVE_MS,
                              nsDependentCString(aMsg.name()),
                              latencyMs);
    }

    if (!MaybeHandleError(rv, aMsg, "DispatchSyncMessage")) {
        aReply = new Message();
        aReply->set_sync();
        aReply->set_nested_level(aMsg.nested_level());
        aReply->set_reply();
        aReply->set_reply_error();
    }
    aReply->set_seqno(aMsg.seqno());
    aReply->set_transaction_id(aMsg.transaction_id());
}

void
MessageChannel::DispatchAsyncMessage(const Message& aMsg)
{
    AssertWorkerThread();
    MOZ_RELEASE_ASSERT(!aMsg.is_interrupt() && !aMsg.is_sync());

    if (aMsg.routing_id() == MSG_ROUTING_NONE) {
        MOZ_CRASH("unhandled special message!");
    }

    Result rv;
    {
        int nestedLevel = aMsg.nested_level();
        AutoSetValue<bool> async(mDispatchingAsyncMessage, true);
        AutoSetValue<int> nestedLevelSet(mDispatchingAsyncMessageNestedLevel, nestedLevel);
        rv = mListener->OnMessageReceived(aMsg);
    }
    MaybeHandleError(rv, aMsg, "DispatchAsyncMessage");
}

void
MessageChannel::DispatchInterruptMessage(Message&& aMsg, size_t stackDepth)
{
    AssertWorkerThread();
    mMonitor->AssertNotCurrentThreadOwns();

    IPC_ASSERT(aMsg.is_interrupt() && !aMsg.is_reply(), "wrong message type");

<<<<<<< HEAD
    // Race detection: see the long comment near mRemoteStackDepthGuess in
    // MessageChannel.h. "Remote" stack depth means our side, and "local" means
    // the other side.
    if (aMsg.interrupt_remote_stack_depth_guess() != RemoteViewOfStackDepth(stackDepth)) {
        // Interrupt in-calls have raced. The winner, if there is one, gets to defer
        // processing of the other side's in-call.
        bool defer;
        const char* winner;
        const MessageInfo parentMsgInfo =
          (mSide == ChildSide) ? MessageInfo(aMsg) : mInterruptStack.top();
        const MessageInfo childMsgInfo =
          (mSide == ChildSide) ? mInterruptStack.top() : MessageInfo(aMsg);
        switch (mListener->MediateInterruptRace(parentMsgInfo, childMsgInfo))
        {
          case RIPChildWins:
            winner = "child";
            defer = (mSide == ChildSide);
            break;
          case RIPParentWins:
            winner = "parent";
            defer = (mSide != ChildSide);
            break;
          case RIPError:
            MOZ_CRASH("NYI: 'Error' Interrupt race policy");
            return;
          default:
            MOZ_CRASH("not reached");
            return;
        }

        if (LoggingEnabled()) {
            printf_stderr("  (%s: %s won, so we're%sdeferring)\n",
                          (mSide == ChildSide) ? "child" : "parent",
                          winner,
                          defer ? " " : " not ");
        }

        if (defer) {
            // We now know the other side's stack has one more frame
            // than we thought.
            ++mRemoteStackDepthGuess; // decremented in MaybeProcessDeferred()
            mDeferred.push(Move(aMsg));
            return;
        }

        // We "lost" and need to process the other side's in-call. Don't need
        // to fix up the mRemoteStackDepthGuess here, because we're just about
        // to increment it in DispatchCall(), which will make it correct again.
=======
    if (ShouldDeferInterruptMessage(aMsg, stackDepth)) {
        // We now know the other side's stack has one more frame
        // than we thought.
        ++mRemoteStackDepthGuess; // decremented in MaybeProcessDeferred()
        mDeferred.push(Move(aMsg));
        return;
>>>>>>> a17af05f
    }

    // If we "lost" a race and need to process the other side's in-call, we
    // don't need to fix up the mRemoteStackDepthGuess here, because we're just
    // about to increment it, which will make it correct again.

#ifdef OS_WIN
    SyncStackFrame frame(this, true);
#endif

    nsAutoPtr<Message> reply;

    ++mRemoteStackDepthGuess;
    Result rv = mListener->OnCallReceived(aMsg, *getter_Transfers(reply));
    --mRemoteStackDepthGuess;

    if (!MaybeHandleError(rv, aMsg, "DispatchInterruptMessage")) {
        reply = new Message();
        reply->set_interrupt();
        reply->set_reply();
        reply->set_reply_error();
    }
    reply->set_seqno(aMsg.seqno());

    MonitorAutoLock lock(*mMonitor);
    if (ChannelConnected == mChannelState) {
        mLink->SendMessage(reply.forget());
    }
}

bool
MessageChannel::ShouldDeferInterruptMessage(const Message& aMsg, size_t aStackDepth)
{
    AssertWorkerThread();

    // We may or may not own the lock in this function, so don't access any
    // channel state.

    IPC_ASSERT(aMsg.is_interrupt() && !aMsg.is_reply(), "wrong message type");

    // Race detection: see the long comment near mRemoteStackDepthGuess in
    // MessageChannel.h. "Remote" stack depth means our side, and "local" means
    // the other side.
    if (aMsg.interrupt_remote_stack_depth_guess() == RemoteViewOfStackDepth(aStackDepth)) {
        return false;
    }

    // Interrupt in-calls have raced. The winner, if there is one, gets to defer
    // processing of the other side's in-call.
    bool defer;
    const char* winner;
    const MessageInfo parentMsgInfo =
        (mSide == ChildSide) ? MessageInfo(aMsg) : mInterruptStack.top();
    const MessageInfo childMsgInfo =
        (mSide == ChildSide) ? mInterruptStack.top() : MessageInfo(aMsg);
    switch (mListener->MediateInterruptRace(parentMsgInfo, childMsgInfo))
    {
        case RIPChildWins:
            winner = "child";
            defer = (mSide == ChildSide);
            break;
        case RIPParentWins:
            winner = "parent";
            defer = (mSide != ChildSide);
            break;
        case RIPError:
            MOZ_CRASH("NYI: 'Error' Interrupt race policy");
        default:
            MOZ_CRASH("not reached");
    }

    IPC_LOG("race in %s: %s won",
            (mSide == ChildSide) ? "child" : "parent",
            winner);

    return defer;
}

void
MessageChannel::MaybeUndeferIncall()
{
    AssertWorkerThread();
    mMonitor->AssertCurrentThreadOwns();

    if (mDeferred.empty())
        return;

    size_t stackDepth = InterruptStackDepth();

    Message& deferred = mDeferred.top();

    // the other side can only *under*-estimate our actual stack depth
    IPC_ASSERT(deferred.interrupt_remote_stack_depth_guess() <= stackDepth,
               "fatal logic error");

    if (ShouldDeferInterruptMessage(deferred, stackDepth)) {
        return;
    }

    // maybe time to process this message
    Message call(Move(deferred));
    mDeferred.pop();

    // fix up fudge factor we added to account for race
    IPC_ASSERT(0 < mRemoteStackDepthGuess, "fatal logic error");
    --mRemoteStackDepthGuess;

    MOZ_RELEASE_ASSERT(call.nested_level() == IPC::Message::NOT_NESTED);
    RefPtr<MessageTask> task = new MessageTask(this, Move(call));
    mPending.insertBack(task);
<<<<<<< HEAD
=======
    MOZ_ASSERT(IsAlwaysDeferred(task->Msg()));
>>>>>>> a17af05f
    task->Post();
}

void
MessageChannel::EnteredCxxStack()
{
    mListener->EnteredCxxStack();
}

void
MessageChannel::ExitedCxxStack()
{
    mListener->ExitedCxxStack();
    if (mSawInterruptOutMsg) {
        MonitorAutoLock lock(*mMonitor);
        // see long comment in OnMaybeDequeueOne()
        EnqueuePendingMessages();
        mSawInterruptOutMsg = false;
    }
}

void
MessageChannel::EnteredCall()
{
    mListener->EnteredCall();
}

void
MessageChannel::ExitedCall()
{
    mListener->ExitedCall();
}

void
MessageChannel::EnteredSyncSend()
{
    mListener->OnEnteredSyncSend();
}

void
MessageChannel::ExitedSyncSend()
{
    mListener->OnExitedSyncSend();
}

void
MessageChannel::EnqueuePendingMessages()
{
    AssertWorkerThread();
    mMonitor->AssertCurrentThreadOwns();

    MaybeUndeferIncall();

    // XXX performance tuning knob: could process all or k pending
    // messages here, rather than enqueuing for later processing

    RepostAllMessages();
}

static inline bool
IsTimeoutExpired(PRIntervalTime aStart, PRIntervalTime aTimeout)
{
    return (aTimeout != PR_INTERVAL_NO_TIMEOUT) &&
           (aTimeout <= (PR_IntervalNow() - aStart));
}

bool
MessageChannel::WaitResponse(bool aWaitTimedOut)
{
    if (aWaitTimedOut) {
        if (mInTimeoutSecondHalf) {
            // We've really timed out this time.
            return false;
        }
        // Try a second time.
        mInTimeoutSecondHalf = true;
    } else {
        mInTimeoutSecondHalf = false;
    }
    return true;
}

#ifndef OS_WIN
bool
MessageChannel::WaitForSyncNotify(bool /* aHandleWindowsMessages */)
{
#ifdef DEBUG
    // WARNING: We don't release the lock here. We can't because the link thread
    // could signal at this time and we would miss it. Instead we require
    // ArtificialTimeout() to be extremely simple.
    if (mListener->ArtificialTimeout()) {
        return false;
    }
#endif

    PRIntervalTime timeout = (kNoTimeout == mTimeoutMs) ?
                             PR_INTERVAL_NO_TIMEOUT :
                             PR_MillisecondsToInterval(mTimeoutMs);
    // XXX could optimize away this syscall for "no timeout" case if desired
    PRIntervalTime waitStart = PR_IntervalNow();

    mMonitor->Wait(timeout);

    // If the timeout didn't expire, we know we received an event. The
    // converse is not true.
    return WaitResponse(IsTimeoutExpired(waitStart, timeout));
}

bool
MessageChannel::WaitForInterruptNotify()
{
    return WaitForSyncNotify(true);
}

void
MessageChannel::NotifyWorkerThread()
{
    mMonitor->Notify();
}
#endif

bool
MessageChannel::ShouldContinueFromTimeout()
{
    AssertWorkerThread();
    mMonitor->AssertCurrentThreadOwns();

    bool cont;
    {
        MonitorAutoUnlock unlock(*mMonitor);
        cont = mListener->ShouldContinueFromReplyTimeout();
        mListener->ArtificialSleep();
    }

    static enum { UNKNOWN, NOT_DEBUGGING, DEBUGGING } sDebuggingChildren = UNKNOWN;

    if (sDebuggingChildren == UNKNOWN) {
        sDebuggingChildren = getenv("MOZ_DEBUG_CHILD_PROCESS") ||
                             getenv("MOZ_DEBUG_CHILD_PAUSE")
                               ? DEBUGGING
                               : NOT_DEBUGGING;
    }
    if (sDebuggingChildren == DEBUGGING) {
        return true;
    }

    return cont;
}

void
MessageChannel::SetReplyTimeoutMs(int32_t aTimeoutMs)
{
    // Set channel timeout value. Since this is broken up into
    // two period, the minimum timeout value is 2ms.
    AssertWorkerThread();
    mTimeoutMs = (aTimeoutMs <= 0)
                 ? kNoTimeout
                 : (int32_t)ceil((double)aTimeoutMs / 2.0);
}

void
MessageChannel::OnChannelConnected(int32_t peer_id)
{
    MOZ_RELEASE_ASSERT(!mPeerPidSet);
    mPeerPidSet = true;
    mPeerPid = peer_id;
    RefPtr<CancelableRunnable> task = mOnChannelConnectedTask;
    mWorkerLoop->PostTask(task.forget());
}

void
MessageChannel::DispatchOnChannelConnected()
{
    AssertWorkerThread();
    MOZ_RELEASE_ASSERT(mPeerPidSet);
    mListener->OnChannelConnected(mPeerPid);
}

void
MessageChannel::ReportMessageRouteError(const char* channelName) const
{
    PrintErrorMessage(mSide, channelName, "Need a route");
    mListener->ProcessingError(MsgRouteError, "MsgRouteError");
}

void
MessageChannel::ReportConnectionError(const char* aChannelName, Message* aMsg) const
{
    AssertWorkerThread();
    mMonitor->AssertCurrentThreadOwns();

    const char* errorMsg = nullptr;
    switch (mChannelState) {
      case ChannelClosed:
        errorMsg = "Closed channel: cannot send/recv";
        break;
      case ChannelOpening:
        errorMsg = "Opening channel: not yet ready for send/recv";
        break;
      case ChannelTimeout:
        errorMsg = "Channel timeout: cannot send/recv";
        break;
      case ChannelClosing:
        errorMsg = "Channel closing: too late to send/recv, messages will be lost";
        break;
      case ChannelError:
        errorMsg = "Channel error: cannot send/recv";
        break;

      default:
        MOZ_CRASH("unreached");
    }

    if (aMsg) {
        char reason[512];
        SprintfLiteral(reason,"(msgtype=0x%X,name=%s) %s",
                       aMsg->type(), aMsg->name(), errorMsg);

        PrintErrorMessage(mSide, aChannelName, reason);
    } else {
        PrintErrorMessage(mSide, aChannelName, errorMsg);
    }

    MonitorAutoUnlock unlock(*mMonitor);
    mListener->ProcessingError(MsgDropped, errorMsg);
}

bool
MessageChannel::MaybeHandleError(Result code, const Message& aMsg, const char* channelName)
{
    if (MsgProcessed == code)
        return true;

    const char* errorMsg = nullptr;
    switch (code) {
      case MsgNotKnown:
        errorMsg = "Unknown message: not processed";
        break;
      case MsgNotAllowed:
        errorMsg = "Message not allowed: cannot be sent/recvd in this state";
        break;
      case MsgPayloadError:
        errorMsg = "Payload error: message could not be deserialized";
        break;
      case MsgProcessingError:
        errorMsg = "Processing error: message was deserialized, but the handler returned false (indicating failure)";
        break;
      case MsgRouteError:
        errorMsg = "Route error: message sent to unknown actor ID";
        break;
      case MsgValueError:
        errorMsg = "Value error: message was deserialized, but contained an illegal value";
        break;

    default:
        MOZ_CRASH("unknown Result code");
        return false;
    }

    char reason[512];
    const char* msgname = StringFromIPCMessageType(aMsg.type());
    if (msgname[0] == '?') {
        SprintfLiteral(reason,"(msgtype=0x%X) %s", aMsg.type(), errorMsg);
    } else {
        SprintfLiteral(reason,"%s %s", msgname, errorMsg);
    }

    PrintErrorMessage(mSide, channelName, reason);

    // Error handled in mozilla::ipc::IPCResult.
    if (code == MsgProcessingError) {
        return false;
    }

    mListener->ProcessingError(code, reason);

    return false;
}

void
MessageChannel::OnChannelErrorFromLink()
{
    AssertLinkThread();
    mMonitor->AssertCurrentThreadOwns();

    IPC_LOG("OnChannelErrorFromLink");

    if (InterruptStackDepth() > 0)
        NotifyWorkerThread();

    if (AwaitingSyncReply() || AwaitingIncomingMessage())
        NotifyWorkerThread();

    if (ChannelClosing != mChannelState) {
        if (mAbortOnError) {
            MOZ_CRASH("Aborting on channel error.");
        }
        mChannelState = ChannelError;
        mMonitor->Notify();
    }

    PostErrorNotifyTask();
}

void
MessageChannel::NotifyMaybeChannelError()
{
    mMonitor->AssertNotCurrentThreadOwns();

    // TODO sort out Close() on this side racing with Close() on the other side
    if (ChannelClosing == mChannelState) {
        // the channel closed, but we received a "Goodbye" message warning us
        // about it. no worries
        mChannelState = ChannelClosed;
        NotifyChannelClosed();
        return;
    }

    Clear();

    // Oops, error!  Let the listener know about it.
    mChannelState = ChannelError;

    // IPDL assumes these notifications do not fire twice, so we do not let
    // that happen.
    if (mNotifiedChannelDone) {
      return;
    }
    mNotifiedChannelDone = true;

    // After this, the channel may be deleted.  Based on the premise that
    // mListener owns this channel, any calls back to this class that may
    // work with mListener should still work on living objects.
    mListener->OnChannelError();
}

void
MessageChannel::OnNotifyMaybeChannelError()
{
    AssertWorkerThread();
    mMonitor->AssertNotCurrentThreadOwns();

    mChannelErrorTask = nullptr;

    // OnChannelError holds mMonitor when it posts this task and this
    // task cannot be allowed to run until OnChannelError has
    // exited. We enforce that order by grabbing the mutex here which
    // should only continue once OnChannelError has completed.
    {
        MonitorAutoLock lock(*mMonitor);
        // nothing to do here
    }

    if (IsOnCxxStack()) {
      mChannelErrorTask = NewNonOwningCancelableRunnableMethod(
        "ipc::MessageChannel::OnNotifyMaybeChannelError",
        this,
        &MessageChannel::OnNotifyMaybeChannelError);
      RefPtr<Runnable> task = mChannelErrorTask;
      // 10 ms delay is completely arbitrary
      mWorkerLoop->PostDelayedTask(task.forget(), 10);
      return;
    }

    NotifyMaybeChannelError();
}

void
MessageChannel::PostErrorNotifyTask()
{
    mMonitor->AssertCurrentThreadOwns();

    if (mChannelErrorTask)
        return;

    // This must be the last code that runs on this thread!
    mChannelErrorTask = NewNonOwningCancelableRunnableMethod(
      "ipc::MessageChannel::OnNotifyMaybeChannelError",
      this,
      &MessageChannel::OnNotifyMaybeChannelError);
    RefPtr<Runnable> task = mChannelErrorTask;
    mWorkerLoop->PostTask(task.forget());
}

// Special async message.
class GoodbyeMessage : public IPC::Message
{
public:
    GoodbyeMessage() :
        IPC::Message(MSG_ROUTING_NONE, GOODBYE_MESSAGE_TYPE)
    {
    }
    static bool Read(const Message* msg) {
        return true;
    }
    void Log(const std::string& aPrefix, FILE* aOutf) const {
        fputs("(special `Goodbye' message)", aOutf);
    }
};

void
MessageChannel::SynchronouslyClose()
{
    AssertWorkerThread();
    mMonitor->AssertCurrentThreadOwns();
    mLink->SendClose();
    while (ChannelClosed != mChannelState)
        mMonitor->Wait();
}

void
MessageChannel::CloseWithError()
{
    AssertWorkerThread();

    MonitorAutoLock lock(*mMonitor);
    if (ChannelConnected != mChannelState) {
        return;
    }
    SynchronouslyClose();
    mChannelState = ChannelError;
    PostErrorNotifyTask();
}

void
MessageChannel::CloseWithTimeout()
{
    AssertWorkerThread();

    MonitorAutoLock lock(*mMonitor);
    if (ChannelConnected != mChannelState) {
        return;
    }
    SynchronouslyClose();
    mChannelState = ChannelTimeout;
}

void
MessageChannel::Close()
{
    AssertWorkerThread();

    {
        MonitorAutoLock lock(*mMonitor);

        if (ChannelError == mChannelState || ChannelTimeout == mChannelState) {
            // See bug 538586: if the listener gets deleted while the
            // IO thread's NotifyChannelError event is still enqueued
            // and subsequently deletes us, then the error event will
            // also be deleted and the listener will never be notified
            // of the channel error.
            if (mListener) {
                MonitorAutoUnlock unlock(*mMonitor);
                NotifyMaybeChannelError();
            }
            return;
        }

        if (ChannelOpening == mChannelState) {
            // SynchronouslyClose() waits for an ack from the other side, so
            // the opening sequence should complete before this returns.
            SynchronouslyClose();
            mChannelState = ChannelError;
            NotifyMaybeChannelError();
            return;
        }

        if (ChannelClosed == mChannelState) {
            // XXX be strict about this until there's a compelling reason
            // to relax
            MOZ_CRASH("Close() called on closed channel!");
        }

        // Notify the other side that we're about to close our socket. If we've
        // already received a Goodbye from the other side (and our state is
        // ChannelClosing), there's no reason to send one.
        if (ChannelConnected == mChannelState) {
          mLink->SendMessage(new GoodbyeMessage());
        }
        SynchronouslyClose();
    }

    NotifyChannelClosed();
}

void
MessageChannel::NotifyChannelClosed()
{
    mMonitor->AssertNotCurrentThreadOwns();

    if (ChannelClosed != mChannelState)
        MOZ_CRASH("channel should have been closed!");

    Clear();

    // IPDL assumes these notifications do not fire twice, so we do not let
    // that happen.
    if (mNotifiedChannelDone) {
      return;
    }
    mNotifiedChannelDone = true;

    // OK, the IO thread just closed the channel normally.  Let the
    // listener know about it. After this point the channel may be
    // deleted.
    mListener->OnChannelClose();
}

void
MessageChannel::DebugAbort(const char* file, int line, const char* cond,
                           const char* why,
                           bool reply)
{
    printf_stderr("###!!! [MessageChannel][%s][%s:%d] "
                  "Assertion (%s) failed.  %s %s\n",
                  mSide == ChildSide ? "Child" : "Parent",
                  file, line, cond,
                  why,
                  reply ? "(reply)" : "");
    // technically we need the mutex for this, but we're dying anyway
    DumpInterruptStack("  ");
    printf_stderr("  remote Interrupt stack guess: %zu\n",
                  mRemoteStackDepthGuess);
    printf_stderr("  deferred stack size: %zu\n",
                  mDeferred.size());
    printf_stderr("  out-of-turn Interrupt replies stack size: %zu\n",
                  mOutOfTurnReplies.size());

    MessageQueue pending = Move(mPending);
    while (!pending.isEmpty()) {
        printf_stderr("    [ %s%s ]\n",
                      pending.getFirst()->Msg().is_interrupt() ? "intr" :
                      (pending.getFirst()->Msg().is_sync() ? "sync" : "async"),
                      pending.getFirst()->Msg().is_reply() ? "reply" : "");
        pending.popFirst();
    }

    NS_RUNTIMEABORT(why);
}

void
MessageChannel::DumpInterruptStack(const char* const pfx) const
{
    NS_WARNING_ASSERTION(
      MessageLoop::current() != mWorkerLoop,
      "The worker thread had better be paused in a debugger!");

    printf_stderr("%sMessageChannel 'backtrace':\n", pfx);

    // print a python-style backtrace, first frame to last
    for (uint32_t i = 0; i < mCxxStackFrames.length(); ++i) {
        int32_t id;
        const char* dir;
        const char* sems;
        const char* name;
        mCxxStackFrames[i].Describe(&id, &dir, &sems, &name);

        printf_stderr("%s[(%u) %s %s %s(actor=%d) ]\n", pfx,
                      i, dir, sems, name, id);
    }
}

int32_t
MessageChannel::GetTopmostMessageRoutingId() const
{
    MOZ_RELEASE_ASSERT(MessageLoop::current() == mWorkerLoop);
    if (mCxxStackFrames.empty()) {
        return MSG_ROUTING_NONE;
    }
    const InterruptFrame& frame = mCxxStackFrames.back();
    return frame.GetRoutingId();
}

void
MessageChannel::EndTimeout()
{
    mMonitor->AssertCurrentThreadOwns();

    IPC_LOG("Ending timeout of seqno=%d", mTimedOutMessageSeqno);
    mTimedOutMessageSeqno = 0;
    mTimedOutMessageNestedLevel = 0;

    RepostAllMessages();
}
<<<<<<< HEAD

void
MessageChannel::RepostAllMessages()
{
    bool needRepost = false;
    for (RefPtr<MessageTask> task : mPending) {
        if (!task->IsScheduled()) {
            needRepost = true;
        }
    }
    if (!needRepost) {
        // If everything is already scheduled to run, do nothing.
        return;
    }

    // In some cases we may have deferred dispatch of some messages in the
    // queue. Now we want to run them again. However, we can't just re-post
    // those messages since the messages after them in mPending would then be
    // before them in the event queue. So instead we cancel everything and
    // re-post all messages in the correct order.
    MessageQueue queue = Move(mPending);
    while (RefPtr<MessageTask> task = queue.popFirst()) {
        RefPtr<MessageTask> newTask = new MessageTask(this, Move(task->Msg()));
        mPending.insertBack(newTask);
        newTask->Post();
=======

void
MessageChannel::RepostAllMessages()
{
    bool needRepost = false;
    for (MessageTask* task : mPending) {
        if (!task->IsScheduled()) {
            needRepost = true;
        }
    }
    if (!needRepost) {
        // If everything is already scheduled to run, do nothing.
        return;
>>>>>>> a17af05f
    }

    // In some cases we may have deferred dispatch of some messages in the
    // queue. Now we want to run them again. However, we can't just re-post
    // those messages since the messages after them in mPending would then be
    // before them in the event queue. So instead we cancel everything and
    // re-post all messages in the correct order.
    MessageQueue queue = Move(mPending);
    while (RefPtr<MessageTask> task = queue.popFirst()) {
        RefPtr<MessageTask> newTask = new MessageTask(this, Move(task->Msg()));
        mPending.insertBack(newTask);
        newTask->Post();
    }

    AssertMaybeDeferredCountCorrect();
}

void
MessageChannel::CancelTransaction(int transaction)
{
    mMonitor->AssertCurrentThreadOwns();

    // When we cancel a transaction, we need to behave as if there's no longer
    // any IPC on the stack. Anything we were dispatching or sending will get
    // canceled. Consequently, we have to update the state variables below.
    //
    // We also need to ensure that when any IPC functions on the stack return,
    // they don't reset these values using an RAII class like AutoSetValue. To
    // avoid that, these RAII classes check if the variable they set has been
    // tampered with (by us). If so, they don't reset the variable to the old
    // value.

    IPC_LOG("CancelTransaction: xid=%d", transaction);

    // An unusual case: We timed out a transaction which the other side then
    // cancelled. In this case we just leave the timedout state and try to
    // forget this ever happened.
    if (transaction == mTimedOutMessageSeqno) {
        IPC_LOG("Cancelled timed out message %d", mTimedOutMessageSeqno);
        EndTimeout();

        // Normally mCurrentTransaction == 0 here. But it can be non-zero if:
        // 1. Parent sends NESTED_INSIDE_SYNC message H.
        // 2. Parent times out H.
        // 3. Child dispatches H and sends nested message H' (same transaction).
        // 4. Parent dispatches H' and cancels.
        MOZ_RELEASE_ASSERT(!mTransactionStack || mTransactionStack->TransactionID() == transaction);
        if (mTransactionStack) {
            mTransactionStack->Cancel();
        }
    } else {
        MOZ_RELEASE_ASSERT(mTransactionStack->TransactionID() == transaction);
        mTransactionStack->Cancel();
    }

    bool foundSync = false;
<<<<<<< HEAD
    for (RefPtr<MessageTask> p = mPending.getFirst(); p; ) {
=======
    for (MessageTask* p = mPending.getFirst(); p; ) {
>>>>>>> a17af05f
        Message &msg = p->Msg();

        // If there was a race between the parent and the child, then we may
        // have a queued sync message. We want to drop this message from the
        // queue since if will get cancelled along with the transaction being
        // cancelled. This happens if the message in the queue is NESTED_INSIDE_SYNC.
        if (msg.is_sync() && msg.nested_level() != IPC::Message::NOT_NESTED) {
            MOZ_RELEASE_ASSERT(!foundSync);
            MOZ_RELEASE_ASSERT(msg.transaction_id() != transaction);
            IPC_LOG("Removing msg from queue seqno=%d xid=%d", msg.seqno(), msg.transaction_id());
            foundSync = true;
<<<<<<< HEAD
=======
            if (!IsAlwaysDeferred(msg)) {
                mMaybeDeferredPendingCount--;
            }
>>>>>>> a17af05f
            p = p->removeAndGetNext();
            continue;
        }

        p = p->getNext();
    }

    AssertMaybeDeferredCountCorrect();
}

bool
MessageChannel::IsInTransaction() const
{
    MonitorAutoLock lock(*mMonitor);
    return !!mTransactionStack;
}

void
MessageChannel::CancelCurrentTransaction()
{
    MonitorAutoLock lock(*mMonitor);
    if (DispatchingSyncMessageNestedLevel() >= IPC::Message::NESTED_INSIDE_SYNC) {
        if (DispatchingSyncMessageNestedLevel() == IPC::Message::NESTED_INSIDE_CPOW ||
            DispatchingAsyncMessageNestedLevel() == IPC::Message::NESTED_INSIDE_CPOW)
        {
            mListener->IntentionalCrash();
        }

        IPC_LOG("Cancel requested: current xid=%d", CurrentNestedInsideSyncTransaction());
        MOZ_RELEASE_ASSERT(DispatchingSyncMessage());
        CancelMessage *cancel = new CancelMessage(CurrentNestedInsideSyncTransaction());
        CancelTransaction(CurrentNestedInsideSyncTransaction());
        mLink->SendMessage(cancel);
    }
}

void
CancelCPOWs()
{
    if (gParentProcessBlocker) {
        mozilla::Telemetry::Accumulate(mozilla::Telemetry::IPC_TRANSACTION_CANCEL, true);
        gParentProcessBlocker->CancelCurrentTransaction();
    }
}

} // namespace ipc
} // namespace mozilla<|MERGE_RESOLUTION|>--- conflicted
+++ resolved
@@ -15,10 +15,6 @@
 #include "mozilla/Move.h"
 #include "mozilla/Sprintf.h"
 #include "mozilla/Telemetry.h"
-<<<<<<< HEAD
-#include "mozilla/Logging.h"
-=======
->>>>>>> a17af05f
 #include "mozilla/TimeStamp.h"
 #include "nsAppRunner.h"
 #include "nsAutoPtr.h"
@@ -138,14 +134,6 @@
 // (IPC_SYNC_MAIN_LATENCY_MS and IPC_SYNC_RECEIVE_MS).
 static const uint32_t kMinTelemetrySyncIPCLatencyMs = 1;
 
-// Note: we round the time we spend to the nearest millisecond. So a min value
-// of 1 ms actually captures from 500us and above.
-static const uint32_t kMinTelemetryIPCWriteLatencyMs = 1;
-
-// Note: we round the time we spend waiting for a response to the nearest
-// millisecond. So a min value of 1 ms actually captures from 500us and above.
-static const uint32_t kMinTelemetrySyncIPCLatencyMs = 1;
-
 const int32_t MessageChannel::kNoTimeout = INT32_MIN;
 
 // static
@@ -495,10 +483,6 @@
     nsAutoPtr<IPC::Message> mReply;
 };
 
-<<<<<<< HEAD
-MessageChannel::MessageChannel(IToplevelProtocol *aListener)
-  : mListener(aListener),
-=======
 class PromiseReporter final : public nsIMemoryReporter
 {
     ~PromiseReporter() {}
@@ -524,7 +508,6 @@
                                IToplevelProtocol *aListener)
   : mName(aName),
     mListener(aListener),
->>>>>>> a17af05f
     mChannelState(ChannelClosed),
     mSide(UnknownSide),
     mLink(nullptr),
@@ -540,10 +523,7 @@
     mTransactionStack(nullptr),
     mTimedOutMessageSeqno(0),
     mTimedOutMessageNestedLevel(0),
-<<<<<<< HEAD
-=======
     mMaybeDeferredPendingCount(0),
->>>>>>> a17af05f
     mRemoteStackDepthGuess(0),
     mSawInterruptOutMsg(false),
     mIsWaitingForIncoming(false),
@@ -561,15 +541,10 @@
     mIsSyncWaitingOnNonMainThread = false;
 #endif
 
-<<<<<<< HEAD
-    mOnChannelConnectedTask =
-        NewNonOwningCancelableRunnableMethod(this, &MessageChannel::DispatchOnChannelConnected);
-=======
     mOnChannelConnectedTask = NewNonOwningCancelableRunnableMethod(
       "ipc::MessageChannel::DispatchOnChannelConnected",
       this,
       &MessageChannel::DispatchOnChannelConnected);
->>>>>>> a17af05f
 
 #ifdef OS_WIN
     mEvent = CreateEventW(nullptr, TRUE, FALSE, nullptr);
@@ -733,8 +708,6 @@
         gParentProcessBlocker = nullptr;
     }
 
-<<<<<<< HEAD
-=======
     if (mWorkerLoop) {
         mWorkerLoop->RemoveDestructionObserver(this);
     }
@@ -747,7 +720,6 @@
     }
     mPendingPromises.clear();
 
->>>>>>> a17af05f
     mWorkerLoop = nullptr;
     delete mLink;
     mLink = nullptr;
@@ -760,20 +732,13 @@
     }
 
     // Free up any memory used by pending messages.
-<<<<<<< HEAD
-    for (RefPtr<MessageTask> task : mPending) {
-=======
     for (MessageTask* task : mPending) {
->>>>>>> a17af05f
         task->Clear();
     }
     mPending.clear();
 
-<<<<<<< HEAD
-=======
     mMaybeDeferredPendingCount = 0;
 
->>>>>>> a17af05f
     mOutOfTurnReplies.clear();
     while (!mDeferred.empty()) {
         mDeferred.pop();
@@ -917,18 +882,6 @@
         }
     }
 
-    // If the message was created by the IPC bindings, the create time will be
-    // recorded. Use this information to report the IPC_WRITE_MAIN_THREAD_LATENCY_MS (time
-    // from message creation to it being sent).
-    if (NS_IsMainThread() && aMsg->create_time()) {
-        uint32_t latencyMs = round((mozilla::TimeStamp::Now() - aMsg->create_time()).ToMilliseconds());
-        if (latencyMs >= kMinTelemetryIPCWriteLatencyMs) {
-            mozilla::Telemetry::Accumulate(mozilla::Telemetry::IPC_WRITE_MAIN_THREAD_LATENCY_MS,
-                                           nsDependentCString(aMsg->name()),
-                                           latencyMs);
-        }
-    }
-
     MOZ_RELEASE_ASSERT(!aMsg->is_sync());
     MOZ_RELEASE_ASSERT(aMsg->nested_level() != IPC::Message::NESTED_INSIDE_SYNC);
 
@@ -952,8 +905,6 @@
     return true;
 }
 
-<<<<<<< HEAD
-=======
 void
 MessageChannel::SendMessageToLink(Message* aMsg)
 {
@@ -1029,7 +980,6 @@
   }
 }
 
->>>>>>> a17af05f
 class BuildIDMessage : public IPC::Message
 {
 public:
@@ -1146,12 +1096,8 @@
     // Never defer messages that have the highest nested level, even async
     // ones. This is safe because only the child can send these messages, so
     // they can never nest.
-<<<<<<< HEAD
-    if (aMsg.nested_level() == IPC::Message::NESTED_INSIDE_CPOW)
-=======
     if (aMsg.nested_level() == IPC::Message::NESTED_INSIDE_CPOW) {
         MOZ_ASSERT(!IsAlwaysDeferred(aMsg));
->>>>>>> a17af05f
         return false;
     }
 
@@ -1159,24 +1105,15 @@
     // Note that we never send an async NESTED_INSIDE_SYNC message.
     if (!aMsg.is_sync()) {
         MOZ_RELEASE_ASSERT(aMsg.nested_level() == IPC::Message::NOT_NESTED);
-<<<<<<< HEAD
+        MOZ_ASSERT(IsAlwaysDeferred(aMsg));
         return true;
     }
+
+    MOZ_ASSERT(!IsAlwaysDeferred(aMsg));
 
     int msgNestedLevel = aMsg.nested_level();
     int waitingNestedLevel = AwaitingSyncReplyNestedLevel();
 
-=======
-        MOZ_ASSERT(IsAlwaysDeferred(aMsg));
-        return true;
-    }
-
-    MOZ_ASSERT(!IsAlwaysDeferred(aMsg));
-
-    int msgNestedLevel = aMsg.nested_level();
-    int waitingNestedLevel = AwaitingSyncReplyNestedLevel();
-
->>>>>>> a17af05f
     // Always defer if the nested level of the incoming message is less than the
     // nested level of the message we're awaiting.
     if (msgNestedLevel < waitingNestedLevel)
@@ -1249,11 +1186,7 @@
             reuseTask = true;
         }
     } else if (aMsg.compress_type() == IPC::Message::COMPRESSION_ALL && !mPending.isEmpty()) {
-<<<<<<< HEAD
-        for (RefPtr<MessageTask> p = mPending.getLast(); p; p = p->getPrevious()) {
-=======
         for (MessageTask* p = mPending.getLast(); p; p = p->getPrevious()) {
->>>>>>> a17af05f
             if (p->Msg().type() == aMsg.type() &&
                 p->Msg().routing_id() == aMsg.routing_id())
             {
@@ -1262,10 +1195,7 @@
                 // same destination. Erase it. Note that, since we always
                 // compress these redundancies, There Can Be Only One.
                 MOZ_RELEASE_ASSERT(p->Msg().compress_type() == IPC::Message::COMPRESSION_ALL);
-<<<<<<< HEAD
-=======
                 MOZ_RELEASE_ASSERT(IsAlwaysDeferred(p->Msg()));
->>>>>>> a17af05f
                 p->remove();
                 break;
             }
@@ -1320,13 +1250,10 @@
 #endif
     RefPtr<MessageTask> task = new MessageTask(this, Move(aMsg));
     mPending.insertBack(task);
-<<<<<<< HEAD
-=======
 
     if (!alwaysDeferred) {
         mMaybeDeferredPendingCount++;
     }
->>>>>>> a17af05f
 
     if (shouldWakeUp) {
         NotifyWorkerThread();
@@ -1338,20 +1265,12 @@
 }
 
 void
-<<<<<<< HEAD
-MessageChannel::PeekMessages(std::function<bool(const Message& aMsg)> aInvoke)
-=======
 MessageChannel::PeekMessages(const std::function<bool(const Message& aMsg)>& aInvoke)
->>>>>>> a17af05f
 {
     // FIXME: We shouldn't be holding the lock for aInvoke!
     MonitorAutoLock lock(*mMonitor);
 
-<<<<<<< HEAD
-    for (RefPtr<MessageTask> it : mPending) {
-=======
     for (MessageTask* it : mPending) {
->>>>>>> a17af05f
         const Message &msg = it->Msg();
         if (!aInvoke(msg)) {
             break;
@@ -1364,14 +1283,11 @@
 {
     mMonitor->AssertCurrentThreadOwns();
 
-<<<<<<< HEAD
-=======
     AssertMaybeDeferredCountCorrect();
     if (mMaybeDeferredPendingCount == 0) {
         return;
     }
 
->>>>>>> a17af05f
     IPC_LOG("ProcessPendingRequests for seqno=%d, xid=%d",
             aTransaction.SequenceNumber(), aTransaction.TransactionID());
 
@@ -1388,11 +1304,7 @@
 
         mozilla::Vector<Message> toProcess;
 
-<<<<<<< HEAD
-        for (RefPtr<MessageTask> p = mPending.getFirst(); p; ) {
-=======
         for (MessageTask* p = mPending.getFirst(); p; ) {
->>>>>>> a17af05f
             Message &msg = p->Msg();
 
             MOZ_RELEASE_ASSERT(!aTransaction.IsCanceled(),
@@ -1410,11 +1322,8 @@
                 if (!toProcess.append(Move(msg)))
                     MOZ_CRASH();
 
-<<<<<<< HEAD
-=======
                 mMaybeDeferredPendingCount--;
 
->>>>>>> a17af05f
                 p = p->removeAndGetNext();
                 continue;
             }
@@ -1741,12 +1650,9 @@
         } else if (!mPending.isEmpty()) {
             RefPtr<MessageTask> task = mPending.popFirst();
             recvd = Move(task->Msg());
-<<<<<<< HEAD
-=======
             if (!IsAlwaysDeferred(recvd)) {
                 mMaybeDeferredPendingCount--;
             }
->>>>>>> a17af05f
         } else {
             // because of subtleties with nested event loops, it's possible
             // that we got here and nothing happened.  or, we might have a
@@ -1940,11 +1846,7 @@
 
     // Check that we're going to run the first message that's valid to run.
 #ifdef DEBUG
-<<<<<<< HEAD
-    for (RefPtr<MessageTask> task : mPending) {
-=======
     for (MessageTask* task : mPending) {
->>>>>>> a17af05f
         if (task == &aTask) {
             break;
         }
@@ -1966,13 +1868,10 @@
     MOZ_RELEASE_ASSERT(aTask.isInList());
     aTask.remove();
 
-<<<<<<< HEAD
-=======
     if (!IsAlwaysDeferred(msg)) {
         mMaybeDeferredPendingCount--;
     }
 
->>>>>>> a17af05f
     if (IsOnCxxStack() && msg.is_interrupt() && msg.is_reply()) {
         // We probably just received a reply in a nested loop for an
         // Interrupt call sent before entering that loop.
@@ -2035,13 +1934,10 @@
     }
     remove();
 
-<<<<<<< HEAD
-=======
     if (!IsAlwaysDeferred(Msg())) {
         mChannel->mMaybeDeferredPendingCount--;
     }
 
->>>>>>> a17af05f
     return NS_OK;
 }
 
@@ -2075,11 +1971,6 @@
 NS_IMETHODIMP
 MessageChannel::MessageTask::GetPriority(uint32_t* aPriority)
 {
-<<<<<<< HEAD
-  *aPriority = mMessage.priority() == Message::HIGH_PRIORITY ?
-               PRIORITY_HIGH : PRIORITY_NORMAL;
-  return NS_OK;
-=======
   switch (mMessage.priority()) {
   case Message::NORMAL_PRIORITY:
     *aPriority = PRIORITY_NORMAL;
@@ -2106,7 +1997,6 @@
 
     mChannel->AssertWorkerThread();
     return mChannel->mListener->GetMessageSchedulerGroups(mMessage, aGroups);
->>>>>>> a17af05f
 }
 
 void
@@ -2166,15 +2056,10 @@
 {
     AssertWorkerThread();
 
-<<<<<<< HEAD
+    mozilla::TimeStamp start = TimeStamp::Now();
+
     int nestedLevel = aMsg.nested_level();
 
-=======
-    mozilla::TimeStamp start = TimeStamp::Now();
-
-    int nestedLevel = aMsg.nested_level();
-
->>>>>>> a17af05f
     MOZ_RELEASE_ASSERT(nestedLevel == IPC::Message::NOT_NESTED || NS_IsMainThread());
 #ifdef MOZ_TASK_TRACER
     AutoScopedLabel autolabel("sync message %s", aMsg.name());
@@ -2235,63 +2120,12 @@
 
     IPC_ASSERT(aMsg.is_interrupt() && !aMsg.is_reply(), "wrong message type");
 
-<<<<<<< HEAD
-    // Race detection: see the long comment near mRemoteStackDepthGuess in
-    // MessageChannel.h. "Remote" stack depth means our side, and "local" means
-    // the other side.
-    if (aMsg.interrupt_remote_stack_depth_guess() != RemoteViewOfStackDepth(stackDepth)) {
-        // Interrupt in-calls have raced. The winner, if there is one, gets to defer
-        // processing of the other side's in-call.
-        bool defer;
-        const char* winner;
-        const MessageInfo parentMsgInfo =
-          (mSide == ChildSide) ? MessageInfo(aMsg) : mInterruptStack.top();
-        const MessageInfo childMsgInfo =
-          (mSide == ChildSide) ? mInterruptStack.top() : MessageInfo(aMsg);
-        switch (mListener->MediateInterruptRace(parentMsgInfo, childMsgInfo))
-        {
-          case RIPChildWins:
-            winner = "child";
-            defer = (mSide == ChildSide);
-            break;
-          case RIPParentWins:
-            winner = "parent";
-            defer = (mSide != ChildSide);
-            break;
-          case RIPError:
-            MOZ_CRASH("NYI: 'Error' Interrupt race policy");
-            return;
-          default:
-            MOZ_CRASH("not reached");
-            return;
-        }
-
-        if (LoggingEnabled()) {
-            printf_stderr("  (%s: %s won, so we're%sdeferring)\n",
-                          (mSide == ChildSide) ? "child" : "parent",
-                          winner,
-                          defer ? " " : " not ");
-        }
-
-        if (defer) {
-            // We now know the other side's stack has one more frame
-            // than we thought.
-            ++mRemoteStackDepthGuess; // decremented in MaybeProcessDeferred()
-            mDeferred.push(Move(aMsg));
-            return;
-        }
-
-        // We "lost" and need to process the other side's in-call. Don't need
-        // to fix up the mRemoteStackDepthGuess here, because we're just about
-        // to increment it in DispatchCall(), which will make it correct again.
-=======
     if (ShouldDeferInterruptMessage(aMsg, stackDepth)) {
         // We now know the other side's stack has one more frame
         // than we thought.
         ++mRemoteStackDepthGuess; // decremented in MaybeProcessDeferred()
         mDeferred.push(Move(aMsg));
         return;
->>>>>>> a17af05f
     }
 
     // If we "lost" a race and need to process the other side's in-call, we
@@ -2402,10 +2236,7 @@
     MOZ_RELEASE_ASSERT(call.nested_level() == IPC::Message::NOT_NESTED);
     RefPtr<MessageTask> task = new MessageTask(this, Move(call));
     mPending.insertBack(task);
-<<<<<<< HEAD
-=======
     MOZ_ASSERT(IsAlwaysDeferred(task->Msg()));
->>>>>>> a17af05f
     task->Post();
 }
 
@@ -2990,13 +2821,12 @@
 
     RepostAllMessages();
 }
-<<<<<<< HEAD
 
 void
 MessageChannel::RepostAllMessages()
 {
     bool needRepost = false;
-    for (RefPtr<MessageTask> task : mPending) {
+    for (MessageTask* task : mPending) {
         if (!task->IsScheduled()) {
             needRepost = true;
         }
@@ -3016,33 +2846,6 @@
         RefPtr<MessageTask> newTask = new MessageTask(this, Move(task->Msg()));
         mPending.insertBack(newTask);
         newTask->Post();
-=======
-
-void
-MessageChannel::RepostAllMessages()
-{
-    bool needRepost = false;
-    for (MessageTask* task : mPending) {
-        if (!task->IsScheduled()) {
-            needRepost = true;
-        }
-    }
-    if (!needRepost) {
-        // If everything is already scheduled to run, do nothing.
-        return;
->>>>>>> a17af05f
-    }
-
-    // In some cases we may have deferred dispatch of some messages in the
-    // queue. Now we want to run them again. However, we can't just re-post
-    // those messages since the messages after them in mPending would then be
-    // before them in the event queue. So instead we cancel everything and
-    // re-post all messages in the correct order.
-    MessageQueue queue = Move(mPending);
-    while (RefPtr<MessageTask> task = queue.popFirst()) {
-        RefPtr<MessageTask> newTask = new MessageTask(this, Move(task->Msg()));
-        mPending.insertBack(newTask);
-        newTask->Post();
     }
 
     AssertMaybeDeferredCountCorrect();
@@ -3087,11 +2890,7 @@
     }
 
     bool foundSync = false;
-<<<<<<< HEAD
-    for (RefPtr<MessageTask> p = mPending.getFirst(); p; ) {
-=======
     for (MessageTask* p = mPending.getFirst(); p; ) {
->>>>>>> a17af05f
         Message &msg = p->Msg();
 
         // If there was a race between the parent and the child, then we may
@@ -3103,12 +2902,9 @@
             MOZ_RELEASE_ASSERT(msg.transaction_id() != transaction);
             IPC_LOG("Removing msg from queue seqno=%d xid=%d", msg.seqno(), msg.transaction_id());
             foundSync = true;
-<<<<<<< HEAD
-=======
             if (!IsAlwaysDeferred(msg)) {
                 mMaybeDeferredPendingCount--;
             }
->>>>>>> a17af05f
             p = p->removeAndGetNext();
             continue;
         }
