--- conflicted
+++ resolved
@@ -211,8 +211,6 @@
   GetRawContentParentForComparison(PBackgroundParent* aBackgroundActor);
 
   // Forwarded from BackgroundParent.
-<<<<<<< HEAD
-=======
   static uint64_t
   GetChildID(PBackgroundParent* aBackgroundActor);
 
@@ -222,7 +220,6 @@
                     nsTArray<PBackgroundParent*>& aLiveActorArray);
 
   // Forwarded from BackgroundParent.
->>>>>>> a17af05f
   static bool
   Alloc(ContentParent* aContent,
         Endpoint<PBackgroundParent>&& aEndpoint);
@@ -333,11 +330,7 @@
   static bool sShutdownHasStarted;
 
 #if defined(DEBUG) || !defined(RELEASE_OR_BETA)
-<<<<<<< HEAD
-  nsIThread* mBoundThread;
-=======
   nsISerialEventTarget* mOwningEventTarget;
->>>>>>> a17af05f
 #endif
 
 #ifdef DEBUG
@@ -370,15 +363,9 @@
     MOZ_ASSERT(mActorDestroyed, "ChildImpl::ActorDestroy not called in time");
   }
 
-<<<<<<< HEAD
-  ChildImpl()
-#if defined(DEBUG) || !defined(RELEASE_OR_BETA)
-  : mBoundThread(nullptr)
-=======
   explicit ChildImpl()
 #if defined(DEBUG) || !defined(RELEASE_OR_BETA)
   : mOwningEventTarget(GetCurrentThreadSerialEventTarget())
->>>>>>> a17af05f
 #endif
 #ifdef DEBUG
   , mActorWasAlive(false)
@@ -407,12 +394,6 @@
   static void
   Startup();
 
-<<<<<<< HEAD
-  static void
-  Alloc(Endpoint<PBackgroundChild>&& aEndpoint);
-
-=======
->>>>>>> a17af05f
   // Forwarded from BackgroundChild.
   static PBackgroundChild*
   GetForCurrentThread();
@@ -452,23 +433,7 @@
   // This class is reference counted.
   ~ChildImpl()
   {
-<<<<<<< HEAD
-    AssertActorDestroyed();
-  }
-
-  void
-  SetBoundThread()
-  {
-    THREADSAFETY_ASSERT(!mBoundThread);
-
-#if defined(DEBUG) || !defined(RELEASE_OR_BETA)
-    mBoundThread = NS_GetCurrentThread();
-#endif
-
-    THREADSAFETY_ASSERT(mBoundThread);
-=======
     MOZ_ASSERT_IF(mActorWasAlive, mActorDestroyed);
->>>>>>> a17af05f
   }
 
   // Only called by IPDL.
@@ -591,23 +556,6 @@
 
 class ParentImpl::CreateActorHelper final : public Runnable
 {
-<<<<<<< HEAD
-  RefPtr<ParentImpl> mActor;
-  Endpoint<PBackgroundParent> mEndpoint;
-  nsTArray<ParentImpl*>* mLiveActorArray;
-
-public:
-  ConnectActorRunnable(ParentImpl* aActor,
-                       Endpoint<PBackgroundParent>&& aEndpoint,
-                       nsTArray<ParentImpl*>* aLiveActorArray)
-  : mActor(aActor), mEndpoint(Move(aEndpoint)),
-    mLiveActorArray(aLiveActorArray)
-  {
-    AssertIsInMainProcess();
-    AssertIsOnMainThread();
-    MOZ_ASSERT(mEndpoint.IsValid());
-    MOZ_ASSERT(aLiveActorArray);
-=======
   mozilla::Monitor mMonitor;
   RefPtr<ParentImpl> mParentActor;
   nsCOMPtr<nsIThread> mThread;
@@ -623,7 +571,6 @@
   {
     AssertIsInMainProcess();
     AssertIsNotOnMainThread();
->>>>>>> a17af05f
   }
 
   nsresult
@@ -704,59 +651,6 @@
   { }
 
   NS_DECL_NSIRUNNABLE
-<<<<<<< HEAD
-};
-
-class ChildImpl::OpenChildProcessActorRunnable final : public Runnable
-{
-  RefPtr<ChildImpl> mActor;
-  Endpoint<PBackgroundChild> mEndpoint;
-
-public:
-  OpenChildProcessActorRunnable(already_AddRefed<ChildImpl>&& aActor,
-                                Endpoint<PBackgroundChild>&& aEndpoint)
-  : mActor(aActor), mEndpoint(Move(aEndpoint))
-  {
-    AssertIsOnMainThread();
-    MOZ_ASSERT(mActor);
-    MOZ_ASSERT(mEndpoint.IsValid());
-  }
-
-private:
-  ~OpenChildProcessActorRunnable()
-  {
-    if (mEndpoint.IsValid()) {
-      CRASH_IN_CHILD_PROCESS("Leaking endpoint!");
-    }
-  }
-
-  NS_DECL_NSIRUNNABLE
-};
-
-class ChildImpl::OpenMainProcessActorRunnable final : public Runnable
-{
-  RefPtr<ChildImpl> mActor;
-  RefPtr<ParentImpl> mParentActor;
-  MessageLoop* mParentMessageLoop;
-
-public:
-  OpenMainProcessActorRunnable(already_AddRefed<ChildImpl>&& aChildActor,
-                               already_AddRefed<ParentImpl> aParentActor,
-                               MessageLoop* aParentMessageLoop)
-  : Runnable("ChildImpl::OpenMainProcessActorRunnable"),
-    mActor(aChildActor), mParentActor(aParentActor),
-    mParentMessageLoop(aParentMessageLoop)
-  {
-    AssertIsOnMainThread();
-    MOZ_ASSERT(mParentActor);
-    MOZ_ASSERT(aParentMessageLoop);
-  }
-
-private:
-  ~OpenMainProcessActorRunnable()
-  { }
-=======
->>>>>>> a17af05f
 
   nsresult
   Cancel() override;
@@ -977,8 +871,6 @@
 }
 
 // static
-<<<<<<< HEAD
-=======
 uint64_t
 ParentImpl::GetChildID(PBackgroundParent* aBackgroundActor)
 {
@@ -1026,7 +918,6 @@
 }
 
 // static
->>>>>>> a17af05f
 bool
 ParentImpl::Alloc(ContentParent* aContent,
                   Endpoint<PBackgroundParent>&& aEndpoint)
@@ -1575,35 +1466,7 @@
     threadLocalInfo->mClosed = true;
 #endif
 
-<<<<<<< HEAD
-  DebugOnly<PRStatus> status = PR_SetThreadPrivate(sThreadLocalIndex, nullptr);
-  MOZ_ASSERT(status == PR_SUCCESS);
-}
-
-// static
-void
-ChildImpl::Alloc(Endpoint<PBackgroundChild>&& aEndpoint)
-{
-  AssertIsInChildProcess();
-  AssertIsOnMainThread();
-  MOZ_ASSERT(aEndpoint.IsValid());
-  MOZ_ASSERT(sPendingTargets);
-  MOZ_ASSERT(!sPendingTargets->IsEmpty());
-
-  nsCOMPtr<nsIEventTarget> eventTarget;
-  sPendingTargets->ElementAt(0).swap(eventTarget);
-
-  sPendingTargets->RemoveElementAt(0);
-
-  RefPtr<ChildImpl> actor = new ChildImpl();
-
-  nsCOMPtr<nsIRunnable> openRunnable =
-    new OpenChildProcessActorRunnable(actor.forget(), Move(aEndpoint));
-  if (NS_FAILED(eventTarget->Dispatch(openRunnable, NS_DISPATCH_NORMAL))) {
-    MOZ_CRASH("Failed to dispatch OpenActorRunnable!");
-=======
     ThreadLocalDestructor(threadLocalInfo);
->>>>>>> a17af05f
   }
 }
 
@@ -1808,264 +1671,6 @@
   return NS_OK;
 }
 
-<<<<<<< HEAD
-NS_IMETHODIMP
-ChildImpl::FailedCreateCallbackRunnable::Run()
-{
-  // May run on any thread!
-
-  nsCOMPtr<nsIIPCBackgroundChildCreateCallback> callback =
-    ChildImpl::GetNextCallback();
-  while (callback) {
-    callback->ActorFailed();
-    callback = ChildImpl::GetNextCallback();
-  }
-
-  return NS_OK;
-}
-
-NS_IMETHODIMP
-ChildImpl::OpenChildProcessActorRunnable::Run()
-{
-  // May be run on any thread!
-
-  AssertIsInChildProcess();
-  MOZ_ASSERT(mActor);
-  MOZ_ASSERT(mEndpoint.IsValid());
-
-  nsCOMPtr<nsIIPCBackgroundChildCreateCallback> callback =
-    ChildImpl::GetNextCallback();
-  MOZ_ASSERT(callback,
-             "There should be at least one callback when first creating the "
-             "actor!");
-
-  RefPtr<ChildImpl> strongActor;
-  mActor.swap(strongActor);
-  Endpoint<PBackgroundChild> endpoint = Move(mEndpoint);
-
-  if (!endpoint.Bind(strongActor)) {
-    CRASH_IN_CHILD_PROCESS("Failed to bind ChildImpl!");
-
-    while (callback) {
-      callback->ActorFailed();
-      callback = ChildImpl::GetNextCallback();
-    }
-
-    return NS_OK;
-  }
-
-  // Now that Open() has succeeded transfer the ownership of the actor to IPDL.
-  auto threadLocalInfo =
-    static_cast<ThreadLocalInfo*>(PR_GetThreadPrivate(sThreadLocalIndex));
-
-  MOZ_ASSERT(threadLocalInfo);
-  MOZ_ASSERT(!threadLocalInfo->mActor);
-
-  RefPtr<ChildImpl>& actor = threadLocalInfo->mActor;
-  strongActor.swap(actor);
-
-  actor->SetBoundThread();
-
-  while (callback) {
-    callback->ActorCreated(actor);
-    callback = ChildImpl::GetNextCallback();
-  }
-
-  return NS_OK;
-}
-
-NS_IMETHODIMP
-ChildImpl::OpenMainProcessActorRunnable::Run()
-{
-  // May run on any thread!
-
-  AssertIsInMainProcess();
-  MOZ_ASSERT(mActor);
-  MOZ_ASSERT(mParentActor);
-  MOZ_ASSERT(mParentMessageLoop);
-
-  nsCOMPtr<nsIIPCBackgroundChildCreateCallback> callback =
-    ChildImpl::GetNextCallback();
-  MOZ_ASSERT(callback,
-             "There should be at least one callback when first creating the "
-             "actor!");
-
-  RefPtr<ChildImpl> strongChildActor;
-  mActor.swap(strongChildActor);
-
-  RefPtr<ParentImpl> parentActor;
-  mParentActor.swap(parentActor);
-
-  MessageChannel* parentChannel = parentActor->GetIPCChannel();
-  MOZ_ASSERT(parentChannel);
-
-  if (!strongChildActor->Open(parentChannel, mParentMessageLoop, ChildSide)) {
-    NS_WARNING("Failed to open ChildImpl!");
-
-    parentActor->Destroy();
-
-    while (callback) {
-      callback->ActorFailed();
-      callback = ChildImpl::GetNextCallback();
-    }
-
-    return NS_OK;
-  }
-
-  // Make sure the parent knows it is same process.
-  parentActor->SetOtherProcessId(base::GetCurrentProcId());
-
-  // Now that Open() has succeeded transfer the ownership of the actors to IPDL.
-  Unused << parentActor.forget();
-
-  auto threadLocalInfo =
-    static_cast<ThreadLocalInfo*>(PR_GetThreadPrivate(sThreadLocalIndex));
-
-  MOZ_ASSERT(threadLocalInfo);
-  MOZ_ASSERT(!threadLocalInfo->mActor);
-
-  RefPtr<ChildImpl>& childActor = threadLocalInfo->mActor;
-  strongChildActor.swap(childActor);
-
-  childActor->SetBoundThread();
-
-  while (callback) {
-    callback->ActorCreated(childActor);
-    callback = ChildImpl::GetNextCallback();
-  }
-
-  return NS_OK;
-}
-
-NS_IMETHODIMP
-ChildImpl::CreateActorRunnable::Run()
-{
-  AssertIsOnMainThread();
-
-  if (!OpenProtocolOnMainThread(mEventTarget)) {
-    NS_WARNING("OpenProtocolOnMainThread failed!");
-    return NS_ERROR_FAILURE;
-  }
-
-  return NS_OK;
-}
-
-void
-ChildImpl::ParentCreateCallback::Success(
-                                      already_AddRefed<ParentImpl> aParentActor,
-                                      MessageLoop* aParentMessageLoop)
-{
-  AssertIsInMainProcess();
-  AssertIsOnMainThread();
-
-  RefPtr<ParentImpl> parentActor = aParentActor;
-  MOZ_ASSERT(parentActor);
-  MOZ_ASSERT(aParentMessageLoop);
-  MOZ_ASSERT(mEventTarget);
-
-  RefPtr<ChildImpl> childActor = new ChildImpl();
-
-  nsCOMPtr<nsIEventTarget> target;
-  mEventTarget.swap(target);
-
-  nsCOMPtr<nsIRunnable> openRunnable =
-    new OpenMainProcessActorRunnable(childActor.forget(), parentActor.forget(),
-                                     aParentMessageLoop);
-  if (NS_FAILED(target->Dispatch(openRunnable, NS_DISPATCH_NORMAL))) {
-    NS_WARNING("Failed to dispatch open runnable!");
-  }
-}
-
-void
-ChildImpl::ParentCreateCallback::Failure()
-{
-  AssertIsInMainProcess();
-  AssertIsOnMainThread();
-  MOZ_ASSERT(mEventTarget);
-
-  nsCOMPtr<nsIEventTarget> target;
-  mEventTarget.swap(target);
-
-  DispatchFailureCallback(target);
-}
-
-// static
-bool
-ChildImpl::OpenProtocolOnMainThread(nsIEventTarget* aEventTarget)
-{
-  AssertIsOnMainThread();
-  MOZ_ASSERT(aEventTarget);
-
-  if (sShutdownHasStarted) {
-    MOZ_CRASH("Called BackgroundChild::GetOrCreateForCurrentThread after "
-              "shutdown has started!");
-  }
-
-  if (XRE_IsParentProcess()) {
-    RefPtr<ParentImpl::CreateCallback> parentCallback =
-      new ParentCreateCallback(aEventTarget);
-
-    if (!ParentImpl::CreateActorForSameProcess(parentCallback)) {
-      NS_WARNING("BackgroundParent::CreateActor() failed!");
-      DispatchFailureCallback(aEventTarget);
-      return false;
-    }
-
-    return true;
-  }
-
-  ContentChild* content = ContentChild::GetSingleton();
-  MOZ_ASSERT(content);
-
-  if (content->IsShuttingDown()) {
-    // The transport for ContentChild is shut down and can't be used to open
-    // PBackground.
-    DispatchFailureCallback(aEventTarget);
-    return false;
-  }
-
-  Endpoint<PBackgroundParent> parent;
-  Endpoint<PBackgroundChild> child;
-  nsresult rv;
-  rv = PBackground::CreateEndpoints(content->OtherPid(),
-                                    base::GetCurrentProcId(),
-                                    &parent, &child);
-  if (NS_FAILED(rv)) {
-    MOZ_CRASH("Failed to create top level actor!");
-    return false;
-  }
-
-  if (!content->SendInitBackground(Move(parent))) {
-    MOZ_CRASH("Failed to create top level actor!");
-    return false;
-  }
-
-  if (!sPendingTargets) {
-    sPendingTargets = new nsTArray<nsCOMPtr<nsIEventTarget>>(1);
-    ClearOnShutdown(&sPendingTargets);
-  }
-
-  sPendingTargets->AppendElement(aEventTarget);
-
-  Alloc(Move(child));
-
-  return true;
-}
-
-// static
-void
-ChildImpl::DispatchFailureCallback(nsIEventTarget* aEventTarget)
-{
-  MOZ_ASSERT(aEventTarget);
-
-  nsCOMPtr<nsIRunnable> callbackRunnable = new FailedCreateCallbackRunnable();
-  if (NS_FAILED(aEventTarget->Dispatch(callbackRunnable, NS_DISPATCH_NORMAL))) {
-    NS_WARNING("Failed to dispatch CreateCallbackRunnable!");
-  }
-}
-
-=======
->>>>>>> a17af05f
 void
 ChildImpl::ActorDestroy(ActorDestroyReason aWhy)
 {
