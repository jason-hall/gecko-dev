/* This Source Code Form is subject to the terms of the Mozilla Public
 * License, v. 2.0. If a copy of the MPL was not distributed with this
 * file, You can obtain one at http://mozilla.org/MPL/2.0/. */

include ProtocolTypes;

using struct mozilla::void_t
  from "ipc/IPCMessageUtils.h";

namespace mozilla {
namespace ipc {

struct HeaderEntry
{
  nsCString name;
  nsCString value;
};

struct StringInputStreamParams
{
  nsCString data;
};

struct FileInputStreamParams
{
  uint32_t fileDescriptorIndex;
  int32_t behaviorFlags;
  int32_t ioFlags;
};

struct TemporaryFileInputStreamParams
{
  uint32_t fileDescriptorIndex;
  uint64_t startPos;
  uint64_t endPos;
};

struct MultiplexInputStreamParams
{
  InputStreamParams[] streams;
  uint32_t currentStream;
  nsresult status;
  bool startedReadingCurrent;
};

struct SlicedInputStreamParams
{
  InputStreamParams stream;
  uint64_t start;
  uint64_t length;
  uint64_t curPos;
  bool closed;
};

struct IPCBlobInputStreamParams
{
  nsID id;
};

struct SlicedInputStreamParams
{
  InputStreamParams stream;
  uint64_t start;
  uint64_t length;
  uint64_t curPos;
  bool closed;
};

union InputStreamParams
{
  StringInputStreamParams;
  FileInputStreamParams;
  TemporaryFileInputStreamParams;
  BufferedInputStreamParams;
  MIMEInputStreamParams;
  MultiplexInputStreamParams;
<<<<<<< HEAD
  RemoteInputStreamParams;
  SameProcessInputStreamParams;
  SlicedInputStreamParams;
=======
  SlicedInputStreamParams;
  IPCBlobInputStreamParams;
>>>>>>> a17af05f
};

union OptionalInputStreamParams
{
  void_t;
  InputStreamParams;
};

struct BufferedInputStreamParams
{
  OptionalInputStreamParams optionalStream;
  uint32_t bufferSize;
};

struct MIMEInputStreamParams
{
  OptionalInputStreamParams optionalStream;
  HeaderEntry[] headers;
  bool startedReading;
};

} // namespace ipc
} // namespace mozilla<|MERGE_RESOLUTION|>--- conflicted
+++ resolved
@@ -57,15 +57,6 @@
   nsID id;
 };
 
-struct SlicedInputStreamParams
-{
-  InputStreamParams stream;
-  uint64_t start;
-  uint64_t length;
-  uint64_t curPos;
-  bool closed;
-};
-
 union InputStreamParams
 {
   StringInputStreamParams;
@@ -74,14 +65,8 @@
   BufferedInputStreamParams;
   MIMEInputStreamParams;
   MultiplexInputStreamParams;
-<<<<<<< HEAD
-  RemoteInputStreamParams;
-  SameProcessInputStreamParams;
-  SlicedInputStreamParams;
-=======
   SlicedInputStreamParams;
   IPCBlobInputStreamParams;
->>>>>>> a17af05f
 };
 
 union OptionalInputStreamParams
