/* -*- Mode: C++; tab-width: 4; indent-tabs-mode: nil; c-basic-offset: 4 -*-
 * vim: sw=4 ts=4 et :
 */
/* This Source Code Form is subject to the terms of the Mozilla Public
 * License, v. 2.0. If a copy of the MPL was not distributed with this
 * file, You can obtain one at http://mozilla.org/MPL/2.0/. */

#ifndef ipc_glue_MessageChannel_h
#define ipc_glue_MessageChannel_h 1

#include "base/basictypes.h"
#include "base/message_loop.h"

<<<<<<< HEAD
=======
#include "nsIMemoryReporter.h"
#include "mozilla/Atomics.h"
>>>>>>> a17af05f
#include "mozilla/DebugOnly.h"
#include "mozilla/Monitor.h"
#include "mozilla/MozPromise.h"
#include "mozilla/Vector.h"
#if defined(OS_WIN)
#include "mozilla/ipc/Neutering.h"
#endif // defined(OS_WIN)
#include "mozilla/ipc/Transport.h"
#include "MessageLink.h"
#include "nsILabelableRunnable.h"
#include "nsThreadUtils.h"

#include <deque>
#include <functional>
<<<<<<< HEAD
#include <stack>
=======
#include <map>
>>>>>>> a17af05f
#include <math.h>
#include <stack>
#include <vector>

class nsIEventTarget;

namespace mozilla {
namespace ipc {

class MessageChannel;
class IToplevelProtocol;

class RefCountedMonitor : public Monitor
{
  public:
    RefCountedMonitor()
        : Monitor("mozilla.ipc.MessageChannel.mMonitor")
    {}

    NS_INLINE_DECL_THREADSAFE_REFCOUNTING(RefCountedMonitor)

  private:
    ~RefCountedMonitor() {}
};

enum class SyncSendError {
    SendSuccess,
    PreviousTimeout,
    SendingCPOWWhileDispatchingSync,
    SendingCPOWWhileDispatchingUrgent,
    NotConnectedBeforeSend,
    DisconnectedDuringSend,
    CancelledBeforeSend,
    CancelledAfterSend,
    TimedOut,
    ReplyError,
};

<<<<<<< HEAD
=======
enum class PromiseRejectReason {
    SendError,
    ChannelClosed,
    HandlerRejected,
    ActorDestroyed,
    EndGuard_,
};

>>>>>>> a17af05f
enum ChannelState {
    ChannelClosed,
    ChannelOpening,
    ChannelConnected,
    ChannelTimeout,
    ChannelClosing,
    ChannelError
};

class AutoEnterTransaction;

class MessageChannel : HasResultCodes, MessageLoop::DestructionObserver
{
    friend class ProcessLink;
    friend class ThreadLink;

    class CxxStackFrame;
    class InterruptFrame;

    typedef mozilla::Monitor Monitor;

    // We could templatize the actor type but it would unnecessarily
    // expand the code size. Using the actor address as the
    // identifier is already good enough.
    typedef void* ActorIdType;

    struct PromiseHolder
    {
        RefPtr<MozPromiseRefcountable> mPromise;

        // For rejecting and removing the pending promises when a
        // subprotocol is destoryed.
        ActorIdType mActorId;

        std::function<void(MozPromiseRefcountable*,
                           PromiseRejectReason,
                           const char*)> mRejectFunction;
    };
    static Atomic<size_t> gUnresolvedPromises;
    friend class PromiseReporter;

  public:
    static const int32_t kNoTimeout;

    typedef IPC::Message Message;
    typedef IPC::MessageInfo MessageInfo;
    typedef mozilla::ipc::Transport Transport;

<<<<<<< HEAD
    explicit MessageChannel(IToplevelProtocol *aListener);
=======
    explicit MessageChannel(const char *aName,
                            IToplevelProtocol *aListener);
>>>>>>> a17af05f
    ~MessageChannel();

    IToplevelProtocol *Listener() const {
        return mListener;
    }

    // "Open" from the perspective of the transport layer; the underlying
    // socketpair/pipe should already be created.
    //
    // Returns true if the transport layer was successfully connected,
    // i.e., mChannelState == ChannelConnected.
    bool Open(Transport* aTransport, MessageLoop* aIOLoop=0, Side aSide=UnknownSide);

    // "Open" a connection to another thread in the same process.
    //
    // Returns true if the transport layer was successfully connected,
    // i.e., mChannelState == ChannelConnected.
    //
    // For more details on the process of opening a channel between
    // threads, see the extended comment on this function
    // in MessageChannel.cpp.
    bool Open(MessageChannel *aTargetChan, nsIEventTarget *aEventTarget, Side aSide);

    // Close the underlying transport channel.
    void Close();

    // Force the channel to behave as if a channel error occurred. Valid
    // for process links only, not thread links.
    void CloseWithError();

    void CloseWithTimeout();

    void SetAbortOnError(bool abort)
    {
        mAbortOnError = abort;
    }

    // Call aInvoke for each pending message until it returns false.
    // XXX: You must get permission from an IPC peer to use this function
    //      since it requires custom deserialization and re-orders events.
<<<<<<< HEAD
    void PeekMessages(std::function<bool(const Message& aMsg)> aInvoke);
=======
    void PeekMessages(const std::function<bool(const Message& aMsg)>& aInvoke);
>>>>>>> a17af05f

    // Misc. behavioral traits consumers can request for this channel
    enum ChannelFlags {
      REQUIRE_DEFAULT                         = 0,
      // Windows: if this channel operates on the UI thread, indicates
      // WindowsMessageLoop code should enable deferred native message
      // handling to prevent deadlocks. Should only be used for protocols
      // that manage child processes which might create native UI, like
      // plugins.
      REQUIRE_DEFERRED_MESSAGE_PROTECTION     = 1 << 0,
      // Windows: When this flag is specified, any wait that occurs during
      // synchronous IPC will be alertable, thus allowing a11y code in the
      // chrome process to reenter content while content is waiting on a
      // synchronous call.
      REQUIRE_A11Y_REENTRY                    = 1 << 1,
    };
    void SetChannelFlags(ChannelFlags aFlags) { mFlags = aFlags; }
    ChannelFlags GetChannelFlags() { return mFlags; }

    // Asynchronously send a message to the other side of the channel
    bool Send(Message* aMsg);

<<<<<<< HEAD
=======
    // Asynchronously send a message to the other side of the channel
    // and wait for asynchronous reply
    template<typename Promise>
    bool Send(Message* aMsg, Promise* aPromise, ActorIdType aActorId) {
        int32_t seqno = NextSeqno();
        aMsg->set_seqno(seqno);
        if (!Send(aMsg)) {
            return false;
        }
        PromiseHolder holder;
        holder.mPromise = aPromise;
        holder.mActorId = aActorId;
        holder.mRejectFunction = [](MozPromiseRefcountable* aRejectPromise,
                                    PromiseRejectReason aReason,
                                    const char* aRejectSite) {
            static_cast<Promise*>(aRejectPromise)->Reject(aReason, aRejectSite);
        };
        mPendingPromises.insert(std::make_pair(seqno, Move(holder)));
        gUnresolvedPromises++;
        return true;
    }

>>>>>>> a17af05f
    void SendBuildID();

    // Asynchronously deliver a message back to this side of the
    // channel
    bool Echo(Message* aMsg);

    // Synchronously send |msg| (i.e., wait for |reply|)
    bool Send(Message* aMsg, Message* aReply);

    // Make an Interrupt call to the other side of the channel
    bool Call(Message* aMsg, Message* aReply);

    // Wait until a message is received
    bool WaitForIncomingMessage();

    bool CanSend() const;

    // Remove and return a promise that needs reply
    already_AddRefed<MozPromiseRefcountable> PopPromise(const Message& aMsg);

    // Used to reject and remove pending promises owned by the given
    // actor when it's about to be destroyed.
    void RejectPendingPromisesForActor(ActorIdType aActorId);

    // If sending a sync message returns an error, this function gives a more
    // descriptive error message.
    SyncSendError LastSendError() const {
        AssertWorkerThread();
        return mLastSendError;
    }

    // Currently only for debugging purposes, doesn't aquire mMonitor.
    ChannelState GetChannelState__TotallyRacy() const {
        return mChannelState;
    }

    void SetReplyTimeoutMs(int32_t aTimeoutMs);

    bool IsOnCxxStack() const {
        return !mCxxStackFrames.empty();
    }

    bool IsInTransaction() const;
    void CancelCurrentTransaction();

    // Force all calls to Send to defer actually sending messages. This will
    // cause sync messages to block until another thread calls
    // StopPostponingSends.
    //
    // This must be called from the worker thread.
    void BeginPostponingSends();

    // Stop postponing sent messages, and immediately flush all postponed
    // messages to the link. This may be called from any thread.
    //
    // Note that there are no ordering guarantees between two different
    // MessageChannels. If channel B sends a message, then stops postponing
    // channel A, messages from A may arrive before B. The easiest way to order
    // this, if needed, is to make B send a sync message.
    void StopPostponingSends();

    /**
     * This function is used by hang annotation code to determine which IPDL
     * actor is highest in the call stack at the time of the hang. It should
     * be called from the main thread when a sync or intr message is about to
     * be sent.
     */
    int32_t GetTopmostMessageRoutingId() const;

    // Unsound_IsClosed and Unsound_NumQueuedMessages are safe to call from any
    // thread, but they make no guarantees about whether you'll get an
    // up-to-date value; the values are written on one thread and read without
    // locking, on potentially different threads.  Thus you should only use
    // them when you don't particularly care about getting a recent value (e.g.
    // in a memory report).
    bool Unsound_IsClosed() const {
        return mLink ? mLink->Unsound_IsClosed() : true;
    }
    uint32_t Unsound_NumQueuedMessages() const {
        return mLink ? mLink->Unsound_NumQueuedMessages() : 0;
    }

    static bool IsPumpingMessages() {
        return sIsPumpingMessages;
    }
    static void SetIsPumpingMessages(bool aIsPumping) {
        sIsPumpingMessages = aIsPumping;
    }

#ifdef OS_WIN
    struct MOZ_STACK_CLASS SyncStackFrame
    {
        SyncStackFrame(MessageChannel* channel, bool interrupt);
        ~SyncStackFrame();

        bool mInterrupt;
        bool mSpinNestedEvents;
        bool mListenerNotified;
        MessageChannel* mChannel;

        // The previous stack frame for this channel.
        SyncStackFrame* mPrev;

        // The previous stack frame on any channel.
        SyncStackFrame* mStaticPrev;
    };
    friend struct MessageChannel::SyncStackFrame;

    static bool IsSpinLoopActive() {
        for (SyncStackFrame* frame = sStaticTopFrame; frame; frame = frame->mPrev) {
            if (frame->mSpinNestedEvents)
                return true;
        }
        return false;
    }

  protected:
    // The deepest sync stack frame for this channel.
    SyncStackFrame* mTopFrame;

    bool mIsSyncWaitingOnNonMainThread;

    // The deepest sync stack frame on any channel.
    static SyncStackFrame* sStaticTopFrame;

  public:
    void ProcessNativeEventsInInterruptCall();
    static void NotifyGeckoEventDispatch();

  private:
    void SpinInternalEventLoop();
#if defined(ACCESSIBILITY)
    bool WaitForSyncNotifyWithA11yReentry();
#endif // defined(ACCESSIBILITY)
#endif // defined(OS_WIN)

  private:
    void CommonThreadOpenInit(MessageChannel *aTargetChan, Side aSide);
    void OnOpenAsSlave(MessageChannel *aTargetChan, Side aSide);

    void PostErrorNotifyTask();
    void OnNotifyMaybeChannelError();
    void ReportConnectionError(const char* aChannelName, Message* aMsg = nullptr) const;
    void ReportMessageRouteError(const char* channelName) const;
    bool MaybeHandleError(Result code, const Message& aMsg, const char* channelName);

    void Clear();

    // Send OnChannelConnected notification to listeners.
    void DispatchOnChannelConnected();

    bool InterruptEventOccurred();
    bool HasPendingEvents();

    void ProcessPendingRequests(AutoEnterTransaction& aTransaction);
    bool ProcessPendingRequest(Message &&aUrgent);

    void MaybeUndeferIncall();
    void EnqueuePendingMessages();

    // Dispatches an incoming message to its appropriate handler.
    void DispatchMessage(Message &&aMsg);

    // DispatchMessage will route to one of these functions depending on the
    // protocol type of the message.
    void DispatchSyncMessage(const Message &aMsg, Message*& aReply);
    void DispatchUrgentMessage(const Message &aMsg);
    void DispatchAsyncMessage(const Message &aMsg);
    void DispatchRPCMessage(const Message &aMsg);
    void DispatchInterruptMessage(Message &&aMsg, size_t aStackDepth);

    // Return true if the wait ended because a notification was received.
    //
    // Return false if the time elapsed from when we started the process of
    // waiting until afterwards exceeded the currently allotted timeout.
    // That *DOES NOT* mean false => "no event" (== timeout); there are many
    // circumstances that could cause the measured elapsed time to exceed the
    // timeout EVEN WHEN we were notified.
    //
    // So in sum: true is a meaningful return value; false isn't,
    // necessarily.
    bool WaitForSyncNotify(bool aHandleWindowsMessages);
    bool WaitForInterruptNotify();

    bool WaitResponse(bool aWaitTimedOut);

    bool ShouldContinueFromTimeout();

    void EndTimeout();
    void CancelTransaction(int transaction);

    void RepostAllMessages();

    // The "remote view of stack depth" can be different than the
    // actual stack depth when there are out-of-turn replies.  When we
    // receive one, our actual Interrupt stack depth doesn't decrease, but
    // the other side (that sent the reply) thinks it has.  So, the
    // "view" returned here is |stackDepth| minus the number of
    // out-of-turn replies.
    //
    // Only called from the worker thread.
    size_t RemoteViewOfStackDepth(size_t stackDepth) const {
        AssertWorkerThread();
        return stackDepth - mOutOfTurnReplies.size();
    }

    int32_t NextSeqno() {
        AssertWorkerThread();
        return (mSide == ChildSide) ? --mNextSeqno : ++mNextSeqno;
    }

    // This helper class manages mCxxStackDepth on behalf of MessageChannel.
    // When the stack depth is incremented from zero to non-zero, it invokes
    // a callback, and similarly for when the depth goes from non-zero to zero.
    void EnteredCxxStack();
    void ExitedCxxStack();

    void EnteredCall();
    void ExitedCall();

    void EnteredSyncSend();
    void ExitedSyncSend();

    void DebugAbort(const char* file, int line, const char* cond,
                    const char* why,
                    bool reply=false);

    // This method is only safe to call on the worker thread, or in a
    // debugger with all threads paused.
    void DumpInterruptStack(const char* const pfx="") const;

  private:
    // Called from both threads
    size_t InterruptStackDepth() const {
        mMonitor->AssertCurrentThreadOwns();
        return mInterruptStack.size();
    }

    bool AwaitingInterruptReply() const {
        mMonitor->AssertCurrentThreadOwns();
        return !mInterruptStack.empty();
    }
    bool AwaitingIncomingMessage() const {
        mMonitor->AssertCurrentThreadOwns();
        return mIsWaitingForIncoming;
    }

    class MOZ_STACK_CLASS AutoEnterWaitForIncoming
    {
    public:
        explicit AutoEnterWaitForIncoming(MessageChannel& aChannel)
            : mChannel(aChannel)
        {
            aChannel.mMonitor->AssertCurrentThreadOwns();
            aChannel.mIsWaitingForIncoming = true;
        }

        ~AutoEnterWaitForIncoming()
        {
            mChannel.mIsWaitingForIncoming = false;
        }

    private:
        MessageChannel& mChannel;
    };
    friend class AutoEnterWaitForIncoming;

    // Returns true if we're dispatching an async message's callback.
    bool DispatchingAsyncMessage() const {
        AssertWorkerThread();
        return mDispatchingAsyncMessage;
    }

    int DispatchingAsyncMessageNestedLevel() const {
        AssertWorkerThread();
        return mDispatchingAsyncMessageNestedLevel;
    }

    bool Connected() const;

  private:
    // Executed on the IO thread.
    void NotifyWorkerThread();

    // Return true if |aMsg| is a special message targeted at the IO
    // thread, in which case it shouldn't be delivered to the worker.
    bool MaybeInterceptSpecialIOMessage(const Message& aMsg);

    void OnChannelConnected(int32_t peer_id);

    // Tell the IO thread to close the channel and wait for it to ACK.
    void SynchronouslyClose();

    // Returns true if ShouldDeferMessage(aMsg) is guaranteed to return true.
    // Otherwise, the result of ShouldDeferMessage(aMsg) may be true or false,
    // depending on context.
    static bool IsAlwaysDeferred(const Message& aMsg);

    // Helper for sending a message via the link. This should only be used for
    // non-special messages that might have to be postponed.
    void SendMessageToLink(Message* aMsg);

    bool WasTransactionCanceled(int transaction);
    bool ShouldDeferMessage(const Message& aMsg);
    bool ShouldDeferInterruptMessage(const Message& aMsg, size_t aStackDepth);
    void OnMessageReceivedFromLink(Message&& aMsg);
    void OnChannelErrorFromLink();

  private:
    // Run on the not current thread.
    void NotifyChannelClosed();
    void NotifyMaybeChannelError();

  private:
    // Can be run on either thread
    void AssertWorkerThread() const
    {
<<<<<<< HEAD
        MOZ_ASSERT(mWorkerLoopID != -1, "Channel hasn't been opened yet");
        MOZ_RELEASE_ASSERT(mWorkerLoopID == MessageLoop::current()->id(),
=======
        MOZ_ASSERT(mWorkerThread, "Channel hasn't been opened yet");
        MOZ_RELEASE_ASSERT(mWorkerThread == GetCurrentVirtualThread(),
>>>>>>> a17af05f
                           "not on worker thread!");
    }

    // The "link" thread is either the I/O thread (ProcessLink) or the
    // other actor's work thread (ThreadLink).  In either case, it is
    // NOT our worker thread.
    void AssertLinkThread() const
    {
<<<<<<< HEAD
        MOZ_ASSERT(mWorkerLoopID != -1, "Channel hasn't been opened yet");
        MOZ_RELEASE_ASSERT(mWorkerLoopID != MessageLoop::current()->id(),
=======
        MOZ_ASSERT(mWorkerThread, "Channel hasn't been opened yet");
        MOZ_RELEASE_ASSERT(mWorkerThread != GetCurrentVirtualThread(),
>>>>>>> a17af05f
                           "on worker thread but should not be!");
    }

  private:
    class MessageTask :
        public CancelableRunnable,
        public LinkedListElement<RefPtr<MessageTask>>,
<<<<<<< HEAD
        public nsIRunnablePriority
=======
        public nsIRunnablePriority,
        public nsILabelableRunnable
>>>>>>> a17af05f
    {
    public:
        explicit MessageTask(MessageChannel* aChannel, Message&& aMessage);

        NS_DECL_ISUPPORTS_INHERITED

        NS_IMETHOD Run() override;
        nsresult Cancel() override;
        NS_IMETHOD GetPriority(uint32_t* aPriority) override;
        void Post();
        void Clear();

        bool IsScheduled() const { return mScheduled; }

        Message& Msg() { return mMessage; }
        const Message& Msg() const { return mMessage; }

<<<<<<< HEAD
    private:
        MessageTask() = delete;
        MessageTask(const MessageTask&) = delete;
        ~MessageTask() {}

        MessageChannel* mChannel;
        Message mMessage;
        bool mScheduled : 1;
    };

    bool ShouldRunMessage(const Message& aMsg);
    void RunMessage(MessageTask& aTask);

    typedef LinkedList<RefPtr<MessageTask>> MessageQueue;
    typedef std::map<size_t, Message> MessageMap;
    typedef IPC::Message::msgid_t msgid_t;
=======
        bool GetAffectedSchedulerGroups(nsTArray<RefPtr<SchedulerGroup>>& aGroups) override;

    private:
        MessageTask() = delete;
        MessageTask(const MessageTask&) = delete;
        ~MessageTask() {}

        MessageChannel* mChannel;
        Message mMessage;
        bool mScheduled : 1;
    };
>>>>>>> a17af05f

    bool ShouldRunMessage(const Message& aMsg);
    void RunMessage(MessageTask& aTask);

    typedef LinkedList<RefPtr<MessageTask>> MessageQueue;
    typedef std::map<size_t, Message> MessageMap;
    typedef std::map<size_t, PromiseHolder> PromiseMap;
    typedef IPC::Message::msgid_t msgid_t;

    void WillDestroyCurrentMessageLoop() override;

  private:
    // This will be a string literal, so lifetime is not an issue.
    const char* mName;

    // Based on presumption the listener owns and overlives the channel,
    // this is never nullified.
    IToplevelProtocol* mListener;
    ChannelState mChannelState;
    RefPtr<RefCountedMonitor> mMonitor;
    Side mSide;
    MessageLink* mLink;
    MessageLoop* mWorkerLoop;           // thread where work is done
    RefPtr<CancelableRunnable> mChannelErrorTask;  // NotifyMaybeChannelError runnable

<<<<<<< HEAD
    // id() of mWorkerLoop.  This persists even after mWorkerLoop is cleared
    // during channel shutdown.
    int mWorkerLoopID;
=======
    // Thread we are allowed to send and receive on. This persists even after
    // mWorkerLoop is cleared during channel shutdown.
    PRThread* mWorkerThread;
>>>>>>> a17af05f

    // Timeout periods are broken up in two to prevent system suspension from
    // triggering an abort. This method (called by WaitForEvent with a 'did
    // timeout' flag) decides if we should wait again for half of mTimeoutMs
    // or give up.
    int32_t mTimeoutMs;
    bool mInTimeoutSecondHalf;

    // Worker-thread only; sequence numbers for messages that require
    // replies.
    int32_t mNextSeqno;

    static bool sIsPumpingMessages;

    // If ::Send returns false, this gives a more descriptive error.
    SyncSendError mLastSendError;

    template<class T>
    class AutoSetValue {
      public:
        explicit AutoSetValue(T &var, const T &newValue)
          : mVar(var), mPrev(var), mNew(newValue)
        {
            mVar = newValue;
        }
        ~AutoSetValue() {
            // The value may have been zeroed if the transaction was
            // canceled. In that case we shouldn't return it to its previous
            // value.
            if (mVar == mNew) {
                mVar = mPrev;
            }
        }
      private:
        T& mVar;
        T mPrev;
        T mNew;
    };

    bool mDispatchingAsyncMessage;
    int mDispatchingAsyncMessageNestedLevel;

    // When we send an urgent request from the parent process, we could race
    // with an RPC message that was issued by the child beforehand. In this
    // case, if the parent were to wake up while waiting for the urgent reply,
    // and process the RPC, it could send an additional urgent message. The
    // child would wake up to process the urgent message (as it always will),
    // then send a reply, which could be received by the parent out-of-order
    // with respect to the first urgent reply.
    //
    // To address this problem, urgent or RPC requests are associated with a
    // "transaction". Whenever one side of the channel wishes to start a
    // chain of RPC/urgent messages, it allocates a new transaction ID. Any
    // messages the parent receives, not apart of this transaction, are
    // deferred. When issuing RPC/urgent requests on top of a started
    // transaction, the initiating transaction ID is used.
    //
    // To ensure IDs are unique, we use sequence numbers for transaction IDs,
    // which grow in opposite directions from child to parent.

    friend class AutoEnterTransaction;
    AutoEnterTransaction *mTransactionStack;

    int32_t CurrentNestedInsideSyncTransaction() const;

    bool AwaitingSyncReply() const;
    int AwaitingSyncReplyNestedLevel() const;

    bool DispatchingSyncMessage() const;
    int DispatchingSyncMessageNestedLevel() const;
<<<<<<< HEAD
=======

#ifdef DEBUG
    void AssertMaybeDeferredCountCorrect();
#else
    void AssertMaybeDeferredCountCorrect() {}
#endif
>>>>>>> a17af05f

    // If a sync message times out, we store its sequence number here. Any
    // future sync messages will fail immediately. Once the reply for original
    // sync message is received, we allow sync messages again.
    //
    // When a message times out, nothing is done to inform the other side. The
    // other side will eventually dispatch the message and send a reply. Our
    // side is responsible for replying to all sync messages sent by the other
    // side when it dispatches the timed out message. The response is always an
    // error.
    //
    // A message is only timed out if it initiated a transaction. This avoids
    // hitting a lot of corner cases with message nesting that we don't really
    // care about.
    int32_t mTimedOutMessageSeqno;
    int mTimedOutMessageNestedLevel;

    // Queue of all incoming messages.
    //
    // If both this side and the other side are functioning correctly, the queue
    // can only be in certain configurations.  Let
    //
    //   |A<| be an async in-message,
    //   |S<| be a sync in-message,
    //   |C<| be an Interrupt in-call,
    //   |R<| be an Interrupt reply.
    //
    // The queue can only match this configuration
    //
    //  A<* (S< | C< | R< (?{mInterruptStack.size() == 1} A<* (S< | C<)))
    //
    // The other side can send as many async messages |A<*| as it wants before
    // sending us a blocking message.
    //
    // The first case is |S<|, a sync in-msg.  The other side must be blocked,
    // and thus can't send us any more messages until we process the sync
    // in-msg.
    //
    // The second case is |C<|, an Interrupt in-call; the other side must be blocked.
    // (There's a subtlety here: this in-call might have raced with an
    // out-call, but we detect that with the mechanism below,
    // |mRemoteStackDepth|, and races don't matter to the queue.)
    //
    // Final case, the other side replied to our most recent out-call |R<|.
    // If that was the *only* out-call on our stack, |?{mInterruptStack.size() == 1}|,
    // then other side "finished with us," and went back to its own business.
    // That business might have included sending any number of async message
    // |A<*| until sending a blocking message |(S< | C<)|.  If we had more than
    // one Interrupt call on our stack, the other side *better* not have sent us
    // another blocking message, because it's blocked on a reply from us.
    //
    MessageQueue mPending;

    // The number of messages in mPending for which IsAlwaysDeferred is false
    // (i.e., the number of messages that might not be deferred, depending on
    // context).
    size_t mMaybeDeferredPendingCount;

    // Stack of all the out-calls on which this channel is awaiting responses.
    // Each stack refers to a different protocol and the stacks are mutually
    // exclusive: multiple outcalls of the same kind cannot be initiated while
    // another is active.
    std::stack<MessageInfo> mInterruptStack;

    // This is what we think the Interrupt stack depth is on the "other side" of this
    // Interrupt channel.  We maintain this variable so that we can detect racy Interrupt
    // calls.  With each Interrupt out-call sent, we send along what *we* think the
    // stack depth of the remote side is *before* it will receive the Interrupt call.
    //
    // After sending the out-call, our stack depth is "incremented" by pushing
    // that pending message onto mPending.
    //
    // Then when processing an in-call |c|, it must be true that
    //
    //   mInterruptStack.size() == c.remoteDepth
    //
    // I.e., my depth is actually the same as what the other side thought it
    // was when it sent in-call |c|.  If this fails to hold, we have detected
    // racy Interrupt calls.
    //
    // We then increment mRemoteStackDepth *just before* processing the
    // in-call, since we know the other side is waiting on it, and decrement
    // it *just after* finishing processing that in-call, since our response
    // will pop the top of the other side's |mPending|.
    //
    // One nice aspect of this race detection is that it is symmetric; if one
    // side detects a race, then the other side must also detect the same race.
    size_t mRemoteStackDepthGuess;

    // Approximation of code frames on the C++ stack. It can only be
    // interpreted as the implication:
    //
    //  !mCxxStackFrames.empty() => MessageChannel code on C++ stack
    //
    // This member is only accessed on the worker thread, and so is not
    // protected by mMonitor.  It is managed exclusively by the helper
    // |class CxxStackFrame|.
    mozilla::Vector<InterruptFrame> mCxxStackFrames;

    // Did we process an Interrupt out-call during this stack?  Only meaningful in
    // ExitedCxxStack(), from which this variable is reset.
    bool mSawInterruptOutMsg;

    // Are we waiting on this channel for an incoming message? This is used
    // to implement WaitForIncomingMessage(). Must only be accessed while owning
    // mMonitor.
    bool mIsWaitingForIncoming;

    // Map of replies received "out of turn", because of Interrupt
    // in-calls racing with replies to outstanding in-calls.  See
    // https://bugzilla.mozilla.org/show_bug.cgi?id=521929.
    MessageMap mOutOfTurnReplies;

    // Map of async Promises that are still waiting replies.
    PromiseMap mPendingPromises;

    // Stack of Interrupt in-calls that were deferred because of race
    // conditions.
    std::stack<Message> mDeferred;

#ifdef OS_WIN
    HANDLE mEvent;
#endif

    // Should the channel abort the process from the I/O thread when
    // a channel error occurs?
    bool mAbortOnError;

    // True if the listener has already been notified of a channel close or
    // error.
    bool mNotifiedChannelDone;

    // See SetChannelFlags
    ChannelFlags mFlags;

    // Task and state used to asynchronously notify channel has been connected
    // safely.  This is necessary to be able to cancel notification if we are
    // closed at the same time.
    RefPtr<CancelableRunnable> mOnChannelConnectedTask;
    bool mPeerPidSet;
    int32_t mPeerPid;

    // Channels can enter messages are not sent immediately; instead, they are
    // held in a queue until another thread deems it is safe to send them.
    bool mIsPostponingSends;
    std::vector<UniquePtr<Message>> mPostponedSends;
};

void
CancelCPOWs();

} // namespace ipc
} // namespace mozilla

namespace IPC {
template <>
struct ParamTraits<mozilla::ipc::PromiseRejectReason>
    : public ContiguousEnumSerializer<mozilla::ipc::PromiseRejectReason,
                                      mozilla::ipc::PromiseRejectReason::SendError,
                                      mozilla::ipc::PromiseRejectReason::EndGuard_>
{ };
} // namespace IPC

#endif  // ifndef ipc_glue_MessageChannel_h<|MERGE_RESOLUTION|>--- conflicted
+++ resolved
@@ -11,11 +11,8 @@
 #include "base/basictypes.h"
 #include "base/message_loop.h"
 
-<<<<<<< HEAD
-=======
 #include "nsIMemoryReporter.h"
 #include "mozilla/Atomics.h"
->>>>>>> a17af05f
 #include "mozilla/DebugOnly.h"
 #include "mozilla/Monitor.h"
 #include "mozilla/MozPromise.h"
@@ -30,11 +27,7 @@
 
 #include <deque>
 #include <functional>
-<<<<<<< HEAD
-#include <stack>
-=======
 #include <map>
->>>>>>> a17af05f
 #include <math.h>
 #include <stack>
 #include <vector>
@@ -73,8 +66,6 @@
     ReplyError,
 };
 
-<<<<<<< HEAD
-=======
 enum class PromiseRejectReason {
     SendError,
     ChannelClosed,
@@ -83,7 +74,6 @@
     EndGuard_,
 };
 
->>>>>>> a17af05f
 enum ChannelState {
     ChannelClosed,
     ChannelOpening,
@@ -132,12 +122,8 @@
     typedef IPC::MessageInfo MessageInfo;
     typedef mozilla::ipc::Transport Transport;
 
-<<<<<<< HEAD
-    explicit MessageChannel(IToplevelProtocol *aListener);
-=======
     explicit MessageChannel(const char *aName,
                             IToplevelProtocol *aListener);
->>>>>>> a17af05f
     ~MessageChannel();
 
     IToplevelProtocol *Listener() const {
@@ -178,11 +164,7 @@
     // Call aInvoke for each pending message until it returns false.
     // XXX: You must get permission from an IPC peer to use this function
     //      since it requires custom deserialization and re-orders events.
-<<<<<<< HEAD
-    void PeekMessages(std::function<bool(const Message& aMsg)> aInvoke);
-=======
     void PeekMessages(const std::function<bool(const Message& aMsg)>& aInvoke);
->>>>>>> a17af05f
 
     // Misc. behavioral traits consumers can request for this channel
     enum ChannelFlags {
@@ -205,8 +187,6 @@
     // Asynchronously send a message to the other side of the channel
     bool Send(Message* aMsg);
 
-<<<<<<< HEAD
-=======
     // Asynchronously send a message to the other side of the channel
     // and wait for asynchronous reply
     template<typename Promise>
@@ -229,7 +209,6 @@
         return true;
     }
 
->>>>>>> a17af05f
     void SendBuildID();
 
     // Asynchronously deliver a message back to this side of the
@@ -547,13 +526,8 @@
     // Can be run on either thread
     void AssertWorkerThread() const
     {
-<<<<<<< HEAD
-        MOZ_ASSERT(mWorkerLoopID != -1, "Channel hasn't been opened yet");
-        MOZ_RELEASE_ASSERT(mWorkerLoopID == MessageLoop::current()->id(),
-=======
         MOZ_ASSERT(mWorkerThread, "Channel hasn't been opened yet");
         MOZ_RELEASE_ASSERT(mWorkerThread == GetCurrentVirtualThread(),
->>>>>>> a17af05f
                            "not on worker thread!");
     }
 
@@ -562,13 +536,8 @@
     // NOT our worker thread.
     void AssertLinkThread() const
     {
-<<<<<<< HEAD
-        MOZ_ASSERT(mWorkerLoopID != -1, "Channel hasn't been opened yet");
-        MOZ_RELEASE_ASSERT(mWorkerLoopID != MessageLoop::current()->id(),
-=======
         MOZ_ASSERT(mWorkerThread, "Channel hasn't been opened yet");
         MOZ_RELEASE_ASSERT(mWorkerThread != GetCurrentVirtualThread(),
->>>>>>> a17af05f
                            "on worker thread but should not be!");
     }
 
@@ -576,12 +545,8 @@
     class MessageTask :
         public CancelableRunnable,
         public LinkedListElement<RefPtr<MessageTask>>,
-<<<<<<< HEAD
-        public nsIRunnablePriority
-=======
         public nsIRunnablePriority,
         public nsILabelableRunnable
->>>>>>> a17af05f
     {
     public:
         explicit MessageTask(MessageChannel* aChannel, Message&& aMessage);
@@ -599,7 +564,8 @@
         Message& Msg() { return mMessage; }
         const Message& Msg() const { return mMessage; }
 
-<<<<<<< HEAD
+        bool GetAffectedSchedulerGroups(nsTArray<RefPtr<SchedulerGroup>>& aGroups) override;
+
     private:
         MessageTask() = delete;
         MessageTask(const MessageTask&) = delete;
@@ -609,26 +575,6 @@
         Message mMessage;
         bool mScheduled : 1;
     };
-
-    bool ShouldRunMessage(const Message& aMsg);
-    void RunMessage(MessageTask& aTask);
-
-    typedef LinkedList<RefPtr<MessageTask>> MessageQueue;
-    typedef std::map<size_t, Message> MessageMap;
-    typedef IPC::Message::msgid_t msgid_t;
-=======
-        bool GetAffectedSchedulerGroups(nsTArray<RefPtr<SchedulerGroup>>& aGroups) override;
-
-    private:
-        MessageTask() = delete;
-        MessageTask(const MessageTask&) = delete;
-        ~MessageTask() {}
-
-        MessageChannel* mChannel;
-        Message mMessage;
-        bool mScheduled : 1;
-    };
->>>>>>> a17af05f
 
     bool ShouldRunMessage(const Message& aMsg);
     void RunMessage(MessageTask& aTask);
@@ -654,15 +600,9 @@
     MessageLoop* mWorkerLoop;           // thread where work is done
     RefPtr<CancelableRunnable> mChannelErrorTask;  // NotifyMaybeChannelError runnable
 
-<<<<<<< HEAD
-    // id() of mWorkerLoop.  This persists even after mWorkerLoop is cleared
-    // during channel shutdown.
-    int mWorkerLoopID;
-=======
     // Thread we are allowed to send and receive on. This persists even after
     // mWorkerLoop is cleared during channel shutdown.
     PRThread* mWorkerThread;
->>>>>>> a17af05f
 
     // Timeout periods are broken up in two to prevent system suspension from
     // triggering an abort. This method (called by WaitForEvent with a 'did
@@ -733,15 +673,12 @@
 
     bool DispatchingSyncMessage() const;
     int DispatchingSyncMessageNestedLevel() const;
-<<<<<<< HEAD
-=======
 
 #ifdef DEBUG
     void AssertMaybeDeferredCountCorrect();
 #else
     void AssertMaybeDeferredCountCorrect() {}
 #endif
->>>>>>> a17af05f
 
     // If a sync message times out, we store its sequence number here. Any
     // future sync messages will fail immediately. Once the reply for original
