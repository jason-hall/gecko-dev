--- conflicted
+++ resolved
@@ -162,19 +162,11 @@
     // XXX odd ducks, acknowledged
     virtual ProcessId OtherPid() const;
     Side GetSide() const { return mSide; }
-<<<<<<< HEAD
 
     virtual const char* ProtocolName() const = 0;
     void FatalError(const char* const aErrorMsg) const;
     virtual void HandleFatalError(const char* aProtocolName, const char* aErrorMsg) const;
 
-=======
-
-    virtual const char* ProtocolName() const = 0;
-    void FatalError(const char* const aErrorMsg) const;
-    virtual void HandleFatalError(const char* aProtocolName, const char* aErrorMsg) const;
-
->>>>>>> a17af05f
     Maybe<IProtocol*> ReadActor(const IPC::Message* aMessage, PickleIterator* aIter, bool aNullable,
                                 const char* aActorDescription, int32_t aProtocolTypeId);
 
@@ -201,15 +193,12 @@
     // aActor.
     void SetEventTargetForActor(IProtocol* aActor, nsIEventTarget* aEventTarget);
 
-<<<<<<< HEAD
-=======
     // Replace the event target for the messages of aActor. There must not be
     // any messages of aActor in the task queue, or we might run into some
     // unexpected behavior.
     void ReplaceEventTargetForActor(IProtocol* aActor,
                                     nsIEventTarget* aEventTarget);
 
->>>>>>> a17af05f
     // Returns the event target set by SetEventTargetForActor() if available.
     virtual nsIEventTarget* GetActorEventTarget();
 
@@ -217,20 +206,14 @@
     friend class IToplevelProtocol;
 
     void SetId(int32_t aId) { mId = aId; }
-<<<<<<< HEAD
-=======
     void ResetManager() { mManager = nullptr; }
->>>>>>> a17af05f
     void SetManager(IProtocol* aManager);
     void SetIPCChannel(MessageChannel* aChannel) { mChannel = aChannel; }
 
     virtual void SetEventTargetForActorInternal(IProtocol* aActor, nsIEventTarget* aEventTarget);
-<<<<<<< HEAD
-=======
     virtual void ReplaceEventTargetForActorInternal(
       IProtocol* aActor,
       nsIEventTarget* aEventTarget);
->>>>>>> a17af05f
 
     virtual already_AddRefed<nsIEventTarget>
     GetActorEventTargetInternal(IProtocol* aActor);
@@ -313,13 +296,10 @@
               MessageLoop* aMessageLoop,
               mozilla::ipc::Side aSide = mozilla::ipc::UnknownSide);
 
-<<<<<<< HEAD
-=======
     bool Open(MessageChannel* aChannel,
               nsIEventTarget* aEventTarget,
               mozilla::ipc::Side aSide = mozilla::ipc::UnknownSide);
 
->>>>>>> a17af05f
     void Close();
 
     void SetReplyTimeoutMs(int32_t aTimeoutMs);
@@ -403,8 +383,6 @@
     virtual void ProcessRemoteNativeEventsInInterruptCall() {
     }
 
-<<<<<<< HEAD
-=======
     // Override this method in top-level protocols to change the SchedulerGroups
     // that a message might affect. This should be used only as a last resort
     // when it's difficult to determine an EventTarget ahead of time. See the
@@ -415,7 +393,6 @@
         return false;
     }
 
->>>>>>> a17af05f
     virtual already_AddRefed<nsIEventTarget>
     GetMessageEventTarget(const Message& aMsg);
 
@@ -425,13 +402,6 @@
     virtual nsIEventTarget*
     GetActorEventTarget();
 
-<<<<<<< HEAD
-protected:
-    virtual already_AddRefed<nsIEventTarget>
-    GetConstructedEventTarget(const Message& aMsg) { return nullptr; }
-
-    virtual void SetEventTargetForActorInternal(IProtocol* aActor, nsIEventTarget* aEventTarget);
-=======
     virtual void OnChannelReceivedMessage(const Message& aMsg) {}
 
     bool IsMainThreadProtocol() const { return mIsMainThreadProtocol; }
@@ -452,7 +422,6 @@
     virtual void ReplaceEventTargetForActorInternal(
       IProtocol* aActor,
       nsIEventTarget* aEventTarget);
->>>>>>> a17af05f
 
     virtual already_AddRefed<nsIEventTarget>
     GetActorEventTargetInternal(IProtocol* aActor);
@@ -465,10 +434,7 @@
     int32_t mLastRouteId;
     IDMap<Shmem::SharedMemory*> mShmemMap;
     Shmem::id_t mLastShmemId;
-<<<<<<< HEAD
-=======
     bool mIsMainThreadProtocol;
->>>>>>> a17af05f
 
     Mutex mEventTargetMutex;
     IDMap<nsCOMPtr<nsIEventTarget>> mEventTargetMap;
