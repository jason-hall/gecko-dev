/* -*- Mode: C++; tab-width: 8; indent-tabs-mode: nil; c-basic-offset: 2 -*- */
/* vim: set ts=8 sts=2 et sw=2 tw=80: */
/* This Source Code Form is subject to the terms of the Mozilla Public
 * License, v. 2.0. If a copy of the MPL was not distributed with this file,
 * You can obtain one at http://mozilla.org/MPL/2.0/. */

#include "BackgroundParentImpl.h"

#include "BroadcastChannelParent.h"
#include "FileDescriptorSetParent.h"
#ifdef MOZ_WEBRTC
#include "CamerasParent.h"
#endif
#include "mozilla/media/MediaParent.h"
#include "mozilla/Assertions.h"
#include "mozilla/dom/ContentParent.h"
#include "mozilla/dom/DOMTypes.h"
#include "mozilla/dom/FileSystemBase.h"
#include "mozilla/dom/FileSystemRequestParent.h"
#include "mozilla/dom/GamepadEventChannelParent.h"
#include "mozilla/dom/GamepadTestChannelParent.h"
<<<<<<< HEAD
#include "mozilla/dom/PBlobParent.h"
=======
>>>>>>> a17af05f
#include "mozilla/dom/PGamepadEventChannelParent.h"
#include "mozilla/dom/PGamepadTestChannelParent.h"
#include "mozilla/dom/MessagePortParent.h"
#include "mozilla/dom/ServiceWorkerRegistrar.h"
#include "mozilla/dom/asmjscache/AsmJSCache.h"
#include "mozilla/dom/cache/ActorUtils.h"
#include "mozilla/dom/indexedDB/ActorsParent.h"
<<<<<<< HEAD
#include "mozilla/dom/ipc/BlobParent.h"
#include "mozilla/dom/ipc/MemoryStreamParent.h"
=======
#include "mozilla/dom/ipc/IPCBlobInputStreamParent.h"
#include "mozilla/dom/ipc/PendingIPCBlobParent.h"
>>>>>>> a17af05f
#include "mozilla/dom/quota/ActorsParent.h"
#include "mozilla/dom/StorageIPC.h"
#include "mozilla/extensions/StreamFilterParent.h"
#include "mozilla/ipc/BackgroundParent.h"
#include "mozilla/ipc/BackgroundUtils.h"
#include "mozilla/ipc/IPCStreamAlloc.h"
#include "mozilla/ipc/PBackgroundSharedTypes.h"
#include "mozilla/ipc/PBackgroundTestParent.h"
#include "mozilla/ipc/PChildToParentStreamParent.h"
#include "mozilla/ipc/PParentToChildStreamParent.h"
#include "mozilla/layout/VsyncParent.h"
#include "mozilla/net/HttpBackgroundChannelParent.h"
#include "mozilla/dom/network/UDPSocketParent.h"
#include "mozilla/dom/WebAuthnTransactionParent.h"
#include "mozilla/Preferences.h"
#include "nsNetUtil.h"
#include "nsIScriptSecurityManager.h"
#include "nsProxyRelease.h"
#include "mozilla/RefPtr.h"
#include "nsThreadUtils.h"
#include "nsTraceRefcnt.h"
#include "nsXULAppAPI.h"
#include "ServiceWorkerManagerParent.h"

#ifdef DISABLE_ASSERTS_FOR_FUZZING
#define ASSERT_UNLESS_FUZZING(...) do { } while (0)
#else
#define ASSERT_UNLESS_FUZZING(...) MOZ_ASSERT(false)
#endif

using mozilla::ipc::AssertIsOnBackgroundThread;
using mozilla::dom::asmjscache::PAsmJSCacheEntryParent;
using mozilla::dom::cache::PCacheParent;
using mozilla::dom::cache::PCacheStorageParent;
using mozilla::dom::cache::PCacheStreamControlParent;
using mozilla::dom::FileSystemBase;
using mozilla::dom::FileSystemRequestParent;
using mozilla::dom::MessagePortParent;
using mozilla::dom::PMessagePortParent;
using mozilla::dom::UDPSocketParent;
using mozilla::dom::WebAuthnTransactionParent;
using mozilla::extensions::StreamFilterParent;

namespace {

void
AssertIsOnMainThread()
{
  MOZ_ASSERT(NS_IsMainThread());
}

class TestParent final : public mozilla::ipc::PBackgroundTestParent
{
  friend class mozilla::ipc::BackgroundParentImpl;

  TestParent()
  {
    MOZ_COUNT_CTOR(TestParent);
  }

protected:
  ~TestParent() override
  {
    MOZ_COUNT_DTOR(TestParent);
  }

public:
  void
  ActorDestroy(ActorDestroyReason aWhy) override;
};

} // namespace

namespace mozilla {
namespace ipc {

using mozilla::dom::ContentParent;
using mozilla::dom::BroadcastChannelParent;
using mozilla::dom::ServiceWorkerRegistrationData;
using mozilla::dom::workers::ServiceWorkerManagerParent;

BackgroundParentImpl::BackgroundParentImpl()
{
  AssertIsInMainProcess();
  AssertIsOnMainThread();

  MOZ_COUNT_CTOR(mozilla::ipc::BackgroundParentImpl);
}

BackgroundParentImpl::~BackgroundParentImpl()
{
  AssertIsInMainProcess();
  AssertIsOnMainThread();

  MOZ_COUNT_DTOR(mozilla::ipc::BackgroundParentImpl);
}

void
BackgroundParentImpl::ActorDestroy(ActorDestroyReason aWhy)
{
  AssertIsInMainProcess();
  AssertIsOnBackgroundThread();
}

BackgroundParentImpl::PBackgroundTestParent*
BackgroundParentImpl::AllocPBackgroundTestParent(const nsCString& aTestArg)
{
  AssertIsInMainProcess();
  AssertIsOnBackgroundThread();

  return new TestParent();
}

mozilla::ipc::IPCResult
BackgroundParentImpl::RecvPBackgroundTestConstructor(
                                                  PBackgroundTestParent* aActor,
                                                  const nsCString& aTestArg)
{
  AssertIsInMainProcess();
  AssertIsOnBackgroundThread();
  MOZ_ASSERT(aActor);

  if (!PBackgroundTestParent::Send__delete__(aActor, aTestArg)) {
    return IPC_FAIL_NO_REASON(this);
  }
  return IPC_OK();
}

bool
BackgroundParentImpl::DeallocPBackgroundTestParent(
                                                  PBackgroundTestParent* aActor)
{
  AssertIsInMainProcess();
  AssertIsOnBackgroundThread();
  MOZ_ASSERT(aActor);

  delete static_cast<TestParent*>(aActor);
  return true;
}

auto
BackgroundParentImpl::AllocPBackgroundIDBFactoryParent(
                                                const LoggingInfo& aLoggingInfo)
  -> PBackgroundIDBFactoryParent*
{
  using mozilla::dom::indexedDB::AllocPBackgroundIDBFactoryParent;

  AssertIsInMainProcess();
  AssertIsOnBackgroundThread();

  return AllocPBackgroundIDBFactoryParent(aLoggingInfo);
}

mozilla::ipc::IPCResult
BackgroundParentImpl::RecvPBackgroundIDBFactoryConstructor(
                                            PBackgroundIDBFactoryParent* aActor,
                                            const LoggingInfo& aLoggingInfo)
{
  using mozilla::dom::indexedDB::RecvPBackgroundIDBFactoryConstructor;

  AssertIsInMainProcess();
  AssertIsOnBackgroundThread();
  MOZ_ASSERT(aActor);

  if (!RecvPBackgroundIDBFactoryConstructor(aActor, aLoggingInfo)) {
    return IPC_FAIL_NO_REASON(this);
  }
  return IPC_OK();
}

bool
BackgroundParentImpl::DeallocPBackgroundIDBFactoryParent(
                                            PBackgroundIDBFactoryParent* aActor)
{
  using mozilla::dom::indexedDB::DeallocPBackgroundIDBFactoryParent;

  AssertIsInMainProcess();
  AssertIsOnBackgroundThread();
  MOZ_ASSERT(aActor);

  return DeallocPBackgroundIDBFactoryParent(aActor);
}

auto
BackgroundParentImpl::AllocPBackgroundIndexedDBUtilsParent()
  -> PBackgroundIndexedDBUtilsParent*
{
  AssertIsInMainProcess();
  AssertIsOnBackgroundThread();

  return mozilla::dom::indexedDB::AllocPBackgroundIndexedDBUtilsParent();
}

bool
BackgroundParentImpl::DeallocPBackgroundIndexedDBUtilsParent(
                                        PBackgroundIndexedDBUtilsParent* aActor)
{
  AssertIsInMainProcess();
  AssertIsOnBackgroundThread();
  MOZ_ASSERT(aActor);

  return
    mozilla::dom::indexedDB::DeallocPBackgroundIndexedDBUtilsParent(aActor);
}

mozilla::ipc::IPCResult
BackgroundParentImpl::RecvFlushPendingFileDeletions()
{
  AssertIsInMainProcess();
  AssertIsOnBackgroundThread();

  if (!mozilla::dom::indexedDB::RecvFlushPendingFileDeletions()) {
    return IPC_FAIL_NO_REASON(this);
  }
  return IPC_OK();
}

auto
BackgroundParentImpl::AllocPBackgroundStorageParent(const nsString& aProfilePath)
  -> PBackgroundStorageParent*
{
  AssertIsInMainProcess();
  AssertIsOnBackgroundThread();

  return mozilla::dom::AllocPBackgroundStorageParent(aProfilePath);
}

mozilla::ipc::IPCResult
BackgroundParentImpl::RecvPBackgroundStorageConstructor(
                                               PBackgroundStorageParent* aActor,
                                               const nsString& aProfilePath)
{
  AssertIsInMainProcess();
  AssertIsOnBackgroundThread();
  MOZ_ASSERT(aActor);

  return mozilla::dom::RecvPBackgroundStorageConstructor(aActor, aProfilePath);
}

bool
BackgroundParentImpl::DeallocPBackgroundStorageParent(
                                               PBackgroundStorageParent* aActor)
{
  AssertIsInMainProcess();
  AssertIsOnBackgroundThread();
  MOZ_ASSERT(aActor);

  return mozilla::dom::DeallocPBackgroundStorageParent(aActor);
}

mozilla::ipc::IPCResult
BackgroundParentImpl::RecvBroadcastLocalStorageChange(
                                            const nsString& aDocumentURI,
                                            const nsString& aKey,
                                            const nsString& aOldValue,
                                            const nsString& aNewValue,
                                            const PrincipalInfo& aPrincipalInfo,
                                            const bool& aIsPrivate)
{
  nsTArray<PBackgroundParent*> liveActorArray;
  if (NS_WARN_IF(!BackgroundParent::GetLiveActorArray(this, liveActorArray))) {
    return IPC_FAIL_NO_REASON(this);
  }

  for (auto* liveActor : liveActorArray) {
    if (liveActor != this) {
      Unused << liveActor->SendDispatchLocalStorageChange(
        nsString(aDocumentURI), nsString(aKey), nsString(aOldValue),
        nsString(aNewValue), aPrincipalInfo, aIsPrivate);
    }
  }

  return IPC_OK();
}

PPendingIPCBlobParent*
BackgroundParentImpl::AllocPPendingIPCBlobParent(const IPCBlob& aBlob)
{
  MOZ_CRASH("PPendingIPCBlobParent actors should be manually constructed!");
}

bool
BackgroundParentImpl::DeallocPPendingIPCBlobParent(PPendingIPCBlobParent* aActor)
{
  AssertIsInMainProcess();
  AssertIsOnBackgroundThread();
  MOZ_ASSERT(aActor);

  delete aActor;
  return true;
}

<<<<<<< HEAD
PMemoryStreamParent*
BackgroundParentImpl::AllocPMemoryStreamParent(const uint64_t& aSize)
{
  AssertIsInMainProcess();
  AssertIsOnBackgroundThread();

  return new mozilla::dom::MemoryStreamParent(aSize);
}

bool
BackgroundParentImpl::DeallocPMemoryStreamParent(PMemoryStreamParent* aActor)
{
  AssertIsInMainProcess();
  AssertIsOnBackgroundThread();
  MOZ_ASSERT(aActor);

  delete aActor;
  return true;
}

mozilla::ipc::IPCResult
BackgroundParentImpl::RecvPBlobConstructor(PBlobParent* aActor,
                                           const BlobConstructorParams& aParams)
{
  const ParentBlobConstructorParams& params = aParams;
  if (params.blobParams().type() == AnyBlobConstructorParams::TKnownBlobConstructorParams) {
    if (!aActor->SendCreatedFromKnownBlob()) {
      return IPC_FAIL_NO_REASON(this);
    }
    return IPC_OK();
  }

  return IPC_OK();
=======
PIPCBlobInputStreamParent*
BackgroundParentImpl::AllocPIPCBlobInputStreamParent(const nsID& aID,
                                                     const uint64_t& aSize)
{
  AssertIsInMainProcess();
  AssertIsOnBackgroundThread();

  return mozilla::dom::IPCBlobInputStreamParent::Create(aID, aSize, this);
}

mozilla::ipc::IPCResult
BackgroundParentImpl::RecvPIPCBlobInputStreamConstructor(PIPCBlobInputStreamParent* aActor,
                                                         const nsID& aID,
                                                         const uint64_t& aSize)
{
  if (!static_cast<mozilla::dom::IPCBlobInputStreamParent*>(aActor)->HasValidStream()) {
    return IPC_FAIL_NO_REASON(this);
  }

  return IPC_OK();
}

bool
BackgroundParentImpl::DeallocPIPCBlobInputStreamParent(PIPCBlobInputStreamParent* aActor)
{
  AssertIsInMainProcess();
  AssertIsOnBackgroundThread();
  MOZ_ASSERT(aActor);

  delete aActor;
  return true;
>>>>>>> a17af05f
}

PFileDescriptorSetParent*
BackgroundParentImpl::AllocPFileDescriptorSetParent(
                                          const FileDescriptor& aFileDescriptor)
{
  AssertIsInMainProcess();
  AssertIsOnBackgroundThread();

  return new FileDescriptorSetParent(aFileDescriptor);
}

bool
BackgroundParentImpl::DeallocPFileDescriptorSetParent(
                                               PFileDescriptorSetParent* aActor)
{
  AssertIsInMainProcess();
  AssertIsOnBackgroundThread();
  MOZ_ASSERT(aActor);

  delete static_cast<FileDescriptorSetParent*>(aActor);
  return true;
}

PChildToParentStreamParent*
BackgroundParentImpl::AllocPChildToParentStreamParent()
{
  return mozilla::ipc::AllocPChildToParentStreamParent();
}

bool
BackgroundParentImpl::DeallocPChildToParentStreamParent(
                                             PChildToParentStreamParent* aActor)
{
  delete aActor;
  return true;
}

PParentToChildStreamParent*
BackgroundParentImpl::AllocPParentToChildStreamParent()
{
  MOZ_CRASH("PParentToChildStreamParent actors should be manually constructed!");
}

bool
BackgroundParentImpl::DeallocPParentToChildStreamParent(
                                             PParentToChildStreamParent* aActor)
{
  delete aActor;
  return true;
}

BackgroundParentImpl::PVsyncParent*
BackgroundParentImpl::AllocPVsyncParent()
{
  AssertIsInMainProcess();
  AssertIsOnBackgroundThread();

  RefPtr<mozilla::layout::VsyncParent> actor =
      mozilla::layout::VsyncParent::Create();
  // There still has one ref-count after return, and it will be released in
  // DeallocPVsyncParent().
  return actor.forget().take();
}

bool
BackgroundParentImpl::DeallocPVsyncParent(PVsyncParent* aActor)
{
  AssertIsInMainProcess();
  AssertIsOnBackgroundThread();
  MOZ_ASSERT(aActor);

  // This actor already has one ref-count. Please check AllocPVsyncParent().
  RefPtr<mozilla::layout::VsyncParent> actor =
      dont_AddRef(static_cast<mozilla::layout::VsyncParent*>(aActor));
  return true;
}

camera::PCamerasParent*
BackgroundParentImpl::AllocPCamerasParent()
{
  AssertIsInMainProcess();
  AssertIsOnBackgroundThread();

#ifdef MOZ_WEBRTC
  RefPtr<mozilla::camera::CamerasParent> actor =
      mozilla::camera::CamerasParent::Create();
  return actor.forget().take();
#else
  return nullptr;
#endif
}

bool
BackgroundParentImpl::DeallocPCamerasParent(camera::PCamerasParent *aActor)
{
  AssertIsInMainProcess();
  AssertIsOnBackgroundThread();
  MOZ_ASSERT(aActor);

#ifdef MOZ_WEBRTC
  RefPtr<mozilla::camera::CamerasParent> actor =
      dont_AddRef(static_cast<mozilla::camera::CamerasParent*>(aActor));
#endif
  return true;
}

<<<<<<< HEAD
namespace {

class InitUDPSocketParentCallback final : public Runnable
{
public:
  InitUDPSocketParentCallback(UDPSocketParent* aActor,
                              const nsACString& aFilter)
    : mActor(aActor)
    , mFilter(aFilter)
  {
    AssertIsInMainProcess();
    AssertIsOnBackgroundThread();
  }

  NS_IMETHOD
  Run() override
  {
    AssertIsInMainProcess();

    IPC::Principal principal;
    if (!mActor->Init(principal, mFilter)) {
      MOZ_CRASH("UDPSocketCallback - failed init");
    }
    return NS_OK;
  }

private:
  ~InitUDPSocketParentCallback() override = default;

  RefPtr<UDPSocketParent> mActor;
  nsCString mFilter;
};

} // namespace

=======
>>>>>>> a17af05f
auto
BackgroundParentImpl::AllocPUDPSocketParent(const OptionalPrincipalInfo& /* unused */,
                                            const nsCString& /* unused */)
  -> PUDPSocketParent*
{
  RefPtr<UDPSocketParent> p = new UDPSocketParent(this);

  return p.forget().take();
}

mozilla::ipc::IPCResult
BackgroundParentImpl::RecvPUDPSocketConstructor(PUDPSocketParent* aActor,
                                                const OptionalPrincipalInfo& aOptionalPrincipal,
                                                const nsCString& aFilter)
{
  AssertIsInMainProcess();
  AssertIsOnBackgroundThread();

  if (aOptionalPrincipal.type() == OptionalPrincipalInfo::TPrincipalInfo) {
    // Support for checking principals (for non-mtransport use) will be handled in
    // bug 1167039
    return IPC_FAIL_NO_REASON(this);
  }
  // No principal - This must be from mtransport (WebRTC/ICE) - We'd want
  // to DispatchToMainThread() here, but if we do we must block RecvBind()
  // until Init() gets run.  Since we don't have a principal, and we verify
  // we have a filter, we can safely skip the Dispatch and just invoke Init()
  // to install the filter.

  // For mtransport, this will always be "stun", which doesn't allow outbound
  // packets if they aren't STUN packets until a STUN response is seen.
  if (!aFilter.EqualsASCII(NS_NETWORK_SOCKET_FILTER_HANDLER_STUN_SUFFIX)) {
    return IPC_FAIL_NO_REASON(this);
  }

  IPC::Principal principal;
  if (!static_cast<UDPSocketParent*>(aActor)->Init(principal, aFilter)) {
    MOZ_CRASH("UDPSocketCallback - failed init");
  }

  return IPC_OK();
}

bool
BackgroundParentImpl::DeallocPUDPSocketParent(PUDPSocketParent* actor)
{
  UDPSocketParent* p = static_cast<UDPSocketParent*>(actor);
  p->Release();
  return true;
}

mozilla::dom::PBroadcastChannelParent*
BackgroundParentImpl::AllocPBroadcastChannelParent(
                                            const PrincipalInfo& aPrincipalInfo,
                                            const nsCString& aOrigin,
                                            const nsString& aChannel)
{
  AssertIsInMainProcess();
  AssertIsOnBackgroundThread();

  nsString originChannelKey;

  // The format of originChannelKey is:
  //  <channelName>|<origin+OriginAttributes>

  originChannelKey.Assign(aChannel);

  originChannelKey.AppendLiteral("|");

  originChannelKey.Append(NS_ConvertUTF8toUTF16(aOrigin));

  return new BroadcastChannelParent(originChannelKey);
}

namespace {

struct MOZ_STACK_CLASS NullifyContentParentRAII
{
  explicit NullifyContentParentRAII(RefPtr<ContentParent>& aContentParent)
    : mContentParent(aContentParent)
  {}

  ~NullifyContentParentRAII()
  {
    mContentParent = nullptr;
  }

  RefPtr<ContentParent>& mContentParent;
};

class CheckPrincipalRunnable final : public Runnable
{
public:
  CheckPrincipalRunnable(already_AddRefed<ContentParent> aParent,
                         const PrincipalInfo& aPrincipalInfo,
                         const nsCString& aOrigin)
    : Runnable("ipc::CheckPrincipalRunnable")
    , mContentParent(aParent)
    , mPrincipalInfo(aPrincipalInfo)
    , mOrigin(aOrigin)
  {
    AssertIsInMainProcess();
    AssertIsOnBackgroundThread();

    MOZ_ASSERT(mContentParent);
  }

  NS_IMETHOD Run() override
  {
    MOZ_ASSERT(NS_IsMainThread());

    NullifyContentParentRAII raii(mContentParent);

    nsCOMPtr<nsIPrincipal> principal = PrincipalInfoToPrincipal(mPrincipalInfo);

    nsAutoCString origin;
    nsresult rv = principal->GetOrigin(origin);
    if (NS_FAILED(rv)) {
      mContentParent->KillHard("BroadcastChannel killed: principal::GetOrigin failed.");
      return NS_OK;
    }

    if (NS_WARN_IF(!mOrigin.Equals(origin))) {
      mContentParent->KillHard("BroadcastChannel killed: origins do not match.");
      return NS_OK;
    }

    return NS_OK;
  }

private:
  RefPtr<ContentParent> mContentParent;
  PrincipalInfo mPrincipalInfo;
  nsCString mOrigin;
};

} // namespace

mozilla::ipc::IPCResult
BackgroundParentImpl::RecvPBroadcastChannelConstructor(
                                            PBroadcastChannelParent* actor,
                                            const PrincipalInfo& aPrincipalInfo,
                                            const nsCString& aOrigin,
                                            const nsString& aChannel)
{
  AssertIsInMainProcess();
  AssertIsOnBackgroundThread();

  RefPtr<ContentParent> parent = BackgroundParent::GetContentParent(this);

  // If the ContentParent is null we are dealing with a same-process actor.
  if (!parent) {
    return IPC_OK();
  }

  RefPtr<CheckPrincipalRunnable> runnable =
    new CheckPrincipalRunnable(parent.forget(), aPrincipalInfo, aOrigin);
  MOZ_ALWAYS_SUCCEEDS(NS_DispatchToMainThread(runnable));

  return IPC_OK();
}

bool
BackgroundParentImpl::DeallocPBroadcastChannelParent(
                                                PBroadcastChannelParent* aActor)
{
  AssertIsInMainProcess();
  AssertIsOnBackgroundThread();
  MOZ_ASSERT(aActor);

  delete static_cast<BroadcastChannelParent*>(aActor);
  return true;
}

mozilla::dom::PServiceWorkerManagerParent*
BackgroundParentImpl::AllocPServiceWorkerManagerParent()
{
  AssertIsInMainProcess();
  AssertIsOnBackgroundThread();

  RefPtr<dom::workers::ServiceWorkerManagerParent> agent =
    new dom::workers::ServiceWorkerManagerParent();
  return agent.forget().take();
}

bool
BackgroundParentImpl::DeallocPServiceWorkerManagerParent(
                                            PServiceWorkerManagerParent* aActor)
{
  AssertIsInMainProcess();
  AssertIsOnBackgroundThread();
  MOZ_ASSERT(aActor);

  RefPtr<dom::workers::ServiceWorkerManagerParent> parent =
    dont_AddRef(static_cast<dom::workers::ServiceWorkerManagerParent*>(aActor));
  MOZ_ASSERT(parent);
  return true;
}

mozilla::ipc::IPCResult
BackgroundParentImpl::RecvShutdownServiceWorkerRegistrar()
{
  AssertIsInMainProcess();
  AssertIsOnBackgroundThread();

  if (BackgroundParent::IsOtherProcessActor(this)) {
    return IPC_FAIL_NO_REASON(this);
  }

  RefPtr<dom::ServiceWorkerRegistrar> service =
    dom::ServiceWorkerRegistrar::Get();
  MOZ_ASSERT(service);

  service->Shutdown();
  return IPC_OK();
}

PCacheStorageParent*
BackgroundParentImpl::AllocPCacheStorageParent(const Namespace& aNamespace,
                                               const PrincipalInfo& aPrincipalInfo)
{
  return dom::cache::AllocPCacheStorageParent(this, aNamespace, aPrincipalInfo);
}

bool
BackgroundParentImpl::DeallocPCacheStorageParent(PCacheStorageParent* aActor)
{
  dom::cache::DeallocPCacheStorageParent(aActor);
  return true;
}

PCacheParent*
BackgroundParentImpl::AllocPCacheParent()
{
  MOZ_CRASH("CacheParent actor must be provided to PBackground manager");
  return nullptr;
}

bool
BackgroundParentImpl::DeallocPCacheParent(PCacheParent* aActor)
{
  dom::cache::DeallocPCacheParent(aActor);
  return true;
}

PCacheStreamControlParent*
BackgroundParentImpl::AllocPCacheStreamControlParent()
{
  MOZ_CRASH("CacheStreamControlParent actor must be provided to PBackground manager");
  return nullptr;
}

bool
BackgroundParentImpl::DeallocPCacheStreamControlParent(PCacheStreamControlParent* aActor)
{
  dom::cache::DeallocPCacheStreamControlParent(aActor);
  return true;
}

PStreamFilterParent*
BackgroundParentImpl::AllocPStreamFilterParent(const uint64_t& aChannelId, const nsString& aAddonId)
{
  AssertIsInMainProcess();
  AssertIsOnBackgroundThread();

  return StreamFilterParent::Create(aChannelId, aAddonId).take();
}

mozilla::ipc::IPCResult
BackgroundParentImpl::RecvPStreamFilterConstructor(PStreamFilterParent* aActor,
                                                   const uint64_t& aChannelId,
                                                   const nsString& aAddonId)
{
  AssertIsInMainProcess();
  AssertIsOnBackgroundThread();

  StreamFilterParent* filter = static_cast<StreamFilterParent*>(aActor);

  RefPtr<ContentParent> parent = BackgroundParent::GetContentParent(this);

  filter->Init(parent.forget());

  return IPC_OK();
}

bool
BackgroundParentImpl::DeallocPStreamFilterParent(PStreamFilterParent* aActor)
{
  AssertIsInMainProcess();
  AssertIsOnBackgroundThread();
  MOZ_ASSERT(aActor);

  RefPtr<StreamFilterParent> filter = dont_AddRef(
      static_cast<StreamFilterParent*>(aActor));
  return true;
}

PMessagePortParent*
BackgroundParentImpl::AllocPMessagePortParent(const nsID& aUUID,
                                              const nsID& aDestinationUUID,
                                              const uint32_t& aSequenceID)
{
  AssertIsInMainProcess();
  AssertIsOnBackgroundThread();

  return new MessagePortParent(aUUID);
}

mozilla::ipc::IPCResult
BackgroundParentImpl::RecvPMessagePortConstructor(PMessagePortParent* aActor,
                                                  const nsID& aUUID,
                                                  const nsID& aDestinationUUID,
                                                  const uint32_t& aSequenceID)
{
  AssertIsInMainProcess();
  AssertIsOnBackgroundThread();

  MessagePortParent* mp = static_cast<MessagePortParent*>(aActor);
  if (!mp->Entangle(aDestinationUUID, aSequenceID)) {
    return IPC_FAIL_NO_REASON(this);
  }
  return IPC_OK();
}

bool
BackgroundParentImpl::DeallocPMessagePortParent(PMessagePortParent* aActor)
{
  AssertIsInMainProcess();
  AssertIsOnBackgroundThread();
  MOZ_ASSERT(aActor);

  delete static_cast<MessagePortParent*>(aActor);
  return true;
}

mozilla::ipc::IPCResult
BackgroundParentImpl::RecvMessagePortForceClose(const nsID& aUUID,
                                                const nsID& aDestinationUUID,
                                                const uint32_t& aSequenceID)
{
  AssertIsInMainProcess();
  AssertIsOnBackgroundThread();

  if (!MessagePortParent::ForceClose(aUUID, aDestinationUUID, aSequenceID)) {
    return IPC_FAIL_NO_REASON(this);
  }
  return IPC_OK();
}

PAsmJSCacheEntryParent*
BackgroundParentImpl::AllocPAsmJSCacheEntryParent(
                               const dom::asmjscache::OpenMode& aOpenMode,
                               const dom::asmjscache::WriteParams& aWriteParams,
                               const PrincipalInfo& aPrincipalInfo)
{
  AssertIsInMainProcess();
  AssertIsOnBackgroundThread();

  return
    dom::asmjscache::AllocEntryParent(aOpenMode, aWriteParams, aPrincipalInfo);
}

bool
BackgroundParentImpl::DeallocPAsmJSCacheEntryParent(
                                                 PAsmJSCacheEntryParent* aActor)
{
  AssertIsInMainProcess();
  AssertIsOnBackgroundThread();

  dom::asmjscache::DeallocEntryParent(aActor);
  return true;
}

BackgroundParentImpl::PQuotaParent*
BackgroundParentImpl::AllocPQuotaParent()
{
  AssertIsInMainProcess();
  AssertIsOnBackgroundThread();

  return mozilla::dom::quota::AllocPQuotaParent();
}

bool
BackgroundParentImpl::DeallocPQuotaParent(PQuotaParent* aActor)
{
  AssertIsInMainProcess();
  AssertIsOnBackgroundThread();
  MOZ_ASSERT(aActor);

  return mozilla::dom::quota::DeallocPQuotaParent(aActor);
}

dom::PFileSystemRequestParent*
BackgroundParentImpl::AllocPFileSystemRequestParent(
                                                const FileSystemParams& aParams)
{
  AssertIsInMainProcess();
  AssertIsOnBackgroundThread();

  RefPtr<FileSystemRequestParent> result = new FileSystemRequestParent();

  if (NS_WARN_IF(!result->Initialize(aParams))) {
    return nullptr;
  }

  return result.forget().take();
}

mozilla::ipc::IPCResult
BackgroundParentImpl::RecvPFileSystemRequestConstructor(
                                               PFileSystemRequestParent* aActor,
                                               const FileSystemParams& params)
{
  static_cast<FileSystemRequestParent*>(aActor)->Start();
  return IPC_OK();
}

bool
BackgroundParentImpl::DeallocPFileSystemRequestParent(
                                              PFileSystemRequestParent* aDoomed)
{
  AssertIsInMainProcess();
  AssertIsOnBackgroundThread();

  RefPtr<FileSystemRequestParent> parent =
    dont_AddRef(static_cast<FileSystemRequestParent*>(aDoomed));
  return true;
}

// Gamepad API Background IPC
dom::PGamepadEventChannelParent*
BackgroundParentImpl::AllocPGamepadEventChannelParent()
{
  RefPtr<dom::GamepadEventChannelParent> parent =
    new dom::GamepadEventChannelParent();

  return parent.forget().take();
}

bool
BackgroundParentImpl::DeallocPGamepadEventChannelParent(dom::PGamepadEventChannelParent *aActor)
{
  MOZ_ASSERT(aActor);
  RefPtr<dom::GamepadEventChannelParent> parent =
    dont_AddRef(static_cast<dom::GamepadEventChannelParent*>(aActor));
  return true;
}

dom::PGamepadTestChannelParent*
BackgroundParentImpl::AllocPGamepadTestChannelParent()
{
  RefPtr<dom::GamepadTestChannelParent> parent =
    new dom::GamepadTestChannelParent();

  return parent.forget().take();
}

bool
BackgroundParentImpl::DeallocPGamepadTestChannelParent(dom::PGamepadTestChannelParent *aActor)
{
  MOZ_ASSERT(aActor);
  RefPtr<dom::GamepadTestChannelParent> parent =
    dont_AddRef(static_cast<dom::GamepadTestChannelParent*>(aActor));
<<<<<<< HEAD
=======
  return true;
}

dom::PWebAuthnTransactionParent*
BackgroundParentImpl::AllocPWebAuthnTransactionParent()
{
  return new dom::WebAuthnTransactionParent();
}

bool
BackgroundParentImpl::DeallocPWebAuthnTransactionParent(dom::PWebAuthnTransactionParent *aActor)
{
  MOZ_ASSERT(aActor);
  delete aActor;
  return true;
}

net::PHttpBackgroundChannelParent*
BackgroundParentImpl::AllocPHttpBackgroundChannelParent(const uint64_t& aChannelId)
{
  AssertIsInMainProcess();
  AssertIsOnBackgroundThread();

  RefPtr<net::HttpBackgroundChannelParent> actor =
    new net::HttpBackgroundChannelParent();

  // hold extra refcount for IPDL
  return actor.forget().take();
}

mozilla::ipc::IPCResult
BackgroundParentImpl::RecvPHttpBackgroundChannelConstructor(
                                      net::PHttpBackgroundChannelParent *aActor,
                                      const uint64_t& aChannelId)
{
  MOZ_ASSERT(aActor);
  AssertIsInMainProcess();
  AssertIsOnBackgroundThread();

  net::HttpBackgroundChannelParent* aParent =
    static_cast<net::HttpBackgroundChannelParent*>(aActor);

  if (NS_WARN_IF(NS_FAILED(aParent->Init(aChannelId)))) {
    return IPC_FAIL_NO_REASON(this);
  }

  return IPC_OK();
}

bool
BackgroundParentImpl::DeallocPHttpBackgroundChannelParent(
                                      net::PHttpBackgroundChannelParent *aActor)
{
  MOZ_ASSERT(aActor);
  AssertIsInMainProcess();
  AssertIsOnBackgroundThread();

  // release extra refcount hold by AllocPHttpBackgroundChannelParent
  RefPtr<net::HttpBackgroundChannelParent> actor =
    dont_AddRef(static_cast<net::HttpBackgroundChannelParent*>(aActor));

>>>>>>> a17af05f
  return true;
}

} // namespace ipc
} // namespace mozilla

void
TestParent::ActorDestroy(ActorDestroyReason aWhy)
{
  mozilla::ipc::AssertIsInMainProcess();
  AssertIsOnBackgroundThread();
}<|MERGE_RESOLUTION|>--- conflicted
+++ resolved
@@ -19,10 +19,6 @@
 #include "mozilla/dom/FileSystemRequestParent.h"
 #include "mozilla/dom/GamepadEventChannelParent.h"
 #include "mozilla/dom/GamepadTestChannelParent.h"
-<<<<<<< HEAD
-#include "mozilla/dom/PBlobParent.h"
-=======
->>>>>>> a17af05f
 #include "mozilla/dom/PGamepadEventChannelParent.h"
 #include "mozilla/dom/PGamepadTestChannelParent.h"
 #include "mozilla/dom/MessagePortParent.h"
@@ -30,13 +26,8 @@
 #include "mozilla/dom/asmjscache/AsmJSCache.h"
 #include "mozilla/dom/cache/ActorUtils.h"
 #include "mozilla/dom/indexedDB/ActorsParent.h"
-<<<<<<< HEAD
-#include "mozilla/dom/ipc/BlobParent.h"
-#include "mozilla/dom/ipc/MemoryStreamParent.h"
-=======
 #include "mozilla/dom/ipc/IPCBlobInputStreamParent.h"
 #include "mozilla/dom/ipc/PendingIPCBlobParent.h"
->>>>>>> a17af05f
 #include "mozilla/dom/quota/ActorsParent.h"
 #include "mozilla/dom/StorageIPC.h"
 #include "mozilla/extensions/StreamFilterParent.h"
@@ -329,41 +320,6 @@
   return true;
 }
 
-<<<<<<< HEAD
-PMemoryStreamParent*
-BackgroundParentImpl::AllocPMemoryStreamParent(const uint64_t& aSize)
-{
-  AssertIsInMainProcess();
-  AssertIsOnBackgroundThread();
-
-  return new mozilla::dom::MemoryStreamParent(aSize);
-}
-
-bool
-BackgroundParentImpl::DeallocPMemoryStreamParent(PMemoryStreamParent* aActor)
-{
-  AssertIsInMainProcess();
-  AssertIsOnBackgroundThread();
-  MOZ_ASSERT(aActor);
-
-  delete aActor;
-  return true;
-}
-
-mozilla::ipc::IPCResult
-BackgroundParentImpl::RecvPBlobConstructor(PBlobParent* aActor,
-                                           const BlobConstructorParams& aParams)
-{
-  const ParentBlobConstructorParams& params = aParams;
-  if (params.blobParams().type() == AnyBlobConstructorParams::TKnownBlobConstructorParams) {
-    if (!aActor->SendCreatedFromKnownBlob()) {
-      return IPC_FAIL_NO_REASON(this);
-    }
-    return IPC_OK();
-  }
-
-  return IPC_OK();
-=======
 PIPCBlobInputStreamParent*
 BackgroundParentImpl::AllocPIPCBlobInputStreamParent(const nsID& aID,
                                                      const uint64_t& aSize)
@@ -395,7 +351,6 @@
 
   delete aActor;
   return true;
->>>>>>> a17af05f
 }
 
 PFileDescriptorSetParent*
@@ -503,44 +458,6 @@
   return true;
 }
 
-<<<<<<< HEAD
-namespace {
-
-class InitUDPSocketParentCallback final : public Runnable
-{
-public:
-  InitUDPSocketParentCallback(UDPSocketParent* aActor,
-                              const nsACString& aFilter)
-    : mActor(aActor)
-    , mFilter(aFilter)
-  {
-    AssertIsInMainProcess();
-    AssertIsOnBackgroundThread();
-  }
-
-  NS_IMETHOD
-  Run() override
-  {
-    AssertIsInMainProcess();
-
-    IPC::Principal principal;
-    if (!mActor->Init(principal, mFilter)) {
-      MOZ_CRASH("UDPSocketCallback - failed init");
-    }
-    return NS_OK;
-  }
-
-private:
-  ~InitUDPSocketParentCallback() override = default;
-
-  RefPtr<UDPSocketParent> mActor;
-  nsCString mFilter;
-};
-
-} // namespace
-
-=======
->>>>>>> a17af05f
 auto
 BackgroundParentImpl::AllocPUDPSocketParent(const OptionalPrincipalInfo& /* unused */,
                                             const nsCString& /* unused */)
@@ -1004,8 +921,6 @@
   MOZ_ASSERT(aActor);
   RefPtr<dom::GamepadTestChannelParent> parent =
     dont_AddRef(static_cast<dom::GamepadTestChannelParent*>(aActor));
-<<<<<<< HEAD
-=======
   return true;
 }
 
@@ -1067,7 +982,6 @@
   RefPtr<net::HttpBackgroundChannelParent> actor =
     dont_AddRef(static_cast<net::HttpBackgroundChannelParent*>(aActor));
 
->>>>>>> a17af05f
   return true;
 }
 
