/* -*- Mode: C++; tab-width: 8; indent-tabs-mode: nil; c-basic-offset: 2 -*- */
/* vim: set ts=8 sts=2 et sw=2 tw=80: */
/* This Source Code Form is subject to the terms of the Mozilla Public
 * License, v. 2.0. If a copy of the MPL was not distributed with this file,
 * You can obtain one at http://mozilla.org/MPL/2.0/. */

#ifndef mozilla_ipc_backgroundchildimpl_h__
#define mozilla_ipc_backgroundchildimpl_h__

#include "mozilla/Attributes.h"
#include "mozilla/ipc/PBackgroundChild.h"
#include "nsAutoPtr.h"

namespace mozilla {
namespace dom {

class IDBFileHandle;

namespace indexedDB {

class ThreadLocal;

} // namespace indexedDB
} // namespace dom

namespace ipc {

// Instances of this class should never be created directly. This class is meant
// to be inherited in BackgroundImpl.
class BackgroundChildImpl : public PBackgroundChild
{
public:
  class ThreadLocal;

  // Get the ThreadLocal for the current thread if
  // BackgroundChild::GetOrCreateForCurrentThread() has been called and true was
  // returned (e.g. a valid PBackgroundChild actor has been created or is in the
  // process of being created). Otherwise this function returns null.
  // This functions is implemented in BackgroundImpl.cpp.
  static ThreadLocal*
  GetThreadLocalForCurrentThread();

protected:
  BackgroundChildImpl();
  virtual ~BackgroundChildImpl();

  virtual void
  ProcessingError(Result aCode, const char* aReason) override;

  virtual void
  ActorDestroy(ActorDestroyReason aWhy) override;

  virtual PBackgroundTestChild*
  AllocPBackgroundTestChild(const nsCString& aTestArg) override;

  virtual bool
  DeallocPBackgroundTestChild(PBackgroundTestChild* aActor) override;

  virtual PBackgroundIDBFactoryChild*
  AllocPBackgroundIDBFactoryChild(const LoggingInfo& aLoggingInfo) override;

  virtual bool
  DeallocPBackgroundIDBFactoryChild(PBackgroundIDBFactoryChild* aActor)
                                    override;

  virtual PBackgroundIndexedDBUtilsChild*
  AllocPBackgroundIndexedDBUtilsChild() override;

  virtual bool
  DeallocPBackgroundIndexedDBUtilsChild(PBackgroundIndexedDBUtilsChild* aActor)
                                        override;

  virtual PBackgroundStorageChild*
  AllocPBackgroundStorageChild(const nsString& aProfilePath) override;

  virtual bool
  DeallocPBackgroundStorageChild(PBackgroundStorageChild* aActor) override;

  virtual PPendingIPCBlobChild*
  AllocPPendingIPCBlobChild(const IPCBlob& aBlob) override;

  virtual bool
  DeallocPPendingIPCBlobChild(PPendingIPCBlobChild* aActor) override;

  virtual PIPCBlobInputStreamChild*
  AllocPIPCBlobInputStreamChild(const nsID& aID,
                                const uint64_t& aSize) override;

  virtual bool
  DeallocPIPCBlobInputStreamChild(PIPCBlobInputStreamChild* aActor) override;

  virtual PMemoryStreamChild*
  AllocPMemoryStreamChild(const uint64_t& aSize) override;

  virtual bool
  DeallocPMemoryStreamChild(PMemoryStreamChild* aActor) override;

  virtual PFileDescriptorSetChild*
  AllocPFileDescriptorSetChild(const FileDescriptor& aFileDescriptor)
                               override;

  virtual bool
  DeallocPFileDescriptorSetChild(PFileDescriptorSetChild* aActor) override;

  virtual PCamerasChild*
  AllocPCamerasChild() override;

  virtual bool
  DeallocPCamerasChild(PCamerasChild* aActor) override;

  virtual PVsyncChild*
  AllocPVsyncChild() override;

  virtual bool
  DeallocPVsyncChild(PVsyncChild* aActor) override;

  virtual PUDPSocketChild*
  AllocPUDPSocketChild(const OptionalPrincipalInfo& aPrincipalInfo,
                       const nsCString& aFilter) override;
  virtual bool
  DeallocPUDPSocketChild(PUDPSocketChild* aActor) override;

  virtual PBroadcastChannelChild*
  AllocPBroadcastChannelChild(const PrincipalInfo& aPrincipalInfo,
                              const nsCString& aOrigin,
                              const nsString& aChannel) override;

  virtual bool
  DeallocPBroadcastChannelChild(PBroadcastChannelChild* aActor) override;

  virtual PServiceWorkerManagerChild*
  AllocPServiceWorkerManagerChild() override;

  virtual bool
  DeallocPServiceWorkerManagerChild(PServiceWorkerManagerChild* aActor) override;

  virtual dom::cache::PCacheStorageChild*
  AllocPCacheStorageChild(const dom::cache::Namespace& aNamespace,
                          const PrincipalInfo& aPrincipalInfo) override;

  virtual bool
  DeallocPCacheStorageChild(dom::cache::PCacheStorageChild* aActor) override;

  virtual dom::cache::PCacheChild* AllocPCacheChild() override;

  virtual bool
  DeallocPCacheChild(dom::cache::PCacheChild* aActor) override;

  virtual dom::cache::PCacheStreamControlChild*
  AllocPCacheStreamControlChild() override;

  virtual bool
  DeallocPCacheStreamControlChild(dom::cache::PCacheStreamControlChild* aActor) override;

  virtual PMessagePortChild*
  AllocPMessagePortChild(const nsID& aUUID, const nsID& aDestinationUUID,
                         const uint32_t& aSequenceID) override;

  virtual bool
  DeallocPMessagePortChild(PMessagePortChild* aActor) override;

<<<<<<< HEAD
=======
  virtual PStreamFilterChild*
  AllocPStreamFilterChild(const uint64_t& aChannelId,
                          const nsString& aAddonId) override;

  virtual bool
  DeallocPStreamFilterChild(PStreamFilterChild* aActor) override;

>>>>>>> a17af05f
  virtual PChildToParentStreamChild*
  AllocPChildToParentStreamChild() override;

  virtual bool
  DeallocPChildToParentStreamChild(PChildToParentStreamChild* aActor) override;

  virtual PParentToChildStreamChild*
  AllocPParentToChildStreamChild() override;

  virtual bool
  DeallocPParentToChildStreamChild(PParentToChildStreamChild* aActor) override;

  virtual PAsmJSCacheEntryChild*
  AllocPAsmJSCacheEntryChild(const dom::asmjscache::OpenMode& aOpenMode,
                             const dom::asmjscache::WriteParams& aWriteParams,
                             const PrincipalInfo& aPrincipalInfo) override;

  virtual bool
  DeallocPAsmJSCacheEntryChild(PAsmJSCacheEntryChild* aActor) override;

  virtual PQuotaChild*
  AllocPQuotaChild() override;

  virtual bool
  DeallocPQuotaChild(PQuotaChild* aActor) override;

  virtual PFileSystemRequestChild*
  AllocPFileSystemRequestChild(const FileSystemParams&) override;

  virtual bool
  DeallocPFileSystemRequestChild(PFileSystemRequestChild*) override;

  // Gamepad API Background IPC
  virtual PGamepadEventChannelChild*
  AllocPGamepadEventChannelChild() override;

  virtual bool
  DeallocPGamepadEventChannelChild(PGamepadEventChannelChild* aActor) override;

  virtual PGamepadTestChannelChild*
  AllocPGamepadTestChannelChild() override;

  virtual bool
  DeallocPGamepadTestChannelChild(PGamepadTestChannelChild* aActor) override;

#ifdef EARLY_BETA_OR_EARLIER
  virtual void
  OnChannelReceivedMessage(const Message& aMsg) override;
#endif

  virtual PWebAuthnTransactionChild*
  AllocPWebAuthnTransactionChild() override;

  virtual bool
  DeallocPWebAuthnTransactionChild(PWebAuthnTransactionChild* aActor) override;

  virtual PHttpBackgroundChannelChild*
  AllocPHttpBackgroundChannelChild(const uint64_t& aChannelId) override;

  virtual bool
  DeallocPHttpBackgroundChannelChild(PHttpBackgroundChannelChild* aActor) override;

  virtual mozilla::ipc::IPCResult
  RecvDispatchLocalStorageChange(const nsString& aDocumentURI,
                                 const nsString& aKey,
                                 const nsString& aOldValue,
                                 const nsString& aNewValue,
                                 const PrincipalInfo& aPrincipalInfo,
                                 const bool& aIsPrivate) override;

  bool
  GetMessageSchedulerGroups(const Message& aMsg, nsTArray<RefPtr<SchedulerGroup>>& aGroups) override;
};

class BackgroundChildImpl::ThreadLocal final
{
  friend class nsAutoPtr<ThreadLocal>;

public:
  nsAutoPtr<mozilla::dom::indexedDB::ThreadLocal> mIndexedDBThreadLocal;
  mozilla::dom::IDBFileHandle* mCurrentFileHandle;

public:
  ThreadLocal();

private:
  // Only destroyed by nsAutoPtr<ThreadLocal>.
  ~ThreadLocal();
};

} // namespace ipc
} // namespace mozilla

#endif // mozilla_ipc_backgroundchildimpl_h__<|MERGE_RESOLUTION|>--- conflicted
+++ resolved
@@ -89,12 +89,6 @@
   virtual bool
   DeallocPIPCBlobInputStreamChild(PIPCBlobInputStreamChild* aActor) override;
 
-  virtual PMemoryStreamChild*
-  AllocPMemoryStreamChild(const uint64_t& aSize) override;
-
-  virtual bool
-  DeallocPMemoryStreamChild(PMemoryStreamChild* aActor) override;
-
   virtual PFileDescriptorSetChild*
   AllocPFileDescriptorSetChild(const FileDescriptor& aFileDescriptor)
                                override;
@@ -159,8 +153,6 @@
   virtual bool
   DeallocPMessagePortChild(PMessagePortChild* aActor) override;
 
-<<<<<<< HEAD
-=======
   virtual PStreamFilterChild*
   AllocPStreamFilterChild(const uint64_t& aChannelId,
                           const nsString& aAddonId) override;
@@ -168,7 +160,6 @@
   virtual bool
   DeallocPStreamFilterChild(PStreamFilterChild* aActor) override;
 
->>>>>>> a17af05f
   virtual PChildToParentStreamChild*
   AllocPChildToParentStreamChild() override;
 
