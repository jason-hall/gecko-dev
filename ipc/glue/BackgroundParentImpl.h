--- conflicted
+++ resolved
@@ -86,17 +86,7 @@
   virtual PPendingIPCBlobParent*
   AllocPPendingIPCBlobParent(const IPCBlob& aBlob) override;
 
-  virtual PMemoryStreamParent*
-  AllocPMemoryStreamParent(const uint64_t& aSize) override;
-
-  virtual bool
-<<<<<<< HEAD
-  DeallocPMemoryStreamParent(PMemoryStreamParent* aActor) override;
-
-  virtual mozilla::ipc::IPCResult
-  RecvPBlobConstructor(PBlobParent* aActor,
-                       const BlobConstructorParams& params) override;
-=======
+  virtual bool
   DeallocPPendingIPCBlobParent(PPendingIPCBlobParent* aActor) override;
 
   virtual PIPCBlobInputStreamParent*
@@ -110,7 +100,6 @@
 
   virtual bool
   DeallocPIPCBlobInputStreamParent(PIPCBlobInputStreamParent* aActor) override;
->>>>>>> a17af05f
 
   virtual PFileDescriptorSetParent*
   AllocPFileDescriptorSetParent(const FileDescriptor& aFileDescriptor)
