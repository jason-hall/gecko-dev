--- conflicted
+++ resolved
@@ -19,11 +19,7 @@
 #include "mozilla/LoadInfo.h"
 #include "ContentPrincipal.h"
 #include "NullPrincipal.h"
-<<<<<<< HEAD
-#include "nsServiceManagerUtils.h"
-=======
 #include "nsContentUtils.h"
->>>>>>> a17af05f
 #include "nsString.h"
 #include "nsTArray.h"
 #include "mozilla/nsRedirectHistoryEntry.h"
@@ -265,8 +261,6 @@
   return !!info.attrs().mPrivateBrowsingId;
 }
 
-<<<<<<< HEAD
-=======
 already_AddRefed<nsIRedirectHistoryEntry>
 RHEntryInfoToRHEntry(const RedirectHistoryEntryInfo& aRHEntryInfo)
 {
@@ -307,7 +301,6 @@
   return PrincipalToPrincipalInfo(principal, &aRHEntryInfo->principalInfo());
 }
 
->>>>>>> a17af05f
 nsresult
 LoadInfoToLoadInfoArgs(nsILoadInfo *aLoadInfo,
                        OptionalLoadInfoArgs* aOptionalLoadInfoArgs)
@@ -353,8 +346,6 @@
     NS_ENSURE_SUCCESS(rv, rv);
     sandboxedLoadingPrincipalInfo = sandboxedLoadingPrincipalInfoTemp;
   }
-<<<<<<< HEAD
-=======
 
   OptionalURIParams optionalResultPrincipalURI = mozilla::void_t();
   nsCOMPtr<nsIURI> resultPrincipalURI;
@@ -362,7 +353,6 @@
   if (resultPrincipalURI) {
     SerializeURI(resultPrincipalURI, optionalResultPrincipalURI);
   }
->>>>>>> a17af05f
 
   nsTArray<RedirectHistoryEntryInfo> redirectChainIncludingInternalRedirects;
   for (const nsCOMPtr<nsIRedirectHistoryEntry>& redirectEntry :
@@ -386,10 +376,7 @@
       triggeringPrincipalInfo,
       principalToInheritInfo,
       sandboxedLoadingPrincipalInfo,
-<<<<<<< HEAD
-=======
       optionalResultPrincipalURI,
->>>>>>> a17af05f
       aLoadInfo->GetSecurityFlags(),
       aLoadInfo->InternalContentPolicyType(),
       static_cast<uint32_t>(aLoadInfo->GetTainting()),
@@ -455,15 +442,12 @@
       PrincipalInfoToPrincipal(loadInfoArgs.sandboxedLoadingPrincipalInfo(), &rv);
     NS_ENSURE_SUCCESS(rv, rv);
   }
-<<<<<<< HEAD
-=======
 
   nsCOMPtr<nsIURI> resultPrincipalURI;
   if (loadInfoArgs.resultPrincipalURI().type() != OptionalURIParams::Tvoid_t) {
     resultPrincipalURI = DeserializeURI(loadInfoArgs.resultPrincipalURI());
     NS_ENSURE_TRUE(resultPrincipalURI, NS_ERROR_UNEXPECTED);
   }
->>>>>>> a17af05f
 
   RedirectHistoryArray redirectChainIncludingInternalRedirects;
   for (const RedirectHistoryEntryInfo& entryInfo :
@@ -487,10 +471,7 @@
                           triggeringPrincipal,
                           principalToInherit,
                           sandboxedLoadingPrincipal,
-<<<<<<< HEAD
-=======
                           resultPrincipalURI,
->>>>>>> a17af05f
                           loadInfoArgs.securityFlags(),
                           loadInfoArgs.contentPolicyType(),
                           static_cast<LoadTainting>(loadInfoArgs.tainting()),
