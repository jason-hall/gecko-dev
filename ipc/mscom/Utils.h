/* -*- Mode: C++; tab-width: 8; indent-tabs-mode: nil; c-basic-offset: 2 -*- */
/* vim: set ts=8 sts=2 et sw=2 tw=80: */
/* This Source Code Form is subject to the terms of the Mozilla Public
 * License, v. 2.0. If a copy of the MPL was not distributed with this
 * file, You can obtain one at http://mozilla.org/MPL/2.0/. */

#ifndef mozilla_mscom_Utils_h
#define mozilla_mscom_Utils_h

<<<<<<< HEAD
#ifdef ACCESSIBILITY
#include <guiddef.h>
#endif

=======
#if defined(MOZILLA_INTERNAL_API)
#include "nsString.h"
#endif // defined(MOZILLA_INTERNAL_API)

#include <guiddef.h>

struct IStream;
>>>>>>> a17af05f
struct IUnknown;

namespace mozilla {
namespace mscom {

bool IsCurrentThreadMTA();
bool IsProxy(IUnknown* aUnknown);
bool IsValidGUID(REFGUID aCheckGuid);
<<<<<<< HEAD

#ifdef ACCESSIBILITY
bool IsVtableIndexFromParentInterface(REFIID aInterface,
                                      unsigned long aVtableIndex);
bool IsInterfaceEqualToOrInheritedFrom(REFIID aInterface, REFIID aFrom,
                                       unsigned long aVtableIndexHint);
#endif
=======
uintptr_t GetContainingModuleHandle();

/**
 * Given a buffer, create a new IStream object.
 * @param aBuf Buffer containing data to initialize the stream. This parameter
 *             may be nullptr, causing the stream to be created with aBufLen
 *             bytes of uninitialized data.
 * @param aBufLen Length of data in aBuf, or desired stream size if aBuf is
 *                nullptr.
 * @param aOutStream Outparam to receive the newly created stream.
 * @return HRESULT error code.
 */
uint32_t CreateStream(const uint8_t* aBuf, const uint32_t aBufLen,
                      IStream** aOutStream);

/**
 * Creates a deep copy of a proxy contained in a stream.
 * @param aInStream Stream containing the proxy to copy. Its seek pointer must
 *                  be positioned to point at the beginning of the proxy data.
 * @param aOutStream Outparam to receive the newly created stream.
 * @return HRESULT error code.
 */
uint32_t CopySerializedProxy(IStream* aInStream, IStream** aOutStream);

#if defined(MOZILLA_INTERNAL_API)
void GUIDToString(REFGUID aGuid, nsAString& aOutString);
#endif // defined(MOZILLA_INTERNAL_API)

#if defined(ACCESSIBILITY)
bool IsVtableIndexFromParentInterface(REFIID aInterface,
                                      unsigned long aVtableIndex);

#if defined(MOZILLA_INTERNAL_API)
bool IsCallerExternalProcess();

bool IsInterfaceEqualToOrInheritedFrom(REFIID aInterface, REFIID aFrom,
                                       unsigned long aVtableIndexHint);
#endif // defined(MOZILLA_INTERNAL_API)

#endif // defined(ACCESSIBILITY)
>>>>>>> a17af05f

} // namespace mscom
} // namespace mozilla

#endif // mozilla_mscom_Utils_h
<|MERGE_RESOLUTION|>--- conflicted
+++ resolved
@@ -7,12 +7,6 @@
 #ifndef mozilla_mscom_Utils_h
 #define mozilla_mscom_Utils_h
 
-<<<<<<< HEAD
-#ifdef ACCESSIBILITY
-#include <guiddef.h>
-#endif
-
-=======
 #if defined(MOZILLA_INTERNAL_API)
 #include "nsString.h"
 #endif // defined(MOZILLA_INTERNAL_API)
@@ -20,7 +14,6 @@
 #include <guiddef.h>
 
 struct IStream;
->>>>>>> a17af05f
 struct IUnknown;
 
 namespace mozilla {
@@ -29,15 +22,6 @@
 bool IsCurrentThreadMTA();
 bool IsProxy(IUnknown* aUnknown);
 bool IsValidGUID(REFGUID aCheckGuid);
-<<<<<<< HEAD
-
-#ifdef ACCESSIBILITY
-bool IsVtableIndexFromParentInterface(REFIID aInterface,
-                                      unsigned long aVtableIndex);
-bool IsInterfaceEqualToOrInheritedFrom(REFIID aInterface, REFIID aFrom,
-                                       unsigned long aVtableIndexHint);
-#endif
-=======
 uintptr_t GetContainingModuleHandle();
 
 /**
@@ -78,7 +62,6 @@
 #endif // defined(MOZILLA_INTERNAL_API)
 
 #endif // defined(ACCESSIBILITY)
->>>>>>> a17af05f
 
 } // namespace mscom
 } // namespace mozilla
