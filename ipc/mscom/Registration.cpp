/* -*- Mode: C++; tab-width: 8; indent-tabs-mode: nil; c-basic-offset: 2 -*- */
/* vim: set ts=8 sts=2 et sw=2 tw=80: */
/* This Source Code Form is subject to the terms of the Mozilla Public
 * License, v. 2.0. If a copy of the MPL was not distributed with this
 * file, You can obtain one at http://mozilla.org/MPL/2.0/. */

// COM registration data structures are built with C code, so we need to
// simulate that in our C++ code by defining CINTERFACE before including
// anything else that could possibly pull in Windows header files.
#define CINTERFACE

#include "mozilla/mscom/ActivationContext.h"
#include "mozilla/mscom/Registration.h"
#include "mozilla/mscom/Utils.h"

#include "mozilla/ArrayUtils.h"
#include "mozilla/Assertions.h"
#include "mozilla/Move.h"
#include "mozilla/Pair.h"
#include "mozilla/RefPtr.h"
#include "mozilla/StaticPtr.h"
#include "mozilla/Vector.h"
#include "nsWindowsHelpers.h"

#if defined(MOZILLA_INTERNAL_API)
#include "mozilla/ClearOnShutdown.h"
#include "mozilla/mscom/EnsureMTA.h"
<<<<<<< HEAD
=======
HRESULT RegisterPassthruProxy();
>>>>>>> a17af05f
#else
#include <stdlib.h>
#endif // defined(MOZILLA_INTERNAL_API)

#include <oaidl.h>
#include <objidl.h>
#include <rpcproxy.h>
#include <shlwapi.h>

#include <algorithm>

/* This code MUST NOT use any non-inlined internal Mozilla APIs, as it will be
   compiled into DLLs that COM may load into non-Mozilla processes! */

extern "C" {

// This function is defined in generated code for proxy DLLs but is not declared
// in rpcproxy.h, so we need this declaration.
void RPC_ENTRY GetProxyDllInfo(const ProxyFileInfo*** aInfo, const CLSID** aId);

<<<<<<< HEAD
#if defined(_MSC_VER)
extern IMAGE_DOS_HEADER __ImageBase;
#endif

=======
>>>>>>> a17af05f
}

namespace mozilla {
namespace mscom {

static HMODULE
GetContainingModule()
{
  HMODULE thisModule = nullptr;
#if defined(_MSC_VER)
  thisModule = reinterpret_cast<HMODULE>(&__ImageBase);
#else
  if (!GetModuleHandleEx(GET_MODULE_HANDLE_EX_FLAG_FROM_ADDRESS |
                         GET_MODULE_HANDLE_EX_UNCHANGED_REFCOUNT,
                         reinterpret_cast<LPCTSTR>(&GetContainingModule),
                         &thisModule)) {
    return nullptr;
  }
#endif
  return thisModule;
}

static bool
GetContainingLibPath(wchar_t* aBuffer, size_t aBufferLen)
{
  HMODULE thisModule = GetContainingModule();
  if (!thisModule) {
    return false;
  }

  DWORD fileNameResult = GetModuleFileName(thisModule, aBuffer, aBufferLen);
  if (!fileNameResult || (fileNameResult == aBufferLen &&
        ::GetLastError() == ERROR_INSUFFICIENT_BUFFER)) {
    return false;
  }

  return true;
}

static bool
GetContainingLibPath(wchar_t* aBuffer, size_t aBufferLen)
{
  HMODULE thisModule = reinterpret_cast<HMODULE>(GetContainingModuleHandle());
  if (!thisModule) {
    return false;
  }

  DWORD fileNameResult = GetModuleFileName(thisModule, aBuffer, aBufferLen);
  if (!fileNameResult || (fileNameResult == aBufferLen &&
        ::GetLastError() == ERROR_INSUFFICIENT_BUFFER)) {
    return false;
  }

  return true;
}

static bool
BuildLibPath(RegistrationFlags aFlags, wchar_t* aBuffer, size_t aBufferLen,
             const wchar_t* aLeafName)
{
  if (aFlags == RegistrationFlags::eUseBinDirectory) {
    if (!GetContainingLibPath(aBuffer, aBufferLen)) {
      return false;
    }

    if (!PathRemoveFileSpec(aBuffer)) {
      return false;
    }
  } else if (aFlags == RegistrationFlags::eUseSystemDirectory) {
    UINT result = GetSystemDirectoryW(aBuffer, static_cast<UINT>(aBufferLen));
    if (!result || result > aBufferLen) {
      return false;
    }
  } else {
    return false;
  }

  if (!PathAppend(aBuffer, aLeafName)) {
    return false;
  }
  return true;
}

static bool
RegisterPSClsids(const ProxyFileInfo** aProxyInfo, const CLSID* aProxyClsid)
{
  while (*aProxyInfo) {
    const ProxyFileInfo& curInfo = **aProxyInfo;
    for (unsigned short idx = 0, size = curInfo.TableSize; idx < size; ++idx) {
      HRESULT hr = CoRegisterPSClsid(*(curInfo.pStubVtblList[idx]->header.piid),
                                     *aProxyClsid);
      if (FAILED(hr)) {
        return false;
      }
    }
    ++aProxyInfo;
  }

  return true;
}

UniquePtr<RegisteredProxy>
RegisterProxy()
{
  const ProxyFileInfo** proxyInfo = nullptr;
  const CLSID* proxyClsid = nullptr;
  GetProxyDllInfo(&proxyInfo, &proxyClsid);
  if (!proxyInfo || !proxyClsid) {
    return nullptr;
  }

  IUnknown* classObject = nullptr;
  HRESULT hr = DllGetClassObject(*proxyClsid, IID_IUnknown, (void**)&classObject);
  if (FAILED(hr)) {
    return nullptr;
  }

  DWORD regCookie;
  hr = CoRegisterClassObject(*proxyClsid, classObject, CLSCTX_INPROC_SERVER,
                             REGCLS_MULTIPLEUSE, &regCookie);
  if (FAILED(hr)) {
    classObject->lpVtbl->Release(classObject);
    return nullptr;
  }

  wchar_t modulePathBuf[MAX_PATH + 1] = {0};
  if (!GetContainingLibPath(modulePathBuf, ArrayLength(modulePathBuf))) {
    CoRevokeClassObject(regCookie);
    classObject->lpVtbl->Release(classObject);
    return nullptr;
  }

  ITypeLib* typeLib = nullptr;
  hr = LoadTypeLibEx(modulePathBuf, REGKIND_NONE, &typeLib);
  MOZ_ASSERT(SUCCEEDED(hr));
  if (FAILED(hr)) {
    CoRevokeClassObject(regCookie);
    classObject->lpVtbl->Release(classObject);
    return nullptr;
  }

<<<<<<< HEAD
=======
#if defined(MOZILLA_INTERNAL_API)
  hr = RegisterPassthruProxy();
  MOZ_ASSERT(SUCCEEDED(hr));
  if (FAILED(hr)) {
    CoRevokeClassObject(regCookie);
    classObject->lpVtbl->Release(classObject);
    return nullptr;
  }
#endif // defined(MOZILLA_INTERNAL_API)

>>>>>>> a17af05f
  // RegisteredProxy takes ownership of classObject and typeLib references
  auto result(MakeUnique<RegisteredProxy>(classObject, regCookie, typeLib));

  if (!RegisterPSClsids(proxyInfo, proxyClsid)) {
    return nullptr;
  }

  return result;
}

UniquePtr<RegisteredProxy>
RegisterProxy(const wchar_t* aLeafName, RegistrationFlags aFlags)
{
  wchar_t modulePathBuf[MAX_PATH + 1] = {0};
  if (!BuildLibPath(aFlags, modulePathBuf, ArrayLength(modulePathBuf),
                    aLeafName)) {
    return nullptr;
  }

  nsModuleHandle proxyDll(LoadLibrary(modulePathBuf));
  if (!proxyDll.get()) {
    return nullptr;
  }

  // Instantiate an activation context so that CoGetClassObject will use any
  // COM metadata embedded in proxyDll's manifest to resolve CLSIDs.
<<<<<<< HEAD
  ActivationContext actCtx(proxyDll);
  if (!actCtx) {
    return nullptr;
  }
=======
  ActivationContextRegion actCtxRgn(proxyDll.get());
>>>>>>> a17af05f

  auto GetProxyDllInfoFn = reinterpret_cast<decltype(&GetProxyDllInfo)>(
      GetProcAddress(proxyDll, "GetProxyDllInfo"));
  if (!GetProxyDllInfoFn) {
    return nullptr;
  }

  const ProxyFileInfo** proxyInfo = nullptr;
  const CLSID* proxyClsid = nullptr;
  GetProxyDllInfoFn(&proxyInfo, &proxyClsid);
  if (!proxyInfo || !proxyClsid) {
    return nullptr;
  }

  // We call CoGetClassObject instead of DllGetClassObject because it forces
  // the COM runtime to manage the lifetime of the DLL.
  IUnknown* classObject = nullptr;
  HRESULT hr = CoGetClassObject(*proxyClsid, CLSCTX_INPROC_SERVER, nullptr,
                                IID_IUnknown, (void**) &classObject);
  if (FAILED(hr)) {
    return nullptr;
  }

  DWORD regCookie;
  hr = CoRegisterClassObject(*proxyClsid, classObject, CLSCTX_INPROC_SERVER,
                             REGCLS_MULTIPLEUSE, &regCookie);
  if (FAILED(hr)) {
    classObject->lpVtbl->Release(classObject);
    return nullptr;
  }

  ITypeLib* typeLib = nullptr;
  hr = LoadTypeLibEx(modulePathBuf, REGKIND_NONE, &typeLib);
  MOZ_ASSERT(SUCCEEDED(hr));
  if (FAILED(hr)) {
    CoRevokeClassObject(regCookie);
    classObject->lpVtbl->Release(classObject);
    return nullptr;
  }

  // RegisteredProxy takes ownership of proxyDll, classObject, and typeLib
  // references
  auto result(MakeUnique<RegisteredProxy>(reinterpret_cast<uintptr_t>(proxyDll.disown()),
                                          classObject, regCookie, typeLib));

  if (!RegisterPSClsids(proxyInfo, proxyClsid)) {
    return nullptr;
  }

  return result;
}

UniquePtr<RegisteredProxy>
RegisterTypelib(const wchar_t* aLeafName, RegistrationFlags aFlags)
{
  wchar_t modulePathBuf[MAX_PATH + 1] = {0};
  if (!BuildLibPath(aFlags, modulePathBuf, ArrayLength(modulePathBuf),
                    aLeafName)) {
    return nullptr;
  }

  ITypeLib* typeLib = nullptr;
  HRESULT hr = LoadTypeLibEx(modulePathBuf, REGKIND_NONE, &typeLib);
  if (FAILED(hr)) {
    return nullptr;
  }

  // RegisteredProxy takes ownership of typeLib reference
  auto result(MakeUnique<RegisteredProxy>(typeLib));
  return result;
}

RegisteredProxy::RegisteredProxy(uintptr_t aModule, IUnknown* aClassObject,
                                 uint32_t aRegCookie, ITypeLib* aTypeLib)
  : mModule(aModule)
  , mClassObject(aClassObject)
  , mRegCookie(aRegCookie)
  , mTypeLib(aTypeLib)
#if defined(MOZILLA_INTERNAL_API)
  , mIsRegisteredInMTA(IsCurrentThreadMTA())
#endif // defined(MOZILLA_INTERNAL_API)
{
  MOZ_ASSERT(aClassObject);
  MOZ_ASSERT(aTypeLib);
  AddToRegistry(this);
}

RegisteredProxy::RegisteredProxy(IUnknown* aClassObject, uint32_t aRegCookie,
                                 ITypeLib* aTypeLib)
  : mModule(0)
  , mClassObject(aClassObject)
  , mRegCookie(aRegCookie)
  , mTypeLib(aTypeLib)
#if defined(MOZILLA_INTERNAL_API)
  , mIsRegisteredInMTA(IsCurrentThreadMTA())
#endif // defined(MOZILLA_INTERNAL_API)
{
  MOZ_ASSERT(aClassObject);
  MOZ_ASSERT(aTypeLib);
  AddToRegistry(this);
}

// If we're initializing from a typelib, it doesn't matter which apartment we
// run in, so mIsRegisteredInMTA may always be set to false in this case.
RegisteredProxy::RegisteredProxy(ITypeLib* aTypeLib)
  : mModule(0)
  , mClassObject(nullptr)
  , mRegCookie(0)
  , mTypeLib(aTypeLib)
#if defined(MOZILLA_INTERNAL_API)
  , mIsRegisteredInMTA(false)
#endif // defined(MOZILLA_INTERNAL_API)
{
  MOZ_ASSERT(aTypeLib);
  AddToRegistry(this);
}

RegisteredProxy::~RegisteredProxy()
{
  DeleteFromRegistry(this);
  if (mTypeLib) {
    mTypeLib->lpVtbl->Release(mTypeLib);
  }
  if (mClassObject) {
    // NB: mClassObject and mRegCookie must be freed from inside the apartment
    // which they were created in.
    auto cleanupFn = [&]() -> void {
      ::CoRevokeClassObject(mRegCookie);
      mClassObject->lpVtbl->Release(mClassObject);
    };
#if defined(MOZILLA_INTERNAL_API)
    // This code only supports MTA when built internally
    if (mIsRegisteredInMTA) {
      EnsureMTA mta(cleanupFn);
    } else {
      cleanupFn();
    }
#else
    cleanupFn();
#endif // defined(MOZILLA_INTERNAL_API)
  }
  if (mModule) {
    ::FreeLibrary(reinterpret_cast<HMODULE>(mModule));
  }
}

RegisteredProxy::RegisteredProxy(RegisteredProxy&& aOther)
{
  *this = mozilla::Forward<RegisteredProxy>(aOther);
}

RegisteredProxy&
RegisteredProxy::operator=(RegisteredProxy&& aOther)
{
  mModule = aOther.mModule;
  aOther.mModule = 0;
  mClassObject = aOther.mClassObject;
  aOther.mClassObject = nullptr;
  mRegCookie = aOther.mRegCookie;
  aOther.mRegCookie = 0;
  mTypeLib = aOther.mTypeLib;
  aOther.mTypeLib = nullptr;
  return *this;
}

HRESULT
RegisteredProxy::GetTypeInfoForGuid(REFGUID aGuid,
                                    ITypeInfo** aOutTypeInfo) const
{
  if (!aOutTypeInfo) {
    return E_INVALIDARG;
  }
  if (!mTypeLib) {
    return E_UNEXPECTED;
  }
  return mTypeLib->lpVtbl->GetTypeInfoOfGuid(mTypeLib, aGuid, aOutTypeInfo);
}

static StaticAutoPtr<Vector<RegisteredProxy*>> sRegistry;
<<<<<<< HEAD

namespace UseGetMutexForAccess {

// This must not be accessed directly; use GetMutex() instead
static CRITICAL_SECTION sMutex;

} // UseGetMutexForAccess

=======

namespace UseGetMutexForAccess {

// This must not be accessed directly; use GetMutex() instead
static CRITICAL_SECTION sMutex;

} // UseGetMutexForAccess

>>>>>>> a17af05f
static CRITICAL_SECTION*
GetMutex()
{
  static CRITICAL_SECTION& mutex = []() -> CRITICAL_SECTION& {
#if defined(RELEASE_OR_BETA)
    DWORD flags = CRITICAL_SECTION_NO_DEBUG_INFO;
#else
    DWORD flags = 0;
#endif
    InitializeCriticalSectionEx(&UseGetMutexForAccess::sMutex, 4000, flags);
#if !defined(MOZILLA_INTERNAL_API)
    atexit([]() { DeleteCriticalSection(&UseGetMutexForAccess::sMutex); });
#endif
    return UseGetMutexForAccess::sMutex;
  }();
  return &mutex;
}

/* static */ bool
RegisteredProxy::Find(REFIID aIid, ITypeInfo** aTypeInfo)
{
  AutoCriticalSection lock(GetMutex());

  if (!sRegistry) {
    return false;
  }

  for (auto&& proxy : *sRegistry) {
    if (SUCCEEDED(proxy->GetTypeInfoForGuid(aIid, aTypeInfo))) {
      return true;
    }
  }

  return false;
}

/* static */ void
RegisteredProxy::AddToRegistry(RegisteredProxy* aProxy)
{
  MOZ_ASSERT(aProxy);

  AutoCriticalSection lock(GetMutex());

  if (!sRegistry) {
    sRegistry = new Vector<RegisteredProxy*>();

#if !defined(MOZILLA_INTERNAL_API)
    // sRegistry allocation is fallible outside of Mozilla processes
    if (!sRegistry) {
      return;
    }
#endif
  }

  sRegistry->emplaceBack(aProxy);
}

/* static */ void
RegisteredProxy::DeleteFromRegistry(RegisteredProxy* aProxy)
{
  MOZ_ASSERT(aProxy);

  AutoCriticalSection lock(GetMutex());

  MOZ_ASSERT(sRegistry && !sRegistry->empty());

  if (!sRegistry) {
    return;
  }

  sRegistry->erase(std::remove(sRegistry->begin(), sRegistry->end(), aProxy),
                   sRegistry->end());

  if (sRegistry->empty()) {
    sRegistry = nullptr;
  }
}

#if defined(MOZILLA_INTERNAL_API)

static StaticAutoPtr<Vector<Pair<const ArrayData*, size_t>>> sArrayData;

void
RegisterArrayData(const ArrayData* aArrayData, size_t aLength)
{
  AutoCriticalSection lock(GetMutex());

  if (!sArrayData) {
    sArrayData = new Vector<Pair<const ArrayData*, size_t>>();
    ClearOnShutdown(&sArrayData, ShutdownPhase::ShutdownThreads);
  }

  sArrayData->emplaceBack(MakePair(aArrayData, aLength));
}

const ArrayData*
FindArrayData(REFIID aIid, ULONG aMethodIndex)
{
  AutoCriticalSection lock(GetMutex());

  if (!sArrayData) {
    return nullptr;
  }

  for (auto&& data : *sArrayData) {
    for (size_t innerIdx = 0, innerLen = data.second(); innerIdx < innerLen;
         ++innerIdx) {
      const ArrayData* array = data.first();
      if (aMethodIndex == array[innerIdx].mMethodIndex &&
          IsInterfaceEqualToOrInheritedFrom(aIid, array[innerIdx].mIid,
                                            aMethodIndex)) {
        return &array[innerIdx];
      }
    }
  }

  return nullptr;
}

#endif // defined(MOZILLA_INTERNAL_API)

} // namespace mscom
} // namespace mozilla<|MERGE_RESOLUTION|>--- conflicted
+++ resolved
@@ -25,10 +25,7 @@
 #if defined(MOZILLA_INTERNAL_API)
 #include "mozilla/ClearOnShutdown.h"
 #include "mozilla/mscom/EnsureMTA.h"
-<<<<<<< HEAD
-=======
 HRESULT RegisterPassthruProxy();
->>>>>>> a17af05f
 #else
 #include <stdlib.h>
 #endif // defined(MOZILLA_INTERNAL_API)
@@ -49,51 +46,10 @@
 // in rpcproxy.h, so we need this declaration.
 void RPC_ENTRY GetProxyDllInfo(const ProxyFileInfo*** aInfo, const CLSID** aId);
 
-<<<<<<< HEAD
-#if defined(_MSC_VER)
-extern IMAGE_DOS_HEADER __ImageBase;
-#endif
-
-=======
->>>>>>> a17af05f
 }
 
 namespace mozilla {
 namespace mscom {
-
-static HMODULE
-GetContainingModule()
-{
-  HMODULE thisModule = nullptr;
-#if defined(_MSC_VER)
-  thisModule = reinterpret_cast<HMODULE>(&__ImageBase);
-#else
-  if (!GetModuleHandleEx(GET_MODULE_HANDLE_EX_FLAG_FROM_ADDRESS |
-                         GET_MODULE_HANDLE_EX_UNCHANGED_REFCOUNT,
-                         reinterpret_cast<LPCTSTR>(&GetContainingModule),
-                         &thisModule)) {
-    return nullptr;
-  }
-#endif
-  return thisModule;
-}
-
-static bool
-GetContainingLibPath(wchar_t* aBuffer, size_t aBufferLen)
-{
-  HMODULE thisModule = GetContainingModule();
-  if (!thisModule) {
-    return false;
-  }
-
-  DWORD fileNameResult = GetModuleFileName(thisModule, aBuffer, aBufferLen);
-  if (!fileNameResult || (fileNameResult == aBufferLen &&
-        ::GetLastError() == ERROR_INSUFFICIENT_BUFFER)) {
-    return false;
-  }
-
-  return true;
-}
 
 static bool
 GetContainingLibPath(wchar_t* aBuffer, size_t aBufferLen)
@@ -197,8 +153,6 @@
     return nullptr;
   }
 
-<<<<<<< HEAD
-=======
 #if defined(MOZILLA_INTERNAL_API)
   hr = RegisterPassthruProxy();
   MOZ_ASSERT(SUCCEEDED(hr));
@@ -209,7 +163,6 @@
   }
 #endif // defined(MOZILLA_INTERNAL_API)
 
->>>>>>> a17af05f
   // RegisteredProxy takes ownership of classObject and typeLib references
   auto result(MakeUnique<RegisteredProxy>(classObject, regCookie, typeLib));
 
@@ -236,14 +189,7 @@
 
   // Instantiate an activation context so that CoGetClassObject will use any
   // COM metadata embedded in proxyDll's manifest to resolve CLSIDs.
-<<<<<<< HEAD
-  ActivationContext actCtx(proxyDll);
-  if (!actCtx) {
-    return nullptr;
-  }
-=======
   ActivationContextRegion actCtxRgn(proxyDll.get());
->>>>>>> a17af05f
 
   auto GetProxyDllInfoFn = reinterpret_cast<decltype(&GetProxyDllInfo)>(
       GetProcAddress(proxyDll, "GetProxyDllInfo"));
@@ -423,7 +369,6 @@
 }
 
 static StaticAutoPtr<Vector<RegisteredProxy*>> sRegistry;
-<<<<<<< HEAD
 
 namespace UseGetMutexForAccess {
 
@@ -432,16 +377,6 @@
 
 } // UseGetMutexForAccess
 
-=======
-
-namespace UseGetMutexForAccess {
-
-// This must not be accessed directly; use GetMutex() instead
-static CRITICAL_SECTION sMutex;
-
-} // UseGetMutexForAccess
-
->>>>>>> a17af05f
 static CRITICAL_SECTION*
 GetMutex()
 {
