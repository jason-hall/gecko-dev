/* -*- Mode: C++; tab-width: 8; indent-tabs-mode: nil; c-basic-offset: 2 -*- */
/* vim: set ts=8 sts=2 et sw=2 tw=80: */
/* This Source Code Form is subject to the terms of the Mozilla Public
 * License, v. 2.0. If a copy of the MPL was not distributed with this
 * file, You can obtain one at http://mozilla.org/MPL/2.0/. */

#ifndef mozilla_mscom_COMPtrHolder_h
#define mozilla_mscom_COMPtrHolder_h

#include "mozilla/Assertions.h"
#include "mozilla/Attributes.h"
#include "mozilla/DebugOnly.h"
#include "mozilla/Move.h"
#include "mozilla/mscom/ProxyStream.h"
#include "mozilla/mscom/Ptr.h"
#if defined(MOZ_CONTENT_SANDBOX)
#include "mozilla/SandboxSettings.h"
#endif // defined(MOZ_CONTENT_SANDBOX)
#if defined(MOZ_CRASHREPORTER)
#include "nsExceptionHandler.h"
#endif // defined(MOZ_CRASHREPORTER)

namespace mozilla {
namespace mscom {

template<typename Interface, const IID& _IID>
class COMPtrHolder
{
public:
  typedef ProxyUniquePtr<Interface> COMPtrType;
  typedef COMPtrHolder<Interface, _IID> ThisType;

  COMPtrHolder() {}

  MOZ_IMPLICIT COMPtrHolder(decltype(nullptr))
  {
  }

  explicit COMPtrHolder(COMPtrType&& aPtr)
    : mPtr(Forward<COMPtrType>(aPtr))
  {
  }

  Interface* Get() const
  {
    return mPtr.get();
  }

  MOZ_MUST_USE Interface* Release()
  {
    return mPtr.release();
  }

  void Set(COMPtrType&& aPtr)
  {
    mPtr = Forward<COMPtrType>(aPtr);
  }

#if defined(MOZ_CONTENT_SANDBOX)
  // This method is const because we need to call it during IPC write, where
  // we are passed as a const argument. At higher sandboxing levels we need to
  // save this artifact from the serialization process for later deletion.
  void PreserveStream(PreservedStreamPtr aPtr) const
  {
    MOZ_ASSERT(!mMarshaledStream);
    mMarshaledStream = Move(aPtr);
  }

  PreservedStreamPtr GetPreservedStream()
  {
    return Move(mMarshaledStream);
  }
#endif // defined(MOZ_CONTENT_SANDBOX)

  COMPtrHolder(const COMPtrHolder& aOther) = delete;

  COMPtrHolder(COMPtrHolder&& aOther)
    : mPtr(Move(aOther.mPtr))
#if defined(MOZ_CONTENT_SANDBOX)
    , mMarshaledStream(Move(aOther.mMarshaledStream))
#endif // defined(MOZ_CONTENT_SANDBOX)
  {
  }

  // COMPtrHolder is eventually added as a member of a struct that is declared
  // in IPDL. The generated C++ code for that IPDL struct includes copy
  // constructors and assignment operators that assume that all members are
  // copyable. I don't think that those copy constructors and operator= are
  // actually used by any generated code, but they are made available. Since no
  // move semantics are available, this terrible hack makes COMPtrHolder build
  // when used as a member of an IPDL struct.
  ThisType& operator=(const ThisType& aOther)
  {
    Set(Move(aOther.mPtr));

#if defined(MOZ_CONTENT_SANDBOX)
    mMarshaledStream = Move(aOther.mMarshaledStream);
#endif // defined(MOZ_CONTENT_SANDBOX)

    return *this;
  }

  ThisType& operator=(ThisType&& aOther)
  {
    Set(Move(aOther.mPtr));

#if defined(MOZ_CONTENT_SANDBOX)
    mMarshaledStream = Move(aOther.mMarshaledStream);
#endif // defined(MOZ_CONTENT_SANDBOX)

    return *this;
  }

  bool operator==(const ThisType& aOther) const
  {
    return mPtr == aOther.mPtr;
  }

  bool IsNull() const
  {
    return !mPtr;
  }

private:
  // This is mutable to facilitate the above operator= hack
  mutable COMPtrType mPtr;

#if defined(MOZ_CONTENT_SANDBOX)
  // This is mutable so that we may optionally store a reference to a marshaled
  // stream to be cleaned up later via PreserveStream().
  mutable PreservedStreamPtr mMarshaledStream;
#endif // defined(MOZ_CONTENT_SANDBOX)
};

} // namespace mscom
} // namespace mozilla

namespace IPC {

template<typename Interface, const IID& _IID>
struct ParamTraits<mozilla::mscom::COMPtrHolder<Interface, _IID>>
{
  typedef mozilla::mscom::COMPtrHolder<Interface, _IID> paramType;

  static void Write(Message* aMsg, const paramType& aParam)
  {
#if defined(MOZ_CONTENT_SANDBOX)
    static const bool sIsStreamPreservationNeeded =
      XRE_IsParentProcess() && mozilla::GetEffectiveContentSandboxLevel() >= 3;
#else
    const bool sIsStreamPreservationNeeded = false;
#endif // defined(MOZ_CONTENT_SANDBOX)

    mozilla::mscom::ProxyStreamFlags flags = sIsStreamPreservationNeeded ?
         mozilla::mscom::ProxyStreamFlags::ePreservable :
         mozilla::mscom::ProxyStreamFlags::eDefault;

    mozilla::mscom::ProxyStream proxyStream(_IID, aParam.Get(), flags);
    int bufLen;
    const BYTE* buf = proxyStream.GetBuffer(bufLen);
    MOZ_ASSERT(buf || !bufLen);
    aMsg->WriteInt(bufLen);
    if (bufLen) {
      aMsg->WriteBytes(reinterpret_cast<const char*>(buf), bufLen);
    }
<<<<<<< HEAD
=======

#if defined(MOZ_CONTENT_SANDBOX)
    if (sIsStreamPreservationNeeded) {
      /**
       * When we're sending a ProxyStream from parent to content and the
       * content sandboxing level is >= 3, content is unable to communicate
       * its releasing of its reference to the proxied object. We preserve the
       * marshaled proxy data here and later manually release it on content's
       * behalf.
       */
      aParam.PreserveStream(proxyStream.GetPreservedStream());
    }
#endif // defined(MOZ_CONTENT_SANDBOX)
>>>>>>> a17af05f
  }

  static bool Read(const Message* aMsg, PickleIterator* aIter, paramType* aResult)
  {
    int length;
    if (!aMsg->ReadLength(aIter, &length)) {
      return false;
    }

    mozilla::UniquePtr<BYTE[]> buf;
    if (length) {
      buf = mozilla::MakeUnique<BYTE[]>(length);
      if (!aMsg->ReadBytesInto(aIter, buf.get(), length)) {
        return false;
      }
    }

    mozilla::mscom::ProxyStream proxyStream(_IID, buf.get(), length);
    if (!proxyStream.IsValid()) {
#if defined(MOZ_CRASHREPORTER)
      CrashReporter::AnnotateCrashReport(NS_LITERAL_CSTRING("ProxyStreamValid"),
                                         NS_LITERAL_CSTRING("false"));
#endif // defined(MOZ_CRASHREPORTER)
      return false;
    }

    typename paramType::COMPtrType ptr;
<<<<<<< HEAD
    if (!proxyStream.GetInterface(_IID, mozilla::mscom::getter_AddRefs(ptr))) {
=======
    if (!proxyStream.GetInterface(mozilla::mscom::getter_AddRefs(ptr))) {
>>>>>>> a17af05f
      return false;
    }

    aResult->Set(mozilla::Move(ptr));
    return true;
  }
};

} // namespace IPC

#endif // mozilla_mscom_COMPtrHolder_h
<|MERGE_RESOLUTION|>--- conflicted
+++ resolved
@@ -163,8 +163,6 @@
     if (bufLen) {
       aMsg->WriteBytes(reinterpret_cast<const char*>(buf), bufLen);
     }
-<<<<<<< HEAD
-=======
 
 #if defined(MOZ_CONTENT_SANDBOX)
     if (sIsStreamPreservationNeeded) {
@@ -178,7 +176,6 @@
       aParam.PreserveStream(proxyStream.GetPreservedStream());
     }
 #endif // defined(MOZ_CONTENT_SANDBOX)
->>>>>>> a17af05f
   }
 
   static bool Read(const Message* aMsg, PickleIterator* aIter, paramType* aResult)
@@ -206,11 +203,7 @@
     }
 
     typename paramType::COMPtrType ptr;
-<<<<<<< HEAD
-    if (!proxyStream.GetInterface(_IID, mozilla::mscom::getter_AddRefs(ptr))) {
-=======
     if (!proxyStream.GetInterface(mozilla::mscom::getter_AddRefs(ptr))) {
->>>>>>> a17af05f
       return false;
     }
 
