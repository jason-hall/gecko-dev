--- conflicted
+++ resolved
@@ -222,12 +222,8 @@
       // main thread right now, so we send a reference to ourselves to the main
       // thread to be re-released there.
       RefPtr<MainThreadHandoff> self = this;
-<<<<<<< HEAD
-      NS_ReleaseOnMainThread(self.forget());
-=======
       NS_ReleaseOnMainThreadSystemGroup(
         "MainThreadHandoff", self.forget());
->>>>>>> a17af05f
     }
   }
   return newRefCnt;
@@ -459,10 +455,7 @@
   if (!mHandlerProvider) {
     return E_NOTIMPL;
   }
-<<<<<<< HEAD
-=======
-
->>>>>>> a17af05f
+
   return mHandlerProvider->GetHandler(aHandlerClsid);
 }
 
@@ -556,11 +549,7 @@
       };
 
       MainThreadInvoker invoker;
-<<<<<<< HEAD
-      invoker.Invoke(NS_NewRunnableFunction(checkFn));
-=======
       invoker.Invoke(NS_NewRunnableFunction("MainThreadHandoff::OnWalkInterface", checkFn));
->>>>>>> a17af05f
     }
 
     if (areTargetsEqual) {
