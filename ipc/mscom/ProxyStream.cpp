/* -*- Mode: C++; tab-width: 8; indent-tabs-mode: nil; c-basic-offset: 2 -*- */
/* vim: set ts=8 sts=2 et sw=2 tw=80: */
/* This Source Code Form is subject to the terms of the Mozilla Public
 * License, v. 2.0. If a copy of the MPL was not distributed with this
 * file, You can obtain one at http://mozilla.org/MPL/2.0/. */

#include "mozilla/Move.h"
<<<<<<< HEAD
=======
#if defined(ACCESSIBILITY) && defined(MOZ_CRASHREPORTER)
#include "HandlerData.h"
#include "mozilla/a11y/Platform.h"
#include "mozilla/mscom/ActivationContext.h"
#endif // defined(ACCESSIBILITY) && defined(MOZ_CRASHREPORTER)
>>>>>>> a17af05f
#include "mozilla/mscom/EnsureMTA.h"
#include "mozilla/mscom/ProxyStream.h"
#include "mozilla/mscom/Utils.h"
#include "mozilla/WindowsVersion.h"

<<<<<<< HEAD
#ifdef MOZ_CRASHREPORTER
#include "nsExceptionHandler.h"
=======
#if defined(MOZ_CRASHREPORTER)
#include "mozilla/mscom/Objref.h"
#include "nsExceptionHandler.h"
#include "nsPrintfCString.h"
#include "RegistrationAnnotator.h"
>>>>>>> a17af05f
#endif

#include <windows.h>
#include <objbase.h>
#include <shlwapi.h>

namespace mozilla {
namespace mscom {

ProxyStream::ProxyStream()
  : mGlobalLockedBuf(nullptr)
  , mHGlobal(nullptr)
  , mBufSize(0)
  , mPreserveStream(false)
{
}

// GetBuffer() fails with this variant, but that's okay because we're just
// reconstructing the stream from a buffer anyway.
ProxyStream::ProxyStream(REFIID aIID, const BYTE* aInitBuf,
                         const int aInitBufSize)
  : mGlobalLockedBuf(nullptr)
  , mHGlobal(nullptr)
  , mBufSize(aInitBufSize)
  , mPreserveStream(false)
{
#if defined(MOZ_CRASHREPORTER)
  NS_NAMED_LITERAL_CSTRING(kCrashReportKey, "ProxyStreamUnmarshalStatus");
#endif

  HRESULT createStreamResult = CreateStream(aInitBuf, aInitBufSize,
                                            getter_AddRefs(mStream));
  if (FAILED(createStreamResult)) {
#if defined(MOZ_CRASHREPORTER)
    nsPrintfCString hrAsStr("0x%08X", createStreamResult);
    CrashReporter::AnnotateCrashReport(kCrashReportKey, hrAsStr);
#endif // defined(MOZ_CRASHREPORTER)
    return;
  }

  if (!aInitBufSize) {
#if defined(MOZ_CRASHREPORTER)
    CrashReporter::AnnotateCrashReport(kCrashReportKey,
                                       NS_LITERAL_CSTRING("!aInitBufSize"));
#endif // defined(MOZ_CRASHREPORTER)
    // We marshaled a nullptr. Nothing else to do here.
    return;
  }
  // NB: We can't check for a null mStream until after we have checked for
  // the zero aInitBufSize above. This is because InitStream will also fail
  // in that case, even though marshaling a nullptr is allowable.
  MOZ_ASSERT(mStream);
  if (!mStream) {
#if defined(MOZ_CRASHREPORTER)
    CrashReporter::AnnotateCrashReport(kCrashReportKey,
                                       NS_LITERAL_CSTRING("!mStream"));
#endif // defined(MOZ_CRASHREPORTER)
    return;
  }

<<<<<<< HEAD
=======
#if defined(ACCESSIBILITY) && defined(MOZ_CRASHREPORTER)
  const uint32_t expectedStreamLen = GetOBJREFSize(WrapNotNull(mStream));
  nsAutoCString strActCtx;
#endif // defined(ACCESSIBILITY) && defined(MOZ_CRASHREPORTER)

>>>>>>> a17af05f
  HRESULT unmarshalResult = S_OK;

  // We need to convert to an interface here otherwise we mess up const
  // correctness with IPDL. We'll request an IUnknown and then QI the
  // actual interface later.

#if defined(ACCESSIBILITY) && defined(MOZ_CRASHREPORTER)
  auto marshalFn = [this, &strActCtx, &unmarshalResult, &aIID]() -> void
#else
  auto marshalFn = [this, &unmarshalResult, &aIID]() -> void
#endif // defined(ACCESSIBILITY) && defined(MOZ_CRASHREPORTER)
  {
<<<<<<< HEAD
    // OK to forget mStream when calling into this function because the stream
    // gets released even if the unmarshaling part fails.
    unmarshalResult =
      ::CoGetInterfaceAndReleaseStream(mStream.forget().take(), IID_IUnknown,
                                       getter_AddRefs(mUnmarshaledProxy));
=======
#if defined(ACCESSIBILITY) && defined(MOZ_CRASHREPORTER)
    auto curActCtx = ActivationContext::GetCurrent();
    if (curActCtx.isOk()) {
      strActCtx.AppendPrintf("0x%p", curActCtx.unwrap());
    } else {
      strActCtx.AppendPrintf("HRESULT 0x%08X", curActCtx.unwrapErr());
    }
#endif // defined(ACCESSIBILITY) && defined(MOZ_CRASHREPORTER)

    unmarshalResult =
      ::CoUnmarshalInterface(mStream, aIID, getter_AddRefs(mUnmarshaledProxy));
>>>>>>> a17af05f
    MOZ_ASSERT(SUCCEEDED(unmarshalResult));
  };

  if (XRE_IsParentProcess()) {
    // We'll marshal this stuff directly using the current thread, therefore its
    // proxy will reside in the same apartment as the current thread.
    marshalFn();
  } else {
    // When marshaling in child processes, we want to force the MTA.
    EnsureMTA mta(marshalFn);
  }
<<<<<<< HEAD

#if defined(MOZ_CRASHREPORTER)
  if (FAILED(unmarshalResult)) {
    nsPrintfCString hrAsStr("0x%08X", unmarshalResult);
    CrashReporter::AnnotateCrashReport(
        NS_LITERAL_CSTRING("CoGetInterfaceAndReleaseStreamFailure"), hrAsStr);
  }
#endif // defined(MOZ_CRASHREPORTER)
}

/* static */
already_AddRefed<IStream>
ProxyStream::InitStream(const BYTE* aInitBuf, const UINT aInitBufSize)
{
  if (!aInitBuf || !aInitBufSize) {
    return nullptr;
  }

  HRESULT hr;
  RefPtr<IStream> stream;

  if (IsWin8OrLater()) {
    // This function is not safe for us to use until Windows 8
    stream = already_AddRefed<IStream>(::SHCreateMemStream(aInitBuf, aInitBufSize));
    if (!stream) {
      return nullptr;
    }
  } else {
    HGLOBAL hglobal = ::GlobalAlloc(GMEM_MOVEABLE, aInitBufSize);
    if (!hglobal) {
      return nullptr;
    }

    // stream takes ownership of hglobal if this call is successful
    hr = ::CreateStreamOnHGlobal(hglobal, TRUE, getter_AddRefs(stream));
    if (FAILED(hr)) {
      ::GlobalFree(hglobal);
      return nullptr;
    }

    // The default stream size is derived from ::GlobalSize(hglobal), which due
    // to rounding may be larger than aInitBufSize. We forcibly set the correct
    // stream size here.
    ULARGE_INTEGER streamSize;
    streamSize.QuadPart = aInitBufSize;
    hr = stream->SetSize(streamSize);
    if (FAILED(hr)) {
      return nullptr;
    }

    void* streamBuf = ::GlobalLock(hglobal);
    if (!streamBuf) {
      return nullptr;
    }

    memcpy(streamBuf, aInitBuf, aInitBufSize);

    ::GlobalUnlock(hglobal);
  }

  // Ensure that the stream is rewound
  LARGE_INTEGER streamOffset;
  streamOffset.QuadPart = 0;
  hr = stream->Seek(streamOffset, STREAM_SEEK_SET, nullptr);
  if (FAILED(hr)) {
    return nullptr;
  }

  return stream.forget();
=======

  mStream = nullptr;

#if defined(MOZ_CRASHREPORTER)
  if (FAILED(unmarshalResult) || !mUnmarshaledProxy) {
    nsPrintfCString hrAsStr("0x%08X", unmarshalResult);
    CrashReporter::AnnotateCrashReport(
        NS_LITERAL_CSTRING("CoUnmarshalInterfaceResult"), hrAsStr);
    AnnotateInterfaceRegistration(aIID);
    if (!mUnmarshaledProxy) {
      CrashReporter::AnnotateCrashReport(kCrashReportKey,
                                         NS_LITERAL_CSTRING("!mUnmarshaledProxy"));
    }

#if defined(ACCESSIBILITY)
    AnnotateClassRegistration(CLSID_AccessibleHandler);
    CrashReporter::AnnotateCrashReport(NS_LITERAL_CSTRING("UnmarshalActCtx"),
                                       strActCtx);
    CrashReporter::AnnotateCrashReport(NS_LITERAL_CSTRING("A11yHandlerRegistered"),
                                       a11y::IsHandlerRegistered() ?
                                       NS_LITERAL_CSTRING("true") :
                                       NS_LITERAL_CSTRING("false"));

    nsAutoCString strExpectedStreamLen;
    strExpectedStreamLen.AppendInt(expectedStreamLen);
    CrashReporter::AnnotateCrashReport(NS_LITERAL_CSTRING("ExpectedStreamLen"),
                                       strExpectedStreamLen);

    nsAutoCString actualStreamLen;
    actualStreamLen.AppendInt(aInitBufSize);
    CrashReporter::AnnotateCrashReport(NS_LITERAL_CSTRING("ActualStreamLen"),
                                       actualStreamLen);
#endif // defined(ACCESSIBILITY)
  }
#endif // defined(MOZ_CRASHREPORTER)
>>>>>>> a17af05f
}

ProxyStream::ProxyStream(ProxyStream&& aOther)
  : mGlobalLockedBuf(nullptr)
  , mHGlobal(nullptr)
  , mBufSize(0)
  , mPreserveStream(false)
{
  *this = mozilla::Move(aOther);
}

ProxyStream&
ProxyStream::operator=(ProxyStream&& aOther)
{
<<<<<<< HEAD
  mStream = Move(aOther.mStream);
=======
  if (mHGlobal && mGlobalLockedBuf) {
    DebugOnly<BOOL> result = ::GlobalUnlock(mHGlobal);
    MOZ_ASSERT(!result && ::GetLastError() == NO_ERROR);
  }

  mStream = Move(aOther.mStream);

>>>>>>> a17af05f
  mGlobalLockedBuf = aOther.mGlobalLockedBuf;
  aOther.mGlobalLockedBuf = nullptr;

  // ::GlobalFree() was called implicitly when mStream was replaced.
  mHGlobal = aOther.mHGlobal;
  aOther.mHGlobal = nullptr;

  mBufSize = aOther.mBufSize;
  aOther.mBufSize = 0;
<<<<<<< HEAD
  mUnmarshaledProxy = Move(aOther.mUnmarshaledProxy);
=======

  mUnmarshaledProxy = Move(aOther.mUnmarshaledProxy);

  mPreserveStream = aOther.mPreserveStream;
>>>>>>> a17af05f
  return *this;
}

ProxyStream::~ProxyStream()
{
  if (mHGlobal && mGlobalLockedBuf) {
    DebugOnly<BOOL> result = ::GlobalUnlock(mHGlobal);
    MOZ_ASSERT(!result && ::GetLastError() == NO_ERROR);
    // ::GlobalFree() is called implicitly when mStream is released
  }

  // If this assert triggers then we will be leaking a marshaled proxy!
  // Call GetPreservedStream to obtain a preservable stream and then save it
  // until the proxy is no longer needed.
  MOZ_ASSERT(!mPreserveStream);
}

const BYTE*
ProxyStream::GetBuffer(int& aReturnedBufSize) const
{
  aReturnedBufSize = 0;
  if (!mStream) {
    return nullptr;
  }
  if (!mGlobalLockedBuf) {
    return nullptr;
  }
  aReturnedBufSize = mBufSize;
  return mGlobalLockedBuf;
}

PreservedStreamPtr
ProxyStream::GetPreservedStream()
{
  MOZ_ASSERT(mStream);
  MOZ_ASSERT(mHGlobal);

  if (!mStream || !mPreserveStream) {
    return nullptr;
  }

  // Clone the stream so that the result has a distinct seek pointer.
  RefPtr<IStream> cloned;
  HRESULT hr = mStream->Clone(getter_AddRefs(cloned));
  if (FAILED(hr)) {
    return nullptr;
  }

  // Ensure the stream is rewound. We do this because CoReleaseMarshalData needs
  // the stream to be pointing to the beginning of the marshal data.
  LARGE_INTEGER pos;
  pos.QuadPart = 0LL;
  hr = cloned->Seek(pos, STREAM_SEEK_SET, nullptr);
  if (FAILED(hr)) {
    return nullptr;
  }

  mPreserveStream = false;
  return ToPreservedStreamPtr(Move(cloned));
}

bool
ProxyStream::GetInterface(void** aOutInterface)
{
  // We should not have a locked buffer on this side
  MOZ_ASSERT(!mGlobalLockedBuf);
  MOZ_ASSERT(aOutInterface);

  if (!aOutInterface) {
    return false;
  }

<<<<<<< HEAD
  if (!mUnmarshaledProxy) {
    *aOutInterface = nullptr;
    return true;
  }

  HRESULT hr = E_UNEXPECTED;

  auto qiFn = [&]() -> void
  {
    hr = mUnmarshaledProxy->QueryInterface(aIID, aOutInterface);
  };

  if (XRE_IsParentProcess()) {
    qiFn();
  } else {
    // mUnmarshaledProxy requires that we execute this in the MTA
    EnsureMTA mta(qiFn);
  }

  return SUCCEEDED(hr);
=======
  *aOutInterface = mUnmarshaledProxy.release();
  return true;
>>>>>>> a17af05f
}

ProxyStream::ProxyStream(REFIID aIID, IUnknown* aObject,
                         ProxyStreamFlags aFlags)
  : mGlobalLockedBuf(nullptr)
  , mHGlobal(nullptr)
  , mBufSize(0)
  , mPreserveStream(aFlags & ProxyStreamFlags::ePreservable)
{
  if (!aObject) {
    return;
  }

  RefPtr<IStream> stream;
  HGLOBAL hglobal = NULL;
  int streamSize = 0;
<<<<<<< HEAD

  HRESULT marshalResult = S_OK;
=======
  DWORD mshlFlags = mPreserveStream ? MSHLFLAGS_TABLESTRONG : MSHLFLAGS_NORMAL;

  HRESULT createStreamResult = S_OK;
  HRESULT marshalResult = S_OK;
  HRESULT statResult = S_OK;
  HRESULT getHGlobalResult = S_OK;
>>>>>>> a17af05f

  auto marshalFn = [&]() -> void
  {
    createStreamResult = ::CreateStreamOnHGlobal(nullptr, TRUE, getter_AddRefs(stream));
    if (FAILED(createStreamResult)) {
      return;
    }

<<<<<<< HEAD
    hr = ::CoMarshalInterface(stream, aIID, aObject, MSHCTX_LOCAL, nullptr,
                              MSHLFLAGS_NORMAL);
    if (FAILED(hr)) {
      marshalResult = hr;
=======
    marshalResult = ::CoMarshalInterface(stream, aIID, aObject, MSHCTX_LOCAL,
                                         nullptr, mshlFlags);
    if (FAILED(marshalResult)) {
>>>>>>> a17af05f
      return;
    }

    STATSTG statstg;
<<<<<<< HEAD
    hr = stream->Stat(&statstg, STATFLAG_NONAME);
    if (SUCCEEDED(hr)) {
      streamSize = static_cast<int>(statstg.cbSize.LowPart);
    }

    hr = ::GetHGlobalFromStream(stream, &hglobal);
    MOZ_ASSERT(SUCCEEDED(hr));
=======
    statResult = stream->Stat(&statstg, STATFLAG_NONAME);
    if (SUCCEEDED(statResult)) {
      streamSize = static_cast<int>(statstg.cbSize.LowPart);
    } else {
      return;
    }

    getHGlobalResult = ::GetHGlobalFromStream(stream, &hglobal);
    MOZ_ASSERT(SUCCEEDED(getHGlobalResult));
>>>>>>> a17af05f
  };

  if (XRE_IsParentProcess()) {
    // We'll marshal this stuff directly using the current thread, therefore its
    // stub will reside in the same apartment as the current thread.
    marshalFn();
  } else {
    // When marshaling in child processes, we want to force the MTA.
    EnsureMTA mta(marshalFn);
  }

#if defined(MOZ_CRASHREPORTER)
<<<<<<< HEAD
  if (FAILED(marshalResult)) {
=======
  if (FAILED(createStreamResult)) {
    nsPrintfCString hrAsStr("0x%08X", createStreamResult);
    CrashReporter::AnnotateCrashReport(
        NS_LITERAL_CSTRING("CreateStreamOnHGlobalFailure"),
        hrAsStr);
  }

  if (FAILED(marshalResult)) {
    AnnotateInterfaceRegistration(aIID);
>>>>>>> a17af05f
    nsPrintfCString hrAsStr("0x%08X", marshalResult);
    CrashReporter::AnnotateCrashReport(
        NS_LITERAL_CSTRING("CoMarshalInterfaceFailure"), hrAsStr);
  }
<<<<<<< HEAD
#endif // defined(MOZ_CRASHREPORTER)

  mStream = mozilla::Move(stream);
  mBufSize = streamSize;

  if (hglobal) {
    mGlobalLockedBuf = reinterpret_cast<BYTE*>(::GlobalLock(hglobal));
    mHGlobal = hglobal;

    // If we couldn't get the stream size directly from mStream, we may use
    // the size of the memory block allocated by the HGLOBAL, though it might
    // be larger than the actual stream size.
    if (!streamSize) {
      mBufSize = static_cast<int>(::GlobalSize(hglobal));
    }
=======

  if (FAILED(statResult)) {
    nsPrintfCString hrAsStr("0x%08X", statResult);
    CrashReporter::AnnotateCrashReport(
        NS_LITERAL_CSTRING("StatFailure"),
        hrAsStr);
  }

  if (FAILED(getHGlobalResult)) {
    nsPrintfCString hrAsStr("0x%08X", getHGlobalResult);
    CrashReporter::AnnotateCrashReport(
        NS_LITERAL_CSTRING("GetHGlobalFromStreamFailure"),
        hrAsStr);
  }
#endif // defined(MOZ_CRASHREPORTER)

  mStream = mozilla::Move(stream);

  if (streamSize) {
#if defined(MOZ_CRASHREPORTER)
    CrashReporter::AnnotateCrashReport(NS_LITERAL_CSTRING("ProxyStreamSizeFrom"),
                                       NS_LITERAL_CSTRING("IStream::Stat"));
#endif // defined(MOZ_CRASHREPORTER)
    mBufSize = streamSize;
  }

  if (!hglobal) {
    return;
  }

  mGlobalLockedBuf = reinterpret_cast<BYTE*>(::GlobalLock(hglobal));
  mHGlobal = hglobal;

  // If we couldn't get the stream size directly from mStream, we may use
  // the size of the memory block allocated by the HGLOBAL, though it might
  // be larger than the actual stream size.
  if (!streamSize) {
#if defined(MOZ_CRASHREPORTER)
    CrashReporter::AnnotateCrashReport(NS_LITERAL_CSTRING("ProxyStreamSizeFrom"),
                                       NS_LITERAL_CSTRING("GlobalSize"));
#endif // defined(MOZ_CRASHREPORTER)
    mBufSize = static_cast<int>(::GlobalSize(hglobal));
>>>>>>> a17af05f
  }

#if defined(MOZ_CRASHREPORTER)
  nsAutoCString strBufSize;
  strBufSize.AppendInt(mBufSize);

  CrashReporter::AnnotateCrashReport(NS_LITERAL_CSTRING("ProxyStreamSize"),
                                     strBufSize);
#endif // defined(MOZ_CRASHREPORTER)
}

} // namespace mscom
} // namespace mozilla
<|MERGE_RESOLUTION|>--- conflicted
+++ resolved
@@ -5,29 +5,20 @@
  * file, You can obtain one at http://mozilla.org/MPL/2.0/. */
 
 #include "mozilla/Move.h"
-<<<<<<< HEAD
-=======
 #if defined(ACCESSIBILITY) && defined(MOZ_CRASHREPORTER)
 #include "HandlerData.h"
 #include "mozilla/a11y/Platform.h"
 #include "mozilla/mscom/ActivationContext.h"
 #endif // defined(ACCESSIBILITY) && defined(MOZ_CRASHREPORTER)
->>>>>>> a17af05f
 #include "mozilla/mscom/EnsureMTA.h"
 #include "mozilla/mscom/ProxyStream.h"
 #include "mozilla/mscom/Utils.h"
-#include "mozilla/WindowsVersion.h"
-
-<<<<<<< HEAD
-#ifdef MOZ_CRASHREPORTER
-#include "nsExceptionHandler.h"
-=======
+
 #if defined(MOZ_CRASHREPORTER)
 #include "mozilla/mscom/Objref.h"
 #include "nsExceptionHandler.h"
 #include "nsPrintfCString.h"
 #include "RegistrationAnnotator.h"
->>>>>>> a17af05f
 #endif
 
 #include <windows.h>
@@ -88,14 +79,11 @@
     return;
   }
 
-<<<<<<< HEAD
-=======
 #if defined(ACCESSIBILITY) && defined(MOZ_CRASHREPORTER)
   const uint32_t expectedStreamLen = GetOBJREFSize(WrapNotNull(mStream));
   nsAutoCString strActCtx;
 #endif // defined(ACCESSIBILITY) && defined(MOZ_CRASHREPORTER)
 
->>>>>>> a17af05f
   HRESULT unmarshalResult = S_OK;
 
   // We need to convert to an interface here otherwise we mess up const
@@ -108,13 +96,6 @@
   auto marshalFn = [this, &unmarshalResult, &aIID]() -> void
 #endif // defined(ACCESSIBILITY) && defined(MOZ_CRASHREPORTER)
   {
-<<<<<<< HEAD
-    // OK to forget mStream when calling into this function because the stream
-    // gets released even if the unmarshaling part fails.
-    unmarshalResult =
-      ::CoGetInterfaceAndReleaseStream(mStream.forget().take(), IID_IUnknown,
-                                       getter_AddRefs(mUnmarshaledProxy));
-=======
 #if defined(ACCESSIBILITY) && defined(MOZ_CRASHREPORTER)
     auto curActCtx = ActivationContext::GetCurrent();
     if (curActCtx.isOk()) {
@@ -126,7 +107,6 @@
 
     unmarshalResult =
       ::CoUnmarshalInterface(mStream, aIID, getter_AddRefs(mUnmarshaledProxy));
->>>>>>> a17af05f
     MOZ_ASSERT(SUCCEEDED(unmarshalResult));
   };
 
@@ -138,77 +118,6 @@
     // When marshaling in child processes, we want to force the MTA.
     EnsureMTA mta(marshalFn);
   }
-<<<<<<< HEAD
-
-#if defined(MOZ_CRASHREPORTER)
-  if (FAILED(unmarshalResult)) {
-    nsPrintfCString hrAsStr("0x%08X", unmarshalResult);
-    CrashReporter::AnnotateCrashReport(
-        NS_LITERAL_CSTRING("CoGetInterfaceAndReleaseStreamFailure"), hrAsStr);
-  }
-#endif // defined(MOZ_CRASHREPORTER)
-}
-
-/* static */
-already_AddRefed<IStream>
-ProxyStream::InitStream(const BYTE* aInitBuf, const UINT aInitBufSize)
-{
-  if (!aInitBuf || !aInitBufSize) {
-    return nullptr;
-  }
-
-  HRESULT hr;
-  RefPtr<IStream> stream;
-
-  if (IsWin8OrLater()) {
-    // This function is not safe for us to use until Windows 8
-    stream = already_AddRefed<IStream>(::SHCreateMemStream(aInitBuf, aInitBufSize));
-    if (!stream) {
-      return nullptr;
-    }
-  } else {
-    HGLOBAL hglobal = ::GlobalAlloc(GMEM_MOVEABLE, aInitBufSize);
-    if (!hglobal) {
-      return nullptr;
-    }
-
-    // stream takes ownership of hglobal if this call is successful
-    hr = ::CreateStreamOnHGlobal(hglobal, TRUE, getter_AddRefs(stream));
-    if (FAILED(hr)) {
-      ::GlobalFree(hglobal);
-      return nullptr;
-    }
-
-    // The default stream size is derived from ::GlobalSize(hglobal), which due
-    // to rounding may be larger than aInitBufSize. We forcibly set the correct
-    // stream size here.
-    ULARGE_INTEGER streamSize;
-    streamSize.QuadPart = aInitBufSize;
-    hr = stream->SetSize(streamSize);
-    if (FAILED(hr)) {
-      return nullptr;
-    }
-
-    void* streamBuf = ::GlobalLock(hglobal);
-    if (!streamBuf) {
-      return nullptr;
-    }
-
-    memcpy(streamBuf, aInitBuf, aInitBufSize);
-
-    ::GlobalUnlock(hglobal);
-  }
-
-  // Ensure that the stream is rewound
-  LARGE_INTEGER streamOffset;
-  streamOffset.QuadPart = 0;
-  hr = stream->Seek(streamOffset, STREAM_SEEK_SET, nullptr);
-  if (FAILED(hr)) {
-    return nullptr;
-  }
-
-  return stream.forget();
-=======
 
   mStream = nullptr;
 
@@ -244,7 +153,6 @@
 #endif // defined(ACCESSIBILITY)
   }
 #endif // defined(MOZ_CRASHREPORTER)
->>>>>>> a17af05f
 }
 
 ProxyStream::ProxyStream(ProxyStream&& aOther)
@@ -259,9 +167,6 @@
 ProxyStream&
 ProxyStream::operator=(ProxyStream&& aOther)
 {
-<<<<<<< HEAD
-  mStream = Move(aOther.mStream);
-=======
   if (mHGlobal && mGlobalLockedBuf) {
     DebugOnly<BOOL> result = ::GlobalUnlock(mHGlobal);
     MOZ_ASSERT(!result && ::GetLastError() == NO_ERROR);
@@ -269,7 +174,6 @@
 
   mStream = Move(aOther.mStream);
 
->>>>>>> a17af05f
   mGlobalLockedBuf = aOther.mGlobalLockedBuf;
   aOther.mGlobalLockedBuf = nullptr;
 
@@ -279,14 +183,10 @@
 
   mBufSize = aOther.mBufSize;
   aOther.mBufSize = 0;
-<<<<<<< HEAD
+
   mUnmarshaledProxy = Move(aOther.mUnmarshaledProxy);
-=======
-
-  mUnmarshaledProxy = Move(aOther.mUnmarshaledProxy);
 
   mPreserveStream = aOther.mPreserveStream;
->>>>>>> a17af05f
   return *this;
 }
 
@@ -359,31 +259,8 @@
     return false;
   }
 
-<<<<<<< HEAD
-  if (!mUnmarshaledProxy) {
-    *aOutInterface = nullptr;
-    return true;
-  }
-
-  HRESULT hr = E_UNEXPECTED;
-
-  auto qiFn = [&]() -> void
-  {
-    hr = mUnmarshaledProxy->QueryInterface(aIID, aOutInterface);
-  };
-
-  if (XRE_IsParentProcess()) {
-    qiFn();
-  } else {
-    // mUnmarshaledProxy requires that we execute this in the MTA
-    EnsureMTA mta(qiFn);
-  }
-
-  return SUCCEEDED(hr);
-=======
   *aOutInterface = mUnmarshaledProxy.release();
   return true;
->>>>>>> a17af05f
 }
 
 ProxyStream::ProxyStream(REFIID aIID, IUnknown* aObject,
@@ -400,17 +277,12 @@
   RefPtr<IStream> stream;
   HGLOBAL hglobal = NULL;
   int streamSize = 0;
-<<<<<<< HEAD
-
-  HRESULT marshalResult = S_OK;
-=======
   DWORD mshlFlags = mPreserveStream ? MSHLFLAGS_TABLESTRONG : MSHLFLAGS_NORMAL;
 
   HRESULT createStreamResult = S_OK;
   HRESULT marshalResult = S_OK;
   HRESULT statResult = S_OK;
   HRESULT getHGlobalResult = S_OK;
->>>>>>> a17af05f
 
   auto marshalFn = [&]() -> void
   {
@@ -419,29 +291,13 @@
       return;
     }
 
-<<<<<<< HEAD
-    hr = ::CoMarshalInterface(stream, aIID, aObject, MSHCTX_LOCAL, nullptr,
-                              MSHLFLAGS_NORMAL);
-    if (FAILED(hr)) {
-      marshalResult = hr;
-=======
     marshalResult = ::CoMarshalInterface(stream, aIID, aObject, MSHCTX_LOCAL,
                                          nullptr, mshlFlags);
     if (FAILED(marshalResult)) {
->>>>>>> a17af05f
       return;
     }
 
     STATSTG statstg;
-<<<<<<< HEAD
-    hr = stream->Stat(&statstg, STATFLAG_NONAME);
-    if (SUCCEEDED(hr)) {
-      streamSize = static_cast<int>(statstg.cbSize.LowPart);
-    }
-
-    hr = ::GetHGlobalFromStream(stream, &hglobal);
-    MOZ_ASSERT(SUCCEEDED(hr));
-=======
     statResult = stream->Stat(&statstg, STATFLAG_NONAME);
     if (SUCCEEDED(statResult)) {
       streamSize = static_cast<int>(statstg.cbSize.LowPart);
@@ -451,7 +307,6 @@
 
     getHGlobalResult = ::GetHGlobalFromStream(stream, &hglobal);
     MOZ_ASSERT(SUCCEEDED(getHGlobalResult));
->>>>>>> a17af05f
   };
 
   if (XRE_IsParentProcess()) {
@@ -464,9 +319,6 @@
   }
 
 #if defined(MOZ_CRASHREPORTER)
-<<<<<<< HEAD
-  if (FAILED(marshalResult)) {
-=======
   if (FAILED(createStreamResult)) {
     nsPrintfCString hrAsStr("0x%08X", createStreamResult);
     CrashReporter::AnnotateCrashReport(
@@ -476,28 +328,10 @@
 
   if (FAILED(marshalResult)) {
     AnnotateInterfaceRegistration(aIID);
->>>>>>> a17af05f
     nsPrintfCString hrAsStr("0x%08X", marshalResult);
     CrashReporter::AnnotateCrashReport(
         NS_LITERAL_CSTRING("CoMarshalInterfaceFailure"), hrAsStr);
   }
-<<<<<<< HEAD
-#endif // defined(MOZ_CRASHREPORTER)
-
-  mStream = mozilla::Move(stream);
-  mBufSize = streamSize;
-
-  if (hglobal) {
-    mGlobalLockedBuf = reinterpret_cast<BYTE*>(::GlobalLock(hglobal));
-    mHGlobal = hglobal;
-
-    // If we couldn't get the stream size directly from mStream, we may use
-    // the size of the memory block allocated by the HGLOBAL, though it might
-    // be larger than the actual stream size.
-    if (!streamSize) {
-      mBufSize = static_cast<int>(::GlobalSize(hglobal));
-    }
-=======
 
   if (FAILED(statResult)) {
     nsPrintfCString hrAsStr("0x%08X", statResult);
@@ -540,7 +374,6 @@
                                        NS_LITERAL_CSTRING("GlobalSize"));
 #endif // defined(MOZ_CRASHREPORTER)
     mBufSize = static_cast<int>(::GlobalSize(hglobal));
->>>>>>> a17af05f
   }
 
 #if defined(MOZ_CRASHREPORTER)
