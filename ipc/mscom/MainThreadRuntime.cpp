--- conflicted
+++ resolved
@@ -13,13 +13,9 @@
 #include "mozilla/Assertions.h"
 #include "mozilla/RefPtr.h"
 #include "mozilla/UniquePtr.h"
-<<<<<<< HEAD
-#include "nsDebug.h"
-=======
 #if defined(ACCESSIBILITY) && defined(MOZ_CRASHREPORTER)
 #include "nsExceptionHandler.h"
 #endif // defined(ACCESSIBILITY) && defined(MOZ_CRASHREPORTER)
->>>>>>> a17af05f
 #include "nsWindowsHelpers.h"
 #include "nsXULAppAPI.h"
 
@@ -101,8 +97,6 @@
 
   // Disable the BSTR cache (as it never invalidates, thus leaking memory)
   ::SetOaNoCache();
-<<<<<<< HEAD
-=======
 
   if (FAILED(mInitResult)) {
     return;
@@ -158,7 +152,6 @@
   }
 
   return sInstance->mClientInfo->GetLastRemoteCallThreadId();
->>>>>>> a17af05f
 }
 
 HRESULT
