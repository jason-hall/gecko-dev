# -*- Mode: python; indent-tabs-mode: nil; tab-width: 40 -*-
# vim: set filetype=python:
# This Source Code Form is subject to the terms of the Mozilla Public
# License, v. 2.0. If a copy of the MPL was not distributed with this
# file, You can obtain one at http://mozilla.org/MPL/2.0/.

EXPORTS.mozilla.mscom += [
    'Aggregation.h',
    'AgileReference.h',
    'AsyncInvoker.h',
    'COMApartmentRegion.h',
    'COMPtrHolder.h',
    'EnsureMTA.h',
    'MainThreadClientInfo.h',
    'MainThreadRuntime.h',
    'Objref.h',
    'PassthruProxy.h',
    'ProxyStream.h',
    'Ptr.h',
    'Utils.h',
]

<<<<<<< HEAD
=======
SOURCES += [
    'VTableBuilder.c',
]

>>>>>>> a17af05f
UNIFIED_SOURCES += [
    'AgileReference.cpp',
    'EnsureMTA.cpp',
    'MainThreadClientInfo.cpp',
    'MainThreadRuntime.cpp',
    'Objref.cpp',
    'PassthruProxy.cpp',
    'ProxyStream.cpp',
    'Utils.cpp',
]

if CONFIG['MOZ_CRASHREPORTER']:
    UNIFIED_SOURCES += [
        'RegistrationAnnotator.cpp',
    ]

if CONFIG['ACCESSIBILITY']:
    DIRS += [
        'oop',
    ]

    EXPORTS.mozilla.mscom += [
        'ActivationContext.h',
        'DispatchForwarder.h',
<<<<<<< HEAD
=======
        'FastMarshaler.h',
>>>>>>> a17af05f
        'IHandlerProvider.h',
        'Interceptor.h',
        'InterceptorLog.h',
        'MainThreadHandoff.h',
        'MainThreadInvoker.h',
        'Registration.h',
        'SpinEvent.h',
        'StructStream.h',
        'WeakRef.h',
    ]

    SOURCES += [
        'Interceptor.cpp',
        'Registration.cpp',
        'SpinEvent.cpp',
        'WeakRef.cpp',
    ]

    UNIFIED_SOURCES += [
        'ActivationContext.cpp',
        'DispatchForwarder.cpp',
        'FastMarshaler.cpp',
        'InterceptorLog.cpp',
        'MainThreadHandoff.cpp',
        'MainThreadInvoker.cpp',
        'StructStream.cpp',
    ]

LOCAL_INCLUDES += [
    '/xpcom/base',
    '/xpcom/build',
]

DEFINES['MOZ_MSCOM_REMARSHAL_NO_HANDLER'] = True

include('/ipc/chromium/chromium-config.mozbuild')

FINAL_LIBRARY = 'xul'

with Files("**"):
    BUG_COMPONENT = ("Core", "Disability Access APIs")<|MERGE_RESOLUTION|>--- conflicted
+++ resolved
@@ -20,13 +20,10 @@
     'Utils.h',
 ]
 
-<<<<<<< HEAD
-=======
 SOURCES += [
     'VTableBuilder.c',
 ]
 
->>>>>>> a17af05f
 UNIFIED_SOURCES += [
     'AgileReference.cpp',
     'EnsureMTA.cpp',
@@ -51,10 +48,7 @@
     EXPORTS.mozilla.mscom += [
         'ActivationContext.h',
         'DispatchForwarder.h',
-<<<<<<< HEAD
-=======
         'FastMarshaler.h',
->>>>>>> a17af05f
         'IHandlerProvider.h',
         'Interceptor.h',
         'InterceptorLog.h',
