--- conflicted
+++ resolved
@@ -160,12 +160,9 @@
 using InterceptorTargetPtr =
   mozilla::UniquePtr<T, detail::InterceptorTargetDeleter>;
 
-<<<<<<< HEAD
-=======
 using PreservedStreamPtr =
   mozilla::UniquePtr<IStream, detail::PreservedStreamDeleter>;
 
->>>>>>> a17af05f
 namespace detail {
 
 // We don't have direct access to UniquePtr's storage, so we use mPtrStorage
@@ -279,11 +276,7 @@
 inline ProxyUniquePtr<T>
 ToProxyUniquePtr(const RefPtr<T>& aRefPtr)
 {
-<<<<<<< HEAD
-  MOZ_ASSERT(IsProxy(aRawPtr));
-=======
   MOZ_ASSERT(IsProxy(aRefPtr));
->>>>>>> a17af05f
   MOZ_ASSERT((XRE_IsParentProcess() && NS_IsMainThread()) ||
              (XRE_IsContentProcess() && IsCurrentThreadMTA()));
 
@@ -311,8 +304,6 @@
   return InterceptorTargetPtr<T>(aTargetPtr.get());
 }
 
-<<<<<<< HEAD
-=======
 inline PreservedStreamPtr
 ToPreservedStreamPtr(RefPtr<IStream>&& aStream)
 {
@@ -325,7 +316,6 @@
   return PreservedStreamPtr(aStream.take());
 }
 
->>>>>>> a17af05f
 template <typename T, typename Deleter>
 inline detail::UniquePtrGetterAddRefs<T, Deleter>
 getter_AddRefs(UniquePtr<T, Deleter>& aSmartPtr)
@@ -364,15 +354,12 @@
   typedef StoreCopyPassByRRef<mozilla::mscom::InterceptorTargetPtr<T>> Type;
 };
 
-<<<<<<< HEAD
-=======
 template<>
 struct SmartPointerStorageClass<mozilla::mscom::PreservedStreamPtr>
 {
   typedef StoreCopyPassByRRef<mozilla::mscom::PreservedStreamPtr> Type;
 };
 
->>>>>>> a17af05f
 } // namespace detail
 
 #endif // mozilla_mscom_Ptr_h
