/* -*- Mode: C++; tab-width: 4; indent-tabs-mode: nil; c-basic-offset: 4 -*-
 * vim: sw=4 ts=4 et :
 * This Source Code Form is subject to the terms of the Mozilla Public
 * License, v. 2.0. If a copy of the MPL was not distributed with this
 * file, You can obtain one at http://mozilla.org/MPL/2.0/. */

#include "nsXPCOM.h"
#include "nsXULAppAPI.h"
<<<<<<< HEAD
#include "nsAutoPtr.h"
=======
>>>>>>> a17af05f
#include "mozilla/Bootstrap.h"

#ifdef XP_WIN
#include <windows.h>
// we want a wmain entry point
// but we don't want its DLL load protection, because we'll handle it here
#define XRE_DONT_PROTECT_DLL_LOAD
#include "nsWindowsWMain.cpp"
#include "nsSetDllDirectory.h"
#else
// FIXME/cjones testing
#include <unistd.h>
#endif

#if defined(XP_WIN) && defined(MOZ_SANDBOX)
#include "mozilla/sandboxing/SandboxInitialization.h"
#include "mozilla/sandboxing/sandboxLogging.h"
#endif

int
content_process_main(mozilla::Bootstrap* bootstrap, int argc, char* argv[])
{
    // Check for the absolute minimum number of args we need to move
    // forward here. We expect the last arg to be the child process type.
    if (argc < 1) {
      return 3;
    }

    XREChildData childData;

#if defined(XP_WIN) && defined(MOZ_SANDBOX)
    if (IsSandboxedProcess()) {
        childData.sandboxTargetServices =
            mozilla::sandboxing::GetInitializedTargetServices();
        if (!childData.sandboxTargetServices) {
            return 1;
        }

        childData.ProvideLogFunction = mozilla::sandboxing::ProvideLogFunction;
    }
#endif

    bootstrap->XRE_SetProcessType(argv[--argc]);

#ifdef XP_WIN
    // For plugins, this is done in PluginProcessChild::Init, as we need to
    // avoid it for unsupported plugins.  See PluginProcessChild::Init for
    // the details.
    if (bootstrap->XRE_GetProcessType() != GeckoProcessType_Plugin) {
        mozilla::SanitizeEnvironmentVariables();
        SetDllDirectoryW(L"");
    }
#endif

    nsresult rv = bootstrap->XRE_InitChildProcess(argc, argv, &childData);
    return NS_FAILED(rv);
}<|MERGE_RESOLUTION|>--- conflicted
+++ resolved
@@ -6,10 +6,6 @@
 
 #include "nsXPCOM.h"
 #include "nsXULAppAPI.h"
-<<<<<<< HEAD
-#include "nsAutoPtr.h"
-=======
->>>>>>> a17af05f
 #include "mozilla/Bootstrap.h"
 
 #ifdef XP_WIN
