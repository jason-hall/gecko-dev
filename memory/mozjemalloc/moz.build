--- conflicted
+++ resolved
@@ -8,30 +8,10 @@
     'mozjemalloc_types.h',
 ]
 
-<<<<<<< HEAD
-if not CONFIG['MOZ_JEMALLOC4']:
-    SOURCES += [
-        'jemalloc.c',
-    ]
-    FINAL_LIBRARY = 'memory'
-
-    # See bug 422055.
-    if CONFIG['OS_ARCH'] == 'SunOS' and not CONFIG['GNU_CC'] \
-            and CONFIG['MOZ_OPTIMIZE']:
-        CFLAGS += ['-xO5']
-
-# For non release/esr builds, enable (some) fatal jemalloc assertions.  This
-# helps us catch memory errors.
-if CONFIG['MOZ_UPDATE_CHANNEL'] not in ('release', 'esr'):
-    DEFINES['MOZ_JEMALLOC_HARD_ASSERTS'] = True
-
-DEFINES['abort'] = 'moz_abort'
-=======
 SOURCES += [
     'mozjemalloc.cpp',
 ]
 FINAL_LIBRARY = 'memory'
->>>>>>> a17af05f
 
 DEFINES['MOZ_JEMALLOC_IMPL'] = True
 
