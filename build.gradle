import java.util.regex.Pattern

def tryInt = { string ->
    if (string == null) {
        return string
    }
    if (string.isInteger()) {
        return string as Integer
    }
    return string
}

allprojects {
    // Expose the per-object-directory configuration to all projects.
    ext {
        mozconfig = gradle.mozconfig
        topsrcdir = gradle.mozconfig.topsrcdir
        topobjdir = gradle.mozconfig.topobjdir

        compileSdkVersion = tryInt(mozconfig.substs.ANDROID_COMPILE_SDK_VERSION)
        buildToolsVersion = tryInt(mozconfig.substs.ANDROID_BUILD_TOOLS_VERSION)
        targetSdkVersion = tryInt(mozconfig.substs.ANDROID_TARGET_SDK)
        minSdkVersion = tryInt(mozconfig.substs.MOZ_ANDROID_MIN_SDK_VERSION)
        manifestPlaceholders = [
            ANDROID_PACKAGE_NAME: mozconfig.substs.ANDROID_PACKAGE_NAME,
            ANDROID_TARGET_SDK: mozconfig.substs.ANDROID_TARGET_SDK,
            MOZ_ANDROID_MIN_SDK_VERSION: mozconfig.substs.MOZ_ANDROID_MIN_SDK_VERSION,
            MOZ_ANDROID_SHARED_ID: "${mozconfig.substs.ANDROID_PACKAGE_NAME}.sharedID",
        ]
    }

    repositories {
        gradle.mozconfig.substs.GRADLE_MAVEN_REPOSITORIES.each { repository ->
            maven {
                url repository
            }
        }
    }
}

buildDir "${topobjdir}/gradle/build"

buildscript {
    repositories {
        gradle.mozconfig.substs.GRADLE_MAVEN_REPOSITORIES.each { repository ->
            maven {
                url repository
            }
        }
        // For dexcount-gradle-plugin and other in tree plugins.
        maven {
            url "file://${gradle.mozconfig.topsrcdir}/mobile/android/gradle/m2repo"
        }
    }

    dependencies {
        classpath 'com.android.tools.build:gradle:2.1.3'
        classpath('com.stanfy.spoon:spoon-gradle-plugin:1.0.4') {
            // Without these, we get errors linting.
            exclude module: 'guava'
        }
        // Provided in tree.
<<<<<<< HEAD
        classpath 'com.jakewharton.sdkmanager:gradle-plugin:1.5.0-SNAPSHOT'
=======
>>>>>>> a17af05f
        classpath 'com.getkeepsafe.dexcount:dexcount-gradle-plugin:0.6.1'
    }
}

task generateCodeAndResources(type:Exec) {
    workingDir "${topobjdir}"

    commandLine mozconfig.substs.GMAKE
    args '-C'
    args "${topobjdir}/mobile/android/base"
    args 'gradle-targets'

    // Only show the output if something went wrong.
    ignoreExitValue = true
    standardOutput = new ByteArrayOutputStream()
    errorOutput = standardOutput
    doLast {
        if (execResult.exitValue != 0) {
            throw new GradleException("Process '${commandLine}' finished with non-zero exit value ${execResult.exitValue}:\n\n${standardOutput.toString()}")
        }
    }
}

// Skip unit test for all build variants, unless if it was specifically requested by user.
// The enabled property for the unit test tasks is reset based on the command line task names just before the task execution.
// I bet there is a easier/cleaner way to do this, but this gets the job done for now.
Pattern pattern = Pattern.compile('.*test(.+UnitTest)?.*')
boolean startTasksIncludeTest = gradle.startParameter.taskNames.any {
    taskName ->
        taskName.matches(pattern)
}
gradle.taskGraph.beforeTask {
    Task task ->
        if (task.name.matches(pattern)) {
            task.enabled = startTasksIncludeTest
        }
}

afterEvaluate {
    subprojects {
        if (!hasProperty('android')) {
            return
        }
        android.applicationVariants.all {
            preBuild.dependsOn rootProject.generateCodeAndResources
        }
        android.libraryVariants.all {
            preBuild.dependsOn rootProject.generateCodeAndResources
        }
    }
}

apply plugin: 'idea'

idea {
    project {
        languageLevel = '1.7'
    }

    module {
        // Object directories take a huge amount of time for IntelliJ to index.
        // Exclude them.  Convention is that object directories start with obj.
        // IntelliJ is clever and will not exclude the parts of the object
        // directory that are referenced, if there are any.  In practice,
        // indexing the entirety of the tree is taking too long, so exclude all
        // but mobile/.
        def topsrcdirURI = file(topsrcdir).toURI()
        excludeDirs += files(file(topsrcdir)
            .listFiles({it.isDirectory()} as FileFilter)
            .collect({topsrcdirURI.relativize(it.toURI()).toString()}) // Relative paths.
            .findAll({!it.equals('mobile/')}))

        // If topobjdir is below topsrcdir, hide only some portions of that tree.
        def topobjdirURI = file(topobjdir).toURI()
        if (!topsrcdirURI.relativize(topobjdirURI).isAbsolute()) {
            excludeDirs -= file(topobjdir)
            excludeDirs += files(file(topobjdir).listFiles())
            excludeDirs -= file("${topobjdir}/gradle")
        }

        if (!mozconfig.substs.MOZ_INSTALL_TRACKING) {
            excludeDirs += file("${topsrcdir}/mobile/android/thirdparty/com/adjust")
        }
    }
}

task wrapper(type: Wrapper) {
}<|MERGE_RESOLUTION|>--- conflicted
+++ resolved
@@ -60,10 +60,6 @@
             exclude module: 'guava'
         }
         // Provided in tree.
-<<<<<<< HEAD
-        classpath 'com.jakewharton.sdkmanager:gradle-plugin:1.5.0-SNAPSHOT'
-=======
->>>>>>> a17af05f
         classpath 'com.getkeepsafe.dexcount:dexcount-gradle-plugin:0.6.1'
     }
 }
