--- conflicted
+++ resolved
@@ -20,17 +20,10 @@
 #include "nsISHContainer.h"
 #include "nsISHEntry.h"
 #include "nsISHistoryListener.h"
-<<<<<<< HEAD
-#include "nsComponentManagerUtils.h"
-#include "nsNetUtil.h"
-
-// For calculating max history entries and max cachable contentviewers
-=======
 #include "nsISHTransaction.h"
 #include "nsIURI.h"
 #include "nsNetUtil.h"
 #include "nsTArray.h"
->>>>>>> a17af05f
 #include "prsystem.h"
 
 #include "mozilla/Attributes.h"
@@ -242,10 +235,6 @@
   : mIndex(-1)
   , mLength(0)
   , mRequestedIndex(-1)
-<<<<<<< HEAD
-  , mIsPartial(false)
-=======
->>>>>>> a17af05f
   , mGlobalIndexOffset(0)
   , mEntriesInFollowingPartialHistories(0)
   , mRootDocShell(nullptr)
@@ -396,8 +385,6 @@
 {
   NS_ENSURE_ARG(aSHEntry);
 
-<<<<<<< HEAD
-=======
   nsCOMPtr<nsISHistory> shistoryOfEntry;
   aSHEntry->GetSHistory(getter_AddRefs(shistoryOfEntry));
   if (shistoryOfEntry && shistoryOfEntry != this) {
@@ -409,7 +396,6 @@
 
   aSHEntry->SetSHistory(this);
 
->>>>>>> a17af05f
   // If we have a root docshell, update the docshell id of the root shentry to
   // match the id of that docshell
   if (mRootDocShell) {
@@ -1738,7 +1724,6 @@
       // The global index exceeds max possible value.
       return NS_ERROR_FAILURE;
     }
-<<<<<<< HEAD
 
     // The global index is valid. Mark that we're going to navigate to another
     // partial history, but wait until we've notified all listeners before
@@ -1756,25 +1741,6 @@
       return NS_ERROR_FAILURE;
     }
 
-=======
-
-    // The global index is valid. Mark that we're going to navigate to another
-    // partial history, but wait until we've notified all listeners before
-    // actually do so.
-    isCrossBrowserNavigation = true;
-  } else {
-    // This is a normal local history navigation.
-    // Keep note of requested history index in mRequestedIndex.
-    mRequestedIndex = aIndex;
-
-    GetEntryAtIndex(mIndex, false, getter_AddRefs(prevEntry));
-    GetEntryAtIndex(mRequestedIndex, false, getter_AddRefs(nextEntry));
-    if (!nextEntry || !prevEntry) {
-      mRequestedIndex = -1;
-      return NS_ERROR_FAILURE;
-    }
-
->>>>>>> a17af05f
     // Remember that this entry is getting loaded at this point in the sequence
     nsCOMPtr<nsISHEntryInternal> entryInternal = do_QueryInterface(nextEntry);
 
