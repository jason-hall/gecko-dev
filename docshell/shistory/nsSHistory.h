--- conflicted
+++ resolved
@@ -16,12 +16,7 @@
 #include "nsIWebNavigation.h"
 #include "nsSHEntryShared.h"
 #include "nsTObserverArray.h"
-<<<<<<< HEAD
-#include "nsWeakPtr.h"
-#include "nsIPartialSHistoryListener.h"
-=======
 #include "nsWeakReference.h"
->>>>>>> a17af05f
 
 #include "mozilla/LinkedList.h"
 #include "mozilla/UniquePtr.h"
@@ -129,12 +124,6 @@
   int32_t mLength;
   int32_t mRequestedIndex;
 
-<<<<<<< HEAD
-  // Set to true if attached to a grouped session history.
-  bool mIsPartial;
-
-=======
->>>>>>> a17af05f
   // The number of entries before this session history object.
   int32_t mGlobalIndexOffset;
 
