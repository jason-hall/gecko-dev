/* -*- Mode: C++; tab-width: 8; indent-tabs-mode: nil; c-basic-offset: 2 -*- */
/* vim: set ts=8 sts=2 et sw=2 tw=80: */
/* This Source Code Form is subject to the terms of the Mozilla Public
 * License, v. 2.0. If a copy of the MPL was not distributed with this
 * file, You can obtain one at http://mozilla.org/MPL/2.0/. */

#include "nsSHEntry.h"

#include <algorithm>

#include "nsDocShellEditorData.h"
#include "nsIContentViewer.h"
#include "nsIDocShellLoadInfo.h"
#include "nsIDocShellTreeItem.h"
#include "nsIInputStream.h"
#include "nsILayoutHistoryState.h"
<<<<<<< HEAD
#include "nsIContentViewer.h"
=======
>>>>>>> a17af05f
#include "nsIStructuredCloneContainer.h"
#include "nsIURI.h"
#include "nsSHEntryShared.h"
#include "nsSHistory.h"

#include "mozilla/net/ReferrerPolicy.h"

namespace dom = mozilla::dom;

static uint32_t gEntryID = 0;

nsSHEntry::nsSHEntry()
  : mShared(new nsSHEntryShared())
<<<<<<< HEAD
  , mLoadReplace(false)
=======
>>>>>>> a17af05f
  , mReferrerPolicy(mozilla::net::RP_Unset)
  , mLoadType(0)
  , mID(gEntryID++)
  , mScrollPositionX(0)
  , mScrollPositionY(0)
  , mParent(nullptr)
  , mLoadReplace(false)
  , mURIWasModified(false)
  , mIsSrcdocEntry(false)
  , mScrollRestorationIsManual(false)
  , mLoadedInThisProcess(false)
{
}

nsSHEntry::nsSHEntry(const nsSHEntry& aOther)
  : mShared(aOther.mShared)
  , mURI(aOther.mURI)
  , mOriginalURI(aOther.mOriginalURI)
  , mResultPrincipalURI(aOther.mResultPrincipalURI)
  , mReferrerURI(aOther.mReferrerURI)
  , mReferrerPolicy(aOther.mReferrerPolicy)
  , mTitle(aOther.mTitle)
  , mPostData(aOther.mPostData)
  , mLoadType(0)         // XXX why not copy?
  , mID(aOther.mID)
  , mScrollPositionX(0)  // XXX why not copy?
  , mScrollPositionY(0)  // XXX why not copy?
  , mParent(aOther.mParent)
  , mStateData(aOther.mStateData)
  , mSrcdocData(aOther.mSrcdocData)
  , mBaseURI(aOther.mBaseURI)
  , mLoadReplace(aOther.mLoadReplace)
  , mURIWasModified(aOther.mURIWasModified)
  , mIsSrcdocEntry(aOther.mIsSrcdocEntry)
  , mScrollRestorationIsManual(false)
  , mLoadedInThisProcess(aOther.mLoadedInThisProcess)
{
}

nsSHEntry::~nsSHEntry()
{
  // Null out the mParent pointers on all our kids.
  for (nsISHEntry* entry : mChildren) {
    if (entry) {
      entry->SetParent(nullptr);
    }
  }
}

NS_IMPL_ISUPPORTS(nsSHEntry, nsISHContainer, nsISHEntry, nsISHEntryInternal)

NS_IMETHODIMP
nsSHEntry::SetScrollPosition(int32_t aX, int32_t aY)
{
  mScrollPositionX = aX;
  mScrollPositionY = aY;
  return NS_OK;
}

NS_IMETHODIMP
nsSHEntry::GetScrollPosition(int32_t* aX, int32_t* aY)
{
  *aX = mScrollPositionX;
  *aY = mScrollPositionY;
  return NS_OK;
}

NS_IMETHODIMP
nsSHEntry::GetURIWasModified(bool* aOut)
{
  *aOut = mURIWasModified;
  return NS_OK;
}

NS_IMETHODIMP
nsSHEntry::SetURIWasModified(bool aIn)
{
  mURIWasModified = aIn;
  return NS_OK;
}

NS_IMETHODIMP
nsSHEntry::GetURI(nsIURI** aURI)
{
  *aURI = mURI;
  NS_IF_ADDREF(*aURI);
  return NS_OK;
}

NS_IMETHODIMP
nsSHEntry::SetURI(nsIURI* aURI)
{
  mURI = aURI;
  return NS_OK;
}

NS_IMETHODIMP
nsSHEntry::GetOriginalURI(nsIURI** aOriginalURI)
{
  *aOriginalURI = mOriginalURI;
  NS_IF_ADDREF(*aOriginalURI);
  return NS_OK;
}

NS_IMETHODIMP
nsSHEntry::SetOriginalURI(nsIURI* aOriginalURI)
{
  mOriginalURI = aOriginalURI;
  return NS_OK;
}

NS_IMETHODIMP
nsSHEntry::GetResultPrincipalURI(nsIURI** aResultPrincipalURI)
{
  *aResultPrincipalURI = mResultPrincipalURI;
  NS_IF_ADDREF(*aResultPrincipalURI);
  return NS_OK;
}

NS_IMETHODIMP
nsSHEntry::SetResultPrincipalURI(nsIURI* aResultPrincipalURI)
{
  mResultPrincipalURI = aResultPrincipalURI;
  return NS_OK;
}

NS_IMETHODIMP
nsSHEntry::GetLoadReplace(bool* aLoadReplace)
{
  *aLoadReplace = mLoadReplace;
  return NS_OK;
}

NS_IMETHODIMP
nsSHEntry::SetLoadReplace(bool aLoadReplace)
{
  mLoadReplace = aLoadReplace;
  return NS_OK;
}

NS_IMETHODIMP
nsSHEntry::GetReferrerURI(nsIURI** aReferrerURI)
{
  *aReferrerURI = mReferrerURI;
  NS_IF_ADDREF(*aReferrerURI);
  return NS_OK;
}

NS_IMETHODIMP
nsSHEntry::SetReferrerURI(nsIURI* aReferrerURI)
{
  mReferrerURI = aReferrerURI;
  return NS_OK;
}

NS_IMETHODIMP
nsSHEntry::GetReferrerPolicy(uint32_t* aReferrerPolicy)
{
  *aReferrerPolicy = mReferrerPolicy;
  return NS_OK;
}

NS_IMETHODIMP
nsSHEntry::SetReferrerPolicy(uint32_t aReferrerPolicy)
{
  mReferrerPolicy = aReferrerPolicy;
  return NS_OK;
}

NS_IMETHODIMP
nsSHEntry::SetContentViewer(nsIContentViewer* aViewer)
{
  return mShared->SetContentViewer(aViewer);
}

NS_IMETHODIMP
nsSHEntry::GetContentViewer(nsIContentViewer** aResult)
{
  *aResult = mShared->mContentViewer;
  NS_IF_ADDREF(*aResult);
  return NS_OK;
}

NS_IMETHODIMP
nsSHEntry::GetAnyContentViewer(nsISHEntry** aOwnerEntry,
                               nsIContentViewer** aResult)
{
  // Find a content viewer in the root node or any of its children,
  // assuming that there is only one content viewer total in any one
  // nsSHEntry tree
  GetContentViewer(aResult);
  if (*aResult) {
#ifdef DEBUG_PAGE_CACHE
    printf("Found content viewer\n");
#endif
    *aOwnerEntry = this;
    NS_ADDREF(*aOwnerEntry);
    return NS_OK;
  }
  // The root SHEntry doesn't have a ContentViewer, so check child nodes
  for (int32_t i = 0; i < mChildren.Count(); i++) {
    nsISHEntry* child = mChildren[i];
    if (child) {
#ifdef DEBUG_PAGE_CACHE
      printf("Evaluating SHEntry child %d\n", i);
#endif
      child->GetAnyContentViewer(aOwnerEntry, aResult);
      if (*aResult) {
        return NS_OK;
      }
    }
  }
  return NS_OK;
}

NS_IMETHODIMP
nsSHEntry::SetSticky(bool aSticky)
{
  mShared->mSticky = aSticky;
  return NS_OK;
}

NS_IMETHODIMP
nsSHEntry::GetSticky(bool* aSticky)
{
  *aSticky = mShared->mSticky;
  return NS_OK;
}

NS_IMETHODIMP
nsSHEntry::GetTitle(char16_t** aTitle)
{
  // Check for empty title...
  if (mTitle.IsEmpty() && mURI) {
    // Default title is the URL.
    nsAutoCString spec;
    if (NS_SUCCEEDED(mURI->GetSpec(spec))) {
      AppendUTF8toUTF16(spec, mTitle);
    }
  }

  *aTitle = ToNewUnicode(mTitle);
  return NS_OK;
}

NS_IMETHODIMP
nsSHEntry::SetTitle(const nsAString& aTitle)
{
  mTitle = aTitle;
  return NS_OK;
}

NS_IMETHODIMP
nsSHEntry::GetPostData(nsIInputStream** aResult)
{
  *aResult = mPostData;
  NS_IF_ADDREF(*aResult);
  return NS_OK;
}

NS_IMETHODIMP
nsSHEntry::SetPostData(nsIInputStream* aPostData)
{
  mPostData = aPostData;
  return NS_OK;
}

NS_IMETHODIMP
nsSHEntry::GetLayoutHistoryState(nsILayoutHistoryState** aResult)
{
  *aResult = mShared->mLayoutHistoryState;
  NS_IF_ADDREF(*aResult);
  return NS_OK;
}

NS_IMETHODIMP
nsSHEntry::SetLayoutHistoryState(nsILayoutHistoryState* aState)
{
  mShared->mLayoutHistoryState = aState;
  if (mShared->mLayoutHistoryState) {
    mShared->mLayoutHistoryState->SetScrollPositionOnly(
      !mShared->mSaveLayoutState);
  }

  return NS_OK;
}

NS_IMETHODIMP
nsSHEntry::InitLayoutHistoryState(nsILayoutHistoryState** aState)
{
  if (!mShared->mLayoutHistoryState) {
    nsCOMPtr<nsILayoutHistoryState> historyState;
    historyState = NS_NewLayoutHistoryState();
    nsresult rv = SetLayoutHistoryState(historyState);
    NS_ENSURE_SUCCESS(rv, rv);
  }

  return GetLayoutHistoryState(aState);
}

NS_IMETHODIMP
nsSHEntry::GetLoadType(uint32_t* aResult)
{
  *aResult = mLoadType;
  return NS_OK;
}

NS_IMETHODIMP
nsSHEntry::SetLoadType(uint32_t aLoadType)
{
  mLoadType = aLoadType;
  return NS_OK;
}

NS_IMETHODIMP
nsSHEntry::GetID(uint32_t* aResult)
{
  *aResult = mID;
  return NS_OK;
}

NS_IMETHODIMP
nsSHEntry::SetID(uint32_t aID)
{
  mID = aID;
  return NS_OK;
}

nsSHEntryShared*
nsSHEntry::GetSharedState()
{
  return mShared;
}

NS_IMETHODIMP
nsSHEntry::GetIsSubFrame(bool* aFlag)
{
  *aFlag = mShared->mIsFrameNavigation;
  return NS_OK;
}

NS_IMETHODIMP
nsSHEntry::SetIsSubFrame(bool aFlag)
{
  mShared->mIsFrameNavigation = aFlag;
  return NS_OK;
}

NS_IMETHODIMP
nsSHEntry::GetCacheKey(nsISupports** aResult)
{
  *aResult = mShared->mCacheKey;
  NS_IF_ADDREF(*aResult);
  return NS_OK;
}

NS_IMETHODIMP
nsSHEntry::SetCacheKey(nsISupports* aCacheKey)
{
  mShared->mCacheKey = aCacheKey;
  return NS_OK;
}

NS_IMETHODIMP
nsSHEntry::GetSaveLayoutStateFlag(bool* aFlag)
{
  *aFlag = mShared->mSaveLayoutState;
  return NS_OK;
}

NS_IMETHODIMP
nsSHEntry::SetSaveLayoutStateFlag(bool aFlag)
{
  mShared->mSaveLayoutState = aFlag;
  if (mShared->mLayoutHistoryState) {
    mShared->mLayoutHistoryState->SetScrollPositionOnly(!aFlag);
  }

  return NS_OK;
}

NS_IMETHODIMP
nsSHEntry::GetExpirationStatus(bool* aFlag)
{
  *aFlag = mShared->mExpired;
  return NS_OK;
}

NS_IMETHODIMP
nsSHEntry::SetExpirationStatus(bool aFlag)
{
  mShared->mExpired = aFlag;
  return NS_OK;
}

NS_IMETHODIMP
nsSHEntry::GetContentType(nsACString& aContentType)
{
  aContentType = mShared->mContentType;
  return NS_OK;
}

NS_IMETHODIMP
nsSHEntry::SetContentType(const nsACString& aContentType)
{
  mShared->mContentType = aContentType;
  return NS_OK;
}

NS_IMETHODIMP
nsSHEntry::Create(nsIURI* aURI, const nsAString& aTitle,
                  nsIInputStream* aInputStream,
                  nsILayoutHistoryState* aLayoutHistoryState,
                  nsISupports* aCacheKey, const nsACString& aContentType,
                  nsIPrincipal* aTriggeringPrincipal,
                  nsIPrincipal* aPrincipalToInherit,
                  const nsID& aDocShellID,
                  bool aDynamicCreation)
{
  MOZ_ASSERT(aTriggeringPrincipal,
             "need a valid triggeringPrincipal to create a session history entry");

  mURI = aURI;
  mTitle = aTitle;
  mPostData = aInputStream;

  // Set the LoadType by default to loadHistory during creation
  mLoadType = (uint32_t)nsIDocShellLoadInfo::loadHistory;

  mShared->mCacheKey = aCacheKey;
  mShared->mContentType = aContentType;
  mShared->mTriggeringPrincipal = aTriggeringPrincipal;
  mShared->mPrincipalToInherit = aPrincipalToInherit;
  mShared->mDocShellID = aDocShellID;
  mShared->mDynamicallyCreated = aDynamicCreation;

  // By default all entries are set false for subframe flag.
  // nsDocShell::CloneAndReplace() which creates entries for
  // all subframe navigations, sets the flag to true.
  mShared->mIsFrameNavigation = false;

  // By default we save LayoutHistoryState
  mShared->mSaveLayoutState = true;
  mShared->mLayoutHistoryState = aLayoutHistoryState;

  // By default the page is not expired
  mShared->mExpired = false;

  mIsSrcdocEntry = false;
  mSrcdocData = NullString();

  mLoadedInThisProcess = true;

  return NS_OK;
}

NS_IMETHODIMP
nsSHEntry::Clone(nsISHEntry** aResult)
{
  *aResult = new nsSHEntry(*this);
  NS_ADDREF(*aResult);
  return NS_OK;
}

NS_IMETHODIMP
nsSHEntry::GetParent(nsISHEntry** aResult)
{
  NS_ENSURE_ARG_POINTER(aResult);
  *aResult = mParent;
  NS_IF_ADDREF(*aResult);
  return NS_OK;
}

NS_IMETHODIMP
nsSHEntry::SetParent(nsISHEntry* aParent)
{
  /* parent not Addrefed on purpose to avoid cyclic reference
   * Null parent is OK
   *
   * XXX this method should not be scriptable if this is the case!!
   */
  mParent = aParent;
  return NS_OK;
}

NS_IMETHODIMP
nsSHEntry::SetWindowState(nsISupports* aState)
{
  mShared->mWindowState = aState;
  return NS_OK;
}

NS_IMETHODIMP
nsSHEntry::GetWindowState(nsISupports** aState)
{
  NS_IF_ADDREF(*aState = mShared->mWindowState);
  return NS_OK;
}

NS_IMETHODIMP
nsSHEntry::SetViewerBounds(const nsIntRect& aBounds)
{
  mShared->mViewerBounds = aBounds;
  return NS_OK;
}

NS_IMETHODIMP
nsSHEntry::GetViewerBounds(nsIntRect& aBounds)
{
  aBounds = mShared->mViewerBounds;
  return NS_OK;
}

NS_IMETHODIMP
nsSHEntry::GetTriggeringPrincipal(nsIPrincipal** aTriggeringPrincipal)
{
  NS_IF_ADDREF(*aTriggeringPrincipal = mShared->mTriggeringPrincipal);
  return NS_OK;
}

NS_IMETHODIMP
nsSHEntry::SetTriggeringPrincipal(nsIPrincipal* aTriggeringPrincipal)
{
  mShared->mTriggeringPrincipal = aTriggeringPrincipal;
  return NS_OK;
}

NS_IMETHODIMP
nsSHEntry::GetPrincipalToInherit(nsIPrincipal** aPrincipalToInherit)
{
  NS_IF_ADDREF(*aPrincipalToInherit = mShared->mPrincipalToInherit);
  return NS_OK;
}

NS_IMETHODIMP
nsSHEntry::SetPrincipalToInherit(nsIPrincipal* aPrincipalToInherit)
{
  mShared->mPrincipalToInherit = aPrincipalToInherit;
  return NS_OK;
}

NS_IMETHODIMP
nsSHEntry::GetBFCacheEntry(nsIBFCacheEntry** aEntry)
{
  NS_ENSURE_ARG_POINTER(aEntry);
  NS_IF_ADDREF(*aEntry = mShared);
  return NS_OK;
}

bool
nsSHEntry::HasBFCacheEntry(nsIBFCacheEntry* aEntry)
{
  return static_cast<nsIBFCacheEntry*>(mShared) == aEntry;
}

NS_IMETHODIMP
nsSHEntry::AdoptBFCacheEntry(nsISHEntry* aEntry)
{
  nsCOMPtr<nsISHEntryInternal> shEntry = do_QueryInterface(aEntry);
  NS_ENSURE_STATE(shEntry);

  nsSHEntryShared* shared = shEntry->GetSharedState();
  NS_ENSURE_STATE(shared);

  mShared = shared;
  return NS_OK;
}

NS_IMETHODIMP
nsSHEntry::SharesDocumentWith(nsISHEntry* aEntry, bool* aOut)
{
  NS_ENSURE_ARG_POINTER(aOut);

  nsCOMPtr<nsISHEntryInternal> internal = do_QueryInterface(aEntry);
  NS_ENSURE_STATE(internal);

  *aOut = mShared == internal->GetSharedState();
  return NS_OK;
}

NS_IMETHODIMP
nsSHEntry::AbandonBFCacheEntry()
{
  mShared = nsSHEntryShared::Duplicate(mShared);
  return NS_OK;
}

NS_IMETHODIMP
nsSHEntry::GetIsSrcdocEntry(bool* aIsSrcdocEntry)
{
  *aIsSrcdocEntry = mIsSrcdocEntry;
  return NS_OK;
}

NS_IMETHODIMP
nsSHEntry::GetSrcdocData(nsAString& aSrcdocData)
{
  aSrcdocData = mSrcdocData;
  return NS_OK;
}

NS_IMETHODIMP
nsSHEntry::SetSrcdocData(const nsAString& aSrcdocData)
{
  mSrcdocData = aSrcdocData;
  mIsSrcdocEntry = true;
  return NS_OK;
}

NS_IMETHODIMP
nsSHEntry::GetBaseURI(nsIURI** aBaseURI)
{
  *aBaseURI = mBaseURI;
  NS_IF_ADDREF(*aBaseURI);
  return NS_OK;
}

NS_IMETHODIMP
nsSHEntry::SetBaseURI(nsIURI* aBaseURI)
{
  mBaseURI = aBaseURI;
  return NS_OK;
}

NS_IMETHODIMP
nsSHEntry::GetScrollRestorationIsManual(bool* aIsManual)
{
  *aIsManual = mScrollRestorationIsManual;
  return NS_OK;
}

NS_IMETHODIMP
nsSHEntry::SetScrollRestorationIsManual(bool aIsManual)
{
  mScrollRestorationIsManual = aIsManual;
  return NS_OK;
}

NS_IMETHODIMP
nsSHEntry::GetLoadedInThisProcess(bool* aLoadedInThisProcess)
{
  *aLoadedInThisProcess = mLoadedInThisProcess;
  return NS_OK;
}

NS_IMETHODIMP
nsSHEntry::GetChildCount(int32_t* aCount)
{
  *aCount = mChildren.Count();
  return NS_OK;
}

NS_IMETHODIMP
nsSHEntry::AddChild(nsISHEntry* aChild, int32_t aOffset)
{
  if (aChild) {
    NS_ENSURE_SUCCESS(aChild->SetParent(this), NS_ERROR_FAILURE);
  }

  if (aOffset < 0) {
    mChildren.AppendObject(aChild);
    return NS_OK;
  }

  //
  // Bug 52670: Ensure children are added in order.
  //
  //  Later frames in the child list may load faster and get appended
  //  before earlier frames, causing session history to be scrambled.
  //  By growing the list here, they are added to the right position.
  //
  //  Assert that aOffset will not be so high as to grow us a lot.
  //
  NS_ASSERTION(aOffset < (mChildren.Count() + 1023), "Large frames array!\n");

  bool newChildIsDyn = false;
  if (aChild) {
    aChild->IsDynamicallyAdded(&newChildIsDyn);
  }

  // If the new child is dynamically added, try to add it to aOffset, but if
  // there are non-dynamically added children, the child must be after those.
  if (newChildIsDyn) {
    int32_t lastNonDyn = aOffset - 1;
    for (int32_t i = aOffset; i < mChildren.Count(); ++i) {
      nsISHEntry* entry = mChildren[i];
      if (entry) {
        bool dyn = false;
        entry->IsDynamicallyAdded(&dyn);
        if (dyn) {
          break;
        } else {
          lastNonDyn = i;
        }
      }
    }
    // InsertObjectAt allows only appending one object.
    // If aOffset is larger than Count(), we must first manually
    // set the capacity.
    if (aOffset > mChildren.Count()) {
      mChildren.SetCount(aOffset);
    }
    if (!mChildren.InsertObjectAt(aChild, lastNonDyn + 1)) {
      NS_WARNING("Adding a child failed!");
      aChild->SetParent(nullptr);
      return NS_ERROR_FAILURE;
    }
  } else {
    // If the new child isn't dynamically added, it should be set to aOffset.
    // If there are dynamically added children before that, those must be
    // moved to be after aOffset.
    if (mChildren.Count() > 0) {
      int32_t start = std::min(mChildren.Count() - 1, aOffset);
      int32_t dynEntryIndex = -1;
      nsISHEntry* dynEntry = nullptr;
      for (int32_t i = start; i >= 0; --i) {
        nsISHEntry* entry = mChildren[i];
        if (entry) {
          bool dyn = false;
          entry->IsDynamicallyAdded(&dyn);
          if (dyn) {
            dynEntryIndex = i;
            dynEntry = entry;
          } else {
            break;
          }
        }
      }

      if (dynEntry) {
        nsCOMArray<nsISHEntry> tmp;
        tmp.SetCount(aOffset - dynEntryIndex + 1);
        mChildren.InsertObjectsAt(tmp, dynEntryIndex);
        NS_ASSERTION(mChildren[aOffset + 1] == dynEntry, "Whaat?");
      }
    }

    // Make sure there isn't anything at aOffset.
    if (aOffset < mChildren.Count()) {
      nsISHEntry* oldChild = mChildren[aOffset];
      if (oldChild && oldChild != aChild) {
        NS_ERROR("Adding a child where we already have a child? This may misbehave");
        oldChild->SetParent(nullptr);
      }
    }

    mChildren.ReplaceObjectAt(aChild, aOffset);
  }

  return NS_OK;
}

NS_IMETHODIMP
nsSHEntry::RemoveChild(nsISHEntry* aChild)
{
  NS_ENSURE_TRUE(aChild, NS_ERROR_FAILURE);
  bool childRemoved = false;
  bool dynamic = false;
  aChild->IsDynamicallyAdded(&dynamic);
  if (dynamic) {
    childRemoved = mChildren.RemoveObject(aChild);
  } else {
    int32_t index = mChildren.IndexOfObject(aChild);
    if (index >= 0) {
      // Other alive non-dynamic child docshells still keep mChildOffset,
      // so we don't want to change the indices here.
      mChildren.ReplaceObjectAt(nullptr, index);
      childRemoved = true;
    }
  }
  if (childRemoved) {
    aChild->SetParent(nullptr);

    // reduce the child count, i.e. remove empty children at the end
    for (int32_t i = mChildren.Count() - 1; i >= 0 && !mChildren[i]; --i) {
      if (!mChildren.RemoveObjectAt(i)) {
        break;
      }
    }
  }
  return NS_OK;
}

NS_IMETHODIMP
nsSHEntry::GetChildAt(int32_t aIndex, nsISHEntry** aResult)
{
  if (aIndex >= 0 && aIndex < mChildren.Count()) {
    *aResult = mChildren[aIndex];
    // yes, mChildren can have holes in it.  AddChild's offset parameter makes
    // that possible.
    NS_IF_ADDREF(*aResult);
  } else {
    *aResult = nullptr;
  }
  return NS_OK;
}

NS_IMETHODIMP
nsSHEntry::ReplaceChild(nsISHEntry* aNewEntry)
{
  NS_ENSURE_STATE(aNewEntry);

  nsID docshellID = aNewEntry->DocshellID();

  for (int32_t i = 0; i < mChildren.Count(); ++i) {
    if (mChildren[i] && docshellID == mChildren[i]->DocshellID()) {
      mChildren[i]->SetParent(nullptr);
      mChildren.ReplaceObjectAt(aNewEntry, i);
      return aNewEntry->SetParent(this);
    }
  }
  return NS_ERROR_FAILURE;
}

NS_IMETHODIMP
nsSHEntry::AddChildShell(nsIDocShellTreeItem* aShell)
{
  NS_ASSERTION(aShell, "Null child shell added to history entry");
  mShared->mChildShells.AppendObject(aShell);
  return NS_OK;
}

NS_IMETHODIMP
nsSHEntry::ChildShellAt(int32_t aIndex, nsIDocShellTreeItem** aShell)
{
  NS_IF_ADDREF(*aShell = mShared->mChildShells.SafeObjectAt(aIndex));
  return NS_OK;
}

NS_IMETHODIMP
nsSHEntry::ClearChildShells()
{
  mShared->mChildShells.Clear();
  return NS_OK;
}

NS_IMETHODIMP
nsSHEntry::GetRefreshURIList(nsIMutableArray** aList)
{
  NS_IF_ADDREF(*aList = mShared->mRefreshURIList);
  return NS_OK;
}

NS_IMETHODIMP
nsSHEntry::SetRefreshURIList(nsIMutableArray* aList)
{
  mShared->mRefreshURIList = aList;
  return NS_OK;
}

NS_IMETHODIMP
nsSHEntry::SyncPresentationState()
{
  return mShared->SyncPresentationState();
}

void
nsSHEntry::RemoveFromBFCacheSync()
{
  mShared->RemoveFromBFCacheSync();
}

void
nsSHEntry::RemoveFromBFCacheAsync()
{
  mShared->RemoveFromBFCacheAsync();
}

nsDocShellEditorData*
nsSHEntry::ForgetEditorData()
{
  // XXX jlebar Check how this is used.
  return mShared->mEditorData.forget();
}

void
nsSHEntry::SetEditorData(nsDocShellEditorData* aData)
{
  NS_ASSERTION(!(aData && mShared->mEditorData),
               "We're going to overwrite an owning ref!");
  if (mShared->mEditorData != aData) {
    mShared->mEditorData = aData;
  }
}

bool
nsSHEntry::HasDetachedEditor()
{
  return mShared->mEditorData != nullptr;
}

NS_IMETHODIMP
nsSHEntry::GetStateData(nsIStructuredCloneContainer** aContainer)
{
  NS_ENSURE_ARG_POINTER(aContainer);
  NS_IF_ADDREF(*aContainer = mStateData);
  return NS_OK;
}

NS_IMETHODIMP
nsSHEntry::SetStateData(nsIStructuredCloneContainer* aContainer)
{
  mStateData = aContainer;
  return NS_OK;
}

NS_IMETHODIMP
nsSHEntry::IsDynamicallyAdded(bool* aAdded)
{
  *aAdded = mShared->mDynamicallyCreated;
  return NS_OK;
}

NS_IMETHODIMP
nsSHEntry::HasDynamicallyAddedChild(bool* aAdded)
{
  *aAdded = false;
  for (int32_t i = 0; i < mChildren.Count(); ++i) {
    nsISHEntry* entry = mChildren[i];
    if (entry) {
      entry->IsDynamicallyAdded(aAdded);
      if (*aAdded) {
        break;
      }
    }
  }
  return NS_OK;
}

NS_IMETHODIMP
nsSHEntry::GetDocshellID(nsID** aID)
{
  *aID = static_cast<nsID*>(nsMemory::Clone(&mShared->mDocShellID, sizeof(nsID)));
  return NS_OK;
}

const nsID
nsSHEntry::DocshellID()
{
  return mShared->mDocShellID;
}

NS_IMETHODIMP
nsSHEntry::SetDocshellID(const nsID* aID)
{
  mShared->mDocShellID = *aID;
  return NS_OK;
}

NS_IMETHODIMP
nsSHEntry::GetLastTouched(uint32_t* aLastTouched)
{
  *aLastTouched = mShared->mLastTouched;
  return NS_OK;
}

NS_IMETHODIMP
nsSHEntry::SetLastTouched(uint32_t aLastTouched)
{
  mShared->mLastTouched = aLastTouched;
  return NS_OK;
}

NS_IMETHODIMP
nsSHEntry::GetSHistory(nsISHistory** aSHistory)
{
  nsCOMPtr<nsISHistory> shistory(do_QueryReferent(mShared->mSHistory));
  shistory.forget(aSHistory);
  return NS_OK;
}

NS_IMETHODIMP
nsSHEntry::SetSHistory(nsISHistory* aSHistory)
{
  nsWeakPtr shistory = do_GetWeakReference(aSHistory);
  // mSHistory can not be changed once it's set
  MOZ_ASSERT(!mShared->mSHistory || (mShared->mSHistory == shistory));
  mShared->mSHistory = shistory;
  return NS_OK;
}<|MERGE_RESOLUTION|>--- conflicted
+++ resolved
@@ -14,10 +14,6 @@
 #include "nsIDocShellTreeItem.h"
 #include "nsIInputStream.h"
 #include "nsILayoutHistoryState.h"
-<<<<<<< HEAD
-#include "nsIContentViewer.h"
-=======
->>>>>>> a17af05f
 #include "nsIStructuredCloneContainer.h"
 #include "nsIURI.h"
 #include "nsSHEntryShared.h"
@@ -31,10 +27,6 @@
 
 nsSHEntry::nsSHEntry()
   : mShared(new nsSHEntryShared())
-<<<<<<< HEAD
-  , mLoadReplace(false)
-=======
->>>>>>> a17af05f
   , mReferrerPolicy(mozilla::net::RP_Unset)
   , mLoadType(0)
   , mID(gEntryID++)
