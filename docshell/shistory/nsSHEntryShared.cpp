--- conflicted
+++ resolved
@@ -21,10 +21,6 @@
 
 #include "mozilla/Attributes.h"
 #include "mozilla/Preferences.h"
-<<<<<<< HEAD
-#include "nsArray.h"
-=======
->>>>>>> a17af05f
 
 namespace dom = mozilla::dom;
 
@@ -41,12 +37,9 @@
 
 nsSHEntryShared::nsSHEntryShared()
   : mDocShellID({0})
-<<<<<<< HEAD
-=======
   , mLastTouched(0)
   , mID(gSHEntrySharedID++)
   , mViewerBounds(0, 0, 0, 0)
->>>>>>> a17af05f
   , mIsFrameNavigation(false)
   , mSaveLayoutState(true)
   , mSticky(true)
@@ -222,12 +215,7 @@
     return NS_ERROR_UNEXPECTED;
   }
   nsCOMPtr<nsIRunnable> evt = new DestroyViewerEvent(mContentViewer, mDocument);
-<<<<<<< HEAD
-  nsresult rv = mDocument->Dispatch("nsSHEntryShared::DestroyViewerEvent",
-                                    mozilla::TaskCategory::Other, evt.forget());
-=======
   nsresult rv = mDocument->Dispatch(mozilla::TaskCategory::Other, evt.forget());
->>>>>>> a17af05f
   if (NS_FAILED(rv)) {
     NS_WARNING("failed to dispatch DestroyViewerEvent");
   } else {
