/* Any copyright is dedicated to the Public Domain.
   http://creativecommons.org/publicdomain/zero/1.0/ */

"use strict";

<<<<<<< HEAD
add_task(function*() {
  const URI = "data:text/html;charset=utf-8,<iframe id='test-iframe'></iframe>";

  yield BrowserTestUtils.withNewTab({ gBrowser, url: URI }, function* (browser) {
    yield ContentTask.spawn(browser, null, test_body);
  });
});

function* test_body() {
=======
add_task(async function() {
  const URI = "data:text/html;charset=utf-8,<iframe id='test-iframe'></iframe>";

  await BrowserTestUtils.withNewTab({ gBrowser, url: URI }, async function(browser) {
    await ContentTask.spawn(browser, null, test_body);
  });
});

async function test_body() {
>>>>>>> a17af05f
  let docshell = docShell;

  is(docshell.touchEventsOverride, Ci.nsIDocShell.TOUCHEVENTS_OVERRIDE_NONE,
    "touchEventsOverride flag should be initially set to NONE");

  docshell.touchEventsOverride = Ci.nsIDocShell.TOUCHEVENTS_OVERRIDE_DISABLED;
  is(docshell.touchEventsOverride, Ci.nsIDocShell.TOUCHEVENTS_OVERRIDE_DISABLED,
    "touchEventsOverride flag should be changed to DISABLED");

  let frameWin = content.document.querySelector("#test-iframe").contentWindow;
  docshell = frameWin.QueryInterface(Ci.nsIInterfaceRequestor)
                     .getInterface(Ci.nsIWebNavigation)
                     .QueryInterface(Ci.nsIDocShell);
  is(docshell.touchEventsOverride, Ci.nsIDocShell.TOUCHEVENTS_OVERRIDE_DISABLED,
    "touchEventsOverride flag should be passed on to frames.");

  let newFrame = content.document.createElement("iframe");
  content.document.body.appendChild(newFrame);

  let newFrameWin = newFrame.contentWindow;
  docshell = newFrameWin.QueryInterface(Ci.nsIInterfaceRequestor)
                        .getInterface(Ci.nsIWebNavigation)
                        .QueryInterface(Ci.nsIDocShell);
  is(docshell.touchEventsOverride, Ci.nsIDocShell.TOUCHEVENTS_OVERRIDE_DISABLED,
    "Newly created frames should use the new touchEventsOverride flag");

  newFrameWin.location.reload();
<<<<<<< HEAD
  yield ContentTaskUtils.waitForEvent(newFrameWin, "load");
=======
  await ContentTaskUtils.waitForEvent(newFrameWin, "load");
>>>>>>> a17af05f

  docshell = newFrameWin.QueryInterface(Ci.nsIInterfaceRequestor)
                        .getInterface(Ci.nsIWebNavigation)
                        .QueryInterface(Ci.nsIDocShell);
  is(docshell.touchEventsOverride, Ci.nsIDocShell.TOUCHEVENTS_OVERRIDE_DISABLED,
    "New touchEventsOverride flag should persist across reloads");
}<|MERGE_RESOLUTION|>--- conflicted
+++ resolved
@@ -3,17 +3,6 @@
 
 "use strict";
 
-<<<<<<< HEAD
-add_task(function*() {
-  const URI = "data:text/html;charset=utf-8,<iframe id='test-iframe'></iframe>";
-
-  yield BrowserTestUtils.withNewTab({ gBrowser, url: URI }, function* (browser) {
-    yield ContentTask.spawn(browser, null, test_body);
-  });
-});
-
-function* test_body() {
-=======
 add_task(async function() {
   const URI = "data:text/html;charset=utf-8,<iframe id='test-iframe'></iframe>";
 
@@ -23,7 +12,6 @@
 });
 
 async function test_body() {
->>>>>>> a17af05f
   let docshell = docShell;
 
   is(docshell.touchEventsOverride, Ci.nsIDocShell.TOUCHEVENTS_OVERRIDE_NONE,
@@ -51,11 +39,7 @@
     "Newly created frames should use the new touchEventsOverride flag");
 
   newFrameWin.location.reload();
-<<<<<<< HEAD
-  yield ContentTaskUtils.waitForEvent(newFrameWin, "load");
-=======
   await ContentTaskUtils.waitForEvent(newFrameWin, "load");
->>>>>>> a17af05f
 
   docshell = newFrameWin.QueryInterface(Ci.nsIInterfaceRequestor)
                         .getInterface(Ci.nsIWebNavigation)
