add_task(async function test() {
  const secMan = Cc["@mozilla.org/scriptsecuritymanager;1"].getService(Ci.nsIScriptSecurityManager);
  const uris = [undefined, "about:blank"];

  function checkContentProcess(newBrowser, uri) {
<<<<<<< HEAD
    return ContentTask.spawn(newBrowser, uri, function* (uri) {
=======
    return ContentTask.spawn(newBrowser, uri, async function(uri) {
>>>>>>> a17af05f
      var prin = content.document.nodePrincipal;
      Assert.notEqual(prin, null, "Loaded principal must not be null when adding " + uri);
      Assert.notEqual(prin, undefined, "Loaded principal must not be undefined when loading " + uri);

      const secMan = Cc["@mozilla.org/scriptsecuritymanager;1"]
                       .getService(Ci.nsIScriptSecurityManager);
      Assert.equal(secMan.isSystemPrincipal(prin), false,
         "Loaded principal must not be system when loading " + uri);
    });
  }

  for (var uri of uris) {
    await BrowserTestUtils.withNewTab({ gBrowser }, async function(newBrowser) {
      await BrowserTestUtils.loadURI(newBrowser, uri);

      var prin = newBrowser.contentPrincipal;
      isnot(prin, null, "Forced principal must not be null when loading " + uri);
      isnot(prin, undefined,
            "Forced principal must not be undefined when loading " + uri);
      is(secMan.isSystemPrincipal(prin), false,
         "Forced principal must not be system when loading " + uri);

      // Belt-and-suspenders e10s check: make sure that the same checks hold
      // true in the content process.
<<<<<<< HEAD
      yield checkContentProcess(newBrowser, uri);
=======
      await checkContentProcess(newBrowser, uri);
>>>>>>> a17af05f

      await BrowserTestUtils.browserLoaded(newBrowser);

      prin = newBrowser.contentPrincipal;
      isnot(prin, null, "Loaded principal must not be null when adding " + uri);
      isnot(prin, undefined, "Loaded principal must not be undefined when loading " + uri);
      is(secMan.isSystemPrincipal(prin), false,
         "Loaded principal must not be system when loading " + uri);

      // Belt-and-suspenders e10s check: make sure that the same checks hold
      // true in the content process.
<<<<<<< HEAD
      yield checkContentProcess(newBrowser, uri);
=======
      await checkContentProcess(newBrowser, uri);
>>>>>>> a17af05f
    });
  }
});
<|MERGE_RESOLUTION|>--- conflicted
+++ resolved
@@ -3,11 +3,7 @@
   const uris = [undefined, "about:blank"];
 
   function checkContentProcess(newBrowser, uri) {
-<<<<<<< HEAD
-    return ContentTask.spawn(newBrowser, uri, function* (uri) {
-=======
     return ContentTask.spawn(newBrowser, uri, async function(uri) {
->>>>>>> a17af05f
       var prin = content.document.nodePrincipal;
       Assert.notEqual(prin, null, "Loaded principal must not be null when adding " + uri);
       Assert.notEqual(prin, undefined, "Loaded principal must not be undefined when loading " + uri);
@@ -32,11 +28,7 @@
 
       // Belt-and-suspenders e10s check: make sure that the same checks hold
       // true in the content process.
-<<<<<<< HEAD
-      yield checkContentProcess(newBrowser, uri);
-=======
       await checkContentProcess(newBrowser, uri);
->>>>>>> a17af05f
 
       await BrowserTestUtils.browserLoaded(newBrowser);
 
@@ -48,11 +40,7 @@
 
       // Belt-and-suspenders e10s check: make sure that the same checks hold
       // true in the content process.
-<<<<<<< HEAD
-      yield checkContentProcess(newBrowser, uri);
-=======
       await checkContentProcess(newBrowser, uri);
->>>>>>> a17af05f
     });
   }
 });
