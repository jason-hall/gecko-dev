--- conflicted
+++ resolved
@@ -64,11 +64,7 @@
       content._testListener = listener;
       content.location = URL;
 
-<<<<<<< HEAD
-      yield testDone.promise;
-=======
       await testDone.promise;
->>>>>>> a17af05f
     });
   });
 });