--- conflicted
+++ resolved
@@ -33,11 +33,8 @@
     "file_scrollRestoration.html",
     "file_bug1300461.html",
     "file_bug1326251.html",
-<<<<<<< HEAD
-=======
     "file_bug1379762-1.html",
     "file_bug1379762-2.html",
->>>>>>> a17af05f
   ];
 var testCount = 0; // Used by the test files.
 
