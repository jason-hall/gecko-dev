/* Copyright 2012 Mozilla Foundation and Mozilla contributors
 *
 * Licensed under the Apache License, Version 2.0 (the "License");
 * you may not use this file except in compliance with the License.
 * You may obtain a copy of the License at
 *
 *     http://www.apache.org/licenses/LICENSE-2.0
 *
 * Unless required by applicable law or agreed to in writing, software
 * distributed under the License is distributed on an "AS IS" BASIS,
 * WITHOUT WARRANTIES OR CONDITIONS OF ANY KIND, either express or implied.
 * See the License for the specific language governing permissions and
 * limitations under the License.
 */

#include <EGL/egl.h>
#include <EGL/eglext.h>
#include <fcntl.h>

#include "android/log.h"
#include "ui/FramebufferNativeWindow.h"

#include "mozilla/Hal.h"
#include "mozilla/Preferences.h"
#include "mozilla/FileUtils.h"
#include "Framebuffer.h"
#include "gfxContext.h"
#include "gfxUtils.h"
#include "GLContextProvider.h"
#include "LayerManagerOGL.h"
#include "nsAutoPtr.h"
#include "nsAppShell.h"
#include "nsIdleService.h"
#include "nsScreenManagerGonk.h"
#include "nsTArray.h"
#include "nsWindow.h"
#include "nsIWidgetListener.h"
#include "cutils/properties.h"
#include "BasicLayers.h"

#define LOG(args...)  __android_log_print(ANDROID_LOG_INFO, "Gonk" , ## args)
#define LOGW(args...) __android_log_print(ANDROID_LOG_WARN, "Gonk", ## args)
#define LOGE(args...) __android_log_print(ANDROID_LOG_ERROR, "Gonk", ## args)

#define IS_TOPLEVEL() (mWindowType == eWindowType_toplevel || mWindowType == eWindowType_dialog)

using namespace mozilla;
using namespace mozilla::dom;
using namespace mozilla::hal;
using namespace mozilla::gl;
using namespace mozilla::layers;
using namespace mozilla::widget;

nsIntRect gScreenBounds;
static uint32_t sScreenRotation;
static uint32_t sPhysicalScreenRotation;
static nsIntRect sVirtualBounds;
static gfxMatrix sRotationMatrix;

static nsRefPtr<GLContext> sGLContext;
static nsTArray<nsWindow *> sTopWindows;
static nsWindow *gWindowToRedraw = nullptr;
static nsWindow *gFocusedWindow = nullptr;
static android::FramebufferNativeWindow *gNativeWindow = nullptr;
static bool sFramebufferOpen;
static bool sUsingOMTC;
static bool sScreenInitialized;
static nsRefPtr<gfxASurface> sOMTCSurface;
static pthread_t sFramebufferWatchThread;

namespace {

static int
CancelBufferNoop(ANativeWindow* aWindow, android_native_buffer_t* aBuffer)
{
    return 0;
}

android::FramebufferNativeWindow*
NativeWindow()
{
    if (!gNativeWindow) {
        // We (apparently) don't have a way to tell if allocating the
        // fbs succeeded or failed.
        gNativeWindow = new android::FramebufferNativeWindow();

        // Bug 776742: FrambufferNativeWindow doesn't set the cancelBuffer
        // function pointer, causing EGL to segfault when the window surface
        // is destroyed (i.e. on process exit). This workaround stops us
        // from hard crashing in that situation.
        gNativeWindow->cancelBuffer = CancelBufferNoop;
    }
    return gNativeWindow;
}

static PRUint32
EffectiveScreenRotation()
{
    return (sScreenRotation + sPhysicalScreenRotation) % (360 / 90);
}

class ScreenOnOffEvent : public nsRunnable {
public:
    ScreenOnOffEvent(bool on)
        : mIsOn(on)
    {}

    NS_IMETHOD Run() {
        for (PRUint32 i = 0; i < sTopWindows.Length(); i++) {
            nsWindow *win = sTopWindows[i];

            if (nsIWidgetListener* listener = win->GetWidgetListener()) {
                listener->SizeModeChanged(mIsOn ? nsSizeMode_Fullscreen : nsSizeMode_Minimized);
            }
        }

        return NS_OK;
    }

private:
    bool mIsOn;
};

static const char* kSleepFile = "/sys/power/wait_for_fb_sleep";
static const char* kWakeFile = "/sys/power/wait_for_fb_wake";

static void *frameBufferWatcher(void *) {

    int len = 0;
    char buf;

    nsRefPtr<ScreenOnOffEvent> mScreenOnEvent = new ScreenOnOffEvent(true);
    nsRefPtr<ScreenOnOffEvent> mScreenOffEvent = new ScreenOnOffEvent(false);

    while (true) {
        // Cannot use epoll here because kSleepFile and kWakeFile are
        // always ready to read and blocking.
        {
            ScopedClose fd(open(kSleepFile, O_RDONLY, 0));
            do {
                len = read(fd.get(), &buf, 1);
            } while (len < 0 && errno == EINTR);
            NS_WARN_IF_FALSE(len >= 0, "WAIT_FOR_FB_SLEEP failed");
            NS_DispatchToMainThread(mScreenOffEvent);
        }

        {
            ScopedClose fd(open(kWakeFile, O_RDONLY, 0));
            do {
                len = read(fd.get(), &buf, 1);
            } while (len < 0 && errno == EINTR);
            NS_WARN_IF_FALSE(len >= 0, "WAIT_FOR_FB_WAKE failed");
            NS_DispatchToMainThread(mScreenOnEvent);
        }
    }

    return NULL;
}

} // anonymous namespace

nsWindow::nsWindow()
{
    if (!sScreenInitialized) {
        // workaround Bug 725143
        hal::SetScreenEnabled(true);

        // Watching screen on/off state by using a pthread
        // which implicitly calls exit() when the main thread ends
        if (pthread_create(&sFramebufferWatchThread, NULL, frameBufferWatcher, NULL)) {
            NS_RUNTIMEABORT("Failed to create framebufferWatcherThread, aborting...");
        }

        nsIntSize screenSize;
        mozilla::DebugOnly<bool> gotFB = Framebuffer::GetSize(&screenSize);
        MOZ_ASSERT(gotFB);
        gScreenBounds = nsIntRect(nsIntPoint(0, 0), screenSize);

        char propValue[PROPERTY_VALUE_MAX];
        property_get("ro.sf.hwrotation", propValue, "0");
        sPhysicalScreenRotation = atoi(propValue) / 90;

        // Unlike nsScreenGonk::SetRotation(), only support 0 and 180 as there
        // are no known screens that are mounted at 90 or 270 at the moment.
        switch (sPhysicalScreenRotation) {
        case nsIScreen::ROTATION_0_DEG:
            break;
        case nsIScreen::ROTATION_180_DEG:
            sRotationMatrix.Translate(gfxPoint(gScreenBounds.width,
                                               gScreenBounds.height));
            sRotationMatrix.Rotate(M_PI);
            break;
        default:
            MOZ_NOT_REACHED("Unknown rotation");
            break;
        }
        sVirtualBounds = gScreenBounds;

        sScreenInitialized = true;

        nsAppShell::NotifyScreenInitialized();

        // This is a hack to force initialization of the compositor
        // resources, if we're going to use omtc.
        //
        // NB: GetPlatform() will create the gfxPlatform, which wants
        // to know the color depth, which asks our native window.
        // This has to happen after other init has finished.
        gfxPlatform::GetPlatform();
        sUsingOMTC = UseOffMainThreadCompositing();

        if (sUsingOMTC) {
          sOMTCSurface = new gfxImageSurface(gfxIntSize(1, 1),
                                             gfxASurface::ImageFormatRGB24);
        }
    }
}

nsWindow::~nsWindow()
{
}

void
nsWindow::DoDraw(void)
{
    if (!hal::GetScreenEnabled()) {
        gDrawRequest = true;
        return;
    }

    if (!gWindowToRedraw) {
        LOG("  no window to draw, bailing");
        return;
    }

    nsIntRegion region = gWindowToRedraw->mDirtyRegion;
    gWindowToRedraw->mDirtyRegion.SetEmpty();

    LayerManager* lm = gWindowToRedraw->GetLayerManager();
    if (mozilla::layers::LAYERS_OPENGL == lm->GetBackendType()) {
        LayerManagerOGL* oglm = static_cast<LayerManagerOGL*>(lm);
        oglm->SetClippingRegion(region);
        oglm->SetWorldTransform(sRotationMatrix);

        if (nsIWidgetListener* listener = gWindowToRedraw->GetWidgetListener())
          listener->PaintWindow(gWindowToRedraw, region, false, false);
    } else if (mozilla::layers::LAYERS_BASIC == lm->GetBackendType()) {
        MOZ_ASSERT(sFramebufferOpen || sUsingOMTC);
        nsRefPtr<gfxASurface> targetSurface;

        if(sUsingOMTC)
            targetSurface = sOMTCSurface;
        else
            targetSurface = Framebuffer::BackBuffer();

        {
            nsRefPtr<gfxContext> ctx = new gfxContext(targetSurface);
            gfxUtils::PathFromRegion(ctx, region);
            ctx->Clip();

            // No double-buffering needed.
            AutoLayerManagerSetup setupLayerManager(
                gWindowToRedraw, ctx, mozilla::layers::BUFFER_NONE,
                ScreenRotation(EffectiveScreenRotation()));

            if (nsIWidgetListener* listener = gWindowToRedraw->GetWidgetListener())
              listener->PaintWindow(gWindowToRedraw, region, false, false);
        }

        if (!sUsingOMTC) {
            targetSurface->Flush();
            Framebuffer::Present(region);
        }
    } else {
        NS_RUNTIMEABORT("Unexpected layer manager type");
    }
}

nsEventStatus
nsWindow::DispatchInputEvent(nsGUIEvent &aEvent)
{
    if (!gFocusedWindow)
        return nsEventStatus_eIgnore;

    gFocusedWindow->UserActivity();

    nsEventStatus status;
<<<<<<< HEAD
=======
    aEvent.widget = gFocusedWindow;
>>>>>>> f79eb1e9
    gFocusedWindow->DispatchEvent(&aEvent, status);
    return status;
}

NS_IMETHODIMP
nsWindow::Create(nsIWidget *aParent,
                 void *aNativeParent,
                 const nsIntRect &aRect,
                 nsDeviceContext *aContext,
                 nsWidgetInitData *aInitData)
{
    BaseCreate(aParent, IS_TOPLEVEL() ? sVirtualBounds : aRect,
               aContext, aInitData);

    mBounds = aRect;

    nsWindow *parent = (nsWindow *)aNativeParent;
    mParent = parent;
    mVisible = false;

    if (!aNativeParent) {
        mBounds = sVirtualBounds;
    }

    if (!IS_TOPLEVEL())
        return NS_OK;

    sTopWindows.AppendElement(this);

    Resize(0, 0, sVirtualBounds.width, sVirtualBounds.height, false);
    return NS_OK;
}

NS_IMETHODIMP
nsWindow::Destroy(void)
{
    sTopWindows.RemoveElement(this);
    if (this == gWindowToRedraw)
        gWindowToRedraw = nullptr;
    if (this == gFocusedWindow)
        gFocusedWindow = nullptr;
    return NS_OK;
}

NS_IMETHODIMP
nsWindow::Show(bool aState)
{
    if (mWindowType == eWindowType_invisible)
        return NS_OK;

    if (mVisible == aState)
        return NS_OK;

    mVisible = aState;
    if (!IS_TOPLEVEL())
        return mParent ? mParent->Show(aState) : NS_OK;

    if (aState) {
        BringToTop();
    } else {
        for (unsigned int i = 0; i < sTopWindows.Length(); i++) {
            nsWindow *win = sTopWindows[i];
            if (!win->mVisible)
                continue;

            win->BringToTop();
            break;
        }
    }

    return NS_OK;
}

bool
nsWindow::IsVisible() const
{
    return mVisible;
}

NS_IMETHODIMP
nsWindow::ConstrainPosition(bool aAllowSlop,
                            PRInt32 *aX,
                            PRInt32 *aY)
{
    return NS_OK;
}

NS_IMETHODIMP
nsWindow::Move(PRInt32 aX,
               PRInt32 aY)
{
    return NS_OK;
}

NS_IMETHODIMP
nsWindow::Resize(PRInt32 aWidth,
                 PRInt32 aHeight,
                 bool    aRepaint)
{
    return Resize(0, 0, aWidth, aHeight, aRepaint);
}

NS_IMETHODIMP
nsWindow::Resize(PRInt32 aX,
                 PRInt32 aY,
                 PRInt32 aWidth,
                 PRInt32 aHeight,
                 bool    aRepaint)
{
    mBounds = nsIntRect(aX, aY, aWidth, aHeight);
    if (mWidgetListener)
        mWidgetListener->WindowResized(this, aWidth, aHeight);

    if (aRepaint && gWindowToRedraw)
        gWindowToRedraw->Invalidate(sVirtualBounds);

    return NS_OK;
}

NS_IMETHODIMP
nsWindow::Enable(bool aState)
{
    return NS_OK;
}

bool
nsWindow::IsEnabled() const
{
    return true;
}

NS_IMETHODIMP
nsWindow::SetFocus(bool aRaise)
{
    if (aRaise)
        BringToTop();

    gFocusedWindow = this;
    return NS_OK;
}

NS_IMETHODIMP
nsWindow::ConfigureChildren(const nsTArray<nsIWidget::Configuration>&)
{
    return NS_OK;
}

NS_IMETHODIMP
nsWindow::Invalidate(const nsIntRect &aRect)
{
    nsWindow *parent = mParent;
    while (parent && parent != sTopWindows[0])
        parent = parent->mParent;
    if (parent != sTopWindows[0])
        return NS_OK;

    mDirtyRegion.Or(mDirtyRegion, aRect);
    gWindowToRedraw = this;
    gDrawRequest = true;
    mozilla::NotifyEvent();
    return NS_OK;
}

nsIntPoint
nsWindow::WidgetToScreenOffset()
{
    nsIntPoint p(0, 0);
    nsWindow *w = this;

    while (w && w->mParent) {
        p.x += w->mBounds.x;
        p.y += w->mBounds.y;

        w = w->mParent;
    }

    return p;
}

void*
nsWindow::GetNativeData(PRUint32 aDataType)
{
    switch (aDataType) {
    case NS_NATIVE_WINDOW:
        return NativeWindow();
    case NS_NATIVE_WIDGET:
        return this;
    }
    return nullptr;
}

NS_IMETHODIMP
nsWindow::DispatchEvent(nsGUIEvent *aEvent, nsEventStatus &aStatus)
{
    if (mWidgetListener)
      aStatus = mWidgetListener->HandleEvent(aEvent, mUseAttachedEvents);
    return NS_OK;
}

NS_IMETHODIMP_(void)
nsWindow::SetInputContext(const InputContext& aContext,
                          const InputContextAction& aAction)
{
    mInputContext = aContext;
}

NS_IMETHODIMP_(InputContext)
nsWindow::GetInputContext()
{
    return mInputContext;
}

NS_IMETHODIMP
nsWindow::ReparentNativeWidget(nsIWidget* aNewParent)
{
    return NS_OK;
}

NS_IMETHODIMP
nsWindow::MakeFullScreen(bool aFullScreen)
{
    if (mWindowType != eWindowType_toplevel) {
        // Ignore fullscreen request for non-toplevel windows.
        NS_WARNING("MakeFullScreen() on a dialog or child widget?");
        return nsBaseWidget::MakeFullScreen(aFullScreen);
    }

    if (aFullScreen) {
        // Fullscreen is "sticky" for toplevel widgets on gonk: we
        // must paint the entire screen, and should only have one
        // toplevel widget, so it doesn't make sense to ever "exit"
        // fullscreen.  If we do, we can leave parts of the screen
        // unpainted.
        Resize(sVirtualBounds.x, sVirtualBounds.y,
               sVirtualBounds.width, sVirtualBounds.height,
               /*repaint*/true);
    }
    return NS_OK;
}

float
nsWindow::GetDPI()
{
    return NativeWindow()->xdpi;
}

LayerManager *
nsWindow::GetLayerManager(PLayersChild* aShadowManager,
                          LayersBackend aBackendHint,
                          LayerManagerPersistence aPersistence,
                          bool* aAllowRetaining)
{
    if (aAllowRetaining)
        *aAllowRetaining = true;
    if (mLayerManager) {
        // This layer manager might be used for painting outside of DoDraw(), so we need
        // to set the correct rotation on it.
        if (mLayerManager->GetBackendType() == LAYERS_BASIC) {
            BasicLayerManager* manager =
                static_cast<BasicLayerManager*>(mLayerManager.get());
            manager->SetDefaultTargetConfiguration(mozilla::layers::BUFFER_NONE, 
                                                   ScreenRotation(EffectiveScreenRotation()));
        }
        return mLayerManager;
    }

    // Set mUseAcceleratedRendering here to make it consistent with
    // nsBaseWidget::GetLayerManager
    mUseAcceleratedRendering = GetShouldAccelerate();
    nsWindow *topWindow = sTopWindows[0];

    if (!topWindow) {
        LOGW(" -- no topwindow\n");
        return nullptr;
    }

    if (sUsingOMTC) {
        CreateCompositor();
        if (mLayerManager)
            return mLayerManager;
    }

    if (mUseAcceleratedRendering) {
        DebugOnly<nsIntRect> fbBounds = gScreenBounds;
        if (!sGLContext) {
            sGLContext = GLContextProvider::CreateForWindow(this);
        }

        MOZ_ASSERT(fbBounds.value == gScreenBounds);
        if (sGLContext) {
            nsRefPtr<LayerManagerOGL> layerManager = new LayerManagerOGL(this);

            if (layerManager->Initialize(sGLContext)) {
                mLayerManager = layerManager;
                return mLayerManager;
            } else {
                LOGW("Could not create OGL LayerManager");
            }
        } else {
            LOGW("GL context was not created");
        }
    }

    // Fall back to software rendering.
    sFramebufferOpen = Framebuffer::Open();
    if (sFramebufferOpen) {
        LOG("Falling back to framebuffer software rendering");
    } else {
        LOGE("Failed to mmap fb(?!?), aborting ...");
        NS_RUNTIMEABORT("Can't open GL context and can't fall back on /dev/graphics/fb0 ...");
    }

    mLayerManager = new BasicShadowLayerManager(this);
    mUseAcceleratedRendering = false;

    return mLayerManager;
}

gfxASurface *
nsWindow::GetThebesSurface()
{
    /* This is really a dummy surface; this is only used when doing reflow, because
     * we need a RenderingContext to measure text against.
     */

    // XXX this really wants to return already_AddRefed, but this only really gets used
    // on direct assignment to a gfxASurface
    return new gfxImageSurface(gfxIntSize(5,5), gfxImageSurface::ImageFormatRGB24);
}

void
nsWindow::BringToTop()
{
    if (!sTopWindows.IsEmpty()) {
        if (nsIWidgetListener* listener = sTopWindows[0]->GetWidgetListener())
            listener->WindowDeactivated();
    }

    sTopWindows.RemoveElement(this);
    sTopWindows.InsertElementAt(0, this);

    if (mWidgetListener)
        mWidgetListener->WindowActivated();
    Invalidate(sVirtualBounds);
}

void
nsWindow::UserActivity()
{
    if (!mIdleService) {
        mIdleService = do_GetService("@mozilla.org/widget/idleservice;1");
    }

    if (mIdleService) {
        mIdleService->ResetIdleTimeOut(0);
    }
}

PRUint32
nsWindow::GetGLFrameBufferFormat()
{
    if (mLayerManager &&
        mLayerManager->GetBackendType() == mozilla::layers::LAYERS_OPENGL) {
        // We directly map the hardware fb on Gonk.  The hardware fb
        // has RGB format.
        return LOCAL_GL_RGB;
    }
    return LOCAL_GL_NONE;
}

nsIntRect
nsWindow::GetNaturalBounds()
{
    return gScreenBounds;
}

bool
nsWindow::NeedsPaint()
{
  if (!mLayerManager) {
    return false;
  }
  return nsIWidget::NeedsPaint();
}

// nsScreenGonk.cpp

nsScreenGonk::nsScreenGonk(void *nativeScreen)
{
}

nsScreenGonk::~nsScreenGonk()
{
}

NS_IMETHODIMP
nsScreenGonk::GetRect(PRInt32 *outLeft,  PRInt32 *outTop,
                      PRInt32 *outWidth, PRInt32 *outHeight)
{
    *outLeft = sVirtualBounds.x;
    *outTop = sVirtualBounds.y;

    *outWidth = sVirtualBounds.width;
    *outHeight = sVirtualBounds.height;

    return NS_OK;
}

NS_IMETHODIMP
nsScreenGonk::GetAvailRect(PRInt32 *outLeft,  PRInt32 *outTop,
                           PRInt32 *outWidth, PRInt32 *outHeight)
{
    return GetRect(outLeft, outTop, outWidth, outHeight);
}

static uint32_t
ColorDepth()
{
    switch (NativeWindow()->getDevice()->format) {
    case GGL_PIXEL_FORMAT_RGB_565:
        return 16;
    case GGL_PIXEL_FORMAT_RGBA_8888:
        return 32;
    }
    return 24; // GGL_PIXEL_FORMAT_RGBX_8888
}

NS_IMETHODIMP
nsScreenGonk::GetPixelDepth(PRInt32 *aPixelDepth)
{
    // XXX: this should actually return 32 when we're using 24-bit
    // color, because we use RGBX.
    *aPixelDepth = ColorDepth();
    return NS_OK;
}

NS_IMETHODIMP
nsScreenGonk::GetColorDepth(PRInt32 *aColorDepth)
{
    return GetPixelDepth(aColorDepth);
}

NS_IMETHODIMP
nsScreenGonk::GetRotation(PRUint32* aRotation)
{
    *aRotation = sScreenRotation;
    return NS_OK;
}

NS_IMETHODIMP
nsScreenGonk::SetRotation(PRUint32 aRotation)
{
    if (!(aRotation <= ROTATION_270_DEG))
        return NS_ERROR_ILLEGAL_VALUE;

    if (sScreenRotation == aRotation)
        return NS_OK;

    sScreenRotation = aRotation;
    sRotationMatrix =
        ComputeGLTransformForRotation(gScreenBounds,
                                      ScreenRotation(EffectiveScreenRotation()));
    PRUint32 rotation = EffectiveScreenRotation();
    if (rotation == nsIScreen::ROTATION_90_DEG ||
        rotation == nsIScreen::ROTATION_270_DEG) {
        sVirtualBounds = nsIntRect(0, 0, gScreenBounds.height,
                                   gScreenBounds.width);
    } else {
        sVirtualBounds = gScreenBounds;
    }

    for (unsigned int i = 0; i < sTopWindows.Length(); i++)
        sTopWindows[i]->Resize(sVirtualBounds.width,
                               sVirtualBounds.height,
                               !i);

    nsAppShell::NotifyScreenRotation();

    return NS_OK;
}

// NB: This isn't gonk-specific, but gonk is the only widget backend
// that does this calculation itself, currently.
static ScreenOrientation
ComputeOrientation(uint32_t aRotation, const nsIntSize& aScreenSize)
{
    bool naturallyPortrait = (aScreenSize.height > aScreenSize.width);
    switch (aRotation) {
    case nsIScreen::ROTATION_0_DEG:
        return (naturallyPortrait ? eScreenOrientation_PortraitPrimary : 
                eScreenOrientation_LandscapePrimary);
    case nsIScreen::ROTATION_90_DEG:
        // Arbitrarily choosing 90deg to be primary "unnatural"
        // rotation.
        return (naturallyPortrait ? eScreenOrientation_LandscapePrimary : 
                eScreenOrientation_PortraitPrimary);
    case nsIScreen::ROTATION_180_DEG:
        return (naturallyPortrait ? eScreenOrientation_PortraitSecondary : 
                eScreenOrientation_LandscapeSecondary);
    case nsIScreen::ROTATION_270_DEG:
        return (naturallyPortrait ? eScreenOrientation_LandscapeSecondary : 
                eScreenOrientation_PortraitSecondary);
    default:
        MOZ_NOT_REACHED("Gonk screen must always have a known rotation");
        return eScreenOrientation_None;
    }
}

/*static*/ uint32_t
nsScreenGonk::GetRotation()
{
    return sScreenRotation;
}

/*static*/ ScreenConfiguration
nsScreenGonk::GetConfiguration()
{
    ScreenOrientation orientation = ComputeOrientation(sScreenRotation,
                                                       gScreenBounds.Size());
    uint32_t colorDepth = ColorDepth();
    // NB: perpetuating colorDepth == pixelDepth illusion here, for
    // consistency.
    return ScreenConfiguration(sVirtualBounds, orientation,
                               colorDepth, colorDepth);
}

NS_IMPL_ISUPPORTS1(nsScreenManagerGonk, nsIScreenManager)

nsScreenManagerGonk::nsScreenManagerGonk()
{
    mOneScreen = new nsScreenGonk(nullptr);
}

nsScreenManagerGonk::~nsScreenManagerGonk()
{
}

NS_IMETHODIMP
nsScreenManagerGonk::GetPrimaryScreen(nsIScreen **outScreen)
{
    NS_IF_ADDREF(*outScreen = mOneScreen.get());
    return NS_OK;
}

NS_IMETHODIMP
nsScreenManagerGonk::ScreenForRect(PRInt32 inLeft,
                                   PRInt32 inTop,
                                   PRInt32 inWidth,
                                   PRInt32 inHeight,
                                   nsIScreen **outScreen)
{
    return GetPrimaryScreen(outScreen);
}

NS_IMETHODIMP
nsScreenManagerGonk::ScreenForNativeWidget(void *aWidget, nsIScreen **outScreen)
{
    return GetPrimaryScreen(outScreen);
}

NS_IMETHODIMP
nsScreenManagerGonk::GetNumberOfScreens(PRUint32 *aNumberOfScreens)
{
    *aNumberOfScreens = 1;
    return NS_OK;
}<|MERGE_RESOLUTION|>--- conflicted
+++ resolved
@@ -285,10 +285,7 @@
     gFocusedWindow->UserActivity();
 
     nsEventStatus status;
-<<<<<<< HEAD
-=======
     aEvent.widget = gFocusedWindow;
->>>>>>> f79eb1e9
     gFocusedWindow->DispatchEvent(&aEvent, status);
     return status;
 }
