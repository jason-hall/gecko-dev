--- conflicted
+++ resolved
@@ -34,10 +34,7 @@
 #include "GeckoProfiler.h"
 #include "ScreenHelperCocoa.h"
 #include "mozilla/widget/ScreenManager.h"
-<<<<<<< HEAD
-=======
 #include "HeadlessScreenHelper.h"
->>>>>>> a17af05f
 #include "pratom.h"
 #if !defined(RELEASE_OR_BETA) || defined(DEBUG)
 #include "nsSandboxViolationSink.h"
@@ -341,16 +338,12 @@
 
   if (XRE_IsParentProcess()) {
     ScreenManager& screenManager = ScreenManager::GetSingleton();
-<<<<<<< HEAD
-    screenManager.SetHelper(mozilla::MakeUnique<ScreenHelperCocoa>());
-=======
 
     if (gfxPlatform::IsHeadless()) {
       screenManager.SetHelper(mozilla::MakeUnique<HeadlessScreenHelper>());
     } else {
       screenManager.SetHelper(mozilla::MakeUnique<ScreenHelperCocoa>());
     }
->>>>>>> a17af05f
   }
 
   rv = nsBaseAppShell::Init();
