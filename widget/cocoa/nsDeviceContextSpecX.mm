/* -*- Mode: C++; tab-width: 4; indent-tabs-mode: nil; c-basic-offset: 4 -*- */
/* This Source Code Form is subject to the terms of the Mozilla Public
 * License, v. 2.0. If a copy of the MPL was not distributed with this
 * file, You can obtain one at http://mozilla.org/MPL/2.0/. */

#include "nsDeviceContextSpecX.h"

#include "mozilla/gfx/PrintTargetCG.h"
#ifdef MOZ_ENABLE_SKIA_PDF
#include "mozilla/gfx/PrintTargetSkPDF.h"
#endif
#include "mozilla/Preferences.h"
#include "mozilla/RefPtr.h"
#include "nsCRT.h"
#include "nsDirectoryServiceDefs.h"
#include "nsILocalFileMac.h"
#include <unistd.h>

#include "nsQueryObject.h"
#include "nsIServiceManager.h"
#include "nsPrintSettingsX.h"

// This must be the last include:
#include "nsObjCExceptions.h"

using namespace mozilla;
using mozilla::gfx::IntSize;
using mozilla::gfx::PrintTarget;
using mozilla::gfx::PrintTargetCG;
#ifdef MOZ_ENABLE_SKIA_PDF
using mozilla::gfx::PrintTargetSkPDF;
#endif
using mozilla::gfx::SurfaceFormat;

nsDeviceContextSpecX::nsDeviceContextSpecX()
: mPrintSession(NULL)
, mPageFormat(kPMNoPageFormat)
, mPrintSettings(kPMNoPrintSettings)
#ifdef MOZ_ENABLE_SKIA_PDF
, mPrintViaSkPDF(false)
#endif
{
}

nsDeviceContextSpecX::~nsDeviceContextSpecX()
{
  NS_OBJC_BEGIN_TRY_ABORT_BLOCK;

  if (mPrintSession)
    ::PMRelease(mPrintSession);

  NS_OBJC_END_TRY_ABORT_BLOCK;
}

NS_IMPL_ISUPPORTS(nsDeviceContextSpecX, nsIDeviceContextSpec)

NS_IMETHODIMP nsDeviceContextSpecX::Init(nsIWidget *aWidget,
                                         nsIPrintSettings* aPS,
                                         bool aIsPrintPreview)
{
  NS_OBJC_BEGIN_TRY_ABORT_BLOCK_NSRESULT;

  RefPtr<nsPrintSettingsX> settings(do_QueryObject(aPS));
  if (!settings)
    return NS_ERROR_NO_INTERFACE;

  bool toFile;
  settings->GetPrintToFile(&toFile);

  bool toPrinter = !toFile && !aIsPrintPreview;
  if (!toPrinter) {
    double width, height;
<<<<<<< HEAD
    settings->GetEffectivePageSize(&width, &height);
    width /= TWIPS_PER_POINT_FLOAT;
    height /= TWIPS_PER_POINT_FLOAT;

=======
    settings->GetFilePageSize(&width, &height);
>>>>>>> a17af05f
    settings->SetCocoaPaperSize(width, height);
  }

  mPrintSession = settings->GetPMPrintSession();
  ::PMRetain(mPrintSession);
  mPageFormat = settings->GetPMPageFormat();
  mPrintSettings = settings->GetPMPrintSettings();

#ifdef MOZ_ENABLE_SKIA_PDF
<<<<<<< HEAD
  const nsAdoptingString& printViaPdf =
    mozilla::Preferences::GetString("print.print_via_pdf_encoder");
  if (printViaPdf == NS_LITERAL_STRING("skia-pdf")) {
=======
  nsAutoString printViaPdf;
  mozilla::Preferences::GetString("print.print_via_pdf_encoder", printViaPdf);
  if (printViaPdf.EqualsLiteral("skia-pdf")) {
>>>>>>> a17af05f
    // Annoyingly, PMPrinterPrintWithFile does not pay attention to the
    // kPMDestination* value set in the PMPrintSession; it always sends the PDF
    // to the specified printer.  This means that if we create the PDF using
    // SkPDF then we need to manually handle user actions like "Open PDF in
    // Preview" and "Save as PDF...".
    // TODO: Currently we do not support using SkPDF for kPMDestinationFax or
    // kPMDestinationProcessPDF ("Add PDF to iBooks, etc.), and we only support
    // it for kPMDestinationFile if the destination file is a PDF.
    // XXX Could PMWorkflowSubmitPDFWithSettings/PMPrinterPrintWithProvider help?
    OSStatus status = noErr;
    PMDestinationType destination;
    status = ::PMSessionGetDestinationType(mPrintSession, mPrintSettings,
                                           &destination);
    if (status == noErr) {
      if (destination == kPMDestinationPrinter ||
          destination == kPMDestinationPreview){
        mPrintViaSkPDF = true;
      } else if (destination == kPMDestinationFile) {
        CFURLRef destURL;
        status = ::PMSessionCopyDestinationLocation(mPrintSession,
                                                    mPrintSettings, &destURL);
        if (status == noErr) {
          CFStringRef destPathRef =
            CFURLCopyFileSystemPath(destURL, kCFURLPOSIXPathStyle);
          NSString* destPath = (NSString*) destPathRef;
          NSString* destPathExt = [destPath pathExtension];
          if ([destPathExt isEqualToString: @"pdf"]) {
            mPrintViaSkPDF = true;
          }
        }
      }
    }
  }
#endif

  return NS_OK;

  NS_OBJC_END_TRY_ABORT_BLOCK_NSRESULT;
}

NS_IMETHODIMP nsDeviceContextSpecX::BeginDocument(const nsAString& aTitle, 
                                                  const nsAString& aPrintToFileName,
                                                  int32_t          aStartPage, 
                                                  int32_t          aEndPage)
{
    NS_OBJC_BEGIN_TRY_ABORT_BLOCK_NSRESULT;

    if (!aTitle.IsEmpty()) {
      CFStringRef cfString =
        ::CFStringCreateWithCharacters(NULL, reinterpret_cast<const UniChar*>(aTitle.BeginReading()),
                                             aTitle.Length());
      if (cfString) {
        ::PMPrintSettingsSetJobName(mPrintSettings, cfString);
        ::CFRelease(cfString);
      }
    }

    return NS_OK;

    NS_OBJC_END_TRY_ABORT_BLOCK_NSRESULT;
}

NS_IMETHODIMP nsDeviceContextSpecX::EndDocument()
{
  NS_OBJC_BEGIN_TRY_ABORT_BLOCK_NSRESULT;

#ifdef MOZ_ENABLE_SKIA_PDF
  if (mPrintViaSkPDF) {
    OSStatus status = noErr;

    nsCOMPtr<nsILocalFileMac> tmpPDFFile = do_QueryInterface(mTempFile);
    if (!tmpPDFFile) {
      return NS_ERROR_FAILURE;
    }
    CFURLRef pdfURL;
    nsresult rv = tmpPDFFile->GetCFURL(&pdfURL);
    NS_ENSURE_SUCCESS(rv, rv);

    PMDestinationType destination;
    status = ::PMSessionGetDestinationType(mPrintSession, mPrintSettings,
                                           &destination);

    switch (destination) {
    case kPMDestinationPrinter: {
      PMPrinter currentPrinter = NULL;
      status = ::PMSessionGetCurrentPrinter(mPrintSession, &currentPrinter);
      if (status != noErr) {
        return NS_ERROR_FAILURE;
      }
      CFStringRef mimeType = CFSTR("application/pdf");
      status = ::PMPrinterPrintWithFile(currentPrinter, mPrintSettings,
                                        mPageFormat, mimeType, pdfURL);
      break;
    }
    case kPMDestinationPreview: {
      // XXXjwatt Or should we use CocoaFileUtils::RevealFileInFinder(pdfURL);
      CFStringRef pdfPath = CFURLCopyFileSystemPath(pdfURL,
                                                    kCFURLPOSIXPathStyle);
      NSString* path = (NSString*) pdfPath;
      NSWorkspace* ws = [NSWorkspace sharedWorkspace];
      [ws openFile: path];
      break;
    }
    case kPMDestinationFile: {
      CFURLRef destURL;
      status = ::PMSessionCopyDestinationLocation(mPrintSession,
                                                  mPrintSettings, &destURL);
      if (status == noErr) {
        CFStringRef sourcePathRef =
          CFURLCopyFileSystemPath(pdfURL, kCFURLPOSIXPathStyle);
        NSString* sourcePath = (NSString*) sourcePathRef;
#ifdef DEBUG
        CFStringRef destPathRef =
          CFURLCopyFileSystemPath(destURL, kCFURLPOSIXPathStyle);
        NSString* destPath = (NSString*) destPathRef;
        NSString* destPathExt = [destPath pathExtension];
        MOZ_ASSERT([destPathExt isEqualToString: @"pdf"],
                   "nsDeviceContextSpecX::Init only allows '.pdf' for now");
        // We could use /usr/sbin/cupsfilter to convert the PDF to PS, but
        // currently we don't.
#endif
        NSFileManager* fileManager = [NSFileManager defaultManager];
        if ([fileManager fileExistsAtPath:sourcePath]) {
          NSURL* src = static_cast<NSURL*>(pdfURL);
          NSURL* dest = static_cast<NSURL*>(destURL);
          bool ok = [fileManager replaceItemAtURL:dest withItemAtURL:src
                                 backupItemName:nil
                                 options:NSFileManagerItemReplacementUsingNewMetadataOnly
                                 resultingItemURL:nil error:nil];
          if (!ok) {
            return NS_ERROR_FAILURE;
          }
        }
      }
      break;
    }
    default:
      MOZ_ASSERT_UNREACHABLE("nsDeviceContextSpecX::Init doesn't set "
                             "mPrintViaSkPDF for other values");
    }

    return (status == noErr) ? NS_OK : NS_ERROR_FAILURE;
  }
#endif

  return NS_OK;

  NS_OBJC_END_TRY_ABORT_BLOCK_NSRESULT;
}

void nsDeviceContextSpecX::GetPaperRect(double* aTop, double* aLeft, double* aBottom, double* aRight)
{
    NS_OBJC_BEGIN_TRY_ABORT_BLOCK;

    PMRect paperRect;
    ::PMGetAdjustedPaperRect(mPageFormat, &paperRect);

    *aTop = paperRect.top;
    *aLeft = paperRect.left;
    *aBottom = paperRect.bottom;
    *aRight = paperRect.right;

    NS_OBJC_END_TRY_ABORT_BLOCK;
}

already_AddRefed<PrintTarget> nsDeviceContextSpecX::MakePrintTarget()
{
    double top, left, bottom, right;
    GetPaperRect(&top, &left, &bottom, &right);
    const double width = right - left;
    const double height = bottom - top;
    IntSize size = IntSize::Floor(width, height);

#ifdef MOZ_ENABLE_SKIA_PDF
    if (mPrintViaSkPDF) {
      nsresult rv =
        NS_GetSpecialDirectory(NS_OS_TEMP_DIR, getter_AddRefs(mTempFile));
      NS_ENSURE_SUCCESS(rv, nullptr);
      nsAutoCString tempPath("tmp-printing.pdf");
      mTempFile->AppendNative(tempPath);
      rv = mTempFile->CreateUnique(nsIFile::NORMAL_FILE_TYPE, 0600);
      NS_ENSURE_SUCCESS(rv, nullptr);
      mTempFile->GetNativePath(tempPath);
      auto stream = MakeUnique<SkFILEWStream>(tempPath.get());
      return PrintTargetSkPDF::CreateOrNull(Move(stream), size);
    }
#endif

    return PrintTargetCG::CreateOrNull(mPrintSession, mPageFormat,
                                       mPrintSettings, size);
}<|MERGE_RESOLUTION|>--- conflicted
+++ resolved
@@ -70,14 +70,7 @@
   bool toPrinter = !toFile && !aIsPrintPreview;
   if (!toPrinter) {
     double width, height;
-<<<<<<< HEAD
-    settings->GetEffectivePageSize(&width, &height);
-    width /= TWIPS_PER_POINT_FLOAT;
-    height /= TWIPS_PER_POINT_FLOAT;
-
-=======
     settings->GetFilePageSize(&width, &height);
->>>>>>> a17af05f
     settings->SetCocoaPaperSize(width, height);
   }
 
@@ -87,15 +80,9 @@
   mPrintSettings = settings->GetPMPrintSettings();
 
 #ifdef MOZ_ENABLE_SKIA_PDF
-<<<<<<< HEAD
-  const nsAdoptingString& printViaPdf =
-    mozilla::Preferences::GetString("print.print_via_pdf_encoder");
-  if (printViaPdf == NS_LITERAL_STRING("skia-pdf")) {
-=======
   nsAutoString printViaPdf;
   mozilla::Preferences::GetString("print.print_via_pdf_encoder", printViaPdf);
   if (printViaPdf.EqualsLiteral("skia-pdf")) {
->>>>>>> a17af05f
     // Annoyingly, PMPrinterPrintWithFile does not pay attention to the
     // kPMDestination* value set in the PMPrintSession; it always sends the PDF
     // to the specified printer.  This means that if we create the PDF using
