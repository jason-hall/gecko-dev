/* -*- Mode: C++; tab-width: 2; indent-tabs-mode: nil; c-basic-offset: 2 -*- */
/* This Source Code Form is subject to the terms of the Mozilla Public
 * License, v. 2.0. If a copy of the MPL was not distributed with this
 * file, You can obtain one at http://mozilla.org/MPL/2.0/. */

#ifndef nsPrintSettingsX_h_
#define nsPrintSettingsX_h_

#include "nsPrintSettingsImpl.h"  
#import <Cocoa/Cocoa.h>

// The constants for paper orientation were renamed in 10.9. __MAC_10_9 is
// defined on OS X 10.9 and later. Although 10.8 and earlier are not supported
// at this time, this allows for building on those older OS versions. The
// values are consistent across OS versions so the rename does not affect
// runtime, just compilation.
#ifdef __MAC_10_9
#define NS_PAPER_ORIENTATION_PORTRAIT   (NSPaperOrientationPortrait)
#define NS_PAPER_ORIENTATION_LANDSCAPE  (NSPaperOrientationLandscape)
#else
#define NS_PAPER_ORIENTATION_PORTRAIT   (NSPortraitOrientation)
#define NS_PAPER_ORIENTATION_LANDSCAPE  (NSLandscapeOrientation)
#endif

#define NS_PRINTSETTINGSX_IID \
{ 0x0DF2FDBD, 0x906D, 0x4726, \
  { 0x9E, 0x4D, 0xCF, 0xE0, 0x87, 0x8D, 0x70, 0x7C } }

class nsPrintSettingsX : public nsPrintSettings
{
public:
  NS_DECLARE_STATIC_IID_ACCESSOR(NS_PRINTSETTINGSX_IID)
  NS_DECL_ISUPPORTS_INHERITED

  nsPrintSettingsX();
  nsresult Init();
  NSPrintInfo* GetCocoaPrintInfo() { return mPrintInfo; }
  void SetCocoaPrintInfo(NSPrintInfo* aPrintInfo);
  virtual nsresult ReadPageFormatFromPrefs();
  virtual nsresult WritePageFormatToPrefs();
  virtual nsresult GetEffectivePageSize(double *aWidth,
      double *aHeight) override;
<<<<<<< HEAD
=======
  void GetFilePageSize(double *aWidth, double *aHeight);
>>>>>>> a17af05f

  // In addition to setting the paper width and height, these
  // overrides set the adjusted width and height returned from
  // GetEffectivePageSize. This is needed when a paper size is
<<<<<<< HEAD
  // set manually without using a print dialog a la reftest-print.
=======
  // set manually without using a print dialog a la reftest-paged.
>>>>>>> a17af05f
  virtual nsresult SetPaperWidth(double aPaperWidth) override;
  virtual nsresult SetPaperHeight(double aPaperWidth) override;

  PMPrintSettings GetPMPrintSettings();
  PMPrintSession GetPMPrintSession();
  PMPageFormat GetPMPageFormat();
  void SetPMPageFormat(PMPageFormat aPageFormat);

  // Re-initialize mUnwriteableMargin with values from mPageFormat.
  // Should be called whenever mPageFormat is initialized or overwritten.
  nsresult InitUnwriteableMargin();

  // Re-initialize mAdjustedPaper{Width,Height} with values from mPageFormat.
  // Should be called whenever mPageFormat is initialized or overwritten.
  nsresult InitAdjustedPaperSize();

  void SetInchesScale(float aWidthScale, float aHeightScale);
  void GetInchesScale(float *aWidthScale, float *aHeightScale);

<<<<<<< HEAD
  NS_IMETHOD SetPaperSizeUnit(int16_t aPaperSizeUnit) override;

  NS_IMETHOD SetScaling(double aScaling) override;
=======
  NS_IMETHOD SetScaling(double aScaling) override;
  NS_IMETHOD GetScaling(double *aScaling) override;

>>>>>>> a17af05f
  NS_IMETHOD SetToFileName(const char16_t * aToFileName) override;

  NS_IMETHOD GetOrientation(int32_t *aOrientation) override;
  NS_IMETHOD SetOrientation(int32_t aOrientation) override;

  NS_IMETHOD SetUnwriteableMarginTop(double aUnwriteableMarginTop) override;
  NS_IMETHOD SetUnwriteableMarginLeft(double aUnwriteableMarginLeft) override;
  NS_IMETHOD SetUnwriteableMarginBottom(double aUnwriteableMarginBottom) override;
  NS_IMETHOD SetUnwriteableMarginRight(double aUnwriteableMarginRight) override;

  void SetAdjustedPaperSize(double aWidth, double aHeight);
  void GetAdjustedPaperSize(double *aWidth, double *aHeight);
  nsresult SetCocoaPaperSize(double aWidth, double aHeight);

protected:
  virtual ~nsPrintSettingsX();

  nsPrintSettingsX(const nsPrintSettingsX& src);
  nsPrintSettingsX& operator=(const nsPrintSettingsX& rhs);

  nsresult _Clone(nsIPrintSettings **_retval) override;
  nsresult _Assign(nsIPrintSettings *aPS) override;

  int GetCocoaUnit(int16_t aGeckoUnit);

  // The out param has a ref count of 1 on return so caller needs to PMRelase() when done.
  OSStatus CreateDefaultPageFormat(PMPrintSession aSession, PMPageFormat& outFormat);
  OSStatus CreateDefaultPrintSettings(PMPrintSession aSession, PMPrintSettings& outSettings);

  NSPrintInfo* mPrintInfo;

  // Scaling factors used to convert the NSPrintInfo
  // paper size units to inches
  float mWidthScale;
  float mHeightScale;
  double mAdjustedPaperWidth;
  double mAdjustedPaperHeight;
};

NS_DEFINE_STATIC_IID_ACCESSOR(nsPrintSettingsX, NS_PRINTSETTINGSX_IID)

#endif // nsPrintSettingsX_h_<|MERGE_RESOLUTION|>--- conflicted
+++ resolved
@@ -40,19 +40,12 @@
   virtual nsresult WritePageFormatToPrefs();
   virtual nsresult GetEffectivePageSize(double *aWidth,
       double *aHeight) override;
-<<<<<<< HEAD
-=======
   void GetFilePageSize(double *aWidth, double *aHeight);
->>>>>>> a17af05f
 
   // In addition to setting the paper width and height, these
   // overrides set the adjusted width and height returned from
   // GetEffectivePageSize. This is needed when a paper size is
-<<<<<<< HEAD
-  // set manually without using a print dialog a la reftest-print.
-=======
   // set manually without using a print dialog a la reftest-paged.
->>>>>>> a17af05f
   virtual nsresult SetPaperWidth(double aPaperWidth) override;
   virtual nsresult SetPaperHeight(double aPaperWidth) override;
 
@@ -72,15 +65,9 @@
   void SetInchesScale(float aWidthScale, float aHeightScale);
   void GetInchesScale(float *aWidthScale, float *aHeightScale);
 
-<<<<<<< HEAD
-  NS_IMETHOD SetPaperSizeUnit(int16_t aPaperSizeUnit) override;
-
-  NS_IMETHOD SetScaling(double aScaling) override;
-=======
   NS_IMETHOD SetScaling(double aScaling) override;
   NS_IMETHOD GetScaling(double *aScaling) override;
 
->>>>>>> a17af05f
   NS_IMETHOD SetToFileName(const char16_t * aToFileName) override;
 
   NS_IMETHOD GetOrientation(int32_t *aOrientation) override;
