--- conflicted
+++ resolved
@@ -254,16 +254,6 @@
 NS_IMETHODIMP
 nsPrintSettingsX::GetEffectivePageSize(double *aWidth, double *aHeight)
 {
-<<<<<<< HEAD
-  if (kPaperSizeInches == GetCocoaUnit(mPaperSizeUnit)) {
-    *aWidth  = NS_INCHES_TO_TWIPS(mAdjustedPaperWidth / mWidthScale);
-    *aHeight = NS_INCHES_TO_TWIPS(mAdjustedPaperHeight / mHeightScale);
-  } else {
-    *aWidth  = NS_MILLIMETERS_TO_TWIPS(mAdjustedPaperWidth / mWidthScale);
-    *aHeight = NS_MILLIMETERS_TO_TWIPS(mAdjustedPaperHeight / mHeightScale);
-  }
-  return NS_OK;
-=======
   *aWidth  = NS_INCHES_TO_TWIPS(mAdjustedPaperWidth / mWidthScale);
   *aHeight = NS_INCHES_TO_TWIPS(mAdjustedPaperHeight / mHeightScale);
   return NS_OK;
@@ -285,7 +275,6 @@
 
   *aWidth = width;
   *aHeight = height;
->>>>>>> a17af05f
 }
 
 void nsPrintSettingsX::SetAdjustedPaperSize(double aWidth, double aHeight)
@@ -301,16 +290,6 @@
 }
 
 NS_IMETHODIMP
-<<<<<<< HEAD
-nsPrintSettingsX::SetPaperSizeUnit(int16_t aPaperSizeUnit)
-{
-  mPaperSizeUnit = aPaperSizeUnit;
-  return NS_OK;
-}
-
-NS_IMETHODIMP
-=======
->>>>>>> a17af05f
 nsPrintSettingsX::SetScaling(double aScaling)
 {
   NS_OBJC_BEGIN_TRY_ABORT_BLOCK_NSRESULT;
@@ -332,8 +311,6 @@
 }
 
 NS_IMETHODIMP
-<<<<<<< HEAD
-=======
 nsPrintSettingsX::GetScaling(double *aScaling)
 {
   NS_OBJC_BEGIN_TRY_ABORT_BLOCK_NSRESULT;
@@ -351,7 +328,6 @@
 }
 
 NS_IMETHODIMP
->>>>>>> a17af05f
 nsPrintSettingsX::SetToFileName(const char16_t *aToFileName)
 {
   NS_OBJC_BEGIN_TRY_ABORT_BLOCK_NSRESULT;
