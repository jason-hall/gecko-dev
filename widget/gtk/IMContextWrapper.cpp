--- conflicted
+++ resolved
@@ -324,13 +324,8 @@
   return dispatcher;
 }
 
-<<<<<<< HEAD
-NS_IMETHODIMP_(nsIMEUpdatePreference)
-IMContextWrapper::GetIMEUpdatePreference()
-=======
 NS_IMETHODIMP_(IMENotificationRequests)
 IMContextWrapper::GetIMENotificationRequests()
->>>>>>> a17af05f
 {
     // While a plugin has focus, IMContextWrapper doesn't need any
     // notifications.
