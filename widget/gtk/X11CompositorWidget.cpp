--- conflicted
+++ resolved
@@ -14,11 +14,7 @@
 namespace mozilla {
 namespace widget {
 
-<<<<<<< HEAD
-X11CompositorWidget::X11CompositorWidget(const CompositorWidgetInitData& aInitData,
-=======
 X11CompositorWidget::X11CompositorWidget(const X11CompositorWidgetInitData& aInitData,
->>>>>>> a17af05f
                                          const CompositorOptions& aOptions,
                                          nsWindow* aWindow)
       : CompositorWidget(aOptions)
