--- conflicted
+++ resolved
@@ -16,11 +16,7 @@
 class InProcessX11CompositorWidget final : public X11CompositorWidget
 {
 public:
-<<<<<<< HEAD
-  InProcessX11CompositorWidget(const CompositorWidgetInitData& aInitData,
-=======
   InProcessX11CompositorWidget(const X11CompositorWidgetInitData& aInitData,
->>>>>>> a17af05f
                                const layers::CompositorOptions& aOptions,
                                nsWindow* aWindow);
 
