--- conflicted
+++ resolved
@@ -35,11 +35,7 @@
  , public PlatformCompositorWidgetDelegate
 {
 public:
-<<<<<<< HEAD
-  X11CompositorWidget(const CompositorWidgetInitData& aInitData,
-=======
   X11CompositorWidget(const X11CompositorWidgetInitData& aInitData,
->>>>>>> a17af05f
                       const layers::CompositorOptions& aOptions,
                       nsWindow* aWindow = nullptr);
   ~X11CompositorWidget();
