--- conflicted
+++ resolved
@@ -60,11 +60,7 @@
  *
  *       void AttachTo(const MyJavaClass::LocalRef& instance)
  *       {
-<<<<<<< HEAD
- *           MyJavaClass::Natives<MyClass>::AttachInstance(
-=======
  *           MyJavaClass::Natives<MyClass>::AttachNative(
->>>>>>> a17af05f
  *                   instance, static_cast<SupportsWeakPtr<MyClass>*>(this));
  *
  *           // "instance" does NOT own "this", so the C++ object
@@ -90,11 +86,7 @@
  *
  *       void AttachTo(const MyJavaClass::LocalRef& instance)
  *       {
-<<<<<<< HEAD
- *           MyJavaClass::Natives<MyClass>::AttachInstance(instance, this);
-=======
  *           MyJavaClass::Natives<MyClass>::AttachNative(instance, this);
->>>>>>> a17af05f
  *
  *           // "instance" owns "this" through the RefPtr, so the C++ object
  *           // may be destroyed as soon as instance.disposeNative() is called.
@@ -150,10 +142,7 @@
     static const int value = sizeof(Test<Impl>('\0')) / sizeof(char);
 };
 
-<<<<<<< HEAD
-=======
 template<class Impl>
->>>>>>> a17af05f
 inline uintptr_t CheckNativeHandle(JNIEnv* env, uintptr_t handle)
 {
     if (!handle) {
@@ -220,14 +209,9 @@
 
         Impl* const impl = *ptr;
         if (!impl) {
-<<<<<<< HEAD
-            ThrowException(env, "java/lang/NullPointerException",
-                           "Native weak object already released");
-=======
             ThrowException(env,
                            "java/lang/NullPointerException",
                            NullWeakPtr<Impl>().str);
->>>>>>> a17af05f
         }
         return impl;
     }
@@ -268,11 +252,7 @@
     static Impl* Get(JNIEnv* env, jobject instance)
     {
         const auto ptr = reinterpret_cast<RefPtr<Impl>*>(
-<<<<<<< HEAD
-                CheckNativeHandle(env, GetNativeHandle(env, instance)));
-=======
                 CheckNativeHandle<Impl>(env, GetNativeHandle(env, instance)));
->>>>>>> a17af05f
         if (!ptr) {
             return nullptr;
         }
@@ -546,8 +526,6 @@
              typename ThisArg, typename... ProxyArgs>
     static typename EnableIf<
             Traits::dispatchTarget == DispatchTarget::GECKO_PRIORITY, void>::Type
-<<<<<<< HEAD
-=======
     Run(ThisArg thisArg, ProxyArgs&&... args)
     {
         // For a static method, do not forward the "this arg" (i.e. the class
@@ -565,40 +543,17 @@
              typename ThisArg, typename... ProxyArgs>
     static typename EnableIf<
             Traits::dispatchTarget == DispatchTarget::GECKO, void>::Type
->>>>>>> a17af05f
     Run(ThisArg thisArg, ProxyArgs&&... args)
     {
         // For a static method, do not forward the "this arg" (i.e. the class
         // local ref) if the implementation does not request it. This saves us
         // a pair of calls to add/delete global ref.
-<<<<<<< HEAD
-        DispatchToGeckoPriorityQueue(MakeUnique<ProxyNativeCall<
-                Impl, typename Traits::Owner, IsStatic, HasThisArg,
-                Args...>>(HasThisArg || !IsStatic ? thisArg : nullptr,
-                          Forward<ProxyArgs>(args)...));
-=======
         auto proxy = ProxyNativeCall<Impl, typename Traits::Owner, IsStatic,
                                      HasThisArg, Args...>(
                 (HasThisArg || !IsStatic) ? thisArg : nullptr,
                 Forward<ProxyArgs>(args)...);
         NS_DispatchToMainThread(
                 NS_NewRunnableFunction("GeckoNativeCall", Move(proxy)));
->>>>>>> a17af05f
-    }
-
-    template<class Traits, bool IsStatic = Traits::isStatic,
-             typename ThisArg, typename... ProxyArgs>
-    static typename EnableIf<
-            Traits::dispatchTarget == DispatchTarget::GECKO, void>::Type
-    Run(ThisArg thisArg, ProxyArgs&&... args)
-    {
-        // For a static method, do not forward the "this arg" (i.e. the class
-        // local ref) if the implementation does not request it. This saves us
-        // a pair of calls to add/delete global ref.
-        NS_DispatchToMainThread(NS_NewRunnableFunction(ProxyNativeCall<
-                Impl, typename Traits::Owner, IsStatic, HasThisArg,
-                Args...>(HasThisArg || !IsStatic ? thisArg : nullptr,
-                          Forward<ProxyArgs>(args)...)));
     }
 
     template<class Traits, bool IsStatic = false, typename... ProxyArgs>
