--- conflicted
+++ resolved
@@ -224,18 +224,6 @@
     jni::Object::GlobalRef mMessageQueue;
     jfieldID mMessageQueueMessages;
     jmethodID mMessageQueueNext;
-<<<<<<< HEAD
-
-private:
-    class DelayedTask;
-    nsTArray<DelayedTask> mUiTaskQueue;
-    mozilla::Mutex mUiTaskQueueLock;
-
-public:
-    void PostTaskToUiThread(already_AddRefed<nsIRunnable> aTask, int aDelayMs);
-    int64_t RunDelayedUiThreadTasks();
-=======
->>>>>>> a17af05f
 };
 
 class AutoJNIClass {
