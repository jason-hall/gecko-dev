--- conflicted
+++ resolved
@@ -120,10 +120,7 @@
         int32_t screenId = -1; // return value
         nsCOMPtr<nsIThread> mainThread = do_GetMainThread();
         SyncRunnable::DispatchToThread(mainThread, NS_NewRunnableFunction(
-<<<<<<< HEAD
-=======
             "nsScreenManagerAndroid::ScreenManagerHelperSupport::AddDisplay",
->>>>>>> a17af05f
             [&aDisplayType, &aWidth, &aHeight, &aDensity, &screenId] {
                 MOZ_ASSERT(NS_IsMainThread());
                 nsCOMPtr<nsIScreenManager> screenMgr =
@@ -145,10 +142,7 @@
     static void RemoveDisplay(int32_t aScreenId) {
         nsCOMPtr<nsIThread> mainThread = do_GetMainThread();
         SyncRunnable::DispatchToThread(mainThread, NS_NewRunnableFunction(
-<<<<<<< HEAD
-=======
             "nsScreenManagerAndroid::ScreenManagerHelperSupport::RemoveDisplay",
->>>>>>> a17af05f
             [&aScreenId] {
                 MOZ_ASSERT(NS_IsMainThread());
                 nsCOMPtr<nsIScreenManager> screenMgr =
@@ -211,16 +205,6 @@
     return GetPrimaryScreen(outScreen);
 }
 
-<<<<<<< HEAD
-NS_IMETHODIMP
-nsScreenManagerAndroid::GetSystemDefaultScale(float *aDefaultScale)
-{
-    *aDefaultScale = 1.0f;
-    return NS_OK;
-}
-
-=======
->>>>>>> a17af05f
 already_AddRefed<nsScreenAndroid>
 nsScreenManagerAndroid::AddScreen(DisplayType aDisplayType, nsIntRect aRect)
 {
