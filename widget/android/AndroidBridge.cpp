--- conflicted
+++ resolved
@@ -700,7 +700,6 @@
                   nsIAndroidEventDispatcher,
                   nsIAndroidBridge,
                   nsIObserver)
-<<<<<<< HEAD
 
 nsAndroidBridge::nsAndroidBridge() :
     mAudibleWindowsNum(0)
@@ -712,19 +711,6 @@
     mEventDispatcher = dispatcher;
   }
 
-=======
-
-nsAndroidBridge::nsAndroidBridge() :
-    mAudibleWindowsNum(0)
-{
-  if (jni::IsAvailable()) {
-    RefPtr<widget::EventDispatcher> dispatcher = new widget::EventDispatcher();
-    dispatcher->Attach(java::EventDispatcher::GetInstance(),
-                       /* window */ nullptr);
-    mEventDispatcher = dispatcher;
-  }
-
->>>>>>> a17af05f
   AddObservers();
 }
 
@@ -960,112 +946,6 @@
     return layerClient->IsContentDocumentDisplayed();
 }
 
-<<<<<<< HEAD
-class AndroidBridge::DelayedTask
-{
-    using TimeStamp = mozilla::TimeStamp;
-    using TimeDuration = mozilla::TimeDuration;
-
-public:
-    DelayedTask(already_AddRefed<nsIRunnable> aTask)
-        : mTask(aTask)
-        , mRunTime() // Null timestamp representing no delay.
-    {}
-
-    DelayedTask(already_AddRefed<nsIRunnable> aTask, int aDelayMs)
-        : mTask(aTask)
-        , mRunTime(TimeStamp::Now() + TimeDuration::FromMilliseconds(aDelayMs))
-    {}
-
-    bool IsEarlierThan(const DelayedTask& aOther) const
-    {
-        if (mRunTime) {
-            return aOther.mRunTime ? mRunTime < aOther.mRunTime : false;
-        }
-        // In the case of no delay, we're earlier if aOther has a delay.
-        // Otherwise, we're not earlier, to maintain task order.
-        return !!aOther.mRunTime;
-    }
-
-    int64_t MillisecondsToRunTime() const
-    {
-        if (mRunTime) {
-            return int64_t((mRunTime - TimeStamp::Now()).ToMilliseconds());
-        }
-        return 0;
-    }
-
-    already_AddRefed<nsIRunnable> TakeTask()
-    {
-        return mTask.forget();
-    }
-
-private:
-    nsCOMPtr<nsIRunnable> mTask;
-    const TimeStamp mRunTime;
-};
-
-
-void
-AndroidBridge::PostTaskToUiThread(already_AddRefed<nsIRunnable> aTask, int aDelayMs)
-{
-    // add the new task into the mUiTaskQueue, sorted with
-    // the earliest task first in the queue
-    size_t i;
-    DelayedTask newTask(aDelayMs ? DelayedTask(mozilla::Move(aTask), aDelayMs)
-                                 : DelayedTask(mozilla::Move(aTask)));
-
-    {
-        MutexAutoLock lock(mUiTaskQueueLock);
-
-        for (i = 0; i < mUiTaskQueue.Length(); i++) {
-            if (newTask.IsEarlierThan(mUiTaskQueue[i])) {
-                mUiTaskQueue.InsertElementAt(i, mozilla::Move(newTask));
-                break;
-            }
-        }
-
-        if (i == mUiTaskQueue.Length()) {
-            // We didn't insert the task, which means we should append it.
-            mUiTaskQueue.AppendElement(mozilla::Move(newTask));
-        }
-    }
-
-    if (i == 0) {
-        // if we're inserting it at the head of the queue, notify Java because
-        // we need to get a callback at an earlier time than the last scheduled
-        // callback
-        GeckoThread::RequestUiThreadCallback(int64_t(aDelayMs));
-    }
-}
-
-int64_t
-AndroidBridge::RunDelayedUiThreadTasks()
-{
-    MutexAutoLock lock(mUiTaskQueueLock);
-
-    while (!mUiTaskQueue.IsEmpty()) {
-        const int64_t timeLeft = mUiTaskQueue[0].MillisecondsToRunTime();
-        if (timeLeft > 0) {
-            // this task (and therefore all remaining tasks)
-            // have not yet reached their runtime. return the
-            // time left until we should be called again
-            return timeLeft;
-        }
-
-        // Retrieve task before unlocking/running.
-        nsCOMPtr<nsIRunnable> nextTask(mUiTaskQueue[0].TakeTask());
-        mUiTaskQueue.RemoveElementAt(0);
-
-        // Unlock to allow posting new tasks reentrantly.
-        MutexAutoUnlock unlock(mUiTaskQueueLock);
-        nextTask->Run();
-    }
-    return -1;
-}
-
-=======
->>>>>>> a17af05f
 Object::LocalRef AndroidBridge::ChannelCreate(Object::Param stream) {
     JNIEnv* const env = GetEnvForThread();
     auto rv = Object::LocalRef::Adopt(env, env->CallStaticObjectMethod(
