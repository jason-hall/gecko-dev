--- conflicted
+++ resolved
@@ -12,11 +12,6 @@
 #include "mozilla/Preferences.h"
 #include "mozilla/RefPtr.h"
 
-<<<<<<< HEAD
-#include "prmem.h"
-
-=======
->>>>>>> a17af05f
 #include <winspool.h>
 
 #include "nsIWidget.h"
@@ -39,15 +34,12 @@
 
 #include "mozilla/gfx/Logging.h"
 
-<<<<<<< HEAD
-=======
 #ifdef MOZ_ENABLE_SKIA_PDF
 #include "mozilla/gfx/PrintTargetSkPDF.h"
 #include "nsIUUIDGenerator.h"
 #include "mozilla/widget/PDFViaEMFPrintHelper.h"
 #endif
 
->>>>>>> a17af05f
 static mozilla::LazyLogModule kWidgetPrintingLogMod("printing-widget");
 #define PR_PL(_p1)  MOZ_LOG(kWidgetPrintingLogMod, mozilla::LogLevel::Debug, _p1)
 
@@ -160,8 +152,6 @@
 
   nsresult rv = NS_ERROR_GFX_PRINTER_NO_PRINTER_AVAILABLE;
   if (aPrintSettings) {
-<<<<<<< HEAD
-=======
 #ifdef MOZ_ENABLE_SKIA_PDF
     nsAutoString printViaPdf;
     Preferences::GetString("print.print_via_pdf_encoder", printViaPdf);
@@ -170,7 +160,6 @@
     }
 #endif
 
->>>>>>> a17af05f
     // If we're in the child and printing via the parent or we're printing to
     // PDF we only need information from the print settings.
     mPrintSettings->GetOutputFormat(&mOutputFormat);
