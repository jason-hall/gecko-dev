/* -*- Mode: C++; tab-width: 2; indent-tabs-mode: nil; c-basic-offset: 2 -*- */
/* vim:set ts=2 sts=2 sw=2 et cin: */
/* This Source Code Form is subject to the terms of the Mozilla Public
 * License, v. 2.0. If a copy of the MPL was not distributed with this
 * file, You can obtain one at http://mozilla.org/MPL/2.0/. */

/*
 * nsWindow - Native window management and event handling.
 * 
 * nsWindow is organized into a set of major blocks and
 * block subsections. The layout is as follows:
 *
 *  Includes
 *  Variables
 *  nsIWidget impl.
 *     nsIWidget methods and utilities
 *  nsSwitchToUIThread impl.
 *     nsSwitchToUIThread methods and utilities
 *  Moz events
 *     Event initialization
 *     Event dispatching
 *  Native events
 *     Wndproc(s)
 *     Event processing
 *     OnEvent event handlers
 *  IME management and accessibility
 *  Transparency
 *  Popup hook handling
 *  Misc. utilities
 *  Child window impl.
 *
 * Search for "BLOCK:" to find major blocks.
 * Search for "SECTION:" to find specific sections.
 *
 * Blocks should be split out into separate files if they
 * become unmanageable.
 *
 * Related source:
 *
 *  nsWindowDefs.h     - Definitions, macros, structs, enums
 *                       and general setup.
 *  nsWindowDbg.h/.cpp - Debug related code and directives.
 *  nsWindowGfx.h/.cpp - Graphics and painting.
 *
 */

/**************************************************************
 **************************************************************
 **
 ** BLOCK: Includes
 **
 ** Include headers.
 **
 **************************************************************
 **************************************************************/

#include "gfx2DGlue.h"
#include "gfxEnv.h"
#include "gfxPlatform.h"
#include "gfxPrefs.h"
#include "mozilla/Logging.h"
#include "mozilla/MathAlgorithms.h"
#include "mozilla/MiscEvents.h"
#include "mozilla/MouseEvents.h"
#include "mozilla/TouchEvents.h"

#include "mozilla/ipc/MessageChannel.h"
#include <algorithm>
#include <limits>

#include "nsWindow.h"

#include <shellapi.h>
#include <windows.h>
#include <wtsapi32.h>
#include <process.h>
#include <commctrl.h>
#include <unknwn.h>
#include <psapi.h>

#include "mozilla/Logging.h"
#include "prtime.h"
<<<<<<< HEAD
#include "prmem.h"
=======
>>>>>>> a17af05f
#include "prenv.h"

#include "mozilla/WidgetTraceEvent.h"
#include "nsIAppShell.h"
#include "nsISupportsPrimitives.h"
#include "nsIDOMMouseEvent.h"
#include "nsIKeyEventInPluginCallback.h"
#include "nsITheme.h"
#include "nsIObserverService.h"
#include "nsIScreenManager.h"
#include "imgIContainer.h"
#include "nsIFile.h"
#include "nsIRollupListener.h"
#include "nsIServiceManager.h"
#include "nsIClipboard.h"
#include "WinMouseScrollHandler.h"
#include "nsFontMetrics.h"
#include "nsIFontEnumerator.h"
#include "nsFont.h"
#include "nsRect.h"
#include "nsThreadUtils.h"
#include "nsNativeCharsetUtils.h"
#include "nsGkAtoms.h"
#include "nsCRT.h"
#include "nsAppDirectoryServiceDefs.h"
#include "nsWidgetsCID.h"
#include "nsTHashtable.h"
#include "nsHashKeys.h"
#include "nsString.h"
#include "mozilla/Services.h"
#include "nsNativeThemeWin.h"
#include "nsWindowsDllInterceptor.h"
#include "nsLayoutUtils.h"
#include "nsView.h"
#include "nsIWindowMediator.h"
#include "nsIServiceManager.h"
#include "nsWindowGfx.h"
#include "gfxWindowsPlatform.h"
#include "Layers.h"
#include "nsPrintfCString.h"
#include "mozilla/Preferences.h"
#include "nsISound.h"
#include "SystemTimeConverter.h"
#include "WinTaskbar.h"
#include "WidgetUtils.h"
#include "nsIWidgetListener.h"
#include "mozilla/dom/Touch.h"
#include "mozilla/gfx/2D.h"
#include "nsToolkitCompsCID.h"
#include "nsIAppStartup.h"
#include "mozilla/WindowsVersion.h"
#include "mozilla/TextEvents.h" // For WidgetKeyboardEvent
#include "mozilla/TextEventDispatcherListener.h"
#include "mozilla/widget/nsAutoRollup.h"
#include "mozilla/widget/WinNativeEventData.h"
#include "mozilla/widget/PlatformWidgetTypes.h"
#include "nsThemeConstants.h"
#include "nsBidiKeyboard.h"
#include "nsThemeConstants.h"
#include "gfxConfig.h"
#include "InProcessWinCompositorWidget.h"
#include "ScreenHelperWin.h"

#include "nsIGfxInfo.h"
#include "nsUXThemeConstants.h"
#include "KeyboardLayout.h"
#include "nsNativeDragTarget.h"
#include <mmsystem.h> // needed for WIN32_LEAN_AND_MEAN
#include <zmouse.h>
#include <richedit.h>

#if defined(ACCESSIBILITY)

#ifdef DEBUG
#include "mozilla/a11y/Logging.h"
#endif

#include "oleidl.h"
#include <winuser.h>
#include "nsAccessibilityService.h"
#include "mozilla/a11y/DocAccessible.h"
#include "mozilla/a11y/LazyInstantiator.h"
#include "mozilla/a11y/Platform.h"
#if !defined(WINABLEAPI)
#include <winable.h>
#endif // !defined(WINABLEAPI)
#endif // defined(ACCESSIBILITY)

#include "nsIWinTaskbar.h"
#define NS_TASKBAR_CONTRACTID "@mozilla.org/windows-taskbar;1"

#include "nsIWindowsUIUtils.h"

#include "nsWindowDefs.h"

#include "nsCrashOnException.h"
#include "nsIXULRuntime.h"

#include "nsIContent.h"

#include "mozilla/HangMonitor.h"
#include "WinIMEHandler.h"

#include "npapi.h"

#include <d3d11.h>

#include "InkCollector.h"

// ERROR from wingdi.h (below) gets undefined by some code.
// #define ERROR               0
// #define RGN_ERROR ERROR
#define ERROR 0

#if !defined(SM_CONVERTIBLESLATEMODE)
#define SM_CONVERTIBLESLATEMODE 0x2003
#endif

#if !defined(WM_DPICHANGED)
#define WM_DPICHANGED 0x02E0
#endif

#include "mozilla/gfx/DeviceManagerDx.h"
#include "mozilla/layers/APZCTreeManager.h"
#include "mozilla/layers/InputAPZContext.h"
#include "mozilla/layers/KnowsCompositor.h"
#include "mozilla/layers/ScrollInputMethods.h"
#include "InputData.h"

#include "mozilla/Telemetry.h"
#include "mozilla/plugins/PluginProcessParent.h"

using namespace mozilla;
using namespace mozilla::dom;
using namespace mozilla::gfx;
using namespace mozilla::layers;
using namespace mozilla::widget;
using namespace mozilla::plugins;

/**************************************************************
 **************************************************************
 **
 ** BLOCK: Variables
 **
 ** nsWindow Class static initializations and global variables. 
 **
 **************************************************************
 **************************************************************/

/**************************************************************
 *
 * SECTION: nsWindow statics
 *
 **************************************************************/

bool            nsWindow::sDropShadowEnabled      = true;
uint32_t        nsWindow::sInstanceCount          = 0;
bool            nsWindow::sSwitchKeyboardLayout   = false;
BOOL            nsWindow::sIsOleInitialized       = FALSE;
HCURSOR         nsWindow::sHCursor                = nullptr;
imgIContainer*  nsWindow::sCursorImgContainer     = nullptr;
nsWindow*       nsWindow::sCurrentWindow          = nullptr;
bool            nsWindow::sJustGotDeactivate      = false;
bool            nsWindow::sJustGotActivate        = false;
bool            nsWindow::sIsInMouseCapture       = false;

// imported in nsWidgetFactory.cpp
TriStateBool    nsWindow::sCanQuit                = TRI_UNKNOWN;

// Hook Data Memebers for Dropdowns. sProcessHook Tells the
// hook methods whether they should be processing the hook
// messages.
HHOOK           nsWindow::sMsgFilterHook          = nullptr;
HHOOK           nsWindow::sCallProcHook           = nullptr;
HHOOK           nsWindow::sCallMouseHook          = nullptr;
bool            nsWindow::sProcessHook            = false;
UINT            nsWindow::sRollupMsgId            = 0;
HWND            nsWindow::sRollupMsgWnd           = nullptr;
UINT            nsWindow::sHookTimerId            = 0;

// Mouse Clicks - static variable definitions for figuring
// out 1 - 3 Clicks.
POINT           nsWindow::sLastMousePoint         = {0};
POINT           nsWindow::sLastMouseMovePoint     = {0};
LONG            nsWindow::sLastMouseDownTime      = 0L;
LONG            nsWindow::sLastClickCount         = 0L;
BYTE            nsWindow::sLastMouseButton        = 0;

bool            nsWindow::sHaveInitializedPrefs   = false;

TriStateBool nsWindow::sHasBogusPopupsDropShadowOnMultiMonitor = TRI_UNKNOWN;

WPARAM nsWindow::sMouseExitwParam = 0;
LPARAM nsWindow::sMouseExitlParamScreen = 0;

static SystemTimeConverter<DWORD>&
TimeConverter() {
  static SystemTimeConverter<DWORD> timeConverterSingleton;
  return timeConverterSingleton;
}

namespace mozilla {

class CurrentWindowsTimeGetter {
public:
  explicit CurrentWindowsTimeGetter(HWND aWnd)
    : mWnd(aWnd)
  {
  }

  DWORD GetCurrentTime() const
  {
    return ::GetTickCount();
  }

  void GetTimeAsyncForPossibleBackwardsSkew(const TimeStamp& aNow)
  {
    DWORD currentTime = GetCurrentTime();
    if (sBackwardsSkewStamp && currentTime == sLastPostTime) {
      // There's already one inflight with this timestamp. Don't
      // send a duplicate.
      return;
    }
    sBackwardsSkewStamp = Some(aNow);
    sLastPostTime = currentTime;
    static_assert(sizeof(WPARAM) >= sizeof(DWORD), "Can't fit a DWORD in a WPARAM");
    ::PostMessage(mWnd, MOZ_WM_SKEWFIX, sLastPostTime, 0);
  }

  static bool GetAndClearBackwardsSkewStamp(DWORD aPostTime, TimeStamp* aOutSkewStamp)
  {
    if (aPostTime != sLastPostTime) {
      // The SKEWFIX message is stale; we've sent a new one since then.
      // Ignore this one.
      return false;
    }
    MOZ_ASSERT(sBackwardsSkewStamp);
    *aOutSkewStamp = sBackwardsSkewStamp.value();
    sBackwardsSkewStamp = Nothing();
    return true;
  }

private:
  static Maybe<TimeStamp> sBackwardsSkewStamp;
  static DWORD sLastPostTime;
  HWND mWnd;
};

Maybe<TimeStamp> CurrentWindowsTimeGetter::sBackwardsSkewStamp;
DWORD CurrentWindowsTimeGetter::sLastPostTime = 0;

} // namespace mozilla

/**************************************************************
 *
 * SECTION: globals variables
 *
 **************************************************************/

static const char *sScreenManagerContractID       = "@mozilla.org/gfx/screenmanager;1";

extern mozilla::LazyLogModule gWindowsLog;

// Global used in Show window enumerations.
static bool     gWindowsVisible                   = false;

// True if we have sent a notification that we are suspending/sleeping.
static bool     gIsSleepMode                      = false;

static NS_DEFINE_CID(kCClipboardCID, NS_CLIPBOARD_CID);

// General purpose user32.dll hook object
static WindowsDllInterceptor sUser32Intercept;

// 2 pixel offset for eTransparencyBorderlessGlass which equals the size of
// the default window border Windows paints. Glass will be extended inward
// this distance to remove the border.
static const int32_t kGlassMarginAdjustment = 2;

// When the client area is extended out into the default window frame area,
// this is the minimum amount of space along the edge of resizable windows
// we will always display a resize cursor in, regardless of the underlying
// content.
static const int32_t kResizableBorderMinSize = 3;

// Cached pointer events enabler value, True if pointer events are enabled.
static bool gIsPointerEventsEnabled = false;

// We should never really try to accelerate windows bigger than this. In some
// cases this might lead to no D3D9 acceleration where we could have had it
// but D3D9 does not reliably report when it supports bigger windows. 8192
// is as safe as we can get, we know at least D3D10 hardware always supports
// this, other hardware we expect to report correctly in D3D9.
#define MAX_ACCELERATED_DIMENSION 8192

// On window open (as well as after), Windows has an unfortunate habit of
// sending rather a lot of WM_NCHITTEST messages. Because we have to do point
// to DOM target conversions for these, we cache responses for a given
// coordinate this many milliseconds:
#define HITTEST_CACHE_LIFETIME_MS 50

#if defined(ACCESSIBILITY)

namespace mozilla {

/**
 * Windows touchscreen code works by setting a global WH_GETMESSAGE hook and
 * injecting tiptsf.dll. The touchscreen process then posts registered messages
 * to our main thread. The tiptsf hook picks up those registered messages and
 * uses them as commands, some of which call into UIA, which then calls into
 * MSAA, which then sends WM_GETOBJECT to us.
 *
 * We can get ahead of this by installing our own thread-local WH_GETMESSAGE
 * hook. Since thread-local hooks are called ahead of global hooks, we will
 * see these registered messages before tiptsf does. At this point we can then
 * raise a flag that blocks a11y before invoking CallNextHookEx which will then
 * invoke the global tiptsf hook. Then when we see WM_GETOBJECT, we check the
 * flag by calling TIPMessageHandler::IsA11yBlocked().
 *
 * For Windows 8, we also hook tiptsf!ProcessCaretEvents, which is an a11y hook
 * function that also calls into UIA.
 */
class TIPMessageHandler
{
public:
  ~TIPMessageHandler()
  {
    if (mHook) {
      ::UnhookWindowsHookEx(mHook);
    }
  }

  static void Initialize()
  {
    if (!IsWin8OrLater()) {
      return;
    }

    if (sInstance) {
      return;
    }

    sInstance = new TIPMessageHandler();
    ClearOnShutdown(&sInstance);
  }

  static bool IsA11yBlocked()
  {
    if (!sInstance) {
      return false;
    }

    return sInstance->mA11yBlockCount > 0;
  }

private:
  TIPMessageHandler()
    : mHook(nullptr)
    , mA11yBlockCount(0)
  {
    MOZ_ASSERT(NS_IsMainThread());

    // Registered messages used by tiptsf
    mMessages[0] = ::RegisterWindowMessage(L"ImmersiveFocusNotification");
    mMessages[1] = ::RegisterWindowMessage(L"TipCloseMenus");
    mMessages[2] = ::RegisterWindowMessage(L"TabletInputPanelOpening");
    mMessages[3] = ::RegisterWindowMessage(L"IHM Pen or Touch Event noticed");
    mMessages[4] = ::RegisterWindowMessage(L"ProgrammabilityCaretVisibility");
    mMessages[5] = ::RegisterWindowMessage(L"CaretTrackingUpdateIPHidden");
    mMessages[6] = ::RegisterWindowMessage(L"CaretTrackingUpdateIPInfo");

    mHook = ::SetWindowsHookEx(WH_GETMESSAGE, &TIPHook, nullptr,
                               ::GetCurrentThreadId());
    MOZ_ASSERT(mHook);

    // On touchscreen devices, tiptsf.dll will have been loaded when STA COM was
    // first initialized.
    if (!IsWin10OrLater() && GetModuleHandle(L"tiptsf.dll") &&
        !sProcessCaretEventsStub) {
      sTipTsfInterceptor.Init("tiptsf.dll");
      DebugOnly<bool> ok = sTipTsfInterceptor.AddHook("ProcessCaretEvents",
          reinterpret_cast<intptr_t>(&ProcessCaretEventsHook),
          (void**) &sProcessCaretEventsStub);
      MOZ_ASSERT(ok);
    }

    if (!sSendMessageTimeoutWStub) {
      sUser32Intercept.Init("user32.dll");
      DebugOnly<bool> hooked = sUser32Intercept.AddHook("SendMessageTimeoutW",
          reinterpret_cast<intptr_t>(&SendMessageTimeoutWHook),
          (void**) &sSendMessageTimeoutWStub);
      MOZ_ASSERT(hooked);
    }
  }

  class MOZ_RAII A11yInstantiationBlocker
  {
  public:
    A11yInstantiationBlocker()
    {
      if (!TIPMessageHandler::sInstance) {
        return;
      }
      ++TIPMessageHandler::sInstance->mA11yBlockCount;
    }

    ~A11yInstantiationBlocker()
    {
      if (!TIPMessageHandler::sInstance) {
        return;
      }
      MOZ_ASSERT(TIPMessageHandler::sInstance->mA11yBlockCount > 0);
      --TIPMessageHandler::sInstance->mA11yBlockCount;
    }
  };

  friend class A11yInstantiationBlocker;

  static LRESULT CALLBACK TIPHook(int aCode, WPARAM aWParam, LPARAM aLParam)
  {
    if (aCode < 0 || !sInstance) {
      return ::CallNextHookEx(nullptr, aCode, aWParam, aLParam);
    }

    MSG* msg = reinterpret_cast<MSG*>(aLParam);
    UINT& msgCode = msg->message;

    for (uint32_t i = 0; i < ArrayLength(sInstance->mMessages); ++i) {
      if (msgCode == sInstance->mMessages[i]) {
        A11yInstantiationBlocker block;
        return ::CallNextHookEx(nullptr, aCode, aWParam, aLParam);
      }
    }

    return ::CallNextHookEx(nullptr, aCode, aWParam, aLParam);
  }

  static void CALLBACK ProcessCaretEventsHook(HWINEVENTHOOK aWinEventHook,
                                              DWORD aEvent, HWND aHwnd,
                                              LONG aObjectId, LONG aChildId,
                                              DWORD aGeneratingTid,
                                              DWORD aEventTime)
  {
    A11yInstantiationBlocker block;
    sProcessCaretEventsStub(aWinEventHook, aEvent, aHwnd, aObjectId, aChildId,
                            aGeneratingTid, aEventTime);
  }

  static LRESULT WINAPI SendMessageTimeoutWHook(HWND aHwnd, UINT aMsgCode,
                                                WPARAM aWParam, LPARAM aLParam,
                                                UINT aFlags, UINT aTimeout,
                                                PDWORD_PTR aMsgResult)
  {
    // We don't want to handle this unless the message is a WM_GETOBJECT that we
    // want to block, and the aHwnd is a nsWindow that belongs to the current
    // thread.
    if (!aMsgResult || aMsgCode != WM_GETOBJECT ||
        static_cast<DWORD>(aLParam) != OBJID_CLIENT ||
        !WinUtils::GetNSWindowPtr(aHwnd) ||
        ::GetWindowThreadProcessId(aHwnd, nullptr) != ::GetCurrentThreadId() ||
        !IsA11yBlocked()) {
      return sSendMessageTimeoutWStub(aHwnd, aMsgCode, aWParam, aLParam,
                                      aFlags, aTimeout, aMsgResult);
    }

    // In this case we want to fake the result that would happen if we had
    // decided not to handle WM_GETOBJECT in our WndProc. We hand the message
    // off to DefWindowProc to accomplish this.
    *aMsgResult = static_cast<DWORD_PTR>(::DefWindowProcW(aHwnd, aMsgCode,
                                                          aWParam, aLParam));

    return static_cast<LRESULT>(TRUE);
  }

  static WindowsDllInterceptor sTipTsfInterceptor;
  static WINEVENTPROC sProcessCaretEventsStub;
  static decltype(&SendMessageTimeoutW) sSendMessageTimeoutWStub;
  static StaticAutoPtr<TIPMessageHandler> sInstance;

  HHOOK                 mHook;
  UINT                  mMessages[7];
  uint32_t              mA11yBlockCount;
};

WindowsDllInterceptor TIPMessageHandler::sTipTsfInterceptor;
WINEVENTPROC TIPMessageHandler::sProcessCaretEventsStub;
decltype(&SendMessageTimeoutW) TIPMessageHandler::sSendMessageTimeoutWStub;
StaticAutoPtr<TIPMessageHandler> TIPMessageHandler::sInstance;

} // namespace mozilla

#endif // defined(ACCESSIBILITY)

/**************************************************************
 **************************************************************
 **
 ** BLOCK: nsIWidget impl.
 **
 ** nsIWidget interface implementation, broken down into
 ** sections.
 **
 **************************************************************
 **************************************************************/

/**************************************************************
 *
 * SECTION: nsWindow construction and destruction
 *
 **************************************************************/

nsWindow::nsWindow(bool aIsChildWindow)
  : nsWindowBase()
  , mResizeState(NOT_RESIZING)
  , mIsChildWindow(aIsChildWindow)
{
  mIconSmall            = nullptr;
  mIconBig              = nullptr;
  mWnd                  = nullptr;
  mTransitionWnd        = nullptr;
  mPaintDC              = nullptr;
  mPrevWndProc          = nullptr;
  mNativeDragTarget     = nullptr;
  mInDtor               = false;
  mIsVisible            = false;
  mIsTopWidgetWindow    = false;
  mUnicodeWidget        = true;
  mDisplayPanFeedback   = false;
  mTouchWindow          = false;
  mFutureMarginsToUse   = false;
  mCustomNonClient      = false;
  mHideChrome           = false;
  mFullscreenMode       = false;
  mMousePresent         = false;
  mDestroyCalled        = false;
  mHasTaskbarIconBeenCreated = false;
  mMouseTransparent     = false;
  mPickerDisplayCount   = 0;
  mWindowType           = eWindowType_child;
  mBorderStyle          = eBorderStyle_default;
  mOldSizeMode          = nsSizeMode_Normal;
  mLastSizeMode         = nsSizeMode_Normal;
  mLastSize.width       = 0;
  mLastSize.height      = 0;
  mOldStyle             = 0;
  mOldExStyle           = 0;
  mPainting             = 0;
  mLastKeyboardLayout   = 0;
  mBlurSuppressLevel    = 0;
  mLastPaintEndTime     = TimeStamp::Now();
  mCachedHitTestPoint.x = 0;
  mCachedHitTestPoint.y = 0;
  mCachedHitTestTime    = TimeStamp::Now();
  mCachedHitTestResult  = 0;
#ifdef MOZ_XUL
  mTransparencyMode     = eTransparencyOpaque;
  memset(&mGlassMargins, 0, sizeof mGlassMargins);
#endif
  DWORD background      = ::GetSysColor(COLOR_BTNFACE);
  mBrush                = ::CreateSolidBrush(NSRGB_2_COLOREF(background));
  mSendingSetText       = false;
  mDefaultScale         = -1.0; // not yet set, will be calculated on first use

  mTaskbarPreview = nullptr;

  mCompositorWidgetDelegate = nullptr;

  // Global initialization
  if (!sInstanceCount) {
    // Global app registration id for Win7 and up. See
    // WinTaskbar.cpp for details.
    mozilla::widget::WinTaskbar::RegisterAppUserModelID();
    KeyboardLayout::GetInstance()->OnLayoutChange(::GetKeyboardLayout(0));
#if defined(ACCESSIBILITY)
    mozilla::TIPMessageHandler::Initialize();
#endif // defined(ACCESSIBILITY)
    IMEHandler::Initialize();
    if (SUCCEEDED(::OleInitialize(nullptr))) {
      sIsOleInitialized = TRUE;
    }
    NS_ASSERTION(sIsOleInitialized, "***** OLE is not initialized!\n");
    MouseScrollHandler::Initialize();
    // Init theme data
    nsUXThemeData::UpdateNativeThemeInfo();
    RedirectedKeyDownMessageManager::Forget();
    if (mPointerEvents.ShouldEnableInkCollector()) {
      InkCollector::sInkCollector = new InkCollector();
    }

    Preferences::AddBoolVarCache(&gIsPointerEventsEnabled,
                                 "dom.w3c_pointer_events.enabled",
                                 gIsPointerEventsEnabled);
  } // !sInstanceCount

  mIdleService = nullptr;

  mSizeConstraintsScale = GetDefaultScale().scale;

  sInstanceCount++;
}

nsWindow::~nsWindow()
{
  mInDtor = true;

  // If the widget was released without calling Destroy() then the native window still
  // exists, and we need to destroy it.
  // Destroy() will early-return if it was already called. In any case it is important
  // to call it before destroying mPresentLock (cf. 1156182).
  Destroy();

  // Free app icon resources.  This must happen after `OnDestroy` (see bug 708033).
  if (mIconSmall)
    ::DestroyIcon(mIconSmall);

  if (mIconBig)
    ::DestroyIcon(mIconBig);

  sInstanceCount--;

  // Global shutdown
  if (sInstanceCount == 0) {
    if (InkCollector::sInkCollector) {
      InkCollector::sInkCollector->Shutdown();
      InkCollector::sInkCollector = nullptr;
    }
    IMEHandler::Terminate();
    NS_IF_RELEASE(sCursorImgContainer);
    if (sIsOleInitialized) {
      ::OleFlushClipboard();
      ::OleUninitialize();
      sIsOleInitialized = FALSE;
    }
  }

  NS_IF_RELEASE(mNativeDragTarget);
}

NS_IMPL_ISUPPORTS_INHERITED0(nsWindow, nsBaseWidget)

/**************************************************************
 *
 * SECTION: nsIWidget::Create, nsIWidget::Destroy
 *
 * Creating and destroying windows for this widget.
 *
 **************************************************************/

// Allow Derived classes to modify the height that is passed
// when the window is created or resized.
int32_t nsWindow::GetHeight(int32_t aProposedHeight)
{
  return aProposedHeight;
}

static bool
ShouldCacheTitleBarInfo(nsWindowType aWindowType, nsBorderStyle aBorderStyle)
{
  return (aWindowType == eWindowType_toplevel)  &&
         (aBorderStyle == eBorderStyle_default  ||
            aBorderStyle == eBorderStyle_all)   &&
      (!nsUXThemeData::sTitlebarInfoPopulatedThemed ||
       !nsUXThemeData::sTitlebarInfoPopulatedAero);
}

// Create the proper widget
nsresult
nsWindow::Create(nsIWidget* aParent,
                 nsNativeWidget aNativeParent,
                 const LayoutDeviceIntRect& aRect,
                 nsWidgetInitData* aInitData)
{
  nsWidgetInitData defaultInitData;
  if (!aInitData)
    aInitData = &defaultInitData;

  mUnicodeWidget = aInitData->mUnicode;

  nsIWidget *baseParent = aInitData->mWindowType == eWindowType_dialog ||
                          aInitData->mWindowType == eWindowType_toplevel ||
                          aInitData->mWindowType == eWindowType_invisible ?
                          nullptr : aParent;

  mIsTopWidgetWindow = (nullptr == baseParent);
  mBounds = aRect;

  // Ensure that the toolkit is created.
  nsToolkit::GetToolkit();

  BaseCreate(baseParent, aInitData);

  HWND parent;
  if (aParent) { // has a nsIWidget parent
    parent = aParent ? (HWND)aParent->GetNativeData(NS_NATIVE_WINDOW) : nullptr;
    mParent = aParent;
  } else { // has a nsNative parent
    parent = (HWND)aNativeParent;
    mParent = aNativeParent ?
      WinUtils::GetNSWindowPtr((HWND)aNativeParent) : nullptr;
  }

  mIsRTL = aInitData->mRTL;
  mOpeningAnimationSuppressed = aInitData->mIsAnimationSuppressed;

  DWORD style = WindowStyle();
  DWORD extendedStyle = WindowExStyle();

  if (mWindowType == eWindowType_popup) {
    if (!aParent) {
      parent = nullptr;
    }

    if (!IsWin8OrLater() &&
<<<<<<< HEAD
        HasBogusPopupsDropShadowOnMultiMonitor()) {
=======
        HasBogusPopupsDropShadowOnMultiMonitor() &&
        ShouldUseOffMainThreadCompositing()) {
>>>>>>> a17af05f
      extendedStyle |= WS_EX_COMPOSITED;
    }

    if (aInitData->mMouseTransparent) {
      // This flag makes the window transparent to mouse events
      mMouseTransparent = true;
      extendedStyle |= WS_EX_TRANSPARENT;
    }
  } else if (mWindowType == eWindowType_invisible) {
    // Make sure CreateWindowEx succeeds at creating a toplevel window
    style &= ~0x40000000; // WS_CHILDWINDOW
  } else {
    // See if the caller wants to explictly set clip children and clip siblings
    if (aInitData->clipChildren) {
      style |= WS_CLIPCHILDREN;
    } else {
      style &= ~WS_CLIPCHILDREN;
    }
    if (aInitData->clipSiblings) {
      style |= WS_CLIPSIBLINGS;
    }
  }

  const wchar_t* className;
  if (aInitData->mDropShadow) {
    className = GetWindowPopupClass();
  } else {
    className = GetWindowClass();
  }
  // Plugins are created in the disabled state so that they can't
  // steal focus away from our main window.  This is especially
  // important if the plugin has loaded in a background tab.
  if (aInitData->mWindowType == eWindowType_plugin ||
      aInitData->mWindowType == eWindowType_plugin_ipc_chrome ||
      aInitData->mWindowType == eWindowType_plugin_ipc_content) {
    style |= WS_DISABLED;
  }
  mWnd = ::CreateWindowExW(extendedStyle,
                           className,
                           L"",
                           style,
                           aRect.x,
                           aRect.y,
                           aRect.width,
                           GetHeight(aRect.height),
                           parent,
                           nullptr,
                           nsToolkit::mDllInstance,
                           nullptr);

  if (!mWnd) {
    NS_WARNING("nsWindow CreateWindowEx failed.");
    return NS_ERROR_FAILURE;
  }

  if (mIsRTL) {
    DWORD dwAttribute = TRUE;    
    DwmSetWindowAttribute(mWnd, DWMWA_NONCLIENT_RTL_LAYOUT, &dwAttribute, sizeof dwAttribute);
  }

  if (mOpeningAnimationSuppressed) {
<<<<<<< HEAD
    DWORD dwAttribute = TRUE;
    DwmSetWindowAttribute(mWnd, DWMWA_TRANSITIONS_FORCEDISABLED,
                          &dwAttribute, sizeof dwAttribute);
=======
    SuppressAnimation(true);
>>>>>>> a17af05f
  }

  if (!IsPlugin() &&
      mWindowType != eWindowType_invisible &&
      MouseScrollHandler::Device::IsFakeScrollableWindowNeeded()) {
    // Ugly Thinkpad Driver Hack (Bugs 507222 and 594977)
    //
    // We create two zero-sized windows as descendants of the top-level window,
    // like so:
    //
    //   Top-level window (MozillaWindowClass)
    //     FAKETRACKPOINTSCROLLCONTAINER (MozillaWindowClass)
    //       FAKETRACKPOINTSCROLLABLE (MozillaWindowClass)
    //
    // We need to have the middle window, otherwise the Trackpoint driver
    // will fail to deliver scroll messages.  WM_MOUSEWHEEL messages are
    // sent to the FAKETRACKPOINTSCROLLABLE, which then propagate up the
    // window hierarchy until they are handled by nsWindow::WindowProc.
    // WM_HSCROLL messages are also sent to the FAKETRACKPOINTSCROLLABLE,
    // but these do not propagate automatically, so we have the window
    // procedure pretend that they were dispatched to the top-level window
    // instead.
    //
    // The FAKETRACKPOINTSCROLLABLE needs to have the specific window styles it
    // is given below so that it catches the Trackpoint driver's heuristics.
    HWND scrollContainerWnd = ::CreateWindowW
      (className, L"FAKETRACKPOINTSCROLLCONTAINER",
       WS_CHILD | WS_VISIBLE,
       0, 0, 0, 0, mWnd, nullptr, nsToolkit::mDllInstance, nullptr);
    HWND scrollableWnd = ::CreateWindowW
      (className, L"FAKETRACKPOINTSCROLLABLE",
       WS_CHILD | WS_VISIBLE | WS_VSCROLL | WS_TABSTOP | 0x30,
       0, 0, 0, 0, scrollContainerWnd, nullptr, nsToolkit::mDllInstance,
       nullptr);

    // Give the FAKETRACKPOINTSCROLLABLE window a specific ID so that
    // WindowProcInternal can distinguish it from the top-level window
    // easily.
    ::SetWindowLongPtrW(scrollableWnd, GWLP_ID, eFakeTrackPointScrollableID);

    // Make FAKETRACKPOINTSCROLLABLE use nsWindow::WindowProc, and store the
    // old window procedure in its "user data".
    WNDPROC oldWndProc;
    if (mUnicodeWidget)
      oldWndProc = (WNDPROC)::SetWindowLongPtrW(scrollableWnd, GWLP_WNDPROC,
                                                (LONG_PTR)nsWindow::WindowProc);
    else
      oldWndProc = (WNDPROC)::SetWindowLongPtrA(scrollableWnd, GWLP_WNDPROC,
                                                (LONG_PTR)nsWindow::WindowProc);
    ::SetWindowLongPtrW(scrollableWnd, GWLP_USERDATA, (LONG_PTR)oldWndProc);
  }

  SubclassWindow(TRUE);

  // Starting with Windows XP, a process always runs within a terminal services
  // session. In order to play nicely with RDP, fast user switching, and the
  // lock screen, we should be handling WM_WTSSESSION_CHANGE. We must register
  // our HWND in order to receive this message.
  DebugOnly<BOOL> wtsRegistered = ::WTSRegisterSessionNotification(mWnd,
                                                       NOTIFY_FOR_THIS_SESSION);
  NS_ASSERTION(wtsRegistered, "WTSRegisterSessionNotification failed!\n");

  mDefaultIMC.Init(this);
  IMEHandler::InitInputContext(this, mInputContext);

  // Do some initialization work, but only if (a) it hasn't already been done,
  // and (b) this is the hidden window (which is conveniently created before
  // any visible windows but after the profile has been initialized).
  if (!sHaveInitializedPrefs && mWindowType == eWindowType_invisible) {
    sSwitchKeyboardLayout =
      Preferences::GetBool("intl.keyboard.per_window_layout", false);
    sHaveInitializedPrefs = true;
  }

  // Query for command button metric data for rendering the titlebar. We
  // only do this once on the first window that has an actual titlebar
  if (ShouldCacheTitleBarInfo(mWindowType, mBorderStyle)) {
    nsUXThemeData::UpdateTitlebarInfo(mWnd);
  }

  static bool a11yPrimed = false;
  if (!a11yPrimed &&
      mWindowType == eWindowType_toplevel) {
    a11yPrimed = true;
    if (Preferences::GetInt("accessibility.force_disabled", 0) == -1) {
      ::PostMessage(mWnd, MOZ_WM_STARTA11Y, 0, 0);
    }
  }
  return NS_OK;
}

// Close this nsWindow
void nsWindow::Destroy()
{
  // WM_DESTROY has already fired, avoid calling it twice
  if (mOnDestroyCalled)
    return;

  // Don't destroy windows that have file pickers open, we'll tear these down
  // later once the picker is closed.
  mDestroyCalled = true;
  if (mPickerDisplayCount)
    return;

  // During the destruction of all of our children, make sure we don't get deleted.
  nsCOMPtr<nsIWidget> kungFuDeathGrip(this);

  /**
   * On windows the LayerManagerOGL destructor wants the widget to be around for
   * cleanup. It also would like to have the HWND intact, so we nullptr it here.
   */
  DestroyLayerManager();

  /* We should clear our cached resources now and not wait for the GC to
   * delete the nsWindow. */
  ClearCachedResources();

  // The DestroyWindow function destroys the specified window. The function sends WM_DESTROY
  // and WM_NCDESTROY messages to the window to deactivate it and remove the keyboard focus
  // from it. The function also destroys the window's menu, flushes the thread message queue,
  // destroys timers, removes clipboard ownership, and breaks the clipboard viewer chain (if
  // the window is at the top of the viewer chain).
  //
  // If the specified window is a parent or owner window, DestroyWindow automatically destroys
  // the associated child or owned windows when it destroys the parent or owner window. The
  // function first destroys child or owned windows, and then it destroys the parent or owner
  // window.
  VERIFY(::DestroyWindow(mWnd));
  
  // Our windows can be subclassed which may prevent us receiving WM_DESTROY. If OnDestroy()
  // didn't get called, call it now.
  if (false == mOnDestroyCalled) {
    MSGResult msgResult;
    mWindowHook.Notify(mWnd, WM_DESTROY, 0, 0, msgResult);
    OnDestroy();
  }
}

/**************************************************************
 *
 * SECTION: Window class utilities
 *
 * Utilities for calculating the proper window class name for
 * Create window.
 *
 **************************************************************/

const wchar_t*
nsWindow::RegisterWindowClass(const wchar_t* aClassName,
                              UINT aExtraStyle, LPWSTR aIconID) const
{
  WNDCLASSW wc;
  if (::GetClassInfoW(nsToolkit::mDllInstance, aClassName, &wc)) {
    // already registered
    return aClassName;
  }

  wc.style         = CS_DBLCLKS | aExtraStyle;
  wc.lpfnWndProc   = WinUtils::NonClientDpiScalingDefWindowProcW;
  wc.cbClsExtra    = 0;
  wc.cbWndExtra    = 0;
  wc.hInstance     = nsToolkit::mDllInstance;
  wc.hIcon         = aIconID ? ::LoadIconW(::GetModuleHandleW(nullptr), aIconID) : nullptr;
  wc.hCursor       = nullptr;
  wc.hbrBackground = mBrush;
  wc.lpszMenuName  = nullptr;
  wc.lpszClassName = aClassName;

  if (!::RegisterClassW(&wc)) {
    // For older versions of Win32 (i.e., not XP), the registration may
    // fail with aExtraStyle, so we have to re-register without it.
    wc.style = CS_DBLCLKS;
    ::RegisterClassW(&wc);
  }
  return aClassName;
}

static LPWSTR const gStockApplicationIcon = MAKEINTRESOURCEW(32512);

// Return the proper window class for everything except popups.
const wchar_t*
nsWindow::GetWindowClass() const
{
  switch (mWindowType) {
  case eWindowType_invisible:
    return RegisterWindowClass(kClassNameHidden, 0, gStockApplicationIcon);
  case eWindowType_dialog:
    return RegisterWindowClass(kClassNameDialog, 0, 0);
  default:
    return RegisterWindowClass(GetMainWindowClass(), 0, gStockApplicationIcon);
  }
}

// Return the proper popup window class
const wchar_t*
nsWindow::GetWindowPopupClass() const
{
  return RegisterWindowClass(kClassNameDropShadow,
                             CS_XP_DROPSHADOW, gStockApplicationIcon);
}

/**************************************************************
 *
 * SECTION: Window styles utilities
 *
 * Return the proper windows styles and extended styles.
 *
 **************************************************************/

// Return nsWindow styles
DWORD nsWindow::WindowStyle()
{
  DWORD style;

  switch (mWindowType) {
    case eWindowType_plugin:
    case eWindowType_plugin_ipc_chrome:
    case eWindowType_plugin_ipc_content:
    case eWindowType_child:
      style = WS_OVERLAPPED;
      break;

    case eWindowType_dialog:
      style = WS_OVERLAPPED | WS_BORDER | WS_DLGFRAME | WS_SYSMENU | DS_3DLOOK |
              DS_MODALFRAME | WS_CLIPCHILDREN;
      if (mBorderStyle != eBorderStyle_default)
        style |= WS_THICKFRAME | WS_MINIMIZEBOX | WS_MAXIMIZEBOX;
      break;

    case eWindowType_popup:
      style = WS_POPUP;
      if (!HasGlass()) {
        style |= WS_OVERLAPPED;
      }
      break;

    default:
      NS_ERROR("unknown border style");
      // fall through

    case eWindowType_toplevel:
    case eWindowType_invisible:
      style = WS_OVERLAPPED | WS_BORDER | WS_DLGFRAME | WS_SYSMENU |
              WS_THICKFRAME | WS_MINIMIZEBOX | WS_MAXIMIZEBOX | WS_CLIPCHILDREN;
      break;
  }

  if (mBorderStyle != eBorderStyle_default && mBorderStyle != eBorderStyle_all) {
    if (mBorderStyle == eBorderStyle_none || !(mBorderStyle & eBorderStyle_border))
      style &= ~WS_BORDER;

    if (mBorderStyle == eBorderStyle_none || !(mBorderStyle & eBorderStyle_title)) {
      style &= ~WS_DLGFRAME;
      style |= WS_POPUP;
      style &= ~WS_CHILD;
    }

    if (mBorderStyle == eBorderStyle_none || !(mBorderStyle & eBorderStyle_close))
      style &= ~0;
    // XXX The close box can only be removed by changing the window class,
    // as far as I know   --- roc+moz@cs.cmu.edu

    if (mBorderStyle == eBorderStyle_none ||
      !(mBorderStyle & (eBorderStyle_menu | eBorderStyle_close)))
      style &= ~WS_SYSMENU;
    // Looks like getting rid of the system menu also does away with the
    // close box. So, we only get rid of the system menu if you want neither it
    // nor the close box. How does the Windows "Dialog" window class get just
    // closebox and no sysmenu? Who knows.

    if (mBorderStyle == eBorderStyle_none || !(mBorderStyle & eBorderStyle_resizeh))
      style &= ~WS_THICKFRAME;

    if (mBorderStyle == eBorderStyle_none || !(mBorderStyle & eBorderStyle_minimize))
      style &= ~WS_MINIMIZEBOX;

    if (mBorderStyle == eBorderStyle_none || !(mBorderStyle & eBorderStyle_maximize))
      style &= ~WS_MAXIMIZEBOX;

    if (IsPopupWithTitleBar()) {
      style |= WS_CAPTION;
      if (mBorderStyle & eBorderStyle_close) {
        style |= WS_SYSMENU;
      }
    }
  }

  if (mIsChildWindow) {
    style |= WS_CLIPCHILDREN;
    if (!(style & WS_POPUP)) {
      style |= WS_CHILD; // WS_POPUP and WS_CHILD are mutually exclusive.
    }
  }

  VERIFY_WINDOW_STYLE(style);
  return style;
}

// Return nsWindow extended styles
DWORD nsWindow::WindowExStyle()
{
  switch (mWindowType)
  {
    case eWindowType_plugin:
    case eWindowType_plugin_ipc_chrome:
    case eWindowType_plugin_ipc_content:
    case eWindowType_child:
      return 0;

    case eWindowType_dialog:
      return WS_EX_WINDOWEDGE | WS_EX_DLGMODALFRAME;

    case eWindowType_popup:
    {
      DWORD extendedStyle = WS_EX_TOOLWINDOW;
      if (mPopupLevel == ePopupLevelTop)
        extendedStyle |= WS_EX_TOPMOST;
      return extendedStyle;
    }
    default:
      NS_ERROR("unknown border style");
      // fall through

    case eWindowType_toplevel:
    case eWindowType_invisible:
      return WS_EX_WINDOWEDGE;
  }
}

/**************************************************************
 *
 * SECTION: Window subclassing utilities
 *
 * Set or clear window subclasses on native windows. Used in
 * Create and Destroy.
 *
 **************************************************************/

// Subclass (or remove the subclass from) this component's nsWindow
void nsWindow::SubclassWindow(BOOL bState)
{
  if (bState) {
    if (!mWnd || !IsWindow(mWnd)) {
      NS_ERROR("Invalid window handle");
    }

    if (mUnicodeWidget) {
      mPrevWndProc =
        reinterpret_cast<WNDPROC>(
          SetWindowLongPtrW(mWnd,
                            GWLP_WNDPROC,
                            reinterpret_cast<LONG_PTR>(nsWindow::WindowProc)));
    } else {
      mPrevWndProc =
        reinterpret_cast<WNDPROC>(
          SetWindowLongPtrA(mWnd,
                            GWLP_WNDPROC,
                            reinterpret_cast<LONG_PTR>(nsWindow::WindowProc)));
    }
    NS_ASSERTION(mPrevWndProc, "Null standard window procedure");
    // connect the this pointer to the nsWindow handle
    WinUtils::SetNSWindowBasePtr(mWnd, this);
  } else {
    if (IsWindow(mWnd)) {
      if (mUnicodeWidget) {
        SetWindowLongPtrW(mWnd,
                          GWLP_WNDPROC,
                          reinterpret_cast<LONG_PTR>(mPrevWndProc));
      } else {
        SetWindowLongPtrA(mWnd,
                          GWLP_WNDPROC,
                          reinterpret_cast<LONG_PTR>(mPrevWndProc));
      }
    }
    WinUtils::SetNSWindowBasePtr(mWnd, nullptr);
    mPrevWndProc = nullptr;
  }
}

/**************************************************************
 *
 * SECTION: nsIWidget::SetParent, nsIWidget::GetParent
 *
 * Set or clear the parent widgets using window properties, and
 * handles calculating native parent handles.
 *
 **************************************************************/

// Get and set parent widgets
void
nsWindow::SetParent(nsIWidget *aNewParent)
{
  nsCOMPtr<nsIWidget> kungFuDeathGrip(this);
  nsIWidget* parent = GetParent();
  if (parent) {
    parent->RemoveChild(this);
  }

  mParent = aNewParent;

  if (aNewParent) {
    ReparentNativeWidget(aNewParent);
    aNewParent->AddChild(this);
    return;
  }
  if (mWnd) {
    // If we have no parent, SetParent should return the desktop.
    VERIFY(::SetParent(mWnd, nullptr));
  }
}

void
nsWindow::ReparentNativeWidget(nsIWidget* aNewParent)
{
  NS_PRECONDITION(aNewParent, "");

  mParent = aNewParent;
  if (mWindowType == eWindowType_popup) {
    return;
  }
  HWND newParent = (HWND)aNewParent->GetNativeData(NS_NATIVE_WINDOW);
  NS_ASSERTION(newParent, "Parent widget has a null native window handle");
  if (newParent && mWnd) {
    ::SetParent(mWnd, newParent);
  }
}

nsIWidget* nsWindow::GetParent(void)
{
  if (mIsTopWidgetWindow) {
    return nullptr;
  }
  if (mInDtor || mOnDestroyCalled) {
    return nullptr;
  }
  return mParent;
}

static int32_t RoundDown(double aDouble)
{
  return aDouble > 0 ? static_cast<int32_t>(floor(aDouble)) :
                       static_cast<int32_t>(ceil(aDouble));
}

float nsWindow::GetDPI()
{
  float dpi = 96.0f;
  nsCOMPtr<nsIScreen> screen = GetWidgetScreen();
  if (screen) {
    screen->GetDpi(&dpi);
  }
  return dpi;
}

double nsWindow::GetDefaultScaleInternal()
{
  if (mDefaultScale <= 0.0) {
    mDefaultScale = WinUtils::LogToPhysFactor(mWnd);
  }
  return mDefaultScale;
}

int32_t nsWindow::LogToPhys(double aValue)
{
  return WinUtils::LogToPhys(::MonitorFromWindow(mWnd,
                                                 MONITOR_DEFAULTTOPRIMARY),
                             aValue);
}

nsWindow*
nsWindow::GetParentWindow(bool aIncludeOwner)
{
  return static_cast<nsWindow*>(GetParentWindowBase(aIncludeOwner));
}

nsWindowBase*
nsWindow::GetParentWindowBase(bool aIncludeOwner)
{
  if (mIsTopWidgetWindow) {
    // Must use a flag instead of mWindowType to tell if the window is the
    // owned by the topmost widget, because a child window can be embedded inside
    // a HWND which is not associated with a nsIWidget.
    return nullptr;
  }

  // If this widget has already been destroyed, pretend we have no parent.
  // This corresponds to code in Destroy which removes the destroyed
  // widget from its parent's child list.
  if (mInDtor || mOnDestroyCalled)
    return nullptr;


  // aIncludeOwner set to true implies walking the parent chain to retrieve the
  // root owner. aIncludeOwner set to false implies the search will stop at the
  // true parent (default).
  nsWindow* widget = nullptr;
  if (mWnd) {
    HWND parent = nullptr;
    if (aIncludeOwner)
      parent = ::GetParent(mWnd);
    else
      parent = ::GetAncestor(mWnd, GA_PARENT);

    if (parent) {
      widget = WinUtils::GetNSWindowPtr(parent);
      if (widget) {
        // If the widget is in the process of being destroyed then
        // do NOT return it
        if (widget->mInDtor) {
          widget = nullptr;
        }
      }
    }
  }

  return static_cast<nsWindowBase*>(widget);
}
 
BOOL CALLBACK
nsWindow::EnumAllChildWindProc(HWND aWnd, LPARAM aParam)
{
  nsWindow *wnd = WinUtils::GetNSWindowPtr(aWnd);
  if (wnd) {
    reinterpret_cast<nsTArray<nsWindow*>*>(aParam)->AppendElement(wnd);
  }
  return TRUE;
}

BOOL CALLBACK
nsWindow::EnumAllThreadWindowProc(HWND aWnd, LPARAM aParam)
{
  nsWindow *wnd = WinUtils::GetNSWindowPtr(aWnd);
  if (wnd) {
    reinterpret_cast<nsTArray<nsWindow*>*>(aParam)->AppendElement(wnd);
  }
  EnumChildWindows(aWnd, EnumAllChildWindProc, aParam);
  return TRUE;
}

/* static*/ nsTArray<nsWindow*>
nsWindow::EnumAllWindows()
{
  nsTArray<nsWindow*> windows;
  EnumThreadWindows(GetCurrentThreadId(),
                    EnumAllThreadWindowProc,
                    reinterpret_cast<LPARAM>(&windows));
  return windows;
}

static already_AddRefed<SourceSurface>
CreateSourceSurfaceForGfxSurface(gfxASurface* aSurface)
{
  MOZ_ASSERT(aSurface);
  return Factory::CreateSourceSurfaceForCairoSurface(
           aSurface->CairoSurface(), aSurface->GetSize(),
           aSurface->GetSurfaceFormat());
}

nsWindow::ScrollSnapshot*
nsWindow::EnsureSnapshotSurface(ScrollSnapshot& aSnapshotData,
                                const mozilla::gfx::IntSize& aSize)
{
  // If the surface doesn't exist or is the wrong size then create new one.
  if (!aSnapshotData.surface || aSnapshotData.surface->GetSize() != aSize) {
    aSnapshotData.surface = new gfxWindowsSurface(aSize, kScrollCaptureFormat);
    aSnapshotData.surfaceHasSnapshot = false;
  }

  return &aSnapshotData;
}

already_AddRefed<SourceSurface>
nsWindow::CreateScrollSnapshot()
{
  RECT clip = { 0 };
  int rgnType = ::GetWindowRgnBox(mWnd, &clip);
  if (rgnType == RGN_ERROR) {
    // We failed to get the clip assume that we need a full fallback.
    clip.left = 0;
    clip.top = 0;
    clip.right = mBounds.width;
    clip.bottom = mBounds.height;
    return GetFallbackScrollSnapshot(clip);
  }

  // Check that the window is in a position to snapshot. We don't check for
  // clipped width as that doesn't currently matter for APZ scrolling.
  if (clip.top || clip.bottom != mBounds.height) {
    return GetFallbackScrollSnapshot(clip);
  }

  HDC windowDC = ::GetDC(mWnd);
  if (!windowDC) {
    return GetFallbackScrollSnapshot(clip);
  }
  auto releaseDC = MakeScopeExit([&] {
    ::ReleaseDC(mWnd, windowDC);
  });

  gfx::IntSize snapshotSize(mBounds.width, mBounds.height);
  ScrollSnapshot* snapshot;
  if (clip.left || clip.right != mBounds.width) {
    // Can't do a full snapshot, so use the partial snapshot.
    snapshot = EnsureSnapshotSurface(mPartialSnapshot, snapshotSize);
  } else {
    snapshot = EnsureSnapshotSurface(mFullSnapshot, snapshotSize);
  }

  // Note that we know that the clip is full height.
  if (!::BitBlt(snapshot->surface->GetDC(), clip.left, 0, clip.right - clip.left,
                clip.bottom, windowDC, clip.left, 0, SRCCOPY)) {
    return GetFallbackScrollSnapshot(clip);
  }
  ::GdiFlush();
  snapshot->surface->Flush();
  snapshot->surfaceHasSnapshot = true;
  snapshot->clip = clip;
  mCurrentSnapshot = snapshot;

  return CreateSourceSurfaceForGfxSurface(mCurrentSnapshot->surface);
}

already_AddRefed<SourceSurface>
nsWindow::GetFallbackScrollSnapshot(const RECT& aRequiredClip)
{
  gfx::IntSize snapshotSize(mBounds.width, mBounds.height);

  // If the current snapshot is the correct size and covers the required clip,
  // just keep that by returning null.
  // Note: we know the clip is always full height.
  if (mCurrentSnapshot &&
      mCurrentSnapshot->surface->GetSize() == snapshotSize &&
      mCurrentSnapshot->clip.left <= aRequiredClip.left &&
      mCurrentSnapshot->clip.right >= aRequiredClip.right) {
    return nullptr;
  }

  // Otherwise we'll use the full snapshot, making sure it is big enough first.
  mCurrentSnapshot = EnsureSnapshotSurface(mFullSnapshot, snapshotSize);

  // If there is no snapshot, create a default.
  if (!mCurrentSnapshot->surfaceHasSnapshot) {
    gfx::SurfaceFormat format = mCurrentSnapshot->surface->GetSurfaceFormat();
    RefPtr<DrawTarget> dt = Factory::CreateDrawTargetForCairoSurface(
      mCurrentSnapshot->surface->CairoSurface(),
      mCurrentSnapshot->surface->GetSize(), &format);

    DefaultFillScrollCapture(dt);
  }

  return CreateSourceSurfaceForGfxSurface(mCurrentSnapshot->surface);
}

/**************************************************************
 *
 * SECTION: nsIWidget::Show
 *
 * Hide or show this component.
 *
 **************************************************************/

void
nsWindow::Show(bool bState)
{
  if (mWindowType == eWindowType_popup) {
    // See bug 603793. When we try to draw D3D9/10 windows with a drop shadow
    // without the DWM on a secondary monitor, windows fails to composite
    // our windows correctly. We therefor switch off the drop shadow for
    // pop-up windows when the DWM is disabled and two monitors are
    // connected.
    if (HasBogusPopupsDropShadowOnMultiMonitor() &&
        WinUtils::GetMonitorCount() > 1 &&
        !nsUXThemeData::CheckForCompositor())
    {
      if (sDropShadowEnabled) {
        ::SetClassLongA(mWnd, GCL_STYLE, 0);
        sDropShadowEnabled = false;
      }
    } else {
      if (!sDropShadowEnabled) {
        ::SetClassLongA(mWnd, GCL_STYLE, CS_DROPSHADOW);
        sDropShadowEnabled = true;
      }
    }

    // WS_EX_COMPOSITED conflicts with the WS_EX_LAYERED style and causes
    // some popup menus to become invisible.
    LONG_PTR exStyle = ::GetWindowLongPtrW(mWnd, GWL_EXSTYLE);
    if (exStyle & WS_EX_LAYERED) {
      ::SetWindowLongPtrW(mWnd, GWL_EXSTYLE, exStyle & ~WS_EX_COMPOSITED);
    }
  }

  bool syncInvalidate = false;

  bool wasVisible = mIsVisible;
  // Set the status now so that anyone asking during ShowWindow or
  // SetWindowPos would get the correct answer.
  mIsVisible = bState;

  // We may have cached an out of date visible state. This can happen
  // when session restore sets the full screen mode.
  if (mIsVisible)
    mOldStyle |= WS_VISIBLE;
  else
    mOldStyle &= ~WS_VISIBLE;

  if (!mIsVisible && wasVisible) {
      ClearCachedResources();
  }

  if (mWnd) {
    if (bState) {
      if (!wasVisible && mWindowType == eWindowType_toplevel) {
        // speed up the initial paint after show for
        // top level windows:
        syncInvalidate = true;
        switch (mSizeMode) {
          case nsSizeMode_Fullscreen:
            ::ShowWindow(mWnd, SW_SHOW);
            break;
          case nsSizeMode_Maximized :
            ::ShowWindow(mWnd, SW_SHOWMAXIMIZED);
            break;
          case nsSizeMode_Minimized :
            ::ShowWindow(mWnd, SW_SHOWMINIMIZED);
            break;
          default:
            if (CanTakeFocus()) {
              ::ShowWindow(mWnd, SW_SHOWNORMAL);
            } else {
              ::ShowWindow(mWnd, SW_SHOWNOACTIVATE);
              Unused << GetAttention(2);
            }
            break;
        }
      } else {
        DWORD flags = SWP_NOSIZE | SWP_NOMOVE | SWP_SHOWWINDOW;
        if (wasVisible)
          flags |= SWP_NOZORDER;

        if (mWindowType == eWindowType_popup) {
          // ensure popups are the topmost of the TOPMOST
          // layer. Remember not to set the SWP_NOZORDER
          // flag as that might allow the taskbar to overlap
          // the popup.
          flags |= SWP_NOACTIVATE;
          HWND owner = ::GetWindow(mWnd, GW_OWNER);
          ::SetWindowPos(mWnd, owner ? 0 : HWND_TOPMOST, 0, 0, 0, 0, flags);
        } else {
          if (mWindowType == eWindowType_dialog && !CanTakeFocus())
            flags |= SWP_NOACTIVATE;

          ::SetWindowPos(mWnd, HWND_TOP, 0, 0, 0, 0, flags);
        }
      }

      if (!wasVisible && (mWindowType == eWindowType_toplevel || mWindowType == eWindowType_dialog)) {
        // when a toplevel window or dialog is shown, initialize the UI state
        ::SendMessageW(mWnd, WM_CHANGEUISTATE, MAKEWPARAM(UIS_INITIALIZE, UISF_HIDEFOCUS | UISF_HIDEACCEL), 0);
      }
    } else {
      // Clear contents to avoid ghosting of old content if we display
      // this window again.
      if (wasVisible && mTransparencyMode == eTransparencyTransparent) {
        if (mCompositorWidgetDelegate) {
          mCompositorWidgetDelegate->ClearTransparentWindow();
        }
      }
      if (mWindowType != eWindowType_dialog) {
        ::ShowWindow(mWnd, SW_HIDE);
      } else {
        ::SetWindowPos(mWnd, 0, 0, 0, 0, 0, SWP_HIDEWINDOW | SWP_NOSIZE | SWP_NOMOVE |
                       SWP_NOZORDER | SWP_NOACTIVATE);
      }
    }
  }

#ifdef MOZ_XUL
  if (!wasVisible && bState) {
    Invalidate();
    if (syncInvalidate && !mInDtor && !mOnDestroyCalled) {
      ::UpdateWindow(mWnd);
    }
  }
#endif

  if (mOpeningAnimationSuppressed) {
<<<<<<< HEAD
    DWORD dwAttribute = FALSE;
    DwmSetWindowAttribute(mWnd, DWMWA_TRANSITIONS_FORCEDISABLED,
                          &dwAttribute, sizeof dwAttribute);
=======
    SuppressAnimation(false);
>>>>>>> a17af05f
  }
}

/**************************************************************
 *
 * SECTION: nsIWidget::IsVisible
 *
 * Returns the visibility state.
 *
 **************************************************************/

// Return true if the whether the component is visible, false otherwise
bool nsWindow::IsVisible() const
{
  return mIsVisible;
}

/**************************************************************
 *
 * SECTION: Window clipping utilities
 *
 * Used in Size and Move operations for setting the proper
 * window clipping regions for window transparency.
 *
 **************************************************************/

// XP and Vista visual styles sometimes require window clipping regions to be applied for proper
// transparency. These routines are called on size and move operations.
// XXX this is apparently still needed in Windows 7 and later
void nsWindow::ClearThemeRegion()
{
  if (!HasGlass() &&
      (mWindowType == eWindowType_popup && !IsPopupWithTitleBar() &&
       (mPopupType == ePopupTypeTooltip || mPopupType == ePopupTypePanel))) {
    SetWindowRgn(mWnd, nullptr, false);
  }
}

void nsWindow::SetThemeRegion()
{
  // Popup types that have a visual styles region applied (bug 376408). This can be expanded
  // for other window types as needed. The regions are applied generically to the base window
  // so default constants are used for part and state. At some point we might need part and
  // state values from nsNativeThemeWin's GetThemePartAndState, but currently windows that
  // change shape based on state haven't come up.
  if (!HasGlass() &&
      (mWindowType == eWindowType_popup && !IsPopupWithTitleBar() &&
       (mPopupType == ePopupTypeTooltip || mPopupType == ePopupTypePanel))) {
    HRGN hRgn = nullptr;
    RECT rect = {0,0,mBounds.width,mBounds.height};
    
    HDC dc = ::GetDC(mWnd);
    GetThemeBackgroundRegion(nsUXThemeData::GetTheme(eUXTooltip), dc, TTP_STANDARD, TS_NORMAL, &rect, &hRgn);
    if (hRgn) {
      if (!SetWindowRgn(mWnd, hRgn, false)) // do not delete or alter hRgn if accepted.
        DeleteObject(hRgn);
    }
    ::ReleaseDC(mWnd, dc);
  }
}

/**************************************************************
 *
 * SECTION: Touch and APZ-related functions
 *
 **************************************************************/

void nsWindow::RegisterTouchWindow() {
  mTouchWindow = true;
  ::RegisterTouchWindow(mWnd, TWF_WANTPALM);
  ::EnumChildWindows(mWnd, nsWindow::RegisterTouchForDescendants, 0);
}

BOOL CALLBACK nsWindow::RegisterTouchForDescendants(HWND aWnd, LPARAM aMsg) {
  nsWindow* win = WinUtils::GetNSWindowPtr(aWnd);
  if (win) {
    ::RegisterTouchWindow(aWnd, TWF_WANTPALM);
  }
  return TRUE;
}

/**************************************************************
 *
 * SECTION: nsIWidget::Move, nsIWidget::Resize,
 * nsIWidget::Size, nsIWidget::BeginResizeDrag
 *
 * Repositioning and sizing a window.
 *
 **************************************************************/

void
nsWindow::SetSizeConstraints(const SizeConstraints& aConstraints)
{
  SizeConstraints c = aConstraints;
  if (mWindowType != eWindowType_popup) {
    c.mMinSize.width = std::max(int32_t(::GetSystemMetrics(SM_CXMINTRACK)), c.mMinSize.width);
    c.mMinSize.height = std::max(int32_t(::GetSystemMetrics(SM_CYMINTRACK)), c.mMinSize.height);
  }
  KnowsCompositor* knowsCompositor = GetLayerManager()->AsKnowsCompositor();
  if (knowsCompositor) {
    int32_t maxSize = knowsCompositor->GetMaxTextureSize();
    // We can't make ThebesLayers bigger than this anyway.. no point it letting
    // a window grow bigger as we won't be able to draw content there in
    // general.
    c.mMaxSize.width = std::min(c.mMaxSize.width, maxSize);
    c.mMaxSize.height = std::min(c.mMaxSize.height, maxSize);
  }

  mSizeConstraintsScale = GetDefaultScale().scale;

  nsBaseWidget::SetSizeConstraints(c);
}

const SizeConstraints
nsWindow::GetSizeConstraints()
{
  double scale = GetDefaultScale().scale;
  if (mSizeConstraintsScale == scale || mSizeConstraintsScale == 0.0) {
    return mSizeConstraints;
  }
  scale /= mSizeConstraintsScale;
  SizeConstraints c = mSizeConstraints;
  if (c.mMinSize.width != NS_MAXSIZE) {
    c.mMinSize.width = NSToIntRound(c.mMinSize.width * scale);
  }
  if (c.mMinSize.height != NS_MAXSIZE) {
    c.mMinSize.height = NSToIntRound(c.mMinSize.height * scale);
  }
  if (c.mMaxSize.width != NS_MAXSIZE) {
    c.mMaxSize.width = NSToIntRound(c.mMaxSize.width * scale);
  }
  if (c.mMaxSize.height != NS_MAXSIZE) {
    c.mMaxSize.height = NSToIntRound(c.mMaxSize.height * scale);
  }
  return c;
}

// Move this component
void
nsWindow::Move(double aX, double aY)
{
  if (mWindowType == eWindowType_toplevel ||
      mWindowType == eWindowType_dialog) {
    SetSizeMode(nsSizeMode_Normal);
  }

  // for top-level windows only, convert coordinates from desktop pixels
  // (the "parent" coordinate space) to the window's device pixel space
  double scale = BoundsUseDesktopPixels() ? GetDesktopToDeviceScale().scale : 1.0;
  int32_t x = NSToIntRound(aX * scale);
  int32_t y = NSToIntRound(aY * scale);

  // Check to see if window needs to be moved first
  // to avoid a costly call to SetWindowPos. This check
  // can not be moved to the calling code in nsView, because
  // some platforms do not position child windows correctly

  // Only perform this check for non-popup windows, since the positioning can
  // in fact change even when the x/y do not.  We always need to perform the
  // check. See bug #97805 for details.
  if (mWindowType != eWindowType_popup && (mBounds.x == x) && (mBounds.y == y))
  {
    // Nothing to do, since it is already positioned correctly.
    return;
  }

  mBounds.x = x;
  mBounds.y = y;

  if (mWnd) {
#ifdef DEBUG
    // complain if a window is moved offscreen (legal, but potentially worrisome)
    if (mIsTopWidgetWindow) { // only a problem for top-level windows
      // Make sure this window is actually on the screen before we move it
      // XXX: Needs multiple monitor support
      HDC dc = ::GetDC(mWnd);
      if (dc) {
        if (::GetDeviceCaps(dc, TECHNOLOGY) == DT_RASDISPLAY) {
          RECT workArea;
          ::SystemParametersInfo(SPI_GETWORKAREA, 0, &workArea, 0);
          // no annoying assertions. just mention the issue.
          if (x < 0 || x >= workArea.right || y < 0 || y >= workArea.bottom) {
            MOZ_LOG(gWindowsLog, LogLevel::Info,
                   ("window moved to offscreen position\n"));
          }
        }
      ::ReleaseDC(mWnd, dc);
      }
    }
#endif
    ClearThemeRegion();

    UINT flags = SWP_NOZORDER | SWP_NOACTIVATE | SWP_NOSIZE;
    // Workaround SetWindowPos bug with D3D9. If our window has a clip
    // region, some drivers or OSes may incorrectly copy into the clipped-out
    // area.
    if (IsPlugin() &&
        !mLayerManager &&
        mClipRects &&
        (mClipRectCount != 1 || !mClipRects[0].IsEqualInterior(LayoutDeviceIntRect(0, 0, mBounds.width, mBounds.height)))) {
      flags |= SWP_NOCOPYBITS;
    }
    double oldScale = mDefaultScale;
    mResizeState = IN_SIZEMOVE;
    VERIFY(::SetWindowPos(mWnd, nullptr, x, y, 0, 0, flags));
    mResizeState = NOT_RESIZING;
    if (WinUtils::LogToPhysFactor(mWnd) != oldScale) {
      ChangedDPI();
    }

    SetThemeRegion();
  }
  NotifyRollupGeometryChange();
}

// Resize this component
void
nsWindow::Resize(double aWidth, double aHeight, bool aRepaint)
{
  // for top-level windows only, convert coordinates from desktop pixels
  // (the "parent" coordinate space) to the window's device pixel space
  double scale = BoundsUseDesktopPixels() ? GetDesktopToDeviceScale().scale : 1.0;
  int32_t width = NSToIntRound(aWidth * scale);
  int32_t height = NSToIntRound(aHeight * scale);

  NS_ASSERTION((width >= 0) , "Negative width passed to nsWindow::Resize");
  NS_ASSERTION((height >= 0), "Negative height passed to nsWindow::Resize");

  ConstrainSize(&width, &height);

  // Avoid unnecessary resizing calls
  if (mBounds.width == width && mBounds.height == height) {
    if (aRepaint) {
      Invalidate();
    }
    return;
  }

  // Set cached value for lightweight and printing
  mBounds.width  = width;
  mBounds.height = height;

  if (mWnd) {
    UINT  flags = SWP_NOZORDER | SWP_NOACTIVATE | SWP_NOMOVE;

    if (!aRepaint) {
      flags |= SWP_NOREDRAW;
    }

    ClearThemeRegion();
    double oldScale = mDefaultScale;
    VERIFY(::SetWindowPos(mWnd, nullptr, 0, 0,
                          width, GetHeight(height), flags));
    if (WinUtils::LogToPhysFactor(mWnd) != oldScale) {
      ChangedDPI();
    }
    SetThemeRegion();
  }

  if (aRepaint)
    Invalidate();

  NotifyRollupGeometryChange();
}

// Resize this component
void
nsWindow::Resize(double aX, double aY, double aWidth,
                 double aHeight, bool aRepaint)
{
  // for top-level windows only, convert coordinates from desktop pixels
  // (the "parent" coordinate space) to the window's device pixel space
  double scale = BoundsUseDesktopPixels() ? GetDesktopToDeviceScale().scale : 1.0;
  int32_t x = NSToIntRound(aX * scale);
  int32_t y = NSToIntRound(aY * scale);
  int32_t width = NSToIntRound(aWidth * scale);
  int32_t height = NSToIntRound(aHeight * scale);

  NS_ASSERTION((width >= 0),  "Negative width passed to nsWindow::Resize");
  NS_ASSERTION((height >= 0), "Negative height passed to nsWindow::Resize");

  ConstrainSize(&width, &height);

  // Avoid unnecessary resizing calls
  if (mBounds.x == x && mBounds.y == y &&
      mBounds.width == width && mBounds.height == height) {
    if (aRepaint) {
      Invalidate();
    }
    return;
  }

  // Set cached value for lightweight and printing
  mBounds.x      = x;
  mBounds.y      = y;
  mBounds.width  = width;
  mBounds.height = height;

  if (mWnd) {
    UINT  flags = SWP_NOZORDER | SWP_NOACTIVATE;
    if (!aRepaint) {
      flags |= SWP_NOREDRAW;
    }

    ClearThemeRegion();
    double oldScale = mDefaultScale;
    VERIFY(::SetWindowPos(mWnd, nullptr, x, y,
                          width, GetHeight(height), flags));
    if (WinUtils::LogToPhysFactor(mWnd) != oldScale) {
      ChangedDPI();
    }
    if (mTransitionWnd) {
      // If we have a fullscreen transition window, we need to make
      // it topmost again, otherwise the taskbar may be raised by
      // the system unexpectedly when we leave fullscreen state.
      ::SetWindowPos(mTransitionWnd, HWND_TOPMOST, 0, 0, 0, 0,
                     SWP_NOMOVE | SWP_NOSIZE | SWP_NOACTIVATE);
      // Every transition window is only used once.
      mTransitionWnd = nullptr;
    }
    SetThemeRegion();
  }

  if (aRepaint)
    Invalidate();

  NotifyRollupGeometryChange();
}

nsresult
nsWindow::BeginResizeDrag(WidgetGUIEvent* aEvent,
                          int32_t aHorizontal,
                          int32_t aVertical)
{
  NS_ENSURE_ARG_POINTER(aEvent);

  if (aEvent->mClass != eMouseEventClass) {
    // you can only begin a resize drag with a mouse event
    return NS_ERROR_INVALID_ARG;
  }

  if (aEvent->AsMouseEvent()->button != WidgetMouseEvent::eLeftButton) {
    // you can only begin a resize drag with the left mouse button
    return NS_ERROR_INVALID_ARG;
  }

  // work out what sizemode we're talking about
  WPARAM syscommand;
  if (aVertical < 0) {
    if (aHorizontal < 0) {
      syscommand = SC_SIZE | WMSZ_TOPLEFT;
    } else if (aHorizontal == 0) {
      syscommand = SC_SIZE | WMSZ_TOP;
    } else {
      syscommand = SC_SIZE | WMSZ_TOPRIGHT;
    }
  } else if (aVertical == 0) {
    if (aHorizontal < 0) {
      syscommand = SC_SIZE | WMSZ_LEFT;
    } else if (aHorizontal == 0) {
      return NS_ERROR_INVALID_ARG;
    } else {
      syscommand = SC_SIZE | WMSZ_RIGHT;
    }
  } else {
    if (aHorizontal < 0) {
      syscommand = SC_SIZE | WMSZ_BOTTOMLEFT;
    } else if (aHorizontal == 0) {
      syscommand = SC_SIZE | WMSZ_BOTTOM;
    } else {
      syscommand = SC_SIZE | WMSZ_BOTTOMRIGHT;
    }
  }

  // resizing doesn't work if the mouse is already captured
  CaptureMouse(false);

  // find the top-level window
  HWND toplevelWnd = WinUtils::GetTopLevelHWND(mWnd, true);

  // tell Windows to start the resize
  ::PostMessage(toplevelWnd, WM_SYSCOMMAND, syscommand,
                POINTTOPOINTS(aEvent->mRefPoint));

  return NS_OK;
}

/**************************************************************
 *
 * SECTION: Window Z-order and state.
 *
 * nsIWidget::PlaceBehind, nsIWidget::SetSizeMode,
 * nsIWidget::ConstrainPosition
 *
 * Z-order, positioning, restore, minimize, and maximize.
 *
 **************************************************************/

// Position the window behind the given window
void
nsWindow::PlaceBehind(nsTopLevelWidgetZPlacement aPlacement,
                      nsIWidget *aWidget, bool aActivate)
{
  HWND behind = HWND_TOP;
  if (aPlacement == eZPlacementBottom)
    behind = HWND_BOTTOM;
  else if (aPlacement == eZPlacementBelow && aWidget)
    behind = (HWND)aWidget->GetNativeData(NS_NATIVE_WINDOW);
  UINT flags = SWP_NOMOVE | SWP_NOREPOSITION | SWP_NOSIZE;
  if (!aActivate)
    flags |= SWP_NOACTIVATE;

  if (!CanTakeFocus() && behind == HWND_TOP)
  {
    // Can't place the window to top so place it behind the foreground window
    // (as long as it is not topmost)
    HWND wndAfter = ::GetForegroundWindow();
    if (!wndAfter)
      behind = HWND_BOTTOM;
    else if (!(GetWindowLongPtrW(wndAfter, GWL_EXSTYLE) & WS_EX_TOPMOST))
      behind = wndAfter;
    flags |= SWP_NOACTIVATE;
  }

  ::SetWindowPos(mWnd, behind, 0, 0, 0, 0, flags);
}

static UINT
GetCurrentShowCmd(HWND aWnd)
{
  WINDOWPLACEMENT pl;
  pl.length = sizeof(pl);
  ::GetWindowPlacement(aWnd, &pl);
  return pl.showCmd;
}

// Maximize, minimize or restore the window.
void
nsWindow::SetSizeMode(nsSizeMode aMode)
{
  // Let's not try and do anything if we're already in that state.
  // (This is needed to prevent problems when calling window.minimize(), which
  // calls us directly, and then the OS triggers another call to us.)
  if (aMode == mSizeMode)
    return;

  // save the requested state
  mLastSizeMode = mSizeMode;
  nsBaseWidget::SetSizeMode(aMode);
  if (mIsVisible) {
    int mode;

    switch (aMode) {
      case nsSizeMode_Fullscreen :
        mode = SW_SHOW;
        break;

      case nsSizeMode_Maximized :
        mode = SW_MAXIMIZE;
        break;

      case nsSizeMode_Minimized :
        mode = SW_MINIMIZE;
        break;

      default :
        mode = SW_RESTORE;
    }

    // Don't call ::ShowWindow if we're trying to "restore" a window that is
    // already in a normal state.  Prevents a bug where snapping to one side
    // of the screen and then minimizing would cause Windows to forget our
    // window's correct restored position/size.
    if(!(GetCurrentShowCmd(mWnd) == SW_SHOWNORMAL && mode == SW_RESTORE)) {
      ::ShowWindow(mWnd, mode);
    }
    // we activate here to ensure that the right child window is focused
    if (mode == SW_MAXIMIZE || mode == SW_SHOW)
      DispatchFocusToTopLevelWindow(true);
  }
}

void
nsWindow::SuppressAnimation(bool aSuppress)
{
  DWORD dwAttribute = aSuppress ? TRUE : FALSE;
  DwmSetWindowAttribute(mWnd, DWMWA_TRANSITIONS_FORCEDISABLED,
                        &dwAttribute, sizeof dwAttribute);
}

// Constrain a potential move to fit onscreen
// Position (aX, aY) is specified in Windows screen (logical) pixels,
// except when using per-monitor DPI, in which case it's device pixels.
void
nsWindow::ConstrainPosition(bool aAllowSlop, int32_t *aX, int32_t *aY)
{
  if (!mIsTopWidgetWindow) // only a problem for top-level windows
    return;

  double dpiScale = GetDesktopToDeviceScale().scale;

  // We need to use the window size in the kind of pixels used for window-
  // manipulation APIs.
  int32_t logWidth = std::max<int32_t>(NSToIntRound(mBounds.width / dpiScale), 1);
  int32_t logHeight = std::max<int32_t>(NSToIntRound(mBounds.height / dpiScale), 1);

  /* get our playing field. use the current screen, or failing that
  for any reason, use device caps for the default screen. */
  RECT screenRect;

  nsCOMPtr<nsIScreenManager> screenmgr = do_GetService(sScreenManagerContractID);
  if (!screenmgr) {
    return;
  }
  nsCOMPtr<nsIScreen> screen;
  int32_t left, top, width, height;

  screenmgr->ScreenForRect(*aX, *aY, logWidth, logHeight,
                           getter_AddRefs(screen));
  if (mSizeMode != nsSizeMode_Fullscreen) {
    // For normalized windows, use the desktop work area.
    nsresult rv = screen->GetAvailRectDisplayPix(&left, &top, &width, &height);
    if (NS_FAILED(rv)) {
      return;
    }
  } else {
    // For full screen windows, use the desktop.
    nsresult rv = screen->GetRectDisplayPix(&left, &top, &width, &height);
    if (NS_FAILED(rv)) {
      return;
    }
  }
  screenRect.left = left;
  screenRect.right = left + width;
  screenRect.top = top;
  screenRect.bottom = top + height;

  if (aAllowSlop) {
    if (*aX < screenRect.left - logWidth + kWindowPositionSlop)
      *aX = screenRect.left - logWidth + kWindowPositionSlop;
    else if (*aX >= screenRect.right - kWindowPositionSlop)
      *aX = screenRect.right - kWindowPositionSlop;

    if (*aY < screenRect.top - logHeight + kWindowPositionSlop)
      *aY = screenRect.top - logHeight + kWindowPositionSlop;
    else if (*aY >= screenRect.bottom - kWindowPositionSlop)
      *aY = screenRect.bottom - kWindowPositionSlop;

  } else {

    if (*aX < screenRect.left)
      *aX = screenRect.left;
    else if (*aX >= screenRect.right - logWidth)
      *aX = screenRect.right - logWidth;

    if (*aY < screenRect.top)
      *aY = screenRect.top;
    else if (*aY >= screenRect.bottom - logHeight)
      *aY = screenRect.bottom - logHeight;
  }
}

/**************************************************************
 *
 * SECTION: nsIWidget::Enable, nsIWidget::IsEnabled
 *
 * Enabling and disabling the widget.
 *
 **************************************************************/

// Enable/disable this component
void
nsWindow::Enable(bool bState)
{
  if (mWnd) {
    ::EnableWindow(mWnd, bState);
  }
}

// Return the current enable state
bool nsWindow::IsEnabled() const
{
  return !mWnd ||
         (::IsWindowEnabled(mWnd) &&
          ::IsWindowEnabled(::GetAncestor(mWnd, GA_ROOT)));
}


/**************************************************************
 *
 * SECTION: nsIWidget::SetFocus
 *
 * Give the focus to this widget.
 *
 **************************************************************/

nsresult
nsWindow::SetFocus(bool aRaise)
{
  if (mWnd) {
#ifdef WINSTATE_DEBUG_OUTPUT
    if (mWnd == WinUtils::GetTopLevelHWND(mWnd)) {
      MOZ_LOG(gWindowsLog, LogLevel::Info,
             ("*** SetFocus: [  top] raise=%d\n", aRaise));
    } else {
      MOZ_LOG(gWindowsLog, LogLevel::Info,
             ("*** SetFocus: [child] raise=%d\n", aRaise));
    }
#endif
    // Uniconify, if necessary
    HWND toplevelWnd = WinUtils::GetTopLevelHWND(mWnd);
    if (aRaise && ::IsIconic(toplevelWnd)) {
      ::ShowWindow(toplevelWnd, SW_RESTORE);
    }
    ::SetFocus(mWnd);
  }
  return NS_OK;
}


/**************************************************************
 *
 * SECTION: Bounds
 *
 * GetBounds, GetClientBounds, GetScreenBounds,
 * GetRestoredBounds, GetClientOffset
 * SetDrawsInTitlebar, SetNonClientMargins
 *
 * Bound calculations.
 *
 **************************************************************/

// Return the window's full dimensions in screen coordinates.
// If the window has a parent, converts the origin to an offset
// of the parent's screen origin.
LayoutDeviceIntRect
nsWindow::GetBounds()
{
  if (!mWnd) {
    return mBounds;
  }

  RECT r;
  VERIFY(::GetWindowRect(mWnd, &r));

  LayoutDeviceIntRect rect;

  // assign size
  rect.width  = r.right - r.left;
  rect.height = r.bottom - r.top;

  // popup window bounds' are in screen coordinates, not relative to parent
  // window
  if (mWindowType == eWindowType_popup) {
    rect.x = r.left;
    rect.y = r.top;
    return rect;
  }

  // chrome on parent:
  //  ___      5,5   (chrome start)
  // |  ____   10,10 (client start)
  // | |  ____ 20,20 (child start)
  // | | |
  // 20,20 - 5,5 = 15,15 (??)
  // minus GetClientOffset:
  // 15,15 - 5,5 = 10,10
  //
  // no chrome on parent:
  //  ______   10,10 (win start)
  // |  ____   20,20 (child start)
  // | |
  // 20,20 - 10,10 = 10,10
  //
  // walking the chain:
  //  ___      5,5   (chrome start)
  // |  ___    10,10 (client start)
  // | |  ___  20,20 (child start)
  // | | |  __ 30,30 (child start)
  // | | | |
  // 30,30 - 20,20 = 10,10 (offset from second child to first)
  // 20,20 - 5,5 = 15,15 + 10,10 = 25,25 (??)
  // minus GetClientOffset:
  // 25,25 - 5,5 = 20,20 (offset from second child to parent client)

  // convert coordinates if parent exists
  HWND parent = ::GetParent(mWnd);
  if (parent) {
    RECT pr;
    VERIFY(::GetWindowRect(parent, &pr));
    r.left -= pr.left;
    r.top  -= pr.top;
    // adjust for chrome
    nsWindow* pWidget = static_cast<nsWindow*>(GetParent());
    if (pWidget && pWidget->IsTopLevelWidget()) {
      LayoutDeviceIntPoint clientOffset = pWidget->GetClientOffset();
      r.left -= clientOffset.x;
      r.top  -= clientOffset.y;
    }
  }
  rect.x = r.left;
  rect.y = r.top;
  return rect;
}

// Get this component dimension
LayoutDeviceIntRect
nsWindow::GetClientBounds()
{
  if (!mWnd) {
    return LayoutDeviceIntRect(0, 0, 0, 0);
  }

  RECT r;
  VERIFY(::GetClientRect(mWnd, &r));

  LayoutDeviceIntRect bounds = GetBounds();
  LayoutDeviceIntRect rect;
  rect.MoveTo(bounds.TopLeft() + GetClientOffset());
  rect.width  = r.right - r.left;
  rect.height = r.bottom - r.top;
  return rect;
}

// Like GetBounds, but don't offset by the parent
LayoutDeviceIntRect
nsWindow::GetScreenBounds()
{
  if (!mWnd) {
    return mBounds;
  }

  RECT r;
  VERIFY(::GetWindowRect(mWnd, &r));

  LayoutDeviceIntRect rect;
  rect.x = r.left;
  rect.y = r.top;
  rect.width  = r.right - r.left;
  rect.height = r.bottom - r.top;
  return rect;
}

nsresult
nsWindow::GetRestoredBounds(LayoutDeviceIntRect &aRect)
{
  if (SizeMode() == nsSizeMode_Normal) {
    aRect = GetScreenBounds();
    return NS_OK;
  }
  if (!mWnd) {
    return NS_ERROR_FAILURE;
  }

  WINDOWPLACEMENT pl = { sizeof(WINDOWPLACEMENT) };
  VERIFY(::GetWindowPlacement(mWnd, &pl));
  const RECT& r = pl.rcNormalPosition;

  HMONITOR monitor = ::MonitorFromWindow(mWnd, MONITOR_DEFAULTTONULL);
  if (!monitor) {
    return NS_ERROR_FAILURE;
  }
  MONITORINFO mi = { sizeof(MONITORINFO) };
  VERIFY(::GetMonitorInfo(monitor, &mi));

  aRect.SetRect(r.left, r.top, r.right - r.left, r.bottom - r.top);
  aRect.MoveBy(mi.rcWork.left - mi.rcMonitor.left,
               mi.rcWork.top - mi.rcMonitor.top);
  return NS_OK;
}

// Return the x,y offset of the client area from the origin of the window. If
// the window is borderless returns (0,0).
LayoutDeviceIntPoint
nsWindow::GetClientOffset()
{
  if (!mWnd) {
    return LayoutDeviceIntPoint(0, 0);
  }

  RECT r1;
  GetWindowRect(mWnd, &r1);
  LayoutDeviceIntPoint pt = WidgetToScreenOffset();
  return LayoutDeviceIntPoint(pt.x - r1.left, pt.y - r1.top);
}

void
nsWindow::SetDrawsInTitlebar(bool aState)
{
  nsWindow * window = GetTopLevelWindow(true);
  if (window && window != this) {
    return window->SetDrawsInTitlebar(aState);
  }

  if (aState) {
    // top, right, bottom, left for nsIntMargin
    LayoutDeviceIntMargin margins(0, -1, -1, -1);
    SetNonClientMargins(margins);
  }
  else {
    LayoutDeviceIntMargin margins(-1, -1, -1, -1);
    SetNonClientMargins(margins);
  }
}

void
nsWindow::ResetLayout()
{
  // This will trigger a frame changed event, triggering
  // nc calc size and a sizemode gecko event.
  SetWindowPos(mWnd, 0, 0, 0, 0, 0,
               SWP_FRAMECHANGED|SWP_NOACTIVATE|SWP_NOMOVE|
               SWP_NOOWNERZORDER|SWP_NOSIZE|SWP_NOZORDER);

  // If hidden, just send the frame changed event for now.
  if (!mIsVisible)
    return;

  // Send a gecko size event to trigger reflow.
  RECT clientRc = {0};
  GetClientRect(mWnd, &clientRc);
  nsIntRect evRect(WinUtils::ToIntRect(clientRc));
  OnResize(evRect);

  // Invalidate and update
  Invalidate();
}

// Internally track the caption status via a window property. Required
// due to our internal handling of WM_NCACTIVATE when custom client
// margins are set.
static const wchar_t kManageWindowInfoProperty[] = L"ManageWindowInfoProperty";
typedef BOOL (WINAPI *GetWindowInfoPtr)(HWND hwnd, PWINDOWINFO pwi);
static GetWindowInfoPtr sGetWindowInfoPtrStub = nullptr;

BOOL WINAPI
GetWindowInfoHook(HWND hWnd, PWINDOWINFO pwi)
{
  if (!sGetWindowInfoPtrStub) {
    NS_ASSERTION(FALSE, "Something is horribly wrong in GetWindowInfoHook!");
    return FALSE;
  }
  int windowStatus = 
    reinterpret_cast<LONG_PTR>(GetPropW(hWnd, kManageWindowInfoProperty));
  // No property set, return the default data.
  if (!windowStatus)
    return sGetWindowInfoPtrStub(hWnd, pwi);
  // Call GetWindowInfo and update dwWindowStatus with our
  // internally tracked value. 
  BOOL result = sGetWindowInfoPtrStub(hWnd, pwi);
  if (result && pwi)
    pwi->dwWindowStatus = (windowStatus == 1 ? 0 : WS_ACTIVECAPTION);
  return result;
}

void
nsWindow::UpdateGetWindowInfoCaptionStatus(bool aActiveCaption)
{
  if (!mWnd)
    return;

  if (!sGetWindowInfoPtrStub) {
    sUser32Intercept.Init("user32.dll");
    if (!sUser32Intercept.AddHook("GetWindowInfo", reinterpret_cast<intptr_t>(GetWindowInfoHook),
                                  (void**) &sGetWindowInfoPtrStub))
      return;
  }
  // Update our internally tracked caption status
  SetPropW(mWnd, kManageWindowInfoProperty, 
    reinterpret_cast<HANDLE>(static_cast<INT_PTR>(aActiveCaption) + 1));
}

/**
 * Called when the window layout changes: full screen mode transitions,
 * theme changes, and composition changes. Calculates the new non-client
 * margins and fires off a frame changed event, which triggers an nc calc
 * size windows event, kicking the changes in.
 *
 * The offsets calculated here are based on the value of `mNonClientMargins`
 * which is specified in the "chromemargins" attribute of the window.  For
 * each margin, the value specified has the following meaning:
 *    -1 - leave the default frame in place
 *     0 - remove the frame
 *    >0 - frame size equals min(0, (default frame size - margin value))
 *
 * This function calculates and populates `mNonClientOffset`.
 * In our processing of `WM_NCCALCSIZE`, the frame size will be calculated
 * as (default frame size - offset).  For example, if the left frame should
 * be 1 pixel narrower than the default frame size, `mNonClientOffset.left`
 * will equal 1.
 *
 * For maximized, fullscreen, and minimized windows, the values stored in
 * `mNonClientMargins` are ignored, and special processing takes place.
 *
 * For non-glass windows, we only allow frames to be their default size
 * or removed entirely.
 */
bool
nsWindow::UpdateNonClientMargins(int32_t aSizeMode, bool aReflowWindow)
{
  if (!mCustomNonClient)
    return false;

  if (aSizeMode == -1) {
    aSizeMode = mSizeMode;
  }

  bool hasCaption = (mBorderStyle
                    & (eBorderStyle_all
                     | eBorderStyle_title
                     | eBorderStyle_menu
                     | eBorderStyle_default));

  // mCaptionHeight is the default size of the NC area at
  // the top of the window. If the window has a caption,
  // the size is calculated as the sum of:
  //      SM_CYFRAME        - The thickness of the sizing border
  //                          around a resizable window
  //      SM_CXPADDEDBORDER - The amount of border padding
  //                          for captioned windows
  //      SM_CYCAPTION      - The height of the caption area
  //
  // If the window does not have a caption, mCaptionHeight will be equal to
  // `GetSystemMetrics(SM_CYFRAME)`
  mCaptionHeight = GetSystemMetrics(SM_CYFRAME)
                 + (hasCaption ? GetSystemMetrics(SM_CYCAPTION)
                                 + GetSystemMetrics(SM_CXPADDEDBORDER)
                               : 0);

  // mHorResizeMargin is the size of the default NC areas on the
  // left and right sides of our window.  It is calculated as
  // the sum of:
  //      SM_CXFRAME        - The thickness of the sizing border
  //      SM_CXPADDEDBORDER - The amount of border padding
  //                          for captioned windows
  //
  // If the window does not have a caption, mHorResizeMargin will be equal to
  // `GetSystemMetrics(SM_CXFRAME)`
  mHorResizeMargin = GetSystemMetrics(SM_CXFRAME)
                   + (hasCaption ? GetSystemMetrics(SM_CXPADDEDBORDER) : 0);

  // mVertResizeMargin is the size of the default NC area at the
  // bottom of the window. It is calculated as the sum of:
  //      SM_CYFRAME        - The thickness of the sizing border
  //      SM_CXPADDEDBORDER - The amount of border padding
  //                          for captioned windows.
  //
  // If the window does not have a caption, mVertResizeMargin will be equal to
  // `GetSystemMetrics(SM_CYFRAME)`
  mVertResizeMargin = GetSystemMetrics(SM_CYFRAME)
                    + (hasCaption ? GetSystemMetrics(SM_CXPADDEDBORDER) : 0);

  if (aSizeMode == nsSizeMode_Minimized) {
    // Use default frame size for minimized windows
    mNonClientOffset.top = 0;
    mNonClientOffset.left = 0;
    mNonClientOffset.right = 0;
    mNonClientOffset.bottom = 0;
  } else if (aSizeMode == nsSizeMode_Fullscreen) {
    // Remove the default frame from the top of our fullscreen window.  This
    // makes the whole caption part of our client area, allowing us to draw
    // in the whole caption area.  Additionally remove the default frame from
    // the left, right, and bottom.
    mNonClientOffset.top = mCaptionHeight;
    mNonClientOffset.bottom = mVertResizeMargin;
    mNonClientOffset.left = mHorResizeMargin;
    mNonClientOffset.right = mHorResizeMargin;
  } else if (aSizeMode == nsSizeMode_Maximized) {
    // Remove the default frame from the top of our maximized window.  This
    // makes the whole caption part of our client area, allowing us to draw
    // in the whole caption area.  Use default frame size on left, right, and
    // bottom. The reason this works is that, for maximized windows,
    // Windows positions them so that their frames fall off the screen.
    // This gives the illusion of windows having no frames when they are
    // maximized.  If we try to mess with the frame sizes by setting these
    // offsets to positive values, our client area will fall off the screen.
    mNonClientOffset.top = mCaptionHeight;
    mNonClientOffset.bottom = 0;
    mNonClientOffset.left = 0;
    mNonClientOffset.right = 0;

    APPBARDATA appBarData;
    appBarData.cbSize = sizeof(appBarData);
    UINT taskbarState = SHAppBarMessage(ABM_GETSTATE, &appBarData);
    if (ABS_AUTOHIDE & taskbarState) {
      UINT edge = -1;
      appBarData.hWnd = FindWindow(L"Shell_TrayWnd", nullptr);
      if (appBarData.hWnd) {
        HMONITOR taskbarMonitor = ::MonitorFromWindow(appBarData.hWnd,
                                                      MONITOR_DEFAULTTOPRIMARY);
        HMONITOR windowMonitor = ::MonitorFromWindow(mWnd,
                                                     MONITOR_DEFAULTTONEAREST);
        if (taskbarMonitor == windowMonitor) {
          SHAppBarMessage(ABM_GETTASKBARPOS, &appBarData);
          edge = appBarData.uEdge;
        }
      }

      if (ABE_LEFT == edge) {
        mNonClientOffset.left -= 1;
      } else if (ABE_RIGHT == edge) {
        mNonClientOffset.right -= 1;
      } else if (ABE_BOTTOM == edge || ABE_TOP == edge) {
        mNonClientOffset.bottom -= 1;
      }
    }
  } else {
    bool glass = nsUXThemeData::CheckForCompositor();

    // We're dealing with a "normal" window (not maximized, minimized, or
    // fullscreen), so process `mNonClientMargins` and set `mNonClientOffset`
    // accordingly.
    //
    // Setting `mNonClientOffset` to 0 has the effect of leaving the default
    // frame intact.  Setting it to a value greater than 0 reduces the frame
    // size by that amount.

    if (mNonClientMargins.top > 0 && glass) {
      mNonClientOffset.top = std::min(mCaptionHeight, mNonClientMargins.top);
    } else if (mNonClientMargins.top == 0) {
      mNonClientOffset.top = mCaptionHeight;
    } else {
      mNonClientOffset.top = 0;
    }

    if (mNonClientMargins.bottom > 0 && glass) {
      mNonClientOffset.bottom = std::min(mVertResizeMargin, mNonClientMargins.bottom);
    } else if (mNonClientMargins.bottom == 0) {
      mNonClientOffset.bottom = mVertResizeMargin;
    } else {
      mNonClientOffset.bottom = 0;
    }

    if (mNonClientMargins.left > 0 && glass) {
      mNonClientOffset.left = std::min(mHorResizeMargin, mNonClientMargins.left);
    } else if (mNonClientMargins.left == 0) {
      mNonClientOffset.left = mHorResizeMargin;
    } else {
      mNonClientOffset.left = 0;
    }

    if (mNonClientMargins.right > 0 && glass) {
      mNonClientOffset.right = std::min(mHorResizeMargin, mNonClientMargins.right);
    } else if (mNonClientMargins.right == 0) {
      mNonClientOffset.right = mHorResizeMargin;
    } else {
      mNonClientOffset.right = 0;
    }
  }

  if (aReflowWindow) {
    // Force a reflow of content based on the new client
    // dimensions.
    ResetLayout();
  }

  return true;
}

nsresult
nsWindow::SetNonClientMargins(LayoutDeviceIntMargin &margins)
{
  if (!mIsTopWidgetWindow ||
      mBorderStyle == eBorderStyle_none)
    return NS_ERROR_INVALID_ARG;

  if (mHideChrome) {
    mFutureMarginsOnceChromeShows = margins;
    mFutureMarginsToUse = true;
    return NS_OK;
  }
  mFutureMarginsToUse = false;

  // Request for a reset
  if (margins.top == -1 && margins.left == -1 &&
      margins.right == -1 && margins.bottom == -1) {
    mCustomNonClient = false;
    mNonClientMargins = margins;
    // Force a reflow of content based on the new client
    // dimensions.
    ResetLayout();

    int windowStatus =
      reinterpret_cast<LONG_PTR>(GetPropW(mWnd, kManageWindowInfoProperty));
    if (windowStatus) {
      ::SendMessageW(mWnd, WM_NCACTIVATE, 1 != windowStatus, 0);
    }

    return NS_OK;
  }

  if (margins.top < -1 || margins.bottom < -1 ||
      margins.left < -1 || margins.right < -1)
    return NS_ERROR_INVALID_ARG;

  mNonClientMargins = margins;
  mCustomNonClient = true;
  if (!UpdateNonClientMargins()) {
    NS_WARNING("UpdateNonClientMargins failed!");
    return NS_OK;
  }

  return NS_OK;
}

void
nsWindow::InvalidateNonClientRegion()
{
  // +-+-----------------------+-+
  // | | app non-client chrome | |
  // | +-----------------------+ |
  // | |   app client chrome   | | }
  // | +-----------------------+ | }
  // | |      app content      | | } area we don't want to invalidate
  // | +-----------------------+ | }
  // | |   app client chrome   | | }
  // | +-----------------------+ | 
  // +---------------------------+ <
  //  ^                         ^    windows non-client chrome
  // client area = app *
  RECT rect;
  GetWindowRect(mWnd, &rect);
  MapWindowPoints(nullptr, mWnd, (LPPOINT)&rect, 2);
  HRGN winRgn = CreateRectRgnIndirect(&rect);

  // Subtract app client chrome and app content leaving
  // windows non-client chrome and app non-client chrome
  // in winRgn.
  GetWindowRect(mWnd, &rect);
  rect.top += mCaptionHeight;
  rect.right -= mHorResizeMargin;
  rect.bottom -= mHorResizeMargin;
  rect.left += mVertResizeMargin;
  MapWindowPoints(nullptr, mWnd, (LPPOINT)&rect, 2);
  HRGN clientRgn = CreateRectRgnIndirect(&rect);
  CombineRgn(winRgn, winRgn, clientRgn, RGN_DIFF);
  DeleteObject(clientRgn);

  // triggers ncpaint and paint events for the two areas
  RedrawWindow(mWnd, nullptr, winRgn, RDW_FRAME | RDW_INVALIDATE);
  DeleteObject(winRgn);
}

HRGN
nsWindow::ExcludeNonClientFromPaintRegion(HRGN aRegion)
{
  RECT rect;
  HRGN rgn = nullptr;
  if (aRegion == (HRGN)1) { // undocumented value indicating a full refresh
    GetWindowRect(mWnd, &rect);
    rgn = CreateRectRgnIndirect(&rect);
  } else {
    rgn = aRegion;
  }
  GetClientRect(mWnd, &rect);
  MapWindowPoints(mWnd, nullptr, (LPPOINT)&rect, 2);
  HRGN nonClientRgn = CreateRectRgnIndirect(&rect);
  CombineRgn(rgn, rgn, nonClientRgn, RGN_DIFF);
  DeleteObject(nonClientRgn);
  return rgn;
}

/**************************************************************
 *
 * SECTION: nsIWidget::SetBackgroundColor
 *
 * Sets the window background paint color.
 *
 **************************************************************/

void nsWindow::SetBackgroundColor(const nscolor &aColor)
{
  if (mBrush)
    ::DeleteObject(mBrush);

  mBrush = ::CreateSolidBrush(NSRGB_2_COLOREF(aColor));
  if (mWnd != nullptr) {
    ::SetClassLongPtrW(mWnd, GCLP_HBRBACKGROUND, (LONG_PTR)mBrush);
  }
}

/**************************************************************
 *
 * SECTION: nsIWidget::SetCursor
 *
 * SetCursor and related utilities for manging cursor state.
 *
 **************************************************************/

// Set this component cursor
void
nsWindow::SetCursor(nsCursor aCursor)
{
  // Only change cursor if it's changing

  //XXX mCursor isn't always right.  Scrollbars and others change it, too.
  //XXX If we want this optimization we need a better way to do it.
  //if (aCursor != mCursor) {
  HCURSOR newCursor = nullptr;

  switch (aCursor) {
    case eCursor_select:
      newCursor = ::LoadCursor(nullptr, IDC_IBEAM);
      break;

    case eCursor_wait:
      newCursor = ::LoadCursor(nullptr, IDC_WAIT);
      break;

    case eCursor_hyperlink:
    {
      newCursor = ::LoadCursor(nullptr, IDC_HAND);
      break;
    }

    case eCursor_standard:
    case eCursor_context_menu: // XXX See bug 258960.
      newCursor = ::LoadCursor(nullptr, IDC_ARROW);
      break;

    case eCursor_n_resize:
    case eCursor_s_resize:
      newCursor = ::LoadCursor(nullptr, IDC_SIZENS);
      break;

    case eCursor_w_resize:
    case eCursor_e_resize:
      newCursor = ::LoadCursor(nullptr, IDC_SIZEWE);
      break;

    case eCursor_nw_resize:
    case eCursor_se_resize:
      newCursor = ::LoadCursor(nullptr, IDC_SIZENWSE);
      break;

    case eCursor_ne_resize:
    case eCursor_sw_resize:
      newCursor = ::LoadCursor(nullptr, IDC_SIZENESW);
      break;

    case eCursor_crosshair:
      newCursor = ::LoadCursor(nullptr, IDC_CROSS);
      break;

    case eCursor_move:
      newCursor = ::LoadCursor(nullptr, IDC_SIZEALL);
      break;

    case eCursor_help:
      newCursor = ::LoadCursor(nullptr, IDC_HELP);
      break;

    case eCursor_copy: // CSS3
      newCursor = ::LoadCursor(nsToolkit::mDllInstance, MAKEINTRESOURCE(IDC_COPY));
      break;

    case eCursor_alias:
      newCursor = ::LoadCursor(nsToolkit::mDllInstance, MAKEINTRESOURCE(IDC_ALIAS));
      break;

    case eCursor_cell:
      newCursor = ::LoadCursor(nsToolkit::mDllInstance, MAKEINTRESOURCE(IDC_CELL));
      break;

    case eCursor_grab:
      newCursor = ::LoadCursor(nsToolkit::mDllInstance, MAKEINTRESOURCE(IDC_GRAB));
      break;

    case eCursor_grabbing:
      newCursor = ::LoadCursor(nsToolkit::mDllInstance, MAKEINTRESOURCE(IDC_GRABBING));
      break;

    case eCursor_spinning:
      newCursor = ::LoadCursor(nullptr, IDC_APPSTARTING);
      break;

    case eCursor_zoom_in:
      newCursor = ::LoadCursor(nsToolkit::mDllInstance, MAKEINTRESOURCE(IDC_ZOOMIN));
      break;

    case eCursor_zoom_out:
      newCursor = ::LoadCursor(nsToolkit::mDllInstance, MAKEINTRESOURCE(IDC_ZOOMOUT));
      break;

    case eCursor_not_allowed:
    case eCursor_no_drop:
      newCursor = ::LoadCursor(nullptr, IDC_NO);
      break;

    case eCursor_col_resize:
      newCursor = ::LoadCursor(nsToolkit::mDllInstance, MAKEINTRESOURCE(IDC_COLRESIZE));
      break;

    case eCursor_row_resize:
      newCursor = ::LoadCursor(nsToolkit::mDllInstance, MAKEINTRESOURCE(IDC_ROWRESIZE));
      break;

    case eCursor_vertical_text:
      newCursor = ::LoadCursor(nsToolkit::mDllInstance, MAKEINTRESOURCE(IDC_VERTICALTEXT));
      break;

    case eCursor_all_scroll:
      // XXX not 100% appropriate perhaps
      newCursor = ::LoadCursor(nullptr, IDC_SIZEALL);
      break;

    case eCursor_nesw_resize:
      newCursor = ::LoadCursor(nullptr, IDC_SIZENESW);
      break;

    case eCursor_nwse_resize:
      newCursor = ::LoadCursor(nullptr, IDC_SIZENWSE);
      break;

    case eCursor_ns_resize:
      newCursor = ::LoadCursor(nullptr, IDC_SIZENS);
      break;

    case eCursor_ew_resize:
      newCursor = ::LoadCursor(nullptr, IDC_SIZEWE);
      break;

    case eCursor_none:
      newCursor = ::LoadCursor(nsToolkit::mDllInstance, MAKEINTRESOURCE(IDC_NONE));
      break;

    default:
      NS_ERROR("Invalid cursor type");
      break;
  }

  if (nullptr != newCursor) {
    mCursor = aCursor;
    HCURSOR oldCursor = ::SetCursor(newCursor);
    
    if (sHCursor == oldCursor) {
      NS_IF_RELEASE(sCursorImgContainer);
      if (sHCursor != nullptr)
        ::DestroyIcon(sHCursor);
      sHCursor = nullptr;
    }
  }
}

// Setting the actual cursor
nsresult
nsWindow::SetCursor(imgIContainer* aCursor,
                    uint32_t aHotspotX, uint32_t aHotspotY)
{
  if (sCursorImgContainer == aCursor && sHCursor) {
    ::SetCursor(sHCursor);
    return NS_OK;
  }

  int32_t width;
  int32_t height;

  nsresult rv;
  rv = aCursor->GetWidth(&width);
  NS_ENSURE_SUCCESS(rv, rv);
  rv = aCursor->GetHeight(&height);
  NS_ENSURE_SUCCESS(rv, rv);

  // Reject cursors greater than 128 pixels in either direction, to prevent
  // spoofing.
  // XXX ideally we should rescale. Also, we could modify the API to
  // allow trusted content to set larger cursors.
  if (width > 128 || height > 128)
    return NS_ERROR_NOT_AVAILABLE;

  HCURSOR cursor;
  double scale = GetDefaultScale().scale;
  IntSize size = RoundedToInt(Size(width * scale, height * scale));
  rv = nsWindowGfx::CreateIcon(aCursor, true, aHotspotX, aHotspotY, size, &cursor);
  NS_ENSURE_SUCCESS(rv, rv);

  mCursor = nsCursor(-1);
  ::SetCursor(cursor);

  NS_IF_RELEASE(sCursorImgContainer);
  sCursorImgContainer = aCursor;
  NS_ADDREF(sCursorImgContainer);

  if (sHCursor != nullptr)
    ::DestroyIcon(sHCursor);
  sHCursor = cursor;

  return NS_OK;
}

/**************************************************************
 *
 * SECTION: nsIWidget::Get/SetTransparencyMode
 *
 * Manage the transparency mode of the window containing this
 * widget. Only works for popup and dialog windows when the
 * Desktop Window Manager compositor is not enabled.
 *
 **************************************************************/

#ifdef MOZ_XUL
nsTransparencyMode nsWindow::GetTransparencyMode()
{
  return GetTopLevelWindow(true)->GetWindowTranslucencyInner();
}

void nsWindow::SetTransparencyMode(nsTransparencyMode aMode)
{
  nsWindow* window = GetTopLevelWindow(true);
  MOZ_ASSERT(window);

  if (!window || window->DestroyCalled()) {
      return;
  }

  if (nsWindowType::eWindowType_toplevel == window->mWindowType &&
<<<<<<< HEAD
=======
      mTransparencyMode != aMode &&
>>>>>>> a17af05f
      !nsUXThemeData::CheckForCompositor()) {
      NS_WARNING("Cannot set transparency mode on top-level windows.");
      return;
  }

  window->SetWindowTranslucencyInner(aMode);
}

void nsWindow::UpdateOpaqueRegion(const LayoutDeviceIntRegion& aOpaqueRegion)
{
  if (!HasGlass() || GetParent())
    return;

  // If there is no opaque region or hidechrome=true, set margins
  // to support a full sheet of glass. Comments in MSDN indicate
  // all values must be set to -1 to get a full sheet of glass.
  MARGINS margins = { -1, -1, -1, -1 };
  if (!aOpaqueRegion.IsEmpty()) {
    LayoutDeviceIntRect pluginBounds;
    for (nsIWidget* child = GetFirstChild(); child; child = child->GetNextSibling()) {
      if (child->IsPlugin()) {
        // Collect the bounds of all plugins for GetLargestRectangle.
        LayoutDeviceIntRect childBounds = child->GetBounds();
        pluginBounds.UnionRect(pluginBounds, childBounds);
      }
    }

    LayoutDeviceIntRect clientBounds = GetClientBounds();

    // Find the largest rectangle and use that to calculate the inset. Our top
    // priority is to include the bounds of all plugins.
    LayoutDeviceIntRect largest =
      aOpaqueRegion.GetLargestRectangle(pluginBounds);
    margins.cxLeftWidth = largest.x;
    margins.cxRightWidth = clientBounds.width - largest.XMost();
    margins.cyBottomHeight = clientBounds.height - largest.YMost();
    if (mCustomNonClient) {
      // The minimum glass height must be the caption buttons height,
      // otherwise the buttons are drawn incorrectly.
      largest.y = std::max<uint32_t>(largest.y,
                         nsUXThemeData::GetCommandButtonBoxMetrics().cy);
    }
    margins.cyTopHeight = largest.y;
  }

  // Only update glass area if there are changes
  if (memcmp(&mGlassMargins, &margins, sizeof mGlassMargins)) {
    mGlassMargins = margins;
    UpdateGlass();
  }
}

/**************************************************************
*
* SECTION: nsIWidget::UpdateWindowDraggingRegion
*
* For setting the draggable titlebar region from CSS
* with -moz-window-dragging: drag.
*
**************************************************************/

void
nsWindow::UpdateWindowDraggingRegion(const LayoutDeviceIntRegion& aRegion)
{
  if (mDraggableRegion != aRegion) {
    mDraggableRegion = aRegion;
  }
}

void nsWindow::UpdateGlass()
{
  MARGINS margins = mGlassMargins;

  // DWMNCRP_USEWINDOWSTYLE - The non-client rendering area is
  //                          rendered based on the window style.
  // DWMNCRP_ENABLED        - The non-client area rendering is
  //                          enabled; the window style is ignored.
  DWMNCRENDERINGPOLICY policy = DWMNCRP_USEWINDOWSTYLE;
  switch (mTransparencyMode) {
  case eTransparencyBorderlessGlass:
    // Only adjust if there is some opaque rectangle
    if (margins.cxLeftWidth >= 0) {
      margins.cxLeftWidth += kGlassMarginAdjustment;
      margins.cyTopHeight += kGlassMarginAdjustment;
      margins.cxRightWidth += kGlassMarginAdjustment;
      margins.cyBottomHeight += kGlassMarginAdjustment;
    }
    // Fall through
  case eTransparencyGlass:
    policy = DWMNCRP_ENABLED;
    break;
  default:
    break;
  }

  MOZ_LOG(gWindowsLog, LogLevel::Info,
         ("glass margins: left:%d top:%d right:%d bottom:%d\n",
          margins.cxLeftWidth, margins.cyTopHeight,
          margins.cxRightWidth, margins.cyBottomHeight));

  // Extends the window frame behind the client area
  if (nsUXThemeData::CheckForCompositor()) {
    DwmExtendFrameIntoClientArea(mWnd, &margins);
    DwmSetWindowAttribute(mWnd, DWMWA_NCRENDERING_POLICY, &policy, sizeof policy);
  }
}
#endif

/**************************************************************
 *
 * SECTION: nsIWidget::HideWindowChrome
 *
 * Show or hide window chrome.
 *
 **************************************************************/

void
nsWindow::HideWindowChrome(bool aShouldHide)
{
  HWND hwnd = WinUtils::GetTopLevelHWND(mWnd, true);
  if (!WinUtils::GetNSWindowPtr(hwnd))
  {
    NS_WARNING("Trying to hide window decorations in an embedded context");
    return;
  }

  if (mHideChrome == aShouldHide)
    return;

  DWORD_PTR style, exStyle;
  mHideChrome = aShouldHide;
  if (aShouldHide) {
    DWORD_PTR tempStyle = ::GetWindowLongPtrW(hwnd, GWL_STYLE);
    DWORD_PTR tempExStyle = ::GetWindowLongPtrW(hwnd, GWL_EXSTYLE);

    style = tempStyle & ~(WS_CAPTION | WS_THICKFRAME);
    exStyle = tempExStyle & ~(WS_EX_DLGMODALFRAME | WS_EX_WINDOWEDGE |
                              WS_EX_CLIENTEDGE | WS_EX_STATICEDGE);

    mOldStyle = tempStyle;
    mOldExStyle = tempExStyle;
  }
  else {
    if (!mOldStyle || !mOldExStyle) {
      mOldStyle = ::GetWindowLongPtrW(hwnd, GWL_STYLE);
      mOldExStyle = ::GetWindowLongPtrW(hwnd, GWL_EXSTYLE);
    }

    style = mOldStyle;
    exStyle = mOldExStyle;
    if (mFutureMarginsToUse) {
      SetNonClientMargins(mFutureMarginsOnceChromeShows);
    }
  }

  VERIFY_WINDOW_STYLE(style);
  ::SetWindowLongPtrW(hwnd, GWL_STYLE, style);
  ::SetWindowLongPtrW(hwnd, GWL_EXSTYLE, exStyle);
}

/**************************************************************
 *
 * SECTION: nsWindow::Invalidate
 *
 * Invalidate an area of the client for painting.
 *
 **************************************************************/

// Invalidate this component visible area
void
nsWindow::Invalidate(bool aEraseBackground,
                     bool aUpdateNCArea,
                     bool aIncludeChildren)
{
  if (!mWnd) {
    return;
  }

#ifdef WIDGET_DEBUG_OUTPUT
  debug_DumpInvalidate(stdout,
                       this,
                       nullptr,
                       "noname",
                       (int32_t) mWnd);
#endif // WIDGET_DEBUG_OUTPUT

  DWORD flags = RDW_INVALIDATE;
  if (aEraseBackground) {
    flags |= RDW_ERASE;
  }
  if (aUpdateNCArea) {
    flags |= RDW_FRAME;
  }
  if (aIncludeChildren) {
    flags |= RDW_ALLCHILDREN;
  }

  VERIFY(::RedrawWindow(mWnd, nullptr, nullptr, flags));
}

// Invalidate this component visible area
void
nsWindow::Invalidate(const LayoutDeviceIntRect& aRect)
{
  if (mWnd) {
#ifdef WIDGET_DEBUG_OUTPUT
    debug_DumpInvalidate(stdout,
                         this,
                         &aRect,
                         "noname",
                         (int32_t) mWnd);
#endif // WIDGET_DEBUG_OUTPUT

    RECT rect;

    rect.left   = aRect.x;
    rect.top    = aRect.y;
    rect.right  = aRect.x + aRect.width;
    rect.bottom = aRect.y + aRect.height;

    VERIFY(::InvalidateRect(mWnd, &rect, FALSE));
  }
}

static LRESULT CALLBACK
FullscreenTransitionWindowProc(HWND hWnd, UINT uMsg,
                               WPARAM wParam, LPARAM lParam)
{
  switch (uMsg) {
    case WM_FULLSCREEN_TRANSITION_BEFORE:
    case WM_FULLSCREEN_TRANSITION_AFTER: {
      DWORD duration = (DWORD)lParam;
      DWORD flags = AW_BLEND;
      if (uMsg == WM_FULLSCREEN_TRANSITION_AFTER) {
        flags |= AW_HIDE;
      }
      ::AnimateWindow(hWnd, duration, flags);
      // The message sender should have added ref for us.
      NS_DispatchToMainThread(
        already_AddRefed<nsIRunnable>((nsIRunnable*)wParam));
      break;
    }
    case WM_DESTROY:
      ::PostQuitMessage(0);
      break;
    default:
      return ::DefWindowProcW(hWnd, uMsg, wParam, lParam);
  }
  return 0;
}

struct FullscreenTransitionInitData
{
  nsIntRect mBounds;
  HANDLE mSemaphore;
  HANDLE mThread;
  HWND mWnd;

  FullscreenTransitionInitData()
    : mSemaphore(nullptr)
    , mThread(nullptr)
    , mWnd(nullptr) { }

  ~FullscreenTransitionInitData()
  {
    if (mSemaphore) {
      ::CloseHandle(mSemaphore);
    }
    if (mThread) {
      ::CloseHandle(mThread);
    }
  }
};

static DWORD WINAPI
FullscreenTransitionThreadProc(LPVOID lpParam)
{
  // Initialize window class
  static bool sInitialized = false;
  if (!sInitialized) {
    WNDCLASSW wc = {};
    wc.lpfnWndProc = ::FullscreenTransitionWindowProc;
    wc.hInstance = nsToolkit::mDllInstance;
    wc.hbrBackground = ::CreateSolidBrush(RGB(0, 0, 0));
    wc.lpszClassName = kClassNameTransition;
    ::RegisterClassW(&wc);
    sInitialized = true;
  }

  auto data = static_cast<FullscreenTransitionInitData*>(lpParam);
  HWND wnd = ::CreateWindowW(
    kClassNameTransition, L"", 0, 0, 0, 0, 0,
    nullptr, nullptr, nsToolkit::mDllInstance, nullptr);
  if (!wnd) {
    ::ReleaseSemaphore(data->mSemaphore, 1, nullptr);
    return 0;
  }

  // Since AnimateWindow blocks the thread of the transition window,
  // we need to hide the cursor for that window, otherwise the system
  // would show the busy pointer to the user.
  ::ShowCursor(false);
  ::SetWindowLongW(wnd, GWL_STYLE, 0);
  ::SetWindowLongW(wnd, GWL_EXSTYLE, WS_EX_LAYERED |
                   WS_EX_TRANSPARENT | WS_EX_TOOLWINDOW | WS_EX_NOACTIVATE);
  ::SetWindowPos(wnd, HWND_TOPMOST, data->mBounds.x, data->mBounds.y,
                 data->mBounds.width, data->mBounds.height, 0);
  data->mWnd = wnd;
  ::ReleaseSemaphore(data->mSemaphore, 1, nullptr);
  // The initialization data may no longer be valid
  // after we release the semaphore.
  data = nullptr;

  MSG msg;
  while (::GetMessageW(&msg, nullptr, 0, 0)) {
    ::TranslateMessage(&msg);
    ::DispatchMessage(&msg);
  }
  ::ShowCursor(true);
  ::DestroyWindow(wnd);
  return 0;
}

class FullscreenTransitionData final : public nsISupports
{
public:
  NS_DECL_ISUPPORTS

  explicit FullscreenTransitionData(HWND aWnd)
    : mWnd(aWnd)
  {
    MOZ_ASSERT(NS_IsMainThread(), "FullscreenTransitionData "
               "should be constructed in the main thread");
  }

  const HWND mWnd;

private:
  ~FullscreenTransitionData()
  {
    MOZ_ASSERT(NS_IsMainThread(), "FullscreenTransitionData "
               "should be deconstructed in the main thread");
    ::PostMessageW(mWnd, WM_DESTROY, 0, 0);
  }
};

NS_IMPL_ISUPPORTS0(FullscreenTransitionData)

/* virtual */ bool
nsWindow::PrepareForFullscreenTransition(nsISupports** aData)
{
  // We don't support fullscreen transition when composition is not
  // enabled, which could make the transition broken and annoying.
  // See bug 1184201.
  if (!nsUXThemeData::CheckForCompositor()) {
    return false;
  }

  FullscreenTransitionInitData initData;
  nsCOMPtr<nsIScreen> screen = GetWidgetScreen();
  int32_t x, y, width, height;
  screen->GetRectDisplayPix(&x, &y, &width, &height);
  MOZ_ASSERT(BoundsUseDesktopPixels(),
             "Should only be called on top-level window");
  double scale = GetDesktopToDeviceScale().scale; // XXX or GetDefaultScale() ?
  initData.mBounds.x = NSToIntRound(x * scale);
  initData.mBounds.y = NSToIntRound(y * scale);
  initData.mBounds.width = NSToIntRound(width * scale);
  initData.mBounds.height = NSToIntRound(height * scale);

  // Create a semaphore for synchronizing the window handle which will
  // be created by the transition thread and used by the main thread for
  // posting the transition messages.
  initData.mSemaphore = ::CreateSemaphore(nullptr, 0, 1, nullptr);
  if (initData.mSemaphore) {
    initData.mThread = ::CreateThread(
      nullptr, 0, FullscreenTransitionThreadProc, &initData, 0, nullptr);
    if (initData.mThread) {
      ::WaitForSingleObject(initData.mSemaphore, INFINITE);
    }
  }
  if (!initData.mWnd) {
    return false;
  }

  mTransitionWnd = initData.mWnd;
  auto data = new FullscreenTransitionData(initData.mWnd);
  *aData = data;
  NS_ADDREF(data);
  return true;
}

/* virtual */ void
nsWindow::PerformFullscreenTransition(FullscreenTransitionStage aStage,
                                      uint16_t aDuration, nsISupports* aData,
                                      nsIRunnable* aCallback)
{
  auto data = static_cast<FullscreenTransitionData*>(aData);
  nsCOMPtr<nsIRunnable> callback = aCallback;
  UINT msg = aStage == eBeforeFullscreenToggle ?
    WM_FULLSCREEN_TRANSITION_BEFORE : WM_FULLSCREEN_TRANSITION_AFTER;
  WPARAM wparam = (WPARAM)callback.forget().take();
  ::PostMessage(data->mWnd, msg, wparam, (LPARAM)aDuration);
}

nsresult
nsWindow::MakeFullScreen(bool aFullScreen, nsIScreen* aTargetScreen)
{
  // taskbarInfo will be nullptr pre Windows 7 until Bug 680227 is resolved.
  nsCOMPtr<nsIWinTaskbar> taskbarInfo =
    do_GetService(NS_TASKBAR_CONTRACTID);

  mFullscreenMode = aFullScreen;
  if (aFullScreen) {
    if (mSizeMode == nsSizeMode_Fullscreen)
      return NS_OK;
    mOldSizeMode = mSizeMode;
    SetSizeMode(nsSizeMode_Fullscreen);

    // Notify the taskbar that we will be entering full screen mode.
    if (taskbarInfo) {
      taskbarInfo->PrepareFullScreenHWND(mWnd, TRUE);
    }
  } else {
    if (mSizeMode != nsSizeMode_Fullscreen)
      return NS_OK;
    SetSizeMode(mOldSizeMode);
  }

  // If we are going fullscreen, the window size continues to change
  // and the window will be reflow again then.
  UpdateNonClientMargins(mSizeMode, /* Reflow */ !aFullScreen);

  // Will call hide chrome, reposition window. Note this will
  // also cache dimensions for restoration, so it should only
  // be called once per fullscreen request.
  nsBaseWidget::InfallibleMakeFullScreen(aFullScreen, aTargetScreen);

  if (mIsVisible && !aFullScreen && mOldSizeMode == nsSizeMode_Normal) {
    // Ensure the window exiting fullscreen get activated. Window
    // activation might be bypassed in SetSizeMode.
    DispatchFocusToTopLevelWindow(true);
  }

  // Notify the taskbar that we have exited full screen mode.
  if (!aFullScreen && taskbarInfo) {
    taskbarInfo->PrepareFullScreenHWND(mWnd, FALSE);
  }

  if (mWidgetListener) {
    mWidgetListener->SizeModeChanged(mSizeMode);
    mWidgetListener->FullscreenChanged(aFullScreen);
  }

  // Send a eMouseEnterIntoWidget event since Windows has already sent
  // a WM_MOUSELEAVE that caused us to send a eMouseExitFromWidget event.
  if (aFullScreen && !sCurrentWindow) {
    sCurrentWindow = this;
    LPARAM pos = sCurrentWindow->lParamToClient(sMouseExitlParamScreen);
    sCurrentWindow->DispatchMouseEvent(eMouseEnterIntoWidget,
                                       sMouseExitwParam, pos, false,
                                       WidgetMouseEvent::eLeftButton,
                                       MOUSE_INPUT_SOURCE());
  }

  return NS_OK;
}

/**************************************************************
 *
 * SECTION: Native data storage
 *
 * nsIWidget::GetNativeData
 * nsIWidget::FreeNativeData
 *
 * Set or clear native data based on a constant.
 *
 **************************************************************/

// Return some native data according to aDataType
void* nsWindow::GetNativeData(uint32_t aDataType)
{
  switch (aDataType) {
    case NS_NATIVE_TMP_WINDOW:
      return (void*)::CreateWindowExW(mIsRTL ? WS_EX_LAYOUTRTL : 0,
                                      GetWindowClass(),
                                      L"",
                                      WS_CHILD,
                                      CW_USEDEFAULT,
                                      CW_USEDEFAULT,
                                      CW_USEDEFAULT,
                                      CW_USEDEFAULT,
                                      mWnd,
                                      nullptr,
                                      nsToolkit::mDllInstance,
                                      nullptr);
    case NS_NATIVE_PLUGIN_ID:
    case NS_NATIVE_PLUGIN_PORT:
    case NS_NATIVE_WIDGET:
    case NS_NATIVE_WINDOW:
      return (void*)mWnd;
    case NS_NATIVE_SHAREABLE_WINDOW:
      return (void*) WinUtils::GetTopLevelHWND(mWnd);
    case NS_NATIVE_GRAPHIC:
      MOZ_ASSERT_UNREACHABLE("Not supported on Windows:");
      return nullptr;
    case NS_RAW_NATIVE_IME_CONTEXT: {
      void* pseudoIMEContext = GetPseudoIMEContext();
      if (pseudoIMEContext) {
        return pseudoIMEContext;
      }
      MOZ_FALLTHROUGH;
    }
    case NS_NATIVE_TSF_THREAD_MGR:
    case NS_NATIVE_TSF_CATEGORY_MGR:
    case NS_NATIVE_TSF_DISPLAY_ATTR_MGR:
      return IMEHandler::GetNativeData(this, aDataType);

    default:
      break;
  }

  return nullptr;
}

static void
SetChildStyleAndParent(HWND aChildWindow, HWND aParentWindow)
{
    // Make sure the window is styled to be a child window.
    LONG_PTR style = GetWindowLongPtr(aChildWindow, GWL_STYLE);
    style |= WS_CHILD;
    style &= ~WS_POPUP;
    SetWindowLongPtr(aChildWindow, GWL_STYLE, style);

    // Do the reparenting. Note that this call will probably cause a sync native
    // message to the process that owns the child window.
    ::SetParent(aChildWindow, aParentWindow);
}

void
nsWindow::SetNativeData(uint32_t aDataType, uintptr_t aVal)
{
  switch (aDataType) {
    case NS_NATIVE_CHILD_WINDOW:
    case NS_NATIVE_CHILD_OF_SHAREABLE_WINDOW:
      {
        HWND childHwnd = reinterpret_cast<HWND>(aVal);
        DWORD childProc = 0;
        GetWindowThreadProcessId(childHwnd, &childProc);
        if (!PluginProcessParent::IsPluginProcessId(static_cast<base::ProcessId>(childProc))) {
          MOZ_ASSERT_UNREACHABLE("SetNativeData window origin was not a plugin process.");
          break;
        }
        HWND parentHwnd =
          aDataType == NS_NATIVE_CHILD_WINDOW ? mWnd : WinUtils::GetTopLevelHWND(mWnd);
        SetChildStyleAndParent(childHwnd, parentHwnd);
        break;
      }
    default:
      NS_ERROR("SetNativeData called with unsupported data type.");
  }
}

// Free some native data according to aDataType
void nsWindow::FreeNativeData(void * data, uint32_t aDataType)
{
  switch (aDataType)
  {
    case NS_NATIVE_GRAPHIC:
    case NS_NATIVE_WIDGET:
    case NS_NATIVE_WINDOW:
    case NS_NATIVE_PLUGIN_PORT:
      break;
    default:
      break;
  }
}

/**************************************************************
 *
 * SECTION: nsIWidget::SetTitle
 *
 * Set the main windows title text.
 *
 **************************************************************/

nsresult
nsWindow::SetTitle(const nsAString& aTitle)
{
  const nsString& strTitle = PromiseFlatString(aTitle);
  AutoRestore<bool> sendingText(mSendingSetText);
  mSendingSetText = true;
  ::SendMessageW(mWnd, WM_SETTEXT, (WPARAM)0, (LPARAM)(LPCWSTR)strTitle.get());
  return NS_OK;
}

/**************************************************************
 *
 * SECTION: nsIWidget::SetIcon
 *
 * Set the main windows icon.
 *
 **************************************************************/

void
nsWindow::SetIcon(const nsAString& aIconSpec)
{
  // Assume the given string is a local identifier for an icon file.

  nsCOMPtr<nsIFile> iconFile;
  ResolveIconName(aIconSpec, NS_LITERAL_STRING(".ico"),
                  getter_AddRefs(iconFile));
  if (!iconFile)
    return;

  nsAutoString iconPath;
  iconFile->GetPath(iconPath);

  // XXX this should use MZLU (see bug 239279)

  ::SetLastError(0);

  HICON bigIcon = (HICON)::LoadImageW(nullptr,
                                      (LPCWSTR)iconPath.get(),
                                      IMAGE_ICON,
                                      ::GetSystemMetrics(SM_CXICON),
                                      ::GetSystemMetrics(SM_CYICON),
                                      LR_LOADFROMFILE );
  HICON smallIcon = (HICON)::LoadImageW(nullptr,
                                        (LPCWSTR)iconPath.get(),
                                        IMAGE_ICON,
                                        ::GetSystemMetrics(SM_CXSMICON),
                                        ::GetSystemMetrics(SM_CYSMICON),
                                        LR_LOADFROMFILE );

  if (bigIcon) {
    HICON icon = (HICON) ::SendMessageW(mWnd, WM_SETICON, (WPARAM)ICON_BIG, (LPARAM)bigIcon);
    if (icon)
      ::DestroyIcon(icon);
    mIconBig = bigIcon;
  }
#ifdef DEBUG_SetIcon
  else {
    NS_LossyConvertUTF16toASCII cPath(iconPath);
    MOZ_LOG(gWindowsLog, LogLevel::Info,
           ("\nIcon load error; icon=%s, rc=0x%08X\n\n", 
            cPath.get(), ::GetLastError()));
  }
#endif
  if (smallIcon) {
    HICON icon = (HICON) ::SendMessageW(mWnd, WM_SETICON, (WPARAM)ICON_SMALL, (LPARAM)smallIcon);
    if (icon)
      ::DestroyIcon(icon);
    mIconSmall = smallIcon;
  }
#ifdef DEBUG_SetIcon
  else {
    NS_LossyConvertUTF16toASCII cPath(iconPath);
    MOZ_LOG(gWindowsLog, LogLevel::Info,
           ("\nSmall icon load error; icon=%s, rc=0x%08X\n\n", 
            cPath.get(), ::GetLastError()));
  }
#endif
}

/**************************************************************
 *
 * SECTION: nsIWidget::WidgetToScreenOffset
 *
 * Return this widget's origin in screen coordinates.
 *
 **************************************************************/

LayoutDeviceIntPoint nsWindow::WidgetToScreenOffset()
{
  POINT point;
  point.x = 0;
  point.y = 0;
  ::ClientToScreen(mWnd, &point);
  return LayoutDeviceIntPoint(point.x, point.y);
}

LayoutDeviceIntSize
nsWindow::ClientToWindowSize(const LayoutDeviceIntSize& aClientSize)
{
  if (mWindowType == eWindowType_popup && !IsPopupWithTitleBar())
    return aClientSize;

  // just use (200, 200) as the position
  RECT r;
  r.left = 200;
  r.top = 200;
  r.right = 200 + aClientSize.width;
  r.bottom = 200 + aClientSize.height;
  ::AdjustWindowRectEx(&r, WindowStyle(), false, WindowExStyle());

  return LayoutDeviceIntSize(r.right - r.left, r.bottom - r.top);
}

/**************************************************************
 *
 * SECTION: nsIWidget::EnableDragDrop
 *
 * Enables/Disables drag and drop of files on this widget.
 *
 **************************************************************/

void
nsWindow::EnableDragDrop(bool aEnable)
{
  NS_ASSERTION(mWnd, "nsWindow::EnableDragDrop() called after Destroy()");

  if (aEnable) {
    if (!mNativeDragTarget) {
      mNativeDragTarget = new nsNativeDragTarget(this);
      mNativeDragTarget->AddRef();
      if (SUCCEEDED(::CoLockObjectExternal((LPUNKNOWN)mNativeDragTarget,
                                           TRUE, FALSE))) {
        ::RegisterDragDrop(mWnd, (LPDROPTARGET)mNativeDragTarget);
      }
    }
  } else {
    if (mWnd && mNativeDragTarget) {
      ::RevokeDragDrop(mWnd);
      ::CoLockObjectExternal((LPUNKNOWN)mNativeDragTarget, FALSE, TRUE);
      mNativeDragTarget->DragCancel();
      NS_RELEASE(mNativeDragTarget);
    }
  }
}

/**************************************************************
 *
 * SECTION: nsIWidget::CaptureMouse
 *
 * Enables/Disables system mouse capture.
 *
 **************************************************************/

void nsWindow::CaptureMouse(bool aCapture)
{
  TRACKMOUSEEVENT mTrack;
  mTrack.cbSize = sizeof(TRACKMOUSEEVENT);
  mTrack.dwHoverTime = 0;
  mTrack.hwndTrack = mWnd;
  if (aCapture) {
    mTrack.dwFlags = TME_CANCEL | TME_LEAVE;
    ::SetCapture(mWnd);
  } else {
    mTrack.dwFlags = TME_LEAVE;
    ::ReleaseCapture();
  }
  sIsInMouseCapture = aCapture;
  TrackMouseEvent(&mTrack);
}

/**************************************************************
 *
 * SECTION: nsIWidget::CaptureRollupEvents
 *
 * Dealing with event rollup on destroy for popups. Enables &
 * Disables system capture of any and all events that would
 * cause a dropdown to be rolled up.
 *
 **************************************************************/

void
nsWindow::CaptureRollupEvents(nsIRollupListener* aListener, bool aDoCapture)
{
  if (aDoCapture) {
    gRollupListener = aListener;
    if (!sMsgFilterHook && !sCallProcHook && !sCallMouseHook) {
      RegisterSpecialDropdownHooks();
    }
    sProcessHook = true;
  } else {
    gRollupListener = nullptr;
    sProcessHook = false;
    UnregisterSpecialDropdownHooks();
  }
}

/**************************************************************
 *
 * SECTION: nsIWidget::GetAttention
 *
 * Bring this window to the user's attention.
 *
 **************************************************************/

// Draw user's attention to this window until it comes to foreground.
nsresult
nsWindow::GetAttention(int32_t aCycleCount)
{
  // Got window?
  if (!mWnd)
    return NS_ERROR_NOT_INITIALIZED;

  HWND flashWnd = WinUtils::GetTopLevelHWND(mWnd, false, false);
  HWND fgWnd = ::GetForegroundWindow();
  // Don't flash if the flash count is 0 or if the foreground window is our
  // window handle or that of our owned-most window.
  if (aCycleCount == 0 || 
      flashWnd == fgWnd ||
      flashWnd == WinUtils::GetTopLevelHWND(fgWnd, false, false)) {
    return NS_OK;
  }

  DWORD defaultCycleCount = 0;
  ::SystemParametersInfo(SPI_GETFOREGROUNDFLASHCOUNT, 0, &defaultCycleCount, 0);

  FLASHWINFO flashInfo = { sizeof(FLASHWINFO), flashWnd,
    FLASHW_ALL, aCycleCount > 0 ? aCycleCount : defaultCycleCount, 0 };
  ::FlashWindowEx(&flashInfo);

  return NS_OK;
}

void nsWindow::StopFlashing()
{
  HWND flashWnd = mWnd;
  while (HWND ownerWnd = ::GetWindow(flashWnd, GW_OWNER)) {
    flashWnd = ownerWnd;
  }

  FLASHWINFO flashInfo = { sizeof(FLASHWINFO), flashWnd,
    FLASHW_STOP, 0, 0 };
  ::FlashWindowEx(&flashInfo);
}

/**************************************************************
 *
 * SECTION: nsIWidget::HasPendingInputEvent
 *
 * Ask whether there user input events pending.  All input events are
 * included, including those not targeted at this nsIwidget instance.
 *
 **************************************************************/

bool
nsWindow::HasPendingInputEvent()
{
  // If there is pending input or the user is currently
  // moving the window then return true.
  // Note: When the user is moving the window WIN32 spins
  // a separate event loop and input events are not
  // reported to the application.
  if (HIWORD(GetQueueStatus(QS_INPUT)))
    return true;
  GUITHREADINFO guiInfo;
  guiInfo.cbSize = sizeof(GUITHREADINFO);
  if (!GetGUIThreadInfo(GetCurrentThreadId(), &guiInfo))
    return false;
  return GUI_INMOVESIZE == (guiInfo.flags & GUI_INMOVESIZE);
}

/**************************************************************
 *
 * SECTION: nsIWidget::GetLayerManager
 *
 * Get the layer manager associated with this widget.
 *
 **************************************************************/

LayerManager*
nsWindow::GetLayerManager(PLayerTransactionChild* aShadowManager,
                          LayersBackend aBackendHint,
                          LayerManagerPersistence aPersistence)
{
  RECT windowRect;
  ::GetClientRect(mWnd, &windowRect);

  // Try OMTC first.
  if (!mLayerManager && ShouldUseOffMainThreadCompositing()) {
    gfxWindowsPlatform::GetPlatform()->UpdateRenderMode();

    // e10s uses the parameter to pass in the shadow manager from the TabChild
    // so we don't expect to see it there since this doesn't support e10s.
    NS_ASSERTION(aShadowManager == nullptr, "Async Compositor not supported with e10s");
    CreateCompositor();
  }

  if (!mLayerManager) {
    MOZ_ASSERT(!mCompositorSession && !mCompositorBridgeChild);
    MOZ_ASSERT(!mCompositorWidgetDelegate);

    // Ensure we have a widget proxy even if we're not using the compositor,
    // since all our transparent window handling lives there.
    WinCompositorWidgetInitData initData(
      reinterpret_cast<uintptr_t>(mWnd),
      reinterpret_cast<uintptr_t>(static_cast<nsIWidget*>(this)),
      mTransparencyMode);
    // If we're not using the compositor, the options don't actually matter.
    CompositorOptions options(false, false);
    mBasicLayersSurface = new InProcessWinCompositorWidget(initData, options, this);
    mCompositorWidgetDelegate = mBasicLayersSurface;
    mLayerManager = CreateBasicLayerManager();
  }

  NS_ASSERTION(mLayerManager, "Couldn't provide a valid layer manager.");

  return mLayerManager;
}

/**************************************************************
 *
 * SECTION: nsBaseWidget::SetCompositorWidgetDelegate
 *
 * Called to connect the nsWindow to the delegate providing
 * platform compositing API access.
 *
 **************************************************************/

void
nsWindow::SetCompositorWidgetDelegate(CompositorWidgetDelegate* delegate)
{
    if (delegate) {
        mCompositorWidgetDelegate = delegate->AsPlatformSpecificDelegate();
        MOZ_ASSERT(mCompositorWidgetDelegate,
                   "nsWindow::SetCompositorWidgetDelegate called with a non-PlatformCompositorWidgetDelegate");
    } else {
        mCompositorWidgetDelegate = nullptr;
    }
}

/**************************************************************
 *
 * SECTION: nsIWidget::OnDefaultButtonLoaded
 *
 * Called after the dialog is loaded and it has a default button.
 *
 **************************************************************/

nsresult
nsWindow::OnDefaultButtonLoaded(const LayoutDeviceIntRect& aButtonRect)
{
  if (aButtonRect.IsEmpty())
    return NS_OK;

  // Don't snap when we are not active.
  HWND activeWnd = ::GetActiveWindow();
  if (activeWnd != ::GetForegroundWindow() ||
      WinUtils::GetTopLevelHWND(mWnd, true) !=
        WinUtils::GetTopLevelHWND(activeWnd, true)) {
    return NS_OK;
  }

  bool isAlwaysSnapCursor =
    Preferences::GetBool("ui.cursor_snapping.always_enabled", false);

  if (!isAlwaysSnapCursor) {
    BOOL snapDefaultButton;
    if (!::SystemParametersInfo(SPI_GETSNAPTODEFBUTTON, 0,
                                &snapDefaultButton, 0) || !snapDefaultButton)
      return NS_OK;
  }

  LayoutDeviceIntRect widgetRect = GetScreenBounds();
  LayoutDeviceIntRect buttonRect(aButtonRect + widgetRect.TopLeft());

  LayoutDeviceIntPoint centerOfButton(buttonRect.x + buttonRect.width / 2,
                                      buttonRect.y + buttonRect.height / 2);
  // The center of the button can be outside of the widget.
  // E.g., it could be hidden by scrolling.
  if (!widgetRect.Contains(centerOfButton)) {
    return NS_OK;
  }

  if (!::SetCursorPos(centerOfButton.x, centerOfButton.y)) {
    NS_ERROR("SetCursorPos failed");
    return NS_ERROR_FAILURE;
  }
  return NS_OK;
}

void
nsWindow::UpdateThemeGeometries(const nsTArray<ThemeGeometry>& aThemeGeometries)
{
  RefPtr<LayerManager> layerManager = GetLayerManager();
  if (!layerManager) {
    return;
  }

  nsIntRegion clearRegion;
  if (!HasGlass() || !nsUXThemeData::CheckForCompositor()) {
    // Make sure and clear old regions we've set previously. Note HasGlass can be false
    // for glass desktops if the window we are rendering to doesn't make use of glass
    // (e.g. fullscreen browsing).
    layerManager->SetRegionToClear(clearRegion);
    return;
  }

  // On Win10, force show the top border:
  if (IsWin10OrLater() && mCustomNonClient && mSizeMode == nsSizeMode_Normal) {
    RECT rect;
    ::GetWindowRect(mWnd, &rect);
    // We want 1 pixel of border for every whole 100% of scaling
    double borderSize = std::min(1, RoundDown(GetDesktopToDeviceScale().scale));
    clearRegion.Or(clearRegion, gfx::IntRect::Truncate(0, 0, rect.right - rect.left, borderSize));
  }

  if (!IsWin10OrLater()) {
    for (size_t i = 0; i < aThemeGeometries.Length(); i++) {
      if (aThemeGeometries[i].mType == nsNativeThemeWin::eThemeGeometryTypeWindowButtons) {
        LayoutDeviceIntRect bounds = aThemeGeometries[i].mRect;
        clearRegion.Or(clearRegion, gfx::IntRect::Truncate(bounds.X(), bounds.Y(), bounds.Width(), bounds.Height() - 2.0));
        clearRegion.Or(clearRegion, gfx::IntRect::Truncate(bounds.X() + 1.0, bounds.YMost() - 2.0, bounds.Width() - 1.0, 1.0));
        clearRegion.Or(clearRegion, gfx::IntRect::Truncate(bounds.X() + 2.0, bounds.YMost() - 1.0, bounds.Width() - 3.0, 1.0));
      }
    }
  }

  layerManager->SetRegionToClear(clearRegion);
}

uint32_t
nsWindow::GetMaxTouchPoints() const
{
  return WinUtils::GetMaxTouchPoints();
}

/**************************************************************
 **************************************************************
 **
 ** BLOCK: Moz Events
 **
 ** Moz GUI event management. 
 **
 **************************************************************
 **************************************************************/

/**************************************************************
 *
 * SECTION: Mozilla event initialization
 *
 * Helpers for initializing moz events.
 *
 **************************************************************/

// Event initialization
void nsWindow::InitEvent(WidgetGUIEvent& event, LayoutDeviceIntPoint* aPoint)
{
  if (nullptr == aPoint) {     // use the point from the event
    // get the message position in client coordinates
    if (mWnd != nullptr) {
      DWORD pos = ::GetMessagePos();
      POINT cpos;

      cpos.x = GET_X_LPARAM(pos);
      cpos.y = GET_Y_LPARAM(pos);

      ::ScreenToClient(mWnd, &cpos);
      event.mRefPoint = LayoutDeviceIntPoint(cpos.x, cpos.y);
    } else {
      event.mRefPoint = LayoutDeviceIntPoint(0, 0);
    }
  } else {
    // use the point override if provided
    event.mRefPoint = *aPoint;
  }

  event.AssignEventTime(CurrentMessageWidgetEventTime());
}

WidgetEventTime
nsWindow::CurrentMessageWidgetEventTime() const
{
  LONG messageTime = ::GetMessageTime();
  return WidgetEventTime(messageTime, GetMessageTimeStamp(messageTime));
}

/**************************************************************
 *
 * SECTION: Moz event dispatch helpers
 *
 * Helpers for dispatching different types of moz events.
 *
 **************************************************************/

// Main event dispatch. Invokes callback and ProcessEvent method on
// Event Listener object. Part of nsIWidget.
nsresult
nsWindow::DispatchEvent(WidgetGUIEvent* event, nsEventStatus& aStatus)
{
#ifdef WIDGET_DEBUG_OUTPUT
  debug_DumpEvent(stdout,
                  event->mWidget,
                  event,
                  "something",
                  (int32_t) mWnd);
#endif // WIDGET_DEBUG_OUTPUT

  aStatus = nsEventStatus_eIgnore;

  // Top level windows can have a view attached which requires events be sent
  // to the underlying base window and the view. Added when we combined the
  // base chrome window with the main content child for nc client area (title
  // bar) rendering.
  if (mAttachedWidgetListener) {
    aStatus = mAttachedWidgetListener->HandleEvent(event, mUseAttachedEvents);
  }
  else if (mWidgetListener) {
    aStatus = mWidgetListener->HandleEvent(event, mUseAttachedEvents);
  }

  // the window can be destroyed during processing of seemingly innocuous events like, say,
  // mousedowns due to the magic of scripting. mousedowns will return nsEventStatus_eIgnore,
  // which causes problems with the deleted window. therefore:
  if (mOnDestroyCalled)
    aStatus = nsEventStatus_eConsumeNoDefault;
  return NS_OK;
}

bool nsWindow::DispatchStandardEvent(EventMessage aMsg)
{
  WidgetGUIEvent event(true, aMsg, this);
  InitEvent(event);

  bool result = DispatchWindowEvent(&event);
  return result;
}

bool nsWindow::DispatchKeyboardEvent(WidgetKeyboardEvent* event)
{
  nsEventStatus status = DispatchInputEvent(event);
  return ConvertStatus(status);
}

bool nsWindow::DispatchContentCommandEvent(WidgetContentCommandEvent* aEvent)
{
  nsEventStatus status;
  DispatchEvent(aEvent, status);
  return ConvertStatus(status);
}

bool nsWindow::DispatchWheelEvent(WidgetWheelEvent* aEvent)
{
  nsEventStatus status = DispatchInputEvent(aEvent->AsInputEvent());
  return ConvertStatus(status);
}

bool nsWindow::DispatchWindowEvent(WidgetGUIEvent* event)
{
  nsEventStatus status;
  DispatchEvent(event, status);
  return ConvertStatus(status);
}

bool nsWindow::DispatchWindowEvent(WidgetGUIEvent* event,
                                   nsEventStatus& aStatus)
{
  DispatchEvent(event, aStatus);
  return ConvertStatus(aStatus);
}

// Recursively dispatch synchronous paints for nsIWidget
// descendants with invalidated rectangles.
BOOL CALLBACK nsWindow::DispatchStarvedPaints(HWND aWnd, LPARAM aMsg)
{
  LONG_PTR proc = ::GetWindowLongPtrW(aWnd, GWLP_WNDPROC);
  if (proc == (LONG_PTR)&nsWindow::WindowProc) {
    // its one of our windows so check to see if it has a
    // invalidated rect. If it does. Dispatch a synchronous
    // paint.
    if (GetUpdateRect(aWnd, nullptr, FALSE))
      VERIFY(::UpdateWindow(aWnd));
  }
  return TRUE;
}

// Check for pending paints and dispatch any pending paint
// messages for any nsIWidget which is a descendant of the
// top-level window that *this* window is embedded within.
//
// Note: We do not dispatch pending paint messages for non
// nsIWidget managed windows.
void nsWindow::DispatchPendingEvents()
{
  if (mPainting) {
    NS_WARNING("We were asked to dispatch pending events during painting, "
               "denying since that's unsafe.");
    return;
  }

  // We need to ensure that reflow events do not get starved.
  // At the same time, we don't want to recurse through here
  // as that would prevent us from dispatching starved paints.
  static int recursionBlocker = 0;
  if (recursionBlocker++ == 0) {
    NS_ProcessPendingEvents(nullptr, PR_MillisecondsToInterval(100));
    --recursionBlocker;
  }

  // Quickly check to see if there are any paint events pending,
  // but only dispatch them if it has been long enough since the
  // last paint completed.
  if (::GetQueueStatus(QS_PAINT) &&
      ((TimeStamp::Now() - mLastPaintEndTime).ToMilliseconds() >= 50)) {
    // Find the top level window.
    HWND topWnd = WinUtils::GetTopLevelHWND(mWnd);

    // Dispatch pending paints for topWnd and all its descendant windows.
    // Note: EnumChildWindows enumerates all descendant windows not just
    // the children (but not the window itself).
    nsWindow::DispatchStarvedPaints(topWnd, 0);
    ::EnumChildWindows(topWnd, nsWindow::DispatchStarvedPaints, 0);
  }
}

bool nsWindow::DispatchPluginEvent(UINT aMessage,
                                     WPARAM aWParam,
                                     LPARAM aLParam,
                                     bool aDispatchPendingEvents)
{
  bool ret = nsWindowBase::DispatchPluginEvent(
               WinUtils::InitMSG(aMessage, aWParam, aLParam, mWnd));
  if (aDispatchPendingEvents && !Destroyed()) {
    DispatchPendingEvents();
  }
  return ret;
}

// Deal with all sort of mouse event
bool
nsWindow::DispatchMouseEvent(EventMessage aEventMessage, WPARAM wParam,
                             LPARAM lParam, bool aIsContextMenuKey,
                             int16_t aButton, uint16_t aInputSource,
                             WinPointerInfo* aPointerInfo)
{
  enum
  {
    eUnset,
    ePrecise,
    eTouch
  };
  static int sTouchInputActiveState = eUnset;
  bool result = false;

  UserActivity();

  if (!mWidgetListener) {
    return result;
  }

  LayoutDeviceIntPoint eventPoint(GET_X_LPARAM(lParam), GET_Y_LPARAM(lParam));
  LayoutDeviceIntPoint mpScreen = eventPoint + WidgetToScreenOffset();

  // Suppress mouse moves caused by widget creation. Make sure to do this early
  // so that we update sLastMouseMovePoint even for touch-induced mousemove events.
  if (aEventMessage == eMouseMove) {
    if ((sLastMouseMovePoint.x == mpScreen.x) && (sLastMouseMovePoint.y == mpScreen.y)) {
      return result;
    }
    sLastMouseMovePoint.x = mpScreen.x;
    sLastMouseMovePoint.y = mpScreen.y;
  }

  if (WinUtils::GetIsMouseFromTouch(aEventMessage)) {
    if (aEventMessage == eMouseDown) {
      Telemetry::Accumulate(Telemetry::FX_TOUCH_USED, 1);
    }

    // Fire an observer when the user initially touches a touch screen. Front end
    // uses this to modify UX.
    if (sTouchInputActiveState != eTouch) {
      sTouchInputActiveState = eTouch;
      nsCOMPtr<nsIObserverService> obsServ =
        mozilla::services::GetObserverService();
      obsServ->NotifyObservers(nullptr, "touch-input-detected", nullptr);
    }

    if (mTouchWindow) {
      // If mTouchWindow is true, then we must have APZ enabled and be
      // feeding it raw touch events. In that case we don't need to
      // send touch-generated mouse events to content. The only exception is
      // the touch-generated mouse double-click, which is used to start off the
      // touch-based drag-and-drop gesture.
      MOZ_ASSERT(mAPZC);
      if (aEventMessage == eMouseDoubleClick) {
        aEventMessage = eMouseTouchDrag;
      } else {
        return result;
      }
<<<<<<< HEAD
=======
    }
  } else {
    // Fire an observer when the user initially uses a mouse or pen.
    if (sTouchInputActiveState != ePrecise) {
      sTouchInputActiveState = ePrecise;
      nsCOMPtr<nsIObserverService> obsServ =
        mozilla::services::GetObserverService();
      obsServ->NotifyObservers(nullptr, "precise-input-detected", nullptr);
>>>>>>> a17af05f
    }
  }

  uint32_t pointerId = aPointerInfo ? aPointerInfo->pointerId :
                                      MOUSE_POINTERID();

  // Since it is unclear whether a user will use the digitizer,
  // Postpone initialization until first PEN message will be found.
  if (nsIDOMMouseEvent::MOZ_SOURCE_PEN == aInputSource
      // Messages should be only at topLevel window.
      && nsWindowType::eWindowType_toplevel == mWindowType
      // Currently this scheme is used only when pointer events is enabled.
      && gfxPrefs::PointerEventsEnabled() && InkCollector::sInkCollector) {
    InkCollector::sInkCollector->SetTarget(mWnd);
    InkCollector::sInkCollector->SetPointerId(pointerId);
  }

  switch (aEventMessage) {
    case eMouseDown:
      CaptureMouse(true);
      break;

    // eMouseMove and eMouseExitFromWidget are here because we need to make
    // sure capture flag isn't left on after a drag where we wouldn't see a
    // button up message (see bug 324131).
    case eMouseUp:
    case eMouseMove:
    case eMouseExitFromWidget:
      if (!(wParam & (MK_LBUTTON | MK_MBUTTON | MK_RBUTTON)) && sIsInMouseCapture)
        CaptureMouse(false);
      break;

    default:
      break;

  } // switch

  WidgetMouseEvent event(true, aEventMessage, this, WidgetMouseEvent::eReal,
                         aIsContextMenuKey ? WidgetMouseEvent::eContextMenuKey :
                                             WidgetMouseEvent::eNormal);
  if (aEventMessage == eContextMenu && aIsContextMenuKey) {
    LayoutDeviceIntPoint zero(0, 0);
    InitEvent(event, &zero);
  } else {
    InitEvent(event, &eventPoint);
  }

  ModifierKeyState modifierKeyState;
  modifierKeyState.InitInputEvent(event);

  // eContextMenu with Shift state is special.  It won't fire "contextmenu"
  // event in the web content for blocking web content to prevent its default.
  // However, Shift+F10 is a standard shortcut key on Windows.  Therefore,
  // this should not block web page to prevent its default.  I.e., it should
  // behave same as ContextMenu key without Shift key.
  // XXX Should we allow to block web page to prevent its default with
  //     Ctrl+Shift+F10 or Alt+Shift+F10 instead?
  if (aEventMessage == eContextMenu && aIsContextMenuKey && event.IsShift() &&
      NativeKey::LastKeyMSG().message == WM_SYSKEYDOWN &&
      NativeKey::LastKeyMSG().wParam == VK_F10) {
    event.mModifiers &= ~MODIFIER_SHIFT;
  }

  event.button    = aButton;
  event.inputSource = aInputSource;
  if (aPointerInfo) {
    // Mouse events from Windows WM_POINTER*. Fill more information in
    // WidgetMouseEvent.
    event.AssignPointerHelperData(*aPointerInfo);
    event.pressure = aPointerInfo->mPressure;
    event.buttons = aPointerInfo->mButtons;
  } else {
    // If we get here the mouse events must be from non-touch sources, so
    // convert it to pointer events as well
    event.convertToPointer = true;
    event.pointerId = pointerId;
  }

  bool insideMovementThreshold = (DeprecatedAbs(sLastMousePoint.x - eventPoint.x) < (short)::GetSystemMetrics(SM_CXDOUBLECLK)) &&
                                   (DeprecatedAbs(sLastMousePoint.y - eventPoint.y) < (short)::GetSystemMetrics(SM_CYDOUBLECLK));

  BYTE eventButton;
  switch (aButton) {
    case WidgetMouseEvent::eLeftButton:
      eventButton = VK_LBUTTON;
      break;
    case WidgetMouseEvent::eMiddleButton:
      eventButton = VK_MBUTTON;
      break;
    case WidgetMouseEvent::eRightButton:
      eventButton = VK_RBUTTON;
      break;
    default:
      eventButton = 0;
      break;
  }

  // Doubleclicks are used to set the click count, then changed to mousedowns
  // We're going to time double-clicks from mouse *up* to next mouse *down*
  LONG curMsgTime = ::GetMessageTime();

  switch (aEventMessage) {
    case eMouseDoubleClick:
      event.mMessage = eMouseDown;
      event.button = aButton;
      sLastClickCount = 2;
      sLastMouseDownTime = curMsgTime;
      break;
    case eMouseUp:
      // remember when this happened for the next mouse down
      sLastMousePoint.x = eventPoint.x;
      sLastMousePoint.y = eventPoint.y;
      sLastMouseButton = eventButton;
      break;
    case eMouseDown:
      // now look to see if we want to convert this to a double- or triple-click
      if (((curMsgTime - sLastMouseDownTime) < (LONG)::GetDoubleClickTime()) &&
          insideMovementThreshold &&
          eventButton == sLastMouseButton) {
        sLastClickCount ++;
      } else {
        // reset the click count, to count *this* click
        sLastClickCount = 1;
      }
      // Set last Click time on MouseDown only
      sLastMouseDownTime = curMsgTime;
      break;
    case eMouseMove:
      if (!insideMovementThreshold) {
        sLastClickCount = 0;
      }
      break;
    case eMouseExitFromWidget:
      event.mExitFrom =
        IsTopLevelMouseExit(mWnd) ? WidgetMouseEvent::eTopLevel :
                                    WidgetMouseEvent::eChild;
      break;
    default:
      break;
  }
  event.mClickCount = sLastClickCount;

#ifdef NS_DEBUG_XX
  MOZ_LOG(gWindowsLog, LogLevel::Info,
         ("Msg Time: %d Click Count: %d\n", curMsgTime, event.mClickCount));
#endif

  NPEvent pluginEvent;

  switch (aEventMessage) {
    case eMouseDown:
      switch (aButton) {
        case WidgetMouseEvent::eLeftButton:
          pluginEvent.event = WM_LBUTTONDOWN;
          break;
        case WidgetMouseEvent::eMiddleButton:
          pluginEvent.event = WM_MBUTTONDOWN;
          break;
        case WidgetMouseEvent::eRightButton:
          pluginEvent.event = WM_RBUTTONDOWN;
          break;
        default:
          break;
      }
      break;
    case eMouseUp:
      switch (aButton) {
        case WidgetMouseEvent::eLeftButton:
          pluginEvent.event = WM_LBUTTONUP;
          break;
        case WidgetMouseEvent::eMiddleButton:
          pluginEvent.event = WM_MBUTTONUP;
          break;
        case WidgetMouseEvent::eRightButton:
          pluginEvent.event = WM_RBUTTONUP;
          break;
        default:
          break;
      }
      break;
    case eMouseDoubleClick:
      switch (aButton) {
        case WidgetMouseEvent::eLeftButton:
          pluginEvent.event = WM_LBUTTONDBLCLK;
          break;
        case WidgetMouseEvent::eMiddleButton:
          pluginEvent.event = WM_MBUTTONDBLCLK;
          break;
        case WidgetMouseEvent::eRightButton:
          pluginEvent.event = WM_RBUTTONDBLCLK;
          break;
        default:
          break;
      }
      break;
    case eMouseMove:
      pluginEvent.event = WM_MOUSEMOVE;
      break;
    case eMouseExitFromWidget:
      pluginEvent.event = WM_MOUSELEAVE;
      break;
    default:
      pluginEvent.event = WM_NULL;
      break;
  }

  pluginEvent.wParam = wParam;     // plugins NEED raw OS event flags!
  pluginEvent.lParam = lParam;

  event.mPluginEvent.Copy(pluginEvent);

  // call the event callback
  if (mWidgetListener) {
    if (aEventMessage == eMouseMove) {
      LayoutDeviceIntRect rect = GetBounds();
      rect.x = 0;
      rect.y = 0;

      if (rect.Contains(event.mRefPoint)) {
        if (sCurrentWindow == nullptr || sCurrentWindow != this) {
          if ((nullptr != sCurrentWindow) && (!sCurrentWindow->mInDtor)) {
            LPARAM pos = sCurrentWindow->lParamToClient(lParamToScreen(lParam));
            sCurrentWindow->DispatchMouseEvent(eMouseExitFromWidget,
                                               wParam, pos, false, 
                                               WidgetMouseEvent::eLeftButton,
                                               aInputSource, aPointerInfo);
          }
          sCurrentWindow = this;
          if (!mInDtor) {
            LPARAM pos = sCurrentWindow->lParamToClient(lParamToScreen(lParam));
            sCurrentWindow->DispatchMouseEvent(eMouseEnterIntoWidget,
                                               wParam, pos, false,
                                               WidgetMouseEvent::eLeftButton,
                                               aInputSource, aPointerInfo);
          }
        }
      }
    } else if (aEventMessage == eMouseExitFromWidget) {
      sMouseExitwParam = wParam;
      sMouseExitlParamScreen = lParamToScreen(lParam);
      if (sCurrentWindow == this) {
        sCurrentWindow = nullptr;
      }
    }

    result = ConvertStatus(DispatchInputEvent(&event));

    // Release the widget with NS_IF_RELEASE() just in case
    // the context menu key code in EventListenerManager::HandleEvent()
    // released it already.
    return result;
  }

  return result;
}

void nsWindow::DispatchFocusToTopLevelWindow(bool aIsActivate)
{
  if (aIsActivate)
    sJustGotActivate = false;
  sJustGotDeactivate = false;

  // retrive the toplevel window or dialog
  HWND curWnd = mWnd;
  HWND toplevelWnd = nullptr;
  while (curWnd) {
    toplevelWnd = curWnd;

    nsWindow *win = WinUtils::GetNSWindowPtr(curWnd);
    if (win) {
      nsWindowType wintype = win->WindowType();
      if (wintype == eWindowType_toplevel || wintype == eWindowType_dialog)
        break;
    }

    curWnd = ::GetParent(curWnd); // Parent or owner (if has no parent)
  }

  if (toplevelWnd) {
    nsWindow *win = WinUtils::GetNSWindowPtr(toplevelWnd);
    if (win && win->mWidgetListener) {
      if (aIsActivate) {
        win->mWidgetListener->WindowActivated();
      } else {
        if (!win->BlurEventsSuppressed()) {
          win->mWidgetListener->WindowDeactivated();
        }
      }
    }
  }
}

bool nsWindow::IsTopLevelMouseExit(HWND aWnd)
{
  DWORD pos = ::GetMessagePos();
  POINT mp;
  mp.x = GET_X_LPARAM(pos);
  mp.y = GET_Y_LPARAM(pos);
  HWND mouseWnd = ::WindowFromPoint(mp);

  // WinUtils::GetTopLevelHWND() will return a HWND for the window frame
  // (which includes the non-client area).  If the mouse has moved into
  // the non-client area, we should treat it as a top-level exit.
  HWND mouseTopLevel = WinUtils::GetTopLevelHWND(mouseWnd);
  if (mouseWnd == mouseTopLevel)
    return true;

  return WinUtils::GetTopLevelHWND(aWnd) != mouseTopLevel;
}

bool nsWindow::BlurEventsSuppressed()
{
  // are they suppressed in this window?
  if (mBlurSuppressLevel > 0)
    return true;

  // are they suppressed by any container widget?
  HWND parentWnd = ::GetParent(mWnd);
  if (parentWnd) {
    nsWindow *parent = WinUtils::GetNSWindowPtr(parentWnd);
    if (parent)
      return parent->BlurEventsSuppressed();
  }
  return false;
}

// In some circumstances (opening dependent windows) it makes more sense
// (and fixes a crash bug) to not blur the parent window. Called from
// nsFilePicker.
void nsWindow::SuppressBlurEvents(bool aSuppress)
{
  if (aSuppress)
    ++mBlurSuppressLevel; // for this widget
  else {
    NS_ASSERTION(mBlurSuppressLevel > 0, "unbalanced blur event suppression");
    if (mBlurSuppressLevel > 0)
      --mBlurSuppressLevel;
  }
}

bool nsWindow::ConvertStatus(nsEventStatus aStatus)
{
  return aStatus == nsEventStatus_eConsumeNoDefault;
}

/**************************************************************
 *
 * SECTION: IPC
 *
 * IPC related helpers.
 *
 **************************************************************/

// static
bool
nsWindow::IsAsyncResponseEvent(UINT aMsg, LRESULT& aResult)
{
  switch(aMsg) {
    case WM_SETFOCUS:
    case WM_KILLFOCUS:
    case WM_ENABLE:
    case WM_WINDOWPOSCHANGING:
    case WM_WINDOWPOSCHANGED:
    case WM_PARENTNOTIFY:
    case WM_ACTIVATEAPP:
    case WM_NCACTIVATE:
    case WM_ACTIVATE:
    case WM_CHILDACTIVATE:
    case WM_IME_SETCONTEXT:
    case WM_IME_NOTIFY:
    case WM_SHOWWINDOW:
    case WM_CANCELMODE:
    case WM_MOUSEACTIVATE:
    case WM_CONTEXTMENU:
      aResult = 0;
    return true;

    case WM_SETTINGCHANGE:
    case WM_SETCURSOR:
    return false;
  }

#ifdef DEBUG
  char szBuf[200];
  sprintf(szBuf,
    "An unhandled ISMEX_SEND message was received during spin loop! (%X)", aMsg);
  NS_WARNING(szBuf);
#endif

  return false;
}

void
nsWindow::IPCWindowProcHandler(UINT& msg, WPARAM& wParam, LPARAM& lParam)
{
  MOZ_ASSERT_IF(msg != WM_GETOBJECT,
                !mozilla::ipc::MessageChannel::IsPumpingMessages() ||
                mozilla::ipc::SuppressedNeuteringRegion::IsNeuteringSuppressed());

  // Modal UI being displayed in windowless plugins.
  if (mozilla::ipc::MessageChannel::IsSpinLoopActive() &&
      (InSendMessageEx(nullptr) & (ISMEX_REPLIED|ISMEX_SEND)) == ISMEX_SEND) {
    LRESULT res;
    if (IsAsyncResponseEvent(msg, res)) {
      ReplyMessage(res);
    }
    return;
  }

  // Handle certain sync plugin events sent to the parent which
  // trigger ipc calls that result in deadlocks.

  DWORD dwResult = 0;
  bool handled = false;

  switch(msg) {
    // Windowless flash sending WM_ACTIVATE events to the main window
    // via calls to ShowWindow.
    case WM_ACTIVATE:
      if (lParam != 0 && LOWORD(wParam) == WA_ACTIVE &&
          IsWindow((HWND)lParam)) {
        // Check for Adobe Reader X sync activate message from their
        // helper window and ignore. Fixes an annoying focus problem.
        if ((InSendMessageEx(nullptr) & (ISMEX_REPLIED|ISMEX_SEND)) == ISMEX_SEND) {
          wchar_t szClass[10];
          HWND focusWnd = (HWND)lParam;
          if (IsWindowVisible(focusWnd) &&
              GetClassNameW(focusWnd, szClass,
                            sizeof(szClass)/sizeof(char16_t)) &&
              !wcscmp(szClass, L"Edit") &&
              !WinUtils::IsOurProcessWindow(focusWnd)) {
            break;
          }
        }
        handled = true;
      }
    break;
    // Plugins taking or losing focus triggering focus app messages.
    case WM_SETFOCUS:
    case WM_KILLFOCUS:
    // Windowed plugins that pass sys key events to defwndproc generate
    // WM_SYSCOMMAND events to the main window.
    case WM_SYSCOMMAND:
    // Windowed plugins that fire context menu selection events to parent
    // windows.
    case WM_CONTEXTMENU:
    // IME events fired as a result of synchronous focus changes
    case WM_IME_SETCONTEXT:
      handled = true;
    break;
  }

  if (handled &&
      (InSendMessageEx(nullptr) & (ISMEX_REPLIED|ISMEX_SEND)) == ISMEX_SEND) {
    ReplyMessage(dwResult);
  }
}

/**************************************************************
 **************************************************************
 **
 ** BLOCK: Native events
 **
 ** Main Windows message handlers and OnXXX handlers for
 ** Windows event handling.
 **
 **************************************************************
 **************************************************************/

/**************************************************************
 *
 * SECTION: Wind proc.
 *
 * The main Windows event procedures and associated
 * message processing methods.
 *
 **************************************************************/

static bool
DisplaySystemMenu(HWND hWnd, nsSizeMode sizeMode, bool isRtl, int32_t x, int32_t y)
{
  HMENU hMenu = GetSystemMenu(hWnd, FALSE);
  if (hMenu) {
    MENUITEMINFO mii;
    mii.cbSize = sizeof(MENUITEMINFO);
    mii.fMask = MIIM_STATE;
    mii.fType = 0;

    // update the options
    mii.fState = MF_ENABLED;
    SetMenuItemInfo(hMenu, SC_RESTORE, FALSE, &mii);
    SetMenuItemInfo(hMenu, SC_SIZE, FALSE, &mii);
    SetMenuItemInfo(hMenu, SC_MOVE, FALSE, &mii);
    SetMenuItemInfo(hMenu, SC_MAXIMIZE, FALSE, &mii);
    SetMenuItemInfo(hMenu, SC_MINIMIZE, FALSE, &mii);

    mii.fState = MF_GRAYED;
    switch(sizeMode) {
      case nsSizeMode_Fullscreen:
        // intentional fall through
      case nsSizeMode_Maximized:
        SetMenuItemInfo(hMenu, SC_SIZE, FALSE, &mii);
        SetMenuItemInfo(hMenu, SC_MOVE, FALSE, &mii);
        SetMenuItemInfo(hMenu, SC_MAXIMIZE, FALSE, &mii);
        break;
      case nsSizeMode_Minimized:
        SetMenuItemInfo(hMenu, SC_MINIMIZE, FALSE, &mii);
        break;
      case nsSizeMode_Normal:
        SetMenuItemInfo(hMenu, SC_RESTORE, FALSE, &mii);
        break;
    }
    LPARAM cmd =
      TrackPopupMenu(hMenu,
                     (TPM_LEFTBUTTON|TPM_RIGHTBUTTON|
                      TPM_RETURNCMD|TPM_TOPALIGN|
                      (isRtl ? TPM_RIGHTALIGN : TPM_LEFTALIGN)),
                     x, y, 0, hWnd, nullptr);
    if (cmd) {
      PostMessage(hWnd, WM_SYSCOMMAND, cmd, 0);
      return true;
    }
  }
  return false;
}

inline static mozilla::HangMonitor::ActivityType ActivityTypeForMessage(UINT msg)
{
  if ((msg >= WM_KEYFIRST && msg <= WM_IME_KEYLAST) ||
      (msg >= WM_MOUSEFIRST && msg <= WM_MOUSELAST) ||
      (msg >= MOZ_WM_MOUSEWHEEL_FIRST && msg <= MOZ_WM_MOUSEWHEEL_LAST) ||
      (msg >= NS_WM_IMEFIRST && msg <= NS_WM_IMELAST)) {
    return mozilla::HangMonitor::kUIActivity;
  }

  // This may not actually be right, but we don't want to reset the timer if
  // we're not actually processing a UI message.
  return mozilla::HangMonitor::kActivityUIAVail;
}

// The WndProc procedure for all nsWindows in this toolkit. This merely catches
// exceptions and passes the real work to WindowProcInternal. See bug 587406
// and http://msdn.microsoft.com/en-us/library/ms633573%28VS.85%29.aspx
LRESULT CALLBACK nsWindow::WindowProc(HWND hWnd, UINT msg, WPARAM wParam, LPARAM lParam)
{
  mozilla::ipc::CancelCPOWs();

  HangMonitor::NotifyActivity(ActivityTypeForMessage(msg));

  return mozilla::CallWindowProcCrashProtected(WindowProcInternal, hWnd, msg, wParam, lParam);
}

LRESULT CALLBACK nsWindow::WindowProcInternal(HWND hWnd, UINT msg, WPARAM wParam, LPARAM lParam)
{
  if (::GetWindowLongPtrW(hWnd, GWLP_ID) == eFakeTrackPointScrollableID) {
    // This message was sent to the FAKETRACKPOINTSCROLLABLE.
    if (msg == WM_HSCROLL) {
      // Route WM_HSCROLL messages to the main window.
      hWnd = ::GetParent(::GetParent(hWnd));
    } else {
      // Handle all other messages with its original window procedure.
      WNDPROC prevWindowProc = (WNDPROC)::GetWindowLongPtr(hWnd, GWLP_USERDATA);
      return ::CallWindowProcW(prevWindowProc, hWnd, msg, wParam, lParam);
    }
  }

  if (msg == MOZ_WM_TRACE) {
    // This is a tracer event for measuring event loop latency.
    // See WidgetTraceEvent.cpp for more details.
    mozilla::SignalTracerThread();
    return 0;
  }

  // Get the window which caused the event and ask it to process the message
  nsWindow *targetWindow = WinUtils::GetNSWindowPtr(hWnd);
  NS_ASSERTION(targetWindow, "nsWindow* is null!");
  if (!targetWindow)
    return ::DefWindowProcW(hWnd, msg, wParam, lParam);

  // Hold the window for the life of this method, in case it gets
  // destroyed during processing, unless we're in the dtor already.
  nsCOMPtr<nsIWidget> kungFuDeathGrip;
  if (!targetWindow->mInDtor)
    kungFuDeathGrip = targetWindow;

  targetWindow->IPCWindowProcHandler(msg, wParam, lParam);

  // Create this here so that we store the last rolled up popup until after
  // the event has been processed.
  nsAutoRollup autoRollup;

  LRESULT popupHandlingResult;
  if (DealWithPopups(hWnd, msg, wParam, lParam, &popupHandlingResult))
    return popupHandlingResult;

  // Call ProcessMessage
  LRESULT retValue;
  if (targetWindow->ProcessMessage(msg, wParam, lParam, &retValue)) {
    return retValue;
  }

  LRESULT res = ::CallWindowProcW(targetWindow->GetPrevWindowProc(),
                                  hWnd, msg, wParam, lParam);

  return res;
}

// The main windows message processing method for plugins.
// The result means whether this method processed the native
// event for plugin. If false, the native event should be
// processed by the caller self.
bool
nsWindow::ProcessMessageForPlugin(const MSG &aMsg,
                                  MSGResult& aResult)
{
  aResult.mResult = 0;
  aResult.mConsumed = true;

  bool eventDispatched = false;
  switch (aMsg.message) {
    case WM_CHAR:
    case WM_SYSCHAR:
      aResult.mResult = ProcessCharMessage(aMsg, &eventDispatched);
      break;

    case WM_KEYUP:
    case WM_SYSKEYUP:
      aResult.mResult = ProcessKeyUpMessage(aMsg, &eventDispatched);
      break;

    case WM_KEYDOWN:
    case WM_SYSKEYDOWN:
      aResult.mResult = ProcessKeyDownMessage(aMsg, &eventDispatched);
      break;

    case WM_DEADCHAR:
    case WM_SYSDEADCHAR:

    case WM_CUT:
    case WM_COPY:
    case WM_PASTE:
    case WM_CLEAR:
    case WM_UNDO:
      break;

    default:
      return false;
  }

  if (!eventDispatched) {
    aResult.mConsumed = nsWindowBase::DispatchPluginEvent(aMsg);
  }
  if (!Destroyed()) {
    DispatchPendingEvents();
  }
  return true;
}

static void ForceFontUpdate()
{
  // update device context font cache
  // Dirty but easiest way:
  // Changing nsIPrefBranch entry which triggers callbacks
  // and flows into calling mDeviceContext->FlushFontCache()
  // to update the font cache in all the instance of Browsers
  static const char kPrefName[] = "font.internaluseonly.changed";
  bool fontInternalChange =
    Preferences::GetBool(kPrefName, false);
  Preferences::SetBool(kPrefName, !fontInternalChange);
}

static bool CleartypeSettingChanged()
{
  static int currentQuality = -1;
  BYTE quality = cairo_win32_get_system_text_quality();

  if (currentQuality == quality)
    return false;

  if (currentQuality < 0) {
    currentQuality = quality;
    return false;
  }
  currentQuality = quality;
  return true;
}

bool
nsWindow::ExternalHandlerProcessMessage(UINT aMessage,
                                        WPARAM& aWParam,
                                        LPARAM& aLParam,
                                        MSGResult& aResult)
{
  if (mWindowHook.Notify(mWnd, aMessage, aWParam, aLParam, aResult)) {
    return true;
  }

  if (IMEHandler::ProcessMessage(this, aMessage, aWParam, aLParam, aResult)) {
    return true;
  }

  if (MouseScrollHandler::ProcessMessage(this, aMessage, aWParam, aLParam,
                                         aResult)) {
    return true;
  }

  if (PluginHasFocus()) {
    MSG nativeMsg = WinUtils::InitMSG(aMessage, aWParam, aLParam, mWnd);
    if (ProcessMessageForPlugin(nativeMsg, aResult)) {
      return true;
    }
  }

  return false;
}

/**
 * the _exit() call is not a safe way to terminate your own process on
 * Windows, because _exit runs DLL detach callbacks which run static
 * destructors for xul.dll.
 *
 * This method terminates the current process without those issues.
 */
static void
ExitThisProcessSafely()
{
  HANDLE process = GetCurrentProcess();
  if (TerminateProcess(GetCurrentProcess(), 0)) {
    // TerminateProcess is asynchronous, so we wait on our own process handle
    WaitForSingleObject(process, INFINITE);
  }
  MOZ_CRASH("Just in case extremis crash in ExitThisProcessSafely.");
}

// The main windows message processing method.
bool
nsWindow::ProcessMessage(UINT msg, WPARAM& wParam, LPARAM& lParam,
                         LRESULT *aRetValue)
{
#if defined(EVENT_DEBUG_OUTPUT)
  // First param shows all events, second param indicates whether
  // to show mouse move events. See nsWindowDbg for details.
  PrintEvent(msg, SHOW_REPEAT_EVENTS, SHOW_MOUSEMOVE_EVENTS);
#endif

  MSGResult msgResult(aRetValue);
  if (ExternalHandlerProcessMessage(msg, wParam, lParam, msgResult)) {
    return (msgResult.mConsumed || !mWnd);
  }

  bool result = false;    // call the default nsWindow proc
  *aRetValue = 0;

  // Glass hit testing w/custom transparent margins
  LRESULT dwmHitResult;
  if (mCustomNonClient &&
      nsUXThemeData::CheckForCompositor() &&
      /* We don't do this for win10 glass with a custom titlebar,
       * in order to avoid the caption buttons breaking. */
      !(IsWin10OrLater() && HasGlass()) &&
      DwmDefWindowProc(mWnd, msg, wParam, lParam, &dwmHitResult)) {
    *aRetValue = dwmHitResult;
    return true;
  }

  // (Large blocks of code should be broken out into OnEvent handlers.)
  switch (msg) {
    // WM_QUERYENDSESSION must be handled by all windows.
    // Otherwise Windows thinks the window can just be killed at will.
    case WM_QUERYENDSESSION:
      if (sCanQuit == TRI_UNKNOWN)
      {
        // Ask if it's ok to quit, and store the answer until we
        // get WM_ENDSESSION signaling the round is complete.
        nsCOMPtr<nsIObserverService> obsServ =
          mozilla::services::GetObserverService();
        nsCOMPtr<nsISupportsPRBool> cancelQuit =
          do_CreateInstance(NS_SUPPORTS_PRBOOL_CONTRACTID);
        cancelQuit->SetData(false);
        obsServ->NotifyObservers(cancelQuit, "quit-application-requested", nullptr);

        bool abortQuit;
        cancelQuit->GetData(&abortQuit);
        sCanQuit = abortQuit ? TRI_FALSE : TRI_TRUE;
      }
      *aRetValue = sCanQuit ? TRUE : FALSE;
      result = true;
      break;

    case MOZ_WM_STARTA11Y:
#if defined(ACCESSIBILITY)
      (void*)GetAccessible();
      result = true;
#else
      result = false;
#endif
      break;

    case WM_ENDSESSION:
    case MOZ_WM_APP_QUIT:
      if (msg == MOZ_WM_APP_QUIT || (wParam == TRUE && sCanQuit == TRI_TRUE))
      {
        // Let's fake a shutdown sequence without actually closing windows etc.
        // to avoid Windows killing us in the middle. A proper shutdown would
        // require having a chance to pump some messages. Unfortunately
        // Windows won't let us do that. Bug 212316.
        nsCOMPtr<nsIObserverService> obsServ =
          mozilla::services::GetObserverService();
        const char16_t* context = u"shutdown-persist";
        const char16_t* syncShutdown = u"syncShutdown";
        obsServ->NotifyObservers(nullptr, "quit-application-granted", syncShutdown);
        obsServ->NotifyObservers(nullptr, "quit-application-forced", nullptr);
        obsServ->NotifyObservers(nullptr, "quit-application", nullptr);
        obsServ->NotifyObservers(nullptr, "profile-change-net-teardown", context);
        obsServ->NotifyObservers(nullptr, "profile-change-teardown", context);
        obsServ->NotifyObservers(nullptr, "profile-before-change", context);
        obsServ->NotifyObservers(nullptr, "profile-before-change-qm", context);
        obsServ->NotifyObservers(nullptr, "profile-before-change-telemetry", context);
<<<<<<< HEAD
        // Then a controlled but very quick exit.
        _exit(0);
=======
        ExitThisProcessSafely();
>>>>>>> a17af05f
      }
      sCanQuit = TRI_UNKNOWN;
      result = true;
      break;

    case WM_SYSCOLORCHANGE:
      OnSysColorChanged();
      break;

    case WM_THEMECHANGED:
    {
      // Update non-client margin offsets 
      UpdateNonClientMargins();
      nsUXThemeData::UpdateNativeThemeInfo();

      NotifyThemeChanged();

      // Invalidate the window so that the repaint will
      // pick up the new theme.
      Invalidate(true, true, true);
    }
    break;

    case WM_WTSSESSION_CHANGE:
    {
      switch (wParam) {
        case WTS_CONSOLE_CONNECT:
        case WTS_REMOTE_CONNECT:
        case WTS_SESSION_UNLOCK:
          // When a session becomes visible, we should invalidate.
          Invalidate(true, true, true);
          break;
        default:
          break;
      }
    }
    break;

    case WM_FONTCHANGE:
    {
      // We only handle this message for the hidden window,
      // as we only need to update the (global) font list once
      // for any given change, not once per window!
      if (mWindowType != eWindowType_invisible) {
        break;
      }

      nsresult rv;
      bool didChange = false;

      // update the global font list
      nsCOMPtr<nsIFontEnumerator> fontEnum = do_GetService("@mozilla.org/gfx/fontenumerator;1", &rv);
      if (NS_SUCCEEDED(rv)) {
        fontEnum->UpdateFontList(&didChange);
        ForceFontUpdate();
      } //if (NS_SUCCEEDED(rv))
    }
    break;

    case WM_SETTINGCHANGE:
    {
      if (wParam == SPI_SETKEYBOARDDELAY) {
        // CaretBlinkTime is cached in nsLookAndFeel
        NotifyThemeChanged();
        break;
      }
      if (lParam) {
        auto lParamString = reinterpret_cast<const wchar_t*>(lParam);
        if (!wcscmp(lParamString, L"ImmersiveColorSet")) {
          // WM_SYSCOLORCHANGE is not dispatched for accent color changes
          OnSysColorChanged();
          break;
        }
        if (IsWin10OrLater() && mWindowType == eWindowType_invisible) {
          if (!wcscmp(lParamString, L"UserInteractionMode")) {
            nsCOMPtr<nsIWindowsUIUtils> uiUtils(do_GetService("@mozilla.org/windows-ui-utils;1"));
            if (uiUtils) {
              uiUtils->UpdateTabletModeState();
            }
          }
        }
      }
    }
    break;

    case WM_NCCALCSIZE:
    {
      if (mCustomNonClient) {
        // If `wParam` is `FALSE`, `lParam` points to a `RECT` that contains
        // the proposed window rectangle for our window.  During our
        // processing of the `WM_NCCALCSIZE` message, we are expected to
        // modify the `RECT` that `lParam` points to, so that its value upon
        // our return is the new client area.  We must return 0 if `wParam`
        // is `FALSE`.
        //
        // If `wParam` is `TRUE`, `lParam` points to a `NCCALCSIZE_PARAMS`
        // struct.  This struct contains an array of 3 `RECT`s, the first of
        // which has the exact same meaning as the `RECT` that is pointed to
        // by `lParam` when `wParam` is `FALSE`.  The remaining `RECT`s, in
        // conjunction with our return value, can
        // be used to specify portions of the source and destination window
        // rectangles that are valid and should be preserved.  We opt not to
        // implement an elaborate client-area preservation technique, and
        // simply return 0, which means "preserve the entire old client area
        // and align it with the upper-left corner of our new client area".
        RECT *clientRect = wParam
                         ? &(reinterpret_cast<NCCALCSIZE_PARAMS*>(lParam))->rgrc[0]
                         : (reinterpret_cast<RECT*>(lParam));
        double scale = WinUtils::IsPerMonitorDPIAware()
          ? WinUtils::LogToPhysFactor(mWnd) / WinUtils::SystemScaleFactor()
          : 1.0;
        clientRect->top +=
          NSToIntRound((mCaptionHeight - mNonClientOffset.top) * scale);
        clientRect->left +=
          NSToIntRound((mHorResizeMargin - mNonClientOffset.left) * scale);
        clientRect->right -=
          NSToIntRound((mHorResizeMargin - mNonClientOffset.right) * scale);
        clientRect->bottom -=
          NSToIntRound((mVertResizeMargin - mNonClientOffset.bottom) * scale);
        // Make client rect's width and height more than 0 to
        // avoid problems of webrender and angle.
        clientRect->right = std::max(clientRect->right, clientRect->left + 1);
        clientRect->bottom = std::max(clientRect->bottom, clientRect->top + 1);

        result = true;
        *aRetValue = 0;
      }
      break;
    }

    case WM_NCHITTEST:
    {
      if (mMouseTransparent) {
        // Treat this window as transparent.
        *aRetValue = HTTRANSPARENT;
        result = true;
        break;
      }

      /*
       * If an nc client area margin has been moved, we are responsible
       * for calculating where the resize margins are and returning the
       * appropriate set of hit test constants. DwmDefWindowProc (above)
       * will handle hit testing on it's command buttons if we are on a
       * composited desktop.
       */

      if (!mCustomNonClient)
        break;

      *aRetValue =
        ClientMarginHitTestPoint(GET_X_LPARAM(lParam), GET_Y_LPARAM(lParam));
      result = true;
      break;
    }

    case WM_SETTEXT:
      /*
       * WM_SETTEXT paints the titlebar area. Avoid this if we have a
       * custom titlebar we paint ourselves, or if we're the ones
       * sending the message with an updated title
       */

      if ((mSendingSetText && nsUXThemeData::CheckForCompositor()) ||
          !mCustomNonClient || mNonClientMargins.top == -1)
        break;

      {
        // From msdn, the way around this is to disable the visible state
        // temporarily. We need the text to be set but we don't want the
        // redraw to occur. However, we need to make sure that we don't
        // do this at the same time that a Present is happening.
        //
        // To do this we take mPresentLock in nsWindow::PreRender and
        // if that lock is taken we wait before doing WM_SETTEXT
        if (mCompositorWidgetDelegate) {
          mCompositorWidgetDelegate->EnterPresentLock();
        }
        DWORD style = GetWindowLong(mWnd, GWL_STYLE);
        SetWindowLong(mWnd, GWL_STYLE, style & ~WS_VISIBLE);
        *aRetValue = CallWindowProcW(GetPrevWindowProc(), mWnd,
                                     msg, wParam, lParam);
        SetWindowLong(mWnd, GWL_STYLE, style);
        if (mCompositorWidgetDelegate) {
          mCompositorWidgetDelegate->LeavePresentLock();
        }

        return true;
      }

    case WM_NCACTIVATE:
    {
      /*
       * WM_NCACTIVATE paints nc areas. Avoid this and re-route painting
       * through WM_NCPAINT via InvalidateNonClientRegion.
       */
      UpdateGetWindowInfoCaptionStatus(FALSE != wParam);

      if (!mCustomNonClient)
        break;

      // There is a case that rendered result is not kept. Bug 1237617
      if (wParam == TRUE &&
          !gfxEnv::DisableForcePresent() &&
          gfxWindowsPlatform::GetPlatform()->DwmCompositionEnabled()) {
        NS_DispatchToMainThread(NewRunnableMethod("nsWindow::ForcePresent",
                                                  this, &nsWindow::ForcePresent));
      }

      // let the dwm handle nc painting on glass
      // Never allow native painting if we are on fullscreen
      if(mSizeMode != nsSizeMode_Fullscreen &&
         nsUXThemeData::CheckForCompositor())
        break;

      if (wParam == TRUE) {
        // going active
        *aRetValue = FALSE; // ignored
        result = true;
        // invalidate to trigger a paint
        InvalidateNonClientRegion();
        break;
      } else {
        // going inactive
        *aRetValue = TRUE; // go ahead and deactive
        result = true;
        // invalidate to trigger a paint
        InvalidateNonClientRegion();
        break;
      }
    }

    case WM_NCPAINT:
    {
      /*
       * Reset the non-client paint region so that it excludes the
       * non-client areas we paint manually. Then call defwndproc
       * to do the actual painting.
       */

      if (!mCustomNonClient)
        break;

      // let the dwm handle nc painting on glass
      if(nsUXThemeData::CheckForCompositor())
        break;

      HRGN paintRgn = ExcludeNonClientFromPaintRegion((HRGN)wParam);
      LRESULT res = CallWindowProcW(GetPrevWindowProc(), mWnd,
                                    msg, (WPARAM)paintRgn, lParam);
      if (paintRgn != (HRGN)wParam)
        DeleteObject(paintRgn);
      *aRetValue = res;
      result = true;
    }
    break;

    case WM_POWERBROADCAST:
      switch (wParam)
      {
        case PBT_APMSUSPEND:
          PostSleepWakeNotification(true);
          break;
        case PBT_APMRESUMEAUTOMATIC:
        case PBT_APMRESUMECRITICAL:
        case PBT_APMRESUMESUSPEND:
          PostSleepWakeNotification(false);
          break;
      }
      break;

    case WM_CLOSE: // close request
      if (mWidgetListener)
        mWidgetListener->RequestWindowClose(this);
      result = true; // abort window closure
      break;

    case WM_DESTROY:
      // clean up.
      DestroyLayerManager();
      OnDestroy();
      result = true;
      break;

    case WM_PAINT:
      if (CleartypeSettingChanged()) {
        ForceFontUpdate();
        gfxFontCache *fc = gfxFontCache::GetCache();
        if (fc) {
          fc->Flush();
        }
      }
      *aRetValue = (int) OnPaint(nullptr, 0);
      result = true;
      break;

    case WM_PRINTCLIENT:
      result = OnPaint((HDC) wParam, 0);
      break;

    case WM_HOTKEY:
      result = OnHotKey(wParam, lParam);
      break;

    case WM_SYSCHAR:
    case WM_CHAR:
    {
      MSG nativeMsg = WinUtils::InitMSG(msg, wParam, lParam, mWnd);
      result = ProcessCharMessage(nativeMsg, nullptr);
      DispatchPendingEvents();
    }
    break;

    case WM_SYSKEYUP:
    case WM_KEYUP:
    {
      MSG nativeMsg = WinUtils::InitMSG(msg, wParam, lParam, mWnd);
      nativeMsg.time = ::GetMessageTime();
      result = ProcessKeyUpMessage(nativeMsg, nullptr);
      DispatchPendingEvents();
    }
    break;

    case WM_SYSKEYDOWN:
    case WM_KEYDOWN:
    {
      MSG nativeMsg = WinUtils::InitMSG(msg, wParam, lParam, mWnd);
      result = ProcessKeyDownMessage(nativeMsg, nullptr);
      DispatchPendingEvents();
    }
    break;

    // say we've dealt with erase background if widget does
    // not need auto-erasing
    case WM_ERASEBKGND:
      if (!AutoErase((HDC)wParam)) {
        *aRetValue = 1;
        result = true;
      }
      break;

    case WM_MOUSEMOVE:
    {
      if (!mMousePresent && !sIsInMouseCapture) {
        // First MOUSEMOVE over the client area. Ask for MOUSELEAVE
        TRACKMOUSEEVENT mTrack;
        mTrack.cbSize = sizeof(TRACKMOUSEEVENT);
        mTrack.dwFlags = TME_LEAVE;
        mTrack.dwHoverTime = 0;
        mTrack.hwndTrack = mWnd;
        TrackMouseEvent(&mTrack);
      }
      mMousePresent = true;

      // Suppress dispatch of pending events
      // when mouse moves are generated by widget
      // creation instead of user input.
      LPARAM lParamScreen = lParamToScreen(lParam);
      POINT mp;
      mp.x      = GET_X_LPARAM(lParamScreen);
      mp.y      = GET_Y_LPARAM(lParamScreen);
      bool userMovedMouse = false;
      if ((sLastMouseMovePoint.x != mp.x) || (sLastMouseMovePoint.y != mp.y)) {
        userMovedMouse = true;
      }

      result = DispatchMouseEvent(eMouseMove, wParam, lParam,
                                  false, WidgetMouseEvent::eLeftButton,
                                  MOUSE_INPUT_SOURCE(),
                                  mPointerEvents.GetCachedPointerInfo(msg, wParam));
      if (userMovedMouse) {
        DispatchPendingEvents();
      }
    }
    break;

    case WM_NCMOUSEMOVE:
      // If we receive a mouse move event on non-client chrome, make sure and
      // send an eMouseExitFromWidget event as well.
      if (mMousePresent && !sIsInMouseCapture)
        SendMessage(mWnd, WM_MOUSELEAVE, 0, 0);
    break;

    case WM_LBUTTONDOWN:
    {
      result = DispatchMouseEvent(eMouseDown, wParam, lParam,
                                  false, WidgetMouseEvent::eLeftButton,
                                  MOUSE_INPUT_SOURCE(),
                                  mPointerEvents.GetCachedPointerInfo(msg, wParam));
      DispatchPendingEvents();
    }
    break;

    case WM_LBUTTONUP:
    {
      result = DispatchMouseEvent(eMouseUp, wParam, lParam,
                                  false, WidgetMouseEvent::eLeftButton,
                                  MOUSE_INPUT_SOURCE(),
                                  mPointerEvents.GetCachedPointerInfo(msg, wParam));
      DispatchPendingEvents();
    }
    break;

    case WM_MOUSELEAVE:
    {
      if (!mMousePresent)
        break;
      mMousePresent = false;

      // We need to check mouse button states and put them in for
      // wParam.
      WPARAM mouseState = (GetKeyState(VK_LBUTTON) ? MK_LBUTTON : 0)
        | (GetKeyState(VK_MBUTTON) ? MK_MBUTTON : 0)
        | (GetKeyState(VK_RBUTTON) ? MK_RBUTTON : 0);
      // Synthesize an event position because we don't get one from
      // WM_MOUSELEAVE.
      LPARAM pos = lParamToClient(::GetMessagePos());
      DispatchMouseEvent(eMouseExitFromWidget, mouseState, pos, false,
                         WidgetMouseEvent::eLeftButton,
                         MOUSE_INPUT_SOURCE());
    }
    break;

    case MOZ_WM_PEN_LEAVES_HOVER_OF_DIGITIZER:
    {
      LPARAM pos = lParamToClient(::GetMessagePos());
      MOZ_ASSERT(InkCollector::sInkCollector);
      uint16_t pointerId = InkCollector::sInkCollector->GetPointerId();
      if (pointerId != 0) {
        WinPointerInfo pointerInfo;
        pointerInfo.pointerId = pointerId;
        DispatchMouseEvent(eMouseExitFromWidget, wParam, pos, false,
                           WidgetMouseEvent::eLeftButton,
                           nsIDOMMouseEvent::MOZ_SOURCE_PEN, &pointerInfo);
        InkCollector::sInkCollector->ClearTarget();
        InkCollector::sInkCollector->ClearPointerId();
      }
    }
    break;

    case WM_CONTEXTMENU:
    {
      // If the context menu is brought up by a touch long-press, then
      // the APZ code is responsible for dealing with this, so we don't
      // need to do anything.
      if (mTouchWindow && MOUSE_INPUT_SOURCE() == nsIDOMMouseEvent::MOZ_SOURCE_TOUCH) {
        MOZ_ASSERT(mAPZC); // since mTouchWindow is true, APZ must be enabled
        result = true;
        break;
      }

      // if the context menu is brought up from the keyboard, |lParam|
      // will be -1.
      LPARAM pos;
      bool contextMenukey = false;
      if (lParam == -1)
      {
        contextMenukey = true;
        pos = lParamToClient(GetMessagePos());
      }
      else
      {
        pos = lParamToClient(lParam);
      }

      result = DispatchMouseEvent(eContextMenu, wParam, pos, contextMenukey,
                                  contextMenukey ?
                                    WidgetMouseEvent::eLeftButton :
                                    WidgetMouseEvent::eRightButton,
                                  MOUSE_INPUT_SOURCE());
      if (lParam != -1 && !result && mCustomNonClient &&
          mDraggableRegion.Contains(GET_X_LPARAM(pos), GET_Y_LPARAM(pos))) {
        // Blank area hit, throw up the system menu.
        DisplaySystemMenu(mWnd, mSizeMode, mIsRTL, GET_X_LPARAM(lParam), GET_Y_LPARAM(lParam));
        result = true;
      }
    }
    break;

    case WM_POINTERLEAVE:
    case WM_POINTERDOWN:
    case WM_POINTERUP:
    case WM_POINTERUPDATE:
      result = OnPointerEvents(msg, wParam, lParam);
      if (result) {
        DispatchPendingEvents();
      }
      break;

    case WM_LBUTTONDBLCLK:
      result = DispatchMouseEvent(eMouseDoubleClick, wParam,
                                  lParam, false,
                                  WidgetMouseEvent::eLeftButton,
                                  MOUSE_INPUT_SOURCE());
      DispatchPendingEvents();
      break;

    case WM_MBUTTONDOWN:
      result = DispatchMouseEvent(eMouseDown, wParam,
                                  lParam, false,
                                  WidgetMouseEvent::eMiddleButton,
                                  MOUSE_INPUT_SOURCE());
      DispatchPendingEvents();
      break;

    case WM_MBUTTONUP:
      result = DispatchMouseEvent(eMouseUp, wParam,
                                  lParam, false,
                                  WidgetMouseEvent::eMiddleButton,
                                  MOUSE_INPUT_SOURCE());
      DispatchPendingEvents();
      break;

    case WM_MBUTTONDBLCLK:
      result = DispatchMouseEvent(eMouseDoubleClick, wParam,
                                  lParam, false,
                                  WidgetMouseEvent::eMiddleButton,
                                  MOUSE_INPUT_SOURCE());
      DispatchPendingEvents();
      break;

    case WM_NCMBUTTONDOWN:
      result = DispatchMouseEvent(eMouseDown, 0,
                                  lParamToClient(lParam), false,
                                  WidgetMouseEvent::eMiddleButton,
                                  MOUSE_INPUT_SOURCE());
      DispatchPendingEvents();
      break;

    case WM_NCMBUTTONUP:
      result = DispatchMouseEvent(eMouseUp, 0,
                                  lParamToClient(lParam), false,
                                  WidgetMouseEvent::eMiddleButton,
                                  MOUSE_INPUT_SOURCE());
      DispatchPendingEvents();
      break;

    case WM_NCMBUTTONDBLCLK:
      result = DispatchMouseEvent(eMouseDoubleClick, 0,
                                  lParamToClient(lParam), false,
                                  WidgetMouseEvent::eMiddleButton,
                                  MOUSE_INPUT_SOURCE());
      DispatchPendingEvents();
      break;

    case WM_RBUTTONDOWN:
      result = DispatchMouseEvent(eMouseDown, wParam,
                                  lParam, false,
                                  WidgetMouseEvent::eRightButton,
                                  MOUSE_INPUT_SOURCE(),
                                  mPointerEvents.GetCachedPointerInfo(msg, wParam));
      DispatchPendingEvents();
      break;

    case WM_RBUTTONUP:
      result = DispatchMouseEvent(eMouseUp, wParam,
                                  lParam, false,
                                  WidgetMouseEvent::eRightButton,
                                  MOUSE_INPUT_SOURCE(),
                                  mPointerEvents.GetCachedPointerInfo(msg, wParam));
      DispatchPendingEvents();
      break;

    case WM_RBUTTONDBLCLK:
      result = DispatchMouseEvent(eMouseDoubleClick, wParam,
                                  lParam, false,
                                  WidgetMouseEvent::eRightButton,
                                  MOUSE_INPUT_SOURCE());
      DispatchPendingEvents();
      break;

    case WM_NCRBUTTONDOWN:
      result = DispatchMouseEvent(eMouseDown, 0,
                                  lParamToClient(lParam), false,
                                  WidgetMouseEvent::eRightButton,
                                  MOUSE_INPUT_SOURCE());
      DispatchPendingEvents();
      break;

    case WM_NCRBUTTONUP:
      result = DispatchMouseEvent(eMouseUp, 0,
                                  lParamToClient(lParam), false,
                                  WidgetMouseEvent::eRightButton,
                                  MOUSE_INPUT_SOURCE());
      DispatchPendingEvents();
      break;

    case WM_NCRBUTTONDBLCLK:
      result = DispatchMouseEvent(eMouseDoubleClick, 0,
                                  lParamToClient(lParam), false,
                                  WidgetMouseEvent::eRightButton,
                                  MOUSE_INPUT_SOURCE());
      DispatchPendingEvents();
      break;

    // Windows doesn't provide to customize the behavior of 4th nor 5th button
    // of mouse.  If 5-button mouse works with standard mouse deriver of
    // Windows, users cannot disable 4th button (browser back) nor 5th button
    // (browser forward).  We should allow to do it with our prefs since we can
    // prevent Windows to generate WM_APPCOMMAND message if WM_XBUTTONUP
    // messages are not sent to DefWindowProc.
    case WM_XBUTTONDOWN:
    case WM_XBUTTONUP:
    case WM_NCXBUTTONDOWN:
    case WM_NCXBUTTONUP:
      *aRetValue = TRUE;
      switch (GET_XBUTTON_WPARAM(wParam)) {
        case XBUTTON1:
          result = !Preferences::GetBool("mousebutton.4th.enabled", true);
          break;
        case XBUTTON2:
          result = !Preferences::GetBool("mousebutton.5th.enabled", true);
          break;
        default:
          break;
      }
      break;

    case WM_SIZING:
    {
      // When we get WM_ENTERSIZEMOVE we don't know yet if we're in a live
      // resize or move event. Instead we wait for first VM_SIZING message
      // within a ENTERSIZEMOVE to consider this a live resize event.
      if (mResizeState == IN_SIZEMOVE) {
        mResizeState = RESIZING;
        NotifyLiveResizeStarted();
      }
      break;
    }

    case WM_MOVING:
      FinishLiveResizing(MOVING);
      if (WinUtils::IsPerMonitorDPIAware()) {
        // Sometimes, we appear to miss a WM_DPICHANGED message while moving
        // a window around. Therefore, call ChangedDPI and ResetLayout here
        // if it appears that the window's scaling is not what we expect.
        // This causes the prescontext and appshell window management code to
        // check the appUnitsPerDevPixel value and current widget size, and
        // refresh them if necessary. If nothing has changed, these calls will
        // return without actually triggering any extra reflow or painting.
        if (WinUtils::LogToPhysFactor(mWnd) != mDefaultScale) {
          ChangedDPI();
          ResetLayout();
        }
      }
      break;

    case WM_ENTERSIZEMOVE:
    {
      if (mResizeState == NOT_RESIZING) {
        mResizeState = IN_SIZEMOVE;
      }
      break;
    }

    case WM_EXITSIZEMOVE:
    {
      FinishLiveResizing(NOT_RESIZING);

      if (!sIsInMouseCapture) {
        NotifySizeMoveDone();
      }

      break;
    }

    case WM_DISPLAYCHANGE:
    {
      ScreenHelperWin::RefreshScreens();
      break;
    }

    case WM_NCLBUTTONDBLCLK:
      DispatchMouseEvent(eMouseDoubleClick, 0, lParamToClient(lParam),
                         false, WidgetMouseEvent::eLeftButton,
                         MOUSE_INPUT_SOURCE());
      result = 
        DispatchMouseEvent(eMouseUp, 0, lParamToClient(lParam),
                           false, WidgetMouseEvent::eLeftButton,
                           MOUSE_INPUT_SOURCE());
      DispatchPendingEvents();
      break;

    case WM_APPCOMMAND:
    {
      MSG nativeMsg = WinUtils::InitMSG(msg, wParam, lParam, mWnd);
      result = HandleAppCommandMsg(nativeMsg, aRetValue);
      break;
    }

    // The WM_ACTIVATE event is fired when a window is raised or lowered,
    // and the loword of wParam specifies which. But we don't want to tell
    // the focus system about this until the WM_SETFOCUS or WM_KILLFOCUS
    // events are fired. Instead, set either the sJustGotActivate or
    // gJustGotDeactivate flags and activate/deactivate once the focus
    // events arrive.
    case WM_ACTIVATE:
      if (mWidgetListener) {
        int32_t fActive = LOWORD(wParam);

        if (WA_INACTIVE == fActive) {
          // when minimizing a window, the deactivation and focus events will
          // be fired in the reverse order. Instead, just deactivate right away.
          if (HIWORD(wParam))
            DispatchFocusToTopLevelWindow(false);
          else
            sJustGotDeactivate = true;

          if (mIsTopWidgetWindow)
            mLastKeyboardLayout = KeyboardLayout::GetInstance()->GetLayout();

        } else {
          StopFlashing();

          sJustGotActivate = true;
          WidgetMouseEvent event(true, eMouseActivate, this,
                                 WidgetMouseEvent::eReal);
          InitEvent(event);
          ModifierKeyState modifierKeyState;
          modifierKeyState.InitInputEvent(event);
          DispatchInputEvent(&event);
          if (sSwitchKeyboardLayout && mLastKeyboardLayout)
            ActivateKeyboardLayout(mLastKeyboardLayout, 0);
        }
      }
      break;

    case WM_MOUSEACTIVATE:
      // A popup with a parent owner should not be activated when clicked but
      // should still allow the mouse event to be fired, so the return value
      // is set to MA_NOACTIVATE. But if the owner isn't the frontmost window,
      // just use default processing so that the window is activated.
      if (IsPopup() && IsOwnerForegroundWindow()) {
        *aRetValue = MA_NOACTIVATE;
        result = true;
      }
      break;

    case WM_WINDOWPOSCHANGING:
    {
      LPWINDOWPOS info = (LPWINDOWPOS)lParam;
      OnWindowPosChanging(info);
      result = true;
    }
    break;

    case WM_GETMINMAXINFO:
    {
      MINMAXINFO* mmi = (MINMAXINFO*)lParam;
      // Set the constraints. The minimum size should also be constrained to the
      // default window maximum size so that it fits on screen.
      mmi->ptMinTrackSize.x =
        std::min((int32_t)mmi->ptMaxTrackSize.x,
               std::max((int32_t)mmi->ptMinTrackSize.x, mSizeConstraints.mMinSize.width));
      mmi->ptMinTrackSize.y =
        std::min((int32_t)mmi->ptMaxTrackSize.y,
        std::max((int32_t)mmi->ptMinTrackSize.y, mSizeConstraints.mMinSize.height));
      mmi->ptMaxTrackSize.x = std::min((int32_t)mmi->ptMaxTrackSize.x, mSizeConstraints.mMaxSize.width);
      mmi->ptMaxTrackSize.y = std::min((int32_t)mmi->ptMaxTrackSize.y, mSizeConstraints.mMaxSize.height);
    }
    break;

    case WM_SETFOCUS:
      // If previous focused window isn't ours, it must have received the
      // redirected message.  So, we should forget it.
      if (!WinUtils::IsOurProcessWindow(HWND(wParam))) {
        RedirectedKeyDownMessageManager::Forget();
      }
      if (sJustGotActivate) {
        DispatchFocusToTopLevelWindow(true);
      }
      break;

    case WM_KILLFOCUS:
      if (sJustGotDeactivate) {
        DispatchFocusToTopLevelWindow(false);
      }
      break;

    case WM_WINDOWPOSCHANGED:
    {
      WINDOWPOS* wp = (LPWINDOWPOS)lParam;
      OnWindowPosChanged(wp);
      result = true;
    }
    break;

    case WM_INPUTLANGCHANGEREQUEST:
      *aRetValue = TRUE;
      result = false;
      break;

    case WM_INPUTLANGCHANGE:
      KeyboardLayout::GetInstance()->
        OnLayoutChange(reinterpret_cast<HKL>(lParam));
      nsBidiKeyboard::OnLayoutChange();
      result = false; // always pass to child window
      break;

    case WM_DESTROYCLIPBOARD:
    {
      nsIClipboard* clipboard;
      nsresult rv = CallGetService(kCClipboardCID, &clipboard);
      if(NS_SUCCEEDED(rv)) {
        clipboard->EmptyClipboard(nsIClipboard::kGlobalClipboard);
        NS_RELEASE(clipboard);
      }
    }
    break;

#ifdef ACCESSIBILITY
    case WM_GETOBJECT:
    {
      *aRetValue = 0;
      // Do explicit casting to make it working on 64bit systems (see bug 649236
      // for details).
      int32_t objId = static_cast<DWORD>(lParam);
      if (objId == OBJID_CLIENT) { // oleacc.dll will be loaded dynamically
        RefPtr<IAccessible> root(a11y::LazyInstantiator::GetRootAccessible(mWnd));
        if (root) {
          *aRetValue = LresultFromObject(IID_IAccessible, wParam, root);
          a11y::LazyInstantiator::EnableBlindAggregation(mWnd);
          result = true;
        }
      }
    }
    break;
#endif

    case WM_SYSCOMMAND:
    {
      WPARAM filteredWParam = (wParam &0xFFF0);
      if (mSizeMode == nsSizeMode_Fullscreen &&
          filteredWParam == SC_RESTORE &&
          GetCurrentShowCmd(mWnd) != SW_SHOWMINIMIZED) {
        MakeFullScreen(false);
        result = true;
      }

      // Handle the system menu manually when we're in full screen mode
      // so we can set the appropriate options.
      if (filteredWParam == SC_KEYMENU && lParam == VK_SPACE &&
          mSizeMode == nsSizeMode_Fullscreen) {
        DisplaySystemMenu(mWnd, mSizeMode, mIsRTL,
                          MOZ_SYSCONTEXT_X_POS,
                          MOZ_SYSCONTEXT_Y_POS);
        result = true;
      }
    }
    break;

  case WM_DWMCOMPOSITIONCHANGED:
    // First, update the compositor state to latest one. All other methods
    // should use same state as here for consistency painting.
    nsUXThemeData::CheckForCompositor(true);

    UpdateNonClientMargins();
    BroadcastMsg(mWnd, WM_DWMCOMPOSITIONCHANGED);
    NotifyThemeChanged();
    UpdateGlass();
    Invalidate(true, true, true);
    break;

  case WM_DPICHANGED:
  {
    LPRECT rect = (LPRECT) lParam;
    OnDPIChanged(rect->left, rect->top, rect->right - rect->left,
                 rect->bottom - rect->top);
    break;
  }

  case WM_UPDATEUISTATE:
  {
    // If the UI state has changed, fire an event so the UI updates the
    // keyboard cues based on the system setting and how the window was
    // opened. For example, a dialog opened via a keyboard press on a button
    // should enable cues, whereas the same dialog opened via a mouse click of
    // the button should not.
    if (mWindowType == eWindowType_toplevel ||
        mWindowType == eWindowType_dialog) {
      int32_t action = LOWORD(wParam);
      if (action == UIS_SET || action == UIS_CLEAR) {
        int32_t flags = HIWORD(wParam);
        UIStateChangeType showAccelerators = UIStateChangeType_NoChange;
        UIStateChangeType showFocusRings = UIStateChangeType_NoChange;
        if (flags & UISF_HIDEACCEL)
          showAccelerators = (action == UIS_SET) ? UIStateChangeType_Clear : UIStateChangeType_Set;
        if (flags & UISF_HIDEFOCUS)
          showFocusRings = (action == UIS_SET) ? UIStateChangeType_Clear : UIStateChangeType_Set;

        NotifyUIStateChanged(showAccelerators, showFocusRings);
      }
    }

    break;
  }

  /* Gesture support events */
  case WM_TABLET_QUERYSYSTEMGESTURESTATUS:
    // According to MS samples, this must be handled to enable
    // rotational support in multi-touch drivers.
    result = true;
    *aRetValue = TABLET_ROTATE_GESTURE_ENABLE;
    break;

  case WM_TOUCH:
    result = OnTouch(wParam, lParam);
    if (result) {
      *aRetValue = 0;
    }
    break;

  case WM_GESTURE:
    result = OnGesture(wParam, lParam);
    break;

  case WM_GESTURENOTIFY:
    {
      if (mWindowType != eWindowType_invisible &&
          !IsPlugin()) {
        // A GestureNotify event is dispatched to decide which single-finger panning
        // direction should be active (including none) and if pan feedback should
        // be displayed. Java and plugin windows can make their own calls.

        GESTURENOTIFYSTRUCT * gestureinfo = (GESTURENOTIFYSTRUCT*)lParam;
        nsPointWin touchPoint;
        touchPoint = gestureinfo->ptsLocation;
        touchPoint.ScreenToClient(mWnd);
        WidgetGestureNotifyEvent gestureNotifyEvent(true, eGestureNotify, this);
        gestureNotifyEvent.mRefPoint =
          LayoutDeviceIntPoint::FromUnknownPoint(touchPoint);
        nsEventStatus status;
        DispatchEvent(&gestureNotifyEvent, status);
        mDisplayPanFeedback = gestureNotifyEvent.mDisplayPanFeedback;
        if (!mTouchWindow)
          mGesture.SetWinGestureSupport(mWnd, gestureNotifyEvent.mPanDirection);
      }
      result = false; //should always bubble to DefWindowProc
    }
    break;

    case WM_CLEAR:
    {
      WidgetContentCommandEvent command(true, eContentCommandDelete, this);
      DispatchWindowEvent(&command);
      result = true;
    }
    break;

    case WM_CUT:
    {
      WidgetContentCommandEvent command(true, eContentCommandCut, this);
      DispatchWindowEvent(&command);
      result = true;
    }
    break;

    case WM_COPY:
    {
      WidgetContentCommandEvent command(true, eContentCommandCopy, this);
      DispatchWindowEvent(&command);
      result = true;
    }
    break;

    case WM_PASTE:
    {
      WidgetContentCommandEvent command(true, eContentCommandPaste, this);
      DispatchWindowEvent(&command);
      result = true;
    }
    break;

    case EM_UNDO:
    {
      WidgetContentCommandEvent command(true, eContentCommandUndo, this);
      DispatchWindowEvent(&command);
      *aRetValue = (LRESULT)(command.mSucceeded && command.mIsEnabled);
      result = true;
    }
    break;

    case EM_REDO:
    {
      WidgetContentCommandEvent command(true, eContentCommandRedo, this);
      DispatchWindowEvent(&command);
      *aRetValue = (LRESULT)(command.mSucceeded && command.mIsEnabled);
      result = true;
    }
    break;

    case EM_CANPASTE:
    {
      // Support EM_CANPASTE message only when wParam isn't specified or
      // is plain text format.
      if (wParam == 0 || wParam == CF_TEXT || wParam == CF_UNICODETEXT) {
        WidgetContentCommandEvent command(true, eContentCommandPaste,
                                          this, true);
        DispatchWindowEvent(&command);
        *aRetValue = (LRESULT)(command.mSucceeded && command.mIsEnabled);
        result = true;
      }
    }
    break;

    case EM_CANUNDO:
    {
      WidgetContentCommandEvent command(true, eContentCommandUndo, this, true);
      DispatchWindowEvent(&command);
      *aRetValue = (LRESULT)(command.mSucceeded && command.mIsEnabled);
      result = true;
    }
    break;

    case EM_CANREDO:
    {
      WidgetContentCommandEvent command(true, eContentCommandRedo, this, true);
      DispatchWindowEvent(&command);
      *aRetValue = (LRESULT)(command.mSucceeded && command.mIsEnabled);
      result = true;
    }
    break;

    case MOZ_WM_SKEWFIX:
    {
      TimeStamp skewStamp;
      if (CurrentWindowsTimeGetter::GetAndClearBackwardsSkewStamp(wParam, &skewStamp)) {
        TimeConverter().CompensateForBackwardsSkew(::GetMessageTime(), skewStamp);
      }
    }
    break;

    default:
    {
      if (msg == nsAppShell::GetTaskbarButtonCreatedMessage()) {
        SetHasTaskbarIconBeenCreated();
      }
    }
    break;

  }

  //*aRetValue = result;
  if (mWnd) {
    return result;
  }
  else {
    //Events which caused mWnd destruction and aren't consumed
    //will crash during the Windows default processing.
    return true;
  }
}

void
nsWindow::FinishLiveResizing(ResizeState aNewState)
{
  if (mResizeState == RESIZING) {
    NotifyLiveResizeStopped();
  }
  mResizeState = aNewState;
  ForcePresent();
}

/**************************************************************
 *
 * SECTION: Broadcast messaging
 *
 * Broadcast messages to all windows.
 *
 **************************************************************/

// Enumerate all child windows sending aMsg to each of them
BOOL CALLBACK nsWindow::BroadcastMsgToChildren(HWND aWnd, LPARAM aMsg)
{
  WNDPROC winProc = (WNDPROC)::GetWindowLongPtrW(aWnd, GWLP_WNDPROC);
  if (winProc == &nsWindow::WindowProc) {
    // it's one of our windows so go ahead and send a message to it
    ::CallWindowProcW(winProc, aWnd, aMsg, 0, 0);
  }
  return TRUE;
}

// Enumerate all top level windows specifying that the children of each
// top level window should be enumerated. Do *not* send the message to
// each top level window since it is assumed that the toolkit will send
// aMsg to them directly.
BOOL CALLBACK nsWindow::BroadcastMsg(HWND aTopWindow, LPARAM aMsg)
{
  // Iterate each of aTopWindows child windows sending the aMsg
  // to each of them.
  ::EnumChildWindows(aTopWindow, nsWindow::BroadcastMsgToChildren, aMsg);
  return TRUE;
}

/**************************************************************
 *
 * SECTION: Event processing helpers
 *
 * Special processing for certain event types and 
 * synthesized events.
 *
 **************************************************************/

int32_t
nsWindow::ClientMarginHitTestPoint(int32_t mx, int32_t my)
{
  if (mSizeMode == nsSizeMode_Minimized ||
      mSizeMode == nsSizeMode_Fullscreen) {
    return HTCLIENT;
  }

  // Calculations are done in screen coords
  RECT winRect;
  GetWindowRect(mWnd, &winRect);

  // hit return constants:
  // HTBORDER                     - non-resizable border
  // HTBOTTOM, HTLEFT, HTRIGHT, HTTOP - resizable border
  // HTBOTTOMLEFT, HTBOTTOMRIGHT  - resizable corner
  // HTTOPLEFT, HTTOPRIGHT        - resizable corner
  // HTCAPTION                    - general title bar area
  // HTCLIENT                     - area considered the client
  // HTCLOSE                      - hovering over the close button
  // HTMAXBUTTON                  - maximize button
  // HTMINBUTTON                  - minimize button

  int32_t testResult = HTCLIENT;

  bool isResizable = (mBorderStyle & (eBorderStyle_all |
                                      eBorderStyle_resizeh |
                                      eBorderStyle_default)) > 0 ? true : false;
  if (mSizeMode == nsSizeMode_Maximized)
    isResizable = false;

  // Ensure being accessible to borders of window.  Even if contents are in
  // this area, the area must behave as border.
  nsIntMargin nonClientSize(std::max(mCaptionHeight - mNonClientOffset.top,
                                     kResizableBorderMinSize),
                            std::max(mHorResizeMargin - mNonClientOffset.right,
                                     kResizableBorderMinSize),
                            std::max(mVertResizeMargin - mNonClientOffset.bottom,
                                     kResizableBorderMinSize),
                            std::max(mHorResizeMargin - mNonClientOffset.left,
                                     kResizableBorderMinSize));

  bool allowContentOverride = mSizeMode == nsSizeMode_Maximized ||
                              (mx >= winRect.left + nonClientSize.left &&
                               mx <= winRect.right - nonClientSize.right &&
                               my >= winRect.top + nonClientSize.top &&
                               my <= winRect.bottom - nonClientSize.bottom);

  // The border size.  If there is no content under mouse cursor, the border
  // size should be larger than the values in system settings.  Otherwise,
  // contents under the mouse cursor should be able to override the behavior.
  // E.g., user must expect that Firefox button always opens the popup menu
  // even when the user clicks on the above edge of it.
  nsIntMargin borderSize(std::max(nonClientSize.top,    mVertResizeMargin),
                         std::max(nonClientSize.right,  mHorResizeMargin),
                         std::max(nonClientSize.bottom, mVertResizeMargin),
                         std::max(nonClientSize.left,   mHorResizeMargin));

  bool top    = false;
  bool bottom = false;
  bool left   = false;
  bool right  = false;

  if (my >= winRect.top && my < winRect.top + borderSize.top) {
    top = true;
  } else if (my <= winRect.bottom && my > winRect.bottom - borderSize.bottom) {
    bottom = true;
  }

  // (the 2x case here doubles the resize area for corners)
  int multiplier = (top || bottom) ? 2 : 1;
  if (mx >= winRect.left &&
      mx < winRect.left + (multiplier * borderSize.left)) {
    left = true;
  } else if (mx <= winRect.right &&
             mx > winRect.right - (multiplier * borderSize.right)) {
    right = true;
  }

  if (isResizable) {
    if (top) {
      testResult = HTTOP;
      if (left)
        testResult = HTTOPLEFT;
      else if (right)
        testResult = HTTOPRIGHT;
    } else if (bottom) {
      testResult = HTBOTTOM;
      if (left)
        testResult = HTBOTTOMLEFT;
      else if (right)
        testResult = HTBOTTOMRIGHT;
    } else {
      if (left)
        testResult = HTLEFT;
      if (right)
        testResult = HTRIGHT;
    }
  } else {
    if (top)
      testResult = HTCAPTION;
    else if (bottom || left || right)
      testResult = HTBORDER;
  }

  if (!sIsInMouseCapture && allowContentOverride) {
    POINT pt = { mx, my };
    ::ScreenToClient(mWnd, &pt);
    if (pt.x == mCachedHitTestPoint.x && pt.y == mCachedHitTestPoint.y &&
        TimeStamp::Now() - mCachedHitTestTime < TimeDuration::FromMilliseconds(HITTEST_CACHE_LIFETIME_MS)) {
      return mCachedHitTestResult;
    }
    if (mDraggableRegion.Contains(pt.x, pt.y)) {
      testResult = HTCAPTION;
    } else {
      testResult = HTCLIENT;
    }
    mCachedHitTestPoint = pt;
    mCachedHitTestTime = TimeStamp::Now();
    mCachedHitTestResult = testResult;
  }

  return testResult;
}

TimeStamp
nsWindow::GetMessageTimeStamp(LONG aEventTime) const
{
  CurrentWindowsTimeGetter getCurrentTime(mWnd);
  return TimeConverter().GetTimeStampFromSystemTime(aEventTime,
                                                    getCurrentTime);
}

void nsWindow::PostSleepWakeNotification(const bool aIsSleepMode)
{
  if (aIsSleepMode == gIsSleepMode)
    return;

  gIsSleepMode = aIsSleepMode;

  nsCOMPtr<nsIObserverService> observerService =
    mozilla::services::GetObserverService();
  if (observerService)
    observerService->NotifyObservers(nullptr,
      aIsSleepMode ? NS_WIDGET_SLEEP_OBSERVER_TOPIC :
                     NS_WIDGET_WAKE_OBSERVER_TOPIC, nullptr);
}

LRESULT nsWindow::ProcessCharMessage(const MSG &aMsg, bool *aEventDispatched)
{
  if (IMEHandler::IsComposingOn(this)) {
    IMEHandler::NotifyIME(this, REQUEST_TO_COMMIT_COMPOSITION);
  }
  // These must be checked here too as a lone WM_CHAR could be received
  // if a child window didn't handle it (for example Alt+Space in a content
  // window)
  ModifierKeyState modKeyState;
  NativeKey nativeKey(this, aMsg, modKeyState);
  return static_cast<LRESULT>(nativeKey.HandleCharMessage(aEventDispatched));
}

LRESULT nsWindow::ProcessKeyUpMessage(const MSG &aMsg, bool *aEventDispatched)
{
  ModifierKeyState modKeyState;
  NativeKey nativeKey(this, aMsg, modKeyState);
  return static_cast<LRESULT>(nativeKey.HandleKeyUpMessage(aEventDispatched));
}

LRESULT nsWindow::ProcessKeyDownMessage(const MSG &aMsg,
                                        bool *aEventDispatched)
{
  // If this method doesn't call NativeKey::HandleKeyDownMessage(), this method
  // must clean up the redirected message information itself.  For more
  // information, see above comment of
  // RedirectedKeyDownMessageManager::AutoFlusher class definition in
  // KeyboardLayout.h.
  RedirectedKeyDownMessageManager::AutoFlusher redirectedMsgFlusher(this, aMsg);

  ModifierKeyState modKeyState;

  NativeKey nativeKey(this, aMsg, modKeyState);
  LRESULT result =
    static_cast<LRESULT>(nativeKey.HandleKeyDownMessage(aEventDispatched));
  // HandleKeyDownMessage cleaned up the redirected message information
  // itself, so, we should do nothing.
  redirectedMsgFlusher.Cancel();

  if (aMsg.wParam == VK_MENU ||
      (aMsg.wParam == VK_F10 && !modKeyState.IsShift())) {
    // We need to let Windows handle this keypress,
    // by returning false, if there's a native menu
    // bar somewhere in our containing window hierarchy.
    // Otherwise we handle the keypress and don't pass
    // it on to Windows, by returning true.
    bool hasNativeMenu = false;
    HWND hWnd = mWnd;
    while (hWnd) {
      if (::GetMenu(hWnd)) {
        hasNativeMenu = true;
        break;
      }
      hWnd = ::GetParent(hWnd);
    }
    result = !hasNativeMenu;
  }

  return result;
}

nsresult
nsWindow::SynthesizeNativeKeyEvent(int32_t aNativeKeyboardLayout,
                                   int32_t aNativeKeyCode,
                                   uint32_t aModifierFlags,
                                   const nsAString& aCharacters,
                                   const nsAString& aUnmodifiedCharacters,
                                   nsIObserver* aObserver)
{
  AutoObserverNotifier notifier(aObserver, "keyevent");

  KeyboardLayout* keyboardLayout = KeyboardLayout::GetInstance();
  return keyboardLayout->SynthesizeNativeKeyEvent(
           this, aNativeKeyboardLayout, aNativeKeyCode, aModifierFlags,
           aCharacters, aUnmodifiedCharacters);
}

nsresult
nsWindow::SynthesizeNativeMouseEvent(LayoutDeviceIntPoint aPoint,
                                     uint32_t aNativeMessage,
                                     uint32_t aModifierFlags,
                                     nsIObserver* aObserver)
{
  AutoObserverNotifier notifier(aObserver, "mouseevent");

  if (aNativeMessage == MOUSEEVENTF_MOVE) {
    // Reset sLastMouseMovePoint so that even if we're moving the mouse
    // to the position it's already at, we still dispatch a mousemove
    // event, because the callers of this function expect that.
    sLastMouseMovePoint = {0};
  }
  ::SetCursorPos(aPoint.x, aPoint.y);

  INPUT input;
  memset(&input, 0, sizeof(input));

  input.type = INPUT_MOUSE;
  input.mi.dwFlags = aNativeMessage;
  ::SendInput(1, &input, sizeof(INPUT));

  return NS_OK;
}

nsresult
nsWindow::SynthesizeNativeMouseScrollEvent(LayoutDeviceIntPoint aPoint,
                                           uint32_t aNativeMessage,
                                           double aDeltaX,
                                           double aDeltaY,
                                           double aDeltaZ,
                                           uint32_t aModifierFlags,
                                           uint32_t aAdditionalFlags,
                                           nsIObserver* aObserver)
{
  AutoObserverNotifier notifier(aObserver, "mousescrollevent");
  return MouseScrollHandler::SynthesizeNativeMouseScrollEvent(
           this, aPoint, aNativeMessage,
           (aNativeMessage == WM_MOUSEWHEEL || aNativeMessage == WM_VSCROLL) ?
             static_cast<int32_t>(aDeltaY) : static_cast<int32_t>(aDeltaX),
           aModifierFlags, aAdditionalFlags);
}

/**************************************************************
 *
 * SECTION: OnXXX message handlers
 *
 * For message handlers that need to be broken out or
 * implemented in specific platform code.
 *
 **************************************************************/

void nsWindow::OnWindowPosChanged(WINDOWPOS* wp)
{
  if (wp == nullptr)
    return;

#ifdef WINSTATE_DEBUG_OUTPUT
  if (mWnd == WinUtils::GetTopLevelHWND(mWnd)) {
    MOZ_LOG(gWindowsLog, LogLevel::Info, ("*** OnWindowPosChanged: [  top] "));
  } else {
    MOZ_LOG(gWindowsLog, LogLevel::Info, ("*** OnWindowPosChanged: [child] "));
  }
  MOZ_LOG(gWindowsLog, LogLevel::Info, ("WINDOWPOS flags:"));
  if (wp->flags & SWP_FRAMECHANGED) {
    MOZ_LOG(gWindowsLog, LogLevel::Info, ("SWP_FRAMECHANGED "));
  }
  if (wp->flags & SWP_SHOWWINDOW) {
    MOZ_LOG(gWindowsLog, LogLevel::Info, ("SWP_SHOWWINDOW "));
  }
  if (wp->flags & SWP_NOSIZE) {
    MOZ_LOG(gWindowsLog, LogLevel::Info, ("SWP_NOSIZE "));
  }
  if (wp->flags & SWP_HIDEWINDOW) {
    MOZ_LOG(gWindowsLog, LogLevel::Info, ("SWP_HIDEWINDOW "));
  }
  if (wp->flags & SWP_NOZORDER) {
    MOZ_LOG(gWindowsLog, LogLevel::Info, ("SWP_NOZORDER "));
  }
  if (wp->flags & SWP_NOACTIVATE) {
    MOZ_LOG(gWindowsLog, LogLevel::Info, ("SWP_NOACTIVATE "));
  }
  MOZ_LOG(gWindowsLog, LogLevel::Info, ("\n"));
#endif

  // Handle window size mode changes
  if (wp->flags & SWP_FRAMECHANGED && mSizeMode != nsSizeMode_Fullscreen) {

    // Bug 566135 - Windows theme code calls show window on SW_SHOWMINIMIZED
    // windows when fullscreen games disable desktop composition. If we're
    // minimized and not being activated, ignore the event and let windows
    // handle it.
    if (mSizeMode == nsSizeMode_Minimized && (wp->flags & SWP_NOACTIVATE))
      return;

    WINDOWPLACEMENT pl;
    pl.length = sizeof(pl);
    ::GetWindowPlacement(mWnd, &pl);

    nsSizeMode previousSizeMode = mSizeMode;

    // Windows has just changed the size mode of this window. The call to
    // SizeModeChanged will trigger a call into SetSizeMode where we will
    // set the min/max window state again or for nsSizeMode_Normal, call
    // SetWindow with a parameter of SW_RESTORE. There's no need however as
    // this window's mode has already changed. Updating mSizeMode here
    // insures the SetSizeMode call is a no-op. Addresses a bug on Win7 related
    // to window docking. (bug 489258)
    if (pl.showCmd == SW_SHOWMAXIMIZED)
      mSizeMode = (mFullscreenMode ? nsSizeMode_Fullscreen : nsSizeMode_Maximized);
    else if (pl.showCmd == SW_SHOWMINIMIZED)
      mSizeMode = nsSizeMode_Minimized;
    else if (mFullscreenMode)
      mSizeMode = nsSizeMode_Fullscreen;
    else
      mSizeMode = nsSizeMode_Normal;

#ifdef WINSTATE_DEBUG_OUTPUT
    switch (mSizeMode) {
      case nsSizeMode_Normal:
          MOZ_LOG(gWindowsLog, LogLevel::Info, 
                 ("*** mSizeMode: nsSizeMode_Normal\n"));
        break;
      case nsSizeMode_Minimized:
        MOZ_LOG(gWindowsLog, LogLevel::Info, 
               ("*** mSizeMode: nsSizeMode_Minimized\n"));
        break;
      case nsSizeMode_Maximized:
          MOZ_LOG(gWindowsLog, LogLevel::Info, 
                 ("*** mSizeMode: nsSizeMode_Maximized\n"));
        break;
      default:
          MOZ_LOG(gWindowsLog, LogLevel::Info, ("*** mSizeMode: ??????\n"));
        break;
    }
#endif

    if (mWidgetListener && mSizeMode != previousSizeMode)
      mWidgetListener->SizeModeChanged(mSizeMode);

    // If window was restored, window activation was bypassed during the 
    // SetSizeMode call originating from OnWindowPosChanging to avoid saving
    // pre-restore attributes. Force activation now to get correct attributes.
    if (mLastSizeMode != nsSizeMode_Normal && mSizeMode == nsSizeMode_Normal)
      DispatchFocusToTopLevelWindow(true);

    mLastSizeMode = mSizeMode;

    // Skip window size change events below on minimization.
    if (mSizeMode == nsSizeMode_Minimized)
      return;
  }

  // Handle window position changes
  if (!(wp->flags & SWP_NOMOVE)) {
    mBounds.x = wp->x;
    mBounds.y = wp->y;

    NotifyWindowMoved(wp->x, wp->y);
  }

  // Handle window size changes
  if (!(wp->flags & SWP_NOSIZE)) {
    RECT r;
    int32_t newWidth, newHeight;

    ::GetWindowRect(mWnd, &r);

    newWidth  = r.right - r.left;
    newHeight = r.bottom - r.top;
    nsIntRect rect(wp->x, wp->y, newWidth, newHeight);

    if (newWidth > mLastSize.width)
    {
      RECT drect;

      // getting wider
      drect.left   = wp->x + mLastSize.width;
      drect.top    = wp->y;
      drect.right  = drect.left + (newWidth - mLastSize.width);
      drect.bottom = drect.top + newHeight;

      ::RedrawWindow(mWnd, &drect, nullptr,
                     RDW_INVALIDATE |
                     RDW_NOERASE |
                     RDW_NOINTERNALPAINT |
                     RDW_ERASENOW |
                     RDW_ALLCHILDREN);
    }
    if (newHeight > mLastSize.height)
    {
      RECT drect;

      // getting taller
      drect.left   = wp->x;
      drect.top    = wp->y + mLastSize.height;
      drect.right  = drect.left + newWidth;
      drect.bottom = drect.top + (newHeight - mLastSize.height);

      ::RedrawWindow(mWnd, &drect, nullptr,
                     RDW_INVALIDATE |
                     RDW_NOERASE |
                     RDW_NOINTERNALPAINT |
                     RDW_ERASENOW |
                     RDW_ALLCHILDREN);
    }

    mBounds.width    = newWidth;
    mBounds.height   = newHeight;
    mLastSize.width  = newWidth;
    mLastSize.height = newHeight;

#ifdef WINSTATE_DEBUG_OUTPUT
    MOZ_LOG(gWindowsLog, LogLevel::Info, 
           ("*** Resize window: %d x %d x %d x %d\n", wp->x, wp->y, 
            newWidth, newHeight));
#endif

    // If a maximized window is resized, recalculate the non-client margins.
    if (mSizeMode == nsSizeMode_Maximized) {
      if (UpdateNonClientMargins(nsSizeMode_Maximized, true)) {
        // gecko resize event already sent by UpdateNonClientMargins.
        return;
      }
    }

    // Recalculate the width and height based on the client area for gecko events.
    if (::GetClientRect(mWnd, &r)) {
      rect.width  = r.right - r.left;
      rect.height = r.bottom - r.top;
    }
    
    // Send a gecko resize event
    OnResize(rect);
  }
}

void nsWindow::OnWindowPosChanging(LPWINDOWPOS& info)
{
  // Update non-client margins if the frame size is changing, and let the
  // browser know we are changing size modes, so alternative css can kick in.
  // If we're going into fullscreen mode, ignore this, since it'll reset
  // margins to normal mode. 
  if ((info->flags & SWP_FRAMECHANGED && !(info->flags & SWP_NOSIZE)) &&
      mSizeMode != nsSizeMode_Fullscreen) {
    WINDOWPLACEMENT pl;
    pl.length = sizeof(pl);
    ::GetWindowPlacement(mWnd, &pl);
    nsSizeMode sizeMode;
    if (pl.showCmd == SW_SHOWMAXIMIZED)
      sizeMode = (mFullscreenMode ? nsSizeMode_Fullscreen : nsSizeMode_Maximized);
    else if (pl.showCmd == SW_SHOWMINIMIZED)
      sizeMode = nsSizeMode_Minimized;
    else if (mFullscreenMode)
      sizeMode = nsSizeMode_Fullscreen;
    else
      sizeMode = nsSizeMode_Normal;

    if (mWidgetListener)
      mWidgetListener->SizeModeChanged(sizeMode);

    UpdateNonClientMargins(sizeMode, false);
  }

  // enforce local z-order rules
  if (!(info->flags & SWP_NOZORDER)) {
    HWND hwndAfter = info->hwndInsertAfter;

    nsWindow *aboveWindow = 0;
    nsWindowZ placement;

    if (hwndAfter == HWND_BOTTOM)
      placement = nsWindowZBottom;
    else if (hwndAfter == HWND_TOP || hwndAfter == HWND_TOPMOST || hwndAfter == HWND_NOTOPMOST)
      placement = nsWindowZTop;
    else {
      placement = nsWindowZRelative;
      aboveWindow = WinUtils::GetNSWindowPtr(hwndAfter);
    }

    if (mWidgetListener) {
      nsCOMPtr<nsIWidget> actualBelow = nullptr;
      if (mWidgetListener->ZLevelChanged(false, &placement,
                                         aboveWindow, getter_AddRefs(actualBelow))) {
        if (placement == nsWindowZBottom)
          info->hwndInsertAfter = HWND_BOTTOM;
        else if (placement == nsWindowZTop)
          info->hwndInsertAfter = HWND_TOP;
        else {
          info->hwndInsertAfter = (HWND)actualBelow->GetNativeData(NS_NATIVE_WINDOW);
        }
      }
    }
  }
  // prevent rude external programs from making hidden window visible
  if (mWindowType == eWindowType_invisible)
    info->flags &= ~SWP_SHOWWINDOW;
}

void nsWindow::UserActivity()
{
  // Check if we have the idle service, if not we try to get it.
  if (!mIdleService) {
    mIdleService = do_GetService("@mozilla.org/widget/idleservice;1");
  }

  // Check that we now have the idle service.
  if (mIdleService) {
    mIdleService->ResetIdleTimeOut(0);
  }
}

nsIntPoint nsWindow::GetTouchCoordinates(WPARAM wParam, LPARAM lParam)
{
  nsIntPoint ret;
  uint32_t cInputs = LOWORD(wParam);
  if (cInputs != 1) {
    // Just return 0,0 if there isn't exactly one touch point active
    return ret;
  }
  PTOUCHINPUT pInputs = new TOUCHINPUT[cInputs];
<<<<<<< HEAD
  if (mGesture.GetTouchInputInfo((HTOUCHINPUT)lParam, cInputs, pInputs)) {
=======
  if (GetTouchInputInfo((HTOUCHINPUT)lParam, cInputs, pInputs,
                        sizeof(TOUCHINPUT))) {
>>>>>>> a17af05f
    ret.x = TOUCH_COORD_TO_PIXEL(pInputs[0].x);
    ret.y = TOUCH_COORD_TO_PIXEL(pInputs[0].y);
  }
  delete[] pInputs;
  // Note that we don't call CloseTouchInputHandle here because we need
  // to read the touch input info again in OnTouch later.
  return ret;
}

bool nsWindow::OnTouch(WPARAM wParam, LPARAM lParam)
{
  uint32_t cInputs = LOWORD(wParam);
  PTOUCHINPUT pInputs = new TOUCHINPUT[cInputs];

  if (GetTouchInputInfo((HTOUCHINPUT)lParam, cInputs, pInputs,
                        sizeof(TOUCHINPUT))) {
    MultiTouchInput touchInput, touchEndInput;

    // Walk across the touch point array processing each contact point.
    for (uint32_t i = 0; i < cInputs; i++) {
      bool addToEvent = false, addToEndEvent = false;

      // N.B.: According with MS documentation
      // https://msdn.microsoft.com/en-us/library/windows/desktop/dd317334(v=vs.85).aspx
      // TOUCHEVENTF_DOWN cannot be combined with TOUCHEVENTF_MOVE or TOUCHEVENTF_UP.
      // Possibly, it means that TOUCHEVENTF_MOVE and TOUCHEVENTF_UP can be combined together.

      if (pInputs[i].dwFlags & (TOUCHEVENTF_DOWN | TOUCHEVENTF_MOVE)) {
        if (touchInput.mTimeStamp.IsNull()) {
          // Initialize a touch event to send.
          touchInput.mType = MultiTouchInput::MULTITOUCH_MOVE;
          touchInput.mTime = ::GetMessageTime();
          touchInput.mTimeStamp = GetMessageTimeStamp(touchInput.mTime);
          ModifierKeyState modifierKeyState;
          touchInput.modifiers = modifierKeyState.GetModifiers();
        }
        // Pres shell expects this event to be a eTouchStart
        // if any new contact points have been added since the last event sent.
        if (pInputs[i].dwFlags & TOUCHEVENTF_DOWN) {
          touchInput.mType = MultiTouchInput::MULTITOUCH_START;
        }
        addToEvent = true;
      }
      if (pInputs[i].dwFlags & TOUCHEVENTF_UP) {
        // Pres shell expects removed contacts points to be delivered in a separate
        // eTouchEnd event containing only the contact points that were removed.
        if (touchEndInput.mTimeStamp.IsNull()) {
          // Initialize a touch event to send.
          touchEndInput.mType = MultiTouchInput::MULTITOUCH_END;
          touchEndInput.mTime = ::GetMessageTime();
          touchEndInput.mTimeStamp = GetMessageTimeStamp(touchEndInput.mTime);
          ModifierKeyState modifierKeyState;
          touchEndInput.modifiers = modifierKeyState.GetModifiers();
        }
        addToEndEvent = true;
      }
      if (!addToEvent && !addToEndEvent) {
        // Filter out spurious Windows events we don't understand, like palm contact.
        continue;
      }

      // Setup the touch point we'll append to the touch event array.
      nsPointWin touchPoint;
      touchPoint.x = TOUCH_COORD_TO_PIXEL(pInputs[i].x);
      touchPoint.y = TOUCH_COORD_TO_PIXEL(pInputs[i].y);
      touchPoint.ScreenToClient(mWnd);

      // Initialize the touch data.
      SingleTouchData touchData(pInputs[i].dwID,                                      // aIdentifier
                                ScreenIntPoint::FromUnknownPoint(touchPoint),         // aScreenPoint
                                /* radius, if known */
                                pInputs[i].dwFlags & TOUCHINPUTMASKF_CONTACTAREA
                                  ? ScreenSize(
                                      TOUCH_COORD_TO_PIXEL(pInputs[i].cxContact) / 2,
                                      TOUCH_COORD_TO_PIXEL(pInputs[i].cyContact) / 2)
                                  : ScreenSize(1, 1),                                 // aRadius
                                0.0f,                                                 // aRotationAngle
                                0.0f);                                                // aForce

      // Append touch data to the appropriate event.
      if (addToEvent) {
        touchInput.mTouches.AppendElement(touchData);
      }
      if (addToEndEvent) {
        touchEndInput.mTouches.AppendElement(touchData);
      }
    }

    // Dispatch touch start and touch move event if we have one.
    if (!touchInput.mTimeStamp.IsNull()) {
      DispatchTouchInput(touchInput);
    }
    // Dispatch touch end event if we have one.
    if (!touchEndInput.mTimeStamp.IsNull()) {
      DispatchTouchInput(touchEndInput);
    }
  }

  delete [] pInputs;
  CloseTouchInputHandle((HTOUCHINPUT)lParam);
  return true;
}

// Gesture event processing. Handles WM_GESTURE events.
bool nsWindow::OnGesture(WPARAM wParam, LPARAM lParam)
{
  // Treatment for pan events which translate into scroll events:
  if (mGesture.IsPanEvent(lParam)) {
    if ( !mGesture.ProcessPanMessage(mWnd, wParam, lParam) )
      return false; // ignore

    nsEventStatus status;

    WidgetWheelEvent wheelEvent(true, eWheel, this);

    ModifierKeyState modifierKeyState;
    modifierKeyState.InitInputEvent(wheelEvent);

    wheelEvent.button      = 0;
    wheelEvent.mTime       = ::GetMessageTime();
    wheelEvent.mTimeStamp  = GetMessageTimeStamp(wheelEvent.mTime);
    wheelEvent.inputSource = nsIDOMMouseEvent::MOZ_SOURCE_TOUCH;

    bool endFeedback = true;

    if (mGesture.PanDeltaToPixelScroll(wheelEvent)) {
      mozilla::Telemetry::Accumulate(mozilla::Telemetry::SCROLL_INPUT_METHODS,
          (uint32_t) ScrollInputMethod::MainThreadTouch);
      DispatchEvent(&wheelEvent, status);
    }

    if (mDisplayPanFeedback) {
      mGesture.UpdatePanFeedbackX(
                 mWnd,
                 DeprecatedAbs(RoundDown(wheelEvent.mOverflowDeltaX)),
                 endFeedback);
      mGesture.UpdatePanFeedbackY(
                 mWnd,
                 DeprecatedAbs(RoundDown(wheelEvent.mOverflowDeltaY)),
                 endFeedback);
      mGesture.PanFeedbackFinalize(mWnd, endFeedback);
    }

    CloseGestureInfoHandle((HGESTUREINFO)lParam);

    return true;
  }

  // Other gestures translate into simple gesture events:
  WidgetSimpleGestureEvent event(true, eVoidEvent, this);
  if ( !mGesture.ProcessGestureMessage(mWnd, wParam, lParam, event) ) {
    return false; // fall through to DefWndProc
  }
  
  // Polish up and send off the new event
  ModifierKeyState modifierKeyState;
  modifierKeyState.InitInputEvent(event);
  event.button    = 0;
  event.mTime     = ::GetMessageTime();
  event.mTimeStamp = GetMessageTimeStamp(event.mTime);
  event.inputSource = nsIDOMMouseEvent::MOZ_SOURCE_TOUCH;

  nsEventStatus status;
  DispatchEvent(&event, status);
  if (status == nsEventStatus_eIgnore) {
    return false; // Ignored, fall through
  }

  // Only close this if we process and return true.
  CloseGestureInfoHandle((HGESTUREINFO)lParam);

  return true; // Handled
}

nsresult
nsWindow::ConfigureChildren(const nsTArray<Configuration>& aConfigurations)
{
  // If this is a remotely updated widget we receive clipping, position, and
  // size information from a source other than our owner. Don't let our parent
  // update this information.
  if (mWindowType == eWindowType_plugin_ipc_chrome) {
    return NS_OK;
  }

  // XXXroc we could use BeginDeferWindowPos/DeferWindowPos/EndDeferWindowPos
  // here, if that helps in some situations. So far I haven't seen a
  // need.
  for (uint32_t i = 0; i < aConfigurations.Length(); ++i) {
    const Configuration& configuration = aConfigurations[i];
    nsWindow* w = static_cast<nsWindow*>(configuration.mChild.get());
    NS_ASSERTION(w->GetParent() == this,
                 "Configured widget is not a child");
    nsresult rv = w->SetWindowClipRegion(configuration.mClipRegion, true);
    NS_ENSURE_SUCCESS(rv, rv);
    LayoutDeviceIntRect bounds = w->GetBounds();
    if (bounds.Size() != configuration.mBounds.Size()) {
      w->Resize(configuration.mBounds.x, configuration.mBounds.y,
                configuration.mBounds.width, configuration.mBounds.height,
                true);
    } else if (bounds.TopLeft() != configuration.mBounds.TopLeft()) {
      w->Move(configuration.mBounds.x, configuration.mBounds.y);


      if (gfxWindowsPlatform::GetPlatform()->IsDirect2DBackend() ||
          GetLayerManager()->GetBackendType() != LayersBackend::LAYERS_BASIC) {
        // XXX - Workaround for Bug 587508. This will invalidate the part of the
        // plugin window that might be touched by moving content somehow. The
        // underlying problem should be found and fixed!
        LayoutDeviceIntRegion r;
        r.Sub(bounds, configuration.mBounds);
        r.MoveBy(-bounds.x,
                 -bounds.y);
        LayoutDeviceIntRect toInvalidate = r.GetBounds();

        WinUtils::InvalidatePluginAsWorkaround(w, toInvalidate);
      }
    }
    rv = w->SetWindowClipRegion(configuration.mClipRegion, false);
    NS_ENSURE_SUCCESS(rv, rv);
  }
  return NS_OK;
}

static HRGN
CreateHRGNFromArray(const nsTArray<LayoutDeviceIntRect>& aRects)
{
  int32_t size = sizeof(RGNDATAHEADER) + sizeof(RECT)*aRects.Length();
  AutoTArray<uint8_t,100> buf;
  buf.SetLength(size);
  RGNDATA* data = reinterpret_cast<RGNDATA*>(buf.Elements());
  RECT* rects = reinterpret_cast<RECT*>(data->Buffer);
  data->rdh.dwSize = sizeof(data->rdh);
  data->rdh.iType = RDH_RECTANGLES;
  data->rdh.nCount = aRects.Length();
  LayoutDeviceIntRect bounds;
  for (uint32_t i = 0; i < aRects.Length(); ++i) {
    const LayoutDeviceIntRect& r = aRects[i];
    bounds.UnionRect(bounds, r);
    ::SetRect(&rects[i], r.x, r.y, r.XMost(), r.YMost());
  }
  ::SetRect(&data->rdh.rcBound, bounds.x, bounds.y, bounds.XMost(), bounds.YMost());
  return ::ExtCreateRegion(nullptr, buf.Length(), data);
}

nsresult
nsWindow::SetWindowClipRegion(const nsTArray<LayoutDeviceIntRect>& aRects,
                              bool aIntersectWithExisting)
{
  if (IsWindowClipRegionEqual(aRects)) {
    return NS_OK;
  }

  nsBaseWidget::SetWindowClipRegion(aRects, aIntersectWithExisting);

  HRGN dest = CreateHRGNFromArray(aRects);
  if (!dest)
    return NS_ERROR_OUT_OF_MEMORY;

  if (aIntersectWithExisting) {
    HRGN current = ::CreateRectRgn(0, 0, 0, 0);
    if (current) {
      if (::GetWindowRgn(mWnd, current) != 0 /*ERROR*/) {
        ::CombineRgn(dest, dest, current, RGN_AND);
      }
      ::DeleteObject(current);
    }
  }

  // If a plugin is not visible, especially if it is in a background tab,
  // it should not be able to steal keyboard focus.  This code checks whether
  // the region that the plugin is being clipped to is NULLREGION.  If it is,
  // the plugin window gets disabled.
  if (IsPlugin()) {
    if (NULLREGION == ::CombineRgn(dest, dest, dest, RGN_OR)) {
      ::ShowWindow(mWnd, SW_HIDE);
      ::EnableWindow(mWnd, FALSE);
    } else {
      ::EnableWindow(mWnd, TRUE);
      ::ShowWindow(mWnd, SW_SHOW);
    }
  }
  if (!::SetWindowRgn(mWnd, dest, TRUE)) {
    ::DeleteObject(dest);
    return NS_ERROR_FAILURE;
  }
  return NS_OK;
}

// WM_DESTROY event handler
void nsWindow::OnDestroy()
{
  mOnDestroyCalled = true;

  // Make sure we don't get destroyed in the process of tearing down.
  nsCOMPtr<nsIWidget> kungFuDeathGrip(this);
  
  // Dispatch the destroy notification.
  if (!mInDtor)
    NotifyWindowDestroyed();

  // Prevent the widget from sending additional events.
  mWidgetListener = nullptr;
  mAttachedWidgetListener = nullptr;

  // Unregister notifications from terminal services
  ::WTSUnRegisterSessionNotification(mWnd);

  // Free our subclass and clear |this| stored in the window props. We will no longer
  // receive events from Windows after this point.
  SubclassWindow(FALSE);

  // Once mWidgetListener is cleared and the subclass is reset, sCurrentWindow can be
  // cleared. (It's used in tracking windows for mouse events.)
  if (sCurrentWindow == this)
    sCurrentWindow = nullptr;

  // Disconnects us from our parent, will call our GetParent().
  nsBaseWidget::Destroy();

  // Release references to children, device context, toolkit, and app shell.
  nsBaseWidget::OnDestroy();
  
  // Clear our native parent handle.
  // XXX Windows will take care of this in the proper order, and SetParent(nullptr)'s
  // remove child on the parent already took place in nsBaseWidget's Destroy call above.
  //SetParent(nullptr);
  mParent = nullptr;

  // We have to destroy the native drag target before we null out our window pointer.
  EnableDragDrop(false);

  // If we're going away and for some reason we're still the rollup widget, rollup and
  // turn off capture.
  nsIRollupListener* rollupListener = nsBaseWidget::GetActiveRollupListener();
  nsCOMPtr<nsIWidget> rollupWidget;
  if (rollupListener) {
    rollupWidget = rollupListener->GetRollupWidget();
  }
  if (this == rollupWidget) {
    if ( rollupListener )
      rollupListener->Rollup(0, false, nullptr, nullptr);
    CaptureRollupEvents(nullptr, false);
  }

  IMEHandler::OnDestroyWindow(this);

  // Free GDI window class objects
  if (mBrush) {
    VERIFY(::DeleteObject(mBrush));
    mBrush = nullptr;
  }

  // Destroy any custom cursor resources.
  if (mCursor == -1)
    SetCursor(eCursor_standard);

  if (mCompositorWidgetDelegate) {
    mCompositorWidgetDelegate->OnDestroyWindow();
  }
  mBasicLayersSurface = nullptr;

  // Finalize panning feedback to possibly restore window displacement
  mGesture.PanFeedbackFinalize(mWnd, true);

  // Clear the main HWND.
  mWnd = nullptr;
}

// Send a resize message to the listener
bool nsWindow::OnResize(nsIntRect &aWindowRect)
{
  bool result = mWidgetListener ?
                mWidgetListener->WindowResized(this, aWindowRect.width, aWindowRect.height) : false;

  // If there is an attached view, inform it as well as the normal widget listener.
  if (mAttachedWidgetListener) {
    return mAttachedWidgetListener->WindowResized(this, aWindowRect.width, aWindowRect.height);
  }

  return result;
}

bool nsWindow::OnHotKey(WPARAM wParam, LPARAM lParam)
{
  return true;
}

// Can be overriden. Controls auto-erase of background.
bool nsWindow::AutoErase(HDC dc)
{
  return false;
}

bool
nsWindow::IsPopup()
{
  return mWindowType == eWindowType_popup;
}

bool
nsWindow::ShouldUseOffMainThreadCompositing()
{
  if (IsSmallPopup()) {
    return false;
  }

  return nsBaseWidget::ShouldUseOffMainThreadCompositing();
}

void
nsWindow::WindowUsesOMTC()
{
  ULONG_PTR style = ::GetClassLongPtr(mWnd, GCL_STYLE);
  if (!style) {
    NS_WARNING("Could not get window class style");
    return;
  }
  style |= CS_HREDRAW | CS_VREDRAW;
  DebugOnly<ULONG_PTR> result = ::SetClassLongPtr(mWnd, GCL_STYLE, style);
  NS_WARNING_ASSERTION(result, "Could not reset window class style");
}

bool
nsWindow::HasBogusPopupsDropShadowOnMultiMonitor() {
  if (sHasBogusPopupsDropShadowOnMultiMonitor == TRI_UNKNOWN) {
    // Since any change in the preferences requires a restart, this can be
    // done just once.
    // Check for Direct2D first.
    sHasBogusPopupsDropShadowOnMultiMonitor =
      gfxWindowsPlatform::GetPlatform()->IsDirect2DBackend() ? TRI_TRUE : TRI_FALSE;
    if (!sHasBogusPopupsDropShadowOnMultiMonitor) {
      // Otherwise check if Direct3D 9 may be used.
      if (gfxConfig::IsEnabled(Feature::HW_COMPOSITING) &&
          !gfxConfig::IsEnabled(Feature::OPENGL_COMPOSITING))
      {
        nsCOMPtr<nsIGfxInfo> gfxInfo = services::GetGfxInfo();
        if (gfxInfo) {
          int32_t status;
          nsCString discardFailureId;
          if (NS_SUCCEEDED(gfxInfo->GetFeatureStatus(nsIGfxInfo::FEATURE_DIRECT3D_9_LAYERS,
                                                     discardFailureId, &status))) {
            if (status == nsIGfxInfo::FEATURE_STATUS_OK ||
                gfxConfig::IsForcedOnByUser(Feature::HW_COMPOSITING))
            {
              sHasBogusPopupsDropShadowOnMultiMonitor = TRI_TRUE;
            }
          }
        }
      }
    }
  }
  return !!sHasBogusPopupsDropShadowOnMultiMonitor;
}

void
nsWindow::OnSysColorChanged()
{
  if (mWindowType == eWindowType_invisible) {
    ::EnumThreadWindows(GetCurrentThreadId(), nsWindow::BroadcastMsg, WM_SYSCOLORCHANGE);
  }
  else {
    // Note: This is sent for child windows as well as top-level windows.
    // The Win32 toolkit normally only sends these events to top-level windows.
    // But we cycle through all of the childwindows and send it to them as well
    // so all presentations get notified properly.
    // See nsWindow::GlobalMsgWindowProc.
    NotifySysColorChanged();
  }
}

void
nsWindow::OnDPIChanged(int32_t x, int32_t y, int32_t width, int32_t height)
{
  // Don't try to handle WM_DPICHANGED for popup windows (see bug 1239353);
  // they remain tied to their original parent's resolution.
  if (mWindowType == eWindowType_popup) {
    return;
  }
  if (DefaultScaleOverride() > 0.0) {
    return;
  }
  mDefaultScale = -1.0; // force recomputation of scale factor

  if (mResizeState != RESIZING && mSizeMode == nsSizeMode_Normal) {
    // Limit the position (if not in the middle of a drag-move) & size,
    // if it would overflow the destination screen
    nsCOMPtr<nsIScreenManager> sm = do_GetService(sScreenManagerContractID);
    if (sm) {
      nsCOMPtr<nsIScreen> screen;
      sm->ScreenForRect(x, y, width, height, getter_AddRefs(screen));
      if (screen) {
        int32_t availLeft, availTop, availWidth, availHeight;
        screen->GetAvailRect(&availLeft, &availTop, &availWidth, &availHeight);
        if (mResizeState != MOVING) {
          x = std::max(x, availLeft);
          y = std::max(y, availTop);
        }
        width = std::min(width, availWidth);
        height = std::min(height, availHeight);
      }
    }

    Resize(x, y, width, height, true);
  }
  ChangedDPI();
  ResetLayout();
}

/**************************************************************
 **************************************************************
 **
 ** BLOCK: IME management and accessibility
 **
 ** Handles managing IME input and accessibility.
 **
 **************************************************************
 **************************************************************/

void
nsWindow::SetInputContext(const InputContext& aContext,
                          const InputContextAction& aAction)
{
  InputContext newInputContext = aContext;
  IMEHandler::SetInputContext(this, newInputContext, aAction);
  mInputContext = newInputContext;
}

InputContext
nsWindow::GetInputContext()
{
  mInputContext.mIMEState.mOpen = IMEState::CLOSED;
  if (WinUtils::IsIMEEnabled(mInputContext) && IMEHandler::GetOpenState(this)) {
    mInputContext.mIMEState.mOpen = IMEState::OPEN;
  } else {
    mInputContext.mIMEState.mOpen = IMEState::CLOSED;
  }
  return mInputContext;
}

TextEventDispatcherListener*
nsWindow::GetNativeTextEventDispatcherListener()
{
  return IMEHandler::GetNativeTextEventDispatcherListener();
}

#ifdef ACCESSIBILITY
#ifdef DEBUG
#define NS_LOG_WMGETOBJECT(aWnd, aHwnd, aAcc)                                  \
  if (a11y::logging::IsEnabled(a11y::logging::ePlatforms)) {                   \
    printf("Get the window:\n  {\n     HWND: %p, parent HWND: %p, wndobj: %p,\n",\
           aHwnd, ::GetParent(aHwnd), aWnd);                                   \
    printf("     acc: %p", aAcc);                                              \
    if (aAcc) {                                                                \
      nsAutoString name;                                                       \
      aAcc->Name(name);                                                        \
      printf(", accname: %s", NS_ConvertUTF16toUTF8(name).get());              \
    }                                                                          \
    printf("\n }\n");                                                          \
  }

#else
#define NS_LOG_WMGETOBJECT(aWnd, aHwnd, aAcc)
#endif

a11y::Accessible*
nsWindow::GetAccessible()
{
  // If the pref was ePlatformIsDisabled, return null here, disabling a11y.
  if (a11y::PlatformDisabledState() == a11y::ePlatformIsDisabled)
    return nullptr;

  if (mInDtor || mOnDestroyCalled || mWindowType == eWindowType_invisible) {
    return nullptr;
  }

  // In case of popup window return a popup accessible.
  nsView* view = nsView::GetViewFor(this);
  if (view) {
    nsIFrame* frame = view->GetFrame();
    if (frame && nsLayoutUtils::IsPopup(frame)) {
      nsAccessibilityService* accService = GetOrCreateAccService();
      if (accService) {
        a11y::DocAccessible* docAcc =
          GetAccService()->GetDocAccessible(frame->PresContext()->PresShell());
        if (docAcc) {
          NS_LOG_WMGETOBJECT(this, mWnd,
                             docAcc->GetAccessibleOrDescendant(frame->GetContent()));
          return docAcc->GetAccessibleOrDescendant(frame->GetContent());
        }
      }
    }
  }

  // otherwise root document accessible.
  NS_LOG_WMGETOBJECT(this, mWnd, GetRootAccessible());
  return GetRootAccessible();
}
#endif

/**************************************************************
 **************************************************************
 **
 ** BLOCK: Transparency
 **
 ** Window transparency helpers.
 **
 **************************************************************
 **************************************************************/

#ifdef MOZ_XUL

void nsWindow::SetWindowTranslucencyInner(nsTransparencyMode aMode)
{
  if (aMode == mTransparencyMode)
    return;

  // stop on dialogs and popups!
  HWND hWnd = WinUtils::GetTopLevelHWND(mWnd, true);
  nsWindow* parent = WinUtils::GetNSWindowPtr(hWnd);

  if (!parent)
  {
    NS_WARNING("Trying to use transparent chrome in an embedded context");
    return;
  }

  if (parent != this) {
    NS_WARNING("Setting SetWindowTranslucencyInner on a parent this is not us!");
  }

  if (aMode == eTransparencyTransparent) {
    // If we're switching to the use of a transparent window, hide the chrome
    // on our parent.
    HideWindowChrome(true);
  } else if (mHideChrome && mTransparencyMode == eTransparencyTransparent) {
    // if we're switching out of transparent, re-enable our parent's chrome.
    HideWindowChrome(false);
  }

  LONG_PTR style = ::GetWindowLongPtrW(hWnd, GWL_STYLE),
    exStyle = ::GetWindowLongPtr(hWnd, GWL_EXSTYLE);
 
   if (parent->mIsVisible)
     style |= WS_VISIBLE;
   if (parent->mSizeMode == nsSizeMode_Maximized)
     style |= WS_MAXIMIZE;
   else if (parent->mSizeMode == nsSizeMode_Minimized)
     style |= WS_MINIMIZE;

   if (aMode == eTransparencyTransparent)
     exStyle |= WS_EX_LAYERED;
   else
     exStyle &= ~WS_EX_LAYERED;

  VERIFY_WINDOW_STYLE(style);
  ::SetWindowLongPtrW(hWnd, GWL_STYLE, style);
  ::SetWindowLongPtrW(hWnd, GWL_EXSTYLE, exStyle);

  if (HasGlass())
    memset(&mGlassMargins, 0, sizeof mGlassMargins);
  mTransparencyMode = aMode;

  if (mCompositorWidgetDelegate) {
    mCompositorWidgetDelegate->UpdateTransparency(aMode);
  }
  UpdateGlass();
}

#endif //MOZ_XUL

/**************************************************************
 **************************************************************
 **
 ** BLOCK: Popup rollup hooks
 **
 ** Deals with CaptureRollup on popup windows.
 **
 **************************************************************
 **************************************************************/

// Schedules a timer for a window, so we can rollup after processing the hook event
void nsWindow::ScheduleHookTimer(HWND aWnd, UINT aMsgId)
{
  // In some cases multiple hooks may be scheduled
  // so ignore any other requests once one timer is scheduled
  if (sHookTimerId == 0) {
    // Remember the window handle and the message ID to be used later
    sRollupMsgId = aMsgId;
    sRollupMsgWnd = aWnd;
    // Schedule native timer for doing the rollup after
    // this event is done being processed
    sHookTimerId = ::SetTimer(nullptr, 0, 0, (TIMERPROC)HookTimerForPopups);
    NS_ASSERTION(sHookTimerId, "Timer couldn't be created.");
  }
}

#ifdef POPUP_ROLLUP_DEBUG_OUTPUT
int gLastMsgCode = 0;
extern MSGFEventMsgInfo gMSGFEvents[];
#endif

// Process Menu messages, rollup when popup is clicked.
LRESULT CALLBACK nsWindow::MozSpecialMsgFilter(int code, WPARAM wParam, LPARAM lParam)
{
#ifdef POPUP_ROLLUP_DEBUG_OUTPUT
  if (sProcessHook) {
    MSG* pMsg = (MSG*)lParam;

    int inx = 0;
    while (gMSGFEvents[inx].mId != code && gMSGFEvents[inx].mStr != nullptr) {
      inx++;
    }
    if (code != gLastMsgCode) {
      if (gMSGFEvents[inx].mId == code) {
#ifdef DEBUG
        MOZ_LOG(gWindowsLog, LogLevel::Info, 
               ("MozSpecialMessageProc - code: 0x%X  - %s  hw: %p\n", 
                code, gMSGFEvents[inx].mStr, pMsg->hwnd));
#endif
      } else {
#ifdef DEBUG
        MOZ_LOG(gWindowsLog, LogLevel::Info, 
               ("MozSpecialMessageProc - code: 0x%X  - %d  hw: %p\n", 
                code, gMSGFEvents[inx].mId, pMsg->hwnd));
#endif
      }
      gLastMsgCode = code;
    }
    PrintEvent(pMsg->message, FALSE, FALSE);
  }
#endif // #ifdef POPUP_ROLLUP_DEBUG_OUTPUT

  if (sProcessHook && code == MSGF_MENU) {
    MSG* pMsg = (MSG*)lParam;
    ScheduleHookTimer( pMsg->hwnd, pMsg->message);
  }

  return ::CallNextHookEx(sMsgFilterHook, code, wParam, lParam);
}

// Process all mouse messages. Roll up when a click is in a native window
// that doesn't have an nsIWidget.
LRESULT CALLBACK nsWindow::MozSpecialMouseProc(int code, WPARAM wParam, LPARAM lParam)
{
  if (sProcessHook) {
    switch (WinUtils::GetNativeMessage(wParam)) {
      case WM_LBUTTONDOWN:
      case WM_RBUTTONDOWN:
      case WM_MBUTTONDOWN:
      case WM_MOUSEWHEEL:
      case WM_MOUSEHWHEEL:
      {
        MOUSEHOOKSTRUCT* ms = (MOUSEHOOKSTRUCT*)lParam;
        nsIWidget* mozWin = WinUtils::GetNSWindowPtr(ms->hwnd);
        if (mozWin) {
          // If this window is windowed plugin window, the mouse events are not
          // sent to us.
          if (static_cast<nsWindow*>(mozWin)->IsPlugin())
            ScheduleHookTimer(ms->hwnd, (UINT)wParam);
        } else {
          ScheduleHookTimer(ms->hwnd, (UINT)wParam);
        }
        break;
      }
    }
  }
  return ::CallNextHookEx(sCallMouseHook, code, wParam, lParam);
}

// Process all messages. Roll up when the window is moving, or
// is resizing or when maximized or mininized.
LRESULT CALLBACK nsWindow::MozSpecialWndProc(int code, WPARAM wParam, LPARAM lParam)
{
#ifdef POPUP_ROLLUP_DEBUG_OUTPUT
  if (sProcessHook) {
    CWPSTRUCT* cwpt = (CWPSTRUCT*)lParam;
    PrintEvent(cwpt->message, FALSE, FALSE);
  }
#endif

  if (sProcessHook) {
    CWPSTRUCT* cwpt = (CWPSTRUCT*)lParam;
    if (cwpt->message == WM_MOVING ||
        cwpt->message == WM_SIZING ||
        cwpt->message == WM_GETMINMAXINFO) {
      ScheduleHookTimer(cwpt->hwnd, (UINT)cwpt->message);
    }
  }

  return ::CallNextHookEx(sCallProcHook, code, wParam, lParam);
}

// Register the special "hooks" for dropdown processing.
void nsWindow::RegisterSpecialDropdownHooks()
{
  NS_ASSERTION(!sMsgFilterHook, "sMsgFilterHook must be NULL!");
  NS_ASSERTION(!sCallProcHook,  "sCallProcHook must be NULL!");

  DISPLAY_NMM_PRT("***************** Installing Msg Hooks ***************\n");

  // Install msg hook for moving the window and resizing
  if (!sMsgFilterHook) {
    DISPLAY_NMM_PRT("***** Hooking sMsgFilterHook!\n");
    sMsgFilterHook = SetWindowsHookEx(WH_MSGFILTER, MozSpecialMsgFilter,
                                      nullptr, GetCurrentThreadId());
#ifdef POPUP_ROLLUP_DEBUG_OUTPUT
    if (!sMsgFilterHook) {
      MOZ_LOG(gWindowsLog, LogLevel::Info, 
             ("***** SetWindowsHookEx is NOT installed for WH_MSGFILTER!\n"));
    }
#endif
  }

  // Install msg hook for menus
  if (!sCallProcHook) {
    DISPLAY_NMM_PRT("***** Hooking sCallProcHook!\n");
    sCallProcHook  = SetWindowsHookEx(WH_CALLWNDPROC, MozSpecialWndProc,
                                      nullptr, GetCurrentThreadId());
#ifdef POPUP_ROLLUP_DEBUG_OUTPUT
    if (!sCallProcHook) {
      MOZ_LOG(gWindowsLog, LogLevel::Info, 
             ("***** SetWindowsHookEx is NOT installed for WH_CALLWNDPROC!\n"));
    }
#endif
  }

  // Install msg hook for the mouse
  if (!sCallMouseHook) {
    DISPLAY_NMM_PRT("***** Hooking sCallMouseHook!\n");
    sCallMouseHook  = SetWindowsHookEx(WH_MOUSE, MozSpecialMouseProc,
                                       nullptr, GetCurrentThreadId());
#ifdef POPUP_ROLLUP_DEBUG_OUTPUT
    if (!sCallMouseHook) {
      MOZ_LOG(gWindowsLog, LogLevel::Info, 
             ("***** SetWindowsHookEx is NOT installed for WH_MOUSE!\n"));
    }
#endif
  }
}

// Unhook special message hooks for dropdowns.
void nsWindow::UnregisterSpecialDropdownHooks()
{
  DISPLAY_NMM_PRT("***************** De-installing Msg Hooks ***************\n");

  if (sCallProcHook) {
    DISPLAY_NMM_PRT("***** Unhooking sCallProcHook!\n");
    if (!::UnhookWindowsHookEx(sCallProcHook)) {
      DISPLAY_NMM_PRT("***** UnhookWindowsHookEx failed for sCallProcHook!\n");
    }
    sCallProcHook = nullptr;
  }

  if (sMsgFilterHook) {
    DISPLAY_NMM_PRT("***** Unhooking sMsgFilterHook!\n");
    if (!::UnhookWindowsHookEx(sMsgFilterHook)) {
      DISPLAY_NMM_PRT("***** UnhookWindowsHookEx failed for sMsgFilterHook!\n");
    }
    sMsgFilterHook = nullptr;
  }

  if (sCallMouseHook) {
    DISPLAY_NMM_PRT("***** Unhooking sCallMouseHook!\n");
    if (!::UnhookWindowsHookEx(sCallMouseHook)) {
      DISPLAY_NMM_PRT("***** UnhookWindowsHookEx failed for sCallMouseHook!\n");
    }
    sCallMouseHook = nullptr;
  }
}

// This timer is designed to only fire one time at most each time a "hook" function
// is used to rollup the dropdown. In some cases, the timer may be scheduled from the
// hook, but that hook event or a subsequent event may roll up the dropdown before
// this timer function is executed.
//
// For example, if an MFC control takes focus, the combobox will lose focus and rollup
// before this function fires.
VOID CALLBACK nsWindow::HookTimerForPopups(HWND hwnd, UINT uMsg, UINT idEvent, DWORD dwTime)
{
  if (sHookTimerId != 0) {
    // if the window is nullptr then we need to use the ID to kill the timer
    DebugOnly<BOOL> status = ::KillTimer(nullptr, sHookTimerId);
    NS_ASSERTION(status, "Hook Timer was not killed.");
    sHookTimerId = 0;
  }

  if (sRollupMsgId != 0) {
    // Note: DealWithPopups does the check to make sure that the rollup widget is set.
    LRESULT popupHandlingResult;
    nsAutoRollup autoRollup;
    DealWithPopups(sRollupMsgWnd, sRollupMsgId, 0, 0, &popupHandlingResult);
    sRollupMsgId = 0;
    sRollupMsgWnd = nullptr;
  }
}

BOOL CALLBACK nsWindow::ClearResourcesCallback(HWND aWnd, LPARAM aMsg)
{
    nsWindow *window = WinUtils::GetNSWindowPtr(aWnd);
    if (window) {
        window->ClearCachedResources();
    }  
    return TRUE;
}

void
nsWindow::ClearCachedResources()
{
    if (mLayerManager &&
        mLayerManager->GetBackendType() == LayersBackend::LAYERS_BASIC) {
      mLayerManager->ClearCachedResources();
    }
    ::EnumChildWindows(mWnd, nsWindow::ClearResourcesCallback, 0);
}

static bool IsDifferentThreadWindow(HWND aWnd)
{
  return ::GetCurrentThreadId() != ::GetWindowThreadProcessId(aWnd, nullptr);
}

// static
bool
nsWindow::EventIsInsideWindow(nsWindow* aWindow)
{
  RECT r;
  ::GetWindowRect(aWindow->mWnd, &r);
  DWORD pos = ::GetMessagePos();
  POINT mp;
  mp.x = GET_X_LPARAM(pos);
  mp.y = GET_Y_LPARAM(pos);

  // was the event inside this window?
  return static_cast<bool>(::PtInRect(&r, mp));
}

// static
bool
nsWindow::GetPopupsToRollup(nsIRollupListener* aRollupListener,
                            uint32_t* aPopupsToRollup)
{
  // If we're dealing with menus, we probably have submenus and we don't want
  // to rollup some of them if the click is in a parent menu of the current
  // submenu.
  *aPopupsToRollup = UINT32_MAX;
  AutoTArray<nsIWidget*, 5> widgetChain;
  uint32_t sameTypeCount =
    aRollupListener->GetSubmenuWidgetChain(&widgetChain);
  for (uint32_t i = 0; i < widgetChain.Length(); ++i) {
    nsIWidget* widget = widgetChain[i];
    if (EventIsInsideWindow(static_cast<nsWindow*>(widget))) {
      // Don't roll up if the mouse event occurred within a menu of the
      // same type. If the mouse event occurred in a menu higher than that,
      // roll up, but pass the number of popups to Rollup so that only those
      // of the same type close up.
      if (i < sameTypeCount) {
        return false;
      }

      *aPopupsToRollup = sameTypeCount;
      break;
    }
  }
  return true;
}

// static
bool
nsWindow::NeedsToHandleNCActivateDelayed(HWND aWnd)
{
  // While popup is open, popup window might be activated by other application.
  // At this time, we need to take back focus to the previous window but it
  // causes flickering its nonclient area because WM_NCACTIVATE comes before
  // WM_ACTIVATE and we cannot know which window will take focus at receiving
  // WM_NCACTIVATE. Therefore, we need a hack for preventing the flickerling.
  //
  // If non-popup window receives WM_NCACTIVATE at deactivating, default
  // wndproc shouldn't handle it as deactivating. Instead, at receiving
  // WM_ACTIVIATE after that, WM_NCACTIVATE should be sent again manually.
  // This returns true if the window needs to handle WM_NCACTIVATE later.

  nsWindow* window = WinUtils::GetNSWindowPtr(aWnd);
  return window && !window->IsPopup();
}

static bool
IsTouchSupportEnabled(HWND aWnd)
{
  nsWindow* topWindow = WinUtils::GetNSWindowPtr(WinUtils::GetTopLevelHWND(aWnd, true));
  return topWindow ? topWindow->IsTouchWindow() : false;
}

// static
bool
nsWindow::DealWithPopups(HWND aWnd, UINT aMessage,
                         WPARAM aWParam, LPARAM aLParam, LRESULT* aResult)
{
  NS_ASSERTION(aResult, "Bad outResult");

  // XXX Why do we use the return value of WM_MOUSEACTIVATE for all messages?
  *aResult = MA_NOACTIVATE;

  if (!::IsWindowVisible(aWnd)) {
    return false;
  }

  nsIRollupListener* rollupListener = nsBaseWidget::GetActiveRollupListener();
  NS_ENSURE_TRUE(rollupListener, false);

  nsCOMPtr<nsIWidget> popup = rollupListener->GetRollupWidget();
  if (!popup) {
    return false;
  }

  static bool sSendingNCACTIVATE = false;
  static bool sPendingNCACTIVATE = false;
  uint32_t popupsToRollup = UINT32_MAX;

  bool consumeRollupEvent = false;

  nsWindow* popupWindow = static_cast<nsWindow*>(popup.get());
  UINT nativeMessage = WinUtils::GetNativeMessage(aMessage);
  switch (nativeMessage) {
    case WM_TOUCH:
      if (!IsTouchSupportEnabled(aWnd)) {
        // If APZ is disabled, don't allow touch inputs to dismiss popups. The
        // compatibility mouse events will do it instead.
        return false;
      }
      MOZ_FALLTHROUGH;
    case WM_LBUTTONDOWN:
    case WM_RBUTTONDOWN:
    case WM_MBUTTONDOWN:
    case WM_NCLBUTTONDOWN:
    case WM_NCRBUTTONDOWN:
    case WM_NCMBUTTONDOWN:
      if (nativeMessage != WM_TOUCH &&
          IsTouchSupportEnabled(aWnd) &&
          MOUSE_INPUT_SOURCE() == nsIDOMMouseEvent::MOZ_SOURCE_TOUCH) {
        // If any of these mouse events are really compatibility events that
        // Windows is sending for touch inputs, then don't allow them to dismiss
        // popups when APZ is enabled (instead we do the dismissing as part of
        // WM_TOUCH handling which is more correct).
        // If we don't do this, then when the user lifts their finger after a
        // long-press, the WM_RBUTTONDOWN compatibility event that Windows sends
        // us will dismiss the contextmenu popup that we displayed as part of
        // handling the long-tap-up.
        return false;
      }
      if (!EventIsInsideWindow(popupWindow) &&
          GetPopupsToRollup(rollupListener, &popupsToRollup)) {
        break;
      }
      return false;
    case WM_POINTERDOWN:
      {
        WinPointerEvents pointerEvents;
        if (!pointerEvents.ShouldRollupOnPointerEvent(nativeMessage, aWParam)) {
          return false;
        }
        if (!GetPopupsToRollup(rollupListener, &popupsToRollup)) {
          return false;
        }
        // Can't use EventIsInsideWindow to check whether the event is inside
        // the popup window. It's because EventIsInsideWindow gets message
        // coordinates by GetMessagePos, which returns physical screen
        // coordinates at WM_POINTERDOWN.
        POINT pt;
        pt.x = GET_X_LPARAM(aLParam);
        pt.y = GET_Y_LPARAM(aLParam);
        RECT r;
        ::GetWindowRect(popupWindow->mWnd, &r);
        if (::PtInRect(&r, pt) != 0) {
          // Don't roll up if the event is inside the popup window.
          return false;
        }
      }
      break;
    case WM_MOUSEWHEEL:
    case WM_MOUSEHWHEEL:
      // We need to check if the popup thinks that it should cause closing
      // itself when mouse wheel events are fired outside the rollup widget.
      if (!EventIsInsideWindow(popupWindow)) {
        // Check if we should consume this event even if we don't roll-up:
        consumeRollupEvent =
          rollupListener->ShouldConsumeOnMouseWheelEvent();
        *aResult = MA_ACTIVATE;
        if (rollupListener->ShouldRollupOnMouseWheelEvent() &&
            GetPopupsToRollup(rollupListener, &popupsToRollup)) {
          break;
        }
      }
      return consumeRollupEvent;

    case WM_ACTIVATEAPP:
      break;

    case WM_ACTIVATE:
      // NOTE: Don't handle WA_INACTIVE for preventing popup taking focus
      // because we cannot distinguish it's caused by mouse or not.
      if (LOWORD(aWParam) == WA_ACTIVE && aLParam) {
        nsWindow* window = WinUtils::GetNSWindowPtr(aWnd);
        if (window && window->IsPopup()) {
          // Cancel notifying widget listeners of deactivating the previous
          // active window (see WM_KILLFOCUS case in ProcessMessage()).
          sJustGotDeactivate = false;
          // Reactivate the window later.
          ::PostMessageW(aWnd, MOZ_WM_REACTIVATE, aWParam, aLParam);
          return true;
        }
        // Don't rollup the popup when focus moves back to the parent window
        // from a popup because such case is caused by strange mouse drivers.
        nsWindow* prevWindow =
          WinUtils::GetNSWindowPtr(reinterpret_cast<HWND>(aLParam));
        if (prevWindow && prevWindow->IsPopup()) {
          return false;
        }
      } else if (LOWORD(aWParam) == WA_INACTIVE) {
        nsWindow* activeWindow =
          WinUtils::GetNSWindowPtr(reinterpret_cast<HWND>(aLParam));
        if (sPendingNCACTIVATE && NeedsToHandleNCActivateDelayed(aWnd)) {
          // If focus moves to non-popup widget or focusable popup, the window
          // needs to update its nonclient area.
          if (!activeWindow || !activeWindow->IsPopup()) {
            sSendingNCACTIVATE = true;
            ::SendMessageW(aWnd, WM_NCACTIVATE, false, 0);
            sSendingNCACTIVATE = false;
          }
          sPendingNCACTIVATE = false;
        }
        // If focus moves from/to popup, we don't need to rollup the popup
        // because such case is caused by strange mouse drivers.
        if (activeWindow) {
          if (activeWindow->IsPopup()) {
            return false;
          }
          nsWindow* deactiveWindow = WinUtils::GetNSWindowPtr(aWnd);
          if (deactiveWindow && deactiveWindow->IsPopup()) {
            return false;
          }
        }
      } else if (LOWORD(aWParam) == WA_CLICKACTIVE) {
        // If the WM_ACTIVATE message is caused by a click in a popup,
        // we should not rollup any popups.
        nsWindow* window = WinUtils::GetNSWindowPtr(aWnd);
        if ((window && window->IsPopup()) ||
            !GetPopupsToRollup(rollupListener, &popupsToRollup)) {
          return false;
        }
      }
      break;

    case MOZ_WM_REACTIVATE:
      // The previous active window should take back focus.
      if (::IsWindow(reinterpret_cast<HWND>(aLParam))) {
        ::SetForegroundWindow(reinterpret_cast<HWND>(aLParam));
      }
      return true;

    case WM_NCACTIVATE:
      if (!aWParam && !sSendingNCACTIVATE &&
          NeedsToHandleNCActivateDelayed(aWnd)) {
        // Don't just consume WM_NCACTIVATE. It doesn't handle only the
        // nonclient area state change.
        ::DefWindowProcW(aWnd, aMessage, TRUE, aLParam);
        // Accept the deactivating because it's necessary to receive following
        // WM_ACTIVATE.
        *aResult = TRUE;
        sPendingNCACTIVATE = true;
        return true;
      }
      return false;

    case WM_MOUSEACTIVATE:
      if (!EventIsInsideWindow(popupWindow) &&
          GetPopupsToRollup(rollupListener, &popupsToRollup)) {
        // WM_MOUSEACTIVATE may be caused by moving the mouse (e.g., X-mouse
        // of TweakUI is enabled. Then, check if the popup should be rolled up
        // with rollup listener. If not, just consume the message.
        if (HIWORD(aLParam) == WM_MOUSEMOVE &&
            !rollupListener->ShouldRollupOnMouseActivate()) {
          return true;
        }
        // Otherwise, it should be handled by wndproc.
        return false;
      }

      // Prevent the click inside the popup from causing a change in window
      // activation. Since the popup is shown non-activated, we need to eat any
      // requests to activate the window while it is displayed. Windows will
      // automatically activate the popup on the mousedown otherwise.
      return true;

    case WM_SHOWWINDOW:
      // If the window is being minimized, close popups.
      if (aLParam == SW_PARENTCLOSING) {
        break;
      }
      return false;

    case WM_KILLFOCUS:
      // If focus moves to other window created in different process/thread,
      // e.g., a plugin window, popups should be rolled up.
      if (IsDifferentThreadWindow(reinterpret_cast<HWND>(aWParam))) {
        break;
      }
      return false;

    case WM_MOVING:
    case WM_MENUSELECT:
      break;

    default:
      return false;
  }

  // Only need to deal with the last rollup for left mouse down events.
  NS_ASSERTION(!nsAutoRollup::GetLastRollup(), "last rollup is null");

  if (nativeMessage == WM_TOUCH || nativeMessage == WM_LBUTTONDOWN || nativeMessage == WM_POINTERDOWN) {
    nsIntPoint pos;
    if (nativeMessage == WM_TOUCH) {
      if (nsWindow* win = WinUtils::GetNSWindowPtr(aWnd)) {
        pos = win->GetTouchCoordinates(aWParam, aLParam);
      }
    } else {
      POINT pt;
      pt.x = GET_X_LPARAM(aLParam);
      pt.y = GET_Y_LPARAM(aLParam);
      ::ClientToScreen(aWnd, &pt);
      pos = nsIntPoint(pt.x, pt.y);
    }

    nsIContent* lastRollup;
    consumeRollupEvent =
      rollupListener->Rollup(popupsToRollup, true, &pos, &lastRollup);
    nsAutoRollup::SetLastRollup(lastRollup);
  } else {
    consumeRollupEvent =
      rollupListener->Rollup(popupsToRollup, true, nullptr, nullptr);
  }

  // Tell hook to stop processing messages
  sProcessHook = false;
  sRollupMsgId = 0;
  sRollupMsgWnd = nullptr;

  // If we are NOT supposed to be consuming events, let it go through
  if (consumeRollupEvent && nativeMessage != WM_RBUTTONDOWN) {
    *aResult = MA_ACTIVATE;
    return true;
  }

  return false;
}

/**************************************************************
 **************************************************************
 **
 ** BLOCK: Misc. utility methods and functions.
 **
 ** General use.
 **
 **************************************************************
 **************************************************************/

// Note that the result of GetTopLevelWindow method can be different from the
// result of WinUtils::GetTopLevelHWND().  The result can be non-floating
// window.  Because our top level window may be contained in another window
// which is not managed by us.
nsWindow* nsWindow::GetTopLevelWindow(bool aStopOnDialogOrPopup)
{
  nsWindow* curWindow = this;

  while (true) {
    if (aStopOnDialogOrPopup) {
      switch (curWindow->mWindowType) {
        case eWindowType_dialog:
        case eWindowType_popup:
          return curWindow;
        default:
          break;
      }
    }

    // Retrieve the top level parent or owner window
    nsWindow* parentWindow = curWindow->GetParentWindow(true);

    if (!parentWindow)
      return curWindow;

    curWindow = parentWindow;
  }
}

static BOOL CALLBACK gEnumWindowsProc(HWND hwnd, LPARAM lParam)
{
  DWORD pid;
  ::GetWindowThreadProcessId(hwnd, &pid);
  if (pid == GetCurrentProcessId() && ::IsWindowVisible(hwnd))
  {
    gWindowsVisible = true;
    return FALSE;
  }
  return TRUE;
}

bool nsWindow::CanTakeFocus()
{
  gWindowsVisible = false;
  EnumWindows(gEnumWindowsProc, 0);
  if (!gWindowsVisible) {
    return true;
  } else {
    HWND fgWnd = ::GetForegroundWindow();
    if (!fgWnd) {
      return true;
    }
    DWORD pid;
    GetWindowThreadProcessId(fgWnd, &pid);
    if (pid == GetCurrentProcessId()) {
      return true;
    }
  }
  return false;
}

/* static */ const wchar_t*
nsWindow::GetMainWindowClass()
{
  static const wchar_t* sMainWindowClass = nullptr;
  if (!sMainWindowClass) {
    nsAutoString className;
    Preferences::GetString("ui.window_class_override", className);
    if (!className.IsEmpty()) {
      sMainWindowClass = wcsdup(className.get());
    } else {
      sMainWindowClass = kClassNameGeneral;
    }
  }
  return sMainWindowClass;
}

LPARAM nsWindow::lParamToScreen(LPARAM lParam)
{
  POINT pt;
  pt.x = GET_X_LPARAM(lParam);
  pt.y = GET_Y_LPARAM(lParam);
  ::ClientToScreen(mWnd, &pt);
  return MAKELPARAM(pt.x, pt.y);
}

LPARAM nsWindow::lParamToClient(LPARAM lParam)
{
  POINT pt;
  pt.x = GET_X_LPARAM(lParam);
  pt.y = GET_Y_LPARAM(lParam);
  ::ScreenToClient(mWnd, &pt);
  return MAKELPARAM(pt.x, pt.y);
}

void nsWindow::PickerOpen()
{
  mPickerDisplayCount++;
}

void nsWindow::PickerClosed()
{
  NS_ASSERTION(mPickerDisplayCount > 0, "mPickerDisplayCount out of sync!");
  if (!mPickerDisplayCount)
    return;
  mPickerDisplayCount--;
  if (!mPickerDisplayCount && mDestroyCalled) {
    Destroy();
  }
}

bool
nsWindow::WidgetTypeSupportsAcceleration()
{
  // We don't currently support using an accelerated layer manager with
  // transparent windows so don't even try. I'm also not sure if we even
  // want to support this case. See bug 593471.
  //
  // Also see bug 1150376, D3D11 composition can cause issues on some devices
  // on Windows 7 where presentation fails randomly for windows with drop
  // shadows.
  return mTransparencyMode != eTransparencyTransparent &&
         !(IsPopup() && DeviceManagerDx::Get()->IsWARP());
}

void
nsWindow::SetCandidateWindowForPlugin(const CandidateWindowPosition& aPosition)
{
  CANDIDATEFORM form;
  form.dwIndex = 0;
  if (aPosition.mExcludeRect) {
    form.dwStyle = CFS_EXCLUDE;
    form.rcArea.left = aPosition.mRect.x;
    form.rcArea.top = aPosition.mRect.y;
    form.rcArea.right = aPosition.mRect.x + aPosition.mRect.width;
    form.rcArea.bottom = aPosition.mRect.y + aPosition.mRect.height;
  } else {
    form.dwStyle = CFS_CANDIDATEPOS;
  }
  form.ptCurrentPos.x = aPosition.mPoint.x;
  form.ptCurrentPos.y = aPosition.mPoint.y;

  IMEHandler::SetCandidateWindow(this, &form);
}

void
nsWindow::DefaultProcOfPluginEvent(const WidgetPluginEvent& aEvent)
{
  const NPEvent* pPluginEvent =
   static_cast<const NPEvent*>(aEvent.mPluginEvent);

  if (NS_WARN_IF(!pPluginEvent)) {
    return;
  }

  if (!mWnd) {
    return;
  }

  // For WM_IME_*COMPOSITION
  IMEHandler::DefaultProcOfPluginEvent(this, pPluginEvent);

  CallWindowProcW(GetPrevWindowProc(), mWnd, pPluginEvent->event,
                  pPluginEvent->wParam, pPluginEvent->lParam);
}

nsresult
nsWindow::OnWindowedPluginKeyEvent(const NativeEventData& aKeyEventData,
                                   nsIKeyEventInPluginCallback* aCallback)
{
  if (NS_WARN_IF(!mWnd)) {
    return NS_OK;
  }
  const WinNativeKeyEventData* eventData =
    static_cast<const WinNativeKeyEventData*>(aKeyEventData);
  switch (eventData->mMessage) {
    case WM_KEYDOWN:
    case WM_SYSKEYDOWN: {
      MSG mozMsg =
        WinUtils::InitMSG(MOZ_WM_KEYDOWN, eventData->mWParam,
                          eventData->mLParam, mWnd);
      ModifierKeyState modifierKeyState(eventData->mModifiers);
      NativeKey nativeKey(this, mozMsg, modifierKeyState,
                          eventData->GetKeyboardLayout());
      return nativeKey.HandleKeyDownMessage() ? NS_SUCCESS_EVENT_CONSUMED :
                                                NS_OK;
    }
    case WM_KEYUP:
    case WM_SYSKEYUP: {
      MSG mozMsg =
        WinUtils::InitMSG(MOZ_WM_KEYUP, eventData->mWParam,
                          eventData->mLParam, mWnd);
      ModifierKeyState modifierKeyState(eventData->mModifiers);
      NativeKey nativeKey(this, mozMsg, modifierKeyState,
                          eventData->GetKeyboardLayout());
      return nativeKey.HandleKeyUpMessage() ? NS_SUCCESS_EVENT_CONSUMED : NS_OK;
    }
    default:
      // We shouldn't consume WM_*CHAR messages here even if the preceding
      // keydown or keyup event on the plugin is consumed.  It should be
      // managed in each plugin window rather than top level window.
      return NS_OK;
  }
}

bool nsWindow::OnPointerEvents(UINT msg, WPARAM aWParam, LPARAM aLParam)
<<<<<<< HEAD
{
  if (!mPointerEvents.ShouldHandleWinPointerMessages(msg, aWParam)) {
    return false;
  }
  if (!mPointerEvents.ShouldFirePointerEventByWinPointerMessages()) {
    // We have to handle WM_POINTER* to fetch and cache pen related information
    // and fire WidgetMouseEvent with the cached information the WM_*BUTTONDOWN
    // handler. This is because Windows doesn't support ::DoDragDrop in the touch
    // or pen message handlers.
    mPointerEvents.ConvertAndCachePointerInfo(msg, aWParam);
    // Don't consume the Windows WM_POINTER* messages
    return false;
  }
  // When dispatching mouse events with pen, there may be some
  // WM_POINTERUPDATE messages between WM_POINTERDOWN and WM_POINTERUP with
  // small movements. Those events will reset sLastMousePoint and reset
  // sLastClickCount. To prevent that, we keep the last pen down position
  // and compare it with the subsequent WM_POINTERUPDATE. If the movement is
  // smaller than GetSystemMetrics(SM_CXDRAG), then we suppress firing
  // eMouseMove for WM_POINTERUPDATE.
  static POINT sLastPointerDownPoint = {0};

  // We don't support chorded buttons for pen. Keep the button at
  // WM_POINTERDOWN.
  static WidgetMouseEvent::buttonType sLastPenDownButton =
    WidgetMouseEvent::eLeftButton;
  static bool sPointerDown = false;

  EventMessage message;
  WidgetMouseEvent::buttonType button = WidgetMouseEvent::eLeftButton;
  switch (msg) {
  case WM_POINTERDOWN:
    {
      LayoutDeviceIntPoint eventPoint(GET_X_LPARAM(aLParam),
                                      GET_Y_LPARAM(aLParam));
      sLastPointerDownPoint.x = eventPoint.x;
      sLastPointerDownPoint.y = eventPoint.y;
      message = eMouseDown;
      button = IS_POINTER_SECONDBUTTON_WPARAM(aWParam) ?
                 WidgetMouseEvent::eRightButton : WidgetMouseEvent::eLeftButton;
      sLastPenDownButton = button;
      sPointerDown = true;
    }
    break;
  case WM_POINTERUP:
    message = eMouseUp;
    MOZ_ASSERT(sPointerDown, "receive WM_POINTERUP w/o WM_POINTERDOWN");
    button = sPointerDown ? sLastPenDownButton : WidgetMouseEvent::eLeftButton;
    sPointerDown = false;
    break;
  case WM_POINTERUPDATE:
    message = eMouseMove;
    if (sPointerDown) {
      LayoutDeviceIntPoint eventPoint(GET_X_LPARAM(aLParam),
                                      GET_Y_LPARAM(aLParam));
      int32_t movementX = sLastPointerDownPoint.x > eventPoint.x ?
                            sLastPointerDownPoint.x - eventPoint.x :
                            eventPoint.x - sLastPointerDownPoint.x;
      int32_t movementY = sLastPointerDownPoint.y > eventPoint.y ?
                            sLastPointerDownPoint.y - eventPoint.y :
                            eventPoint.y - sLastPointerDownPoint.y;
      bool insideMovementThreshold =
        movementX < (int32_t)::GetSystemMetrics(SM_CXDRAG) &&
        movementY < (int32_t)::GetSystemMetrics(SM_CYDRAG);

      if (insideMovementThreshold) {
        // Suppress firing eMouseMove for WM_POINTERUPDATE if the movement
        // from last WM_POINTERDOWN is smaller than SM_CXDRAG / SM_CYDRAG
        return false;
      }
      button = sLastPenDownButton;
    }
    break;
  case WM_POINTERLEAVE:
    message = eMouseExitFromWidget;
    break;
  default:
    return false;
  }
  uint32_t pointerId = mPointerEvents.GetPointerId(aWParam);
  POINTER_PEN_INFO penInfo;
  mPointerEvents.GetPointerPenInfo(pointerId, &penInfo);

  // Windows defines the pen pressure is normalized to a range between 0 and
  // 1024. Convert it to float.
  float pressure = penInfo.pressure ? (float)penInfo.pressure / 1024 : 0;
  int16_t buttons =
    sPointerDown ? button == WidgetMouseEvent::eLeftButton ?
                     WidgetMouseEvent::eLeftButtonFlag :
                     WidgetMouseEvent::eRightButtonFlag :
                   WidgetMouseEvent::eNoButtonFlag;
  WinPointerInfo pointerInfo(pointerId, penInfo.tiltX, penInfo.tiltY, pressure,
                             buttons);

  // The aLParam of WM_POINTER* is the screen location. Convert it to client
  // location
  LPARAM newLParam = lParamToClient(aLParam);
  DispatchMouseEvent(message, aWParam, newLParam, false, button,
                     nsIDOMMouseEvent::MOZ_SOURCE_PEN, &pointerInfo);
  // Consume WM_POINTER* to stop Windows fires WM_*BUTTONDOWN / WM_*BUTTONUP
  // WM_MOUSEMOVE.
  return true;
}

/**************************************************************
 **************************************************************
 **
 ** BLOCK: ChildWindow impl.
 **
 ** Child window overrides.
 **
 **************************************************************
 **************************************************************/

// return the style for a child nsWindow
DWORD ChildWindow::WindowStyle()
=======
>>>>>>> a17af05f
{
  if (!mPointerEvents.ShouldHandleWinPointerMessages(msg, aWParam)) {
    return false;
  }
  if (!mPointerEvents.ShouldFirePointerEventByWinPointerMessages()) {
    // We have to handle WM_POINTER* to fetch and cache pen related information
    // and fire WidgetMouseEvent with the cached information the WM_*BUTTONDOWN
    // handler. This is because Windows doesn't support ::DoDragDrop in the touch
    // or pen message handlers.
    mPointerEvents.ConvertAndCachePointerInfo(msg, aWParam);
    // Don't consume the Windows WM_POINTER* messages
    return false;
  }
  // When dispatching mouse events with pen, there may be some
  // WM_POINTERUPDATE messages between WM_POINTERDOWN and WM_POINTERUP with
  // small movements. Those events will reset sLastMousePoint and reset
  // sLastClickCount. To prevent that, we keep the last pen down position
  // and compare it with the subsequent WM_POINTERUPDATE. If the movement is
  // smaller than GetSystemMetrics(SM_CXDRAG), then we suppress firing
  // eMouseMove for WM_POINTERUPDATE.
  static POINT sLastPointerDownPoint = {0};

  // We don't support chorded buttons for pen. Keep the button at
  // WM_POINTERDOWN.
  static WidgetMouseEvent::buttonType sLastPenDownButton =
    WidgetMouseEvent::eLeftButton;
  static bool sPointerDown = false;

  EventMessage message;
  WidgetMouseEvent::buttonType button = WidgetMouseEvent::eLeftButton;
  switch (msg) {
  case WM_POINTERDOWN:
    {
      LayoutDeviceIntPoint eventPoint(GET_X_LPARAM(aLParam),
                                      GET_Y_LPARAM(aLParam));
      sLastPointerDownPoint.x = eventPoint.x;
      sLastPointerDownPoint.y = eventPoint.y;
      message = eMouseDown;
      button = IS_POINTER_SECONDBUTTON_WPARAM(aWParam) ?
                 WidgetMouseEvent::eRightButton : WidgetMouseEvent::eLeftButton;
      sLastPenDownButton = button;
      sPointerDown = true;
    }
    break;
  case WM_POINTERUP:
    message = eMouseUp;
    MOZ_ASSERT(sPointerDown, "receive WM_POINTERUP w/o WM_POINTERDOWN");
    button = sPointerDown ? sLastPenDownButton : WidgetMouseEvent::eLeftButton;
    sPointerDown = false;
    break;
  case WM_POINTERUPDATE:
    message = eMouseMove;
    if (sPointerDown) {
      LayoutDeviceIntPoint eventPoint(GET_X_LPARAM(aLParam),
                                      GET_Y_LPARAM(aLParam));
      int32_t movementX = sLastPointerDownPoint.x > eventPoint.x ?
                            sLastPointerDownPoint.x - eventPoint.x :
                            eventPoint.x - sLastPointerDownPoint.x;
      int32_t movementY = sLastPointerDownPoint.y > eventPoint.y ?
                            sLastPointerDownPoint.y - eventPoint.y :
                            eventPoint.y - sLastPointerDownPoint.y;
      bool insideMovementThreshold =
        movementX < (int32_t)::GetSystemMetrics(SM_CXDRAG) &&
        movementY < (int32_t)::GetSystemMetrics(SM_CYDRAG);

      if (insideMovementThreshold) {
        // Suppress firing eMouseMove for WM_POINTERUPDATE if the movement
        // from last WM_POINTERDOWN is smaller than SM_CXDRAG / SM_CYDRAG
        return false;
      }
      button = sLastPenDownButton;
    }
    break;
  case WM_POINTERLEAVE:
    message = eMouseExitFromWidget;
    break;
  default:
    return false;
  }
  uint32_t pointerId = mPointerEvents.GetPointerId(aWParam);
  POINTER_PEN_INFO penInfo;
  mPointerEvents.GetPointerPenInfo(pointerId, &penInfo);

  // Windows defines the pen pressure is normalized to a range between 0 and
  // 1024. Convert it to float.
  float pressure = penInfo.pressure ? (float)penInfo.pressure / 1024 : 0;
  int16_t buttons =
    sPointerDown ? button == WidgetMouseEvent::eLeftButton ?
                     WidgetMouseEvent::eLeftButtonFlag :
                     WidgetMouseEvent::eRightButtonFlag :
                   WidgetMouseEvent::eNoButtonFlag;
  WinPointerInfo pointerInfo(pointerId, penInfo.tiltX, penInfo.tiltY, pressure,
                             buttons);

  // The aLParam of WM_POINTER* is the screen location. Convert it to client
  // location
  LPARAM newLParam = lParamToClient(aLParam);
  DispatchMouseEvent(message, aWParam, newLParam, false, button,
                     nsIDOMMouseEvent::MOZ_SOURCE_PEN, &pointerInfo);
  // Consume WM_POINTER* to stop Windows fires WM_*BUTTONDOWN / WM_*BUTTONUP
  // WM_MOUSEMOVE.
  return true;
}

void
nsWindow::GetCompositorWidgetInitData(mozilla::widget::CompositorWidgetInitData* aInitData)
{
  *aInitData = WinCompositorWidgetInitData(
      reinterpret_cast<uintptr_t>(mWnd),
      reinterpret_cast<uintptr_t>(static_cast<nsIWidget*>(this)),
      mTransparencyMode);
}

bool
nsWindow::SynchronouslyRepaintOnResize()
{
  return !gfxWindowsPlatform::GetPlatform()->DwmCompositionEnabled();
}<|MERGE_RESOLUTION|>--- conflicted
+++ resolved
@@ -80,10 +80,6 @@
 
 #include "mozilla/Logging.h"
 #include "prtime.h"
-<<<<<<< HEAD
-#include "prmem.h"
-=======
->>>>>>> a17af05f
 #include "prenv.h"
 
 #include "mozilla/WidgetTraceEvent.h"
@@ -796,12 +792,8 @@
     }
 
     if (!IsWin8OrLater() &&
-<<<<<<< HEAD
-        HasBogusPopupsDropShadowOnMultiMonitor()) {
-=======
         HasBogusPopupsDropShadowOnMultiMonitor() &&
         ShouldUseOffMainThreadCompositing()) {
->>>>>>> a17af05f
       extendedStyle |= WS_EX_COMPOSITED;
     }
 
@@ -863,13 +855,7 @@
   }
 
   if (mOpeningAnimationSuppressed) {
-<<<<<<< HEAD
-    DWORD dwAttribute = TRUE;
-    DwmSetWindowAttribute(mWnd, DWMWA_TRANSITIONS_FORCEDISABLED,
-                          &dwAttribute, sizeof dwAttribute);
-=======
     SuppressAnimation(true);
->>>>>>> a17af05f
   }
 
   if (!IsPlugin() &&
@@ -1658,13 +1644,7 @@
 #endif
 
   if (mOpeningAnimationSuppressed) {
-<<<<<<< HEAD
-    DWORD dwAttribute = FALSE;
-    DwmSetWindowAttribute(mWnd, DWMWA_TRANSITIONS_FORCEDISABLED,
-                          &dwAttribute, sizeof dwAttribute);
-=======
     SuppressAnimation(false);
->>>>>>> a17af05f
   }
 }
 
@@ -3081,10 +3061,7 @@
   }
 
   if (nsWindowType::eWindowType_toplevel == window->mWindowType &&
-<<<<<<< HEAD
-=======
       mTransparencyMode != aMode &&
->>>>>>> a17af05f
       !nsUXThemeData::CheckForCompositor()) {
       NS_WARNING("Cannot set transparency mode on top-level windows.");
       return;
@@ -4368,8 +4345,6 @@
       } else {
         return result;
       }
-<<<<<<< HEAD
-=======
     }
   } else {
     // Fire an observer when the user initially uses a mouse or pen.
@@ -4378,7 +4353,6 @@
       nsCOMPtr<nsIObserverService> obsServ =
         mozilla::services::GetObserverService();
       obsServ->NotifyObservers(nullptr, "precise-input-detected", nullptr);
->>>>>>> a17af05f
     }
   }
 
@@ -5197,12 +5171,7 @@
         obsServ->NotifyObservers(nullptr, "profile-before-change", context);
         obsServ->NotifyObservers(nullptr, "profile-before-change-qm", context);
         obsServ->NotifyObservers(nullptr, "profile-before-change-telemetry", context);
-<<<<<<< HEAD
-        // Then a controlled but very quick exit.
-        _exit(0);
-=======
         ExitThisProcessSafely();
->>>>>>> a17af05f
       }
       sCanQuit = TRI_UNKNOWN;
       result = true;
@@ -6853,12 +6822,8 @@
     return ret;
   }
   PTOUCHINPUT pInputs = new TOUCHINPUT[cInputs];
-<<<<<<< HEAD
-  if (mGesture.GetTouchInputInfo((HTOUCHINPUT)lParam, cInputs, pInputs)) {
-=======
   if (GetTouchInputInfo((HTOUCHINPUT)lParam, cInputs, pInputs,
                         sizeof(TOUCHINPUT))) {
->>>>>>> a17af05f
     ret.x = TOUCH_COORD_TO_PIXEL(pInputs[0].x);
     ret.y = TOUCH_COORD_TO_PIXEL(pInputs[0].y);
   }
@@ -8330,7 +8295,6 @@
 }
 
 bool nsWindow::OnPointerEvents(UINT msg, WPARAM aWParam, LPARAM aLParam)
-<<<<<<< HEAD
 {
   if (!mPointerEvents.ShouldHandleWinPointerMessages(msg, aWParam)) {
     return false;
@@ -8435,124 +8399,6 @@
   return true;
 }
 
-/**************************************************************
- **************************************************************
- **
- ** BLOCK: ChildWindow impl.
- **
- ** Child window overrides.
- **
- **************************************************************
- **************************************************************/
-
-// return the style for a child nsWindow
-DWORD ChildWindow::WindowStyle()
-=======
->>>>>>> a17af05f
-{
-  if (!mPointerEvents.ShouldHandleWinPointerMessages(msg, aWParam)) {
-    return false;
-  }
-  if (!mPointerEvents.ShouldFirePointerEventByWinPointerMessages()) {
-    // We have to handle WM_POINTER* to fetch and cache pen related information
-    // and fire WidgetMouseEvent with the cached information the WM_*BUTTONDOWN
-    // handler. This is because Windows doesn't support ::DoDragDrop in the touch
-    // or pen message handlers.
-    mPointerEvents.ConvertAndCachePointerInfo(msg, aWParam);
-    // Don't consume the Windows WM_POINTER* messages
-    return false;
-  }
-  // When dispatching mouse events with pen, there may be some
-  // WM_POINTERUPDATE messages between WM_POINTERDOWN and WM_POINTERUP with
-  // small movements. Those events will reset sLastMousePoint and reset
-  // sLastClickCount. To prevent that, we keep the last pen down position
-  // and compare it with the subsequent WM_POINTERUPDATE. If the movement is
-  // smaller than GetSystemMetrics(SM_CXDRAG), then we suppress firing
-  // eMouseMove for WM_POINTERUPDATE.
-  static POINT sLastPointerDownPoint = {0};
-
-  // We don't support chorded buttons for pen. Keep the button at
-  // WM_POINTERDOWN.
-  static WidgetMouseEvent::buttonType sLastPenDownButton =
-    WidgetMouseEvent::eLeftButton;
-  static bool sPointerDown = false;
-
-  EventMessage message;
-  WidgetMouseEvent::buttonType button = WidgetMouseEvent::eLeftButton;
-  switch (msg) {
-  case WM_POINTERDOWN:
-    {
-      LayoutDeviceIntPoint eventPoint(GET_X_LPARAM(aLParam),
-                                      GET_Y_LPARAM(aLParam));
-      sLastPointerDownPoint.x = eventPoint.x;
-      sLastPointerDownPoint.y = eventPoint.y;
-      message = eMouseDown;
-      button = IS_POINTER_SECONDBUTTON_WPARAM(aWParam) ?
-                 WidgetMouseEvent::eRightButton : WidgetMouseEvent::eLeftButton;
-      sLastPenDownButton = button;
-      sPointerDown = true;
-    }
-    break;
-  case WM_POINTERUP:
-    message = eMouseUp;
-    MOZ_ASSERT(sPointerDown, "receive WM_POINTERUP w/o WM_POINTERDOWN");
-    button = sPointerDown ? sLastPenDownButton : WidgetMouseEvent::eLeftButton;
-    sPointerDown = false;
-    break;
-  case WM_POINTERUPDATE:
-    message = eMouseMove;
-    if (sPointerDown) {
-      LayoutDeviceIntPoint eventPoint(GET_X_LPARAM(aLParam),
-                                      GET_Y_LPARAM(aLParam));
-      int32_t movementX = sLastPointerDownPoint.x > eventPoint.x ?
-                            sLastPointerDownPoint.x - eventPoint.x :
-                            eventPoint.x - sLastPointerDownPoint.x;
-      int32_t movementY = sLastPointerDownPoint.y > eventPoint.y ?
-                            sLastPointerDownPoint.y - eventPoint.y :
-                            eventPoint.y - sLastPointerDownPoint.y;
-      bool insideMovementThreshold =
-        movementX < (int32_t)::GetSystemMetrics(SM_CXDRAG) &&
-        movementY < (int32_t)::GetSystemMetrics(SM_CYDRAG);
-
-      if (insideMovementThreshold) {
-        // Suppress firing eMouseMove for WM_POINTERUPDATE if the movement
-        // from last WM_POINTERDOWN is smaller than SM_CXDRAG / SM_CYDRAG
-        return false;
-      }
-      button = sLastPenDownButton;
-    }
-    break;
-  case WM_POINTERLEAVE:
-    message = eMouseExitFromWidget;
-    break;
-  default:
-    return false;
-  }
-  uint32_t pointerId = mPointerEvents.GetPointerId(aWParam);
-  POINTER_PEN_INFO penInfo;
-  mPointerEvents.GetPointerPenInfo(pointerId, &penInfo);
-
-  // Windows defines the pen pressure is normalized to a range between 0 and
-  // 1024. Convert it to float.
-  float pressure = penInfo.pressure ? (float)penInfo.pressure / 1024 : 0;
-  int16_t buttons =
-    sPointerDown ? button == WidgetMouseEvent::eLeftButton ?
-                     WidgetMouseEvent::eLeftButtonFlag :
-                     WidgetMouseEvent::eRightButtonFlag :
-                   WidgetMouseEvent::eNoButtonFlag;
-  WinPointerInfo pointerInfo(pointerId, penInfo.tiltX, penInfo.tiltY, pressure,
-                             buttons);
-
-  // The aLParam of WM_POINTER* is the screen location. Convert it to client
-  // location
-  LPARAM newLParam = lParamToClient(aLParam);
-  DispatchMouseEvent(message, aWParam, newLParam, false, button,
-                     nsIDOMMouseEvent::MOZ_SOURCE_PEN, &pointerInfo);
-  // Consume WM_POINTER* to stop Windows fires WM_*BUTTONDOWN / WM_*BUTTONUP
-  // WM_MOUSEMOVE.
-  return true;
-}
-
 void
 nsWindow::GetCompositorWidgetInitData(mozilla::widget::CompositorWidgetInitData* aInitData)
 {
