--- conflicted
+++ resolved
@@ -122,16 +122,6 @@
 void
 nsUXThemeData::EnsureCommandButtonMetrics()
 {
-<<<<<<< HEAD
-  // Pre-populate with generic metrics. These likley will not match
-  // the current theme, but they insure the buttons at least show up.
-  sCommandButtons[0].cx = GetSystemMetrics(SM_CXSIZE);
-  sCommandButtons[0].cy = GetSystemMetrics(SM_CYSIZE);
-  sCommandButtons[1].cx = sCommandButtons[2].cx = sCommandButtons[0].cx;
-  sCommandButtons[1].cy = sCommandButtons[2].cy = sCommandButtons[0].cy;
-  sCommandButtons[3].cx = sCommandButtons[0].cx * 3;
-  sCommandButtons[3].cy = sCommandButtons[0].cy;
-=======
   if (sCommandButtonMetricsInitialized) {
     return;
   }
@@ -175,7 +165,6 @@
   sCommandButtonBoxMetrics.cy = sCommandButtonMetrics[0].cy
                                 + sCommandButtonMetrics[1].cy
                                 + sCommandButtonMetrics[2].cy;
->>>>>>> a17af05f
 
   // Trigger a refresh on the next layout.
   sTitlebarInfoPopulatedAero = sTitlebarInfoPopulatedThemed = false;
@@ -194,17 +183,12 @@
                                         DWMWA_CAPTION_BUTTON_BOUNDS,
                                         &captionButtons,
                                         sizeof(captionButtons)))) {
-<<<<<<< HEAD
-      sCommandButtons[CMDBUTTONIDX_BUTTONBOX].cx = captionButtons.right - captionButtons.left - 3;
-      sCommandButtons[CMDBUTTONIDX_BUTTONBOX].cy = (captionButtons.bottom - captionButtons.top) - 1;
-=======
       sCommandButtonBoxMetrics.cx = captionButtons.right - captionButtons.left - 3;
       sCommandButtonBoxMetrics.cy = (captionButtons.bottom - captionButtons.top) - 1;
       sCommandButtonBoxMetricsInitialized = true;
       MOZ_ASSERT(sCommandButtonBoxMetrics.cx > 0 &&
                  sCommandButtonBoxMetrics.cy > 0,
                  "We must not cache bad command button box dimensions");
->>>>>>> a17af05f
       sTitlebarInfoPopulatedAero = true;
     }
   }
