/* -*- Mode: C++; tab-width: 2; indent-tabs-mode: nil; c-basic-offset: 2 -*-
 *
 * This Source Code Form is subject to the terms of the Mozilla Public
 * License, v. 2.0. If a copy of the MPL was not distributed with this
 * file, You can obtain one at http://mozilla.org/MPL/2.0/. */

#include "nsFilePicker.h"

#include <shlobj.h>
#include <shlwapi.h>
#include <cderr.h>

#include "mozilla/mscom/EnsureMTA.h"
#include "mozilla/UniquePtr.h"
#include "mozilla/WindowsVersion.h"
#include "nsReadableUtils.h"
#include "nsNetUtil.h"
#include "nsWindow.h"
#include "nsILoadContext.h"
#include "nsIServiceManager.h"
#include "nsIURL.h"
#include "nsIStringBundle.h"
#include "nsEnumeratorUtils.h"
#include "nsCRT.h"
#include "nsString.h"
#include "nsToolkit.h"
#include "WinUtils.h"
#include "nsPIDOMWindow.h"
#include "GeckoProfiler.h"

using mozilla::IsWin8OrLater;
using mozilla::MakeUnique;
using mozilla::mscom::EnsureMTA;
using mozilla::UniquePtr;
using namespace mozilla::widget;

char16_t *nsFilePicker::mLastUsedUnicodeDirectory;
char nsFilePicker::mLastUsedDirectory[MAX_PATH+1] = { 0 };

static const unsigned long kDialogTimerTimeout = 300;

#define MAX_EXTENSION_LENGTH 10
#define FILE_BUFFER_SIZE     4096 

typedef DWORD FILEOPENDIALOGOPTIONS;

///////////////////////////////////////////////////////////////////////////////
// Helper classes

// Manages matching SuppressBlurEvents calls on the parent widget.
class AutoSuppressEvents
{
public:
  explicit AutoSuppressEvents(nsIWidget* aWidget) :
    mWindow(static_cast<nsWindow *>(aWidget)) {
    SuppressWidgetEvents(true);
  }

  ~AutoSuppressEvents() {
    SuppressWidgetEvents(false);
  }
private:
  void SuppressWidgetEvents(bool aFlag) {
    if (mWindow) {
      mWindow->SuppressBlurEvents(aFlag);
    }
  }
  RefPtr<nsWindow> mWindow;
};

// Manages the current working path.
class AutoRestoreWorkingPath
{
public:
  AutoRestoreWorkingPath() {
    DWORD bufferLength = GetCurrentDirectoryW(0, nullptr);
    mWorkingPath = MakeUnique<wchar_t[]>(bufferLength);
    if (GetCurrentDirectoryW(bufferLength, mWorkingPath.get()) == 0) {
      mWorkingPath = nullptr;
    }
  }

  ~AutoRestoreWorkingPath() {
    if (HasWorkingPath()) {
      ::SetCurrentDirectoryW(mWorkingPath.get());
    }
  }

  inline bool HasWorkingPath() const {
    return mWorkingPath != nullptr;
  }
private:
  UniquePtr<wchar_t[]> mWorkingPath;
};

// Manages NS_NATIVE_TMP_WINDOW child windows. NS_NATIVE_TMP_WINDOWs are
// temporary child windows of mParentWidget created to address RTL issues
// in picker dialogs. We are responsible for destroying these.
class AutoDestroyTmpWindow
{
public:
  explicit AutoDestroyTmpWindow(HWND aTmpWnd) :
    mWnd(aTmpWnd) {
  }

  ~AutoDestroyTmpWindow() {
    if (mWnd)
      DestroyWindow(mWnd);
  }
  
  inline HWND get() const { return mWnd; }
private:
  HWND mWnd;
};

// Manages matching PickerOpen/PickerClosed calls on the parent widget.
class AutoWidgetPickerState
{
public:
  explicit AutoWidgetPickerState(nsIWidget* aWidget) :
    mWindow(static_cast<nsWindow *>(aWidget)) {
    PickerState(true);
  }

  ~AutoWidgetPickerState() {
    PickerState(false);
  }
private:
  void PickerState(bool aFlag) {
    if (mWindow) {
      if (aFlag)
        mWindow->PickerOpen();
      else
        mWindow->PickerClosed();
    }
  }
  RefPtr<nsWindow> mWindow;
};

// Manages a simple callback timer
class AutoTimerCallbackCancel
{
public:
  AutoTimerCallbackCancel(nsFilePicker* aTarget,
                          nsTimerCallbackFunc aCallbackFunc,
                          const char* aName)
  {
    Init(aTarget, aCallbackFunc, aName);
  }

  ~AutoTimerCallbackCancel() {
    if (mPickerCallbackTimer) {
      mPickerCallbackTimer->Cancel();
    }
  }

private:
  void Init(nsFilePicker* aTarget,
            nsTimerCallbackFunc aCallbackFunc,
            const char* aName)
  {
    mPickerCallbackTimer = do_CreateInstance("@mozilla.org/timer;1");
    if (!mPickerCallbackTimer) {
      NS_WARNING("do_CreateInstance for timer failed??");
      return;
    }
    mPickerCallbackTimer->InitWithNamedFuncCallback(aCallbackFunc,
                                                    aTarget,
                                                    kDialogTimerTimeout,
                                                    nsITimer::TYPE_REPEATING_SLACK,
                                                    aName);
  }
  nsCOMPtr<nsITimer> mPickerCallbackTimer;
};

///////////////////////////////////////////////////////////////////////////////
// nsIFilePicker

nsFilePicker::nsFilePicker() :
  mSelectedType(1)
  , mDlgWnd(nullptr)
  , mFDECookie(0)
{
   CoInitialize(nullptr);
}

nsFilePicker::~nsFilePicker()
{
  if (mLastUsedUnicodeDirectory) {
    free(mLastUsedUnicodeDirectory);
    mLastUsedUnicodeDirectory = nullptr;
  }
  CoUninitialize();
}

NS_IMPL_ISUPPORTS(nsFilePicker, nsIFilePicker)

NS_IMETHODIMP nsFilePicker::Init(mozIDOMWindowProxy *aParent, const nsAString& aTitle, int16_t aMode)
{
  nsCOMPtr<nsPIDOMWindowOuter> window = do_QueryInterface(aParent);
  nsIDocShell* docShell = window ? window->GetDocShell() : nullptr;  
  mLoadContext = do_QueryInterface(docShell);
  
  return nsBaseFilePicker::Init(aParent, aTitle, aMode);
}

STDMETHODIMP nsFilePicker::QueryInterface(REFIID refiid, void** ppvResult)
{
  *ppvResult = nullptr;
  if (IID_IUnknown == refiid ||
      refiid == IID_IFileDialogEvents) {
    *ppvResult = this;
  }

  if (nullptr != *ppvResult) {
    ((LPUNKNOWN)*ppvResult)->AddRef();
    return S_OK;
  }

  return E_NOINTERFACE;
}


/*
 * Vista+ callbacks
 */

HRESULT
nsFilePicker::OnFileOk(IFileDialog *pfd)
{
  return S_OK;
}

HRESULT
nsFilePicker::OnFolderChanging(IFileDialog *pfd,
                               IShellItem *psiFolder)
{
  return S_OK;
}

HRESULT
nsFilePicker::OnFolderChange(IFileDialog *pfd)
{
  return S_OK;
}

HRESULT
nsFilePicker::OnSelectionChange(IFileDialog *pfd)
{
  return S_OK;
}

HRESULT
nsFilePicker::OnShareViolation(IFileDialog *pfd,
                               IShellItem *psi,
                               FDE_SHAREVIOLATION_RESPONSE *pResponse)
{
  return S_OK;
}

HRESULT
nsFilePicker::OnTypeChange(IFileDialog *pfd)
{
  // Failures here result in errors due to security concerns.
  RefPtr<IOleWindow> win;
  pfd->QueryInterface(IID_IOleWindow, getter_AddRefs(win));
  if (!win) {
    NS_ERROR("Could not retrieve the IOleWindow interface for IFileDialog.");
    return S_OK;
  }
  HWND hwnd = nullptr;
  win->GetWindow(&hwnd);
  if (!hwnd) {
    NS_ERROR("Could not retrieve the HWND for IFileDialog.");
    return S_OK;
  }
  
  SetDialogHandle(hwnd);
  return S_OK;
}

HRESULT
nsFilePicker::OnOverwrite(IFileDialog *pfd,
                          IShellItem *psi,
                          FDE_OVERWRITE_RESPONSE *pResponse)
{
  return S_OK;
}

/*
 * Close on parent close logic
 */

bool
nsFilePicker::ClosePickerIfNeeded()
{
  if (!mParentWidget || !mDlgWnd)
    return false;

  nsWindow *win = static_cast<nsWindow *>(mParentWidget.get());
  if (IsWindow(mDlgWnd) && IsWindowVisible(mDlgWnd) && win->DestroyCalled()) {
    wchar_t className[64];
    // Make sure we have the right window
    if (GetClassNameW(mDlgWnd, className, mozilla::ArrayLength(className)) &&
        !wcscmp(className, L"#32770") &&
        DestroyWindow(mDlgWnd)) {
      mDlgWnd = nullptr;
      return true;
    }
  }
  return false;
}

void
nsFilePicker::PickerCallbackTimerFunc(nsITimer *aTimer, void *aCtx)
{
  nsFilePicker* picker = (nsFilePicker*)aCtx;
  if (picker->ClosePickerIfNeeded()) {
    aTimer->Cancel();
  }
}

void
nsFilePicker::SetDialogHandle(HWND aWnd)
{
  if (!aWnd || mDlgWnd)
    return;
  mDlgWnd = aWnd;
}

/*
 * Folder picker invocation
 */

/*
 * Show a folder picker.
 *
 * @param aInitialDir   The initial directory, the last used directory will be
 *                      used if left blank.
 * @return true if a file was selected successfully.
*/
bool
nsFilePicker::ShowFolderPicker(const nsString& aInitialDir)
{
  if (!IsWin8OrLater()) {
    // Some Windows 7 users are experiencing a race condition when some dlls
    // that are loaded by the file picker cause a crash while attempting to shut
    // down the COM multithreaded apartment. By instantiating EnsureMTA, we hold
    // an additional reference to the MTA that should prevent this race, since
    // the MTA will remain alive until shutdown.
    EnsureMTA ensureMTA;
  }

  RefPtr<IFileOpenDialog> dialog;
  if (FAILED(CoCreateInstance(CLSID_FileOpenDialog, nullptr, CLSCTX_INPROC,
                              IID_IFileOpenDialog,
                              getter_AddRefs(dialog)))) {
    return false;
  }

  // hook up event callbacks
  dialog->Advise(this, &mFDECookie);

  // options
  FILEOPENDIALOGOPTIONS fos = FOS_PICKFOLDERS;
  dialog->SetOptions(fos);
 
  // initial strings
  dialog->SetTitle(mTitle.get());

  if (!mOkButtonLabel.IsEmpty()) {
    dialog->SetOkButtonLabel(mOkButtonLabel.get());
  }

  if (!aInitialDir.IsEmpty()) {
    RefPtr<IShellItem> folder;
    if (SUCCEEDED(
          SHCreateItemFromParsingName(aInitialDir.get(), nullptr,
                                      IID_IShellItem,
                                      getter_AddRefs(folder)))) {
      dialog->SetFolder(folder);
    }
  }

  AutoDestroyTmpWindow adtw((HWND)(mParentWidget.get() ?
    mParentWidget->GetNativeData(NS_NATIVE_TMP_WINDOW) : nullptr));
 
  // display
  RefPtr<IShellItem> item;
  if (FAILED(dialog->Show(adtw.get())) ||
      FAILED(dialog->GetResult(getter_AddRefs(item))) ||
      !item) {
    dialog->Unadvise(mFDECookie);
    return false;
  }
  dialog->Unadvise(mFDECookie);

  // results

  // If the user chose a Win7 Library, resolve to the library's
  // default save folder.
  RefPtr<IShellItem> folderPath;
  RefPtr<IShellLibrary> shellLib;
  CoCreateInstance(CLSID_ShellLibrary, nullptr, CLSCTX_INPROC,
                   IID_IShellLibrary, getter_AddRefs(shellLib));
  if (shellLib &&
      SUCCEEDED(shellLib->LoadLibraryFromItem(item, STGM_READ)) &&
      SUCCEEDED(shellLib->GetDefaultSaveFolder(DSFT_DETECT, IID_IShellItem,
                                               getter_AddRefs(folderPath)))) {
    item.swap(folderPath);
  }

  // get the folder's file system path
  return WinUtils::GetShellItemPath(item, mUnicodeFile);
}

/*
 * File open and save picker invocation
 */

/*
 * Show a file picker.
 *
 * @param aInitialDir   The initial directory, the last used directory will be
 *                      used if left blank.
 * @return true if a file was selected successfully.
*/
bool
nsFilePicker::ShowFilePicker(const nsString& aInitialDir)
{
<<<<<<< HEAD
  PROFILER_LABEL_FUNC(js::ProfileEntry::Category::OTHER);
=======
  AUTO_PROFILER_LABEL("nsFilePicker::ShowFilePicker", OTHER);
>>>>>>> a17af05f

  if (!IsWin8OrLater()) {
    // Some Windows 7 users are experiencing a race condition when some dlls
    // that are loaded by the file picker cause a crash while attempting to shut
    // down the COM multithreaded apartment. By instantiating EnsureMTA, we hold
    // an additional reference to the MTA that should prevent this race, since
    // the MTA will remain alive until shutdown.
    EnsureMTA ensureMTA;
  }

  RefPtr<IFileDialog> dialog;
  if (mMode != modeSave) {
    if (FAILED(CoCreateInstance(CLSID_FileOpenDialog, nullptr, CLSCTX_INPROC,
                                IID_IFileOpenDialog,
                                getter_AddRefs(dialog)))) {
      return false;
    }
  } else {
    if (FAILED(CoCreateInstance(CLSID_FileSaveDialog, nullptr, CLSCTX_INPROC,
                                IID_IFileSaveDialog,
                                getter_AddRefs(dialog)))) {
      return false;
    }
  }

  // hook up event callbacks
  dialog->Advise(this, &mFDECookie);

  // options

  FILEOPENDIALOGOPTIONS fos = 0;
  fos |= FOS_SHAREAWARE | FOS_OVERWRITEPROMPT |
         FOS_FORCEFILESYSTEM;

  // Handle add to recent docs settings
  if (IsPrivacyModeEnabled() || !mAddToRecentDocs) {
    fos |= FOS_DONTADDTORECENT;
  }

  // Msdn claims FOS_NOCHANGEDIR is not needed. We'll add this
  // just in case.
  AutoRestoreWorkingPath arw;

  // mode specific
  switch(mMode) {
    case modeOpen:
      fos |= FOS_FILEMUSTEXIST;
      break;

    case modeOpenMultiple:
      fos |= FOS_FILEMUSTEXIST | FOS_ALLOWMULTISELECT;
      break;

    case modeSave:
      fos |= FOS_NOREADONLYRETURN;
      // Don't follow shortcuts when saving a shortcut, this can be used
      // to trick users (bug 271732)
      if (IsDefaultPathLink())
        fos |= FOS_NODEREFERENCELINKS;
      break;
  }

  dialog->SetOptions(fos);

  // initial strings

  // title
  dialog->SetTitle(mTitle.get());

  // default filename
  if (!mDefaultFilename.IsEmpty()) {
    dialog->SetFileName(mDefaultFilename.get());
  }
  
  // default extension to append to new files
  if (!mDefaultExtension.IsEmpty()) {
    dialog->SetDefaultExtension(mDefaultExtension.get());
  } else if (IsDefaultPathHtml()) {
    dialog->SetDefaultExtension(L"html");
  }

  // initial location
  if (!aInitialDir.IsEmpty()) {
    RefPtr<IShellItem> folder;
    if (SUCCEEDED(
          SHCreateItemFromParsingName(aInitialDir.get(), nullptr,
                                      IID_IShellItem,
                                      getter_AddRefs(folder)))) {
      dialog->SetFolder(folder);
    }
  }

  // filter types and the default index
  if (!mComFilterList.IsEmpty()) {
    dialog->SetFileTypes(mComFilterList.Length(), mComFilterList.get());
    dialog->SetFileTypeIndex(mSelectedType);
  }

  // display

  {
    AutoDestroyTmpWindow adtw((HWND)(mParentWidget.get() ?
      mParentWidget->GetNativeData(NS_NATIVE_TMP_WINDOW) : nullptr));
    AutoTimerCallbackCancel atcc(this, PickerCallbackTimerFunc,
                                 "nsFilePicker::PickerCallbackTimerFunc");
    AutoWidgetPickerState awps(mParentWidget);

    if (FAILED(dialog->Show(adtw.get()))) {
      dialog->Unadvise(mFDECookie);
      return false;
    }
    dialog->Unadvise(mFDECookie);
  }

  // results

  // Remember what filter type the user selected
  UINT filterIdxResult;
  if (SUCCEEDED(dialog->GetFileTypeIndex(&filterIdxResult))) {
    mSelectedType = (int16_t)filterIdxResult;
  }

  // single selection
  if (mMode != modeOpenMultiple) {
    RefPtr<IShellItem> item;
    if (FAILED(dialog->GetResult(getter_AddRefs(item))) || !item)
      return false;
    return WinUtils::GetShellItemPath(item, mUnicodeFile);
  }

  // multiple selection
  RefPtr<IFileOpenDialog> openDlg;
  dialog->QueryInterface(IID_IFileOpenDialog, getter_AddRefs(openDlg));
  if (!openDlg) {
    // should not happen
    return false;
  }

  RefPtr<IShellItemArray> items;
  if (FAILED(openDlg->GetResults(getter_AddRefs(items))) || !items) {
    return false;
  }

  DWORD count = 0;
  items->GetCount(&count);
  for (unsigned int idx = 0; idx < count; idx++) {
    RefPtr<IShellItem> item;
    nsAutoString str;
    if (SUCCEEDED(items->GetItemAt(idx, getter_AddRefs(item)))) {
      if (!WinUtils::GetShellItemPath(item, str))
        continue;
      nsCOMPtr<nsIFile> file = do_CreateInstance("@mozilla.org/file/local;1");
      if (file && NS_SUCCEEDED(file->InitWithPath(str)))
        mFiles.AppendObject(file);
    }
  }
  return true;
}

///////////////////////////////////////////////////////////////////////////////
// nsIFilePicker impl.

nsresult
nsFilePicker::ShowW(int16_t *aReturnVal)
{
  NS_ENSURE_ARG_POINTER(aReturnVal);

  *aReturnVal = returnCancel;

  AutoSuppressEvents supress(mParentWidget);

  nsAutoString initialDir;
  if (mDisplayDirectory)
    mDisplayDirectory->GetPath(initialDir);

  // If no display directory, re-use the last one.
  if(initialDir.IsEmpty()) {
    // Allocate copy of last used dir.
    initialDir = mLastUsedUnicodeDirectory;
  }

  // Clear previous file selections
  mUnicodeFile.Truncate();
  mFiles.Clear();

  // On Win10, the picker doesn't support per-monitor DPI, so we open it
  // with our context set temporarily to system-dpi-aware
  WinUtils::AutoSystemDpiAware dpiAwareness;

  bool result = false;
  if (mMode == modeGetFolder) {
    result = ShowFolderPicker(initialDir);
  } else {
    result = ShowFilePicker(initialDir);
  }

  // exit, and return returnCancel in aReturnVal
  if (!result)
    return NS_OK;

  RememberLastUsedDirectory();

  int16_t retValue = returnOK;
  if (mMode == modeSave) {
    // Windows does not return resultReplace, we must check if file
    // already exists.
    nsCOMPtr<nsIFile> file(do_CreateInstance("@mozilla.org/file/local;1"));
    bool flag = false;
    if (file && NS_SUCCEEDED(file->InitWithPath(mUnicodeFile)) &&
        NS_SUCCEEDED(file->Exists(&flag)) && flag) {
      retValue = returnReplace;
    }
  }

  *aReturnVal = retValue;
  return NS_OK;
}

nsresult
nsFilePicker::Show(int16_t *aReturnVal)
{
  return ShowW(aReturnVal);
}

NS_IMETHODIMP
nsFilePicker::GetFile(nsIFile **aFile)
{
  NS_ENSURE_ARG_POINTER(aFile);
  *aFile = nullptr;

  if (mUnicodeFile.IsEmpty())
      return NS_OK;

  nsCOMPtr<nsIFile> file(do_CreateInstance("@mozilla.org/file/local;1"));
    
  NS_ENSURE_TRUE(file, NS_ERROR_FAILURE);

  file->InitWithPath(mUnicodeFile);

  NS_ADDREF(*aFile = file);

  return NS_OK;
}

NS_IMETHODIMP
nsFilePicker::GetFileURL(nsIURI **aFileURL)
{
  *aFileURL = nullptr;
  nsCOMPtr<nsIFile> file;
  nsresult rv = GetFile(getter_AddRefs(file));
  if (!file)
    return rv;

  return NS_NewFileURI(aFileURL, file);
}

NS_IMETHODIMP
nsFilePicker::GetFiles(nsISimpleEnumerator **aFiles)
{
  NS_ENSURE_ARG_POINTER(aFiles);
  return NS_NewArrayEnumerator(aFiles, mFiles);
}

// Get the file + path
NS_IMETHODIMP
nsBaseWinFilePicker::SetDefaultString(const nsAString& aString)
{
  mDefaultFilePath = aString;

  // First, make sure the file name is not too long.
  int32_t nameLength;
  int32_t nameIndex = mDefaultFilePath.RFind("\\");
  if (nameIndex == kNotFound)
    nameIndex = 0;
  else
    nameIndex ++;
  nameLength = mDefaultFilePath.Length() - nameIndex;
  mDefaultFilename.Assign(Substring(mDefaultFilePath, nameIndex));
  
  if (nameLength > MAX_PATH) {
    int32_t extIndex = mDefaultFilePath.RFind(".");
    if (extIndex == kNotFound)
      extIndex = mDefaultFilePath.Length();

    // Let's try to shave the needed characters from the name part.
    int32_t charsToRemove = nameLength - MAX_PATH;
    if (extIndex - nameIndex >= charsToRemove) {
      mDefaultFilePath.Cut(extIndex - charsToRemove, charsToRemove);
    }
  }

  // Then, we need to replace illegal characters. At this stage, we cannot
  // replace the backslash as the string might represent a file path.
  mDefaultFilePath.ReplaceChar(FILE_ILLEGAL_CHARACTERS, '-');
  mDefaultFilename.ReplaceChar(FILE_ILLEGAL_CHARACTERS, '-');

  return NS_OK;
}

NS_IMETHODIMP
nsBaseWinFilePicker::GetDefaultString(nsAString& aString)
{
  return NS_ERROR_FAILURE;
}

// The default extension to use for files
NS_IMETHODIMP
nsBaseWinFilePicker::GetDefaultExtension(nsAString& aExtension)
{
  aExtension = mDefaultExtension;
  return NS_OK;
}

NS_IMETHODIMP
nsBaseWinFilePicker::SetDefaultExtension(const nsAString& aExtension)
{
  mDefaultExtension = aExtension;
  return NS_OK;
}

// Set the filter index
NS_IMETHODIMP
nsFilePicker::GetFilterIndex(int32_t *aFilterIndex)
{
  // Windows' filter index is 1-based, we use a 0-based system.
  *aFilterIndex = mSelectedType - 1;
  return NS_OK;
}

NS_IMETHODIMP
nsFilePicker::SetFilterIndex(int32_t aFilterIndex)
{
  // Windows' filter index is 1-based, we use a 0-based system.
  mSelectedType = aFilterIndex + 1;
  return NS_OK;
}

void
nsFilePicker::InitNative(nsIWidget *aParent,
                         const nsAString& aTitle)
{
  mParentWidget = aParent;
  mTitle.Assign(aTitle);
}

NS_IMETHODIMP
nsFilePicker::AppendFilter(const nsAString& aTitle, const nsAString& aFilter)
{
  mComFilterList.Append(aTitle, aFilter);
  return NS_OK;
}

void
nsFilePicker::RememberLastUsedDirectory()
{
  nsCOMPtr<nsIFile> file(do_CreateInstance("@mozilla.org/file/local;1"));
  if (!file || NS_FAILED(file->InitWithPath(mUnicodeFile))) {
    NS_WARNING("RememberLastUsedDirectory failed to init file path.");
    return;
  }

  nsCOMPtr<nsIFile> dir;
  nsAutoString newDir;
  if (NS_FAILED(file->GetParent(getter_AddRefs(dir))) ||
      !(mDisplayDirectory = do_QueryInterface(dir)) ||
      NS_FAILED(mDisplayDirectory->GetPath(newDir)) ||
      newDir.IsEmpty()) {
    NS_WARNING("RememberLastUsedDirectory failed to get parent directory.");
    return;
  }

  if (mLastUsedUnicodeDirectory) {
    free(mLastUsedUnicodeDirectory);
    mLastUsedUnicodeDirectory = nullptr;
  }
  mLastUsedUnicodeDirectory = ToNewUnicode(newDir);
}

bool
nsFilePicker::IsPrivacyModeEnabled()
{
  return mLoadContext && mLoadContext->UsePrivateBrowsing();
}

bool
nsFilePicker::IsDefaultPathLink()
{
  NS_ConvertUTF16toUTF8 ext(mDefaultFilePath);
  ext.Trim(" .", false, true); // watch out for trailing space and dots
  ToLowerCase(ext);
  if (StringEndsWith(ext, NS_LITERAL_CSTRING(".lnk")) ||
      StringEndsWith(ext, NS_LITERAL_CSTRING(".pif")) ||
      StringEndsWith(ext, NS_LITERAL_CSTRING(".url")))
    return true;
  return false;
}

bool
nsFilePicker::IsDefaultPathHtml()
{
  int32_t extIndex = mDefaultFilePath.RFind(".");
  if (extIndex >= 0) {
    nsAutoString ext;
    mDefaultFilePath.Right(ext, mDefaultFilePath.Length() - extIndex);
    if (ext.LowerCaseEqualsLiteral(".htm")  ||
        ext.LowerCaseEqualsLiteral(".html") ||
        ext.LowerCaseEqualsLiteral(".shtml"))
      return true;
  }
  return false;
}

void
nsFilePicker::ComDlgFilterSpec::Append(const nsAString& aTitle, const nsAString& aFilter)
{
  COMDLG_FILTERSPEC* pSpecForward = mSpecList.AppendElement();
  if (!pSpecForward) {
    NS_WARNING("mSpecList realloc failed.");
    return;
  }
  memset(pSpecForward, 0, sizeof(*pSpecForward));
  nsString* pStr = mStrings.AppendElement(aTitle);
  if (!pStr) {
    NS_WARNING("mStrings.AppendElement failed.");
    return;
  }
  pSpecForward->pszName = pStr->get();
  pStr = mStrings.AppendElement(aFilter);
  if (!pStr) {
    NS_WARNING("mStrings.AppendElement failed.");
    return;
  }
  if (aFilter.EqualsLiteral("..apps"))
    pStr->AssignLiteral("*.exe;*.com");
  else {
    pStr->StripWhitespace();
    if (pStr->EqualsLiteral("*"))
      pStr->AppendLiteral(".*");
  }
  pSpecForward->pszSpec = pStr->get();
}<|MERGE_RESOLUTION|>--- conflicted
+++ resolved
@@ -428,11 +428,7 @@
 bool
 nsFilePicker::ShowFilePicker(const nsString& aInitialDir)
 {
-<<<<<<< HEAD
-  PROFILER_LABEL_FUNC(js::ProfileEntry::Category::OTHER);
-=======
   AUTO_PROFILER_LABEL("nsFilePicker::ShowFilePicker", OTHER);
->>>>>>> a17af05f
 
   if (!IsWin8OrLater()) {
     // Some Windows 7 users are experiencing a race condition when some dlls
