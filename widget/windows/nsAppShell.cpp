--- conflicted
+++ resolved
@@ -23,13 +23,8 @@
 #include "nsHashKeys.h"
 #include "GeckoProfiler.h"
 #include "nsComponentManagerUtils.h"
-<<<<<<< HEAD
-#include "nsITimer.h"
-#include "ScreenHelperWin.h"
-=======
 #include "ScreenHelperWin.h"
 #include "HeadlessScreenHelper.h"
->>>>>>> a17af05f
 #include "mozilla/widget/ScreenManager.h"
 
 // These are two messages that the code in winspool.drv on Windows 7 explicitly
@@ -205,17 +200,12 @@
 
   if (XRE_IsParentProcess()) {
     ScreenManager& screenManager = ScreenManager::GetSingleton();
-<<<<<<< HEAD
-    screenManager.SetHelper(mozilla::MakeUnique<ScreenHelperWin>());
-    ScreenHelperWin::RefreshScreens();
-=======
     if (gfxPlatform::IsHeadless()) {
       screenManager.SetHelper(mozilla::MakeUnique<HeadlessScreenHelper>());
     } else {
       screenManager.SetHelper(mozilla::MakeUnique<ScreenHelperWin>());
       ScreenHelperWin::RefreshScreens();
     }
->>>>>>> a17af05f
   }
 
   return nsBaseAppShell::Init();
@@ -365,11 +355,7 @@
       // Block and wait for any posted application message
       mozilla::HangMonitor::Suspend();
       {
-<<<<<<< HEAD
-        GeckoProfilerThreadSleepRAII sleep;
-=======
         AutoProfilerThreadSleep sleep;
->>>>>>> a17af05f
         WinUtils::WaitForMessage();
       }
     }
