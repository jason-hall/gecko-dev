/* -*- Mode: C++; tab-width: 40; indent-tabs-mode: nil; c-basic-offset: 2 -*- */
/* This Source Code Form is subject to the terms of the Mozilla Public
 * License, v. 2.0. If a copy of the MPL was not distributed with this
 * file, You can obtain one at http://mozilla.org/MPL/2.0/. */

#include "nsNativeThemeWin.h"

#include "mozilla/EventStates.h"
#include "mozilla/Logging.h"
#include "mozilla/WindowsVersion.h"
#include "nsDeviceContext.h"
#include "nsRect.h"
#include "nsSize.h"
#include "nsTransform2D.h"
#include "nsThemeConstants.h"
#include "nsIPresShell.h"
#include "nsPresContext.h"
#include "nsIContent.h"
#include "nsIFrame.h"
#include "nsNameSpaceManager.h"
#include "nsIDOMHTMLInputElement.h"
#include "nsLookAndFeel.h"
#include "nsMenuFrame.h"
#include "nsGkAtoms.h"
#include <malloc.h>
#include "nsWindow.h"
#include "nsIComboboxControlFrame.h"
#include "prinrval.h"
#include "WinUtils.h"

#include "gfxPlatform.h"
#include "gfxContext.h"
#include "gfxWindowsPlatform.h"
#include "gfxWindowsSurface.h"
#include "gfxWindowsNativeDrawing.h"

#include "nsUXThemeData.h"
#include "nsUXThemeConstants.h"
#include <algorithm>

using namespace mozilla;
using namespace mozilla::widget;

extern mozilla::LazyLogModule gWindowsLog;

NS_IMPL_ISUPPORTS_INHERITED(nsNativeThemeWin, nsNativeTheme, nsITheme)

nsNativeThemeWin::nsNativeThemeWin() :
  mProgressDeterminateTimeStamp(TimeStamp::Now()),
  mProgressIndeterminateTimeStamp(TimeStamp::Now()),
  mBorderCacheValid(),
  mMinimumWidgetSizeCacheValid()
{
  // If there is a relevant change in forms.css for windows platform,
  // static widget style variables (e.g. sButtonBorderSize) should be 
  // reinitialized here.
}

nsNativeThemeWin::~nsNativeThemeWin()
{
  nsUXThemeData::Invalidate();
}

static int32_t
GetTopLevelWindowActiveState(nsIFrame *aFrame)
{
  // Used by window frame and button box rendering. We can end up in here in
  // the content process when rendering one of these moz styles freely in a
  // page. Bail in this case, there is no applicable window focus state.
  if (!XRE_IsParentProcess()) {
    return mozilla::widget::themeconst::FS_INACTIVE;
  }
  // All headless windows are considered active so they are painted.
  if (gfxPlatform::IsHeadless()) {
    return mozilla::widget::themeconst::FS_ACTIVE;
  }
  // Get the widget. nsIFrame's GetNearestWidget walks up the view chain
  // until it finds a real window.
  nsIWidget* widget = aFrame->GetNearestWidget();
  nsWindowBase * window = static_cast<nsWindowBase*>(widget);
  if (!window)
    return mozilla::widget::themeconst::FS_INACTIVE;
  if (widget && !window->IsTopLevelWidget() &&
      !(window = window->GetParentWindowBase(false)))
    return mozilla::widget::themeconst::FS_INACTIVE;

  if (window->GetWindowHandle() == ::GetActiveWindow())
    return mozilla::widget::themeconst::FS_ACTIVE;
  return mozilla::widget::themeconst::FS_INACTIVE;
}

static int32_t
GetWindowFrameButtonState(nsIFrame* aFrame, EventStates eventState)
{
  if (GetTopLevelWindowActiveState(aFrame) ==
      mozilla::widget::themeconst::FS_INACTIVE) {
    if (eventState.HasState(NS_EVENT_STATE_HOVER))
      return mozilla::widget::themeconst::BS_HOT;
    return mozilla::widget::themeconst::BS_INACTIVE;
  }

  if (eventState.HasState(NS_EVENT_STATE_HOVER)) {
    if (eventState.HasState(NS_EVENT_STATE_ACTIVE))
      return mozilla::widget::themeconst::BS_PUSHED;
    return mozilla::widget::themeconst::BS_HOT;
  }
  return mozilla::widget::themeconst::BS_NORMAL;
}

static int32_t
GetClassicWindowFrameButtonState(EventStates eventState)
{
  if (eventState.HasState(NS_EVENT_STATE_ACTIVE) &&
      eventState.HasState(NS_EVENT_STATE_HOVER))
    return DFCS_BUTTONPUSH|DFCS_PUSHED;
  return DFCS_BUTTONPUSH;
}

static bool
IsTopLevelMenu(nsIFrame *aFrame)
{
  bool isTopLevel(false);
  nsMenuFrame *menuFrame = do_QueryFrame(aFrame);
  if (menuFrame) {
    isTopLevel = menuFrame->IsOnMenuBar();
  }
  return isTopLevel;
}

static MARGINS
GetCheckboxMargins(HANDLE theme, HDC hdc)
{
    MARGINS checkboxContent = {0};
    GetThemeMargins(theme, hdc, MENU_POPUPCHECK, MCB_NORMAL,
                    TMT_CONTENTMARGINS, nullptr, &checkboxContent);
    return checkboxContent;
}

static SIZE
GetCheckboxBGSize(HANDLE theme, HDC hdc)
{
    SIZE checkboxSize;
    GetThemePartSize(theme, hdc, MENU_POPUPCHECK, MC_CHECKMARKNORMAL,
                     nullptr, TS_TRUE, &checkboxSize);

    MARGINS checkboxMargins = GetCheckboxMargins(theme, hdc);

    int leftMargin = checkboxMargins.cxLeftWidth;
    int rightMargin = checkboxMargins.cxRightWidth;
    int topMargin = checkboxMargins.cyTopHeight;
    int bottomMargin = checkboxMargins.cyBottomHeight;

    int width = leftMargin + checkboxSize.cx + rightMargin;
    int height = topMargin + checkboxSize.cy + bottomMargin;
    SIZE ret;
    ret.cx = width;
    ret.cy = height;
    return ret;
}

static SIZE
GetCheckboxBGBounds(HANDLE theme, HDC hdc)
{
    MARGINS checkboxBGSizing = {0};
    MARGINS checkboxBGContent = {0};
    GetThemeMargins(theme, hdc, MENU_POPUPCHECKBACKGROUND, MCB_NORMAL,
                    TMT_SIZINGMARGINS, nullptr, &checkboxBGSizing);
    GetThemeMargins(theme, hdc, MENU_POPUPCHECKBACKGROUND, MCB_NORMAL,
                    TMT_CONTENTMARGINS, nullptr, &checkboxBGContent);

#define posdx(d) ((d) > 0 ? d : 0)

    int dx = posdx(checkboxBGContent.cxRightWidth -
                   checkboxBGSizing.cxRightWidth) +
             posdx(checkboxBGContent.cxLeftWidth -
                   checkboxBGSizing.cxLeftWidth);
    int dy = posdx(checkboxBGContent.cyTopHeight -
                   checkboxBGSizing.cyTopHeight) +
             posdx(checkboxBGContent.cyBottomHeight -
                   checkboxBGSizing.cyBottomHeight);

#undef posdx

    SIZE ret(GetCheckboxBGSize(theme, hdc));
    ret.cx += dx;
    ret.cy += dy;
    return ret;
}

static SIZE
GetGutterSize(HANDLE theme, HDC hdc)
{
    SIZE gutterSize;
    GetThemePartSize(theme, hdc, MENU_POPUPGUTTER, 0, nullptr, TS_TRUE, &gutterSize);

    SIZE checkboxBGSize(GetCheckboxBGBounds(theme, hdc));

    SIZE itemSize;
    GetThemePartSize(theme, hdc, MENU_POPUPITEM, MPI_NORMAL, nullptr, TS_TRUE, &itemSize);

    // Figure out how big the menuitem's icon will be (if present) at current DPI
    // Needs the system scale for consistency with Windows Theme API.
    double scaleFactor = WinUtils::SystemScaleFactor();
    int iconDevicePixels = NSToIntRound(16 * scaleFactor);
    SIZE iconSize = {
      iconDevicePixels, iconDevicePixels
    };
    // Not really sure what margins should be used here, but this seems to work in practice...
    MARGINS margins = {0};
    GetThemeMargins(theme, hdc, MENU_POPUPCHECKBACKGROUND, MCB_NORMAL,
                    TMT_CONTENTMARGINS, nullptr, &margins);
    iconSize.cx += margins.cxLeftWidth + margins.cxRightWidth;
    iconSize.cy += margins.cyTopHeight + margins.cyBottomHeight;

    int width = std::max(itemSize.cx, std::max(iconSize.cx, checkboxBGSize.cx) + gutterSize.cx);
    int height = std::max(itemSize.cy, std::max(iconSize.cy, checkboxBGSize.cy));

    SIZE ret;
    ret.cx = width;
    ret.cy = height;
    return ret;
}

/* DrawThemeBGRTLAware - render a theme part based on rtl state.
 * Some widgets are not direction-neutral and need to be drawn reversed for
 * RTL.  Windows provides a way to do this with SetLayout, but this reverses
 * the entire drawing area of a given device context, which means that its
 * use will also affect the positioning of the widget.  There are two ways
 * to work around this:
 *
 * Option 1: Alter the position of the rect that we send so that we cancel
 *           out the positioning effects of SetLayout
 * Option 2: Create a memory DC with the widgetRect's dimensions, draw onto
 *           that, and then transfer the results back to our DC
 *
 * This function tries to implement option 1, under the assumption that the
 * correct way to reverse the effects of SetLayout is to translate the rect
 * such that the offset from the DC bitmap's left edge to the old rect's
 * left edge is equal to the offset from the DC bitmap's right edge to the
 * new rect's right edge.  In other words,
 * (oldRect.left + vpOrg.x) == ((dcBMP.width - vpOrg.x) - newRect.right)
 */
static HRESULT
DrawThemeBGRTLAware(HANDLE aTheme, HDC aHdc, int aPart, int aState,
                    const RECT *aWidgetRect, const RECT *aClipRect,
                    bool aIsRtl)
{
  NS_ASSERTION(aTheme, "Bad theme handle.");
  NS_ASSERTION(aHdc, "Bad hdc.");
  NS_ASSERTION(aWidgetRect, "Bad rect.");
  NS_ASSERTION(aClipRect, "Bad clip rect.");

  if (!aIsRtl) {
    return DrawThemeBackground(aTheme, aHdc, aPart, aState,
                               aWidgetRect, aClipRect);
  }

  HGDIOBJ hObj = GetCurrentObject(aHdc, OBJ_BITMAP);
  BITMAP bitmap;
  POINT vpOrg;

  if (hObj && GetObject(hObj, sizeof(bitmap), &bitmap) &&
      GetViewportOrgEx(aHdc, &vpOrg)) {
    RECT newWRect(*aWidgetRect);
    newWRect.left = bitmap.bmWidth - (aWidgetRect->right + 2*vpOrg.x);
    newWRect.right = bitmap.bmWidth - (aWidgetRect->left + 2*vpOrg.x);

    RECT newCRect;
    RECT *newCRectPtr = nullptr;

    if (aClipRect) {
      newCRect.top = aClipRect->top;
      newCRect.bottom = aClipRect->bottom;
      newCRect.left = bitmap.bmWidth - (aClipRect->right + 2*vpOrg.x);
      newCRect.right = bitmap.bmWidth - (aClipRect->left + 2*vpOrg.x);
      newCRectPtr = &newCRect;
    }

    SetLayout(aHdc, LAYOUT_RTL);
    HRESULT hr = DrawThemeBackground(aTheme, aHdc, aPart, aState, &newWRect,
                                     newCRectPtr);
    SetLayout(aHdc, 0);
    if (SUCCEEDED(hr)) {
      return hr;
    }
  }
  return DrawThemeBackground(aTheme, aHdc, aPart, aState,
                             aWidgetRect, aClipRect);
}

/*
 *  Caption button padding data - 'hot' button padding.
 *  These areas are considered hot, in that they activate
 *  a button when hovered or clicked. The button graphic
 *  is drawn inside the padding border. Unrecognized themes
 *  are treated as their recognized counterparts for now.
 *                       left      top    right   bottom
 *  classic min             1        2        0        1
 *  classic max             0        2        1        1
 *  classic close           1        2        2        1
 *
 *  aero basic min          1        2        0        2
 *  aero basic max          0        2        1        2
 *  aero basic close        1        2        1        2
 *
 *  'cold' button padding - generic button padding, should
 *  be handled in css.
 *                       left      top    right   bottom
 *  classic min             0        0        0        0
 *  classic max             0        0        0        0
 *  classic close           0        0        0        0
 *
 *  aero basic min          0        0        1        0
 *  aero basic max          1        0        0        0
 *  aero basic close        0        0        0        0
 */

enum CaptionDesktopTheme {
  CAPTION_CLASSIC = 0,
  CAPTION_BASIC,
};

enum CaptionButton {
  CAPTIONBUTTON_MINIMIZE = 0,
  CAPTIONBUTTON_RESTORE,
  CAPTIONBUTTON_CLOSE,
};

struct CaptionButtonPadding {
  RECT hotPadding[3];
};

// RECT: left, top, right, bottom
static CaptionButtonPadding buttonData[3] = {
  { 
    { { 1, 2, 0, 1 }, { 0, 2, 1, 1 }, { 1, 2, 2, 1 } }
  },
  { 
    { { 1, 2, 0, 2 }, { 0, 2, 1, 2 }, { 1, 2, 2, 2 } }
  },
  { 
    { { 0, 2, 0, 2 }, { 0, 2, 1, 2 }, { 1, 2, 2, 2 } }
  }
};

// Adds "hot" caption button padding to minimum widget size.
static void
AddPaddingRect(LayoutDeviceIntSize* aSize, CaptionButton button) {
  if (!aSize)
    return;
  RECT offset;
  if (!IsAppThemed())
    offset = buttonData[CAPTION_CLASSIC].hotPadding[button];
  else
    offset = buttonData[CAPTION_BASIC].hotPadding[button];
  aSize->width += offset.left + offset.right;
  aSize->height += offset.top + offset.bottom;
}

// If we've added padding to the minimum widget size, offset
// the area we draw into to compensate.
static void
OffsetBackgroundRect(RECT& rect, CaptionButton button) {
  RECT offset;
  if (!IsAppThemed())
    offset = buttonData[CAPTION_CLASSIC].hotPadding[button];
  else
    offset = buttonData[CAPTION_BASIC].hotPadding[button];
  rect.left += offset.left;
  rect.top += offset.top;
  rect.right -= offset.right;
  rect.bottom -= offset.bottom;
}

/*
 * Notes on progress track and meter part constants:
 * xp and up:
 * PP_BAR(_VERT)            - base progress track
 * PP_TRANSPARENTBAR(_VERT) - transparent progress track. this only works if
 *                            the underlying surface supports alpha. otherwise
 *                            theme lib's DrawThemeBackground falls back on
 *                            opaque PP_BAR. we currently don't use this.
 * PP_CHUNK(_VERT)          - xp progress meter. this does not draw an xp style
 *                            progress w/chunks, it draws fill using the chunk
 *                            graphic.
 * vista and up:
 * PP_FILL(_VERT)           - progress meter. these have four states/colors.
 * PP_PULSEOVERLAY(_VERT)   - white reflection - an overlay, not sure what this
 *                            is used for.
 * PP_MOVEOVERLAY(_VERT)    - green pulse - the pulse effect overlay on
 *                            determined progress bars. we also use this for
 *                            indeterminate chunk.
 *
 * Notes on state constants:
 * PBBS_NORMAL               - green progress
 * PBBVS_PARTIAL/PBFVS_ERROR - red error progress
 * PBFS_PAUSED               - yellow paused progress
 *
 * There is no common controls style indeterminate part on vista and up.
 */

/*
 * Progress bar related constants. These values are found by experimenting and
 * comparing against native widgets used by the system. They are very unlikely
 * exact but try to not be too wrong.
 */
// The amount of time we animate progress meters parts across the frame.
static const double kProgressDeterminateTimeSpan = 3.0;
static const double kProgressIndeterminateTimeSpan = 5.0;
// The width of the overlay used to animate the horizontal progress bar (Vista and later).
static const int32_t kProgressHorizontalOverlaySize = 120;
// The height of the overlay used to animate the vertical progress bar (Vista and later).
static const int32_t kProgressVerticalOverlaySize = 45;
// The height of the overlay used for the vertical indeterminate progress bar (Vista and later).
static const int32_t kProgressVerticalIndeterminateOverlaySize = 60;
// The width of the overlay used to animate the indeterminate progress bar (Windows Classic).
static const int32_t kProgressClassicOverlaySize = 40;

/*
 * GetProgressOverlayStyle - returns the proper overlay part for themed
 * progress bars based on os and orientation.
 */
static int32_t
GetProgressOverlayStyle(bool aIsVertical)
{
  return aIsVertical ? PP_MOVEOVERLAYVERT : PP_MOVEOVERLAY;
}

/*
 * GetProgressOverlaySize - returns the minimum width or height for themed
 * progress bar overlays. This includes the width of indeterminate chunks
 * and vista pulse overlays.
 */
static int32_t
GetProgressOverlaySize(bool aIsVertical, bool aIsIndeterminate)
{
  if (aIsVertical) {
    return aIsIndeterminate ? kProgressVerticalIndeterminateOverlaySize
                            : kProgressVerticalOverlaySize;
  }
  return kProgressHorizontalOverlaySize;
}

/*
 * IsProgressMeterFilled - Determines if a progress meter is at 100% fill based
 * on a comparison of the current value and maximum.
 */
static bool
IsProgressMeterFilled(nsIFrame* aFrame)
{
  NS_ENSURE_TRUE(aFrame, false);
  nsIFrame* parentFrame = aFrame->GetParent();
  NS_ENSURE_TRUE(parentFrame, false);
  return nsNativeTheme::GetProgressValue(parentFrame) ==
         nsNativeTheme::GetProgressMaxValue(parentFrame);
}

/*
 * CalculateProgressOverlayRect - returns the padded overlay animation rect
 * used in rendering progress bars. Resulting rects are used in rendering
 * vista+ pulse overlays and indeterminate progress meters. Graphics should
 * be rendered at the origin.
 */
RECT
nsNativeThemeWin::CalculateProgressOverlayRect(nsIFrame* aFrame,
                                               RECT* aWidgetRect,
                                               bool aIsVertical,
                                               bool aIsIndeterminate,
                                               bool aIsClassic)
{
  NS_ASSERTION(aFrame, "bad frame pointer");
  NS_ASSERTION(aWidgetRect, "bad rect pointer");

  int32_t frameSize = aIsVertical ? aWidgetRect->bottom - aWidgetRect->top
                                  : aWidgetRect->right - aWidgetRect->left;

  // Recycle a set of progress pulse timers - these timers control the position
  // of all progress overlays and indeterminate chunks that get rendered.
  double span = aIsIndeterminate ? kProgressIndeterminateTimeSpan
                                 : kProgressDeterminateTimeSpan;
  TimeDuration period;
  if (!aIsIndeterminate) {
    if (TimeStamp::Now() > (mProgressDeterminateTimeStamp +
                            TimeDuration::FromSeconds(span))) {
      mProgressDeterminateTimeStamp = TimeStamp::Now();
    }
    period = TimeStamp::Now() - mProgressDeterminateTimeStamp;
  } else {
    if (TimeStamp::Now() > (mProgressIndeterminateTimeStamp +
                            TimeDuration::FromSeconds(span))) {
      mProgressIndeterminateTimeStamp = TimeStamp::Now();
    }
    period = TimeStamp::Now() - mProgressIndeterminateTimeStamp;
  }

  double percent = period / TimeDuration::FromSeconds(span);

  if (!aIsVertical && IsFrameRTL(aFrame))
    percent = 1 - percent;

  RECT overlayRect = *aWidgetRect;
  int32_t overlaySize;
  if (!aIsClassic) {
    overlaySize = GetProgressOverlaySize(aIsVertical, aIsIndeterminate);
  } else {
    overlaySize = kProgressClassicOverlaySize;
  } 

  // Calculate a bounds that is larger than the meters frame such that the
  // overlay starts and ends completely off the edge of the frame:
  // [overlay][frame][overlay]
  // This also yields a nice delay on rotation. Use overlaySize as the minimum
  // size for [overlay] based on the graphics dims. If [frame] is larger, use
  // the frame size instead.
  int trackWidth = frameSize > overlaySize ? frameSize : overlaySize;
  if (!aIsVertical) {
    int xPos = aWidgetRect->left - trackWidth;
    xPos += (int)ceil(((double)(trackWidth*2) * percent));
    overlayRect.left = xPos;
    overlayRect.right = xPos + overlaySize;
  } else {
    int yPos = aWidgetRect->bottom + trackWidth;
    yPos -= (int)ceil(((double)(trackWidth*2) * percent));
    overlayRect.bottom = yPos;
    overlayRect.top = yPos - overlaySize;
  }
  return overlayRect;
}

/*
 * DrawProgressMeter - render an appropriate progress meter based on progress
 * meter style, orientation, and os. Note, this does not render the underlying
 * progress track.
 *
 * @param aFrame       the widget frame
 * @param aWidgetType  type of widget
 * @param aTheme       progress theme handle
 * @param aHdc         hdc returned by gfxWindowsNativeDrawing
 * @param aPart        the PP_X progress part
 * @param aState       the theme state
 * @param aWidgetRect  bounding rect for the widget
 * @param aClipRect    dirty rect that needs drawing.
 * @param aAppUnits    app units per device pixel
 */
void
nsNativeThemeWin::DrawThemedProgressMeter(nsIFrame* aFrame, int aWidgetType,
                                          HANDLE aTheme, HDC aHdc,
                                          int aPart, int aState,
                                          RECT* aWidgetRect, RECT* aClipRect)
{
  if (!aFrame || !aTheme || !aHdc)
    return;

  NS_ASSERTION(aWidgetRect, "bad rect pointer");
  NS_ASSERTION(aClipRect, "bad clip rect pointer");

  RECT adjWidgetRect, adjClipRect;
  adjWidgetRect = *aWidgetRect;
  adjClipRect = *aClipRect;

  nsIFrame* parentFrame = aFrame->GetParent();
  if (!parentFrame) {
    // We have no parent to work with, just bail.
    NS_WARNING("No parent frame for progress rendering. Can't paint.");
    return;
  }

  EventStates eventStates = GetContentState(parentFrame, aWidgetType);
  bool vertical = IsVerticalProgress(parentFrame) ||
                  aWidgetType == NS_THEME_PROGRESSCHUNK_VERTICAL;
  bool indeterminate = IsIndeterminateProgress(parentFrame, eventStates);
  bool animate = indeterminate;

  // Vista and up progress meter is fill style, rendered here. We render
  // the pulse overlay in the follow up section below.
  DrawThemeBackground(aTheme, aHdc, aPart, aState,
                      &adjWidgetRect, &adjClipRect);
  if (!IsProgressMeterFilled(aFrame)) {
    animate = true;
  }

  if (animate) {
    // Indeterminate rendering
    int32_t overlayPart = GetProgressOverlayStyle(vertical);
    RECT overlayRect =
      CalculateProgressOverlayRect(aFrame, &adjWidgetRect, vertical,
                                   indeterminate, false);
    DrawThemeBackground(aTheme, aHdc, overlayPart, aState, &overlayRect,
                        &adjClipRect);

    if (!QueueAnimatedContentForRefresh(aFrame->GetContent(), 60)) {
      NS_WARNING("unable to animate progress widget!");
    }
  }
}

<<<<<<< HEAD
HANDLE
nsNativeThemeWin::GetTheme(uint8_t aWidgetType)
{ 
=======
nsresult nsNativeThemeWin::GetCachedWidgetBorder(nsIFrame * aFrame, HTHEME aTheme,
                                                 nsUXThemeClass aThemeClass, uint8_t aWidgetType,
                                                 int32_t aPart, int32_t aState,
                                                 nsIntMargin * aResult)
{
  int32_t cacheIndex = aThemeClass * THEME_PART_DISTINCT_VALUE_COUNT + aPart;
  int32_t cacheBitIndex = cacheIndex / 8;
  uint8_t cacheBit = 1u << (cacheIndex % 8);

  if (mBorderCacheValid[cacheBitIndex] & cacheBit) {
    *aResult = mBorderCache[cacheIndex];
    return NS_OK;
  }

  // Get our info.
  RECT outerRect; // Create a fake outer rect.
  outerRect.top = outerRect.left = 100;
  outerRect.right = outerRect.bottom = 200;
  RECT contentRect(outerRect);
  HRESULT res = GetThemeBackgroundContentRect(aTheme, nullptr, aPart, aState, &outerRect, &contentRect);

  if (FAILED(res)) {
    return NS_ERROR_FAILURE;
  }

  // Now compute the delta in each direction and place it in our
  // nsIntMargin struct.
  aResult->top = contentRect.top - outerRect.top;
  aResult->bottom = outerRect.bottom - contentRect.bottom;
  aResult->left = contentRect.left - outerRect.left;
  aResult->right = outerRect.right - contentRect.right;

  mBorderCacheValid[cacheBitIndex] |= cacheBit;
  mBorderCache[cacheIndex] = *aResult;

  return NS_OK;
}

nsresult nsNativeThemeWin::GetCachedMinimumWidgetSize(nsIFrame * aFrame, HANDLE aTheme,
                                                      nsUXThemeClass aThemeClass, uint8_t aWidgetType,
                                                      int32_t aPart, int32_t aState, THEMESIZE aSizeReq,
                                                      mozilla::LayoutDeviceIntSize * aResult)
{
  int32_t cachePart = aPart;

  if (aWidgetType == NS_THEME_BUTTON && aSizeReq == TS_MIN) {
    // In practice, NS_THEME_BUTTON is the only widget type which has an aSizeReq
    // that varies for us, and it can only be TS_MIN or TS_TRUE. Just stuff that
    // extra bit into the aPart part of the cache, since BP_Count is well below
    // THEME_PART_DISTINCT_VALUE_COUNT anyway.
    cachePart = BP_Count;
  }

  MOZ_ASSERT(aPart < THEME_PART_DISTINCT_VALUE_COUNT);
  int32_t cacheIndex = aThemeClass * THEME_PART_DISTINCT_VALUE_COUNT + cachePart;
  int32_t cacheBitIndex = cacheIndex / 8;
  uint8_t cacheBit = 1u << (cacheIndex % 8);

  if (mMinimumWidgetSizeCacheValid[cacheBitIndex] & cacheBit) {
    *aResult = mMinimumWidgetSizeCache[cacheIndex];
    return NS_OK;
  }

  HDC hdc = ::GetDC(NULL);
  if (!hdc) {
    return NS_ERROR_FAILURE;
  }

  SIZE sz;
  GetThemePartSize(aTheme, hdc, aPart, aState, nullptr, aSizeReq, &sz);
  aResult->width = sz.cx;
  aResult->height = sz.cy;

  switch (aWidgetType) {
    case NS_THEME_SPINNER_UPBUTTON:
    case NS_THEME_SPINNER_DOWNBUTTON:
      aResult->width++;
      aResult->height = aResult->height / 2 + 1;
      break;

    case NS_THEME_MENUSEPARATOR:
    {
      SIZE gutterSize(GetGutterSize(aTheme, hdc));
      aResult->width += gutterSize.cx;
      break;
    }

    case NS_THEME_MENUARROW:
    {
      // Use the width of the arrow glyph as padding. See the drawing
      // code for details.
      aResult->width *= 2;
      break;
    }
  }

  ::ReleaseDC(nullptr, hdc);

  mMinimumWidgetSizeCacheValid[cacheBitIndex] |= cacheBit;
  mMinimumWidgetSizeCache[cacheIndex] = *aResult;

  return NS_OK;
}

mozilla::Maybe<nsUXThemeClass> nsNativeThemeWin::GetThemeClass(uint8_t aWidgetType)
{
>>>>>>> a17af05f
  switch (aWidgetType) {
    case NS_THEME_BUTTON:
    case NS_THEME_RADIO:
    case NS_THEME_CHECKBOX:
    case NS_THEME_GROUPBOX:
      return Some(eUXButton);
    case NS_THEME_NUMBER_INPUT:
    case NS_THEME_TEXTFIELD:
    case NS_THEME_TEXTFIELD_MULTILINE:
    case NS_THEME_FOCUS_OUTLINE:
      return Some(eUXEdit);
    case NS_THEME_TOOLTIP:
<<<<<<< HEAD
      return nsUXThemeData::GetTheme(eUXTooltip);
=======
      return Some(eUXTooltip);
>>>>>>> a17af05f
    case NS_THEME_TOOLBOX:
      return Some(eUXRebar);
    case NS_THEME_WIN_MEDIA_TOOLBOX:
      return Some(eUXMediaRebar);
    case NS_THEME_WIN_COMMUNICATIONS_TOOLBOX:
      return Some(eUXCommunicationsRebar);
    case NS_THEME_WIN_BROWSERTABBAR_TOOLBOX:
      return Some(eUXBrowserTabBarRebar);
    case NS_THEME_TOOLBAR:
    case NS_THEME_TOOLBARBUTTON:
    case NS_THEME_SEPARATOR:
      return Some(eUXToolbar);
    case NS_THEME_PROGRESSBAR:
    case NS_THEME_PROGRESSBAR_VERTICAL:
    case NS_THEME_PROGRESSCHUNK:
    case NS_THEME_PROGRESSCHUNK_VERTICAL:
      return Some(eUXProgress);
    case NS_THEME_TAB:
    case NS_THEME_TABPANEL:
    case NS_THEME_TABPANELS:
      return Some(eUXTab);
    case NS_THEME_SCROLLBAR:
    case NS_THEME_SCROLLBAR_SMALL:
    case NS_THEME_SCROLLBAR_VERTICAL:
    case NS_THEME_SCROLLBAR_HORIZONTAL:
    case NS_THEME_SCROLLBARBUTTON_UP:
    case NS_THEME_SCROLLBARBUTTON_DOWN:
    case NS_THEME_SCROLLBARBUTTON_LEFT:
    case NS_THEME_SCROLLBARBUTTON_RIGHT:
    case NS_THEME_SCROLLBARTHUMB_VERTICAL:
    case NS_THEME_SCROLLBARTHUMB_HORIZONTAL:
      return Some(eUXScrollbar);
    case NS_THEME_RANGE:
    case NS_THEME_RANGE_THUMB:
    case NS_THEME_SCALE_HORIZONTAL:
    case NS_THEME_SCALE_VERTICAL:
    case NS_THEME_SCALETHUMB_HORIZONTAL:
    case NS_THEME_SCALETHUMB_VERTICAL:
      return Some(eUXTrackbar);
    case NS_THEME_SPINNER_UPBUTTON:
    case NS_THEME_SPINNER_DOWNBUTTON:
      return Some(eUXSpin);
    case NS_THEME_STATUSBAR:
    case NS_THEME_STATUSBARPANEL:
    case NS_THEME_RESIZERPANEL:
    case NS_THEME_RESIZER:
      return Some(eUXStatus);
    case NS_THEME_MENULIST:
    case NS_THEME_MENULIST_BUTTON:
      return Some(eUXCombobox);
    case NS_THEME_TREEHEADERCELL:
    case NS_THEME_TREEHEADERSORTARROW:
      return Some(eUXHeader);
    case NS_THEME_LISTBOX:
    case NS_THEME_LISTITEM:
    case NS_THEME_TREEVIEW:
    case NS_THEME_TREETWISTYOPEN:
    case NS_THEME_TREEITEM:
      return Some(eUXListview);
    case NS_THEME_MENUBAR:
    case NS_THEME_MENUPOPUP:
    case NS_THEME_MENUITEM:
    case NS_THEME_CHECKMENUITEM:
    case NS_THEME_RADIOMENUITEM:
    case NS_THEME_MENUCHECKBOX:
    case NS_THEME_MENURADIO:
    case NS_THEME_MENUSEPARATOR:
    case NS_THEME_MENUARROW:
    case NS_THEME_MENUIMAGE:
    case NS_THEME_MENUITEMTEXT:
      return Some(eUXMenu);
    case NS_THEME_WINDOW_TITLEBAR:
    case NS_THEME_WINDOW_TITLEBAR_MAXIMIZED:
    case NS_THEME_WINDOW_FRAME_LEFT:
    case NS_THEME_WINDOW_FRAME_RIGHT:
    case NS_THEME_WINDOW_FRAME_BOTTOM:
    case NS_THEME_WINDOW_BUTTON_CLOSE:
    case NS_THEME_WINDOW_BUTTON_MINIMIZE:
    case NS_THEME_WINDOW_BUTTON_MAXIMIZE:
    case NS_THEME_WINDOW_BUTTON_RESTORE:
    case NS_THEME_WINDOW_BUTTON_BOX:
    case NS_THEME_WINDOW_BUTTON_BOX_MAXIMIZED:
    case NS_THEME_WIN_GLASS:
    case NS_THEME_WIN_BORDERLESS_GLASS:
      return Some(eUXWindowFrame);
  }
  return Nothing();
}

HANDLE
nsNativeThemeWin::GetTheme(uint8_t aWidgetType)
{
  mozilla::Maybe<nsUXThemeClass> themeClass = GetThemeClass(aWidgetType);
  if (themeClass.isNothing()) {
    return nullptr;
  }
  return nsUXThemeData::GetTheme(themeClass.value());
}

int32_t
nsNativeThemeWin::StandardGetState(nsIFrame* aFrame, uint8_t aWidgetType,
                                   bool wantFocused)
{
  EventStates eventState = GetContentState(aFrame, aWidgetType);
  if (eventState.HasAllStates(NS_EVENT_STATE_HOVER | NS_EVENT_STATE_ACTIVE))
    return TS_ACTIVE;
  if (eventState.HasState(NS_EVENT_STATE_HOVER))
    return TS_HOVER;
  if (wantFocused && eventState.HasState(NS_EVENT_STATE_FOCUS))
    return TS_FOCUSED;

  return TS_NORMAL;
}

bool
nsNativeThemeWin::IsMenuActive(nsIFrame *aFrame, uint8_t aWidgetType)
{
  nsIContent* content = aFrame->GetContent();
  if (content->IsXULElement() &&
      content->NodeInfo()->Equals(nsGkAtoms::richlistitem))
    return CheckBooleanAttr(aFrame, nsGkAtoms::selected);

  return CheckBooleanAttr(aFrame, nsGkAtoms::menuactive);
}

/**
 * aPart is filled in with the UXTheme part code. On return, values > 0
 * are the actual UXTheme part code; -1 means the widget will be drawn by
 * us; 0 means that we should use part code 0, which isn't a real part code
 * but elicits some kind of default behaviour from UXTheme when drawing
 * (but isThemeBackgroundPartiallyTransparent may not work).
 */
nsresult 
nsNativeThemeWin::GetThemePartAndState(nsIFrame* aFrame, uint8_t aWidgetType, 
                                       int32_t& aPart, int32_t& aState)
{
  switch (aWidgetType) {
    case NS_THEME_BUTTON: {
      aPart = BP_BUTTON;
      if (!aFrame) {
        aState = TS_NORMAL;
        return NS_OK;
      }

      EventStates eventState = GetContentState(aFrame, aWidgetType);
      if (IsDisabled(aFrame, eventState)) {
        aState = TS_DISABLED;
        return NS_OK;
      } else if (IsOpenButton(aFrame) ||
                 IsCheckedButton(aFrame)) {
        aState = TS_ACTIVE;
        return NS_OK;
      }

      aState = StandardGetState(aFrame, aWidgetType, true);
      
      // Check for default dialog buttons.  These buttons should always look
      // focused.
      if (aState == TS_NORMAL && IsDefaultButton(aFrame))
        aState = TS_FOCUSED;
      return NS_OK;
    }
    case NS_THEME_CHECKBOX:
    case NS_THEME_RADIO: {
      bool isCheckbox = (aWidgetType == NS_THEME_CHECKBOX);
      aPart = isCheckbox ? BP_CHECKBOX : BP_RADIO;

      enum InputState {
        UNCHECKED = 0, CHECKED, INDETERMINATE
      };
      InputState inputState = UNCHECKED;
      bool isXULCheckboxRadio = false;

      if (!aFrame) {
        aState = TS_NORMAL;
      } else {
        if (GetCheckedOrSelected(aFrame, !isCheckbox)) {
          inputState = CHECKED;
        } if (isCheckbox && GetIndeterminate(aFrame)) {
          inputState = INDETERMINATE;
        }

        EventStates eventState =
          GetContentState(isXULCheckboxRadio ? aFrame->GetParent() : aFrame,
                          aWidgetType);
        if (IsDisabled(aFrame, eventState)) {
          aState = TS_DISABLED;
        } else {
          aState = StandardGetState(aFrame, aWidgetType, false);
        }
      }

      // 4 unchecked states, 4 checked states, 4 indeterminate states.
      aState += inputState * 4;
      return NS_OK;
    }
    case NS_THEME_GROUPBOX: {
      aPart = BP_GROUPBOX;
      aState = TS_NORMAL;
      // Since we don't support groupbox disabled and GBS_DISABLED looks the
      // same as GBS_NORMAL don't bother supporting GBS_DISABLED.
      return NS_OK;
    }
    case NS_THEME_NUMBER_INPUT:
    case NS_THEME_TEXTFIELD:
    case NS_THEME_TEXTFIELD_MULTILINE: {
      EventStates eventState = GetContentState(aFrame, aWidgetType);

      /* Note: the NOSCROLL type has a rounded corner in each corner.  The more
       * specific HSCROLL, VSCROLL, HVSCROLL types have side and/or top/bottom
       * edges rendered as straight horizontal lines with sharp corners to
       * accommodate a scrollbar.  However, the scrollbar gets rendered on top
       * of this for us, so we don't care, and can just use NOSCROLL here.
       */
      aPart = TFP_EDITBORDER_NOSCROLL;

      if (!aFrame) {
        aState = TFS_EDITBORDER_NORMAL;
      } else if (IsDisabled(aFrame, eventState)) {
        aState = TFS_EDITBORDER_DISABLED;
      } else if (IsReadOnly(aFrame)) {
        /* no special read-only state */
        aState = TFS_EDITBORDER_NORMAL;
      } else {
        nsIContent* content = aFrame->GetContent();

        /* XUL textboxes don't get focused themselves, because they have child
         * html:input.. but we can check the XUL focused attributes on them
         */
        if (content && content->IsXULElement() && IsFocused(aFrame))
          aState = TFS_EDITBORDER_FOCUSED;
        else if (eventState.HasAtLeastOneOfStates(NS_EVENT_STATE_ACTIVE | NS_EVENT_STATE_FOCUS))
          aState = TFS_EDITBORDER_FOCUSED;
        else if (eventState.HasState(NS_EVENT_STATE_HOVER))
          aState = TFS_EDITBORDER_HOVER;
        else
          aState = TFS_EDITBORDER_NORMAL;
      }

      return NS_OK;
    }
    case NS_THEME_FOCUS_OUTLINE: {
      // XXX the EDITBORDER values don't respect DTBG_OMITCONTENT
      aPart = TFP_TEXTFIELD; //TFP_EDITBORDER_NOSCROLL;
      aState = TS_FOCUSED; //TFS_EDITBORDER_FOCUSED;
      return NS_OK;
    }
    case NS_THEME_TOOLTIP: {
      aPart = TTP_STANDARD;
      aState = TS_NORMAL;
      return NS_OK;
    }
    case NS_THEME_PROGRESSBAR:
    case NS_THEME_PROGRESSBAR_VERTICAL: {
      // Note IsVerticalProgress only tests for orient css attrribute,
      // NS_THEME_PROGRESSBAR_VERTICAL is dedicated to -moz-appearance:
      // progressbar-vertical.
      bool vertical = IsVerticalProgress(aFrame) ||
                      aWidgetType == NS_THEME_PROGRESSBAR_VERTICAL;
      aPart = vertical ? PP_BARVERT : PP_BAR;
      aState = PBBS_NORMAL;
      return NS_OK;
    }
    case NS_THEME_PROGRESSCHUNK:
    case NS_THEME_PROGRESSCHUNK_VERTICAL: {
      nsIFrame* parentFrame = aFrame->GetParent();
      if (aWidgetType == NS_THEME_PROGRESSCHUNK_VERTICAL ||
          IsVerticalProgress(parentFrame)) {
        aPart = PP_FILLVERT;
      } else {
        aPart = PP_FILL;
      }

      aState = PBBVS_NORMAL;
      return NS_OK;
    }
    case NS_THEME_TOOLBARBUTTON: {
      aPart = BP_BUTTON;
      if (!aFrame) {
        aState = TS_NORMAL;
        return NS_OK;
      }

      EventStates eventState = GetContentState(aFrame, aWidgetType);
      if (IsDisabled(aFrame, eventState)) {
        aState = TS_DISABLED;
        return NS_OK;
      }
      if (IsOpenButton(aFrame)) {
        aState = TS_ACTIVE;
        return NS_OK;
      }

      if (eventState.HasAllStates(NS_EVENT_STATE_HOVER | NS_EVENT_STATE_ACTIVE))
        aState = TS_ACTIVE;
      else if (eventState.HasState(NS_EVENT_STATE_HOVER)) {
        if (IsCheckedButton(aFrame))
          aState = TB_HOVER_CHECKED;
        else
          aState = TS_HOVER;
      }
      else {
        if (IsCheckedButton(aFrame))
          aState = TB_CHECKED;
        else
          aState = TS_NORMAL;
      }
     
      return NS_OK;
    }
    case NS_THEME_SEPARATOR: {
      aPart = TP_SEPARATOR;
      aState = TS_NORMAL;
      return NS_OK;
    }
    case NS_THEME_SCROLLBARBUTTON_UP:
    case NS_THEME_SCROLLBARBUTTON_DOWN:
    case NS_THEME_SCROLLBARBUTTON_LEFT:
    case NS_THEME_SCROLLBARBUTTON_RIGHT: {
      aPart = SP_BUTTON;
      aState = (aWidgetType - NS_THEME_SCROLLBARBUTTON_UP)*4;
      EventStates eventState = GetContentState(aFrame, aWidgetType);
      if (!aFrame)
        aState += TS_NORMAL;
      else if (IsDisabled(aFrame, eventState))
        aState += TS_DISABLED;
      else {
        nsIFrame *parent = aFrame->GetParent();
        EventStates parentState =
          GetContentState(parent, parent->StyleDisplay()->UsedAppearance());
        if (eventState.HasAllStates(NS_EVENT_STATE_HOVER | NS_EVENT_STATE_ACTIVE))
          aState += TS_ACTIVE;
        else if (eventState.HasState(NS_EVENT_STATE_HOVER))
          aState += TS_HOVER;
        else if (parentState.HasState(NS_EVENT_STATE_HOVER))
          aState = (aWidgetType - NS_THEME_SCROLLBARBUTTON_UP) + SP_BUTTON_IMPLICIT_HOVER_BASE;
        else
          aState += TS_NORMAL;
      }
      return NS_OK;
    }
    case NS_THEME_SCROLLBAR_HORIZONTAL:
    case NS_THEME_SCROLLBAR_VERTICAL: {
      aPart = (aWidgetType == NS_THEME_SCROLLBAR_HORIZONTAL) ?
              SP_TRACKSTARTHOR : SP_TRACKSTARTVERT;
      aState = TS_NORMAL;
      return NS_OK;
    }
    case NS_THEME_SCROLLBARTHUMB_HORIZONTAL:
    case NS_THEME_SCROLLBARTHUMB_VERTICAL: {
      aPart = (aWidgetType == NS_THEME_SCROLLBARTHUMB_HORIZONTAL) ?
              SP_THUMBHOR : SP_THUMBVERT;
      EventStates eventState = GetContentState(aFrame, aWidgetType);
      if (!aFrame)
        aState = TS_NORMAL;
      else if (IsDisabled(aFrame, eventState))
        aState = TS_DISABLED;
      else {
        if (eventState.HasState(NS_EVENT_STATE_ACTIVE)) // Hover is not also a requirement for
                                                        // the thumb, since the drag is not canceled
                                                        // when you move outside the thumb.
          aState = TS_ACTIVE;
        else if (eventState.HasState(NS_EVENT_STATE_HOVER))
          aState = TS_HOVER;
        else 
          aState = TS_NORMAL;
      }
      return NS_OK;
    }
    case NS_THEME_RANGE:
    case NS_THEME_SCALE_HORIZONTAL:
    case NS_THEME_SCALE_VERTICAL: {
      if (aWidgetType == NS_THEME_SCALE_HORIZONTAL ||
          (aWidgetType == NS_THEME_RANGE &&
           IsRangeHorizontal(aFrame))) {
        aPart = TKP_TRACK;
        aState = TRS_NORMAL;
      } else {
        aPart = TKP_TRACKVERT;
        aState = TRVS_NORMAL;
      }
      return NS_OK;
    }
    case NS_THEME_RANGE_THUMB:
    case NS_THEME_SCALETHUMB_HORIZONTAL:
    case NS_THEME_SCALETHUMB_VERTICAL: {
      if (aWidgetType == NS_THEME_RANGE_THUMB) {
        if (IsRangeHorizontal(aFrame)) {
          aPart = TKP_THUMBBOTTOM;
        } else {
          aPart = IsFrameRTL(aFrame) ? TKP_THUMBLEFT : TKP_THUMBRIGHT;
        }
      } else {
        aPart = (aWidgetType == NS_THEME_SCALETHUMB_HORIZONTAL) ?
                TKP_THUMB : TKP_THUMBVERT;
      }
      EventStates eventState = GetContentState(aFrame, aWidgetType);
      if (!aFrame)
        aState = TS_NORMAL;
      else if (IsDisabled(aFrame, eventState)) {
        aState = TKP_DISABLED;
      }
      else {
        if (eventState.HasState(NS_EVENT_STATE_ACTIVE)) // Hover is not also a requirement for
                                                        // the thumb, since the drag is not canceled
                                                        // when you move outside the thumb.
          aState = TS_ACTIVE;
        else if (eventState.HasState(NS_EVENT_STATE_FOCUS))
          aState = TKP_FOCUSED;
        else if (eventState.HasState(NS_EVENT_STATE_HOVER))
          aState = TS_HOVER;
        else
          aState = TS_NORMAL;
      }
      return NS_OK;
    }
    case NS_THEME_SPINNER_UPBUTTON:
    case NS_THEME_SPINNER_DOWNBUTTON: {
      aPart = (aWidgetType == NS_THEME_SPINNER_UPBUTTON) ?
              SPNP_UP : SPNP_DOWN;
      EventStates eventState = GetContentState(aFrame, aWidgetType);
      if (!aFrame)
        aState = TS_NORMAL;
      else if (IsDisabled(aFrame, eventState))
        aState = TS_DISABLED;
      else
        aState = StandardGetState(aFrame, aWidgetType, false);
      return NS_OK;    
    }
    case NS_THEME_TOOLBOX:
    case NS_THEME_WIN_MEDIA_TOOLBOX:
    case NS_THEME_WIN_COMMUNICATIONS_TOOLBOX:
    case NS_THEME_WIN_BROWSERTABBAR_TOOLBOX:
    case NS_THEME_STATUSBAR:
    case NS_THEME_SCROLLBAR:
    case NS_THEME_SCROLLBAR_SMALL: {
      aState = 0;
      aPart = RP_BACKGROUND;
      return NS_OK;
    }
    case NS_THEME_TOOLBAR: {
      // Use -1 to indicate we don't wish to have the theme background drawn
      // for this item. We will pass any nessessary information via aState,
      // and will render the item using separate code.
      aPart = -1;
      aState = 0;
      if (aFrame) {
        nsIContent* content = aFrame->GetContent();
        nsIContent* parent = content->GetParent();
        // XXXzeniko hiding the first toolbar will result in an unwanted margin
        if (parent && parent->GetFirstChild() == content) {
          aState = 1;
        }
      }
      return NS_OK;
    }
    case NS_THEME_STATUSBARPANEL:
    case NS_THEME_RESIZERPANEL:
    case NS_THEME_RESIZER: {
      aPart = (aWidgetType - NS_THEME_STATUSBARPANEL) + 1;
      aState = TS_NORMAL;
      return NS_OK;
    }
    case NS_THEME_TREEVIEW:
    case NS_THEME_LISTBOX: {
      aPart = TREEVIEW_BODY;
      aState = TS_NORMAL;
      return NS_OK;
    }
    case NS_THEME_TABPANELS: {
      aPart = TABP_PANELS;
      aState = TS_NORMAL;
      return NS_OK;
    }
    case NS_THEME_TABPANEL: {
      aPart = TABP_PANEL;
      aState = TS_NORMAL;
      return NS_OK;
    }
    case NS_THEME_TAB: {
      aPart = TABP_TAB;
      if (!aFrame) {
        aState = TS_NORMAL;
        return NS_OK;
      }

      EventStates eventState = GetContentState(aFrame, aWidgetType);
      if (IsDisabled(aFrame, eventState)) {
        aState = TS_DISABLED;
        return NS_OK;
      }

      if (IsSelectedTab(aFrame)) {
        aPart = TABP_TAB_SELECTED;
        aState = TS_ACTIVE; // The selected tab is always "pressed".
      }
      else
        aState = StandardGetState(aFrame, aWidgetType, true);
      
      return NS_OK;
    }
    case NS_THEME_TREEHEADERSORTARROW: {
      // XXX Probably will never work due to a bug in the Luna theme.
      aPart = 4;
      aState = 1;
      return NS_OK;
    }
    case NS_THEME_TREEHEADERCELL: {
      aPart = 1;
      if (!aFrame) {
        aState = TS_NORMAL;
        return NS_OK;
      }
      
      aState = StandardGetState(aFrame, aWidgetType, true);
      
      return NS_OK;
    }
    case NS_THEME_MENULIST: {
      nsIContent* content = aFrame->GetContent();
      bool isHTML = content && content->IsHTMLElement();
      bool isChrome = aFrame->GetContent()->IsInChromeDocument();
      bool useDropBorder = isHTML || (isChrome && IsMenuListEditable(aFrame));
      EventStates eventState = GetContentState(aFrame, aWidgetType);

      /* On Vista/Win7, we use CBP_DROPBORDER instead of DROPFRAME for HTML
       * content or for editable menulists; this gives us the thin outline,
       * instead of the gradient-filled background */
      if (useDropBorder)
        aPart = CBP_DROPBORDER;
      else
        aPart = CBP_DROPFRAME;

      if (IsDisabled(aFrame, eventState)) {
        aState = TS_DISABLED;
      } else if (IsReadOnly(aFrame)) {
        aState = TS_NORMAL;
      } else if (IsOpenButton(aFrame)) {
        aState = TS_ACTIVE;
      } else {
        if (useDropBorder && (eventState.HasState(NS_EVENT_STATE_FOCUS) || IsFocused(aFrame)))
          aState = TS_ACTIVE;
        else if (eventState.HasAllStates(NS_EVENT_STATE_HOVER | NS_EVENT_STATE_ACTIVE))
          aState = TS_ACTIVE;
        else if (eventState.HasState(NS_EVENT_STATE_HOVER))
          aState = TS_HOVER;
        else
          aState = TS_NORMAL;
      }

      return NS_OK;
    }
    case NS_THEME_MENULIST_BUTTON: {
      bool isHTML = IsHTMLContent(aFrame);
      nsIFrame* parentFrame = aFrame->GetParent();
      bool isMenulist = !isHTML && parentFrame->IsMenuFrame();
      bool isOpen = false;

      // HTML select and XUL menulist dropdown buttons get state from the parent.
      if (isHTML || isMenulist)
        aFrame = parentFrame;

      EventStates eventState = GetContentState(aFrame, aWidgetType);
      aPart = CBP_DROPMARKER_VISTA;

      // For HTML controls with author styling, we should fall
      // back to the old dropmarker style to avoid clashes with
      // author-specified backgrounds and borders (bug #441034)
      if (isHTML && IsWidgetStyled(aFrame->PresContext(), aFrame, NS_THEME_MENULIST))
        aPart = CBP_DROPMARKER;

      if (IsDisabled(aFrame, eventState)) {
        aState = TS_DISABLED;
        return NS_OK;
      }

      if (isHTML) {
        nsIComboboxControlFrame* ccf = do_QueryFrame(aFrame);
        isOpen = (ccf && ccf->IsDroppedDownOrHasParentPopup());
      }
      else
        isOpen = IsOpenButton(aFrame);

      bool isChrome = aFrame->GetContent()->IsInChromeDocument();
      if (isHTML || (isChrome && IsMenuListEditable(aFrame))) {
        if (isOpen) {
          /* Hover is propagated, but we need to know whether we're hovering
           * just the combobox frame, not the dropdown frame. But, we can't get
           * that information, since hover is on the content node, and they
           * share the same content node.  So, instead, we cheat -- if the
           * dropdown is open, we always show the hover state.  This looks fine
           * in practice.
           */
          aState = TS_HOVER;
          return NS_OK;
        }
      } else {
        /* The dropdown indicator on a menulist button in chrome is not given a
         * hover effect. When the frame isn't isn't HTML content, we cheat and
         * force the dropdown state to be normal. (Bug 430434)
         */
        aState = TS_NORMAL;
        return NS_OK;
      }

      aState = TS_NORMAL;

      // Dropdown button active state doesn't need :hover.
      if (eventState.HasState(NS_EVENT_STATE_ACTIVE)) {
        if (isOpen && (isHTML || isMenulist)) {
          // XXX Button should look active until the mouse is released, but
          //     without making it look active when the popup is clicked.
          return NS_OK;
        }
        aState = TS_ACTIVE;
      }
      else if (eventState.HasState(NS_EVENT_STATE_HOVER)) {
        // No hover effect for XUL menulists and autocomplete dropdown buttons
        // while the dropdown menu is open.
        if (isOpen) {
          // XXX HTML select dropdown buttons should have the hover effect when
          //     hovering the combobox frame, but not the popup frame.
          return NS_OK;
        }
        aState = TS_HOVER;
      }
      return NS_OK;
    }
    case NS_THEME_MENUPOPUP: {
      aPart = MENU_POPUPBACKGROUND;
      aState = MB_ACTIVE;
      return NS_OK;
    }
    case NS_THEME_MENUITEM:
    case NS_THEME_CHECKMENUITEM: 
    case NS_THEME_RADIOMENUITEM: {
      bool isTopLevel = false;
      bool isOpen = false;
      bool isHover = false;
      nsMenuFrame *menuFrame = do_QueryFrame(aFrame);
      EventStates eventState = GetContentState(aFrame, aWidgetType);

      isTopLevel = IsTopLevelMenu(aFrame);

      if (menuFrame)
        isOpen = menuFrame->IsOpen();

      isHover = IsMenuActive(aFrame, aWidgetType);

      if (isTopLevel) {
        aPart = MENU_BARITEM;

        if (isOpen)
          aState = MBI_PUSHED;
        else if (isHover)
          aState = MBI_HOT;
        else
          aState = MBI_NORMAL;

        // the disabled states are offset by 3
        if (IsDisabled(aFrame, eventState))
          aState += 3;
      } else {
        aPart = MENU_POPUPITEM;

        if (isHover)
          aState = MPI_HOT;
        else
          aState = MPI_NORMAL;

        // the disabled states are offset by 2
        if (IsDisabled(aFrame, eventState))
          aState += 2;
      }

      return NS_OK;
    }
    case NS_THEME_MENUSEPARATOR:
      aPart = MENU_POPUPSEPARATOR;
      aState = 0;
      return NS_OK;
    case NS_THEME_MENUARROW:
      {
        aPart = MENU_POPUPSUBMENU;
        EventStates eventState = GetContentState(aFrame, aWidgetType);
        aState = IsDisabled(aFrame, eventState) ? MSM_DISABLED : MSM_NORMAL;
        return NS_OK;
      }
    case NS_THEME_MENUCHECKBOX:
    case NS_THEME_MENURADIO:
      {
        EventStates eventState = GetContentState(aFrame, aWidgetType);

        aPart = MENU_POPUPCHECK;
        aState = MC_CHECKMARKNORMAL;

        // Radio states are offset by 2
        if (aWidgetType == NS_THEME_MENURADIO)
          aState += 2;

        // the disabled states are offset by 1
        if (IsDisabled(aFrame, eventState))
          aState += 1;

        return NS_OK;
      }
    case NS_THEME_MENUITEMTEXT:
    case NS_THEME_MENUIMAGE:
      aPart = -1;
      aState = 0;
      return NS_OK;

    case NS_THEME_WINDOW_TITLEBAR:
      aPart = mozilla::widget::themeconst::WP_CAPTION;
      aState = GetTopLevelWindowActiveState(aFrame);
      return NS_OK;
    case NS_THEME_WINDOW_TITLEBAR_MAXIMIZED:
      aPart = mozilla::widget::themeconst::WP_MAXCAPTION;
      aState = GetTopLevelWindowActiveState(aFrame);
      return NS_OK;
    case NS_THEME_WINDOW_FRAME_LEFT:
      aPart = mozilla::widget::themeconst::WP_FRAMELEFT;
      aState = GetTopLevelWindowActiveState(aFrame);
      return NS_OK;
    case NS_THEME_WINDOW_FRAME_RIGHT:
      aPart = mozilla::widget::themeconst::WP_FRAMERIGHT;
      aState = GetTopLevelWindowActiveState(aFrame);
      return NS_OK;
    case NS_THEME_WINDOW_FRAME_BOTTOM:
      aPart = mozilla::widget::themeconst::WP_FRAMEBOTTOM;
      aState = GetTopLevelWindowActiveState(aFrame);
      return NS_OK;
    case NS_THEME_WINDOW_BUTTON_CLOSE:
      aPart = mozilla::widget::themeconst::WP_CLOSEBUTTON;
      aState = GetWindowFrameButtonState(aFrame, GetContentState(aFrame, aWidgetType));
      return NS_OK;
    case NS_THEME_WINDOW_BUTTON_MINIMIZE:
      aPart = mozilla::widget::themeconst::WP_MINBUTTON;
      aState = GetWindowFrameButtonState(aFrame, GetContentState(aFrame, aWidgetType));
      return NS_OK;
    case NS_THEME_WINDOW_BUTTON_MAXIMIZE:
      aPart = mozilla::widget::themeconst::WP_MAXBUTTON;
      aState = GetWindowFrameButtonState(aFrame, GetContentState(aFrame, aWidgetType));
      return NS_OK;
    case NS_THEME_WINDOW_BUTTON_RESTORE:
      aPart = mozilla::widget::themeconst::WP_RESTOREBUTTON;
      aState = GetWindowFrameButtonState(aFrame, GetContentState(aFrame, aWidgetType));
      return NS_OK;
    case NS_THEME_WINDOW_BUTTON_BOX:
    case NS_THEME_WINDOW_BUTTON_BOX_MAXIMIZED:
    case NS_THEME_WIN_GLASS:
    case NS_THEME_WIN_BORDERLESS_GLASS:
      aPart = -1;
      aState = 0;
      return NS_OK;
  }

  aPart = 0;
  aState = 0;
  return NS_ERROR_FAILURE;
}

static bool
AssumeThemePartAndStateAreTransparent(int32_t aPart, int32_t aState)
{
  if (aPart == MENU_POPUPITEM && aState == MBI_NORMAL) {
    return true;
  }
  return false;
}

// When running with per-monitor DPI (on Win8.1+), and rendering on a display
// with a different DPI setting from the system's default scaling, we need to
// apply scaling to native-themed elements as the Windows theme APIs assume
// the system default resolution.
static inline double
GetThemeDpiScaleFactor(nsIFrame* aFrame)
{
  if (WinUtils::IsPerMonitorDPIAware() ||
      nsIWidget::DefaultScaleOverride() > 0.0) {
    nsIWidget* rootWidget = aFrame->PresContext()->GetRootWidget();
    if (rootWidget) {
      double systemScale = WinUtils::SystemScaleFactor();
      return rootWidget->GetDefaultScale().scale / systemScale;
    }
  }
  return 1.0;
}

NS_IMETHODIMP
nsNativeThemeWin::DrawWidgetBackground(gfxContext* aContext,
                                       nsIFrame* aFrame,
                                       uint8_t aWidgetType,
                                       const nsRect& aRect,
                                       const nsRect& aDirtyRect)
{
  HANDLE theme = GetTheme(aWidgetType);
  if (!theme)
    return ClassicDrawWidgetBackground(aContext, aFrame, aWidgetType, aRect, aDirtyRect); 

  // ^^ without the right sdk, assume xp theming and fall through.
  if (nsUXThemeData::CheckForCompositor()) {
    switch (aWidgetType) {
      case NS_THEME_WINDOW_TITLEBAR:
      case NS_THEME_WINDOW_TITLEBAR_MAXIMIZED:
      case NS_THEME_WINDOW_FRAME_LEFT:
      case NS_THEME_WINDOW_FRAME_RIGHT:
      case NS_THEME_WINDOW_FRAME_BOTTOM:
        // Nothing to draw, these areas are glass. Minimum dimensions
        // should be set, so xul content should be layed out correctly.
        return NS_OK;
      break;
      case NS_THEME_WINDOW_BUTTON_CLOSE:
      case NS_THEME_WINDOW_BUTTON_MINIMIZE:
      case NS_THEME_WINDOW_BUTTON_MAXIMIZE:
      case NS_THEME_WINDOW_BUTTON_RESTORE:
        // Not conventional bitmaps, can't be retrieved. If we fall
        // through here and call the theme library we'll get aero
        // basic bitmaps. 
        return NS_OK;
      break;
      case NS_THEME_WIN_GLASS:
      case NS_THEME_WIN_BORDERLESS_GLASS:
        // Nothing to draw, this is the glass background.
        return NS_OK;
      case NS_THEME_WINDOW_BUTTON_BOX:
      case NS_THEME_WINDOW_BUTTON_BOX_MAXIMIZED:
        // We handle these through nsIWidget::UpdateThemeGeometries
        return NS_OK;
      break;
    }
  }

  int32_t part, state;
  nsresult rv = GetThemePartAndState(aFrame, aWidgetType, part, state);
  if (NS_FAILED(rv))
    return rv;

  if (AssumeThemePartAndStateAreTransparent(part, state)) {
    return NS_OK;
  }

  RefPtr<gfxContext> ctx = aContext;
  gfxContextMatrixAutoSaveRestore save(ctx);

  double themeScale = GetThemeDpiScaleFactor(aFrame);
  if (themeScale != 1.0) {
    ctx->SetMatrix(ctx->CurrentMatrix().PreScale(themeScale, themeScale));
  }

  gfxFloat p2a = gfxFloat(aFrame->PresContext()->AppUnitsPerDevPixel());
  RECT widgetRect;
  RECT clipRect;
  gfxRect tr(aRect.x, aRect.y, aRect.width, aRect.height),
          dr(aDirtyRect.x, aDirtyRect.y, aDirtyRect.width, aDirtyRect.height);

  tr.Scale(1.0 / (p2a * themeScale));
  dr.Scale(1.0 / (p2a * themeScale));

  gfxWindowsNativeDrawing nativeDrawing(ctx, dr, GetWidgetNativeDrawingFlags(aWidgetType));

RENDER_AGAIN:

  HDC hdc = nativeDrawing.BeginNativeDrawing();
  if (!hdc)
    return NS_ERROR_FAILURE;

  nativeDrawing.TransformToNativeRect(tr, widgetRect);
  nativeDrawing.TransformToNativeRect(dr, clipRect);

#if 0
  {
    MOZ_LOG(gWindowsLog, LogLevel::Error,
           (stderr, "xform: %f %f %f %f [%f %f]\n", m._11, m._21, m._12, m._22,
            m._31, m._32));
    MOZ_LOG(gWindowsLog, LogLevel::Error,
           (stderr, "tr: [%d %d %d %d]\ndr: [%d %d %d %d]\noff: [%f %f]\n",
            tr.x, tr.y, tr.width, tr.height, dr.x, dr.y, dr.width, dr.height,
            offset.x, offset.y));
  }
#endif

  if (aWidgetType == NS_THEME_WINDOW_TITLEBAR) {
    // Clip out the left and right corners of the frame, all we want in
    // is the middle section.
    widgetRect.left -= GetSystemMetrics(SM_CXFRAME);
    widgetRect.right += GetSystemMetrics(SM_CXFRAME);
  } else if (aWidgetType == NS_THEME_WINDOW_TITLEBAR_MAXIMIZED) {
    // The origin of the window is off screen when maximized and windows
    // doesn't compensate for this in rendering the background. Push the
    // top of the bitmap down by SM_CYFRAME so we get the full graphic.
    widgetRect.top += GetSystemMetrics(SM_CYFRAME);
  } else if (aWidgetType == NS_THEME_TAB) {
    // For left edge and right edge tabs, we need to adjust the widget
    // rects and clip rects so that the edges don't get drawn.
    bool isLeft = IsLeftToSelectedTab(aFrame);
    bool isRight = !isLeft && IsRightToSelectedTab(aFrame);

    if (isLeft || isRight) {
      // HACK ALERT: There appears to be no way to really obtain this value, so we're forced
      // to just use the default value for Luna (which also happens to be correct for
      // all the other skins I've tried).
      int32_t edgeSize = 2;
    
      // Armed with the size of the edge, we now need to either shift to the left or to the
      // right.  The clip rect won't include this extra area, so we know that we're
      // effectively shifting the edge out of view (such that it won't be painted).
      if (isLeft)
        // The right edge should not be drawn.  Extend our rect by the edge size.
        widgetRect.right += edgeSize;
      else
        // The left edge should not be drawn.  Move the widget rect's left coord back.
        widgetRect.left -= edgeSize;
    }
  }
  else if (aWidgetType == NS_THEME_WINDOW_BUTTON_MINIMIZE) {
    OffsetBackgroundRect(widgetRect, CAPTIONBUTTON_MINIMIZE);
  }
  else if (aWidgetType == NS_THEME_WINDOW_BUTTON_MAXIMIZE ||
           aWidgetType == NS_THEME_WINDOW_BUTTON_RESTORE) {
    OffsetBackgroundRect(widgetRect, CAPTIONBUTTON_RESTORE);
  }
  else if (aWidgetType == NS_THEME_WINDOW_BUTTON_CLOSE) {
    OffsetBackgroundRect(widgetRect, CAPTIONBUTTON_CLOSE);
  }

  // widgetRect is the bounding box for a widget, yet the scale track is only
  // a small portion of this size, so the edges of the scale need to be
  // adjusted to the real size of the track.
  if (aWidgetType == NS_THEME_RANGE ||
      aWidgetType == NS_THEME_SCALE_HORIZONTAL ||
      aWidgetType == NS_THEME_SCALE_VERTICAL) {
    RECT contentRect;
    GetThemeBackgroundContentRect(theme, hdc, part, state, &widgetRect, &contentRect);

    SIZE siz;
    GetThemePartSize(theme, hdc, part, state, &widgetRect, TS_TRUE, &siz);

    // When rounding is necessary, we round the position of the track
    // away from the chevron of the thumb to make it look better.
    if (aWidgetType == NS_THEME_SCALE_HORIZONTAL ||
        (aWidgetType == NS_THEME_RANGE && IsRangeHorizontal(aFrame))) {
      contentRect.top += (contentRect.bottom - contentRect.top - siz.cy) / 2;
      contentRect.bottom = contentRect.top + siz.cy;
    }
    else {
      if (!IsFrameRTL(aFrame)) {
        contentRect.left += (contentRect.right - contentRect.left - siz.cx) / 2;
        contentRect.right = contentRect.left + siz.cx;
      } else {
        contentRect.right -= (contentRect.right - contentRect.left - siz.cx) / 2;
        contentRect.left = contentRect.right - siz.cx;
      }
    }

    DrawThemeBackground(theme, hdc, part, state, &contentRect, &clipRect);
  }
  else if (aWidgetType == NS_THEME_MENUCHECKBOX || aWidgetType == NS_THEME_MENURADIO)
  {
      bool isChecked = false;
      isChecked = CheckBooleanAttr(aFrame, nsGkAtoms::checked);

      if (isChecked)
      {
        int bgState = MCB_NORMAL;
        EventStates eventState = GetContentState(aFrame, aWidgetType);

        // the disabled states are offset by 1
        if (IsDisabled(aFrame, eventState))
          bgState += 1;

        SIZE checkboxBGSize(GetCheckboxBGSize(theme, hdc));

        RECT checkBGRect = widgetRect;
        if (IsFrameRTL(aFrame)) {
          checkBGRect.left = checkBGRect.right-checkboxBGSize.cx;
        } else {
          checkBGRect.right = checkBGRect.left+checkboxBGSize.cx;
        }

        // Center the checkbox background vertically in the menuitem
        checkBGRect.top += (checkBGRect.bottom - checkBGRect.top)/2 - checkboxBGSize.cy/2;
        checkBGRect.bottom = checkBGRect.top + checkboxBGSize.cy;

        DrawThemeBackground(theme, hdc, MENU_POPUPCHECKBACKGROUND, bgState, &checkBGRect, &clipRect);

        MARGINS checkMargins = GetCheckboxMargins(theme, hdc);
        RECT checkRect = checkBGRect;
        checkRect.left += checkMargins.cxLeftWidth;
        checkRect.right -= checkMargins.cxRightWidth;
        checkRect.top += checkMargins.cyTopHeight;
        checkRect.bottom -= checkMargins.cyBottomHeight;
        DrawThemeBackground(theme, hdc, MENU_POPUPCHECK, state, &checkRect, &clipRect);
      }
  }
  else if (aWidgetType == NS_THEME_MENUPOPUP)
  {
    DrawThemeBackground(theme, hdc, MENU_POPUPBORDERS, /* state */ 0, &widgetRect, &clipRect);
    SIZE borderSize;
    GetThemePartSize(theme, hdc, MENU_POPUPBORDERS, 0, nullptr, TS_TRUE, &borderSize);

    RECT bgRect = widgetRect;
    bgRect.top += borderSize.cy;
    bgRect.bottom -= borderSize.cy;
    bgRect.left += borderSize.cx;
    bgRect.right -= borderSize.cx;

    DrawThemeBackground(theme, hdc, MENU_POPUPBACKGROUND, /* state */ 0, &bgRect, &clipRect);

    SIZE gutterSize(GetGutterSize(theme, hdc));

    RECT gutterRect;
    gutterRect.top = bgRect.top;
    gutterRect.bottom = bgRect.bottom;
    if (IsFrameRTL(aFrame)) {
      gutterRect.right = bgRect.right;
      gutterRect.left = gutterRect.right-gutterSize.cx;
    } else {
      gutterRect.left = bgRect.left;
      gutterRect.right = gutterRect.left+gutterSize.cx;
    }

    DrawThemeBGRTLAware(theme, hdc, MENU_POPUPGUTTER, /* state */ 0,
                        &gutterRect, &clipRect, IsFrameRTL(aFrame));
  }
  else if (aWidgetType == NS_THEME_MENUSEPARATOR)
  {
    SIZE gutterSize(GetGutterSize(theme,hdc));

    RECT sepRect = widgetRect;
    if (IsFrameRTL(aFrame))
      sepRect.right -= gutterSize.cx;
    else
      sepRect.left += gutterSize.cx;

    DrawThemeBackground(theme, hdc, MENU_POPUPSEPARATOR, /* state */ 0, &sepRect, &clipRect);
  }
  else if (aWidgetType == NS_THEME_MENUARROW)
  {
    // We're dpi aware and as such on systems that have dpi > 96 set, the
    // theme library expects us to do proper positioning and scaling of glyphs.
    // For NS_THEME_MENUARROW, layout may hand us a widget rect larger than the
    // glyph rect we request in GetMinimumWidgetSize. To prevent distortion we
    // have to position and scale what we draw.

    SIZE glyphSize;
    GetThemePartSize(theme, hdc, part, state, nullptr, TS_TRUE, &glyphSize);

    int32_t widgetHeight = widgetRect.bottom - widgetRect.top;

    RECT renderRect = widgetRect;

    // We request (glyph width * 2, glyph height) in GetMinimumWidgetSize. In
    // Firefox some menu items provide the full height of the item to us, in
    // others our widget rect is the exact dims of our arrow glyph. Adjust the
    // vertical position by the added space, if any exists.
    renderRect.top += ((widgetHeight - glyphSize.cy) / 2);
    renderRect.bottom = renderRect.top + glyphSize.cy;
    // I'm using the width of the arrow glyph for the arrow-side padding.
    // AFAICT there doesn't appear to be a theme constant we can query
    // for this value. Generally this looks correct, and has the added
    // benefit of being a dpi adjusted value.
    if (!IsFrameRTL(aFrame)) {
      renderRect.right = widgetRect.right - glyphSize.cx;
      renderRect.left = renderRect.right - glyphSize.cx;
    } else {
      renderRect.left = glyphSize.cx;
      renderRect.right = renderRect.left + glyphSize.cx;
    }
    DrawThemeBGRTLAware(theme, hdc, part, state, &renderRect, &clipRect,
                        IsFrameRTL(aFrame));
  }
  // The following widgets need to be RTL-aware
  else if (aWidgetType == NS_THEME_RESIZER ||
           aWidgetType == NS_THEME_MENULIST_BUTTON)
  {
    DrawThemeBGRTLAware(theme, hdc, part, state,
                        &widgetRect, &clipRect, IsFrameRTL(aFrame));
  }
  else if (aWidgetType == NS_THEME_NUMBER_INPUT ||
           aWidgetType == NS_THEME_TEXTFIELD ||
           aWidgetType == NS_THEME_TEXTFIELD_MULTILINE) {
    DrawThemeBackground(theme, hdc, part, state, &widgetRect, &clipRect);
     if (state == TFS_EDITBORDER_DISABLED) {
      InflateRect(&widgetRect, -1, -1);
      ::FillRect(hdc, &widgetRect, reinterpret_cast<HBRUSH>(COLOR_BTNFACE+1));
    }
  }
  else if (aWidgetType == NS_THEME_PROGRESSBAR ||
           aWidgetType == NS_THEME_PROGRESSBAR_VERTICAL) {
    // DrawThemeBackground renders each corner with a solid white pixel.
    // Restore these pixels to the underlying color. Tracks are rendered
    // using alpha recovery, so this makes the corners transparent.
    COLORREF color;
    color = GetPixel(hdc, widgetRect.left, widgetRect.top);
    DrawThemeBackground(theme, hdc, part, state, &widgetRect, &clipRect);
    SetPixel(hdc, widgetRect.left, widgetRect.top, color);
    SetPixel(hdc, widgetRect.right-1, widgetRect.top, color);
    SetPixel(hdc, widgetRect.right-1, widgetRect.bottom-1, color);
    SetPixel(hdc, widgetRect.left, widgetRect.bottom-1, color);
  }
  else if (aWidgetType == NS_THEME_PROGRESSCHUNK ||
           aWidgetType == NS_THEME_PROGRESSCHUNK_VERTICAL) {
    DrawThemedProgressMeter(aFrame, aWidgetType, theme, hdc, part, state,
                            &widgetRect, &clipRect);
  }
  else if (aWidgetType == NS_THEME_FOCUS_OUTLINE) {
    // Inflate 'widgetRect' with the focus outline size.
    nsIntMargin border;
    if (NS_SUCCEEDED(GetWidgetBorder(aFrame->PresContext()->DeviceContext(),
                                     aFrame, aWidgetType, &border))) {
      widgetRect.left -= border.left;
      widgetRect.right += border.right;
      widgetRect.top -= border.top;
      widgetRect.bottom += border.bottom;
    }

    DTBGOPTS opts = {
      sizeof(DTBGOPTS),
      DTBG_OMITCONTENT | DTBG_CLIPRECT,
      clipRect
    };
    DrawThemeBackgroundEx(theme, hdc, part, state, &widgetRect, &opts);
  }
  // If part is negative, the element wishes us to not render a themed
  // background, instead opting to be drawn specially below.
  else if (part >= 0) {
    DrawThemeBackground(theme, hdc, part, state, &widgetRect, &clipRect);
  }

  // Draw focus rectangles for range and scale elements
  // XXX it'd be nice to draw these outside of the frame
  if (aWidgetType == NS_THEME_RANGE ||
      aWidgetType == NS_THEME_SCALE_HORIZONTAL ||
      aWidgetType == NS_THEME_SCALE_VERTICAL) {
      EventStates contentState = GetContentState(aFrame, aWidgetType);

      if (contentState.HasState(NS_EVENT_STATE_FOCUS)) {
        POINT vpOrg;
        HPEN hPen = nullptr;

        uint8_t id = SaveDC(hdc);

        ::SelectClipRgn(hdc, nullptr);
        ::GetViewportOrgEx(hdc, &vpOrg);
        ::SetBrushOrgEx(hdc, vpOrg.x + widgetRect.left, vpOrg.y + widgetRect.top, nullptr);
        ::SetTextColor(hdc, 0);
        ::DrawFocusRect(hdc, &widgetRect);
        ::RestoreDC(hdc, id);
        if (hPen) {
          ::DeleteObject(hPen);
        }
      }
  }
  else if (aWidgetType == NS_THEME_TOOLBAR && state == 0) {
    // Draw toolbar separator lines above all toolbars except the first one.
    // The lines are part of the Rebar theme, which is loaded for NS_THEME_TOOLBOX.
    theme = GetTheme(NS_THEME_TOOLBOX);
    if (!theme)
      return NS_ERROR_FAILURE;

    widgetRect.bottom = widgetRect.top + TB_SEPARATOR_HEIGHT;
    DrawThemeEdge(theme, hdc, RP_BAND, 0, &widgetRect, EDGE_ETCHED, BF_TOP, nullptr);
  }
  else if (aWidgetType == NS_THEME_SCROLLBARTHUMB_HORIZONTAL ||
           aWidgetType == NS_THEME_SCROLLBARTHUMB_VERTICAL)
  {
    // Draw the decorative gripper for the scrollbar thumb button, if it fits

    SIZE gripSize;
    MARGINS thumbMgns;
    int gripPart = (aWidgetType == NS_THEME_SCROLLBARTHUMB_HORIZONTAL) ?
                   SP_GRIPPERHOR : SP_GRIPPERVERT;

    if (GetThemePartSize(theme, hdc, gripPart, state, nullptr, TS_TRUE, &gripSize) == S_OK &&
        GetThemeMargins(theme, hdc, part, state, TMT_CONTENTMARGINS, nullptr, &thumbMgns) == S_OK &&
        gripSize.cx + thumbMgns.cxLeftWidth + thumbMgns.cxRightWidth <= widgetRect.right - widgetRect.left &&
        gripSize.cy + thumbMgns.cyTopHeight + thumbMgns.cyBottomHeight <= widgetRect.bottom - widgetRect.top)
    {
      DrawThemeBackground(theme, hdc, gripPart, state, &widgetRect, &clipRect);
    }
  }

  nativeDrawing.EndNativeDrawing();

  if (nativeDrawing.ShouldRenderAgain())
    goto RENDER_AGAIN;

  nativeDrawing.PaintToContext();

  return NS_OK;
}

static void
ScaleForFrameDPI(nsIntMargin* aMargin, nsIFrame* aFrame)
{
  double themeScale = GetThemeDpiScaleFactor(aFrame);
  if (themeScale != 1.0) {
    aMargin->top = NSToIntRound(aMargin->top * themeScale);
    aMargin->left = NSToIntRound(aMargin->left * themeScale);
    aMargin->bottom = NSToIntRound(aMargin->bottom * themeScale);
    aMargin->right = NSToIntRound(aMargin->right * themeScale);
  }
}

static void
ScaleForFrameDPI(LayoutDeviceIntSize* aSize, nsIFrame* aFrame)
{
  double themeScale = GetThemeDpiScaleFactor(aFrame);
  if (themeScale != 1.0) {
    aSize->width = NSToIntRound(aSize->width * themeScale);
    aSize->height = NSToIntRound(aSize->height * themeScale);
  }
}

NS_IMETHODIMP
nsNativeThemeWin::GetWidgetBorder(nsDeviceContext* aContext, 
                                  nsIFrame* aFrame,
                                  uint8_t aWidgetType,
                                  nsIntMargin* aResult)
{
  mozilla::Maybe<nsUXThemeClass> themeClass = GetThemeClass(aWidgetType);
  HTHEME theme = NULL;
  if (!themeClass.isNothing()) {
    theme = nsUXThemeData::GetTheme(themeClass.value());
  }
  nsresult rv = NS_OK;
  if (!theme) {
    rv = ClassicGetWidgetBorder(aContext, aFrame, aWidgetType, aResult);
    ScaleForFrameDPI(aResult, aFrame);
    return rv;
  }

  aResult->top = aResult->bottom = aResult->left = aResult->right = 0;

  if (!WidgetIsContainer(aWidgetType) ||
      aWidgetType == NS_THEME_TOOLBOX || 
      aWidgetType == NS_THEME_WIN_MEDIA_TOOLBOX ||
      aWidgetType == NS_THEME_WIN_COMMUNICATIONS_TOOLBOX ||
      aWidgetType == NS_THEME_WIN_BROWSERTABBAR_TOOLBOX ||
      aWidgetType == NS_THEME_STATUSBAR || 
      aWidgetType == NS_THEME_RESIZER || aWidgetType == NS_THEME_TABPANEL ||
      aWidgetType == NS_THEME_SCROLLBAR_HORIZONTAL ||
      aWidgetType == NS_THEME_SCROLLBAR_VERTICAL ||
      aWidgetType == NS_THEME_MENUITEM || aWidgetType == NS_THEME_CHECKMENUITEM ||
      aWidgetType == NS_THEME_RADIOMENUITEM || aWidgetType == NS_THEME_MENUPOPUP ||
      aWidgetType == NS_THEME_MENUIMAGE || aWidgetType == NS_THEME_MENUITEMTEXT ||
      aWidgetType == NS_THEME_SEPARATOR ||
      aWidgetType == NS_THEME_WINDOW_TITLEBAR ||
      aWidgetType == NS_THEME_WINDOW_TITLEBAR_MAXIMIZED ||
      aWidgetType == NS_THEME_WIN_GLASS || aWidgetType == NS_THEME_WIN_BORDERLESS_GLASS)
    return NS_OK; // Don't worry about it.

  int32_t part, state;
  rv = GetThemePartAndState(aFrame, aWidgetType, part, state);
  if (NS_FAILED(rv))
    return rv;

  if (aWidgetType == NS_THEME_TOOLBAR) {
    // make space for the separator line above all toolbars but the first
    if (state == 0)
      aResult->top = TB_SEPARATOR_HEIGHT;
    return NS_OK;
  }

  rv = GetCachedWidgetBorder(aFrame, theme, themeClass.value(), aWidgetType, part, state, aResult);
  NS_ENSURE_SUCCESS(rv, rv);

  // Remove the edges for tabs that are before or after the selected tab,
  if (aWidgetType == NS_THEME_TAB) {
    if (IsLeftToSelectedTab(aFrame))
      // Remove the right edge, since we won't be drawing it.
      aResult->right = 0;
    else if (IsRightToSelectedTab(aFrame))
      // Remove the left edge, since we won't be drawing it.
      aResult->left = 0;
  }

  if (aFrame && (aWidgetType == NS_THEME_NUMBER_INPUT ||
                 aWidgetType == NS_THEME_TEXTFIELD ||
                 aWidgetType == NS_THEME_TEXTFIELD_MULTILINE)) {
    nsIContent* content = aFrame->GetContent();
    if (content && content->IsHTMLElement()) {
      // We need to pad textfields by 1 pixel, since the caret will draw
      // flush against the edge by default if we don't.
      aResult->top++;
      aResult->left++;
      aResult->bottom++;
      aResult->right++;
    }
  }

  ScaleForFrameDPI(aResult, aFrame);
  return rv;
}

bool
nsNativeThemeWin::GetWidgetPadding(nsDeviceContext* aContext, 
                                   nsIFrame* aFrame,
                                   uint8_t aWidgetType,
                                   nsIntMargin* aResult)
{
  switch (aWidgetType) {
    // Radios and checkboxes return a fixed size in GetMinimumWidgetSize
    // and have a meaningful baseline, so they can't have
    // author-specified padding.
    case NS_THEME_CHECKBOX:
    case NS_THEME_RADIO:
      aResult->SizeTo(0, 0, 0, 0);
      return true;
  }

  bool ok = true;

  if (aWidgetType == NS_THEME_WINDOW_BUTTON_BOX ||
      aWidgetType == NS_THEME_WINDOW_BUTTON_BOX_MAXIMIZED) {
    aResult->SizeTo(0, 0, 0, 0);

    // aero glass doesn't display custom buttons
    if (nsUXThemeData::CheckForCompositor())
      return true;

    // button padding for standard windows
    if (aWidgetType == NS_THEME_WINDOW_BUTTON_BOX) {
      aResult->top = GetSystemMetrics(SM_CXFRAME);
    }
    ScaleForFrameDPI(aResult, aFrame);
    return ok;
  }

  // Content padding
  if (aWidgetType == NS_THEME_WINDOW_TITLEBAR ||
      aWidgetType == NS_THEME_WINDOW_TITLEBAR_MAXIMIZED) {
    aResult->SizeTo(0, 0, 0, 0);
    // XXX Maximized windows have an offscreen offset equal to
    // the border padding. This should be addressed in nsWindow,
    // but currently can't be, see UpdateNonClientMargins.
    if (aWidgetType == NS_THEME_WINDOW_TITLEBAR_MAXIMIZED)
      aResult->top = GetSystemMetrics(SM_CXFRAME)
                   + GetSystemMetrics(SM_CXPADDEDBORDER);
    return ok;
  }

  HANDLE theme = GetTheme(aWidgetType);
  if (!theme) {
    ok = ClassicGetWidgetPadding(aContext, aFrame, aWidgetType, aResult);
    ScaleForFrameDPI(aResult, aFrame);
    return ok;
  }

  if (aWidgetType == NS_THEME_MENUPOPUP)
  {
    SIZE popupSize;
    GetThemePartSize(theme, nullptr, MENU_POPUPBORDERS, /* state */ 0, nullptr, TS_TRUE, &popupSize);
    aResult->top = aResult->bottom = popupSize.cy;
    aResult->left = aResult->right = popupSize.cx;
    ScaleForFrameDPI(aResult, aFrame);
    return ok;
  }

  if (aWidgetType == NS_THEME_NUMBER_INPUT ||
      aWidgetType == NS_THEME_TEXTFIELD ||
      aWidgetType == NS_THEME_TEXTFIELD_MULTILINE ||
      aWidgetType == NS_THEME_MENULIST)
  {
    // If we have author-specified padding for these elements, don't do the
    // fixups below.
    if (aFrame->PresContext()->HasAuthorSpecifiedRules(aFrame, NS_AUTHOR_SPECIFIED_PADDING))
      return false;
  }

  /* textfields need extra pixels on all sides, otherwise they wrap their
   * content too tightly.  The actual border is drawn 1px inside the specified
   * rectangle, so Gecko will end up making the contents look too small.
   * Instead, we add 2px padding for the contents and fix this. (Used to be 1px
   * added, see bug 430212)
   */
  if (aWidgetType == NS_THEME_NUMBER_INPUT ||
      aWidgetType == NS_THEME_TEXTFIELD ||
      aWidgetType == NS_THEME_TEXTFIELD_MULTILINE) {
    aResult->top = aResult->bottom = 2;
    aResult->left = aResult->right = 2;
    ScaleForFrameDPI(aResult, aFrame);
    return ok;
  } else if (IsHTMLContent(aFrame) && aWidgetType == NS_THEME_MENULIST) {
    /* For content menulist controls, we need an extra pixel so that we have
     * room to draw our focus rectangle stuff. Otherwise, the focus rect might
     * overlap the control's border.
     */
    aResult->top = aResult->bottom = 1;
    aResult->left = aResult->right = 1;
    ScaleForFrameDPI(aResult, aFrame);
    return ok;
  }

  int32_t right, left, top, bottom;
  right = left = top = bottom = 0;
  switch (aWidgetType)
  {
    case NS_THEME_MENUIMAGE:
        right = 8;
        left = 3;
        break;
    case NS_THEME_MENUCHECKBOX:
    case NS_THEME_MENURADIO:
        right = 8;
        left = 0;
        break;
    case NS_THEME_MENUITEMTEXT:
        // There seem to be exactly 4 pixels from the edge
        // of the gutter to the text: 2px margin (CSS) + 2px padding (here)
        {
          SIZE size(GetGutterSize(theme, nullptr));
          left = size.cx + 2;
        }
        break;
    case NS_THEME_MENUSEPARATOR:
        {
          SIZE size(GetGutterSize(theme, nullptr));
          left = size.cx + 5;
          top = 10;
          bottom = 7;
        }
        break;
    default:
        return false;
  }

  if (IsFrameRTL(aFrame))
  {
    aResult->right = left;
    aResult->left = right;
  }
  else
  {
    aResult->right = right;
    aResult->left = left;
  }

  ScaleForFrameDPI(aResult, aFrame);
  return ok;
}

bool
nsNativeThemeWin::GetWidgetOverflow(nsDeviceContext* aContext, 
                                    nsIFrame* aFrame,
                                    uint8_t aWidgetType,
                                    nsRect* aOverflowRect)
{
  /* This is disabled for now, because it causes invalidation problems --
   * see bug 420381.  The effect of not updating the overflow area is that
   * for dropdown buttons in content areas, there is a 1px border on 3 sides
   * where, if invalidated, the dropdown control probably won't be repainted.
   * This is fairly minor, as by default there is nothing in that area, and
   * a border only shows up if the widget is being hovered.
   */
#if 0
  /* We explicitly draw dropdown buttons in HTML content 1px bigger up, right,
   * and bottom so that they overlap the dropdown's border like they're
   * supposed to.
   */
  if (aWidgetType == NS_THEME_MENULIST_BUTTON &&
      IsHTMLContent(aFrame) &&
      !IsWidgetStyled(aFrame->GetParent()->PresContext(),
                      aFrame->GetParent(),
                      NS_THEME_MENULIST))
  {
    int32_t p2a = aContext->AppUnitsPerDevPixel();
    /* Note: no overflow on the left */
    nsMargin m(p2a, p2a, p2a, 0);
    aOverflowRect->Inflate (m);
    return true;
  }
#endif

  if (aWidgetType == NS_THEME_FOCUS_OUTLINE) {
    nsIntMargin border;
    nsresult rv = GetWidgetBorder(aContext, aFrame, aWidgetType, &border);
    if (NS_SUCCEEDED(rv)) {
      int32_t p2a = aContext->AppUnitsPerDevPixel();
      nsMargin m(NSIntPixelsToAppUnits(border.top, p2a),
                 NSIntPixelsToAppUnits(border.right, p2a),
                 NSIntPixelsToAppUnits(border.bottom, p2a),
                 NSIntPixelsToAppUnits(border.left, p2a));
      aOverflowRect->Inflate(m);
      return true;
    }
  }

  return false;
}

NS_IMETHODIMP
nsNativeThemeWin::GetMinimumWidgetSize(nsPresContext* aPresContext, nsIFrame* aFrame,
                                       uint8_t aWidgetType,
                                       LayoutDeviceIntSize* aResult, bool* aIsOverridable)
{
  aResult->width = aResult->height = 0;
  *aIsOverridable = true;
  nsresult rv = NS_OK;

  mozilla::Maybe<nsUXThemeClass> themeClass = GetThemeClass(aWidgetType);
  HTHEME theme = NULL;
  if (!themeClass.isNothing()) {
    theme = nsUXThemeData::GetTheme(themeClass.value());
  }
  if (!theme) {
    rv = ClassicGetMinimumWidgetSize(aFrame, aWidgetType, aResult, aIsOverridable);
    ScaleForFrameDPI(aResult, aFrame);
    return rv;
  }

  switch (aWidgetType) {
    case NS_THEME_GROUPBOX:
    case NS_THEME_NUMBER_INPUT:
    case NS_THEME_TEXTFIELD:
    case NS_THEME_TOOLBOX:
    case NS_THEME_WIN_MEDIA_TOOLBOX:
    case NS_THEME_WIN_COMMUNICATIONS_TOOLBOX:
    case NS_THEME_WIN_BROWSERTABBAR_TOOLBOX:
    case NS_THEME_TOOLBAR:
    case NS_THEME_STATUSBAR:
    case NS_THEME_PROGRESSCHUNK:
    case NS_THEME_PROGRESSCHUNK_VERTICAL:
    case NS_THEME_TABPANELS:
    case NS_THEME_TABPANEL:
    case NS_THEME_LISTBOX:
    case NS_THEME_TREEVIEW:
    case NS_THEME_MENUITEMTEXT:
    case NS_THEME_WIN_GLASS:
    case NS_THEME_WIN_BORDERLESS_GLASS:
      return NS_OK; // Don't worry about it.
  }

  if (aWidgetType == NS_THEME_MENUITEM && IsTopLevelMenu(aFrame))
      return NS_OK; // Don't worry about it for top level menus

  // Call GetSystemMetrics to determine size for WinXP scrollbars
  // (GetThemeSysSize API returns the optimal size for the theme, but 
  //  Windows appears to always use metrics when drawing standard scrollbars)
  THEMESIZE sizeReq = TS_TRUE; // Best-fit size
  switch (aWidgetType) {
    case NS_THEME_SCROLLBARTHUMB_VERTICAL:
    case NS_THEME_SCROLLBARTHUMB_HORIZONTAL:
    case NS_THEME_SCROLLBARBUTTON_UP:
    case NS_THEME_SCROLLBARBUTTON_DOWN:
    case NS_THEME_SCROLLBARBUTTON_LEFT:
    case NS_THEME_SCROLLBARBUTTON_RIGHT:
    case NS_THEME_SCROLLBAR_HORIZONTAL:
    case NS_THEME_SCROLLBAR_VERTICAL:
    case NS_THEME_MENULIST_BUTTON: {
      rv = ClassicGetMinimumWidgetSize(aFrame, aWidgetType, aResult, aIsOverridable);
      ScaleForFrameDPI(aResult, aFrame);
      return rv;
    }
    case NS_THEME_MENUITEM:
    case NS_THEME_CHECKMENUITEM:
    case NS_THEME_RADIOMENUITEM:
      if(!IsTopLevelMenu(aFrame))
      {
        SIZE gutterSize(GetGutterSize(theme, nullptr));
        aResult->width = gutterSize.cx;
        aResult->height = gutterSize.cy;
        ScaleForFrameDPI(aResult, aFrame);
        return rv;
      }
      break;

    case NS_THEME_MENUIMAGE:
    case NS_THEME_MENUCHECKBOX:
    case NS_THEME_MENURADIO:
      {
        SIZE boxSize(GetGutterSize(theme, nullptr));
        aResult->width = boxSize.cx+2;
        aResult->height = boxSize.cy;
        *aIsOverridable = false;
        ScaleForFrameDPI(aResult, aFrame);
        return rv;
      }

    case NS_THEME_MENUITEMTEXT:
      return NS_OK;

    case NS_THEME_PROGRESSBAR:
    case NS_THEME_PROGRESSBAR_VERTICAL:
      // Best-fit size for progress meters is too large for most 
      // themes. We want these widgets to be able to really shrink
      // down, so use the min-size request value (of 0).
      sizeReq = TS_MIN; 
      break;

    case NS_THEME_RESIZER:
      *aIsOverridable = false;
      break;

    case NS_THEME_RANGE_THUMB:
    case NS_THEME_SCALETHUMB_HORIZONTAL:
    case NS_THEME_SCALETHUMB_VERTICAL:
    {
      *aIsOverridable = false;
      // On Vista, GetThemePartAndState returns odd values for
      // scale thumbs, so use a hardcoded size instead.
      if (aWidgetType == NS_THEME_SCALETHUMB_HORIZONTAL ||
          (aWidgetType == NS_THEME_RANGE_THUMB && IsRangeHorizontal(aFrame))) {
        aResult->width = 12;
        aResult->height = 20;
      } else {
        aResult->width = 20;
        aResult->height = 12;
      }
      ScaleForFrameDPI(aResult, aFrame);
      return rv;
    }

    case NS_THEME_SCROLLBAR:
    {
      if (nsLookAndFeel::GetInt(
            nsLookAndFeel::eIntID_UseOverlayScrollbars) != 0) {
        aResult->SizeTo(::GetSystemMetrics(SM_CXHSCROLL),
                        ::GetSystemMetrics(SM_CYVSCROLL));
        ScaleForFrameDPI(aResult, aFrame);
        return rv;
      }
      break;
    }

    case NS_THEME_SEPARATOR:
      // that's 2px left margin, 2px right margin and 2px separator
      // (the margin is drawn as part of the separator, though)
      aResult->width = 6;
      ScaleForFrameDPI(aResult, aFrame);
      return rv;

    case NS_THEME_BUTTON:
      // We should let HTML buttons shrink to their min size.
      // FIXME bug 403934: We should probably really separate
      // GetPreferredWidgetSize from GetMinimumWidgetSize, so callers can
      // use the one they want.
      if (aFrame->GetContent()->IsHTMLElement()) {
        sizeReq = TS_MIN;
      }
      break;

    case NS_THEME_WINDOW_BUTTON_MAXIMIZE:
    case NS_THEME_WINDOW_BUTTON_RESTORE:
      // The only way to get accurate titlebar button info is to query a
      // window w/buttons when it's visible. nsWindow takes care of this and
      // stores that info in nsUXThemeData.
<<<<<<< HEAD
      aResult->width = nsUXThemeData::sCommandButtons[CMDBUTTONIDX_RESTORE].cx;
      aResult->height = nsUXThemeData::sCommandButtons[CMDBUTTONIDX_RESTORE].cy;
=======
      aResult->width = nsUXThemeData::GetCommandButtonMetrics(CMDBUTTONIDX_RESTORE).cx;
      aResult->height = nsUXThemeData::GetCommandButtonMetrics(CMDBUTTONIDX_RESTORE).cy;
>>>>>>> a17af05f
      AddPaddingRect(aResult, CAPTIONBUTTON_RESTORE);
      *aIsOverridable = false;
      return rv;

    case NS_THEME_WINDOW_BUTTON_MINIMIZE:
<<<<<<< HEAD
      aResult->width = nsUXThemeData::sCommandButtons[CMDBUTTONIDX_MINIMIZE].cx;
      aResult->height = nsUXThemeData::sCommandButtons[CMDBUTTONIDX_MINIMIZE].cy;
=======
      aResult->width = nsUXThemeData::GetCommandButtonMetrics(CMDBUTTONIDX_MINIMIZE).cx;
      aResult->height = nsUXThemeData::GetCommandButtonMetrics(CMDBUTTONIDX_MINIMIZE).cy;
>>>>>>> a17af05f
      AddPaddingRect(aResult, CAPTIONBUTTON_MINIMIZE);
      *aIsOverridable = false;
      return rv;

    case NS_THEME_WINDOW_BUTTON_CLOSE:
<<<<<<< HEAD
      aResult->width = nsUXThemeData::sCommandButtons[CMDBUTTONIDX_CLOSE].cx;
      aResult->height = nsUXThemeData::sCommandButtons[CMDBUTTONIDX_CLOSE].cy;
=======
      aResult->width = nsUXThemeData::GetCommandButtonMetrics(CMDBUTTONIDX_CLOSE).cx;
      aResult->height = nsUXThemeData::GetCommandButtonMetrics(CMDBUTTONIDX_CLOSE).cy;
>>>>>>> a17af05f
      AddPaddingRect(aResult, CAPTIONBUTTON_CLOSE);
      *aIsOverridable = false;
      return rv;

    case NS_THEME_WINDOW_TITLEBAR:
    case NS_THEME_WINDOW_TITLEBAR_MAXIMIZED:
      aResult->height = GetSystemMetrics(SM_CYCAPTION);
      aResult->height += GetSystemMetrics(SM_CYFRAME);
      aResult->height += GetSystemMetrics(SM_CXPADDEDBORDER);
      // On Win8.1, we don't want this scaling, because Windows doesn't scale
      // the non-client area of the window, and we can end up with ugly overlap
      // of the window frame controls into the tab bar or content area. But on
      // Win10, we render the window controls ourselves, and the result looks
      // better if we do apply this scaling (particularly with themes such as
      // DevEdition; see bug 1267636).
      if (IsWin10OrLater()) {
        ScaleForFrameDPI(aResult, aFrame);
      }
      *aIsOverridable = false;
      return rv;

    case NS_THEME_WINDOW_BUTTON_BOX:
    case NS_THEME_WINDOW_BUTTON_BOX_MAXIMIZED:
      if (nsUXThemeData::CheckForCompositor()) {
        aResult->width = nsUXThemeData::GetCommandButtonBoxMetrics().cx;
        aResult->height = nsUXThemeData::GetCommandButtonBoxMetrics().cy
                          - GetSystemMetrics(SM_CYFRAME)
                          - GetSystemMetrics(SM_CXPADDEDBORDER);
        if (aWidgetType == NS_THEME_WINDOW_BUTTON_BOX_MAXIMIZED) {
          aResult->width += 1;
          aResult->height -= 2;
        }
        *aIsOverridable = false;
        return rv;
      }
      break;

    case NS_THEME_WINDOW_FRAME_LEFT:
    case NS_THEME_WINDOW_FRAME_RIGHT:
    case NS_THEME_WINDOW_FRAME_BOTTOM:
      aResult->width = GetSystemMetrics(SM_CXFRAME);
      aResult->height = GetSystemMetrics(SM_CYFRAME);
      *aIsOverridable = false;
      return rv;
  }

  int32_t part, state;
  rv = GetThemePartAndState(aFrame, aWidgetType, part, state);
  if (NS_FAILED(rv))
    return rv;

  rv = GetCachedMinimumWidgetSize(aFrame, theme, themeClass.value(), aWidgetType, part,
                                  state, sizeReq, aResult);

  ScaleForFrameDPI(aResult, aFrame);
  return rv;
}

NS_IMETHODIMP
nsNativeThemeWin::WidgetStateChanged(nsIFrame* aFrame, uint8_t aWidgetType, 
                                     nsIAtom* aAttribute, bool* aShouldRepaint,
                                     const nsAttrValue* aOldValue)
{
  // Some widget types just never change state.
  if (aWidgetType == NS_THEME_TOOLBOX ||
      aWidgetType == NS_THEME_WIN_MEDIA_TOOLBOX ||
      aWidgetType == NS_THEME_WIN_COMMUNICATIONS_TOOLBOX ||
      aWidgetType == NS_THEME_WIN_BROWSERTABBAR_TOOLBOX ||
      aWidgetType == NS_THEME_TOOLBAR ||
      aWidgetType == NS_THEME_STATUSBAR || aWidgetType == NS_THEME_STATUSBARPANEL ||
      aWidgetType == NS_THEME_RESIZERPANEL ||
      aWidgetType == NS_THEME_PROGRESSCHUNK ||
      aWidgetType == NS_THEME_PROGRESSCHUNK_VERTICAL ||
      aWidgetType == NS_THEME_PROGRESSBAR ||
      aWidgetType == NS_THEME_PROGRESSBAR_VERTICAL ||
      aWidgetType == NS_THEME_TOOLTIP ||
      aWidgetType == NS_THEME_TABPANELS ||
      aWidgetType == NS_THEME_TABPANEL ||
      aWidgetType == NS_THEME_SEPARATOR ||
      aWidgetType == NS_THEME_WIN_GLASS ||
      aWidgetType == NS_THEME_WIN_BORDERLESS_GLASS) {
    *aShouldRepaint = false;
    return NS_OK;
  }

  if (aWidgetType == NS_THEME_WINDOW_TITLEBAR ||
      aWidgetType == NS_THEME_WINDOW_TITLEBAR_MAXIMIZED ||
      aWidgetType == NS_THEME_WINDOW_FRAME_LEFT ||
      aWidgetType == NS_THEME_WINDOW_FRAME_RIGHT ||
      aWidgetType == NS_THEME_WINDOW_FRAME_BOTTOM ||
      aWidgetType == NS_THEME_WINDOW_BUTTON_CLOSE ||
      aWidgetType == NS_THEME_WINDOW_BUTTON_MINIMIZE ||
      aWidgetType == NS_THEME_WINDOW_BUTTON_MAXIMIZE ||
      aWidgetType == NS_THEME_WINDOW_BUTTON_RESTORE) {
    *aShouldRepaint = true;
    return NS_OK;
  }

  // We need to repaint the dropdown arrow in vista HTML combobox controls when
  // the control is closed to get rid of the hover effect.
  if ((aWidgetType == NS_THEME_MENULIST || aWidgetType == NS_THEME_MENULIST_BUTTON) &&
      IsHTMLContent(aFrame))
  {
    *aShouldRepaint = true;
    return NS_OK;
  }

  // XXXdwh Not sure what can really be done here.  Can at least guess for
  // specific widgets that they're highly unlikely to have certain states.
  // For example, a toolbar doesn't care about any states.
  if (!aAttribute) {
    // Hover/focus/active changed.  Always repaint.
    *aShouldRepaint = true;
  }
  else {
    // Check the attribute to see if it's relevant.  
    // disabled, checked, dlgtype, default, etc.
    *aShouldRepaint = false;
    if (aAttribute == nsGkAtoms::disabled ||
        aAttribute == nsGkAtoms::checked ||
        aAttribute == nsGkAtoms::selected ||
        aAttribute == nsGkAtoms::visuallyselected ||
        aAttribute == nsGkAtoms::readonly ||
        aAttribute == nsGkAtoms::open ||
        aAttribute == nsGkAtoms::menuactive ||
        aAttribute == nsGkAtoms::focused)
      *aShouldRepaint = true;
  }

  return NS_OK;
}

NS_IMETHODIMP
nsNativeThemeWin::ThemeChanged()
{
  nsUXThemeData::Invalidate();
  memset(mBorderCacheValid, 0, sizeof(mBorderCacheValid));
  memset(mMinimumWidgetSizeCacheValid, 0, sizeof(mMinimumWidgetSizeCacheValid));
  return NS_OK;
}

bool 
nsNativeThemeWin::ThemeSupportsWidget(nsPresContext* aPresContext,
                                      nsIFrame* aFrame,
                                      uint8_t aWidgetType)
{
  // XXXdwh We can go even further and call the API to ask if support exists for
  // specific widgets.

  if (aWidgetType == NS_THEME_FOCUS_OUTLINE) {
    return true;
  }

  HANDLE theme = nullptr;
  if (aWidgetType == NS_THEME_CHECKBOX_CONTAINER)
    theme = GetTheme(NS_THEME_CHECKBOX);
  else if (aWidgetType == NS_THEME_RADIO_CONTAINER)
    theme = GetTheme(NS_THEME_RADIO);
  else
    theme = GetTheme(aWidgetType);

  if (theme && aWidgetType == NS_THEME_RESIZER)
    return true;

  if ((theme) || (!theme && ClassicThemeSupportsWidget(aFrame, aWidgetType)))
    // turn off theming for some HTML widgets styled by the page
    return (!IsWidgetStyled(aPresContext, aFrame, aWidgetType));

  return false;
}

bool 
nsNativeThemeWin::WidgetIsContainer(uint8_t aWidgetType)
{
  // XXXdwh At some point flesh all of this out.
  if (aWidgetType == NS_THEME_MENULIST_BUTTON || 
      aWidgetType == NS_THEME_RADIO ||
      aWidgetType == NS_THEME_CHECKBOX)
    return false;
  return true;
}

bool
nsNativeThemeWin::ThemeDrawsFocusForWidget(uint8_t aWidgetType)
{
  return false;
}

bool
nsNativeThemeWin::ThemeNeedsComboboxDropmarker()
{
  return true;
}

bool
nsNativeThemeWin::WidgetAppearanceDependsOnWindowFocus(uint8_t aWidgetType)
{
  switch (aWidgetType) {
    case NS_THEME_WINDOW_TITLEBAR:
    case NS_THEME_WINDOW_TITLEBAR_MAXIMIZED:
    case NS_THEME_WINDOW_FRAME_LEFT:
    case NS_THEME_WINDOW_FRAME_RIGHT:
    case NS_THEME_WINDOW_FRAME_BOTTOM:
    case NS_THEME_WINDOW_BUTTON_CLOSE:
    case NS_THEME_WINDOW_BUTTON_MINIMIZE:
    case NS_THEME_WINDOW_BUTTON_MAXIMIZE:
    case NS_THEME_WINDOW_BUTTON_RESTORE:
      return true;
    default:
      return false;
  }
}

nsITheme::ThemeGeometryType
nsNativeThemeWin::ThemeGeometryTypeForWidget(nsIFrame* aFrame,
                                             uint8_t aWidgetType)
{
  switch (aWidgetType) {
    case NS_THEME_WINDOW_BUTTON_BOX:
    case NS_THEME_WINDOW_BUTTON_BOX_MAXIMIZED:
      return eThemeGeometryTypeWindowButtons;
    default:
      return eThemeGeometryTypeUnknown;
  }
}

bool
nsNativeThemeWin::ShouldHideScrollbars()
{
  return WinUtils::ShouldHideScrollbars();
}

nsITheme::Transparency
nsNativeThemeWin::GetWidgetTransparency(nsIFrame* aFrame, uint8_t aWidgetType)
{
  switch (aWidgetType) {
  case NS_THEME_SCROLLBAR_SMALL:
  case NS_THEME_SCROLLBAR:
  case NS_THEME_STATUSBAR:
    // Knowing that scrollbars and statusbars are opaque improves
    // performance, because we create layers for them. This better be
    // true across all Windows themes! If it's not true, we should
    // paint an opaque background for them to make it true!
    return eOpaque;
  case NS_THEME_WIN_GLASS:
  case NS_THEME_WIN_BORDERLESS_GLASS:
  case NS_THEME_SCALE_HORIZONTAL:
  case NS_THEME_SCALE_VERTICAL:
  case NS_THEME_PROGRESSBAR:
  case NS_THEME_PROGRESSBAR_VERTICAL:
  case NS_THEME_PROGRESSCHUNK:
  case NS_THEME_PROGRESSCHUNK_VERTICAL:
  case NS_THEME_RANGE:
    return eTransparent;
  }

  HANDLE theme = GetTheme(aWidgetType);
  // For the classic theme we don't really have a way of knowing
  if (!theme) {
    // menu backgrounds and tooltips which can't be themed are opaque
    if (aWidgetType == NS_THEME_MENUPOPUP || aWidgetType == NS_THEME_TOOLTIP) {
      return eOpaque;
    }
    return eUnknownTransparency;
  }

  int32_t part, state;
  nsresult rv = GetThemePartAndState(aFrame, aWidgetType, part, state);
  // Fail conservatively
  NS_ENSURE_SUCCESS(rv, eUnknownTransparency);

  if (part <= 0) {
    // Not a real part code, so IsThemeBackgroundPartiallyTransparent may
    // not work, so don't call it.
    return eUnknownTransparency;
  }

  if (IsThemeBackgroundPartiallyTransparent(theme, part, state))
    return eTransparent;
  return eOpaque;
}

/* Windows 9x/NT/2000/Classic XP Theme Support */

bool
nsNativeThemeWin::ClassicThemeSupportsWidget(nsIFrame* aFrame,
                                             uint8_t aWidgetType)
{
  switch (aWidgetType) {
    case NS_THEME_RESIZER:
    {
      // The classic native resizer has an opaque grey background which doesn't
      // match the usually white background of the scrollable container, so
      // only support the native resizer if not in a scrollframe.
      nsIFrame* parentFrame = aFrame->GetParent();
      return !parentFrame || !parentFrame->IsScrollFrame();
    }
    case NS_THEME_MENUBAR:
    case NS_THEME_MENUPOPUP:
      // Classic non-flat menus are handled almost entirely through CSS.
      if (!nsUXThemeData::sFlatMenus)
        return false;
    case NS_THEME_BUTTON:
    case NS_THEME_NUMBER_INPUT:
    case NS_THEME_TEXTFIELD:
    case NS_THEME_TEXTFIELD_MULTILINE:
    case NS_THEME_CHECKBOX:
    case NS_THEME_RADIO:
    case NS_THEME_RANGE:
    case NS_THEME_RANGE_THUMB:
    case NS_THEME_GROUPBOX:
    case NS_THEME_SCROLLBARBUTTON_UP:
    case NS_THEME_SCROLLBARBUTTON_DOWN:
    case NS_THEME_SCROLLBARBUTTON_LEFT:
    case NS_THEME_SCROLLBARBUTTON_RIGHT:
    case NS_THEME_SCROLLBARTHUMB_VERTICAL:
    case NS_THEME_SCROLLBARTHUMB_HORIZONTAL:
    case NS_THEME_SCROLLBAR_VERTICAL:
    case NS_THEME_SCROLLBAR_HORIZONTAL:
    case NS_THEME_SCROLLBAR_NON_DISAPPEARING:
    case NS_THEME_SCALE_HORIZONTAL:
    case NS_THEME_SCALE_VERTICAL:
    case NS_THEME_SCALETHUMB_HORIZONTAL:
    case NS_THEME_SCALETHUMB_VERTICAL:
    case NS_THEME_MENULIST_BUTTON:
    case NS_THEME_SPINNER_UPBUTTON:
    case NS_THEME_SPINNER_DOWNBUTTON:
    case NS_THEME_LISTBOX:
    case NS_THEME_TREEVIEW:
    case NS_THEME_MENULIST_TEXTFIELD:
    case NS_THEME_MENULIST:
    case NS_THEME_TOOLTIP:
    case NS_THEME_STATUSBAR:
    case NS_THEME_STATUSBARPANEL:
    case NS_THEME_RESIZERPANEL:
    case NS_THEME_PROGRESSBAR:
    case NS_THEME_PROGRESSBAR_VERTICAL:
    case NS_THEME_PROGRESSCHUNK:
    case NS_THEME_PROGRESSCHUNK_VERTICAL:
    case NS_THEME_TAB:
    case NS_THEME_TABPANEL:
    case NS_THEME_TABPANELS:
    case NS_THEME_MENUITEM:
    case NS_THEME_CHECKMENUITEM:
    case NS_THEME_RADIOMENUITEM:
    case NS_THEME_MENUCHECKBOX:
    case NS_THEME_MENURADIO:
    case NS_THEME_MENUARROW:
    case NS_THEME_MENUSEPARATOR:
    case NS_THEME_MENUITEMTEXT:
    case NS_THEME_WINDOW_TITLEBAR:
    case NS_THEME_WINDOW_TITLEBAR_MAXIMIZED:
    case NS_THEME_WINDOW_FRAME_LEFT:
    case NS_THEME_WINDOW_FRAME_RIGHT:
    case NS_THEME_WINDOW_FRAME_BOTTOM:
    case NS_THEME_WINDOW_BUTTON_CLOSE:
    case NS_THEME_WINDOW_BUTTON_MINIMIZE:
    case NS_THEME_WINDOW_BUTTON_MAXIMIZE:
    case NS_THEME_WINDOW_BUTTON_RESTORE:
    case NS_THEME_WINDOW_BUTTON_BOX:
    case NS_THEME_WINDOW_BUTTON_BOX_MAXIMIZED:
      return true;
  }
  return false;
}

nsresult
nsNativeThemeWin::ClassicGetWidgetBorder(nsDeviceContext* aContext, 
                                  nsIFrame* aFrame,
                                  uint8_t aWidgetType,
                                  nsIntMargin* aResult)
{
  switch (aWidgetType) {
    case NS_THEME_GROUPBOX:
    case NS_THEME_BUTTON:
      (*aResult).top = (*aResult).left = (*aResult).bottom = (*aResult).right = 2; 
      break;
    case NS_THEME_STATUSBAR:
      (*aResult).bottom = (*aResult).left = (*aResult).right = 0;
      (*aResult).top = 2;
      break;
    case NS_THEME_LISTBOX:
    case NS_THEME_TREEVIEW:
    case NS_THEME_MENULIST:
    case NS_THEME_MENULIST_TEXTFIELD:
    case NS_THEME_TAB:
    case NS_THEME_NUMBER_INPUT:
    case NS_THEME_TEXTFIELD:
    case NS_THEME_TEXTFIELD_MULTILINE:
    case NS_THEME_FOCUS_OUTLINE:
      (*aResult).top = (*aResult).left = (*aResult).bottom = (*aResult).right = 2;
      break;
    case NS_THEME_STATUSBARPANEL:
    case NS_THEME_RESIZERPANEL: {
      (*aResult).top = 1;      
      (*aResult).left = 1;
      (*aResult).bottom = 1;
      (*aResult).right = aFrame->GetNextSibling() ? 3 : 1;
      break;
    }    
    case NS_THEME_TOOLTIP:
      (*aResult).top = (*aResult).left = (*aResult).bottom = (*aResult).right = 1;
      break;
    case NS_THEME_PROGRESSBAR:
    case NS_THEME_PROGRESSBAR_VERTICAL:
      (*aResult).top = (*aResult).left = (*aResult).bottom = (*aResult).right = 1;
      break;
    case NS_THEME_MENUBAR:
      (*aResult).top = (*aResult).left = (*aResult).bottom = (*aResult).right = 0;
      break;
    case NS_THEME_MENUPOPUP:
      (*aResult).top = (*aResult).left = (*aResult).bottom = (*aResult).right = 3;
      break;
    default:
      (*aResult).top = (*aResult).bottom = (*aResult).left = (*aResult).right = 0;
      break;
  }
  return NS_OK;
}

bool
nsNativeThemeWin::ClassicGetWidgetPadding(nsDeviceContext* aContext,
                                   nsIFrame* aFrame,
                                   uint8_t aWidgetType,
                                   nsIntMargin* aResult)
{
  switch (aWidgetType) {
    case NS_THEME_MENUITEM:
    case NS_THEME_CHECKMENUITEM:
    case NS_THEME_RADIOMENUITEM: {
      int32_t part, state;
      bool focused;

      if (NS_FAILED(ClassicGetThemePartAndState(aFrame, aWidgetType, part, state, focused)))
        return false;

      if (part == 1) { // top-level menu
        if (nsUXThemeData::sFlatMenus || !(state & DFCS_PUSHED)) {
          (*aResult).top = (*aResult).bottom = (*aResult).left = (*aResult).right = 2;
        }
        else {
          // make top-level menus look sunken when pushed in the Classic look
          (*aResult).top = (*aResult).left = 3;
          (*aResult).bottom = (*aResult).right = 1;
        }
      }
      else {
        (*aResult).top = 0;
        (*aResult).bottom = (*aResult).left = (*aResult).right = 2;
      }
      return true;
    }
    case NS_THEME_PROGRESSBAR:
    case NS_THEME_PROGRESSBAR_VERTICAL:
      (*aResult).top = (*aResult).left = (*aResult).bottom = (*aResult).right = 1;
      return true;
    default:
      return false;
  }
}

nsresult
nsNativeThemeWin::ClassicGetMinimumWidgetSize(nsIFrame* aFrame,
                                              uint8_t aWidgetType,
                                              LayoutDeviceIntSize* aResult,
                                              bool* aIsOverridable)
{
  (*aResult).width = (*aResult).height = 0;
  *aIsOverridable = true;
  switch (aWidgetType) {
    case NS_THEME_RADIO:
    case NS_THEME_CHECKBOX:
      (*aResult).width = (*aResult).height = 13;
      break;
    case NS_THEME_MENUCHECKBOX:
    case NS_THEME_MENURADIO:
    case NS_THEME_MENUARROW:
      (*aResult).width = ::GetSystemMetrics(SM_CXMENUCHECK);
      (*aResult).height = ::GetSystemMetrics(SM_CYMENUCHECK);
      break;
    case NS_THEME_SPINNER_UPBUTTON:
    case NS_THEME_SPINNER_DOWNBUTTON:
      (*aResult).width = ::GetSystemMetrics(SM_CXVSCROLL);
      (*aResult).height = 8; // No good metrics available for this
      *aIsOverridable = false;
      break;
    case NS_THEME_SCROLLBARBUTTON_UP:
    case NS_THEME_SCROLLBARBUTTON_DOWN:
      (*aResult).width = ::GetSystemMetrics(SM_CXVSCROLL);
      (*aResult).height = ::GetSystemMetrics(SM_CYVSCROLL);
      *aIsOverridable = false;
      break;
    case NS_THEME_SCROLLBARBUTTON_LEFT:
    case NS_THEME_SCROLLBARBUTTON_RIGHT:
      (*aResult).width = ::GetSystemMetrics(SM_CXHSCROLL);
      (*aResult).height = ::GetSystemMetrics(SM_CYHSCROLL);
      *aIsOverridable = false;
      break;
    case NS_THEME_SCROLLBAR_VERTICAL:
      // XXX HACK We should be able to have a minimum height for the scrollbar
      // track.  However, this causes problems when uncollapsing a scrollbar
      // inside a tree.  See bug 201379 for details.

        //      (*aResult).height = ::GetSystemMetrics(SM_CYVTHUMB) << 1;
      break;
    case NS_THEME_SCROLLBAR_NON_DISAPPEARING:
    {
      aResult->SizeTo(::GetSystemMetrics(SM_CXHSCROLL),
                      ::GetSystemMetrics(SM_CYVSCROLL));
      break;
    }
    case NS_THEME_RANGE_THUMB: {
      if (IsRangeHorizontal(aFrame)) {
        (*aResult).width = 12;
        (*aResult).height = 20;
      } else {
        (*aResult).width = 20;
        (*aResult).height = 12;
      }
      *aIsOverridable = false;
      break;
    }
    case NS_THEME_SCALETHUMB_HORIZONTAL:
      (*aResult).width = 12;
      (*aResult).height = 20;
      *aIsOverridable = false;
      break;
    case NS_THEME_SCALETHUMB_VERTICAL:
      (*aResult).width = 20;
      (*aResult).height = 12;
      *aIsOverridable = false;
      break;
    case NS_THEME_MENULIST_BUTTON:
      (*aResult).width = ::GetSystemMetrics(SM_CXVSCROLL);
      break;
    case NS_THEME_MENULIST:
    case NS_THEME_BUTTON:
    case NS_THEME_GROUPBOX:
    case NS_THEME_LISTBOX:
    case NS_THEME_TREEVIEW:
    case NS_THEME_NUMBER_INPUT:
    case NS_THEME_TEXTFIELD:
    case NS_THEME_TEXTFIELD_MULTILINE:
    case NS_THEME_MENULIST_TEXTFIELD:      
    case NS_THEME_STATUSBAR:
    case NS_THEME_STATUSBARPANEL:      
    case NS_THEME_RESIZERPANEL:
    case NS_THEME_PROGRESSCHUNK:
    case NS_THEME_PROGRESSCHUNK_VERTICAL:
    case NS_THEME_TOOLTIP:
    case NS_THEME_PROGRESSBAR:
    case NS_THEME_PROGRESSBAR_VERTICAL:
    case NS_THEME_TAB:
    case NS_THEME_TABPANEL:
    case NS_THEME_TABPANELS:
      // no minimum widget size
      break;
    case NS_THEME_RESIZER: {     
      NONCLIENTMETRICS nc;
      nc.cbSize = sizeof(nc);
      if (SystemParametersInfo(SPI_GETNONCLIENTMETRICS, sizeof(nc), &nc, 0))
        (*aResult).width = (*aResult).height = abs(nc.lfStatusFont.lfHeight) + 4;
      else
        (*aResult).width = (*aResult).height = 15;
      *aIsOverridable = false;
      break;
    case NS_THEME_SCROLLBARTHUMB_VERTICAL:
      (*aResult).width = ::GetSystemMetrics(SM_CXVSCROLL);
      (*aResult).height = ::GetSystemMetrics(SM_CYVTHUMB);
      // Without theming, divide the thumb size by two in order to look more
      // native
      if (!GetTheme(aWidgetType))
        (*aResult).height >>= 1;
      *aIsOverridable = false;
      break;
    case NS_THEME_SCROLLBARTHUMB_HORIZONTAL:
      (*aResult).width = ::GetSystemMetrics(SM_CXHTHUMB);
      (*aResult).height = ::GetSystemMetrics(SM_CYHSCROLL);
      // Without theming, divide the thumb size by two in order to look more
      // native
      if (!GetTheme(aWidgetType))
        (*aResult).width >>= 1;
      *aIsOverridable = false;
      break;
    case NS_THEME_SCROLLBAR_HORIZONTAL:
      (*aResult).width = ::GetSystemMetrics(SM_CXHTHUMB) << 1;
      break;
    }
    case NS_THEME_MENUSEPARATOR:
    {
      aResult->width = 0;
      aResult->height = 10;
      break;
    }

    case NS_THEME_WINDOW_TITLEBAR_MAXIMIZED:
    case NS_THEME_WINDOW_TITLEBAR:
      aResult->height = GetSystemMetrics(SM_CYCAPTION);
      aResult->height += GetSystemMetrics(SM_CYFRAME);
      aResult->width = 0;
    break;
    case NS_THEME_WINDOW_FRAME_LEFT:
    case NS_THEME_WINDOW_FRAME_RIGHT:
      aResult->width = GetSystemMetrics(SM_CXFRAME);
      aResult->height = 0;
    break;

    case NS_THEME_WINDOW_FRAME_BOTTOM:
      aResult->height = GetSystemMetrics(SM_CYFRAME);
      aResult->width = 0;
    break;

    case NS_THEME_WINDOW_BUTTON_CLOSE:
    case NS_THEME_WINDOW_BUTTON_MINIMIZE:
    case NS_THEME_WINDOW_BUTTON_MAXIMIZE:
    case NS_THEME_WINDOW_BUTTON_RESTORE:
      aResult->width = GetSystemMetrics(SM_CXSIZE);
      aResult->height = GetSystemMetrics(SM_CYSIZE);
      // XXX I have no idea why these caption metrics are always off,
      // but they are.
      aResult->width -= 2;
      aResult->height -= 4;
      if (aWidgetType == NS_THEME_WINDOW_BUTTON_MINIMIZE) {
        AddPaddingRect(aResult, CAPTIONBUTTON_MINIMIZE);
      }
      else if (aWidgetType == NS_THEME_WINDOW_BUTTON_MAXIMIZE ||
               aWidgetType == NS_THEME_WINDOW_BUTTON_RESTORE) {
        AddPaddingRect(aResult, CAPTIONBUTTON_RESTORE);
      }
      else if (aWidgetType == NS_THEME_WINDOW_BUTTON_CLOSE) {
        AddPaddingRect(aResult, CAPTIONBUTTON_CLOSE);
      }
    break;

    default:
      return NS_ERROR_FAILURE;
  }  
  return NS_OK;
}


nsresult nsNativeThemeWin::ClassicGetThemePartAndState(nsIFrame* aFrame, uint8_t aWidgetType,
                                 int32_t& aPart, int32_t& aState, bool& aFocused)
{  
  aFocused = false;
  switch (aWidgetType) {
    case NS_THEME_BUTTON: {
      EventStates contentState;

      aPart = DFC_BUTTON;
      aState = DFCS_BUTTONPUSH;
      aFocused = false;

      contentState = GetContentState(aFrame, aWidgetType);
      if (IsDisabled(aFrame, contentState))
        aState |= DFCS_INACTIVE;
      else if (IsOpenButton(aFrame))
        aState |= DFCS_PUSHED;
      else if (IsCheckedButton(aFrame))
        aState |= DFCS_CHECKED;
      else {
        if (contentState.HasAllStates(NS_EVENT_STATE_ACTIVE | NS_EVENT_STATE_HOVER)) {
          aState |= DFCS_PUSHED;
          const nsStyleUserInterface *uiData = aFrame->StyleUserInterface();
          // The down state is flat if the button is focusable
          if (uiData->mUserFocus == StyleUserFocus::Normal) {
            if (!aFrame->GetContent()->IsHTMLElement())
              aState |= DFCS_FLAT;

            aFocused = true;
          }
        }
        if (contentState.HasState(NS_EVENT_STATE_FOCUS) ||
            (aState == DFCS_BUTTONPUSH && IsDefaultButton(aFrame))) {
          aFocused = true;
        }

      }

      return NS_OK;
    }
    case NS_THEME_CHECKBOX:
    case NS_THEME_RADIO: {
      EventStates contentState;
      aFocused = false;

      aPart = DFC_BUTTON;
      aState = 0;
      nsIContent* content = aFrame->GetContent();
      bool isCheckbox = (aWidgetType == NS_THEME_CHECKBOX);
      bool isChecked = GetCheckedOrSelected(aFrame, !isCheckbox);
      bool isIndeterminate = isCheckbox && GetIndeterminate(aFrame);

      if (isCheckbox) {
        // indeterminate state takes precedence over checkedness.
        if (isIndeterminate) {
          aState = DFCS_BUTTON3STATE | DFCS_CHECKED;
        } else {
          aState = DFCS_BUTTONCHECK;
        }
      } else {
        aState = DFCS_BUTTONRADIO;
      }
      if (isChecked) {
        aState |= DFCS_CHECKED;
      }

      contentState = GetContentState(aFrame, aWidgetType);
      if (!content->IsXULElement() &&
          contentState.HasState(NS_EVENT_STATE_FOCUS)) {
        aFocused = true;
      }

      if (IsDisabled(aFrame, contentState)) {
        aState |= DFCS_INACTIVE;
      } else if (contentState.HasAllStates(NS_EVENT_STATE_ACTIVE |
                                           NS_EVENT_STATE_HOVER)) {
        aState |= DFCS_PUSHED;
      }

      return NS_OK;
    }
    case NS_THEME_MENUITEM:
    case NS_THEME_CHECKMENUITEM:
    case NS_THEME_RADIOMENUITEM: {
      bool isTopLevel = false;
      bool isOpen = false;
      nsMenuFrame *menuFrame = do_QueryFrame(aFrame);
      EventStates eventState = GetContentState(aFrame, aWidgetType);

      // We indicate top-level-ness using aPart. 0 is a normal menu item,
      // 1 is a top-level menu item. The state of the item is composed of
      // DFCS_* flags only.
      aPart = 0;
      aState = 0;

      if (menuFrame) {
        // If this is a real menu item, we should check if it is part of the
        // main menu bar or not, and if it is a container, as these affect
        // rendering.
        isTopLevel = menuFrame->IsOnMenuBar();
        isOpen = menuFrame->IsOpen();
      }

      if (IsDisabled(aFrame, eventState))
        aState |= DFCS_INACTIVE;

      if (isTopLevel) {
        aPart = 1;
        if (isOpen)
          aState |= DFCS_PUSHED;
      }

      if (IsMenuActive(aFrame, aWidgetType))
        aState |= DFCS_HOT;

      return NS_OK;
    }
    case NS_THEME_MENUCHECKBOX:
    case NS_THEME_MENURADIO:
    case NS_THEME_MENUARROW: {
      aState = 0;
      EventStates eventState = GetContentState(aFrame, aWidgetType);

      if (IsDisabled(aFrame, eventState))
        aState |= DFCS_INACTIVE;
      if (IsMenuActive(aFrame, aWidgetType))
        aState |= DFCS_HOT;

      if (aWidgetType == NS_THEME_MENUCHECKBOX || aWidgetType == NS_THEME_MENURADIO) {
        if (IsCheckedButton(aFrame))
          aState |= DFCS_CHECKED;
      } else if (IsFrameRTL(aFrame)) {
          aState |= DFCS_RTL;
      }
      return NS_OK;
    }
    case NS_THEME_LISTBOX:
    case NS_THEME_TREEVIEW:
    case NS_THEME_NUMBER_INPUT:
    case NS_THEME_FOCUS_OUTLINE:
    case NS_THEME_TEXTFIELD:
    case NS_THEME_TEXTFIELD_MULTILINE:
    case NS_THEME_MENULIST:
    case NS_THEME_MENULIST_TEXTFIELD:
    case NS_THEME_RANGE:
    case NS_THEME_RANGE_THUMB:
    case NS_THEME_SCROLLBARTHUMB_VERTICAL:
    case NS_THEME_SCROLLBARTHUMB_HORIZONTAL:     
    case NS_THEME_SCROLLBAR_VERTICAL:
    case NS_THEME_SCROLLBAR_HORIZONTAL:      
    case NS_THEME_SCALE_HORIZONTAL:
    case NS_THEME_SCALE_VERTICAL:
    case NS_THEME_SCALETHUMB_HORIZONTAL:
    case NS_THEME_SCALETHUMB_VERTICAL:
    case NS_THEME_STATUSBAR:
    case NS_THEME_STATUSBARPANEL:
    case NS_THEME_RESIZERPANEL:
    case NS_THEME_PROGRESSCHUNK:
    case NS_THEME_PROGRESSCHUNK_VERTICAL:
    case NS_THEME_TOOLTIP:
    case NS_THEME_PROGRESSBAR:
    case NS_THEME_PROGRESSBAR_VERTICAL:
    case NS_THEME_TAB:
    case NS_THEME_TABPANEL:
    case NS_THEME_TABPANELS:
    case NS_THEME_MENUBAR:
    case NS_THEME_MENUPOPUP:
    case NS_THEME_GROUPBOX:
      // these don't use DrawFrameControl
      return NS_OK;
    case NS_THEME_MENULIST_BUTTON: {

      aPart = DFC_SCROLL;
      aState = DFCS_SCROLLCOMBOBOX;

      nsIFrame* parentFrame = aFrame->GetParent();
      bool isHTML = IsHTMLContent(aFrame);
      bool isMenulist = !isHTML && parentFrame->IsMenuFrame();
      bool isOpen = false;

      // HTML select and XUL menulist dropdown buttons get state from the parent.
      if (isHTML || isMenulist)
        aFrame = parentFrame;

      EventStates eventState = GetContentState(aFrame, aWidgetType);

      if (IsDisabled(aFrame, eventState)) {
        aState |= DFCS_INACTIVE;
        return NS_OK;
      }

      if (isHTML) {
        nsIComboboxControlFrame* ccf = do_QueryFrame(aFrame);
        isOpen = (ccf && ccf->IsDroppedDownOrHasParentPopup());
      }
      else
        isOpen = IsOpenButton(aFrame);

      // XXX Button should look active until the mouse is released, but
      //     without making it look active when the popup is clicked.
      if (isOpen && (isHTML || isMenulist))
        return NS_OK;

      // Dropdown button active state doesn't need :hover.
      if (eventState.HasState(NS_EVENT_STATE_ACTIVE))
        aState |= DFCS_PUSHED | DFCS_FLAT;

      return NS_OK;
    }
    case NS_THEME_SCROLLBARBUTTON_UP:
    case NS_THEME_SCROLLBARBUTTON_DOWN:
    case NS_THEME_SCROLLBARBUTTON_LEFT:
    case NS_THEME_SCROLLBARBUTTON_RIGHT: {
      EventStates contentState = GetContentState(aFrame, aWidgetType);

      aPart = DFC_SCROLL;
      switch (aWidgetType) {
        case NS_THEME_SCROLLBARBUTTON_UP:
          aState = DFCS_SCROLLUP;
          break;
        case NS_THEME_SCROLLBARBUTTON_DOWN:
          aState = DFCS_SCROLLDOWN;
          break;
        case NS_THEME_SCROLLBARBUTTON_LEFT:
          aState = DFCS_SCROLLLEFT;
          break;
        case NS_THEME_SCROLLBARBUTTON_RIGHT:
          aState = DFCS_SCROLLRIGHT;
          break;
      }

      if (IsDisabled(aFrame, contentState))
        aState |= DFCS_INACTIVE;
      else {
        if (contentState.HasAllStates(NS_EVENT_STATE_HOVER | NS_EVENT_STATE_ACTIVE))
          aState |= DFCS_PUSHED | DFCS_FLAT;
      }

      return NS_OK;
    }
    case NS_THEME_SPINNER_UPBUTTON:
    case NS_THEME_SPINNER_DOWNBUTTON: {
      EventStates contentState = GetContentState(aFrame, aWidgetType);

      aPart = DFC_SCROLL;
      switch (aWidgetType) {
        case NS_THEME_SPINNER_UPBUTTON:
          aState = DFCS_SCROLLUP;
          break;
        case NS_THEME_SPINNER_DOWNBUTTON:
          aState = DFCS_SCROLLDOWN;
          break;
      }

      if (IsDisabled(aFrame, contentState))
        aState |= DFCS_INACTIVE;
      else {
        if (contentState.HasAllStates(NS_EVENT_STATE_HOVER | NS_EVENT_STATE_ACTIVE))
          aState |= DFCS_PUSHED;
      }

      return NS_OK;    
    }
    case NS_THEME_RESIZER:    
      aPart = DFC_SCROLL;
      aState = (IsFrameRTL(aFrame)) ?
               DFCS_SCROLLSIZEGRIPRIGHT : DFCS_SCROLLSIZEGRIP;
      return NS_OK;
    case NS_THEME_MENUSEPARATOR:
      aPart = 0;
      aState = 0;
      return NS_OK;
    case NS_THEME_WINDOW_TITLEBAR:
      aPart = mozilla::widget::themeconst::WP_CAPTION;
      aState = GetTopLevelWindowActiveState(aFrame);
      return NS_OK;
    case NS_THEME_WINDOW_TITLEBAR_MAXIMIZED:
      aPart = mozilla::widget::themeconst::WP_MAXCAPTION;
      aState = GetTopLevelWindowActiveState(aFrame);
      return NS_OK;
    case NS_THEME_WINDOW_FRAME_LEFT:
      aPart = mozilla::widget::themeconst::WP_FRAMELEFT;
      aState = GetTopLevelWindowActiveState(aFrame);
      return NS_OK;
    case NS_THEME_WINDOW_FRAME_RIGHT:
      aPart = mozilla::widget::themeconst::WP_FRAMERIGHT;
      aState = GetTopLevelWindowActiveState(aFrame);
      return NS_OK;
    case NS_THEME_WINDOW_FRAME_BOTTOM:
      aPart = mozilla::widget::themeconst::WP_FRAMEBOTTOM;
      aState = GetTopLevelWindowActiveState(aFrame);
      return NS_OK;
    case NS_THEME_WINDOW_BUTTON_CLOSE:
      aPart = DFC_CAPTION;
      aState = DFCS_CAPTIONCLOSE |
               GetClassicWindowFrameButtonState(GetContentState(aFrame,
                                                                aWidgetType));
      return NS_OK;
    case NS_THEME_WINDOW_BUTTON_MINIMIZE:
      aPart = DFC_CAPTION;
      aState = DFCS_CAPTIONMIN |
               GetClassicWindowFrameButtonState(GetContentState(aFrame,
                                                                aWidgetType));
      return NS_OK;
    case NS_THEME_WINDOW_BUTTON_MAXIMIZE:
      aPart = DFC_CAPTION;
      aState = DFCS_CAPTIONMAX |
               GetClassicWindowFrameButtonState(GetContentState(aFrame,
                                                                aWidgetType));
      return NS_OK;
    case NS_THEME_WINDOW_BUTTON_RESTORE:
      aPart = DFC_CAPTION;
      aState = DFCS_CAPTIONRESTORE |
               GetClassicWindowFrameButtonState(GetContentState(aFrame,
                                                                aWidgetType));
      return NS_OK;
  }
  return NS_ERROR_FAILURE;
}

// Draw classic Windows tab
// (no system API for this, but DrawEdge can draw all the parts of a tab)
static void DrawTab(HDC hdc, const RECT& R, int32_t aPosition, bool aSelected,
                    bool aDrawLeft, bool aDrawRight)
{
  int32_t leftFlag, topFlag, rightFlag, lightFlag, shadeFlag;  
  RECT topRect, sideRect, bottomRect, lightRect, shadeRect;
  int32_t selectedOffset, lOffset, rOffset;

  selectedOffset = aSelected ? 1 : 0;
  lOffset = aDrawLeft ? 2 : 0;
  rOffset = aDrawRight ? 2 : 0;

  // Get info for tab orientation/position (Left, Top, Right, Bottom)
  switch (aPosition) {
    case BF_LEFT:
      leftFlag = BF_TOP; topFlag = BF_LEFT;
      rightFlag = BF_BOTTOM;
      lightFlag = BF_DIAGONAL_ENDTOPRIGHT;
      shadeFlag = BF_DIAGONAL_ENDBOTTOMRIGHT;

      ::SetRect(&topRect, R.left, R.top+lOffset, R.right, R.bottom-rOffset);
      ::SetRect(&sideRect, R.left+2, R.top, R.right-2+selectedOffset, R.bottom);
      ::SetRect(&bottomRect, R.right-2, R.top, R.right, R.bottom);
      ::SetRect(&lightRect, R.left, R.top, R.left+3, R.top+3);
      ::SetRect(&shadeRect, R.left+1, R.bottom-2, R.left+2, R.bottom-1);
      break;
    case BF_TOP:    
      leftFlag = BF_LEFT; topFlag = BF_TOP;
      rightFlag = BF_RIGHT;
      lightFlag = BF_DIAGONAL_ENDTOPRIGHT;
      shadeFlag = BF_DIAGONAL_ENDBOTTOMRIGHT;

      ::SetRect(&topRect, R.left+lOffset, R.top, R.right-rOffset, R.bottom);
      ::SetRect(&sideRect, R.left, R.top+2, R.right, R.bottom-1+selectedOffset);
      ::SetRect(&bottomRect, R.left, R.bottom-1, R.right, R.bottom);
      ::SetRect(&lightRect, R.left, R.top, R.left+3, R.top+3);      
      ::SetRect(&shadeRect, R.right-2, R.top+1, R.right-1, R.top+2);      
      break;
    case BF_RIGHT:    
      leftFlag = BF_TOP; topFlag = BF_RIGHT;
      rightFlag = BF_BOTTOM;
      lightFlag = BF_DIAGONAL_ENDTOPLEFT;
      shadeFlag = BF_DIAGONAL_ENDBOTTOMLEFT;

      ::SetRect(&topRect, R.left, R.top+lOffset, R.right, R.bottom-rOffset);
      ::SetRect(&sideRect, R.left+2-selectedOffset, R.top, R.right-2, R.bottom);
      ::SetRect(&bottomRect, R.left, R.top, R.left+2, R.bottom);
      ::SetRect(&lightRect, R.right-3, R.top, R.right-1, R.top+2);
      ::SetRect(&shadeRect, R.right-2, R.bottom-3, R.right, R.bottom-1);
      break;
    case BF_BOTTOM:    
      leftFlag = BF_LEFT; topFlag = BF_BOTTOM;
      rightFlag = BF_RIGHT;
      lightFlag = BF_DIAGONAL_ENDTOPLEFT;
      shadeFlag = BF_DIAGONAL_ENDBOTTOMLEFT;

      ::SetRect(&topRect, R.left+lOffset, R.top, R.right-rOffset, R.bottom);
      ::SetRect(&sideRect, R.left, R.top+2-selectedOffset, R.right, R.bottom-2);
      ::SetRect(&bottomRect, R.left, R.top, R.right, R.top+2);
      ::SetRect(&lightRect, R.left, R.bottom-3, R.left+2, R.bottom-1);
      ::SetRect(&shadeRect, R.right-2, R.bottom-3, R.right, R.bottom-1);
      break;
    default:
      MOZ_CRASH();
  }

  // Background
  ::FillRect(hdc, &R, (HBRUSH) (COLOR_3DFACE+1) );

  // Tab "Top"
  ::DrawEdge(hdc, &topRect, EDGE_RAISED, BF_SOFT | topFlag);

  // Tab "Bottom"
  if (!aSelected)
    ::DrawEdge(hdc, &bottomRect, EDGE_RAISED, BF_SOFT | topFlag);

  // Tab "Sides"
  if (!aDrawLeft)
    leftFlag = 0;
  if (!aDrawRight)
    rightFlag = 0;
  ::DrawEdge(hdc, &sideRect, EDGE_RAISED, BF_SOFT | leftFlag | rightFlag);

  // Tab Diagonal Corners
  if (aDrawLeft)
    ::DrawEdge(hdc, &lightRect, EDGE_RAISED, BF_SOFT | lightFlag);

  if (aDrawRight)
    ::DrawEdge(hdc, &shadeRect, EDGE_RAISED, BF_SOFT | shadeFlag);
}

static void DrawMenuImage(HDC hdc, const RECT& rc, int32_t aComponent, uint32_t aColor)
{
  // This procedure creates a memory bitmap to contain the check mark, draws
  // it into the bitmap (it is a mask image), then composes it onto the menu
  // item in appropriate colors.
  HDC hMemoryDC = ::CreateCompatibleDC(hdc);
  if (hMemoryDC) {
    // XXXjgr We should ideally be caching these, but we wont be notified when
    // they change currently, so we can't do so easily. Same for the bitmap.
    int checkW = ::GetSystemMetrics(SM_CXMENUCHECK);
    int checkH = ::GetSystemMetrics(SM_CYMENUCHECK);

    HBITMAP hMonoBitmap = ::CreateBitmap(checkW, checkH, 1, 1, nullptr);
    if (hMonoBitmap) {

      HBITMAP hPrevBitmap = (HBITMAP) ::SelectObject(hMemoryDC, hMonoBitmap);
      if (hPrevBitmap) {

        // XXXjgr This will go pear-shaped if the image is bigger than the
        // provided rect. What should we do?
        RECT imgRect = { 0, 0, checkW, checkH };
        POINT imgPos = {
              rc.left + (rc.right  - rc.left - checkW) / 2,
              rc.top  + (rc.bottom - rc.top  - checkH) / 2
            };

        // XXXzeniko Windows renders these 1px lower than you'd expect
        if (aComponent == DFCS_MENUCHECK || aComponent == DFCS_MENUBULLET)
          imgPos.y++;

        ::DrawFrameControl(hMemoryDC, &imgRect, DFC_MENU, aComponent);
        COLORREF oldTextCol = ::SetTextColor(hdc, 0x00000000);
        COLORREF oldBackCol = ::SetBkColor(hdc, 0x00FFFFFF);
        ::BitBlt(hdc, imgPos.x, imgPos.y, checkW, checkH, hMemoryDC, 0, 0, SRCAND);
        ::SetTextColor(hdc, ::GetSysColor(aColor));
        ::SetBkColor(hdc, 0x00000000);
        ::BitBlt(hdc, imgPos.x, imgPos.y, checkW, checkH, hMemoryDC, 0, 0, SRCPAINT);
        ::SetTextColor(hdc, oldTextCol);
        ::SetBkColor(hdc, oldBackCol);
        ::SelectObject(hMemoryDC, hPrevBitmap);
      }
      ::DeleteObject(hMonoBitmap);
    }
    ::DeleteDC(hMemoryDC);
  }
}

void nsNativeThemeWin::DrawCheckedRect(HDC hdc, const RECT& rc, int32_t fore, int32_t back,
                                       HBRUSH defaultBack)
{
  static WORD patBits[8] = {
    0xaa, 0x55, 0xaa, 0x55, 0xaa, 0x55, 0xaa, 0x55
  };
        
  HBITMAP patBmp = ::CreateBitmap(8, 8, 1, 1, patBits);
  if (patBmp) {
    HBRUSH brush = (HBRUSH) ::CreatePatternBrush(patBmp);
    if (brush) {        
      COLORREF oldForeColor = ::SetTextColor(hdc, ::GetSysColor(fore));
      COLORREF oldBackColor = ::SetBkColor(hdc, ::GetSysColor(back));
      POINT vpOrg;

      ::UnrealizeObject(brush);
      ::GetViewportOrgEx(hdc, &vpOrg);
      ::SetBrushOrgEx(hdc, vpOrg.x + rc.left, vpOrg.y + rc.top, nullptr);
      HBRUSH oldBrush = (HBRUSH) ::SelectObject(hdc, brush);
      ::FillRect(hdc, &rc, brush);
      ::SetTextColor(hdc, oldForeColor);
      ::SetBkColor(hdc, oldBackColor);
      ::SelectObject(hdc, oldBrush);
      ::DeleteObject(brush);          
    }
    else
      ::FillRect(hdc, &rc, defaultBack);
  
    ::DeleteObject(patBmp);
  }
}

nsresult nsNativeThemeWin::ClassicDrawWidgetBackground(gfxContext* aContext,
                                  nsIFrame* aFrame,
                                  uint8_t aWidgetType,
                                  const nsRect& aRect,
                                  const nsRect& aDirtyRect)
{
  int32_t part, state;
  bool focused;
  nsresult rv;
  rv = ClassicGetThemePartAndState(aFrame, aWidgetType, part, state, focused);
  if (NS_FAILED(rv))
    return rv;

  if (AssumeThemePartAndStateAreTransparent(part, state)) {
    return NS_OK;
  }

  gfxFloat p2a = gfxFloat(aFrame->PresContext()->AppUnitsPerDevPixel());
  RECT widgetRect;
  gfxRect tr(aRect.x, aRect.y, aRect.width, aRect.height),
          dr(aDirtyRect.x, aDirtyRect.y, aDirtyRect.width, aDirtyRect.height);

  tr.Scale(1.0 / p2a);
  dr.Scale(1.0 / p2a);

  RefPtr<gfxContext> ctx = aContext;

  gfxWindowsNativeDrawing nativeDrawing(ctx, dr, GetWidgetNativeDrawingFlags(aWidgetType));

RENDER_AGAIN:

  HDC hdc = nativeDrawing.BeginNativeDrawing();
  if (!hdc)
    return NS_ERROR_FAILURE;

  nativeDrawing.TransformToNativeRect(tr, widgetRect);

  rv = NS_OK;
  switch (aWidgetType) { 
    // Draw button
    case NS_THEME_BUTTON: {
      if (focused) {
        // draw dark button focus border first
        HBRUSH brush;        
        brush = ::GetSysColorBrush(COLOR_3DDKSHADOW);
        if (brush)
          ::FrameRect(hdc, &widgetRect, brush);
        InflateRect(&widgetRect, -1, -1);
      }
      // fall-through...
    }
    // Draw controls supported by DrawFrameControl
    case NS_THEME_CHECKBOX:
    case NS_THEME_RADIO:
    case NS_THEME_SCROLLBARBUTTON_UP:
    case NS_THEME_SCROLLBARBUTTON_DOWN:
    case NS_THEME_SCROLLBARBUTTON_LEFT:
    case NS_THEME_SCROLLBARBUTTON_RIGHT:
    case NS_THEME_SPINNER_UPBUTTON:
    case NS_THEME_SPINNER_DOWNBUTTON:
    case NS_THEME_MENULIST_BUTTON:
    case NS_THEME_RESIZER: {
      int32_t oldTA;
      // setup DC to make DrawFrameControl draw correctly
      oldTA = ::SetTextAlign(hdc, TA_TOP | TA_LEFT | TA_NOUPDATECP);
      ::DrawFrameControl(hdc, &widgetRect, part, state);
      ::SetTextAlign(hdc, oldTA);
      break;
    }
    // Draw controls with 2px 3D inset border
    case NS_THEME_NUMBER_INPUT:
    case NS_THEME_TEXTFIELD:
    case NS_THEME_TEXTFIELD_MULTILINE:
    case NS_THEME_LISTBOX:
    case NS_THEME_MENULIST:
    case NS_THEME_MENULIST_TEXTFIELD: {
      // Draw inset edge
      ::DrawEdge(hdc, &widgetRect, EDGE_SUNKEN, BF_RECT | BF_ADJUST);
      EventStates eventState = GetContentState(aFrame, aWidgetType);

      // Fill in background
      if (IsDisabled(aFrame, eventState) ||
          (aFrame->GetContent()->IsXULElement() &&
           IsReadOnly(aFrame)))
        ::FillRect(hdc, &widgetRect, (HBRUSH) (COLOR_BTNFACE+1));
      else
        ::FillRect(hdc, &widgetRect, (HBRUSH) (COLOR_WINDOW+1));

      break;
    }
    case NS_THEME_TREEVIEW: {
      // Draw inset edge
      ::DrawEdge(hdc, &widgetRect, EDGE_SUNKEN, BF_RECT | BF_ADJUST);

      // Fill in window color background
      ::FillRect(hdc, &widgetRect, (HBRUSH) (COLOR_WINDOW+1));

      break;
    }
    // Draw ToolTip background
    case NS_THEME_TOOLTIP:
      ::FrameRect(hdc, &widgetRect, ::GetSysColorBrush(COLOR_WINDOWFRAME));
      InflateRect(&widgetRect, -1, -1);
      ::FillRect(hdc, &widgetRect, ::GetSysColorBrush(COLOR_INFOBK));

      break;
    case NS_THEME_GROUPBOX:
      ::DrawEdge(hdc, &widgetRect, EDGE_ETCHED, BF_RECT | BF_ADJUST);
      ::FillRect(hdc, &widgetRect, (HBRUSH) (COLOR_BTNFACE+1));
      break;
    // Draw 3D face background controls
    case NS_THEME_PROGRESSBAR:
    case NS_THEME_PROGRESSBAR_VERTICAL:
      // Draw 3D border
      ::DrawEdge(hdc, &widgetRect, BDR_SUNKENOUTER, BF_RECT | BF_MIDDLE);
      InflateRect(&widgetRect, -1, -1);
      // fall through
    case NS_THEME_TABPANEL:
    case NS_THEME_STATUSBAR:
    case NS_THEME_RESIZERPANEL: {
      ::FillRect(hdc, &widgetRect, (HBRUSH) (COLOR_BTNFACE+1));

      break;
    }
    // Draw 3D inset statusbar panel
    case NS_THEME_STATUSBARPANEL: {
      if (aFrame->GetNextSibling())
        widgetRect.right -= 2; // space between sibling status panels

      ::DrawEdge(hdc, &widgetRect, BDR_SUNKENOUTER, BF_RECT | BF_MIDDLE);

      break;
    }
    // Draw scrollbar thumb
    case NS_THEME_SCROLLBARTHUMB_VERTICAL:
    case NS_THEME_SCROLLBARTHUMB_HORIZONTAL:
      ::DrawEdge(hdc, &widgetRect, EDGE_RAISED, BF_RECT | BF_MIDDLE);

      break;
    case NS_THEME_RANGE_THUMB:
    case NS_THEME_SCALETHUMB_VERTICAL:
    case NS_THEME_SCALETHUMB_HORIZONTAL: {
      EventStates eventState = GetContentState(aFrame, aWidgetType);

      ::DrawEdge(hdc, &widgetRect, EDGE_RAISED, BF_RECT | BF_SOFT | BF_MIDDLE | BF_ADJUST);
      if (IsDisabled(aFrame, eventState)) {
        DrawCheckedRect(hdc, widgetRect, COLOR_3DFACE, COLOR_3DHILIGHT,
                        (HBRUSH) COLOR_3DHILIGHT);
      }

      break;
    }
    // Draw scrollbar track background
    case NS_THEME_SCROLLBAR_VERTICAL:
    case NS_THEME_SCROLLBAR_HORIZONTAL: {

      // Windows fills in the scrollbar track differently 
      // depending on whether these are equal
      DWORD color3D, colorScrollbar, colorWindow;

      color3D = ::GetSysColor(COLOR_3DFACE);      
      colorWindow = ::GetSysColor(COLOR_WINDOW);
      colorScrollbar = ::GetSysColor(COLOR_SCROLLBAR);
      
      if ((color3D != colorScrollbar) && (colorWindow != colorScrollbar))
        // Use solid brush
        ::FillRect(hdc, &widgetRect, (HBRUSH) (COLOR_SCROLLBAR+1));
      else
      {
        DrawCheckedRect(hdc, widgetRect, COLOR_3DHILIGHT, COLOR_3DFACE,
                        (HBRUSH) COLOR_SCROLLBAR+1);
      }
      // XXX should invert the part of the track being clicked here
      // but the track is never :active

      break;
    }
    // Draw scale track background
    case NS_THEME_RANGE:
    case NS_THEME_SCALE_VERTICAL:
    case NS_THEME_SCALE_HORIZONTAL: { 
      const int32_t trackWidth = 4;
      // When rounding is necessary, we round the position of the track
      // away from the chevron of the thumb to make it look better.
      if (aWidgetType == NS_THEME_SCALE_HORIZONTAL ||
          (aWidgetType == NS_THEME_RANGE && IsRangeHorizontal(aFrame))) {
        widgetRect.top += (widgetRect.bottom - widgetRect.top - trackWidth) / 2;
        widgetRect.bottom = widgetRect.top + trackWidth;
      }
      else {
        if (!IsFrameRTL(aFrame)) {
          widgetRect.left += (widgetRect.right - widgetRect.left - trackWidth) / 2;
          widgetRect.right = widgetRect.left + trackWidth;
        } else {
          widgetRect.right -= (widgetRect.right - widgetRect.left - trackWidth) / 2;
          widgetRect.left = widgetRect.right - trackWidth;
        }
      }

      ::DrawEdge(hdc, &widgetRect, EDGE_SUNKEN, BF_RECT | BF_ADJUST);
      ::FillRect(hdc, &widgetRect, (HBRUSH) GetStockObject(GRAY_BRUSH));
 
      break;
    }
    case NS_THEME_PROGRESSCHUNK_VERTICAL:
      ::FillRect(hdc, &widgetRect, (HBRUSH) (COLOR_HIGHLIGHT+1));
      break;

    case NS_THEME_PROGRESSCHUNK: {
      nsIFrame* stateFrame = aFrame->GetParent();
      EventStates eventStates = GetContentState(stateFrame, aWidgetType);

      bool indeterminate = IsIndeterminateProgress(stateFrame, eventStates);
      bool vertical = IsVerticalProgress(stateFrame) ||
                      aWidgetType == NS_THEME_PROGRESSCHUNK_VERTICAL;

      nsIContent* content = aFrame->GetContent();
      if (!indeterminate || !content) {
        ::FillRect(hdc, &widgetRect, (HBRUSH) (COLOR_HIGHLIGHT+1));
        break;
      }

      RECT overlayRect =
        CalculateProgressOverlayRect(aFrame, &widgetRect, vertical,
                                     indeterminate, true);

      ::FillRect(hdc, &overlayRect, (HBRUSH) (COLOR_HIGHLIGHT+1));

      if (!QueueAnimatedContentForRefresh(aFrame->GetContent(), 30)) {
        NS_WARNING("unable to animate progress widget!");
      }
      break;
    }

    // Draw Tab
    case NS_THEME_TAB: {
      DrawTab(hdc, widgetRect,
        IsBottomTab(aFrame) ? BF_BOTTOM : BF_TOP, 
        IsSelectedTab(aFrame),
        !IsRightToSelectedTab(aFrame),
        !IsLeftToSelectedTab(aFrame));

      break;
    }
    case NS_THEME_TABPANELS:
      ::DrawEdge(hdc, &widgetRect, EDGE_RAISED, BF_SOFT | BF_MIDDLE |
          BF_LEFT | BF_RIGHT | BF_BOTTOM);

      break;
    case NS_THEME_MENUBAR:
      break;
    case NS_THEME_MENUPOPUP:
      NS_ASSERTION(nsUXThemeData::sFlatMenus, "Classic menus are styled entirely through CSS");
      ::FillRect(hdc, &widgetRect, (HBRUSH) (COLOR_MENU+1));
      ::FrameRect(hdc, &widgetRect, ::GetSysColorBrush(COLOR_BTNSHADOW));
      break;
    case NS_THEME_MENUITEM:
    case NS_THEME_CHECKMENUITEM:
    case NS_THEME_RADIOMENUITEM:
      // part == 0 for normal items
      // part == 1 for top-level menu items
      if (nsUXThemeData::sFlatMenus) {
        // Not disabled and hot/pushed.
        if ((state & (DFCS_HOT | DFCS_PUSHED)) != 0) {
          ::FillRect(hdc, &widgetRect, (HBRUSH) (COLOR_MENUHILIGHT+1));
          ::FrameRect(hdc, &widgetRect, ::GetSysColorBrush(COLOR_HIGHLIGHT));
        }
      } else {
        if (part == 1) {
          if ((state & DFCS_INACTIVE) == 0) {
            if ((state & DFCS_PUSHED) != 0) {
              ::DrawEdge(hdc, &widgetRect, BDR_SUNKENOUTER, BF_RECT);
            } else if ((state & DFCS_HOT) != 0) {
              ::DrawEdge(hdc, &widgetRect, BDR_RAISEDINNER, BF_RECT);
            }
          }
        } else {
          if ((state & (DFCS_HOT | DFCS_PUSHED)) != 0) {
            ::FillRect(hdc, &widgetRect, (HBRUSH) (COLOR_HIGHLIGHT+1));
          }
        }
      }
      break;
    case NS_THEME_MENUCHECKBOX:
    case NS_THEME_MENURADIO:
      if (!(state & DFCS_CHECKED))
        break; // nothin' to do
    case NS_THEME_MENUARROW: {
      uint32_t color = COLOR_MENUTEXT;
      if ((state & DFCS_INACTIVE))
        color = COLOR_GRAYTEXT;
      else if ((state & DFCS_HOT))
        color = COLOR_HIGHLIGHTTEXT;
      
      if (aWidgetType == NS_THEME_MENUCHECKBOX)
        DrawMenuImage(hdc, widgetRect, DFCS_MENUCHECK, color);
      else if (aWidgetType == NS_THEME_MENURADIO)
        DrawMenuImage(hdc, widgetRect, DFCS_MENUBULLET, color);
      else if (aWidgetType == NS_THEME_MENUARROW)
        DrawMenuImage(hdc, widgetRect, 
                      (state & DFCS_RTL) ? DFCS_MENUARROWRIGHT : DFCS_MENUARROW,
                      color);
      break;
    }
    case NS_THEME_MENUSEPARATOR: {
      // separators are offset by a bit (see menu.css)
      widgetRect.left++;
      widgetRect.right--;

      // This magic number is brought to you by the value in menu.css
      widgetRect.top += 4;
      // Our rectangles are 1 pixel high (see border size in menu.css)
      widgetRect.bottom = widgetRect.top+1;
      ::FillRect(hdc, &widgetRect, (HBRUSH)(COLOR_3DSHADOW+1));
      widgetRect.top++;
      widgetRect.bottom++;
      ::FillRect(hdc, &widgetRect, (HBRUSH)(COLOR_3DHILIGHT+1));
      break;
    }

    case NS_THEME_WINDOW_TITLEBAR:
    case NS_THEME_WINDOW_TITLEBAR_MAXIMIZED:
    {
      RECT rect = widgetRect;
      int32_t offset = GetSystemMetrics(SM_CXFRAME);

      // first fill the area to the color of the window background
      FillRect(hdc, &rect, (HBRUSH)(COLOR_3DFACE+1));

      // inset the caption area so it doesn't overflow.
      rect.top += offset;
      // if enabled, draw a gradient titlebar background, otherwise
      // fill with a solid color.
      BOOL bFlag = TRUE;
      SystemParametersInfo(SPI_GETGRADIENTCAPTIONS, 0, &bFlag, 0);
      if (!bFlag) {
        if (state == mozilla::widget::themeconst::FS_ACTIVE)
          FillRect(hdc, &rect, (HBRUSH)(COLOR_ACTIVECAPTION+1));
        else
          FillRect(hdc, &rect, (HBRUSH)(COLOR_INACTIVECAPTION+1));
      } else {
        DWORD startColor, endColor;
        if (state == mozilla::widget::themeconst::FS_ACTIVE) {
          startColor = GetSysColor(COLOR_ACTIVECAPTION);
          endColor = GetSysColor(COLOR_GRADIENTACTIVECAPTION);
        } else {
          startColor = GetSysColor(COLOR_INACTIVECAPTION);
          endColor = GetSysColor(COLOR_GRADIENTINACTIVECAPTION);
        }

        TRIVERTEX vertex[2];
        vertex[0].x     = rect.left;
        vertex[0].y     = rect.top;
        vertex[0].Red   = GetRValue(startColor) << 8;
        vertex[0].Green = GetGValue(startColor) << 8;
        vertex[0].Blue  = GetBValue(startColor) << 8;
        vertex[0].Alpha = 0;

        vertex[1].x     = rect.right;
        vertex[1].y     = rect.bottom; 
        vertex[1].Red   = GetRValue(endColor) << 8;
        vertex[1].Green = GetGValue(endColor) << 8;
        vertex[1].Blue  = GetBValue(endColor) << 8;
        vertex[1].Alpha = 0;

        GRADIENT_RECT gRect;
        gRect.UpperLeft  = 0;
        gRect.LowerRight = 1;
        // available on win2k & up
        GradientFill(hdc, vertex, 2, &gRect, 1, GRADIENT_FILL_RECT_H);
      }

      if (aWidgetType == NS_THEME_WINDOW_TITLEBAR) {
        // frame things up with a top raised border.
        DrawEdge(hdc, &widgetRect, EDGE_RAISED, BF_TOP);
      }
      break;
    }

    case NS_THEME_WINDOW_FRAME_LEFT:
      DrawEdge(hdc, &widgetRect, EDGE_RAISED, BF_LEFT);
      break;

    case NS_THEME_WINDOW_FRAME_RIGHT:
      DrawEdge(hdc, &widgetRect, EDGE_RAISED, BF_RIGHT);
      break;

    case NS_THEME_WINDOW_FRAME_BOTTOM:
      DrawEdge(hdc, &widgetRect, EDGE_RAISED, BF_BOTTOM);
      break;

    case NS_THEME_WINDOW_BUTTON_CLOSE:
    case NS_THEME_WINDOW_BUTTON_MINIMIZE:
    case NS_THEME_WINDOW_BUTTON_MAXIMIZE:
    case NS_THEME_WINDOW_BUTTON_RESTORE:
    {
      if (aWidgetType == NS_THEME_WINDOW_BUTTON_MINIMIZE) {
        OffsetBackgroundRect(widgetRect, CAPTIONBUTTON_MINIMIZE);
      }
      else if (aWidgetType == NS_THEME_WINDOW_BUTTON_MAXIMIZE ||
               aWidgetType == NS_THEME_WINDOW_BUTTON_RESTORE) {
        OffsetBackgroundRect(widgetRect, CAPTIONBUTTON_RESTORE);
      }
      else if (aWidgetType == NS_THEME_WINDOW_BUTTON_CLOSE) {
        OffsetBackgroundRect(widgetRect, CAPTIONBUTTON_CLOSE);
      }
      int32_t oldTA = SetTextAlign(hdc, TA_TOP | TA_LEFT | TA_NOUPDATECP);
      DrawFrameControl(hdc, &widgetRect, part, state);
      SetTextAlign(hdc, oldTA);
      break;
    }

    default:
      rv = NS_ERROR_FAILURE;
      break;
  }

  nativeDrawing.EndNativeDrawing();

  if (NS_FAILED(rv))
    return rv;

  if (nativeDrawing.ShouldRenderAgain())
    goto RENDER_AGAIN;

  nativeDrawing.PaintToContext();

  return rv;
}

uint32_t
nsNativeThemeWin::GetWidgetNativeDrawingFlags(uint8_t aWidgetType)
{
  switch (aWidgetType) {
    case NS_THEME_BUTTON:
    case NS_THEME_NUMBER_INPUT:
    case NS_THEME_FOCUS_OUTLINE:
    case NS_THEME_TEXTFIELD:
    case NS_THEME_TEXTFIELD_MULTILINE:

    case NS_THEME_MENULIST:
    case NS_THEME_MENULIST_TEXTFIELD:
      return
        gfxWindowsNativeDrawing::CANNOT_DRAW_TO_COLOR_ALPHA |
        gfxWindowsNativeDrawing::CAN_AXIS_ALIGNED_SCALE |
        gfxWindowsNativeDrawing::CANNOT_COMPLEX_TRANSFORM;

    // need to check these others
    case NS_THEME_RANGE:
    case NS_THEME_RANGE_THUMB:
    case NS_THEME_SCROLLBARBUTTON_UP:
    case NS_THEME_SCROLLBARBUTTON_DOWN:
    case NS_THEME_SCROLLBARBUTTON_LEFT:
    case NS_THEME_SCROLLBARBUTTON_RIGHT:
    case NS_THEME_SCROLLBARTHUMB_VERTICAL:
    case NS_THEME_SCROLLBARTHUMB_HORIZONTAL:
    case NS_THEME_SCROLLBAR_VERTICAL:
    case NS_THEME_SCROLLBAR_HORIZONTAL:
    case NS_THEME_SCALE_HORIZONTAL:
    case NS_THEME_SCALE_VERTICAL:
    case NS_THEME_SCALETHUMB_HORIZONTAL:
    case NS_THEME_SCALETHUMB_VERTICAL:
    case NS_THEME_SPINNER_UPBUTTON:
    case NS_THEME_SPINNER_DOWNBUTTON:
    case NS_THEME_LISTBOX:
    case NS_THEME_TREEVIEW:
    case NS_THEME_TOOLTIP:
    case NS_THEME_STATUSBAR:
    case NS_THEME_STATUSBARPANEL:
    case NS_THEME_RESIZERPANEL:
    case NS_THEME_RESIZER:
    case NS_THEME_PROGRESSBAR:
    case NS_THEME_PROGRESSBAR_VERTICAL:
    case NS_THEME_PROGRESSCHUNK:
    case NS_THEME_PROGRESSCHUNK_VERTICAL:
    case NS_THEME_TAB:
    case NS_THEME_TABPANEL:
    case NS_THEME_TABPANELS:
    case NS_THEME_MENUBAR:
    case NS_THEME_MENUPOPUP:
    case NS_THEME_MENUITEM:
      break;

    // the dropdown button /almost/ renders correctly with scaling,
    // except that the graphic in the dropdown button (the downward arrow)
    // doesn't get scaled up.
    case NS_THEME_MENULIST_BUTTON:
    // these are definitely no; they're all graphics that don't get scaled up
    case NS_THEME_CHECKBOX:
    case NS_THEME_RADIO:
    case NS_THEME_GROUPBOX:
    case NS_THEME_CHECKMENUITEM:
    case NS_THEME_RADIOMENUITEM:
    case NS_THEME_MENUCHECKBOX:
    case NS_THEME_MENURADIO:
    case NS_THEME_MENUARROW:
      return
        gfxWindowsNativeDrawing::CANNOT_DRAW_TO_COLOR_ALPHA |
        gfxWindowsNativeDrawing::CANNOT_AXIS_ALIGNED_SCALE |
        gfxWindowsNativeDrawing::CANNOT_COMPLEX_TRANSFORM;
  }

  return
    gfxWindowsNativeDrawing::CANNOT_DRAW_TO_COLOR_ALPHA |
    gfxWindowsNativeDrawing::CANNOT_AXIS_ALIGNED_SCALE |
    gfxWindowsNativeDrawing::CANNOT_COMPLEX_TRANSFORM;
}

///////////////////////////////////////////
// Creation Routine
///////////////////////////////////////////

// from nsWindow.cpp
extern bool gDisableNativeTheme;

nsresult NS_NewNativeTheme(nsISupports *aOuter, REFNSIID aIID, void **aResult)
{
  if (gDisableNativeTheme)
    return NS_ERROR_NO_INTERFACE;

  if (aOuter)
    return NS_ERROR_NO_AGGREGATION;

  nsNativeThemeWin* theme = new nsNativeThemeWin();
  if (!theme)
    return NS_ERROR_OUT_OF_MEMORY;
  return theme->QueryInterface(aIID, aResult);
}<|MERGE_RESOLUTION|>--- conflicted
+++ resolved
@@ -594,11 +594,6 @@
   }
 }
 
-<<<<<<< HEAD
-HANDLE
-nsNativeThemeWin::GetTheme(uint8_t aWidgetType)
-{ 
-=======
 nsresult nsNativeThemeWin::GetCachedWidgetBorder(nsIFrame * aFrame, HTHEME aTheme,
                                                  nsUXThemeClass aThemeClass, uint8_t aWidgetType,
                                                  int32_t aPart, int32_t aState,
@@ -705,7 +700,6 @@
 
 mozilla::Maybe<nsUXThemeClass> nsNativeThemeWin::GetThemeClass(uint8_t aWidgetType)
 {
->>>>>>> a17af05f
   switch (aWidgetType) {
     case NS_THEME_BUTTON:
     case NS_THEME_RADIO:
@@ -718,11 +712,7 @@
     case NS_THEME_FOCUS_OUTLINE:
       return Some(eUXEdit);
     case NS_THEME_TOOLTIP:
-<<<<<<< HEAD
-      return nsUXThemeData::GetTheme(eUXTooltip);
-=======
       return Some(eUXTooltip);
->>>>>>> a17af05f
     case NS_THEME_TOOLBOX:
       return Some(eUXRebar);
     case NS_THEME_WIN_MEDIA_TOOLBOX:
@@ -1052,7 +1042,7 @@
       else {
         nsIFrame *parent = aFrame->GetParent();
         EventStates parentState =
-          GetContentState(parent, parent->StyleDisplay()->UsedAppearance());
+          GetContentState(parent, parent->StyleDisplay()->mAppearance);
         if (eventState.HasAllStates(NS_EVENT_STATE_HOVER | NS_EVENT_STATE_ACTIVE))
           aState += TS_ACTIVE;
         else if (eventState.HasState(NS_EVENT_STATE_HOVER))
@@ -2371,37 +2361,22 @@
       // The only way to get accurate titlebar button info is to query a
       // window w/buttons when it's visible. nsWindow takes care of this and
       // stores that info in nsUXThemeData.
-<<<<<<< HEAD
-      aResult->width = nsUXThemeData::sCommandButtons[CMDBUTTONIDX_RESTORE].cx;
-      aResult->height = nsUXThemeData::sCommandButtons[CMDBUTTONIDX_RESTORE].cy;
-=======
       aResult->width = nsUXThemeData::GetCommandButtonMetrics(CMDBUTTONIDX_RESTORE).cx;
       aResult->height = nsUXThemeData::GetCommandButtonMetrics(CMDBUTTONIDX_RESTORE).cy;
->>>>>>> a17af05f
       AddPaddingRect(aResult, CAPTIONBUTTON_RESTORE);
       *aIsOverridable = false;
       return rv;
 
     case NS_THEME_WINDOW_BUTTON_MINIMIZE:
-<<<<<<< HEAD
-      aResult->width = nsUXThemeData::sCommandButtons[CMDBUTTONIDX_MINIMIZE].cx;
-      aResult->height = nsUXThemeData::sCommandButtons[CMDBUTTONIDX_MINIMIZE].cy;
-=======
       aResult->width = nsUXThemeData::GetCommandButtonMetrics(CMDBUTTONIDX_MINIMIZE).cx;
       aResult->height = nsUXThemeData::GetCommandButtonMetrics(CMDBUTTONIDX_MINIMIZE).cy;
->>>>>>> a17af05f
       AddPaddingRect(aResult, CAPTIONBUTTON_MINIMIZE);
       *aIsOverridable = false;
       return rv;
 
     case NS_THEME_WINDOW_BUTTON_CLOSE:
-<<<<<<< HEAD
-      aResult->width = nsUXThemeData::sCommandButtons[CMDBUTTONIDX_CLOSE].cx;
-      aResult->height = nsUXThemeData::sCommandButtons[CMDBUTTONIDX_CLOSE].cy;
-=======
       aResult->width = nsUXThemeData::GetCommandButtonMetrics(CMDBUTTONIDX_CLOSE).cx;
       aResult->height = nsUXThemeData::GetCommandButtonMetrics(CMDBUTTONIDX_CLOSE).cy;
->>>>>>> a17af05f
       AddPaddingRect(aResult, CAPTIONBUTTON_CLOSE);
       *aIsOverridable = false;
       return rv;
