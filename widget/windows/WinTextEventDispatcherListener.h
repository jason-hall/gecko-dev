/* -*- Mode: C++; tab-width: 4; indent-tabs-mode: nil; c-basic-offset: 2 -*- */
/* This Source Code Form is subject to the terms of the Mozilla Public
 * License, v. 2.0. If a copy of the MPL was not distributed with this
 * file, You can obtain one at http://mozilla.org/MPL/2.0/. */

#ifndef WinTextEventDispatcherListener_h_
#define WinTextEventDispatcherListener_h_

#include "mozilla/Attributes.h"
#include "mozilla/StaticPtr.h"
#include "mozilla/TextEventDispatcherListener.h"

namespace mozilla {
namespace widget {

/**
 * On Windows, it's enough TextEventDispatcherListener to be a singleton
 * because we have only one input context per process (IMM can create
 * multiple IM context but we don't support such behavior).
 */

class WinTextEventDispatcherListener final : public TextEventDispatcherListener
{
public:
  static WinTextEventDispatcherListener* GetInstance();
  static void Shutdown();

  NS_DECL_ISUPPORTS

  NS_IMETHOD NotifyIME(TextEventDispatcher* aTextEventDispatcher,
                       const IMENotification& aNotification) override;
<<<<<<< HEAD
  NS_IMETHOD_(nsIMEUpdatePreference) GetIMEUpdatePreference() override;
=======
  NS_IMETHOD_(IMENotificationRequests) GetIMENotificationRequests() override;
>>>>>>> a17af05f
  NS_IMETHOD_(void) OnRemovedFrom(
                      TextEventDispatcher* aTextEventDispatcher) override;
  NS_IMETHOD_(void) WillDispatchKeyboardEvent(
                      TextEventDispatcher* aTextEventDispatcher,
                      WidgetKeyboardEvent& aKeyboardEvent,
                      uint32_t aIndexOfKeypress,
                      void* aData) override;

private:
  WinTextEventDispatcherListener();
  virtual ~WinTextEventDispatcherListener();

  static StaticRefPtr<WinTextEventDispatcherListener> sInstance;
};

} // namespace widget
} // namespace mozilla

#endif // #ifndef WinTextEventDispatcherListener_h_<|MERGE_RESOLUTION|>--- conflicted
+++ resolved
@@ -29,11 +29,7 @@
 
   NS_IMETHOD NotifyIME(TextEventDispatcher* aTextEventDispatcher,
                        const IMENotification& aNotification) override;
-<<<<<<< HEAD
-  NS_IMETHOD_(nsIMEUpdatePreference) GetIMEUpdatePreference() override;
-=======
   NS_IMETHOD_(IMENotificationRequests) GetIMENotificationRequests() override;
->>>>>>> a17af05f
   NS_IMETHOD_(void) OnRemovedFrom(
                       TextEventDispatcher* aTextEventDispatcher) override;
   NS_IMETHOD_(void) WillDispatchKeyboardEvent(
