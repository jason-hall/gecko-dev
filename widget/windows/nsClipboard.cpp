--- conflicted
+++ resolved
@@ -108,13 +108,8 @@
            strcmp(aMimeStr, kFilePromiseMime) == 0) {
     format = CF_HDROP;
   }
-<<<<<<< HEAD
-  else if (strcmp(aMimeStr, kNativeHTMLMime) == 0 ||
-           aMapHTMLMime && strcmp(aMimeStr, kHTMLMime) == 0) {
-=======
   else if ((strcmp(aMimeStr, kNativeHTMLMime) == 0) ||
            (aMapHTMLMime && strcmp(aMimeStr, kHTMLMime) == 0)) {
->>>>>>> a17af05f
     format = CF_HTML;
   }
   else if (strcmp(aMimeStr, kCustomTypesMime) == 0) {
@@ -629,11 +624,7 @@
       uint32_t dataLen = 0;
       bool dataFound = false;
       if (nullptr != aDataObject) {
-<<<<<<< HEAD
-        if (NS_SUCCEEDED(GetNativeDataOffClipboard(aDataObject, anIndex, format, flavorStr, &data, &dataLen))) {
-=======
         if (NS_SUCCEEDED(GetNativeDataOffClipboard(aDataObject, anIndex, format, flavorStr.get(), &data, &dataLen))) {
->>>>>>> a17af05f
           dataFound = true;
         }
       } 
@@ -647,17 +638,10 @@
       // when directly asking for the flavor. Let's try digging around in other
       // flavors to help satisfy our craving for data.
       if ( !dataFound ) {
-<<<<<<< HEAD
-        if (strcmp(flavorStr, kUnicodeMime) == 0) {
-          dataFound = FindUnicodeFromPlainText(aDataObject, anIndex, &data, &dataLen);
-        }
-        else if ( strcmp(flavorStr, kURLMime) == 0 ) {
-=======
         if (flavorStr.EqualsLiteral(kUnicodeMime)) {
           dataFound = FindUnicodeFromPlainText(aDataObject, anIndex, &data, &dataLen);
         }
         else if (flavorStr.EqualsLiteral(kURLMime)) {
->>>>>>> a17af05f
           // drags from other windows apps expose the native
           // CFSTR_INETURL{A,W} flavor
           dataFound = FindURLFromNativeURL ( aDataObject, anIndex, &data, &dataLen );
