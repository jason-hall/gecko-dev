/* -*- Mode: C++; tab-width: 4; indent-tabs-mode: nil; c-basic-offset: 2 -*- */
/* This Source Code Form is subject to the terms of the Mozilla Public
 * License, v. 2.0. If a copy of the MPL was not distributed with this
 * file, You can obtain one at http://mozilla.org/MPL/2.0/. */


#include "nsIFactory.h"
#include "nsISupports.h"
#include "nsdefs.h"
#include "nsWidgetsCID.h"
#include "nsAppShell.h"
#include "nsAppShellSingleton.h"
#include "mozilla/ModuleUtils.h"
#include "mozilla/WidgetUtils.h"
#include "mozilla/widget/ScreenManager.h"
#include "nsIServiceManager.h"
#include "nsIdleServiceWin.h"
#include "nsLookAndFeel.h"
#include "nsSound.h"
#include "WinMouseScrollHandler.h"
#include "KeyboardLayout.h"
#include "GfxInfo.h"
#include "nsToolkit.h"

// Modules that switch out based on the environment
#include "nsXULAppAPI.h"
// Desktop
#include "nsFilePicker.h" // needs to be included before other shobjidl.h includes
#include "nsColorPicker.h"
#include "nsNativeThemeWin.h"
#include "nsWindow.h"
// Content processes
#include "nsFilePickerProxy.h"

// Drag & Drop, Clipboard
#include "nsClipboardHelper.h"
#include "nsClipboard.h"
#include "HeadlessClipboard.h"
#include "nsBidiKeyboard.h"
#include "nsDragService.h"
#include "nsTransferable.h"
#include "nsHTMLFormatConverter.h"

#include "WinTaskbar.h"
#include "JumpListBuilder.h"
#include "JumpListItem.h"

#include "WindowsUIUtils.h"

#ifdef NS_PRINTING
#include "nsDeviceContextSpecWin.h"
#include "nsPrintOptionsWin.h"
#include "nsPrintSession.h"
#endif

using namespace mozilla;
using namespace mozilla::widget;

static nsresult
WindowConstructor(nsISupports *aOuter, REFNSIID aIID,
                  void **aResult)
{
  *aResult = nullptr;
  if (aOuter != nullptr) {
    return NS_ERROR_NO_AGGREGATION;
  }
  nsCOMPtr<nsIWidget> widget = new nsWindow;
  return widget->QueryInterface(aIID, aResult);
}

static nsresult
ChildWindowConstructor(nsISupports *aOuter, REFNSIID aIID,
                       void **aResult)
{
  *aResult = nullptr;
  if (aOuter != nullptr) {
    return NS_ERROR_NO_AGGREGATION;
  }
  nsCOMPtr<nsIWidget> widget = new nsWindow(true);
  return widget->QueryInterface(aIID, aResult);
}

static nsresult
FilePickerConstructor(nsISupports *aOuter, REFNSIID aIID,
                      void **aResult)
{
  *aResult = nullptr;
  if (aOuter != nullptr) {
    return NS_ERROR_NO_AGGREGATION;
  }
  nsCOMPtr<nsIFilePicker> picker = new nsFilePicker;
  return picker->QueryInterface(aIID, aResult);
}

static nsresult
ColorPickerConstructor(nsISupports *aOuter, REFNSIID aIID,
                       void **aResult)
{
  *aResult = nullptr;
  if (aOuter != nullptr) {
    return NS_ERROR_NO_AGGREGATION;
  }
  nsCOMPtr<nsIColorPicker> picker = new nsColorPicker;
  return picker->QueryInterface(aIID, aResult);
}

<<<<<<< HEAD
=======
static nsresult
nsClipboardConstructor(nsISupports *aOuter, REFNSIID aIID,
                       void **aResult)
{
  *aResult = nullptr;
  if (aOuter != nullptr) {
    return NS_ERROR_NO_AGGREGATION;
  }
  nsCOMPtr<nsIClipboard> inst;
  if (gfxPlatform::IsHeadless()) {
    inst = new HeadlessClipboard();
  } else {
    inst = new nsClipboard();
  }
  return inst->QueryInterface(aIID, aResult);
}

>>>>>>> a17af05f
NS_GENERIC_FACTORY_SINGLETON_CONSTRUCTOR(ScreenManager, ScreenManager::GetAddRefedSingleton)
NS_GENERIC_FACTORY_SINGLETON_CONSTRUCTOR(nsIdleServiceWin, nsIdleServiceWin::GetInstance)
NS_GENERIC_FACTORY_SINGLETON_CONSTRUCTOR(nsISound, nsSound::GetInstance)
NS_GENERIC_FACTORY_CONSTRUCTOR(nsClipboardHelper)
NS_GENERIC_FACTORY_CONSTRUCTOR(WinTaskbar)
NS_GENERIC_FACTORY_CONSTRUCTOR(JumpListBuilder)
NS_GENERIC_FACTORY_CONSTRUCTOR(JumpListItem)
NS_GENERIC_FACTORY_CONSTRUCTOR(JumpListSeparator)
NS_GENERIC_FACTORY_CONSTRUCTOR(JumpListLink)
NS_GENERIC_FACTORY_CONSTRUCTOR(JumpListShortcut)
NS_GENERIC_FACTORY_CONSTRUCTOR(WindowsUIUtils)
NS_GENERIC_FACTORY_CONSTRUCTOR(nsTransferable)
NS_GENERIC_FACTORY_CONSTRUCTOR(nsHTMLFormatConverter)
NS_GENERIC_FACTORY_CONSTRUCTOR(nsDragService)
NS_GENERIC_FACTORY_CONSTRUCTOR(nsBidiKeyboard)
NS_GENERIC_FACTORY_CONSTRUCTOR(TaskbarPreviewCallback)
#ifdef NS_PRINTING
NS_GENERIC_FACTORY_CONSTRUCTOR_INIT(nsPrintOptionsWin, Init)
NS_GENERIC_FACTORY_CONSTRUCTOR(nsPrinterEnumeratorWin)
NS_GENERIC_FACTORY_CONSTRUCTOR_INIT(nsPrintSession, Init)
NS_GENERIC_FACTORY_CONSTRUCTOR(nsDeviceContextSpecWin)
#endif

namespace mozilla {
namespace widget {
// This constructor should really be shared with all platforms.
NS_GENERIC_FACTORY_CONSTRUCTOR_INIT(GfxInfo, Init)
}
}

NS_DEFINE_NAMED_CID(NS_WINDOW_CID);
NS_DEFINE_NAMED_CID(NS_CHILD_CID);
NS_DEFINE_NAMED_CID(NS_FILEPICKER_CID);
NS_DEFINE_NAMED_CID(NS_COLORPICKER_CID);
NS_DEFINE_NAMED_CID(NS_APPSHELL_CID);
NS_DEFINE_NAMED_CID(NS_SCREENMANAGER_CID);
NS_DEFINE_NAMED_CID(NS_GFXINFO_CID);
NS_DEFINE_NAMED_CID(NS_THEMERENDERER_CID);
NS_DEFINE_NAMED_CID(NS_IDLE_SERVICE_CID);
NS_DEFINE_NAMED_CID(NS_CLIPBOARD_CID);
NS_DEFINE_NAMED_CID(NS_CLIPBOARDHELPER_CID);
NS_DEFINE_NAMED_CID(NS_SOUND_CID);
NS_DEFINE_NAMED_CID(NS_TRANSFERABLE_CID);
NS_DEFINE_NAMED_CID(NS_HTMLFORMATCONVERTER_CID);
NS_DEFINE_NAMED_CID(NS_WIN_TASKBAR_CID);
NS_DEFINE_NAMED_CID(NS_WIN_JUMPLISTBUILDER_CID);
NS_DEFINE_NAMED_CID(NS_WIN_JUMPLISTITEM_CID);
NS_DEFINE_NAMED_CID(NS_WIN_JUMPLISTSEPARATOR_CID);
NS_DEFINE_NAMED_CID(NS_WIN_JUMPLISTLINK_CID);
NS_DEFINE_NAMED_CID(NS_WIN_JUMPLISTSHORTCUT_CID);
NS_DEFINE_NAMED_CID(NS_WINDOWS_UIUTILS_CID);
NS_DEFINE_NAMED_CID(NS_DRAGSERVICE_CID);
NS_DEFINE_NAMED_CID(NS_BIDIKEYBOARD_CID);
NS_DEFINE_NAMED_CID(NS_TASKBARPREVIEWCALLBACK_CID);
#ifdef NS_PRINTING
NS_DEFINE_NAMED_CID(NS_PRINTSETTINGSSERVICE_CID);
NS_DEFINE_NAMED_CID(NS_PRINTER_ENUMERATOR_CID);
NS_DEFINE_NAMED_CID(NS_PRINTSESSION_CID);
NS_DEFINE_NAMED_CID(NS_DEVICE_CONTEXT_SPEC_CID);
#endif


static const mozilla::Module::CIDEntry kWidgetCIDs[] = {
  { &kNS_WINDOW_CID, false, nullptr, WindowConstructor },
  { &kNS_CHILD_CID, false, nullptr, ChildWindowConstructor },
  { &kNS_FILEPICKER_CID, false, nullptr, FilePickerConstructor, Module::MAIN_PROCESS_ONLY },
  { &kNS_COLORPICKER_CID, false, nullptr, ColorPickerConstructor, Module::MAIN_PROCESS_ONLY },
  { &kNS_APPSHELL_CID, false, nullptr, nsAppShellConstructor, Module::ALLOW_IN_GPU_PROCESS },
  { &kNS_SCREENMANAGER_CID, false, nullptr, ScreenManagerConstructor,
    Module::MAIN_PROCESS_ONLY },
  { &kNS_GFXINFO_CID, false, nullptr, GfxInfoConstructor },
  { &kNS_THEMERENDERER_CID, false, nullptr, NS_NewNativeTheme },
  { &kNS_IDLE_SERVICE_CID, false, nullptr, nsIdleServiceWinConstructor },
  { &kNS_CLIPBOARD_CID, false, nullptr, nsClipboardConstructor, Module::MAIN_PROCESS_ONLY },
  { &kNS_CLIPBOARDHELPER_CID, false, nullptr, nsClipboardHelperConstructor },
  { &kNS_SOUND_CID, false, nullptr, nsISoundConstructor, Module::MAIN_PROCESS_ONLY },
  { &kNS_TRANSFERABLE_CID, false, nullptr, nsTransferableConstructor },
  { &kNS_HTMLFORMATCONVERTER_CID, false, nullptr, nsHTMLFormatConverterConstructor },
  { &kNS_WIN_TASKBAR_CID, false, nullptr, WinTaskbarConstructor },
  { &kNS_WIN_JUMPLISTBUILDER_CID, false, nullptr, JumpListBuilderConstructor },
  { &kNS_WIN_JUMPLISTITEM_CID, false, nullptr, JumpListItemConstructor },
  { &kNS_WIN_JUMPLISTSEPARATOR_CID, false, nullptr, JumpListSeparatorConstructor },
  { &kNS_WIN_JUMPLISTLINK_CID, false, nullptr, JumpListLinkConstructor },
  { &kNS_WIN_JUMPLISTSHORTCUT_CID, false, nullptr, JumpListShortcutConstructor },
  { &kNS_WINDOWS_UIUTILS_CID, false, nullptr, WindowsUIUtilsConstructor },
  { &kNS_DRAGSERVICE_CID, false, nullptr, nsDragServiceConstructor, Module::MAIN_PROCESS_ONLY },
  { &kNS_BIDIKEYBOARD_CID, false, nullptr, nsBidiKeyboardConstructor, Module::MAIN_PROCESS_ONLY },
  { &kNS_TASKBARPREVIEWCALLBACK_CID, false, nullptr, TaskbarPreviewCallbackConstructor },
#ifdef NS_PRINTING
  { &kNS_PRINTSETTINGSSERVICE_CID, false, nullptr, nsPrintOptionsWinConstructor },
  { &kNS_PRINTER_ENUMERATOR_CID, false, nullptr, nsPrinterEnumeratorWinConstructor },
  { &kNS_PRINTSESSION_CID, false, nullptr, nsPrintSessionConstructor },
  { &kNS_DEVICE_CONTEXT_SPEC_CID, false, nullptr, nsDeviceContextSpecWinConstructor },
#endif
  { nullptr }
};

static const mozilla::Module::ContractIDEntry kWidgetContracts[] = {
  { "@mozilla.org/widgets/window/win;1", &kNS_WINDOW_CID },
  { "@mozilla.org/widgets/child_window/win;1", &kNS_CHILD_CID },
  { "@mozilla.org/filepicker;1", &kNS_FILEPICKER_CID, Module::MAIN_PROCESS_ONLY },
  { "@mozilla.org/colorpicker;1", &kNS_COLORPICKER_CID, Module::MAIN_PROCESS_ONLY },
  { "@mozilla.org/widget/appshell/win;1", &kNS_APPSHELL_CID, Module::ALLOW_IN_GPU_PROCESS },
  { "@mozilla.org/gfx/screenmanager;1", &kNS_SCREENMANAGER_CID, Module::MAIN_PROCESS_ONLY },
  { "@mozilla.org/gfx/info;1", &kNS_GFXINFO_CID },
  { "@mozilla.org/chrome/chrome-native-theme;1", &kNS_THEMERENDERER_CID },
  { "@mozilla.org/widget/idleservice;1", &kNS_IDLE_SERVICE_CID },
  { "@mozilla.org/widget/clipboard;1", &kNS_CLIPBOARD_CID, Module::MAIN_PROCESS_ONLY },
  { "@mozilla.org/widget/clipboardhelper;1", &kNS_CLIPBOARDHELPER_CID },
  { "@mozilla.org/sound;1", &kNS_SOUND_CID, Module::MAIN_PROCESS_ONLY },
  { "@mozilla.org/widget/transferable;1", &kNS_TRANSFERABLE_CID },
  { "@mozilla.org/widget/htmlformatconverter;1", &kNS_HTMLFORMATCONVERTER_CID },
  { "@mozilla.org/windows-taskbar;1", &kNS_WIN_TASKBAR_CID },
  { "@mozilla.org/windows-jumplistbuilder;1", &kNS_WIN_JUMPLISTBUILDER_CID },
  { "@mozilla.org/windows-jumplistitem;1", &kNS_WIN_JUMPLISTITEM_CID },
  { "@mozilla.org/windows-jumplistseparator;1", &kNS_WIN_JUMPLISTSEPARATOR_CID },
  { "@mozilla.org/windows-jumplistlink;1", &kNS_WIN_JUMPLISTLINK_CID },
  { "@mozilla.org/windows-jumplistshortcut;1", &kNS_WIN_JUMPLISTSHORTCUT_CID },
  { "@mozilla.org/windows-ui-utils;1", &kNS_WINDOWS_UIUTILS_CID },
  { "@mozilla.org/widget/dragservice;1", &kNS_DRAGSERVICE_CID, Module::MAIN_PROCESS_ONLY },
  { "@mozilla.org/widget/bidikeyboard;1", &kNS_BIDIKEYBOARD_CID, Module::MAIN_PROCESS_ONLY },
  { "@mozilla.org/widget/taskbar-preview-callback;1", &kNS_TASKBARPREVIEWCALLBACK_CID },
#ifdef NS_PRINTING
  { "@mozilla.org/gfx/printsettings-service;1", &kNS_PRINTSETTINGSSERVICE_CID },
  { "@mozilla.org/gfx/printerenumerator;1", &kNS_PRINTER_ENUMERATOR_CID },
  { "@mozilla.org/gfx/printsession;1", &kNS_PRINTSESSION_CID },
  { "@mozilla.org/gfx/devicecontextspec;1", &kNS_DEVICE_CONTEXT_SPEC_CID },
#endif
  { nullptr }
};

static void
nsWidgetWindowsModuleDtor()
{
  // Shutdown all XP level widget classes.
  WidgetUtils::Shutdown();

  KeyboardLayout::Shutdown();
  MouseScrollHandler::Shutdown();
  nsLookAndFeel::Shutdown();
  nsToolkit::Shutdown();
  nsAppShellShutdown();
}

static const mozilla::Module kWidgetModule = {
  mozilla::Module::kVersion,
  kWidgetCIDs,
  kWidgetContracts,
  nullptr,
  nullptr,
  nsAppShellInit,
  nsWidgetWindowsModuleDtor,
  Module::ALLOW_IN_GPU_PROCESS
};

NSMODULE_DEFN(nsWidgetModule) = &kWidgetModule;<|MERGE_RESOLUTION|>--- conflicted
+++ resolved
@@ -104,8 +104,6 @@
   return picker->QueryInterface(aIID, aResult);
 }
 
-<<<<<<< HEAD
-=======
 static nsresult
 nsClipboardConstructor(nsISupports *aOuter, REFNSIID aIID,
                        void **aResult)
@@ -123,7 +121,6 @@
   return inst->QueryInterface(aIID, aResult);
 }
 
->>>>>>> a17af05f
 NS_GENERIC_FACTORY_SINGLETON_CONSTRUCTOR(ScreenManager, ScreenManager::GetAddRefedSingleton)
 NS_GENERIC_FACTORY_SINGLETON_CONSTRUCTOR(nsIdleServiceWin, nsIdleServiceWin::GetInstance)
 NS_GENERIC_FACTORY_SINGLETON_CONSTRUCTOR(nsISound, nsSound::GetInstance)
