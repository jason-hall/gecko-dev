/* -*- Mode: C++; tab-width: 2; indent-tabs-mode: nil; c-basic-offset: 2 -*- */
/* This Source Code Form is subject to the terms of the Mozilla Public
 * License, v. 2.0. If a copy of the MPL was not distributed with this
 * file, You can obtain one at http://mozilla.org/MPL/2.0/. */

#ifndef mozilla_widget_WinUtils_h__
#define mozilla_widget_WinUtils_h__

#include "nscore.h"
#include <windows.h>
#include <shobjidl.h>
#include <uxtheme.h>
#include <dwmapi.h>

// Undo the windows.h damage
#undef GetMessage
#undef CreateEvent
#undef GetClassName
#undef GetBinaryType
#undef RemoveDirectory

#include "nsString.h"
#include "nsRegion.h"
#include "nsRect.h"

#include "nsIRunnable.h"
#include "nsICryptoHash.h"
#ifdef MOZ_PLACES
#include "nsIFaviconService.h"
#endif
#include "nsIDownloader.h"
#include "nsIURI.h"
#include "nsIWidget.h"
#include "nsIThread.h"

#include "mozilla/Attributes.h"
#include "mozilla/EventForwards.h"
#include "mozilla/UniquePtr.h"

/**
 * NS_INLINE_DECL_IUNKNOWN_REFCOUNTING should be used for defining and
 * implementing AddRef() and Release() of IUnknown interface.
 * This depends on xpcom/base/nsISupportsImpl.h.
 */

#define NS_INLINE_DECL_IUNKNOWN_REFCOUNTING(_class)                           \
public:                                                                       \
  STDMETHODIMP_(ULONG) AddRef()                                               \
  {                                                                           \
    MOZ_ASSERT_TYPE_OK_FOR_REFCOUNTING(_class)                                \
    MOZ_ASSERT(int32_t(mRefCnt) >= 0, "illegal refcnt");                      \
    NS_ASSERT_OWNINGTHREAD(_class);                                           \
    ++mRefCnt;                                                                \
    NS_LOG_ADDREF(this, mRefCnt, #_class, sizeof(*this));                     \
    return static_cast<ULONG>(mRefCnt.get());                                 \
  }                                                                           \
  STDMETHODIMP_(ULONG) Release()                                              \
  {                                                                           \
    MOZ_ASSERT(int32_t(mRefCnt) > 0,                                          \
      "Release called on object that has already been released!");            \
    NS_ASSERT_OWNINGTHREAD(_class);                                           \
    --mRefCnt;                                                                \
    NS_LOG_RELEASE(this, mRefCnt, #_class);                                   \
    if (mRefCnt == 0) {                                                       \
      NS_ASSERT_OWNINGTHREAD(_class);                                         \
      mRefCnt = 1; /* stabilize */                                            \
      delete this;                                                            \
      return 0;                                                               \
    }                                                                         \
    return static_cast<ULONG>(mRefCnt.get());                                 \
  }                                                                           \
protected:                                                                    \
  nsAutoRefCnt mRefCnt;                                                       \
  NS_DECL_OWNINGTHREAD                                                        \
public:

class nsWindow;
class nsWindowBase;
struct KeyPair;

#if !defined(DPI_AWARENESS_CONTEXT_DECLARED) && !defined(DPI_AWARENESS_CONTEXT_UNAWARE)

DECLARE_HANDLE(DPI_AWARENESS_CONTEXT);

typedef enum DPI_AWARENESS {
  DPI_AWARENESS_INVALID = -1,
  DPI_AWARENESS_UNAWARE = 0,
  DPI_AWARENESS_SYSTEM_AWARE = 1,
  DPI_AWARENESS_PER_MONITOR_AWARE = 2
} DPI_AWARENESS;

#define DPI_AWARENESS_CONTEXT_UNAWARE           ((DPI_AWARENESS_CONTEXT)-1)
#define DPI_AWARENESS_CONTEXT_SYSTEM_AWARE      ((DPI_AWARENESS_CONTEXT)-2)
#define DPI_AWARENESS_CONTEXT_PER_MONITOR_AWARE ((DPI_AWARENESS_CONTEXT)-3)

#define DPI_AWARENESS_CONTEXT_DECLARED
#endif // (DPI_AWARENESS_CONTEXT_DECLARED)

#if WINVER < 0x0605
WINUSERAPI DPI_AWARENESS_CONTEXT WINAPI GetThreadDpiAwarenessContext();
WINUSERAPI BOOL WINAPI
AreDpiAwarenessContextsEqual(DPI_AWARENESS_CONTEXT, DPI_AWARENESS_CONTEXT);
#endif /* WINVER < 0x0605 */
typedef DPI_AWARENESS_CONTEXT(WINAPI * SetThreadDpiAwarenessContextProc)(DPI_AWARENESS_CONTEXT);
typedef BOOL(WINAPI * EnableNonClientDpiScalingProc)(HWND);

namespace mozilla {
#if defined(ACCESSIBILITY)
namespace a11y {
class Accessible;
} // namespace a11y
#endif // defined(ACCESSIBILITY)

namespace widget {

// Windows message debugging data
typedef struct {
  const char * mStr;
  UINT         mId;
} EventMsgInfo;
extern EventMsgInfo gAllEvents[];

// More complete QS definitions for MsgWaitForMultipleObjects() and
// GetQueueStatus() that include newer win8 specific defines.

#ifndef QS_RAWINPUT
#define QS_RAWINPUT 0x0400
#endif

#ifndef QS_TOUCH
#define QS_TOUCH    0x0800
#define QS_POINTER  0x1000
#endif

#define MOZ_QS_ALLEVENT (QS_KEY | QS_MOUSEMOVE | QS_MOUSEBUTTON | \
                         QS_POSTMESSAGE | QS_TIMER | QS_PAINT |   \
                         QS_SENDMESSAGE | QS_HOTKEY |             \
                         QS_ALLPOSTMESSAGE | QS_RAWINPUT |        \
                         QS_TOUCH | QS_POINTER)

// Logging macros
#define LogFunction() mozilla::widget::WinUtils::Log(__FUNCTION__)
#define LogThread() mozilla::widget::WinUtils::Log("%s: IsMainThread:%d ThreadId:%X", __FUNCTION__, NS_IsMainThread(), GetCurrentThreadId())
#define LogThis() mozilla::widget::WinUtils::Log("[%X] %s", this, __FUNCTION__)
#define LogException(e) mozilla::widget::WinUtils::Log("%s Exception:%s", __FUNCTION__, e->ToString()->Data())
#define LogHRESULT(hr) mozilla::widget::WinUtils::Log("%s hr=%X", __FUNCTION__, hr)

#ifdef MOZ_PLACES
class myDownloadObserver final : public nsIDownloadObserver
{
  ~myDownloadObserver() {}

public:
  NS_DECL_ISUPPORTS
  NS_DECL_NSIDOWNLOADOBSERVER
};
#endif

class WinUtils
{
  // Function pointers for APIs that may not be available depending on
  // the Win10 update version -- will be set up in Initialize().
  static SetThreadDpiAwarenessContextProc sSetThreadDpiAwarenessContext;
  static EnableNonClientDpiScalingProc sEnableNonClientDpiScaling;

public:
  class AutoSystemDpiAware
  {
  public:
    AutoSystemDpiAware()
    {
      if (sSetThreadDpiAwarenessContext) {
        mPrevContext = sSetThreadDpiAwarenessContext(DPI_AWARENESS_CONTEXT_SYSTEM_AWARE);
      }
    }

    ~AutoSystemDpiAware()
    {
      if (sSetThreadDpiAwarenessContext) {
        sSetThreadDpiAwarenessContext(mPrevContext);
      }
    }

  private:
    DPI_AWARENESS_CONTEXT mPrevContext;
  };

  // Wrapper for DefWindowProc that will enable non-client dpi scaling on the
  // window during creation.
  static LRESULT WINAPI
  NonClientDpiScalingDefWindowProcW(HWND hWnd, UINT msg,
                                    WPARAM wParam, LPARAM lParam);

  /**
   * Get the system's default logical-to-physical DPI scaling factor,
   * which is based on the primary display. Note however that unlike
   * LogToPhysFactor(GetPrimaryMonitor()), this will not change during
   * a session even if the displays are reconfigured. This scale factor
   * is used by Windows theme metrics etc, which do not fully support
   * dynamic resolution changes but are only updated on logout.
   */
  static double SystemScaleFactor();

  static bool IsPerMonitorDPIAware();
  /**
   * Get the DPI of the given monitor if it's per-monitor DPI aware, otherwise
   * return the system DPI.
   */
  static float MonitorDPI(HMONITOR aMonitor);
  static float SystemDPI();
  /**
   * Functions to convert between logical pixels as used by most Windows APIs
   * and physical (device) pixels.
   */
  static double LogToPhysFactor(HMONITOR aMonitor);
  static double LogToPhysFactor(HWND aWnd) {
    // if there's an ancestor window, we want to share its DPI setting
    HWND ancestor = ::GetAncestor(aWnd, GA_ROOTOWNER);
    return LogToPhysFactor(::MonitorFromWindow(ancestor ? ancestor : aWnd,
                                               MONITOR_DEFAULTTOPRIMARY));
  }
  static double LogToPhysFactor(HDC aDC) {
    return LogToPhysFactor(::WindowFromDC(aDC));
  }
  static int32_t LogToPhys(HMONITOR aMonitor, double aValue);
  static HMONITOR GetPrimaryMonitor();
  static HMONITOR MonitorFromRect(const gfx::Rect& rect);

  /**
   * Logging helpers that dump output to prlog module 'Widget', console, and
   * OutputDebugString. Note these output in both debug and release builds.
   */
  static void Log(const char *fmt, ...);
  static void LogW(const wchar_t *fmt, ...);

  /**
   * PeekMessage() and GetMessage() are wrapper methods for PeekMessageW(),
   * GetMessageW(), ITfMessageMgr::PeekMessageW() and
   * ITfMessageMgr::GetMessageW().
   * Don't call the native APIs directly.  You MUST use these methods instead.
   */
  static bool PeekMessage(LPMSG aMsg, HWND aWnd, UINT aFirstMessage,
                          UINT aLastMessage, UINT aOption);
  static bool GetMessage(LPMSG aMsg, HWND aWnd, UINT aFirstMessage,
                         UINT aLastMessage);

  /**
   * Wait until a message is ready to be processed.
   * Prefer using this method to directly calling ::WaitMessage since
   * ::WaitMessage will wait if there is an unread message in the queue.
   * That can cause freezes until another message enters the queue if the
   * message is marked read by a call to PeekMessage which the caller is
   * not aware of (e.g., from a different thread).
   * Note that this method may cause sync dispatch of sent (as opposed to
   * posted) messages.
   * @param aTimeoutMs Timeout for waiting in ms, defaults to INFINITE
   */
  static void WaitForMessage(DWORD aTimeoutMs = INFINITE);

  /**
   * Gets the value of a string-typed registry value.
   *
   * @param aRoot The registry root to search in.
   * @param aKeyName The name of the registry key to open.
   * @param aValueName The name of the registry value in the specified key whose
   *   value is to be retrieved.  Can be null, to retrieve the key's unnamed/
   *   default value.
   * @param aBuffer The buffer into which to store the string value.  Can be
   *   null, in which case the return value indicates just whether the value
   *   exists.
   * @param aBufferLength The size of aBuffer, in bytes.
   * @return Whether the value exists and is a string.
   */
  static bool GetRegistryKey(HKEY aRoot,
                             char16ptr_t aKeyName,
                             char16ptr_t aValueName,
                             wchar_t* aBuffer,
                             DWORD aBufferLength);

  /**
   * Checks whether the registry key exists in either 32bit or 64bit branch on
   * the environment.
   *
   * @param aRoot The registry root of aName.
   * @param aKeyName The name of the registry key to check.
   * @return TRUE if it exists and is readable.  Otherwise, FALSE.
   */
  static bool HasRegistryKey(HKEY aRoot,
                             char16ptr_t aKeyName);

  /**
   * GetTopLevelHWND() returns a window handle of the top level window which
   * aWnd belongs to.  Note that the result may not be our window, i.e., it
   * may not be managed by nsWindow.
   *
   * See follwing table for the detail of the result window type.
   *
   * +-------------------------+-----------------------------------------------+
   * |                         |                aStopIfNotPopup                |
   * +-------------------------+-----------------------+-----------------------+
   * |                         |         TRUE          |         FALSE         |
   + +-----------------+-------+-----------------------+-----------------------+
   * |                 |       |  * an independent top level window            |
   * |                 | TRUE  |  * a pupup window (WS_POPUP)                  |
   * |                 |       |  * an owned top level window (like dialog)    |
   * | aStopIfNotChild +-------+-----------------------+-----------------------+
   * |                 |       |  * independent window | * only an independent |
   * |                 | FALSE |  * non-popup-owned-   |   top level window    |
   * |                 |       |    window like dialog |                       |
   * +-----------------+-------+-----------------------+-----------------------+
   */
  static HWND GetTopLevelHWND(HWND aWnd,
                              bool aStopIfNotChild = false,
                              bool aStopIfNotPopup = true);

  /**
   * SetNSWindowBasePtr() associates an nsWindowBase to aWnd.  If aWidget is
   * nullptr, it dissociate any nsBaseWidget pointer from aWnd.
   * GetNSWindowBasePtr() returns an nsWindowBase pointer which was associated by
   * SetNSWindowBasePtr().
   * GetNSWindowPtr() is a legacy api for win32 nsWindow and should be avoided
   * outside of nsWindow src.
   */
  static bool SetNSWindowBasePtr(HWND aWnd, nsWindowBase* aWidget);
  static nsWindowBase* GetNSWindowBasePtr(HWND aWnd);
  static nsWindow* GetNSWindowPtr(HWND aWnd);

  /**
   * GetMonitorCount() returns count of monitors on the environment.
   */
  static int32_t GetMonitorCount();

  /**
   * IsOurProcessWindow() returns TRUE if aWnd belongs our process.
   * Otherwise, FALSE.
   */
  static bool IsOurProcessWindow(HWND aWnd);

  /**
   * FindOurProcessWindow() returns the nearest ancestor window which
   * belongs to our process.  If it fails to find our process's window by the
   * top level window, returns nullptr.  And note that this is using
   * ::GetParent() for climbing the window hierarchy, therefore, it gives
   * up at an owned top level window except popup window (e.g., dialog).
   */
  static HWND FindOurProcessWindow(HWND aWnd);

  /**
   * FindOurWindowAtPoint() returns the topmost child window which belongs to
   * our process's top level window.
   *
   * NOTE: the topmost child window may NOT be our process's window like a
   *       plugin's window.
   */
  static HWND FindOurWindowAtPoint(const POINT& aPointInScreen);

  /**
   * InitMSG() returns an MSG struct which was initialized by the params.
   * Don't trust the other members in the result.
   */
  static MSG InitMSG(UINT aMessage, WPARAM wParam, LPARAM lParam, HWND aWnd);

  /**
   * GetScanCode() returns a scan code for the LPARAM of WM_KEYDOWN, WM_KEYUP,
   * WM_CHAR and WM_UNICHAR.
   *
   */
  static WORD GetScanCode(LPARAM aLParam)
  {
    return (aLParam >> 16) & 0xFF;
  }

  /**
   * IsExtendedScanCode() returns TRUE if the LPARAM indicates the key message
   * is an extended key event.
   */
  static bool IsExtendedScanCode(LPARAM aLParam)
  {
    return (aLParam & 0x1000000) != 0;
  }

  /**
   * GetInternalMessage() converts a native message to an internal message.
   * If there is no internal message for the given native message, returns
   * the native message itself.
   */
  static UINT GetInternalMessage(UINT aNativeMessage);

  /**
   * GetNativeMessage() converts an internal message to a native message.
   * If aInternalMessage is a native message, returns the native message itself.
   */
  static UINT GetNativeMessage(UINT aInternalMessage);

  /**
   * GetMouseInputSource() returns a pointing device information.  The value is
   * one of nsIDOMMouseEvent::MOZ_SOURCE_*.  This method MUST be called during
   * mouse message handling.
   */
  static uint16_t GetMouseInputSource();

  /**
   * Windows also fires mouse window messages for pens and touches, so we should
   * retrieve their pointer ID on receiving mouse events as well. Please refer to
   * https://msdn.microsoft.com/en-us/library/windows/desktop/ms703320(v=vs.85).aspx
   */
  static uint16_t GetMousePointerID();

  static bool GetIsMouseFromTouch(EventMessage aEventType);

  /**
   * GetShellItemPath return the file or directory path of a shell item.
   * Internally calls IShellItem's GetDisplayName.
   *
   * aItem  the shell item containing the path.
   * aResultString  the resulting string path.
   * returns  true if a path was retreived.
   */
  static bool GetShellItemPath(IShellItem* aItem,
                               nsString& aResultString);

  /**
   * ConvertHRGNToRegion converts a Windows HRGN to an nsIntRegion.
   *
   * aRgn the HRGN to convert.
   * returns the nsIntRegion.
   */
  static nsIntRegion ConvertHRGNToRegion(HRGN aRgn);

  /**
   * ToIntRect converts a Windows RECT to a nsIntRect.
   *
   * aRect the RECT to convert.
   * returns the nsIntRect.
   */
  static nsIntRect ToIntRect(const RECT& aRect);

  /**
   * Helper used in invalidating flash plugin windows owned
   * by low rights flash containers.
   */
  static void InvalidatePluginAsWorkaround(nsIWidget* aWidget,
                                           const LayoutDeviceIntRect& aRect);

  /**
   * Returns true if the context or IME state is enabled.  Otherwise, false.
   */
  static bool IsIMEEnabled(const InputContext& aInputContext);
  static bool IsIMEEnabled(IMEState::Enabled aIMEState);

  /**
   * Returns modifier key array for aModifiers.  This is for
   * nsIWidget::SynthethizeNative*Event().
   */
  static void SetupKeyModifiersSequence(nsTArray<KeyPair>* aArray,
                                        uint32_t aModifiers);

  /**
  * Does device have touch support
  */
  static uint32_t IsTouchDeviceSupportPresent();

  /**
  * The maximum number of simultaneous touch contacts supported by the device.
  * In the case of devices with multiple digitizers (e.g. multiple touch screens),
  * the value will be the maximum of the set of maximum supported contacts by
  * each individual digitizer.
  */
  static uint32_t GetMaxTouchPoints();

  /**
   * Fully resolves a path to its final path name. So if path contains
   * junction points or symlinks to other folders, we'll resolve the path
   * fully to the actual path that the links target.
   *
   * @param aPath path to be resolved.
   * @return true if successful, including if nothing needs to be changed.
   *         false if something failed or aPath does not exist, aPath will
   *               remain unchanged.
   */
<<<<<<< HEAD
  static bool ResolveMovedUsersFolder(std::wstring& aPath);
=======
  static bool ResolveJunctionPointsAndSymLinks(std::wstring& aPath);
  static bool ResolveJunctionPointsAndSymLinks(nsIFile* aPath);
>>>>>>> a17af05f

  static void Initialize();

  static bool ShouldHideScrollbars();

  /**
   * This function normalizes the input path, converts short filenames to long
   * filenames, and substitutes environment variables for system paths.
   * The resulting output string length is guaranteed to be <= MAX_PATH.
   */
  static bool SanitizePath(const wchar_t* aInputPath, nsAString& aOutput);

  /**
   * Retrieve a semicolon-delimited list of DLL files derived from AppInit_DLLs
   */
  static bool GetAppInitDLLs(nsAString& aOutput);

#ifdef ACCESSIBILITY
  static a11y::Accessible* GetRootAccessibleForHWND(HWND aHwnd);
#endif

private:
  static void GetWhitelistedPaths(
      nsTArray<mozilla::Pair<nsString,nsDependentString>>& aOutput);
};

#ifdef MOZ_PLACES
class AsyncFaviconDataReady final : public nsIFaviconDataCallback
{
public:
  NS_DECL_ISUPPORTS
  NS_DECL_NSIFAVICONDATACALLBACK

  AsyncFaviconDataReady(nsIURI *aNewURI,
                        nsCOMPtr<nsIThread> &aIOThread,
                        const bool aURLShortcut);
  nsresult OnFaviconDataNotAvailable(void);
private:
  ~AsyncFaviconDataReady() {}

  nsCOMPtr<nsIURI> mNewURI;
  nsCOMPtr<nsIThread> mIOThread;
  const bool mURLShortcut;
};
#endif

/**
  * Asynchronously tries add the list to the build
  */
class AsyncEncodeAndWriteIcon : public nsIRunnable
{
public:
  const bool mURLShortcut;
  NS_DECL_THREADSAFE_ISUPPORTS
  NS_DECL_NSIRUNNABLE

  // Warning: AsyncEncodeAndWriteIcon assumes ownership of the aData buffer passed in
  AsyncEncodeAndWriteIcon(const nsAString &aIconPath,
                          UniquePtr<uint8_t[]> aData,
                          uint32_t aStride, uint32_t aWidth, uint32_t aHeight,
                          const bool aURLShortcut);

private:
  virtual ~AsyncEncodeAndWriteIcon();

  nsAutoString mIconPath;
  UniquePtr<uint8_t[]> mBuffer;
  uint32_t mStride;
  uint32_t mWidth;
  uint32_t mHeight;
};


class AsyncDeleteIconFromDisk : public nsIRunnable
{
public:
  NS_DECL_THREADSAFE_ISUPPORTS
  NS_DECL_NSIRUNNABLE

  explicit AsyncDeleteIconFromDisk(const nsAString &aIconPath);

private:
  virtual ~AsyncDeleteIconFromDisk();

  nsAutoString mIconPath;
};

class AsyncDeleteAllFaviconsFromDisk : public nsIRunnable
{
public:
  NS_DECL_THREADSAFE_ISUPPORTS
  NS_DECL_NSIRUNNABLE

  explicit AsyncDeleteAllFaviconsFromDisk(bool aIgnoreRecent = false);

private:
  virtual ~AsyncDeleteAllFaviconsFromDisk();

  int32_t mIcoNoDeleteSeconds;
  bool mIgnoreRecent;
  nsCOMPtr<nsIFile> mJumpListCacheDir;
};

class FaviconHelper
{
public:
  static const char kJumpListCacheDir[];
  static const char kShortcutCacheDir[];
  static nsresult ObtainCachedIconFile(nsCOMPtr<nsIURI> aFaviconPageURI,
                                       nsString &aICOFilePath,
                                       nsCOMPtr<nsIThread> &aIOThread,
                                       bool aURLShortcut);

  static nsresult HashURI(nsCOMPtr<nsICryptoHash> &aCryptoHash,
                          nsIURI *aUri,
                          nsACString& aUriHash);

  static nsresult GetOutputIconPath(nsCOMPtr<nsIURI> aFaviconPageURI,
                                    nsCOMPtr<nsIFile> &aICOFile,
                                    bool aURLShortcut);

  static nsresult
  CacheIconFileFromFaviconURIAsync(nsCOMPtr<nsIURI> aFaviconPageURI,
                                   nsCOMPtr<nsIFile> aICOFile,
                                   nsCOMPtr<nsIThread> &aIOThread,
                                   bool aURLShortcut);

  static int32_t GetICOCacheSecondsTimeout();
};

} // namespace widget
} // namespace mozilla

#endif // mozilla_widget_WinUtils_h__<|MERGE_RESOLUTION|>--- conflicted
+++ resolved
@@ -478,12 +478,8 @@
    *         false if something failed or aPath does not exist, aPath will
    *               remain unchanged.
    */
-<<<<<<< HEAD
-  static bool ResolveMovedUsersFolder(std::wstring& aPath);
-=======
   static bool ResolveJunctionPointsAndSymLinks(std::wstring& aPath);
   static bool ResolveJunctionPointsAndSymLinks(nsIFile* aPath);
->>>>>>> a17af05f
 
   static void Initialize();
 
