--- conflicted
+++ resolved
@@ -1,27 +1,5 @@
 # Firefox Developer Tools
 
-<<<<<<< HEAD
-Hello! This documentation is for developers who want to work on the developer tools.
-
-If you are looking for general docs about how to use the tools, checkout [this MDN page](https://developer.mozilla.org/en-US/docs/Tools) instead.
-
-If you are looking for a getting started guide on the developer tools, all of this information is documented on the [Hacking](https://wiki.mozilla.org/DevTools/Hacking) wiki page.
-
-[GitBook](https://github.com/GitbookIO/gitbook) is used to generate online documentation from the markdown files here.
-Here is how you can re-generate the book:
-
-```bash
-# Install GitBook locally
-npm install -g gitbook-cli
-
-# Go into the docs directory
-cd /path/to/mozilla-central/devtools/docs/
-
-# Generate the docs and start a local server
-gitbook serve
-
-# Or just built the book
-=======
 **Hello!**
 
 This documentation is for developers who want to work on the developer tools. [Get started here](./getting-started/).
@@ -51,6 +29,5 @@
 # You can now navigate to localhost:4000 to see the output
 
 # Or build the book only (this places the output into `docs/_book`)
->>>>>>> a17af05f
 gitbook build
 ```