--- conflicted
+++ resolved
@@ -17,34 +17,12 @@
 const L10N =
       new LocalizationHelper("devtools/client/locales/animationinspector.properties");
 
-<<<<<<< HEAD
-// In the createPathSegments function, an animation duration is divided by
-// DURATION_RESOLUTION in order to draw the way the animation progresses.
-// But depending on the timing-function, we may be not able to make the graph
-// smoothly progress if this resolution is not high enough.
-// So, if the difference of animation progress between 2 divisions is more than
-// MIN_PROGRESS_THRESHOLD, then createPathSegments re-divides
-// by DURATION_RESOLUTION.
-// DURATION_RESOLUTION shoud be integer and more than 2.
-const DURATION_RESOLUTION = 4;
-// MIN_PROGRESS_THRESHOLD shoud be between more than 0 to 1.
-const MIN_PROGRESS_THRESHOLD = 0.1;
-// BOUND_EXCLUDING_TIME should be less than 1ms and is used to exclude start
-// and end bounds when dividing  duration in createPathSegments.
-const BOUND_EXCLUDING_TIME = 0.001;
 // Show max 10 iterations for infinite animations
 // to give users a clue that the animation does repeat.
 const MAX_INFINITE_ANIMATIONS_ITERATIONS = 10;
-// SVG namespace
-const SVG_NS = "http://www.w3.org/2000/svg";
-=======
-// Show max 10 iterations for infinite animations
-// to give users a clue that the animation does repeat.
-const MAX_INFINITE_ANIMATIONS_ITERATIONS = 10;
 
 // Minimum opacity for semitransparent fill color for keyframes's easing graph.
 const MIN_KEYFRAMES_EASING_OPACITY = .5;
->>>>>>> a17af05f
 
 /**
  * UI component responsible for displaying a single animation timeline, which
@@ -89,9 +67,6 @@
       TimeScale.getAnimationDimensions(animation);
 
     // Animation summary graph element.
-<<<<<<< HEAD
-    const summaryEl = createNode({
-=======
     const summaryEl = createSVGNode({
       parent: this.containerEl,
       nodeType: "svg",
@@ -133,151 +108,8 @@
 
     // The animation name is displayed over the animation.
     const nameEl = createNode({
->>>>>>> a17af05f
       parent: this.containerEl,
-      namespace: "http://www.w3.org/2000/svg",
-      nodeType: "svg",
       attributes: {
-<<<<<<< HEAD
-        "class": "summary",
-        "preserveAspectRatio": "none",
-        "style": `left: ${ x - (state.delay > 0 ? delayW : 0) }%`
-      }
-    });
-
-    // Total displayed duration
-    const totalDisplayedDuration = state.playbackRate * TimeScale.getDuration();
-
-    // Calculate stroke height in viewBox to display stroke of path.
-    const strokeHeightForViewBox = 0.5 / this.containerEl.clientHeight;
-
-    // Set viewBox
-    summaryEl.setAttribute("viewBox",
-                           `${ state.delay < 0 ? state.delay : 0 }
-                            -${ 1 + strokeHeightForViewBox }
-                            ${ totalDisplayedDuration }
-                            ${ 1 + strokeHeightForViewBox * 2 }`);
-
-    // Get a helper function that returns the path segment of timing-function.
-    const segmentHelper = getSegmentHelper(state, this.win);
-
-    // Minimum segment duration is the duration of one pixel.
-    const minSegmentDuration =
-      totalDisplayedDuration / this.containerEl.clientWidth;
-    // Minimum progress threshold.
-    let minProgressThreshold = MIN_PROGRESS_THRESHOLD;
-    // If the easing is step function,
-    // minProgressThreshold should be changed by the steps.
-    const stepFunction = state.easing.match(/steps\((\d+)/);
-    if (stepFunction) {
-      minProgressThreshold = 1 / (parseInt(stepFunction[1], 10) + 1);
-    }
-
-    // Starting time of main iteration.
-    let mainIterationStartTime = 0;
-    let iterationStart = state.iterationStart;
-    let iterationCount = state.iterationCount ? state.iterationCount : Infinity;
-
-    // Append delay.
-    if (state.delay > 0) {
-      renderDelay(summaryEl, state, segmentHelper);
-      mainIterationStartTime = state.delay;
-    } else {
-      const negativeDelayCount = -state.delay / state.duration;
-      // Move to forward the starting point for negative delay.
-      iterationStart += negativeDelayCount;
-      // Consume iteration count by negative delay.
-      if (iterationCount !== Infinity) {
-        iterationCount -= negativeDelayCount;
-      }
-    }
-
-    // Append 1st section of iterations,
-    // This section is only useful in cases where iterationStart has decimals.
-    // e.g.
-    // if { iterationStart: 0.25, iterations: 3 }, firstSectionCount is 0.75.
-    const firstSectionCount =
-      iterationStart % 1 === 0
-      ? 0 : Math.min(iterationCount, 1) - iterationStart % 1;
-    if (firstSectionCount) {
-      renderFirstIteration(summaryEl, state, mainIterationStartTime,
-                           firstSectionCount, minSegmentDuration,
-                           minProgressThreshold, segmentHelper);
-    }
-
-    if (iterationCount === Infinity) {
-      // If the animation repeats infinitely,
-      // we fill the remaining area with iteration paths.
-      renderInfinity(summaryEl, state, mainIterationStartTime,
-                     firstSectionCount, totalDisplayedDuration,
-                     minSegmentDuration, minProgressThreshold, segmentHelper);
-    } else {
-      // Otherwise, we show remaining iterations, endDelay and fill.
-
-      // Append forwards fill-mode.
-      if (state.fill === "both" || state.fill === "forwards") {
-        renderForwardsFill(summaryEl, state, mainIterationStartTime,
-                           iterationCount, totalDisplayedDuration,
-                           segmentHelper);
-      }
-
-      // Append middle section of iterations.
-      // e.g.
-      // if { iterationStart: 0.25, iterations: 3 }, middleSectionCount is 2.
-      const middleSectionCount =
-        Math.floor(iterationCount - firstSectionCount);
-      renderMiddleIterations(summaryEl, state, mainIterationStartTime,
-                             firstSectionCount, middleSectionCount,
-                             minSegmentDuration, minProgressThreshold,
-                             segmentHelper);
-
-      // Append last section of iterations, if there is remaining iteration.
-      // e.g.
-      // if { iterationStart: 0.25, iterations: 3 }, lastSectionCount is 0.25.
-      const lastSectionCount =
-        iterationCount - middleSectionCount - firstSectionCount;
-      if (lastSectionCount) {
-        renderLastIteration(summaryEl, state, mainIterationStartTime,
-                            firstSectionCount, middleSectionCount,
-                            lastSectionCount, minSegmentDuration,
-                            minProgressThreshold, segmentHelper);
-      }
-
-      // Append endDelay.
-      if (state.endDelay > 0) {
-        renderEndDelay(summaryEl, state,
-                       mainIterationStartTime, iterationCount, segmentHelper);
-      }
-    }
-
-    // Append negative delay (which overlap the animation).
-    if (state.delay < 0) {
-      segmentHelper.animation.effect.timing.fill = "both";
-      segmentHelper.asOriginalBehavior = false;
-      renderNegativeDelayHiddenProgress(summaryEl, state, minSegmentDuration,
-                                        minProgressThreshold, segmentHelper);
-    }
-    // Append negative endDelay (which overlap the animation).
-    if (state.iterationCount && state.endDelay < 0) {
-      if (segmentHelper.asOriginalBehavior) {
-        segmentHelper.animation.effect.timing.fill = "both";
-        segmentHelper.asOriginalBehavior = false;
-      }
-      renderNegativeEndDelayHiddenProgress(summaryEl, state,
-                                           minSegmentDuration,
-                                           minProgressThreshold,
-                                           segmentHelper);
-    }
-
-    // The animation name is displayed over the animation.
-    createNode({
-      parent: createNode({
-        parent: this.containerEl,
-        attributes: {
-          "class": "name",
-          "title": this.getTooltipText(state)
-        },
-=======
         "class": "name",
         "title": this.getTooltipText(state)
       }
@@ -287,7 +119,6 @@
       parent: createSVGNode({
         parent: nameEl,
         nodeType: "svg",
->>>>>>> a17af05f
       }),
       nodeType: "text",
       attributes: {
@@ -748,356 +579,10 @@
   graphHelper.appendPathElement(parentEl, segments, "delay-path negative");
 }
 
-<<<<<<< HEAD
-  return L10N.getFormatStr(`timeline.${state.type}.nameLabel`, state.name);
-}
-
-/**
- * Render delay section.
- * @param {Element} parentEl - Parent element of this appended path element.
- * @param {Object} state - State of animation.
- * @param {Object} segmentHelper - The object returned by getSegmentHelper.
- */
-function renderDelay(parentEl, state, segmentHelper) {
-  const startSegment = segmentHelper.getSegment(0);
-  const endSegment = { x: state.delay, y: startSegment.y };
-  appendPathElement(parentEl, [startSegment, endSegment], "delay-path");
-}
-
-/**
- * Render first iteration section.
- * @param {Element} parentEl - Parent element of this appended path element.
- * @param {Object} state - State of animation.
- * @param {Number} mainIterationStartTime - Starting time of main iteration.
- * @param {Number} firstSectionCount - Iteration count of first section.
- * @param {Number} minSegmentDuration - Minimum segment duration.
- * @param {Number} minProgressThreshold - Minimum progress threshold.
- * @param {Object} segmentHelper - The object returned by getSegmentHelper.
- */
-function renderFirstIteration(parentEl, state, mainIterationStartTime,
-                              firstSectionCount, minSegmentDuration,
-                              minProgressThreshold, segmentHelper) {
-  const startTime = mainIterationStartTime;
-  const endTime = startTime + firstSectionCount * state.duration;
-  const segments =
-    createPathSegments(startTime, endTime, minSegmentDuration,
-                       minProgressThreshold, segmentHelper);
-  appendPathElement(parentEl, segments, "iteration-path");
-}
-
-/**
- * Render middle iterations section.
- * @param {Element} parentEl - Parent element of this appended path element.
- * @param {Object} state - State of animation.
- * @param {Number} mainIterationStartTime - Starting time of main iteration.
- * @param {Number} firstSectionCount - Iteration count of first section.
- * @param {Number} middleSectionCount - Iteration count of middle section.
- * @param {Number} minSegmentDuration - Minimum segment duration.
- * @param {Number} minProgressThreshold - Minimum progress threshold.
- * @param {Object} segmentHelper - The object returned by getSegmentHelper.
- */
-function renderMiddleIterations(parentEl, state, mainIterationStartTime,
-                                firstSectionCount, middleSectionCount,
-                                minSegmentDuration, minProgressThreshold,
-                                segmentHelper) {
-  const offset = mainIterationStartTime + firstSectionCount * state.duration;
-  for (let i = 0; i < middleSectionCount; i++) {
-    // Get the path segments of each iteration.
-    const startTime = offset + i * state.duration;
-    const endTime = startTime + state.duration;
-    const segments =
-      createPathSegments(startTime, endTime, minSegmentDuration,
-                         minProgressThreshold, segmentHelper);
-    appendPathElement(parentEl, segments, "iteration-path");
-  }
-}
-
-/**
- * Render last iteration section.
- * @param {Element} parentEl - Parent element of this appended path element.
- * @param {Object} state - State of animation.
- * @param {Number} mainIterationStartTime - Starting time of main iteration.
- * @param {Number} firstSectionCount - Iteration count of first section.
- * @param {Number} middleSectionCount - Iteration count of middle section.
- * @param {Number} lastSectionCount - Iteration count of last section.
- * @param {Number} minSegmentDuration - Minimum segment duration.
- * @param {Number} minProgressThreshold - Minimum progress threshold.
- * @param {Object} segmentHelper - The object returned by getSegmentHelper.
- */
-function renderLastIteration(parentEl, state, mainIterationStartTime,
-                             firstSectionCount, middleSectionCount,
-                             lastSectionCount, minSegmentDuration,
-                             minProgressThreshold, segmentHelper) {
-  const startTime = mainIterationStartTime +
-                      (firstSectionCount + middleSectionCount) * state.duration;
-  const endTime = startTime + lastSectionCount * state.duration;
-  const segments =
-    createPathSegments(startTime, endTime, minSegmentDuration,
-                       minProgressThreshold, segmentHelper);
-  appendPathElement(parentEl, segments, "iteration-path");
-}
-
-/**
- * Render Infinity iterations.
- * @param {Element} parentEl - Parent element of this appended path element.
- * @param {Object} state - State of animation.
- * @param {Number} mainIterationStartTime - Starting time of main iteration.
- * @param {Number} firstSectionCount - Iteration count of first section.
- * @param {Number} totalDuration - Displayed max duration.
- * @param {Number} minSegmentDuration - Minimum segment duration.
- * @param {Number} minProgressThreshold - Minimum progress threshold.
- * @param {Object} segmentHelper - The object returned by getSegmentHelper.
- */
-function renderInfinity(parentEl, state, mainIterationStartTime,
-                        firstSectionCount, totalDuration, minSegmentDuration,
-                        minProgressThreshold, segmentHelper) {
-  // Calculate the number of iterations to display,
-  // with a maximum of MAX_INFINITE_ANIMATIONS_ITERATIONS
-  let uncappedInfinityIterationCount =
-    (totalDuration - firstSectionCount * state.duration) / state.duration;
-  // If there is a small floating point error resulting in, e.g. 1.0000001
-  // ceil will give us 2 so round first.
-  uncappedInfinityIterationCount =
-    parseFloat(uncappedInfinityIterationCount.toPrecision(6));
-  const infinityIterationCount =
-    Math.min(MAX_INFINITE_ANIMATIONS_ITERATIONS,
-             Math.ceil(uncappedInfinityIterationCount));
-
-  // Append first full iteration path.
-  const firstStartTime =
-    mainIterationStartTime + firstSectionCount * state.duration;
-  const firstEndTime = firstStartTime + state.duration;
-  const firstSegments =
-    createPathSegments(firstStartTime, firstEndTime, minSegmentDuration,
-                       minProgressThreshold, segmentHelper);
-  appendPathElement(parentEl, firstSegments, "iteration-path infinity");
-
-  // Append other iterations. We can copy first segments.
-  const isAlternate = state.direction.match(/alternate/);
-  for (let i = 1; i < infinityIterationCount; i++) {
-    const startTime = firstStartTime + i * state.duration;
-    let segments;
-    if (isAlternate && i % 2) {
-      // Copy as reverse.
-      segments = firstSegments.map(segment => {
-        return { x: firstEndTime - segment.x + startTime, y: segment.y };
-      });
-    } else {
-      // Copy as is.
-      segments = firstSegments.map(segment => {
-        return { x: segment.x - firstStartTime + startTime, y: segment.y };
-      });
-    }
-    appendPathElement(parentEl, segments, "iteration-path infinity copied");
-  }
-}
-
-/**
- * Render endDelay section.
- * @param {Element} parentEl - Parent element of this appended path element.
- * @param {Object} state - State of animation.
- * @param {Number} mainIterationStartTime - Starting time of main iteration.
- * @param {Number} iterationCount - Whole iteration count.
- * @param {Object} segmentHelper - The object returned by getSegmentHelper.
- */
-function renderEndDelay(parentEl, state,
-                        mainIterationStartTime, iterationCount, segmentHelper) {
-  const startTime = mainIterationStartTime + iterationCount * state.duration;
-  const startSegment = segmentHelper.getSegment(startTime);
-  const endSegment = { x: startTime + state.endDelay, y: startSegment.y };
-  appendPathElement(parentEl, [startSegment, endSegment], "enddelay-path");
-}
-
-/**
- * Render forwards fill section.
- * @param {Element} parentEl - Parent element of this appended path element.
- * @param {Object} state - State of animation.
- * @param {Number} mainIterationStartTime - Starting time of main iteration.
- * @param {Number} iterationCount - Whole iteration count.
- * @param {Number} totalDuration - Displayed max duration.
- * @param {Object} segmentHelper - The object returned by getSegmentHelper.
- */
-function renderForwardsFill(parentEl, state, mainIterationStartTime,
-                            iterationCount, totalDuration, segmentHelper) {
-  const startTime = mainIterationStartTime + iterationCount * state.duration +
-                      (state.endDelay > 0 ? state.endDelay : 0);
-  const startSegment = segmentHelper.getSegment(startTime);
-  const endSegment = { x: totalDuration, y: startSegment.y };
-  appendPathElement(parentEl, [startSegment, endSegment], "fill-forwards-path");
-}
-
-/**
- * Render hidden progress of negative delay.
- * @param {Element} parentEl - Parent element of this appended path element.
- * @param {Object} state - State of animation.
- * @param {Number} minSegmentDuration - Minimum segment duration.
- * @param {Number} minProgressThreshold - Minimum progress threshold.
- * @param {Object} segmentHelper - The object returned by getSegmentHelper.
- */
-function renderNegativeDelayHiddenProgress(parentEl, state, minSegmentDuration,
-                                           minProgressThreshold,
-                                           segmentHelper) {
-  const startTime = state.delay;
-  const endTime = 0;
-  const segments =
-    createPathSegments(startTime, endTime, minSegmentDuration,
-                       minProgressThreshold, segmentHelper);
-  appendPathElement(parentEl, segments, "delay-path negative");
-}
-
-=======
->>>>>>> a17af05f
 /**
  * Render hidden progress of negative endDelay.
  * @param {Element} parentEl - Parent element of this appended path element.
  * @param {Object} state - State of animation.
-<<<<<<< HEAD
- * @param {Number} minSegmentDuration - Minimum segment duration.
- * @param {Number} minProgressThreshold - Minimum progress threshold.
- * @param {Object} segmentHelper - The object returned by getSegmentHelper.
- */
-function renderNegativeEndDelayHiddenProgress(parentEl, state,
-                                              minSegmentDuration,
-                                              minProgressThreshold,
-                                              segmentHelper) {
-  const endTime = state.delay + state.iterationCount * state.duration;
-  const startTime = endTime + state.endDelay;
-  const segments =
-    createPathSegments(startTime, endTime, minSegmentDuration,
-                       minProgressThreshold, segmentHelper);
-  appendPathElement(parentEl, segments, "enddelay-path negative");
-}
-
-/**
- * Get a helper function which returns the segment coord from given time.
- * @param {Object} state - animation state
- * @param {Object} win - window object
- * @return {Object} A segmentHelper object that has the following properties:
- * - animation: The script animation used to get the progress
- * - endTime: The end time of the animation
- * - asOriginalBehavior: The spec is that the progress of animation is changed
- *                       if the time of setCurrentTime is during the endDelay.
- *                       Likewise, in case the time is less than 0.
- *                       If this flag is true, we prevent the time
- *                       to make the same animation behavior as the original.
- * - getSegment: Helper function that, given a time,
- *               will calculate the progress through the dummy animation.
- */
-function getSegmentHelper(state, win) {
-  // Create a dummy Animation timing data as the
-  // state object we're being passed in.
-  const timing = Object.assign({}, state, {
-    iterations: state.iterationCount ? state.iterationCount : Infinity
-  });
-
-  // Create a dummy Animation with the given timing.
-  const dummyAnimation =
-    new win.Animation(new win.KeyframeEffect(null, null, timing), null);
-
-  // Returns segment helper object.
-  return {
-    animation: dummyAnimation,
-    endTime: dummyAnimation.effect.getComputedTiming().endTime,
-    asOriginalBehavior: true,
-    getSegment: function (time) {
-      if (this.asOriginalBehavior) {
-        // If the given time is less than 0, returned progress is 0.
-        if (time < 0) {
-          return { x: time, y: 0 };
-        }
-        // Avoid to apply over endTime.
-        this.animation.currentTime = time < this.endTime ? time : this.endTime;
-      } else {
-        this.animation.currentTime = time;
-      }
-      const progress = this.animation.effect.getComputedTiming().progress;
-      return { x: time, y: Math.max(progress, 0) };
-    }
-  };
-}
-
-/**
- * Create the path segments from given parameters.
- * @param {Number} startTime - Starting time of animation.
- * @param {Number} endTime - Ending time of animation.
- * @param {Number} minSegmentDuration - Minimum segment duration.
- * @param {Number} minProgressThreshold - Minimum progress threshold.
- * @param {Object} segmentHelper - The object of getSegmentHelper.
- * @return {Array} path segments -
- *                 [{x: {Number} time, y: {Number} progress}, ...]
- */
-function createPathSegments(startTime, endTime, minSegmentDuration,
-                            minProgressThreshold, segmentHelper) {
-  // If the duration is too short, early return.
-  if (endTime - startTime < minSegmentDuration) {
-    return [segmentHelper.getSegment(startTime),
-            segmentHelper.getSegment(endTime)];
-  }
-
-  // Otherwise, start creating segments.
-  let pathSegments = [];
-
-  // Append the segment for the startTime position.
-  const startTimeSegment = segmentHelper.getSegment(startTime);
-  pathSegments.push(startTimeSegment);
-  let previousSegment = startTimeSegment;
-
-  // Split the duration in equal intervals, and iterate over them.
-  // See the definition of DURATION_RESOLUTION for more information about this.
-  const interval = (endTime - startTime) / DURATION_RESOLUTION;
-  for (let index = 1; index <= DURATION_RESOLUTION; index++) {
-    // Create a segment for this interval.
-    const currentSegment =
-      segmentHelper.getSegment(startTime + index * interval);
-
-    // If the distance between the Y coordinate (the animation's progress) of
-    // the previous segment and the Y coordinate of the current segment is too
-    // large, then recurse with a smaller duration to get more details
-    // in the graph.
-    if (Math.abs(currentSegment.y - previousSegment.y) > minProgressThreshold) {
-      // Divide the current interval (excluding start and end bounds
-      // by adding/subtracting BOUND_EXCLUDING_TIME).
-      pathSegments = pathSegments.concat(
-        createPathSegments(previousSegment.x + BOUND_EXCLUDING_TIME,
-                           currentSegment.x - BOUND_EXCLUDING_TIME,
-                           minSegmentDuration, minProgressThreshold,
-                           segmentHelper));
-    }
-
-    pathSegments.push(currentSegment);
-    previousSegment = currentSegment;
-  }
-
-  return pathSegments;
-}
-
-/**
- * Append path element.
- * @param {Element} parentEl - Parent element of this appended path element.
- * @param {Array} pathSegments - Path segments. Please see createPathSegments.
- * @param {String} cls - Class name.
- * @return {Element} path element.
- */
-function appendPathElement(parentEl, pathSegments, cls) {
-  // Create path string.
-  let path = `M${ pathSegments[0].x },0`;
-  pathSegments.forEach(pathSegment => {
-    path += ` L${ pathSegment.x },${ pathSegment.y }`;
-  });
-  path += ` L${ pathSegments[pathSegments.length - 1].x },0 Z`;
-  // Append and return the path element.
-  return createNode({
-    parent: parentEl,
-    namespace: SVG_NS,
-    nodeType: "path",
-    attributes: {
-      "d": path,
-      "class": cls,
-      "vector-effect": "non-scaling-stroke",
-      "transform": "scale(1, -1)"
-    }
-  });
-=======
  * @param {Object} graphHelper - SummaryGraphHelper.
  */
 function renderNegativeEndDelayHiddenProgress(parentEl, state, graphHelper) {
@@ -1138,5 +623,4 @@
     }
     return result;
   }, []);
->>>>>>> a17af05f
 }