--- conflicted
+++ resolved
@@ -20,10 +20,7 @@
   const timelineComponent = panel.animationsTimelineComponent;
   const timelineEl = timelineComponent.rootWrapperEl;
   let animation = timelineEl.querySelector(".time-block");
-<<<<<<< HEAD
-=======
 
->>>>>>> a17af05f
   // Get iteration count from summary graph path.
   let iterationCount = getIterationCount(animation);
 
@@ -51,9 +48,5 @@
 });
 
 function getIterationCount(timeblockEl) {
-<<<<<<< HEAD
-  return timeblockEl.querySelectorAll(".iteration-path").length;
-=======
   return timeblockEl.querySelectorAll("svg g .iteration-path").length;
->>>>>>> a17af05f
 }