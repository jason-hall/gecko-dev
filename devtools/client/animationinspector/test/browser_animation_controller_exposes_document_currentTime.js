--- conflicted
+++ resolved
@@ -39,9 +39,6 @@
     attributeValue: "ball still short"
   });
   yield onPlayerAdded;
-<<<<<<< HEAD
-=======
   yield waitForAnimationTimelineRendering(panel);
->>>>>>> a17af05f
   yield waitForAllAnimationTargets(panel);
 }