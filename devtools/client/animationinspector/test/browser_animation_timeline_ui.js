--- conflicted
+++ resolved
@@ -44,10 +44,6 @@
     is(animationEl.querySelector(".name").textContent,
        animation.state.name,
        "The name on the timeline is correct");
-<<<<<<< HEAD
-    ok(animationEl.querySelector("svg path"),
-       "The timeline has svg and path element as summary graph");
-=======
     is(animationEl.querySelectorAll("svg g").length, 1,
        "The g element should be one since this doc's all animation has only one shape");
     ok(animationEl.querySelector("svg g path"),
@@ -58,6 +54,5 @@
       el.ownerDocument.defaultView.getComputedStyle(animationEl).backgroundColor;
     is(backgroundColor, expectedBackgroundColor,
        "The background-color shoud be changed to alternate");
->>>>>>> a17af05f
   }
 });