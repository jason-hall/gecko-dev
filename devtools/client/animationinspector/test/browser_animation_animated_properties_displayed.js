/* vim: set ts=2 et sw=2 tw=80: */
/* Any copyright is dedicated to the Public Domain.
 http://creativecommons.org/publicdomain/zero/1.0/ */

"use strict";

const LAYOUT_ERRORS_L10N =
  new LocalizationHelper("toolkit/locales/layout_errors.properties");

// Test that when an animation is selected, its list of animated properties is
// displayed below it.

const EXPECTED_PROPERTIES = [
<<<<<<< HEAD
=======
  "border-bottom-left-radius",
  "border-bottom-right-radius",
  "border-top-left-radius",
  "border-top-right-radius",
  "filter",
  "height",
  "transform",
  "width",
  // Unchanged value properties
>>>>>>> a17af05f
  "background-attachment",
  "background-clip",
  "background-color",
  "background-image",
  "background-origin",
  "background-position-x",
  "background-position-y",
  "background-repeat",
<<<<<<< HEAD
  "background-size",
  "border-bottom-left-radius",
  "border-bottom-right-radius",
  "border-top-left-radius",
  "border-top-right-radius",
  "filter",
  "height",
  "transform",
  "width"
=======
  "background-size"
>>>>>>> a17af05f
].sort();

add_task(function* () {
  yield addTab(URL_ROOT + "doc_keyframes.html");
  let {panel} = yield openAnimationInspector();
  let timeline = panel.animationsTimelineComponent;
  let propertiesList = timeline.rootWrapperEl
                               .querySelector(".animated-properties");

<<<<<<< HEAD
  ok(!isNodeVisible(propertiesList),
     "The list of properties panel is hidden by default");

  info("Click to select the animation");
  yield clickOnAnimation(panel, 0);

  ok(isNodeVisible(propertiesList),
     "The list of properties panel is shown");
=======
  // doc_keyframes.html has only one animation,
  // so the propertiesList shoud be shown.
  ok(isNodeVisible(propertiesList),
     "The list of properties panel shoud be shown");

>>>>>>> a17af05f
  ok(propertiesList.querySelectorAll(".property").length,
     "The list of properties panel actually contains properties");
  ok(hasExpectedProperties(propertiesList),
     "The list of properties panel contains the right properties");
<<<<<<< HEAD

  ok(hasExpectedWarnings(propertiesList),
     "The list of properties panel contains the right warnings");

  info("Click to unselect the animation");
  yield clickOnAnimation(panel, 0, true);

  ok(!isNodeVisible(propertiesList),
     "The list of properties panel is hidden again");
=======
  ok(hasExpectedWarnings(propertiesList),
     "The list of properties panel contains the right warnings");

  info("Click same animation again");
  yield clickOnAnimation(panel, 0, true);
  ok(isNodeVisible(propertiesList),
     "The list of properties panel keeps");
>>>>>>> a17af05f
});

function hasExpectedProperties(containerEl) {
  let names = [...containerEl.querySelectorAll(".property .name")]
              .map(n => n.textContent)
              .sort();

  if (names.length !== EXPECTED_PROPERTIES.length) {
    return false;
  }

  for (let i = 0; i < names.length; i++) {
    if (names[i] !== EXPECTED_PROPERTIES[i]) {
      return false;
    }
  }

  return true;
}

function hasExpectedWarnings(containerEl) {
  let warnings = [...containerEl.querySelectorAll(".warning")];
  for (let warning of warnings) {
    let warningID =
      "CompositorAnimationWarningTransformWithSyncGeometricAnimations";
    if (warning.getAttribute("title") == LAYOUT_ERRORS_L10N.getStr(warningID)) {
      return true;
    }
  }
  return false;
}<|MERGE_RESOLUTION|>--- conflicted
+++ resolved
@@ -11,8 +11,6 @@
 // displayed below it.
 
 const EXPECTED_PROPERTIES = [
-<<<<<<< HEAD
-=======
   "border-bottom-left-radius",
   "border-bottom-right-radius",
   "border-top-left-radius",
@@ -22,7 +20,6 @@
   "transform",
   "width",
   // Unchanged value properties
->>>>>>> a17af05f
   "background-attachment",
   "background-clip",
   "background-color",
@@ -31,19 +28,7 @@
   "background-position-x",
   "background-position-y",
   "background-repeat",
-<<<<<<< HEAD
-  "background-size",
-  "border-bottom-left-radius",
-  "border-bottom-right-radius",
-  "border-top-left-radius",
-  "border-top-right-radius",
-  "filter",
-  "height",
-  "transform",
-  "width"
-=======
   "background-size"
->>>>>>> a17af05f
 ].sort();
 
 add_task(function* () {
@@ -53,37 +38,15 @@
   let propertiesList = timeline.rootWrapperEl
                                .querySelector(".animated-properties");
 
-<<<<<<< HEAD
-  ok(!isNodeVisible(propertiesList),
-     "The list of properties panel is hidden by default");
-
-  info("Click to select the animation");
-  yield clickOnAnimation(panel, 0);
-
-  ok(isNodeVisible(propertiesList),
-     "The list of properties panel is shown");
-=======
   // doc_keyframes.html has only one animation,
   // so the propertiesList shoud be shown.
   ok(isNodeVisible(propertiesList),
      "The list of properties panel shoud be shown");
 
->>>>>>> a17af05f
   ok(propertiesList.querySelectorAll(".property").length,
      "The list of properties panel actually contains properties");
   ok(hasExpectedProperties(propertiesList),
      "The list of properties panel contains the right properties");
-<<<<<<< HEAD
-
-  ok(hasExpectedWarnings(propertiesList),
-     "The list of properties panel contains the right warnings");
-
-  info("Click to unselect the animation");
-  yield clickOnAnimation(panel, 0, true);
-
-  ok(!isNodeVisible(propertiesList),
-     "The list of properties panel is hidden again");
-=======
   ok(hasExpectedWarnings(propertiesList),
      "The list of properties panel contains the right warnings");
 
@@ -91,7 +54,6 @@
   yield clickOnAnimation(panel, 0, true);
   ok(isNodeVisible(propertiesList),
      "The list of properties panel keeps");
->>>>>>> a17af05f
 });
 
 function hasExpectedProperties(containerEl) {
