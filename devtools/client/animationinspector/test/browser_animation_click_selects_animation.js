--- conflicted
+++ resolved
@@ -28,13 +28,6 @@
      "The selected event was emitted with the right animation");
   ok(isTimeBlockSelected(timeline, 1),
      "The second time block has the right selected class");
-<<<<<<< HEAD
-
-  info("Click again on the first animation and check if it unselects");
-  yield clickOnAnimation(panel, 0, true);
-  ok(!isTimeBlockSelected(timeline, 0),
-     "The first time block has been unselected");
-=======
   ok(!isTimeBlockSelected(timeline, 0),
      "The first time block has been unselected");
 
@@ -44,17 +37,9 @@
      "The time block has the right selected class again");
   ok(!isTimeBlockSelected(timeline, 1),
      "The second time block has been unselected");
->>>>>>> a17af05f
 });
 
 function isTimeBlockSelected(timeline, index) {
   let animation = timeline.rootWrapperEl.querySelectorAll(".animation")[index];
-<<<<<<< HEAD
-  let animatedProperties = timeline.rootWrapperEl.querySelectorAll(
-    ".animated-properties")[index];
-  return animation.classList.contains("selected") &&
-         animatedProperties.classList.contains("selected");
-=======
   return animation.classList.contains("selected");
->>>>>>> a17af05f
 }