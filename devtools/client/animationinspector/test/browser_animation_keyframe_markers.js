/* vim: set ts=2 et sw=2 tw=80: */
/* Any copyright is dedicated to the Public Domain.
 http://creativecommons.org/publicdomain/zero/1.0/ */

"use strict";

// Test that when an animation is selected and its list of properties is shown,
// there are keyframes markers next to each property being animated.

const EXPECTED_PROPERTIES = [
  "backgroundColor",
  "backgroundPosition",
  "backgroundSize",
  "borderBottomLeftRadius",
  "borderBottomRightRadius",
  "borderTopLeftRadius",
  "borderTopRightRadius",
  "filter",
  "height",
  "transform",
  "width"
];

add_task(function* () {
  yield addTab(URL_ROOT + "doc_keyframes.html");
  let {panel} = yield openAnimationInspector();
  let timeline = panel.animationsTimelineComponent;

<<<<<<< HEAD
  info("Expand the animation");
  yield clickOnAnimation(panel, 0);
=======
  // doc_keyframes.html has only one animation.
  // So we don't need to click the animation since already the animation detail shown.
>>>>>>> a17af05f

  ok(timeline.rootWrapperEl.querySelectorAll(".frames .keyframes").length,
     "There are container elements for displaying keyframes");

  let data = yield getExpectedKeyframesData(timeline.animations[0]);
  for (let propertyName in data) {
    info("Check the keyframe markers for " + propertyName);
    let widthMarkerSelector = ".frame[data-property=" + propertyName + "]";
    let markers = timeline.rootWrapperEl.querySelectorAll(widthMarkerSelector);

    is(markers.length, data[propertyName].length,
       "The right number of keyframes was found for " + propertyName);

    let offsets = [...markers].map(m => parseFloat(m.dataset.offset));
    let values = [...markers].map(m => m.dataset.value);
    for (let i = 0; i < markers.length; i++) {
      is(markers[i].dataset.offset, offsets[i],
         "Marker " + i + " for " + propertyName + " has the right offset");
      is(markers[i].dataset.value, values[i],
         "Marker " + i + " for " + propertyName + " has the right value");
    }
  }
});

function* getExpectedKeyframesData(animation) {
  // We're testing the UI state here, so it's fine to get the list of expected
  // properties from the animation actor.
  let properties = yield animation.getProperties();
  let data = {};

  for (let expectedProperty of EXPECTED_PROPERTIES) {
    data[expectedProperty] = [];
    for (let {name, values} of properties) {
      if (name !== expectedProperty) {
        continue;
      }
      for (let {offset, value} of values) {
        data[expectedProperty].push({offset, value});
      }
    }
  }

  return data;
}<|MERGE_RESOLUTION|>--- conflicted
+++ resolved
@@ -26,13 +26,8 @@
   let {panel} = yield openAnimationInspector();
   let timeline = panel.animationsTimelineComponent;
 
-<<<<<<< HEAD
-  info("Expand the animation");
-  yield clickOnAnimation(panel, 0);
-=======
   // doc_keyframes.html has only one animation.
   // So we don't need to click the animation since already the animation detail shown.
->>>>>>> a17af05f
 
   ok(timeline.rootWrapperEl.querySelectorAll(".frames .keyframes").length,
      "There are container elements for displaying keyframes");
