/* vim: set ts=2 et sw=2 tw=80: */
/* Any copyright is dedicated to the Public Domain.
 http://creativecommons.org/publicdomain/zero/1.0/ */

"use strict";

requestLongerTimeout(2);

// Check that animation delay is visualized in the timeline when the animation
// is delayed.
// Also check that negative delays do not overflow the UI, and are shown like
// positive delays.

add_task(function* () {
  yield addTab(URL_ROOT + "doc_simple_animation.html");
  let {inspector, panel} = yield openAnimationInspector();

  info("Selecting a delayed animated node");
  yield selectNodeAndWaitForAnimations(".delayed", inspector);
  let timelineEl = panel.animationsTimelineComponent.rootWrapperEl;
  checkDelayAndName(timelineEl, true);
  let animationEl = timelineEl.querySelector(".animation");
  let state = panel.animationsTimelineComponent.timeBlocks[0].animation.state;
  checkPath(animationEl, state);

  info("Selecting a no-delay animated node");
  yield selectNodeAndWaitForAnimations(".animated", inspector);
  checkDelayAndName(timelineEl, false);
  animationEl = timelineEl.querySelector(".animation");
  state = panel.animationsTimelineComponent.timeBlocks[0].animation.state;
  checkPath(animationEl, state);

  info("Selecting a negative-delay animated node");
  yield selectNodeAndWaitForAnimations(".negative-delay", inspector);
  checkDelayAndName(timelineEl, true);
  animationEl = timelineEl.querySelector(".animation");
  state = panel.animationsTimelineComponent.timeBlocks[0].animation.state;
  checkPath(animationEl, state);
});

function checkDelayAndName(timelineEl, hasDelay) {
  let delay = timelineEl.querySelector(".delay");

  is(!!delay, hasDelay, "The timeline " +
                        (hasDelay ? "contains" : "does not contain") +
                        " a delay element, as expected");

  if (hasDelay) {
    let targetNode = timelineEl.querySelector(".target");

    // Check that the delay element does not cause the timeline to overflow.
    let delayLeft = Math.round(delay.getBoundingClientRect().x);
    let sidebarWidth = Math.round(targetNode.getBoundingClientRect().width);
    ok(delayLeft >= sidebarWidth,
       "The delay element isn't displayed over the sidebar");
<<<<<<< HEAD
  }
}

function checkPath(animationEl, state) {
  // Check existance of delay path.
  const delayPathEl = animationEl.querySelector(".delay-path");
  if (!state.iterationCount && state.delay < 0) {
    // Infinity
    ok(!delayPathEl, "The delay path for Infinity should not exist");
    return;
  }
  if (state.delay === 0) {
    ok(!delayPathEl, "The delay path for zero delay should not exist");
    return;
  }
  ok(delayPathEl, "The delay path should exist");

  // Check delay path coordinates.
  const pathSegList = delayPathEl.pathSegList;
  const startingPathSeg = pathSegList.getItem(0);
  const endingPathSeg = pathSegList.getItem(pathSegList.numberOfItems - 2);
  if (state.delay < 0) {
    ok(delayPathEl.classList.contains("negative"),
       "The delay path should have 'negative' class");
    const startingX = state.delay;
    const endingX = 0;
    is(startingPathSeg.x, startingX,
       `The x of starting point should be ${ startingX }`);
    is(endingPathSeg.x, endingX,
       `The x of ending point should be ${ endingX }`);
  } else {
    ok(!delayPathEl.classList.contains("negative"),
       "The delay path should not have 'negative' class");
    const startingX = 0;
    const endingX = state.delay;
    is(startingPathSeg.x, startingX,
       `The x of starting point should be ${ startingX }`);
    is(endingPathSeg.x, endingX,
       `The x of ending point should be ${ endingX }`);
=======
>>>>>>> a17af05f
  }
}

function checkPath(animationEl, state) {
  const groupEls = animationEl.querySelectorAll("svg g");
  groupEls.forEach(groupEl => {
    // Check existance of delay path.
    const delayPathEl = groupEl.querySelector(".delay-path");
    if (!state.iterationCount && state.delay < 0) {
      // Infinity
      ok(!delayPathEl, "The delay path for Infinity should not exist");
      return;
    }
    if (state.delay === 0) {
      ok(!delayPathEl, "The delay path for zero delay should not exist");
      return;
    }
    ok(delayPathEl, "The delay path should exist");

    // Check delay path coordinates.
    const pathSegList = delayPathEl.pathSegList;
    const startingPathSeg = pathSegList.getItem(0);
    const endingPathSeg = pathSegList.getItem(pathSegList.numberOfItems - 2);
    if (state.delay < 0) {
      ok(delayPathEl.classList.contains("negative"),
         "The delay path should have 'negative' class");
      const startingX = state.delay;
      const endingX = 0;
      is(startingPathSeg.x, startingX,
         `The x of starting point should be ${ startingX }`);
      is(endingPathSeg.x, endingX,
         `The x of ending point should be ${ endingX }`);
    } else {
      ok(!delayPathEl.classList.contains("negative"),
         "The delay path should not have 'negative' class");
      const startingX = 0;
      const endingX = state.delay;
      is(startingPathSeg.x, startingX,
         `The x of starting point should be ${ startingX }`);
      is(endingPathSeg.x, endingX,
         `The x of ending point should be ${ endingX }`);
    }
  });
}<|MERGE_RESOLUTION|>--- conflicted
+++ resolved
@@ -53,48 +53,6 @@
     let sidebarWidth = Math.round(targetNode.getBoundingClientRect().width);
     ok(delayLeft >= sidebarWidth,
        "The delay element isn't displayed over the sidebar");
-<<<<<<< HEAD
-  }
-}
-
-function checkPath(animationEl, state) {
-  // Check existance of delay path.
-  const delayPathEl = animationEl.querySelector(".delay-path");
-  if (!state.iterationCount && state.delay < 0) {
-    // Infinity
-    ok(!delayPathEl, "The delay path for Infinity should not exist");
-    return;
-  }
-  if (state.delay === 0) {
-    ok(!delayPathEl, "The delay path for zero delay should not exist");
-    return;
-  }
-  ok(delayPathEl, "The delay path should exist");
-
-  // Check delay path coordinates.
-  const pathSegList = delayPathEl.pathSegList;
-  const startingPathSeg = pathSegList.getItem(0);
-  const endingPathSeg = pathSegList.getItem(pathSegList.numberOfItems - 2);
-  if (state.delay < 0) {
-    ok(delayPathEl.classList.contains("negative"),
-       "The delay path should have 'negative' class");
-    const startingX = state.delay;
-    const endingX = 0;
-    is(startingPathSeg.x, startingX,
-       `The x of starting point should be ${ startingX }`);
-    is(endingPathSeg.x, endingX,
-       `The x of ending point should be ${ endingX }`);
-  } else {
-    ok(!delayPathEl.classList.contains("negative"),
-       "The delay path should not have 'negative' class");
-    const startingX = 0;
-    const endingX = state.delay;
-    is(startingPathSeg.x, startingX,
-       `The x of starting point should be ${ startingX }`);
-    is(endingPathSeg.x, endingX,
-       `The x of ending point should be ${ endingX }`);
-=======
->>>>>>> a17af05f
   }
 }
 
