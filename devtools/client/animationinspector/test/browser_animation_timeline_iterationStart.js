/* vim: set ts=2 et sw=2 tw=80: */
/* Any copyright is dedicated to the Public Domain.
 http://creativecommons.org/publicdomain/zero/1.0/ */

"use strict";

// Check that the iteration start is displayed correctly in time blocks.

add_task(function* () {
  yield addTab(URL_ROOT + "doc_script_animation.html");
  let {panel} = yield openAnimationInspector();
  let timelineComponent = panel.animationsTimelineComponent;
  let timeBlockComponents = timelineComponent.timeBlocks;
<<<<<<< HEAD
  let detailsComponents = timelineComponent.details;
=======
  let detailsComponent = timelineComponent.details;
>>>>>>> a17af05f

  for (let i = 0; i < timeBlockComponents.length; i++) {
    info(`Expand time block ${i} so its keyframes are visible`);
    yield clickOnAnimation(panel, i);

    info(`Check the state of time block ${i}`);
    let {containerEl, animation: {state}} = timeBlockComponents[i];

    checkAnimationTooltip(containerEl, state);
    checkProgressAtStartingTime(containerEl, state);

    // Get the first set of keyframes (there's only one animated property
    // anyway), and the first frame element from there, we're only interested in
    // its offset.
<<<<<<< HEAD
    let keyframeComponent = detailsComponents[i].keyframeComponents[0];
=======
    let keyframeComponent = detailsComponent.keyframeComponents[0];
>>>>>>> a17af05f
    let frameEl = keyframeComponent.keyframesEl.querySelector(".frame");
    checkKeyframeOffset(containerEl, frameEl, state);
  }
});

function checkAnimationTooltip(el, {iterationStart, duration}) {
  info("Check an animation's iterationStart data in its tooltip");
  let title = el.querySelector(".name").getAttribute("title");

  let iterationStartTime = iterationStart * duration / 1000;
  let iterationStartTimeString = iterationStartTime.toLocaleString(undefined, {
    maximumFractionDigits: 2,
    minimumFractionDigits: 2
  }).replace(".", "\\.");
  let iterationStartString = iterationStart.toString().replace(".", "\\.");

  let regex = new RegExp("Iteration start: " + iterationStartString +
                         " \\(" + iterationStartTimeString + "s\\)");
  ok(title.match(regex), "The tooltip shows the expected iteration start");
}

function checkProgressAtStartingTime(el, { iterationStart }) {
  info("Check the progress of starting time");
<<<<<<< HEAD
  const pathEl = el.querySelector(".iteration-path");
  const pathSegList = pathEl.pathSegList;
  const pathSeg = pathSegList.getItem(1);
  const progress = pathSeg.y;
  is(progress, iterationStart % 1,
     `The progress at starting point should be ${ iterationStart % 1 }`);
=======
  const groupEls = el.querySelectorAll("svg g");
  groupEls.forEach(groupEl => {
    const pathEl = groupEl.querySelector(".iteration-path");
    const pathSegList = pathEl.pathSegList;
    const pathSeg = pathSegList.getItem(1);
    const progress = pathSeg.y;
    is(progress, iterationStart % 1,
       `The progress at starting point should be ${ iterationStart % 1 }`);
  });
>>>>>>> a17af05f
}

function checkKeyframeOffset(timeBlockEl, frameEl, {iterationStart}) {
  info("Check that the first keyframe is offset correctly");

<<<<<<< HEAD
  let start = getIterationStartFromLeft(frameEl);
  is(start, iterationStart % 1, "The frame offset for iteration start");
}

function getIterationStartFromLeft(el) {
  let left = 100 - parseFloat(/(\d+)%/.exec(el.style.left)[1]);
  return left / 100;
=======
  let start = getKeyframeOffset(frameEl);
  is(start, 0, "The frame offset for iteration start");
}

function getKeyframeOffset(el) {
  return parseFloat(/(\d+)%/.exec(el.style.left)[1]);
>>>>>>> a17af05f
}<|MERGE_RESOLUTION|>--- conflicted
+++ resolved
@@ -11,11 +11,7 @@
   let {panel} = yield openAnimationInspector();
   let timelineComponent = panel.animationsTimelineComponent;
   let timeBlockComponents = timelineComponent.timeBlocks;
-<<<<<<< HEAD
-  let detailsComponents = timelineComponent.details;
-=======
   let detailsComponent = timelineComponent.details;
->>>>>>> a17af05f
 
   for (let i = 0; i < timeBlockComponents.length; i++) {
     info(`Expand time block ${i} so its keyframes are visible`);
@@ -30,11 +26,7 @@
     // Get the first set of keyframes (there's only one animated property
     // anyway), and the first frame element from there, we're only interested in
     // its offset.
-<<<<<<< HEAD
-    let keyframeComponent = detailsComponents[i].keyframeComponents[0];
-=======
     let keyframeComponent = detailsComponent.keyframeComponents[0];
->>>>>>> a17af05f
     let frameEl = keyframeComponent.keyframesEl.querySelector(".frame");
     checkKeyframeOffset(containerEl, frameEl, state);
   }
@@ -58,14 +50,6 @@
 
 function checkProgressAtStartingTime(el, { iterationStart }) {
   info("Check the progress of starting time");
-<<<<<<< HEAD
-  const pathEl = el.querySelector(".iteration-path");
-  const pathSegList = pathEl.pathSegList;
-  const pathSeg = pathSegList.getItem(1);
-  const progress = pathSeg.y;
-  is(progress, iterationStart % 1,
-     `The progress at starting point should be ${ iterationStart % 1 }`);
-=======
   const groupEls = el.querySelectorAll("svg g");
   groupEls.forEach(groupEl => {
     const pathEl = groupEl.querySelector(".iteration-path");
@@ -75,26 +59,15 @@
     is(progress, iterationStart % 1,
        `The progress at starting point should be ${ iterationStart % 1 }`);
   });
->>>>>>> a17af05f
 }
 
 function checkKeyframeOffset(timeBlockEl, frameEl, {iterationStart}) {
   info("Check that the first keyframe is offset correctly");
 
-<<<<<<< HEAD
-  let start = getIterationStartFromLeft(frameEl);
-  is(start, iterationStart % 1, "The frame offset for iteration start");
-}
-
-function getIterationStartFromLeft(el) {
-  let left = 100 - parseFloat(/(\d+)%/.exec(el.style.left)[1]);
-  return left / 100;
-=======
   let start = getKeyframeOffset(frameEl);
   is(start, 0, "The frame offset for iteration start");
 }
 
 function getKeyframeOffset(el) {
   return parseFloat(/(\d+)%/.exec(el.style.left)[1]);
->>>>>>> a17af05f
 }