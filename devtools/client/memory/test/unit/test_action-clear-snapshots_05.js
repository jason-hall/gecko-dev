--- conflicted
+++ resolved
@@ -7,13 +7,6 @@
 
 let { takeSnapshotAndCensus, clearSnapshots } = require("devtools/client/memory/actions/snapshot");
 let { actions, treeMapState } = require("devtools/client/memory/constants");
-<<<<<<< HEAD
-
-function run_test() {
-  run_next_test();
-}
-=======
->>>>>>> a17af05f
 
 add_task(function* () {
   let front = new StubbedMemoryFront();
