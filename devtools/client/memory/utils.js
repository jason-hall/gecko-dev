/* This Source Code Form is subject to the terms of the Mozilla Public
 * License, v. 2.0. If a copy of the MPL was not distributed with this
 * file, You can obtain one at http://mozilla.org/MPL/2.0/. */

"use strict";

const { Cc, Ci } = require("chrome");

const { LocalizationHelper } = require("devtools/shared/l10n");
const STRINGS_URI = "devtools/client/locales/memory.properties";
const L10N = exports.L10N = new LocalizationHelper(STRINGS_URI);

const { OS } = require("resource://gre/modules/osfile.jsm");
const { assert } = require("devtools/shared/DevToolsUtils");
const { Preferences } = require("resource://gre/modules/Preferences.jsm");
const CUSTOM_CENSUS_DISPLAY_PREF = "devtools.memory.custom-census-displays";
const CUSTOM_LABEL_DISPLAY_PREF = "devtools.memory.custom-label-displays";
const CUSTOM_TREE_MAP_DISPLAY_PREF = "devtools.memory.custom-tree-map-displays";
const BYTES = 1024;
const KILOBYTES = Math.pow(BYTES, 2);
const MEGABYTES = Math.pow(BYTES, 3);
const DevToolsUtils = require("devtools/shared/DevToolsUtils");
const {
  snapshotState: states,
  diffingState,
  censusState,
  treeMapState,
  dominatorTreeState,
  individualsState,
} = require("./constants");

/**
 * Takes a snapshot object and returns the localized form of its timestamp to be
 * used as a title.
 *
 * @param {Snapshot} snapshot
 * @return {String}
 */
exports.getSnapshotTitle = function (snapshot) {
  if (!snapshot.creationTime) {
    return L10N.getStr("snapshot-title.loading");
  }

  if (snapshot.imported) {
    // Strip out the extension if it's the expected ".fxsnapshot"
    return OS.Path.basename(snapshot.path.replace(/\.fxsnapshot$/, ""));
  }

  let date = new Date(snapshot.creationTime / 1000);
  return date.toLocaleTimeString(void 0, {
    year: "2-digit",
    month: "2-digit",
    day: "2-digit",
    hour12: false
  });
};

function getCustomDisplaysHelper(pref) {
  let customDisplays = Object.create(null);
  try {
    customDisplays = JSON.parse(Preferences.get(pref)) || Object.create(null);
  } catch (e) {
    DevToolsUtils.reportException(
      `String stored in "${pref}" pref cannot be parsed by \`JSON.parse()\`.`);
  }
  return Object.freeze(customDisplays);
}

/**
 * Returns custom displays defined in `devtools.memory.custom-census-displays`
 * pref.
 *
 * @return {Object}
 */
exports.getCustomCensusDisplays = function () {
  return getCustomDisplaysHelper(CUSTOM_CENSUS_DISPLAY_PREF);
};

/**
 * Returns custom displays defined in
 * `devtools.memory.custom-label-displays` pref.
 *
 * @return {Object}
 */
exports.getCustomLabelDisplays = function () {
  return getCustomDisplaysHelper(CUSTOM_LABEL_DISPLAY_PREF);
};

/**
 * Returns custom displays defined in
 * `devtools.memory.custom-tree-map-displays` pref.
 *
 * @return {Object}
 */
exports.getCustomTreeMapDisplays = function () {
  return getCustomDisplaysHelper(CUSTOM_TREE_MAP_DISPLAY_PREF);
};

/**
 * Returns a string representing a readable form of the snapshot's state. More
 * concise than `getStatusTextFull`.
 *
 * @param {snapshotState | diffingState} state
 * @return {String}
 */
exports.getStatusText = function (state) {
  assert(state, "Must have a state");

  switch (state) {
    case diffingState.ERROR:
      return L10N.getStr("diffing.state.error");

    case states.ERROR:
      return L10N.getStr("snapshot.state.error");

    case states.SAVING:
      return L10N.getStr("snapshot.state.saving");

    case states.IMPORTING:
      return L10N.getStr("snapshot.state.importing");

    case states.SAVED:
    case states.READING:
      return L10N.getStr("snapshot.state.reading");

    case censusState.SAVING:
      return L10N.getStr("snapshot.state.saving-census");

    case treeMapState.SAVING:
      return L10N.getStr("snapshot.state.saving-tree-map");

    case diffingState.TAKING_DIFF:
      return L10N.getStr("diffing.state.taking-diff");

    case diffingState.SELECTING:
      return L10N.getStr("diffing.state.selecting");

    case dominatorTreeState.COMPUTING:
    case individualsState.COMPUTING_DOMINATOR_TREE:
      return L10N.getStr("dominatorTree.state.computing");

    case dominatorTreeState.COMPUTED:
    case dominatorTreeState.FETCHING:
      return L10N.getStr("dominatorTree.state.fetching");

    case dominatorTreeState.INCREMENTAL_FETCHING:
      return L10N.getStr("dominatorTree.state.incrementalFetching");

    case dominatorTreeState.ERROR:
      return L10N.getStr("dominatorTree.state.error");

    case individualsState.ERROR:
      return L10N.getStr("individuals.state.error");

    case individualsState.FETCHING:
      return L10N.getStr("individuals.state.fetching");

    // These states do not have any message to show as other content will be
    // displayed.
    case dominatorTreeState.LOADED:
    case diffingState.TOOK_DIFF:
    case states.READ:
    case censusState.SAVED:
    case treeMapState.SAVED:
    case individualsState.FETCHED:
      return "";

    default:
      assert(false, `Unexpected state: ${state}`);
      return "";
  }
};

/**
 * Returns a string representing a readable form of the snapshot's state;
 * more verbose than `getStatusText`.
 *
 * @param {snapshotState | diffingState} state
 * @return {String}
 */
exports.getStatusTextFull = function (state) {
  assert(!!state, "Must have a state");

  switch (state) {
    case diffingState.ERROR:
      return L10N.getStr("diffing.state.error.full");

    case states.ERROR:
      return L10N.getStr("snapshot.state.error.full");

    case states.SAVING:
      return L10N.getStr("snapshot.state.saving.full");

    case states.IMPORTING:
      return L10N.getStr("snapshot.state.importing");

    case states.SAVED:
    case states.READING:
      return L10N.getStr("snapshot.state.reading.full");

    case censusState.SAVING:
      return L10N.getStr("snapshot.state.saving-census.full");

    case treeMapState.SAVING:
      return L10N.getStr("snapshot.state.saving-tree-map.full");

    case diffingState.TAKING_DIFF:
      return L10N.getStr("diffing.state.taking-diff.full");

    case diffingState.SELECTING:
      return L10N.getStr("diffing.state.selecting.full");

    case dominatorTreeState.COMPUTING:
    case individualsState.COMPUTING_DOMINATOR_TREE:
      return L10N.getStr("dominatorTree.state.computing.full");

    case dominatorTreeState.COMPUTED:
    case dominatorTreeState.FETCHING:
      return L10N.getStr("dominatorTree.state.fetching.full");

    case dominatorTreeState.INCREMENTAL_FETCHING:
      return L10N.getStr("dominatorTree.state.incrementalFetching.full");

    case dominatorTreeState.ERROR:
      return L10N.getStr("dominatorTree.state.error.full");

    case individualsState.ERROR:
      return L10N.getStr("individuals.state.error.full");

    case individualsState.FETCHING:
      return L10N.getStr("individuals.state.fetching.full");

    // These states do not have any full message to show as other content will
    // be displayed.
    case dominatorTreeState.LOADED:
    case diffingState.TOOK_DIFF:
    case states.READ:
    case censusState.SAVED:
    case treeMapState.SAVED:
    case individualsState.FETCHED:
      return "";

    default:
      assert(false, `Unexpected state: ${state}`);
      return "";
  }
};

/**
 * Return true if the snapshot is in a diffable state, false otherwise.
 *
 * @param {snapshotModel} snapshot
 * @returns {Boolean}
 */
exports.snapshotIsDiffable = function snapshotIsDiffable(snapshot) {
  return (snapshot.census && snapshot.census.state === censusState.SAVED)
    || (snapshot.census && snapshot.census.state === censusState.SAVING)
    || snapshot.state === states.SAVED
    || snapshot.state === states.READ;
};

/**
 * Takes an array of snapshots and a snapshot and returns
 * the snapshot instance in `snapshots` that matches
 * the snapshot passed in.
 *
 * @param {appModel} state
 * @param {snapshotId} id
 * @return {snapshotModel|null}
 */
exports.getSnapshot = function getSnapshot(state, id) {
  const found = state.snapshots.find(s => s.id === id);
  assert(found, `No matching snapshot found with id = ${id}`);
  return found;
};

/**
 * Get the ID of the selected snapshot, if one is selected, null otherwise.
 *
 * @returns {SnapshotId|null}
 */
exports.findSelectedSnapshot = function (state) {
  const found = state.snapshots.find(s => s.selected);
  return found ? found.id : null;
};

/**
 * Creates a new snapshot object.
 *
 * @param {appModel} state
 * @return {Snapshot}
 */
let ID_COUNTER = 0;
exports.createSnapshot = function createSnapshot(state) {
  let dominatorTree = null;
  if (state.view.state === dominatorTreeState.DOMINATOR_TREE) {
    dominatorTree = Object.freeze({
      dominatorTreeId: null,
      root: null,
      error: null,
      state: dominatorTreeState.COMPUTING,
    });
  }

  return Object.freeze({
    id: ++ID_COUNTER,
    state: states.SAVING,
    dominatorTree,
    census: null,
    treeMap: null,
    path: null,
    imported: false,
    selected: false,
    error: null,
  });
};

/**
 * Return true if the census is up to date with regards to the current filtering
 * and requested display, false otherwise.
 *
 * @param {String} filter
 * @param {censusDisplayModel} display
 * @param {censusModel} census
 *
 * @returns {Boolean}
 */
exports.censusIsUpToDate = function (filter, display, census) {
  return census
      // Filter could be null == undefined so use loose equality.
      && filter == census.filter
      && display === census.display;
};

/**
 * Check to see if the snapshot is in a state that it can take a census.
 *
 * @param {SnapshotModel} A snapshot to check.
 * @param {Boolean} Assert that the snapshot must be in a ready state.
 * @returns {Boolean}
 */
exports.canTakeCensus = function (snapshot) {
  return snapshot.state === states.READ &&
    ((!snapshot.census || snapshot.census.state === censusState.SAVED) ||
     (!snapshot.treeMap || snapshot.treeMap.state === treeMapState.SAVED));
};

/**
 * Returns true if the given snapshot's dominator tree has been computed, false
 * otherwise.
 *
 * @param {SnapshotModel} snapshot
 * @returns {Boolean}
 */
exports.dominatorTreeIsComputed = function (snapshot) {
  return snapshot.dominatorTree &&
    (snapshot.dominatorTree.state === dominatorTreeState.COMPUTED ||
     snapshot.dominatorTree.state === dominatorTreeState.LOADED ||
     snapshot.dominatorTree.state === dominatorTreeState.INCREMENTAL_FETCHING);
};

/**
 * Find the first SAVED census, either from the tree map or the normal
 * census.
 *
 * @param {SnapshotModel} snapshot
 * @returns {Object|null} Either the census, or null if one hasn't completed
 */
exports.getSavedCensus = function (snapshot) {
  if (snapshot.treeMap && snapshot.treeMap.state === treeMapState.SAVED) {
    return snapshot.treeMap;
  }
  if (snapshot.census && snapshot.census.state === censusState.SAVED) {
    return snapshot.census;
  }
  return null;
};

/**
 * Takes a snapshot and returns the total bytes and total count that this
 * snapshot represents.
 *
 * @param {CensusModel} census
 * @return {Object}
 */
exports.getSnapshotTotals = function (census) {
  let bytes = 0;
  let count = 0;

  let report = census.report;
  if (report) {
    bytes = report.totalBytes;
    count = report.totalCount;
  }

  return { bytes, count };
};

/**
 * Takes some configurations and opens up a file picker and returns
 * a promise to the chosen file if successful.
 *
 * @param {String} .title
 *        The title displayed in the file picker window.
 * @param {Array<Array<String>>} .filters
 *        An array of filters to display in the file picker. Each filter in the array
 *        is a duple of two strings, one a name for the filter, and one the filter itself
 *        (like "*.json").
 * @param {String} .defaultName
 *        The default name chosen by the file picker window.
 * @param {String} .mode
 *        The mode that this filepicker should open in. Can be "open" or "save".
 * @return {Promise<?nsIFile>}
 *        The file selected by the user, or null, if cancelled.
 */
exports.openFilePicker = function ({ title, filters, defaultName, mode }) {
<<<<<<< HEAD
  mode = mode === "save" ? Ci.nsIFilePicker.modeSave : null;
  mode = mode === "open" ? Ci.nsIFilePicker.modeOpen : null;

  if (mode == void 0) {
=======
  let fpMode;
  if (mode === "save") {
    fpMode = Ci.nsIFilePicker.modeSave;
  } else if (mode === "open") {
    fpMode = Ci.nsIFilePicker.modeOpen;
  } else {
>>>>>>> a17af05f
    throw new Error("No valid mode specified for nsIFilePicker.");
  }

  let fp = Cc["@mozilla.org/filepicker;1"].createInstance(Ci.nsIFilePicker);
  fp.init(window, title, fpMode);

  for (let filter of (filters || [])) {
    fp.appendFilter(filter[0], filter[1]);
  }
  fp.defaultString = defaultName;

  return new Promise(resolve => {
    fp.open({
      done: result => {
        if (result === Ci.nsIFilePicker.returnCancel) {
          resolve(null);
          return;
        }
        resolve(fp.file);
      }
    });
  });
};

/**
 * Format the provided number with a space every 3 digits, and optionally
 * prefixed by its sign.
 *
 * @param {Number} number
 * @param {Boolean} showSign (defaults to false)
 */
exports.formatNumber = function (number, showSign = false) {
  const rounded = Math.round(number);
  if (rounded === 0 || rounded === -0) {
    return "0";
  }

  const abs = String(Math.abs(rounded));
  // replace every digit followed by (sets of 3 digits) by (itself and a space)
  const formatted = abs.replace(/(\d)(?=(\d{3})+$)/g, "$1 ");

  if (showSign) {
    const sign = rounded < 0 ? "-" : "+";
    return sign + formatted;
  }
  return formatted;
};

/**
 * Format the provided percentage following the same logic as formatNumber and
 * an additional % suffix.
 *
 * @param {Number} percent
 * @param {Boolean} showSign (defaults to false)
 */
exports.formatPercent = function (percent, showSign = false) {
  return exports.L10N.getFormatStr("tree-item.percent2",
                           exports.formatNumber(percent, showSign));
};

/**
 * Change an HSL color array with values ranged 0-1 to a properly formatted
 * ctx.fillStyle string.
 *
 * @param  {Number} h
 *         hue values ranged between [0 - 1]
 * @param  {Number} s
 *         hue values ranged between [0 - 1]
 * @param  {Number} l
 *         hue values ranged between [0 - 1]
 * @return {type}
 */
exports.hslToStyle = function (h, s, l) {
  h = parseInt(h * 360, 10);
  s = parseInt(s * 100, 10);
  l = parseInt(l * 100, 10);

  return `hsl(${h},${s}%,${l}%)`;
};

/**
 * Linearly interpolate between 2 numbers.
 *
 * @param {Number} a
 * @param {Number} b
 * @param {Number} t
 *        A value of 0 returns a, and 1 returns b
 * @return {Number}
 */
exports.lerp = function (a, b, t) {
  return a * (1 - t) + b * t;
};

/**
 * Format a number of bytes as human readable, e.g. 13434 => '13KiB'.
 *
 * @param  {Number} n
 *         Number of bytes
 * @return {String}
 */
exports.formatAbbreviatedBytes = function (n) {
  if (n < BYTES) {
    return n + "B";
  } else if (n < KILOBYTES) {
    return Math.floor(n / BYTES) + "KiB";
  } else if (n < MEGABYTES) {
    return Math.floor(n / KILOBYTES) + "MiB";
  }
  return Math.floor(n / MEGABYTES) + "GiB";
};<|MERGE_RESOLUTION|>--- conflicted
+++ resolved
@@ -414,19 +414,12 @@
  *        The file selected by the user, or null, if cancelled.
  */
 exports.openFilePicker = function ({ title, filters, defaultName, mode }) {
-<<<<<<< HEAD
-  mode = mode === "save" ? Ci.nsIFilePicker.modeSave : null;
-  mode = mode === "open" ? Ci.nsIFilePicker.modeOpen : null;
-
-  if (mode == void 0) {
-=======
   let fpMode;
   if (mode === "save") {
     fpMode = Ci.nsIFilePicker.modeSave;
   } else if (mode === "open") {
     fpMode = Ci.nsIFilePicker.modeOpen;
   } else {
->>>>>>> a17af05f
     throw new Error("No valid mode specified for nsIFilePicker.");
   }
 
