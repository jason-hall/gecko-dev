--- conflicted
+++ resolved
@@ -25,11 +25,7 @@
   // on the location link. After that we check which Scratchpad window
   // is currently active (it should be the older one).
 
-<<<<<<< HEAD
-  gBrowser.selectedTab = gBrowser.addTab();
-=======
   gBrowser.selectedTab = BrowserTestUtils.addTab(gBrowser);
->>>>>>> a17af05f
   gBrowser.selectedBrowser.addEventListener("load", function () {
     openScratchpad(function () {
       let sw = gScratchpadWindow;
