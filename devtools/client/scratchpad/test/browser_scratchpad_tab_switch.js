/* vim: set ts=2 et sw=2 tw=80: */
/* Any copyright is dedicated to the Public Domain.
   http://creativecommons.org/publicdomain/zero/1.0/ */

var tab1;
var tab2;
var sp;

function test()
{
  waitForExplicitFinish();

  tab1 = BrowserTestUtils.addTab(gBrowser);
  gBrowser.selectedTab = tab1;
  gBrowser.selectedBrowser.addEventListener("load", function () {
<<<<<<< HEAD
    tab2 = gBrowser.addTab();
=======
    tab2 = BrowserTestUtils.addTab(gBrowser);
>>>>>>> a17af05f
    gBrowser.selectedTab = tab2;
    gBrowser.selectedBrowser.addEventListener("load", function () {
      openScratchpad(runTests);
    }, {capture: true, once: true});
    content.location = "data:text/html,test context switch in Scratchpad tab 2";
  }, {capture: true, once: true});

  content.location = "data:text/html,test context switch in Scratchpad tab 1";
}

function runTests()
{
  sp = gScratchpadWindow.Scratchpad;

  let contentMenu = gScratchpadWindow.document.getElementById("sp-menu-content");
  let browserMenu = gScratchpadWindow.document.getElementById("sp-menu-browser");
  let notificationBox = sp.notificationBox;

  ok(contentMenu, "found #sp-menu-content");
  ok(browserMenu, "found #sp-menu-browser");
  ok(notificationBox, "found Scratchpad.notificationBox");

  sp.setContentContext();

  is(sp.executionContext, gScratchpadWindow.SCRATCHPAD_CONTEXT_CONTENT,
     "executionContext is content");

  is(contentMenu.getAttribute("checked"), "true",
     "content menuitem is checked");

  isnot(browserMenu.getAttribute("checked"), "true",
     "chrome menuitem is not checked");

  is(notificationBox.currentNotification, null,
     "there is no notification currently shown for content context");

  sp.setText("window.foosbug653108 = 'aloha';");

  ok(!content.wrappedJSObject.foosbug653108,
     "no content.foosbug653108");

  sp.run().then(function () {
    is(content.wrappedJSObject.foosbug653108, "aloha",
       "content.foosbug653108 has been set");

    gBrowser.tabContainer.addEventListener("TabSelect", runTests2, true);
    gBrowser.selectedTab = tab1;
  });
}

function runTests2() {
  gBrowser.tabContainer.removeEventListener("TabSelect", runTests2, true);

  ok(!window.foosbug653108, "no window.foosbug653108");

  sp.setText("window.foosbug653108");
  sp.run().then(function ([, , result]) {
    isnot(result, "aloha", "window.foosbug653108 is not aloha");

    sp.setText("window.foosbug653108 = 'ahoyhoy';");
    sp.run().then(function () {
      is(content.wrappedJSObject.foosbug653108, "ahoyhoy",
         "content.foosbug653108 has been set 2");

      gBrowser.selectedBrowser.addEventListener("load", runTests3, true);
      content.location = "data:text/html,test context switch in Scratchpad location 2";
    });
  });
}

function runTests3() {
  gBrowser.selectedBrowser.removeEventListener("load", runTests3, true);
  // Check that the sandbox is not cached.

  sp.setText("typeof foosbug653108;");
  sp.run().then(function ([, , result]) {
    is(result, "undefined", "global variable does not exist");

    tab1 = null;
    tab2 = null;
    sp = null;
    finish();
  });
}<|MERGE_RESOLUTION|>--- conflicted
+++ resolved
@@ -13,11 +13,7 @@
   tab1 = BrowserTestUtils.addTab(gBrowser);
   gBrowser.selectedTab = tab1;
   gBrowser.selectedBrowser.addEventListener("load", function () {
-<<<<<<< HEAD
-    tab2 = gBrowser.addTab();
-=======
     tab2 = BrowserTestUtils.addTab(gBrowser);
->>>>>>> a17af05f
     gBrowser.selectedTab = tab2;
     gBrowser.selectedBrowser.addEventListener("load", function () {
       openScratchpad(runTests);
