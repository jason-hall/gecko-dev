/* vim: set ts=2 et sw=2 tw=80: */
/* Any copyright is dedicated to the Public Domain.
   http://creativecommons.org/publicdomain/zero/1.0/ */
/* Bug 660560 */

"use strict";

<<<<<<< HEAD
  gBrowser.selectedTab = gBrowser.addTab();
=======
function test() {
  waitForExplicitFinish();

  gBrowser.selectedTab = BrowserTestUtils.addTab(gBrowser);
>>>>>>> a17af05f
  gBrowser.selectedBrowser.addEventListener("load", function () {
    Services.prefs.setIntPref("devtools.editor.tabsize", 5);

    openScratchpad(runTests);
  }, {capture: true, once: true});

  content.location = "data:text/html,Scratchpad test for the Tab key, bug 660560";
}

function runTests() {
  let sp = gScratchpadWindow.Scratchpad;
  ok(sp, "Scratchpad object exists in new window");

  ok(sp.editor.hasFocus(), "the editor has focus");

  sp.setText("abcd");
  sp.editor.setCursor({ line: 0, ch: 0 });

  EventUtils.synthesizeKey("VK_TAB", {}, gScratchpadWindow);

  is(sp.getText(), "     " + "abcd", "Tab key added 5 spaces");

  is(sp.editor.getCursor().line, 0, "line is correct");
  is(sp.editor.getCursor().ch, 5, "character is correct");

  // Keep cursor at char 5 and press TAB.
  EventUtils.synthesizeKey("VK_TAB", {}, gScratchpadWindow);

  is(sp.getText(), "     " + "     " + "abcd", "Tab key added 5 spaces");
  is(sp.editor.getCursor().line, 0, "line is correct");
  is(sp.editor.getCursor().ch, 10, "character is correct");

  // Move cursor after "a" and press TAB, only 4 spaces should be added.
  sp.editor.setCursor({ line: 0, ch: 11 });

  EventUtils.synthesizeKey("VK_TAB", {}, gScratchpadWindow);
  is(sp.getText(), "     " + "     " + "a    bcd", "Tab key added 4 spaces");
  is(sp.editor.getCursor().line, 0, "line is correct");
  is(sp.editor.getCursor().ch, 15, "character is correct");

  // Move cursor after "bc" and press TAB, only 3 spaces should be added
  sp.editor.setCursor({ line: 0, ch: 17 });

  EventUtils.synthesizeKey("VK_TAB", {}, gScratchpadWindow);
  is(sp.getText(), "     " + "     " + "a    bc   d", "Tab key added 3 spaces");
  is(sp.editor.getCursor().line, 0, "line is correct");
  is(sp.editor.getCursor().ch, 20, "character is correct");

  gScratchpadWindow.close();

  Services.prefs.setIntPref("devtools.editor.tabsize", 6);
  Services.prefs.setBoolPref("devtools.editor.expandtab", false);

  openScratchpad(runTests2);
}

function runTests2() {
  let sp = gScratchpadWindow.Scratchpad;

  sp.setText("window.foo;");
  sp.editor.setCursor({ line: 0, ch: 0 });

  EventUtils.synthesizeKey("VK_TAB", {}, gScratchpadWindow);

  is(sp.getText(), "\twindow.foo;", "Tab key added the tab character");

  is(sp.editor.getCursor().line, 0, "line is correct");
  is(sp.editor.getCursor().ch, 1, "character is correct");

  Services.prefs.clearUserPref("devtools.editor.tabsize");
  Services.prefs.clearUserPref("devtools.editor.expandtab");

  finish();
}<|MERGE_RESOLUTION|>--- conflicted
+++ resolved
@@ -5,14 +5,10 @@
 
 "use strict";
 
-<<<<<<< HEAD
-  gBrowser.selectedTab = gBrowser.addTab();
-=======
 function test() {
   waitForExplicitFinish();
 
   gBrowser.selectedTab = BrowserTestUtils.addTab(gBrowser);
->>>>>>> a17af05f
   gBrowser.selectedBrowser.addEventListener("load", function () {
     Services.prefs.setIntPref("devtools.editor.tabsize", 5);
 
