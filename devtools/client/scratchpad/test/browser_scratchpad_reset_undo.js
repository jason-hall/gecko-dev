/* vim: set ts=2 et sw=2 tw=80: */
/* Any copyright is dedicated to the Public Domain.
   http://creativecommons.org/publicdomain/zero/1.0/ */
/* Bug 684546 */

// Reference to the Scratchpad chrome window object.
var gScratchpadWindow;

// Reference to the Scratchpad object.
var gScratchpad;

// Reference to the temporary nsIFile we will work with.
var gFileA;
var gFileB;

// The temporary file content.
var gFileAContent = "// File A ** Hello World!";
var gFileBContent = "// File B ** Goodbye All";

// Help track if one or both files are saved
var gFirstFileSaved = false;

function test()
{
  waitForExplicitFinish();

<<<<<<< HEAD
  gBrowser.selectedTab = gBrowser.addTab();
=======
  gBrowser.selectedTab = BrowserTestUtils.addTab(gBrowser);
>>>>>>> a17af05f
  gBrowser.selectedBrowser.addEventListener("load", function () {
    openScratchpad(runTests);
  }, {capture: true, once: true});

  content.location = "data:text/html,<p>test that undo get's reset after file load in Scratchpad";
}

function runTests()
{
  gScratchpad = gScratchpadWindow.Scratchpad;

  // Create a temporary file.
  gFileA = FileUtils.getFile("TmpD", ["fileAForBug684546.tmp"]);
  gFileA.createUnique(Ci.nsIFile.NORMAL_FILE_TYPE, 0o666);

  gFileB = FileUtils.getFile("TmpD", ["fileBForBug684546.tmp"]);
  gFileB.createUnique(Ci.nsIFile.NORMAL_FILE_TYPE, 0o666);

  // Write the temporary file.
  let foutA = Cc["@mozilla.org/network/file-output-stream;1"].
             createInstance(Ci.nsIFileOutputStream);
  foutA.init(gFileA.QueryInterface(Ci.nsIFile), 0x02 | 0x08 | 0x20,
            0o644, foutA.DEFER_OPEN);

  let foutB = Cc["@mozilla.org/network/file-output-stream;1"].
             createInstance(Ci.nsIFileOutputStream);
  foutB.init(gFileB.QueryInterface(Ci.nsIFile), 0x02 | 0x08 | 0x20,
            0o644, foutB.DEFER_OPEN);

  let converter = Cc["@mozilla.org/intl/scriptableunicodeconverter"].
                  createInstance(Ci.nsIScriptableUnicodeConverter);
  converter.charset = "UTF-8";
  let fileContentStreamA = converter.convertToInputStream(gFileAContent);
  let fileContentStreamB = converter.convertToInputStream(gFileBContent);

  NetUtil.asyncCopy(fileContentStreamA, foutA, tempFileSaved);
  NetUtil.asyncCopy(fileContentStreamB, foutB, tempFileSaved);
}

function tempFileSaved(aStatus)
{
  let success = Components.isSuccessCode(aStatus);

  ok(success, "a temporary file was saved successfully");

  if (!success)
  {
    finish();
    return;
  }

  if (gFirstFileSaved && success)
  {
    ok((gFirstFileSaved && success), "Both files loaded");
    // Import the file A into Scratchpad.
    gScratchpad.importFromFile(gFileA.QueryInterface(Ci.nsIFile), true,
                              fileAImported);
  }
  gFirstFileSaved = success;
}

function fileAImported(aStatus, aFileContent)
{
  ok(Components.isSuccessCode(aStatus),
     "the temporary file A was imported successfully with Scratchpad");

  is(aFileContent, gFileAContent, "received data is correct");

  is(gScratchpad.getText(), gFileAContent, "the editor content is correct");

  gScratchpad.editor.replaceText("new text",
    gScratchpad.editor.getPosition(gScratchpad.getText().length));

  is(gScratchpad.getText(), gFileAContent + "new text", "text updated correctly");
  gScratchpad.undo();
  is(gScratchpad.getText(), gFileAContent, "undo works");
  gScratchpad.redo();
  is(gScratchpad.getText(), gFileAContent + "new text", "redo works");

  // Import the file B into Scratchpad.
  gScratchpad.importFromFile(gFileB.QueryInterface(Ci.nsIFile), true,
                            fileBImported);
}

function fileBImported(aStatus, aFileContent)
{
  ok(Components.isSuccessCode(aStatus),
     "the temporary file B was imported successfully with Scratchpad");

  is(aFileContent, gFileBContent, "received data is correct");

  is(gScratchpad.getText(), gFileBContent, "the editor content is correct");

  ok(!gScratchpad.editor.canUndo(), "editor cannot undo after load");

  gScratchpad.undo();
  is(gScratchpad.getText(), gFileBContent,
      "the editor content is still correct after undo");

  gScratchpad.editor.replaceText("new text",
    gScratchpad.editor.getPosition(gScratchpad.getText().length));
  is(gScratchpad.getText(), gFileBContent + "new text", "text updated correctly");

  gScratchpad.undo();
  is(gScratchpad.getText(), gFileBContent, "undo works");
  ok(!gScratchpad.editor.canUndo(), "editor cannot undo after load (again)");

  gScratchpad.redo();
  is(gScratchpad.getText(), gFileBContent + "new text", "redo works");

  // Done!
  finish();
}

registerCleanupFunction(function () {
  if (gFileA && gFileA.exists())
  {
    gFileA.remove(false);
    gFileA = null;
  }
  if (gFileB && gFileB.exists())
  {
    gFileB.remove(false);
    gFileB = null;
  }
  gScratchpad = null;
});<|MERGE_RESOLUTION|>--- conflicted
+++ resolved
@@ -24,11 +24,7 @@
 {
   waitForExplicitFinish();
 
-<<<<<<< HEAD
-  gBrowser.selectedTab = gBrowser.addTab();
-=======
   gBrowser.selectedTab = BrowserTestUtils.addTab(gBrowser);
->>>>>>> a17af05f
   gBrowser.selectedBrowser.addEventListener("load", function () {
     openScratchpad(runTests);
   }, {capture: true, once: true});
