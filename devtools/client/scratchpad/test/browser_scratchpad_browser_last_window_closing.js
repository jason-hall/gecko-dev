/* vim: set ts=2 et sw=2 tw=80: */
/* Any copyright is dedicated to the Public Domain.
   http://creativecommons.org/publicdomain/zero/1.0/ */

const BUTTON_POSITION_CANCEL = 1;
const BUTTON_POSITION_DONT_SAVE = 2;


function test()
{
  waitForExplicitFinish();

  // Observer must be attached *before* Scratchpad is opened.
  CloseObserver.init();

<<<<<<< HEAD
  gBrowser.selectedTab = gBrowser.addTab();
=======
  gBrowser.selectedTab = BrowserTestUtils.addTab(gBrowser);
>>>>>>> a17af05f
  gBrowser.selectedBrowser.addEventListener("load", function () {
    openScratchpad(runTests);
  }, {capture: true, once: true});

  content.location = "data:text/html;charset=utf8,<p>test browser last window closing</p>";
}



function runTests({ Scratchpad })
{
  let browser = Services.wm.getEnumerator("navigator:browser").getNext();
  let oldPrompt = Services.prompt;
  let button;

  Services.prompt = {
    confirmEx: () => button
  };


  Scratchpad.dirty = true;

  // Test canceling close.
  button = BUTTON_POSITION_CANCEL;
  CloseObserver.expectedValue = true;
  browser.BrowserTryToCloseWindow();

  // Test accepting close.
  button = BUTTON_POSITION_DONT_SAVE;
  CloseObserver.expectedValue = false;
  browser.BrowserTryToCloseWindow();

  // Test closing without prompt needed.
  Scratchpad.dirty = false;
  browser.BrowserTryToCloseWindow();

  Services.prompt = oldPrompt;
  CloseObserver.uninit();
  finish();
}


var CloseObserver = {
  expectedValue: null,
  init: function ()
  {
    Services.obs.addObserver(this, "browser-lastwindow-close-requested");
  },

  observe: function (aSubject)
  {
    aSubject.QueryInterface(Ci.nsISupportsPRBool);
    let message = this.expectedValue ? "close" : "stay open";
    ok(this.expectedValue === aSubject.data, "Expected browser to " + message);
    aSubject.data = true;
  },

  uninit: function ()
  {
    Services.obs.removeObserver(this, "browser-lastwindow-close-requested");
  },
};<|MERGE_RESOLUTION|>--- conflicted
+++ resolved
@@ -13,11 +13,7 @@
   // Observer must be attached *before* Scratchpad is opened.
   CloseObserver.init();
 
-<<<<<<< HEAD
-  gBrowser.selectedTab = gBrowser.addTab();
-=======
   gBrowser.selectedTab = BrowserTestUtils.addTab(gBrowser);
->>>>>>> a17af05f
   gBrowser.selectedBrowser.addEventListener("load", function () {
     openScratchpad(runTests);
   }, {capture: true, once: true});
