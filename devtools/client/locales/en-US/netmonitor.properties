# This Source Code Form is subject to the terms of the Mozilla Public
# License, v. 2.0. If a copy of the MPL was not distributed with this
# file, You can obtain one at http://mozilla.org/MPL/2.0/.

# LOCALIZATION NOTE These strings are used inside the Network Monitor
# which is available from the Web Developer sub-menu -> 'Network Monitor'.
# The correct localization of this file might be to keep it in
# English, or another language commonly spoken among web developers.
# You want to make that choice consistent across the developer tools.
# A good criteria is the language in which you'd find the best
# documentation on web development on the web.

# LOCALIZATION NOTE (netmonitor.security.state.secure)
# This string is used as an tooltip for request that was performed over secure
# channel i.e. the connection was encrypted.
netmonitor.security.state.secure=The connection used to fetch this resource was secure.

# LOCALIZATION NOTE (netmonitor.security.state.insecure)
# This string is used as an tooltip for request that was performed over insecure
# channel i.e. the connection was not https
netmonitor.security.state.insecure=The connection used to fetch this resource was not secure.

# LOCALIZATION NOTE (netmonitor.security.state.broken)
# This string is used as an tooltip for request that failed due to security
# issues.
netmonitor.security.state.broken=A security error prevented the resource from being loaded.

# LOCALIZATION NOTE (netmonitor.security.state.weak)
# This string is used as an tooltip for request that had minor security issues
netmonitor.security.state.weak=This resource was transferred over a connection that used weak encryption.

# LOCALIZATION NOTE (netmonitor.security.enabled):
# This string is used to indicate that a specific security feature is used by
# a connection in the security details tab.
# For example: "HTTP Strict Transport Security: Enabled"
netmonitor.security.enabled=Enabled

# LOCALIZATION NOTE (netmonitor.security.disabled):
# This string is used to indicate that a specific security feature is not used by
# a connection in the security details tab.
# For example: "HTTP Strict Transport Security: Disabled"
netmonitor.security.disabled=Disabled

# LOCALIZATION NOTE (netmonitor.security.hostHeader):
# This string is used as a header for section containing security information
# related to the remote host. %S is replaced with the domain name of the remote
# host. For example: Host example.com
netmonitor.security.hostHeader=Host %S:

# LOCALIZATION NOTE (netmonitor.security.notAvailable):
# This string is used to indicate that a certain piece of information is not
# available to be displayed. For example a certificate that has no organization
# defined:
#   Organization: <Not Available>
netmonitor.security.notAvailable=<Not Available>

# LOCALIZATION NOTE (collapseDetailsPane): This is the tooltip for the button
# that collapses the network details pane in the UI.
collapseDetailsPane=Hide request details

# LOCALIZATION NOTE (expandDetailsPane): This is the tooltip for the button
# that expands the network details pane in the UI.
expandDetailsPane=Show request details

# LOCALIZATION NOTE (headersEmptyText): This is the text displayed in the
# headers tab of the network details pane when there are no headers available.
headersEmptyText=No headers for this request

# LOCALIZATION NOTE (headersFilterText): This is the text displayed in the
# headers tab of the network details pane for the filtering input.
headersFilterText=Filter headers

# LOCALIZATION NOTE (cookiesEmptyText): This is the text displayed in the
# cookies tab of the network details pane when there are no cookies available.
cookiesEmptyText=No cookies for this request

# LOCALIZATION NOTE (cookiesFilterText): This is the text displayed in the
# cookies tab of the network details pane for the filtering input.
cookiesFilterText=Filter cookies

# LOCALIZATION NOTE (paramsEmptyText): This is the text displayed in the
# params tab of the network details pane when there are no params available.
paramsEmptyText=No parameters for this request

# LOCALIZATION NOTE (paramsFilterText): This is the text displayed in the
# params tab of the network details pane for the filtering input.
paramsFilterText=Filter request parameters

# LOCALIZATION NOTE (paramsQueryString): This is the label displayed
# in the network details params tab identifying the query string.
paramsQueryString=Query string

# LOCALIZATION NOTE (paramsFormData): This is the label displayed
# in the network details params tab identifying the form data.
paramsFormData=Form data

# LOCALIZATION NOTE (paramsPostPayload): This is the label displayed
# in the network details params tab identifying the request payload.
paramsPostPayload=Request payload

# LOCALIZATION NOTE (requestHeaders): This is the label displayed
# in the network details headers tab identifying the request headers.
requestHeaders=Request headers

# LOCALIZATION NOTE (requestHeadersFromUpload): This is the label displayed
# in the network details headers tab identifying the request headers from
# the upload stream of a POST request's body.
requestHeadersFromUpload=Request headers from upload stream

# LOCALIZATION NOTE (responseHeaders): This is the label displayed
# in the network details headers tab identifying the response headers.
responseHeaders=Response headers

# LOCALIZATION NOTE (requestCookies): This is the label displayed
# in the network details params tab identifying the request cookies.
requestCookies=Request cookies

# LOCALIZATION NOTE (responseCookies): This is the label displayed
# in the network details params tab identifying the response cookies.
responseCookies=Response cookies

# LOCALIZATION NOTE (responsePayload): This is the label displayed
# in the network details response tab identifying the response payload.
responsePayload=Response payload

# LOCALIZATION NOTE (jsonFilterText): This is the text displayed
# in the response tab of the network details pane for the JSON filtering input.
jsonFilterText=Filter properties

# LOCALIZATION NOTE (jsonScopeName): This is the text displayed
# in the response tab of the network details pane for a JSON scope.
jsonScopeName=JSON

# LOCALIZATION NOTE (jsonpScopeName): This is the text displayed
# in the response tab of the network details pane for a JSONP scope.
jsonpScopeName=JSONP → callback %S()

# LOCALIZATION NOTE (networkMenu.sortedAsc): This is the tooltip displayed
# in the network table toolbar, for any column that is sorted ascending.
networkMenu.sortedAsc=Sorted ascending

# LOCALIZATION NOTE (networkMenu.sortedDesc): This is the tooltip displayed
# in the network table toolbar, for any column that is sorted descending.
networkMenu.sortedDesc=Sorted descending

# LOCALIZATION NOTE (networkMenu.summary.tooltip.perf): A tooltip explaining
# what the perf button does
networkMenu.summary.tooltip.perf=Start performance analysis

# LOCALIZATION NOTE (networkMenu.summary.tooltip.domContentLoaded): A tooltip explaining
# what the DOMContentLoaded label displays
networkMenu.summary.tooltip.domContentLoaded=Time when “DOMContentLoad” event occurred

<<<<<<< HEAD
# LOCALIZATION NOTE (networkMenu.summary3): Semi-colon list of plural forms.
# See: http://developer.mozilla.org/en/docs/Localization_and_Plurals
# This label is displayed in the network table footer providing concise
# information about all requests. Parameters: #1 is the number of requests,
# #2 is the size, #3 is the transferred size, #4 is the number of seconds.
networkMenu.summary3=One request, #2 (transferred: #3), #4;#1 requests, #2 (transferred: #3), #4
=======
# LOCALIZATION NOTE (networkMenu.summary.tooltip.load): A tooltip explaining
# what the load label displays
networkMenu.summary.tooltip.load=Time when “load” event occurred

# LOCALIZATION NOTE (networkMenu.summary.requestsCount): This label is displayed
# in the network table footer providing the number of requests
# See: http://developer.mozilla.org/en/docs/Localization_and_Plurals
networkMenu.summary.requestsCount=One request;%S requests

# LOCALIZATION NOTE (networkMenu.summary.requestsCountEmpty): This label is displayed
# in the network table footer when there are no requests
networkMenu.summary.requestsCountEmpty=No requests

# LOCALIZATION NOTE (networkMenu.summary.tooltip.requestsCount): A tooltip explaining
# what the requestsCount label displays
networkMenu.summary.tooltip.requestsCount=Number of requests

# LOCALIZATION NOTE (networkMenu.summary.transferred): This label is displayed
# in the network table footer providing the transferred size.
networkMenu.summary.transferred=%S / %S transferred

# LOCALIZATION NOTE (networkMenu.summary.tooltip.transferred): A tooltip explaining
# what the transferred  label displays
networkMenu.summary.tooltip.transferred=Size/transferred size of all requests

# LOCALIZATION NOTE (networkMenu.summary.finish): This label is displayed
# in the network table footer providing the transfer time.
networkMenu.summary.finish=Finish: %S

# LOCALIZATION NOTE (networkMenu.summary.tooltip.finish): A tooltip explaining
# what the finish label displays
networkMenu.summary.tooltip.finish=Total time needed to load all requests
>>>>>>> a17af05f

# LOCALIZATION NOTE (networkMenu.sizeB): This is the label displayed
# in the network menu specifying the size of a request (in bytes).
networkMenu.sizeB=%S B

# LOCALIZATION NOTE (networkMenu.sizeKB): This is the label displayed
# in the network menu specifying the size of a request (in kilobytes).
networkMenu.sizeKB=%S KB

# LOCALIZATION NOTE (networkMenu.sizeMB): This is the label displayed
# in the network menu specifying the size of a request (in megabytes).
networkMenu.sizeMB=%S MB

# LOCALIZATION NOTE (networkMenu.sizeGB): This is the label displayed
# in the network menu specifying the size of a request (in gigabytes).
networkMenu.sizeGB=%S GB

# LOCALIZATION NOTE (networkMenu.sizeUnavailable): This is the label displayed
# in the network menu specifying the transferred size of a request is
# unavailable.
networkMenu.sizeUnavailable=—

# LOCALIZATION NOTE (networkMenu.sizeCached): This is the label displayed
# in the network menu specifying the transferred of a request is
# cached.
networkMenu.sizeCached=cached

# LOCALIZATION NOTE (networkMenu.sizeServiceWorker): This is the label displayed
# in the network menu specifying the transferred of a request computed
# by a service worker.
networkMenu.sizeServiceWorker=service worker

# LOCALIZATION NOTE (networkMenu.totalMS): This is the label displayed
# in the network menu specifying the time for a request to finish (in milliseconds).
networkMenu.totalMS=→ %S ms

# This string is used to concatenate tooltips (netmonitor.waterfall.tooltip.*)
# in the requests waterfall for total time (in milliseconds). \\u0020 represents
# a whitespace. You can replace this with a different character, e.g. an hyphen
# or a period, if a comma doesn't work for your language.
netmonitor.waterfall.tooltip.separator=,\u0020

# LOCALIZATION NOTE (netmonitor.waterfall.tooltip.total): This is part of the tooltip
# displayed in the requests waterfall for total time (in milliseconds).
netmonitor.waterfall.tooltip.total=Total %S ms

# LOCALIZATION NOTE (netmonitor.waterfall.tooltip.blocked): This is part of the tooltip
# displayed in the requests waterfall for blocked time (in milliseconds).
netmonitor.waterfall.tooltip.blocked=Blocked %S ms

# LOCALIZATION NOTE (netmonitor.waterfall.tooltip.dns): This is part of the tooltip
# displayed in the requests waterfall for dns time (in milliseconds).
netmonitor.waterfall.tooltip.dns=DNS %S ms

# LOCALIZATION NOTE (netmonitor.waterfall.tooltip.ssl): This is part of the tooltip
# displayed in the requests waterfall for tls setup time (in milliseconds).
netmonitor.waterfall.tooltip.ssl=TLS %S ms

# LOCALIZATION NOTE (netmonitor.waterfall.tooltip.connect): This is part of the tooltip
# displayed in the requests waterfall for connect time (in milliseconds).
netmonitor.waterfall.tooltip.connect=Connect %S ms

# LOCALIZATION NOTE (netmonitor.waterfall.tooltip.send): This is part of the tooltip
# displayed in the requests waterfall for send time (in milliseconds).
netmonitor.waterfall.tooltip.send=Send %S ms

# LOCALIZATION NOTE (netmonitor.waterfall.tooltip.wait): This is part of the tooltip
# displayed in the requests waterfall for wait time (in milliseconds).
netmonitor.waterfall.tooltip.wait=Wait %S ms

# LOCALIZATION NOTE (netmonitor.waterfall.tooltip.receive): This is part of the tooltip
# displayed in the requests waterfall for receive time (in milliseiconds).
netmonitor.waterfall.tooltip.receive=Receive %S ms

# LOCALIZATION NOTE (networkMenu.millisecond): This is the label displayed
# in the network menu specifying timing interval divisions (in milliseconds).
networkMenu.millisecond=%S ms

# LOCALIZATION NOTE (networkMenu.second): This is the label displayed
# in the network menu specifying timing interval divisions (in seconds).
networkMenu.second=%S s

# LOCALIZATION NOTE (networkMenu.minute): This is the label displayed
# in the network menu specifying timing interval divisions (in minutes).
networkMenu.minute=%S min

# LOCALIZATION NOTE (pieChart.loading): This is the label displayed
# for pie charts (e.g., in the performance analysis view) when there is
# no data available yet.
pieChart.loading=Loading

# LOCALIZATION NOTE (pieChart.unavailable): This is the label displayed
# for pie charts (e.g., in the performance analysis view) when there is
# no data available, even after loading it.
pieChart.unavailable=Empty

# LOCALIZATION NOTE (tableChart.loading): This is the label displayed
# for table charts (e.g., in the performance analysis view) when there is
# no data available yet.
tableChart.loading=Please wait…

# LOCALIZATION NOTE (tableChart.unavailable): This is the label displayed
# for table charts (e.g., in the performance analysis view) when there is
# no data available, even after loading it.
tableChart.unavailable=No data available

# LOCALIZATION NOTE (charts.sizeKB): This is the label displayed
# in pie or table charts specifying the size of a request (in kilobytes).
charts.sizeKB=%S KB

# LOCALIZATION NOTE (charts.transferredSizeKB): This is the label displayed
# in pie or table charts specifying the size of a transferred request (in kilobytes).
charts.transferredSizeKB=%S KB

# LOCALIZATION NOTE (charts.totalS): This is the label displayed
# in pie or table charts specifying the time for a request to finish (in seconds).
charts.totalS=%S s

# LOCALIZATION NOTE (charts.totalTranferredSize): This is the label displayed
# in the performance analysis view for total transferred size, in kilobytes.
charts.totalTransferredSize=Transferred Size: %S KB

# LOCALIZATION NOTE (charts.cacheEnabled): This is the label displayed
# in the performance analysis view for "cache enabled" charts.
charts.cacheEnabled=Primed cache

# LOCALIZATION NOTE (charts.cacheDisabled): This is the label displayed
# in the performance analysis view for "cache disabled" charts.
charts.cacheDisabled=Empty cache

# LOCALIZATION NOTE (charts.totalSize): This is the label displayed
# in the performance analysis view for total requests size, in kilobytes.
charts.totalSize=Size: %S KB

# LOCALIZATION NOTE (charts.totalSeconds): Semi-colon list of plural forms.
# See: http://developer.mozilla.org/en/docs/Localization_and_Plurals
# This is the label displayed in the performance analysis view for the
# total requests time, in seconds.
charts.totalSeconds=Time: #1 second;Time: #1 seconds

# LOCALIZATION NOTE (charts.totalCached): This is the label displayed
# in the performance analysis view for total cached responses.
charts.totalCached=Cached responses: %S

# LOCALIZATION NOTE (charts.totalCount): This is the label displayed
# in the performance analysis view for total requests.
charts.totalCount=Total requests: %S

# LOCALIZATION NOTE (charts.totalCount): This is the label displayed
# in the header column in the performance analysis view for size of the request.
charts.size=Size

# LOCALIZATION NOTE (charts.totalCount): This is the label displayed
# in the header column in the performance analysis view for type of request.
charts.type=Type

# LOCALIZATION NOTE (charts.totalCount): This is the label displayed
# in the header column in the performance analysis view for transferred
# size of the request.
charts.transferred=Transferred

# LOCALIZATION NOTE (charts.totalCount): This is the label displayed
# in the header column in the performance analysis view for time of request.
charts.time=Time

# LOCALIZATION NOTE (netRequest.headers): A label used for Headers tab
# This tab displays list of HTTP headers
netRequest.headers=Headers

# LOCALIZATION NOTE (netRequest.response): A label used for Response tab
# This tab displays HTTP response body
netRequest.response=Response

# LOCALIZATION NOTE (netRequest.rawData): A label used for a section
# in Response tab. This section displays raw response body as it's
# been received from the backend (debugger server)
netRequest.rawData=Raw Data

# LOCALIZATION NOTE (netRequest.xml): A label used for a section
# in Response tab. This section displays parsed XML response body.
netRequest.xml=XML

# LOCALIZATION NOTE (netRequest.image): A label used for a section
# in Response tab. This section displays images returned in response body.
netRequest.image=Image

# LOCALIZATION NOTE (netRequest.sizeLimitMessage): A label used
# in Response and Post tabs in case the body is bigger than given limit.
# It allows the user to click and fetch more from the backend.
# The {{link}} will be replace at run-time by an active link.
# String with ID 'netRequest.sizeLimitMessageLink' will be used as text
# for this link.
netRequest.sizeLimitMessage=Size limit has been reached. Click {{link}} to load more.
netRequest.sizeLimitMessageLink=here

# LOCALIZATION NOTE (netRequest.responseBodyDiscarded): A label used
# in Response tab if the response body is not available.
netRequest.responseBodyDiscarded=Response body was not stored.

# LOCALIZATION NOTE (netRequest.requestBodyDiscarded): A label used
# in Post tab if the post body is not available.
netRequest.requestBodyDiscarded=Request POST body was not stored.

# LOCALIZATION NOTE (netRequest.post): A label used for Post tab
# This tab displays HTTP post body
netRequest.post=POST

# LOCALIZATION NOTE (netRequest.cookies): A label used for Cookies tab
# This tab displays request and response cookies.
netRequest.cookies=Cookies

# LOCALIZATION NOTE (netRequest.params): A label used for URL parameters tab
# This tab displays data parsed from URL query string.
netRequest.params=Params

# LOCALIZATION NOTE (netRequest.callstack): A label used for request stacktrace tab
# This tab displays the request's JavaScript stack trace. Should be identical to
# debuggerUI.tabs.callstack
netRequest.callstack=Call Stack

# LOCALIZATION NOTE (certmgr.subjectinfo.label):
# A label used for a certificate section in security tab.
# This section displays Name and organization who has been assigned the fingerprints
certmgr.subjectinfo.label=Issued To

# LOCALIZATION NOTE (certmgr.certdetail.cn):
# A label used for Issued To and Issued By sub-section in security tab
certmgr.certdetail.cn=Common Name (CN):

# LOCALIZATION NOTE (certmgr.certdetail.o):
# A label used for Issued To and Issued By sub-section in security tab
certmgr.certdetail.o=Organization (O):

# LOCALIZATION NOTE (certmgr.certdetail.ou):
# A label used for Issued To and Issued By sub-section in security tab
certmgr.certdetail.ou=Organizational Unit (OU):

# LOCALIZATION NOTE (certmgr.issuerinfo.label):
# A label used for a certificate section in security tab
# This section displays Name and organization who issued the fingerprints
certmgr.issuerinfo.label=Issued By

# LOCALIZATION NOTE (certmgr.periodofvalidity.label):
# A label used for a certificate section in security tab
# This section displays the valide period of this fingerprints
certmgr.periodofvalidity.label=Period of Validity

# LOCALIZATION NOTE (certmgr.certdetail.cn):
# A label used for Period of Validity sub-section in security tab
certmgr.begins=Begins On:

# LOCALIZATION NOTE (certmgr.certdetail.cn):
# A label used for Period of Validity sub-section in security tab
certmgr.expires=Expires On:

# LOCALIZATION NOTE (certmgr.fingerprints.label):
# A label used for a certificate section in security tab
# This section displays the valide period of this fingerprints
certmgr.fingerprints.label=Fingerprints

# LOCALIZATION NOTE (certmgr.certdetail.sha256fingerprint):
# A label used for Fingerprints sub-section in security tab
certmgr.certdetail.sha256fingerprint=SHA-256 Fingerprint:

# LOCALIZATION NOTE (certmgr.certdetail.sha1fingerprint):
# A label used for Fingerprints sub-section in security tab
certmgr.certdetail.sha1fingerprint=SHA1 Fingerprint:

# LOCALIZATION NOTE (netmonitor.perfNotice1/2/3): These are the labels displayed
# in the network table when empty to start performance analysis.
netmonitor.perfNotice1=• Click on the
netmonitor.perfNotice2=button to start performance analysis.
netmonitor.perfNotice3=Analyze

# LOCALIZATION NOTE (netmonitor.reload1/2/3): These are the labels displayed
# in the network table when empty to start logging network requests.
netmonitor.reloadNotice1=• Perform a request or
netmonitor.reloadNotice2=Reload
netmonitor.reloadNotice3=the page to see detailed information about network activity.

# LOCALIZATION NOTE (netmonitor.toolbar.status2): This is the label displayed
# in the network table toolbar, above the "status" column.
netmonitor.toolbar.status3=Status

# LOCALIZATION NOTE (netmonitor.toolbar.method): This is the label displayed
# in the network table toolbar, above the "method" column.
netmonitor.toolbar.method=Method

# LOCALIZATION NOTE (netmonitor.toolbar.file): This is the label displayed
# in the network table toolbar, above the "file" column.
netmonitor.toolbar.file=File

<<<<<<< HEAD
=======
# LOCALIZATION NOTE (netmonitor.toolbar.protocol): This is the label displayed
# in the network table toolbar, above the "protocol" column.
netmonitor.toolbar.protocol=Protocol

>>>>>>> a17af05f
# LOCALIZATION NOTE (netmonitor.toolbar.domain): This is the label displayed
# in the network table toolbar, above the "domain" column.
netmonitor.toolbar.domain=Domain

<<<<<<< HEAD
=======
# LOCALIZATION NOTE (netmonitor.toolbar.remoteip): This is the label displayed
# in the network table toolbar, above the "remoteip" column.
netmonitor.toolbar.remoteip=Remote IP

>>>>>>> a17af05f
# LOCALIZATION NOTE (netmonitor.toolbar.cause): This is the label displayed
# in the network table toolbar, above the "cause" column.
netmonitor.toolbar.cause=Cause

# LOCALIZATION NOTE (netmonitor.toolbar.type): This is the label displayed
# in the network table toolbar, above the "type" column.
netmonitor.toolbar.type=Type

<<<<<<< HEAD
=======
# LOCALIZATION NOTE (netmonitor.toolbar.cookies): This is the label displayed
# in the network table toolbar, above the "cookies" column.
netmonitor.toolbar.cookies=Cookies

# LOCALIZATION NOTE (netmonitor.toolbar.setCookies): This is the label displayed
# in the network table toolbar, above the "set cookies" column.
# Set-Cookie is a HTTP response header. This string is the plural form of it.
# See https://developer.mozilla.org/en-US/docs/Web/HTTP/Headers/Set-Cookie
netmonitor.toolbar.setCookies=Set-Cookies

# LOCALIZATION NOTE (netmonitor.toolbar.scheme): This is the label displayed
# in the network table toolbar, above the "scheme" column.
netmonitor.toolbar.scheme=Scheme

# LOCALIZATION NOTE (netmonitor.toolbar.startTime): This is the label displayed
# in the network table toolbar, above the "start time" column, which is the time
# from start of 1st request until the start of this request.
netmonitor.toolbar.startTime=Start Time

# LOCALIZATION NOTE (netmonitor.toolbar.endTime): This is the label displayed
# in the network table toolbar, above the "end time" column, which is the time
# from start of 1st request until the end of this response.
netmonitor.toolbar.endTime=End Time

# LOCALIZATION NOTE (netmonitor.toolbar.responseTime): This is the label displayed
# in the network table toolbar, above the "response time" column, which is the time
# from start of 1st request until the beginning of download of this response.
netmonitor.toolbar.responseTime=Response Time

# LOCALIZATION NOTE (netmonitor.toolbar.duration): This is the label displayed
# in the network table toolbar, above the "duration" column, which is the time
# from start of this request until the end of this response.
netmonitor.toolbar.duration=Duration

# LOCALIZATION NOTE (netmonitor.toolbar.latency): This is the label displayed
# in the network table toolbar, above the "latency" column, which is the time
# from end of this request until the beginning of download of this response.
netmonitor.toolbar.latency=Latency

>>>>>>> a17af05f
# LOCALIZATION NOTE (netmonitor.toolbar.transferred): This is the label displayed
# in the network table toolbar, above the "transferred" column, which is the
# compressed / encoded size.
netmonitor.toolbar.transferred=Transferred

# LOCALIZATION NOTE (netmonitor.toolbar.contentSize): This is the label displayed
# in the network table toolbar, above the "size" column, which is the
# uncompressed / decoded size.
netmonitor.toolbar.contentSize=Size

# LOCALIZATION NOTE (netmonitor.toolbar.waterfall): This is the label displayed
# in the network table toolbar, above the "waterfall" column.
netmonitor.toolbar.waterfall=Timeline

# LOCALIZATION NOTE (netmonitor.tab.headers): This is the label displayed
# in the network details pane identifying the headers tab.
netmonitor.tab.headers=Headers

# LOCALIZATION NOTE (netmonitor.tab.cookies): This is the label displayed
# in the network details pane identifying the cookies tab.
netmonitor.tab.cookies=Cookies

# LOCALIZATION NOTE (netmonitor.tab.params): This is the label displayed
# in the network details pane identifying the params tab.
netmonitor.tab.params=Params

# LOCALIZATION NOTE (netmonitor.tab.response): This is the label displayed
# in the network details pane identifying the response tab.
netmonitor.tab.response=Response

# LOCALIZATION NOTE (netmonitor.tab.timings): This is the label displayed
# in the network details pane identifying the timings tab.
netmonitor.tab.timings=Timings

# LOCALIZATION NOTE (netmonitor.tab.stackTrace): This is the label displayed
# in the network details pane identifying the stack-trace tab.
netmonitor.tab.stackTrace=Stack Trace

# LOCALIZATION NOTE (netmonitor.tab.security): This is the label displayed
# in the network details pane identifying the security tab.
netmonitor.tab.security=Security

# LOCALIZATION NOTE (netmonitor.toolbar.filter.all): This is the label displayed
# in the network toolbar for the "All" filtering button.
netmonitor.toolbar.filter.all=All

# LOCALIZATION NOTE (netmonitor.toolbar.filter.html): This is the label displayed
# in the network toolbar for the "HTML" filtering button.
netmonitor.toolbar.filter.html=HTML

# LOCALIZATION NOTE (netmonitor.toolbar.filter.css): This is the label displayed
# in the network toolbar for the "CSS" filtering button.
netmonitor.toolbar.filter.css=CSS

# LOCALIZATION NOTE (netmonitor.toolbar.filter.js): This is the label displayed
# in the network toolbar for the "JS" filtering button.
netmonitor.toolbar.filter.js=JS

# LOCALIZATION NOTE (netmonitor.toolbar.filter.xhr): This is the label displayed
# in the network toolbar for the "XHR" filtering button.
netmonitor.toolbar.filter.xhr=XHR

# LOCALIZATION NOTE (netmonitor.toolbar.filter.fonts): This is the label displayed
# in the network toolbar for the "Fonts" filtering button.
netmonitor.toolbar.filter.fonts=Fonts

# LOCALIZATION NOTE (netmonitor.toolbar.filter.images): This is the label displayed
# in the network toolbar for the "Images" filtering button.
netmonitor.toolbar.filter.images=Images

# LOCALIZATION NOTE (netmonitor.toolbar.filter.media): This is the label displayed
# in the network toolbar for the "Media" filtering button.
netmonitor.toolbar.filter.media=Media

# LOCALIZATION NOTE (netmonitor.toolbar.filter.flash): This is the label displayed
# in the network toolbar for the "Flash" filtering button.
netmonitor.toolbar.filter.flash=Flash

# LOCALIZATION NOTE (netmonitor.toolbar.filter.ws): This is the label displayed
# in the network toolbar for the "WS" filtering button.
netmonitor.toolbar.filter.ws=WS

# LOCALIZATION NOTE (netmonitor.toolbar.filter.other): This is the label displayed
# in the network toolbar for the "Other" filtering button.
netmonitor.toolbar.filter.other=Other

# LOCALIZATION NOTE (netmonitor.toolbar.filterFreetext.label): This is the label
# displayed in the network toolbar for the url filtering textbox.
netmonitor.toolbar.filterFreetext.label=Filter URLs

# LOCALIZATION NOTE (netmonitor.toolbar.filterFreetext.key): This is the
# shortcut key to focus on the toolbar url filtering textbox
netmonitor.toolbar.filterFreetext.key=CmdOrCtrl+F

<<<<<<< HEAD
=======
# LOCALIZATION NOTE (netmonitor.toolbar.disableCache.label): This is the label
# displayed for the checkbox for disabling browser cache.
netmonitor.toolbar.disableCache.label=Disable cache

# LOCALIZATION NOTE (netmonitor.toolbar.disableCache.tooltip): This is the tooltip
# displayed for the checkbox for disabling browser cache.
netmonitor.toolbar.disableCache.tooltip=Disable HTTP cache

>>>>>>> a17af05f
# LOCALIZATION NOTE (netmonitor.toolbar.clear): This is the label displayed
# in the network toolbar for the "Clear" button.
netmonitor.toolbar.clear=Clear

# LOCALIZATION NOTE (netmonitor.toolbar.perf): This is the label displayed
# in the network toolbar for the performance analysis button.
netmonitor.toolbar.perf=Toggle performance analysis…

# LOCALIZATION NOTE (netmonitor.toolbar.resetColumns): This is the label
# displayed in the network table header context menu.
netmonitor.toolbar.resetColumns=Reset Columns

<<<<<<< HEAD
=======
# LOCALIZATION NOTE (netmonitor.toolbar.timings): This is the label
# displayed in the network table header context menu for the timing submenu
netmonitor.toolbar.timings=Timings

# LOCALIZATION NOTE (netmonitor.toolbar.responseHeaders): This is the
# label displayed in the network table header context menu for the
# response headers submenu.
netmonitor.toolbar.responseHeaders=Response Headers

>>>>>>> a17af05f
# LOCALIZATION NOTE (netmonitor.summary.url): This is the label displayed
# in the network details headers tab identifying the URL.
netmonitor.summary.url=Request URL:

# LOCALIZATION NOTE (netmonitor.summary.method): This is the label displayed
# in the network details headers tab identifying the method.
netmonitor.summary.method=Request method:

# LOCALIZATION NOTE (netmonitor.summary.address): This is the label displayed
# in the network details headers tab identifying the remote address.
netmonitor.summary.address=Remote address:

# LOCALIZATION NOTE (netmonitor.summary.status): This is the label displayed
# in the network details headers tab identifying the status code.
netmonitor.summary.status=Status code:

# LOCALIZATION NOTE (netmonitor.summary.version): This is the label displayed
# in the network details headers tab identifying the http version.
netmonitor.summary.version=Version:

# LOCALIZATION NOTE (netmonitor.summary.editAndResend): This is the label displayed
# on the button in the headers tab that opens a form to edit and resend the currently
# displayed request
netmonitor.summary.editAndResend=Edit and Resend

# LOCALIZATION NOTE (netmonitor.summary.rawHeaders): This is the label displayed
# on the button in the headers tab that toggle view for raw request/response headers
# from the currently displayed request
netmonitor.summary.rawHeaders=Raw headers

# LOCALIZATION NOTE (netmonitor.summary.rawHeaders.requestHeaders): This is the label displayed
# in the network details headers tab identifying the raw request headers textarea
netmonitor.summary.rawHeaders.requestHeaders=Request headers:

# LOCALIZATION NOTE (netmonitor.summary.rawHeaders.responseHeaders): This is the label displayed
# in the network details headers tab identifying the raw response headers textarea
netmonitor.summary.rawHeaders.responseHeaders=Response headers:

# LOCALIZATION NOTE (netmonitor.summary.size): This is the label displayed
# in the network details headers tab identifying the headers size.
netmonitor.summary.size=Headers size:

# LOCALIZATION NOTE (netmonitor.response.name): This is the label displayed
# in the network details response tab identifying an image's file name.
netmonitor.response.name=Name:

# LOCALIZATION NOTE (netmonitor.response.dimensions): This is the label displayed
# in the network details response tab identifying an image's dimensions.
netmonitor.response.dimensions=Dimensions:

# LOCALIZATION NOTE (netmonitor.response.mime): This is the label displayed
# in the network details response tab identifying an image's mime.
netmonitor.response.mime=MIME Type:

# LOCALIZATION NOTE (netmonitor.timings.blocked): This is the label displayed
# in the network details timings tab identifying the amount of time spent
# in a "blocked" state.
netmonitor.timings.blocked=Blocked:

# LOCALIZATION NOTE (netmonitor.timings.dns): This is the label displayed
# in the network details timings tab identifying the amount of time spent
# in a "dns" state.
netmonitor.timings.dns=DNS resolution:

<<<<<<< HEAD
=======
# LOCALIZATION NOTE (netmonitor.timings.ssl): This is the label displayed
# in the network details timings tab identifying the amount of time spent
# in a "tls" handshake state.
netmonitor.timings.ssl=TLS setup:

>>>>>>> a17af05f
# LOCALIZATION NOTE (netmonitor.timings.connect): This is the label displayed
# in the network details timings tab identifying the amount of time spent
# in a "connect" state.
netmonitor.timings.connect=Connecting:

# LOCALIZATION NOTE (netmonitor.timings.send): This is the label displayed
# in the network details timings tab identifying the amount of time spent
# in a "send" state.
netmonitor.timings.send=Sending:

# LOCALIZATION NOTE (netmonitor.timings.wait): This is the label displayed
# in the network details timings tab identifying the amount of time spent
# in a "wait" state.
netmonitor.timings.wait=Waiting:

# LOCALIZATION NOTE (netmonitor.timings.receive): This is the label displayed
# in the network details timings tab identifying the amount of time spent
# in a "receive" state.
netmonitor.timings.receive=Receiving:

# LOCALIZATION NOTE (netmonitor.security.warning.cipher): A tooltip
# for warning icon that indicates a connection uses insecure cipher suite.
netmonitor.security.warning.cipher=The cipher used for encryption is deprecated and insecure.

# LOCALIZATION NOTE (netmonitor.security.error): This is the label displayed
# in the security tab if a security error prevented the connection.
netmonitor.security.error=An error occured:

# LOCALIZATION NOTE (netmonitor.security.protocolVersion): This is the label displayed
# in the security tab describing TLS/SSL protocol version.
netmonitor.security.protocolVersion=Protocol version:

# LOCALIZATION NOTE (netmonitor.security.cipherSuite): This is the label displayed
# in the security tab describing the cipher suite used to secure this connection.
netmonitor.security.cipherSuite=Cipher suite:

<<<<<<< HEAD
=======
# LOCALIZATION NOTE (netmonitor.security.keaGroup): This is the label displayed
# in the security tab describing the key exchange group suite used to secure
# this connection.
netmonitor.security.keaGroup=Key Exchange Group:

# LOCALIZATION NOTE (netmonitor.security.keaGroup.none): This is the label
# displayed in the security tab describing the case when no group was used.
netmonitor.security.keaGroup.none=none

# LOCALIZATION NOTE (netmonitor.security.keaGroup.unknown): This is the value
# displayed in the security tab describing an unknown group.
netmonitor.security.keaGroup.unknown=unknown group

# LOCALIZATION NOTE (netmonitor.security.signatureScheme): This is the label
# displayed in the security tab describing the signature scheme used by for
# the server certificate in this connection.
netmonitor.security.signatureScheme=Signature Scheme:

# LOCALIZATION NOTE (netmonitor.security.signatureScheme.none): This is the
# label displayed in the security tab describing the case when no signature
# was used.
netmonitor.security.signatureScheme.none=none

# LOCALIZATION NOTE (netmonitor.security.signatureScheme.unknown): This is the
# value displayed in the security tab describing an unknown signature scheme.
netmonitor.security.signatureScheme.unknown=unknown signature scheme

>>>>>>> a17af05f
# LOCALIZATION NOTE (netmonitor.security.hsts): This is the label displayed
# in the security tab describing the usage of HTTP Strict Transport Security.
netmonitor.security.hsts=HTTP Strict Transport Security:

# LOCALIZATION NOTE (netmonitor.security.hpkp): This is the label displayed
# in the security tab describing the usage of Public Key Pinning.
netmonitor.security.hpkp=Public Key Pinning:

# LOCALIZATION NOTE (netmonitor.security.connection): This is the label displayed
# in the security tab describing the section containing information related to
# the secure connection.
netmonitor.security.connection=Connection:

# LOCALIZATION NOTE (netmonitor.security.certificate): This is the label displayed
# in the security tab describing the server certificate section.
netmonitor.security.certificate=Certificate:

# LOCALIZATION NOTE (netmonitor.context.copy): This is the label displayed
# for the copy sub-menu in the context menu for a request
netmonitor.context.copy=Copy

# LOCALIZATION NOTE (netmonitor.context.copy.accesskey): This is the access key
# for the copy sub-menu displayed in the context menu for a request
netmonitor.context.copy.accesskey=C

# LOCALIZATION NOTE (netmonitor.context.copyUrl): This is the label displayed
# on the context menu that copies the selected request's url
netmonitor.context.copyUrl=Copy URL

# LOCALIZATION NOTE (netmonitor.context.copyUrl.accesskey): This is the access key
# for the Copy URL menu item displayed in the context menu for a request
netmonitor.context.copyUrl.accesskey=U

# LOCALIZATION NOTE (netmonitor.context.copyUrlParams): This is the label displayed
# on the context menu that copies the selected request's url parameters
netmonitor.context.copyUrlParams=Copy URL Parameters

# LOCALIZATION NOTE (netmonitor.context.copyUrlParams.accesskey): This is the access key
# for the Copy URL Parameters menu item displayed in the context menu for a request
netmonitor.context.copyUrlParams.accesskey=P

# LOCALIZATION NOTE (netmonitor.context.copyPostData): This is the label displayed
# on the context menu that copies the selected request's post data
netmonitor.context.copyPostData=Copy POST Data

# LOCALIZATION NOTE (netmonitor.context.copyPostData.accesskey): This is the access key
# for the Copy POST Data menu item displayed in the context menu for a request
netmonitor.context.copyPostData.accesskey=D

# LOCALIZATION NOTE (netmonitor.context.copyAsCurl): This is the label displayed
# on the context menu that copies the selected request as a cURL command.
# The capitalization is part of the official name and should be used throughout all languages.
# http://en.wikipedia.org/wiki/CURL
netmonitor.context.copyAsCurl=Copy as cURL

# LOCALIZATION NOTE (netmonitor.context.copyAsCUrl.accesskey): This is the access key
# for the Copy as cURL menu item displayed in the context menu for a request
netmonitor.context.copyAsCurl.accesskey=C

# LOCALIZATION NOTE (netmonitor.context.copyRequestHeaders): This is the label displayed
# on the context menu that copies the selected item's request headers
netmonitor.context.copyRequestHeaders=Copy Request Headers

# LOCALIZATION NOTE (netmonitor.context.copyRequestHeaders.accesskey): This is the access key
# for the Copy Request Headers menu item displayed in the context menu for a request
netmonitor.context.copyRequestHeaders.accesskey=Q

# LOCALIZATION NOTE (netmonitor.context.copyResponseHeaders): This is the label displayed
# on the context menu that copies the selected item's response headers
netmonitor.context.copyResponseHeaders=Copy Response Headers

# LOCALIZATION NOTE (netmonitor.context.copyResponseHeaders.accesskey): This is the access key
# for the Copy Response Headers menu item displayed in the context menu for a response
netmonitor.context.copyResponseHeaders.accesskey=S

# LOCALIZATION NOTE (netmonitor.context.copyResponse): This is the label displayed
# on the context menu that copies the selected response as a string
netmonitor.context.copyResponse=Copy Response

# LOCALIZATION NOTE (netmonitor.context.copyRespose.accesskey): This is the access key
# for the Copy Response menu item displayed in the context menu for a request
netmonitor.context.copyResponse.accesskey=R

# LOCALIZATION NOTE (netmonitor.context.copyImageAsDataUri): This is the label displayed
# on the context menu that copies the selected image as data uri
netmonitor.context.copyImageAsDataUri=Copy Image as Data URI

# LOCALIZATION NOTE (netmonitor.context.copyImageAsDataUri.accesskey): This is the access key
# for the Copy Image As Data URI menu item displayed in the context menu for a request
netmonitor.context.copyImageAsDataUri.accesskey=I

# LOCALIZATION NOTE (netmonitor.context.saveImageAs): This is the label displayed
# on the context menu that save the Image
netmonitor.context.saveImageAs=Save Image As

# LOCALIZATION NOTE (netmonitor.context.copyImageAsDataUri.accesskey): This is the access key
# for the Copy Image As Data URI menu item displayed in the context menu for a request
netmonitor.context.saveImageAs.accesskey=V


# LOCALIZATION NOTE (netmonitor.context.copyAllAsHar): This is the label displayed
# on the context menu that copies all as HAR format
netmonitor.context.copyAllAsHar=Copy All As HAR

# LOCALIZATION NOTE (netmonitor.context.copyAllAsHar.accesskey): This is the access key
# for the Copy All As HAR menu item displayed in the context menu for a network panel
netmonitor.context.copyAllAsHar.accesskey=O

# LOCALIZATION NOTE (netmonitor.context.saveAllAsHar): This is the label displayed
# on the context menu that saves all as HAR format
netmonitor.context.saveAllAsHar=Save All As HAR

# LOCALIZATION NOTE (netmonitor.context.saveAllAsHar.accesskey): This is the access key
# for the Save All As HAR menu item displayed in the context menu for a network panel
netmonitor.context.saveAllAsHar.accesskey=H

# LOCALIZATION NOTE (netmonitor.context.editAndResend): This is the label displayed
# on the context menu that opens a form to edit and resend the currently
# displayed request
netmonitor.context.editAndResend=Edit and Resend

# LOCALIZATION NOTE (netmonitor.context.editAndResend.accesskey): This is the access key
# for the "Edit and Resend" menu item displayed in the context menu for a request
netmonitor.context.editAndResend.accesskey=E

# LOCALIZATION NOTE (netmonitor.context.newTab):  This is the label
# for the Open in New Tab menu item displayed in the context menu of the
# network container
netmonitor.context.newTab=Open in New Tab

# LOCALIZATION NOTE (netmonitor.context.newTab.accesskey): This is the access key
# for the Open in New Tab menu item displayed in the context menu of the
# network container
netmonitor.context.newTab.accesskey=T

<<<<<<< HEAD
=======
# LOCALIZATION NOTE (netmonitor.context.openInDebugger):  This is the label
# for the Open in Debugger menu item displayed in the context menu of the
# network container
netmonitor.context.openInDebugger=Open in Debugger

# LOCALIZATION NOTE (netmonitor.openInDebugger.accesskey): This is the access key
# for the Open in Debugger menu item displayed in the context menu of the
# network container
netmonitor.context.openInDebugger.accesskey=D

# LOCALIZATION NOTE (netmonitor.context.openInStyleEditor):  This is the label
# for the Open in Style Editor menu item displayed in the context menu of the
# network container
netmonitor.context.openInStyleEditor=Open in Style Editor

# LOCALIZATION NOTE (netmonitor.context.openInStyleEditor.accesskey): This is
# the access key for the Open in Style Editor menu item displayed in the
# context menu of the network container
netmonitor.context.openInStyleEditor.accesskey=S

>>>>>>> a17af05f
# LOCALIZATION NOTE (netmonitor.context.perfTools): This is the label displayed
# on the context menu that shows the performance analysis tools
netmonitor.context.perfTools=Start Performance Analysis…

# LOCALIZATION NOTE (netmonitor.context.perfTools.accesskey): This is the access key
# for the performance analysis menu item displayed in the context menu for a request
netmonitor.context.perfTools.accesskey=A

# LOCALIZATION NOTE (netmonitor.custom.newRequest): This is the label displayed
# as the title of the new custom request form
netmonitor.custom.newRequest=New Request

# LOCALIZATION NOTE (netmonitor.custom.query): This is the label displayed
# above the query string entry in the custom request form
netmonitor.custom.query=Query String:

# LOCALIZATION NOTE (netmonitor.custom.headers): This is the label displayed
# above the request headers entry in the custom request form
netmonitor.custom.headers=Request Headers:

# LOCALIZATION NOTE (netmonitor.custom.postData): This is the label displayed
# above the request body entry in the custom request form
netmonitor.custom.postData=Request Body:

# LOCALIZATION NOTE (netmonitor.custom.send): This is the label displayed
# on the button which sends the custom request
netmonitor.custom.send=Send

# LOCALIZATION NOTE (netmonitor.custom.cancel): This is the label displayed
# on the button which cancels and closes the custom request form
netmonitor.custom.cancel=Cancel

# LOCALIZATION NOTE (netmonitor.backButton): This is the label displayed
# on the button which exists the performance statistics view
netmonitor.backButton=Back

# LOCALIZATION NOTE (netmonitor.headers.learnMore): This is the label displayed
# next to a header list item, with a link to external documentation
netmonitor.headers.learnMore=Learn More

<<<<<<< HEAD

=======
# LOCALIZATION NOTE (netmonitor.status.tooltip.simple): This is the tooltip of the
# column status code, when request is not being cached or is not from a service worker
# %1$S is the status code, %2$S is the status text.
netmonitor.status.tooltip.simple = %1$S %2$S

# LOCALIZATION NOTE (netmonitor.status.tooltip.cached): This is the tooltip of
# the column status code, when the request is cached
# %1$S is the status code, %2$S is the status text.
netmonitor.status.tooltip.cached = %1$S %2$S (cached)

# LOCALIZATION NOTE (netmonitor.status.tooltip.worker): This is the tooltip of
# the column status code, when the request is from a service worker
# %1$S is the status code, %2$S is the status text.
netmonitor.status.tooltip.worker = %1$S %2$S (service worker)

# LOCALIZATION NOTE (netmonitor.status.tooltip.cachedworker): This is the tooltip
# of the column status code, when the request is cached and is from a service worker
# %1$S is the status code, %2$S is the status text.
netmonitor.status.tooltip.cachedworker = %1$S %2$S (cached, service worker)
>>>>>>> a17af05f
<|MERGE_RESOLUTION|>--- conflicted
+++ resolved
@@ -151,14 +151,6 @@
 # what the DOMContentLoaded label displays
 networkMenu.summary.tooltip.domContentLoaded=Time when “DOMContentLoad” event occurred
 
-<<<<<<< HEAD
-# LOCALIZATION NOTE (networkMenu.summary3): Semi-colon list of plural forms.
-# See: http://developer.mozilla.org/en/docs/Localization_and_Plurals
-# This label is displayed in the network table footer providing concise
-# information about all requests. Parameters: #1 is the number of requests,
-# #2 is the size, #3 is the transferred size, #4 is the number of seconds.
-networkMenu.summary3=One request, #2 (transferred: #3), #4;#1 requests, #2 (transferred: #3), #4
-=======
 # LOCALIZATION NOTE (networkMenu.summary.tooltip.load): A tooltip explaining
 # what the load label displays
 networkMenu.summary.tooltip.load=Time when “load” event occurred
@@ -191,7 +183,6 @@
 # LOCALIZATION NOTE (networkMenu.summary.tooltip.finish): A tooltip explaining
 # what the finish label displays
 networkMenu.summary.tooltip.finish=Total time needed to load all requests
->>>>>>> a17af05f
 
 # LOCALIZATION NOTE (networkMenu.sizeB): This is the label displayed
 # in the network menu specifying the size of a request (in bytes).
@@ -484,24 +475,18 @@
 # in the network table toolbar, above the "file" column.
 netmonitor.toolbar.file=File
 
-<<<<<<< HEAD
-=======
 # LOCALIZATION NOTE (netmonitor.toolbar.protocol): This is the label displayed
 # in the network table toolbar, above the "protocol" column.
 netmonitor.toolbar.protocol=Protocol
 
->>>>>>> a17af05f
 # LOCALIZATION NOTE (netmonitor.toolbar.domain): This is the label displayed
 # in the network table toolbar, above the "domain" column.
 netmonitor.toolbar.domain=Domain
 
-<<<<<<< HEAD
-=======
 # LOCALIZATION NOTE (netmonitor.toolbar.remoteip): This is the label displayed
 # in the network table toolbar, above the "remoteip" column.
 netmonitor.toolbar.remoteip=Remote IP
 
->>>>>>> a17af05f
 # LOCALIZATION NOTE (netmonitor.toolbar.cause): This is the label displayed
 # in the network table toolbar, above the "cause" column.
 netmonitor.toolbar.cause=Cause
@@ -510,8 +495,6 @@
 # in the network table toolbar, above the "type" column.
 netmonitor.toolbar.type=Type
 
-<<<<<<< HEAD
-=======
 # LOCALIZATION NOTE (netmonitor.toolbar.cookies): This is the label displayed
 # in the network table toolbar, above the "cookies" column.
 netmonitor.toolbar.cookies=Cookies
@@ -551,7 +534,6 @@
 # from end of this request until the beginning of download of this response.
 netmonitor.toolbar.latency=Latency
 
->>>>>>> a17af05f
 # LOCALIZATION NOTE (netmonitor.toolbar.transferred): This is the label displayed
 # in the network table toolbar, above the "transferred" column, which is the
 # compressed / encoded size.
@@ -646,8 +628,6 @@
 # shortcut key to focus on the toolbar url filtering textbox
 netmonitor.toolbar.filterFreetext.key=CmdOrCtrl+F
 
-<<<<<<< HEAD
-=======
 # LOCALIZATION NOTE (netmonitor.toolbar.disableCache.label): This is the label
 # displayed for the checkbox for disabling browser cache.
 netmonitor.toolbar.disableCache.label=Disable cache
@@ -656,7 +636,6 @@
 # displayed for the checkbox for disabling browser cache.
 netmonitor.toolbar.disableCache.tooltip=Disable HTTP cache
 
->>>>>>> a17af05f
 # LOCALIZATION NOTE (netmonitor.toolbar.clear): This is the label displayed
 # in the network toolbar for the "Clear" button.
 netmonitor.toolbar.clear=Clear
@@ -669,8 +648,6 @@
 # displayed in the network table header context menu.
 netmonitor.toolbar.resetColumns=Reset Columns
 
-<<<<<<< HEAD
-=======
 # LOCALIZATION NOTE (netmonitor.toolbar.timings): This is the label
 # displayed in the network table header context menu for the timing submenu
 netmonitor.toolbar.timings=Timings
@@ -680,7 +657,6 @@
 # response headers submenu.
 netmonitor.toolbar.responseHeaders=Response Headers
 
->>>>>>> a17af05f
 # LOCALIZATION NOTE (netmonitor.summary.url): This is the label displayed
 # in the network details headers tab identifying the URL.
 netmonitor.summary.url=Request URL:
@@ -745,14 +721,11 @@
 # in a "dns" state.
 netmonitor.timings.dns=DNS resolution:
 
-<<<<<<< HEAD
-=======
 # LOCALIZATION NOTE (netmonitor.timings.ssl): This is the label displayed
 # in the network details timings tab identifying the amount of time spent
 # in a "tls" handshake state.
 netmonitor.timings.ssl=TLS setup:
 
->>>>>>> a17af05f
 # LOCALIZATION NOTE (netmonitor.timings.connect): This is the label displayed
 # in the network details timings tab identifying the amount of time spent
 # in a "connect" state.
@@ -789,8 +762,6 @@
 # in the security tab describing the cipher suite used to secure this connection.
 netmonitor.security.cipherSuite=Cipher suite:
 
-<<<<<<< HEAD
-=======
 # LOCALIZATION NOTE (netmonitor.security.keaGroup): This is the label displayed
 # in the security tab describing the key exchange group suite used to secure
 # this connection.
@@ -818,7 +789,6 @@
 # value displayed in the security tab describing an unknown signature scheme.
 netmonitor.security.signatureScheme.unknown=unknown signature scheme
 
->>>>>>> a17af05f
 # LOCALIZATION NOTE (netmonitor.security.hsts): This is the label displayed
 # in the security tab describing the usage of HTTP Strict Transport Security.
 netmonitor.security.hsts=HTTP Strict Transport Security:
@@ -954,8 +924,6 @@
 # network container
 netmonitor.context.newTab.accesskey=T
 
-<<<<<<< HEAD
-=======
 # LOCALIZATION NOTE (netmonitor.context.openInDebugger):  This is the label
 # for the Open in Debugger menu item displayed in the context menu of the
 # network container
@@ -976,7 +944,6 @@
 # context menu of the network container
 netmonitor.context.openInStyleEditor.accesskey=S
 
->>>>>>> a17af05f
 # LOCALIZATION NOTE (netmonitor.context.perfTools): This is the label displayed
 # on the context menu that shows the performance analysis tools
 netmonitor.context.perfTools=Start Performance Analysis…
@@ -1017,9 +984,6 @@
 # next to a header list item, with a link to external documentation
 netmonitor.headers.learnMore=Learn More
 
-<<<<<<< HEAD
-
-=======
 # LOCALIZATION NOTE (netmonitor.status.tooltip.simple): This is the tooltip of the
 # column status code, when request is not being cached or is not from a service worker
 # %1$S is the status code, %2$S is the status text.
@@ -1038,5 +1002,4 @@
 # LOCALIZATION NOTE (netmonitor.status.tooltip.cachedworker): This is the tooltip
 # of the column status code, when the request is cached and is from a service worker
 # %1$S is the status code, %2$S is the status text.
-netmonitor.status.tooltip.cachedworker = %1$S %2$S (cached, service worker)
->>>>>>> a17af05f
+netmonitor.status.tooltip.cachedworker = %1$S %2$S (cached, service worker)