# This Source Code Form is subject to the terms of the Mozilla Public
# License, v. 2.0. If a copy of the MPL was not distributed with this
# file, You can obtain one at http://mozilla.org/MPL/2.0/.

# LOCALIZATION NOTE (debug):
# This string is displayed as a label of the button that starts
# debugging a service worker.
debug = Debug

# LOCALIZATION NOTE (push):
# This string is displayed as a label of the button that pushes a test payload
# to a service worker.
push = Push

# LOCALIZATION NOTE (start):
# This string is displayed as a label of the button that starts a service worker.
start = Start

scope = Scope
unregister = unregister

pushService = Push Service

# LOCALIZATION NOTE (fetch):
# Fetch is an event type and should not be translated.
fetch = Fetch

# LOCALIZATION NOTE (listeningForFetchEvents):
# This is used to display the state of the SW in regard to fetch events.
listeningForFetchEvents = Listening for fetch events.

# LOCALIZATION NOTE (notListeningForFetchEvents):
# This is used to display the state of the SW in regard to fetch events.
notListeningForFetchEvents = Not listening for fetch events.

# LOCALIZATION NOTE (addons):
# This string is displayed as a header of the about:debugging#addons page.
addons = Add-ons

# LOCALIZATION NOTE (addonDebugging.label):
# This string is displayed next to a check box that enables the user to switch
# addon debugging on/off.
addonDebugging.label = Enable add-on debugging

# LOCALIZATION NOTE (addonDebugging.tooltip):
# This string is displayed in a tooltip that appears when hovering over a check
# box that switches addon debugging on/off.
addonDebugging.tooltip = Turning this on will allow you to debug add-ons and various other parts of the browser chrome

# LOCALIZATION NOTE (addonDebugging.learnMore):
# This string is displayed as a link next to addonDebugging.label and leads the user to
# the MDN documentation page for about:debugging.
# (https://developer.mozilla.org/docs/Tools/about:debugging#Enabling_add-on_debugging)
addonDebugging.learnMore = Learn more

# LOCALIZATION NOTE (loadTemporaryAddon):
# This string is displayed as a label of a button that allows the user to
# load additional add-ons.
loadTemporaryAddon = Load Temporary Add-on

# LOCALIZATION NOTE (retryTemporaryInstall):
# This string is displayed as a label of a button that allows the user to
# retry a failed installation of a temporary add-on.
retryTemporaryInstall = Retry

# LOCALIZATION NOTE (extensions):
# This string is displayed as a header above the list of loaded add-ons.
extensions = Extensions

# LOCALIZATION NOTE (temporaryExtensions):
# This string is displayed as a header above the list of temporarily loaded add-ons.
temporaryExtensions = Temporary Extensions

<<<<<<< HEAD
=======
# LOCALIZATION NOTE (internalUUID):
# This string is displayed as a label for the internal UUID of an extension.
# The UUID is generated for this profile on install.
internalUUID = Internal UUID

# LOCALIZATION NOTE (extensionID):
# This string is displayed as a label for the ID of an extension. This is not the same as the internal UUID.
extensionID = Extension ID

# LOCALIZATION NOTE (manifestURL):
# This string is displayed as a link for the manifest of an extension,
# accessible in a browser, such as moz-extension://[internalUUID]/manifest.json.
manifestURL = Manifest URL

# LOCALIZATION NOTE (webExtTip):
# This string is displayed as a message below the list of temporarily loaded add-ons.
# Web-ext is a command line tool for web-extensions developers.
# See https://developer.mozilla.org/Add-ons/WebExtensions/Getting_started_with_web-ext
webExtTip = You can use web-ext to load temporary WebExtensions from the command line.

# LOCALIZATION NOTE (webExtTip.learnMore):
# This string is displayed as a link next to webExtTip and leads the user to the MDN
# documentation page for web-ext.
# (https://developer.mozilla.org/Add-ons/WebExtensions/Getting_started_with_web-ext)
webExtTip.learnMore = Learn more

# LOCALIZATION NOTE (temporaryID):
# This string is displayed as a message about the add-on having a temporaryID.
temporaryID = This WebExtension has a temporary ID.

# LOCALIZATION NOTE (temporaryID.learnMore):
# This string is displayed as a link next to the temporaryID message and leads
# the user to MDN.
temporaryID.learnMore = Learn more

>>>>>>> a17af05f
# LOCALIZATION NOTE (selectAddonFromFile2):
# This string is displayed as the title of the file picker that appears when
# the user clicks the 'Load Temporary Add-on' button
selectAddonFromFile2 = Select Manifest File or Package (.xpi)

# LOCALIZATION NOTE (reload):
# This string is displayed as a label of the button that reloads a given addon.
reload = Reload

# LOCALIZATION NOTE (remove):
# This string is displayed as a label of the button that will remove a given addon.
remove = Remove

# LOCALIZATION NOTE (location):
# This string is displayed as a label for the filesystem location of an extension.
location = Location

# LOCALIZATION NOTE (workers):
# This string is displayed as a header of the about:debugging#workers page.
workers = Workers

serviceWorkers = Service Workers
sharedWorkers = Shared Workers
otherWorkers = Other Workers

# LOCALIZATION NOTE (running):
# This string is displayed as the state of a service worker in RUNNING state.
running = Running

# LOCALIZATION NOTE (stopped):
# This string is displayed as the state of a service worker in STOPPED state.
stopped = Stopped

# LOCALIZATION NOTE (registering):
# This string is displayed as the state of a service worker for which no service worker
# registration could be found yet. Only active registrations are visible from
# about:debugging, so such service workers are considered as registering.
registering = Registering

# LOCALIZATION NOTE (tabs):
# This string is displayed as a header of the about:debugging#tabs page.
tabs = Tabs

# LOCALIZATION NOTE (pageNotFound):
# This string is displayed as the main message at any error/invalid page.
pageNotFound = Page not found

# LOCALIZATION NOTE (doesNotExist):
# This string is displayed as an error message when navigating to an invalid page
# %S will be replaced by the name of the page at run-time.
doesNotExist = #%S does not exist!

# LOCALIZATION NOTE (nothing):
# This string is displayed when the list of workers is empty.
nothing = Nothing yet.

<<<<<<< HEAD
configurationIsNotCompatible = Your browser configuration is not compatible with Service Workers
=======
# LOCALIZATION NOTE (configurationIsNotCompatible.label):
# This string is displayed in about:debugging#workers if the current configuration of the
# browser is incompatible with service workers. More details at
# https://developer.mozilla.org/en-US/docs/Tools/about%3Adebugging#Service_workers_not_compatible
configurationIsNotCompatible.label = Your browser configuration is not compatible with Service Workers.

# LOCALIZATION NOTE (configurationIsNotCompatible.learnMore):
# This string is displayed as a link next to configurationIsNotCompatible.label and leads
# the user to the MDN documentation page for about:debugging, on the section explaining
# why service workers might not be available.
# (https://developer.mozilla.org/en-US/docs/Tools/about%3Adebugging#Service_workers_not_compatible)
configurationIsNotCompatible.learnMore = Learn more
>>>>>>> a17af05f

# LOCALIZATION NOTE (multiProcessWarningTitle):
# This string is displayed as a warning message on top of the about:debugging#workers
# page when multi-e10s is enabled
multiProcessWarningTitle = Service Worker debugging is not compatible with multiple content processes at the moment.

# LOCALIZATION NOTE (multiProcessWarningMessage):
# This string is displayed in the warning section for multi-e10s in
# about:debugging#workers
<<<<<<< HEAD
multiProcessWarningMessage = The preference “dom.ipc.processCount” can be set to 1 to force a single content process.
=======
multiProcessWarningMessage2 = The preference “dom.ipc.multiOptOut” can be modified to force a single content process for the current version.
>>>>>>> a17af05f

# LOCALIZATION NOTE (multiProcessWarningLink):
# This string is the text content of a link in the warning section for multi-e10s in
# about:debugging#workers. The link updates the pref and restarts the browser.
<<<<<<< HEAD
multiProcessWarningUpdateLink = Set dom.ipc.processCount to 1
=======
multiProcessWarningUpdateLink2 = Opt out of multiple content processes
>>>>>>> a17af05f

# LOCALIZATION NOTE (multiProcessWarningConfirmUpdate):
# This string is displayed as a confirmation message when the user clicks on
# the multiProcessWarningUpdateLink in about:debugging#workers
<<<<<<< HEAD
multiProcessWarningConfirmUpdate = Set “dom.ipc.processCount” to 1 and restart the browser?
=======
multiProcessWarningConfirmUpdate2 = Opt out of multiple processes?
>>>>>>> a17af05f
<|MERGE_RESOLUTION|>--- conflicted
+++ resolved
@@ -71,8 +71,6 @@
 # This string is displayed as a header above the list of temporarily loaded add-ons.
 temporaryExtensions = Temporary Extensions
 
-<<<<<<< HEAD
-=======
 # LOCALIZATION NOTE (internalUUID):
 # This string is displayed as a label for the internal UUID of an extension.
 # The UUID is generated for this profile on install.
@@ -108,7 +106,6 @@
 # the user to MDN.
 temporaryID.learnMore = Learn more
 
->>>>>>> a17af05f
 # LOCALIZATION NOTE (selectAddonFromFile2):
 # This string is displayed as the title of the file picker that appears when
 # the user clicks the 'Load Temporary Add-on' button
@@ -165,9 +162,6 @@
 # This string is displayed when the list of workers is empty.
 nothing = Nothing yet.
 
-<<<<<<< HEAD
-configurationIsNotCompatible = Your browser configuration is not compatible with Service Workers
-=======
 # LOCALIZATION NOTE (configurationIsNotCompatible.label):
 # This string is displayed in about:debugging#workers if the current configuration of the
 # browser is incompatible with service workers. More details at
@@ -180,7 +174,6 @@
 # why service workers might not be available.
 # (https://developer.mozilla.org/en-US/docs/Tools/about%3Adebugging#Service_workers_not_compatible)
 configurationIsNotCompatible.learnMore = Learn more
->>>>>>> a17af05f
 
 # LOCALIZATION NOTE (multiProcessWarningTitle):
 # This string is displayed as a warning message on top of the about:debugging#workers
@@ -190,26 +183,14 @@
 # LOCALIZATION NOTE (multiProcessWarningMessage):
 # This string is displayed in the warning section for multi-e10s in
 # about:debugging#workers
-<<<<<<< HEAD
-multiProcessWarningMessage = The preference “dom.ipc.processCount” can be set to 1 to force a single content process.
-=======
 multiProcessWarningMessage2 = The preference “dom.ipc.multiOptOut” can be modified to force a single content process for the current version.
->>>>>>> a17af05f
 
 # LOCALIZATION NOTE (multiProcessWarningLink):
 # This string is the text content of a link in the warning section for multi-e10s in
 # about:debugging#workers. The link updates the pref and restarts the browser.
-<<<<<<< HEAD
-multiProcessWarningUpdateLink = Set dom.ipc.processCount to 1
-=======
 multiProcessWarningUpdateLink2 = Opt out of multiple content processes
->>>>>>> a17af05f
 
 # LOCALIZATION NOTE (multiProcessWarningConfirmUpdate):
 # This string is displayed as a confirmation message when the user clicks on
 # the multiProcessWarningUpdateLink in about:debugging#workers
-<<<<<<< HEAD
-multiProcessWarningConfirmUpdate = Set “dom.ipc.processCount” to 1 and restart the browser?
-=======
-multiProcessWarningConfirmUpdate2 = Opt out of multiple processes?
->>>>>>> a17af05f
+multiProcessWarningConfirmUpdate2 = Opt out of multiple processes?