--- conflicted
+++ resolved
@@ -14,16 +14,6 @@
 # that collapses the left and right panes in the debugger UI.
 collapsePanes=Collapse panes
 
-<<<<<<< HEAD
-# LOCALIZATION NOTE (copySourceUrl): This is the text that appears in the
-# context menu to copy the source URL of file open.
-copySourceUrl=Copy Source Url
-
-# LOCALIZATION NOTE (copySourceUrl.accesskey): Access key to copy the source URL of a file from
-# the context menu.
-copySourceUrl.accesskey=u
-
-=======
 # LOCALIZATION NOTE (copySource): This is the text that appears in the
 # context menu to copy the selected source of file open.
 copySource=Copy
@@ -39,7 +29,6 @@
 copyStackTrace=Copy Stack Trace
 copyStackTrace.accesskey=c
 
->>>>>>> a17af05f
 # LOCALIZATION NOTE (expandPanes): This is the tooltip for the button
 # that expands the left and right panes in the debugger UI.
 expandPanes=Expand panes
@@ -67,13 +56,10 @@
 # LOCALIZATION NOTE (stepOutTooltip): The label that is displayed on the
 # button that steps out of a function call.
 stepOutTooltip=Step Out %S
-<<<<<<< HEAD
-=======
 
 # LOCALIZATION NOTE (workersHeader): The text to display in the events
 # header.
 workersHeader=Workers
->>>>>>> a17af05f
 
 # LOCALIZATION NOTE (noWorkersText): The text to display in the workers list
 # when there are no workers.
@@ -185,30 +171,6 @@
 # the number of matches for autocomplete
 sourceSearch.resultsSummary1=%d results
 
-# LOCALIZATION NOTE (sources.search.key): Key shortcut to open the search for
-# searching all the source files the debugger has seen.
-sources.search.key=P
-
-# LOCALIZATION NOTE (sources.searchAlt.key): Alternate key shortcut to open
-# the search for searching all the source files the debugger has seen.
-sources.searchAlt.key=O
-
-# LOCALIZATION NOTE (sourceSearch.search.key): Key shortcut to open the search
-# for searching within a the currently opened files in the editor
-sourceSearch.search.key=F
-
-# LOCALIZATION NOTE (sourceSearch.search.placeholder): placeholder text in
-# the source search input bar
-sourceSearch.search.placeholder=Search in file…
-
-# LOCALIZATION NOTE (sourceSearch.search.again.key): Key shortcut to re-open
-# the search for re-searching the same search triggered from a sourceSearch
-sourceSearch.search.again.key=G
-
-# LOCALIZATION NOTE (sourceSearch.resultsSummary1): Shows a summary of
-# the number of matches for autocomplete
-sourceSearch.resultsSummary1=%d results
-
 # LOCALIZATION NOTE (noMatchingStringsText): The text to display in the
 # global search results when there are no matching strings after filtering.
 noMatchingStringsText=No matches found
@@ -502,218 +464,6 @@
 # when the debugger will pause on all exceptions.
 pauseOnExceptions=Pause on all exceptions. Click to ignore exceptions
 
-# LOCALIZATION NOTE (breakpoints.header): Breakpoints right sidebar pane header.
-breakpoints.header=Breakpoints
-
-# LOCALIZATION NOTE (breakpoints.none): The text that appears when there are
-# no breakpoints present
-breakpoints.none=No Breakpoints
-
-# LOCALIZATION NOTE (breakpoints.enable): The text that may appear as a tooltip
-# when hovering over the 'disable breakpoints' switch button in right sidebar
-breakpoints.enable=Enable Breakpoints
-
-# LOCALIZATION NOTE (breakpoints.disable): The text that may appear as a tooltip
-# when hovering over the 'disable breakpoints' switch button in right sidebar
-breakpoints.disable=Disable Breakpoints
-
-# LOCALIZATION NOTE (breakpoints.removeBreakpointTooltip): The tooltip that is displayed
-# for remove breakpoint button in right sidebar
-breakpoints.removeBreakpointTooltip=Remove Breakpoint
-
-# LOCALIZATION NOTE (callStack.header): Call Stack right sidebar pane header.
-callStack.header=Call Stack
-
-# LOCALIZATION NOTE (callStack.notPaused): Call Stack right sidebar pane
-# message when not paused.
-callStack.notPaused=Not Paused
-
-# LOCALIZATION NOTE (callStack.collapse): Call Stack right sidebar pane
-# message to hide some of the frames that are shown.
-callStack.collapse=Collapse Rows
-
-# LOCALIZATION NOTE (callStack.expand): Call Stack right sidebar pane
-# message to show more of the frames.
-callStack.expand=Expand Rows
-
-# LOCALIZATION NOTE (editor.searchResults): Editor Search bar message
-# for the summarizing the selected search result. e.g. 5 of 10 results.
-editor.searchResults=%d of %d results
-
-# LOCALIZATION NOTE (editor.noResults): Editor Search bar message
-# for when no results found.
-editor.noResults=no results
-
-# LOCALIZATION NOTE (editor.addBreakpoint): Editor gutter context menu item
-# for adding a breakpoint on a line.
-editor.addBreakpoint=Add Breakpoint
-
-# LOCALIZATION NOTE (editor.disableBreakpoint): Editor gutter context menu item
-# for disabling a breakpoint on a line.
-editor.disableBreakpoint=Disable Breakpoint
-
-# LOCALIZATION NOTE (editor.enableBreakpoint): Editor gutter context menu item
-# for enabling a breakpoint on a line.
-editor.enableBreakpoint=Enable Breakpoint
-
-# LOCALIZATION NOTE (editor.removeBreakpoint): Editor gutter context menu item
-# for removing a breakpoint on a line.
-editor.removeBreakpoint=Remove Breakpoint
-
-# LOCALIZATION NOTE (editor.editBreakpoint): Editor gutter context menu item
-# for setting a breakpoint condition on a line.
-editor.editBreakpoint=Edit Breakpoint
-
-# LOCALIZATION NOTE (editor.addConditionalBreakpoint): Editor gutter context
-# menu item for adding a breakpoint condition on a line.
-editor.addConditionalBreakpoint=Add Conditional Breakpoint
-
-# LOCALIZATION NOTE (editor.conditionalPanel.placeholder): Placeholder text for
-# input element inside ConditionalPanel component
-editor.conditionalPanel.placeholder=This breakpoint will pause when the expression is true
-
-# LOCALIZATION NOTE (editor.conditionalPanel.placeholder): Tooltip text for
-# close button inside ConditionalPanel component
-editor.conditionalPanel.close=Cancel edit breakpoint and close
-
-# LOCALIZATION NOTE (editor.jumpToMappedLocation1): Context menu item
-# for navigating to a source mapped location
-editor.jumpToMappedLocation1=Jump to %S location
-
-# LOCALIZATION NOTE (generated): Source Map term for a server source location
-generated=generated
-
-# LOCALIZATION NOTE (original): Source Map term for a debugger UI source location
-original=original
-
-# LOCALIZATION NOTE (expressions.placeholder): Placeholder text for expression
-# input element
-expressions.placeholder=Add Watch Expression
-
-# LOCALIZATION NOTE (sourceTabs.closeTab): Editor source tab context menu item
-# for closing the selected tab below the mouse.
-sourceTabs.closeTab=Close tab
-
-# LOCALIZATION NOTE (sourceTabs.closeTab.accesskey): Access key to close the currently select
-# source tab from the editor context menu item.
-sourceTabs.closeTab.accesskey=c
-
-# LOCALIZATION NOTE (sourceTabs.closeOtherTabs): Editor source tab context menu item
-# for closing the other tabs.
-sourceTabs.closeOtherTabs=Close others
-
-# LOCALIZATION NOTE (sourceTabs.closeOtherTabs.accesskey): Access key to close other source tabs
-# from the editor context menu.
-sourceTabs.closeOtherTabs.accesskey=o
-
-# LOCALIZATION NOTE (sourceTabs.closeTabsToEnd): Editor source tab context menu item
-# for closing the tabs to the end (the right for LTR languages) of the selected tab.
-sourceTabs.closeTabsToEnd=Close tabs to the right
-
-# LOCALIZATION NOTE (sourceTabs.closeTabsToEnd.accesskey): Access key to close source tabs
-# after the selected tab from the editor context menu.
-sourceTabs.closeTabsToEnd.accesskey=e
-
-# LOCALIZATION NOTE (sourceTabs.closeAllTabs): Editor source tab context menu item
-# for closing all tabs.
-sourceTabs.closeAllTabs=Close all tabs
-
-# LOCALIZATION NOTE (sourceTabs.closeAllTabs.accesskey): Access key to close all tabs from the
-# editor context menu.
-sourceTabs.closeAllTabs.accesskey=a
-
-# LOCALIZATION NOTE (sourceTabs.revealInTree): Editor source tab context menu item
-# for revealing source in tree.
-sourceTabs.revealInTree=Reveal in Tree
-
-# LOCALIZATION NOTE (sourceTabs.revealInTree.accesskey): Access key to reveal a source in the
-# tree from the context menu.
-sourceTabs.revealInTree.accesskey=r
-
-# LOCALIZATION NOTE (sourceTabs.copyLink): Editor source tab context menu item
-# for copying a link address.
-sourceTabs.copyLink=Copy Link Address
-
-# LOCALIZATION NOTE (sourceTabs.copyLink.accesskey): Access key to copy a link addresss from the
-# editor context menu.
-sourceTabs.copyLink.accesskey=l
-
-# LOCALIZATION NOTE (sourceTabs.prettyPrint): Editor source tab context menu item
-# for pretty printing the source.
-sourceTabs.prettyPrint=Pretty Print Source
-
-# LOCALIZATION NOTE (sourceTabs.prettyPrint.accesskey): Access key to pretty print a source from
-# the editor context menu.
-sourceTabs.prettyPrint.accesskey=p
-
-# LOCALIZATION NOTE (sourceTabs.closeTabButtonTooltip): The tooltip that is displayed
-# for close tab button in source tabs.
-sourceTabs.closeTabButtonTooltip=Close tab
-
-# LOCALIZATION NOTE (sourceTabs.newTabButtonTooltip): The tooltip that is displayed for
-# new tab button in source tabs.
-sourceTabs.newTabButtonTooltip=Search for sources (%S)
-
-# LOCALIZATION NOTE (scopes.header): Scopes right sidebar pane header.
-scopes.header=Scopes
-
-# LOCALIZATION NOTE (scopes.notAvailable): Scopes right sidebar pane message
-# for when the debugger is paused, but there isn't pause data.
-scopes.notAvailable=Scopes Unavailable
-
-# LOCALIZATION NOTE (scopes.notPaused): Scopes right sidebar pane message
-# for when the debugger is not paused.
-scopes.notPaused=Not Paused
-
-# LOCALIZATION NOTE (scopes.block): Refers to a block of code in
-# the scopes pane when the debugger is paused.
-scopes.block=Block
-
-# LOCALIZATION NOTE (sources.header): Sources left sidebar header
-sources.header=Sources
-
-# LOCALIZATION NOTE (sources.search): Sources left sidebar prompt
-# e.g. Cmd+P to search. On a mac, we use the command unicode character.
-# On windows, it's ctrl.
-sources.search=%S to search
-
-# LOCALIZATION NOTE (watchExpressions.header): Watch Expressions right sidebar
-# pane header.
-watchExpressions.header=Watch Expressions
-
-# LOCALIZATION NOTE (watchExpressions.refreshButton): Watch Expressions header
-# button for refreshing the expressions.
-watchExpressions.refreshButton=Refresh
-
-# LOCALIZATION NOTE (welcome.search): The center pane welcome panel's
-# search prompt. e.g. cmd+p to search for files. On windows, it's ctrl, on
-# a mac we use the unicode character.
-welcome.search=%S to search for sources
-
-# LOCALIZATION NOTE (sourceSearch.search): The center pane Source Search
-# prompt for searching for files.
-sourceSearch.search=Search Sources…
-
-# LOCALIZATION NOTE (sourceSearch.noResults): The center pane Source Search
-# message when the query did not match any of the sources.
-sourceSearch.noResults=No files matching %S found
-
-# LOCALIZATION NOTE (sourceFooter.debugBtnTooltip): Tooltip text associated
-# with the pretty-print button
-sourceFooter.debugBtnTooltip=Prettify Source
-
-# LOCALIZATION NOTE (ignoreExceptions): The pause on exceptions button tooltip
-# when the debugger will not pause on exceptions.
-ignoreExceptions=Ignore exceptions. Click to pause on uncaught exceptions
-
-# LOCALIZATION NOTE (pauseOnUncaughtExceptions): The pause on exceptions button
-# tooltip when the debugger will pause on uncaught exceptions.
-pauseOnUncaughtExceptions=Pause on uncaught exceptions. Click to pause on all exceptions
-
-# LOCALIZATION NOTE (pauseOnExceptions): The pause on exceptions button tooltip
-# when the debugger will pause on all exceptions.
-pauseOnExceptions=Pause on all exceptions. Click to ignore exceptions
-
 # LOCALIZATION NOTE (loadingText): The text that is displayed in the script
 # editor when the loading process has started but there is no file to display
 # yet.
@@ -813,8 +563,6 @@
 # in the functions search panel as a separator between function's inferred name
 # and its real name (if available).
 functionSearchSeparatorLabel=←
-functionSearch.search.placeholder=Search Functions…
-functionSearch.search.key=O
 
 # LOCALIZATION NOTE(symbolSearch.search.functionsPlaceholder): The placeholder
 # text displayed when the user searches for functions in a file
@@ -909,12 +657,8 @@
 # LOCALIZATION NOTE (whyPaused.other): The text that is displayed
 # in a info block explaining how the debugger is currently paused on an event
 # listener breakpoint set
-<<<<<<< HEAD
-whyPaused.other=Debugger paused
-=======
 whyPaused.other=Debugger paused
 
 # LOCALIZATION NOTE (ctrl): The text that is used for documenting
 # keyboard shortcuts that use the control key
-ctrl=Ctrl
->>>>>>> a17af05f
+ctrl=Ctrl