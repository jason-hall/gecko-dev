<!-- This Source Code Form is subject to the terms of the Mozilla Public
   - License, v. 2.0. If a copy of the MPL was not distributed with this
   - file, You can obtain one at http://mozilla.org/MPL/2.0/. -->

<!-- LOCALIZATION NOTE : FILE This file contains the Toolbox strings -->
<!-- LOCALIZATION NOTE : FILE Do not translate key -->

<!ENTITY closeCmd.key  "W">
<!ENTITY toggleToolbox.key  "I">
<!ENTITY toggleToolboxF12.keycode          "VK_F12">
<!ENTITY toggleToolboxF12.keytext          "F12">

<!-- LOCALIZATION NOTE (browserToolboxErrorMessage): This is the label
  -  shown next to error details when the Browser Toolbox is unable to open. -->
<!ENTITY browserToolboxErrorMessage          "Error opening Browser Toolbox:">

<!-- LOCALIZATION NOTE (options.context.advancedSettings): This is the label for
  -  the heading of the advanced settings group in the options panel. -->
<!ENTITY options.context.advancedSettings "Advanced settings">

<!-- LOCALIZATION NOTE (options.context.inspector): This is the label for
  -  the heading of the Inspector group in the options panel. -->
<!ENTITY options.context.inspector "Inspector">

<!-- LOCALIZATION NOTE (options.showUserAgentStyles.label): This is the label
  -  for the checkbox option to show user agent styles in the Inspector
  -  panel. -->
<!ENTITY options.showUserAgentStyles.label "Show Browser Styles">
<!ENTITY options.showUserAgentStyles.tooltip "Turning this on will show default styles that are loaded by the browser.">

<!-- LOCALIZATION NOTE (options.collapseAttrs.label): This is the label
  -  for the checkbox option to enable collapse attributes in the Inspector
  -  panel. -->
<!ENTITY options.collapseAttrs.label "Truncate DOM attributes">
<!ENTITY options.collapseAttrs.tooltip "Truncate long attributes in the inspector">

<!-- LOCALIZATION NOTE (options.defaultColorUnit.label): This is the label for a
  -  dropdown list that controls the default color unit used in the inspector.
  -  This label is visible in the options panel. -->
<!ENTITY options.defaultColorUnit.label "Default color unit">

<!-- LOCALIZATION NOTE (options.defaultColorUnit.accesskey): This is the access
  -  key for a dropdown list that controls the default color unit used in the
  -  inspector. This is visible in the options panel. -->
<!ENTITY options.defaultColorUnit.accesskey "U">

<!-- LOCALIZATION NOTE (options.defaultColorUnit.authored): This is used in the
  -  'Default color unit' dropdown list and is visible in the options panel. -->
<!ENTITY options.defaultColorUnit.authored "As Authored">

<!-- LOCALIZATION NOTE (options.defaultColorUnit.hex): This is used in the
  -  'Default color unit' dropdown list and is visible in the options panel. -->
<!ENTITY options.defaultColorUnit.hex "Hex">

<!-- LOCALIZATION NOTE (options.defaultColorUnit.hsl): This is used in the
  -  'Default color unit' dropdown list and is visible in the options panel. -->
<!ENTITY options.defaultColorUnit.hsl "HSL(A)">

<!-- LOCALIZATION NOTE (options.defaultColorUnit.rgb): This is used in the
  -  'Default color unit' dropdown list and is visible in the options panel. -->
<!ENTITY options.defaultColorUnit.rgb "RGB(A)">

<!-- LOCALIZATION NOTE (options.defaultColorUnit.name): This is used in
  -  the 'Default color unit' dropdown list and is visible in the options panel.
  -  -->
<!ENTITY options.defaultColorUnit.name "Color Names">

<!-- LOCALIZATION NOTE (options.context.triggersPageRefresh): This is the
  -  triggers page refresh footnote under the advanced settings group in the
  -  options panel and is used for settings that trigger page reload. -->
<!ENTITY options.context.triggersPageRefresh  "* Current session only, reloads the page">

<!-- LOCALIZATION NOTE (options.enableChrome.label4): This is the label for the
  -  checkbox that toggles chrome debugging, i.e. devtools.chrome.enabled
  -  boolean preference in about:config, in the options panel. -->
<!ENTITY options.enableChrome.label5    "Enable browser chrome and add-on debugging toolboxes">
<!ENTITY options.enableChrome.tooltip3  "Turning this option on will allow you to use various developer tools in browser context (via Tools > Web Developer > Browser Toolbox) and debug add-ons from the Add-ons Manager">

<!-- LOCALIZATION NOTE (options.enableRemote.label3): This is the label for the
  -  checkbox that toggles remote debugging, i.e. devtools.debugger.remote-enabled
  -  boolean preference in about:config, in the options panel. -->
<!ENTITY options.enableRemote.label3    "Enable remote debugging">
<!ENTITY options.enableRemote.tooltip2  "Turning this option on will allow the developer tools to debug a remote instance like Firefox OS">

<!-- LOCALIZATION NOTE (options.disableJavaScript.label,
  -  options.disableJavaScript.tooltip): This is the options panel label and
  -  tooltip for the checkbox that toggles JavaScript on or off. -->
<!ENTITY options.disableJavaScript.label     "Disable JavaScript *">
<!ENTITY options.disableJavaScript.tooltip   "Turning this option on will disable JavaScript for the current tab. If the tab or the toolbox is closed then this setting will be forgotten.">

<!-- LOCALIZATION NOTE (options.disableHTTPCache.label,
  -  options.disableHTTPCache.tooltip): This is the options panel label and
  -  tooltip for the checkbox that toggles the HTTP cache on or off. -->
<!ENTITY options.disableHTTPCache.label     "Disable HTTP Cache (when toolbox is open)">
<!ENTITY options.disableHTTPCache.tooltip   "Turning this option on will disable the HTTP cache for all tabs that have the toolbox open. Service Workers are not affected by this option.">

<!-- LOCALIZATION NOTE (options.enableServiceWorkersHTTP.label,
  -  options.enableServiceWorkersHTTP.tooltip): This is the options panel label and
  -  tooltip for the checkbox that toggles the service workers testing features on or off. This option enables service workers over HTTP. -->
<!ENTITY options.enableServiceWorkersHTTP.label     "Enable Service Workers over HTTP (when toolbox is open)">
<!ENTITY options.enableServiceWorkersHTTP.tooltip   "Turning this option on will enable the service workers over HTTP for all tabs that have the toolbox open.">

<!-- LOCALIZATION NOTE (options.selectDefaultTools.label2): This is the label for
  -  the heading of group of checkboxes corresponding to the default developer
  -  tools. -->
<!ENTITY options.selectDefaultTools.label2    "Default Developer Tools">

<!-- LOCALIZATION NOTE (options.selectAdditionalTools.label): This is the label for
  -  the heading of group of checkboxes corresponding to the developer tools
  -  added by add-ons. This heading is hidden when there is no developer tool
  -  installed by add-ons. -->
<!ENTITY options.selectAdditionalTools.label  "Developer Tools installed by add-ons">

<!-- LOCALIZATION NOTE (options.selectEnabledToolboxButtons.label): This is the label for
  -  the heading of group of checkboxes corresponding to the default developer
  -  tool buttons. -->
<!ENTITY options.selectEnabledToolboxButtons.label     "Available Toolbox Buttons">

<!-- LOCALIZATION NOTE (options.toolNotSupported.label): This is the label for
  -  the explanation of the * marker on a tool which is currently not supported
  -  for the target of the toolbox. -->
<!ENTITY options.toolNotSupported.label  "* Not supported for current toolbox target">

<!-- LOCALIZATION NOTE (options.selectDevToolsTheme.label2): This is the label for
  -  the heading of the radiobox corresponding to the theme of the developer
  -  tools. -->
<!ENTITY options.selectDevToolsTheme.label2   "Themes">

<!-- LOCALIZATION NOTE (options.usedeveditiontheme.*) Options under the
  -  toolbox for enabling and disabling the Developer Edition browser theme. -->
<!ENTITY options.usedeveditiontheme.label   "Use Developer Edition browser theme">
<!ENTITY options.usedeveditiontheme.tooltip "Toggles the Developer Edition browser theme.">

<!-- LOCALIZATION NOTE (options.webconsole.label): This is the label for the
  -  heading of the group of Web Console preferences in the options panel. -->
<!ENTITY options.webconsole.label            "Web Console">

<!-- LOCALIZATION NOTE (options.timestampMessages.label): This is the
   - label for the checkbox that toggles timestamps in the Web Console -->
<!ENTITY options.timestampMessages.label      "Enable timestamps">
<!ENTITY options.timestampMessages.tooltip    "If you enable this option commands and output in the Web Console will display a timestamp">

<!-- LOCALIZATION NOTE (options.debugger.label): This is the label for the
  -  heading of the group of Debugger preferences in the options panel. -->
<!ENTITY options.debugger.label            "Debugger">

<!-- LOCALIZATION NOTE (options.sourceMap.label): This is the
   - label for the checkbox that toggles source maps in the Debugger -->
<!ENTITY options.sourceMaps.label      "Enable Source Maps">
<!ENTITY options.sourceMaps.tooltip    "If you enable this option sources will be mapped in the Debugger and Console.">

<!-- LOCALIZATION NOTE (options.styleeditor.label): This is the label for the
  -  heading of the group of Style Editor preferences in the options
  -  panel. -->
<!ENTITY options.styleeditor.label            "Style Editor">

<!-- LOCALIZATION NOTE (options.stylesheetSourceMaps.label): This is the
   - label for the checkbox that toggles showing original sources in the Style Editor -->
<!ENTITY options.stylesheetSourceMaps.label      "Show original sources">
<!ENTITY options.stylesheetSourceMaps.tooltip    "Show original sources (e.g. Sass files) in the Style Editor and Inspector">

<!-- LOCALIZATION NOTE (options.stylesheetAutocompletion.label): This is the
   - label for the checkbox that toggles autocompletion of css in the Style Editor -->
<!ENTITY options.stylesheetAutocompletion.label      "Autocomplete CSS">
<!ENTITY options.stylesheetAutocompletion.tooltip    "Autocomplete CSS properties, values and selectors in Style Editor as you type">

<!-- LOCALIZATION NOTE (options.screenshot.label): This is the label for the
   -  heading of the group of Screenshot preferences in the options
   -  panel. -->
<!ENTITY options.screenshot.label            "Screenshot Behavior">

<!-- LOCALIZATION NOTE (options.screenshot.clipboard.label): This is the
   - label for the checkbox that toggles screenshot to clipboard feature. -->
<!ENTITY options.screenshot.clipboard.label      "Screenshot to clipboard">
<!ENTITY options.screenshot.clipboard.tooltip    "Saves to the screenshot directly to the clipboard">

<!-- LOCALIZATION NOTE (options.screenshot.audio.label): This is the
   - label for the checkbox that toggles the camera shutter audio for screenshot tool -->
<!ENTITY options.screenshot.audio.label      "Play camera shutter sound">
<!ENTITY options.screenshot.audio.tooltip    "Enables the camera audio sound when taking screenshot">

<<<<<<< HEAD
<!-- LOCALIZATION NOTE (options.commonprefs): This is the label for the heading
      of all preferences that affect both the Web Console and the Network
      Monitor -->
<!ENTITY options.commonPrefs.label           "Common Preferences">
=======
<!-- LOCALIZATION NOTE (options.netmonitor.label): This is the label for the
  -  heading of the group of Network Monitor preferences in the options panel. -->
<!ENTITY options.netmonitor.label           "Network">
>>>>>>> a17af05f

<!-- LOCALIZATION NOTE (options.enablePersistentLogs.label): This is the
  -  label for the checkbox that toggles persistent logs in the netmonitor,
  -  i.e. devtools.netmonitor.persistlog a boolean preference in
  -  about:config, in the options panel. -->
<!ENTITY options.netmonitor.enablePersistentLogs.label    "Enable persistent logs">
<!ENTITY options.netmonitor.enablePersistentLogs.tooltip  "If you enable this option the Network Monitor will not clear the output each time you navigate to a new page">

<!-- LOCALIZATION NOTE (options.showPlatformData.label): This is the
  -  label for the checkbox that toggles the display of the platform data in the,
  -  Profiler i.e. devtools.profiler.ui.show-platform-data a boolean preference
  -  in about:config, in the options panel. -->
<!ENTITY options.showPlatformData.label    "Show Gecko platform data">
<!ENTITY options.showPlatformData.tooltip  "If you enable this option the JavaScript Profiler reports will include
Gecko platform symbols">

<!-- LOCALIZATION NOTE (options.sourceeditor.*): Options under the editor
  -  section. -->

<!ENTITY options.sourceeditor.label                     "Editor Preferences">
<!ENTITY options.sourceeditor.detectindentation.label   "Detect indentation">
<!ENTITY options.sourceeditor.detectindentation.tooltip "Guess indentation based on source content">
<!ENTITY options.sourceeditor.autoclosebrackets.label   "Autoclose brackets">
<!ENTITY options.sourceeditor.autoclosebrackets.tooltip "Automatically insert closing brackets">
<!ENTITY options.sourceeditor.expandtab.label           "Indent using spaces">
<!ENTITY options.sourceeditor.expandtab.tooltip         "Use spaces instead of the tab character">
<!ENTITY options.sourceeditor.tabsize.label             "Tab size">
<!ENTITY options.sourceeditor.tabsize.accesskey         "T">
<!ENTITY options.sourceeditor.keybinding.label          "Keybindings">
<!ENTITY options.sourceeditor.keybinding.accesskey      "K">
<!ENTITY options.sourceeditor.keybinding.default.label  "Default"><|MERGE_RESOLUTION|>--- conflicted
+++ resolved
@@ -179,16 +179,9 @@
 <!ENTITY options.screenshot.audio.label      "Play camera shutter sound">
 <!ENTITY options.screenshot.audio.tooltip    "Enables the camera audio sound when taking screenshot">
 
-<<<<<<< HEAD
-<!-- LOCALIZATION NOTE (options.commonprefs): This is the label for the heading
-      of all preferences that affect both the Web Console and the Network
-      Monitor -->
-<!ENTITY options.commonPrefs.label           "Common Preferences">
-=======
 <!-- LOCALIZATION NOTE (options.netmonitor.label): This is the label for the
   -  heading of the group of Network Monitor preferences in the options panel. -->
 <!ENTITY options.netmonitor.label           "Network">
->>>>>>> a17af05f
 
 <!-- LOCALIZATION NOTE (options.enablePersistentLogs.label): This is the
   -  label for the checkbox that toggles persistent logs in the netmonitor,
