--- conflicted
+++ resolved
@@ -14,17 +14,10 @@
   // It seems that this test may be slow on Ubuntu builds running on ec2.
   requestLongerTimeout(2);
 
-<<<<<<< HEAD
-  let { window, document, gStore, windowRequire } = monitor.panelWin;
-  let Actions = windowRequire("devtools/client/netmonitor/src/actions/index");
-
-  gStore.dispatch(Actions.batchEnable(false));
-=======
   let { window, document, windowRequire, store } = monitor.panelWin;
   let Actions = windowRequire("devtools/client/netmonitor/src/actions/index");
 
   store.dispatch(Actions.batchEnable(false));
->>>>>>> a17af05f
 
   let count = 0;
   function check(selectedIndex, panelVisibility) {
