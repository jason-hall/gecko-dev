--- conflicted
+++ resolved
@@ -17,21 +17,13 @@
   let { tab, monitor } = yield initNetMonitor(CUSTOM_GET_URL);
   info("Starting test... ");
 
-<<<<<<< HEAD
-  let { document, gStore, windowRequire } = monitor.panelWin;
-=======
   let { document, store, windowRequire } = monitor.panelWin;
->>>>>>> a17af05f
   let Actions = windowRequire("devtools/client/netmonitor/src/actions/index");
   let {
     getSortedRequests,
   } = windowRequire("devtools/client/netmonitor/src/selectors/index");
 
-<<<<<<< HEAD
-  gStore.dispatch(Actions.batchEnable(false));
-=======
   store.dispatch(Actions.batchEnable(false));
->>>>>>> a17af05f
 
   let wait = waitForNetworkEvents(monitor, 2);
   // Timeout needed for having enough divisions on the time scale.
@@ -55,18 +47,6 @@
   secDivs.forEach(div => info(`Second division: ${div.textContent}`));
   minDivs.forEach(div => info(`Minute division: ${div.textContent}`));
 
-<<<<<<< HEAD
-  is(gStore.getState().requests.requests.size, 2,
-     "There should be only two requests made.");
-
-  let firstRequest = getSortedRequests(gStore.getState()).get(0);
-  let lastRequest = getSortedRequests(gStore.getState()).get(1);
-
-  info("First request happened at: " +
-       firstRequest.responseHeaders.headers.find(e => e.name == "Date").value);
-  info("Last request happened at: " +
-       lastRequest.responseHeaders.headers.find(e => e.name == "Date").value);
-=======
   is(store.getState().requests.requests.size, 2,
      "There should be only two requests made.");
 
@@ -77,7 +57,6 @@
        firstRequest.responseHeaders.headers.find(e => e.name == "date").value);
   info("Last request happened at: " +
        lastRequest.responseHeaders.headers.find(e => e.name == "date").value);
->>>>>>> a17af05f
 
   ok(secDivs.length,
      "There should be at least one division on the seconds time scale.");
