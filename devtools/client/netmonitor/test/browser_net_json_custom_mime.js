--- conflicted
+++ resolved
@@ -11,11 +11,7 @@
   let { tab, monitor } = yield initNetMonitor(JSON_CUSTOM_MIME_URL);
   info("Starting test... ");
 
-<<<<<<< HEAD
-  let { document, gStore, windowRequire } = monitor.panelWin;
-=======
   let { document, store, windowRequire } = monitor.panelWin;
->>>>>>> a17af05f
   let Actions = windowRequire("devtools/client/netmonitor/src/actions/index");
   let { L10N } = windowRequire("devtools/client/netmonitor/src/utils/l10n");
   let {
@@ -23,11 +19,7 @@
     getSortedRequests,
   } = windowRequire("devtools/client/netmonitor/src/selectors/index");
 
-<<<<<<< HEAD
-  gStore.dispatch(Actions.batchEnable(false));
-=======
   store.dispatch(Actions.batchEnable(false));
->>>>>>> a17af05f
 
   let wait = waitForNetworkEvents(monitor, 1);
   yield ContentTask.spawn(tab.linkedBrowser, {}, function* () {
@@ -37,13 +29,8 @@
 
   verifyRequestItemTarget(
     document,
-<<<<<<< HEAD
-    getDisplayedRequests(gStore.getState()),
-    getSortedRequests(gStore.getState()).get(0),
-=======
     getDisplayedRequests(store.getState()),
     getSortedRequests(store.getState()).get(0),
->>>>>>> a17af05f
     "GET",
     CONTENT_TYPE_SJS + "?fmt=json-custom-mime",
     {
@@ -55,11 +42,7 @@
       time: true
     });
 
-<<<<<<< HEAD
-  wait = waitForDOM(document, "#response-panel");
-=======
   wait = waitForDOM(document, "#response-panel .CodeMirror-code");
->>>>>>> a17af05f
   EventUtils.sendMouseEvent({ type: "click" },
     document.querySelector(".network-details-panel-toggle"));
   EventUtils.sendMouseEvent({ type: "click" },
@@ -78,15 +61,6 @@
     let jsonView = tabpanel.querySelector(".tree-section .treeLabel") || {};
     is(jsonView.textContent === L10N.getStr("jsonScopeName"), true,
       "The response json view has the intended visibility.");
-<<<<<<< HEAD
-    is(tabpanel.querySelector(".editor-mount iframe") === null, true,
-      "The response editor doesn't have the intended visibility.");
-    is(tabpanel.querySelector(".response-image-box") === null, true,
-      "The response image box doesn't have the intended visibility.");
-
-    is(tabpanel.querySelectorAll(".tree-section").length, 1,
-      "There should be 1 tree sections displayed in this tabpanel.");
-=======
     is(tabpanel.querySelector(".CodeMirror-code") === null, false,
       "The response editor has the intended visibility.");
     is(tabpanel.querySelector(".response-image-box") === null, true,
@@ -94,7 +68,6 @@
 
     is(tabpanel.querySelectorAll(".tree-section").length, 2,
       "There should be 2 tree sections displayed in this tabpanel.");
->>>>>>> a17af05f
     is(tabpanel.querySelectorAll(".treeRow:not(.tree-section)").length, 1,
       "There should be 1 json properties displayed in this tabpanel.");
     is(tabpanel.querySelectorAll(".empty-notice").length, 0,
