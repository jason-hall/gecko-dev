--- conflicted
+++ resolved
@@ -14,17 +14,10 @@
   // It seems that this test may be slow on Ubuntu builds running on ec2.
   requestLongerTimeout(2);
 
-<<<<<<< HEAD
-  let { document, gStore, windowRequire } = monitor.panelWin;
-  let Actions = windowRequire("devtools/client/netmonitor/src/actions/index");
-
-  gStore.dispatch(Actions.batchEnable(false));
-=======
   let { document, store, windowRequire } = monitor.panelWin;
   let Actions = windowRequire("devtools/client/netmonitor/src/actions/index");
 
   store.dispatch(Actions.batchEnable(false));
->>>>>>> a17af05f
 
   let count = 0;
   function check(selectedIndex, panelVisibility) {
@@ -45,21 +38,6 @@
 
   check(-1, false);
 
-<<<<<<< HEAD
-  gStore.dispatch(Actions.selectDelta(+Infinity));
-  check(1, true);
-  gStore.dispatch(Actions.selectDelta(-Infinity));
-  check(0, true);
-
-  gStore.dispatch(Actions.selectDelta(+1));
-  check(1, true);
-  gStore.dispatch(Actions.selectDelta(-1));
-  check(0, true);
-
-  gStore.dispatch(Actions.selectDelta(+10));
-  check(1, true);
-  gStore.dispatch(Actions.selectDelta(-10));
-=======
   store.dispatch(Actions.selectDelta(+Infinity));
   check(1, true);
   store.dispatch(Actions.selectDelta(-Infinity));
@@ -73,7 +51,6 @@
   store.dispatch(Actions.selectDelta(+10));
   check(1, true);
   store.dispatch(Actions.selectDelta(-10));
->>>>>>> a17af05f
   check(0, true);
 
   wait = waitForNetworkEvents(monitor, 18);
@@ -82,26 +59,6 @@
   });
   yield wait;
 
-<<<<<<< HEAD
-  gStore.dispatch(Actions.selectDelta(+Infinity));
-  check(19, true);
-  gStore.dispatch(Actions.selectDelta(-Infinity));
-  check(0, true);
-
-  gStore.dispatch(Actions.selectDelta(+1));
-  check(1, true);
-  gStore.dispatch(Actions.selectDelta(-1));
-  check(0, true);
-
-  gStore.dispatch(Actions.selectDelta(+10));
-  check(10, true);
-  gStore.dispatch(Actions.selectDelta(-10));
-  check(0, true);
-
-  gStore.dispatch(Actions.selectDelta(+100));
-  check(19, true);
-  gStore.dispatch(Actions.selectDelta(-100));
-=======
   store.dispatch(Actions.selectDelta(+Infinity));
   check(19, true);
   store.dispatch(Actions.selectDelta(-Infinity));
@@ -120,7 +77,6 @@
   store.dispatch(Actions.selectDelta(+100));
   check(19, true);
   store.dispatch(Actions.selectDelta(-100));
->>>>>>> a17af05f
   check(0, true);
 
   return teardown(monitor);
