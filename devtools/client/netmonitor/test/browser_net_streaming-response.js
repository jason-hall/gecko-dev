/* Any copyright is dedicated to the Public Domain.
   http://creativecommons.org/publicdomain/zero/1.0/ */

"use strict";

/**
 * Tests if reponses from streaming content types (MPEG-DASH, HLS) are
 * displayed as XML or plain text
 */

add_task(function* () {
  let { tab, monitor } = yield initNetMonitor(CUSTOM_GET_URL);

  info("Starting test... ");
<<<<<<< HEAD
  let { document, gStore, windowRequire } = monitor.panelWin;
=======
  let { document, store, windowRequire } = monitor.panelWin;
>>>>>>> a17af05f
  let Actions = windowRequire("devtools/client/netmonitor/src/actions/index");
  let {
    getDisplayedRequests,
    getSortedRequests,
  } = windowRequire("devtools/client/netmonitor/src/selectors/index");

<<<<<<< HEAD
  gStore.dispatch(Actions.batchEnable(false));
=======
  store.dispatch(Actions.batchEnable(false));
>>>>>>> a17af05f

  const REQUESTS = [
    [ "hls-m3u8", /^#EXTM3U/ ],
    [ "mpeg-dash", /^<\?xml/ ]
  ];

  let wait = waitForNetworkEvents(monitor, REQUESTS.length);
  for (let [fmt] of REQUESTS) {
    let url = CONTENT_TYPE_SJS + "?fmt=" + fmt;
    yield ContentTask.spawn(tab.linkedBrowser, { url }, function* (args) {
      content.wrappedJSObject.performRequests(1, args.url);
    });
  }
  yield wait;

  REQUESTS.forEach(([ fmt ], i) => {
    verifyRequestItemTarget(
      document,
<<<<<<< HEAD
      getDisplayedRequests(gStore.getState()),
      getSortedRequests(gStore.getState()).get(i),
=======
      getDisplayedRequests(store.getState()),
      getSortedRequests(store.getState()).get(i),
>>>>>>> a17af05f
      "GET",
      CONTENT_TYPE_SJS + "?fmt=" + fmt,
      {
        status: 200,
        statusText: "OK"
      });
  });

  wait = waitForDOM(document, "#response-panel");
  EventUtils.sendMouseEvent({ type: "click" },
    document.querySelector(".network-details-panel-toggle"));
  EventUtils.sendMouseEvent({ type: "click" },
    document.querySelector("#response-tab"));
  yield wait;

<<<<<<< HEAD
  gStore.dispatch(Actions.selectRequest(null));

  yield selectIndexAndWaitForEditor(0);
  // the hls-m3u8 part
  testEditorContent(REQUESTS[0]);

  yield selectIndexAndWaitForEditor(1);
=======
  store.dispatch(Actions.selectRequest(null));

  yield selectIndexAndWaitForSourceEditor(0);
  // the hls-m3u8 part
  testEditorContent(REQUESTS[0]);

  yield selectIndexAndWaitForSourceEditor(1);
>>>>>>> a17af05f
  // the mpeg-dash part
  testEditorContent(REQUESTS[1]);

  return teardown(monitor);

<<<<<<< HEAD
  function* selectIndexAndWaitForEditor(index) {
    let editor = document.querySelector("#response-panel .editor-mount iframe");
    if (!editor) {
      let waitDOM = waitForDOM(document, "#response-panel .editor-mount iframe");
      EventUtils.sendMouseEvent({ type: "mousedown" },
        document.querySelectorAll(".request-list-item")[index]);
      document.querySelector("#response-tab").click();
      [editor] = yield waitDOM;
      yield once(editor, "DOMContentLoaded");
=======
  function* selectIndexAndWaitForSourceEditor(index) {
    let editor = document.querySelector("#response-panel .CodeMirror-code");
    if (!editor) {
      let waitDOM = waitForDOM(document, "#response-panel .CodeMirror-code");
      EventUtils.sendMouseEvent({ type: "mousedown" },
        document.querySelectorAll(".request-list-item")[index]);
      document.querySelector("#response-tab").click();
      yield waitDOM;
>>>>>>> a17af05f
    } else {
      EventUtils.sendMouseEvent({ type: "mousedown" },
        document.querySelectorAll(".request-list-item")[index]);
    }
<<<<<<< HEAD

    yield waitForDOM(editor.contentDocument, ".CodeMirror-code");
  }

  function testEditorContent([ fmt, textRe ]) {
    let editor = document.querySelector("#response-panel .editor-mount iframe");
    let text = editor.contentDocument
          .querySelector(".CodeMirror-line").textContent;

    ok(text.match(textRe),
=======
  }

  function testEditorContent([ fmt, textRe ]) {
    ok(document.querySelector(".CodeMirror-line").textContent.match(textRe),
>>>>>>> a17af05f
      "The text shown in the source editor for " + fmt + " is correct.");
  }
});<|MERGE_RESOLUTION|>--- conflicted
+++ resolved
@@ -12,22 +12,14 @@
   let { tab, monitor } = yield initNetMonitor(CUSTOM_GET_URL);
 
   info("Starting test... ");
-<<<<<<< HEAD
-  let { document, gStore, windowRequire } = monitor.panelWin;
-=======
   let { document, store, windowRequire } = monitor.panelWin;
->>>>>>> a17af05f
   let Actions = windowRequire("devtools/client/netmonitor/src/actions/index");
   let {
     getDisplayedRequests,
     getSortedRequests,
   } = windowRequire("devtools/client/netmonitor/src/selectors/index");
 
-<<<<<<< HEAD
-  gStore.dispatch(Actions.batchEnable(false));
-=======
   store.dispatch(Actions.batchEnable(false));
->>>>>>> a17af05f
 
   const REQUESTS = [
     [ "hls-m3u8", /^#EXTM3U/ ],
@@ -46,13 +38,8 @@
   REQUESTS.forEach(([ fmt ], i) => {
     verifyRequestItemTarget(
       document,
-<<<<<<< HEAD
-      getDisplayedRequests(gStore.getState()),
-      getSortedRequests(gStore.getState()).get(i),
-=======
       getDisplayedRequests(store.getState()),
       getSortedRequests(store.getState()).get(i),
->>>>>>> a17af05f
       "GET",
       CONTENT_TYPE_SJS + "?fmt=" + fmt,
       {
@@ -68,15 +55,6 @@
     document.querySelector("#response-tab"));
   yield wait;
 
-<<<<<<< HEAD
-  gStore.dispatch(Actions.selectRequest(null));
-
-  yield selectIndexAndWaitForEditor(0);
-  // the hls-m3u8 part
-  testEditorContent(REQUESTS[0]);
-
-  yield selectIndexAndWaitForEditor(1);
-=======
   store.dispatch(Actions.selectRequest(null));
 
   yield selectIndexAndWaitForSourceEditor(0);
@@ -84,23 +62,11 @@
   testEditorContent(REQUESTS[0]);
 
   yield selectIndexAndWaitForSourceEditor(1);
->>>>>>> a17af05f
   // the mpeg-dash part
   testEditorContent(REQUESTS[1]);
 
   return teardown(monitor);
 
-<<<<<<< HEAD
-  function* selectIndexAndWaitForEditor(index) {
-    let editor = document.querySelector("#response-panel .editor-mount iframe");
-    if (!editor) {
-      let waitDOM = waitForDOM(document, "#response-panel .editor-mount iframe");
-      EventUtils.sendMouseEvent({ type: "mousedown" },
-        document.querySelectorAll(".request-list-item")[index]);
-      document.querySelector("#response-tab").click();
-      [editor] = yield waitDOM;
-      yield once(editor, "DOMContentLoaded");
-=======
   function* selectIndexAndWaitForSourceEditor(index) {
     let editor = document.querySelector("#response-panel .CodeMirror-code");
     if (!editor) {
@@ -109,28 +75,14 @@
         document.querySelectorAll(".request-list-item")[index]);
       document.querySelector("#response-tab").click();
       yield waitDOM;
->>>>>>> a17af05f
     } else {
       EventUtils.sendMouseEvent({ type: "mousedown" },
         document.querySelectorAll(".request-list-item")[index]);
     }
-<<<<<<< HEAD
-
-    yield waitForDOM(editor.contentDocument, ".CodeMirror-code");
-  }
-
-  function testEditorContent([ fmt, textRe ]) {
-    let editor = document.querySelector("#response-panel .editor-mount iframe");
-    let text = editor.contentDocument
-          .querySelector(".CodeMirror-line").textContent;
-
-    ok(text.match(textRe),
-=======
   }
 
   function testEditorContent([ fmt, textRe ]) {
     ok(document.querySelector(".CodeMirror-line").textContent.match(textRe),
->>>>>>> a17af05f
       "The text shown in the source editor for " + fmt + " is correct.");
   }
 });