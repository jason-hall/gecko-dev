--- conflicted
+++ resolved
@@ -9,19 +9,11 @@
 
 add_task(function* () {
   let { tab, monitor } = yield initNetMonitor(CUSTOM_GET_URL);
-<<<<<<< HEAD
-  let { document, gStore, windowRequire } = monitor.panelWin;
-  let Actions = windowRequire("devtools/client/netmonitor/src/actions/index");
-  let { EVENTS } = windowRequire("devtools/client/netmonitor/src/constants");
-
-  gStore.dispatch(Actions.batchEnable(false));
-=======
   let { document, store, windowRequire } = monitor.panelWin;
   let Actions = windowRequire("devtools/client/netmonitor/src/actions/index");
   let { EVENTS } = windowRequire("devtools/client/netmonitor/src/constants");
 
   store.dispatch(Actions.batchEnable(false));
->>>>>>> a17af05f
 
   info("Requesting a resource that has a certificate problem.");
 
@@ -29,24 +21,14 @@
   yield ContentTask.spawn(tab.linkedBrowser, {}, function* () {
     content.wrappedJSObject.performRequests(1, "https://nocert.example.com");
   });
-<<<<<<< HEAD
-  yield wait;
-
-  wait = waitForDOM(document, "#security-panel");
-=======
   yield requestsDone;
 
   let securityInfoLoaded = waitForDOM(document, ".security-info-value");
->>>>>>> a17af05f
   EventUtils.sendMouseEvent({ type: "click" },
     document.querySelector(".network-details-panel-toggle"));
   EventUtils.sendMouseEvent({ type: "click" },
     document.querySelector("#security-tab"));
-<<<<<<< HEAD
-  yield wait;
-=======
   yield securityInfoLoaded;
->>>>>>> a17af05f
 
   let errormsg = document.querySelector(".security-info-value");
   isnot(errormsg.textContent, "", "Error message is not empty.");
