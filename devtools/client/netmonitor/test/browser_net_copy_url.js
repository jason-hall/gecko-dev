--- conflicted
+++ resolved
@@ -11,11 +11,7 @@
   let { tab, monitor } = yield initNetMonitor(CUSTOM_GET_URL);
   info("Starting test... ");
 
-<<<<<<< HEAD
-  let { document, gStore, windowRequire } = monitor.panelWin;
-=======
   let { document, store, windowRequire } = monitor.panelWin;
->>>>>>> a17af05f
   let {
     getSortedRequests,
   } = windowRequire("devtools/client/netmonitor/src/selectors/index");
@@ -31,11 +27,7 @@
   EventUtils.sendMouseEvent({ type: "contextmenu" },
     document.querySelectorAll(".request-list-item")[0]);
 
-<<<<<<< HEAD
-  let requestItem = getSortedRequests(gStore.getState()).get(0);
-=======
   let requestItem = getSortedRequests(store.getState()).get(0);
->>>>>>> a17af05f
 
   yield waitForClipboardPromise(function setup() {
     monitor.panelWin.parent.document
