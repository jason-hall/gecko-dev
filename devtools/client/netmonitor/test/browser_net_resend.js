--- conflicted
+++ resolved
@@ -16,22 +16,14 @@
   let { tab, monitor } = yield initNetMonitor(POST_DATA_URL);
   info("Starting test... ");
 
-<<<<<<< HEAD
-  let { document, gStore, windowRequire } = monitor.panelWin;
-=======
   let { document, store, windowRequire } = monitor.panelWin;
->>>>>>> a17af05f
   let Actions = windowRequire("devtools/client/netmonitor/src/actions/index");
   let {
     getSelectedRequest,
     getSortedRequests,
   } = windowRequire("devtools/client/netmonitor/src/selectors/index");
 
-<<<<<<< HEAD
-  gStore.dispatch(Actions.batchEnable(false));
-=======
   store.dispatch(Actions.batchEnable(false));
->>>>>>> a17af05f
 
   let wait = waitForNetworkEvents(monitor, 0, 2);
   yield ContentTask.spawn(tab.linkedBrowser, {}, function* () {
@@ -39,18 +31,6 @@
   });
   yield wait;
 
-<<<<<<< HEAD
-  let origItem = getSortedRequests(gStore.getState()).get(0);
-
-  gStore.dispatch(Actions.selectRequest(origItem.id));
-
-  // add a new custom request cloned from selected request
-  gStore.dispatch(Actions.cloneSelectedRequest());
-
-  testCustomForm(origItem);
-
-  let customItem = getSelectedRequest(gStore.getState());
-=======
   let origItem = getSortedRequests(store.getState()).get(0);
 
   store.dispatch(Actions.selectRequest(origItem.id));
@@ -61,32 +41,20 @@
   testCustomForm(origItem);
 
   let customItem = getSelectedRequest(store.getState());
->>>>>>> a17af05f
   testCustomItem(customItem, origItem);
 
   // edit the custom request
   yield editCustomForm();
   // FIXME: reread the customItem, it's been replaced by a new object (immutable!)
-<<<<<<< HEAD
-  customItem = getSelectedRequest(gStore.getState());
-=======
   customItem = getSelectedRequest(store.getState());
->>>>>>> a17af05f
   testCustomItemChanged(customItem, origItem);
 
   // send the new request
   wait = waitForNetworkEvents(monitor, 0, 1);
-<<<<<<< HEAD
-  gStore.dispatch(Actions.sendCustomRequest());
-  yield wait;
-
-  let sentItem = getSelectedRequest(gStore.getState());
-=======
   store.dispatch(Actions.sendCustomRequest());
   yield wait;
 
   let sentItem = getSelectedRequest(store.getState());
->>>>>>> a17af05f
   testSentRequest(sentItem, origItem);
 
   return teardown(monitor);
