--- conflicted
+++ resolved
@@ -10,17 +10,10 @@
 
 add_task(function* () {
   let { tab, monitor } = yield initNetMonitor(CUSTOM_GET_URL);
-<<<<<<< HEAD
-  let { document, gStore, windowRequire } = monitor.panelWin;
-  let Actions = windowRequire("devtools/client/netmonitor/src/actions/index");
-
-  gStore.dispatch(Actions.batchEnable(false));
-=======
   let { document, store, windowRequire } = monitor.panelWin;
   let Actions = windowRequire("devtools/client/netmonitor/src/actions/index");
 
   store.dispatch(Actions.batchEnable(false));
->>>>>>> a17af05f
 
   let wait = waitForNetworkEvents(monitor, 2);
   yield ContentTask.spawn(tab.linkedBrowser, HTTPS_REDIRECT_SJS, function* (url) {
@@ -28,11 +21,7 @@
   });
   yield wait;
 
-<<<<<<< HEAD
-  is(gStore.getState().requests.requests.size, 2,
-=======
   is(store.getState().requests.requests.size, 2,
->>>>>>> a17af05f
      "There were two requests due to redirect.");
 
   let [
