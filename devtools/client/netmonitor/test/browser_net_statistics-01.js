--- conflicted
+++ resolved
@@ -12,22 +12,14 @@
   info("Starting test... ");
 
   let panel = monitor.panelWin;
-<<<<<<< HEAD
-  let { document, gStore, windowRequire } = panel;
-=======
   let { document, store, windowRequire } = panel;
->>>>>>> a17af05f
   let Actions = windowRequire("devtools/client/netmonitor/src/actions/index");
 
   ok(document.querySelector(".monitor-panel"),
     "The current main panel is correct.");
 
   info("Displaying statistics panel");
-<<<<<<< HEAD
-  gStore.dispatch(Actions.openStatistics(true));
-=======
   store.dispatch(Actions.openStatistics(true));
->>>>>>> a17af05f
 
   ok(document.querySelector(".statistics-panel"),
     "The current main panel is correct.");
