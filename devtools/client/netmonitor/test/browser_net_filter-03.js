/* Any copyright is dedicated to the Public Domain.
   http://creativecommons.org/publicdomain/zero/1.0/ */

"use strict";

/**
 * Test if filtering items in the network table works correctly with new requests
 * and while sorting is enabled.
 */
const BASIC_REQUESTS = [
  { url: "sjs_content-type-test-server.sjs?fmt=html&res=undefined" },
  { url: "sjs_content-type-test-server.sjs?fmt=css" },
  { url: "sjs_content-type-test-server.sjs?fmt=js" },
];

const REQUESTS_WITH_MEDIA = BASIC_REQUESTS.concat([
  { url: "sjs_content-type-test-server.sjs?fmt=font" },
  { url: "sjs_content-type-test-server.sjs?fmt=image" },
  { url: "sjs_content-type-test-server.sjs?fmt=audio" },
  { url: "sjs_content-type-test-server.sjs?fmt=video" },
]);

add_task(function* () {
  let { monitor } = yield initNetMonitor(FILTERING_URL);
  info("Starting test... ");

  // It seems that this test may be slow on Ubuntu builds running on ec2.
  requestLongerTimeout(2);

<<<<<<< HEAD
  let { document, gStore, windowRequire } = monitor.panelWin;
=======
  let { document, store, windowRequire } = monitor.panelWin;
>>>>>>> a17af05f
  let Actions = windowRequire("devtools/client/netmonitor/src/actions/index");
  let {
    getDisplayedRequests,
    getSelectedRequest,
    getSortedRequests,
  } = windowRequire("devtools/client/netmonitor/src/selectors/index");

<<<<<<< HEAD
  gStore.dispatch(Actions.batchEnable(false));
=======
  store.dispatch(Actions.batchEnable(false));
>>>>>>> a17af05f

  // The test assumes that the first HTML request here has a longer response
  // body than the other HTML requests performed later during the test.
  let requests = Cu.cloneInto(REQUESTS_WITH_MEDIA, {});
  let newres = "res=<p>" + new Array(10).join(Math.random(10)) + "</p>";
  requests[0].url = requests[0].url.replace("res=undefined", newres);

  loadCommonFrameScript();

  let wait = waitForNetworkEvents(monitor, 7);
  yield performRequestsInContent(requests);
  yield wait;

  EventUtils.sendMouseEvent({ type: "mousedown" },
    document.querySelectorAll(".request-list-item")[0]);

<<<<<<< HEAD
  isnot(getSelectedRequest(gStore.getState()), null,
    "There should be a selected item in the requests menu.");
  is(getSelectedIndex(gStore.getState()), 0,
=======
  isnot(getSelectedRequest(store.getState()), null,
    "There should be a selected item in the requests menu.");
  is(getSelectedIndex(store.getState()), 0,
>>>>>>> a17af05f
    "The first item should be selected in the requests menu.");
  is(!!document.querySelector(".network-details-panel"), true,
    "The network details panel should be visible after toggle button was pressed.");

  testFilterButtons(monitor, "all");
  testContents([0, 1, 2, 3, 4, 5, 6], 7, 0);

  info("Sorting by size, ascending.");
  EventUtils.sendMouseEvent({ type: "click" },
    document.querySelector("#requests-list-contentSize-button"));
  testFilterButtons(monitor, "all");
  testContents([6, 4, 5, 0, 1, 2, 3], 7, 6);

  info("Testing html filtering.");
  EventUtils.sendMouseEvent({ type: "click" },
    document.querySelector(".requests-list-filter-html-button"));
  testFilterButtons(monitor, "html");
  testContents([6, 4, 5, 0, 1, 2, 3], 1, 6);

  info("Performing more requests.");
  wait = waitForNetworkEvents(monitor, 7);
  performRequestsInContent(REQUESTS_WITH_MEDIA);
  yield wait;

  info("Testing html filtering again.");
  resetSorting();
  testFilterButtons(monitor, "html");
  testContents([8, 13, 9, 11, 10, 12, 0, 4, 1, 5, 2, 6, 3, 7], 2, 13);

  info("Performing more requests.");
  performRequestsInContent(REQUESTS_WITH_MEDIA);
  yield waitForNetworkEvents(monitor, 7);

  info("Testing html filtering again.");
  resetSorting();
  testFilterButtons(monitor, "html");
  testContents([12, 13, 20, 14, 16, 18, 15, 17, 19, 0, 4, 8, 1, 5, 9, 2, 6, 10, 3, 7, 11],
    3, 20);

  yield teardown(monitor);

  function resetSorting() {
    EventUtils.sendMouseEvent({ type: "click" },
      document.querySelector("#requests-list-waterfall-button"));
    EventUtils.sendMouseEvent({ type: "click" },
      document.querySelector("#requests-list-contentSize-button"));
  }

  function getSelectedIndex(state) {
    if (!state.requests.selectedId) {
      return -1;
    }
    return getSortedRequests(state).findIndex(r => r.id === state.requests.selectedId);
  }

  function testContents(order, visible, selection) {
<<<<<<< HEAD
    isnot(getSelectedRequest(gStore.getState()), null,
      "There should still be a selected item after filtering.");
    is(getSelectedIndex(gStore.getState()), selection,
=======
    isnot(getSelectedRequest(store.getState()), null,
      "There should still be a selected item after filtering.");
    is(getSelectedIndex(store.getState()), selection,
>>>>>>> a17af05f
      "The first item should be still selected after filtering.");
    is(!!document.querySelector(".network-details-panel"), true,
      "The network details panel should still be visible after filtering.");

<<<<<<< HEAD
    is(getSortedRequests(gStore.getState()).length, order.length,
      "There should be a specific amount of items in the requests menu.");
    is(getDisplayedRequests(gStore.getState()).length, visible,
=======
    is(getSortedRequests(store.getState()).length, order.length,
      "There should be a specific amount of items in the requests menu.");
    is(getDisplayedRequests(store.getState()).length, visible,
>>>>>>> a17af05f
      "There should be a specific amount of visible items in the requests menu.");
  }
});<|MERGE_RESOLUTION|>--- conflicted
+++ resolved
@@ -27,11 +27,7 @@
   // It seems that this test may be slow on Ubuntu builds running on ec2.
   requestLongerTimeout(2);
 
-<<<<<<< HEAD
-  let { document, gStore, windowRequire } = monitor.panelWin;
-=======
   let { document, store, windowRequire } = monitor.panelWin;
->>>>>>> a17af05f
   let Actions = windowRequire("devtools/client/netmonitor/src/actions/index");
   let {
     getDisplayedRequests,
@@ -39,11 +35,7 @@
     getSortedRequests,
   } = windowRequire("devtools/client/netmonitor/src/selectors/index");
 
-<<<<<<< HEAD
-  gStore.dispatch(Actions.batchEnable(false));
-=======
   store.dispatch(Actions.batchEnable(false));
->>>>>>> a17af05f
 
   // The test assumes that the first HTML request here has a longer response
   // body than the other HTML requests performed later during the test.
@@ -60,15 +52,9 @@
   EventUtils.sendMouseEvent({ type: "mousedown" },
     document.querySelectorAll(".request-list-item")[0]);
 
-<<<<<<< HEAD
-  isnot(getSelectedRequest(gStore.getState()), null,
-    "There should be a selected item in the requests menu.");
-  is(getSelectedIndex(gStore.getState()), 0,
-=======
   isnot(getSelectedRequest(store.getState()), null,
     "There should be a selected item in the requests menu.");
   is(getSelectedIndex(store.getState()), 0,
->>>>>>> a17af05f
     "The first item should be selected in the requests menu.");
   is(!!document.querySelector(".network-details-panel"), true,
     "The network details panel should be visible after toggle button was pressed.");
@@ -125,28 +111,16 @@
   }
 
   function testContents(order, visible, selection) {
-<<<<<<< HEAD
-    isnot(getSelectedRequest(gStore.getState()), null,
-      "There should still be a selected item after filtering.");
-    is(getSelectedIndex(gStore.getState()), selection,
-=======
     isnot(getSelectedRequest(store.getState()), null,
       "There should still be a selected item after filtering.");
     is(getSelectedIndex(store.getState()), selection,
->>>>>>> a17af05f
       "The first item should be still selected after filtering.");
     is(!!document.querySelector(".network-details-panel"), true,
       "The network details panel should still be visible after filtering.");
 
-<<<<<<< HEAD
-    is(getSortedRequests(gStore.getState()).length, order.length,
-      "There should be a specific amount of items in the requests menu.");
-    is(getDisplayedRequests(gStore.getState()).length, visible,
-=======
     is(getSortedRequests(store.getState()).length, order.length,
       "There should be a specific amount of items in the requests menu.");
     is(getDisplayedRequests(store.getState()).length, visible,
->>>>>>> a17af05f
       "There should be a specific amount of visible items in the requests menu.");
   }
 });