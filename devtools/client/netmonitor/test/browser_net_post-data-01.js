--- conflicted
+++ resolved
@@ -16,22 +16,14 @@
   let { tab, monitor } = yield initNetMonitor(POST_DATA_URL);
   info("Starting test... ");
 
-<<<<<<< HEAD
-  let { document, gStore, windowRequire } = monitor.panelWin;
-=======
   let { document, store, windowRequire } = monitor.panelWin;
->>>>>>> a17af05f
   let Actions = windowRequire("devtools/client/netmonitor/src/actions/index");
   let {
     getDisplayedRequests,
     getSortedRequests,
   } = windowRequire("devtools/client/netmonitor/src/selectors/index");
 
-<<<<<<< HEAD
-  gStore.dispatch(Actions.batchEnable(false));
-=======
   store.dispatch(Actions.batchEnable(false));
->>>>>>> a17af05f
 
   let wait = waitForNetworkEvents(monitor, 0, 2);
   yield ContentTask.spawn(tab.linkedBrowser, {}, function* () {
@@ -41,13 +33,8 @@
 
   verifyRequestItemTarget(
     document,
-<<<<<<< HEAD
-    getDisplayedRequests(gStore.getState()),
-    getSortedRequests(gStore.getState()).get(0),
-=======
     getDisplayedRequests(store.getState()),
     getSortedRequests(store.getState()).get(0),
->>>>>>> a17af05f
     "POST",
     SIMPLE_SJS + "?foo=bar&baz=42&type=urlencoded",
     {
@@ -61,13 +48,8 @@
   );
   verifyRequestItemTarget(
     document,
-<<<<<<< HEAD
-    getDisplayedRequests(gStore.getState()),
-    getSortedRequests(gStore.getState()).get(1),
-=======
     getDisplayedRequests(store.getState()),
     getSortedRequests(store.getState()).get(1),
->>>>>>> a17af05f
     "POST",
     SIMPLE_SJS + "?foo=bar&baz=42&type=multipart",
     {
@@ -91,19 +73,10 @@
 
   // Wait for all tree sections and editor updated by react
   let waitForSections = waitForDOM(document, "#params-panel .tree-section", 2);
-<<<<<<< HEAD
-  let waitForEditor = waitForDOM(document, "#params-panel .editor-mount iframe");
-  EventUtils.sendMouseEvent({ type: "mousedown" },
-    document.querySelectorAll(".request-list-item")[1]);
-  let [, editorFrames] = yield Promise.all([waitForSections, waitForEditor]);
-  yield once(editorFrames[0], "DOMContentLoaded");
-  yield waitForDOM(editorFrames[0].contentDocument, ".CodeMirror-code");
-=======
   let waitForSourceEditor = waitForDOM(document, "#params-panel .CodeMirror-code");
   EventUtils.sendMouseEvent({ type: "mousedown" },
     document.querySelectorAll(".request-list-item")[1]);
   yield Promise.all([waitForSections, waitForSourceEditor]);
->>>>>>> a17af05f
   yield testParamsTab("multipart");
 
   return teardown(monitor);
@@ -114,11 +87,7 @@
     function checkVisibility(box) {
       is(!tabpanel.querySelector(".treeTable"), !box.includes("params"),
         "The request params doesn't have the indended visibility.");
-<<<<<<< HEAD
-      is(tabpanel.querySelector(".editor-mount") === null,
-=======
       is(tabpanel.querySelector(".CodeMirror-code") === null,
->>>>>>> a17af05f
         !box.includes("editor"),
         "The request post data doesn't have the indended visibility.");
     }
@@ -162,12 +131,7 @@
 
       is(labels.length, 3, "There should be 3 param values displayed in this tabpanel.");
 
-<<<<<<< HEAD
-      let text = editorFrames[0].contentDocument.querySelector(".CodeMirror-code")
-                                                .textContent;
-=======
       let text = document.querySelector(".CodeMirror-code").textContent;
->>>>>>> a17af05f
 
       ok(text.includes("Content-Disposition: form-data; name=\"text\""),
         "The text shown in the source editor is incorrect (1.1).");
