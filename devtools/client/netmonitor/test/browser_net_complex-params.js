/* Any copyright is dedicated to the Public Domain.
   http://creativecommons.org/publicdomain/zero/1.0/ */

"use strict";

/**
 * Tests whether complex request params and payload sent via POST are
 * displayed correctly.
 */

add_task(function* () {
  let { tab, monitor } = yield initNetMonitor(PARAMS_URL);
  info("Starting test... ");

<<<<<<< HEAD
  let { document, gStore, windowRequire } = monitor.panelWin;
  let Actions = windowRequire("devtools/client/netmonitor/src/actions/index");
  let { L10N } = windowRequire("devtools/client/netmonitor/src/utils/l10n");

  gStore.dispatch(Actions.batchEnable(false));
=======
  let { document, store, windowRequire } = monitor.panelWin;
  let Actions = windowRequire("devtools/client/netmonitor/src/actions/index");
  let { L10N } = windowRequire("devtools/client/netmonitor/src/utils/l10n");

  store.dispatch(Actions.batchEnable(false));
>>>>>>> a17af05f

  let wait = waitForNetworkEvents(monitor, 1, 6);
  yield ContentTask.spawn(tab.linkedBrowser, {}, function* () {
    content.wrappedJSObject.performRequests();
  });
  yield wait;

  wait = waitForDOM(document, "#params-panel .tree-section", 2);
  EventUtils.sendMouseEvent({ type: "mousedown" },
    document.querySelectorAll(".request-list-item")[0]);
  EventUtils.sendMouseEvent({ type: "click" },
    document.querySelector("#params-tab"));
  yield wait;
  testParamsTab1("a", "", '{ "foo": "bar" }', "");

  wait = waitForDOM(document, "#params-panel .tree-section", 2);
  EventUtils.sendMouseEvent({ type: "mousedown" },
    document.querySelectorAll(".request-list-item")[1]);
  yield wait;
  testParamsTab1("a", "b", '{ "foo": "bar" }', "");

  wait = waitForDOM(document, "#params-panel .tree-section", 2);
  EventUtils.sendMouseEvent({ type: "mousedown" },
    document.querySelectorAll(".request-list-item")[2]);
  yield wait;
  testParamsTab1("a", "b", "?foo", "bar");

  wait = waitForDOM(document, "#params-panel tr:not(.tree-section).treeRow", 2);
  EventUtils.sendMouseEvent({ type: "mousedown" },
    document.querySelectorAll(".request-list-item")[3]);
  yield wait;
  testParamsTab2("a", "", '{ "foo": "bar" }', "js");

  wait = waitForDOM(document, "#params-panel tr:not(.tree-section).treeRow", 2);
  EventUtils.sendMouseEvent({ type: "mousedown" },
    document.querySelectorAll(".request-list-item")[4]);
  yield wait;
  testParamsTab2("a", "b", '{ "foo": "bar" }', "js");

  // Wait for all tree sections and editor updated by react
  let waitSections = waitForDOM(document, "#params-panel .tree-section", 2);
<<<<<<< HEAD
  let waitEditor = waitForDOM(document, "#params-panel .editor-mount iframe");
  EventUtils.sendMouseEvent({ type: "mousedown" },
    document.querySelectorAll(".request-list-item")[5]);
  let [, editorFrames] = yield Promise.all([waitSections, waitEditor]);
  yield once(editorFrames[0], "DOMContentLoaded");
  yield waitForDOM(editorFrames[0].contentDocument, ".CodeMirror-code");
=======
  let waitSourceEditor = waitForDOM(document, "#params-panel .CodeMirror-code");
  EventUtils.sendMouseEvent({ type: "mousedown" },
    document.querySelectorAll(".request-list-item")[5]);
  yield Promise.all([waitSections, waitSourceEditor]);
>>>>>>> a17af05f
  testParamsTab2("a", "b", "?foo=bar", "text");

  EventUtils.sendMouseEvent({ type: "mousedown" },
    document.querySelectorAll(".request-list-item")[6]);
  testParamsTab3();

  yield teardown(monitor);

  function testParamsTab1(queryStringParamName, queryStringParamValue,
                          formDataParamName, formDataParamValue) {
    let tabpanel = document.querySelector("#params-panel");

    is(tabpanel.querySelectorAll(".tree-section").length, 2,
      "The number of param tree sections displayed in this tabpanel is incorrect.");
    is(tabpanel.querySelectorAll("tr:not(.tree-section).treeRow").length, 2,
      "The number of param rows displayed in this tabpanel is incorrect.");
    is(tabpanel.querySelectorAll(".empty-notice").length, 0,
      "The empty notice should not be displayed in this tabpanel.");

    ok(tabpanel.querySelector(".treeTable"),
      "The request params box should be displayed.");
<<<<<<< HEAD
    ok(tabpanel.querySelector(".editor-mount") === null,
=======
    ok(tabpanel.querySelector(".CodeMirror-code") === null,
>>>>>>> a17af05f
      "The request post data editor should not be displayed.");

    let treeSections = tabpanel.querySelectorAll(".tree-section");
    let labels = tabpanel
      .querySelectorAll("tr:not(.tree-section) .treeLabelCell .treeLabel");
    let values = tabpanel
      .querySelectorAll("tr:not(.tree-section) .treeValueCell .objectBox");

    is(treeSections[0].querySelector(".treeLabel").textContent,
      L10N.getStr("paramsQueryString"),
      "The params section doesn't have the correct title.");
    is(treeSections[1].querySelector(".treeLabel").textContent,
      L10N.getStr("paramsFormData"),
      "The form data section doesn't have the correct title.");

    is(labels[0].textContent, queryStringParamName,
      "The first query string param name was incorrect.");
    is(values[0].textContent, queryStringParamValue,
      "The first query string param value was incorrect.");

    is(labels[1].textContent, formDataParamName,
      "The first form data param name was incorrect.");
    is(values[1].textContent, formDataParamValue,
      "The first form data param value was incorrect.");
  }

  function testParamsTab2(queryStringParamName, queryStringParamValue,
                          requestPayload, editorMode) {
    let isJSON = editorMode === "js";
    let tabpanel = document.querySelector("#params-panel");

    is(tabpanel.querySelectorAll(".tree-section").length, 2,
      "The number of param tree sections displayed in this tabpanel is incorrect.");
    is(tabpanel.querySelectorAll("tr:not(.tree-section).treeRow").length, isJSON ? 2 : 1,
      "The number of param rows displayed in this tabpanel is incorrect.");
    is(tabpanel.querySelectorAll(".empty-notice").length, 0,
      "The empty notice should not be displayed in this tabpanel.");

    ok(tabpanel.querySelector(".treeTable"),
      "The request params box should be displayed.");
<<<<<<< HEAD
    is(tabpanel.querySelector(".editor-mount") === null,
=======
    is(tabpanel.querySelector(".CodeMirror-code") === null,
>>>>>>> a17af05f
      isJSON,
      "The request post data editor should be not displayed.");

    let treeSections = tabpanel.querySelectorAll(".tree-section");

    is(treeSections[0].querySelector(".treeLabel").textContent,
      L10N.getStr("paramsQueryString"),
      "The query section doesn't have the correct title.");
    is(treeSections[1].querySelector(".treeLabel").textContent,
      isJSON ? L10N.getStr("jsonScopeName") : L10N.getStr("paramsPostPayload"),
      "The post section doesn't have the correct title.");

    let labels = tabpanel
      .querySelectorAll("tr:not(.tree-section) .treeLabelCell .treeLabel");
    let values = tabpanel
      .querySelectorAll("tr:not(.treeS-section) .treeValueCell .objectBox");

    is(labels[0].textContent, queryStringParamName,
      "The first query string param name was incorrect.");
    is(values[0].textContent, queryStringParamValue,
      "The first query string param value was incorrect.");

    if (isJSON) {
      let requestPayloadObject = JSON.parse(requestPayload);
      let requestPairs = Object.keys(requestPayloadObject)
        .map(k => [k, requestPayloadObject[k]]);
      for (let i = 1; i < requestPairs.length; i++) {
        let [requestPayloadName, requestPayloadValue] = requestPairs[i];
        is(requestPayloadName, labels[i].textContent,
          "JSON property name " + i + " should be displayed correctly");
        is('"' + requestPayloadValue + '"', values[i].textContent,
          "JSON property value " + i + " should be displayed correctly");
      }
    } else {
<<<<<<< HEAD
      let editor = editorFrames[0].contentDocument.querySelector(".CodeMirror-code");
      ok(editor.textContent.includes(requestPayload),
=======
      ok(document.querySelector(".CodeMirror-code").textContent.includes(requestPayload),
>>>>>>> a17af05f
        "The text shown in the source editor is incorrect.");
    }
  }

  function testParamsTab3() {
    let tabpanel = document.querySelector("#params-panel");

    is(tabpanel.querySelectorAll(".tree-section").length, 0,
      "The number of param tree sections displayed in this tabpanel is incorrect.");
    is(tabpanel.querySelectorAll("tr:not(.tree-section).treeRow").length, 0,
      "The number of param rows displayed in this tabpanel is incorrect.");
    is(tabpanel.querySelectorAll(".empty-notice").length, 1,
      "The empty notice should be displayed in this tabpanel.");

    ok(!tabpanel.querySelector(".treeTable"),
      "The request params box should be hidden.");
<<<<<<< HEAD
    ok(!tabpanel.querySelector(".editor-mount iframe"),
=======
    ok(!tabpanel.querySelector(".CodeMirror-code"),
>>>>>>> a17af05f
      "The request post data editor should be hidden.");
  }
});<|MERGE_RESOLUTION|>--- conflicted
+++ resolved
@@ -12,19 +12,11 @@
   let { tab, monitor } = yield initNetMonitor(PARAMS_URL);
   info("Starting test... ");
 
-<<<<<<< HEAD
-  let { document, gStore, windowRequire } = monitor.panelWin;
-  let Actions = windowRequire("devtools/client/netmonitor/src/actions/index");
-  let { L10N } = windowRequire("devtools/client/netmonitor/src/utils/l10n");
-
-  gStore.dispatch(Actions.batchEnable(false));
-=======
   let { document, store, windowRequire } = monitor.panelWin;
   let Actions = windowRequire("devtools/client/netmonitor/src/actions/index");
   let { L10N } = windowRequire("devtools/client/netmonitor/src/utils/l10n");
 
   store.dispatch(Actions.batchEnable(false));
->>>>>>> a17af05f
 
   let wait = waitForNetworkEvents(monitor, 1, 6);
   yield ContentTask.spawn(tab.linkedBrowser, {}, function* () {
@@ -66,19 +58,10 @@
 
   // Wait for all tree sections and editor updated by react
   let waitSections = waitForDOM(document, "#params-panel .tree-section", 2);
-<<<<<<< HEAD
-  let waitEditor = waitForDOM(document, "#params-panel .editor-mount iframe");
-  EventUtils.sendMouseEvent({ type: "mousedown" },
-    document.querySelectorAll(".request-list-item")[5]);
-  let [, editorFrames] = yield Promise.all([waitSections, waitEditor]);
-  yield once(editorFrames[0], "DOMContentLoaded");
-  yield waitForDOM(editorFrames[0].contentDocument, ".CodeMirror-code");
-=======
   let waitSourceEditor = waitForDOM(document, "#params-panel .CodeMirror-code");
   EventUtils.sendMouseEvent({ type: "mousedown" },
     document.querySelectorAll(".request-list-item")[5]);
   yield Promise.all([waitSections, waitSourceEditor]);
->>>>>>> a17af05f
   testParamsTab2("a", "b", "?foo=bar", "text");
 
   EventUtils.sendMouseEvent({ type: "mousedown" },
@@ -100,11 +83,7 @@
 
     ok(tabpanel.querySelector(".treeTable"),
       "The request params box should be displayed.");
-<<<<<<< HEAD
-    ok(tabpanel.querySelector(".editor-mount") === null,
-=======
     ok(tabpanel.querySelector(".CodeMirror-code") === null,
->>>>>>> a17af05f
       "The request post data editor should not be displayed.");
 
     let treeSections = tabpanel.querySelectorAll(".tree-section");
@@ -145,11 +124,7 @@
 
     ok(tabpanel.querySelector(".treeTable"),
       "The request params box should be displayed.");
-<<<<<<< HEAD
-    is(tabpanel.querySelector(".editor-mount") === null,
-=======
     is(tabpanel.querySelector(".CodeMirror-code") === null,
->>>>>>> a17af05f
       isJSON,
       "The request post data editor should be not displayed.");
 
@@ -184,12 +159,7 @@
           "JSON property value " + i + " should be displayed correctly");
       }
     } else {
-<<<<<<< HEAD
-      let editor = editorFrames[0].contentDocument.querySelector(".CodeMirror-code");
-      ok(editor.textContent.includes(requestPayload),
-=======
       ok(document.querySelector(".CodeMirror-code").textContent.includes(requestPayload),
->>>>>>> a17af05f
         "The text shown in the source editor is incorrect.");
     }
   }
@@ -206,11 +176,7 @@
 
     ok(!tabpanel.querySelector(".treeTable"),
       "The request params box should be hidden.");
-<<<<<<< HEAD
-    ok(!tabpanel.querySelector(".editor-mount iframe"),
-=======
     ok(!tabpanel.querySelector(".CodeMirror-code"),
->>>>>>> a17af05f
       "The request post data editor should be hidden.");
   }
 });