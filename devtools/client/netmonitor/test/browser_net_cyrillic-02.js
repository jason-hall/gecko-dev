/* Any copyright is dedicated to the Public Domain.
   http://creativecommons.org/publicdomain/zero/1.0/ */

"use strict";

/**
 * Tests if cyrillic text is rendered correctly in the source editor
 * when loaded directly from an HTML page.
 */

add_task(function* () {
  let { tab, monitor } = yield initNetMonitor(CYRILLIC_URL);
  info("Starting test... ");

<<<<<<< HEAD
  let { document, gStore, windowRequire } = monitor.panelWin;
=======
  let { document, store, windowRequire } = monitor.panelWin;
>>>>>>> a17af05f
  let {
    getDisplayedRequests,
    getSortedRequests,
  } = windowRequire("devtools/client/netmonitor/src/selectors/index");

  let wait = waitForNetworkEvents(monitor, 1);
  tab.linkedBrowser.reload();
  yield wait;

  verifyRequestItemTarget(
    document,
<<<<<<< HEAD
    getDisplayedRequests(gStore.getState()),
    getSortedRequests(gStore.getState()).get(0),
=======
    getDisplayedRequests(store.getState()),
    getSortedRequests(store.getState()).get(0),
>>>>>>> a17af05f
    "GET",
    CYRILLIC_URL,
    {
      status: 200,
      statusText: "OK"
    });

  wait = waitForDOM(document, "#headers-panel");
  EventUtils.sendMouseEvent({ type: "mousedown" },
    document.querySelectorAll(".request-list-item")[0]);
  yield wait;
<<<<<<< HEAD
  wait = waitForDOM(document, "#response-panel .editor-mount iframe");
  EventUtils.sendMouseEvent({ type: "click" },
    document.querySelector("#response-tab"));
  let [editor] = yield wait;
  yield once(editor, "DOMContentLoaded");
  yield waitForDOM(editor.contentDocument, ".CodeMirror-code");
  let text = editor.contentDocument
          .querySelector(".CodeMirror-code").textContent;
=======
  wait = waitForDOM(document, "#response-panel .CodeMirror-code");
  EventUtils.sendMouseEvent({ type: "click" },
    document.querySelector("#response-tab"));
  yield wait;
  let text = document.querySelector(".CodeMirror-lines").textContent;
>>>>>>> a17af05f

  ok(text.includes("\u0411\u0440\u0430\u0442\u0430\u043d"),
    "The text shown in the source editor is correct.");

  return teardown(monitor);
});<|MERGE_RESOLUTION|>--- conflicted
+++ resolved
@@ -12,11 +12,7 @@
   let { tab, monitor } = yield initNetMonitor(CYRILLIC_URL);
   info("Starting test... ");
 
-<<<<<<< HEAD
-  let { document, gStore, windowRequire } = monitor.panelWin;
-=======
   let { document, store, windowRequire } = monitor.panelWin;
->>>>>>> a17af05f
   let {
     getDisplayedRequests,
     getSortedRequests,
@@ -28,13 +24,8 @@
 
   verifyRequestItemTarget(
     document,
-<<<<<<< HEAD
-    getDisplayedRequests(gStore.getState()),
-    getSortedRequests(gStore.getState()).get(0),
-=======
     getDisplayedRequests(store.getState()),
     getSortedRequests(store.getState()).get(0),
->>>>>>> a17af05f
     "GET",
     CYRILLIC_URL,
     {
@@ -46,22 +37,11 @@
   EventUtils.sendMouseEvent({ type: "mousedown" },
     document.querySelectorAll(".request-list-item")[0]);
   yield wait;
-<<<<<<< HEAD
-  wait = waitForDOM(document, "#response-panel .editor-mount iframe");
-  EventUtils.sendMouseEvent({ type: "click" },
-    document.querySelector("#response-tab"));
-  let [editor] = yield wait;
-  yield once(editor, "DOMContentLoaded");
-  yield waitForDOM(editor.contentDocument, ".CodeMirror-code");
-  let text = editor.contentDocument
-          .querySelector(".CodeMirror-code").textContent;
-=======
   wait = waitForDOM(document, "#response-panel .CodeMirror-code");
   EventUtils.sendMouseEvent({ type: "click" },
     document.querySelector("#response-tab"));
   yield wait;
   let text = document.querySelector(".CodeMirror-lines").textContent;
->>>>>>> a17af05f
 
   ok(text.includes("\u0411\u0440\u0430\u0442\u0430\u043d"),
     "The text shown in the source editor is correct.");
