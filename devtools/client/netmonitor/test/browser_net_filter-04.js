/* Any copyright is dedicated to the Public Domain.
   http://creativecommons.org/publicdomain/zero/1.0/ */

"use strict";

/**
 * Tests if invalid filter types are sanitized when loaded from the preferences.
 */

const BASIC_REQUESTS = [
  { url: "sjs_content-type-test-server.sjs?fmt=html&res=undefined" },
  { url: "sjs_content-type-test-server.sjs?fmt=css" },
  { url: "sjs_content-type-test-server.sjs?fmt=js" },
];

const REQUESTS_WITH_MEDIA = BASIC_REQUESTS.concat([
  { url: "sjs_content-type-test-server.sjs?fmt=font" },
  { url: "sjs_content-type-test-server.sjs?fmt=image" },
  { url: "sjs_content-type-test-server.sjs?fmt=audio" },
  { url: "sjs_content-type-test-server.sjs?fmt=video" },
]);

const REQUESTS_WITH_MEDIA_AND_FLASH = REQUESTS_WITH_MEDIA.concat([
  { url: "sjs_content-type-test-server.sjs?fmt=flash" },
]);

const REQUESTS_WITH_MEDIA_AND_FLASH_AND_WS = REQUESTS_WITH_MEDIA_AND_FLASH.concat([
  /* "Upgrade" is a reserved header and can not be set on XMLHttpRequest */
  { url: "sjs_content-type-test-server.sjs?fmt=ws" },
]);

add_task(function* () {
  Services.prefs.setCharPref("devtools.netmonitor.filters",
                             '["bogus", "js", "alsobogus"]');

  let { monitor } = yield initNetMonitor(FILTERING_URL);
  info("Starting test... ");

<<<<<<< HEAD
  let { document, gStore, windowRequire } = monitor.panelWin;
  let Actions = windowRequire("devtools/client/netmonitor/src/actions/index");
  let { Prefs } = windowRequire("devtools/client/netmonitor/src/utils/prefs");

  gStore.dispatch(Actions.batchEnable(false));
=======
  let { document, store, windowRequire } = monitor.panelWin;
  let Actions = windowRequire("devtools/client/netmonitor/src/actions/index");
  let { Prefs } = windowRequire("devtools/client/netmonitor/src/utils/prefs");

  store.dispatch(Actions.batchEnable(false));
>>>>>>> a17af05f

  is(Prefs.filters.length, 3,
    "All the filter types should be loaded.");
  is(Prefs.filters[0], "bogus",
    "The first filter type is invalid, but loaded anyway.");

  let wait = waitForNetworkEvents(monitor, 9);
  loadCommonFrameScript();
  yield performRequestsInContent(REQUESTS_WITH_MEDIA_AND_FLASH_AND_WS);
  yield wait;

  testFilterButtons(monitor, "js");
  ok(true, "Only the correct filter type was taken into consideration.");

  EventUtils.sendMouseEvent({ type: "click" },
    document.querySelector(".requests-list-filter-html-button"));

  let filters = Services.prefs.getCharPref("devtools.netmonitor.filters");
  is(filters, '["html","js"]',
    "The filters preferences were saved directly after the click and only" +
    " with the valid.");

  yield teardown(monitor);
});<|MERGE_RESOLUTION|>--- conflicted
+++ resolved
@@ -36,19 +36,11 @@
   let { monitor } = yield initNetMonitor(FILTERING_URL);
   info("Starting test... ");
 
-<<<<<<< HEAD
-  let { document, gStore, windowRequire } = monitor.panelWin;
-  let Actions = windowRequire("devtools/client/netmonitor/src/actions/index");
-  let { Prefs } = windowRequire("devtools/client/netmonitor/src/utils/prefs");
-
-  gStore.dispatch(Actions.batchEnable(false));
-=======
   let { document, store, windowRequire } = monitor.panelWin;
   let Actions = windowRequire("devtools/client/netmonitor/src/actions/index");
   let { Prefs } = windowRequire("devtools/client/netmonitor/src/utils/prefs");
 
   store.dispatch(Actions.batchEnable(false));
->>>>>>> a17af05f
 
   is(Prefs.filters.length, 3,
     "All the filter types should be loaded.");
