--- conflicted
+++ resolved
@@ -13,24 +13,14 @@
   let { tab, monitor } = yield initNetMonitor(CURL_UTILS_URL);
   info("Starting test... ");
 
-<<<<<<< HEAD
-  let { gStore, windowRequire } = monitor.panelWin;
-=======
   let { store, windowRequire } = monitor.panelWin;
->>>>>>> a17af05f
   let Actions = windowRequire("devtools/client/netmonitor/src/actions/index");
   let {
     getSortedRequests,
   } = windowRequire("devtools/client/netmonitor/src/selectors/index");
-<<<<<<< HEAD
-  let { getLongString } = windowRequire("devtools/client/netmonitor/src/utils/client");
-
-  gStore.dispatch(Actions.batchEnable(false));
-=======
   let { getLongString } = windowRequire("devtools/client/netmonitor/src/connector/index");
 
   store.dispatch(Actions.batchEnable(false));
->>>>>>> a17af05f
 
   let wait = waitForNetworkEvents(monitor, 1, 3);
   yield ContentTask.spawn(tab.linkedBrowser, SIMPLE_SJS, function* (url) {
@@ -39,17 +29,10 @@
   yield wait;
 
   let requests = {
-<<<<<<< HEAD
-    get: getSortedRequests(gStore.getState()).get(0),
-    post: getSortedRequests(gStore.getState()).get(1),
-    multipart: getSortedRequests(gStore.getState()).get(2),
-    multipartForm: getSortedRequests(gStore.getState()).get(3),
-=======
     get: getSortedRequests(store.getState()).get(0),
     post: getSortedRequests(store.getState()).get(1),
     multipart: getSortedRequests(store.getState()).get(2),
     multipartForm: getSortedRequests(store.getState()).get(3),
->>>>>>> a17af05f
   };
 
   let data = yield createCurlData(requests.get, getLongString);
