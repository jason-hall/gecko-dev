/* Any copyright is dedicated to the Public Domain.
   http://creativecommons.org/publicdomain/zero/1.0/ */

"use strict";

/**
 * Tests if resending a CORS request avoids the security checks and doesn't send
 * a preflight OPTIONS request (bug 1270096 and friends)
 */

add_task(function* () {
  let { tab, monitor } = yield initNetMonitor(CORS_URL);
  info("Starting test... ");

<<<<<<< HEAD
  let { gStore, windowRequire } = monitor.panelWin;
=======
  let { store, windowRequire } = monitor.panelWin;
>>>>>>> a17af05f
  let Actions = windowRequire("devtools/client/netmonitor/src/actions/index");
  let {
    getSortedRequests,
  } = windowRequire("devtools/client/netmonitor/src/selectors/index");

<<<<<<< HEAD
  gStore.dispatch(Actions.batchEnable(false));
=======
  store.dispatch(Actions.batchEnable(false));
>>>>>>> a17af05f

  let requestUrl = "http://test1.example.com" + CORS_SJS_PATH;

  info("Waiting for OPTIONS, then POST");
  let wait = waitForNetworkEvents(monitor, 1, 1);
  yield ContentTask.spawn(tab.linkedBrowser, requestUrl, function* (url) {
    content.wrappedJSObject.performRequests(url, "triggering/preflight", "post-data");
  });
  yield wait;

  const METHODS = ["OPTIONS", "POST"];
<<<<<<< HEAD
  const ITEMS = METHODS.map((val, i) => getSortedRequests(gStore.getState()).get(i));
=======
  const ITEMS = METHODS.map((val, i) => getSortedRequests(store.getState()).get(i));
>>>>>>> a17af05f

  // Check the requests that were sent
  ITEMS.forEach((item, i) => {
    is(item.method, METHODS[i], `The ${item.method} request has the right method`);
    is(item.url, requestUrl, `The ${item.method} request has the right URL`);
  });

  // Resend both requests without modification. Wait for resent OPTIONS, then POST.
  // POST is supposed to have no preflight OPTIONS request this time (CORS is disabled)
  let onRequests = waitForNetworkEvents(monitor, 1, 0);
  ITEMS.forEach((item) => {
    info(`Selecting the ${item.method} request`);
<<<<<<< HEAD
    gStore.dispatch(Actions.selectRequest(item.id));

    info("Cloning the selected request into a custom clone");
    gStore.dispatch(Actions.cloneSelectedRequest());

    info("Sending the cloned request (without change)");
    gStore.dispatch(Actions.sendCustomRequest());
=======
    store.dispatch(Actions.selectRequest(item.id));

    info("Cloning the selected request into a custom clone");
    store.dispatch(Actions.cloneSelectedRequest());

    info("Sending the cloned request (without change)");
    store.dispatch(Actions.sendCustomRequest());
>>>>>>> a17af05f
  });

  info("Waiting for both resent requests");
  yield onRequests;

  // Check the resent requests
  ITEMS.forEach((item, i) => {
    is(item.method, METHODS[i], `The ${item.method} request has the right method`);
    is(item.url, requestUrl, `The ${item.method} request has the right URL`);
    is(item.status, 200, `The ${item.method} response has the right status`);

    if (item.method === "POST") {
      is(item.requestPostData.postData.text, "post-data",
        "The POST request has the right POST data");
      // eslint-disable-next-line mozilla/no-cpows-in-tests
      is(item.responseContent.content.text, "Access-Control-Allow-Origin: *",
        "The POST response has the right content");
    }
  });

  info("Finishing the test");
  return teardown(monitor);
});<|MERGE_RESOLUTION|>--- conflicted
+++ resolved
@@ -12,21 +12,13 @@
   let { tab, monitor } = yield initNetMonitor(CORS_URL);
   info("Starting test... ");
 
-<<<<<<< HEAD
-  let { gStore, windowRequire } = monitor.panelWin;
-=======
   let { store, windowRequire } = monitor.panelWin;
->>>>>>> a17af05f
   let Actions = windowRequire("devtools/client/netmonitor/src/actions/index");
   let {
     getSortedRequests,
   } = windowRequire("devtools/client/netmonitor/src/selectors/index");
 
-<<<<<<< HEAD
-  gStore.dispatch(Actions.batchEnable(false));
-=======
   store.dispatch(Actions.batchEnable(false));
->>>>>>> a17af05f
 
   let requestUrl = "http://test1.example.com" + CORS_SJS_PATH;
 
@@ -38,11 +30,7 @@
   yield wait;
 
   const METHODS = ["OPTIONS", "POST"];
-<<<<<<< HEAD
-  const ITEMS = METHODS.map((val, i) => getSortedRequests(gStore.getState()).get(i));
-=======
   const ITEMS = METHODS.map((val, i) => getSortedRequests(store.getState()).get(i));
->>>>>>> a17af05f
 
   // Check the requests that were sent
   ITEMS.forEach((item, i) => {
@@ -55,15 +43,6 @@
   let onRequests = waitForNetworkEvents(monitor, 1, 0);
   ITEMS.forEach((item) => {
     info(`Selecting the ${item.method} request`);
-<<<<<<< HEAD
-    gStore.dispatch(Actions.selectRequest(item.id));
-
-    info("Cloning the selected request into a custom clone");
-    gStore.dispatch(Actions.cloneSelectedRequest());
-
-    info("Sending the cloned request (without change)");
-    gStore.dispatch(Actions.sendCustomRequest());
-=======
     store.dispatch(Actions.selectRequest(item.id));
 
     info("Cloning the selected request into a custom clone");
@@ -71,7 +50,6 @@
 
     info("Sending the cloned request (without change)");
     store.dispatch(Actions.sendCustomRequest());
->>>>>>> a17af05f
   });
 
   info("Waiting for both resent requests");
