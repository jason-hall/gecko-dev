--- conflicted
+++ resolved
@@ -11,17 +11,10 @@
   let { tab, monitor } = yield initNetMonitor(PARAMS_URL);
   info("Starting test... ");
 
-<<<<<<< HEAD
-  let { document, gStore, windowRequire } = monitor.panelWin;
-  let Actions = windowRequire("devtools/client/netmonitor/src/actions/index");
-
-  gStore.dispatch(Actions.batchEnable(false));
-=======
   let { document, store, windowRequire } = monitor.panelWin;
   let Actions = windowRequire("devtools/client/netmonitor/src/actions/index");
 
   store.dispatch(Actions.batchEnable(false));
->>>>>>> a17af05f
 
   let wait = waitForNetworkEvents(monitor, 1, 6);
   yield ContentTask.spawn(tab.linkedBrowser, {}, function* () {
@@ -101,8 +94,6 @@
   }
 
   function* testCopyPostData(index, postData) {
-<<<<<<< HEAD
-=======
     // Wait for formDataSections and requestPostData state are ready in redux store
     // since copyPostData API needs to read these state.
     yield waitUntil(() => {
@@ -111,7 +102,6 @@
       let { formDataSections, requestPostData } = requests.get(actIDs[index]).toJS();
       return formDataSections && requestPostData;
     });
->>>>>>> a17af05f
     EventUtils.sendMouseEvent({ type: "mousedown" },
       document.querySelectorAll(".request-list-item")[index]);
     EventUtils.sendMouseEvent({ type: "contextmenu" },
