--- conflicted
+++ resolved
@@ -17,22 +17,14 @@
   // in a variables view instance. Debug builds are slow.
   requestLongerTimeout(4);
 
-<<<<<<< HEAD
-  let { document, gStore, windowRequire } = monitor.panelWin;
-=======
   let { document, store, windowRequire } = monitor.panelWin;
->>>>>>> a17af05f
   let Actions = windowRequire("devtools/client/netmonitor/src/actions/index");
   let {
     getDisplayedRequests,
     getSortedRequests,
   } = windowRequire("devtools/client/netmonitor/src/selectors/index");
 
-<<<<<<< HEAD
-  gStore.dispatch(Actions.batchEnable(false));
-=======
   store.dispatch(Actions.batchEnable(false));
->>>>>>> a17af05f
 
   let wait = waitForNetworkEvents(monitor, 1);
   yield ContentTask.spawn(tab.linkedBrowser, {}, function* () {
@@ -42,13 +34,8 @@
 
   verifyRequestItemTarget(
     document,
-<<<<<<< HEAD
-    getDisplayedRequests(gStore.getState()),
-    getSortedRequests(gStore.getState()).get(0),
-=======
     getDisplayedRequests(store.getState()),
     getSortedRequests(store.getState()).get(0),
->>>>>>> a17af05f
     "GET",
     CONTENT_TYPE_SJS + "?fmt=json-long",
     {
@@ -61,11 +48,7 @@
       time: true
     });
 
-<<<<<<< HEAD
-  wait = waitForDOM(document, "#response-panel");
-=======
   wait = waitForDOM(document, "#response-panel .CodeMirror-code");
->>>>>>> a17af05f
   EventUtils.sendMouseEvent({ type: "click" },
     document.querySelector(".network-details-panel-toggle"));
   EventUtils.sendMouseEvent({ type: "click" },
@@ -84,15 +67,6 @@
     let jsonView = tabpanel.querySelector(".tree-section .treeLabel") || {};
     is(jsonView.textContent === L10N.getStr("jsonScopeName"), true,
       "The response json view has the intended visibility.");
-<<<<<<< HEAD
-    is(tabpanel.querySelector(".editor-mount iframe") === null, true,
-      "The response editor doesn't have the intended visibility.");
-    is(tabpanel.querySelector(".response-image-box") === null, true,
-      "The response image box doesn't have the intended visibility.");
-
-    is(tabpanel.querySelectorAll(".tree-section").length, 1,
-      "There should be 1 tree sections displayed in this tabpanel.");
-=======
     is(tabpanel.querySelector(".CodeMirror-code") === null, false,
       "The response editor has the intended visibility.");
     is(tabpanel.querySelector(".response-image-box") === null, true,
@@ -100,7 +74,6 @@
 
     is(tabpanel.querySelectorAll(".tree-section").length, 2,
       "There should be 2 tree sections displayed in this tabpanel.");
->>>>>>> a17af05f
     is(tabpanel.querySelectorAll(".treeRow:not(.tree-section)").length, 2047,
       "There should be 2047 json properties displayed in this tabpanel.");
     is(tabpanel.querySelectorAll(".empty-notice").length, 0,
@@ -117,20 +90,12 @@
 
     is(labels[0].textContent, "0",
       "The first json property name was incorrect.");
-<<<<<<< HEAD
-    is(values[0].textContent, "Object",
-=======
     is(values[0].textContent, "{\u2026}",
->>>>>>> a17af05f
       "The first json property value was incorrect.");
 
     is(labels[1].textContent, "1",
       "The second json property name was incorrect.");
-<<<<<<< HEAD
-    is(values[1].textContent, "Object",
-=======
     is(values[1].textContent, "{\u2026}",
->>>>>>> a17af05f
       "The second json property value was incorrect.");
   }
 });