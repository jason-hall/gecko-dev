--- conflicted
+++ resolved
@@ -9,19 +9,12 @@
 add_task(function* () {
   requestLongerTimeout(4);
 
-<<<<<<< HEAD
-  let { monitor } = yield initNetMonitor(INFINITE_GET_URL);
-  let { document, gStore, windowRequire } = monitor.panelWin;
-  let Actions = windowRequire("devtools/client/netmonitor/src/actions/index");
-
-=======
   let { monitor } = yield initNetMonitor(INFINITE_GET_URL, true);
   let { document, windowRequire, store } = monitor.panelWin;
   let Actions = windowRequire("devtools/client/netmonitor/src/actions/index");
 
   store.dispatch(Actions.batchEnable(false));
 
->>>>>>> a17af05f
   // Wait until the first request makes the empty notice disappear
   yield waitForRequestListToAppear();
 
@@ -56,11 +49,7 @@
 
   // (4) Now select an item in the list and check that additional requests
   // do not change the scroll position.
-<<<<<<< HEAD
-  gStore.dispatch(Actions.selectRequestByIndex(0));
-=======
   store.dispatch(Actions.selectRequestByIndex(0));
->>>>>>> a17af05f
   yield waitForNetworkEvents(monitor, 8);
   yield waitSomeTime();
   is(requestsContainer.scrollTop, 0, "Did not scroll.");
