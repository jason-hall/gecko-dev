/* Any copyright is dedicated to the Public Domain.
   http://creativecommons.org/publicdomain/zero/1.0/ */

/* import-globals-from ../../framework/test/shared-head.js */
/* exported Toolbox, restartNetMonitor, teardown, waitForExplicitFinish,
   verifyRequestItemTarget, waitFor, testFilterButtons, loadCommonFrameScript,
   performRequestsInContent, waitForNetworkEvents */

"use strict";

// shared-head.js handles imports, constants, and utility functions
Services.scriptloader.loadSubScript(
  "chrome://mochitests/content/browser/devtools/client/framework/test/shared-head.js",
  this);

const { EVENTS } = require("devtools/client/netmonitor/src/constants");
const {
<<<<<<< HEAD
  decodeUnicodeUrl,
  getUrlBaseName,
  getUrlQuery,
  getUrlHost,
=======
  getFormattedIPAndPort,
  getFormattedTime,
} = require("devtools/client/netmonitor/src/utils/format-utils");
const {
  decodeUnicodeUrl,
  getFormattedProtocol,
  getUrlBaseName,
  getUrlHost,
  getUrlQuery,
  getUrlScheme,
>>>>>>> a17af05f
} = require("devtools/client/netmonitor/src/utils/request-utils");

/* eslint-disable no-unused-vars, max-len */
const EXAMPLE_URL = "http://example.com/browser/devtools/client/netmonitor/test/";
const HTTPS_EXAMPLE_URL = "https://example.com/browser/devtools/client/netmonitor/test/";

const API_CALLS_URL = EXAMPLE_URL + "html_api-calls-test-page.html";
const SIMPLE_URL = EXAMPLE_URL + "html_simple-test-page.html";
const NAVIGATE_URL = EXAMPLE_URL + "html_navigate-test-page.html";
const CONTENT_TYPE_WITHOUT_CACHE_URL = EXAMPLE_URL + "html_content-type-without-cache-test-page.html";
const CONTENT_TYPE_WITHOUT_CACHE_REQUESTS = 8;
const CYRILLIC_URL = EXAMPLE_URL + "html_cyrillic-test-page.html";
const STATUS_CODES_URL = EXAMPLE_URL + "html_status-codes-test-page.html";
const POST_DATA_URL = EXAMPLE_URL + "html_post-data-test-page.html";
const POST_JSON_URL = EXAMPLE_URL + "html_post-json-test-page.html";
const POST_RAW_URL = EXAMPLE_URL + "html_post-raw-test-page.html";
const POST_RAW_WITH_HEADERS_URL = EXAMPLE_URL + "html_post-raw-with-headers-test-page.html";
const PARAMS_URL = EXAMPLE_URL + "html_params-test-page.html";
const JSONP_URL = EXAMPLE_URL + "html_jsonp-test-page.html";
const JSON_LONG_URL = EXAMPLE_URL + "html_json-long-test-page.html";
const JSON_MALFORMED_URL = EXAMPLE_URL + "html_json-malformed-test-page.html";
const JSON_CUSTOM_MIME_URL = EXAMPLE_URL + "html_json-custom-mime-test-page.html";
const JSON_TEXT_MIME_URL = EXAMPLE_URL + "html_json-text-mime-test-page.html";
const JSON_B64_URL = EXAMPLE_URL + "html_json-b64.html";
const JSON_BASIC_URL = EXAMPLE_URL + "html_json-basic.html";
const SORTING_URL = EXAMPLE_URL + "html_sorting-test-page.html";
const FILTERING_URL = EXAMPLE_URL + "html_filter-test-page.html";
const INFINITE_GET_URL = EXAMPLE_URL + "html_infinite-get-page.html";
const CUSTOM_GET_URL = EXAMPLE_URL + "html_custom-get-page.html";
const SINGLE_GET_URL = EXAMPLE_URL + "html_single-get-page.html";
const STATISTICS_URL = EXAMPLE_URL + "html_statistics-test-page.html";
const CURL_URL = EXAMPLE_URL + "html_copy-as-curl.html";
const CURL_UTILS_URL = EXAMPLE_URL + "html_curl-utils.html";
const SEND_BEACON_URL = EXAMPLE_URL + "html_send-beacon.html";
const CORS_URL = EXAMPLE_URL + "html_cors-test-page.html";

const SIMPLE_SJS = EXAMPLE_URL + "sjs_simple-test-server.sjs";
const CONTENT_TYPE_SJS = EXAMPLE_URL + "sjs_content-type-test-server.sjs";
const HTTPS_CONTENT_TYPE_SJS = HTTPS_EXAMPLE_URL + "sjs_content-type-test-server.sjs";
const STATUS_CODES_SJS = EXAMPLE_URL + "sjs_status-codes-test-server.sjs";
const SORTING_SJS = EXAMPLE_URL + "sjs_sorting-test-server.sjs";
const HTTPS_REDIRECT_SJS = EXAMPLE_URL + "sjs_https-redirect-test-server.sjs";
const CORS_SJS_PATH = "/browser/devtools/client/netmonitor/test/sjs_cors-test-server.sjs";
const HSTS_SJS = EXAMPLE_URL + "sjs_hsts-test-server.sjs";

const HSTS_BASE_URL = EXAMPLE_URL;
const HSTS_PAGE_URL = CUSTOM_GET_URL;

const TEST_IMAGE = EXAMPLE_URL + "test-image.png";
const TEST_IMAGE_DATA_URI = "data:image/png;base64,iVBORw0KGgoAAAANSUhEUgAAABAAAAAQCAYAAAAf8/9hAAAABGdBTUEAAK/INwWK6QAAABl0RVh0U29mdHdhcmUAQWRvYmUgSW1hZ2VSZWFkeXHJZTwAAAHWSURBVHjaYvz//z8DJQAggJiQOe/fv2fv7Oz8rays/N+VkfG/iYnJfyD/1+rVq7ffu3dPFpsBAAHEAHIBCJ85c8bN2Nj4vwsDw/8zQLwKiO8CcRoQu0DxqlWrdsHUwzBAAIGJmTNnPgYa9j8UqhFElwPxf2MIDeIrKSn9FwSJoRkAEEAM0DD4DzMAyPi/G+QKY4hh5WAXGf8PDQ0FGwJ22d27CjADAAIIrLmjo+MXA9R2kAHvGBA2wwx6B8W7od6CeQcggKCmCEL8bgwxYCbUIGTDVkHDBia+CuotgACCueD3TDQN75D4xmAvCoK9ARMHBzAw0AECiBHkAlC0Mdy7x9ABNA3obAZXIAa6iKEcGlMVQHwWyjYuL2d4v2cPg8vZswx7gHyAAAK7AOif7SAbOqCmn4Ha3AHFsIDtgPq/vLz8P4MSkJ2W9h8ggBjevXvHDo4FQUQg/kdypqCg4H8lUIACnQ/SOBMYI8bAsAJFPcj1AAEEjwVQqLpAbXmH5BJjqI0gi9DTAAgDBBCcAVLkgmQ7yKCZxpCQxqUZhAECCJ4XgMl493ug21ZD+aDAXH0WLM4A9MZPXJkJIIAwTAR5pQMalaCABQUULttBGCCAGCnNzgABBgAMJ5THwGvJLAAAAABJRU5ErkJggg==";

const FRAME_SCRIPT_UTILS_URL = "chrome://devtools/content/shared/frame-script-utils.js";
/* eslint-enable no-unused-vars, max-len */

// All tests are asynchronous.
waitForExplicitFinish();

const gEnableLogging = Services.prefs.getBoolPref("devtools.debugger.log");
// To enable logging for try runs, just set the pref to true.
Services.prefs.setBoolPref("devtools.debugger.log", false);

// Uncomment this pref to dump all devtools emitted events to the console.
// Services.prefs.setBoolPref("devtools.dump.emit", true);

// Always reset some prefs to their original values after the test finishes.
const gDefaultFilters = Services.prefs.getCharPref("devtools.netmonitor.filters");

// Reveal many columns for test
Services.prefs.setCharPref(
  "devtools.netmonitor.visibleColumns",
  "[\"cause\",\"contentSize\",\"cookies\",\"domain\",\"duration\"," +
  "\"endTime\",\"file\",\"latency\",\"method\",\"protocol\"," +
  "\"remoteip\",\"responseTime\",\"scheme\",\"setCookies\"," +
  "\"startTime\",\"status\",\"transferred\",\"type\",\"waterfall\"]"
);

registerCleanupFunction(() => {
  info("finish() was called, cleaning up...");

  Services.prefs.setBoolPref("devtools.debugger.log", gEnableLogging);
  Services.prefs.setCharPref("devtools.netmonitor.filters", gDefaultFilters);
  Services.prefs.clearUserPref("devtools.cache.disabled");
  Services.cookies.removeAll();
});

function waitForNavigation(target) {
<<<<<<< HEAD
  let deferred = promise.defer();
  target.once("will-navigate", () => {
    target.once("navigate", () => {
      deferred.resolve();
=======
  return new Promise((resolve) => {
    target.once("will-navigate", () => {
      target.once("navigate", () => {
        resolve();
      });
>>>>>>> a17af05f
    });
  });
}

function reconfigureTab(target, options) {
<<<<<<< HEAD
  let deferred = promise.defer();
  target.activeTab.reconfigure(options, deferred.resolve);
  return deferred.promise;
=======
  return new Promise((resolve) => {
    target.activeTab.reconfigure(options, resolve);
  });
>>>>>>> a17af05f
}

function toggleCache(target, disabled) {
  let options = { cacheDisabled: disabled, performReload: true };
  let navigationFinished = waitForNavigation(target);

  // Disable the cache for any toolbox that it is opened from this point on.
  Services.prefs.setBoolPref("devtools.cache.disabled", disabled);
<<<<<<< HEAD

  return reconfigureTab(target, options).then(() => navigationFinished);
}

function initNetMonitor(url, window, enableCache) {
=======

  return reconfigureTab(target, options).then(() => navigationFinished);
}

/**
 * Wait for 2 markers during document load.
 */
function waitForTimelineMarkers(monitor) {
  return new Promise(resolve => {
    let markers = [];

    function handleTimelineEvent(_, marker) {
      info(`Got marker: ${marker.name}`);
      markers.push(marker);
      if (markers.length == 2) {
        monitor.panelWin.off(EVENTS.TIMELINE_EVENT, handleTimelineEvent);
        info("Got two timeline markers, done waiting");
        resolve(markers);
      }
    }

    monitor.panelWin.on(EVENTS.TIMELINE_EVENT, handleTimelineEvent);
  });
}

/**
 * Start monitoring all incoming update events about network requests and wait until
 * a complete info about all requests is received. (We wait for the timings info
 * explicitly, because that's always the last piece of information that is received.)
 *
 * This method is designed to wait for network requests that are issued during a page
 * load, when retrieving page resources (scripts, styles, images). It has certain
 * assumptions that can make it unsuitable for other types of network communication:
 * - it waits for at least one network request to start and finish before returning
 * - it waits only for request that were issued after it was called. Requests that are
 *   already in mid-flight will be ignored.
 * - the request start and end times are overlapping. If a new request starts a moment
 *   after the previous one was finished, the wait will be ended in the "interim"
 *   period.
 * @returns a promise that resolves when the wait is done.
 */
function waitForAllRequestsFinished(monitor) {
  let window = monitor.panelWin;
  let { windowRequire } = window;
  let { getNetworkRequest } =
    windowRequire("devtools/client/netmonitor/src/connector/index");

  return new Promise(resolve => {
    // Key is the request id, value is a boolean - is request finished or not?
    let requests = new Map();

    function onRequest(_, id) {
      let networkInfo = getNetworkRequest(id);
      let { url } = networkInfo.request;
      info(`Request ${id} for ${url} not yet done, keep waiting...`);
      requests.set(id, false);
    }

    function onTimings(_, id) {
      let networkInfo = getNetworkRequest(id);
      let { url } = networkInfo.request;
      info(`Request ${id} for ${url} done`);
      requests.set(id, true);
      maybeResolve();
    }

    function maybeResolve() {
      // Have all the requests in the map finished yet?
      if (![...requests.values()].every(finished => finished)) {
        return;
      }

      // All requests are done - unsubscribe from events and resolve!
      window.off(EVENTS.NETWORK_EVENT, onRequest);
      window.off(EVENTS.RECEIVED_EVENT_TIMINGS, onTimings);
      info("All requests finished");
      resolve();
    }

    window.on(EVENTS.NETWORK_EVENT, onRequest);
    window.on(EVENTS.RECEIVED_EVENT_TIMINGS, onTimings);
  });
}

function initNetMonitor(url, enableCache) {
>>>>>>> a17af05f
  info("Initializing a network monitor pane.");

  return Task.spawn(function* () {
    let tab = yield addTab(url);
    info("Net tab added successfully: " + url);

    let target = TargetFactory.forTab(tab);

    yield target.makeRemote();
    info("Target remoted.");

<<<<<<< HEAD
    if (!enableCache) {
=======
    let toolbox = yield gDevTools.showToolbox(target, "netmonitor");
    info("Network monitor pane shown successfully.");

    let monitor = toolbox.getCurrentPanel();

    if (!enableCache) {
      let panel = monitor.panelWin;
      let { store, windowRequire } = panel;
      let Actions = windowRequire("devtools/client/netmonitor/src/actions/index");

>>>>>>> a17af05f
      info("Disabling cache and reloading page.");
      let requestsDone = waitForAllRequestsFinished(monitor);
      let markersDone = waitForTimelineMarkers(monitor);
      yield toggleCache(target, true);
      yield Promise.all([requestsDone, markersDone]);
      info("Cache disabled when the current and all future toolboxes are open.");
      // Remove any requests generated by the reload while toggling the cache to
      // avoid interfering with the test.
      isnot([...target.activeConsole.getNetworkEvents()].length, 0,
         "Request to reconfigure the tab was recorded.");
      info("Clearing requests in the console client.");
      target.activeConsole.clearNetworkRequests();
      info("Clearing requests in the UI.");

      store.dispatch(Actions.clearRequests());
    }

    return {tab, monitor, toolbox};
  });
}

function restartNetMonitor(monitor, newUrl) {
  info("Restarting the specified network monitor.");

  return Task.spawn(function* () {
    let tab = monitor.toolbox.target.tab;
    let url = newUrl || tab.linkedBrowser.currentURI.spec;

    let onDestroyed = monitor.once("destroyed");
    yield removeTab(tab);
    yield onDestroyed;

    return initNetMonitor(url);
  });
}

function teardown(monitor) {
  info("Destroying the specified network monitor.");

  return Task.spawn(function* () {
    let tab = monitor.toolbox.target.tab;

    let onDestroyed = monitor.once("destroyed");
    yield removeTab(tab);
    yield onDestroyed;
  });
}

function waitForNetworkEvents(monitor, getRequests, postRequests = 0) {
<<<<<<< HEAD
  let deferred = promise.defer();
  let panel = monitor.panelWin;
  let { windowRequire } = panel;
  let { NetMonitorController } =
    windowRequire("devtools/client/netmonitor/src/netmonitor-controller");
  let progress = {};
  let genericEvents = 0;
  let postEvents = 0;
  let awaitedEventsToListeners = [
    ["UPDATING_REQUEST_HEADERS", onGenericEvent],
    ["RECEIVED_REQUEST_HEADERS", onGenericEvent],
    ["UPDATING_REQUEST_COOKIES", onGenericEvent],
    ["RECEIVED_REQUEST_COOKIES", onGenericEvent],
    ["UPDATING_REQUEST_POST_DATA", onPostEvent],
    ["RECEIVED_REQUEST_POST_DATA", onPostEvent],
    ["UPDATING_RESPONSE_HEADERS", onGenericEvent],
    ["RECEIVED_RESPONSE_HEADERS", onGenericEvent],
    ["UPDATING_RESPONSE_COOKIES", onGenericEvent],
    ["RECEIVED_RESPONSE_COOKIES", onGenericEvent],
    ["STARTED_RECEIVING_RESPONSE", onGenericEvent],
    ["UPDATING_RESPONSE_CONTENT", onGenericEvent],
    ["RECEIVED_RESPONSE_CONTENT", onGenericEvent],
    ["UPDATING_EVENT_TIMINGS", onGenericEvent],
    ["RECEIVED_EVENT_TIMINGS", onGenericEvent]
  ];

  function initProgressForURL(url) {
    if (progress[url]) {
      return;
    }
    progress[url] = {};
    awaitedEventsToListeners.forEach(function ([e]) {
      progress[url][e] = 0;
    });
  }

  function updateProgressForURL(url, event) {
    initProgressForURL(url);
    progress[url][Object.keys(EVENTS).find(e => EVENTS[e] == event)] = 1;
  }

  function onGenericEvent(event, actor) {
    genericEvents++;
    maybeResolve(event, actor);
  }

  function onPostEvent(event, actor) {
    postEvents++;
    maybeResolve(event, actor);
  }

  function maybeResolve(event, actor) {
    info("> Network events progress: " +
      genericEvents + "/" + ((getRequests + postRequests) * 13) + ", " +
      postEvents + "/" + (postRequests * 2) + ", " +
      "got " + event + " for " + actor);

    let networkInfo = NetMonitorController.webConsoleClient.getNetworkRequest(actor);
    let url = networkInfo.request.url;
    updateProgressForURL(url, event);
=======
  return new Promise((resolve) => {
    let panel = monitor.panelWin;
    let { windowRequire } = panel;
    let { getNetworkRequest } =
      windowRequire("devtools/client/netmonitor/src/connector/index");
    let progress = {};
    let genericEvents = 0;
    let postEvents = 0;
    let awaitedEventsToListeners = [
      ["UPDATING_REQUEST_HEADERS", onGenericEvent],
      ["RECEIVED_REQUEST_HEADERS", onGenericEvent],
      ["UPDATING_REQUEST_COOKIES", onGenericEvent],
      ["RECEIVED_REQUEST_COOKIES", onGenericEvent],
      ["UPDATING_REQUEST_POST_DATA", onPostEvent],
      ["RECEIVED_REQUEST_POST_DATA", onPostEvent],
      ["UPDATING_RESPONSE_HEADERS", onGenericEvent],
      ["RECEIVED_RESPONSE_HEADERS", onGenericEvent],
      ["UPDATING_RESPONSE_COOKIES", onGenericEvent],
      ["RECEIVED_RESPONSE_COOKIES", onGenericEvent],
      ["STARTED_RECEIVING_RESPONSE", onGenericEvent],
      ["UPDATING_RESPONSE_CONTENT", onGenericEvent],
      ["RECEIVED_RESPONSE_CONTENT", onGenericEvent],
      ["UPDATING_EVENT_TIMINGS", onGenericEvent],
      ["RECEIVED_EVENT_TIMINGS", onGenericEvent]
    ];

    function initProgressForURL(url) {
      if (progress[url]) {
        return;
      }
      progress[url] = {};
      awaitedEventsToListeners.forEach(function ([e]) {
        progress[url][e] = 0;
      });
    }

    function updateProgressForURL(url, event) {
      initProgressForURL(url);
      progress[url][Object.keys(EVENTS).find(e => EVENTS[e] == event)] = 1;
    }
>>>>>>> a17af05f

    function onGenericEvent(event, actor) {
      let networkInfo = getNetworkRequest(actor);
      if (!networkInfo) {
        // Must have been related to reloading document to disable cache.
        // Ignore the event.
        return;
      }
      genericEvents++;
      maybeResolve(event, actor, networkInfo);
    }

<<<<<<< HEAD
    // There are 15 updates which need to be fired for a request to be
    // considered finished. The "requestPostData" packet isn't fired for
    // non-POST requests.
    if (genericEvents >= (getRequests + postRequests) * 13 &&
        postEvents >= postRequests * 2) {
      awaitedEventsToListeners.forEach(([e, l]) => panel.off(EVENTS[e], l));
      executeSoon(deferred.resolve);
=======
    function onPostEvent(event, actor) {
      let networkInfo = getNetworkRequest(actor);
      if (!networkInfo) {
        // Must have been related to reloading document to disable cache.
        // Ignore the event.
        return;
      }
      postEvents++;
      maybeResolve(event, actor, networkInfo);
    }

    function maybeResolve(event, actor, networkInfo) {
      info("> Network events progress: " +
        genericEvents + "/" + ((getRequests + postRequests) * 13) + ", " +
        postEvents + "/" + (postRequests * 2) + ", " +
        "got " + event + " for " + actor);

      let url = networkInfo.request.url;
      updateProgressForURL(url, event);

      // Uncomment this to get a detailed progress logging (when debugging a test)
      // info("> Current state: " + JSON.stringify(progress, null, 2));

      // There are 15 updates which need to be fired for a request to be
      // considered finished. The "requestPostData" packet isn't fired for
      // non-POST requests.
      if (genericEvents >= (getRequests + postRequests) * 13 &&
        postEvents >= postRequests * 2) {
        awaitedEventsToListeners.forEach(([e, l]) => panel.off(EVENTS[e], l));
        executeSoon(resolve);
      }
>>>>>>> a17af05f
    }

<<<<<<< HEAD
  awaitedEventsToListeners.forEach(([e, l]) => panel.on(EVENTS[e], l));
  return deferred.promise;
=======
    awaitedEventsToListeners.forEach(([e, l]) => panel.on(EVENTS[e], l));
  });
>>>>>>> a17af05f
}

function verifyRequestItemTarget(document, requestList, requestItem, method,
                                 url, data = {}) {
  info("> Verifying: " + method + " " + url + " " + data.toSource());

  let visibleIndex = requestList.indexOf(requestItem);

  info("Visible index of item: " + visibleIndex);

  let { fuzzyUrl, status, statusText, cause, type, fullMimeType,
        transferred, size, time, displayedStatus } = data;

  let target = document.querySelectorAll(".request-list-item")[visibleIndex];
  let unicodeUrl = decodeUnicodeUrl(url);
  let name = getUrlBaseName(url);
  let query = getUrlQuery(url);
<<<<<<< HEAD
  let hostPort = getUrlHost(url);
  let remoteAddress = requestItem.remoteAddress;
=======
  let host = getUrlHost(url);
  let scheme = getUrlScheme(url);
  let {
    remoteAddress,
    remotePort,
    totalTime,
    eventTimings = { timings: {} },
  } = requestItem;
  let formattedIPPort = getFormattedIPAndPort(remoteAddress, remotePort);
  let remoteIP = remoteAddress ? `${formattedIPPort}` : "unknown";
  let duration = getFormattedTime(totalTime);
  let latency = getFormattedTime(eventTimings.timings.wait);
  let protocol = getFormattedProtocol(requestItem);
>>>>>>> a17af05f

  if (fuzzyUrl) {
    ok(requestItem.method.startsWith(method), "The attached method is correct.");
    ok(requestItem.url.startsWith(url), "The attached url is correct.");
  } else {
    is(requestItem.method, method, "The attached method is correct.");
    is(requestItem.url, url, "The attached url is correct.");
  }

  is(target.querySelector(".requests-list-method").textContent,
    method, "The displayed method is correct.");

  if (fuzzyUrl) {
    ok(target.querySelector(".requests-list-file").textContent.startsWith(
      name + (query ? "?" + query : "")), "The displayed file is correct.");
    ok(target.querySelector(".requests-list-file").getAttribute("title")
                                                  .startsWith(unicodeUrl),
      "The tooltip file is correct.");
  } else {
    is(target.querySelector(".requests-list-file").textContent,
<<<<<<< HEAD
      name + (query ? "?" + query : ""), "The displayed file is correct.");
=======
      decodeURIComponent(name + (query ? "?" + query : "")),
      "The displayed file is correct.");
>>>>>>> a17af05f
    is(target.querySelector(".requests-list-file").getAttribute("title"),
      unicodeUrl, "The tooltip file is correct.");
  }

<<<<<<< HEAD
  is(target.querySelector(".requests-list-domain").textContent,
    hostPort, "The displayed domain is correct.");

  let domainTooltip = hostPort + (remoteAddress ? " (" + remoteAddress + ")" : "");
=======
  is(target.querySelector(".requests-list-protocol").textContent,
    protocol, "The displayed protocol is correct.");

  is(target.querySelector(".requests-list-protocol").getAttribute("title"),
    protocol, "The tooltip protocol is correct.");

  is(target.querySelector(".requests-list-domain").textContent,
    host, "The displayed domain is correct.");

  let domainTooltip = host + (remoteAddress ? " (" + formattedIPPort + ")" : "");
>>>>>>> a17af05f
  is(target.querySelector(".requests-list-domain").getAttribute("title"),
    domainTooltip, "The tooltip domain is correct.");

  is(target.querySelector(".requests-list-remoteip").textContent,
    remoteIP, "The displayed remote IP is correct.");

  is(target.querySelector(".requests-list-remoteip").getAttribute("title"),
    remoteIP, "The tooltip remote IP is correct.");

  is(target.querySelector(".requests-list-scheme").textContent,
    scheme, "The displayed scheme is correct.");

  is(target.querySelector(".requests-list-scheme").getAttribute("title"),
    scheme, "The tooltip scheme is correct.");

  is(target.querySelector(".requests-list-duration").textContent,
    duration, "The displayed duration is correct.");

  is(target.querySelector(".requests-list-duration").getAttribute("title"),
    duration, "The tooltip duration is correct.");

  is(target.querySelector(".requests-list-latency").textContent,
    latency, "The displayed latency is correct.");

  is(target.querySelector(".requests-list-latency").getAttribute("title"),
    latency, "The tooltip latency is correct.");

  if (status !== undefined) {
    let value = target.querySelector(".requests-list-status-icon")
                      .getAttribute("data-code");
    let codeValue = target.querySelector(".requests-list-status-code").textContent;
    let tooltip = target.querySelector(".requests-list-status").getAttribute("title");
    info("Displayed status: " + value);
    info("Displayed code: " + codeValue);
    info("Tooltip status: " + tooltip);
    is(value, displayedStatus ? displayedStatus : status,
      "The displayed status is correct.");
    is(codeValue, status, "The displayed status code is correct.");
    is(tooltip, status + " " + statusText, "The tooltip status is correct.");
  }
  if (cause !== undefined) {
<<<<<<< HEAD
    let value = target.querySelector(".requests-list-cause > .subitem-label").textContent;
=======
    let value = Array.from(target.querySelector(".requests-list-cause").childNodes)
      .filter((node) => node.nodeType === Node.TEXT_NODE)[0].textContent;
>>>>>>> a17af05f
    let tooltip = target.querySelector(".requests-list-cause").getAttribute("title");
    info("Displayed cause: " + value);
    info("Tooltip cause: " + tooltip);
    is(value, cause.type, "The displayed cause is correct.");
<<<<<<< HEAD
    is(tooltip, cause.loadingDocumentUri, "The tooltip cause is correct.");
=======
    is(tooltip, cause.type, "The tooltip cause is correct.");
>>>>>>> a17af05f
  }
  if (type !== undefined) {
    let value = target.querySelector(".requests-list-type").textContent;
    let tooltip = target.querySelector(".requests-list-type").getAttribute("title");
    info("Displayed type: " + value);
    info("Tooltip type: " + tooltip);
    is(value, type, "The displayed type is correct.");
    is(tooltip, fullMimeType, "The tooltip type is correct.");
  }
  if (transferred !== undefined) {
    let value = target.querySelector(".requests-list-transferred").textContent;
    let tooltip = target.querySelector(".requests-list-transferred")
                        .getAttribute("title");
    info("Displayed transferred size: " + value);
    info("Tooltip transferred size: " + tooltip);
    is(value, transferred, "The displayed transferred size is correct.");
    is(tooltip, transferred, "The tooltip transferred size is correct.");
  }
  if (size !== undefined) {
    let value = target.querySelector(".requests-list-size").textContent;
    let tooltip = target.querySelector(".requests-list-size").getAttribute("title");
    info("Displayed size: " + value);
    info("Tooltip size: " + tooltip);
    is(value, size, "The displayed size is correct.");
    is(tooltip, size, "The tooltip size is correct.");
  }
  if (time !== undefined) {
    let value = target.querySelector(".requests-list-timings-total").textContent;
    let tooltip = target.querySelector(".requests-list-timings-total")
                        .getAttribute("title");
    info("Displayed time: " + value);
    info("Tooltip time: " + tooltip);
    ok(~~(value.match(/[0-9]+/)) >= 0, "The displayed time is correct.");
    ok(~~(tooltip.match(/[0-9]+/)) >= 0, "The tooltip time is correct.");
  }

  if (visibleIndex !== -1) {
    if (visibleIndex % 2 === 0) {
      ok(target.classList.contains("even"), "Item should have 'even' class.");
      ok(!target.classList.contains("odd"), "Item shouldn't have 'odd' class.");
    } else {
      ok(!target.classList.contains("even"), "Item shouldn't have 'even' class.");
      ok(target.classList.contains("odd"), "Item should have 'odd' class.");
    }
  }
}

/**
 * Helper function for waiting for an event to fire before resolving a promise.
 * Example: waitFor(aMonitor.panelWin, EVENT_NAME);
 *
 * @param object subject
 *        The event emitter object that is being listened to.
 * @param string eventName
 *        The name of the event to listen to.
 * @return object
 *        Returns a promise that resolves upon firing of the event.
 */
function waitFor(subject, eventName) {
  return new Promise((resolve) => {
    subject.once(eventName, resolve);
  });
}

/**
 * Tests if a button for a filter of given type is the only one checked.
 *
 * @param string filterType
 *        The type of the filter that should be the only one checked.
 */
function testFilterButtons(monitor, filterType) {
  let doc = monitor.panelWin.document;
  let target = doc.querySelector(".requests-list-filter-" + filterType + "-button");
  ok(target, `Filter button '${filterType}' was found`);
  let buttons = [...doc.querySelectorAll(".requests-list-filter-buttons button")];
  ok(buttons.length > 0, "More than zero filter buttons were found");

  // Only target should be checked.
  let checkStatus = buttons.map(button => button == target ? 1 : 0);
  testFilterButtonsCustom(monitor, checkStatus);
}

/**
 * Tests if filter buttons have 'checked' attributes set correctly.
 *
 * @param array aIsChecked
 *        An array specifying if a button at given index should have a
 *        'checked' attribute. For example, if the third item of the array
 *        evaluates to true, the third button should be checked.
 */
function testFilterButtonsCustom(monitor, isChecked) {
  let doc = monitor.panelWin.document;
  let buttons = doc.querySelectorAll(".requests-list-filter-buttons button");
  for (let i = 0; i < isChecked.length; i++) {
    let button = buttons[i];
    if (isChecked[i]) {
      is(button.classList.contains("checked"), true,
        "The " + button.id + " button should have a 'checked' class.");
      is(button.getAttribute("aria-pressed"), "true",
        "The " + button.id + " button should set 'aria-pressed' = true.");
    } else {
      is(button.classList.contains("checked"), false,
        "The " + button.id + " button should not have a 'checked' class.");
      is(button.getAttribute("aria-pressed"), "false",
        "The " + button.id + " button should set 'aria-pressed' = false.");
    }
  }
}

/**
 * Loads shared/frame-script-utils.js in the specified tab.
 *
 * @param tab
 *        Optional tab to load the frame script in. Defaults to the current tab.
 */
function loadCommonFrameScript(tab) {
  let browser = tab ? tab.linkedBrowser : gBrowser.selectedBrowser;

  browser.messageManager.loadFrameScript(FRAME_SCRIPT_UTILS_URL, false);
}

/**
 * Perform the specified requests in the context of the page content.
 *
 * @param Array requests
 *        An array of objects specifying the requests to perform. See
 *        shared/frame-script-utils.js for more information.
 *
 * @return A promise that resolves once the requests complete.
 */
function performRequestsInContent(requests) {
  info("Performing requests in the context of the content.");
  return executeInContent("devtools:test:xhr", requests);
}

/**
 * Send an async message to the frame script (chrome -> content) and wait for a
 * response message with the same name (content -> chrome).
 *
 * @param String name
 *        The message name. Should be one of the messages defined
 *        shared/frame-script-utils.js
 * @param Object data
 *        Optional data to send along
 * @param Object objects
 *        Optional CPOW objects to send along
 * @param Boolean expectResponse
 *        If set to false, don't wait for a response with the same name from the
 *        content script. Defaults to true.
 *
 * @return Promise
 *         Resolves to the response data if a response is expected, immediately
 *         resolves otherwise
 */
function executeInContent(name, data = {}, objects = {}, expectResponse = true) {
  let mm = gBrowser.selectedBrowser.messageManager;

  mm.sendAsyncMessage(name, data, objects);
  if (expectResponse) {
    return waitForContentMessage(name);
  }
  return promise.resolve();
}

/**
 * Wait for a content -> chrome message on the message manager (the window
 * messagemanager is used).
 * @param {String} name The message name
 * @return {Promise} A promise that resolves to the response data when the
 * message has been received
 */
function waitForContentMessage(name) {
  let mm = gBrowser.selectedBrowser.messageManager;

  return new Promise((resolve) => {
    mm.addMessageListener(name, function onMessage(msg) {
      mm.removeMessageListener(name, onMessage);
      resolve(msg);
    });
  });
}<|MERGE_RESOLUTION|>--- conflicted
+++ resolved
@@ -15,12 +15,6 @@
 
 const { EVENTS } = require("devtools/client/netmonitor/src/constants");
 const {
-<<<<<<< HEAD
-  decodeUnicodeUrl,
-  getUrlBaseName,
-  getUrlQuery,
-  getUrlHost,
-=======
   getFormattedIPAndPort,
   getFormattedTime,
 } = require("devtools/client/netmonitor/src/utils/format-utils");
@@ -31,7 +25,6 @@
   getUrlHost,
   getUrlQuery,
   getUrlScheme,
->>>>>>> a17af05f
 } = require("devtools/client/netmonitor/src/utils/request-utils");
 
 /* eslint-disable no-unused-vars, max-len */
@@ -118,32 +111,19 @@
 });
 
 function waitForNavigation(target) {
-<<<<<<< HEAD
-  let deferred = promise.defer();
-  target.once("will-navigate", () => {
-    target.once("navigate", () => {
-      deferred.resolve();
-=======
   return new Promise((resolve) => {
     target.once("will-navigate", () => {
       target.once("navigate", () => {
         resolve();
       });
->>>>>>> a17af05f
     });
   });
 }
 
 function reconfigureTab(target, options) {
-<<<<<<< HEAD
-  let deferred = promise.defer();
-  target.activeTab.reconfigure(options, deferred.resolve);
-  return deferred.promise;
-=======
   return new Promise((resolve) => {
     target.activeTab.reconfigure(options, resolve);
   });
->>>>>>> a17af05f
 }
 
 function toggleCache(target, disabled) {
@@ -152,13 +132,6 @@
 
   // Disable the cache for any toolbox that it is opened from this point on.
   Services.prefs.setBoolPref("devtools.cache.disabled", disabled);
-<<<<<<< HEAD
-
-  return reconfigureTab(target, options).then(() => navigationFinished);
-}
-
-function initNetMonitor(url, window, enableCache) {
-=======
 
   return reconfigureTab(target, options).then(() => navigationFinished);
 }
@@ -244,7 +217,6 @@
 }
 
 function initNetMonitor(url, enableCache) {
->>>>>>> a17af05f
   info("Initializing a network monitor pane.");
 
   return Task.spawn(function* () {
@@ -256,9 +228,6 @@
     yield target.makeRemote();
     info("Target remoted.");
 
-<<<<<<< HEAD
-    if (!enableCache) {
-=======
     let toolbox = yield gDevTools.showToolbox(target, "netmonitor");
     info("Network monitor pane shown successfully.");
 
@@ -269,7 +238,6 @@
       let { store, windowRequire } = panel;
       let Actions = windowRequire("devtools/client/netmonitor/src/actions/index");
 
->>>>>>> a17af05f
       info("Disabling cache and reloading page.");
       let requestsDone = waitForAllRequestsFinished(monitor);
       let markersDone = waitForTimelineMarkers(monitor);
@@ -319,68 +287,6 @@
 }
 
 function waitForNetworkEvents(monitor, getRequests, postRequests = 0) {
-<<<<<<< HEAD
-  let deferred = promise.defer();
-  let panel = monitor.panelWin;
-  let { windowRequire } = panel;
-  let { NetMonitorController } =
-    windowRequire("devtools/client/netmonitor/src/netmonitor-controller");
-  let progress = {};
-  let genericEvents = 0;
-  let postEvents = 0;
-  let awaitedEventsToListeners = [
-    ["UPDATING_REQUEST_HEADERS", onGenericEvent],
-    ["RECEIVED_REQUEST_HEADERS", onGenericEvent],
-    ["UPDATING_REQUEST_COOKIES", onGenericEvent],
-    ["RECEIVED_REQUEST_COOKIES", onGenericEvent],
-    ["UPDATING_REQUEST_POST_DATA", onPostEvent],
-    ["RECEIVED_REQUEST_POST_DATA", onPostEvent],
-    ["UPDATING_RESPONSE_HEADERS", onGenericEvent],
-    ["RECEIVED_RESPONSE_HEADERS", onGenericEvent],
-    ["UPDATING_RESPONSE_COOKIES", onGenericEvent],
-    ["RECEIVED_RESPONSE_COOKIES", onGenericEvent],
-    ["STARTED_RECEIVING_RESPONSE", onGenericEvent],
-    ["UPDATING_RESPONSE_CONTENT", onGenericEvent],
-    ["RECEIVED_RESPONSE_CONTENT", onGenericEvent],
-    ["UPDATING_EVENT_TIMINGS", onGenericEvent],
-    ["RECEIVED_EVENT_TIMINGS", onGenericEvent]
-  ];
-
-  function initProgressForURL(url) {
-    if (progress[url]) {
-      return;
-    }
-    progress[url] = {};
-    awaitedEventsToListeners.forEach(function ([e]) {
-      progress[url][e] = 0;
-    });
-  }
-
-  function updateProgressForURL(url, event) {
-    initProgressForURL(url);
-    progress[url][Object.keys(EVENTS).find(e => EVENTS[e] == event)] = 1;
-  }
-
-  function onGenericEvent(event, actor) {
-    genericEvents++;
-    maybeResolve(event, actor);
-  }
-
-  function onPostEvent(event, actor) {
-    postEvents++;
-    maybeResolve(event, actor);
-  }
-
-  function maybeResolve(event, actor) {
-    info("> Network events progress: " +
-      genericEvents + "/" + ((getRequests + postRequests) * 13) + ", " +
-      postEvents + "/" + (postRequests * 2) + ", " +
-      "got " + event + " for " + actor);
-
-    let networkInfo = NetMonitorController.webConsoleClient.getNetworkRequest(actor);
-    let url = networkInfo.request.url;
-    updateProgressForURL(url, event);
-=======
   return new Promise((resolve) => {
     let panel = monitor.panelWin;
     let { windowRequire } = panel;
@@ -421,7 +327,6 @@
       initProgressForURL(url);
       progress[url][Object.keys(EVENTS).find(e => EVENTS[e] == event)] = 1;
     }
->>>>>>> a17af05f
 
     function onGenericEvent(event, actor) {
       let networkInfo = getNetworkRequest(actor);
@@ -434,15 +339,6 @@
       maybeResolve(event, actor, networkInfo);
     }
 
-<<<<<<< HEAD
-    // There are 15 updates which need to be fired for a request to be
-    // considered finished. The "requestPostData" packet isn't fired for
-    // non-POST requests.
-    if (genericEvents >= (getRequests + postRequests) * 13 &&
-        postEvents >= postRequests * 2) {
-      awaitedEventsToListeners.forEach(([e, l]) => panel.off(EVENTS[e], l));
-      executeSoon(deferred.resolve);
-=======
     function onPostEvent(event, actor) {
       let networkInfo = getNetworkRequest(actor);
       if (!networkInfo) {
@@ -474,16 +370,10 @@
         awaitedEventsToListeners.forEach(([e, l]) => panel.off(EVENTS[e], l));
         executeSoon(resolve);
       }
->>>>>>> a17af05f
-    }
-
-<<<<<<< HEAD
-  awaitedEventsToListeners.forEach(([e, l]) => panel.on(EVENTS[e], l));
-  return deferred.promise;
-=======
+    }
+
     awaitedEventsToListeners.forEach(([e, l]) => panel.on(EVENTS[e], l));
   });
->>>>>>> a17af05f
 }
 
 function verifyRequestItemTarget(document, requestList, requestItem, method,
@@ -501,10 +391,6 @@
   let unicodeUrl = decodeUnicodeUrl(url);
   let name = getUrlBaseName(url);
   let query = getUrlQuery(url);
-<<<<<<< HEAD
-  let hostPort = getUrlHost(url);
-  let remoteAddress = requestItem.remoteAddress;
-=======
   let host = getUrlHost(url);
   let scheme = getUrlScheme(url);
   let {
@@ -518,7 +404,6 @@
   let duration = getFormattedTime(totalTime);
   let latency = getFormattedTime(eventTimings.timings.wait);
   let protocol = getFormattedProtocol(requestItem);
->>>>>>> a17af05f
 
   if (fuzzyUrl) {
     ok(requestItem.method.startsWith(method), "The attached method is correct.");
@@ -539,22 +424,12 @@
       "The tooltip file is correct.");
   } else {
     is(target.querySelector(".requests-list-file").textContent,
-<<<<<<< HEAD
-      name + (query ? "?" + query : ""), "The displayed file is correct.");
-=======
       decodeURIComponent(name + (query ? "?" + query : "")),
       "The displayed file is correct.");
->>>>>>> a17af05f
     is(target.querySelector(".requests-list-file").getAttribute("title"),
       unicodeUrl, "The tooltip file is correct.");
   }
 
-<<<<<<< HEAD
-  is(target.querySelector(".requests-list-domain").textContent,
-    hostPort, "The displayed domain is correct.");
-
-  let domainTooltip = hostPort + (remoteAddress ? " (" + remoteAddress + ")" : "");
-=======
   is(target.querySelector(".requests-list-protocol").textContent,
     protocol, "The displayed protocol is correct.");
 
@@ -565,7 +440,6 @@
     host, "The displayed domain is correct.");
 
   let domainTooltip = host + (remoteAddress ? " (" + formattedIPPort + ")" : "");
->>>>>>> a17af05f
   is(target.querySelector(".requests-list-domain").getAttribute("title"),
     domainTooltip, "The tooltip domain is correct.");
 
@@ -607,21 +481,13 @@
     is(tooltip, status + " " + statusText, "The tooltip status is correct.");
   }
   if (cause !== undefined) {
-<<<<<<< HEAD
-    let value = target.querySelector(".requests-list-cause > .subitem-label").textContent;
-=======
     let value = Array.from(target.querySelector(".requests-list-cause").childNodes)
       .filter((node) => node.nodeType === Node.TEXT_NODE)[0].textContent;
->>>>>>> a17af05f
     let tooltip = target.querySelector(".requests-list-cause").getAttribute("title");
     info("Displayed cause: " + value);
     info("Tooltip cause: " + tooltip);
     is(value, cause.type, "The displayed cause is correct.");
-<<<<<<< HEAD
-    is(tooltip, cause.loadingDocumentUri, "The tooltip cause is correct.");
-=======
     is(tooltip, cause.type, "The tooltip cause is correct.");
->>>>>>> a17af05f
   }
   if (type !== undefined) {
     let value = target.querySelector(".requests-list-type").textContent;
