--- conflicted
+++ resolved
@@ -12,24 +12,11 @@
   const SELECTOR = ".requests-list-icon[src]";
   info("Starting test... ");
 
-<<<<<<< HEAD
-  let { document, gStore, windowRequire } = monitor.panelWin;
-  let Actions = windowRequire("devtools/client/netmonitor/src/actions/index");
-  let { NetMonitorController } =
-    windowRequire("devtools/client/netmonitor/src/netmonitor-controller");
-  let {
-    ACTIVITY_TYPE,
-    EVENTS,
-  } = windowRequire("devtools/client/netmonitor/src/constants");
-
-  gStore.dispatch(Actions.batchEnable(false));
-=======
   let { document, store, windowRequire } = monitor.panelWin;
   let Actions = windowRequire("devtools/client/netmonitor/src/actions/index");
   let { triggerActivity } =
     windowRequire("devtools/client/netmonitor/src/connector/index");
   let { ACTIVITY_TYPE } = windowRequire("devtools/client/netmonitor/src/constants");
->>>>>>> a17af05f
 
   store.dispatch(Actions.batchEnable(false));
 
@@ -41,19 +28,11 @@
   info("Checking the image thumbnail when all items are shown.");
   checkImageThumbnail();
 
-<<<<<<< HEAD
-  gStore.dispatch(Actions.sortBy("contentSize"));
-  info("Checking the image thumbnail when all items are sorted.");
-  checkImageThumbnail();
-
-  gStore.dispatch(Actions.toggleRequestFilterType("images"));
-=======
   store.dispatch(Actions.sortBy("contentSize"));
   info("Checking the image thumbnail when all items are sorted.");
   checkImageThumbnail();
 
   store.dispatch(Actions.toggleRequestFilterType("images"));
->>>>>>> a17af05f
   info("Checking the image thumbnail when only images are shown.");
   checkImageThumbnail();
 
@@ -68,16 +47,6 @@
 
   yield teardown(monitor);
 
-<<<<<<< HEAD
-  function waitForEvents() {
-    return promise.all([
-      waitForNetworkEvents(monitor, CONTENT_TYPE_WITHOUT_CACHE_REQUESTS),
-      monitor.panelWin.once(EVENTS.RESPONSE_IMAGE_THUMBNAIL_DISPLAYED)
-    ]);
-  }
-
-=======
->>>>>>> a17af05f
   function performRequests() {
     return ContentTask.spawn(tab.linkedBrowser, {}, function* () {
       content.wrappedJSObject.performRequests();
@@ -90,20 +59,11 @@
   }
 
   function checkImageThumbnail() {
-<<<<<<< HEAD
-    is(document.querySelectorAll(".requests-list-icon[data-type=thumbnail]").length, 1,
-      "There should be only one image request with a thumbnail displayed.");
-    is(document.querySelector(".requests-list-icon[data-type=thumbnail]").src,
-      TEST_IMAGE_DATA_URI,
-      "The image requests-list-icon thumbnail is displayed correctly.");
-    is(document.querySelector(".requests-list-icon[data-type=thumbnail]").hidden, false,
-=======
     is(document.querySelectorAll(SELECTOR).length, 1,
       "There should be only one image request with a thumbnail displayed.");
     is(document.querySelector(SELECTOR).src, TEST_IMAGE_DATA_URI,
       "The image requests-list-icon thumbnail is displayed correctly.");
     is(document.querySelector(SELECTOR).hidden, false,
->>>>>>> a17af05f
       "The image requests-list-icon thumbnail should not be hidden.");
   }
 });