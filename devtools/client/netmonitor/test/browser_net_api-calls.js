/* Any copyright is dedicated to the Public Domain.
   http://creativecommons.org/publicdomain/zero/1.0/ */

"use strict";

/**
 * Tests whether API call URLs (without a filename) are correctly displayed
 * (including Unicode)
 */

add_task(function* () {
  let { tab, monitor } = yield initNetMonitor(API_CALLS_URL);
  info("Starting test... ");

<<<<<<< HEAD
  let { document, gStore, windowRequire } = monitor.panelWin;
=======
  let { document, store, windowRequire } = monitor.panelWin;
>>>>>>> a17af05f
  let Actions = windowRequire("devtools/client/netmonitor/src/actions/index");
  let {
    getDisplayedRequests,
    getSortedRequests,
  } = windowRequire("devtools/client/netmonitor/src/selectors/index");

<<<<<<< HEAD
  gStore.dispatch(Actions.batchEnable(false));
=======
  store.dispatch(Actions.batchEnable(false));
>>>>>>> a17af05f

  const REQUEST_URIS = [
    "http://example.com/api/fileName.xml",
    "http://example.com/api/file%E2%98%A2.xml",
    "http://example.com/api/ascii/get/",
    "http://example.com/api/unicode/%E2%98%A2/",
    "http://example.com/api/search/?q=search%E2%98%A2"
  ];

  let wait = waitForNetworkEvents(monitor, 5);
  yield ContentTask.spawn(tab.linkedBrowser, {}, function* () {
    content.wrappedJSObject.performRequests();
  });
  yield wait;

  REQUEST_URIS.forEach(function (uri, index) {
    verifyRequestItemTarget(
      document,
<<<<<<< HEAD
      getDisplayedRequests(gStore.getState()),
      getSortedRequests(gStore.getState()).get(index),
=======
      getDisplayedRequests(store.getState()),
      getSortedRequests(store.getState()).get(index),
>>>>>>> a17af05f
      "GET",
      uri
     );
  });

  yield teardown(monitor);
});<|MERGE_RESOLUTION|>--- conflicted
+++ resolved
@@ -12,22 +12,14 @@
   let { tab, monitor } = yield initNetMonitor(API_CALLS_URL);
   info("Starting test... ");
 
-<<<<<<< HEAD
-  let { document, gStore, windowRequire } = monitor.panelWin;
-=======
   let { document, store, windowRequire } = monitor.panelWin;
->>>>>>> a17af05f
   let Actions = windowRequire("devtools/client/netmonitor/src/actions/index");
   let {
     getDisplayedRequests,
     getSortedRequests,
   } = windowRequire("devtools/client/netmonitor/src/selectors/index");
 
-<<<<<<< HEAD
-  gStore.dispatch(Actions.batchEnable(false));
-=======
   store.dispatch(Actions.batchEnable(false));
->>>>>>> a17af05f
 
   const REQUEST_URIS = [
     "http://example.com/api/fileName.xml",
@@ -46,13 +38,8 @@
   REQUEST_URIS.forEach(function (uri, index) {
     verifyRequestItemTarget(
       document,
-<<<<<<< HEAD
-      getDisplayedRequests(gStore.getState()),
-      getSortedRequests(gStore.getState()).get(index),
-=======
       getDisplayedRequests(store.getState()),
       getSortedRequests(store.getState()).get(index),
->>>>>>> a17af05f
       "GET",
       uri
      );
