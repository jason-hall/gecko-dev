--- conflicted
+++ resolved
@@ -3,18 +3,6 @@
 /* Any copyright is dedicated to the Public Domain.
  * http://creativecommons.org/publicdomain/zero/1.0/ */
 
-<<<<<<< HEAD
-//
-// Whitelisting this test.
-// As part of bug 1077403, the leaking uncaught rejections should be fixed.
-//
-thisTestLeaksUncaughtRejectionsAndShouldBeFixed("TypeError: this.docShell is null");
-
-// When running in a standalone directory, we get this error
-thisTestLeaksUncaughtRejectionsAndShouldBeFixed("TypeError: this.doc is undefined");
-
-=======
->>>>>>> a17af05f
 // Tests devtools API
 
 "use strict";
