[DEFAULT]
tags = devtools
subsuite = devtools
support-files =
  browser_toolbox_options_disable_js.html
  browser_toolbox_options_disable_js_iframe.html
  browser_toolbox_options_disable_cache.sjs
  browser_toolbox_sidebar_existing_tabs.xul
  browser_toolbox_sidebar_events.xul
  browser_toolbox_sidebar_tool.xul
  browser_toolbox_sidebar_toolURL.xul
  browser_toolbox_window_title_changes_page.html
  browser_toolbox_window_title_frame_select_page.html
  code_binary_search.coffee
  code_binary_search.js
  code_binary_search.map
  code_binary_search_absolute.js
  code_binary_search_absolute.map
  code_bundle_cross_domain.js
  code_bundle_cross_domain.js.map
  code_bundle_no_race.js
  code_bundle_no_race.js.map
  code_bundle_reload_1.js
  code_bundle_reload_1.js.map
  code_bundle_reload_2.js
  code_bundle_reload_2.js.map
  code_cross_domain.js
  code_inline_bundle.js
  code_inline_original.js
  code_math.js
  code_no_race.js
  code_reload_1.js
  code_reload_2.js
  doc_empty-tab-01.html
  doc_reload.html
  head.js
  shared-head.js
  shared-redux-head.js
  helper_disable_cache.js
  doc_theme.css
  doc_viewsource.html
  browser_toolbox_options_enable_serviceworkers_testing_frame_script.js
  browser_toolbox_options_enable_serviceworkers_testing.html
  serviceworker.js
  sjs_code_reload.sjs
  sjs_code_bundle_reload_map.sjs
  test_browser_toolbox_debugger.js
  !/devtools/client/debugger/new/test/mochitest/head.js

[browser_browser_toolbox.js]
[browser_browser_toolbox_debugger.js]
skip-if = debug # Bug 1282269
[browser_devtools_api.js]
[browser_devtools_api_destroy.js]
[browser_devtools_shim.js]
[browser_dynamic_tool_enabling.js]
[browser_ignore_toolbox_network_requests.js]
[browser_keybindings_01.js]
[browser_keybindings_02.js]
[browser_keybindings_03.js]
[browser_menu_api.js]
[browser_new_activation_workflow.js]
[browser_source_map-01.js]
[browser_source_map-absolute.js]
[browser_source_map-cross-domain.js]
[browser_source_map-init.js]
[browser_source_map-inline.js]
[browser_source_map-no-race.js]
[browser_source_map-reload.js]
[browser_target_from_url.js]
[browser_target_events.js]
[browser_target_remote.js]
[browser_target_support.js]
[browser_toolbox_custom_host.js]
skip-if = true # Bug 1386410
[browser_toolbox_dynamic_registration.js]
[browser_toolbox_getpanelwhenready.js]
[browser_toolbox_highlight.js]
[browser_toolbox_hosts.js]
[browser_toolbox_hosts_size.js]
[browser_toolbox_hosts_telemetry.js]
[browser_toolbox_keyboard_navigation.js]
skip-if = os == "mac" # Full keyboard navigation on OSX only works if Full Keyboard Access setting is set to All Control in System Keyboard Preferences
[browser_toolbox_minimize.js]
skip-if = true # Bug 1177463 - Temporarily hide the minimize button
[browser_toolbox_options.js]
[browser_toolbox_options_disable_buttons.js]
[browser_toolbox_options_disable_cache-01.js]
[browser_toolbox_options_disable_cache-02.js]
[browser_toolbox_options_disable_js.js]
[browser_toolbox_options_enable_serviceworkers_testing.js]
# [browser_toolbox_raise.js] # Bug 962258
# skip-if = os == "win"
[browser_toolbox_races.js]
[browser_toolbox_ready.js]
[browser_toolbox_remoteness_change.js]
run-if = e10s
[browser_toolbox_select_event.js]
skip-if = e10s # Bug 1069044 - destroyInspector may hang during shutdown
[browser_toolbox_selected_tool_unavailable.js]
[browser_toolbox_selectionchanged_event.js]
[browser_toolbox_sidebar.js]
[browser_toolbox_sidebar_events.js]
[browser_toolbox_sidebar_existing_tabs.js]
[browser_toolbox_sidebar_overflow_menu.js]
[browser_toolbox_split_console.js]
[browser_toolbox_target.js]
[browser_toolbox_tabsswitch_shortcuts.js]
[browser_toolbox_textbox_context_menu.js]
[browser_toolbox_theme.js]
[browser_toolbox_theme_registration.js]
[browser_toolbox_toggle.js]
[browser_toolbox_tool_ready.js]
[browser_toolbox_tool_remote_reopen.js]
[browser_toolbox_toolbar_overflow.js]
[browser_toolbox_tools_per_toolbox_registration.js]
[browser_toolbox_transport_events.js]
[browser_toolbox_view_source_01.js]
[browser_toolbox_view_source_02.js]
[browser_toolbox_view_source_03.js]
[browser_toolbox_view_source_04.js]
[browser_toolbox_window_reload_target.js]
[browser_toolbox_window_shortcuts.js]
skip-if = os == "mac" && os_version == "10.8" || os == "win" && os_version == "5.1" # Bug 851129 - Re-enable browser_toolbox_window_shortcuts.js test after leaks are fixed
[browser_toolbox_window_title_changes.js]
[browser_toolbox_window_title_frame_select.js]
[browser_toolbox_zoom.js]
[browser_two_tabs.js]
# We want these tests to run for mochitest-dt as well, so we include them here:
[../../../../browser/base/content/test/static/browser_parsable_css.js]
<<<<<<< HEAD
skip-if = debug # no point in running on both opt and debug, and will likely intermittently timeout on debug
[../../../../browser/base/content/test/static/browser_all_files_referenced.js]
skip-if = debug # no point in running on both opt and debug, and will likely intermittently timeout on debug
=======
skip-if = debug || asan || (os == 'linux' && bits == 32) # no point in running on both opt and debug, and will likely intermittently timeout on debug
[../../../../browser/base/content/test/static/browser_all_files_referenced.js]
skip-if = debug || asan || (os == 'linux' && bits == 32) # no point in running on both opt and debug, and will likely intermittently timeout on debug
>>>>>>> a17af05f
<|MERGE_RESOLUTION|>--- conflicted
+++ resolved
@@ -128,12 +128,6 @@
 [browser_two_tabs.js]
 # We want these tests to run for mochitest-dt as well, so we include them here:
 [../../../../browser/base/content/test/static/browser_parsable_css.js]
-<<<<<<< HEAD
-skip-if = debug # no point in running on both opt and debug, and will likely intermittently timeout on debug
-[../../../../browser/base/content/test/static/browser_all_files_referenced.js]
-skip-if = debug # no point in running on both opt and debug, and will likely intermittently timeout on debug
-=======
 skip-if = debug || asan || (os == 'linux' && bits == 32) # no point in running on both opt and debug, and will likely intermittently timeout on debug
 [../../../../browser/base/content/test/static/browser_all_files_referenced.js]
-skip-if = debug || asan || (os == 'linux' && bits == 32) # no point in running on both opt and debug, and will likely intermittently timeout on debug
->>>>>>> a17af05f
+skip-if = debug || asan || (os == 'linux' && bits == 32) # no point in running on both opt and debug, and will likely intermittently timeout on debug