--- conflicted
+++ resolved
@@ -143,11 +143,7 @@
   let { gBrowser } = options.window ? options.window : window;
   let { userContextId } = options;
 
-<<<<<<< HEAD
-  let tab = gBrowser.addTab(url,
-=======
   let tab = BrowserTestUtils.addTab(gBrowser, url,
->>>>>>> a17af05f
     {userContextId, preferredRemoteType: options.preferredRemoteType});
   if (!background) {
     gBrowser.selectedTab = tab;
