--- conflicted
+++ resolved
@@ -53,8 +53,6 @@
   is(cmdCut.getAttribute("disabled"), "", "cmdCut is enabled");
   is(cmdCopy.getAttribute("disabled"), "", "cmdCopy is enabled");
   is(cmdPaste.getAttribute("disabled"), "", "cmdPaste is enabled");
-<<<<<<< HEAD
-=======
 });
 
 add_task(async function automaticallyBindTexbox() {
@@ -73,7 +71,6 @@
 
   let toolbox = await openNewTabAndToolbox(URL, textboxToolId);
   is(toolbox.currentToolId, textboxToolId, "The custom tool has been opened");
->>>>>>> a17af05f
 
   const doc = toolbox.getCurrentPanel().document;
   await checkTextBox(doc.querySelector("input[type=text]"), toolbox);
