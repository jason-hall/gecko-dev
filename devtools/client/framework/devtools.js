--- conflicted
+++ resolved
@@ -31,11 +31,8 @@
 const EventEmitter = require("devtools/shared/old-event-emitter");
 const AboutDevTools = require("devtools/client/framework/about-devtools-toolbox");
 const {Task} = require("devtools/shared/task");
-<<<<<<< HEAD
-=======
 const {getTheme, setTheme, addThemeObserver, removeThemeObserver} =
   require("devtools/client/shared/theme");
->>>>>>> a17af05f
 
 const FORBIDDEN_IDS = new Set(["toolbox", ""]);
 const MAX_ORDINAL = 99;
@@ -50,24 +47,15 @@
   this._toolboxes = new Map(); // Map<target, toolbox>
   // List of toolboxes that are still in process of creation
   this._creatingToolboxes = new Map(); // Map<target, toolbox Promise>
-<<<<<<< HEAD
-
-  // JSON Viewer for 'application/json' documents.
-  JsonView.initialize();
-=======
->>>>>>> a17af05f
 
   AboutDevTools.register();
 
   EventEmitter.decorate(this);
 
-<<<<<<< HEAD
-=======
   // Listen for changes to the theme pref.
   this._onThemeChanged = this._onThemeChanged.bind(this);
   addThemeObserver(this._onThemeChanged);
 
->>>>>>> a17af05f
   // This is important step in initialization codepath where we are going to
   // start registering all default tools and themes: create menuitems, keys, emit
   // related events.
@@ -166,20 +154,11 @@
     if (typeof tool == "string") {
       toolId = tool;
       tool = this._tools.get(tool);
-<<<<<<< HEAD
-    }
-    else {
-      let {Deprecated} = Cu.import("resource://gre/modules/Deprecated.jsm", {});
-      Deprecated.warning("Deprecation WARNING: gDevTools.unregisterTool(tool) is deprecated. " +
-                         "You should unregister a tool using its toolId: " +
-                         "gDevTools.unregisterTool(toolId).");
-=======
     } else {
       let {Deprecated} = Cu.import("resource://gre/modules/Deprecated.jsm", {});
       Deprecated.warning("Deprecation WARNING: gDevTools.unregisterTool(tool) is " +
         "deprecated. You should unregister a tool using its toolId: " +
         "gDevTools.unregisterTool(toolId).");
->>>>>>> a17af05f
       toolId = tool.id;
     }
     this._tools.delete(toolId);
@@ -361,11 +340,7 @@
     if (!Services.startup.shuttingDown &&
         !isCoreTheme &&
         theme.id == currTheme) {
-<<<<<<< HEAD
-      Services.prefs.setCharPref("devtools.theme", "light");
-=======
       setTheme("light");
->>>>>>> a17af05f
 
       this.emit("theme-unregistered", theme);
     }
@@ -478,10 +453,6 @@
   showToolbox: Task.async(function* (target, toolId, hostType, hostOptions) {
     let toolbox = this._toolboxes.get(target);
     if (toolbox) {
-<<<<<<< HEAD
-
-=======
->>>>>>> a17af05f
       if (hostType != null && toolbox.hostType != hostType) {
         yield toolbox.switchHost(hostType);
       }
@@ -556,15 +527,6 @@
     let toolbox = yield this._creatingToolboxes.get(target);
     if (!toolbox) {
       toolbox = this._toolboxes.get(target);
-<<<<<<< HEAD
-    }
-    if (!toolbox) {
-      return false;
-    }
-    yield toolbox.destroy();
-    return true;
-  }),
-=======
     }
     if (!toolbox) {
       return false;
@@ -695,7 +657,6 @@
     // fully updated.
     await inspector.once("inspector-updated");
   },
->>>>>>> a17af05f
 
   /**
    * Either the SDK Loader has been destroyed by the add-on contribution
@@ -706,19 +667,11 @@
    *        some cleanups to speed it up. Otherwise everything need to be
    *        cleaned up in order to be able to load devtools again.
    */
-<<<<<<< HEAD
-  destroy: function ({ shuttingDown }) {
-    // Do not cleanup everything during firefox shutdown, but only when
-    // devtools are reloaded via the add-on contribution workflow.
-    if (!shuttingDown) {
-      for (let [target, toolbox] of this._toolboxes) {
-=======
   destroy({ shuttingDown }) {
     // Do not cleanup everything during firefox shutdown, but only when
     // devtools are reloaded via the add-on contribution workflow.
     if (!shuttingDown) {
       for (let [, toolbox] of this._toolboxes) {
->>>>>>> a17af05f
         toolbox.destroy();
       }
       AboutDevTools.unregister();
