--- conflicted
+++ resolved
@@ -537,16 +537,11 @@
       event.nativeConsoleAPI = packet.nativeConsoleAPI;
       event.isFrameSwitching = packet.isFrameSwitching;
 
-<<<<<<< HEAD
-      if (!packet.isFrameSwitching) {
-        // Update the title and url unless this is a frame switch.
-=======
       // Keep the title unmodified when a developer toolbox switches frame
       // for a tab (Bug 1261687), but always update the title when the target
       // is a WebExtension (where the addon name is always included in the title
       // and the url is supposed to be updated every time the selected frame changes).
       if (!packet.isFrameSwitching || this.isWebExtension) {
->>>>>>> a17af05f
         this._url = packet.url;
         this._title = packet.title;
       }
