--- conflicted
+++ resolved
@@ -15,12 +15,7 @@
 const {Cc, Ci} = require("chrome");
 const Services = require("Services");
 const defer = require("devtools/shared/defer");
-<<<<<<< HEAD
-const Telemetry = require("devtools/client/shared/telemetry");
-const { gDevTools } = require("./devtools");
-=======
 const {gDevTools} = require("./devtools");
->>>>>>> a17af05f
 
 // Load target and toolbox lazily as they need gDevTools to be fully initialized
 loader.lazyRequireGetter(this, "TargetFactory", "devtools/client/framework/target", true);
@@ -28,28 +23,20 @@
 loader.lazyRequireGetter(this, "DebuggerServer", "devtools/server/main", true);
 loader.lazyRequireGetter(this, "DebuggerClient", "devtools/shared/client/main", true);
 loader.lazyRequireGetter(this, "BrowserMenus", "devtools/client/framework/browser-menus");
-<<<<<<< HEAD
-loader.lazyRequireGetter(this, "findCssSelector", "devtools/shared/inspector/css-logic", true);
-=======
 loader.lazyRequireGetter(this, "appendStyleSheet", "devtools/client/shared/stylesheet-utils", true);
 loader.lazyRequireGetter(this, "DeveloperToolbar", "devtools/client/shared/developer-toolbar", true);
 loader.lazyImporter(this, "BrowserToolboxProcess", "resource://devtools/client/framework/ToolboxProcess.jsm");
 loader.lazyImporter(this, "ResponsiveUIManager", "resource://devtools/client/responsivedesign/responsivedesign.jsm");
 loader.lazyImporter(this, "ScratchpadManager", "resource://devtools/client/scratchpad/scratchpad-manager.jsm");
->>>>>>> a17af05f
 
 loader.lazyImporter(this, "CustomizableUI", "resource:///modules/CustomizableUI.jsm");
 loader.lazyImporter(this, "CustomizableWidgets", "resource:///modules/CustomizableWidgets.jsm");
 loader.lazyImporter(this, "AppConstants", "resource://gre/modules/AppConstants.jsm");
-loader.lazyImporter(this, "LightweightThemeManager", "resource://gre/modules/LightweightThemeManager.jsm");
 
 const {LocalizationHelper} = require("devtools/shared/l10n");
 const L10N = new LocalizationHelper("devtools/client/locales/toolbox.properties");
 
 const BROWSER_STYLESHEET_URL = "chrome://devtools/skin/devtools-browser.css";
-
-const COMPACT_LIGHT_ID = "firefox-compact-light@mozilla.org";
-const COMPACT_DARK_ID = "firefox-compact-dark@mozilla.org";
 
 /**
  * gDevToolsBrowser exposes functions to connect the gDevTools instance with a
@@ -157,11 +144,7 @@
    * window to make it possible to change colors on elements in the browser (like gcli,
    * or the splitter between the toolbox and web content).
    */
-<<<<<<< HEAD
-  updateDevtoolsThemeAttribute: function(win) {
-=======
   updateDevtoolsThemeAttribute(win) {
->>>>>>> a17af05f
     // Set an attribute on root element of each window to make it possible
     // to change colors based on the selected devtools theme.
     let devtoolsTheme = Services.prefs.getCharPref("devtools.theme");
@@ -170,30 +153,6 @@
     }
 
     // Style gcli and the splitter between the toolbox and page content.  This used to
-<<<<<<< HEAD
-    // set the attribute on the browser's root node but that regressed tpaint: bug 1331449.
-    win.document.getElementById("browser-bottombox").setAttribute("devtoolstheme", devtoolsTheme);
-    win.document.getElementById("content").setAttribute("devtoolstheme", devtoolsTheme);
-
-    // If the toolbox color changes and we have the opposite compact theme applied,
-    // change it to match.  For example:
-    // 1) toolbox changes to dark, and the light compact theme was applied.
-    //    Switch to the dark compact theme.
-    // 2) toolbox changes to light or firebug, and the dark compact theme was applied.
-    //    Switch to the light compact theme.
-    // 3) No compact theme was applied. Do nothing.
-    let currentTheme = LightweightThemeManager.currentTheme;
-    let currentThemeID = currentTheme && currentTheme.id;
-    if (currentThemeID == COMPACT_LIGHT_ID && devtoolsTheme == "dark") {
-      LightweightThemeManager.currentTheme = LightweightThemeManager.getUsedTheme(COMPACT_DARK_ID);
-    }
-    if (currentThemeID == COMPACT_DARK_ID && devtoolsTheme == "light") {
-      LightweightThemeManager.currentTheme = LightweightThemeManager.getUsedTheme(COMPACT_LIGHT_ID);
-    }
-  },
-
-  observe: function (subject, topic, prefName) {
-=======
     // set the attribute on the browser's root node but that regressed tpaint:
     // bug 1331449.
     win.document.getElementById("browser-bottombox")
@@ -203,7 +162,6 @@
   },
 
   observe(subject, topic, prefName) {
->>>>>>> a17af05f
     switch (topic) {
       case "browser-delayed-startup-finished":
         this._registerBrowserWindow(subject);
@@ -219,31 +177,6 @@
             this.updateDevtoolsThemeAttribute(win);
           }
         }
-<<<<<<< HEAD
-        break;
-      case "quit-application":
-        gDevToolsBrowser.destroy({ shuttingDown: true });
-        break;
-      case "sdk:loader:destroy":
-        // This event is fired when the devtools loader unloads, which happens
-        // only when the add-on workflow ask devtools to be reloaded.
-        if (subject.wrappedJSObject == require('@loader/unload')) {
-          gDevToolsBrowser.destroy({ shuttingDown: false });
-        }
-        break;
-      case "lightweight-theme-changed":
-        let currentTheme = LightweightThemeManager.currentTheme;
-        let currentThemeID = currentTheme && currentTheme.id;
-        let devtoolsTheme = Services.prefs.getCharPref("devtools.theme");
-
-        // If the current lightweight theme changes to one of the compact themes, then
-        // keep the devtools color in sync.
-        if (currentThemeID == COMPACT_LIGHT_ID && devtoolsTheme == "dark") {
-          Services.prefs.setCharPref("devtools.theme", "light");
-        }
-        if (currentThemeID == COMPACT_DARK_ID && devtoolsTheme == "light") {
-            Services.prefs.setCharPref("devtools.theme", "dark");
-=======
         break;
       case "quit-application":
         gDevToolsBrowser.destroy({ shuttingDown: true });
@@ -253,7 +186,6 @@
         // only when the add-on workflow ask devtools to be reloaded.
         if (subject.wrappedJSObject == require("@loader/unload")) {
           gDevToolsBrowser.destroy({ shuttingDown: false });
->>>>>>> a17af05f
         }
         break;
     }
@@ -387,59 +319,7 @@
     }
   },
 
-<<<<<<< HEAD
-  inspectNode: function (tab, node) {
-    let target = TargetFactory.forTab(tab);
-
-    // Generate a cross iframes query selector
-    let selectors = [];
-    while(node) {
-      selectors.push(findCssSelector(node));
-      node = node.ownerDocument.defaultView.frameElement;
-    }
-
-    return gDevTools.showToolbox(target, "inspector").then(toolbox => {
-      let inspector = toolbox.getCurrentPanel();
-
-      // new-node-front tells us when the node has been selected, whether the
-      // browser is remote or not.
-      let onNewNode = inspector.selection.once("new-node-front");
-
-      // Evaluate the cross iframes query selectors
-      function querySelectors(nodeFront) {
-        let selector = selectors.pop();
-        if (!selector) {
-          return Promise.resolve(nodeFront);
-        }
-        return inspector.walker.querySelector(nodeFront, selector)
-          .then(node => {
-            if (selectors.length > 0) {
-              return inspector.walker.children(node).then(({ nodes }) => {
-                return nodes[0]; // This is the NodeFront for the document node inside the iframe
-              });
-            }
-            return node;
-          }).then(querySelectors);
-      }
-      inspector.walker.getRootNode()
-        .then(querySelectors)
-        .then(node =>  {
-          // Select the final node
-          inspector.selection.setNodeFront(node, "browser-context-menu");
-        });
-
-      return onNewNode.then(() => {
-        // Now that the node has been selected, wait until the inspector is
-        // fully updated.
-        return inspector.once("inspector-updated");
-      });
-    });
-  },
-
-  _getContentProcessTarget: function (processId) {
-=======
   _getContentProcessTarget(processId) {
->>>>>>> a17af05f
     // Create a DebuggerServer in order to connect locally to it
     if (!DebuggerServer.initialized) {
       DebuggerServer.init();
@@ -562,17 +442,6 @@
   },
 
   /**
-<<<<<<< HEAD
-   * Move WebIDE widget to the navbar
-   */
-   // Used by webide.js
-  moveWebIDEWidgetInNavbar: function () {
-    CustomizableUI.addWidgetToArea("webide-button", CustomizableUI.AREA_NAVBAR);
-  },
-
-  /**
-=======
->>>>>>> a17af05f
    * Add this DevTools's presence to a browser window's document
    *
    * @param {XULDocument} doc
@@ -585,19 +454,6 @@
     gDevToolsBrowser._trackedBrowserWindows.add(win);
 
     BrowserMenus.addMenus(win.document);
-<<<<<<< HEAD
-
-    // Register the Developer widget in the Hamburger menu or navbar
-    // only once menus are registered as it depends on it.
-    gDevToolsBrowser.installDeveloperWidget();
-
-    // Inject lazily DeveloperToolbar on the chrome window
-    loader.lazyGetter(win, "DeveloperToolbar", function () {
-      let { DeveloperToolbar } = require("devtools/client/shared/developer-toolbar");
-      return new DeveloperToolbar(win);
-    });
-=======
->>>>>>> a17af05f
 
     this.updateCommandAvailability(win);
     this.updateDevtoolsThemeAttribute(win);
@@ -610,8 +466,6 @@
     tabContainer.addEventListener("TabClose", this);
     tabContainer.addEventListener("TabPinned", this);
     tabContainer.addEventListener("TabUnpinned", this);
-<<<<<<< HEAD
-=======
   },
 
   /**
@@ -628,7 +482,6 @@
     toolbar = new DeveloperToolbar(win);
     this._toolbars.set(win, toolbar);
     return toolbar;
->>>>>>> a17af05f
   },
 
   /**
@@ -818,11 +671,7 @@
    * @param  {XULWindow} win
    *         The window containing the menu entry
    */
-<<<<<<< HEAD
-  _forgetBrowserWindow: function (win) {
-=======
   _forgetBrowserWindow(win) {
->>>>>>> a17af05f
     if (!gDevToolsBrowser._trackedBrowserWindows.has(win)) {
       return;
     }
@@ -896,34 +745,19 @@
    *        some cleanups to speed it up. Otherwise everything need to be
    *        cleaned up in order to be able to load devtools again.
    */
-<<<<<<< HEAD
-  destroy: function ({ shuttingDown }) {
-    Services.prefs.removeObserver("devtools.", gDevToolsBrowser);
-    Services.obs.removeObserver(gDevToolsBrowser, "lightweight-theme-changed", false);
-    Services.obs.removeObserver(gDevToolsBrowser, "browser-delayed-startup-finished");
-    Services.obs.removeObserver(gDevToolsBrowser, "quit-application");
-    Services.obs.removeObserver(gDevToolsBrowser, "sdk:loader:destroy");
-
-    gDevToolsBrowser._pingTelemetry();
-    gDevToolsBrowser._telemetry = null;
-=======
   destroy({ shuttingDown }) {
     Services.prefs.removeObserver("devtools.", gDevToolsBrowser);
     Services.obs.removeObserver(gDevToolsBrowser, "browser-delayed-startup-finished");
     Services.obs.removeObserver(gDevToolsBrowser, "quit-application");
     Services.obs.removeObserver(gDevToolsBrowser, "sdk:loader:destroy");
->>>>>>> a17af05f
 
     for (let win of gDevToolsBrowser._trackedBrowserWindows) {
       gDevToolsBrowser._forgetBrowserWindow(win);
     }
 
-<<<<<<< HEAD
-=======
     // Remove scripts loaded in content process to support the Browser Content Toolbox.
     DebuggerServer.removeContentServerScript();
 
->>>>>>> a17af05f
     gDevTools.destroy({ shuttingDown });
   },
 };
@@ -948,18 +782,10 @@
 gDevTools.on("toolbox-ready", gDevToolsBrowser._updateMenuCheckbox);
 gDevTools.on("toolbox-destroyed", gDevToolsBrowser._updateMenuCheckbox);
 
-<<<<<<< HEAD
-Services.obs.addObserver(gDevToolsBrowser, "quit-application", false);
-Services.obs.addObserver(gDevToolsBrowser, "browser-delayed-startup-finished", false);
-// Watch for module loader unload. Fires when the tools are reloaded.
-Services.obs.addObserver(gDevToolsBrowser, "sdk:loader:destroy", false);
-Services.obs.addObserver(gDevToolsBrowser, "lightweight-theme-changed", false);
-=======
 Services.obs.addObserver(gDevToolsBrowser, "quit-application");
 Services.obs.addObserver(gDevToolsBrowser, "browser-delayed-startup-finished");
 // Watch for module loader unload. Fires when the tools are reloaded.
 Services.obs.addObserver(gDevToolsBrowser, "sdk:loader:destroy");
->>>>>>> a17af05f
 
 // Fake end of browser window load event for all already opened windows
 // that is already fully loaded.
