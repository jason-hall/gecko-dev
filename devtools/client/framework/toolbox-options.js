/* This Source Code Form is subject to the terms of the Mozilla Public
 * License, v. 2.0. If a copy of the MPL was not distributed with this
 * file, You can obtain one at http://mozilla.org/MPL/2.0/. */

"use strict";

const Services = require("Services");
const defer = require("devtools/shared/defer");
const {Task} = require("devtools/shared/task");
const {gDevTools} = require("devtools/client/framework/devtools");

const {LocalizationHelper} = require("devtools/shared/l10n");
const L10N = new LocalizationHelper("devtools/client/locales/toolbox.properties");

loader.lazyRequireGetter(this, "system", "devtools/shared/system");

exports.OptionsPanel = OptionsPanel;

function GetPref(name) {
  let type = Services.prefs.getPrefType(name);
  switch (type) {
    case Services.prefs.PREF_STRING:
      return Services.prefs.getCharPref(name);
    case Services.prefs.PREF_INT:
      return Services.prefs.getIntPref(name);
    case Services.prefs.PREF_BOOL:
      return Services.prefs.getBoolPref(name);
    default:
      throw new Error("Unknown type");
  }
}

function SetPref(name, value) {
  let type = Services.prefs.getPrefType(name);
  switch (type) {
    case Services.prefs.PREF_STRING:
      return Services.prefs.setCharPref(name, value);
    case Services.prefs.PREF_INT:
      return Services.prefs.setIntPref(name, value);
    case Services.prefs.PREF_BOOL:
      return Services.prefs.setBoolPref(name, value);
    default:
      throw new Error("Unknown type");
  }
}

function InfallibleGetBoolPref(key) {
  try {
    return Services.prefs.getBoolPref(key);
  } catch (ex) {
    return true;
  }
}

/**
 * Represents the Options Panel in the Toolbox.
 */
function OptionsPanel(iframeWindow, toolbox) {
  this.panelDoc = iframeWindow.document;
  this.panelWin = iframeWindow;

  this.toolbox = toolbox;
  this.isReady = false;

  this._prefChanged = this._prefChanged.bind(this);
  this._themeRegistered = this._themeRegistered.bind(this);
  this._themeUnregistered = this._themeUnregistered.bind(this);
  this._disableJSClicked = this._disableJSClicked.bind(this);

  this.disableJSNode = this.panelDoc.getElementById("devtools-disable-javascript");

  this._addListeners();

  const EventEmitter = require("devtools/shared/old-event-emitter");
  EventEmitter.decorate(this);
}

OptionsPanel.prototype = {

  get target() {
    return this.toolbox.target;
  },

  open: Task.async(function* () {
    // For local debugging we need to make the target remote.
    if (!this.target.isRemote) {
      yield this.target.makeRemote();
    }

    this.setupToolsList();
    this.setupToolbarButtonsList();
    this.setupThemeList();
    this.setupNightlyOptions();
    yield this.populatePreferences();
    this.isReady = true;
    this.emit("ready");
    return this;
  }),

  _addListeners: function () {
    Services.prefs.addObserver("devtools.cache.disabled", this._prefChanged);
    Services.prefs.addObserver("devtools.theme", this._prefChanged);
    gDevTools.on("theme-registered", this._themeRegistered);
    gDevTools.on("theme-unregistered", this._themeUnregistered);
  },

  _removeListeners: function () {
    Services.prefs.removeObserver("devtools.cache.disabled", this._prefChanged);
    Services.prefs.removeObserver("devtools.theme", this._prefChanged);
    gDevTools.off("theme-registered", this._themeRegistered);
    gDevTools.off("theme-unregistered", this._themeUnregistered);
  },

  _prefChanged: function (subject, topic, prefName) {
    if (prefName === "devtools.cache.disabled") {
      let cacheDisabled = GetPref(prefName);
      let cbx = this.panelDoc.getElementById("devtools-disable-cache");
      cbx.checked = cacheDisabled;
    } else if (prefName === "devtools.theme") {
      this.updateCurrentTheme();
    }
  },

  _themeRegistered: function (event, themeId) {
    this.setupThemeList();
  },

  _themeUnregistered: function (event, theme) {
    let themeBox = this.panelDoc.getElementById("devtools-theme-box");
    let themeInput = themeBox.querySelector(`[value=${theme.id}]`);

    if (themeInput) {
      themeInput.parentNode.remove();
    }
  },

  setupToolbarButtonsList: Task.async(function* () {
    // Ensure the toolbox is open, and the buttons are all set up.
    yield this.toolbox.isOpen;

    let enabledToolbarButtonsBox = this.panelDoc.getElementById(
      "enabled-toolbox-buttons-box");

    let toolbarButtons = this.toolbox.toolbarButtons;

    if (!toolbarButtons) {
      console.warn("The command buttons weren't initiated yet.");
      return;
    }

    let onCheckboxClick = (checkbox) => {
      let commandButton = toolbarButtons.filter(
        toggleableButton => toggleableButton.id === checkbox.id)[0];
      Services.prefs.setBoolPref(
        commandButton.visibilityswitch, checkbox.checked);
      this.toolbox.updateToolboxButtonsVisibility();
    };

    let createCommandCheckbox = button => {
      let checkboxLabel = this.panelDoc.createElement("label");
      let checkboxSpanLabel = this.panelDoc.createElement("span");
      checkboxSpanLabel.textContent = button.description;
      let checkboxInput = this.panelDoc.createElement("input");
      checkboxInput.setAttribute("type", "checkbox");
      checkboxInput.setAttribute("id", button.id);
      if (button.isVisible) {
        checkboxInput.setAttribute("checked", true);
      }
      checkboxInput.addEventListener("change",
        onCheckboxClick.bind(this, checkboxInput));

      checkboxLabel.appendChild(checkboxInput);
      checkboxLabel.appendChild(checkboxSpanLabel);
      return checkboxLabel;
    };

    for (let button of toolbarButtons) {
      if (!button.isTargetSupported(this.toolbox.target)) {
        continue;
      }

      enabledToolbarButtonsBox.appendChild(createCommandCheckbox(button));
    }
  }),

  setupToolsList: function () {
    let defaultToolsBox = this.panelDoc.getElementById("default-tools-box");
    let additionalToolsBox = this.panelDoc.getElementById(
      "additional-tools-box");
    let toolsNotSupportedLabel = this.panelDoc.getElementById(
      "tools-not-supported-label");
    let atleastOneToolNotSupported = false;

    const toolbox = this.toolbox;

    // Signal tool registering/unregistering globally (for the tools registered
    // globally) and per toolbox (for the tools registered to a single toolbox).
    let onCheckboxClick = function (id) {
      let toolDefinition = gDevTools._tools.get(id) || toolbox.getToolDefinition(id);
      // Set the kill switch pref boolean to true
      Services.prefs.setBoolPref(toolDefinition.visibilityswitch, this.checked);
      gDevTools.emit(this.checked ? "tool-registered" : "tool-unregistered", id);
    };

    let createToolCheckbox = tool => {
      let checkboxLabel = this.panelDoc.createElement("label");
      let checkboxInput = this.panelDoc.createElement("input");
      checkboxInput.setAttribute("type", "checkbox");
      checkboxInput.setAttribute("id", tool.id);
      checkboxInput.setAttribute("title", tool.tooltip || "");

      let checkboxSpanLabel = this.panelDoc.createElement("span");
      if (tool.isTargetSupported(this.target)) {
        checkboxSpanLabel.textContent = tool.label;
      } else {
        atleastOneToolNotSupported = true;
        checkboxSpanLabel.textContent =
          L10N.getFormatStr("options.toolNotSupportedMarker", tool.label);
        checkboxInput.setAttribute("data-unsupported", "true");
        checkboxInput.setAttribute("disabled", "true");
      }

      if (InfallibleGetBoolPref(tool.visibilityswitch)) {
        checkboxInput.setAttribute("checked", "true");
      }

      checkboxInput.addEventListener("change",
        onCheckboxClick.bind(checkboxInput, tool.id));

      checkboxLabel.appendChild(checkboxInput);
      checkboxLabel.appendChild(checkboxSpanLabel);
      return checkboxLabel;
    };

    // Populating the default tools lists
    let toggleableTools = gDevTools.getDefaultTools().filter(tool => {
      return tool.visibilityswitch && !tool.hiddenInOptions;
    });

    for (let tool of toggleableTools) {
      defaultToolsBox.appendChild(createToolCheckbox(tool));
    }

    // Populating the additional tools list that came from add-ons.
    let atleastOneAddon = false;
    for (let tool of gDevTools.getAdditionalTools()) {
      atleastOneAddon = true;
      additionalToolsBox.appendChild(createToolCheckbox(tool));
    }

    // Populating the additional toolbox-specific tools list that came
    // from WebExtension add-ons.
    for (let tool of this.toolbox.getAdditionalTools()) {
      atleastOneAddon = true;
      additionalToolsBox.appendChild(createToolCheckbox(tool));
    }

    if (!atleastOneAddon) {
      additionalToolsBox.style.display = "none";
    }

    if (!atleastOneToolNotSupported) {
      toolsNotSupportedLabel.style.display = "none";
    }

    this.panelWin.focus();
  },

  setupThemeList: function () {
    let themeBox = this.panelDoc.getElementById("devtools-theme-box");
    let themeLabels = themeBox.querySelectorAll("label");
    for (let label of themeLabels) {
      label.remove();
    }

    let createThemeOption = theme => {
      let inputLabel = this.panelDoc.createElement("label");
      let inputRadio = this.panelDoc.createElement("input");
      inputRadio.setAttribute("type", "radio");
      inputRadio.setAttribute("value", theme.id);
      inputRadio.setAttribute("name", "devtools-theme-item");
      inputRadio.addEventListener("change", function (e) {
        SetPref(themeBox.getAttribute("data-pref"),
          e.target.value);
      });

      let inputSpanLabel = this.panelDoc.createElement("span");
      inputSpanLabel.textContent = theme.label;
      inputLabel.appendChild(inputRadio);
      inputLabel.appendChild(inputSpanLabel);

      return inputLabel;
    };

    // Populating the default theme list
    let themes = gDevTools.getThemeDefinitionArray();
    for (let theme of themes) {
      themeBox.appendChild(createThemeOption(theme));
    }

    this.updateCurrentTheme();
  },

  /**
   * Add common preferences enabled only on Nightly.
   */
  setupNightlyOptions: function () {
    let isNightly = system.constants.NIGHTLY_BUILD;
    if (!isNightly) {
      return;
    }

    // Labels for these new buttons are nightly only and mostly intended for working on
    // devtools. They should not be localized.
    let prefDefinitions = [{
      pref: "devtools.webconsole.new-frontend-enabled",
      label: "Enable new console frontend",
      id: "devtools-new-webconsole",
      parentId: "webconsole-options"
    }, {
      pref: "devtools.debugger.new-debugger-frontend",
      label: "Enable new debugger frontend",
      id: "devtools-new-debugger",
      parentId: "debugger-options"
<<<<<<< HEAD
    }, {
      pref: "devtools.layoutview.enabled",
      label: "Enable layout panel",
      id: "devtools-layout-panel",
      parentId: "inspector-options"
=======
>>>>>>> a17af05f
    }];

    let createPreferenceOption = ({pref, label, id}) => {
      let inputLabel = this.panelDoc.createElement("label");
      let checkbox = this.panelDoc.createElement("input");
      checkbox.setAttribute("type", "checkbox");
      if (GetPref(pref)) {
        checkbox.setAttribute("checked", "checked");
      }
      checkbox.setAttribute("id", id);
      checkbox.addEventListener("change", e => {
        SetPref(pref, e.target.checked);
      });

      let inputSpanLabel = this.panelDoc.createElement("span");
      inputSpanLabel.textContent = label;
      inputLabel.appendChild(checkbox);
      inputLabel.appendChild(inputSpanLabel);

      return inputLabel;
    };

    for (let prefDefinition of prefDefinitions) {
      let parent = this.panelDoc.getElementById(prefDefinition.parentId);
      parent.appendChild(createPreferenceOption(prefDefinition));
    }
  },

  populatePreferences: Task.async(function* () {
    let prefCheckboxes = this.panelDoc.querySelectorAll(
      "input[type=checkbox][data-pref]");
    for (let prefCheckbox of prefCheckboxes) {
      if (GetPref(prefCheckbox.getAttribute("data-pref"))) {
        prefCheckbox.setAttribute("checked", true);
      }
      prefCheckbox.addEventListener("change", function (e) {
        let checkbox = e.target;
        SetPref(checkbox.getAttribute("data-pref"), checkbox.checked);
      });
    }
    // Themes radio inputs are handled in setupThemeList
    let prefRadiogroups = this.panelDoc.querySelectorAll(
      ".radiogroup[data-pref]:not(#devtools-theme-box)");
    for (let radioGroup of prefRadiogroups) {
      let selectedValue = GetPref(radioGroup.getAttribute("data-pref"));

      for (let radioInput of radioGroup.querySelectorAll("input[type=radio]")) {
        if (radioInput.getAttribute("value") == selectedValue) {
          radioInput.setAttribute("checked", true);
        }

        radioInput.addEventListener("change", function (e) {
          SetPref(radioGroup.getAttribute("data-pref"),
            e.target.value);
        });
      }
    }
    let prefSelects = this.panelDoc.querySelectorAll("select[data-pref]");
    for (let prefSelect of prefSelects) {
      let pref = GetPref(prefSelect.getAttribute("data-pref"));
      let options = [...prefSelect.options];
      options.some(function (option) {
        let value = option.value;
        // non strict check to allow int values.
        if (value == pref) {
          prefSelect.selectedIndex = options.indexOf(option);
          return true;
        }
        return false;
      });

      prefSelect.addEventListener("change", function (e) {
        let select = e.target;
        SetPref(select.getAttribute("data-pref"),
          select.options[select.selectedIndex].value);
      });
    }

    if (this.target.activeTab) {
      let [ response ] = yield this.target.client.attachTab(this.target.activeTab._actor);
      this._origJavascriptEnabled = !response.javascriptEnabled;
      this.disableJSNode.checked = this._origJavascriptEnabled;
      this.disableJSNode.addEventListener("click", this._disableJSClicked);
    } else {
      // Hide the checkbox and label
      this.disableJSNode.parentNode.style.display = "none";
    }
  }),

  updateCurrentTheme: function () {
    let currentTheme = GetPref("devtools.theme");
    let themeBox = this.panelDoc.getElementById("devtools-theme-box");
    let themeRadioInput = themeBox.querySelector(`[value=${currentTheme}]`);

    if (themeRadioInput) {
      themeRadioInput.checked = true;
    } else {
      // If the current theme does not exist anymore, switch to light theme
      let lightThemeInputRadio = themeBox.querySelector("[value=light]");
      lightThemeInputRadio.checked = true;
    }
  },

  /**
   * Disables JavaScript for the currently loaded tab. We force a page refresh
   * here because setting docShell.allowJavascript to true fails to block JS
   * execution from event listeners added using addEventListener(), AJAX calls
   * and timers. The page refresh prevents these things from being added in the
   * first place.
   *
   * @param {Event} event
   *        The event sent by checking / unchecking the disable JS checkbox.
   */
  _disableJSClicked: function (event) {
    let checked = event.target.checked;

    let options = {
      "javascriptEnabled": !checked
    };

    this.target.activeTab.reconfigure(options);
  },

  destroy: function () {
    if (this.destroyPromise) {
      return this.destroyPromise;
    }

    let deferred = defer();
    this.destroyPromise = deferred.promise;

    this._removeListeners();

    if (this.target.activeTab) {
      this.disableJSNode.removeEventListener("click", this._disableJSClicked);
      // FF41+ automatically cleans up state in actor on disconnect
      if (!this.target.activeTab.traits.noTabReconfigureOnClose) {
        let options = {
          "javascriptEnabled": this._origJavascriptEnabled,
          "performReload": false
        };
        this.target.activeTab.reconfigure(options, deferred.resolve);
      } else {
        deferred.resolve();
      }
    } else {
      deferred.resolve();
    }

    this.panelWin = this.panelDoc = this.disableJSNode = this.toolbox = null;

    return this.destroyPromise;
  }
};<|MERGE_RESOLUTION|>--- conflicted
+++ resolved
@@ -322,14 +322,6 @@
       label: "Enable new debugger frontend",
       id: "devtools-new-debugger",
       parentId: "debugger-options"
-<<<<<<< HEAD
-    }, {
-      pref: "devtools.layoutview.enabled",
-      label: "Enable layout panel",
-      id: "devtools-layout-panel",
-      parentId: "inspector-options"
-=======
->>>>>>> a17af05f
     }];
 
     let createPreferenceOption = ({pref, label, id}) => {
