/* This Source Code Form is subject to the terms of the Mozilla Public
 * License, v. 2.0. If a copy of the MPL was not distributed with this
 * file, You can obtain one at http://mozilla.org/MPL/2.0/. */

/* import-globals-from head.js */

// Basic test to assert that the storage tree and table corresponding to each
// item in the storage tree is correctly displayed

// Entries that should be present in the tree for this test
// Format for each entry in the array :
// [
//   ["path", "to", "tree", "item"], - The path to the tree item to click formed
//                                     by id of each item
//   ["key_value1", "key_value2", ...] - The value of the first (unique) column
//                                       for each row in the table corresponding
//                                       to the tree item selected.
// ]
// These entries are formed by the cookies, local storage, session storage and
// indexedDB entries created in storage-listings.html,
// storage-secured-iframe.html and storage-unsecured-iframe.html

"use strict";

const testCases = [
  [
    ["cookies", "http://test1.example.org"],
    [
      getCookieId("c1", "test1.example.org", "/browser"),
      getCookieId("cs2", ".example.org", "/"),
      getCookieId("c3", "test1.example.org", "/"),
<<<<<<< HEAD
      getCookieId("uc1", ".example.org", "/")
=======
      getCookieId("c4", ".example.org", "/"),
      getCookieId("uc1", ".example.org", "/"),
      getCookieId("uc2", ".example.org", "/")
>>>>>>> a17af05f
    ]
  ],
  [
    ["cookies", "https://sectest1.example.org"],
    [
      getCookieId("uc1", ".example.org", "/"),
<<<<<<< HEAD
      getCookieId("cs2", ".example.org", "/"),
      getCookieId("sc1", "sectest1.example.org", "/browser/devtools/client/storage/test/")
=======
      getCookieId("uc2", ".example.org", "/"),
      getCookieId("cs2", ".example.org", "/"),
      getCookieId("c4", ".example.org", "/"),
      getCookieId("sc1", "sectest1.example.org",
        "/browser/devtools/client/storage/test/"),
      getCookieId("sc2", "sectest1.example.org",
        "/browser/devtools/client/storage/test/")
>>>>>>> a17af05f
    ]
  ],
  [["localStorage", "http://test1.example.org"],
   ["ls1", "ls2"]],
  [["localStorage", "http://sectest1.example.org"],
   ["iframe-u-ls1"]],
  [["localStorage", "https://sectest1.example.org"],
   ["iframe-s-ls1"]],
  [["sessionStorage", "http://test1.example.org"],
   ["ss1"]],
  [["sessionStorage", "http://sectest1.example.org"],
   ["iframe-u-ss1", "iframe-u-ss2"]],
  [["sessionStorage", "https://sectest1.example.org"],
   ["iframe-s-ss1"]],
  [["indexedDB", "http://test1.example.org"],
   ["idb1 (default)", "idb2 (default)"]],
  [["indexedDB", "http://test1.example.org", "idb1 (default)"],
   ["obj1", "obj2"]],
  [["indexedDB", "http://test1.example.org", "idb2 (default)"],
   ["obj3"]],
  [["indexedDB", "http://test1.example.org", "idb1 (default)", "obj1"],
   [1, 2, 3]],
  [["indexedDB", "http://test1.example.org", "idb1 (default)", "obj2"],
   [1]],
  [["indexedDB", "http://test1.example.org", "idb2 (default)", "obj3"],
   []],
  [["indexedDB", "http://sectest1.example.org"],
   []],
  [["indexedDB", "https://sectest1.example.org"],
   ["idb-s1 (default)", "idb-s2 (default)"]],
  [["indexedDB", "https://sectest1.example.org", "idb-s1 (default)"],
   ["obj-s1"]],
  [["indexedDB", "https://sectest1.example.org", "idb-s2 (default)"],
   ["obj-s2"]],
  [["indexedDB", "https://sectest1.example.org", "idb-s1 (default)", "obj-s1"],
   [6, 7]],
  [["indexedDB", "https://sectest1.example.org", "idb-s2 (default)", "obj-s2"],
   [16]],
  [["Cache", "http://test1.example.org", "plop"],
   [MAIN_DOMAIN + "404_cached_file.js",
    MAIN_DOMAIN + "browser_storage_basic.js"]],
];

/**
 * Test that the desired number of tree items are present
 */
function testTree() {
  let doc = gPanelWindow.document;
  for (let [item] of testCases) {
    ok(doc.querySelector("[data-id='" + JSON.stringify(item) + "']"),
       "Tree item " + item[0] + " should be present in the storage tree");
  }
}

/**
 * Test that correct table entries are shown for each of the tree item
 */
function* testTables() {
  let doc = gPanelWindow.document;
  // Expand all nodes so that the synthesized click event actually works
  gUI.tree.expandAll();

  // First tree item is already selected so no clicking and waiting for update
  for (let id of testCases[0][1]) {
    ok(doc.querySelector(".table-widget-cell[data-id='" + id + "']"),
       "Table item " + id + " should be present");
  }

  // Click rest of the tree items and wait for the table to be updated
  for (let [treeItem, items] of testCases.slice(1)) {
    yield selectTreeItem(treeItem);

    // Check whether correct number of items are present in the table
    is(doc.querySelectorAll(
         ".table-widget-wrapper:first-of-type .table-widget-cell"
       ).length, items.length, "Number of items in table is correct");

    // Check if all the desired items are present in the table
    for (let id of items) {
      ok(doc.querySelector(".table-widget-cell[data-id='" + id + "']"),
         "Table item " + id + " should be present");
    }
  }
}

add_task(function* () {
  yield openTabAndSetupStorage(MAIN_DOMAIN + "storage-listings.html");

  testTree();
  yield testTables();

  yield finishTests();
});<|MERGE_RESOLUTION|>--- conflicted
+++ resolved
@@ -29,23 +29,15 @@
       getCookieId("c1", "test1.example.org", "/browser"),
       getCookieId("cs2", ".example.org", "/"),
       getCookieId("c3", "test1.example.org", "/"),
-<<<<<<< HEAD
-      getCookieId("uc1", ".example.org", "/")
-=======
       getCookieId("c4", ".example.org", "/"),
       getCookieId("uc1", ".example.org", "/"),
       getCookieId("uc2", ".example.org", "/")
->>>>>>> a17af05f
     ]
   ],
   [
     ["cookies", "https://sectest1.example.org"],
     [
       getCookieId("uc1", ".example.org", "/"),
-<<<<<<< HEAD
-      getCookieId("cs2", ".example.org", "/"),
-      getCookieId("sc1", "sectest1.example.org", "/browser/devtools/client/storage/test/")
-=======
       getCookieId("uc2", ".example.org", "/"),
       getCookieId("cs2", ".example.org", "/"),
       getCookieId("c4", ".example.org", "/"),
@@ -53,7 +45,6 @@
         "/browser/devtools/client/storage/test/"),
       getCookieId("sc2", "sectest1.example.org",
         "/browser/devtools/client/storage/test/")
->>>>>>> a17af05f
     ]
   ],
   [["localStorage", "http://test1.example.org"],
