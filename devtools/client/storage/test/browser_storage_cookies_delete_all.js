/* This Source Code Form is subject to the terms of the Mozilla Public
 * License, v. 2.0. If a copy of the MPL was not distributed with this
 * file, You can obtain one at http://mozilla.org/MPL/2.0/. */

/* import-globals-from ../../framework/test/shared-head.js */

"use strict";

// Test deleting all cookies

function* performDelete(store, rowName, action) {
  let contextMenu = gPanelWindow.document.getElementById(
    "storage-table-popup");
  let menuDeleteAllItem = contextMenu.querySelector(
    "#storage-table-popup-delete-all");
  let menuDeleteAllSessionCookiesItem = contextMenu.querySelector(
    "#storage-table-popup-delete-all-session-cookies");
  let menuDeleteAllFromItem = contextMenu.querySelector(
    "#storage-table-popup-delete-all-from");

  let storeName = store.join(" > ");

  yield selectTreeItem(store);

  let eventWait = gUI.once("store-objects-updated");
  let cells = getRowCells(rowName, true);

  yield waitForContextMenu(contextMenu, cells.name, () => {
    info(`Opened context menu in ${storeName}, row '${rowName}'`);
    switch (action) {
      case "deleteAll":
        menuDeleteAllItem.click();
        break;
      case "deleteAllSessionCookies":
        menuDeleteAllSessionCookiesItem.click();
        break;
      case "deleteAllFrom":
        menuDeleteAllFromItem.click();
        let hostName = cells.host.value;
        ok(menuDeleteAllFromItem.getAttribute("label").includes(hostName),
        `Context menu item label contains '${hostName}'`);
        break;
    }
  });

  yield eventWait;
}

add_task(function* () {
  yield openTabAndSetupStorage(MAIN_DOMAIN + "storage-listings.html");

  info("test state before delete");
  yield checkState([
    [
      ["cookies", "http://test1.example.org"], [
        getCookieId("c1", "test1.example.org", "/browser"),
        getCookieId("c3", "test1.example.org", "/"),
        getCookieId("cs2", ".example.org", "/"),
<<<<<<< HEAD
        getCookieId("uc1", ".example.org", "/")
=======
        getCookieId("c4", ".example.org", "/"),
        getCookieId("uc1", ".example.org", "/"),
        getCookieId("uc2", ".example.org", "/")
>>>>>>> a17af05f
      ]
    ],
    [
      ["cookies", "https://sectest1.example.org"], [
        getCookieId("cs2", ".example.org", "/"),
<<<<<<< HEAD
        getCookieId("sc1", "sectest1.example.org",
                    "/browser/devtools/client/storage/test/"),
        getCookieId("uc1", ".example.org", "/")
=======
        getCookieId("c4", ".example.org", "/"),
        getCookieId("sc1", "sectest1.example.org",
                    "/browser/devtools/client/storage/test/"),
        getCookieId("sc2", "sectest1.example.org",
                    "/browser/devtools/client/storage/test/"),
        getCookieId("uc1", ".example.org", "/"),
        getCookieId("uc2", ".example.org", "/")
>>>>>>> a17af05f
      ]
    ],
  ]);

  info("delete all from domain");
  // delete only cookies that match the host exactly
  let id = getCookieId("c1", "test1.example.org", "/browser");
<<<<<<< HEAD
  yield performDelete(["cookies", "http://test1.example.org"], id, false);
=======
  yield performDelete(["cookies", "http://test1.example.org"], id, "deleteAllFrom");
>>>>>>> a17af05f

  info("test state after delete all from domain");
  yield checkState([
    // Domain cookies (.example.org) must not be deleted.
    [
      ["cookies", "http://test1.example.org"],
      [
        getCookieId("cs2", ".example.org", "/"),
<<<<<<< HEAD
        getCookieId("uc1", ".example.org", "/")
=======
        getCookieId("c4", ".example.org", "/"),
        getCookieId("uc1", ".example.org", "/"),
        getCookieId("uc2", ".example.org", "/")
>>>>>>> a17af05f
      ]
    ],
    [
      ["cookies", "https://sectest1.example.org"],
      [
        getCookieId("cs2", ".example.org", "/"),
<<<<<<< HEAD
        getCookieId("uc1", ".example.org", "/"),
        getCookieId("sc1", "sectest1.example.org",
                    "/browser/devtools/client/storage/test/"),
=======
        getCookieId("c4", ".example.org", "/"),
        getCookieId("uc1", ".example.org", "/"),
        getCookieId("uc2", ".example.org", "/"),
        getCookieId("sc1", "sectest1.example.org",
                    "/browser/devtools/client/storage/test/"),
        getCookieId("sc2", "sectest1.example.org",
                    "/browser/devtools/client/storage/test/")
      ]
    ],
  ]);

  info("delete all session cookies");
  // delete only session cookies
  id = getCookieId("cs2", ".example.org", "/");
  yield performDelete(["cookies", "http://sectest1.example.org"], id,
    "deleteAllSessionCookies");

  info("test state after delete all session cookies");
  yield checkState([
    // Cookies with expiry date must not be deleted.
    [
      ["cookies", "http://test1.example.org"],
      [
        getCookieId("c4", ".example.org", "/"),
        getCookieId("uc2", ".example.org", "/")
      ]
    ],
    [
      ["cookies", "https://sectest1.example.org"],
      [
        getCookieId("c4", ".example.org", "/"),
        getCookieId("uc2", ".example.org", "/"),
        getCookieId("sc2", "sectest1.example.org",
        "/browser/devtools/client/storage/test/")
>>>>>>> a17af05f
      ]
    ],
  ]);

  info("delete all");
  // delete all cookies for host, including domain cookies
<<<<<<< HEAD
  id = getCookieId("uc1", ".example.org", "/");
  yield performDelete(["cookies", "http://sectest1.example.org"], id, true);
=======
  id = getCookieId("uc2", ".example.org", "/");
  yield performDelete(["cookies", "http://sectest1.example.org"], id, "deleteAll");
>>>>>>> a17af05f

  info("test state after delete all");
  yield checkState([
    // Domain cookies (.example.org) are deleted too, so deleting in sectest1
    // also removes stuff from test1.
    [["cookies", "http://test1.example.org"], []],
    [["cookies", "https://sectest1.example.org"], []],
  ]);

  yield finishTests();
});<|MERGE_RESOLUTION|>--- conflicted
+++ resolved
@@ -56,23 +56,14 @@
         getCookieId("c1", "test1.example.org", "/browser"),
         getCookieId("c3", "test1.example.org", "/"),
         getCookieId("cs2", ".example.org", "/"),
-<<<<<<< HEAD
-        getCookieId("uc1", ".example.org", "/")
-=======
         getCookieId("c4", ".example.org", "/"),
         getCookieId("uc1", ".example.org", "/"),
         getCookieId("uc2", ".example.org", "/")
->>>>>>> a17af05f
       ]
     ],
     [
       ["cookies", "https://sectest1.example.org"], [
         getCookieId("cs2", ".example.org", "/"),
-<<<<<<< HEAD
-        getCookieId("sc1", "sectest1.example.org",
-                    "/browser/devtools/client/storage/test/"),
-        getCookieId("uc1", ".example.org", "/")
-=======
         getCookieId("c4", ".example.org", "/"),
         getCookieId("sc1", "sectest1.example.org",
                     "/browser/devtools/client/storage/test/"),
@@ -80,7 +71,6 @@
                     "/browser/devtools/client/storage/test/"),
         getCookieId("uc1", ".example.org", "/"),
         getCookieId("uc2", ".example.org", "/")
->>>>>>> a17af05f
       ]
     ],
   ]);
@@ -88,11 +78,7 @@
   info("delete all from domain");
   // delete only cookies that match the host exactly
   let id = getCookieId("c1", "test1.example.org", "/browser");
-<<<<<<< HEAD
-  yield performDelete(["cookies", "http://test1.example.org"], id, false);
-=======
   yield performDelete(["cookies", "http://test1.example.org"], id, "deleteAllFrom");
->>>>>>> a17af05f
 
   info("test state after delete all from domain");
   yield checkState([
@@ -101,24 +87,15 @@
       ["cookies", "http://test1.example.org"],
       [
         getCookieId("cs2", ".example.org", "/"),
-<<<<<<< HEAD
-        getCookieId("uc1", ".example.org", "/")
-=======
         getCookieId("c4", ".example.org", "/"),
         getCookieId("uc1", ".example.org", "/"),
         getCookieId("uc2", ".example.org", "/")
->>>>>>> a17af05f
       ]
     ],
     [
       ["cookies", "https://sectest1.example.org"],
       [
         getCookieId("cs2", ".example.org", "/"),
-<<<<<<< HEAD
-        getCookieId("uc1", ".example.org", "/"),
-        getCookieId("sc1", "sectest1.example.org",
-                    "/browser/devtools/client/storage/test/"),
-=======
         getCookieId("c4", ".example.org", "/"),
         getCookieId("uc1", ".example.org", "/"),
         getCookieId("uc2", ".example.org", "/"),
@@ -153,20 +130,14 @@
         getCookieId("uc2", ".example.org", "/"),
         getCookieId("sc2", "sectest1.example.org",
         "/browser/devtools/client/storage/test/")
->>>>>>> a17af05f
       ]
     ],
   ]);
 
   info("delete all");
   // delete all cookies for host, including domain cookies
-<<<<<<< HEAD
-  id = getCookieId("uc1", ".example.org", "/");
-  yield performDelete(["cookies", "http://sectest1.example.org"], id, true);
-=======
   id = getCookieId("uc2", ".example.org", "/");
   yield performDelete(["cookies", "http://sectest1.example.org"], id, "deleteAll");
->>>>>>> a17af05f
 
   info("test state after delete all");
   yield checkState([
