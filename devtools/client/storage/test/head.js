--- conflicted
+++ resolved
@@ -542,11 +542,8 @@
     showAvailableIds();
   }
 
-<<<<<<< HEAD
-=======
   let updated = gUI.once("sidebar-updated");
 
->>>>>>> a17af05f
   yield click(target);
   yield updated;
 }
@@ -622,14 +619,8 @@
                                " .table-widget-cell[value='" + id + "']");
 
   if (!item) {
-<<<<<<< HEAD
-    ok(false, "Row id '" + id + "' exists");
-
-    showAvailableIds();
-=======
     ok(false, `The row id '${id}' that was passed to getRowCells() does not ` +
               `exist. ${getAvailableIds()}`);
->>>>>>> a17af05f
   }
 
   let index = table.columns.get(table.uniqueId).cellNodes.indexOf(item);
@@ -646,20 +637,6 @@
 }
 
 /**
-<<<<<<< HEAD
- * Show available ids.
- */
-function showAvailableIds() {
-  let doc = gPanelWindow.document;
-  let table = gUI.table;
-
-  info("Available ids:");
-  let cells = doc.querySelectorAll(".table-widget-column#" + table.uniqueId +
-                                   " .table-widget-cell");
-  for (let cell of cells) {
-    info("  - " + cell.getAttribute("value"));
-  }
-=======
  * Get available ids... useful for error reporting.
  */
 function getAvailableIds() {
@@ -681,7 +658,6 @@
  */
 function showAvailableIds() {
   info(getAvailableIds);
->>>>>>> a17af05f
 }
 
 /**
@@ -984,8 +960,6 @@
 
 function sidebarToggleVisible() {
   return !gUI.sidebarToggleBtn.hidden;
-<<<<<<< HEAD
-=======
 }
 
 /**
@@ -1022,5 +996,4 @@
   let value = getCellValue(rowId, key);
 
   is(rowId, value, `Row '${rowId}' was successfully added.`);
->>>>>>> a17af05f
 }