<?xml version="1.0" encoding="utf-8"?>
<!-- This Source Code Form is subject to the terms of the Mozilla Public
   - License, v. 2.0. If a copy of the MPL was not distributed with this
   - file, You can obtain one at http://mozilla.org/MPL/2.0/. -->
<?xml-stylesheet href="chrome://global/skin/" type="text/css"?>
<?xml-stylesheet href="chrome://devtools/content/shared/widgets/widgets.css" type="text/css"?>
<?xml-stylesheet href="chrome://devtools/skin/widgets.css" type="text/css"?>
<?xml-stylesheet href="chrome://devtools/skin/storage.css" type="text/css"?>
<?xml-stylesheet href="resource://devtools/client/shared/components/sidebar-toggle.css" type="text/css"?>

<!DOCTYPE window [
  <!ENTITY % storageDTD SYSTEM "chrome://devtools/locale/storage.dtd">
  %storageDTD;
]>

<?xul-overlay href="chrome://global/content/editMenuOverlay.xul"?>

<window xmlns="http://www.mozilla.org/keymaster/gatekeeper/there.is.only.xul">

  <script type="application/javascript"
          src="chrome://devtools/content/shared/theme-switching.js"/>
  <script type="text/javascript" src="chrome://global/content/globalOverlay.js"/>

  <commandset id="editMenuCommands"/>

  <popupset id="storagePopupSet">
    <menupopup id="storage-tree-popup">
      <menuitem id="storage-tree-popup-delete-all"
                label="&storage.popupMenu.deleteAllLabel;"/>
      <menuitem id="storage-tree-popup-delete-all-session-cookies"
                label="&storage.popupMenu.deleteAllSessionCookiesLabel;"/>
      <menuitem id="storage-tree-popup-delete"/>
    </menupopup>
    <menupopup id="storage-table-popup">
      <menuitem id="storage-table-popup-add"/>
      <menuitem id="storage-table-popup-delete"/>
      <menuitem id="storage-table-popup-delete-all-from"/>
      <menuitem id="storage-table-popup-delete-all"
                label="&storage.popupMenu.deleteAllLabel;"/>
      <menuitem id="storage-table-popup-delete-all-session-cookies"
                label="&storage.popupMenu.deleteAllSessionCookiesLabel;"/>
    </menupopup>
  </popupset>

  <box flex="1" class="devtools-responsive-container theme-body">
    <vbox id="storage-tree"/>
    <splitter class="devtools-side-splitter"/>
    <vbox flex="1">
      <hbox id="storage-toolbar" class="devtools-toolbar">
        <button id="add-button"
                class="devtools-button add-button"></button>
        <button id="refresh-button"
                class="devtools-button refresh-button"></button>
        <spacer flex="1"/>
        <textbox id="storage-searchbox"
                 class="devtools-filterinput"
                 type="search"
                 timeout="200"
                 placeholder="&searchBox.placeholder;"/>
<<<<<<< HEAD
        <spacer flex="1"/>
=======
>>>>>>> a17af05f
        <button class="devtools-button sidebar-toggle" hidden="true"></button>
      </hbox>
      <vbox id="storage-table" class="theme-sidebar" flex="1"/>
    </vbox>
    <splitter class="devtools-side-splitter"/>
    <vbox id="storage-sidebar" class="devtools-sidebar-tabs" hidden="true">
      <vbox flex="1"/>
    </vbox>
  </box>

</window><|MERGE_RESOLUTION|>--- conflicted
+++ resolved
@@ -57,10 +57,6 @@
                  type="search"
                  timeout="200"
                  placeholder="&searchBox.placeholder;"/>
-<<<<<<< HEAD
-        <spacer flex="1"/>
-=======
->>>>>>> a17af05f
         <button class="devtools-button sidebar-toggle" hidden="true"></button>
       </hbox>
       <vbox id="storage-table" class="theme-sidebar" flex="1"/>
