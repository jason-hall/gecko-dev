--- conflicted
+++ resolved
@@ -4,10 +4,7 @@
 
 const TEST_URI = "data:text/html;charset=utf-8," +
   "<p>browser_telemetry_button_eyedropper.js</p><div>test</div>";
-<<<<<<< HEAD
-=======
 const EYEDROPPER_OPENED = "devtools.toolbar.eyedropper.opened";
->>>>>>> a17af05f
 
 add_task(function* () {
   yield addTab(TEST_URI);
@@ -31,30 +28,6 @@
   // only concerned about testing the telemetry probe.
   yield toolbox.getPanel("inspector").showEyeDropper();
 
-<<<<<<< HEAD
-  checkResults("_EYEDROPPER_", Telemetry);
-}
-
-function checkResults(histIdFocus, Telemetry) {
-  let result = Telemetry.prototype.telemetryInfo;
-
-  for (let [histId, value] of Object.entries(result)) {
-    if (histId.startsWith("DEVTOOLS_INSPECTOR_") ||
-        !histId.includes(histIdFocus)) {
-      // Inspector stats are tested in
-      // browser_telemetry_toolboxtabs_{toolname}.js so we skip them here
-      // because we only open the inspector once for this test.
-      continue;
-    }
-
-    if (histId.endsWith("OPENED_COUNT")) {
-      is(value.length, 1, histId + " has one entry");
-
-      let okay = value.every(element => element === true);
-      ok(okay, "All " + histId + " entries are === true");
-    }
-  }
-=======
   checkTelemetryResults(Telemetry);
 }
 
@@ -78,5 +51,4 @@
 
 function checkPings(scalarId, results) {
   return results.get(scalarId);
->>>>>>> a17af05f
 }