--- conflicted
+++ resolved
@@ -10,39 +10,7 @@
  */
 
 const HTML_NS = "http://www.w3.org/1999/xhtml";
-<<<<<<< HEAD
-const getAnchor = function (position) {
-  return `<html:div class="anchor" style="height: 5px;
-                                          position: absolute;
-                                          background: red;
-                                          ${position}"></html:div>`;
-};
-
-const TEST_URI = `data:text/xml;charset=UTF-8,<?xml version="1.0"?>
-  <?xml-stylesheet href="chrome://global/skin/global.css"?>
-  <?xml-stylesheet href="chrome://devtools/skin/light-theme.css"?>
-
-  <window class="theme-light"
-          xmlns="http://www.mozilla.org/keymaster/gatekeeper/there.is.only.xul"
-          xmlns:html="http://www.w3.org/1999/xhtml"
-          title="Tooltip test">
-    <vbox flex="1" style="position: relative">
-      ${getAnchor("top:    0; left: 0; width: 50px;")}
-      ${getAnchor("top: 10px; left: 0; width: 100px;")}
-      ${getAnchor("top: 20px; left: 0; width: 150px;")}
-      ${getAnchor("top: 30px; left: 0; width: 200px;")}
-      ${getAnchor("top: 40px; left: 0; width: 250px;")}
-      ${getAnchor("top: 50px; left: 100px; width: 250px;")}
-      ${getAnchor("top: 100px; width:  50px; right: 0;")}
-      ${getAnchor("top: 110px; width: 100px; right: 0;")}
-      ${getAnchor("top: 120px; width: 150px; right: 0;")}
-      ${getAnchor("top: 130px; width: 200px; right: 0;")}
-      ${getAnchor("top: 140px; width: 250px; right: 0;")}
-    </vbox>
-  </window>`;
-=======
 const TEST_URI = CHROME_URL_ROOT + "doc_html_tooltip_arrow-02.xul";
->>>>>>> a17af05f
 
 const {HTMLTooltip} = require("devtools/client/shared/widgets/tooltip/HTMLTooltip");
 loadHelperScript("helper_html_tooltip.js");
