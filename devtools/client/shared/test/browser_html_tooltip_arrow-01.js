--- conflicted
+++ resolved
@@ -10,45 +10,7 @@
  */
 
 const HTML_NS = "http://www.w3.org/1999/xhtml";
-<<<<<<< HEAD
-const getAnchor = function (position) {
-  return `<html:div class="anchor" style="width:10px;
-                                          height: 10px;
-                                          position: absolute;
-                                          background: red;
-                                          ${position}"></html:div>`;
-};
-
-const TEST_URI = `data:text/xml;charset=UTF-8,<?xml version="1.0"?>
-  <?xml-stylesheet href="chrome://global/skin/global.css"?>
-  <?xml-stylesheet href="chrome://devtools/skin/light-theme.css"?>
-
-  <window class="theme-light"
-          xmlns="http://www.mozilla.org/keymaster/gatekeeper/there.is.only.xul"
-          xmlns:html="http://www.w3.org/1999/xhtml"
-          title="Tooltip test">
-    <vbox flex="1" style="position: relative">
-      ${getAnchor("top: 0; left: 0;")}
-      ${getAnchor("top: 0; left: 25px;")}
-      ${getAnchor("top: 0; left: 50px;")}
-      ${getAnchor("top: 0; left: 75px;")}
-      ${getAnchor("bottom: 0; left: 0;")}
-      ${getAnchor("bottom: 0; left: 25px;")}
-      ${getAnchor("bottom: 0; left: 50px;")}
-      ${getAnchor("bottom: 0; left: 75px;")}
-      ${getAnchor("bottom: 0; right: 0;")}
-      ${getAnchor("bottom: 0; right: 25px;")}
-      ${getAnchor("bottom: 0; right: 50px;")}
-      ${getAnchor("bottom: 0; right: 75px;")}
-      ${getAnchor("top: 0; right: 0;")}
-      ${getAnchor("top: 0; right: 25px;")}
-      ${getAnchor("top: 0; right: 50px;")}
-      ${getAnchor("top: 0; right: 75px;")}
-    </vbox>
-  </window>`;
-=======
 const TEST_URI = CHROME_URL_ROOT + "doc_html_tooltip_arrow-01.xul";
->>>>>>> a17af05f
 
 const {HTMLTooltip} = require("devtools/client/shared/widgets/tooltip/HTMLTooltip");
 loadHelperScript("helper_html_tooltip.js");
