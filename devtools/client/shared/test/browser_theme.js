--- conflicted
+++ resolved
@@ -92,11 +92,7 @@
   const vars = [
     "body-background", "sidebar-background", "contrast-background",
     "tab-toolbar-background", "toolbar-background", "selection-background",
-<<<<<<< HEAD
-    "selection-color", "selection-background-semitransparent", "splitter-color",
-=======
     "selection-color", "selection-background-hover", "splitter-color",
->>>>>>> a17af05f
     "comment", "body-color", "body-color-alt", "content-color1", "content-color2",
     "content-color3", "highlight-green", "highlight-blue", "highlight-bluegrey",
     "highlight-purple", "highlight-lightorange", "highlight-orange", "highlight-red",
