--- conflicted
+++ resolved
@@ -19,12 +19,9 @@
 
 let toolbar = gDevToolsBrowser.getDeveloperToolbar(window);
 
-<<<<<<< HEAD
-=======
 function test() {
   const TEST_URI = TEST_URI_ROOT + "doc_toolbar_webconsole_errors_count.html";
 
->>>>>>> a17af05f
   let tab1, tab2, webconsole;
 
   Services.prefs.setBoolPref("javascript.options.strict", true);
@@ -42,13 +39,8 @@
 
     expectUncaughtException();
 
-<<<<<<< HEAD
-    if (!DeveloperToolbar.visible) {
-      DeveloperToolbar.show(true).then(onOpenToolbar);
-=======
     if (!toolbar.visible) {
       toolbar.show(true).then(onOpenToolbar);
->>>>>>> a17af05f
     } else {
       onOpenToolbar();
     }
