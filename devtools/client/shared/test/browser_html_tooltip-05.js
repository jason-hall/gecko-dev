--- conflicted
+++ resolved
@@ -10,22 +10,7 @@
  */
 
 const HTML_NS = "http://www.w3.org/1999/xhtml";
-<<<<<<< HEAD
-const TEST_URI = `data:text/xml;charset=UTF-8,<?xml version="1.0"?>
-  <?xml-stylesheet href="chrome://global/skin/global.css"?>
-  <?xml-stylesheet href="chrome://devtools/skin/tooltips.css"?>
-  <window xmlns="http://www.mozilla.org/keymaster/gatekeeper/there.is.only.xul"
-   title="Tooltip test">
-    <vbox flex="1">
-      <hbox id="box1" style="height: 50px">test1</hbox>
-      <hbox id="box2" style="height: 50px">test2</hbox>
-      <hbox id="box3" style="height: 50px">test3</hbox>
-      <hbox id="box4" style="height: 50px">test4</hbox>
-    </vbox>
-  </window>`;
-=======
 const TEST_URI = CHROME_URL_ROOT + "doc_html_tooltip-05.xul";
->>>>>>> a17af05f
 
 const {HTMLTooltip} = require("devtools/client/shared/widgets/tooltip/HTMLTooltip");
 loadHelperScript("helper_html_tooltip.js");
