--- conflicted
+++ resolved
@@ -15,12 +15,6 @@
   COLOR_TAKING_FUNCTIONS,
   CSS_TYPES
 } = require("devtools/shared/css/properties-db");
-<<<<<<< HEAD
-const Services = require("Services");
-
-const HTML_NS = "http://www.w3.org/1999/xhtml";
-const CSS_GRID_ENABLED_PREF = "layout.css.grid.enabled";
-=======
 const {appendText} = require("devtools/client/inspector/shared/utils");
 const Services = require("Services");
 
@@ -31,7 +25,6 @@
 const HTML_NS = "http://www.w3.org/1999/xhtml";
 const CSS_GRID_ENABLED_PREF = "layout.css.grid.enabled";
 const CSS_SHAPES_ENABLED_PREF = "devtools.inspector.shapesHighlighter.enabled";
->>>>>>> a17af05f
 
 /**
  * This module is used to process text for output by developer tools. This means
@@ -295,13 +288,9 @@
     };
 
     let spaceNeeded = false;
-<<<<<<< HEAD
-    while (true) {
-=======
     let done = false;
 
     while (!done) {
->>>>>>> a17af05f
       let token = tokenStream.nextToken();
       if (!token) {
         break;
@@ -332,16 +321,6 @@
             let variableNode = this._parseVariable(token, text, tokenStream, options);
             this.parsed.push(variableNode);
           } else {
-<<<<<<< HEAD
-            let functionText = this._collectFunctionText(token, text,
-                                                         tokenStream);
-
-            if (options.expectCubicBezier && token.text === "cubic-bezier") {
-              this._appendCubicBezier(functionText, options);
-            } else if (colorOK() &&
-                       colorUtils.isValidCSSColor(functionText, this.cssColor4)) {
-              this._appendColor(functionText, options);
-=======
             let {functionData, sawVariable} = this._parseMatchingParens(text, tokenStream,
               options);
 
@@ -359,7 +338,6 @@
                 }
               }
               this._appendTextNode(")");
->>>>>>> a17af05f
             } else {
               // If no variable in function, join the text together and add
               // to DOM accordingly.
@@ -504,21 +482,6 @@
   },
 
   /**
-   * Return true if it's a display:[inline-]grid token.
-   *
-   * @param  {String} text
-   *         the parsed text.
-   * @param  {Object} token
-   *         the parsed token.
-   * @param  {Object} options
-   *         the options given to _parse.
-   */
-  _isDisplayGrid: function (text, token, options) {
-    return options.expectDisplay &&
-      (token.text === "grid" || token.text === "inline-grid");
-  },
-
-  /**
    * Append a cubic-bezier timing function value to the output
    *
    * @param {String} bezier
@@ -573,8 +536,6 @@
   },
 
   /**
-<<<<<<< HEAD
-=======
    * Append a CSS shapes highlighter toggle next to the value, and parse the value
    * into spans, each containing a point that can be hovered over.
    *
@@ -1107,7 +1068,6 @@
   },
 
   /**
->>>>>>> a17af05f
    * Append a angle value to the output
    *
    * @param {String} angle
@@ -1451,16 +1411,11 @@
    *                                    // _wrapFilter.  Used only for
    *                                    // previewing with the filter swatch.
    *           - gridClass: ""          // The class to use for the grid icon.
-<<<<<<< HEAD
-=======
    *           - shapeClass: ""         // The class to use for the shape icon.
->>>>>>> a17af05f
    *           - supportsColor: false   // Does the CSS property support colors?
    *           - urlClass: ""           // The class to be used for url() links.
    *           - baseURI: undefined     // A string used to resolve
    *                                    // relative links.
-<<<<<<< HEAD
-=======
    *           - isVariableInUse        // A function taking a single
    *                                    // argument, the name of a variable.
    *                                    // This should return the variable's
@@ -1469,7 +1424,6 @@
    *                                    // The class to use for a component
    *                                    // of a "var(...)" that is not in
    *                                    // use.
->>>>>>> a17af05f
    * @return {Object}
    *         Overridden options object
    */
@@ -1484,18 +1438,12 @@
       colorSwatchClass: "",
       filterSwatch: false,
       gridClass: "",
-<<<<<<< HEAD
-      supportsColor: false,
-      urlClass: "",
-      baseURI: undefined,
-=======
       shapeClass: "",
       supportsColor: false,
       urlClass: "",
       baseURI: undefined,
       isVariableInUse: null,
       unmatchedVariableClass: null,
->>>>>>> a17af05f
     };
 
     for (let item in overrides) {
