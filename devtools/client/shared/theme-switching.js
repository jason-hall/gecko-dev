/* This Source Code Form is subject to the terms of the Mozilla Public
 * License, v. 2.0. If a copy of the MPL was not distributed with this
 * file, You can obtain one at http://mozilla.org/MPL/2.0/. */

/* eslint-env browser */
"use strict";
(function () {
  const { utils: Cu } = Components;
  const { require } = Cu.import("resource://devtools/shared/Loader.jsm", {});
  const Services = require("Services");
  const { gDevTools } = require("devtools/client/framework/devtools");
<<<<<<< HEAD
  const { watchCSS } = require("devtools/client/shared/css-reload");
=======
  const { appendStyleSheet } = require("devtools/client/shared/stylesheet-utils");

>>>>>>> a17af05f
  let documentElement = document.documentElement;

  let os;
  let platform = navigator.platform;
  if (platform.startsWith("Win")) {
    os = "win";
  } else if (platform.startsWith("Mac")) {
    os = "mac";
  } else {
    os = "linux";
  }

  documentElement.setAttribute("platform", os);

  // no-theme attributes allows to just est the platform attribute
  // to have per-platform CSS working correctly.
  if (documentElement.getAttribute("no-theme") === "true") {
    return;
  }

  let devtoolsStyleSheets = new WeakMap();
  let gOldTheme = "";

  function forceStyle() {
    let computedStyle = window.getComputedStyle(documentElement);
    if (!computedStyle) {
      // Null when documentElement is not ready. This method is anyways not
      // required then as scrollbars would be in their state without flushing.
      return;
    }
    // Save display value
    let display = computedStyle.display;
    documentElement.style.display = "none";
    // Flush
    window.getComputedStyle(documentElement).display;
    // Restore
    documentElement.style.display = display;
  }

  /*
   * Notify the window that a theme switch finished so tests can check the DOM
   */
  function notifyWindow() {
    window.dispatchEvent(new CustomEvent("theme-switch-complete", {}));
  }

  /*
   * Apply all the sheets from `newTheme` and remove all of the sheets
   * from `oldTheme`
   */
  function switchTheme(newTheme) {
    if (newTheme === gOldTheme) {
      return;
    }
    let oldTheme = gOldTheme;
    gOldTheme = newTheme;

    let oldThemeDef = gDevTools.getThemeDefinition(oldTheme);
    let newThemeDef = gDevTools.getThemeDefinition(newTheme);

    // The theme might not be available anymore (e.g. uninstalled)
    // Use the default one.
    if (!newThemeDef) {
      newThemeDef = gDevTools.getThemeDefinition("light");
    }

    // Store the sheets in a WeakMap for access later when the theme gets
    // unapplied.  It's hard to query for processing instructions so this
    // is an easy way to access them later without storing a property on
    // the window
    devtoolsStyleSheets.set(newThemeDef, []);

    let loadEvents = [];
    for (let url of newThemeDef.stylesheets) {
      let {styleSheet, loadPromise} = appendStyleSheet(document, url);
      devtoolsStyleSheets.get(newThemeDef).push(styleSheet);
      loadEvents.push(loadPromise);
    }

    try {
<<<<<<< HEAD
      const StylesheetUtils = require("sdk/stylesheet/utils");
=======
      const StylesheetUtils = require("devtools/shared/layout/utils");
>>>>>>> a17af05f
      const SCROLLBARS_URL = "chrome://devtools/skin/floating-scrollbars-dark-theme.css";

      // TODO: extensions might want to customize scrollbar styles too.
      if (!Services.appShell.hiddenDOMWindow
        .matchMedia("(-moz-overlay-scrollbars)").matches) {
        if (newTheme == "dark") {
          StylesheetUtils.loadSheet(window, SCROLLBARS_URL, "agent");
        } else if (oldTheme == "dark") {
          StylesheetUtils.removeSheet(window, SCROLLBARS_URL, "agent");
        }
        forceStyle();
      }
    } catch (e) {
      console.warn("customize scrollbar styles is only supported in firefox");
    }

    Promise.all(loadEvents).then(() => {
      // Unload all stylesheets and classes from the old theme.
      if (oldThemeDef) {
        for (let name of oldThemeDef.classList) {
          documentElement.classList.remove(name);
        }

        for (let sheet of devtoolsStyleSheets.get(oldThemeDef) || []) {
          sheet.remove();
        }

        if (oldThemeDef.onUnapply) {
          oldThemeDef.onUnapply(window, newTheme);
        }
      }

      // Load all stylesheets and classes from the new theme.
      for (let name of newThemeDef.classList) {
        documentElement.classList.add(name);
      }

      if (newThemeDef.onApply) {
        newThemeDef.onApply(window, oldTheme);
      }

      // Final notification for further theme-switching related logic.
      gDevTools.emit("theme-switched", window, newTheme, oldTheme);
      notifyWindow();
    }, console.error.bind(console));
  }

  function handlePrefChange() {
    switchTheme(Services.prefs.getCharPref("devtools.theme"));
  }

  if (documentElement.hasAttribute("force-theme")) {
    switchTheme(documentElement.getAttribute("force-theme"));
  } else {
    switchTheme(Services.prefs.getCharPref("devtools.theme"));

    Services.prefs.addObserver("devtools.theme", handlePrefChange);
    window.addEventListener("unload", function () {
      Services.prefs.removeObserver("devtools.theme", handlePrefChange);
    }, { once: true });
  }
})();<|MERGE_RESOLUTION|>--- conflicted
+++ resolved
@@ -9,12 +9,8 @@
   const { require } = Cu.import("resource://devtools/shared/Loader.jsm", {});
   const Services = require("Services");
   const { gDevTools } = require("devtools/client/framework/devtools");
-<<<<<<< HEAD
-  const { watchCSS } = require("devtools/client/shared/css-reload");
-=======
   const { appendStyleSheet } = require("devtools/client/shared/stylesheet-utils");
 
->>>>>>> a17af05f
   let documentElement = document.documentElement;
 
   let os;
@@ -95,11 +91,7 @@
     }
 
     try {
-<<<<<<< HEAD
-      const StylesheetUtils = require("sdk/stylesheet/utils");
-=======
       const StylesheetUtils = require("devtools/shared/layout/utils");
->>>>>>> a17af05f
       const SCROLLBARS_URL = "chrome://devtools/skin/floating-scrollbars-dark-theme.css";
 
       // TODO: extensions might want to customize scrollbar styles too.
