--- conflicted
+++ resolved
@@ -210,8 +210,6 @@
   const renderer = TestUtils.createRenderer();
   renderer.render(el, {});
   return renderer.getRenderOutput();
-<<<<<<< HEAD
-=======
 }
 
 /**
@@ -234,5 +232,4 @@
     component,
     $: (s) => container.querySelector(s),
   };
->>>>>>> a17af05f
 }