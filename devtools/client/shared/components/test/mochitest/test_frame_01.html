<!-- This Source Code Form is subject to the terms of the Mozilla Public
   - License, v. 2.0. If a copy of the MPL was not distributed with this
   - file, You can obtain one at http://mozilla.org/MPL/2.0/. -->
<!DOCTYPE HTML>
<html>
<!--
Test the formatting of the file name, line and columns are correct in frame components,
with optional columns, unknown and non-URL sources.
-->
<head>
  <meta charset="utf-8">
  <title>Frame component test</title>
  <script type="application/javascript" src="chrome://mochikit/content/tests/SimpleTest/SimpleTest.js"></script>
  <link rel="stylesheet" type="text/css" href="chrome://mochikit/content/tests/SimpleTest/test.css">
</head>
<body>
<pre id="test">
<script src="head.js" type="application/javascript"></script>
<script type="application/javascript">
window.onload = Task.async(function* () {
  try {
    let ReactDOM = browserRequire("devtools/client/shared/vendor/react-dom");
    let React = browserRequire("devtools/client/shared/vendor/react");
    let Frame = React.createFactory(browserRequire("devtools/client/shared/components/frame"));
    ok(Frame, "Should get Frame");

    // Check when there's a column
    yield checkFrameComponent({
      frame: {
        source: "http://myfile.com/mahscripts.js",
        line: 55,
        column: 10,
      }
    }, {
      file: "mahscripts.js",
      line: 55,
      column: 10,
      shouldLink: true,
      tooltip: "View source in Debugger → http://myfile.com/mahscripts.js:55:10",
    });

    // Check when there's no column
    yield checkFrameComponent({
      frame: {
        source: "http://myfile.com/mahscripts.js",
        line: 55,
      }
    }, {
      file: "mahscripts.js",
      line: 55,
      shouldLink: true,
      tooltip: "View source in Debugger → http://myfile.com/mahscripts.js:55",
    });

    // Check when column === 0
    yield checkFrameComponent({
      frame: {
        source: "http://myfile.com/mahscripts.js",
        line: 55,
        column: 0,
      }
    }, {
      file: "mahscripts.js",
      line: 55,
      shouldLink: true,
      tooltip: "View source in Debugger → http://myfile.com/mahscripts.js:55",
    });

    // Check when there's no parseable URL source;
    // should not link but should render line/columns
    yield checkFrameComponent({
      frame: {
        source: "self-hosted",
        line: 1,
      }
    }, {
      file: "self-hosted",
      line: "1",
<<<<<<< HEAD
      shouldLink: false,
      tooltip: "self-hosted:1",
    });
    yield checkFrameComponent({
      frame: {
        source: "self-hosted",
        line: 1,
        column: 10,
      }
    }, {
      file: "self-hosted",
      line: "1",
      column: "10",
      shouldLink: false,
=======
      shouldLink: false,
      tooltip: "self-hosted:1",
    });
    yield checkFrameComponent({
      frame: {
        source: "self-hosted",
        line: 1,
        column: 10,
      }
    }, {
      file: "self-hosted",
      line: "1",
      column: "10",
      shouldLink: false,
>>>>>>> a17af05f
      tooltip: "self-hosted:1:10",
    });

    // Check when there's no source;
    // should not link but should render line/columns
    yield checkFrameComponent({
      frame: {
        line: 1,
      }
    }, {
      file: "(unknown)",
      line: "1",
<<<<<<< HEAD
      shouldLink: false,
      tooltip: "(unknown):1",
    });
    yield checkFrameComponent({
      frame: {
        line: 1,
        column: 10,
      }
    }, {
      file: "(unknown)",
      line: "1",
      column: "10",
      shouldLink: false,
=======
      shouldLink: false,
      tooltip: "(unknown):1",
    });
    yield checkFrameComponent({
      frame: {
        line: 1,
        column: 10,
      }
    }, {
      file: "(unknown)",
      line: "1",
      column: "10",
      shouldLink: false,
>>>>>>> a17af05f
      tooltip: "(unknown):1:10",
    });

    // Check when there's a column, but no line;
    // no line/column info should render
    yield checkFrameComponent({
      frame: {
        source: "http://myfile.com/mahscripts.js",
        column: 55,
      }
    }, {
      file: "mahscripts.js",
      shouldLink: true,
      tooltip: "View source in Debugger → http://myfile.com/mahscripts.js",
    });

    // Check when line is 0; this should be an invalid
    // line option, so don't render line/column
    yield checkFrameComponent({
      frame: {
        source: "http://myfile.com/mahscripts.js",
        line: 0,
        column: 55,
      }
    }, {
      file: "mahscripts.js",
      shouldLink: true,
      tooltip: "View source in Debugger → http://myfile.com/mahscripts.js",
    });

    // Check when source is via Scratchpad; we should render out the
    // lines and columns as this is linkable.
    yield checkFrameComponent({
      frame: {
        source: "Scratchpad/1",
        line: 10,
        column: 50,
      }
    }, {
      file: "Scratchpad/1",
      line: 10,
      column: 50,
      shouldLink: true,
      tooltip: "View source in Debugger → Scratchpad/1:10:50",
    });

    // Check that line and column can be strings
    yield checkFrameComponent({
      frame: {
        source: "http://myfile.com/mahscripts.js",
        line: "10",
        column: "55",
      }
    }, {
      file: "mahscripts.js",
      line: 10,
      column: 55,
      shouldLink: true,
      tooltip: "View source in Debugger → http://myfile.com/mahscripts.js:10:55",
    });

    // Check that line and column can be strings,
    // and that the `0` rendering rules apply when they are strings as well
    yield checkFrameComponent({
      frame: {
        source: "http://myfile.com/mahscripts.js",
        line: "0",
        column: "55",
      }
    }, {
      file: "mahscripts.js",
      shouldLink: true,
      tooltip: "View source in Debugger → http://myfile.com/mahscripts.js",
    });

    // Check that the showFullSourceUrl option works correctly
    yield checkFrameComponent({
      frame: {
        source: "http://myfile.com/mahscripts.js",
        line: 0,
      },
      showFullSourceUrl: true
    }, {
      file: "http://myfile.com/mahscripts.js",
      shouldLink: true,
      tooltip: "View source in Debugger → http://myfile.com/mahscripts.js",
    });

    // Check that the showFunctionName option works correctly
    yield checkFrameComponent({
      frame: {
        functionDisplayName: "myfun",
        source: "http://myfile.com/mahscripts.js",
        line: 0,
      }
    }, {
      functionName: null,
      file: "mahscripts.js",
      shouldLink: true,
      tooltip: "View source in Debugger → http://myfile.com/mahscripts.js",
    });

    yield checkFrameComponent({
      frame: {
        functionDisplayName: "myfun",
        source: "http://myfile.com/mahscripts.js",
        line: 0,
      },
      showFunctionName: true
    }, {
      functionName: "myfun",
      file: "mahscripts.js",
      shouldLink: true,
      tooltip: "View source in Debugger → http://myfile.com/mahscripts.js",
    });

    // Check that anonymous function name is not displayed unless explicitly enabled
    yield checkFrameComponent({
      frame: {
        source: "http://myfile.com/mahscripts.js",
        line: 0,
      },
      showFunctionName: true
    }, {
      functionName: null,
      file: "mahscripts.js",
      shouldLink: true,
      tooltip: "View source in Debugger → http://myfile.com/mahscripts.js",
    });

    yield checkFrameComponent({
      frame: {
        source: "http://myfile.com/mahscripts.js",
        line: 0,
      },
      showFunctionName: true,
      showAnonymousFunctionName: true
    }, {
      functionName: "<anonymous>",
      file: "mahscripts.js",
      shouldLink: true,
      tooltip: "View source in Debugger → http://myfile.com/mahscripts.js",
    });

    // Check if file is rendered with "/" for root documents when showEmptyPathAsHost is false
    yield checkFrameComponent({
      frame: {
        source: "http://www.cnn.com/",
        line: "1",
      },
      showEmptyPathAsHost: false,
    }, {
      file: "/",
      line: "1",
      shouldLink: true,
      tooltip: "View source in Debugger → http://www.cnn.com/:1",
    });

    // Check if file is rendered with hostname for root documents when showEmptyPathAsHost is true
    yield checkFrameComponent({
      frame: {
        source: "http://www.cnn.com/",
        line: "1",
      },
      showEmptyPathAsHost: true,
    }, {
      file: "www.cnn.com",
      line: "1",
      shouldLink: true,
      tooltip: "View source in Debugger → http://www.cnn.com/:1",
    });

    const resolvedLocation = {
      sourceId: "whatever",
      line: 23,
      sourceUrl: "https://bugzilla.mozilla.org/original.js",
    };
    let mockSourceMapService = {
      subscribe: function (url, line, column, callback) {
	// Resolve immediately.
        callback(true, resolvedLocation.sourceUrl, resolvedLocation.line);
      },
      unsubscribe: function (url, line, column, callback) {
      },
    };
    yield checkFrameComponent({
      frame: {
	line: 97,
	source: "https://bugzilla.mozilla.org/bundle.js",
      },
      sourceMapService: mockSourceMapService,
    }, {
      file: "original.js",
      line: resolvedLocation.line,
      shouldLink: true,
      tooltip: "View source in Debugger → https://bugzilla.mozilla.org/original.js:23",
      source: "https://bugzilla.mozilla.org/original.js",
    });

    function* checkFrameComponent(input, expected) {
      let props = Object.assign({ onClick: () => {} }, input);
      let frame = ReactDOM.render(Frame(props), window.document.body);
      let el = ReactDOM.findDOMNode(frame);
      let { source } = input.frame;
      checkFrameString(Object.assign({ el, source }, expected));
      ReactDOM.unmountComponentAtNode(window.document.body);
    }

  } catch (e) {
    ok(false, "Got an error: " + DevToolsUtils.safeErrorString(e));
  } finally {
    SimpleTest.finish();
  }
});
</script>
</pre>
</body>
</html><|MERGE_RESOLUTION|>--- conflicted
+++ resolved
@@ -76,7 +76,6 @@
     }, {
       file: "self-hosted",
       line: "1",
-<<<<<<< HEAD
       shouldLink: false,
       tooltip: "self-hosted:1",
     });
@@ -91,63 +90,31 @@
       line: "1",
       column: "10",
       shouldLink: false,
-=======
+      tooltip: "self-hosted:1:10",
+    });
+
+    // Check when there's no source;
+    // should not link but should render line/columns
+    yield checkFrameComponent({
+      frame: {
+        line: 1,
+      }
+    }, {
+      file: "(unknown)",
+      line: "1",
       shouldLink: false,
-      tooltip: "self-hosted:1",
-    });
-    yield checkFrameComponent({
-      frame: {
-        source: "self-hosted",
+      tooltip: "(unknown):1",
+    });
+    yield checkFrameComponent({
+      frame: {
         line: 1,
         column: 10,
       }
     }, {
-      file: "self-hosted",
+      file: "(unknown)",
       line: "1",
       column: "10",
       shouldLink: false,
->>>>>>> a17af05f
-      tooltip: "self-hosted:1:10",
-    });
-
-    // Check when there's no source;
-    // should not link but should render line/columns
-    yield checkFrameComponent({
-      frame: {
-        line: 1,
-      }
-    }, {
-      file: "(unknown)",
-      line: "1",
-<<<<<<< HEAD
-      shouldLink: false,
-      tooltip: "(unknown):1",
-    });
-    yield checkFrameComponent({
-      frame: {
-        line: 1,
-        column: 10,
-      }
-    }, {
-      file: "(unknown)",
-      line: "1",
-      column: "10",
-      shouldLink: false,
-=======
-      shouldLink: false,
-      tooltip: "(unknown):1",
-    });
-    yield checkFrameComponent({
-      frame: {
-        line: 1,
-        column: 10,
-      }
-    }, {
-      file: "(unknown)",
-      line: "1",
-      column: "10",
-      shouldLink: false,
->>>>>>> a17af05f
       tooltip: "(unknown):1:10",
     });
 
