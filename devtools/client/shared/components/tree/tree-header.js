--- conflicted
+++ resolved
@@ -81,16 +81,9 @@
             style: cellStyle,
             role: "presentation",
             id: col.id,
-<<<<<<< HEAD
-            key: col.id},
-            visible ? div({ className: "treeHeaderCellBox"},
-              col.title
-            ) : null,
-=======
             key: col.id,
           },
             visible ? div({ className: "treeHeaderCellBox" }, col.title) : null
->>>>>>> a17af05f
           )
         );
       });
