--- conflicted
+++ resolved
@@ -213,14 +213,10 @@
 
     onClickRow: function (nodePath, event) {
       event.stopPropagation();
-<<<<<<< HEAD
-      this.toggle(nodePath);
-=======
       let cell = event.target.closest("td");
       if (cell && cell.classList.contains("treeLabelCell")) {
         this.toggle(nodePath);
       }
->>>>>>> a17af05f
       this.selectRow(nodePath);
     },
 
