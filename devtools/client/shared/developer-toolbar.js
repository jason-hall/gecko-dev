/* This Source Code Form is subject to the terms of the Mozilla Public
 * License, v. 2.0. If a copy of the MPL was not distributed with this
 * file, You can obtain one at http://mozilla.org/MPL/2.0/. */

"use strict";

const { Ci } = require("chrome");
const promise = require("promise");
const defer = require("devtools/shared/defer");
const Services = require("Services");
const { TargetFactory } = require("devtools/client/framework/target");
const Telemetry = require("devtools/client/shared/telemetry");
const {LocalizationHelper} = require("devtools/shared/l10n");
const L10N = new LocalizationHelper("devtools/client/locales/toolbox.properties");
const {Task} = require("devtools/shared/task");

const NS_XHTML = "http://www.w3.org/1999/xhtml";

const { PluralForm } = require("devtools/shared/plural-form");

loader.lazyGetter(this, "prefBranch", function () {
  return Services.prefs.getBranch(null)
                    .QueryInterface(Ci.nsIPrefBranch);
});

loader.lazyRequireGetter(this, "gcliInit", "devtools/shared/gcli/commands/index");
loader.lazyRequireGetter(this, "util", "gcli/util/util");
<<<<<<< HEAD
loader.lazyRequireGetter(this, "ConsoleServiceListener", "devtools/server/actors/utils/webconsole-listeners", true);
=======
loader.lazyRequireGetter(this, "ConsoleServiceListener", "devtools/server/actors/webconsole/listeners", true);
>>>>>>> a17af05f
loader.lazyRequireGetter(this, "gDevTools", "devtools/client/framework/devtools", true);
loader.lazyRequireGetter(this, "gDevToolsBrowser", "devtools/client/framework/devtools-browser", true);
loader.lazyRequireGetter(this, "nodeConstants", "devtools/shared/dom-node-constants");
loader.lazyRequireGetter(this, "EventEmitter", "devtools/shared/old-event-emitter");

/**
 * A collection of utilities to help working with commands
 */
var CommandUtils = {
  /**
   * Caches requisitions created when calling executeOnTarget:
   * Target => Requisition Promise
   */
  _requisitions: new WeakMap(),

  /**
   * Utility to execute a command string on a given target
   */
  executeOnTarget: Task.async(function* (target, command) {
    let requisitionPromise = this._requisitions.get(target);
    if (!requisitionPromise) {
      requisitionPromise = this.createRequisition(target, {
        environment: CommandUtils.createEnvironment({ target }, "target")
      });
      // Store the promise to avoid races by storing the promise immediately
      this._requisitions.set(target, requisitionPromise);
    }
    let requisition = yield requisitionPromise;
    requisition.updateExec(command);
  }),

  /**
   * Utility to ensure that things are loaded in the correct order
   */
  createRequisition: function (target, options) {
    if (!gcliInit) {
      return promise.reject("Unable to load gcli");
    }
    return gcliInit.getSystem(target).then(system => {
      let Requisition = require("gcli/cli").Requisition;
      return new Requisition(system, options);
    });
  },

  /**
   * Destroy the remote side of the requisition as well as the local side
   */
  destroyRequisition: function (requisition, target) {
    requisition.destroy();
    gcliInit.releaseSystem(target);
  },

  /**
   * A helper function to create the environment object that is passed to
   * GCLI commands.
   * @param targetContainer An object containing a 'target' property which
   * reflects the current debug target
   */
  createEnvironment: function (container, targetProperty = "target") {
    if (!container[targetProperty].toString ||
        !/TabTarget/.test(container[targetProperty].toString())) {
      throw new Error("Missing target");
    }

    return {
      get target() {
        if (!container[targetProperty].toString ||
            !/TabTarget/.test(container[targetProperty].toString())) {
          throw new Error("Removed target");
        }

        return container[targetProperty];
      },

      get chromeWindow() {
        return this.target.tab.ownerDocument.defaultView;
      },

      get chromeDocument() {
        return this.target.tab.ownerDocument.defaultView.document;
      },

      get window() {
        // throw new
        //    Error("environment.window is not available in runAt:client commands");
        return this.chromeWindow.gBrowser.contentWindowAsCPOW;
      },

      get document() {
        // throw new
        //    Error("environment.document is not available in runAt:client commands");
        return this.chromeWindow.gBrowser.contentDocumentAsCPOW;
      }
    };
  },
};

exports.CommandUtils = CommandUtils;

/**
 * Due to a number of panel bugs we need a way to check if we are running on
 * Linux. See the comments for TooltipPanel and OutputPanel for further details.
 *
 * When bug 780102 is fixed all isLinux checks can be removed and we can revert
 * to using panels.
 */
loader.lazyGetter(this, "isLinux", function () {
  return Services.appinfo.OS == "Linux";
});
loader.lazyGetter(this, "isMac", function () {
  return Services.appinfo.OS == "Darwin";
});

/**
 * A component to manage the global developer toolbar, which contains a GCLI
 * and buttons for various developer tools.
 * @param chromeWindow The browser window to which this toolbar is attached
 */
function DeveloperToolbar(chromeWindow) {
  this._chromeWindow = chromeWindow;
<<<<<<< HEAD

  // Will be setup when show() is called
  this.target = null;

  // The `_showPromise` will be set once `show` is called the first time, and resolved
  // when the toolbar is shown. Since it will be set to `null` only when `hide` method
  // is called, multiple calls to `show` method will returns this promise instead of
  // process again all the initialization.
  this._showPromise = null;
  // The `_hidePromise` will be set once `hide` is called, and resolved when the method
  // has finished. Once the toolbar is hidden, both `_showPromise` and `_hidePromise`
  // will be set to `null`.
  this._hidePromise = null;

=======

  // Will be setup when show() is called
  this.target = null;

  // The `_showPromise` will be set once `show` is called the first time, and resolved
  // when the toolbar is shown. Since it will be set to `null` only when `hide` method
  // is called, multiple calls to `show` method will returns this promise instead of
  // process again all the initialization.
  this._showPromise = null;
  // The `_hidePromise` will be set once `hide` is called, and resolved when the method
  // has finished. Once the toolbar is hidden, both `_showPromise` and `_hidePromise`
  // will be set to `null`.
  this._hidePromise = null;

>>>>>>> a17af05f
  this._doc = chromeWindow.document;

  this._telemetry = new Telemetry();
  this._errorsCount = {};
  this._warningsCount = {};
  this._errorListeners = {};

  this._onToolboxReady = this._onToolboxReady.bind(this);
  this._onToolboxDestroyed = this._onToolboxDestroyed.bind(this);

  EventEmitter.decorate(this);
}
exports.DeveloperToolbar = DeveloperToolbar;

/**
 * Inspector notifications dispatched through the nsIObserverService
 */
const NOTIFICATIONS = {
  /** DeveloperToolbar.show() has been called, and we're working on it */
  LOAD: "developer-toolbar-load",

  /** DeveloperToolbar.show() has completed */
  SHOW: "developer-toolbar-show",

  /** DeveloperToolbar.hide() has been called */
  HIDE: "developer-toolbar-hide"
};

/**
 * Attach notification constants to the object prototype so tests etc can
 * use them without needing to import anything
 */
DeveloperToolbar.prototype.NOTIFICATIONS = NOTIFICATIONS;

/**
 * Is the toolbar open?
 */
Object.defineProperty(DeveloperToolbar.prototype, "visible", {
  get: function () {
    return this._element && !this._element.hidden;
  },
  enumerable: true
});

var _gSequenceId = 0;

/**
 * Getter for a unique ID.
 */
Object.defineProperty(DeveloperToolbar.prototype, "sequenceId", {
  get: function () {
    return _gSequenceId++;
  },
  enumerable: true
});

/**
 * Create the <toolbar> element to insert within browser UI
 */
DeveloperToolbar.prototype.createToolbar = function () {
  if (this._element) {
    return;
  }
  let toolbar = this._doc.createElement("toolbar");
  toolbar.setAttribute("id", "developer-toolbar");
  toolbar.setAttribute("hidden", "true");
  toolbar.setAttribute("fullscreentoolbar", "true");

  let close = this._doc.createElement("toolbarbutton");
  close.setAttribute("id", "developer-toolbar-closebutton");
  close.setAttribute("class", "close-icon");
  close.addEventListener("command", (event) => {
    this.hide();
  });
  let closeTooltip = L10N.getStr("toolbar.closeButton.tooltip");
  close.setAttribute("tooltiptext", closeTooltip);

  let stack = this._doc.createElement("stack");
  stack.setAttribute("flex", "1");

  let input = this._doc.createElement("textbox");
  input.setAttribute("class", "gclitoolbar-input-node");
  input.setAttribute("rows", "1");
  stack.appendChild(input);

  let hbox = this._doc.createElement("hbox");
  hbox.setAttribute("class", "gclitoolbar-complete-node");
  stack.appendChild(hbox);

  let toolboxBtn = this._doc.createElement("toolbarbutton");
  toolboxBtn.setAttribute("id", "developer-toolbar-toolbox-button");
  toolboxBtn.setAttribute("class", "developer-toolbar-button");
  let toolboxTooltip = L10N.getStr("toolbar.toolsButton.tooltip");
  toolboxBtn.setAttribute("tooltiptext", toolboxTooltip);
  let toolboxOpen = gDevToolsBrowser.hasToolboxOpened(this._chromeWindow);
  toolboxBtn.setAttribute("checked", toolboxOpen);
  toolboxBtn.addEventListener("command", function (event) {
    let window = event.target.ownerDocument.defaultView;
    gDevToolsBrowser.toggleToolboxCommand(window.gBrowser);
  });
  this._errorCounterButton = toolboxBtn;
  this._errorCounterButton._defaultTooltipText = toolboxTooltip;

  // On Mac, the close button is on the left,
  // while it is on the right on every other platforms.
  if (isMac) {
    toolbar.appendChild(close);
    toolbar.appendChild(stack);
    toolbar.appendChild(toolboxBtn);
  } else {
    toolbar.appendChild(stack);
    toolbar.appendChild(toolboxBtn);
    toolbar.appendChild(close);
  }

  this._element = toolbar;
  let bottomBox = this._doc.getElementById("browser-bottombox");
  if (bottomBox) {
    bottomBox.appendChild(this._element);
  } else {
    // SeaMonkey does not have a "browser-bottombox".
    let statusBar = this._doc.getElementById("status-bar");
    if (statusBar) {
      statusBar.parentNode.insertBefore(this._element, statusBar);
    }
  }
};

/**
 * Called from browser.xul in response to menu-click or keyboard shortcut to
 * toggle the toolbar
 */
DeveloperToolbar.prototype.toggle = function () {
  if (this.visible) {
    return this.hide().catch(console.error);
  }
  return this.show(true).catch(console.error);
};

/**
 * Called from browser.xul in response to menu-click or keyboard shortcut to
 * toggle the toolbar.
 * The method returns a promise that would be resolved once focused; if the toolbar is not
 * visible yet it will be automatically shown.
 */
DeveloperToolbar.prototype.focus = function () {
  if (this.visible) {
    // If the toolbar was just inserted, the <textbox> may still have
    // its binding in process of being applied and not be focusable yet
    let waitForBinding = defer();

    let checkBinding = () => {
      // Bail out if the toolbar has been destroyed in the meantime
      if (!this._input) {
        waitForBinding.reject();
        return;
      }
      // mInputField is a xbl field of <xul:textbox>
      if (typeof this._input.mInputField != "undefined") {
        this._input.focus();
        waitForBinding.resolve();
      } else {
        this._input.ownerDocument.defaultView.setTimeout(checkBinding, 50);
      }
    };
    checkBinding();

    return waitForBinding.promise;
  }

  return this.show(true);
};

/**
 * Called from browser.xul in response to menu-click or keyboard shortcut to
 * toggle the toolbar
 */
DeveloperToolbar.prototype.focusToggle = function () {
  if (this.visible) {
    // If we have focus then the active element is the HTML input contained
    // inside the xul input element
    let active = this._chromeWindow.document.activeElement;
    let position = this._input.compareDocumentPosition(active);
    if (position & nodeConstants.DOCUMENT_POSITION_CONTAINED_BY) {
      this.hide();
    } else {
      this._input.focus();
    }
  } else {
    this.show(true);
  }
};

/**
 * Even if the user has not clicked on 'Got it' in the intro, we only show it
 * once per session.
 * Warning this is slightly messed up because this.DeveloperToolbar is not the
 * same as this.DeveloperToolbar when in browser.js context.
 */
DeveloperToolbar.introShownThisSession = false;

/**
 * Show the developer toolbar
 */
DeveloperToolbar.prototype.show = function (focus) {
  // if `_showPromise` is set, just returns it instead of process all the initialization
  // again; ensuring we're focusing the element too if `focus` argument is set to `true`.
  if (this._showPromise !== null) {
    if (focus) {
      return this.focus();
    }
    return this._showPromise;
  }

  this._showPromise = Task.spawn((function* () {
    // hide() is async, so ensure we don't need to wait for hide() to
    // finish.  We unconditionally yield here, even if _hidePromise is
    // null, so that the spawn call returns a promise before starting
    // to do any real work.
    yield this._hidePromise;
<<<<<<< HEAD
=======

    // Append the browser-level stylesheet to the browser document.
    yield gDevToolsBrowser.loadBrowserStyleSheet(this._chromeWindow);
>>>>>>> a17af05f

    this.createToolbar();

    Services.prefs.setBoolPref("devtools.toolbar.visible", true);

    this._telemetry.toolOpened("developertoolbar");

    this._notify(NOTIFICATIONS.LOAD);

    this._input = this._doc.querySelector(".gclitoolbar-input-node");

    // Initializing GCLI can only be done when we've got content windows to
    // write to, so this needs to be done asynchronously.
    let panelPromises = [
      TooltipPanel.create(this),
      OutputPanel.create(this)
    ];
    let panels = yield promise.all(panelPromises);

    [ this.tooltipPanel, this.outputPanel ] = panels;

    this._doc.getElementById("menu_devToolbar").setAttribute("checked", "true");

    this.target = TargetFactory.forTab(this._chromeWindow.gBrowser.selectedTab);
    const options = {
      environment: CommandUtils.createEnvironment(this, "target"),
      document: this.outputPanel.document,
    };
    let requisition = yield CommandUtils.createRequisition(this.target, options);
    this.requisition = requisition;

    // The <textbox> `value` may still be undefined on the XUL binding if
    // we fetch it early
    let value = this._input.value || "";
    yield this.requisition.update(value);

    const Inputter = require("gcli/mozui/inputter").Inputter;
    const Completer = require("gcli/mozui/completer").Completer;
    const Tooltip = require("gcli/mozui/tooltip").Tooltip;
    const FocusManager = require("gcli/ui/focus").FocusManager;

    this.onOutput = this.requisition.commandOutputManager.onOutput;

    this.focusManager = new FocusManager(this._doc, requisition.system.settings);

    this.inputter = new Inputter({
      requisition: this.requisition,
      focusManager: this.focusManager,
      element: this._input,
    });

    this.completer = new Completer({
      requisition: this.requisition,
      inputter: this.inputter,
      backgroundElement: this._doc.querySelector(".gclitoolbar-stack-node"),
      element: this._doc.querySelector(".gclitoolbar-complete-node"),
    });

    this.tooltip = new Tooltip({
      requisition: this.requisition,
      focusManager: this.focusManager,
      inputter: this.inputter,
      element: this.tooltipPanel.hintElement,
    });

    this.inputter.tooltip = this.tooltip;

    this.focusManager.addMonitoredElement(this.outputPanel._frame);
    this.focusManager.addMonitoredElement(this._element);

    this.focusManager.onVisibilityChange.add(this.outputPanel._visibilityChanged,
                                             this.outputPanel);
    this.focusManager.onVisibilityChange.add(this.tooltipPanel._visibilityChanged,
                                             this.tooltipPanel);
    this.onOutput.add(this.outputPanel._outputChanged, this.outputPanel);

    let tabbrowser = this._chromeWindow.gBrowser;
    tabbrowser.tabContainer.addEventListener("TabSelect", this);
    tabbrowser.tabContainer.addEventListener("TabClose", this);
    tabbrowser.addEventListener("load", this, true);
    tabbrowser.addEventListener("beforeunload", this, true);

    gDevTools.on("toolbox-ready", this._onToolboxReady);
    gDevTools.on("toolbox-destroyed", this._onToolboxDestroyed);

    this._initErrorsCount(tabbrowser.selectedTab);

    this._element.hidden = false;

    if (focus) {
      yield this.focus();
    }
    this._notify(NOTIFICATIONS.SHOW);

    if (!DeveloperToolbar.introShownThisSession) {
      let intro = require("gcli/ui/intro");
      intro.maybeShowIntro(this.requisition.commandOutputManager,
                           this.requisition.conversionContext,
                           this.outputPanel);
      DeveloperToolbar.introShownThisSession = true;
    }
  }).bind(this));

  return this._showPromise;
};

/**
 * Hide the developer toolbar.
 */
DeveloperToolbar.prototype.hide = function () {
  // If we're already in the process of hiding, just returns the promise
  if (this._hidePromise !== null) {
    return this._hidePromise;
  }

  // If `_showPromise` is `null`, it means `show` method was never called, so just
  // returns a resolved promise.
  if (this._showPromise === null) {
    return promise.resolve();
  }

  // show() is async, so ensure we don't need to wait for show() to finish
  this._hidePromise = this._showPromise.then(() => {
    this._element.hidden = true;

    Services.prefs.setBoolPref("devtools.toolbar.visible", false);

    this._doc.getElementById("menu_devToolbar").setAttribute("checked", "false");
    this.destroy();

    this._telemetry.toolClosed("developertoolbar");
    this._notify(NOTIFICATIONS.HIDE);

    // The developer toolbar is now closed, is neither shown or in process of hiding,
    // so we're set to `null` both `_showPromise` and `_hidePromise`.
    this._showPromise = null;
    this._hidePromise = null;
  });

  return this._hidePromise;
};

/**
 * Initialize the listeners needed for tracking the number of errors for a given
 * tab.
 *
 * @private
 * @param nsIDOMNode tab the xul:tab for which you want to track the number of
 * errors.
 */
DeveloperToolbar.prototype._initErrorsCount = function (tab) {
  let tabId = tab.linkedPanel;
  if (tabId in this._errorsCount) {
    this._updateErrorsCount();
    return;
  }

  let window = tab.linkedBrowser.contentWindow;
  let listener = new ConsoleServiceListener(window, {
    onConsoleServiceMessage: this._onPageError.bind(this, tabId),
  });
  listener.init();

  this._errorListeners[tabId] = listener;
  this._errorsCount[tabId] = 0;
  this._warningsCount[tabId] = 0;

  let messages = listener.getCachedMessages();
  messages.forEach(this._onPageError.bind(this, tabId));

  this._updateErrorsCount();
};

/**
 * Stop the listeners needed for tracking the number of errors for a given
 * tab.
 *
 * @private
 * @param nsIDOMNode tab the xul:tab for which you want to stop tracking the
 * number of errors.
 */
DeveloperToolbar.prototype._stopErrorsCount = function (tab) {
  let tabId = tab.linkedPanel;
  if (!(tabId in this._errorsCount) || !(tabId in this._warningsCount)) {
    this._updateErrorsCount();
    return;
  }

  this._errorListeners[tabId].destroy();
  delete this._errorListeners[tabId];
  delete this._errorsCount[tabId];
  delete this._warningsCount[tabId];

  this._updateErrorsCount();
};

/**
 * Hide the developer toolbar
 */
DeveloperToolbar.prototype.destroy = function () {
  if (this._input == null) {
    // Already destroyed
    return;
  }

  let tabbrowser = this._chromeWindow.gBrowser;
  tabbrowser.tabContainer.removeEventListener("TabSelect", this);
  tabbrowser.tabContainer.removeEventListener("TabClose", this);
  tabbrowser.removeEventListener("load", this, true);
  tabbrowser.removeEventListener("beforeunload", this, true);

  gDevTools.off("toolbox-ready", this._onToolboxReady);
  gDevTools.off("toolbox-destroyed", this._onToolboxDestroyed);

  Array.prototype.forEach.call(tabbrowser.tabs, this._stopErrorsCount, this);

  this.focusManager.removeMonitoredElement(this.outputPanel._frame);
  this.focusManager.removeMonitoredElement(this._element);

  this.focusManager.onVisibilityChange.remove(this.outputPanel._visibilityChanged,
                                              this.outputPanel);
  this.focusManager.onVisibilityChange.remove(this.tooltipPanel._visibilityChanged,
                                              this.tooltipPanel);
  this.onOutput.remove(this.outputPanel._outputChanged, this.outputPanel);

  this.tooltip.destroy();
  this.completer.destroy();
  this.inputter.destroy();
  this.focusManager.destroy();

  this.outputPanel.destroy();
  this.tooltipPanel.destroy();
  delete this._input;

  CommandUtils.destroyRequisition(this.requisition, this.target);
  this.target = undefined;

  this._element.remove();
  delete this._element;
};

/**
 * Utility for sending notifications
 * @param topic a NOTIFICATION constant
 */
DeveloperToolbar.prototype._notify = function (topic) {
  let data = { toolbar: this };
  data.wrappedJSObject = data;
  Services.obs.notifyObservers(data, topic);
};

/**
 * Update various parts of the UI when the current tab changes
 */
DeveloperToolbar.prototype.handleEvent = function (ev) {
  if (ev.type == "TabSelect" || ev.type == "load") {
    if (this.visible) {
      let tab = this._chromeWindow.gBrowser.selectedTab;
      this.target = TargetFactory.forTab(tab);
      gcliInit.getSystem(this.target).then(system => {
        this.requisition.system = system;
      }, error => {
        if (!this._chromeWindow.gBrowser.getBrowserForTab(tab)) {
          // The tab was closed, suppress the error and print a warning as the
          // destroyed tab was likely the cause.
          console.warn("An error occurred as the tab was closed while " +
            "updating Developer Toolbar state. The error was: ", error);
          return;
        }

        // Propagate other errors as they're more likely to cause real issues
        // and thus should cause tests to fail.
        throw error;
      });

      if (ev.type == "TabSelect") {
        let toolboxOpen = gDevToolsBrowser.hasToolboxOpened(this._chromeWindow);
        this._errorCounterButton.setAttribute("checked", toolboxOpen);
        this._initErrorsCount(ev.target);
      }
    }
  } else if (ev.type == "TabClose") {
    this._stopErrorsCount(ev.target);
  } else if (ev.type == "beforeunload") {
    this._onPageBeforeUnload(ev);
  }
};

/**
 * Update toolbox toggle button when toolbox goes on and off
 */
DeveloperToolbar.prototype._onToolboxReady = function () {
  this._errorCounterButton.setAttribute("checked", "true");
};
DeveloperToolbar.prototype._onToolboxDestroyed = function () {
  this._errorCounterButton.setAttribute("checked", "false");
};

/**
 * Count a page error received for the currently selected tab. This
 * method counts the JavaScript exceptions received and CSS errors/warnings.
 *
 * @private
 * @param string tabId the ID of the tab from where the page error comes.
 * @param object pageError the page error object received from the
 * PageErrorListener.
 */
DeveloperToolbar.prototype._onPageError = function (tabId, pageError) {
  if (pageError.category == "CSS Parser" ||
      pageError.category == "CSS Loader") {
    return;
  }
  if ((pageError.flags & pageError.warningFlag) ||
      (pageError.flags & pageError.strictFlag)) {
    this._warningsCount[tabId]++;
  } else {
    this._errorsCount[tabId]++;
  }
  this._updateErrorsCount(tabId);
};

/**
 * The |beforeunload| event handler. This function resets the errors count when
 * a different page starts loading.
 *
 * @private
 * @param nsIDOMEvent ev the beforeunload DOM event.
 */
DeveloperToolbar.prototype._onPageBeforeUnload = function (ev) {
  let window = ev.target.defaultView;
  if (window.top !== window) {
    return;
  }

  let tabs = this._chromeWindow.gBrowser.tabs;
  Array.prototype.some.call(tabs, function (tab) {
    if (tab.linkedBrowser.contentWindow === window) {
      let tabId = tab.linkedPanel;
      if (tabId in this._errorsCount || tabId in this._warningsCount) {
        this._errorsCount[tabId] = 0;
        this._warningsCount[tabId] = 0;
        this._updateErrorsCount(tabId);
      }
      return true;
    }
    return false;
  }, this);
};

/**
 * Update the page errors count displayed in the Web Console button for the
 * currently selected tab.
 *
 * @private
 * @param string [changedTabId] Optional. The tab ID that had its page errors
 * count changed. If this is provided and it doesn't match the currently
 * selected tab, then the button is not updated.
 */
DeveloperToolbar.prototype._updateErrorsCount = function (changedTabId) {
  let tabId = this._chromeWindow.gBrowser.selectedTab.linkedPanel;
  if (changedTabId && tabId != changedTabId) {
    return;
  }

  let errors = this._errorsCount[tabId];
  let warnings = this._warningsCount[tabId];
  let btn = this._errorCounterButton;
  if (errors) {
    let errorsText = L10N.getStr("toolboxToggleButton.errors");
    errorsText = PluralForm.get(errors, errorsText).replace("#1", errors);

    let warningsText = L10N.getStr("toolboxToggleButton.warnings");
    warningsText = PluralForm.get(warnings, warningsText).replace("#1", warnings);

    let tooltiptext = L10N.getFormatStr("toolboxToggleButton.tooltip",
                                            errorsText, warningsText);

    btn.setAttribute("error-count", errors);
    btn.setAttribute("tooltiptext", tooltiptext);
  } else {
    btn.removeAttribute("error-count");
    btn.setAttribute("tooltiptext", btn._defaultTooltipText);
  }

  this.emit("errors-counter-updated");
};

/**
 * Reset the errors counter for the given tab.
 *
 * @param nsIDOMElement tab The xul:tab for which you want to reset the page
 * errors counters.
 */
DeveloperToolbar.prototype.resetErrorsCount = function (tab) {
  let tabId = tab.linkedPanel;
  if (tabId in this._errorsCount || tabId in this._warningsCount) {
    this._errorsCount[tabId] = 0;
    this._warningsCount[tabId] = 0;
    this._updateErrorsCount(tabId);
  }
};

/**
 * Creating a OutputPanel is asynchronous
 */
function OutputPanel() {
  throw new Error("Use OutputPanel.create()");
}

/**
 * Panel to handle command line output.
 *
 * There is a tooltip bug on Windows and OSX that prevents tooltips from being
 * positioned properly (bug 786975). There is a Gnome panel bug on Linux that
 * causes ugly focus issues (https://bugzilla.gnome.org/show_bug.cgi?id=621848).
 * We now use a tooltip on Linux and a panel on OSX & Windows.
 *
 * If a panel has no content and no height it is not shown when openPopup is
 * called on Windows and OSX (bug 692348) ... this prevents the panel from
 * appearing the first time it is shown. Setting the panel's height to 1px
 * before calling openPopup works around this issue as we resize it ourselves
 * anyway.
 *
 * @param devtoolbar The parent DeveloperToolbar object
 */
OutputPanel.create = function (devtoolbar) {
  let outputPanel = Object.create(OutputPanel.prototype);
  return outputPanel._init(devtoolbar);
};

/**
 * @private See OutputPanel.create
 */
OutputPanel.prototype._init = function (devtoolbar) {
  this._devtoolbar = devtoolbar;
  this._input = this._devtoolbar._input;
  this._toolbar = this._devtoolbar._doc.getElementById("developer-toolbar");

  /*
  <tooltip|panel id="gcli-output"
         noautofocus="true"
         noautohide="true"
         class="gcli-panel">
    <html:iframe xmlns:html="http://www.w3.org/1999/xhtml"
                 id="gcli-output-frame"
                 src="chrome://devtools/content/commandline/commandlineoutput.xhtml"
                 sandbox="allow-same-origin"/>
  </tooltip|panel>
  */

  // TODO: Switch back from tooltip to panel when metacity focus issue is fixed:
  // https://bugzilla.mozilla.org/show_bug.cgi?id=780102
  this._panel = this._devtoolbar._doc.createElement(isLinux ? "tooltip" : "panel");

  this._panel.id = "gcli-output";
  this._panel.classList.add("gcli-panel");

  if (isLinux) {
    this.canHide = false;
    this._onpopuphiding = this._onpopuphiding.bind(this);
    this._panel.addEventListener("popuphiding", this._onpopuphiding, true);
  } else {
    this._panel.setAttribute("noautofocus", "true");
    this._panel.setAttribute("noautohide", "true");

    // Bug 692348: On Windows and OSX if a panel has no content and no height
    // openPopup fails to display it. Setting the height to 1px alows the panel
    // to be displayed before has content or a real height i.e. the first time
    // it is displayed.
    this._panel.setAttribute("height", "1px");
  }

  this._toolbar.parentElement.insertBefore(this._panel, this._toolbar);

  this._frame = this._devtoolbar._doc.createElementNS(NS_XHTML, "iframe");
  this._frame.id = "gcli-output-frame";
  this._frame.setAttribute("src", "chrome://devtools/content/commandline/commandlineoutput.xhtml");
  this._frame.setAttribute("sandbox", "allow-same-origin");
  this._panel.appendChild(this._frame);

  this.displayedOutput = undefined;

  this._update = this._update.bind(this);

  // Wire up the element from the iframe, and resolve the promise
  let deferred = defer();
  let onload = () => {
    this._frame.removeEventListener("load", onload, true);

    this.document = this._frame.contentDocument;
    this._copyTheme();

    this._div = this.document.getElementById("gcli-output-root");
    this._div.classList.add("gcli-row-out");
    this._div.setAttribute("aria-live", "assertive");

    let styles = this._toolbar.ownerDocument.defaultView
                    .getComputedStyle(this._toolbar);
    this._div.setAttribute("dir", styles.direction);

    deferred.resolve(this);
  };
  this._frame.addEventListener("load", onload, true);

  return deferred.promise;
};

/* Copy the current devtools theme attribute into the iframe,
   so it can be styled correctly. */
OutputPanel.prototype._copyTheme = function () {
  if (this.document) {
    let theme = this._devtoolbar._doc.getElementById("browser-bottombox")
                  .getAttribute("devtoolstheme");
    this.document.documentElement.setAttribute("devtoolstheme", theme);
  }
};

/**
 * Prevent the popup from hiding if it is not permitted via this.canHide.
 */
OutputPanel.prototype._onpopuphiding = function (ev) {
  // TODO: When we switch back from tooltip to panel we can remove this hack:
  // https://bugzilla.mozilla.org/show_bug.cgi?id=780102
  if (isLinux && !this.canHide) {
    ev.preventDefault();
  }
};

/**
 * Display the OutputPanel.
 */
OutputPanel.prototype.show = function () {
  if (isLinux) {
    this.canHide = false;
  }

  // We need to reset the iframe size in order for future size calculations to
  // be correct
  this._frame.style.minHeight = this._frame.style.maxHeight = 0;
  this._frame.style.minWidth = 0;

  this._copyTheme();
  this._panel.openPopup(this._input, "before_start", 0, 0, false, false, null);
  this._resize();

  this._input.focus();
};

/**
 * Internal helper to set the height of the output panel to fit the available
 * content;
 */
OutputPanel.prototype._resize = function () {
  if (this._panel == null || this.document == null || !this._panel.state == "closed") {
    return;
  }

  // Set max panel width to match any content with a max of the width of the
  // browser window.
  let maxWidth = this._panel.ownerDocument.documentElement.clientWidth;

  // Adjust max width according to OS.
  // We'd like to put this in CSS but we can't:
  //   body { width: calc(min(-5px, max-content)); }
  //   #_panel { max-width: -5px; }
  switch (Services.appinfo.OS) {
    case "Linux":
      maxWidth -= 5;
      break;
    case "Darwin":
      maxWidth -= 25;
      break;
    case "WINNT":
      maxWidth -= 5;
      break;
  }

  this.document.body.style.width = "-moz-max-content";
  let style = this._frame.contentWindow.getComputedStyle(this.document.body);
  let frameWidth = parseInt(style.width, 10);
  let width = Math.min(maxWidth, frameWidth);
  this.document.body.style.width = width + "px";

  // Set the width of the iframe.
  this._frame.style.minWidth = width + "px";
  this._panel.style.maxWidth = maxWidth + "px";

  // browserAdjustment is used to correct the panel height according to the
  // browsers borders etc.
  const browserAdjustment = 15;

  // Set max panel height to match any content with a max of the height of the
  // browser window.
  let maxHeight =
    this._panel.ownerDocument.documentElement.clientHeight - browserAdjustment;
  let height = Math.min(maxHeight, this.document.documentElement.scrollHeight);

  // Set the height of the iframe. Setting iframe.height does not work.
  this._frame.style.minHeight = this._frame.style.maxHeight = height + "px";

  // Set the height and width of the panel to match the iframe.
  this._panel.sizeTo(width, height);

  // Move the panel to the correct position in the case that it has been
  // positioned incorrectly.
  let screenX = this._input.boxObject.screenX;
  let screenY = this._toolbar.boxObject.screenY;
  this._panel.moveTo(screenX, screenY - height);
};

/**
 * Called by GCLI when a command is executed.
 */
OutputPanel.prototype._outputChanged = function (ev) {
  if (ev.output.hidden) {
    return;
  }

  this.remove();

  this.displayedOutput = ev.output;

  if (this.displayedOutput.completed) {
    this._update();
  } else {
    this.displayedOutput.promise.then(this._update, this._update)
                                .catch(console.error);
  }
};

/**
 * Called when displayed Output says it's changed or from outputChanged, which
 * happens when there is a new displayed Output.
 */
OutputPanel.prototype._update = function () {
  // destroy has been called, bail out
  if (this._div == null) {
    return;
  }

  // Empty this._div
  while (this._div.hasChildNodes()) {
    this._div.firstChild.remove();
  }

  if (this.displayedOutput.data != null) {
    let context = this._devtoolbar.requisition.conversionContext;
    this.displayedOutput.convert("dom", context).then(node => {
      if (node == null) {
        return;
      }

      while (this._div.hasChildNodes()) {
        this._div.firstChild.remove();
      }

      let links = node.querySelectorAll("*[href]");
      for (let i = 0; i < links.length; i++) {
        links[i].setAttribute("target", "_blank");
      }

      this._div.appendChild(node);
      this.show();
    });
  }
};

/**
 * Detach listeners from the currently displayed Output.
 */
OutputPanel.prototype.remove = function () {
  if (isLinux) {
    this.canHide = true;
  }

  if (this._panel && this._panel.hidePopup) {
    this._panel.hidePopup();
  }

  if (this.displayedOutput) {
    delete this.displayedOutput;
  }
};

/**
 * Detach listeners from the currently displayed Output.
 */
OutputPanel.prototype.destroy = function () {
  this.remove();

  this._panel.removeEventListener("popuphiding", this._onpopuphiding, true);

  this._panel.removeChild(this._frame);
  this._toolbar.parentElement.removeChild(this._panel);

  delete this._devtoolbar;
  delete this._input;
  delete this._toolbar;
  delete this._onpopuphiding;
  delete this._panel;
  delete this._frame;
  delete this._content;
  delete this._div;
  delete this.document;
};

/**
 * Called by GCLI to indicate that we should show or hide one either the
 * tooltip panel or the output panel.
 */
OutputPanel.prototype._visibilityChanged = function (ev) {
  if (ev.outputVisible === true) {
    // this.show is called by _outputChanged
  } else {
    if (isLinux) {
      this.canHide = true;
    }
    this._panel.hidePopup();
  }
};

/**
 * Creating a TooltipPanel is asynchronous
 */
function TooltipPanel() {
  throw new Error("Use TooltipPanel.create()");
}

/**
 * Panel to handle tooltips.
 *
 * There is a tooltip bug on Windows and OSX that prevents tooltips from being
 * positioned properly (bug 786975). There is a Gnome panel bug on Linux that
 * causes ugly focus issues (https://bugzilla.gnome.org/show_bug.cgi?id=621848).
 * We now use a tooltip on Linux and a panel on OSX & Windows.
 *
 * If a panel has no content and no height it is not shown when openPopup is
 * called on Windows and OSX (bug 692348) ... this prevents the panel from
 * appearing the first time it is shown. Setting the panel's height to 1px
 * before calling openPopup works around this issue as we resize it ourselves
 * anyway.
 *
 * @param devtoolbar The parent DeveloperToolbar object
 */
TooltipPanel.create = function (devtoolbar) {
  let tooltipPanel = Object.create(TooltipPanel.prototype);
  return tooltipPanel._init(devtoolbar);
};

/**
 * @private See TooltipPanel.create
 */
TooltipPanel.prototype._init = function (devtoolbar) {
  let deferred = defer();

  this._devtoolbar = devtoolbar;
  this._input = devtoolbar._doc.querySelector(".gclitoolbar-input-node");
  this._toolbar = devtoolbar._doc.querySelector("#developer-toolbar");
  this._dimensions = { start: 0, end: 0 };

  /*
  <tooltip|panel id="gcli-tooltip"
         type="arrow"
         noautofocus="true"
         noautohide="true"
         class="gcli-panel">
    <html:iframe xmlns:html="http://www.w3.org/1999/xhtml"
                 id="gcli-tooltip-frame"
                 src="chrome://devtools/content/commandline/commandlinetooltip.xhtml"
                 flex="1"
                 sandbox="allow-same-origin"/>
  </tooltip|panel>
  */

  // TODO: Switch back from tooltip to panel when metacity focus issue is fixed:
  // https://bugzilla.mozilla.org/show_bug.cgi?id=780102
  this._panel = devtoolbar._doc.createElement(isLinux ? "tooltip" : "panel");

  this._panel.id = "gcli-tooltip";
  this._panel.classList.add("gcli-panel");

  if (isLinux) {
    this.canHide = false;
    this._onpopuphiding = this._onpopuphiding.bind(this);
    this._panel.addEventListener("popuphiding", this._onpopuphiding, true);
  } else {
    this._panel.setAttribute("noautofocus", "true");
    this._panel.setAttribute("noautohide", "true");

    // Bug 692348: On Windows and OSX if a panel has no content and no height
    // openPopup fails to display it. Setting the height to 1px alows the panel
    // to be displayed before has content or a real height i.e. the first time
    // it is displayed.
    this._panel.setAttribute("height", "1px");
  }

  this._toolbar.parentElement.insertBefore(this._panel, this._toolbar);

  this._frame = devtoolbar._doc.createElementNS(NS_XHTML, "iframe");
  this._frame.id = "gcli-tooltip-frame";
  this._frame.setAttribute("src", "chrome://devtools/content/commandline/commandlinetooltip.xhtml");
  this._frame.setAttribute("flex", "1");
  this._frame.setAttribute("sandbox", "allow-same-origin");
  this._panel.appendChild(this._frame);

  /**
   * Wire up the element from the iframe, and resolve the promise.
   */
  let onload = () => {
    this._frame.removeEventListener("load", onload, true);

    this.document = this._frame.contentDocument;
    this._copyTheme();
    this.hintElement = this.document.getElementById("gcli-tooltip-root");
    this._connector = this.document.getElementById("gcli-tooltip-connector");

    let styles = this._toolbar.ownerDocument.defaultView
                    .getComputedStyle(this._toolbar);
    this.hintElement.setAttribute("dir", styles.direction);

    deferred.resolve(this);
  };
  this._frame.addEventListener("load", onload, true);

  return deferred.promise;
};

/* Copy the current devtools theme attribute into the iframe,
   so it can be styled correctly. */
TooltipPanel.prototype._copyTheme = function () {
  if (this.document) {
    let theme = this._devtoolbar._doc.getElementById("browser-bottombox")
                  .getAttribute("devtoolstheme");
    this.document.documentElement.setAttribute("devtoolstheme", theme);
  }
};

/**
 * Prevent the popup from hiding if it is not permitted via this.canHide.
 */
TooltipPanel.prototype._onpopuphiding = function (ev) {
  // TODO: When we switch back from tooltip to panel we can remove this hack:
  // https://bugzilla.mozilla.org/show_bug.cgi?id=780102
  if (isLinux && !this.canHide) {
    ev.preventDefault();
  }
};

/**
 * Display the TooltipPanel.
 */
TooltipPanel.prototype.show = function (dimensions) {
  if (!dimensions) {
    dimensions = { start: 0, end: 0 };
  }
  this._dimensions = dimensions;

  // This is nasty, but displaying the panel causes it to re-flow, which can
  // change the size it should be, so we need to resize the iframe after the
  // panel has displayed
  this._panel.ownerDocument.defaultView.setTimeout(() => {
    this._resize();
  }, 0);

  if (isLinux) {
    this.canHide = false;
  }

  this._copyTheme();
  this._resize();
  this._panel.openPopup(this._input, "before_start", dimensions.start * 10, 0,
                        false, false, null);
  this._input.focus();
};

/**
 * One option is to spend lots of time taking an average width of characters
 * in the current font, dynamically, and weighting for the frequency of use of
 * various characters, or even to render the given string off screen, and then
 * measure the width.
 * Or we could do this...
 */
const AVE_CHAR_WIDTH = 4.5;

/**
 * Display the TooltipPanel.
 */
TooltipPanel.prototype._resize = function () {
  if (this._panel == null || this.document == null || !this._panel.state == "closed") {
    return;
  }

  let offset = 10 + Math.floor(this._dimensions.start * AVE_CHAR_WIDTH);
  this._panel.style.marginLeft = offset + "px";

  /*
  // Bug 744906: UX review - Not sure if we want this code to fatten connector
  // with param width
  let width = Math.floor(this._dimensions.end * AVE_CHAR_WIDTH);
  width = Math.min(width, 100);
  width = Math.max(width, 10);
  this._connector.style.width = width + "px";
  */

  this._frame.height = this.document.body.scrollHeight;
};

/**
 * Hide the TooltipPanel.
 */
TooltipPanel.prototype.remove = function () {
  if (isLinux) {
    this.canHide = true;
  }
  if (this._panel && this._panel.hidePopup) {
    this._panel.hidePopup();
  }
};

/**
 * Hide the TooltipPanel.
 */
TooltipPanel.prototype.destroy = function () {
  this.remove();

  this._panel.removeEventListener("popuphiding", this._onpopuphiding, true);

  this._panel.removeChild(this._frame);
  this._toolbar.parentElement.removeChild(this._panel);

  delete this._connector;
  delete this._dimensions;
  delete this._input;
  delete this._onpopuphiding;
  delete this._panel;
  delete this._frame;
  delete this._toolbar;
  delete this._content;
  delete this.document;
  delete this.hintElement;
};

/**
 * Called by GCLI to indicate that we should show or hide one either the
 * tooltip panel or the output panel.
 */
TooltipPanel.prototype._visibilityChanged = function (ev) {
  if (ev.tooltipVisible === true) {
    this.show(ev.dimensions);
  } else {
    if (isLinux) {
      this.canHide = true;
    }
    this._panel.hidePopup();
  }
};<|MERGE_RESOLUTION|>--- conflicted
+++ resolved
@@ -25,11 +25,7 @@
 
 loader.lazyRequireGetter(this, "gcliInit", "devtools/shared/gcli/commands/index");
 loader.lazyRequireGetter(this, "util", "gcli/util/util");
-<<<<<<< HEAD
-loader.lazyRequireGetter(this, "ConsoleServiceListener", "devtools/server/actors/utils/webconsole-listeners", true);
-=======
 loader.lazyRequireGetter(this, "ConsoleServiceListener", "devtools/server/actors/webconsole/listeners", true);
->>>>>>> a17af05f
 loader.lazyRequireGetter(this, "gDevTools", "devtools/client/framework/devtools", true);
 loader.lazyRequireGetter(this, "gDevToolsBrowser", "devtools/client/framework/devtools-browser", true);
 loader.lazyRequireGetter(this, "nodeConstants", "devtools/shared/dom-node-constants");
@@ -150,7 +146,6 @@
  */
 function DeveloperToolbar(chromeWindow) {
   this._chromeWindow = chromeWindow;
-<<<<<<< HEAD
 
   // Will be setup when show() is called
   this.target = null;
@@ -165,22 +160,6 @@
   // will be set to `null`.
   this._hidePromise = null;
 
-=======
-
-  // Will be setup when show() is called
-  this.target = null;
-
-  // The `_showPromise` will be set once `show` is called the first time, and resolved
-  // when the toolbar is shown. Since it will be set to `null` only when `hide` method
-  // is called, multiple calls to `show` method will returns this promise instead of
-  // process again all the initialization.
-  this._showPromise = null;
-  // The `_hidePromise` will be set once `hide` is called, and resolved when the method
-  // has finished. Once the toolbar is hidden, both `_showPromise` and `_hidePromise`
-  // will be set to `null`.
-  this._hidePromise = null;
-
->>>>>>> a17af05f
   this._doc = chromeWindow.document;
 
   this._telemetry = new Telemetry();
@@ -401,12 +380,9 @@
     // null, so that the spawn call returns a promise before starting
     // to do any real work.
     yield this._hidePromise;
-<<<<<<< HEAD
-=======
 
     // Append the browser-level stylesheet to the browser document.
     yield gDevToolsBrowser.loadBrowserStyleSheet(this._chromeWindow);
->>>>>>> a17af05f
 
     this.createToolbar();
 
