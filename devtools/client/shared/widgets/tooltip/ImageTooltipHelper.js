/* -*- indent-tabs-mode: nil; js-indent-level: 2 -*- */
/* vim: set ft=javascript ts=2 et sw=2 tw=80: */
/* This Source Code Form is subject to the terms of the Mozilla Public
 * License, v. 2.0. If a copy of the MPL was not distributed with this
 * file, You can obtain one at http://mozilla.org/MPL/2.0/. */

"use strict";

const {LocalizationHelper} = require("devtools/shared/l10n");
const L10N = new LocalizationHelper("devtools/client/locales/inspector.properties");

const XHTML_NS = "http://www.w3.org/1999/xhtml";

// Default image tooltip max dimension
const MAX_DIMENSION = 200;
const CONTAINER_MIN_WIDTH = 100;
const LABEL_HEIGHT = 20;
const IMAGE_PADDING = 4;

/**
 * Image preview tooltips should be provided with the naturalHeight and
 * naturalWidth value for the image to display. This helper loads the provided
 * image URL in an image object in order to retrieve the image dimensions after
 * the load.
 *
 * @param {Document} doc the document element to use to create the image object
 * @param {String} imageUrl the url of the image to measure
 * @return {Promise} returns a promise that will resolve after the iamge load:
 *         - {Number} naturalWidth natural width of the loaded image
 *         - {Number} naturalHeight natural height of the loaded image
 */
function getImageDimensions(doc, imageUrl) {
  return new Promise(resolve => {
    let imgObj = new doc.defaultView.Image();
    imgObj.onload = () => {
      imgObj.onload = null;
      let { naturalWidth, naturalHeight } = imgObj;
      resolve({ naturalWidth, naturalHeight });
    };
    imgObj.src = imageUrl;
  });
}

/**
 * Set the tooltip content of a provided HTMLTooltip instance to display an
 * image preview matching the provided imageUrl.
 *
 * @param {HTMLTooltip} tooltip
 *        The tooltip instance on which the image preview content should be set
 * @param {Document} doc
 *        A document element to create the HTML elements needed for the tooltip
 * @param {String} imageUrl
 *        Absolute URL of the image to display in the tooltip
 * @param {Object} options
 *        - {Number} naturalWidth mandatory, width of the image to display
 *        - {Number} naturalHeight mandatory, height of the image to display
 *        - {Number} maxDim optional, max width/height of the preview
 *        - {Boolean} hideDimensionLabel optional, pass true to hide the label
 *        - {Boolean} hideCheckeredBackground optional, pass true to hide
                      the checkered background
 */
function setImageTooltip(tooltip, doc, imageUrl, options) {
  let {naturalWidth, naturalHeight, hideDimensionLabel,
       hideCheckeredBackground, maxDim} = options;
  maxDim = maxDim || MAX_DIMENSION;

  let imgHeight = naturalHeight;
  let imgWidth = naturalWidth;
  if (imgHeight > maxDim || imgWidth > maxDim) {
    let scale = maxDim / Math.max(imgHeight, imgWidth);
    // Only allow integer values to avoid rounding errors.
    imgHeight = Math.floor(scale * naturalHeight);
    imgWidth = Math.ceil(scale * naturalWidth);
  }

  let imageClass = "";
  if (!hideCheckeredBackground) {
    imageClass = "devtools-tooltip-tiles";
  }

  // Create tooltip content
  let div = doc.createElementNS(XHTML_NS, "div");
  div.style.cssText = `
    height: 100%;
    min-width: 100px;
    display: flex;
    flex-direction: column;
    text-align: center;`;
  let html = `
    <div style="flex: 1;
                display: flex;
                padding: ${IMAGE_PADDING}px;
                align-items: center;
                justify-content: center;
                min-height: 1px;">
      <img class="${imageClass}"
           style="height: ${imgHeight}px; max-height: 100%;"
<<<<<<< HEAD
           src="${imageUrl}"/>
=======
           src="${encodeURI(imageUrl)}"/>
>>>>>>> a17af05f
    </div>`;

  if (!hideDimensionLabel) {
    let label = naturalWidth + " \u00D7 " + naturalHeight;
    html += `
      <div style="height: ${LABEL_HEIGHT}px;
                  text-align: center;">
        <span class="theme-comment devtools-tooltip-caption">${label}</span>
      </div>`;
  }
  // eslint-disable-next-line no-unsanitized/property
  div.innerHTML = html;

  // Calculate tooltip dimensions
  let height = imgHeight + 2 * IMAGE_PADDING;
  if (!hideDimensionLabel) {
    height += LABEL_HEIGHT;
  }
  let width = Math.max(CONTAINER_MIN_WIDTH, imgWidth + 2 * IMAGE_PADDING);

  tooltip.setContent(div, {width, height});
}

/*
 * Set the tooltip content of a provided HTMLTooltip instance to display a
 * fallback error message when an image preview tooltip can not be displayed.
 *
 * @param {HTMLTooltip} tooltip
 *        The tooltip instance on which the image preview content should be set
 * @param {Document} doc
 *        A document element to create the HTML elements needed for the tooltip
 */
function setBrokenImageTooltip(tooltip, doc) {
  let div = doc.createElementNS(XHTML_NS, "div");
  div.className = "theme-comment devtools-tooltip-image-broken";
  let message = L10N.getStr("previewTooltip.image.brokenImage");
  div.textContent = message;
  tooltip.setContent(div);
}

module.exports.getImageDimensions = getImageDimensions;
module.exports.setImageTooltip = setImageTooltip;
module.exports.setBrokenImageTooltip = setBrokenImageTooltip;<|MERGE_RESOLUTION|>--- conflicted
+++ resolved
@@ -95,11 +95,7 @@
                 min-height: 1px;">
       <img class="${imageClass}"
            style="height: ${imgHeight}px; max-height: 100%;"
-<<<<<<< HEAD
-           src="${imageUrl}"/>
-=======
            src="${encodeURI(imageUrl)}"/>
->>>>>>> a17af05f
     </div>`;
 
   if (!hideDimensionLabel) {
