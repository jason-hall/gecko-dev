# vim: set filetype=python:
# This Source Code Form is subject to the terms of the Mozilla Public
# License, v. 2.0. If a copy of the MPL was not distributed with this
# file, You can obtain one at http://mozilla.org/MPL/2.0/.

DevToolsModules(
    'debugger.css',
    'debugger.js',
    'panel.js',
    'parser-worker.js',
    'pretty-print-worker.js',
<<<<<<< HEAD
    'source-map-worker.js'
=======
    'search-worker.js',
>>>>>>> a17af05f
)<|MERGE_RESOLUTION|>--- conflicted
+++ resolved
@@ -9,9 +9,5 @@
     'panel.js',
     'parser-worker.js',
     'pretty-print-worker.js',
-<<<<<<< HEAD
-    'source-map-worker.js'
-=======
     'search-worker.js',
->>>>>>> a17af05f
 )