(function webpackUniversalModuleDefinition(root, factory) {
	if(typeof exports === 'object' && typeof module === 'object')
		module.exports = factory();
	else if(typeof define === 'function' && define.amd)
		define([], factory);
	else {
		var a = factory();
		for(var i in a) (typeof exports === 'object' ? exports : root)[i] = a[i];
	}
})(this, function() {
return /******/ (function(modules) { // webpackBootstrap
/******/ 	// The module cache
/******/ 	var installedModules = {};

/******/ 	// The require function
/******/ 	function __webpack_require__(moduleId) {

/******/ 		// Check if module is in cache
/******/ 		if(installedModules[moduleId]) {
/******/ 			return installedModules[moduleId].exports;
<<<<<<< HEAD

=======
/******/ 		}
>>>>>>> a17af05f
/******/ 		// Create a new module (and put it into the cache)
/******/ 		var module = installedModules[moduleId] = {
/******/ 			i: moduleId,
/******/ 			l: false,
/******/ 			exports: {}
/******/ 		};

/******/ 		// Execute the module function
/******/ 		modules[moduleId].call(module.exports, module, module.exports, __webpack_require__);

/******/ 		// Flag the module as loaded
<<<<<<< HEAD
/******/ 		module.loaded = true;

=======
/******/ 		module.l = true;
/******/
>>>>>>> a17af05f
/******/ 		// Return the exports of the module
/******/ 		return module.exports;
/******/ 	}


/******/ 	// expose the modules object (__webpack_modules__)
/******/ 	__webpack_require__.m = modules;

/******/ 	// expose the module cache
/******/ 	__webpack_require__.c = installedModules;
<<<<<<< HEAD

/******/ 	// __webpack_public_path__
/******/ 	__webpack_require__.p = "/assets/build";

=======
/******/
/******/ 	// define getter function for harmony exports
/******/ 	__webpack_require__.d = function(exports, name, getter) {
/******/ 		if(!__webpack_require__.o(exports, name)) {
/******/ 			Object.defineProperty(exports, name, {
/******/ 				configurable: false,
/******/ 				enumerable: true,
/******/ 				get: getter
/******/ 			});
/******/ 		}
/******/ 	};
/******/
/******/ 	// getDefaultExport function for compatibility with non-harmony modules
/******/ 	__webpack_require__.n = function(module) {
/******/ 		var getter = module && module.__esModule ?
/******/ 			function getDefault() { return module['default']; } :
/******/ 			function getModuleExports() { return module; };
/******/ 		__webpack_require__.d(getter, 'a', getter);
/******/ 		return getter;
/******/ 	};
/******/
/******/ 	// Object.prototype.hasOwnProperty.call
/******/ 	__webpack_require__.o = function(object, property) { return Object.prototype.hasOwnProperty.call(object, property); };
/******/
/******/ 	// __webpack_public_path__
/******/ 	__webpack_require__.p = "/assets/build";
/******/
>>>>>>> a17af05f
/******/ 	// Load entry module and return exports
/******/ 	return __webpack_require__(__webpack_require__.s = 380);
/******/ })
/************************************************************************/
/******/ ({

<<<<<<< HEAD
/***/ 0:
/***/ function(module, exports, __webpack_require__) {

	module.exports = __webpack_require__(801);


/***/ },

/***/ 223:
/***/ function(module, exports) {

	"use strict";

	function assert(condition, message) {
	  if (!condition) {
	    throw new Error(`Assertion failure: ${message}`);
	  }
	}

	module.exports = assert;

/***/ },

/***/ 801:
/***/ function(module, exports, __webpack_require__) {

	"use strict";

	var prettyFast = __webpack_require__(802);
	var assert = __webpack_require__(223);

	function prettyPrint(_ref) {
	  var url = _ref.url,
	      indent = _ref.indent,
	      source = _ref.source;

	  try {
	    var prettified = prettyFast(source, {
	      url: url,
	      indent: " ".repeat(indent)
	    });

	    return {
	      code: prettified.code,
	      mappings: prettified.map._mappings
	    };
	  } catch (e) {
	    throw new Error(`${e.message}\n${e.stack}`);
	  }
	}

	function invertMappings(mappings) {
	  return mappings._array.map(m => {
	    var mapping = {
	      generated: {
	        line: m.originalLine,
	        column: m.originalColumn
	      }
	    };
	    if (m.source) {
	      mapping.source = m.source;
	      mapping.original = {
	        line: m.generatedLine,
	        column: m.generatedColumn
	      };
	      mapping.name = m.name;
	    }
	    return mapping;
	  });
	}

	self.onmessage = function (msg) {
	  var _msg$data = msg.data,
	      id = _msg$data.id,
	      args = _msg$data.args;

	  assert(msg.data.method === "prettyPrint", "Method must be `prettyPrint`");

	  try {
	    var _prettyPrint = prettyPrint(args[0]),
	        code = _prettyPrint.code,
	        mappings = _prettyPrint.mappings;

	    self.postMessage({ id, response: {
	        code, mappings: invertMappings(mappings)
	      } });
	  } catch (e) {
	    self.postMessage({ id, error: e });
	  }
	};

/***/ },

/***/ 802:
/***/ function(module, exports, __webpack_require__) {

	var __WEBPACK_AMD_DEFINE_FACTORY__, __WEBPACK_AMD_DEFINE_RESULT__;/* -*- indent-tabs-mode: nil; js-indent-level: 2; fill-column: 80 -*- */
	/*
	 * Copyright 2013 Mozilla Foundation and contributors
	 * Licensed under the New BSD license. See LICENSE.md or:
	 * http://opensource.org/licenses/BSD-2-Clause
	 */
	(function (root, factory) {
	  "use strict";

	  if (true) {
	    !(__WEBPACK_AMD_DEFINE_FACTORY__ = (factory), __WEBPACK_AMD_DEFINE_RESULT__ = (typeof __WEBPACK_AMD_DEFINE_FACTORY__ === 'function' ? (__WEBPACK_AMD_DEFINE_FACTORY__.call(exports, __webpack_require__, exports, module)) : __WEBPACK_AMD_DEFINE_FACTORY__), __WEBPACK_AMD_DEFINE_RESULT__ !== undefined && (module.exports = __WEBPACK_AMD_DEFINE_RESULT__));
	  } else if (typeof exports === "object") {
	    module.exports = factory();
	  } else {
	    root.prettyFast = factory();
	  }
	}(this, function () {
	  "use strict";

	  var acorn = this.acorn || __webpack_require__(803);
	  var sourceMap = this.sourceMap || __webpack_require__(804);
	  var SourceNode = sourceMap.SourceNode;

	  // If any of these tokens are seen before a "[" token, we know that "[" token
	  // is the start of an array literal, rather than a property access.
	  //
	  // The only exception is "}", which would need to be disambiguated by
	  // parsing. The majority of the time, an open bracket following a closing
	  // curly is going to be an array literal, so we brush the complication under
	  // the rug, and handle the ambiguity by always assuming that it will be an
	  // array literal.
	  var PRE_ARRAY_LITERAL_TOKENS = {
	    "typeof": true,
	    "void": true,
	    "delete": true,
	    "case": true,
	    "do": true,
	    "=": true,
	    "in": true,
	    "{": true,
	    "*": true,
	    "/": true,
	    "%": true,
	    "else": true,
	    ";": true,
	    "++": true,
	    "--": true,
	    "+": true,
	    "-": true,
	    "~": true,
	    "!": true,
	    ":": true,
	    "?": true,
	    ">>": true,
	    ">>>": true,
	    "<<": true,
	    "||": true,
	    "&&": true,
	    "<": true,
	    ">": true,
	    "<=": true,
	    ">=": true,
	    "instanceof": true,
	    "&": true,
	    "^": true,
	    "|": true,
	    "==": true,
	    "!=": true,
	    "===": true,
	    "!==": true,
	    ",": true,

	    "}": true
	  };

	  /**
	   * Determines if we think that the given token starts an array literal.
	   *
	   * @param Object token
	   *        The token we want to determine if it is an array literal.
	   * @param Object lastToken
	   *        The last token we added to the pretty printed results.
	   *
	   * @returns Boolean
	   *          True if we believe it is an array literal, false otherwise.
	   */
	  function isArrayLiteral(token, lastToken) {
	    if (token.type.type != "[") {
	      return false;
	    }
	    if (!lastToken) {
	      return true;
	    }
	    if (lastToken.type.isAssign) {
	      return true;
	    }
	    return !!PRE_ARRAY_LITERAL_TOKENS[
	      lastToken.type.keyword || lastToken.type.type
	    ];
	  }

	  // If any of these tokens are followed by a token on a new line, we know that
	  // ASI cannot happen.
	  var PREVENT_ASI_AFTER_TOKENS = {
	    // Binary operators
	    "*": true,
	    "/": true,
	    "%": true,
	    "+": true,
	    "-": true,
	    "<<": true,
	    ">>": true,
	    ">>>": true,
	    "<": true,
	    ">": true,
	    "<=": true,
	    ">=": true,
	    "instanceof": true,
	    "in": true,
	    "==": true,
	    "!=": true,
	    "===": true,
	    "!==": true,
	    "&": true,
	    "^": true,
	    "|": true,
	    "&&": true,
	    "||": true,
	    ",": true,
	    ".": true,
	    "=": true,
	    "*=": true,
	    "/=": true,
	    "%=": true,
	    "+=": true,
	    "-=": true,
	    "<<=": true,
	    ">>=": true,
	    ">>>=": true,
	    "&=": true,
	    "^=": true,
	    "|=": true,
	    // Unary operators
	    "delete": true,
	    "void": true,
	    "typeof": true,
	    "~": true,
	    "!": true,
	    "new": true,
	    // Function calls and grouped expressions
	    "(": true
	  };

	  // If any of these tokens are on a line after the token before it, we know
	  // that ASI cannot happen.
	  var PREVENT_ASI_BEFORE_TOKENS = {
	    // Binary operators
	    "*": true,
	    "/": true,
	    "%": true,
	    "<<": true,
	    ">>": true,
	    ">>>": true,
	    "<": true,
	    ">": true,
	    "<=": true,
	    ">=": true,
	    "instanceof": true,
	    "in": true,
	    "==": true,
	    "!=": true,
	    "===": true,
	    "!==": true,
	    "&": true,
	    "^": true,
	    "|": true,
	    "&&": true,
	    "||": true,
	    ",": true,
	    ".": true,
	    "=": true,
	    "*=": true,
	    "/=": true,
	    "%=": true,
	    "+=": true,
	    "-=": true,
	    "<<=": true,
	    ">>=": true,
	    ">>>=": true,
	    "&=": true,
	    "^=": true,
	    "|=": true,
	    // Function calls
	    "(": true
	  };

	  /**
	   * Determines if Automatic Semicolon Insertion (ASI) occurs between these
	   * tokens.
	   *
	   * @param Object token
	   *        The current token.
	   * @param Object lastToken
	   *        The last token we added to the pretty printed results.
	   *
	   * @returns Boolean
	   *          True if we believe ASI occurs.
	   */
	  function isASI(token, lastToken) {
	    if (!lastToken) {
	      return false;
	    }
	    if (token.startLoc.line === lastToken.startLoc.line) {
	      return false;
	    }
	    if (PREVENT_ASI_AFTER_TOKENS[
	      lastToken.type.type || lastToken.type.keyword
	    ]) {
	      return false;
	    }
	    if (PREVENT_ASI_BEFORE_TOKENS[token.type.type || token.type.keyword]) {
	      return false;
	    }
	    return true;
	  }

	  /**
	   * Determine if we have encountered a getter or setter.
	   *
	   * @param Object token
	   *        The current token. If this is a getter or setter, it would be the
	   *        property name.
	   * @param Object lastToken
	   *        The last token we added to the pretty printed results. If this is a
	   *        getter or setter, it would be the `get` or `set` keyword
	   *        respectively.
	   * @param Array stack
	   *        The stack of open parens/curlies/brackets/etc.
	   *
	   * @returns Boolean
	   *          True if this is a getter or setter.
	   */
	  function isGetterOrSetter(token, lastToken, stack) {
	    return stack[stack.length - 1] == "{"
	      && lastToken
	      && lastToken.type.type == "name"
	      && (lastToken.value == "get" || lastToken.value == "set")
	      && token.type.type == "name";
	  }

	  /**
	   * Determine if we should add a newline after the given token.
	   *
	   * @param Object token
	   *        The token we are looking at.
	   * @param Array stack
	   *        The stack of open parens/curlies/brackets/etc.
	   *
	   * @returns Boolean
	   *          True if we should add a newline.
	   */
	  function isLineDelimiter(token, stack) {
	    if (token.isArrayLiteral) {
	      return true;
	    }
	    var ttt = token.type.type;
	    var top = stack[stack.length - 1];
	    return ttt == ";" && top != "("
	      || ttt == "{"
	      || ttt == "," && top != "("
	      || ttt == ":" && (top == "case" || top == "default");
	  }

	  /**
	   * Append the necessary whitespace to the result after we have added the given
	   * token.
	   *
	   * @param Object token
	   *        The token that was just added to the result.
	   * @param Function write
	   *        The function to write to the pretty printed results.
	   * @param Array stack
	   *        The stack of open parens/curlies/brackets/etc.
	   *
	   * @returns Boolean
	   *          Returns true if we added a newline to result, false in all other
	   *          cases.
	   */
	  function appendNewline(token, write, stack) {
	    if (isLineDelimiter(token, stack)) {
	      write("\n", token.startLoc.line, token.startLoc.column);
	      return true;
	    }
	    return false;
	  }

	  /**
	   * Determines if we need to add a space between the last token we added and
	   * the token we are about to add.
	   *
	   * @param Object token
	   *        The token we are about to add to the pretty printed code.
	   * @param Object lastToken
	   *        The last token added to the pretty printed code.
	   */
	  function needsSpaceAfter(token, lastToken) {
	    if (lastToken) {
	      if (lastToken.type.isLoop) {
	        return true;
	      }
	      if (lastToken.type.isAssign) {
	        return true;
	      }
	      if (lastToken.type.binop != null) {
	        return true;
	      }

	      var ltt = lastToken.type.type;
	      if (ltt == "?") {
	        return true;
	      }
	      if (ltt == ":") {
	        return true;
	      }
	      if (ltt == ",") {
	        return true;
	      }
	      if (ltt == ";") {
	        return true;
	      }

	      var ltk = lastToken.type.keyword;
	      if (ltk != null) {
	        if (ltk == "break" || ltk == "continue" || ltk == "return") {
	          return token.type.type != ";";
	        }
	        if (ltk != "debugger"
	            && ltk != "null"
	            && ltk != "true"
	            && ltk != "false"
	            && ltk != "this"
	            && ltk != "default") {
	          return true;
	        }
	      }

	      if (ltt == ")" && (token.type.type != ")"
	                         && token.type.type != "]"
	                         && token.type.type != ";"
	                         && token.type.type != ","
	                         && token.type.type != ".")) {
	        return true;
	      }
	    }

	    if (token.type.isAssign) {
	      return true;
	    }
	    if (token.type.binop != null) {
	      return true;
	    }
	    if (token.type.type == "?") {
	      return true;
	    }

	    return false;
	  }

	  /**
	   * Add the required whitespace before this token, whether that is a single
	   * space, newline, and/or the indent on fresh lines.
	   *
	   * @param Object token
	   *        The token we are about to add to the pretty printed code.
	   * @param Object lastToken
	   *        The last token we added to the pretty printed code.
	   * @param Boolean addedNewline
	   *        Whether we added a newline after adding the last token to the pretty
	   *        printed code.
	   * @param Function write
	   *        The function to write pretty printed code to the result SourceNode.
	   * @param Object options
	   *        The options object.
	   * @param Number indentLevel
	   *        The number of indents deep we are.
	   * @param Array stack
	   *        The stack of open curlies, brackets, etc.
	   */
	  function prependWhiteSpace(token, lastToken, addedNewline, write, options,
	                             indentLevel, stack) {
	    var ttk = token.type.keyword;
	    var ttt = token.type.type;
	    var newlineAdded = addedNewline;
	    var ltt = lastToken ? lastToken.type.type : null;

	    // Handle whitespace and newlines after "}" here instead of in
	    // `isLineDelimiter` because it is only a line delimiter some of the
	    // time. For example, we don't want to put "else if" on a new line after
	    // the first if's block.
	    if (lastToken && ltt == "}") {
	      if (ttk == "while" && stack[stack.length - 1] == "do") {
	        write(" ",
	              lastToken.startLoc.line,
	              lastToken.startLoc.column);
	      } else if (ttk == "else" ||
	                 ttk == "catch" ||
	                 ttk == "finally") {
	        write(" ",
	              lastToken.startLoc.line,
	              lastToken.startLoc.column);
	      } else if (ttt != "(" &&
	                 ttt != ";" &&
	                 ttt != "," &&
	                 ttt != ")" &&
	                 ttt != ".") {
	        write("\n",
	              lastToken.startLoc.line,
	              lastToken.startLoc.column);
	        newlineAdded = true;
	      }
	    }

	    if (isGetterOrSetter(token, lastToken, stack)) {
	      write(" ",
	            lastToken.startLoc.line,
	            lastToken.startLoc.column);
	    }

	    if (ttt == ":" && stack[stack.length - 1] == "?") {
	      write(" ",
	            lastToken.startLoc.line,
	            lastToken.startLoc.column);
	    }

	    if (lastToken && ltt != "}" && ttk == "else") {
	      write(" ",
	            lastToken.startLoc.line,
	            lastToken.startLoc.column);
	    }

	    function ensureNewline() {
	      if (!newlineAdded) {
	        write("\n",
	              lastToken.startLoc.line,
	              lastToken.startLoc.column);
	        newlineAdded = true;
	      }
	    }

	    if (isASI(token, lastToken)) {
	      ensureNewline();
	    }

	    if (decrementsIndent(ttt, stack)) {
	      ensureNewline();
	    }

	    if (newlineAdded) {
	      if (ttk == "case" || ttk == "default") {
	        write(repeat(options.indent, indentLevel - 1),
	              token.startLoc.line,
	              token.startLoc.column);
	      } else {
	        write(repeat(options.indent, indentLevel),
	              token.startLoc.line,
	              token.startLoc.column);
	      }
	    } else if (needsSpaceAfter(token, lastToken)) {
	      write(" ",
	            lastToken.startLoc.line,
	            lastToken.startLoc.column);
	    }
	  }

	  /**
	   * Repeat the `str` string `n` times.
	   *
	   * @param String str
	   *        The string to be repeated.
	   * @param Number n
	   *        The number of times to repeat the string.
	   *
	   * @returns String
	   *          The repeated string.
	   */
	  function repeat(str, n) {
	    var result = "";
	    while (n > 0) {
	      if (n & 1) {
	        result += str;
	      }
	      n >>= 1;
	      str += str;
	    }
	    return result;
	  }

	  /**
	   * Make sure that we output the escaped character combination inside string
	   * literals instead of various problematic characters.
	   */
	  var sanitize = (function () {
	    var escapeCharacters = {
	      // Backslash
	      "\\": "\\\\",
	      // Newlines
	      "\n": "\\n",
	      // Carriage return
	      "\r": "\\r",
	      // Tab
	      "\t": "\\t",
	      // Vertical tab
	      "\v": "\\v",
	      // Form feed
	      "\f": "\\f",
	      // Null character
	      "\0": "\\0",
	      // Single quotes
	      "'": "\\'"
	    };

	    var regExpString = "("
	      + Object.keys(escapeCharacters)
	              .map(function (c) { return escapeCharacters[c]; })
	              .join("|")
	      + ")";
	    var escapeCharactersRegExp = new RegExp(regExpString, "g");

	    return function (str) {
	      return str.replace(escapeCharactersRegExp, function (_, c) {
	        return escapeCharacters[c];
	      });
	    };
	  }());
	  /**
	   * Add the given token to the pretty printed results.
	   *
	   * @param Object token
	   *        The token to add.
	   * @param Function write
	   *        The function to write pretty printed code to the result SourceNode.
	   */
	  function addToken(token, write) {
	    if (token.type.type == "string") {
	      write("'" + sanitize(token.value) + "'",
	            token.startLoc.line,
	            token.startLoc.column);
	    } else if (token.type.type == "regexp") {
	      write(String(token.value.value),
	            token.startLoc.line,
	            token.startLoc.column);
	    } else {
	      write(String(token.value != null ? token.value : token.type.type),
	            token.startLoc.line,
	            token.startLoc.column);
	    }
	  }

	  /**
	   * Returns true if the given token type belongs on the stack.
	   */
	  function belongsOnStack(token) {
	    var ttt = token.type.type;
	    var ttk = token.type.keyword;
	    return ttt == "{"
	      || ttt == "("
	      || ttt == "["
	      || ttt == "?"
	      || ttk == "do"
	      || ttk == "switch"
	      || ttk == "case"
	      || ttk == "default";
	  }

	  /**
	   * Returns true if the given token should cause us to pop the stack.
	   */
	  function shouldStackPop(token, stack) {
	    var ttt = token.type.type;
	    var ttk = token.type.keyword;
	    var top = stack[stack.length - 1];
	    return ttt == "]"
	      || ttt == ")"
	      || ttt == "}"
	      || (ttt == ":" && (top == "case" || top == "default" || top == "?"))
	      || (ttk == "while" && top == "do");
	  }

	  /**
	   * Returns true if the given token type should cause us to decrement the
	   * indent level.
	   */
	  function decrementsIndent(tokenType, stack) {
	    return tokenType == "}"
	      || (tokenType == "]" && stack[stack.length - 1] == "[\n");
	  }

	  /**
	   * Returns true if the given token should cause us to increment the indent
	   * level.
	   */
	  function incrementsIndent(token) {
	    return token.type.type == "{"
	      || token.isArrayLiteral
	      || token.type.keyword == "switch";
	  }

	  /**
	   * Add a comment to the pretty printed code.
	   *
	   * @param Function write
	   *        The function to write pretty printed code to the result SourceNode.
	   * @param Number indentLevel
	   *        The number of indents deep we are.
	   * @param Object options
	   *        The options object.
	   * @param Boolean block
	   *        True if the comment is a multiline block style comment.
	   * @param String text
	   *        The text of the comment.
	   * @param Number line
	   *        The line number to comment appeared on.
	   * @param Number column
	   *        The column number the comment appeared on.
	   */
	  function addComment(write, indentLevel, options, block, text, line, column) {
	    var indentString = repeat(options.indent, indentLevel);

	    write(indentString, line, column);
	    if (block) {
	      write("/*");
	      write(text
	            .split(new RegExp("/\n" + indentString + "/", "g"))
	            .join("\n" + indentString));
	      write("*/");
	    } else {
	      write("//");
	      write(text);
	    }
	    write("\n");
	  }

	  /**
	   * The main function.
	   *
	   * @param String input
	   *        The ugly JS code we want to pretty print.
	   * @param Object options
	   *        The options object. Provides configurability of the pretty
	   *        printing. Properties:
	   *          - url: The URL string of the ugly JS code.
	   *          - indent: The string to indent code by.
	   *
	   * @returns Object
	   *          An object with the following properties:
	   *            - code: The pretty printed code string.
	   *            - map: A SourceMapGenerator instance.
	   */
	  return function prettyFast(input, options) {
	    // The level of indents deep we are.
	    var indentLevel = 0;

	    // We will accumulate the pretty printed code in this SourceNode.
	    var result = new SourceNode();

	    /**
	     * Write a pretty printed string to the result SourceNode.
	     *
	     * We buffer our writes so that we only create one mapping for each line in
	     * the source map. This enhances performance by avoiding extraneous mapping
	     * serialization, and flattening the tree that
	     * `SourceNode#toStringWithSourceMap` will have to recursively walk. When
	     * timing how long it takes to pretty print jQuery, this optimization
	     * brought the time down from ~390 ms to ~190ms!
	     *
	     * @param String str
	     *        The string to be added to the result.
	     * @param Number line
	     *        The line number the string came from in the ugly source.
	     * @param Number column
	     *        The column number the string came from in the ugly source.
	     */
	    var write = (function () {
	      var buffer = [];
	      var bufferLine = -1;
	      var bufferColumn = -1;
	      return function write(str, line, column) {
	        if (line != null && bufferLine === -1) {
	          bufferLine = line;
	        }
	        if (column != null && bufferColumn === -1) {
	          bufferColumn = column;
	        }
	        buffer.push(str);

	        if (str == "\n") {
	          var lineStr = "";
	          for (var i = 0, len = buffer.length; i < len; i++) {
	            lineStr += buffer[i];
	          }
	          result.add(new SourceNode(bufferLine, bufferColumn, options.url,
	                                    lineStr));
	          buffer.splice(0, buffer.length);
	          bufferLine = -1;
	          bufferColumn = -1;
	        }
	      };
	    }());

	    // Whether or not we added a newline on after we added the last token.
	    var addedNewline = false;

	    // The current token we will be adding to the pretty printed code.
	    var token;

	    // Shorthand for token.type.type, so we don't have to repeatedly access
	    // properties.
	    var ttt;

	    // Shorthand for token.type.keyword, so we don't have to repeatedly access
	    // properties.
	    var ttk;

	    // The last token we added to the pretty printed code.
	    var lastToken;

	    // Stack of token types/keywords that can affect whether we want to add a
	    // newline or a space. We can make that decision based on what token type is
	    // on the top of the stack. For example, a comma in a parameter list should
	    // be followed by a space, while a comma in an object literal should be
	    // followed by a newline.
	    //
	    // Strings that go on the stack:
	    //
	    //   - "{"
	    //   - "("
	    //   - "["
	    //   - "[\n"
	    //   - "do"
	    //   - "?"
	    //   - "switch"
	    //   - "case"
	    //   - "default"
	    //
	    // The difference between "[" and "[\n" is that "[\n" is used when we are
	    // treating "[" and "]" tokens as line delimiters and should increment and
	    // decrement the indent level when we find them.
	    var stack = [];

	    // Acorn's tokenizer will always yield comments *before* the token they
	    // follow (unless the very first thing in the source is a comment), so we
	    // have to queue the comments in order to pretty print them in the correct
	    // location. For example, the source file:
	    //
	    //     foo
	    //     // a
	    //     // b
	    //     bar
	    //
	    // When tokenized by acorn, gives us the following token stream:
	    //
	    //     [ '// a', '// b', foo, bar ]
	    var commentQueue = [];

	    var getToken = acorn.tokenize(input, {
	      locations: true,
	      sourceFile: options.url,
	      onComment: function (block, text, start, end, startLoc, endLoc) {
	        if (lastToken) {
	          commentQueue.push({
	            block: block,
	            text: text,
	            line: startLoc.line,
	            column: startLoc.column,
	            trailing: lastToken.endLoc.line == startLoc.line
	          });
	        } else {
	          addComment(write, indentLevel, options, block, text, startLoc.line,
	                     startLoc.column);
	          addedNewline = true;
	        }
	      }
	    });

	    for (;;) {
	      token = getToken();

	      ttk = token.type.keyword;
	      ttt = token.type.type;

	      if (ttt == "eof") {
	        if (!addedNewline) {
	          write("\n");
	        }
	        break;
	      }

	      token.isArrayLiteral = isArrayLiteral(token, lastToken);

	      if (belongsOnStack(token)) {
	        if (token.isArrayLiteral) {
	          stack.push("[\n");
	        } else {
	          stack.push(ttt || ttk);
	        }
	      }

	      if (decrementsIndent(ttt, stack)) {
	        indentLevel--;
	        if (ttt == "}"
	            && stack.length > 1
	            && stack[stack.length - 2] == "switch") {
	          indentLevel--;
	        }
	      }

	      prependWhiteSpace(token, lastToken, addedNewline, write, options,
	                        indentLevel, stack);
	      addToken(token, write);
	      if (commentQueue.length === 0 || !commentQueue[0].trailing) {
	        addedNewline = appendNewline(token, write, stack);
	      }

	      if (shouldStackPop(token, stack)) {
	        stack.pop();
	        if (token == "}" && stack.length
	            && stack[stack.length - 1] == "switch") {
	          stack.pop();
	        }
	      }

	      if (incrementsIndent(token)) {
	        indentLevel++;
	      }

	      // Acorn's tokenizer re-uses tokens, so we have to copy the last token on
	      // every iteration. We follow acorn's lead here, and reuse the lastToken
	      // object the same way that acorn reuses the token object. This allows us
	      // to avoid allocations and minimize GC pauses.
	      if (!lastToken) {
	        lastToken = { startLoc: {}, endLoc: {} };
	      }
	      lastToken.start = token.start;
	      lastToken.end = token.end;
	      lastToken.startLoc.line = token.startLoc.line;
	      lastToken.startLoc.column = token.startLoc.column;
	      lastToken.endLoc.line = token.endLoc.line;
	      lastToken.endLoc.column = token.endLoc.column;
	      lastToken.type = token.type;
	      lastToken.value = token.value;
	      lastToken.isArrayLiteral = token.isArrayLiteral;

	      // Apply all the comments that have been queued up.
	      if (commentQueue.length) {
	        if (!addedNewline && !commentQueue[0].trailing) {
	          write("\n");
	        }
	        if (commentQueue[0].trailing) {
	          write(" ");
	        }
	        for (var i = 0, n = commentQueue.length; i < n; i++) {
	          var comment = commentQueue[i];
	          var commentIndentLevel = commentQueue[i].trailing ? 0 : indentLevel;
	          addComment(write, commentIndentLevel, options, comment.block,
	                     comment.text, comment.line, comment.column);
	        }
	        addedNewline = true;
	        commentQueue.splice(0, commentQueue.length);
	      }
	    }

	    return result.toStringWithSourceMap({ file: options.url });
	  };

	}.bind(this)));


/***/ },

/***/ 803:
/***/ function(module, exports, __webpack_require__) {

	var __WEBPACK_AMD_DEFINE_FACTORY__, __WEBPACK_AMD_DEFINE_ARRAY__, __WEBPACK_AMD_DEFINE_RESULT__;// Acorn is a tiny, fast JavaScript parser written in JavaScript.
	//
	// Acorn was written by Marijn Haverbeke and various contributors and
	// released under an MIT license. The Unicode regexps (for identifiers
	// and whitespace) were taken from [Esprima](http://esprima.org) by
	// Ariya Hidayat.
	//
	// Git repositories for Acorn are available at
	//
	//     http://marijnhaverbeke.nl/git/acorn
	//     https://github.com/marijnh/acorn.git
	//
	// Please use the [github bug tracker][ghbt] to report issues.
	//
	// [ghbt]: https://github.com/marijnh/acorn/issues
	//
	// This file defines the main parser interface. The library also comes
	// with a [error-tolerant parser][dammit] and an
	// [abstract syntax tree walker][walk], defined in other files.
	//
	// [dammit]: acorn_loose.js
	// [walk]: util/walk.js

	(function(root, mod) {
	  if (true) return mod(exports); // CommonJS
	  if (true) return !(__WEBPACK_AMD_DEFINE_ARRAY__ = [exports], __WEBPACK_AMD_DEFINE_FACTORY__ = (mod), __WEBPACK_AMD_DEFINE_RESULT__ = (typeof __WEBPACK_AMD_DEFINE_FACTORY__ === 'function' ? (__WEBPACK_AMD_DEFINE_FACTORY__.apply(exports, __WEBPACK_AMD_DEFINE_ARRAY__)) : __WEBPACK_AMD_DEFINE_FACTORY__), __WEBPACK_AMD_DEFINE_RESULT__ !== undefined && (module.exports = __WEBPACK_AMD_DEFINE_RESULT__)); // AMD
	  mod(root.acorn || (root.acorn = {})); // Plain browser env
	})(this, function(exports) {
	  "use strict";

	  exports.version = "0.11.0";

	  // The main exported interface (under `self.acorn` when in the
	  // browser) is a `parse` function that takes a code string and
	  // returns an abstract syntax tree as specified by [Mozilla parser
	  // API][api], with the caveat that inline XML is not recognized.
	  //
	  // [api]: https://developer.mozilla.org/en-US/docs/SpiderMonkey/Parser_API

	  var options, input, inputLen, sourceFile;

	  exports.parse = function(inpt, opts) {
	    input = String(inpt); inputLen = input.length;
	    setOptions(opts);
	    initTokenState();
	    var startPos = options.locations ? [tokPos, curPosition()] : tokPos;
	    initParserState();
	    return parseTopLevel(options.program || startNodeAt(startPos));
	  };

	  // A second optional argument can be given to further configure
	  // the parser process. These options are recognized:

	  var defaultOptions = exports.defaultOptions = {
	    // `ecmaVersion` indicates the ECMAScript version to parse. Must
	    // be either 3, or 5, or 6. This influences support for strict
	    // mode, the set of reserved words, support for getters and
	    // setters and other features.
	    ecmaVersion: 5,
	    // Turn on `strictSemicolons` to prevent the parser from doing
	    // automatic semicolon insertion.
	    strictSemicolons: false,
	    // When `allowTrailingCommas` is false, the parser will not allow
	    // trailing commas in array and object literals.
	    allowTrailingCommas: true,
	    // By default, reserved words are not enforced. Enable
	    // `forbidReserved` to enforce them. When this option has the
	    // value "everywhere", reserved words and keywords can also not be
	    // used as property names.
	    forbidReserved: false,
	    // When enabled, a return at the top level is not considered an
	    // error.
	    allowReturnOutsideFunction: false,
	    // When enabled, import/export statements are not constrained to
	    // appearing at the top of the program.
	    allowImportExportEverywhere: false,
	    // When `locations` is on, `loc` properties holding objects with
	    // `start` and `end` properties in `{line, column}` form (with
	    // line being 1-based and column 0-based) will be attached to the
	    // nodes.
	    locations: false,
	    // A function can be passed as `onToken` option, which will
	    // cause Acorn to call that function with object in the same
	    // format as tokenize() returns. Note that you are not
	    // allowed to call the parser from the callback—that will
	    // corrupt its internal state.
	    onToken: null,
	    // A function can be passed as `onComment` option, which will
	    // cause Acorn to call that function with `(block, text, start,
	    // end)` parameters whenever a comment is skipped. `block` is a
	    // boolean indicating whether this is a block (`/* */`) comment,
	    // `text` is the content of the comment, and `start` and `end` are
	    // character offsets that denote the start and end of the comment.
	    // When the `locations` option is on, two more parameters are
	    // passed, the full `{line, column}` locations of the start and
	    // end of the comments. Note that you are not allowed to call the
	    // parser from the callback—that will corrupt its internal state.
	    onComment: null,
	    // Nodes have their start and end characters offsets recorded in
	    // `start` and `end` properties (directly on the node, rather than
	    // the `loc` object, which holds line/column data. To also add a
	    // [semi-standardized][range] `range` property holding a `[start,
	    // end]` array with the same numbers, set the `ranges` option to
	    // `true`.
	    //
	    // [range]: https://bugzilla.mozilla.org/show_bug.cgi?id=745678
	    ranges: false,
	    // It is possible to parse multiple files into a single AST by
	    // passing the tree produced by parsing the first file as
	    // `program` option in subsequent parses. This will add the
	    // toplevel forms of the parsed file to the `Program` (top) node
	    // of an existing parse tree.
	    program: null,
	    // When `locations` is on, you can pass this to record the source
	    // file in every node's `loc` object.
	    sourceFile: null,
	    // This value, if given, is stored in every node, whether
	    // `locations` is on or off.
	    directSourceFile: null,
	    // When enabled, parenthesized expressions are represented by
	    // (non-standard) ParenthesizedExpression nodes
	    preserveParens: false
	  };

	  // This function tries to parse a single expression at a given
	  // offset in a string. Useful for parsing mixed-language formats
	  // that embed JavaScript expressions.

	  exports.parseExpressionAt = function(inpt, pos, opts) {
	    input = String(inpt); inputLen = input.length;
	    setOptions(opts);
	    initTokenState(pos);
	    initParserState();
	    return parseExpression();
	  };

	  var isArray = function (obj) {
	    return Object.prototype.toString.call(obj) === "[object Array]";
	  };

	  function setOptions(opts) {
	    options = {};
	    for (var opt in defaultOptions)
	      options[opt] = opts && has(opts, opt) ? opts[opt] : defaultOptions[opt];
	    sourceFile = options.sourceFile || null;
	    if (isArray(options.onToken)) {
	      var tokens = options.onToken;
	      options.onToken = function (token) {
	        tokens.push(token);
	      };
	    }
	    if (isArray(options.onComment)) {
	      var comments = options.onComment;
	      options.onComment = function (block, text, start, end, startLoc, endLoc) {
	        var comment = {
	          type: block ? 'Block' : 'Line',
	          value: text,
	          start: start,
	          end: end
	        };
	        if (options.locations) {
	          comment.loc = new SourceLocation();
	          comment.loc.start = startLoc;
	          comment.loc.end = endLoc;
	        }
	        if (options.ranges)
	          comment.range = [start, end];
	        comments.push(comment);
	      };
	    }
	    isKeyword = options.ecmaVersion >= 6 ? isEcma6Keyword : isEcma5AndLessKeyword;
	  }

	  // The `getLineInfo` function is mostly useful when the
	  // `locations` option is off (for performance reasons) and you
	  // want to find the line/column position for a given character
	  // offset. `input` should be the code string that the offset refers
	  // into.

	  var getLineInfo = exports.getLineInfo = function(input, offset) {
	    for (var line = 1, cur = 0;;) {
	      lineBreak.lastIndex = cur;
	      var match = lineBreak.exec(input);
	      if (match && match.index < offset) {
	        ++line;
	        cur = match.index + match[0].length;
	      } else break;
	    }
	    return {line: line, column: offset - cur};
	  };

	  function Token() {
	    this.type = tokType;
	    this.value = tokVal;
	    this.start = tokStart;
	    this.end = tokEnd;
	    if (options.locations) {
	      this.loc = new SourceLocation();
	      this.loc.end = tokEndLoc;
	      // TODO: remove in next major release
	      this.startLoc = tokStartLoc;
	      this.endLoc = tokEndLoc;
	    }
	    if (options.ranges)
	      this.range = [tokStart, tokEnd];
	  }

	  exports.Token = Token;

	  // Acorn is organized as a tokenizer and a recursive-descent parser.
	  // The `tokenize` export provides an interface to the tokenizer.
	  // Because the tokenizer is optimized for being efficiently used by
	  // the Acorn parser itself, this interface is somewhat crude and not
	  // very modular. Performing another parse or call to `tokenize` will
	  // reset the internal state, and invalidate existing tokenizers.

	  exports.tokenize = function(inpt, opts) {
	    input = String(inpt); inputLen = input.length;
	    setOptions(opts);
	    initTokenState();
	    skipSpace();

	    function getToken(forceRegexp) {
	      lastEnd = tokEnd;
	      readToken(forceRegexp);
	      return new Token();
	    }
	    getToken.jumpTo = function(pos, reAllowed) {
	      tokPos = pos;
	      if (options.locations) {
	        tokCurLine = 1;
	        tokLineStart = lineBreak.lastIndex = 0;
	        var match;
	        while ((match = lineBreak.exec(input)) && match.index < pos) {
	          ++tokCurLine;
	          tokLineStart = match.index + match[0].length;
	        }
	      }
	      tokRegexpAllowed = reAllowed;
	      skipSpace();
	    };
	    getToken.noRegexp = function() {
	      tokRegexpAllowed = false;
	    };
	    getToken.options = options;
	    return getToken;
	  };

	  // State is kept in (closure-)global variables. We already saw the
	  // `options`, `input`, and `inputLen` variables above.

	  // The current position of the tokenizer in the input.

	  var tokPos;

	  // The start and end offsets of the current token.

	  var tokStart, tokEnd;

	  // When `options.locations` is true, these hold objects
	  // containing the tokens start and end line/column pairs.

	  var tokStartLoc, tokEndLoc;

	  // The type and value of the current token. Token types are objects,
	  // named by variables against which they can be compared, and
	  // holding properties that describe them (indicating, for example,
	  // the precedence of an infix operator, and the original name of a
	  // keyword token). The kind of value that's held in `tokVal` depends
	  // on the type of the token. For literals, it is the literal value,
	  // for operators, the operator name, and so on.

	  var tokType, tokVal;

	  // Internal state for the tokenizer. To distinguish between division
	  // operators and regular expressions, it remembers whether the last
	  // token was one that is allowed to be followed by an expression.
	  // (If it is, a slash is probably a regexp, if it isn't it's a
	  // division operator. See the `parseStatement` function for a
	  // caveat.)

	  var tokRegexpAllowed;

	  // When `options.locations` is true, these are used to keep
	  // track of the current line, and know when a new line has been
	  // entered.

	  var tokCurLine, tokLineStart;

	  // These store the position of the previous token, which is useful
	  // when finishing a node and assigning its `end` position.

	  var lastStart, lastEnd, lastEndLoc;

	  // This is the parser's state. `inFunction` is used to reject
	  // `return` statements outside of functions, `inGenerator` to
	  // reject `yield`s outside of generators, `labels` to verify
	  // that `break` and `continue` have somewhere to jump to, and
	  // `strict` indicates whether strict mode is on.

	  var inFunction, inGenerator, labels, strict;

	  // This counter is used for checking that arrow expressions did
	  // not contain nested parentheses in argument list.

	  var metParenL;

	  // This is used by the tokenizer to track the template strings it is
	  // inside, and count the amount of open braces seen inside them, to
	  // be able to switch back to a template token when the } to match ${
	  // is encountered. It will hold an array of integers.

	  var templates;

	  function initParserState() {
	    lastStart = lastEnd = tokPos;
	    if (options.locations) lastEndLoc = curPosition();
	    inFunction = inGenerator = strict = false;
	    labels = [];
	    skipSpace();
	    readToken();
	  }

	  // This function is used to raise exceptions on parse errors. It
	  // takes an offset integer (into the current `input`) to indicate
	  // the location of the error, attaches the position to the end
	  // of the error message, and then raises a `SyntaxError` with that
	  // message.

	  function raise(pos, message) {
	    var loc = getLineInfo(input, pos);
	    message += " (" + loc.line + ":" + loc.column + ")";
	    var err = new SyntaxError(message);
	    err.pos = pos; err.loc = loc; err.raisedAt = tokPos;
	    throw err;
	  }

	  // Reused empty array added for node fields that are always empty.

	  var empty = [];

	  // ## Token types

	  // The assignment of fine-grained, information-carrying type objects
	  // allows the tokenizer to store the information it has about a
	  // token in a way that is very cheap for the parser to look up.

	  // All token type variables start with an underscore, to make them
	  // easy to recognize.

	  // These are the general types. The `type` property is only used to
	  // make them recognizeable when debugging.

	  var _num = {type: "num"}, _regexp = {type: "regexp"}, _string = {type: "string"};
	  var _name = {type: "name"}, _eof = {type: "eof"};

	  // Keyword tokens. The `keyword` property (also used in keyword-like
	  // operators) indicates that the token originated from an
	  // identifier-like word, which is used when parsing property names.
	  //
	  // The `beforeExpr` property is used to disambiguate between regular
	  // expressions and divisions. It is set on all token types that can
	  // be followed by an expression (thus, a slash after them would be a
	  // regular expression).
	  //
	  // `isLoop` marks a keyword as starting a loop, which is important
	  // to know when parsing a label, in order to allow or disallow
	  // continue jumps to that label.

	  var _break = {keyword: "break"}, _case = {keyword: "case", beforeExpr: true}, _catch = {keyword: "catch"};
	  var _continue = {keyword: "continue"}, _debugger = {keyword: "debugger"}, _default = {keyword: "default"};
	  var _do = {keyword: "do", isLoop: true}, _else = {keyword: "else", beforeExpr: true};
	  var _finally = {keyword: "finally"}, _for = {keyword: "for", isLoop: true}, _function = {keyword: "function"};
	  var _if = {keyword: "if"}, _return = {keyword: "return", beforeExpr: true}, _switch = {keyword: "switch"};
	  var _throw = {keyword: "throw", beforeExpr: true}, _try = {keyword: "try"}, _var = {keyword: "var"};
	  var _let = {keyword: "let"}, _const = {keyword: "const"};
	  var _while = {keyword: "while", isLoop: true}, _with = {keyword: "with"}, _new = {keyword: "new", beforeExpr: true};
	  var _this = {keyword: "this"};
	  var _class = {keyword: "class"}, _extends = {keyword: "extends", beforeExpr: true};
	  var _export = {keyword: "export"}, _import = {keyword: "import"};
	  var _yield = {keyword: "yield", beforeExpr: true};

	  // The keywords that denote values.

	  var _null = {keyword: "null", atomValue: null}, _true = {keyword: "true", atomValue: true};
	  var _false = {keyword: "false", atomValue: false};

	  // Some keywords are treated as regular operators. `in` sometimes
	  // (when parsing `for`) needs to be tested against specifically, so
	  // we assign a variable name to it for quick comparing.

	  var _in = {keyword: "in", binop: 7, beforeExpr: true};

	  // Map keyword names to token types.

	  var keywordTypes = {"break": _break, "case": _case, "catch": _catch,
	                      "continue": _continue, "debugger": _debugger, "default": _default,
	                      "do": _do, "else": _else, "finally": _finally, "for": _for,
	                      "function": _function, "if": _if, "return": _return, "switch": _switch,
	                      "throw": _throw, "try": _try, "var": _var, "let": _let, "const": _const,
	                      "while": _while, "with": _with,
	                      "null": _null, "true": _true, "false": _false, "new": _new, "in": _in,
	                      "instanceof": {keyword: "instanceof", binop: 7, beforeExpr: true}, "this": _this,
	                      "typeof": {keyword: "typeof", prefix: true, beforeExpr: true},
	                      "void": {keyword: "void", prefix: true, beforeExpr: true},
	                      "delete": {keyword: "delete", prefix: true, beforeExpr: true},
	                      "class": _class, "extends": _extends,
	                      "export": _export, "import": _import, "yield": _yield};

	  // Punctuation token types. Again, the `type` property is purely for debugging.

	  var _bracketL = {type: "[", beforeExpr: true}, _bracketR = {type: "]"}, _braceL = {type: "{", beforeExpr: true};
	  var _braceR = {type: "}"}, _parenL = {type: "(", beforeExpr: true}, _parenR = {type: ")"};
	  var _comma = {type: ",", beforeExpr: true}, _semi = {type: ";", beforeExpr: true};
	  var _colon = {type: ":", beforeExpr: true}, _dot = {type: "."}, _question = {type: "?", beforeExpr: true};
	  var _arrow = {type: "=>", beforeExpr: true}, _template = {type: "template"}, _templateContinued = {type: "templateContinued"};
	  var _ellipsis = {type: "...", prefix: true, beforeExpr: true};

	  // Operators. These carry several kinds of properties to help the
	  // parser use them properly (the presence of these properties is
	  // what categorizes them as operators).
	  //
	  // `binop`, when present, specifies that this operator is a binary
	  // operator, and will refer to its precedence.
	  //
	  // `prefix` and `postfix` mark the operator as a prefix or postfix
	  // unary operator. `isUpdate` specifies that the node produced by
	  // the operator should be of type UpdateExpression rather than
	  // simply UnaryExpression (`++` and `--`).
	  //
	  // `isAssign` marks all of `=`, `+=`, `-=` etcetera, which act as
	  // binary operators with a very low precedence, that should result
	  // in AssignmentExpression nodes.

	  var _slash = {binop: 10, beforeExpr: true}, _eq = {isAssign: true, beforeExpr: true};
	  var _assign = {isAssign: true, beforeExpr: true};
	  var _incDec = {postfix: true, prefix: true, isUpdate: true}, _prefix = {prefix: true, beforeExpr: true};
	  var _logicalOR = {binop: 1, beforeExpr: true};
	  var _logicalAND = {binop: 2, beforeExpr: true};
	  var _bitwiseOR = {binop: 3, beforeExpr: true};
	  var _bitwiseXOR = {binop: 4, beforeExpr: true};
	  var _bitwiseAND = {binop: 5, beforeExpr: true};
	  var _equality = {binop: 6, beforeExpr: true};
	  var _relational = {binop: 7, beforeExpr: true};
	  var _bitShift = {binop: 8, beforeExpr: true};
	  var _plusMin = {binop: 9, prefix: true, beforeExpr: true};
	  var _modulo = {binop: 10, beforeExpr: true};

	  // '*' may be multiply or have special meaning in ES6
	  var _star = {binop: 10, beforeExpr: true};

	  // Provide access to the token types for external users of the
	  // tokenizer.

	  exports.tokTypes = {bracketL: _bracketL, bracketR: _bracketR, braceL: _braceL, braceR: _braceR,
	                      parenL: _parenL, parenR: _parenR, comma: _comma, semi: _semi, colon: _colon,
	                      dot: _dot, ellipsis: _ellipsis, question: _question, slash: _slash, eq: _eq,
	                      name: _name, eof: _eof, num: _num, regexp: _regexp, string: _string,
	                      arrow: _arrow, template: _template, templateContinued: _templateContinued, star: _star,
	                      assign: _assign};
	  for (var kw in keywordTypes) exports.tokTypes["_" + kw] = keywordTypes[kw];

	  // This is a trick taken from Esprima. It turns out that, on
	  // non-Chrome browsers, to check whether a string is in a set, a
	  // predicate containing a big ugly `switch` statement is faster than
	  // a regular expression, and on Chrome the two are about on par.
	  // This function uses `eval` (non-lexical) to produce such a
	  // predicate from a space-separated string of words.
	  //
	  // It starts by sorting the words by length.

	  function makePredicate(words) {
	    words = words.split(" ");
	    var f = "", cats = [];
	    out: for (var i = 0; i < words.length; ++i) {
	      for (var j = 0; j < cats.length; ++j)
	        if (cats[j][0].length == words[i].length) {
	          cats[j].push(words[i]);
	          continue out;
	        }
	      cats.push([words[i]]);
	    }
	    function compareTo(arr) {
	      if (arr.length == 1) return f += "return str === " + JSON.stringify(arr[0]) + ";";
	      f += "switch(str){";
	      for (var i = 0; i < arr.length; ++i) f += "case " + JSON.stringify(arr[i]) + ":";
	      f += "return true}return false;";
	    }

	    // When there are more than three length categories, an outer
	    // switch first dispatches on the lengths, to save on comparisons.

	    if (cats.length > 3) {
	      cats.sort(function(a, b) {return b.length - a.length;});
	      f += "switch(str.length){";
	      for (var i = 0; i < cats.length; ++i) {
	        var cat = cats[i];
	        f += "case " + cat[0].length + ":";
	        compareTo(cat);
	      }
	      f += "}";

	    // Otherwise, simply generate a flat `switch` statement.

	    } else {
	      compareTo(words);
	    }
	    return new Function("str", f);
	  }

	  // The ECMAScript 3 reserved word list.

	  var isReservedWord3 = makePredicate("abstract boolean byte char class double enum export extends final float goto implements import int interface long native package private protected public short static super synchronized throws transient volatile");

	  // ECMAScript 5 reserved words.

	  var isReservedWord5 = makePredicate("class enum extends super const export import");

	  // The additional reserved words in strict mode.

	  var isStrictReservedWord = makePredicate("implements interface let package private protected public static yield");

	  // The forbidden variable names in strict mode.

	  var isStrictBadIdWord = makePredicate("eval arguments");

	  // And the keywords.

	  var ecma5AndLessKeywords = "break case catch continue debugger default do else finally for function if return switch throw try var while with null true false instanceof typeof void delete new in this";

	  var isEcma5AndLessKeyword = makePredicate(ecma5AndLessKeywords);

	  var isEcma6Keyword = makePredicate(ecma5AndLessKeywords + " let const class extends export import yield");

	  var isKeyword = isEcma5AndLessKeyword;

	  // ## Character categories

	  // Big ugly regular expressions that match characters in the
	  // whitespace, identifier, and identifier-start categories. These
	  // are only applied when a character is found to actually have a
	  // code point above 128.
	  // Generated by `tools/generate-identifier-regex.js`.

	  var nonASCIIwhitespace = /[\u1680\u180e\u2000-\u200a\u202f\u205f\u3000\ufeff]/;
	  var nonASCIIidentifierStartChars = "\xAA\xB5\xBA\xC0-\xD6\xD8-\xF6\xF8-\u02C1\u02C6-\u02D1\u02E0-\u02E4\u02EC\u02EE\u0370-\u0374\u0376\u0377\u037A-\u037D\u037F\u0386\u0388-\u038A\u038C\u038E-\u03A1\u03A3-\u03F5\u03F7-\u0481\u048A-\u052F\u0531-\u0556\u0559\u0561-\u0587\u05D0-\u05EA\u05F0-\u05F2\u0620-\u064A\u066E\u066F\u0671-\u06D3\u06D5\u06E5\u06E6\u06EE\u06EF\u06FA-\u06FC\u06FF\u0710\u0712-\u072F\u074D-\u07A5\u07B1\u07CA-\u07EA\u07F4\u07F5\u07FA\u0800-\u0815\u081A\u0824\u0828\u0840-\u0858\u08A0-\u08B2\u0904-\u0939\u093D\u0950\u0958-\u0961\u0971-\u0980\u0985-\u098C\u098F\u0990\u0993-\u09A8\u09AA-\u09B0\u09B2\u09B6-\u09B9\u09BD\u09CE\u09DC\u09DD\u09DF-\u09E1\u09F0\u09F1\u0A05-\u0A0A\u0A0F\u0A10\u0A13-\u0A28\u0A2A-\u0A30\u0A32\u0A33\u0A35\u0A36\u0A38\u0A39\u0A59-\u0A5C\u0A5E\u0A72-\u0A74\u0A85-\u0A8D\u0A8F-\u0A91\u0A93-\u0AA8\u0AAA-\u0AB0\u0AB2\u0AB3\u0AB5-\u0AB9\u0ABD\u0AD0\u0AE0\u0AE1\u0B05-\u0B0C\u0B0F\u0B10\u0B13-\u0B28\u0B2A-\u0B30\u0B32\u0B33\u0B35-\u0B39\u0B3D\u0B5C\u0B5D\u0B5F-\u0B61\u0B71\u0B83\u0B85-\u0B8A\u0B8E-\u0B90\u0B92-\u0B95\u0B99\u0B9A\u0B9C\u0B9E\u0B9F\u0BA3\u0BA4\u0BA8-\u0BAA\u0BAE-\u0BB9\u0BD0\u0C05-\u0C0C\u0C0E-\u0C10\u0C12-\u0C28\u0C2A-\u0C39\u0C3D\u0C58\u0C59\u0C60\u0C61\u0C85-\u0C8C\u0C8E-\u0C90\u0C92-\u0CA8\u0CAA-\u0CB3\u0CB5-\u0CB9\u0CBD\u0CDE\u0CE0\u0CE1\u0CF1\u0CF2\u0D05-\u0D0C\u0D0E-\u0D10\u0D12-\u0D3A\u0D3D\u0D4E\u0D60\u0D61\u0D7A-\u0D7F\u0D85-\u0D96\u0D9A-\u0DB1\u0DB3-\u0DBB\u0DBD\u0DC0-\u0DC6\u0E01-\u0E30\u0E32\u0E33\u0E40-\u0E46\u0E81\u0E82\u0E84\u0E87\u0E88\u0E8A\u0E8D\u0E94-\u0E97\u0E99-\u0E9F\u0EA1-\u0EA3\u0EA5\u0EA7\u0EAA\u0EAB\u0EAD-\u0EB0\u0EB2\u0EB3\u0EBD\u0EC0-\u0EC4\u0EC6\u0EDC-\u0EDF\u0F00\u0F40-\u0F47\u0F49-\u0F6C\u0F88-\u0F8C\u1000-\u102A\u103F\u1050-\u1055\u105A-\u105D\u1061\u1065\u1066\u106E-\u1070\u1075-\u1081\u108E\u10A0-\u10C5\u10C7\u10CD\u10D0-\u10FA\u10FC-\u1248\u124A-\u124D\u1250-\u1256\u1258\u125A-\u125D\u1260-\u1288\u128A-\u128D\u1290-\u12B0\u12B2-\u12B5\u12B8-\u12BE\u12C0\u12C2-\u12C5\u12C8-\u12D6\u12D8-\u1310\u1312-\u1315\u1318-\u135A\u1380-\u138F\u13A0-\u13F4\u1401-\u166C\u166F-\u167F\u1681-\u169A\u16A0-\u16EA\u16EE-\u16F8\u1700-\u170C\u170E-\u1711\u1720-\u1731\u1740-\u1751\u1760-\u176C\u176E-\u1770\u1780-\u17B3\u17D7\u17DC\u1820-\u1877\u1880-\u18A8\u18AA\u18B0-\u18F5\u1900-\u191E\u1950-\u196D\u1970-\u1974\u1980-\u19AB\u19C1-\u19C7\u1A00-\u1A16\u1A20-\u1A54\u1AA7\u1B05-\u1B33\u1B45-\u1B4B\u1B83-\u1BA0\u1BAE\u1BAF\u1BBA-\u1BE5\u1C00-\u1C23\u1C4D-\u1C4F\u1C5A-\u1C7D\u1CE9-\u1CEC\u1CEE-\u1CF1\u1CF5\u1CF6\u1D00-\u1DBF\u1E00-\u1F15\u1F18-\u1F1D\u1F20-\u1F45\u1F48-\u1F4D\u1F50-\u1F57\u1F59\u1F5B\u1F5D\u1F5F-\u1F7D\u1F80-\u1FB4\u1FB6-\u1FBC\u1FBE\u1FC2-\u1FC4\u1FC6-\u1FCC\u1FD0-\u1FD3\u1FD6-\u1FDB\u1FE0-\u1FEC\u1FF2-\u1FF4\u1FF6-\u1FFC\u2071\u207F\u2090-\u209C\u2102\u2107\u210A-\u2113\u2115\u2119-\u211D\u2124\u2126\u2128\u212A-\u212D\u212F-\u2139\u213C-\u213F\u2145-\u2149\u214E\u2160-\u2188\u2C00-\u2C2E\u2C30-\u2C5E\u2C60-\u2CE4\u2CEB-\u2CEE\u2CF2\u2CF3\u2D00-\u2D25\u2D27\u2D2D\u2D30-\u2D67\u2D6F\u2D80-\u2D96\u2DA0-\u2DA6\u2DA8-\u2DAE\u2DB0-\u2DB6\u2DB8-\u2DBE\u2DC0-\u2DC6\u2DC8-\u2DCE\u2DD0-\u2DD6\u2DD8-\u2DDE\u2E2F\u3005-\u3007\u3021-\u3029\u3031-\u3035\u3038-\u303C\u3041-\u3096\u309D-\u309F\u30A1-\u30FA\u30FC-\u30FF\u3105-\u312D\u3131-\u318E\u31A0-\u31BA\u31F0-\u31FF\u3400-\u4DB5\u4E00-\u9FCC\uA000-\uA48C\uA4D0-\uA4FD\uA500-\uA60C\uA610-\uA61F\uA62A\uA62B\uA640-\uA66E\uA67F-\uA69D\uA6A0-\uA6EF\uA717-\uA71F\uA722-\uA788\uA78B-\uA78E\uA790-\uA7AD\uA7B0\uA7B1\uA7F7-\uA801\uA803-\uA805\uA807-\uA80A\uA80C-\uA822\uA840-\uA873\uA882-\uA8B3\uA8F2-\uA8F7\uA8FB\uA90A-\uA925\uA930-\uA946\uA960-\uA97C\uA984-\uA9B2\uA9CF\uA9E0-\uA9E4\uA9E6-\uA9EF\uA9FA-\uA9FE\uAA00-\uAA28\uAA40-\uAA42\uAA44-\uAA4B\uAA60-\uAA76\uAA7A\uAA7E-\uAAAF\uAAB1\uAAB5\uAAB6\uAAB9-\uAABD\uAAC0\uAAC2\uAADB-\uAADD\uAAE0-\uAAEA\uAAF2-\uAAF4\uAB01-\uAB06\uAB09-\uAB0E\uAB11-\uAB16\uAB20-\uAB26\uAB28-\uAB2E\uAB30-\uAB5A\uAB5C-\uAB5F\uAB64\uAB65\uABC0-\uABE2\uAC00-\uD7A3\uD7B0-\uD7C6\uD7CB-\uD7FB\uF900-\uFA6D\uFA70-\uFAD9\uFB00-\uFB06\uFB13-\uFB17\uFB1D\uFB1F-\uFB28\uFB2A-\uFB36\uFB38-\uFB3C\uFB3E\uFB40\uFB41\uFB43\uFB44\uFB46-\uFBB1\uFBD3-\uFD3D\uFD50-\uFD8F\uFD92-\uFDC7\uFDF0-\uFDFB\uFE70-\uFE74\uFE76-\uFEFC\uFF21-\uFF3A\uFF41-\uFF5A\uFF66-\uFFBE\uFFC2-\uFFC7\uFFCA-\uFFCF\uFFD2-\uFFD7\uFFDA-\uFFDC";
	  var nonASCIIidentifierChars = "\u0300-\u036F\u0483-\u0487\u0591-\u05BD\u05BF\u05C1\u05C2\u05C4\u05C5\u05C7\u0610-\u061A\u064B-\u0669\u0670\u06D6-\u06DC\u06DF-\u06E4\u06E7\u06E8\u06EA-\u06ED\u06F0-\u06F9\u0711\u0730-\u074A\u07A6-\u07B0\u07C0-\u07C9\u07EB-\u07F3\u0816-\u0819\u081B-\u0823\u0825-\u0827\u0829-\u082D\u0859-\u085B\u08E4-\u0903\u093A-\u093C\u093E-\u094F\u0951-\u0957\u0962\u0963\u0966-\u096F\u0981-\u0983\u09BC\u09BE-\u09C4\u09C7\u09C8\u09CB-\u09CD\u09D7\u09E2\u09E3\u09E6-\u09EF\u0A01-\u0A03\u0A3C\u0A3E-\u0A42\u0A47\u0A48\u0A4B-\u0A4D\u0A51\u0A66-\u0A71\u0A75\u0A81-\u0A83\u0ABC\u0ABE-\u0AC5\u0AC7-\u0AC9\u0ACB-\u0ACD\u0AE2\u0AE3\u0AE6-\u0AEF\u0B01-\u0B03\u0B3C\u0B3E-\u0B44\u0B47\u0B48\u0B4B-\u0B4D\u0B56\u0B57\u0B62\u0B63\u0B66-\u0B6F\u0B82\u0BBE-\u0BC2\u0BC6-\u0BC8\u0BCA-\u0BCD\u0BD7\u0BE6-\u0BEF\u0C00-\u0C03\u0C3E-\u0C44\u0C46-\u0C48\u0C4A-\u0C4D\u0C55\u0C56\u0C62\u0C63\u0C66-\u0C6F\u0C81-\u0C83\u0CBC\u0CBE-\u0CC4\u0CC6-\u0CC8\u0CCA-\u0CCD\u0CD5\u0CD6\u0CE2\u0CE3\u0CE6-\u0CEF\u0D01-\u0D03\u0D3E-\u0D44\u0D46-\u0D48\u0D4A-\u0D4D\u0D57\u0D62\u0D63\u0D66-\u0D6F\u0D82\u0D83\u0DCA\u0DCF-\u0DD4\u0DD6\u0DD8-\u0DDF\u0DE6-\u0DEF\u0DF2\u0DF3\u0E31\u0E34-\u0E3A\u0E47-\u0E4E\u0E50-\u0E59\u0EB1\u0EB4-\u0EB9\u0EBB\u0EBC\u0EC8-\u0ECD\u0ED0-\u0ED9\u0F18\u0F19\u0F20-\u0F29\u0F35\u0F37\u0F39\u0F3E\u0F3F\u0F71-\u0F84\u0F86\u0F87\u0F8D-\u0F97\u0F99-\u0FBC\u0FC6\u102B-\u103E\u1040-\u1049\u1056-\u1059\u105E-\u1060\u1062-\u1064\u1067-\u106D\u1071-\u1074\u1082-\u108D\u108F-\u109D\u135D-\u135F\u1712-\u1714\u1732-\u1734\u1752\u1753\u1772\u1773\u17B4-\u17D3\u17DD\u17E0-\u17E9\u180B-\u180D\u1810-\u1819\u18A9\u1920-\u192B\u1930-\u193B\u1946-\u194F\u19B0-\u19C0\u19C8\u19C9\u19D0-\u19D9\u1A17-\u1A1B\u1A55-\u1A5E\u1A60-\u1A7C\u1A7F-\u1A89\u1A90-\u1A99\u1AB0-\u1ABD\u1B00-\u1B04\u1B34-\u1B44\u1B50-\u1B59\u1B6B-\u1B73\u1B80-\u1B82\u1BA1-\u1BAD\u1BB0-\u1BB9\u1BE6-\u1BF3\u1C24-\u1C37\u1C40-\u1C49\u1C50-\u1C59\u1CD0-\u1CD2\u1CD4-\u1CE8\u1CED\u1CF2-\u1CF4\u1CF8\u1CF9\u1DC0-\u1DF5\u1DFC-\u1DFF\u200C\u200D\u203F\u2040\u2054\u20D0-\u20DC\u20E1\u20E5-\u20F0\u2CEF-\u2CF1\u2D7F\u2DE0-\u2DFF\u302A-\u302F\u3099\u309A\uA620-\uA629\uA66F\uA674-\uA67D\uA69F\uA6F0\uA6F1\uA802\uA806\uA80B\uA823-\uA827\uA880\uA881\uA8B4-\uA8C4\uA8D0-\uA8D9\uA8E0-\uA8F1\uA900-\uA909\uA926-\uA92D\uA947-\uA953\uA980-\uA983\uA9B3-\uA9C0\uA9D0-\uA9D9\uA9E5\uA9F0-\uA9F9\uAA29-\uAA36\uAA43\uAA4C\uAA4D\uAA50-\uAA59\uAA7B-\uAA7D\uAAB0\uAAB2-\uAAB4\uAAB7\uAAB8\uAABE\uAABF\uAAC1\uAAEB-\uAAEF\uAAF5\uAAF6\uABE3-\uABEA\uABEC\uABED\uABF0-\uABF9\uFB1E\uFE00-\uFE0F\uFE20-\uFE2D\uFE33\uFE34\uFE4D-\uFE4F\uFF10-\uFF19\uFF3F";
	  var nonASCIIidentifierStart = new RegExp("[" + nonASCIIidentifierStartChars + "]");
	  var nonASCIIidentifier = new RegExp("[" + nonASCIIidentifierStartChars + nonASCIIidentifierChars + "]");

	  // Whether a single character denotes a newline.

	  var newline = /[\n\r\u2028\u2029]/;

	  function isNewLine(code) {
	    return code === 10 || code === 13 || code === 0x2028 || code == 0x2029;
	  }

	  // Matches a whole line break (where CRLF is considered a single
	  // line break). Used to count lines.

	  var lineBreak = /\r\n|[\n\r\u2028\u2029]/g;

	  // Test whether a given character code starts an identifier.

	  var isIdentifierStart = exports.isIdentifierStart = function(code) {
	    if (code < 65) return code === 36;
	    if (code < 91) return true;
	    if (code < 97) return code === 95;
	    if (code < 123)return true;
	    return code >= 0xaa && nonASCIIidentifierStart.test(String.fromCharCode(code));
	  };

	  // Test whether a given character is part of an identifier.

	  var isIdentifierChar = exports.isIdentifierChar = function(code) {
	    if (code < 48) return code === 36;
	    if (code < 58) return true;
	    if (code < 65) return false;
	    if (code < 91) return true;
	    if (code < 97) return code === 95;
	    if (code < 123)return true;
	    return code >= 0xaa && nonASCIIidentifier.test(String.fromCharCode(code));
	  };

	  // ## Tokenizer

	  // These are used when `options.locations` is on, for the
	  // `tokStartLoc` and `tokEndLoc` properties.

	  function Position(line, col) {
	    this.line = line;
	    this.column = col;
	  }

	  Position.prototype.offset = function(n) {
	    return new Position(this.line, this.column + n);
	  }

	  function curPosition() {
	    return new Position(tokCurLine, tokPos - tokLineStart);
	  }

	  // Reset the token state. Used at the start of a parse.

	  function initTokenState(pos) {
	    if (pos) {
	      tokPos = pos;
	      tokLineStart = Math.max(0, input.lastIndexOf("\n", pos));
	      tokCurLine = input.slice(0, tokLineStart).split(newline).length;
	    } else {
	      tokCurLine = 1;
	      tokPos = tokLineStart = 0;
	    }
	    tokRegexpAllowed = true;
	    metParenL = 0;
	    templates = [];
	  }

	  // Called at the end of every token. Sets `tokEnd`, `tokVal`, and
	  // `tokRegexpAllowed`, and skips the space after the token, so that
	  // the next one's `tokStart` will point at the right position.

	  function finishToken(type, val, shouldSkipSpace) {
	    tokEnd = tokPos;
	    if (options.locations) tokEndLoc = curPosition();
	    tokType = type;
	    if (shouldSkipSpace !== false) skipSpace();
	    tokVal = val;
	    tokRegexpAllowed = type.beforeExpr;
	    if (options.onToken) {
	      options.onToken(new Token());
	    }
	  }

	  function skipBlockComment() {
	    var startLoc = options.onComment && options.locations && curPosition();
	    var start = tokPos, end = input.indexOf("*/", tokPos += 2);
	    if (end === -1) raise(tokPos - 2, "Unterminated comment");
	    tokPos = end + 2;
	    if (options.locations) {
	      lineBreak.lastIndex = start;
	      var match;
	      while ((match = lineBreak.exec(input)) && match.index < tokPos) {
	        ++tokCurLine;
	        tokLineStart = match.index + match[0].length;
	      }
	    }
	    if (options.onComment)
	      options.onComment(true, input.slice(start + 2, end), start, tokPos,
	                        startLoc, options.locations && curPosition());
	  }

	  function skipLineComment(startSkip) {
	    var start = tokPos;
	    var startLoc = options.onComment && options.locations && curPosition();
	    var ch = input.charCodeAt(tokPos+=startSkip);
	    while (tokPos < inputLen && ch !== 10 && ch !== 13 && ch !== 8232 && ch !== 8233) {
	      ++tokPos;
	      ch = input.charCodeAt(tokPos);
	    }
	    if (options.onComment)
	      options.onComment(false, input.slice(start + startSkip, tokPos), start, tokPos,
	                        startLoc, options.locations && curPosition());
	  }

	  // Called at the start of the parse and after every token. Skips
	  // whitespace and comments, and.

	  function skipSpace() {
	    while (tokPos < inputLen) {
	      var ch = input.charCodeAt(tokPos);
	      if (ch === 32) { // ' '
	        ++tokPos;
	      } else if (ch === 13) {
	        ++tokPos;
	        var next = input.charCodeAt(tokPos);
	        if (next === 10) {
	          ++tokPos;
	        }
	        if (options.locations) {
	          ++tokCurLine;
	          tokLineStart = tokPos;
	        }
	      } else if (ch === 10 || ch === 8232 || ch === 8233) {
	        ++tokPos;
	        if (options.locations) {
	          ++tokCurLine;
	          tokLineStart = tokPos;
	        }
	      } else if (ch > 8 && ch < 14) {
	        ++tokPos;
	      } else if (ch === 47) { // '/'
	        var next = input.charCodeAt(tokPos + 1);
	        if (next === 42) { // '*'
	          skipBlockComment();
	        } else if (next === 47) { // '/'
	          skipLineComment(2);
	        } else break;
	      } else if (ch === 160) { // '\xa0'
	        ++tokPos;
	      } else if (ch >= 5760 && nonASCIIwhitespace.test(String.fromCharCode(ch))) {
	        ++tokPos;
	      } else {
	        break;
	      }
	    }
	  }

	  // ### Token reading

	  // This is the function that is called to fetch the next token. It
	  // is somewhat obscure, because it works in character codes rather
	  // than characters, and because operator parsing has been inlined
	  // into it.
	  //
	  // All in the name of speed.
	  //
	  // The `forceRegexp` parameter is used in the one case where the
	  // `tokRegexpAllowed` trick does not work. See `parseStatement`.

	  function readToken_dot() {
	    var next = input.charCodeAt(tokPos + 1);
	    if (next >= 48 && next <= 57) return readNumber(true);
	    var next2 = input.charCodeAt(tokPos + 2);
	    if (options.ecmaVersion >= 6 && next === 46 && next2 === 46) { // 46 = dot '.'
	      tokPos += 3;
	      return finishToken(_ellipsis);
	    } else {
	      ++tokPos;
	      return finishToken(_dot);
	    }
	  }

	  function readToken_slash() { // '/'
	    var next = input.charCodeAt(tokPos + 1);
	    if (tokRegexpAllowed) {++tokPos; return readRegexp();}
	    if (next === 61) return finishOp(_assign, 2);
	    return finishOp(_slash, 1);
	  }

	  function readToken_mult_modulo(code) { // '%*'
	    var next = input.charCodeAt(tokPos + 1);
	    if (next === 61) return finishOp(_assign, 2);
	    return finishOp(code === 42 ? _star : _modulo, 1);
	  }

	  function readToken_pipe_amp(code) { // '|&'
	    var next = input.charCodeAt(tokPos + 1);
	    if (next === code) return finishOp(code === 124 ? _logicalOR : _logicalAND, 2);
	    if (next === 61) return finishOp(_assign, 2);
	    return finishOp(code === 124 ? _bitwiseOR : _bitwiseAND, 1);
	  }

	  function readToken_caret() { // '^'
	    var next = input.charCodeAt(tokPos + 1);
	    if (next === 61) return finishOp(_assign, 2);
	    return finishOp(_bitwiseXOR, 1);
	  }

	  function readToken_plus_min(code) { // '+-'
	    var next = input.charCodeAt(tokPos + 1);
	    if (next === code) {
	      if (next == 45 && input.charCodeAt(tokPos + 2) == 62 &&
	          newline.test(input.slice(lastEnd, tokPos))) {
	        // A `-->` line comment
	        skipLineComment(3);
	        skipSpace();
	        return readToken();
	      }
	      return finishOp(_incDec, 2);
	    }
	    if (next === 61) return finishOp(_assign, 2);
	    return finishOp(_plusMin, 1);
	  }

	  function readToken_lt_gt(code) { // '<>'
	    var next = input.charCodeAt(tokPos + 1);
	    var size = 1;
	    if (next === code) {
	      size = code === 62 && input.charCodeAt(tokPos + 2) === 62 ? 3 : 2;
	      if (input.charCodeAt(tokPos + size) === 61) return finishOp(_assign, size + 1);
	      return finishOp(_bitShift, size);
	    }
	    if (next == 33 && code == 60 && input.charCodeAt(tokPos + 2) == 45 &&
	        input.charCodeAt(tokPos + 3) == 45) {
	      // `<!--`, an XML-style comment that should be interpreted as a line comment
	      skipLineComment(4);
	      skipSpace();
	      return readToken();
	    }
	    if (next === 61)
	      size = input.charCodeAt(tokPos + 2) === 61 ? 3 : 2;
	    return finishOp(_relational, size);
	  }

	  function readToken_eq_excl(code) { // '=!', '=>'
	    var next = input.charCodeAt(tokPos + 1);
	    if (next === 61) return finishOp(_equality, input.charCodeAt(tokPos + 2) === 61 ? 3 : 2);
	    if (code === 61 && next === 62 && options.ecmaVersion >= 6) { // '=>'
	      tokPos += 2;
	      return finishToken(_arrow);
	    }
	    return finishOp(code === 61 ? _eq : _prefix, 1);
	  }

	  function getTokenFromCode(code) {
	    switch (code) {
	    // The interpretation of a dot depends on whether it is followed
	    // by a digit or another two dots.
	    case 46: // '.'
	      return readToken_dot();

	    // Punctuation tokens.
	    case 40: ++tokPos; return finishToken(_parenL);
	    case 41: ++tokPos; return finishToken(_parenR);
	    case 59: ++tokPos; return finishToken(_semi);
	    case 44: ++tokPos; return finishToken(_comma);
	    case 91: ++tokPos; return finishToken(_bracketL);
	    case 93: ++tokPos; return finishToken(_bracketR);
	    case 123:
	      ++tokPos;
	      if (templates.length) ++templates[templates.length - 1];
	      return finishToken(_braceL);
	    case 125:
	      ++tokPos;
	      if (templates.length && --templates[templates.length - 1] === 0)
	        return readTemplateString(_templateContinued);
	      else
	        return finishToken(_braceR);
	    case 58: ++tokPos; return finishToken(_colon);
	    case 63: ++tokPos; return finishToken(_question);

	    case 96: // '`'
	      if (options.ecmaVersion >= 6) {
	        ++tokPos;
	        return readTemplateString(_template);
	      }

	    case 48: // '0'
	      var next = input.charCodeAt(tokPos + 1);
	      if (next === 120 || next === 88) return readRadixNumber(16); // '0x', '0X' - hex number
	      if (options.ecmaVersion >= 6) {
	        if (next === 111 || next === 79) return readRadixNumber(8); // '0o', '0O' - octal number
	        if (next === 98 || next === 66) return readRadixNumber(2); // '0b', '0B' - binary number
	      }
	    // Anything else beginning with a digit is an integer, octal
	    // number, or float.
	    case 49: case 50: case 51: case 52: case 53: case 54: case 55: case 56: case 57: // 1-9
	      return readNumber(false);

	    // Quotes produce strings.
	    case 34: case 39: // '"', "'"
	      return readString(code);

	    // Operators are parsed inline in tiny state machines. '=' (61) is
	    // often referred to. `finishOp` simply skips the amount of
	    // characters it is given as second argument, and returns a token
	    // of the type given by its first argument.

	    case 47: // '/'
	      return readToken_slash();

	    case 37: case 42: // '%*'
	      return readToken_mult_modulo(code);

	    case 124: case 38: // '|&'
	      return readToken_pipe_amp(code);

	    case 94: // '^'
	      return readToken_caret();

	    case 43: case 45: // '+-'
	      return readToken_plus_min(code);

	    case 60: case 62: // '<>'
	      return readToken_lt_gt(code);

	    case 61: case 33: // '=!'
	      return readToken_eq_excl(code);

	    case 126: // '~'
	      return finishOp(_prefix, 1);
	    }

	    return false;
	  }

	  function readToken(forceRegexp) {
	    if (!forceRegexp) tokStart = tokPos;
	    else tokPos = tokStart + 1;
	    if (options.locations) tokStartLoc = curPosition();
	    if (forceRegexp) return readRegexp();
	    if (tokPos >= inputLen) return finishToken(_eof);

	    var code = input.charCodeAt(tokPos);

	    // Identifier or keyword. '\uXXXX' sequences are allowed in
	    // identifiers, so '\' also dispatches to that.
	    if (isIdentifierStart(code) || code === 92 /* '\' */) return readWord();

	    var tok = getTokenFromCode(code);

	    if (tok === false) {
	      // If we are here, we either found a non-ASCII identifier
	      // character, or something that's entirely disallowed.
	      var ch = String.fromCharCode(code);
	      if (ch === "\\" || nonASCIIidentifierStart.test(ch)) return readWord();
	      raise(tokPos, "Unexpected character '" + ch + "'");
	    }
	    return tok;
	  }

	  function finishOp(type, size) {
	    var str = input.slice(tokPos, tokPos + size);
	    tokPos += size;
	    finishToken(type, str);
	  }

	  var regexpUnicodeSupport = false;
	  try { new RegExp("\uffff", "u"); regexpUnicodeSupport = true; }
	  catch(e) {}

	  // Parse a regular expression. Some context-awareness is necessary,
	  // since a '/' inside a '[]' set does not end the expression.

	  function readRegexp() {
	    var content = "", escaped, inClass, start = tokPos;
	    for (;;) {
	      if (tokPos >= inputLen) raise(start, "Unterminated regular expression");
	      var ch = input.charAt(tokPos);
	      if (newline.test(ch)) raise(start, "Unterminated regular expression");
	      if (!escaped) {
	        if (ch === "[") inClass = true;
	        else if (ch === "]" && inClass) inClass = false;
	        else if (ch === "/" && !inClass) break;
	        escaped = ch === "\\";
	      } else escaped = false;
	      ++tokPos;
	    }
	    var content = input.slice(start, tokPos);
	    ++tokPos;
	    // Need to use `readWord1` because '\uXXXX' sequences are allowed
	    // here (don't ask).
	    var mods = readWord1();
	    var tmp = content;
	    if (mods) {
	      var validFlags = /^[gmsiy]*$/;
	      if (options.ecmaVersion >= 6) validFlags = /^[gmsiyu]*$/;
	      if (!validFlags.test(mods)) raise(start, "Invalid regular expression flag");
	      if (mods.indexOf('u') >= 0 && !regexpUnicodeSupport) {
	        // Replace each astral symbol and every Unicode code point
	        // escape sequence that represents such a symbol with a single
	        // ASCII symbol to avoid throwing on regular expressions that
	        // are only valid in combination with the `/u` flag.
	        tmp = tmp
	          .replace(/\\u\{([0-9a-fA-F]{5,6})\}/g, "x")
	          .replace(/[\uD800-\uDBFF][\uDC00-\uDFFF]/g, "x");
	      }
	    }
	    // Detect invalid regular expressions.
	    try {
	      new RegExp(tmp);
	    } catch (e) {
	      if (e instanceof SyntaxError) raise(start, "Error parsing regular expression: " + e.message);
	      raise(e);
	    }
	    // Get a regular expression object for this pattern-flag pair, or `null` in
	    // case the current environment doesn't support the flags it uses.
	    try {
	      var value = new RegExp(content, mods);
	    } catch (err) {
	      value = null;
	    }
	    return finishToken(_regexp, {pattern: content, flags: mods, value: value});
	  }

	  // Read an integer in the given radix. Return null if zero digits
	  // were read, the integer value otherwise. When `len` is given, this
	  // will return `null` unless the integer has exactly `len` digits.

	  function readInt(radix, len) {
	    var start = tokPos, total = 0;
	    for (var i = 0, e = len == null ? Infinity : len; i < e; ++i) {
	      var code = input.charCodeAt(tokPos), val;
	      if (code >= 97) val = code - 97 + 10; // a
	      else if (code >= 65) val = code - 65 + 10; // A
	      else if (code >= 48 && code <= 57) val = code - 48; // 0-9
	      else val = Infinity;
	      if (val >= radix) break;
	      ++tokPos;
	      total = total * radix + val;
	    }
	    if (tokPos === start || len != null && tokPos - start !== len) return null;

	    return total;
	  }

	  function readRadixNumber(radix) {
	    tokPos += 2; // 0x
	    var val = readInt(radix);
	    if (val == null) raise(tokStart + 2, "Expected number in radix " + radix);
	    if (isIdentifierStart(input.charCodeAt(tokPos))) raise(tokPos, "Identifier directly after number");
	    return finishToken(_num, val);
	  }

	  // Read an integer, octal integer, or floating-point number.

	  function readNumber(startsWithDot) {
	    var start = tokPos, isFloat = false, octal = input.charCodeAt(tokPos) === 48;
	    if (!startsWithDot && readInt(10) === null) raise(start, "Invalid number");
	    if (input.charCodeAt(tokPos) === 46) {
	      ++tokPos;
	      readInt(10);
	      isFloat = true;
	    }
	    var next = input.charCodeAt(tokPos);
	    if (next === 69 || next === 101) { // 'eE'
	      next = input.charCodeAt(++tokPos);
	      if (next === 43 || next === 45) ++tokPos; // '+-'
	      if (readInt(10) === null) raise(start, "Invalid number");
	      isFloat = true;
	    }
	    if (isIdentifierStart(input.charCodeAt(tokPos))) raise(tokPos, "Identifier directly after number");

	    var str = input.slice(start, tokPos), val;
	    if (isFloat) val = parseFloat(str);
	    else if (!octal || str.length === 1) val = parseInt(str, 10);
	    else if (/[89]/.test(str) || strict) raise(start, "Invalid number");
	    else val = parseInt(str, 8);
	    return finishToken(_num, val);
	  }

	  // Read a string value, interpreting backslash-escapes.

	  function readCodePoint() {
	    var ch = input.charCodeAt(tokPos), code;

	    if (ch === 123) {
	      if (options.ecmaVersion < 6) unexpected();
	      ++tokPos;
	      code = readHexChar(input.indexOf('}', tokPos) - tokPos);
	      ++tokPos;
	      if (code > 0x10FFFF) unexpected();
	    } else {
	      code = readHexChar(4);
	    }

	    // UTF-16 Encoding
	    if (code <= 0xFFFF) {
	      return String.fromCharCode(code);
	    }
	    var cu1 = ((code - 0x10000) >> 10) + 0xD800;
	    var cu2 = ((code - 0x10000) & 1023) + 0xDC00;
	    return String.fromCharCode(cu1, cu2);
	  }

	  function readString(quote) {
	    ++tokPos;
	    var out = "";
	    for (;;) {
	      if (tokPos >= inputLen) raise(tokStart, "Unterminated string constant");
	      var ch = input.charCodeAt(tokPos);
	      if (ch === quote) {
	        ++tokPos;
	        return finishToken(_string, out);
	      }
	      if (ch === 92) { // '\'
	        out += readEscapedChar();
	      } else {
	        ++tokPos;
	        if (newline.test(String.fromCharCode(ch))) {
	          raise(tokStart, "Unterminated string constant");
	        }
	        out += String.fromCharCode(ch); // '\'
	      }
	    }
	  }

	  function readTemplateString(type) {
	    if (type == _templateContinued) templates.pop();
	    var out = "", start = tokPos;;
	    for (;;) {
	      if (tokPos >= inputLen) raise(tokStart, "Unterminated template");
	      var ch = input.charAt(tokPos);
	      if (ch === "`" || ch === "$" && input.charCodeAt(tokPos + 1) === 123) { // '`', '${'
	        var raw = input.slice(start, tokPos);
	        ++tokPos;
	        if (ch == "$") { ++tokPos; templates.push(1); }
	        return finishToken(type, {cooked: out, raw: raw});
	      }

	      if (ch === "\\") { // '\'
	        out += readEscapedChar();
	      } else {
	        ++tokPos;
	        if (newline.test(ch)) {
	          if (ch === "\r" && input.charCodeAt(tokPos) === 10) {
	            ++tokPos;
	            ch = "\n";
	          }
	          if (options.locations) {
	            ++tokCurLine;
	            tokLineStart = tokPos;
	          }
	        }
	        out += ch;
	      }
	    }
	  }

	  // Used to read escaped characters

	  function readEscapedChar() {
	    var ch = input.charCodeAt(++tokPos);
	    var octal = /^[0-7]+/.exec(input.slice(tokPos, tokPos + 3));
	    if (octal) octal = octal[0];
	    while (octal && parseInt(octal, 8) > 255) octal = octal.slice(0, -1);
	    if (octal === "0") octal = null;
	    ++tokPos;
	    if (octal) {
	      if (strict) raise(tokPos - 2, "Octal literal in strict mode");
	      tokPos += octal.length - 1;
	      return String.fromCharCode(parseInt(octal, 8));
	    } else {
	      switch (ch) {
	        case 110: return "\n"; // 'n' -> '\n'
	        case 114: return "\r"; // 'r' -> '\r'
	        case 120: return String.fromCharCode(readHexChar(2)); // 'x'
	        case 117: return readCodePoint(); // 'u'
	        case 116: return "\t"; // 't' -> '\t'
	        case 98: return "\b"; // 'b' -> '\b'
	        case 118: return "\u000b"; // 'v' -> '\u000b'
	        case 102: return "\f"; // 'f' -> '\f'
	        case 48: return "\0"; // 0 -> '\0'
	        case 13: if (input.charCodeAt(tokPos) === 10) ++tokPos; // '\r\n'
	        case 10: // ' \n'
	          if (options.locations) { tokLineStart = tokPos; ++tokCurLine; }
	          return "";
	        default: return String.fromCharCode(ch);
	      }
	    }
	  }

	  // Used to read character escape sequences ('\x', '\u', '\U').

	  function readHexChar(len) {
	    var n = readInt(16, len);
	    if (n === null) raise(tokStart, "Bad character escape sequence");
	    return n;
	  }

	  // Used to signal to callers of `readWord1` whether the word
	  // contained any escape sequences. This is needed because words with
	  // escape sequences must not be interpreted as keywords.

	  var containsEsc;

	  // Read an identifier, and return it as a string. Sets `containsEsc`
	  // to whether the word contained a '\u' escape.
	  //
	  // Only builds up the word character-by-character when it actually
	  // containeds an escape, as a micro-optimization.

	  function readWord1() {
	    containsEsc = false;
	    var word, first = true, start = tokPos;
	    for (;;) {
	      var ch = input.charCodeAt(tokPos);
	      if (isIdentifierChar(ch)) {
	        if (containsEsc) word += input.charAt(tokPos);
	        ++tokPos;
	      } else if (ch === 92) { // "\"
	        if (!containsEsc) word = input.slice(start, tokPos);
	        containsEsc = true;
	        if (input.charCodeAt(++tokPos) != 117) // "u"
	          raise(tokPos, "Expecting Unicode escape sequence \\uXXXX");
	        ++tokPos;
	        var esc = readHexChar(4);
	        var escStr = String.fromCharCode(esc);
	        if (!escStr) raise(tokPos - 1, "Invalid Unicode escape");
	        if (!(first ? isIdentifierStart(esc) : isIdentifierChar(esc)))
	          raise(tokPos - 4, "Invalid Unicode escape");
	        word += escStr;
	      } else {
	        break;
	      }
	      first = false;
	    }
	    return containsEsc ? word : input.slice(start, tokPos);
	  }

	  // Read an identifier or keyword token. Will check for reserved
	  // words when necessary.

	  function readWord() {
	    var word = readWord1();
	    var type = _name;
	    if (!containsEsc && isKeyword(word))
	      type = keywordTypes[word];
	    return finishToken(type, word);
	  }

	  // ## Parser

	  // A recursive descent parser operates by defining functions for all
	  // syntactic elements, and recursively calling those, each function
	  // advancing the input stream and returning an AST node. Precedence
	  // of constructs (for example, the fact that `!x[1]` means `!(x[1])`
	  // instead of `(!x)[1]` is handled by the fact that the parser
	  // function that parses unary prefix operators is called first, and
	  // in turn calls the function that parses `[]` subscripts — that
	  // way, it'll receive the node for `x[1]` already parsed, and wraps
	  // *that* in the unary operator node.
	  //
	  // Acorn uses an [operator precedence parser][opp] to handle binary
	  // operator precedence, because it is much more compact than using
	  // the technique outlined above, which uses different, nesting
	  // functions to specify precedence, for all of the ten binary
	  // precedence levels that JavaScript defines.
	  //
	  // [opp]: http://en.wikipedia.org/wiki/Operator-precedence_parser

	  // ### Parser utilities

	  // Continue to the next token.

	  function next() {
	    lastStart = tokStart;
	    lastEnd = tokEnd;
	    lastEndLoc = tokEndLoc;
	    readToken();
	  }

	  // Enter strict mode. Re-reads the next token to please pedantic
	  // tests ("use strict"; 010; -- should fail).

	  function setStrict(strct) {
	    strict = strct;
	    tokPos = tokStart;
	    if (options.locations) {
	      while (tokPos < tokLineStart) {
	        tokLineStart = input.lastIndexOf("\n", tokLineStart - 2) + 1;
	        --tokCurLine;
	      }
	    }
	    skipSpace();
	    readToken();
	  }

	  // Start an AST node, attaching a start offset.

	  function Node() {
	    this.type = null;
	    this.start = tokStart;
	    this.end = null;
	  }

	  exports.Node = Node;

	  function SourceLocation() {
	    this.start = tokStartLoc;
	    this.end = null;
	    if (sourceFile !== null) this.source = sourceFile;
	  }

	  function startNode() {
	    var node = new Node();
	    if (options.locations)
	      node.loc = new SourceLocation();
	    if (options.directSourceFile)
	      node.sourceFile = options.directSourceFile;
	    if (options.ranges)
	      node.range = [tokStart, 0];
	    return node;
	  }

	  // Sometimes, a node is only started *after* the token stream passed
	  // its start position. The functions below help storing a position
	  // and creating a node from a previous position.

	  function storeCurrentPos() {
	    return options.locations ? [tokStart, tokStartLoc] : tokStart;
	  }

	  function startNodeAt(pos) {
	    var node = new Node(), start = pos;
	    if (options.locations) {
	      node.loc = new SourceLocation();
	      node.loc.start = start[1];
	      start = pos[0];
	    }
	    node.start = start;
	    if (options.directSourceFile)
	      node.sourceFile = options.directSourceFile;
	    if (options.ranges)
	      node.range = [start, 0];

	    return node;
	  }

	  // Finish an AST node, adding `type` and `end` properties.

	  function finishNode(node, type) {
	    node.type = type;
	    node.end = lastEnd;
	    if (options.locations)
	      node.loc.end = lastEndLoc;
	    if (options.ranges)
	      node.range[1] = lastEnd;
	    return node;
	  }

	  function finishNodeAt(node, type, pos) {
	    if (options.locations) { node.loc.end = pos[1]; pos = pos[0]; }
	    node.type = type;
	    node.end = pos;
	    if (options.ranges)
	      node.range[1] = pos;
	    return node;
	  }

	  // Test whether a statement node is the string literal `"use strict"`.

	  function isUseStrict(stmt) {
	    return options.ecmaVersion >= 5 && stmt.type === "ExpressionStatement" &&
	      stmt.expression.type === "Literal" && stmt.expression.value === "use strict";
	  }

	  // Predicate that tests whether the next token is of the given
	  // type, and if yes, consumes it as a side effect.

	  function eat(type) {
	    if (tokType === type) {
	      next();
	      return true;
	    } else {
	      return false;
	    }
	  }

	  // Test whether a semicolon can be inserted at the current position.

	  function canInsertSemicolon() {
	    return !options.strictSemicolons &&
	      (tokType === _eof || tokType === _braceR || newline.test(input.slice(lastEnd, tokStart)));
	  }

	  // Consume a semicolon, or, failing that, see if we are allowed to
	  // pretend that there is a semicolon at this position.

	  function semicolon() {
	    if (!eat(_semi) && !canInsertSemicolon()) unexpected();
	  }

	  // Expect a token of a given type. If found, consume it, otherwise,
	  // raise an unexpected token error.

	  function expect(type) {
	    eat(type) || unexpected();
	  }

	  // Raise an unexpected token error.

	  function unexpected(pos) {
	    raise(pos != null ? pos : tokStart, "Unexpected token");
	  }

	  // Checks if hash object has a property.

	  function has(obj, propName) {
	    return Object.prototype.hasOwnProperty.call(obj, propName);
	  }
	  // Convert existing expression atom to assignable pattern
	  // if possible.

	  function toAssignable(node, allowSpread, checkType) {
	    if (options.ecmaVersion >= 6 && node) {
	      switch (node.type) {
	        case "Identifier":
	        case "MemberExpression":
	          break;

	        case "ObjectExpression":
	          node.type = "ObjectPattern";
	          for (var i = 0; i < node.properties.length; i++) {
	            var prop = node.properties[i];
	            if (prop.kind !== "init") unexpected(prop.key.start);
	            toAssignable(prop.value, false, checkType);
	          }
	          break;

	        case "ArrayExpression":
	          node.type = "ArrayPattern";
	          for (var i = 0, lastI = node.elements.length - 1; i <= lastI; i++) {
	            toAssignable(node.elements[i], i === lastI, checkType);
	          }
	          break;

	        case "SpreadElement":
	          if (allowSpread) {
	            toAssignable(node.argument, false, checkType);
	            checkSpreadAssign(node.argument);
	          } else {
	            unexpected(node.start);
	          }
	          break;

	        default:
	          if (checkType) unexpected(node.start);
	      }
	    }
	    return node;
	  }

	  // Checks if node can be assignable spread argument.

	  function checkSpreadAssign(node) {
	    if (node.type !== "Identifier" && node.type !== "ArrayPattern")
	      unexpected(node.start);
	  }

	  // Verify that argument names are not repeated, and it does not
	  // try to bind the words `eval` or `arguments`.

	  function checkFunctionParam(param, nameHash) {
	    switch (param.type) {
	      case "Identifier":
	        if (isStrictReservedWord(param.name) || isStrictBadIdWord(param.name))
	          raise(param.start, "Defining '" + param.name + "' in strict mode");
	        if (has(nameHash, param.name))
	          raise(param.start, "Argument name clash in strict mode");
	        nameHash[param.name] = true;
	        break;

	      case "ObjectPattern":
	        for (var i = 0; i < param.properties.length; i++)
	          checkFunctionParam(param.properties[i].value, nameHash);
	        break;

	      case "ArrayPattern":
	        for (var i = 0; i < param.elements.length; i++) {
	          var elem = param.elements[i];
	          if (elem) checkFunctionParam(elem, nameHash);
	        }
	        break;
	    }
	  }

	  // Check if property name clashes with already added.
	  // Object/class getters and setters are not allowed to clash —
	  // either with each other or with an init property — and in
	  // strict mode, init properties are also not allowed to be repeated.

	  function checkPropClash(prop, propHash) {
	    if (options.ecmaVersion >= 6) return;
	    var key = prop.key, name;
	    switch (key.type) {
	      case "Identifier": name = key.name; break;
	      case "Literal": name = String(key.value); break;
	      default: return;
	    }
	    var kind = prop.kind || "init", other;
	    if (has(propHash, name)) {
	      other = propHash[name];
	      var isGetSet = kind !== "init";
	      if ((strict || isGetSet) && other[kind] || !(isGetSet ^ other.init))
	        raise(key.start, "Redefinition of property");
	    } else {
	      other = propHash[name] = {
	        init: false,
	        get: false,
	        set: false
	      };
	    }
	    other[kind] = true;
	  }

	  // Verify that a node is an lval — something that can be assigned
	  // to.

	  function checkLVal(expr, isBinding) {
	    switch (expr.type) {
	      case "Identifier":
	        if (strict && (isStrictBadIdWord(expr.name) || isStrictReservedWord(expr.name)))
	          raise(expr.start, isBinding
	            ? "Binding " + expr.name + " in strict mode"
	            : "Assigning to " + expr.name + " in strict mode"
	          );
	        break;

	      case "MemberExpression":
	        if (!isBinding) break;

	      case "ObjectPattern":
	        for (var i = 0; i < expr.properties.length; i++)
	          checkLVal(expr.properties[i].value, isBinding);
	        break;

	      case "ArrayPattern":
	        for (var i = 0; i < expr.elements.length; i++) {
	          var elem = expr.elements[i];
	          if (elem) checkLVal(elem, isBinding);
	        }
	        break;

	      case "SpreadElement":
	        break;

	      default:
	        raise(expr.start, "Assigning to rvalue");
	    }
	  }

	  // ### Statement parsing

	  // Parse a program. Initializes the parser, reads any number of
	  // statements, and wraps them in a Program node.  Optionally takes a
	  // `program` argument.  If present, the statements will be appended
	  // to its body instead of creating a new node.

	  function parseTopLevel(node) {
	    var first = true;
	    if (!node.body) node.body = [];
	    while (tokType !== _eof) {
	      var stmt = parseStatement(true);
	      node.body.push(stmt);
	      if (first && isUseStrict(stmt)) setStrict(true);
	      first = false;
	    }

	    lastStart = tokStart;
	    lastEnd = tokEnd;
	    lastEndLoc = tokEndLoc;
	    return finishNode(node, "Program");
	  }

	  var loopLabel = {kind: "loop"}, switchLabel = {kind: "switch"};

	  // Parse a single statement.
	  //
	  // If expecting a statement and finding a slash operator, parse a
	  // regular expression literal. This is to handle cases like
	  // `if (foo) /blah/.exec(foo);`, where looking at the previous token
	  // does not help.

	  function parseStatement(topLevel) {
	    if (tokType === _slash || tokType === _assign && tokVal == "/=")
	      readToken(true);

	    var starttype = tokType, node = startNode();

	    // Most types of statements are recognized by the keyword they
	    // start with. Many are trivial to parse, some require a bit of
	    // complexity.

	    switch (starttype) {
	    case _break: case _continue: return parseBreakContinueStatement(node, starttype.keyword);
	    case _debugger: return parseDebuggerStatement(node);
	    case _do: return parseDoStatement(node);
	    case _for: return parseForStatement(node);
	    case _function: return parseFunctionStatement(node);
	    case _class: return parseClass(node, true);
	    case _if: return parseIfStatement(node);
	    case _return: return parseReturnStatement(node);
	    case _switch: return parseSwitchStatement(node);
	    case _throw: return parseThrowStatement(node);
	    case _try: return parseTryStatement(node);
	    case _var: case _let: case _const: return parseVarStatement(node, starttype.keyword);
	    case _while: return parseWhileStatement(node);
	    case _with: return parseWithStatement(node);
	    case _braceL: return parseBlock(); // no point creating a function for this
	    case _semi: return parseEmptyStatement(node);
	    case _export:
	    case _import:
	      if (!topLevel && !options.allowImportExportEverywhere)
	        raise(tokStart, "'import' and 'export' may only appear at the top level");
	      return starttype === _import ? parseImport(node) : parseExport(node);

	      // If the statement does not start with a statement keyword or a
	      // brace, it's an ExpressionStatement or LabeledStatement. We
	      // simply start parsing an expression, and afterwards, if the
	      // next token is a colon and the expression was a simple
	      // Identifier node, we switch to interpreting it as a label.
	    default:
	      var maybeName = tokVal, expr = parseExpression();
	      if (starttype === _name && expr.type === "Identifier" && eat(_colon))
	        return parseLabeledStatement(node, maybeName, expr);
	      else return parseExpressionStatement(node, expr);
	    }
	  }

	  function parseBreakContinueStatement(node, keyword) {
	    var isBreak = keyword == "break";
	    next();
	    if (eat(_semi) || canInsertSemicolon()) node.label = null;
	    else if (tokType !== _name) unexpected();
	    else {
	      node.label = parseIdent();
	      semicolon();
	    }

	    // Verify that there is an actual destination to break or
	    // continue to.
	    for (var i = 0; i < labels.length; ++i) {
	      var lab = labels[i];
	      if (node.label == null || lab.name === node.label.name) {
	        if (lab.kind != null && (isBreak || lab.kind === "loop")) break;
	        if (node.label && isBreak) break;
	      }
	    }
	    if (i === labels.length) raise(node.start, "Unsyntactic " + keyword);
	    return finishNode(node, isBreak ? "BreakStatement" : "ContinueStatement");
	  }

	  function parseDebuggerStatement(node) {
	    next();
	    semicolon();
	    return finishNode(node, "DebuggerStatement");
	  }

	  function parseDoStatement(node) {
	    next();
	    labels.push(loopLabel);
	    node.body = parseStatement();
	    labels.pop();
	    expect(_while);
	    node.test = parseParenExpression();
	    if (options.ecmaVersion >= 6)
	      eat(_semi);
	    else
	      semicolon();
	    return finishNode(node, "DoWhileStatement");
	  }

	  // Disambiguating between a `for` and a `for`/`in` or `for`/`of`
	  // loop is non-trivial. Basically, we have to parse the init `var`
	  // statement or expression, disallowing the `in` operator (see
	  // the second parameter to `parseExpression`), and then check
	  // whether the next token is `in` or `of`. When there is no init
	  // part (semicolon immediately after the opening parenthesis), it
	  // is a regular `for` loop.

	  function parseForStatement(node) {
	    next();
	    labels.push(loopLabel);
	    expect(_parenL);
	    if (tokType === _semi) return parseFor(node, null);
	    if (tokType === _var || tokType === _let) {
	      var init = startNode(), varKind = tokType.keyword, isLet = tokType === _let;
	      next();
	      parseVar(init, true, varKind);
	      finishNode(init, "VariableDeclaration");
	      if ((tokType === _in || (options.ecmaVersion >= 6 && tokType === _name && tokVal === "of")) && init.declarations.length === 1 &&
	          !(isLet && init.declarations[0].init))
	        return parseForIn(node, init);
	      return parseFor(node, init);
	    }
	    var init = parseExpression(false, true);
	    if (tokType === _in || (options.ecmaVersion >= 6 && tokType === _name && tokVal === "of")) {
	      checkLVal(init);
	      return parseForIn(node, init);
	    }
	    return parseFor(node, init);
	  }

	  function parseFunctionStatement(node) {
	    next();
	    return parseFunction(node, true);
	  }

	  function parseIfStatement(node) {
	    next();
	    node.test = parseParenExpression();
	    node.consequent = parseStatement();
	    node.alternate = eat(_else) ? parseStatement() : null;
	    return finishNode(node, "IfStatement");
	  }

	  function parseReturnStatement(node) {
	    if (!inFunction && !options.allowReturnOutsideFunction)
	      raise(tokStart, "'return' outside of function");
	    next();

	    // In `return` (and `break`/`continue`), the keywords with
	    // optional arguments, we eagerly look for a semicolon or the
	    // possibility to insert one.

	    if (eat(_semi) || canInsertSemicolon()) node.argument = null;
	    else { node.argument = parseExpression(); semicolon(); }
	    return finishNode(node, "ReturnStatement");
	  }

	  function parseSwitchStatement(node) {
	    next();
	    node.discriminant = parseParenExpression();
	    node.cases = [];
	    expect(_braceL);
	    labels.push(switchLabel);

	    // Statements under must be grouped (by label) in SwitchCase
	    // nodes. `cur` is used to keep the node that we are currently
	    // adding statements to.

	    for (var cur, sawDefault; tokType != _braceR;) {
	      if (tokType === _case || tokType === _default) {
	        var isCase = tokType === _case;
	        if (cur) finishNode(cur, "SwitchCase");
	        node.cases.push(cur = startNode());
	        cur.consequent = [];
	        next();
	        if (isCase) cur.test = parseExpression();
	        else {
	          if (sawDefault) raise(lastStart, "Multiple default clauses"); sawDefault = true;
	          cur.test = null;
	        }
	        expect(_colon);
	      } else {
	        if (!cur) unexpected();
	        cur.consequent.push(parseStatement());
	      }
	    }
	    if (cur) finishNode(cur, "SwitchCase");
	    next(); // Closing brace
	    labels.pop();
	    return finishNode(node, "SwitchStatement");
	  }

	  function parseThrowStatement(node) {
	    next();
	    if (newline.test(input.slice(lastEnd, tokStart)))
	      raise(lastEnd, "Illegal newline after throw");
	    node.argument = parseExpression();
	    semicolon();
	    return finishNode(node, "ThrowStatement");
	  }

	  function parseTryStatement(node) {
	    next();
	    node.block = parseBlock();
	    node.handler = null;
	    if (tokType === _catch) {
	      var clause = startNode();
	      next();
	      expect(_parenL);
	      clause.param = parseIdent();
	      if (strict && isStrictBadIdWord(clause.param.name))
	        raise(clause.param.start, "Binding " + clause.param.name + " in strict mode");
	      expect(_parenR);
	      clause.guard = null;
	      clause.body = parseBlock();
	      node.handler = finishNode(clause, "CatchClause");
	    }
	    node.guardedHandlers = empty;
	    node.finalizer = eat(_finally) ? parseBlock() : null;
	    if (!node.handler && !node.finalizer)
	      raise(node.start, "Missing catch or finally clause");
	    return finishNode(node, "TryStatement");
	  }

	  function parseVarStatement(node, kind) {
	    next();
	    parseVar(node, false, kind);
	    semicolon();
	    return finishNode(node, "VariableDeclaration");
	  }

	  function parseWhileStatement(node) {
	    next();
	    node.test = parseParenExpression();
	    labels.push(loopLabel);
	    node.body = parseStatement();
	    labels.pop();
	    return finishNode(node, "WhileStatement");
	  }

	  function parseWithStatement(node) {
	    if (strict) raise(tokStart, "'with' in strict mode");
	    next();
	    node.object = parseParenExpression();
	    node.body = parseStatement();
	    return finishNode(node, "WithStatement");
	  }

	  function parseEmptyStatement(node) {
	    next();
	    return finishNode(node, "EmptyStatement");
	  }

	  function parseLabeledStatement(node, maybeName, expr) {
	    for (var i = 0; i < labels.length; ++i)
	      if (labels[i].name === maybeName) raise(expr.start, "Label '" + maybeName + "' is already declared");
	    var kind = tokType.isLoop ? "loop" : tokType === _switch ? "switch" : null;
	    labels.push({name: maybeName, kind: kind});
	    node.body = parseStatement();
	    labels.pop();
	    node.label = expr;
	    return finishNode(node, "LabeledStatement");
	  }

	  function parseExpressionStatement(node, expr) {
	    node.expression = expr;
	    semicolon();
	    return finishNode(node, "ExpressionStatement");
	  }

	  // Used for constructs like `switch` and `if` that insist on
	  // parentheses around their expression.

	  function parseParenExpression() {
	    expect(_parenL);
	    var val = parseExpression();
	    expect(_parenR);
	    return val;
	  }

	  // Parse a semicolon-enclosed block of statements, handling `"use
	  // strict"` declarations when `allowStrict` is true (used for
	  // function bodies).

	  function parseBlock(allowStrict) {
	    var node = startNode(), first = true, oldStrict;
	    node.body = [];
	    expect(_braceL);
	    while (!eat(_braceR)) {
	      var stmt = parseStatement();
	      node.body.push(stmt);
	      if (first && allowStrict && isUseStrict(stmt)) {
	        oldStrict = strict;
	        setStrict(strict = true);
	      }
	      first = false;
	    }
	    if (oldStrict === false) setStrict(false);
	    return finishNode(node, "BlockStatement");
	  }

	  // Parse a regular `for` loop. The disambiguation code in
	  // `parseStatement` will already have parsed the init statement or
	  // expression.

	  function parseFor(node, init) {
	    node.init = init;
	    expect(_semi);
	    node.test = tokType === _semi ? null : parseExpression();
	    expect(_semi);
	    node.update = tokType === _parenR ? null : parseExpression();
	    expect(_parenR);
	    node.body = parseStatement();
	    labels.pop();
	    return finishNode(node, "ForStatement");
	  }

	  // Parse a `for`/`in` and `for`/`of` loop, which are almost
	  // same from parser's perspective.

	  function parseForIn(node, init) {
	    var type = tokType === _in ? "ForInStatement" : "ForOfStatement";
	    next();
	    node.left = init;
	    node.right = parseExpression();
	    expect(_parenR);
	    node.body = parseStatement();
	    labels.pop();
	    return finishNode(node, type);
	  }

	  // Parse a list of variable declarations.

	  function parseVar(node, noIn, kind) {
	    node.declarations = [];
	    node.kind = kind;
	    for (;;) {
	      var decl = startNode();
	      decl.id = options.ecmaVersion >= 6 ? toAssignable(parseExprAtom()) : parseIdent();
	      checkLVal(decl.id, true);
	      decl.init = eat(_eq) ? parseExpression(true, noIn) : (kind === _const.keyword ? unexpected() : null);
	      node.declarations.push(finishNode(decl, "VariableDeclarator"));
	      if (!eat(_comma)) break;
	    }
	    return node;
	  }

	  // ### Expression parsing

	  // These nest, from the most general expression type at the top to
	  // 'atomic', nondivisible expression types at the bottom. Most of
	  // the functions will simply let the function(s) below them parse,
	  // and, *if* the syntactic construct they handle is present, wrap
	  // the AST node that the inner parser gave them in another node.

	  // Parse a full expression. The arguments are used to forbid comma
	  // sequences (in argument lists, array literals, or object literals)
	  // or the `in` operator (in for loops initalization expressions).

	  function parseExpression(noComma, noIn) {
	    var start = storeCurrentPos();
	    var expr = parseMaybeAssign(noIn);
	    if (!noComma && tokType === _comma) {
	      var node = startNodeAt(start);
	      node.expressions = [expr];
	      while (eat(_comma)) node.expressions.push(parseMaybeAssign(noIn));
	      return finishNode(node, "SequenceExpression");
	    }
	    return expr;
	  }

	  // Parse an assignment expression. This includes applications of
	  // operators like `+=`.

	  function parseMaybeAssign(noIn) {
	    var start = storeCurrentPos();
	    var left = parseMaybeConditional(noIn);
	    if (tokType.isAssign) {
	      var node = startNodeAt(start);
	      node.operator = tokVal;
	      node.left = tokType === _eq ? toAssignable(left) : left;
	      checkLVal(left);
	      next();
	      node.right = parseMaybeAssign(noIn);
	      return finishNode(node, "AssignmentExpression");
	    }
	    return left;
	  }

	  // Parse a ternary conditional (`?:`) operator.

	  function parseMaybeConditional(noIn) {
	    var start = storeCurrentPos();
	    var expr = parseExprOps(noIn);
	    if (eat(_question)) {
	      var node = startNodeAt(start);
	      node.test = expr;
	      node.consequent = parseExpression(true);
	      expect(_colon);
	      node.alternate = parseExpression(true, noIn);
	      return finishNode(node, "ConditionalExpression");
	    }
	    return expr;
	  }

	  // Start the precedence parser.

	  function parseExprOps(noIn) {
	    var start = storeCurrentPos();
	    return parseExprOp(parseMaybeUnary(), start, -1, noIn);
	  }

	  // Parse binary operators with the operator precedence parsing
	  // algorithm. `left` is the left-hand side of the operator.
	  // `minPrec` provides context that allows the function to stop and
	  // defer further parser to one of its callers when it encounters an
	  // operator that has a lower precedence than the set it is parsing.

	  function parseExprOp(left, leftStart, minPrec, noIn) {
	    var prec = tokType.binop;
	    if (prec != null && (!noIn || tokType !== _in)) {
	      if (prec > minPrec) {
	        var node = startNodeAt(leftStart);
	        node.left = left;
	        node.operator = tokVal;
	        var op = tokType;
	        next();
	        var start = storeCurrentPos();
	        node.right = parseExprOp(parseMaybeUnary(), start, prec, noIn);
	        finishNode(node, (op === _logicalOR || op === _logicalAND) ? "LogicalExpression" : "BinaryExpression");
	        return parseExprOp(node, leftStart, minPrec, noIn);
	      }
	    }
	    return left;
	  }

	  // Parse unary operators, both prefix and postfix.

	  function parseMaybeUnary() {
	    if (tokType.prefix) {
	      var node = startNode(), update = tokType.isUpdate, nodeType;
	      if (tokType === _ellipsis) {
	        nodeType = "SpreadElement";
	      } else {
	        nodeType = update ? "UpdateExpression" : "UnaryExpression";
	        node.operator = tokVal;
	        node.prefix = true;
	      }
	      tokRegexpAllowed = true;
	      next();
	      node.argument = parseMaybeUnary();
	      if (update) checkLVal(node.argument);
	      else if (strict && node.operator === "delete" &&
	               node.argument.type === "Identifier")
	        raise(node.start, "Deleting local variable in strict mode");
	      return finishNode(node, nodeType);
	    }
	    var start = storeCurrentPos();
	    var expr = parseExprSubscripts();
	    while (tokType.postfix && !canInsertSemicolon()) {
	      var node = startNodeAt(start);
	      node.operator = tokVal;
	      node.prefix = false;
	      node.argument = expr;
	      checkLVal(expr);
	      next();
	      expr = finishNode(node, "UpdateExpression");
	    }
	    return expr;
	  }

	  // Parse call, dot, and `[]`-subscript expressions.

	  function parseExprSubscripts() {
	    var start = storeCurrentPos();
	    return parseSubscripts(parseExprAtom(), start);
	  }

	  function parseSubscripts(base, start, noCalls) {
	    if (eat(_dot)) {
	      var node = startNodeAt(start);
	      node.object = base;
	      node.property = parseIdent(true);
	      node.computed = false;
	      return parseSubscripts(finishNode(node, "MemberExpression"), start, noCalls);
	    } else if (eat(_bracketL)) {
	      var node = startNodeAt(start);
	      node.object = base;
	      node.property = parseExpression();
	      node.computed = true;
	      expect(_bracketR);
	      return parseSubscripts(finishNode(node, "MemberExpression"), start, noCalls);
	    } else if (!noCalls && eat(_parenL)) {
	      var node = startNodeAt(start);
	      node.callee = base;
	      node.arguments = parseExprList(_parenR, false);
	      return parseSubscripts(finishNode(node, "CallExpression"), start, noCalls);
	    } else if (tokType === _template) {
	      var node = startNodeAt(start);
	      node.tag = base;
	      node.quasi = parseTemplate();
	      return parseSubscripts(finishNode(node, "TaggedTemplateExpression"), start, noCalls);
	    } return base;
	  }

	  // Parse an atomic expression — either a single token that is an
	  // expression, an expression started by a keyword like `function` or
	  // `new`, or an expression wrapped in punctuation like `()`, `[]`,
	  // or `{}`.

	  function parseExprAtom() {
	    switch (tokType) {
	    case _this:
	      var node = startNode();
	      next();
	      return finishNode(node, "ThisExpression");

	    case _yield:
	      if (inGenerator) return parseYield();

	    case _name:
	      var start = storeCurrentPos();
	      var id = parseIdent(tokType !== _name);
	      if (eat(_arrow)) {
	        return parseArrowExpression(startNodeAt(start), [id]);
	      }
	      return id;

	    case _regexp:
	      var node = startNode();
	      node.regex = {pattern: tokVal.pattern, flags: tokVal.flags};
	      node.value = tokVal.value;
	      node.raw = input.slice(tokStart, tokEnd);
	      next();
	      return finishNode(node, "Literal");

	    case _num: case _string:
	      var node = startNode();
	      node.value = tokVal;
	      node.raw = input.slice(tokStart, tokEnd);
	      next();
	      return finishNode(node, "Literal");

	    case _null: case _true: case _false:
	      var node = startNode();
	      node.value = tokType.atomValue;
	      node.raw = tokType.keyword;
	      next();
	      return finishNode(node, "Literal");

	    case _parenL:
	      var start = storeCurrentPos();
	      var val, exprList;
	      next();
	      // check whether this is generator comprehension or regular expression
	      if (options.ecmaVersion >= 7 && tokType === _for) {
	        val = parseComprehension(startNodeAt(start), true);
	      } else {
	        var oldParenL = ++metParenL;
	        if (tokType !== _parenR) {
	          val = parseExpression();
	          exprList = val.type === "SequenceExpression" ? val.expressions : [val];
	        } else {
	          exprList = [];
	        }
	        expect(_parenR);
	        // if '=>' follows '(...)', convert contents to arguments
	        if (metParenL === oldParenL && eat(_arrow)) {
	          val = parseArrowExpression(startNodeAt(start), exprList);
	        } else {
	          // forbid '()' before everything but '=>'
	          if (!val) unexpected(lastStart);
	          // forbid '...' in sequence expressions
	          if (options.ecmaVersion >= 6) {
	            for (var i = 0; i < exprList.length; i++) {
	              if (exprList[i].type === "SpreadElement") unexpected();
	            }
	          }

	          if (options.preserveParens) {
	            var par = startNodeAt(start);
	            par.expression = val;
	            val = finishNode(par, "ParenthesizedExpression");
	          }
	        }
	      }
	      return val;

	    case _bracketL:
	      var node = startNode();
	      next();
	      // check whether this is array comprehension or regular array
	      if (options.ecmaVersion >= 7 && tokType === _for) {
	        return parseComprehension(node, false);
	      }
	      node.elements = parseExprList(_bracketR, true, true);
	      return finishNode(node, "ArrayExpression");

	    case _braceL:
	      return parseObj();

	    case _function:
	      var node = startNode();
	      next();
	      return parseFunction(node, false);

	    case _class:
	      return parseClass(startNode(), false);

	    case _new:
	      return parseNew();

	    case _template:
	      return parseTemplate();

	    default:
	      unexpected();
	    }
	  }

	  // New's precedence is slightly tricky. It must allow its argument
	  // to be a `[]` or dot subscript expression, but not a call — at
	  // least, not without wrapping it in parentheses. Thus, it uses the

	  function parseNew() {
	    var node = startNode();
	    next();
	    var start = storeCurrentPos();
	    node.callee = parseSubscripts(parseExprAtom(), start, true);
	    if (eat(_parenL)) node.arguments = parseExprList(_parenR, false);
	    else node.arguments = empty;
	    return finishNode(node, "NewExpression");
	  }

	  // Parse template expression.

	  function parseTemplateElement() {
	    var elem = startNodeAt(options.locations ? [tokStart + 1, tokStartLoc.offset(1)] : tokStart + 1);
	    elem.value = tokVal;
	    elem.tail = input.charCodeAt(tokEnd - 1) !== 123; // '{'
	    next();
	    var endOff = elem.tail ? 1 : 2;
	    return finishNodeAt(elem, "TemplateElement", options.locations ? [lastEnd - endOff, lastEndLoc.offset(-endOff)] : lastEnd - endOff);
	  }

	  function parseTemplate() {
	    var node = startNode();
	    node.expressions = [];
	    var curElt = parseTemplateElement();
	    node.quasis = [curElt];
	    while (!curElt.tail) {
	      node.expressions.push(parseExpression());
	      if (tokType !== _templateContinued) unexpected();
	      node.quasis.push(curElt = parseTemplateElement());
	    }
	    return finishNode(node, "TemplateLiteral");
	  }

	  // Parse an object literal.

	  function parseObj() {
	    var node = startNode(), first = true, propHash = {};
	    node.properties = [];
	    next();
	    while (!eat(_braceR)) {
	      if (!first) {
	        expect(_comma);
	        if (options.allowTrailingCommas && eat(_braceR)) break;
	      } else first = false;

	      var prop = startNode(), isGenerator;
	      if (options.ecmaVersion >= 6) {
	        prop.method = false;
	        prop.shorthand = false;
	        isGenerator = eat(_star);
	      }
	      parsePropertyName(prop);
	      if (eat(_colon)) {
	        prop.value = parseExpression(true);
	        prop.kind = "init";
	      } else if (options.ecmaVersion >= 6 && tokType === _parenL) {
	        prop.kind = "init";
	        prop.method = true;
	        prop.value = parseMethod(isGenerator);
	      } else if (options.ecmaVersion >= 5 && !prop.computed && prop.key.type === "Identifier" &&
	                 (prop.key.name === "get" || prop.key.name === "set")) {
	        if (isGenerator) unexpected();
	        prop.kind = prop.key.name;
	        parsePropertyName(prop);
	        prop.value = parseMethod(false);
	      } else if (options.ecmaVersion >= 6 && !prop.computed && prop.key.type === "Identifier") {
	        prop.kind = "init";
	        prop.value = prop.key;
	        prop.shorthand = true;
	      } else unexpected();

	      checkPropClash(prop, propHash);
	      node.properties.push(finishNode(prop, "Property"));
	    }
	    return finishNode(node, "ObjectExpression");
	  }

	  function parsePropertyName(prop) {
	    if (options.ecmaVersion >= 6) {
	      if (eat(_bracketL)) {
	        prop.computed = true;
	        prop.key = parseExpression();
	        expect(_bracketR);
	        return;
	      } else {
	        prop.computed = false;
	      }
	    }
	    prop.key = (tokType === _num || tokType === _string) ? parseExprAtom() : parseIdent(true);
	  }

	  // Initialize empty function node.

	  function initFunction(node) {
	    node.id = null;
	    node.params = [];
	    if (options.ecmaVersion >= 6) {
	      node.defaults = [];
	      node.rest = null;
	      node.generator = false;
	    }
	  }

	  // Parse a function declaration or literal (depending on the
	  // `isStatement` parameter).

	  function parseFunction(node, isStatement, allowExpressionBody) {
	    initFunction(node);
	    if (options.ecmaVersion >= 6) {
	      node.generator = eat(_star);
	    }
	    if (isStatement || tokType === _name) {
	      node.id = parseIdent();
	    }
	    parseFunctionParams(node);
	    parseFunctionBody(node, allowExpressionBody);
	    return finishNode(node, isStatement ? "FunctionDeclaration" : "FunctionExpression");
	  }

	  // Parse object or class method.

	  function parseMethod(isGenerator) {
	    var node = startNode();
	    initFunction(node);
	    parseFunctionParams(node);
	    var allowExpressionBody;
	    if (options.ecmaVersion >= 6) {
	      node.generator = isGenerator;
	      allowExpressionBody = true;
	    } else {
	      allowExpressionBody = false;
	    }
	    parseFunctionBody(node, allowExpressionBody);
	    return finishNode(node, "FunctionExpression");
	  }

	  // Parse arrow function expression with given parameters.

	  function parseArrowExpression(node, params) {
	    initFunction(node);

	    var defaults = node.defaults, hasDefaults = false;

	    for (var i = 0, lastI = params.length - 1; i <= lastI; i++) {
	      var param = params[i];

	      if (param.type === "AssignmentExpression" && param.operator === "=") {
	        hasDefaults = true;
	        params[i] = param.left;
	        defaults.push(param.right);
	      } else {
	        toAssignable(param, i === lastI, true);
	        defaults.push(null);
	        if (param.type === "SpreadElement") {
	          params.length--;
	          node.rest = param.argument;
	          break;
	        }
	      }
	    }

	    node.params = params;
	    if (!hasDefaults) node.defaults = [];

	    parseFunctionBody(node, true);
	    return finishNode(node, "ArrowFunctionExpression");
	  }

	  // Parse function parameters.

	  function parseFunctionParams(node) {
	    var defaults = [], hasDefaults = false;

	    expect(_parenL);
	    for (;;) {
	      if (eat(_parenR)) {
	        break;
	      } else if (options.ecmaVersion >= 6 && eat(_ellipsis)) {
	        node.rest = toAssignable(parseExprAtom(), false, true);
	        checkSpreadAssign(node.rest);
	        expect(_parenR);
	        defaults.push(null);
	        break;
	      } else {
	        node.params.push(options.ecmaVersion >= 6 ? toAssignable(parseExprAtom(), false, true) : parseIdent());
	        if (options.ecmaVersion >= 6) {
	          if (eat(_eq)) {
	            hasDefaults = true;
	            defaults.push(parseExpression(true));
	          } else {
	            defaults.push(null);
	          }
	        }
	        if (!eat(_comma)) {
	          expect(_parenR);
	          break;
	        }
	      }
	    }

	    if (hasDefaults) node.defaults = defaults;
	  }

	  // Parse function body and check parameters.

	  function parseFunctionBody(node, allowExpression) {
	    var isExpression = allowExpression && tokType !== _braceL;

	    if (isExpression) {
	      node.body = parseExpression(true);
	      node.expression = true;
	    } else {
	      // Start a new scope with regard to labels and the `inFunction`
	      // flag (restore them to their old value afterwards).
	      var oldInFunc = inFunction, oldInGen = inGenerator, oldLabels = labels;
	      inFunction = true; inGenerator = node.generator; labels = [];
	      node.body = parseBlock(true);
	      node.expression = false;
	      inFunction = oldInFunc; inGenerator = oldInGen; labels = oldLabels;
	    }

	    // If this is a strict mode function, verify that argument names
	    // are not repeated, and it does not try to bind the words `eval`
	    // or `arguments`.
	    if (strict || !isExpression && node.body.body.length && isUseStrict(node.body.body[0])) {
	      var nameHash = {};
	      if (node.id)
	        checkFunctionParam(node.id, {});
	      for (var i = 0; i < node.params.length; i++)
	        checkFunctionParam(node.params[i], nameHash);
	      if (node.rest)
	        checkFunctionParam(node.rest, nameHash);
	    }
	  }

	  // Parse a class declaration or literal (depending on the
	  // `isStatement` parameter).

	  function parseClass(node, isStatement) {
	    next();
	    node.id = tokType === _name ? parseIdent() : isStatement ? unexpected() : null;
	    node.superClass = eat(_extends) ? parseExpression() : null;
	    var classBody = startNode();
	    classBody.body = [];
	    expect(_braceL);
	    while (!eat(_braceR)) {
	      var method = startNode();
	      if (tokType === _name && tokVal === "static") {
	        next();
	        method['static'] = true;
	      } else {
	        method['static'] = false;
	      }
	      var isGenerator = eat(_star);
	      parsePropertyName(method);
	      if (tokType !== _parenL && !method.computed && method.key.type === "Identifier" &&
	          (method.key.name === "get" || method.key.name === "set")) {
	        if (isGenerator) unexpected();
	        method.kind = method.key.name;
	        parsePropertyName(method);
	      } else {
	        method.kind = "";
	      }
	      method.value = parseMethod(isGenerator);
	      classBody.body.push(finishNode(method, "MethodDefinition"));
	      eat(_semi);
	    }
	    node.body = finishNode(classBody, "ClassBody");
	    return finishNode(node, isStatement ? "ClassDeclaration" : "ClassExpression");
	  }

	  // Parses a comma-separated list of expressions, and returns them as
	  // an array. `close` is the token type that ends the list, and
	  // `allowEmpty` can be turned on to allow subsequent commas with
	  // nothing in between them to be parsed as `null` (which is needed
	  // for array literals).

	  function parseExprList(close, allowTrailingComma, allowEmpty) {
	    var elts = [], first = true;
	    while (!eat(close)) {
	      if (!first) {
	        expect(_comma);
	        if (allowTrailingComma && options.allowTrailingCommas && eat(close)) break;
	      } else first = false;

	      if (allowEmpty && tokType === _comma) elts.push(null);
	      else elts.push(parseExpression(true));
	    }
	    return elts;
	  }

	  // Parse the next token as an identifier. If `liberal` is true (used
	  // when parsing properties), it will also convert keywords into
	  // identifiers.

	  function parseIdent(liberal) {
	    var node = startNode();
	    if (liberal && options.forbidReserved == "everywhere") liberal = false;
	    if (tokType === _name) {
	      if (!liberal &&
	          (options.forbidReserved &&
	           (options.ecmaVersion === 3 ? isReservedWord3 : isReservedWord5)(tokVal) ||
	           strict && isStrictReservedWord(tokVal)) &&
	          input.slice(tokStart, tokEnd).indexOf("\\") == -1)
	        raise(tokStart, "The keyword '" + tokVal + "' is reserved");
	      node.name = tokVal;
	    } else if (liberal && tokType.keyword) {
	      node.name = tokType.keyword;
	    } else {
	      unexpected();
	    }
	    tokRegexpAllowed = false;
	    next();
	    return finishNode(node, "Identifier");
	  }

	  // Parses module export declaration.

	  function parseExport(node) {
	    next();
	    // export var|const|let|function|class ...;
	    if (tokType === _var || tokType === _const || tokType === _let || tokType === _function || tokType === _class) {
	      node.declaration = parseStatement();
	      node['default'] = false;
	      node.specifiers = null;
	      node.source = null;
	    } else
	    // export default ...;
	    if (eat(_default)) {
	      node.declaration = parseExpression(true);
	      node['default'] = true;
	      node.specifiers = null;
	      node.source = null;
	      semicolon();
	    } else {
	      // export * from '...';
	      // export { x, y as z } [from '...'];
	      var isBatch = tokType === _star;
	      node.declaration = null;
	      node['default'] = false;
	      node.specifiers = parseExportSpecifiers();
	      if (tokType === _name && tokVal === "from") {
	        next();
	        node.source = tokType === _string ? parseExprAtom() : unexpected();
	      } else {
	        if (isBatch) unexpected();
	        node.source = null;
	      }
	      semicolon();
	    }
	    return finishNode(node, "ExportDeclaration");
	  }

	  // Parses a comma-separated list of module exports.

	  function parseExportSpecifiers() {
	    var nodes = [], first = true;
	    if (tokType === _star) {
	      // export * from '...'
	      var node = startNode();
	      next();
	      nodes.push(finishNode(node, "ExportBatchSpecifier"));
	    } else {
	      // export { x, y as z } [from '...']
	      expect(_braceL);
	      while (!eat(_braceR)) {
	        if (!first) {
	          expect(_comma);
	          if (options.allowTrailingCommas && eat(_braceR)) break;
	        } else first = false;

	        var node = startNode();
	        node.id = parseIdent(tokType === _default);
	        if (tokType === _name && tokVal === "as") {
	          next();
	          node.name = parseIdent(true);
	        } else {
	          node.name = null;
	        }
	        nodes.push(finishNode(node, "ExportSpecifier"));
	      }
	    }
	    return nodes;
	  }

	  // Parses import declaration.

	  function parseImport(node) {
	    next();
	    // import '...';
	    if (tokType === _string) {
	      node.specifiers = [];
	      node.source = parseExprAtom();
	      node.kind = "";
	    } else {
	      node.specifiers = parseImportSpecifiers();
	      if (tokType !== _name || tokVal !== "from") unexpected();
	      next();
	      node.source = tokType === _string ? parseExprAtom() : unexpected();
	    }
	    semicolon();
	    return finishNode(node, "ImportDeclaration");
	  }

	  // Parses a comma-separated list of module imports.

	  function parseImportSpecifiers() {
	    var nodes = [], first = true;
	    if (tokType === _name) {
	      // import defaultObj, { x, y as z } from '...'
	      var node = startNode();
	      node.id = parseIdent();
	      checkLVal(node.id, true);
	      node.name = null;
	      node['default'] = true;
	      nodes.push(finishNode(node, "ImportSpecifier"));
	      if (!eat(_comma)) return nodes;
	    }
	    if (tokType === _star) {
	      var node = startNode();
	      next();
	      if (tokType !== _name || tokVal !== "as") unexpected();
	      next();
	      node.name = parseIdent();
	      checkLVal(node.name, true);
	      nodes.push(finishNode(node, "ImportBatchSpecifier"));
	      return nodes;
	    }
	    expect(_braceL);
	    while (!eat(_braceR)) {
	      if (!first) {
	        expect(_comma);
	        if (options.allowTrailingCommas && eat(_braceR)) break;
	      } else first = false;

	      var node = startNode();
	      node.id = parseIdent(true);
	      if (tokType === _name && tokVal === "as") {
	        next();
	        node.name = parseIdent();
	      } else {
	        node.name = null;
	      }
	      checkLVal(node.name || node.id, true);
	      node['default'] = false;
	      nodes.push(finishNode(node, "ImportSpecifier"));
	    }
	    return nodes;
	  }

	  // Parses yield expression inside generator.

	  function parseYield() {
	    var node = startNode();
	    next();
	    if (eat(_semi) || canInsertSemicolon()) {
	      node.delegate = false;
	      node.argument = null;
	    } else {
	      node.delegate = eat(_star);
	      node.argument = parseExpression(true);
	    }
	    return finishNode(node, "YieldExpression");
	  }

	  // Parses array and generator comprehensions.

	  function parseComprehension(node, isGenerator) {
	    node.blocks = [];
	    while (tokType === _for) {
	      var block = startNode();
	      next();
	      expect(_parenL);
	      block.left = toAssignable(parseExprAtom());
	      checkLVal(block.left, true);
	      if (tokType !== _name || tokVal !== "of") unexpected();
	      next();
	      // `of` property is here for compatibility with Esprima's AST
	      // which also supports deprecated [for (... in ...) expr]
	      block.of = true;
	      block.right = parseExpression();
	      expect(_parenR);
	      node.blocks.push(finishNode(block, "ComprehensionBlock"));
	    }
	    node.filter = eat(_if) ? parseParenExpression() : null;
	    node.body = parseExpression();
	    expect(isGenerator ? _parenR : _bracketR);
	    node.generator = isGenerator;
	    return finishNode(node, "ComprehensionExpression");
	  }

	});


/***/ },

/***/ 804:
/***/ function(module, exports, __webpack_require__) {

	/*
	 * Copyright 2009-2011 Mozilla Foundation and contributors
	 * Licensed under the New BSD license. See LICENSE.txt or:
	 * http://opensource.org/licenses/BSD-3-Clause
	 */
	exports.SourceMapGenerator = __webpack_require__(805).SourceMapGenerator;
	exports.SourceMapConsumer = __webpack_require__(811).SourceMapConsumer;
	exports.SourceNode = __webpack_require__(813).SourceNode;


/***/ },

/***/ 805:
/***/ function(module, exports, __webpack_require__) {

	var __WEBPACK_AMD_DEFINE_RESULT__;/* -*- Mode: js; js-indent-level: 2; -*- */
	/*
	 * Copyright 2011 Mozilla Foundation and contributors
	 * Licensed under the New BSD license. See LICENSE or:
	 * http://opensource.org/licenses/BSD-3-Clause
	 */
	if (false) {
	    var define = require('amdefine')(module, require);
	}
	!(__WEBPACK_AMD_DEFINE_RESULT__ = function (require, exports, module) {

	  var base64VLQ = __webpack_require__(806);
	  var util = __webpack_require__(808);
	  var ArraySet = __webpack_require__(809).ArraySet;
	  var MappingList = __webpack_require__(810).MappingList;

	  /**
	   * An instance of the SourceMapGenerator represents a source map which is
	   * being built incrementally. You may pass an object with the following
	   * properties:
	   *
	   *   - file: The filename of the generated source.
	   *   - sourceRoot: A root for all relative URLs in this source map.
	   */
	  function SourceMapGenerator(aArgs) {
	    if (!aArgs) {
	      aArgs = {};
	    }
	    this._file = util.getArg(aArgs, 'file', null);
	    this._sourceRoot = util.getArg(aArgs, 'sourceRoot', null);
	    this._skipValidation = util.getArg(aArgs, 'skipValidation', false);
	    this._sources = new ArraySet();
	    this._names = new ArraySet();
	    this._mappings = new MappingList();
	    this._sourcesContents = null;
	  }

	  SourceMapGenerator.prototype._version = 3;

	  /**
	   * Creates a new SourceMapGenerator based on a SourceMapConsumer
	   *
	   * @param aSourceMapConsumer The SourceMap.
	   */
	  SourceMapGenerator.fromSourceMap =
	    function SourceMapGenerator_fromSourceMap(aSourceMapConsumer) {
	      var sourceRoot = aSourceMapConsumer.sourceRoot;
	      var generator = new SourceMapGenerator({
	        file: aSourceMapConsumer.file,
	        sourceRoot: sourceRoot
	      });
	      aSourceMapConsumer.eachMapping(function (mapping) {
	        var newMapping = {
	          generated: {
	            line: mapping.generatedLine,
	            column: mapping.generatedColumn
	          }
	        };

	        if (mapping.source != null) {
	          newMapping.source = mapping.source;
	          if (sourceRoot != null) {
	            newMapping.source = util.relative(sourceRoot, newMapping.source);
	          }

	          newMapping.original = {
	            line: mapping.originalLine,
	            column: mapping.originalColumn
	          };

	          if (mapping.name != null) {
	            newMapping.name = mapping.name;
	          }
	        }

	        generator.addMapping(newMapping);
	      });
	      aSourceMapConsumer.sources.forEach(function (sourceFile) {
	        var content = aSourceMapConsumer.sourceContentFor(sourceFile);
	        if (content != null) {
	          generator.setSourceContent(sourceFile, content);
	        }
	      });
	      return generator;
	    };

	  /**
	   * Add a single mapping from original source line and column to the generated
	   * source's line and column for this source map being created. The mapping
	   * object should have the following properties:
	   *
	   *   - generated: An object with the generated line and column positions.
	   *   - original: An object with the original line and column positions.
	   *   - source: The original source file (relative to the sourceRoot).
	   *   - name: An optional original token name for this mapping.
	   */
	  SourceMapGenerator.prototype.addMapping =
	    function SourceMapGenerator_addMapping(aArgs) {
	      var generated = util.getArg(aArgs, 'generated');
	      var original = util.getArg(aArgs, 'original', null);
	      var source = util.getArg(aArgs, 'source', null);
	      var name = util.getArg(aArgs, 'name', null);

	      if (!this._skipValidation) {
	        this._validateMapping(generated, original, source, name);
	      }

	      if (source != null && !this._sources.has(source)) {
	        this._sources.add(source);
	      }

	      if (name != null && !this._names.has(name)) {
	        this._names.add(name);
	      }

	      this._mappings.add({
	        generatedLine: generated.line,
	        generatedColumn: generated.column,
	        originalLine: original != null && original.line,
	        originalColumn: original != null && original.column,
	        source: source,
	        name: name
	      });
	    };

	  /**
	   * Set the source content for a source file.
	   */
	  SourceMapGenerator.prototype.setSourceContent =
	    function SourceMapGenerator_setSourceContent(aSourceFile, aSourceContent) {
	      var source = aSourceFile;
	      if (this._sourceRoot != null) {
	        source = util.relative(this._sourceRoot, source);
	      }

	      if (aSourceContent != null) {
	        // Add the source content to the _sourcesContents map.
	        // Create a new _sourcesContents map if the property is null.
	        if (!this._sourcesContents) {
	          this._sourcesContents = {};
	        }
	        this._sourcesContents[util.toSetString(source)] = aSourceContent;
	      } else if (this._sourcesContents) {
	        // Remove the source file from the _sourcesContents map.
	        // If the _sourcesContents map is empty, set the property to null.
	        delete this._sourcesContents[util.toSetString(source)];
	        if (Object.keys(this._sourcesContents).length === 0) {
	          this._sourcesContents = null;
	        }
	      }
	    };

	  /**
	   * Applies the mappings of a sub-source-map for a specific source file to the
	   * source map being generated. Each mapping to the supplied source file is
	   * rewritten using the supplied source map. Note: The resolution for the
	   * resulting mappings is the minimium of this map and the supplied map.
	   *
	   * @param aSourceMapConsumer The source map to be applied.
	   * @param aSourceFile Optional. The filename of the source file.
	   *        If omitted, SourceMapConsumer's file property will be used.
	   * @param aSourceMapPath Optional. The dirname of the path to the source map
	   *        to be applied. If relative, it is relative to the SourceMapConsumer.
	   *        This parameter is needed when the two source maps aren't in the same
	   *        directory, and the source map to be applied contains relative source
	   *        paths. If so, those relative source paths need to be rewritten
	   *        relative to the SourceMapGenerator.
	   */
	  SourceMapGenerator.prototype.applySourceMap =
	    function SourceMapGenerator_applySourceMap(aSourceMapConsumer, aSourceFile, aSourceMapPath) {
	      var sourceFile = aSourceFile;
	      // If aSourceFile is omitted, we will use the file property of the SourceMap
	      if (aSourceFile == null) {
	        if (aSourceMapConsumer.file == null) {
	          throw new Error(
	            'SourceMapGenerator.prototype.applySourceMap requires either an explicit source file, ' +
	            'or the source map\'s "file" property. Both were omitted.'
	          );
	        }
	        sourceFile = aSourceMapConsumer.file;
	      }
	      var sourceRoot = this._sourceRoot;
	      // Make "sourceFile" relative if an absolute Url is passed.
	      if (sourceRoot != null) {
	        sourceFile = util.relative(sourceRoot, sourceFile);
	      }
	      // Applying the SourceMap can add and remove items from the sources and
	      // the names array.
	      var newSources = new ArraySet();
	      var newNames = new ArraySet();

	      // Find mappings for the "sourceFile"
	      this._mappings.unsortedForEach(function (mapping) {
	        if (mapping.source === sourceFile && mapping.originalLine != null) {
	          // Check if it can be mapped by the source map, then update the mapping.
	          var original = aSourceMapConsumer.originalPositionFor({
	            line: mapping.originalLine,
	            column: mapping.originalColumn
	          });
	          if (original.source != null) {
	            // Copy mapping
	            mapping.source = original.source;
	            if (aSourceMapPath != null) {
	              mapping.source = util.join(aSourceMapPath, mapping.source)
	            }
	            if (sourceRoot != null) {
	              mapping.source = util.relative(sourceRoot, mapping.source);
	            }
	            mapping.originalLine = original.line;
	            mapping.originalColumn = original.column;
	            if (original.name != null) {
	              mapping.name = original.name;
	            }
	          }
	        }

	        var source = mapping.source;
	        if (source != null && !newSources.has(source)) {
	          newSources.add(source);
	        }

	        var name = mapping.name;
	        if (name != null && !newNames.has(name)) {
	          newNames.add(name);
	        }

	      }, this);
	      this._sources = newSources;
	      this._names = newNames;

	      // Copy sourcesContents of applied map.
	      aSourceMapConsumer.sources.forEach(function (sourceFile) {
	        var content = aSourceMapConsumer.sourceContentFor(sourceFile);
	        if (content != null) {
	          if (aSourceMapPath != null) {
	            sourceFile = util.join(aSourceMapPath, sourceFile);
	          }
	          if (sourceRoot != null) {
	            sourceFile = util.relative(sourceRoot, sourceFile);
	          }
	          this.setSourceContent(sourceFile, content);
	        }
	      }, this);
	    };

	  /**
	   * A mapping can have one of the three levels of data:
	   *
	   *   1. Just the generated position.
	   *   2. The Generated position, original position, and original source.
	   *   3. Generated and original position, original source, as well as a name
	   *      token.
	   *
	   * To maintain consistency, we validate that any new mapping being added falls
	   * in to one of these categories.
	   */
	  SourceMapGenerator.prototype._validateMapping =
	    function SourceMapGenerator_validateMapping(aGenerated, aOriginal, aSource,
	                                                aName) {
	      if (aGenerated && 'line' in aGenerated && 'column' in aGenerated
	          && aGenerated.line > 0 && aGenerated.column >= 0
	          && !aOriginal && !aSource && !aName) {
	        // Case 1.
	        return;
	      }
	      else if (aGenerated && 'line' in aGenerated && 'column' in aGenerated
	               && aOriginal && 'line' in aOriginal && 'column' in aOriginal
	               && aGenerated.line > 0 && aGenerated.column >= 0
	               && aOriginal.line > 0 && aOriginal.column >= 0
	               && aSource) {
	        // Cases 2 and 3.
	        return;
	      }
	      else {
	        throw new Error('Invalid mapping: ' + JSON.stringify({
	          generated: aGenerated,
	          source: aSource,
	          original: aOriginal,
	          name: aName
	        }));
	      }
	    };

	  /**
	   * Serialize the accumulated mappings in to the stream of base 64 VLQs
	   * specified by the source map format.
	   */
	  SourceMapGenerator.prototype._serializeMappings =
	    function SourceMapGenerator_serializeMappings() {
	      var previousGeneratedColumn = 0;
	      var previousGeneratedLine = 1;
	      var previousOriginalColumn = 0;
	      var previousOriginalLine = 0;
	      var previousName = 0;
	      var previousSource = 0;
	      var result = '';
	      var mapping;

	      var mappings = this._mappings.toArray();

	      for (var i = 0, len = mappings.length; i < len; i++) {
	        mapping = mappings[i];

	        if (mapping.generatedLine !== previousGeneratedLine) {
	          previousGeneratedColumn = 0;
	          while (mapping.generatedLine !== previousGeneratedLine) {
	            result += ';';
	            previousGeneratedLine++;
	          }
	        }
	        else {
	          if (i > 0) {
	            if (!util.compareByGeneratedPositions(mapping, mappings[i - 1])) {
	              continue;
	            }
	            result += ',';
	          }
	        }

	        result += base64VLQ.encode(mapping.generatedColumn
	                                   - previousGeneratedColumn);
	        previousGeneratedColumn = mapping.generatedColumn;

	        if (mapping.source != null) {
	          result += base64VLQ.encode(this._sources.indexOf(mapping.source)
	                                     - previousSource);
	          previousSource = this._sources.indexOf(mapping.source);

	          // lines are stored 0-based in SourceMap spec version 3
	          result += base64VLQ.encode(mapping.originalLine - 1
	                                     - previousOriginalLine);
	          previousOriginalLine = mapping.originalLine - 1;

	          result += base64VLQ.encode(mapping.originalColumn
	                                     - previousOriginalColumn);
	          previousOriginalColumn = mapping.originalColumn;

	          if (mapping.name != null) {
	            result += base64VLQ.encode(this._names.indexOf(mapping.name)
	                                       - previousName);
	            previousName = this._names.indexOf(mapping.name);
	          }
	        }
	      }

	      return result;
	    };

	  SourceMapGenerator.prototype._generateSourcesContent =
	    function SourceMapGenerator_generateSourcesContent(aSources, aSourceRoot) {
	      return aSources.map(function (source) {
	        if (!this._sourcesContents) {
	          return null;
	        }
	        if (aSourceRoot != null) {
	          source = util.relative(aSourceRoot, source);
	        }
	        var key = util.toSetString(source);
	        return Object.prototype.hasOwnProperty.call(this._sourcesContents,
	                                                    key)
	          ? this._sourcesContents[key]
	          : null;
	      }, this);
	    };

	  /**
	   * Externalize the source map.
	   */
	  SourceMapGenerator.prototype.toJSON =
	    function SourceMapGenerator_toJSON() {
	      var map = {
	        version: this._version,
	        sources: this._sources.toArray(),
	        names: this._names.toArray(),
	        mappings: this._serializeMappings()
	      };
	      if (this._file != null) {
	        map.file = this._file;
	      }
	      if (this._sourceRoot != null) {
	        map.sourceRoot = this._sourceRoot;
	      }
	      if (this._sourcesContents) {
	        map.sourcesContent = this._generateSourcesContent(map.sources, map.sourceRoot);
	      }

	      return map;
	    };

	  /**
	   * Render the source map being generated to a string.
	   */
	  SourceMapGenerator.prototype.toString =
	    function SourceMapGenerator_toString() {
	      return JSON.stringify(this);
	    };

	  exports.SourceMapGenerator = SourceMapGenerator;

	}.call(exports, __webpack_require__, exports, module), __WEBPACK_AMD_DEFINE_RESULT__ !== undefined && (module.exports = __WEBPACK_AMD_DEFINE_RESULT__));


/***/ },

/***/ 806:
/***/ function(module, exports, __webpack_require__) {

	var __WEBPACK_AMD_DEFINE_RESULT__;/* -*- Mode: js; js-indent-level: 2; -*- */
	/*
	 * Copyright 2011 Mozilla Foundation and contributors
	 * Licensed under the New BSD license. See LICENSE or:
	 * http://opensource.org/licenses/BSD-3-Clause
	 *
	 * Based on the Base 64 VLQ implementation in Closure Compiler:
	 * https://code.google.com/p/closure-compiler/source/browse/trunk/src/com/google/debugging/sourcemap/Base64VLQ.java
	 *
	 * Copyright 2011 The Closure Compiler Authors. All rights reserved.
	 * Redistribution and use in source and binary forms, with or without
	 * modification, are permitted provided that the following conditions are
	 * met:
	 *
	 *  * Redistributions of source code must retain the above copyright
	 *    notice, this list of conditions and the following disclaimer.
	 *  * Redistributions in binary form must reproduce the above
	 *    copyright notice, this list of conditions and the following
	 *    disclaimer in the documentation and/or other materials provided
	 *    with the distribution.
	 *  * Neither the name of Google Inc. nor the names of its
	 *    contributors may be used to endorse or promote products derived
	 *    from this software without specific prior written permission.
	 *
	 * THIS SOFTWARE IS PROVIDED BY THE COPYRIGHT HOLDERS AND CONTRIBUTORS
	 * "AS IS" AND ANY EXPRESS OR IMPLIED WARRANTIES, INCLUDING, BUT NOT
	 * LIMITED TO, THE IMPLIED WARRANTIES OF MERCHANTABILITY AND FITNESS FOR
	 * A PARTICULAR PURPOSE ARE DISCLAIMED. IN NO EVENT SHALL THE COPYRIGHT
	 * OWNER OR CONTRIBUTORS BE LIABLE FOR ANY DIRECT, INDIRECT, INCIDENTAL,
	 * SPECIAL, EXEMPLARY, OR CONSEQUENTIAL DAMAGES (INCLUDING, BUT NOT
	 * LIMITED TO, PROCUREMENT OF SUBSTITUTE GOODS OR SERVICES; LOSS OF USE,
	 * DATA, OR PROFITS; OR BUSINESS INTERRUPTION) HOWEVER CAUSED AND ON ANY
	 * THEORY OF LIABILITY, WHETHER IN CONTRACT, STRICT LIABILITY, OR TORT
	 * (INCLUDING NEGLIGENCE OR OTHERWISE) ARISING IN ANY WAY OUT OF THE USE
	 * OF THIS SOFTWARE, EVEN IF ADVISED OF THE POSSIBILITY OF SUCH DAMAGE.
	 */
	if (false) {
	    var define = require('amdefine')(module, require);
	}
	!(__WEBPACK_AMD_DEFINE_RESULT__ = function (require, exports, module) {

	  var base64 = __webpack_require__(807);

	  // A single base 64 digit can contain 6 bits of data. For the base 64 variable
	  // length quantities we use in the source map spec, the first bit is the sign,
	  // the next four bits are the actual value, and the 6th bit is the
	  // continuation bit. The continuation bit tells us whether there are more
	  // digits in this value following this digit.
	  //
	  //   Continuation
	  //   |    Sign
	  //   |    |
	  //   V    V
	  //   101011

	  var VLQ_BASE_SHIFT = 5;

	  // binary: 100000
	  var VLQ_BASE = 1 << VLQ_BASE_SHIFT;

	  // binary: 011111
	  var VLQ_BASE_MASK = VLQ_BASE - 1;

	  // binary: 100000
	  var VLQ_CONTINUATION_BIT = VLQ_BASE;

	  /**
	   * Converts from a two-complement value to a value where the sign bit is
	   * placed in the least significant bit.  For example, as decimals:
	   *   1 becomes 2 (10 binary), -1 becomes 3 (11 binary)
	   *   2 becomes 4 (100 binary), -2 becomes 5 (101 binary)
	   */
	  function toVLQSigned(aValue) {
	    return aValue < 0
	      ? ((-aValue) << 1) + 1
	      : (aValue << 1) + 0;
	  }

	  /**
	   * Converts to a two-complement value from a value where the sign bit is
	   * placed in the least significant bit.  For example, as decimals:
	   *   2 (10 binary) becomes 1, 3 (11 binary) becomes -1
	   *   4 (100 binary) becomes 2, 5 (101 binary) becomes -2
	   */
	  function fromVLQSigned(aValue) {
	    var isNegative = (aValue & 1) === 1;
	    var shifted = aValue >> 1;
	    return isNegative
	      ? -shifted
	      : shifted;
	  }

	  /**
	   * Returns the base 64 VLQ encoded value.
	   */
	  exports.encode = function base64VLQ_encode(aValue) {
	    var encoded = "";
	    var digit;

	    var vlq = toVLQSigned(aValue);

	    do {
	      digit = vlq & VLQ_BASE_MASK;
	      vlq >>>= VLQ_BASE_SHIFT;
	      if (vlq > 0) {
	        // There are still more digits in this value, so we must make sure the
	        // continuation bit is marked.
	        digit |= VLQ_CONTINUATION_BIT;
	      }
	      encoded += base64.encode(digit);
	    } while (vlq > 0);

	    return encoded;
	  };

	  /**
	   * Decodes the next base 64 VLQ value from the given string and returns the
	   * value and the rest of the string via the out parameter.
	   */
	  exports.decode = function base64VLQ_decode(aStr, aOutParam) {
	    var i = 0;
	    var strLen = aStr.length;
	    var result = 0;
	    var shift = 0;
	    var continuation, digit;

	    do {
	      if (i >= strLen) {
	        throw new Error("Expected more digits in base 64 VLQ value.");
	      }
	      digit = base64.decode(aStr.charAt(i++));
	      continuation = !!(digit & VLQ_CONTINUATION_BIT);
	      digit &= VLQ_BASE_MASK;
	      result = result + (digit << shift);
	      shift += VLQ_BASE_SHIFT;
	    } while (continuation);

	    aOutParam.value = fromVLQSigned(result);
	    aOutParam.rest = aStr.slice(i);
	  };

	}.call(exports, __webpack_require__, exports, module), __WEBPACK_AMD_DEFINE_RESULT__ !== undefined && (module.exports = __WEBPACK_AMD_DEFINE_RESULT__));


/***/ },

/***/ 807:
/***/ function(module, exports, __webpack_require__) {

	var __WEBPACK_AMD_DEFINE_RESULT__;/* -*- Mode: js; js-indent-level: 2; -*- */
	/*
	 * Copyright 2011 Mozilla Foundation and contributors
	 * Licensed under the New BSD license. See LICENSE or:
	 * http://opensource.org/licenses/BSD-3-Clause
	 */
	if (false) {
	    var define = require('amdefine')(module, require);
	}
	!(__WEBPACK_AMD_DEFINE_RESULT__ = function (require, exports, module) {

	  var charToIntMap = {};
	  var intToCharMap = {};

	  'ABCDEFGHIJKLMNOPQRSTUVWXYZabcdefghijklmnopqrstuvwxyz0123456789+/'
	    .split('')
	    .forEach(function (ch, index) {
	      charToIntMap[ch] = index;
	      intToCharMap[index] = ch;
	    });

	  /**
	   * Encode an integer in the range of 0 to 63 to a single base 64 digit.
	   */
	  exports.encode = function base64_encode(aNumber) {
	    if (aNumber in intToCharMap) {
	      return intToCharMap[aNumber];
	    }
	    throw new TypeError("Must be between 0 and 63: " + aNumber);
	  };

	  /**
	   * Decode a single base 64 digit to an integer.
	   */
	  exports.decode = function base64_decode(aChar) {
	    if (aChar in charToIntMap) {
	      return charToIntMap[aChar];
	    }
	    throw new TypeError("Not a valid base 64 digit: " + aChar);
	  };

	}.call(exports, __webpack_require__, exports, module), __WEBPACK_AMD_DEFINE_RESULT__ !== undefined && (module.exports = __WEBPACK_AMD_DEFINE_RESULT__));


/***/ },

/***/ 808:
/***/ function(module, exports, __webpack_require__) {

	var __WEBPACK_AMD_DEFINE_RESULT__;/* -*- Mode: js; js-indent-level: 2; -*- */
	/*
	 * Copyright 2011 Mozilla Foundation and contributors
	 * Licensed under the New BSD license. See LICENSE or:
	 * http://opensource.org/licenses/BSD-3-Clause
	 */
	if (false) {
	    var define = require('amdefine')(module, require);
	}
	!(__WEBPACK_AMD_DEFINE_RESULT__ = function (require, exports, module) {

	  /**
	   * This is a helper function for getting values from parameter/options
	   * objects.
	   *
	   * @param args The object we are extracting values from
	   * @param name The name of the property we are getting.
	   * @param defaultValue An optional value to return if the property is missing
	   * from the object. If this is not specified and the property is missing, an
	   * error will be thrown.
	   */
	  function getArg(aArgs, aName, aDefaultValue) {
	    if (aName in aArgs) {
	      return aArgs[aName];
	    } else if (arguments.length === 3) {
	      return aDefaultValue;
	    } else {
	      throw new Error('"' + aName + '" is a required argument.');
	    }
	  }
	  exports.getArg = getArg;

	  var urlRegexp = /^(?:([\w+\-.]+):)?\/\/(?:(\w+:\w+)@)?([\w.]*)(?::(\d+))?(\S*)$/;
	  var dataUrlRegexp = /^data:.+\,.+$/;

	  function urlParse(aUrl) {
	    var match = aUrl.match(urlRegexp);
	    if (!match) {
	      return null;
	    }
	    return {
	      scheme: match[1],
	      auth: match[2],
	      host: match[3],
	      port: match[4],
	      path: match[5]
	    };
	  }
	  exports.urlParse = urlParse;

	  function urlGenerate(aParsedUrl) {
	    var url = '';
	    if (aParsedUrl.scheme) {
	      url += aParsedUrl.scheme + ':';
	    }
	    url += '//';
	    if (aParsedUrl.auth) {
	      url += aParsedUrl.auth + '@';
	    }
	    if (aParsedUrl.host) {
	      url += aParsedUrl.host;
	    }
	    if (aParsedUrl.port) {
	      url += ":" + aParsedUrl.port
	    }
	    if (aParsedUrl.path) {
	      url += aParsedUrl.path;
	    }
	    return url;
	  }
	  exports.urlGenerate = urlGenerate;

	  /**
	   * Normalizes a path, or the path portion of a URL:
	   *
	   * - Replaces consequtive slashes with one slash.
	   * - Removes unnecessary '.' parts.
	   * - Removes unnecessary '<dir>/..' parts.
	   *
	   * Based on code in the Node.js 'path' core module.
	   *
	   * @param aPath The path or url to normalize.
	   */
	  function normalize(aPath) {
	    var path = aPath;
	    var url = urlParse(aPath);
	    if (url) {
	      if (!url.path) {
	        return aPath;
	      }
	      path = url.path;
	    }
	    var isAbsolute = (path.charAt(0) === '/');

	    var parts = path.split(/\/+/);
	    for (var part, up = 0, i = parts.length - 1; i >= 0; i--) {
	      part = parts[i];
	      if (part === '.') {
	        parts.splice(i, 1);
	      } else if (part === '..') {
	        up++;
	      } else if (up > 0) {
	        if (part === '') {
	          // The first part is blank if the path is absolute. Trying to go
	          // above the root is a no-op. Therefore we can remove all '..' parts
	          // directly after the root.
	          parts.splice(i + 1, up);
	          up = 0;
	        } else {
	          parts.splice(i, 2);
	          up--;
	        }
	      }
	    }
	    path = parts.join('/');

	    if (path === '') {
	      path = isAbsolute ? '/' : '.';
	    }

	    if (url) {
	      url.path = path;
	      return urlGenerate(url);
	    }
	    return path;
	  }
	  exports.normalize = normalize;

	  /**
	   * Joins two paths/URLs.
	   *
	   * @param aRoot The root path or URL.
	   * @param aPath The path or URL to be joined with the root.
	   *
	   * - If aPath is a URL or a data URI, aPath is returned, unless aPath is a
	   *   scheme-relative URL: Then the scheme of aRoot, if any, is prepended
	   *   first.
	   * - Otherwise aPath is a path. If aRoot is a URL, then its path portion
	   *   is updated with the result and aRoot is returned. Otherwise the result
	   *   is returned.
	   *   - If aPath is absolute, the result is aPath.
	   *   - Otherwise the two paths are joined with a slash.
	   * - Joining for example 'http://' and 'www.example.com' is also supported.
	   */
	  function join(aRoot, aPath) {
	    if (aRoot === "") {
	      aRoot = ".";
	    }
	    if (aPath === "") {
	      aPath = ".";
	    }
	    var aPathUrl = urlParse(aPath);
	    var aRootUrl = urlParse(aRoot);
	    if (aRootUrl) {
	      aRoot = aRootUrl.path || '/';
	    }

	    // `join(foo, '//www.example.org')`
	    if (aPathUrl && !aPathUrl.scheme) {
	      if (aRootUrl) {
	        aPathUrl.scheme = aRootUrl.scheme;
	      }
	      return urlGenerate(aPathUrl);
	    }

	    if (aPathUrl || aPath.match(dataUrlRegexp)) {
	      return aPath;
	    }

	    // `join('http://', 'www.example.com')`
	    if (aRootUrl && !aRootUrl.host && !aRootUrl.path) {
	      aRootUrl.host = aPath;
	      return urlGenerate(aRootUrl);
	    }

	    var joined = aPath.charAt(0) === '/'
	      ? aPath
	      : normalize(aRoot.replace(/\/+$/, '') + '/' + aPath);

	    if (aRootUrl) {
	      aRootUrl.path = joined;
	      return urlGenerate(aRootUrl);
	    }
	    return joined;
	  }
	  exports.join = join;

	  /**
	   * Make a path relative to a URL or another path.
	   *
	   * @param aRoot The root path or URL.
	   * @param aPath The path or URL to be made relative to aRoot.
	   */
	  function relative(aRoot, aPath) {
	    if (aRoot === "") {
	      aRoot = ".";
	    }

	    aRoot = aRoot.replace(/\/$/, '');

	    // XXX: It is possible to remove this block, and the tests still pass!
	    var url = urlParse(aRoot);
	    if (aPath.charAt(0) == "/" && url && url.path == "/") {
	      return aPath.slice(1);
	    }

	    return aPath.indexOf(aRoot + '/') === 0
	      ? aPath.substr(aRoot.length + 1)
	      : aPath;
	  }
	  exports.relative = relative;

	  /**
	   * Because behavior goes wacky when you set `__proto__` on objects, we
	   * have to prefix all the strings in our set with an arbitrary character.
	   *
	   * See https://github.com/mozilla/source-map/pull/31 and
	   * https://github.com/mozilla/source-map/issues/30
	   *
	   * @param String aStr
	   */
	  function toSetString(aStr) {
	    return '$' + aStr;
	  }
	  exports.toSetString = toSetString;

	  function fromSetString(aStr) {
	    return aStr.substr(1);
	  }
	  exports.fromSetString = fromSetString;

	  function strcmp(aStr1, aStr2) {
	    var s1 = aStr1 || "";
	    var s2 = aStr2 || "";
	    return (s1 > s2) - (s1 < s2);
	  }

	  /**
	   * Comparator between two mappings where the original positions are compared.
	   *
	   * Optionally pass in `true` as `onlyCompareGenerated` to consider two
	   * mappings with the same original source/line/column, but different generated
	   * line and column the same. Useful when searching for a mapping with a
	   * stubbed out mapping.
	   */
	  function compareByOriginalPositions(mappingA, mappingB, onlyCompareOriginal) {
	    var cmp;

	    cmp = strcmp(mappingA.source, mappingB.source);
	    if (cmp) {
	      return cmp;
	    }

	    cmp = mappingA.originalLine - mappingB.originalLine;
	    if (cmp) {
	      return cmp;
	    }

	    cmp = mappingA.originalColumn - mappingB.originalColumn;
	    if (cmp || onlyCompareOriginal) {
	      return cmp;
	    }

	    cmp = strcmp(mappingA.name, mappingB.name);
	    if (cmp) {
	      return cmp;
	    }

	    cmp = mappingA.generatedLine - mappingB.generatedLine;
	    if (cmp) {
	      return cmp;
	    }

	    return mappingA.generatedColumn - mappingB.generatedColumn;
	  };
	  exports.compareByOriginalPositions = compareByOriginalPositions;

	  /**
	   * Comparator between two mappings where the generated positions are
	   * compared.
	   *
	   * Optionally pass in `true` as `onlyCompareGenerated` to consider two
	   * mappings with the same generated line and column, but different
	   * source/name/original line and column the same. Useful when searching for a
	   * mapping with a stubbed out mapping.
	   */
	  function compareByGeneratedPositions(mappingA, mappingB, onlyCompareGenerated) {
	    var cmp;

	    cmp = mappingA.generatedLine - mappingB.generatedLine;
	    if (cmp) {
	      return cmp;
	    }

	    cmp = mappingA.generatedColumn - mappingB.generatedColumn;
	    if (cmp || onlyCompareGenerated) {
	      return cmp;
	    }

	    cmp = strcmp(mappingA.source, mappingB.source);
	    if (cmp) {
	      return cmp;
	    }

	    cmp = mappingA.originalLine - mappingB.originalLine;
	    if (cmp) {
	      return cmp;
	    }

	    cmp = mappingA.originalColumn - mappingB.originalColumn;
	    if (cmp) {
	      return cmp;
	    }

	    return strcmp(mappingA.name, mappingB.name);
	  };
	  exports.compareByGeneratedPositions = compareByGeneratedPositions;

	}.call(exports, __webpack_require__, exports, module), __WEBPACK_AMD_DEFINE_RESULT__ !== undefined && (module.exports = __WEBPACK_AMD_DEFINE_RESULT__));


/***/ },

/***/ 809:
/***/ function(module, exports, __webpack_require__) {

	var __WEBPACK_AMD_DEFINE_RESULT__;/* -*- Mode: js; js-indent-level: 2; -*- */
	/*
	 * Copyright 2011 Mozilla Foundation and contributors
	 * Licensed under the New BSD license. See LICENSE or:
	 * http://opensource.org/licenses/BSD-3-Clause
	 */
	if (false) {
	    var define = require('amdefine')(module, require);
	}
	!(__WEBPACK_AMD_DEFINE_RESULT__ = function (require, exports, module) {

	  var util = __webpack_require__(808);

	  /**
	   * A data structure which is a combination of an array and a set. Adding a new
	   * member is O(1), testing for membership is O(1), and finding the index of an
	   * element is O(1). Removing elements from the set is not supported. Only
	   * strings are supported for membership.
	   */
	  function ArraySet() {
	    this._array = [];
	    this._set = {};
	  }

	  /**
	   * Static method for creating ArraySet instances from an existing array.
	   */
	  ArraySet.fromArray = function ArraySet_fromArray(aArray, aAllowDuplicates) {
	    var set = new ArraySet();
	    for (var i = 0, len = aArray.length; i < len; i++) {
	      set.add(aArray[i], aAllowDuplicates);
	    }
	    return set;
	  };

	  /**
	   * Add the given string to this set.
	   *
	   * @param String aStr
	   */
	  ArraySet.prototype.add = function ArraySet_add(aStr, aAllowDuplicates) {
	    var isDuplicate = this.has(aStr);
	    var idx = this._array.length;
	    if (!isDuplicate || aAllowDuplicates) {
	      this._array.push(aStr);
	    }
	    if (!isDuplicate) {
	      this._set[util.toSetString(aStr)] = idx;
	    }
	  };

	  /**
	   * Is the given string a member of this set?
	   *
	   * @param String aStr
	   */
	  ArraySet.prototype.has = function ArraySet_has(aStr) {
	    return Object.prototype.hasOwnProperty.call(this._set,
	                                                util.toSetString(aStr));
	  };

	  /**
	   * What is the index of the given string in the array?
	   *
	   * @param String aStr
	   */
	  ArraySet.prototype.indexOf = function ArraySet_indexOf(aStr) {
	    if (this.has(aStr)) {
	      return this._set[util.toSetString(aStr)];
	    }
	    throw new Error('"' + aStr + '" is not in the set.');
	  };

	  /**
	   * What is the element at the given index?
	   *
	   * @param Number aIdx
	   */
	  ArraySet.prototype.at = function ArraySet_at(aIdx) {
	    if (aIdx >= 0 && aIdx < this._array.length) {
	      return this._array[aIdx];
	    }
	    throw new Error('No element indexed by ' + aIdx);
	  };

	  /**
	   * Returns the array representation of this set (which has the proper indices
	   * indicated by indexOf). Note that this is a copy of the internal array used
	   * for storing the members so that no one can mess with internal state.
	   */
	  ArraySet.prototype.toArray = function ArraySet_toArray() {
	    return this._array.slice();
	  };

	  exports.ArraySet = ArraySet;

	}.call(exports, __webpack_require__, exports, module), __WEBPACK_AMD_DEFINE_RESULT__ !== undefined && (module.exports = __WEBPACK_AMD_DEFINE_RESULT__));


/***/ },

/***/ 810:
/***/ function(module, exports, __webpack_require__) {

	var __WEBPACK_AMD_DEFINE_RESULT__;/* -*- Mode: js; js-indent-level: 2; -*- */
	/*
	 * Copyright 2014 Mozilla Foundation and contributors
	 * Licensed under the New BSD license. See LICENSE or:
	 * http://opensource.org/licenses/BSD-3-Clause
	 */
	if (false) {
	    var define = require('amdefine')(module, require);
	}
	!(__WEBPACK_AMD_DEFINE_RESULT__ = function (require, exports, module) {

	  var util = __webpack_require__(808);

	  /**
	   * Determine whether mappingB is after mappingA with respect to generated
	   * position.
	   */
	  function generatedPositionAfter(mappingA, mappingB) {
	    // Optimized for most common case
	    var lineA = mappingA.generatedLine;
	    var lineB = mappingB.generatedLine;
	    var columnA = mappingA.generatedColumn;
	    var columnB = mappingB.generatedColumn;
	    return lineB > lineA || lineB == lineA && columnB >= columnA ||
	           util.compareByGeneratedPositions(mappingA, mappingB) <= 0;
	  }

	  /**
	   * A data structure to provide a sorted view of accumulated mappings in a
	   * performance conscious manner. It trades a neglibable overhead in general
	   * case for a large speedup in case of mappings being added in order.
	   */
	  function MappingList() {
	    this._array = [];
	    this._sorted = true;
	    // Serves as infimum
	    this._last = {generatedLine: -1, generatedColumn: 0};
	  }

	  /**
	   * Iterate through internal items. This method takes the same arguments that
	   * `Array.prototype.forEach` takes.
	   *
	   * NOTE: The order of the mappings is NOT guaranteed.
	   */
	  MappingList.prototype.unsortedForEach =
	    function MappingList_forEach(aCallback, aThisArg) {
	      this._array.forEach(aCallback, aThisArg);
	    };

	  /**
	   * Add the given source mapping.
	   *
	   * @param Object aMapping
	   */
	  MappingList.prototype.add = function MappingList_add(aMapping) {
	    var mapping;
	    if (generatedPositionAfter(this._last, aMapping)) {
	      this._last = aMapping;
	      this._array.push(aMapping);
	    } else {
	      this._sorted = false;
	      this._array.push(aMapping);
	    }
	  };

	  /**
	   * Returns the flat, sorted array of mappings. The mappings are sorted by
	   * generated position.
	   *
	   * WARNING: This method returns internal data without copying, for
	   * performance. The return value must NOT be mutated, and should be treated as
	   * an immutable borrow. If you want to take ownership, you must make your own
	   * copy.
	   */
	  MappingList.prototype.toArray = function MappingList_toArray() {
	    if (!this._sorted) {
	      this._array.sort(util.compareByGeneratedPositions);
	      this._sorted = true;
	    }
	    return this._array;
	  };

	  exports.MappingList = MappingList;

	}.call(exports, __webpack_require__, exports, module), __WEBPACK_AMD_DEFINE_RESULT__ !== undefined && (module.exports = __WEBPACK_AMD_DEFINE_RESULT__));


/***/ },

/***/ 811:
/***/ function(module, exports, __webpack_require__) {

	var __WEBPACK_AMD_DEFINE_RESULT__;/* -*- Mode: js; js-indent-level: 2; -*- */
	/*
	 * Copyright 2011 Mozilla Foundation and contributors
	 * Licensed under the New BSD license. See LICENSE or:
	 * http://opensource.org/licenses/BSD-3-Clause
	 */
	if (false) {
	    var define = require('amdefine')(module, require);
	}
	!(__WEBPACK_AMD_DEFINE_RESULT__ = function (require, exports, module) {

	  var util = __webpack_require__(808);
	  var binarySearch = __webpack_require__(812);
	  var ArraySet = __webpack_require__(809).ArraySet;
	  var base64VLQ = __webpack_require__(806);

	  /**
	   * A SourceMapConsumer instance represents a parsed source map which we can
	   * query for information about the original file positions by giving it a file
	   * position in the generated source.
	   *
	   * The only parameter is the raw source map (either as a JSON string, or
	   * already parsed to an object). According to the spec, source maps have the
	   * following attributes:
	   *
	   *   - version: Which version of the source map spec this map is following.
	   *   - sources: An array of URLs to the original source files.
	   *   - names: An array of identifiers which can be referrenced by individual mappings.
	   *   - sourceRoot: Optional. The URL root from which all sources are relative.
	   *   - sourcesContent: Optional. An array of contents of the original source files.
	   *   - mappings: A string of base64 VLQs which contain the actual mappings.
	   *   - file: Optional. The generated file this source map is associated with.
	   *
	   * Here is an example source map, taken from the source map spec[0]:
	   *
	   *     {
	   *       version : 3,
	   *       file: "out.js",
	   *       sourceRoot : "",
	   *       sources: ["foo.js", "bar.js"],
	   *       names: ["src", "maps", "are", "fun"],
	   *       mappings: "AA,AB;;ABCDE;"
	   *     }
	   *
	   * [0]: https://docs.google.com/document/d/1U1RGAehQwRypUTovF1KRlpiOFze0b-_2gc6fAH0KY0k/edit?pli=1#
	   */
	  function SourceMapConsumer(aSourceMap) {
	    var sourceMap = aSourceMap;
	    if (typeof aSourceMap === 'string') {
	      sourceMap = JSON.parse(aSourceMap.replace(/^\)\]\}'/, ''));
	    }

	    var version = util.getArg(sourceMap, 'version');
	    var sources = util.getArg(sourceMap, 'sources');
	    // Sass 3.3 leaves out the 'names' array, so we deviate from the spec (which
	    // requires the array) to play nice here.
	    var names = util.getArg(sourceMap, 'names', []);
	    var sourceRoot = util.getArg(sourceMap, 'sourceRoot', null);
	    var sourcesContent = util.getArg(sourceMap, 'sourcesContent', null);
	    var mappings = util.getArg(sourceMap, 'mappings');
	    var file = util.getArg(sourceMap, 'file', null);

	    // Once again, Sass deviates from the spec and supplies the version as a
	    // string rather than a number, so we use loose equality checking here.
	    if (version != this._version) {
	      throw new Error('Unsupported version: ' + version);
	    }

	    // Some source maps produce relative source paths like "./foo.js" instead of
	    // "foo.js".  Normalize these first so that future comparisons will succeed.
	    // See bugzil.la/1090768.
	    sources = sources.map(util.normalize);

	    // Pass `true` below to allow duplicate names and sources. While source maps
	    // are intended to be compressed and deduplicated, the TypeScript compiler
	    // sometimes generates source maps with duplicates in them. See Github issue
	    // #72 and bugzil.la/889492.
	    this._names = ArraySet.fromArray(names, true);
	    this._sources = ArraySet.fromArray(sources, true);

	    this.sourceRoot = sourceRoot;
	    this.sourcesContent = sourcesContent;
	    this._mappings = mappings;
	    this.file = file;
	  }

	  /**
	   * Create a SourceMapConsumer from a SourceMapGenerator.
	   *
	   * @param SourceMapGenerator aSourceMap
	   *        The source map that will be consumed.
	   * @returns SourceMapConsumer
	   */
	  SourceMapConsumer.fromSourceMap =
	    function SourceMapConsumer_fromSourceMap(aSourceMap) {
	      var smc = Object.create(SourceMapConsumer.prototype);

	      smc._names = ArraySet.fromArray(aSourceMap._names.toArray(), true);
	      smc._sources = ArraySet.fromArray(aSourceMap._sources.toArray(), true);
	      smc.sourceRoot = aSourceMap._sourceRoot;
	      smc.sourcesContent = aSourceMap._generateSourcesContent(smc._sources.toArray(),
	                                                              smc.sourceRoot);
	      smc.file = aSourceMap._file;

	      smc.__generatedMappings = aSourceMap._mappings.toArray().slice();
	      smc.__originalMappings = aSourceMap._mappings.toArray().slice()
	        .sort(util.compareByOriginalPositions);

	      return smc;
	    };

	  /**
	   * The version of the source mapping spec that we are consuming.
	   */
	  SourceMapConsumer.prototype._version = 3;

	  /**
	   * The list of original sources.
	   */
	  Object.defineProperty(SourceMapConsumer.prototype, 'sources', {
	    get: function () {
	      return this._sources.toArray().map(function (s) {
	        return this.sourceRoot != null ? util.join(this.sourceRoot, s) : s;
	      }, this);
	    }
	  });

	  // `__generatedMappings` and `__originalMappings` are arrays that hold the
	  // parsed mapping coordinates from the source map's "mappings" attribute. They
	  // are lazily instantiated, accessed via the `_generatedMappings` and
	  // `_originalMappings` getters respectively, and we only parse the mappings
	  // and create these arrays once queried for a source location. We jump through
	  // these hoops because there can be many thousands of mappings, and parsing
	  // them is expensive, so we only want to do it if we must.
	  //
	  // Each object in the arrays is of the form:
	  //
	  //     {
	  //       generatedLine: The line number in the generated code,
	  //       generatedColumn: The column number in the generated code,
	  //       source: The path to the original source file that generated this
	  //               chunk of code,
	  //       originalLine: The line number in the original source that
	  //                     corresponds to this chunk of generated code,
	  //       originalColumn: The column number in the original source that
	  //                       corresponds to this chunk of generated code,
	  //       name: The name of the original symbol which generated this chunk of
	  //             code.
	  //     }
	  //
	  // All properties except for `generatedLine` and `generatedColumn` can be
	  // `null`.
	  //
	  // `_generatedMappings` is ordered by the generated positions.
	  //
	  // `_originalMappings` is ordered by the original positions.

	  SourceMapConsumer.prototype.__generatedMappings = null;
	  Object.defineProperty(SourceMapConsumer.prototype, '_generatedMappings', {
	    get: function () {
	      if (!this.__generatedMappings) {
	        this.__generatedMappings = [];
	        this.__originalMappings = [];
	        this._parseMappings(this._mappings, this.sourceRoot);
	      }

	      return this.__generatedMappings;
	    }
	  });

	  SourceMapConsumer.prototype.__originalMappings = null;
	  Object.defineProperty(SourceMapConsumer.prototype, '_originalMappings', {
	    get: function () {
	      if (!this.__originalMappings) {
	        this.__generatedMappings = [];
	        this.__originalMappings = [];
	        this._parseMappings(this._mappings, this.sourceRoot);
	      }

	      return this.__originalMappings;
	    }
	  });

	  SourceMapConsumer.prototype._nextCharIsMappingSeparator =
	    function SourceMapConsumer_nextCharIsMappingSeparator(aStr) {
	      var c = aStr.charAt(0);
	      return c === ";" || c === ",";
	    };

	  /**
	   * Parse the mappings in a string in to a data structure which we can easily
	   * query (the ordered arrays in the `this.__generatedMappings` and
	   * `this.__originalMappings` properties).
	   */
	  SourceMapConsumer.prototype._parseMappings =
	    function SourceMapConsumer_parseMappings(aStr, aSourceRoot) {
	      var generatedLine = 1;
	      var previousGeneratedColumn = 0;
	      var previousOriginalLine = 0;
	      var previousOriginalColumn = 0;
	      var previousSource = 0;
	      var previousName = 0;
	      var str = aStr;
	      var temp = {};
	      var mapping;

	      while (str.length > 0) {
	        if (str.charAt(0) === ';') {
	          generatedLine++;
	          str = str.slice(1);
	          previousGeneratedColumn = 0;
	        }
	        else if (str.charAt(0) === ',') {
	          str = str.slice(1);
	        }
	        else {
	          mapping = {};
	          mapping.generatedLine = generatedLine;

	          // Generated column.
	          base64VLQ.decode(str, temp);
	          mapping.generatedColumn = previousGeneratedColumn + temp.value;
	          previousGeneratedColumn = mapping.generatedColumn;
	          str = temp.rest;

	          if (str.length > 0 && !this._nextCharIsMappingSeparator(str)) {
	            // Original source.
	            base64VLQ.decode(str, temp);
	            mapping.source = this._sources.at(previousSource + temp.value);
	            previousSource += temp.value;
	            str = temp.rest;
	            if (str.length === 0 || this._nextCharIsMappingSeparator(str)) {
	              throw new Error('Found a source, but no line and column');
	            }

	            // Original line.
	            base64VLQ.decode(str, temp);
	            mapping.originalLine = previousOriginalLine + temp.value;
	            previousOriginalLine = mapping.originalLine;
	            // Lines are stored 0-based
	            mapping.originalLine += 1;
	            str = temp.rest;
	            if (str.length === 0 || this._nextCharIsMappingSeparator(str)) {
	              throw new Error('Found a source and line, but no column');
	            }

	            // Original column.
	            base64VLQ.decode(str, temp);
	            mapping.originalColumn = previousOriginalColumn + temp.value;
	            previousOriginalColumn = mapping.originalColumn;
	            str = temp.rest;

	            if (str.length > 0 && !this._nextCharIsMappingSeparator(str)) {
	              // Original name.
	              base64VLQ.decode(str, temp);
	              mapping.name = this._names.at(previousName + temp.value);
	              previousName += temp.value;
	              str = temp.rest;
	            }
	          }

	          this.__generatedMappings.push(mapping);
	          if (typeof mapping.originalLine === 'number') {
	            this.__originalMappings.push(mapping);
	          }
	        }
	      }

	      this.__generatedMappings.sort(util.compareByGeneratedPositions);
	      this.__originalMappings.sort(util.compareByOriginalPositions);
	    };

	  /**
	   * Find the mapping that best matches the hypothetical "needle" mapping that
	   * we are searching for in the given "haystack" of mappings.
	   */
	  SourceMapConsumer.prototype._findMapping =
	    function SourceMapConsumer_findMapping(aNeedle, aMappings, aLineName,
	                                           aColumnName, aComparator) {
	      // To return the position we are searching for, we must first find the
	      // mapping for the given position and then return the opposite position it
	      // points to. Because the mappings are sorted, we can use binary search to
	      // find the best mapping.

	      if (aNeedle[aLineName] <= 0) {
	        throw new TypeError('Line must be greater than or equal to 1, got '
	                            + aNeedle[aLineName]);
	      }
	      if (aNeedle[aColumnName] < 0) {
	        throw new TypeError('Column must be greater than or equal to 0, got '
	                            + aNeedle[aColumnName]);
	      }

	      return binarySearch.search(aNeedle, aMappings, aComparator);
	    };

	  /**
	   * Compute the last column for each generated mapping. The last column is
	   * inclusive.
	   */
	  SourceMapConsumer.prototype.computeColumnSpans =
	    function SourceMapConsumer_computeColumnSpans() {
	      for (var index = 0; index < this._generatedMappings.length; ++index) {
	        var mapping = this._generatedMappings[index];

	        // Mappings do not contain a field for the last generated columnt. We
	        // can come up with an optimistic estimate, however, by assuming that
	        // mappings are contiguous (i.e. given two consecutive mappings, the
	        // first mapping ends where the second one starts).
	        if (index + 1 < this._generatedMappings.length) {
	          var nextMapping = this._generatedMappings[index + 1];

	          if (mapping.generatedLine === nextMapping.generatedLine) {
	            mapping.lastGeneratedColumn = nextMapping.generatedColumn - 1;
	            continue;
	          }
	        }

	        // The last mapping for each line spans the entire line.
	        mapping.lastGeneratedColumn = Infinity;
	      }
	    };

	  /**
	   * Returns the original source, line, and column information for the generated
	   * source's line and column positions provided. The only argument is an object
	   * with the following properties:
	   *
	   *   - line: The line number in the generated source.
	   *   - column: The column number in the generated source.
	   *
	   * and an object is returned with the following properties:
	   *
	   *   - source: The original source file, or null.
	   *   - line: The line number in the original source, or null.
	   *   - column: The column number in the original source, or null.
	   *   - name: The original identifier, or null.
	   */
	  SourceMapConsumer.prototype.originalPositionFor =
	    function SourceMapConsumer_originalPositionFor(aArgs) {
	      var needle = {
	        generatedLine: util.getArg(aArgs, 'line'),
	        generatedColumn: util.getArg(aArgs, 'column')
	      };

	      var index = this._findMapping(needle,
	                                    this._generatedMappings,
	                                    "generatedLine",
	                                    "generatedColumn",
	                                    util.compareByGeneratedPositions);

	      if (index >= 0) {
	        var mapping = this._generatedMappings[index];

	        if (mapping.generatedLine === needle.generatedLine) {
	          var source = util.getArg(mapping, 'source', null);
	          if (source != null && this.sourceRoot != null) {
	            source = util.join(this.sourceRoot, source);
	          }
	          return {
	            source: source,
	            line: util.getArg(mapping, 'originalLine', null),
	            column: util.getArg(mapping, 'originalColumn', null),
	            name: util.getArg(mapping, 'name', null)
	          };
	        }
	      }

	      return {
	        source: null,
	        line: null,
	        column: null,
	        name: null
	      };
	    };

	  /**
	   * Returns the original source content. The only argument is the url of the
	   * original source file. Returns null if no original source content is
	   * availible.
	   */
	  SourceMapConsumer.prototype.sourceContentFor =
	    function SourceMapConsumer_sourceContentFor(aSource) {
	      if (!this.sourcesContent) {
	        return null;
	      }

	      if (this.sourceRoot != null) {
	        aSource = util.relative(this.sourceRoot, aSource);
	      }

	      if (this._sources.has(aSource)) {
	        return this.sourcesContent[this._sources.indexOf(aSource)];
	      }

	      var url;
	      if (this.sourceRoot != null
	          && (url = util.urlParse(this.sourceRoot))) {
	        // XXX: file:// URIs and absolute paths lead to unexpected behavior for
	        // many users. We can help them out when they expect file:// URIs to
	        // behave like it would if they were running a local HTTP server. See
	        // https://bugzilla.mozilla.org/show_bug.cgi?id=885597.
	        var fileUriAbsPath = aSource.replace(/^file:\/\//, "");
	        if (url.scheme == "file"
	            && this._sources.has(fileUriAbsPath)) {
	          return this.sourcesContent[this._sources.indexOf(fileUriAbsPath)]
	        }

	        if ((!url.path || url.path == "/")
	            && this._sources.has("/" + aSource)) {
	          return this.sourcesContent[this._sources.indexOf("/" + aSource)];
	        }
	      }

	      throw new Error('"' + aSource + '" is not in the SourceMap.');
	    };

	  /**
	   * Returns the generated line and column information for the original source,
	   * line, and column positions provided. The only argument is an object with
	   * the following properties:
	   *
	   *   - source: The filename of the original source.
	   *   - line: The line number in the original source.
	   *   - column: The column number in the original source.
	   *
	   * and an object is returned with the following properties:
	   *
	   *   - line: The line number in the generated source, or null.
	   *   - column: The column number in the generated source, or null.
	   */
	  SourceMapConsumer.prototype.generatedPositionFor =
	    function SourceMapConsumer_generatedPositionFor(aArgs) {
	      var needle = {
	        source: util.getArg(aArgs, 'source'),
	        originalLine: util.getArg(aArgs, 'line'),
	        originalColumn: util.getArg(aArgs, 'column')
	      };

	      if (this.sourceRoot != null) {
	        needle.source = util.relative(this.sourceRoot, needle.source);
	      }

	      var index = this._findMapping(needle,
	                                    this._originalMappings,
	                                    "originalLine",
	                                    "originalColumn",
	                                    util.compareByOriginalPositions);

	      if (index >= 0) {
	        var mapping = this._originalMappings[index];

	        return {
	          line: util.getArg(mapping, 'generatedLine', null),
	          column: util.getArg(mapping, 'generatedColumn', null),
	          lastColumn: util.getArg(mapping, 'lastGeneratedColumn', null)
	        };
	      }

	      return {
	        line: null,
	        column: null,
	        lastColumn: null
	      };
	    };

	  /**
	   * Returns all generated line and column information for the original source
	   * and line provided. The only argument is an object with the following
	   * properties:
	   *
	   *   - source: The filename of the original source.
	   *   - line: The line number in the original source.
	   *
	   * and an array of objects is returned, each with the following properties:
	   *
	   *   - line: The line number in the generated source, or null.
	   *   - column: The column number in the generated source, or null.
	   */
	  SourceMapConsumer.prototype.allGeneratedPositionsFor =
	    function SourceMapConsumer_allGeneratedPositionsFor(aArgs) {
	      // When there is no exact match, SourceMapConsumer.prototype._findMapping
	      // returns the index of the closest mapping less than the needle. By
	      // setting needle.originalColumn to Infinity, we thus find the last
	      // mapping for the given line, provided such a mapping exists.
	      var needle = {
	        source: util.getArg(aArgs, 'source'),
	        originalLine: util.getArg(aArgs, 'line'),
	        originalColumn: Infinity
	      };

	      if (this.sourceRoot != null) {
	        needle.source = util.relative(this.sourceRoot, needle.source);
	      }

	      var mappings = [];

	      var index = this._findMapping(needle,
	                                    this._originalMappings,
	                                    "originalLine",
	                                    "originalColumn",
	                                    util.compareByOriginalPositions);
	      if (index >= 0) {
	        var mapping = this._originalMappings[index];

	        while (mapping && mapping.originalLine === needle.originalLine) {
	          mappings.push({
	            line: util.getArg(mapping, 'generatedLine', null),
	            column: util.getArg(mapping, 'generatedColumn', null),
	            lastColumn: util.getArg(mapping, 'lastGeneratedColumn', null)
	          });

	          mapping = this._originalMappings[--index];
	        }
	      }

	      return mappings.reverse();
	    };

	  SourceMapConsumer.GENERATED_ORDER = 1;
	  SourceMapConsumer.ORIGINAL_ORDER = 2;

	  /**
	   * Iterate over each mapping between an original source/line/column and a
	   * generated line/column in this source map.
	   *
	   * @param Function aCallback
	   *        The function that is called with each mapping.
	   * @param Object aContext
	   *        Optional. If specified, this object will be the value of `this` every
	   *        time that `aCallback` is called.
	   * @param aOrder
	   *        Either `SourceMapConsumer.GENERATED_ORDER` or
	   *        `SourceMapConsumer.ORIGINAL_ORDER`. Specifies whether you want to
	   *        iterate over the mappings sorted by the generated file's line/column
	   *        order or the original's source/line/column order, respectively. Defaults to
	   *        `SourceMapConsumer.GENERATED_ORDER`.
	   */
	  SourceMapConsumer.prototype.eachMapping =
	    function SourceMapConsumer_eachMapping(aCallback, aContext, aOrder) {
	      var context = aContext || null;
	      var order = aOrder || SourceMapConsumer.GENERATED_ORDER;

	      var mappings;
	      switch (order) {
	      case SourceMapConsumer.GENERATED_ORDER:
	        mappings = this._generatedMappings;
	        break;
	      case SourceMapConsumer.ORIGINAL_ORDER:
	        mappings = this._originalMappings;
	        break;
	      default:
	        throw new Error("Unknown order of iteration.");
	      }

	      var sourceRoot = this.sourceRoot;
	      mappings.map(function (mapping) {
	        var source = mapping.source;
	        if (source != null && sourceRoot != null) {
	          source = util.join(sourceRoot, source);
	        }
	        return {
	          source: source,
	          generatedLine: mapping.generatedLine,
	          generatedColumn: mapping.generatedColumn,
	          originalLine: mapping.originalLine,
	          originalColumn: mapping.originalColumn,
	          name: mapping.name
	        };
	      }).forEach(aCallback, context);
	    };

	  exports.SourceMapConsumer = SourceMapConsumer;

	}.call(exports, __webpack_require__, exports, module), __WEBPACK_AMD_DEFINE_RESULT__ !== undefined && (module.exports = __WEBPACK_AMD_DEFINE_RESULT__));


/***/ },

/***/ 812:
/***/ function(module, exports, __webpack_require__) {

	var __WEBPACK_AMD_DEFINE_RESULT__;/* -*- Mode: js; js-indent-level: 2; -*- */
	/*
	 * Copyright 2011 Mozilla Foundation and contributors
	 * Licensed under the New BSD license. See LICENSE or:
	 * http://opensource.org/licenses/BSD-3-Clause
	 */
	if (false) {
	    var define = require('amdefine')(module, require);
	}
	!(__WEBPACK_AMD_DEFINE_RESULT__ = function (require, exports, module) {

	  /**
	   * Recursive implementation of binary search.
	   *
	   * @param aLow Indices here and lower do not contain the needle.
	   * @param aHigh Indices here and higher do not contain the needle.
	   * @param aNeedle The element being searched for.
	   * @param aHaystack The non-empty array being searched.
	   * @param aCompare Function which takes two elements and returns -1, 0, or 1.
	   */
	  function recursiveSearch(aLow, aHigh, aNeedle, aHaystack, aCompare) {
	    // This function terminates when one of the following is true:
	    //
	    //   1. We find the exact element we are looking for.
	    //
	    //   2. We did not find the exact element, but we can return the index of
	    //      the next closest element that is less than that element.
	    //
	    //   3. We did not find the exact element, and there is no next-closest
	    //      element which is less than the one we are searching for, so we
	    //      return -1.
	    var mid = Math.floor((aHigh - aLow) / 2) + aLow;
	    var cmp = aCompare(aNeedle, aHaystack[mid], true);
	    if (cmp === 0) {
	      // Found the element we are looking for.
	      return mid;
	    }
	    else if (cmp > 0) {
	      // aHaystack[mid] is greater than our needle.
	      if (aHigh - mid > 1) {
	        // The element is in the upper half.
	        return recursiveSearch(mid, aHigh, aNeedle, aHaystack, aCompare);
	      }
	      // We did not find an exact match, return the next closest one
	      // (termination case 2).
	      return mid;
	    }
	    else {
	      // aHaystack[mid] is less than our needle.
	      if (mid - aLow > 1) {
	        // The element is in the lower half.
	        return recursiveSearch(aLow, mid, aNeedle, aHaystack, aCompare);
	      }
	      // The exact needle element was not found in this haystack. Determine if
	      // we are in termination case (2) or (3) and return the appropriate thing.
	      return aLow < 0 ? -1 : aLow;
	    }
	  }

	  /**
	   * This is an implementation of binary search which will always try and return
	   * the index of next lowest value checked if there is no exact hit. This is
	   * because mappings between original and generated line/col pairs are single
	   * points, and there is an implicit region between each of them, so a miss
	   * just means that you aren't on the very start of a region.
	   *
	   * @param aNeedle The element you are looking for.
	   * @param aHaystack The array that is being searched.
	   * @param aCompare A function which takes the needle and an element in the
	   *     array and returns -1, 0, or 1 depending on whether the needle is less
	   *     than, equal to, or greater than the element, respectively.
	   */
	  exports.search = function search(aNeedle, aHaystack, aCompare) {
	    if (aHaystack.length === 0) {
	      return -1;
	    }
	    return recursiveSearch(-1, aHaystack.length, aNeedle, aHaystack, aCompare)
	  };

	}.call(exports, __webpack_require__, exports, module), __WEBPACK_AMD_DEFINE_RESULT__ !== undefined && (module.exports = __WEBPACK_AMD_DEFINE_RESULT__));


/***/ },

/***/ 813:
/***/ function(module, exports, __webpack_require__) {

	var __WEBPACK_AMD_DEFINE_RESULT__;/* -*- Mode: js; js-indent-level: 2; -*- */
	/*
	 * Copyright 2011 Mozilla Foundation and contributors
	 * Licensed under the New BSD license. See LICENSE or:
	 * http://opensource.org/licenses/BSD-3-Clause
	 */
	if (false) {
	    var define = require('amdefine')(module, require);
	}
	!(__WEBPACK_AMD_DEFINE_RESULT__ = function (require, exports, module) {

	  var SourceMapGenerator = __webpack_require__(805).SourceMapGenerator;
	  var util = __webpack_require__(808);

	  // Matches a Windows-style `\r\n` newline or a `\n` newline used by all other
	  // operating systems these days (capturing the result).
	  var REGEX_NEWLINE = /(\r?\n)/;

	  // Newline character code for charCodeAt() comparisons
	  var NEWLINE_CODE = 10;

	  // Private symbol for identifying `SourceNode`s when multiple versions of
	  // the source-map library are loaded. This MUST NOT CHANGE across
	  // versions!
	  var isSourceNode = "$$$isSourceNode$$$";

	  /**
	   * SourceNodes provide a way to abstract over interpolating/concatenating
	   * snippets of generated JavaScript source code while maintaining the line and
	   * column information associated with the original source code.
	   *
	   * @param aLine The original line number.
	   * @param aColumn The original column number.
	   * @param aSource The original source's filename.
	   * @param aChunks Optional. An array of strings which are snippets of
	   *        generated JS, or other SourceNodes.
	   * @param aName The original identifier.
	   */
	  function SourceNode(aLine, aColumn, aSource, aChunks, aName) {
	    this.children = [];
	    this.sourceContents = {};
	    this.line = aLine == null ? null : aLine;
	    this.column = aColumn == null ? null : aColumn;
	    this.source = aSource == null ? null : aSource;
	    this.name = aName == null ? null : aName;
	    this[isSourceNode] = true;
	    if (aChunks != null) this.add(aChunks);
	  }

	  /**
	   * Creates a SourceNode from generated code and a SourceMapConsumer.
	   *
	   * @param aGeneratedCode The generated code
	   * @param aSourceMapConsumer The SourceMap for the generated code
	   * @param aRelativePath Optional. The path that relative sources in the
	   *        SourceMapConsumer should be relative to.
	   */
	  SourceNode.fromStringWithSourceMap =
	    function SourceNode_fromStringWithSourceMap(aGeneratedCode, aSourceMapConsumer, aRelativePath) {
	      // The SourceNode we want to fill with the generated code
	      // and the SourceMap
	      var node = new SourceNode();

	      // All even indices of this array are one line of the generated code,
	      // while all odd indices are the newlines between two adjacent lines
	      // (since `REGEX_NEWLINE` captures its match).
	      // Processed fragments are removed from this array, by calling `shiftNextLine`.
	      var remainingLines = aGeneratedCode.split(REGEX_NEWLINE);
	      var shiftNextLine = function() {
	        var lineContents = remainingLines.shift();
	        // The last line of a file might not have a newline.
	        var newLine = remainingLines.shift() || "";
	        return lineContents + newLine;
	      };

	      // We need to remember the position of "remainingLines"
	      var lastGeneratedLine = 1, lastGeneratedColumn = 0;

	      // The generate SourceNodes we need a code range.
	      // To extract it current and last mapping is used.
	      // Here we store the last mapping.
	      var lastMapping = null;

	      aSourceMapConsumer.eachMapping(function (mapping) {
	        if (lastMapping !== null) {
	          // We add the code from "lastMapping" to "mapping":
	          // First check if there is a new line in between.
	          if (lastGeneratedLine < mapping.generatedLine) {
	            var code = "";
	            // Associate first line with "lastMapping"
	            addMappingWithCode(lastMapping, shiftNextLine());
	            lastGeneratedLine++;
	            lastGeneratedColumn = 0;
	            // The remaining code is added without mapping
	          } else {
	            // There is no new line in between.
	            // Associate the code between "lastGeneratedColumn" and
	            // "mapping.generatedColumn" with "lastMapping"
	            var nextLine = remainingLines[0];
	            var code = nextLine.substr(0, mapping.generatedColumn -
	                                          lastGeneratedColumn);
	            remainingLines[0] = nextLine.substr(mapping.generatedColumn -
	                                                lastGeneratedColumn);
	            lastGeneratedColumn = mapping.generatedColumn;
	            addMappingWithCode(lastMapping, code);
	            // No more remaining code, continue
	            lastMapping = mapping;
	            return;
	          }
	        }
	        // We add the generated code until the first mapping
	        // to the SourceNode without any mapping.
	        // Each line is added as separate string.
	        while (lastGeneratedLine < mapping.generatedLine) {
	          node.add(shiftNextLine());
	          lastGeneratedLine++;
	        }
	        if (lastGeneratedColumn < mapping.generatedColumn) {
	          var nextLine = remainingLines[0];
	          node.add(nextLine.substr(0, mapping.generatedColumn));
	          remainingLines[0] = nextLine.substr(mapping.generatedColumn);
	          lastGeneratedColumn = mapping.generatedColumn;
	        }
	        lastMapping = mapping;
	      }, this);
	      // We have processed all mappings.
	      if (remainingLines.length > 0) {
	        if (lastMapping) {
	          // Associate the remaining code in the current line with "lastMapping"
	          addMappingWithCode(lastMapping, shiftNextLine());
	        }
	        // and add the remaining lines without any mapping
	        node.add(remainingLines.join(""));
	      }

	      // Copy sourcesContent into SourceNode
	      aSourceMapConsumer.sources.forEach(function (sourceFile) {
	        var content = aSourceMapConsumer.sourceContentFor(sourceFile);
	        if (content != null) {
	          if (aRelativePath != null) {
	            sourceFile = util.join(aRelativePath, sourceFile);
	          }
	          node.setSourceContent(sourceFile, content);
	        }
	      });

	      return node;

	      function addMappingWithCode(mapping, code) {
	        if (mapping === null || mapping.source === undefined) {
	          node.add(code);
	        } else {
	          var source = aRelativePath
	            ? util.join(aRelativePath, mapping.source)
	            : mapping.source;
	          node.add(new SourceNode(mapping.originalLine,
	                                  mapping.originalColumn,
	                                  source,
	                                  code,
	                                  mapping.name));
	        }
	      }
	    };

	  /**
	   * Add a chunk of generated JS to this source node.
	   *
	   * @param aChunk A string snippet of generated JS code, another instance of
	   *        SourceNode, or an array where each member is one of those things.
	   */
	  SourceNode.prototype.add = function SourceNode_add(aChunk) {
	    if (Array.isArray(aChunk)) {
	      aChunk.forEach(function (chunk) {
	        this.add(chunk);
	      }, this);
	    }
	    else if (aChunk[isSourceNode] || typeof aChunk === "string") {
	      if (aChunk) {
	        this.children.push(aChunk);
	      }
	    }
	    else {
	      throw new TypeError(
	        "Expected a SourceNode, string, or an array of SourceNodes and strings. Got " + aChunk
	      );
	    }
	    return this;
	  };

	  /**
	   * Add a chunk of generated JS to the beginning of this source node.
	   *
	   * @param aChunk A string snippet of generated JS code, another instance of
	   *        SourceNode, or an array where each member is one of those things.
	   */
	  SourceNode.prototype.prepend = function SourceNode_prepend(aChunk) {
	    if (Array.isArray(aChunk)) {
	      for (var i = aChunk.length-1; i >= 0; i--) {
	        this.prepend(aChunk[i]);
	      }
	    }
	    else if (aChunk[isSourceNode] || typeof aChunk === "string") {
	      this.children.unshift(aChunk);
	    }
	    else {
	      throw new TypeError(
	        "Expected a SourceNode, string, or an array of SourceNodes and strings. Got " + aChunk
	      );
	    }
	    return this;
	  };

	  /**
	   * Walk over the tree of JS snippets in this node and its children. The
	   * walking function is called once for each snippet of JS and is passed that
	   * snippet and the its original associated source's line/column location.
	   *
	   * @param aFn The traversal function.
	   */
	  SourceNode.prototype.walk = function SourceNode_walk(aFn) {
	    var chunk;
	    for (var i = 0, len = this.children.length; i < len; i++) {
	      chunk = this.children[i];
	      if (chunk[isSourceNode]) {
	        chunk.walk(aFn);
	      }
	      else {
	        if (chunk !== '') {
	          aFn(chunk, { source: this.source,
	                       line: this.line,
	                       column: this.column,
	                       name: this.name });
	        }
	      }
	    }
	  };

	  /**
	   * Like `String.prototype.join` except for SourceNodes. Inserts `aStr` between
	   * each of `this.children`.
	   *
	   * @param aSep The separator.
	   */
	  SourceNode.prototype.join = function SourceNode_join(aSep) {
	    var newChildren;
	    var i;
	    var len = this.children.length;
	    if (len > 0) {
	      newChildren = [];
	      for (i = 0; i < len-1; i++) {
	        newChildren.push(this.children[i]);
	        newChildren.push(aSep);
	      }
	      newChildren.push(this.children[i]);
	      this.children = newChildren;
	    }
	    return this;
	  };

	  /**
	   * Call String.prototype.replace on the very right-most source snippet. Useful
	   * for trimming whitespace from the end of a source node, etc.
	   *
	   * @param aPattern The pattern to replace.
	   * @param aReplacement The thing to replace the pattern with.
	   */
	  SourceNode.prototype.replaceRight = function SourceNode_replaceRight(aPattern, aReplacement) {
	    var lastChild = this.children[this.children.length - 1];
	    if (lastChild[isSourceNode]) {
	      lastChild.replaceRight(aPattern, aReplacement);
	    }
	    else if (typeof lastChild === 'string') {
	      this.children[this.children.length - 1] = lastChild.replace(aPattern, aReplacement);
	    }
	    else {
	      this.children.push(''.replace(aPattern, aReplacement));
	    }
	    return this;
	  };

	  /**
	   * Set the source content for a source file. This will be added to the SourceMapGenerator
	   * in the sourcesContent field.
	   *
	   * @param aSourceFile The filename of the source file
	   * @param aSourceContent The content of the source file
	   */
	  SourceNode.prototype.setSourceContent =
	    function SourceNode_setSourceContent(aSourceFile, aSourceContent) {
	      this.sourceContents[util.toSetString(aSourceFile)] = aSourceContent;
	    };

	  /**
	   * Walk over the tree of SourceNodes. The walking function is called for each
	   * source file content and is passed the filename and source content.
	   *
	   * @param aFn The traversal function.
	   */
	  SourceNode.prototype.walkSourceContents =
	    function SourceNode_walkSourceContents(aFn) {
	      for (var i = 0, len = this.children.length; i < len; i++) {
	        if (this.children[i][isSourceNode]) {
	          this.children[i].walkSourceContents(aFn);
	        }
	      }

	      var sources = Object.keys(this.sourceContents);
	      for (var i = 0, len = sources.length; i < len; i++) {
	        aFn(util.fromSetString(sources[i]), this.sourceContents[sources[i]]);
	      }
	    };

	  /**
	   * Return the string representation of this source node. Walks over the tree
	   * and concatenates all the various snippets together to one string.
	   */
	  SourceNode.prototype.toString = function SourceNode_toString() {
	    var str = "";
	    this.walk(function (chunk) {
	      str += chunk;
	    });
	    return str;
	  };

	  /**
	   * Returns the string representation of this source node along with a source
	   * map.
	   */
	  SourceNode.prototype.toStringWithSourceMap = function SourceNode_toStringWithSourceMap(aArgs) {
	    var generated = {
	      code: "",
	      line: 1,
	      column: 0
	    };
	    var map = new SourceMapGenerator(aArgs);
	    var sourceMappingActive = false;
	    var lastOriginalSource = null;
	    var lastOriginalLine = null;
	    var lastOriginalColumn = null;
	    var lastOriginalName = null;
	    this.walk(function (chunk, original) {
	      generated.code += chunk;
	      if (original.source !== null
	          && original.line !== null
	          && original.column !== null) {
	        if(lastOriginalSource !== original.source
	           || lastOriginalLine !== original.line
	           || lastOriginalColumn !== original.column
	           || lastOriginalName !== original.name) {
	          map.addMapping({
	            source: original.source,
	            original: {
	              line: original.line,
	              column: original.column
	            },
	            generated: {
	              line: generated.line,
	              column: generated.column
	            },
	            name: original.name
	          });
	        }
	        lastOriginalSource = original.source;
	        lastOriginalLine = original.line;
	        lastOriginalColumn = original.column;
	        lastOriginalName = original.name;
	        sourceMappingActive = true;
	      } else if (sourceMappingActive) {
	        map.addMapping({
	          generated: {
	            line: generated.line,
	            column: generated.column
	          }
	        });
	        lastOriginalSource = null;
	        sourceMappingActive = false;
	      }
	      for (var idx = 0, length = chunk.length; idx < length; idx++) {
	        if (chunk.charCodeAt(idx) === NEWLINE_CODE) {
	          generated.line++;
	          generated.column = 0;
	          // Mappings end at eol
	          if (idx + 1 === length) {
	            lastOriginalSource = null;
	            sourceMappingActive = false;
	          } else if (sourceMappingActive) {
	            map.addMapping({
	              source: original.source,
	              original: {
	                line: original.line,
	                column: original.column
	              },
	              generated: {
	                line: generated.line,
	                column: generated.column
	              },
	              name: original.name
	            });
	          }
	        } else {
	          generated.column++;
	        }
	      }
	    });
	    this.walkSourceContents(function (sourceFile, sourceContent) {
	      map.setSourceContent(sourceFile, sourceContent);
	    });

	    return { code: generated.code, map: map };
	  };

	  exports.SourceNode = SourceNode;

	}.call(exports, __webpack_require__, exports, module), __WEBPACK_AMD_DEFINE_RESULT__ !== undefined && (module.exports = __WEBPACK_AMD_DEFINE_RESULT__));


/***/ }

/******/ })
});
;
=======
/***/ 380:
/***/ (function(module, exports, __webpack_require__) {

module.exports = __webpack_require__(964);


/***/ }),

/***/ 381:
/***/ (function(module, exports, __webpack_require__) {

var require;var require;(function(f){if(true){module.exports=f()}else if(typeof define==="function"&&define.amd){define([],f)}else{var g;if(typeof window!=="undefined"){g=window}else if(typeof global!=="undefined"){g=global}else if(typeof self!=="undefined"){g=self}else{g=this}g.acorn = f()}})(function(){var define,module,exports;return (function e(t,n,r){function s(o,u){if(!n[o]){if(!t[o]){var a=typeof require=="function"&&require;if(!u&&a)return require(o,!0);if(i)return i(o,!0);var f=new Error("Cannot find module '"+o+"'");throw f.code="MODULE_NOT_FOUND",f}var l=n[o]={exports:{}};t[o][0].call(l.exports,function(e){var n=t[o][1][e];return s(n?n:e)},l,l.exports,e,t,n,r)}return n[o].exports}var i=typeof require=="function"&&require;for(var o=0;o<r.length;o++)s(r[o]);return s})({1:[function(_dereq_,module,exports){
// A recursive descent parser operates by defining functions for all
// syntactic elements, and recursively calling those, each function
// advancing the input stream and returning an AST node. Precedence
// of constructs (for example, the fact that `!x[1]` means `!(x[1])`
// instead of `(!x)[1]` is handled by the fact that the parser
// function that parses unary prefix operators is called first, and
// in turn calls the function that parses `[]` subscripts — that
// way, it'll receive the node for `x[1]` already parsed, and wraps
// *that* in the unary operator node.
//
// Acorn uses an [operator precedence parser][opp] to handle binary
// operator precedence, because it is much more compact than using
// the technique outlined above, which uses different, nesting
// functions to specify precedence, for all of the ten binary
// precedence levels that JavaScript defines.
//
// [opp]: http://en.wikipedia.org/wiki/Operator-precedence_parser

"use strict";

var _tokentype = _dereq_("./tokentype");

var _state = _dereq_("./state");

var pp = _state.Parser.prototype;

// Check if property name clashes with already added.
// Object/class getters and setters are not allowed to clash —
// either with each other or with an init property — and in
// strict mode, init properties are also not allowed to be repeated.

pp.checkPropClash = function (prop, propHash) {
  if (this.options.ecmaVersion >= 6 && (prop.computed || prop.method || prop.shorthand)) return;
  var key = prop.key;var name = undefined;
  switch (key.type) {
    case "Identifier":
      name = key.name;break;
    case "Literal":
      name = String(key.value);break;
    default:
      return;
  }
  var kind = prop.kind;

  if (this.options.ecmaVersion >= 6) {
    if (name === "__proto__" && kind === "init") {
      if (propHash.proto) this.raise(key.start, "Redefinition of __proto__ property");
      propHash.proto = true;
    }
    return;
  }
  name = "$" + name;
  var other = propHash[name];
  if (other) {
    var isGetSet = kind !== "init";
    if ((this.strict || isGetSet) && other[kind] || !(isGetSet ^ other.init)) this.raise(key.start, "Redefinition of property");
  } else {
    other = propHash[name] = {
      init: false,
      get: false,
      set: false
    };
  }
  other[kind] = true;
};

// ### Expression parsing

// These nest, from the most general expression type at the top to
// 'atomic', nondivisible expression types at the bottom. Most of
// the functions will simply let the function(s) below them parse,
// and, *if* the syntactic construct they handle is present, wrap
// the AST node that the inner parser gave them in another node.

// Parse a full expression. The optional arguments are used to
// forbid the `in` operator (in for loops initalization expressions)
// and provide reference for storing '=' operator inside shorthand
// property assignment in contexts where both object expression
// and object pattern might appear (so it's possible to raise
// delayed syntax error at correct position).

pp.parseExpression = function (noIn, refDestructuringErrors) {
  var startPos = this.start,
      startLoc = this.startLoc;
  var expr = this.parseMaybeAssign(noIn, refDestructuringErrors);
  if (this.type === _tokentype.types.comma) {
    var node = this.startNodeAt(startPos, startLoc);
    node.expressions = [expr];
    while (this.eat(_tokentype.types.comma)) node.expressions.push(this.parseMaybeAssign(noIn, refDestructuringErrors));
    return this.finishNode(node, "SequenceExpression");
  }
  return expr;
};

// Parse an assignment expression. This includes applications of
// operators like `+=`.

pp.parseMaybeAssign = function (noIn, refDestructuringErrors, afterLeftParse) {
  if (this.type == _tokentype.types._yield && this.inGenerator) return this.parseYield();

  var validateDestructuring = false;
  if (!refDestructuringErrors) {
    refDestructuringErrors = { shorthandAssign: 0, trailingComma: 0 };
    validateDestructuring = true;
  }
  var startPos = this.start,
      startLoc = this.startLoc;
  if (this.type == _tokentype.types.parenL || this.type == _tokentype.types.name) this.potentialArrowAt = this.start;
  var left = this.parseMaybeConditional(noIn, refDestructuringErrors);
  if (afterLeftParse) left = afterLeftParse.call(this, left, startPos, startLoc);
  if (this.type.isAssign) {
    if (validateDestructuring) this.checkPatternErrors(refDestructuringErrors, true);
    var node = this.startNodeAt(startPos, startLoc);
    node.operator = this.value;
    node.left = this.type === _tokentype.types.eq ? this.toAssignable(left) : left;
    refDestructuringErrors.shorthandAssign = 0; // reset because shorthand default was used correctly
    this.checkLVal(left);
    this.next();
    node.right = this.parseMaybeAssign(noIn);
    return this.finishNode(node, "AssignmentExpression");
  } else {
    if (validateDestructuring) this.checkExpressionErrors(refDestructuringErrors, true);
  }
  return left;
};

// Parse a ternary conditional (`?:`) operator.

pp.parseMaybeConditional = function (noIn, refDestructuringErrors) {
  var startPos = this.start,
      startLoc = this.startLoc;
  var expr = this.parseExprOps(noIn, refDestructuringErrors);
  if (this.checkExpressionErrors(refDestructuringErrors)) return expr;
  if (this.eat(_tokentype.types.question)) {
    var node = this.startNodeAt(startPos, startLoc);
    node.test = expr;
    node.consequent = this.parseMaybeAssign();
    this.expect(_tokentype.types.colon);
    node.alternate = this.parseMaybeAssign(noIn);
    return this.finishNode(node, "ConditionalExpression");
  }
  return expr;
};

// Start the precedence parser.

pp.parseExprOps = function (noIn, refDestructuringErrors) {
  var startPos = this.start,
      startLoc = this.startLoc;
  var expr = this.parseMaybeUnary(refDestructuringErrors);
  if (this.checkExpressionErrors(refDestructuringErrors)) return expr;
  return this.parseExprOp(expr, startPos, startLoc, -1, noIn);
};

// Parse binary operators with the operator precedence parsing
// algorithm. `left` is the left-hand side of the operator.
// `minPrec` provides context that allows the function to stop and
// defer further parser to one of its callers when it encounters an
// operator that has a lower precedence than the set it is parsing.

pp.parseExprOp = function (left, leftStartPos, leftStartLoc, minPrec, noIn) {
  var prec = this.type.binop;
  if (prec != null && (!noIn || this.type !== _tokentype.types._in)) {
    if (prec > minPrec) {
      var node = this.startNodeAt(leftStartPos, leftStartLoc);
      node.left = left;
      node.operator = this.value;
      var op = this.type;
      this.next();
      var startPos = this.start,
          startLoc = this.startLoc;
      node.right = this.parseExprOp(this.parseMaybeUnary(), startPos, startLoc, prec, noIn);
      this.finishNode(node, op === _tokentype.types.logicalOR || op === _tokentype.types.logicalAND ? "LogicalExpression" : "BinaryExpression");
      return this.parseExprOp(node, leftStartPos, leftStartLoc, minPrec, noIn);
    }
  }
  return left;
};

// Parse unary operators, both prefix and postfix.

pp.parseMaybeUnary = function (refDestructuringErrors) {
  if (this.type.prefix) {
    var node = this.startNode(),
        update = this.type === _tokentype.types.incDec;
    node.operator = this.value;
    node.prefix = true;
    this.next();
    node.argument = this.parseMaybeUnary();
    this.checkExpressionErrors(refDestructuringErrors, true);
    if (update) this.checkLVal(node.argument);else if (this.strict && node.operator === "delete" && node.argument.type === "Identifier") this.raise(node.start, "Deleting local variable in strict mode");
    return this.finishNode(node, update ? "UpdateExpression" : "UnaryExpression");
  }
  var startPos = this.start,
      startLoc = this.startLoc;
  var expr = this.parseExprSubscripts(refDestructuringErrors);
  if (this.checkExpressionErrors(refDestructuringErrors)) return expr;
  while (this.type.postfix && !this.canInsertSemicolon()) {
    var node = this.startNodeAt(startPos, startLoc);
    node.operator = this.value;
    node.prefix = false;
    node.argument = expr;
    this.checkLVal(expr);
    this.next();
    expr = this.finishNode(node, "UpdateExpression");
  }
  return expr;
};

// Parse call, dot, and `[]`-subscript expressions.

pp.parseExprSubscripts = function (refDestructuringErrors) {
  var startPos = this.start,
      startLoc = this.startLoc;
  var expr = this.parseExprAtom(refDestructuringErrors);
  var skipArrowSubscripts = expr.type === "ArrowFunctionExpression" && this.input.slice(this.lastTokStart, this.lastTokEnd) !== ")";
  if (this.checkExpressionErrors(refDestructuringErrors) || skipArrowSubscripts) return expr;
  return this.parseSubscripts(expr, startPos, startLoc);
};

pp.parseSubscripts = function (base, startPos, startLoc, noCalls) {
  for (;;) {
    if (this.eat(_tokentype.types.dot)) {
      var node = this.startNodeAt(startPos, startLoc);
      node.object = base;
      node.property = this.parseIdent(true);
      node.computed = false;
      base = this.finishNode(node, "MemberExpression");
    } else if (this.eat(_tokentype.types.bracketL)) {
      var node = this.startNodeAt(startPos, startLoc);
      node.object = base;
      node.property = this.parseExpression();
      node.computed = true;
      this.expect(_tokentype.types.bracketR);
      base = this.finishNode(node, "MemberExpression");
    } else if (!noCalls && this.eat(_tokentype.types.parenL)) {
      var node = this.startNodeAt(startPos, startLoc);
      node.callee = base;
      node.arguments = this.parseExprList(_tokentype.types.parenR, false);
      base = this.finishNode(node, "CallExpression");
    } else if (this.type === _tokentype.types.backQuote) {
      var node = this.startNodeAt(startPos, startLoc);
      node.tag = base;
      node.quasi = this.parseTemplate();
      base = this.finishNode(node, "TaggedTemplateExpression");
    } else {
      return base;
    }
  }
};

// Parse an atomic expression — either a single token that is an
// expression, an expression started by a keyword like `function` or
// `new`, or an expression wrapped in punctuation like `()`, `[]`,
// or `{}`.

pp.parseExprAtom = function (refDestructuringErrors) {
  var node = undefined,
      canBeArrow = this.potentialArrowAt == this.start;
  switch (this.type) {
    case _tokentype.types._super:
      if (!this.inFunction) this.raise(this.start, "'super' outside of function or class");
    case _tokentype.types._this:
      var type = this.type === _tokentype.types._this ? "ThisExpression" : "Super";
      node = this.startNode();
      this.next();
      return this.finishNode(node, type);

    case _tokentype.types._yield:
      if (this.inGenerator) this.unexpected();

    case _tokentype.types.name:
      var startPos = this.start,
          startLoc = this.startLoc;
      var id = this.parseIdent(this.type !== _tokentype.types.name);
      if (canBeArrow && !this.canInsertSemicolon() && this.eat(_tokentype.types.arrow)) return this.parseArrowExpression(this.startNodeAt(startPos, startLoc), [id]);
      return id;

    case _tokentype.types.regexp:
      var value = this.value;
      node = this.parseLiteral(value.value);
      node.regex = { pattern: value.pattern, flags: value.flags };
      return node;

    case _tokentype.types.num:case _tokentype.types.string:
      return this.parseLiteral(this.value);

    case _tokentype.types._null:case _tokentype.types._true:case _tokentype.types._false:
      node = this.startNode();
      node.value = this.type === _tokentype.types._null ? null : this.type === _tokentype.types._true;
      node.raw = this.type.keyword;
      this.next();
      return this.finishNode(node, "Literal");

    case _tokentype.types.parenL:
      return this.parseParenAndDistinguishExpression(canBeArrow);

    case _tokentype.types.bracketL:
      node = this.startNode();
      this.next();
      // check whether this is array comprehension or regular array
      if (this.options.ecmaVersion >= 7 && this.type === _tokentype.types._for) {
        return this.parseComprehension(node, false);
      }
      node.elements = this.parseExprList(_tokentype.types.bracketR, true, true, refDestructuringErrors);
      return this.finishNode(node, "ArrayExpression");

    case _tokentype.types.braceL:
      return this.parseObj(false, refDestructuringErrors);

    case _tokentype.types._function:
      node = this.startNode();
      this.next();
      return this.parseFunction(node, false);

    case _tokentype.types._class:
      return this.parseClass(this.startNode(), false);

    case _tokentype.types._new:
      return this.parseNew();

    case _tokentype.types.backQuote:
      return this.parseTemplate();

    default:
      this.unexpected();
  }
};

pp.parseLiteral = function (value) {
  var node = this.startNode();
  node.value = value;
  node.raw = this.input.slice(this.start, this.end);
  this.next();
  return this.finishNode(node, "Literal");
};

pp.parseParenExpression = function () {
  this.expect(_tokentype.types.parenL);
  var val = this.parseExpression();
  this.expect(_tokentype.types.parenR);
  return val;
};

pp.parseParenAndDistinguishExpression = function (canBeArrow) {
  var startPos = this.start,
      startLoc = this.startLoc,
      val = undefined;
  if (this.options.ecmaVersion >= 6) {
    this.next();

    if (this.options.ecmaVersion >= 7 && this.type === _tokentype.types._for) {
      return this.parseComprehension(this.startNodeAt(startPos, startLoc), true);
    }

    var innerStartPos = this.start,
        innerStartLoc = this.startLoc;
    var exprList = [],
        first = true;
    var refDestructuringErrors = { shorthandAssign: 0, trailingComma: 0 },
        spreadStart = undefined,
        innerParenStart = undefined;
    while (this.type !== _tokentype.types.parenR) {
      first ? first = false : this.expect(_tokentype.types.comma);
      if (this.type === _tokentype.types.ellipsis) {
        spreadStart = this.start;
        exprList.push(this.parseParenItem(this.parseRest()));
        break;
      } else {
        if (this.type === _tokentype.types.parenL && !innerParenStart) {
          innerParenStart = this.start;
        }
        exprList.push(this.parseMaybeAssign(false, refDestructuringErrors, this.parseParenItem));
      }
    }
    var innerEndPos = this.start,
        innerEndLoc = this.startLoc;
    this.expect(_tokentype.types.parenR);

    if (canBeArrow && !this.canInsertSemicolon() && this.eat(_tokentype.types.arrow)) {
      this.checkPatternErrors(refDestructuringErrors, true);
      if (innerParenStart) this.unexpected(innerParenStart);
      return this.parseParenArrowList(startPos, startLoc, exprList);
    }

    if (!exprList.length) this.unexpected(this.lastTokStart);
    if (spreadStart) this.unexpected(spreadStart);
    this.checkExpressionErrors(refDestructuringErrors, true);

    if (exprList.length > 1) {
      val = this.startNodeAt(innerStartPos, innerStartLoc);
      val.expressions = exprList;
      this.finishNodeAt(val, "SequenceExpression", innerEndPos, innerEndLoc);
    } else {
      val = exprList[0];
    }
  } else {
    val = this.parseParenExpression();
  }

  if (this.options.preserveParens) {
    var par = this.startNodeAt(startPos, startLoc);
    par.expression = val;
    return this.finishNode(par, "ParenthesizedExpression");
  } else {
    return val;
  }
};

pp.parseParenItem = function (item) {
  return item;
};

pp.parseParenArrowList = function (startPos, startLoc, exprList) {
  return this.parseArrowExpression(this.startNodeAt(startPos, startLoc), exprList);
};

// New's precedence is slightly tricky. It must allow its argument
// to be a `[]` or dot subscript expression, but not a call — at
// least, not without wrapping it in parentheses. Thus, it uses the

var empty = [];

pp.parseNew = function () {
  var node = this.startNode();
  var meta = this.parseIdent(true);
  if (this.options.ecmaVersion >= 6 && this.eat(_tokentype.types.dot)) {
    node.meta = meta;
    node.property = this.parseIdent(true);
    if (node.property.name !== "target") this.raise(node.property.start, "The only valid meta property for new is new.target");
    if (!this.inFunction) this.raise(node.start, "new.target can only be used in functions");
    return this.finishNode(node, "MetaProperty");
  }
  var startPos = this.start,
      startLoc = this.startLoc;
  node.callee = this.parseSubscripts(this.parseExprAtom(), startPos, startLoc, true);
  if (this.eat(_tokentype.types.parenL)) node.arguments = this.parseExprList(_tokentype.types.parenR, false);else node.arguments = empty;
  return this.finishNode(node, "NewExpression");
};

// Parse template expression.

pp.parseTemplateElement = function () {
  var elem = this.startNode();
  elem.value = {
    raw: this.input.slice(this.start, this.end).replace(/\r\n?/g, '\n'),
    cooked: this.value
  };
  this.next();
  elem.tail = this.type === _tokentype.types.backQuote;
  return this.finishNode(elem, "TemplateElement");
};

pp.parseTemplate = function () {
  var node = this.startNode();
  this.next();
  node.expressions = [];
  var curElt = this.parseTemplateElement();
  node.quasis = [curElt];
  while (!curElt.tail) {
    this.expect(_tokentype.types.dollarBraceL);
    node.expressions.push(this.parseExpression());
    this.expect(_tokentype.types.braceR);
    node.quasis.push(curElt = this.parseTemplateElement());
  }
  this.next();
  return this.finishNode(node, "TemplateLiteral");
};

// Parse an object literal or binding pattern.

pp.parseObj = function (isPattern, refDestructuringErrors) {
  var node = this.startNode(),
      first = true,
      propHash = {};
  node.properties = [];
  this.next();
  while (!this.eat(_tokentype.types.braceR)) {
    if (!first) {
      this.expect(_tokentype.types.comma);
      if (this.afterTrailingComma(_tokentype.types.braceR)) break;
    } else first = false;

    var prop = this.startNode(),
        isGenerator = undefined,
        startPos = undefined,
        startLoc = undefined;
    if (this.options.ecmaVersion >= 6) {
      prop.method = false;
      prop.shorthand = false;
      if (isPattern || refDestructuringErrors) {
        startPos = this.start;
        startLoc = this.startLoc;
      }
      if (!isPattern) isGenerator = this.eat(_tokentype.types.star);
    }
    this.parsePropertyName(prop);
    this.parsePropertyValue(prop, isPattern, isGenerator, startPos, startLoc, refDestructuringErrors);
    this.checkPropClash(prop, propHash);
    node.properties.push(this.finishNode(prop, "Property"));
  }
  return this.finishNode(node, isPattern ? "ObjectPattern" : "ObjectExpression");
};

pp.parsePropertyValue = function (prop, isPattern, isGenerator, startPos, startLoc, refDestructuringErrors) {
  if (this.eat(_tokentype.types.colon)) {
    prop.value = isPattern ? this.parseMaybeDefault(this.start, this.startLoc) : this.parseMaybeAssign(false, refDestructuringErrors);
    prop.kind = "init";
  } else if (this.options.ecmaVersion >= 6 && this.type === _tokentype.types.parenL) {
    if (isPattern) this.unexpected();
    prop.kind = "init";
    prop.method = true;
    prop.value = this.parseMethod(isGenerator);
  } else if (this.options.ecmaVersion >= 5 && !prop.computed && prop.key.type === "Identifier" && (prop.key.name === "get" || prop.key.name === "set") && (this.type != _tokentype.types.comma && this.type != _tokentype.types.braceR)) {
    if (isGenerator || isPattern) this.unexpected();
    prop.kind = prop.key.name;
    this.parsePropertyName(prop);
    prop.value = this.parseMethod(false);
    var paramCount = prop.kind === "get" ? 0 : 1;
    if (prop.value.params.length !== paramCount) {
      var start = prop.value.start;
      if (prop.kind === "get") this.raise(start, "getter should have no params");else this.raise(start, "setter should have exactly one param");
    }
  } else if (this.options.ecmaVersion >= 6 && !prop.computed && prop.key.type === "Identifier") {
    prop.kind = "init";
    if (isPattern) {
      if (this.keywords.test(prop.key.name) || (this.strict ? this.reservedWordsStrictBind : this.reservedWords).test(prop.key.name)) this.raise(prop.key.start, "Binding " + prop.key.name);
      prop.value = this.parseMaybeDefault(startPos, startLoc, prop.key);
    } else if (this.type === _tokentype.types.eq && refDestructuringErrors) {
      if (!refDestructuringErrors.shorthandAssign) refDestructuringErrors.shorthandAssign = this.start;
      prop.value = this.parseMaybeDefault(startPos, startLoc, prop.key);
    } else {
      prop.value = prop.key;
    }
    prop.shorthand = true;
  } else this.unexpected();
};

pp.parsePropertyName = function (prop) {
  if (this.options.ecmaVersion >= 6) {
    if (this.eat(_tokentype.types.bracketL)) {
      prop.computed = true;
      prop.key = this.parseMaybeAssign();
      this.expect(_tokentype.types.bracketR);
      return prop.key;
    } else {
      prop.computed = false;
    }
  }
  return prop.key = this.type === _tokentype.types.num || this.type === _tokentype.types.string ? this.parseExprAtom() : this.parseIdent(true);
};

// Initialize empty function node.

pp.initFunction = function (node) {
  node.id = null;
  if (this.options.ecmaVersion >= 6) {
    node.generator = false;
    node.expression = false;
  }
};

// Parse object or class method.

pp.parseMethod = function (isGenerator) {
  var node = this.startNode();
  this.initFunction(node);
  this.expect(_tokentype.types.parenL);
  node.params = this.parseBindingList(_tokentype.types.parenR, false, false);
  if (this.options.ecmaVersion >= 6) node.generator = isGenerator;
  this.parseFunctionBody(node, false);
  return this.finishNode(node, "FunctionExpression");
};

// Parse arrow function expression with given parameters.

pp.parseArrowExpression = function (node, params) {
  this.initFunction(node);
  node.params = this.toAssignableList(params, true);
  this.parseFunctionBody(node, true);
  return this.finishNode(node, "ArrowFunctionExpression");
};

// Parse function body and check parameters.

pp.parseFunctionBody = function (node, isArrowFunction) {
  var isExpression = isArrowFunction && this.type !== _tokentype.types.braceL;

  if (isExpression) {
    node.body = this.parseMaybeAssign();
    node.expression = true;
  } else {
    // Start a new scope with regard to labels and the `inFunction`
    // flag (restore them to their old value afterwards).
    var oldInFunc = this.inFunction,
        oldInGen = this.inGenerator,
        oldLabels = this.labels;
    this.inFunction = true;this.inGenerator = node.generator;this.labels = [];
    node.body = this.parseBlock(true);
    node.expression = false;
    this.inFunction = oldInFunc;this.inGenerator = oldInGen;this.labels = oldLabels;
  }

  // If this is a strict mode function, verify that argument names
  // are not repeated, and it does not try to bind the words `eval`
  // or `arguments`.
  if (this.strict || !isExpression && node.body.body.length && this.isUseStrict(node.body.body[0])) {
    var oldStrict = this.strict;
    this.strict = true;
    if (node.id) this.checkLVal(node.id, true);
    this.checkParams(node);
    this.strict = oldStrict;
  } else if (isArrowFunction) {
    this.checkParams(node);
  }
};

// Checks function params for various disallowed patterns such as using "eval"
// or "arguments" and duplicate parameters.

pp.checkParams = function (node) {
  var nameHash = {};
  for (var i = 0; i < node.params.length; i++) {
    this.checkLVal(node.params[i], true, nameHash);
  }
};

// Parses a comma-separated list of expressions, and returns them as
// an array. `close` is the token type that ends the list, and
// `allowEmpty` can be turned on to allow subsequent commas with
// nothing in between them to be parsed as `null` (which is needed
// for array literals).

pp.parseExprList = function (close, allowTrailingComma, allowEmpty, refDestructuringErrors) {
  var elts = [],
      first = true;
  while (!this.eat(close)) {
    if (!first) {
      this.expect(_tokentype.types.comma);
      if (this.type === close && refDestructuringErrors && !refDestructuringErrors.trailingComma) {
        refDestructuringErrors.trailingComma = this.lastTokStart;
      }
      if (allowTrailingComma && this.afterTrailingComma(close)) break;
    } else first = false;

    var elt = undefined;
    if (allowEmpty && this.type === _tokentype.types.comma) elt = null;else if (this.type === _tokentype.types.ellipsis) elt = this.parseSpread(refDestructuringErrors);else elt = this.parseMaybeAssign(false, refDestructuringErrors);
    elts.push(elt);
  }
  return elts;
};

// Parse the next token as an identifier. If `liberal` is true (used
// when parsing properties), it will also convert keywords into
// identifiers.

pp.parseIdent = function (liberal) {
  var node = this.startNode();
  if (liberal && this.options.allowReserved == "never") liberal = false;
  if (this.type === _tokentype.types.name) {
    if (!liberal && (this.strict ? this.reservedWordsStrict : this.reservedWords).test(this.value) && (this.options.ecmaVersion >= 6 || this.input.slice(this.start, this.end).indexOf("\\") == -1)) this.raise(this.start, "The keyword '" + this.value + "' is reserved");
    node.name = this.value;
  } else if (liberal && this.type.keyword) {
    node.name = this.type.keyword;
  } else {
    this.unexpected();
  }
  this.next();
  return this.finishNode(node, "Identifier");
};

// Parses yield expression inside generator.

pp.parseYield = function () {
  var node = this.startNode();
  this.next();
  if (this.type == _tokentype.types.semi || this.canInsertSemicolon() || this.type != _tokentype.types.star && !this.type.startsExpr) {
    node.delegate = false;
    node.argument = null;
  } else {
    node.delegate = this.eat(_tokentype.types.star);
    node.argument = this.parseMaybeAssign();
  }
  return this.finishNode(node, "YieldExpression");
};

// Parses array and generator comprehensions.

pp.parseComprehension = function (node, isGenerator) {
  node.blocks = [];
  while (this.type === _tokentype.types._for) {
    var block = this.startNode();
    this.next();
    this.expect(_tokentype.types.parenL);
    block.left = this.parseBindingAtom();
    this.checkLVal(block.left, true);
    this.expectContextual("of");
    block.right = this.parseExpression();
    this.expect(_tokentype.types.parenR);
    node.blocks.push(this.finishNode(block, "ComprehensionBlock"));
  }
  node.filter = this.eat(_tokentype.types._if) ? this.parseParenExpression() : null;
  node.body = this.parseExpression();
  this.expect(isGenerator ? _tokentype.types.parenR : _tokentype.types.bracketR);
  node.generator = isGenerator;
  return this.finishNode(node, "ComprehensionExpression");
};

},{"./state":10,"./tokentype":14}],2:[function(_dereq_,module,exports){
// This is a trick taken from Esprima. It turns out that, on
// non-Chrome browsers, to check whether a string is in a set, a
// predicate containing a big ugly `switch` statement is faster than
// a regular expression, and on Chrome the two are about on par.
// This function uses `eval` (non-lexical) to produce such a
// predicate from a space-separated string of words.
//
// It starts by sorting the words by length.

// Reserved word lists for various dialects of the language

"use strict";

exports.__esModule = true;
exports.isIdentifierStart = isIdentifierStart;
exports.isIdentifierChar = isIdentifierChar;
var reservedWords = {
  3: "abstract boolean byte char class double enum export extends final float goto implements import int interface long native package private protected public short static super synchronized throws transient volatile",
  5: "class enum extends super const export import",
  6: "enum",
  strict: "implements interface let package private protected public static yield",
  strictBind: "eval arguments"
};

exports.reservedWords = reservedWords;
// And the keywords

var ecma5AndLessKeywords = "break case catch continue debugger default do else finally for function if return switch throw try var while with null true false instanceof typeof void delete new in this";

var keywords = {
  5: ecma5AndLessKeywords,
  6: ecma5AndLessKeywords + " let const class extends export import yield super"
};

exports.keywords = keywords;
// ## Character categories

// Big ugly regular expressions that match characters in the
// whitespace, identifier, and identifier-start categories. These
// are only applied when a character is found to actually have a
// code point above 128.
// Generated by `bin/generate-identifier-regex.js`.

var nonASCIIidentifierStartChars = "ªµºÀ-ÖØ-öø-ˁˆ-ˑˠ-ˤˬˮͰ-ʹͶͷͺ-ͽͿΆΈ-ΊΌΎ-ΡΣ-ϵϷ-ҁҊ-ԯԱ-Ֆՙա-ևא-תװ-ײؠ-يٮٯٱ-ۓەۥۦۮۯۺ-ۼۿܐܒ-ܯݍ-ޥޱߊ-ߪߴߵߺࠀ-ࠕࠚࠤࠨࡀ-ࡘࢠ-ࢲऄ-हऽॐक़-ॡॱ-ঀঅ-ঌএঐও-নপ-রলশ-হঽৎড়ঢ়য়-ৡৰৱਅ-ਊਏਐਓ-ਨਪ-ਰਲਲ਼ਵਸ਼ਸਹਖ਼-ੜਫ਼ੲ-ੴઅ-ઍએ-ઑઓ-નપ-રલળવ-હઽૐૠૡଅ-ଌଏଐଓ-ନପ-ରଲଳଵ-ହଽଡ଼ଢ଼ୟ-ୡୱஃஅ-ஊஎ-ஐஒ-கஙசஜஞடணதந-பம-ஹௐఅ-ఌఎ-ఐఒ-నప-హఽౘౙౠౡಅ-ಌಎ-ಐಒ-ನಪ-ಳವ-ಹಽೞೠೡೱೲഅ-ഌഎ-ഐഒ-ഺഽൎൠൡൺ-ൿඅ-ඖක-නඳ-රලව-ෆก-ะาำเ-ๆກຂຄງຈຊຍດ-ທນ-ຟມ-ຣລວສຫອ-ະາຳຽເ-ໄໆໜ-ໟༀཀ-ཇཉ-ཬྈ-ྌက-ဪဿၐ-ၕၚ-ၝၡၥၦၮ-ၰၵ-ႁႎႠ-ჅჇჍა-ჺჼ-ቈቊ-ቍቐ-ቖቘቚ-ቝበ-ኈኊ-ኍነ-ኰኲ-ኵኸ-ኾዀዂ-ዅወ-ዖዘ-ጐጒ-ጕጘ-ፚᎀ-ᎏᎠ-Ᏼᐁ-ᙬᙯ-ᙿᚁ-ᚚᚠ-ᛪᛮ-ᛸᜀ-ᜌᜎ-ᜑᜠ-ᜱᝀ-ᝑᝠ-ᝬᝮ-ᝰក-ឳៗៜᠠ-ᡷᢀ-ᢨᢪᢰ-ᣵᤀ-ᤞᥐ-ᥭᥰ-ᥴᦀ-ᦫᧁ-ᧇᨀ-ᨖᨠ-ᩔᪧᬅ-ᬳᭅ-ᭋᮃ-ᮠᮮᮯᮺ-ᯥᰀ-ᰣᱍ-ᱏᱚ-ᱽᳩ-ᳬᳮ-ᳱᳵᳶᴀ-ᶿḀ-ἕἘ-Ἕἠ-ὅὈ-Ὅὐ-ὗὙὛὝὟ-ώᾀ-ᾴᾶ-ᾼιῂ-ῄῆ-ῌῐ-ΐῖ-Ίῠ-Ῥῲ-ῴῶ-ῼⁱⁿₐ-ₜℂℇℊ-ℓℕ℘-ℝℤΩℨK-ℹℼ-ℿⅅ-ⅉⅎⅠ-ↈⰀ-Ⱞⰰ-ⱞⱠ-ⳤⳫ-ⳮⳲⳳⴀ-ⴥⴧⴭⴰ-ⵧⵯⶀ-ⶖⶠ-ⶦⶨ-ⶮⶰ-ⶶⶸ-ⶾⷀ-ⷆⷈ-ⷎⷐ-ⷖⷘ-ⷞ々-〇〡-〩〱-〵〸-〼ぁ-ゖ゛-ゟァ-ヺー-ヿㄅ-ㄭㄱ-ㆎㆠ-ㆺㇰ-ㇿ㐀-䶵一-鿌ꀀ-ꒌꓐ-ꓽꔀ-ꘌꘐ-ꘟꘪꘫꙀ-ꙮꙿ-ꚝꚠ-ꛯꜗ-ꜟꜢ-ꞈꞋ-ꞎꞐ-ꞭꞰꞱꟷ-ꠁꠃ-ꠅꠇ-ꠊꠌ-ꠢꡀ-ꡳꢂ-ꢳꣲ-ꣷꣻꤊ-ꤥꤰ-ꥆꥠ-ꥼꦄ-ꦲꧏꧠ-ꧤꧦ-ꧯꧺ-ꧾꨀ-ꨨꩀ-ꩂꩄ-ꩋꩠ-ꩶꩺꩾ-ꪯꪱꪵꪶꪹ-ꪽꫀꫂꫛ-ꫝꫠ-ꫪꫲ-ꫴꬁ-ꬆꬉ-ꬎꬑ-ꬖꬠ-ꬦꬨ-ꬮꬰ-ꭚꭜ-ꭟꭤꭥꯀ-ꯢ가-힣ힰ-ퟆퟋ-ퟻ豈-舘並-龎ﬀ-ﬆﬓ-ﬗיִײַ-ﬨשׁ-זּטּ-לּמּנּסּףּפּצּ-ﮱﯓ-ﴽﵐ-ﶏﶒ-ﷇﷰ-ﷻﹰ-ﹴﹶ-ﻼＡ-Ｚａ-ｚｦ-ﾾￂ-ￇￊ-ￏￒ-ￗￚ-ￜ";
var nonASCIIidentifierChars = "‌‍·̀-ͯ·҃-֑҇-ׇֽֿׁׂׅׄؐ-ًؚ-٩ٰۖ-ۜ۟-۪ۤۧۨ-ۭ۰-۹ܑܰ-݊ަ-ް߀-߉߫-߳ࠖ-࠙ࠛ-ࠣࠥ-ࠧࠩ-࡙࠭-࡛ࣤ-ःऺ-़ा-ॏ॑-ॗॢॣ०-९ঁ-ঃ়া-ৄেৈো-্ৗৢৣ০-৯ਁ-ਃ਼ਾ-ੂੇੈੋ-੍ੑ੦-ੱੵઁ-ઃ઼ા-ૅે-ૉો-્ૢૣ૦-૯ଁ-ଃ଼ା-ୄେୈୋ-୍ୖୗୢୣ୦-୯ஂா-ூெ-ைொ-்ௗ௦-௯ఀ-ఃా-ౄె-ైొ-్ౕౖౢౣ౦-౯ಁ-ಃ಼ಾ-ೄೆ-ೈೊ-್ೕೖೢೣ೦-೯ഁ-ഃാ-ൄെ-ൈൊ-്ൗൢൣ൦-൯ංඃ්ා-ුූෘ-ෟ෦-෯ෲෳัิ-ฺ็-๎๐-๙ັິ-ູົຼ່-ໍ໐-໙༘༙༠-༩༹༵༷༾༿ཱ-྄྆྇ྍ-ྗྙ-ྼ࿆ါ-ှ၀-၉ၖ-ၙၞ-ၠၢ-ၤၧ-ၭၱ-ၴႂ-ႍႏ-ႝ፝-፟፩-፱ᜒ-᜔ᜲ-᜴ᝒᝓᝲᝳ឴-៓៝០-៩᠋-᠍᠐-᠙ᢩᤠ-ᤫᤰ-᤻᥆-᥏ᦰ-ᧀᧈᧉ᧐-᧚ᨗ-ᨛᩕ-ᩞ᩠-᩿᩼-᪉᪐-᪙᪰-᪽ᬀ-ᬄ᬴-᭄᭐-᭙᭫-᭳ᮀ-ᮂᮡ-ᮭ᮰-᮹᯦-᯳ᰤ-᰷᱀-᱉᱐-᱙᳐-᳔᳒-᳨᳭ᳲ-᳴᳸᳹᷀-᷵᷼-᷿‿⁀⁔⃐-⃥⃜⃡-⃰⳯-⵿⳱ⷠ-〪ⷿ-゙゚〯꘠-꘩꙯ꙴ-꙽ꚟ꛰꛱ꠂ꠆ꠋꠣ-ꠧꢀꢁꢴ-꣄꣐-꣙꣠-꣱꤀-꤉ꤦ-꤭ꥇ-꥓ꦀ-ꦃ꦳-꧀꧐-꧙ꧥ꧰-꧹ꨩ-ꨶꩃꩌꩍ꩐-꩙ꩻ-ꩽꪰꪲ-ꪴꪷꪸꪾ꪿꫁ꫫ-ꫯꫵ꫶ꯣ-ꯪ꯬꯭꯰-꯹ﬞ︀-️︠-︭︳︴﹍-﹏０-９＿";

var nonASCIIidentifierStart = new RegExp("[" + nonASCIIidentifierStartChars + "]");
var nonASCIIidentifier = new RegExp("[" + nonASCIIidentifierStartChars + nonASCIIidentifierChars + "]");

nonASCIIidentifierStartChars = nonASCIIidentifierChars = null;

// These are a run-length and offset encoded representation of the
// >0xffff code points that are a valid part of identifiers. The
// offset starts at 0x10000, and each pair of numbers represents an
// offset to the next range, and then a size of the range. They were
// generated by tools/generate-identifier-regex.js
var astralIdentifierStartCodes = [0, 11, 2, 25, 2, 18, 2, 1, 2, 14, 3, 13, 35, 122, 70, 52, 268, 28, 4, 48, 48, 31, 17, 26, 6, 37, 11, 29, 3, 35, 5, 7, 2, 4, 43, 157, 99, 39, 9, 51, 157, 310, 10, 21, 11, 7, 153, 5, 3, 0, 2, 43, 2, 1, 4, 0, 3, 22, 11, 22, 10, 30, 98, 21, 11, 25, 71, 55, 7, 1, 65, 0, 16, 3, 2, 2, 2, 26, 45, 28, 4, 28, 36, 7, 2, 27, 28, 53, 11, 21, 11, 18, 14, 17, 111, 72, 955, 52, 76, 44, 33, 24, 27, 35, 42, 34, 4, 0, 13, 47, 15, 3, 22, 0, 38, 17, 2, 24, 133, 46, 39, 7, 3, 1, 3, 21, 2, 6, 2, 1, 2, 4, 4, 0, 32, 4, 287, 47, 21, 1, 2, 0, 185, 46, 82, 47, 21, 0, 60, 42, 502, 63, 32, 0, 449, 56, 1288, 920, 104, 110, 2962, 1070, 13266, 568, 8, 30, 114, 29, 19, 47, 17, 3, 32, 20, 6, 18, 881, 68, 12, 0, 67, 12, 16481, 1, 3071, 106, 6, 12, 4, 8, 8, 9, 5991, 84, 2, 70, 2, 1, 3, 0, 3, 1, 3, 3, 2, 11, 2, 0, 2, 6, 2, 64, 2, 3, 3, 7, 2, 6, 2, 27, 2, 3, 2, 4, 2, 0, 4, 6, 2, 339, 3, 24, 2, 24, 2, 30, 2, 24, 2, 30, 2, 24, 2, 30, 2, 24, 2, 30, 2, 24, 2, 7, 4149, 196, 1340, 3, 2, 26, 2, 1, 2, 0, 3, 0, 2, 9, 2, 3, 2, 0, 2, 0, 7, 0, 5, 0, 2, 0, 2, 0, 2, 2, 2, 1, 2, 0, 3, 0, 2, 0, 2, 0, 2, 0, 2, 0, 2, 1, 2, 0, 3, 3, 2, 6, 2, 3, 2, 3, 2, 0, 2, 9, 2, 16, 6, 2, 2, 4, 2, 16, 4421, 42710, 42, 4148, 12, 221, 16355, 541];
var astralIdentifierCodes = [509, 0, 227, 0, 150, 4, 294, 9, 1368, 2, 2, 1, 6, 3, 41, 2, 5, 0, 166, 1, 1306, 2, 54, 14, 32, 9, 16, 3, 46, 10, 54, 9, 7, 2, 37, 13, 2, 9, 52, 0, 13, 2, 49, 13, 16, 9, 83, 11, 168, 11, 6, 9, 8, 2, 57, 0, 2, 6, 3, 1, 3, 2, 10, 0, 11, 1, 3, 6, 4, 4, 316, 19, 13, 9, 214, 6, 3, 8, 112, 16, 16, 9, 82, 12, 9, 9, 535, 9, 20855, 9, 135, 4, 60, 6, 26, 9, 1016, 45, 17, 3, 19723, 1, 5319, 4, 4, 5, 9, 7, 3, 6, 31, 3, 149, 2, 1418, 49, 4305, 6, 792618, 239];

// This has a complexity linear to the value of the code. The
// assumption is that looking up astral identifier characters is
// rare.
function isInAstralSet(code, set) {
  var pos = 0x10000;
  for (var i = 0; i < set.length; i += 2) {
    pos += set[i];
    if (pos > code) return false;
    pos += set[i + 1];
    if (pos >= code) return true;
  }
}

// Test whether a given character code starts an identifier.

function isIdentifierStart(code, astral) {
  if (code < 65) return code === 36;
  if (code < 91) return true;
  if (code < 97) return code === 95;
  if (code < 123) return true;
  if (code <= 0xffff) return code >= 0xaa && nonASCIIidentifierStart.test(String.fromCharCode(code));
  if (astral === false) return false;
  return isInAstralSet(code, astralIdentifierStartCodes);
}

// Test whether a given character is part of an identifier.

function isIdentifierChar(code, astral) {
  if (code < 48) return code === 36;
  if (code < 58) return true;
  if (code < 65) return false;
  if (code < 91) return true;
  if (code < 97) return code === 95;
  if (code < 123) return true;
  if (code <= 0xffff) return code >= 0xaa && nonASCIIidentifier.test(String.fromCharCode(code));
  if (astral === false) return false;
  return isInAstralSet(code, astralIdentifierStartCodes) || isInAstralSet(code, astralIdentifierCodes);
}

},{}],3:[function(_dereq_,module,exports){
// Acorn is a tiny, fast JavaScript parser written in JavaScript.
//
// Acorn was written by Marijn Haverbeke, Ingvar Stepanyan, and
// various contributors and released under an MIT license.
//
// Git repositories for Acorn are available at
//
//     http://marijnhaverbeke.nl/git/acorn
//     https://github.com/ternjs/acorn.git
//
// Please use the [github bug tracker][ghbt] to report issues.
//
// [ghbt]: https://github.com/ternjs/acorn/issues
//
// This file defines the main parser interface. The library also comes
// with a [error-tolerant parser][dammit] and an
// [abstract syntax tree walker][walk], defined in other files.
//
// [dammit]: acorn_loose.js
// [walk]: util/walk.js

"use strict";

exports.__esModule = true;
exports.parse = parse;
exports.parseExpressionAt = parseExpressionAt;
exports.tokenizer = tokenizer;

var _state = _dereq_("./state");

_dereq_("./parseutil");

_dereq_("./statement");

_dereq_("./lval");

_dereq_("./expression");

_dereq_("./location");

exports.Parser = _state.Parser;
exports.plugins = _state.plugins;

var _options = _dereq_("./options");

exports.defaultOptions = _options.defaultOptions;

var _locutil = _dereq_("./locutil");

exports.Position = _locutil.Position;
exports.SourceLocation = _locutil.SourceLocation;
exports.getLineInfo = _locutil.getLineInfo;

var _node = _dereq_("./node");

exports.Node = _node.Node;

var _tokentype = _dereq_("./tokentype");

exports.TokenType = _tokentype.TokenType;
exports.tokTypes = _tokentype.types;

var _tokencontext = _dereq_("./tokencontext");

exports.TokContext = _tokencontext.TokContext;
exports.tokContexts = _tokencontext.types;

var _identifier = _dereq_("./identifier");

exports.isIdentifierChar = _identifier.isIdentifierChar;
exports.isIdentifierStart = _identifier.isIdentifierStart;

var _tokenize = _dereq_("./tokenize");

exports.Token = _tokenize.Token;

var _whitespace = _dereq_("./whitespace");

exports.isNewLine = _whitespace.isNewLine;
exports.lineBreak = _whitespace.lineBreak;
exports.lineBreakG = _whitespace.lineBreakG;
var version = "2.6.4";

exports.version = version;
// The main exported interface (under `self.acorn` when in the
// browser) is a `parse` function that takes a code string and
// returns an abstract syntax tree as specified by [Mozilla parser
// API][api].
//
// [api]: https://developer.mozilla.org/en-US/docs/SpiderMonkey/Parser_API

function parse(input, options) {
  return new _state.Parser(options, input).parse();
}

// This function tries to parse a single expression at a given
// offset in a string. Useful for parsing mixed-language formats
// that embed JavaScript expressions.

function parseExpressionAt(input, pos, options) {
  var p = new _state.Parser(options, input, pos);
  p.nextToken();
  return p.parseExpression();
}

// Acorn is organized as a tokenizer and a recursive-descent parser.
// The `tokenizer` export provides an interface to the tokenizer.

function tokenizer(input, options) {
  return new _state.Parser(options, input);
}

},{"./expression":1,"./identifier":2,"./location":4,"./locutil":5,"./lval":6,"./node":7,"./options":8,"./parseutil":9,"./state":10,"./statement":11,"./tokencontext":12,"./tokenize":13,"./tokentype":14,"./whitespace":16}],4:[function(_dereq_,module,exports){
"use strict";

var _state = _dereq_("./state");

var _locutil = _dereq_("./locutil");

var pp = _state.Parser.prototype;

// This function is used to raise exceptions on parse errors. It
// takes an offset integer (into the current `input`) to indicate
// the location of the error, attaches the position to the end
// of the error message, and then raises a `SyntaxError` with that
// message.

pp.raise = function (pos, message) {
  var loc = _locutil.getLineInfo(this.input, pos);
  message += " (" + loc.line + ":" + loc.column + ")";
  var err = new SyntaxError(message);
  err.pos = pos;err.loc = loc;err.raisedAt = this.pos;
  throw err;
};

pp.curPosition = function () {
  if (this.options.locations) {
    return new _locutil.Position(this.curLine, this.pos - this.lineStart);
  }
};

},{"./locutil":5,"./state":10}],5:[function(_dereq_,module,exports){
"use strict";

exports.__esModule = true;
exports.getLineInfo = getLineInfo;

function _classCallCheck(instance, Constructor) { if (!(instance instanceof Constructor)) { throw new TypeError("Cannot call a class as a function"); } }

var _whitespace = _dereq_("./whitespace");

// These are used when `options.locations` is on, for the
// `startLoc` and `endLoc` properties.

var Position = (function () {
  function Position(line, col) {
    _classCallCheck(this, Position);

    this.line = line;
    this.column = col;
  }

  Position.prototype.offset = function offset(n) {
    return new Position(this.line, this.column + n);
  };

  return Position;
})();

exports.Position = Position;

var SourceLocation = function SourceLocation(p, start, end) {
  _classCallCheck(this, SourceLocation);

  this.start = start;
  this.end = end;
  if (p.sourceFile !== null) this.source = p.sourceFile;
}

// The `getLineInfo` function is mostly useful when the
// `locations` option is off (for performance reasons) and you
// want to find the line/column position for a given character
// offset. `input` should be the code string that the offset refers
// into.

;

exports.SourceLocation = SourceLocation;

function getLineInfo(input, offset) {
  for (var line = 1, cur = 0;;) {
    _whitespace.lineBreakG.lastIndex = cur;
    var match = _whitespace.lineBreakG.exec(input);
    if (match && match.index < offset) {
      ++line;
      cur = match.index + match[0].length;
    } else {
      return new Position(line, offset - cur);
    }
  }
}

},{"./whitespace":16}],6:[function(_dereq_,module,exports){
"use strict";

var _tokentype = _dereq_("./tokentype");

var _state = _dereq_("./state");

var _util = _dereq_("./util");

var pp = _state.Parser.prototype;

// Convert existing expression atom to assignable pattern
// if possible.

pp.toAssignable = function (node, isBinding) {
  if (this.options.ecmaVersion >= 6 && node) {
    switch (node.type) {
      case "Identifier":
      case "ObjectPattern":
      case "ArrayPattern":
        break;

      case "ObjectExpression":
        node.type = "ObjectPattern";
        for (var i = 0; i < node.properties.length; i++) {
          var prop = node.properties[i];
          if (prop.kind !== "init") this.raise(prop.key.start, "Object pattern can't contain getter or setter");
          this.toAssignable(prop.value, isBinding);
        }
        break;

      case "ArrayExpression":
        node.type = "ArrayPattern";
        this.toAssignableList(node.elements, isBinding);
        break;

      case "AssignmentExpression":
        if (node.operator === "=") {
          node.type = "AssignmentPattern";
          delete node.operator;
          // falls through to AssignmentPattern
        } else {
            this.raise(node.left.end, "Only '=' operator can be used for specifying default value.");
            break;
          }

      case "AssignmentPattern":
        if (node.right.type === "YieldExpression") this.raise(node.right.start, "Yield expression cannot be a default value");
        break;

      case "ParenthesizedExpression":
        node.expression = this.toAssignable(node.expression, isBinding);
        break;

      case "MemberExpression":
        if (!isBinding) break;

      default:
        this.raise(node.start, "Assigning to rvalue");
    }
  }
  return node;
};

// Convert list of expression atoms to binding list.

pp.toAssignableList = function (exprList, isBinding) {
  var end = exprList.length;
  if (end) {
    var last = exprList[end - 1];
    if (last && last.type == "RestElement") {
      --end;
    } else if (last && last.type == "SpreadElement") {
      last.type = "RestElement";
      var arg = last.argument;
      this.toAssignable(arg, isBinding);
      if (arg.type !== "Identifier" && arg.type !== "MemberExpression" && arg.type !== "ArrayPattern") this.unexpected(arg.start);
      --end;
    }

    if (isBinding && last.type === "RestElement" && last.argument.type !== "Identifier") this.unexpected(last.argument.start);
  }
  for (var i = 0; i < end; i++) {
    var elt = exprList[i];
    if (elt) this.toAssignable(elt, isBinding);
  }
  return exprList;
};

// Parses spread element.

pp.parseSpread = function (refDestructuringErrors) {
  var node = this.startNode();
  this.next();
  node.argument = this.parseMaybeAssign(refDestructuringErrors);
  return this.finishNode(node, "SpreadElement");
};

pp.parseRest = function (allowNonIdent) {
  var node = this.startNode();
  this.next();

  // RestElement inside of a function parameter must be an identifier
  if (allowNonIdent) node.argument = this.type === _tokentype.types.name ? this.parseIdent() : this.unexpected();else node.argument = this.type === _tokentype.types.name || this.type === _tokentype.types.bracketL ? this.parseBindingAtom() : this.unexpected();

  return this.finishNode(node, "RestElement");
};

// Parses lvalue (assignable) atom.

pp.parseBindingAtom = function () {
  if (this.options.ecmaVersion < 6) return this.parseIdent();
  switch (this.type) {
    case _tokentype.types.name:
      return this.parseIdent();

    case _tokentype.types.bracketL:
      var node = this.startNode();
      this.next();
      node.elements = this.parseBindingList(_tokentype.types.bracketR, true, true);
      return this.finishNode(node, "ArrayPattern");

    case _tokentype.types.braceL:
      return this.parseObj(true);

    default:
      this.unexpected();
  }
};

pp.parseBindingList = function (close, allowEmpty, allowTrailingComma, allowNonIdent) {
  var elts = [],
      first = true;
  while (!this.eat(close)) {
    if (first) first = false;else this.expect(_tokentype.types.comma);
    if (allowEmpty && this.type === _tokentype.types.comma) {
      elts.push(null);
    } else if (allowTrailingComma && this.afterTrailingComma(close)) {
      break;
    } else if (this.type === _tokentype.types.ellipsis) {
      var rest = this.parseRest(allowNonIdent);
      this.parseBindingListItem(rest);
      elts.push(rest);
      this.expect(close);
      break;
    } else {
      var elem = this.parseMaybeDefault(this.start, this.startLoc);
      this.parseBindingListItem(elem);
      elts.push(elem);
    }
  }
  return elts;
};

pp.parseBindingListItem = function (param) {
  return param;
};

// Parses assignment pattern around given atom if possible.

pp.parseMaybeDefault = function (startPos, startLoc, left) {
  left = left || this.parseBindingAtom();
  if (this.options.ecmaVersion < 6 || !this.eat(_tokentype.types.eq)) return left;
  var node = this.startNodeAt(startPos, startLoc);
  node.left = left;
  node.right = this.parseMaybeAssign();
  return this.finishNode(node, "AssignmentPattern");
};

// Verify that a node is an lval — something that can be assigned
// to.

pp.checkLVal = function (expr, isBinding, checkClashes) {
  switch (expr.type) {
    case "Identifier":
      if (this.strict && this.reservedWordsStrictBind.test(expr.name)) this.raise(expr.start, (isBinding ? "Binding " : "Assigning to ") + expr.name + " in strict mode");
      if (checkClashes) {
        if (_util.has(checkClashes, expr.name)) this.raise(expr.start, "Argument name clash");
        checkClashes[expr.name] = true;
      }
      break;

    case "MemberExpression":
      if (isBinding) this.raise(expr.start, (isBinding ? "Binding" : "Assigning to") + " member expression");
      break;

    case "ObjectPattern":
      for (var i = 0; i < expr.properties.length; i++) {
        this.checkLVal(expr.properties[i].value, isBinding, checkClashes);
      }break;

    case "ArrayPattern":
      for (var i = 0; i < expr.elements.length; i++) {
        var elem = expr.elements[i];
        if (elem) this.checkLVal(elem, isBinding, checkClashes);
      }
      break;

    case "AssignmentPattern":
      this.checkLVal(expr.left, isBinding, checkClashes);
      break;

    case "RestElement":
      this.checkLVal(expr.argument, isBinding, checkClashes);
      break;

    case "ParenthesizedExpression":
      this.checkLVal(expr.expression, isBinding, checkClashes);
      break;

    default:
      this.raise(expr.start, (isBinding ? "Binding" : "Assigning to") + " rvalue");
  }
};

},{"./state":10,"./tokentype":14,"./util":15}],7:[function(_dereq_,module,exports){
"use strict";

exports.__esModule = true;

function _classCallCheck(instance, Constructor) { if (!(instance instanceof Constructor)) { throw new TypeError("Cannot call a class as a function"); } }

var _state = _dereq_("./state");

var _locutil = _dereq_("./locutil");

var Node = function Node(parser, pos, loc) {
  _classCallCheck(this, Node);

  this.type = "";
  this.start = pos;
  this.end = 0;
  if (parser.options.locations) this.loc = new _locutil.SourceLocation(parser, loc);
  if (parser.options.directSourceFile) this.sourceFile = parser.options.directSourceFile;
  if (parser.options.ranges) this.range = [pos, 0];
}

// Start an AST node, attaching a start offset.

;

exports.Node = Node;
var pp = _state.Parser.prototype;

pp.startNode = function () {
  return new Node(this, this.start, this.startLoc);
};

pp.startNodeAt = function (pos, loc) {
  return new Node(this, pos, loc);
};

// Finish an AST node, adding `type` and `end` properties.

function finishNodeAt(node, type, pos, loc) {
  node.type = type;
  node.end = pos;
  if (this.options.locations) node.loc.end = loc;
  if (this.options.ranges) node.range[1] = pos;
  return node;
}

pp.finishNode = function (node, type) {
  return finishNodeAt.call(this, node, type, this.lastTokEnd, this.lastTokEndLoc);
};

// Finish node at given position

pp.finishNodeAt = function (node, type, pos, loc) {
  return finishNodeAt.call(this, node, type, pos, loc);
};

},{"./locutil":5,"./state":10}],8:[function(_dereq_,module,exports){
"use strict";

exports.__esModule = true;
exports.getOptions = getOptions;

var _util = _dereq_("./util");

var _locutil = _dereq_("./locutil");

// A second optional argument can be given to further configure
// the parser process. These options are recognized:

var defaultOptions = {
  // `ecmaVersion` indicates the ECMAScript version to parse. Must
  // be either 3, or 5, or 6. This influences support for strict
  // mode, the set of reserved words, support for getters and
  // setters and other features.
  ecmaVersion: 5,
  // Source type ("script" or "module") for different semantics
  sourceType: "script",
  // `onInsertedSemicolon` can be a callback that will be called
  // when a semicolon is automatically inserted. It will be passed
  // th position of the comma as an offset, and if `locations` is
  // enabled, it is given the location as a `{line, column}` object
  // as second argument.
  onInsertedSemicolon: null,
  // `onTrailingComma` is similar to `onInsertedSemicolon`, but for
  // trailing commas.
  onTrailingComma: null,
  // By default, reserved words are only enforced if ecmaVersion >= 5.
  // Set `allowReserved` to a boolean value to explicitly turn this on
  // an off. When this option has the value "never", reserved words
  // and keywords can also not be used as property names.
  allowReserved: null,
  // When enabled, a return at the top level is not considered an
  // error.
  allowReturnOutsideFunction: false,
  // When enabled, import/export statements are not constrained to
  // appearing at the top of the program.
  allowImportExportEverywhere: false,
  // When enabled, hashbang directive in the beginning of file
  // is allowed and treated as a line comment.
  allowHashBang: false,
  // When `locations` is on, `loc` properties holding objects with
  // `start` and `end` properties in `{line, column}` form (with
  // line being 1-based and column 0-based) will be attached to the
  // nodes.
  locations: false,
  // A function can be passed as `onToken` option, which will
  // cause Acorn to call that function with object in the same
  // format as tokens returned from `tokenizer().getToken()`. Note
  // that you are not allowed to call the parser from the
  // callback—that will corrupt its internal state.
  onToken: null,
  // A function can be passed as `onComment` option, which will
  // cause Acorn to call that function with `(block, text, start,
  // end)` parameters whenever a comment is skipped. `block` is a
  // boolean indicating whether this is a block (`/* */`) comment,
  // `text` is the content of the comment, and `start` and `end` are
  // character offsets that denote the start and end of the comment.
  // When the `locations` option is on, two more parameters are
  // passed, the full `{line, column}` locations of the start and
  // end of the comments. Note that you are not allowed to call the
  // parser from the callback—that will corrupt its internal state.
  onComment: null,
  // Nodes have their start and end characters offsets recorded in
  // `start` and `end` properties (directly on the node, rather than
  // the `loc` object, which holds line/column data. To also add a
  // [semi-standardized][range] `range` property holding a `[start,
  // end]` array with the same numbers, set the `ranges` option to
  // `true`.
  //
  // [range]: https://bugzilla.mozilla.org/show_bug.cgi?id=745678
  ranges: false,
  // It is possible to parse multiple files into a single AST by
  // passing the tree produced by parsing the first file as
  // `program` option in subsequent parses. This will add the
  // toplevel forms of the parsed file to the `Program` (top) node
  // of an existing parse tree.
  program: null,
  // When `locations` is on, you can pass this to record the source
  // file in every node's `loc` object.
  sourceFile: null,
  // This value, if given, is stored in every node, whether
  // `locations` is on or off.
  directSourceFile: null,
  // When enabled, parenthesized expressions are represented by
  // (non-standard) ParenthesizedExpression nodes
  preserveParens: false,
  plugins: {}
};

exports.defaultOptions = defaultOptions;
// Interpret and default an options object

function getOptions(opts) {
  var options = {};
  for (var opt in defaultOptions) {
    options[opt] = opts && _util.has(opts, opt) ? opts[opt] : defaultOptions[opt];
  }if (options.allowReserved == null) options.allowReserved = options.ecmaVersion < 5;

  if (_util.isArray(options.onToken)) {
    (function () {
      var tokens = options.onToken;
      options.onToken = function (token) {
        return tokens.push(token);
      };
    })();
  }
  if (_util.isArray(options.onComment)) options.onComment = pushComment(options, options.onComment);

  return options;
}

function pushComment(options, array) {
  return function (block, text, start, end, startLoc, endLoc) {
    var comment = {
      type: block ? 'Block' : 'Line',
      value: text,
      start: start,
      end: end
    };
    if (options.locations) comment.loc = new _locutil.SourceLocation(this, startLoc, endLoc);
    if (options.ranges) comment.range = [start, end];
    array.push(comment);
  };
}

},{"./locutil":5,"./util":15}],9:[function(_dereq_,module,exports){
"use strict";

var _tokentype = _dereq_("./tokentype");

var _state = _dereq_("./state");

var _whitespace = _dereq_("./whitespace");

var pp = _state.Parser.prototype;

// ## Parser utilities

// Test whether a statement node is the string literal `"use strict"`.

pp.isUseStrict = function (stmt) {
  return this.options.ecmaVersion >= 5 && stmt.type === "ExpressionStatement" && stmt.expression.type === "Literal" && stmt.expression.raw.slice(1, -1) === "use strict";
};

// Predicate that tests whether the next token is of the given
// type, and if yes, consumes it as a side effect.

pp.eat = function (type) {
  if (this.type === type) {
    this.next();
    return true;
  } else {
    return false;
  }
};

// Tests whether parsed token is a contextual keyword.

pp.isContextual = function (name) {
  return this.type === _tokentype.types.name && this.value === name;
};

// Consumes contextual keyword if possible.

pp.eatContextual = function (name) {
  return this.value === name && this.eat(_tokentype.types.name);
};

// Asserts that following token is given contextual keyword.

pp.expectContextual = function (name) {
  if (!this.eatContextual(name)) this.unexpected();
};

// Test whether a semicolon can be inserted at the current position.

pp.canInsertSemicolon = function () {
  return this.type === _tokentype.types.eof || this.type === _tokentype.types.braceR || _whitespace.lineBreak.test(this.input.slice(this.lastTokEnd, this.start));
};

pp.insertSemicolon = function () {
  if (this.canInsertSemicolon()) {
    if (this.options.onInsertedSemicolon) this.options.onInsertedSemicolon(this.lastTokEnd, this.lastTokEndLoc);
    return true;
  }
};

// Consume a semicolon, or, failing that, see if we are allowed to
// pretend that there is a semicolon at this position.

pp.semicolon = function () {
  if (!this.eat(_tokentype.types.semi) && !this.insertSemicolon()) this.unexpected();
};

pp.afterTrailingComma = function (tokType) {
  if (this.type == tokType) {
    if (this.options.onTrailingComma) this.options.onTrailingComma(this.lastTokStart, this.lastTokStartLoc);
    this.next();
    return true;
  }
};

// Expect a token of a given type. If found, consume it, otherwise,
// raise an unexpected token error.

pp.expect = function (type) {
  this.eat(type) || this.unexpected();
};

// Raise an unexpected token error.

pp.unexpected = function (pos) {
  this.raise(pos != null ? pos : this.start, "Unexpected token");
};

pp.checkPatternErrors = function (refDestructuringErrors, andThrow) {
  var pos = refDestructuringErrors && refDestructuringErrors.trailingComma;
  if (!andThrow) return !!pos;
  if (pos) this.raise(pos, "Trailing comma is not permitted in destructuring patterns");
};

pp.checkExpressionErrors = function (refDestructuringErrors, andThrow) {
  var pos = refDestructuringErrors && refDestructuringErrors.shorthandAssign;
  if (!andThrow) return !!pos;
  if (pos) this.raise(pos, "Shorthand property assignments are valid only in destructuring patterns");
};

},{"./state":10,"./tokentype":14,"./whitespace":16}],10:[function(_dereq_,module,exports){
"use strict";

exports.__esModule = true;

function _classCallCheck(instance, Constructor) { if (!(instance instanceof Constructor)) { throw new TypeError("Cannot call a class as a function"); } }

var _identifier = _dereq_("./identifier");

var _tokentype = _dereq_("./tokentype");

var _whitespace = _dereq_("./whitespace");

var _options = _dereq_("./options");

// Registered plugins
var plugins = {};

exports.plugins = plugins;
function keywordRegexp(words) {
  return new RegExp("^(" + words.replace(/ /g, "|") + ")$");
}

var Parser = (function () {
  function Parser(options, input, startPos) {
    _classCallCheck(this, Parser);

    this.options = options = _options.getOptions(options);
    this.sourceFile = options.sourceFile;
    this.keywords = keywordRegexp(_identifier.keywords[options.ecmaVersion >= 6 ? 6 : 5]);
    var reserved = options.allowReserved ? "" : _identifier.reservedWords[options.ecmaVersion] + (options.sourceType == "module" ? " await" : "");
    this.reservedWords = keywordRegexp(reserved);
    var reservedStrict = (reserved ? reserved + " " : "") + _identifier.reservedWords.strict;
    this.reservedWordsStrict = keywordRegexp(reservedStrict);
    this.reservedWordsStrictBind = keywordRegexp(reservedStrict + " " + _identifier.reservedWords.strictBind);
    this.input = String(input);

    // Used to signal to callers of `readWord1` whether the word
    // contained any escape sequences. This is needed because words with
    // escape sequences must not be interpreted as keywords.
    this.containsEsc = false;

    // Load plugins
    this.loadPlugins(options.plugins);

    // Set up token state

    // The current position of the tokenizer in the input.
    if (startPos) {
      this.pos = startPos;
      this.lineStart = Math.max(0, this.input.lastIndexOf("\n", startPos));
      this.curLine = this.input.slice(0, this.lineStart).split(_whitespace.lineBreak).length;
    } else {
      this.pos = this.lineStart = 0;
      this.curLine = 1;
    }

    // Properties of the current token:
    // Its type
    this.type = _tokentype.types.eof;
    // For tokens that include more information than their type, the value
    this.value = null;
    // Its start and end offset
    this.start = this.end = this.pos;
    // And, if locations are used, the {line, column} object
    // corresponding to those offsets
    this.startLoc = this.endLoc = this.curPosition();

    // Position information for the previous token
    this.lastTokEndLoc = this.lastTokStartLoc = null;
    this.lastTokStart = this.lastTokEnd = this.pos;

    // The context stack is used to superficially track syntactic
    // context to predict whether a regular expression is allowed in a
    // given position.
    this.context = this.initialContext();
    this.exprAllowed = true;

    // Figure out if it's a module code.
    this.strict = this.inModule = options.sourceType === "module";

    // Used to signify the start of a potential arrow function
    this.potentialArrowAt = -1;

    // Flags to track whether we are in a function, a generator.
    this.inFunction = this.inGenerator = false;
    // Labels in scope.
    this.labels = [];

    // If enabled, skip leading hashbang line.
    if (this.pos === 0 && options.allowHashBang && this.input.slice(0, 2) === '#!') this.skipLineComment(2);
  }

  // DEPRECATED Kept for backwards compatibility until 3.0 in case a plugin uses them

  Parser.prototype.isKeyword = function isKeyword(word) {
    return this.keywords.test(word);
  };

  Parser.prototype.isReservedWord = function isReservedWord(word) {
    return this.reservedWords.test(word);
  };

  Parser.prototype.extend = function extend(name, f) {
    this[name] = f(this[name]);
  };

  Parser.prototype.loadPlugins = function loadPlugins(pluginConfigs) {
    for (var _name in pluginConfigs) {
      var plugin = plugins[_name];
      if (!plugin) throw new Error("Plugin '" + _name + "' not found");
      plugin(this, pluginConfigs[_name]);
    }
  };

  Parser.prototype.parse = function parse() {
    var node = this.options.program || this.startNode();
    this.nextToken();
    return this.parseTopLevel(node);
  };

  return Parser;
})();

exports.Parser = Parser;

},{"./identifier":2,"./options":8,"./tokentype":14,"./whitespace":16}],11:[function(_dereq_,module,exports){
"use strict";

var _tokentype = _dereq_("./tokentype");

var _state = _dereq_("./state");

var _whitespace = _dereq_("./whitespace");

var pp = _state.Parser.prototype;

// ### Statement parsing

// Parse a program. Initializes the parser, reads any number of
// statements, and wraps them in a Program node.  Optionally takes a
// `program` argument.  If present, the statements will be appended
// to its body instead of creating a new node.

pp.parseTopLevel = function (node) {
  var first = true;
  if (!node.body) node.body = [];
  while (this.type !== _tokentype.types.eof) {
    var stmt = this.parseStatement(true, true);
    node.body.push(stmt);
    if (first) {
      if (this.isUseStrict(stmt)) this.setStrict(true);
      first = false;
    }
  }
  this.next();
  if (this.options.ecmaVersion >= 6) {
    node.sourceType = this.options.sourceType;
  }
  return this.finishNode(node, "Program");
};

var loopLabel = { kind: "loop" },
    switchLabel = { kind: "switch" };

// Parse a single statement.
//
// If expecting a statement and finding a slash operator, parse a
// regular expression literal. This is to handle cases like
// `if (foo) /blah/.exec(foo)`, where looking at the previous token
// does not help.

pp.parseStatement = function (declaration, topLevel) {
  var starttype = this.type,
      node = this.startNode();

  // Most types of statements are recognized by the keyword they
  // start with. Many are trivial to parse, some require a bit of
  // complexity.

  switch (starttype) {
    case _tokentype.types._break:case _tokentype.types._continue:
      return this.parseBreakContinueStatement(node, starttype.keyword);
    case _tokentype.types._debugger:
      return this.parseDebuggerStatement(node);
    case _tokentype.types._do:
      return this.parseDoStatement(node);
    case _tokentype.types._for:
      return this.parseForStatement(node);
    case _tokentype.types._function:
      if (!declaration && this.options.ecmaVersion >= 6) this.unexpected();
      return this.parseFunctionStatement(node);
    case _tokentype.types._class:
      if (!declaration) this.unexpected();
      return this.parseClass(node, true);
    case _tokentype.types._if:
      return this.parseIfStatement(node);
    case _tokentype.types._return:
      return this.parseReturnStatement(node);
    case _tokentype.types._switch:
      return this.parseSwitchStatement(node);
    case _tokentype.types._throw:
      return this.parseThrowStatement(node);
    case _tokentype.types._try:
      return this.parseTryStatement(node);
    case _tokentype.types._let:case _tokentype.types._const:
      if (!declaration) this.unexpected(); // NOTE: falls through to _var
    case _tokentype.types._var:
      return this.parseVarStatement(node, starttype);
    case _tokentype.types._while:
      return this.parseWhileStatement(node);
    case _tokentype.types._with:
      return this.parseWithStatement(node);
    case _tokentype.types.braceL:
      return this.parseBlock();
    case _tokentype.types.semi:
      return this.parseEmptyStatement(node);
    case _tokentype.types._export:
    case _tokentype.types._import:
      if (!this.options.allowImportExportEverywhere) {
        if (!topLevel) this.raise(this.start, "'import' and 'export' may only appear at the top level");
        if (!this.inModule) this.raise(this.start, "'import' and 'export' may appear only with 'sourceType: module'");
      }
      return starttype === _tokentype.types._import ? this.parseImport(node) : this.parseExport(node);

    // If the statement does not start with a statement keyword or a
    // brace, it's an ExpressionStatement or LabeledStatement. We
    // simply start parsing an expression, and afterwards, if the
    // next token is a colon and the expression was a simple
    // Identifier node, we switch to interpreting it as a label.
    default:
      var maybeName = this.value,
          expr = this.parseExpression();
      if (starttype === _tokentype.types.name && expr.type === "Identifier" && this.eat(_tokentype.types.colon)) return this.parseLabeledStatement(node, maybeName, expr);else return this.parseExpressionStatement(node, expr);
  }
};

pp.parseBreakContinueStatement = function (node, keyword) {
  var isBreak = keyword == "break";
  this.next();
  if (this.eat(_tokentype.types.semi) || this.insertSemicolon()) node.label = null;else if (this.type !== _tokentype.types.name) this.unexpected();else {
    node.label = this.parseIdent();
    this.semicolon();
  }

  // Verify that there is an actual destination to break or
  // continue to.
  for (var i = 0; i < this.labels.length; ++i) {
    var lab = this.labels[i];
    if (node.label == null || lab.name === node.label.name) {
      if (lab.kind != null && (isBreak || lab.kind === "loop")) break;
      if (node.label && isBreak) break;
    }
  }
  if (i === this.labels.length) this.raise(node.start, "Unsyntactic " + keyword);
  return this.finishNode(node, isBreak ? "BreakStatement" : "ContinueStatement");
};

pp.parseDebuggerStatement = function (node) {
  this.next();
  this.semicolon();
  return this.finishNode(node, "DebuggerStatement");
};

pp.parseDoStatement = function (node) {
  this.next();
  this.labels.push(loopLabel);
  node.body = this.parseStatement(false);
  this.labels.pop();
  this.expect(_tokentype.types._while);
  node.test = this.parseParenExpression();
  if (this.options.ecmaVersion >= 6) this.eat(_tokentype.types.semi);else this.semicolon();
  return this.finishNode(node, "DoWhileStatement");
};

// Disambiguating between a `for` and a `for`/`in` or `for`/`of`
// loop is non-trivial. Basically, we have to parse the init `var`
// statement or expression, disallowing the `in` operator (see
// the second parameter to `parseExpression`), and then check
// whether the next token is `in` or `of`. When there is no init
// part (semicolon immediately after the opening parenthesis), it
// is a regular `for` loop.

pp.parseForStatement = function (node) {
  this.next();
  this.labels.push(loopLabel);
  this.expect(_tokentype.types.parenL);
  if (this.type === _tokentype.types.semi) return this.parseFor(node, null);
  if (this.type === _tokentype.types._var || this.type === _tokentype.types._let || this.type === _tokentype.types._const) {
    var _init = this.startNode(),
        varKind = this.type;
    this.next();
    this.parseVar(_init, true, varKind);
    this.finishNode(_init, "VariableDeclaration");
    if ((this.type === _tokentype.types._in || this.options.ecmaVersion >= 6 && this.isContextual("of")) && _init.declarations.length === 1 && !(varKind !== _tokentype.types._var && _init.declarations[0].init)) return this.parseForIn(node, _init);
    return this.parseFor(node, _init);
  }
  var refDestructuringErrors = { shorthandAssign: 0, trailingComma: 0 };
  var init = this.parseExpression(true, refDestructuringErrors);
  if (this.type === _tokentype.types._in || this.options.ecmaVersion >= 6 && this.isContextual("of")) {
    this.checkPatternErrors(refDestructuringErrors, true);
    this.toAssignable(init);
    this.checkLVal(init);
    return this.parseForIn(node, init);
  } else {
    this.checkExpressionErrors(refDestructuringErrors, true);
  }
  return this.parseFor(node, init);
};

pp.parseFunctionStatement = function (node) {
  this.next();
  return this.parseFunction(node, true);
};

pp.parseIfStatement = function (node) {
  this.next();
  node.test = this.parseParenExpression();
  node.consequent = this.parseStatement(false);
  node.alternate = this.eat(_tokentype.types._else) ? this.parseStatement(false) : null;
  return this.finishNode(node, "IfStatement");
};

pp.parseReturnStatement = function (node) {
  if (!this.inFunction && !this.options.allowReturnOutsideFunction) this.raise(this.start, "'return' outside of function");
  this.next();

  // In `return` (and `break`/`continue`), the keywords with
  // optional arguments, we eagerly look for a semicolon or the
  // possibility to insert one.

  if (this.eat(_tokentype.types.semi) || this.insertSemicolon()) node.argument = null;else {
    node.argument = this.parseExpression();this.semicolon();
  }
  return this.finishNode(node, "ReturnStatement");
};

pp.parseSwitchStatement = function (node) {
  this.next();
  node.discriminant = this.parseParenExpression();
  node.cases = [];
  this.expect(_tokentype.types.braceL);
  this.labels.push(switchLabel);

  // Statements under must be grouped (by label) in SwitchCase
  // nodes. `cur` is used to keep the node that we are currently
  // adding statements to.

  for (var cur, sawDefault = false; this.type != _tokentype.types.braceR;) {
    if (this.type === _tokentype.types._case || this.type === _tokentype.types._default) {
      var isCase = this.type === _tokentype.types._case;
      if (cur) this.finishNode(cur, "SwitchCase");
      node.cases.push(cur = this.startNode());
      cur.consequent = [];
      this.next();
      if (isCase) {
        cur.test = this.parseExpression();
      } else {
        if (sawDefault) this.raise(this.lastTokStart, "Multiple default clauses");
        sawDefault = true;
        cur.test = null;
      }
      this.expect(_tokentype.types.colon);
    } else {
      if (!cur) this.unexpected();
      cur.consequent.push(this.parseStatement(true));
    }
  }
  if (cur) this.finishNode(cur, "SwitchCase");
  this.next(); // Closing brace
  this.labels.pop();
  return this.finishNode(node, "SwitchStatement");
};

pp.parseThrowStatement = function (node) {
  this.next();
  if (_whitespace.lineBreak.test(this.input.slice(this.lastTokEnd, this.start))) this.raise(this.lastTokEnd, "Illegal newline after throw");
  node.argument = this.parseExpression();
  this.semicolon();
  return this.finishNode(node, "ThrowStatement");
};

// Reused empty array added for node fields that are always empty.

var empty = [];

pp.parseTryStatement = function (node) {
  this.next();
  node.block = this.parseBlock();
  node.handler = null;
  if (this.type === _tokentype.types._catch) {
    var clause = this.startNode();
    this.next();
    this.expect(_tokentype.types.parenL);
    clause.param = this.parseBindingAtom();
    this.checkLVal(clause.param, true);
    this.expect(_tokentype.types.parenR);
    clause.body = this.parseBlock();
    node.handler = this.finishNode(clause, "CatchClause");
  }
  node.finalizer = this.eat(_tokentype.types._finally) ? this.parseBlock() : null;
  if (!node.handler && !node.finalizer) this.raise(node.start, "Missing catch or finally clause");
  return this.finishNode(node, "TryStatement");
};

pp.parseVarStatement = function (node, kind) {
  this.next();
  this.parseVar(node, false, kind);
  this.semicolon();
  return this.finishNode(node, "VariableDeclaration");
};

pp.parseWhileStatement = function (node) {
  this.next();
  node.test = this.parseParenExpression();
  this.labels.push(loopLabel);
  node.body = this.parseStatement(false);
  this.labels.pop();
  return this.finishNode(node, "WhileStatement");
};

pp.parseWithStatement = function (node) {
  if (this.strict) this.raise(this.start, "'with' in strict mode");
  this.next();
  node.object = this.parseParenExpression();
  node.body = this.parseStatement(false);
  return this.finishNode(node, "WithStatement");
};

pp.parseEmptyStatement = function (node) {
  this.next();
  return this.finishNode(node, "EmptyStatement");
};

pp.parseLabeledStatement = function (node, maybeName, expr) {
  for (var i = 0; i < this.labels.length; ++i) {
    if (this.labels[i].name === maybeName) this.raise(expr.start, "Label '" + maybeName + "' is already declared");
  }var kind = this.type.isLoop ? "loop" : this.type === _tokentype.types._switch ? "switch" : null;
  for (var i = this.labels.length - 1; i >= 0; i--) {
    var label = this.labels[i];
    if (label.statementStart == node.start) {
      label.statementStart = this.start;
      label.kind = kind;
    } else break;
  }
  this.labels.push({ name: maybeName, kind: kind, statementStart: this.start });
  node.body = this.parseStatement(true);
  this.labels.pop();
  node.label = expr;
  return this.finishNode(node, "LabeledStatement");
};

pp.parseExpressionStatement = function (node, expr) {
  node.expression = expr;
  this.semicolon();
  return this.finishNode(node, "ExpressionStatement");
};

// Parse a semicolon-enclosed block of statements, handling `"use
// strict"` declarations when `allowStrict` is true (used for
// function bodies).

pp.parseBlock = function (allowStrict) {
  var node = this.startNode(),
      first = true,
      oldStrict = undefined;
  node.body = [];
  this.expect(_tokentype.types.braceL);
  while (!this.eat(_tokentype.types.braceR)) {
    var stmt = this.parseStatement(true);
    node.body.push(stmt);
    if (first && allowStrict && this.isUseStrict(stmt)) {
      oldStrict = this.strict;
      this.setStrict(this.strict = true);
    }
    first = false;
  }
  if (oldStrict === false) this.setStrict(false);
  return this.finishNode(node, "BlockStatement");
};

// Parse a regular `for` loop. The disambiguation code in
// `parseStatement` will already have parsed the init statement or
// expression.

pp.parseFor = function (node, init) {
  node.init = init;
  this.expect(_tokentype.types.semi);
  node.test = this.type === _tokentype.types.semi ? null : this.parseExpression();
  this.expect(_tokentype.types.semi);
  node.update = this.type === _tokentype.types.parenR ? null : this.parseExpression();
  this.expect(_tokentype.types.parenR);
  node.body = this.parseStatement(false);
  this.labels.pop();
  return this.finishNode(node, "ForStatement");
};

// Parse a `for`/`in` and `for`/`of` loop, which are almost
// same from parser's perspective.

pp.parseForIn = function (node, init) {
  var type = this.type === _tokentype.types._in ? "ForInStatement" : "ForOfStatement";
  this.next();
  node.left = init;
  node.right = this.parseExpression();
  this.expect(_tokentype.types.parenR);
  node.body = this.parseStatement(false);
  this.labels.pop();
  return this.finishNode(node, type);
};

// Parse a list of variable declarations.

pp.parseVar = function (node, isFor, kind) {
  node.declarations = [];
  node.kind = kind.keyword;
  for (;;) {
    var decl = this.startNode();
    this.parseVarId(decl);
    if (this.eat(_tokentype.types.eq)) {
      decl.init = this.parseMaybeAssign(isFor);
    } else if (kind === _tokentype.types._const && !(this.type === _tokentype.types._in || this.options.ecmaVersion >= 6 && this.isContextual("of"))) {
      this.unexpected();
    } else if (decl.id.type != "Identifier" && !(isFor && (this.type === _tokentype.types._in || this.isContextual("of")))) {
      this.raise(this.lastTokEnd, "Complex binding patterns require an initialization value");
    } else {
      decl.init = null;
    }
    node.declarations.push(this.finishNode(decl, "VariableDeclarator"));
    if (!this.eat(_tokentype.types.comma)) break;
  }
  return node;
};

pp.parseVarId = function (decl) {
  decl.id = this.parseBindingAtom();
  this.checkLVal(decl.id, true);
};

// Parse a function declaration or literal (depending on the
// `isStatement` parameter).

pp.parseFunction = function (node, isStatement, allowExpressionBody) {
  this.initFunction(node);
  if (this.options.ecmaVersion >= 6) node.generator = this.eat(_tokentype.types.star);
  if (isStatement || this.type === _tokentype.types.name) node.id = this.parseIdent();
  this.parseFunctionParams(node);
  this.parseFunctionBody(node, allowExpressionBody);
  return this.finishNode(node, isStatement ? "FunctionDeclaration" : "FunctionExpression");
};

pp.parseFunctionParams = function (node) {
  this.expect(_tokentype.types.parenL);
  node.params = this.parseBindingList(_tokentype.types.parenR, false, false, true);
};

// Parse a class declaration or literal (depending on the
// `isStatement` parameter).

pp.parseClass = function (node, isStatement) {
  this.next();
  this.parseClassId(node, isStatement);
  this.parseClassSuper(node);
  var classBody = this.startNode();
  var hadConstructor = false;
  classBody.body = [];
  this.expect(_tokentype.types.braceL);
  while (!this.eat(_tokentype.types.braceR)) {
    if (this.eat(_tokentype.types.semi)) continue;
    var method = this.startNode();
    var isGenerator = this.eat(_tokentype.types.star);
    var isMaybeStatic = this.type === _tokentype.types.name && this.value === "static";
    this.parsePropertyName(method);
    method["static"] = isMaybeStatic && this.type !== _tokentype.types.parenL;
    if (method["static"]) {
      if (isGenerator) this.unexpected();
      isGenerator = this.eat(_tokentype.types.star);
      this.parsePropertyName(method);
    }
    method.kind = "method";
    var isGetSet = false;
    if (!method.computed) {
      var key = method.key;

      if (!isGenerator && key.type === "Identifier" && this.type !== _tokentype.types.parenL && (key.name === "get" || key.name === "set")) {
        isGetSet = true;
        method.kind = key.name;
        key = this.parsePropertyName(method);
      }
      if (!method["static"] && (key.type === "Identifier" && key.name === "constructor" || key.type === "Literal" && key.value === "constructor")) {
        if (hadConstructor) this.raise(key.start, "Duplicate constructor in the same class");
        if (isGetSet) this.raise(key.start, "Constructor can't have get/set modifier");
        if (isGenerator) this.raise(key.start, "Constructor can't be a generator");
        method.kind = "constructor";
        hadConstructor = true;
      }
    }
    this.parseClassMethod(classBody, method, isGenerator);
    if (isGetSet) {
      var paramCount = method.kind === "get" ? 0 : 1;
      if (method.value.params.length !== paramCount) {
        var start = method.value.start;
        if (method.kind === "get") this.raise(start, "getter should have no params");else this.raise(start, "setter should have exactly one param");
      }
    }
  }
  node.body = this.finishNode(classBody, "ClassBody");
  return this.finishNode(node, isStatement ? "ClassDeclaration" : "ClassExpression");
};

pp.parseClassMethod = function (classBody, method, isGenerator) {
  method.value = this.parseMethod(isGenerator);
  classBody.body.push(this.finishNode(method, "MethodDefinition"));
};

pp.parseClassId = function (node, isStatement) {
  node.id = this.type === _tokentype.types.name ? this.parseIdent() : isStatement ? this.unexpected() : null;
};

pp.parseClassSuper = function (node) {
  node.superClass = this.eat(_tokentype.types._extends) ? this.parseExprSubscripts() : null;
};

// Parses module export declaration.

pp.parseExport = function (node) {
  this.next();
  // export * from '...'
  if (this.eat(_tokentype.types.star)) {
    this.expectContextual("from");
    node.source = this.type === _tokentype.types.string ? this.parseExprAtom() : this.unexpected();
    this.semicolon();
    return this.finishNode(node, "ExportAllDeclaration");
  }
  if (this.eat(_tokentype.types._default)) {
    // export default ...
    var expr = this.parseMaybeAssign();
    var needsSemi = true;
    if (expr.type == "FunctionExpression" || expr.type == "ClassExpression") {
      needsSemi = false;
      if (expr.id) {
        expr.type = expr.type == "FunctionExpression" ? "FunctionDeclaration" : "ClassDeclaration";
      }
    }
    node.declaration = expr;
    if (needsSemi) this.semicolon();
    return this.finishNode(node, "ExportDefaultDeclaration");
  }
  // export var|const|let|function|class ...
  if (this.shouldParseExportStatement()) {
    node.declaration = this.parseStatement(true);
    node.specifiers = [];
    node.source = null;
  } else {
    // export { x, y as z } [from '...']
    node.declaration = null;
    node.specifiers = this.parseExportSpecifiers();
    if (this.eatContextual("from")) {
      node.source = this.type === _tokentype.types.string ? this.parseExprAtom() : this.unexpected();
    } else {
      // check for keywords used as local names
      for (var i = 0; i < node.specifiers.length; i++) {
        if (this.keywords.test(node.specifiers[i].local.name) || this.reservedWords.test(node.specifiers[i].local.name)) {
          this.unexpected(node.specifiers[i].local.start);
        }
      }

      node.source = null;
    }
    this.semicolon();
  }
  return this.finishNode(node, "ExportNamedDeclaration");
};

pp.shouldParseExportStatement = function () {
  return this.type.keyword;
};

// Parses a comma-separated list of module exports.

pp.parseExportSpecifiers = function () {
  var nodes = [],
      first = true;
  // export { x, y as z } [from '...']
  this.expect(_tokentype.types.braceL);
  while (!this.eat(_tokentype.types.braceR)) {
    if (!first) {
      this.expect(_tokentype.types.comma);
      if (this.afterTrailingComma(_tokentype.types.braceR)) break;
    } else first = false;

    var node = this.startNode();
    node.local = this.parseIdent(this.type === _tokentype.types._default);
    node.exported = this.eatContextual("as") ? this.parseIdent(true) : node.local;
    nodes.push(this.finishNode(node, "ExportSpecifier"));
  }
  return nodes;
};

// Parses import declaration.

pp.parseImport = function (node) {
  this.next();
  // import '...'
  if (this.type === _tokentype.types.string) {
    node.specifiers = empty;
    node.source = this.parseExprAtom();
  } else {
    node.specifiers = this.parseImportSpecifiers();
    this.expectContextual("from");
    node.source = this.type === _tokentype.types.string ? this.parseExprAtom() : this.unexpected();
  }
  this.semicolon();
  return this.finishNode(node, "ImportDeclaration");
};

// Parses a comma-separated list of module imports.

pp.parseImportSpecifiers = function () {
  var nodes = [],
      first = true;
  if (this.type === _tokentype.types.name) {
    // import defaultObj, { x, y as z } from '...'
    var node = this.startNode();
    node.local = this.parseIdent();
    this.checkLVal(node.local, true);
    nodes.push(this.finishNode(node, "ImportDefaultSpecifier"));
    if (!this.eat(_tokentype.types.comma)) return nodes;
  }
  if (this.type === _tokentype.types.star) {
    var node = this.startNode();
    this.next();
    this.expectContextual("as");
    node.local = this.parseIdent();
    this.checkLVal(node.local, true);
    nodes.push(this.finishNode(node, "ImportNamespaceSpecifier"));
    return nodes;
  }
  this.expect(_tokentype.types.braceL);
  while (!this.eat(_tokentype.types.braceR)) {
    if (!first) {
      this.expect(_tokentype.types.comma);
      if (this.afterTrailingComma(_tokentype.types.braceR)) break;
    } else first = false;

    var node = this.startNode();
    node.imported = this.parseIdent(true);
    node.local = this.eatContextual("as") ? this.parseIdent() : node.imported;
    this.checkLVal(node.local, true);
    nodes.push(this.finishNode(node, "ImportSpecifier"));
  }
  return nodes;
};

},{"./state":10,"./tokentype":14,"./whitespace":16}],12:[function(_dereq_,module,exports){
// The algorithm used to determine whether a regexp can appear at a
// given point in the program is loosely based on sweet.js' approach.
// See https://github.com/mozilla/sweet.js/wiki/design

"use strict";

exports.__esModule = true;

function _classCallCheck(instance, Constructor) { if (!(instance instanceof Constructor)) { throw new TypeError("Cannot call a class as a function"); } }

var _state = _dereq_("./state");

var _tokentype = _dereq_("./tokentype");

var _whitespace = _dereq_("./whitespace");

var TokContext = function TokContext(token, isExpr, preserveSpace, override) {
  _classCallCheck(this, TokContext);

  this.token = token;
  this.isExpr = !!isExpr;
  this.preserveSpace = !!preserveSpace;
  this.override = override;
};

exports.TokContext = TokContext;
var types = {
  b_stat: new TokContext("{", false),
  b_expr: new TokContext("{", true),
  b_tmpl: new TokContext("${", true),
  p_stat: new TokContext("(", false),
  p_expr: new TokContext("(", true),
  q_tmpl: new TokContext("`", true, true, function (p) {
    return p.readTmplToken();
  }),
  f_expr: new TokContext("function", true)
};

exports.types = types;
var pp = _state.Parser.prototype;

pp.initialContext = function () {
  return [types.b_stat];
};

pp.braceIsBlock = function (prevType) {
  if (prevType === _tokentype.types.colon) {
    var _parent = this.curContext();
    if (_parent === types.b_stat || _parent === types.b_expr) return !_parent.isExpr;
  }
  if (prevType === _tokentype.types._return) return _whitespace.lineBreak.test(this.input.slice(this.lastTokEnd, this.start));
  if (prevType === _tokentype.types._else || prevType === _tokentype.types.semi || prevType === _tokentype.types.eof || prevType === _tokentype.types.parenR) return true;
  if (prevType == _tokentype.types.braceL) return this.curContext() === types.b_stat;
  return !this.exprAllowed;
};

pp.updateContext = function (prevType) {
  var update = undefined,
      type = this.type;
  if (type.keyword && prevType == _tokentype.types.dot) this.exprAllowed = false;else if (update = type.updateContext) update.call(this, prevType);else this.exprAllowed = type.beforeExpr;
};

// Token-specific context update code

_tokentype.types.parenR.updateContext = _tokentype.types.braceR.updateContext = function () {
  if (this.context.length == 1) {
    this.exprAllowed = true;
    return;
  }
  var out = this.context.pop();
  if (out === types.b_stat && this.curContext() === types.f_expr) {
    this.context.pop();
    this.exprAllowed = false;
  } else if (out === types.b_tmpl) {
    this.exprAllowed = true;
  } else {
    this.exprAllowed = !out.isExpr;
  }
};

_tokentype.types.braceL.updateContext = function (prevType) {
  this.context.push(this.braceIsBlock(prevType) ? types.b_stat : types.b_expr);
  this.exprAllowed = true;
};

_tokentype.types.dollarBraceL.updateContext = function () {
  this.context.push(types.b_tmpl);
  this.exprAllowed = true;
};

_tokentype.types.parenL.updateContext = function (prevType) {
  var statementParens = prevType === _tokentype.types._if || prevType === _tokentype.types._for || prevType === _tokentype.types._with || prevType === _tokentype.types._while;
  this.context.push(statementParens ? types.p_stat : types.p_expr);
  this.exprAllowed = true;
};

_tokentype.types.incDec.updateContext = function () {
  // tokExprAllowed stays unchanged
};

_tokentype.types._function.updateContext = function () {
  if (this.curContext() !== types.b_stat) this.context.push(types.f_expr);
  this.exprAllowed = false;
};

_tokentype.types.backQuote.updateContext = function () {
  if (this.curContext() === types.q_tmpl) this.context.pop();else this.context.push(types.q_tmpl);
  this.exprAllowed = false;
};

},{"./state":10,"./tokentype":14,"./whitespace":16}],13:[function(_dereq_,module,exports){
"use strict";

exports.__esModule = true;

function _classCallCheck(instance, Constructor) { if (!(instance instanceof Constructor)) { throw new TypeError("Cannot call a class as a function"); } }

var _identifier = _dereq_("./identifier");

var _tokentype = _dereq_("./tokentype");

var _state = _dereq_("./state");

var _locutil = _dereq_("./locutil");

var _whitespace = _dereq_("./whitespace");

// Object type used to represent tokens. Note that normally, tokens
// simply exist as properties on the parser object. This is only
// used for the onToken callback and the external tokenizer.

var Token = function Token(p) {
  _classCallCheck(this, Token);

  this.type = p.type;
  this.value = p.value;
  this.start = p.start;
  this.end = p.end;
  if (p.options.locations) this.loc = new _locutil.SourceLocation(p, p.startLoc, p.endLoc);
  if (p.options.ranges) this.range = [p.start, p.end];
}

// ## Tokenizer

;

exports.Token = Token;
var pp = _state.Parser.prototype;

// Are we running under Rhino?
var isRhino = typeof Packages == "object" && Object.prototype.toString.call(Packages) == "[object JavaPackage]";

// Move to the next token

pp.next = function () {
  if (this.options.onToken) this.options.onToken(new Token(this));

  this.lastTokEnd = this.end;
  this.lastTokStart = this.start;
  this.lastTokEndLoc = this.endLoc;
  this.lastTokStartLoc = this.startLoc;
  this.nextToken();
};

pp.getToken = function () {
  this.next();
  return new Token(this);
};

// If we're in an ES6 environment, make parsers iterable
if (typeof Symbol !== "undefined") pp[Symbol.iterator] = function () {
  var self = this;
  return { next: function next() {
      var token = self.getToken();
      return {
        done: token.type === _tokentype.types.eof,
        value: token
      };
    } };
};

// Toggle strict mode. Re-reads the next number or string to please
// pedantic tests (`"use strict"; 010;` should fail).

pp.setStrict = function (strict) {
  this.strict = strict;
  if (this.type !== _tokentype.types.num && this.type !== _tokentype.types.string) return;
  this.pos = this.start;
  if (this.options.locations) {
    while (this.pos < this.lineStart) {
      this.lineStart = this.input.lastIndexOf("\n", this.lineStart - 2) + 1;
      --this.curLine;
    }
  }
  this.nextToken();
};

pp.curContext = function () {
  return this.context[this.context.length - 1];
};

// Read a single token, updating the parser object's token-related
// properties.

pp.nextToken = function () {
  var curContext = this.curContext();
  if (!curContext || !curContext.preserveSpace) this.skipSpace();

  this.start = this.pos;
  if (this.options.locations) this.startLoc = this.curPosition();
  if (this.pos >= this.input.length) return this.finishToken(_tokentype.types.eof);

  if (curContext.override) return curContext.override(this);else this.readToken(this.fullCharCodeAtPos());
};

pp.readToken = function (code) {
  // Identifier or keyword. '\uXXXX' sequences are allowed in
  // identifiers, so '\' also dispatches to that.
  if (_identifier.isIdentifierStart(code, this.options.ecmaVersion >= 6) || code === 92 /* '\' */) return this.readWord();

  return this.getTokenFromCode(code);
};

pp.fullCharCodeAtPos = function () {
  var code = this.input.charCodeAt(this.pos);
  if (code <= 0xd7ff || code >= 0xe000) return code;
  var next = this.input.charCodeAt(this.pos + 1);
  return (code << 10) + next - 0x35fdc00;
};

pp.skipBlockComment = function () {
  var startLoc = this.options.onComment && this.curPosition();
  var start = this.pos,
      end = this.input.indexOf("*/", this.pos += 2);
  if (end === -1) this.raise(this.pos - 2, "Unterminated comment");
  this.pos = end + 2;
  if (this.options.locations) {
    _whitespace.lineBreakG.lastIndex = start;
    var match = undefined;
    while ((match = _whitespace.lineBreakG.exec(this.input)) && match.index < this.pos) {
      ++this.curLine;
      this.lineStart = match.index + match[0].length;
    }
  }
  if (this.options.onComment) this.options.onComment(true, this.input.slice(start + 2, end), start, this.pos, startLoc, this.curPosition());
};

pp.skipLineComment = function (startSkip) {
  var start = this.pos;
  var startLoc = this.options.onComment && this.curPosition();
  var ch = this.input.charCodeAt(this.pos += startSkip);
  while (this.pos < this.input.length && ch !== 10 && ch !== 13 && ch !== 8232 && ch !== 8233) {
    ++this.pos;
    ch = this.input.charCodeAt(this.pos);
  }
  if (this.options.onComment) this.options.onComment(false, this.input.slice(start + startSkip, this.pos), start, this.pos, startLoc, this.curPosition());
};

// Called at the start of the parse and after every token. Skips
// whitespace and comments, and.

pp.skipSpace = function () {
  loop: while (this.pos < this.input.length) {
    var ch = this.input.charCodeAt(this.pos);
    switch (ch) {
      case 32:case 160:
        // ' '
        ++this.pos;
        break;
      case 13:
        if (this.input.charCodeAt(this.pos + 1) === 10) {
          ++this.pos;
        }
      case 10:case 8232:case 8233:
        ++this.pos;
        if (this.options.locations) {
          ++this.curLine;
          this.lineStart = this.pos;
        }
        break;
      case 47:
        // '/'
        switch (this.input.charCodeAt(this.pos + 1)) {
          case 42:
            // '*'
            this.skipBlockComment();
            break;
          case 47:
            this.skipLineComment(2);
            break;
          default:
            break loop;
        }
        break;
      default:
        if (ch > 8 && ch < 14 || ch >= 5760 && _whitespace.nonASCIIwhitespace.test(String.fromCharCode(ch))) {
          ++this.pos;
        } else {
          break loop;
        }
    }
  }
};

// Called at the end of every token. Sets `end`, `val`, and
// maintains `context` and `exprAllowed`, and skips the space after
// the token, so that the next one's `start` will point at the
// right position.

pp.finishToken = function (type, val) {
  this.end = this.pos;
  if (this.options.locations) this.endLoc = this.curPosition();
  var prevType = this.type;
  this.type = type;
  this.value = val;

  this.updateContext(prevType);
};

// ### Token reading

// This is the function that is called to fetch the next token. It
// is somewhat obscure, because it works in character codes rather
// than characters, and because operator parsing has been inlined
// into it.
//
// All in the name of speed.
//
pp.readToken_dot = function () {
  var next = this.input.charCodeAt(this.pos + 1);
  if (next >= 48 && next <= 57) return this.readNumber(true);
  var next2 = this.input.charCodeAt(this.pos + 2);
  if (this.options.ecmaVersion >= 6 && next === 46 && next2 === 46) {
    // 46 = dot '.'
    this.pos += 3;
    return this.finishToken(_tokentype.types.ellipsis);
  } else {
    ++this.pos;
    return this.finishToken(_tokentype.types.dot);
  }
};

pp.readToken_slash = function () {
  // '/'
  var next = this.input.charCodeAt(this.pos + 1);
  if (this.exprAllowed) {
    ++this.pos;return this.readRegexp();
  }
  if (next === 61) return this.finishOp(_tokentype.types.assign, 2);
  return this.finishOp(_tokentype.types.slash, 1);
};

pp.readToken_mult_modulo = function (code) {
  // '%*'
  var next = this.input.charCodeAt(this.pos + 1);
  if (next === 61) return this.finishOp(_tokentype.types.assign, 2);
  return this.finishOp(code === 42 ? _tokentype.types.star : _tokentype.types.modulo, 1);
};

pp.readToken_pipe_amp = function (code) {
  // '|&'
  var next = this.input.charCodeAt(this.pos + 1);
  if (next === code) return this.finishOp(code === 124 ? _tokentype.types.logicalOR : _tokentype.types.logicalAND, 2);
  if (next === 61) return this.finishOp(_tokentype.types.assign, 2);
  return this.finishOp(code === 124 ? _tokentype.types.bitwiseOR : _tokentype.types.bitwiseAND, 1);
};

pp.readToken_caret = function () {
  // '^'
  var next = this.input.charCodeAt(this.pos + 1);
  if (next === 61) return this.finishOp(_tokentype.types.assign, 2);
  return this.finishOp(_tokentype.types.bitwiseXOR, 1);
};

pp.readToken_plus_min = function (code) {
  // '+-'
  var next = this.input.charCodeAt(this.pos + 1);
  if (next === code) {
    if (next == 45 && this.input.charCodeAt(this.pos + 2) == 62 && _whitespace.lineBreak.test(this.input.slice(this.lastTokEnd, this.pos))) {
      // A `-->` line comment
      this.skipLineComment(3);
      this.skipSpace();
      return this.nextToken();
    }
    return this.finishOp(_tokentype.types.incDec, 2);
  }
  if (next === 61) return this.finishOp(_tokentype.types.assign, 2);
  return this.finishOp(_tokentype.types.plusMin, 1);
};

pp.readToken_lt_gt = function (code) {
  // '<>'
  var next = this.input.charCodeAt(this.pos + 1);
  var size = 1;
  if (next === code) {
    size = code === 62 && this.input.charCodeAt(this.pos + 2) === 62 ? 3 : 2;
    if (this.input.charCodeAt(this.pos + size) === 61) return this.finishOp(_tokentype.types.assign, size + 1);
    return this.finishOp(_tokentype.types.bitShift, size);
  }
  if (next == 33 && code == 60 && this.input.charCodeAt(this.pos + 2) == 45 && this.input.charCodeAt(this.pos + 3) == 45) {
    if (this.inModule) this.unexpected();
    // `<!--`, an XML-style comment that should be interpreted as a line comment
    this.skipLineComment(4);
    this.skipSpace();
    return this.nextToken();
  }
  if (next === 61) size = this.input.charCodeAt(this.pos + 2) === 61 ? 3 : 2;
  return this.finishOp(_tokentype.types.relational, size);
};

pp.readToken_eq_excl = function (code) {
  // '=!'
  var next = this.input.charCodeAt(this.pos + 1);
  if (next === 61) return this.finishOp(_tokentype.types.equality, this.input.charCodeAt(this.pos + 2) === 61 ? 3 : 2);
  if (code === 61 && next === 62 && this.options.ecmaVersion >= 6) {
    // '=>'
    this.pos += 2;
    return this.finishToken(_tokentype.types.arrow);
  }
  return this.finishOp(code === 61 ? _tokentype.types.eq : _tokentype.types.prefix, 1);
};

pp.getTokenFromCode = function (code) {
  switch (code) {
    // The interpretation of a dot depends on whether it is followed
    // by a digit or another two dots.
    case 46:
      // '.'
      return this.readToken_dot();

    // Punctuation tokens.
    case 40:
      ++this.pos;return this.finishToken(_tokentype.types.parenL);
    case 41:
      ++this.pos;return this.finishToken(_tokentype.types.parenR);
    case 59:
      ++this.pos;return this.finishToken(_tokentype.types.semi);
    case 44:
      ++this.pos;return this.finishToken(_tokentype.types.comma);
    case 91:
      ++this.pos;return this.finishToken(_tokentype.types.bracketL);
    case 93:
      ++this.pos;return this.finishToken(_tokentype.types.bracketR);
    case 123:
      ++this.pos;return this.finishToken(_tokentype.types.braceL);
    case 125:
      ++this.pos;return this.finishToken(_tokentype.types.braceR);
    case 58:
      ++this.pos;return this.finishToken(_tokentype.types.colon);
    case 63:
      ++this.pos;return this.finishToken(_tokentype.types.question);

    case 96:
      // '`'
      if (this.options.ecmaVersion < 6) break;
      ++this.pos;
      return this.finishToken(_tokentype.types.backQuote);

    case 48:
      // '0'
      var next = this.input.charCodeAt(this.pos + 1);
      if (next === 120 || next === 88) return this.readRadixNumber(16); // '0x', '0X' - hex number
      if (this.options.ecmaVersion >= 6) {
        if (next === 111 || next === 79) return this.readRadixNumber(8); // '0o', '0O' - octal number
        if (next === 98 || next === 66) return this.readRadixNumber(2); // '0b', '0B' - binary number
      }
    // Anything else beginning with a digit is an integer, octal
    // number, or float.
    case 49:case 50:case 51:case 52:case 53:case 54:case 55:case 56:case 57:
      // 1-9
      return this.readNumber(false);

    // Quotes produce strings.
    case 34:case 39:
      // '"', "'"
      return this.readString(code);

    // Operators are parsed inline in tiny state machines. '=' (61) is
    // often referred to. `finishOp` simply skips the amount of
    // characters it is given as second argument, and returns a token
    // of the type given by its first argument.

    case 47:
      // '/'
      return this.readToken_slash();

    case 37:case 42:
      // '%*'
      return this.readToken_mult_modulo(code);

    case 124:case 38:
      // '|&'
      return this.readToken_pipe_amp(code);

    case 94:
      // '^'
      return this.readToken_caret();

    case 43:case 45:
      // '+-'
      return this.readToken_plus_min(code);

    case 60:case 62:
      // '<>'
      return this.readToken_lt_gt(code);

    case 61:case 33:
      // '=!'
      return this.readToken_eq_excl(code);

    case 126:
      // '~'
      return this.finishOp(_tokentype.types.prefix, 1);
  }

  this.raise(this.pos, "Unexpected character '" + codePointToString(code) + "'");
};

pp.finishOp = function (type, size) {
  var str = this.input.slice(this.pos, this.pos + size);
  this.pos += size;
  return this.finishToken(type, str);
};

// Parse a regular expression. Some context-awareness is necessary,
// since a '/' inside a '[]' set does not end the expression.

function tryCreateRegexp(src, flags, throwErrorAt, parser) {
  try {
    return new RegExp(src, flags);
  } catch (e) {
    if (throwErrorAt !== undefined) {
      if (e instanceof SyntaxError) parser.raise(throwErrorAt, "Error parsing regular expression: " + e.message);
      throw e;
    }
  }
}

var regexpUnicodeSupport = !!tryCreateRegexp("￿", "u");

pp.readRegexp = function () {
  var _this = this;

  var escaped = undefined,
      inClass = undefined,
      start = this.pos;
  for (;;) {
    if (this.pos >= this.input.length) this.raise(start, "Unterminated regular expression");
    var ch = this.input.charAt(this.pos);
    if (_whitespace.lineBreak.test(ch)) this.raise(start, "Unterminated regular expression");
    if (!escaped) {
      if (ch === "[") inClass = true;else if (ch === "]" && inClass) inClass = false;else if (ch === "/" && !inClass) break;
      escaped = ch === "\\";
    } else escaped = false;
    ++this.pos;
  }
  var content = this.input.slice(start, this.pos);
  ++this.pos;
  // Need to use `readWord1` because '\uXXXX' sequences are allowed
  // here (don't ask).
  var mods = this.readWord1();
  var tmp = content;
  if (mods) {
    var validFlags = /^[gmsiy]*$/;
    if (this.options.ecmaVersion >= 6) validFlags = /^[gmsiyu]*$/;
    if (!validFlags.test(mods)) this.raise(start, "Invalid regular expression flag");
    if (mods.indexOf('u') >= 0 && !regexpUnicodeSupport) {
      // Replace each astral symbol and every Unicode escape sequence that
      // possibly represents an astral symbol or a paired surrogate with a
      // single ASCII symbol to avoid throwing on regular expressions that
      // are only valid in combination with the `/u` flag.
      // Note: replacing with the ASCII symbol `x` might cause false
      // negatives in unlikely scenarios. For example, `[\u{61}-b]` is a
      // perfectly valid pattern that is equivalent to `[a-b]`, but it would
      // be replaced by `[x-b]` which throws an error.
      tmp = tmp.replace(/\\u\{([0-9a-fA-F]+)\}/g, function (_match, code, offset) {
        code = Number("0x" + code);
        if (code > 0x10FFFF) _this.raise(start + offset + 3, "Code point out of bounds");
        return "x";
      });
      tmp = tmp.replace(/\\u([a-fA-F0-9]{4})|[\uD800-\uDBFF][\uDC00-\uDFFF]/g, "x");
    }
  }
  // Detect invalid regular expressions.
  var value = null;
  // Rhino's regular expression parser is flaky and throws uncatchable exceptions,
  // so don't do detection if we are running under Rhino
  if (!isRhino) {
    tryCreateRegexp(tmp, undefined, start, this);
    // Get a regular expression object for this pattern-flag pair, or `null` in
    // case the current environment doesn't support the flags it uses.
    value = tryCreateRegexp(content, mods);
  }
  return this.finishToken(_tokentype.types.regexp, { pattern: content, flags: mods, value: value });
};

// Read an integer in the given radix. Return null if zero digits
// were read, the integer value otherwise. When `len` is given, this
// will return `null` unless the integer has exactly `len` digits.

pp.readInt = function (radix, len) {
  var start = this.pos,
      total = 0;
  for (var i = 0, e = len == null ? Infinity : len; i < e; ++i) {
    var code = this.input.charCodeAt(this.pos),
        val = undefined;
    if (code >= 97) val = code - 97 + 10; // a
    else if (code >= 65) val = code - 65 + 10; // A
      else if (code >= 48 && code <= 57) val = code - 48; // 0-9
        else val = Infinity;
    if (val >= radix) break;
    ++this.pos;
    total = total * radix + val;
  }
  if (this.pos === start || len != null && this.pos - start !== len) return null;

  return total;
};

pp.readRadixNumber = function (radix) {
  this.pos += 2; // 0x
  var val = this.readInt(radix);
  if (val == null) this.raise(this.start + 2, "Expected number in radix " + radix);
  if (_identifier.isIdentifierStart(this.fullCharCodeAtPos())) this.raise(this.pos, "Identifier directly after number");
  return this.finishToken(_tokentype.types.num, val);
};

// Read an integer, octal integer, or floating-point number.

pp.readNumber = function (startsWithDot) {
  var start = this.pos,
      isFloat = false,
      octal = this.input.charCodeAt(this.pos) === 48;
  if (!startsWithDot && this.readInt(10) === null) this.raise(start, "Invalid number");
  var next = this.input.charCodeAt(this.pos);
  if (next === 46) {
    // '.'
    ++this.pos;
    this.readInt(10);
    isFloat = true;
    next = this.input.charCodeAt(this.pos);
  }
  if (next === 69 || next === 101) {
    // 'eE'
    next = this.input.charCodeAt(++this.pos);
    if (next === 43 || next === 45) ++this.pos; // '+-'
    if (this.readInt(10) === null) this.raise(start, "Invalid number");
    isFloat = true;
  }
  if (_identifier.isIdentifierStart(this.fullCharCodeAtPos())) this.raise(this.pos, "Identifier directly after number");

  var str = this.input.slice(start, this.pos),
      val = undefined;
  if (isFloat) val = parseFloat(str);else if (!octal || str.length === 1) val = parseInt(str, 10);else if (/[89]/.test(str) || this.strict) this.raise(start, "Invalid number");else val = parseInt(str, 8);
  return this.finishToken(_tokentype.types.num, val);
};

// Read a string value, interpreting backslash-escapes.

pp.readCodePoint = function () {
  var ch = this.input.charCodeAt(this.pos),
      code = undefined;

  if (ch === 123) {
    if (this.options.ecmaVersion < 6) this.unexpected();
    var codePos = ++this.pos;
    code = this.readHexChar(this.input.indexOf('}', this.pos) - this.pos);
    ++this.pos;
    if (code > 0x10FFFF) this.raise(codePos, "Code point out of bounds");
  } else {
    code = this.readHexChar(4);
  }
  return code;
};

function codePointToString(code) {
  // UTF-16 Decoding
  if (code <= 0xFFFF) return String.fromCharCode(code);
  code -= 0x10000;
  return String.fromCharCode((code >> 10) + 0xD800, (code & 1023) + 0xDC00);
}

pp.readString = function (quote) {
  var out = "",
      chunkStart = ++this.pos;
  for (;;) {
    if (this.pos >= this.input.length) this.raise(this.start, "Unterminated string constant");
    var ch = this.input.charCodeAt(this.pos);
    if (ch === quote) break;
    if (ch === 92) {
      // '\'
      out += this.input.slice(chunkStart, this.pos);
      out += this.readEscapedChar(false);
      chunkStart = this.pos;
    } else {
      if (_whitespace.isNewLine(ch)) this.raise(this.start, "Unterminated string constant");
      ++this.pos;
    }
  }
  out += this.input.slice(chunkStart, this.pos++);
  return this.finishToken(_tokentype.types.string, out);
};

// Reads template string tokens.

pp.readTmplToken = function () {
  var out = "",
      chunkStart = this.pos;
  for (;;) {
    if (this.pos >= this.input.length) this.raise(this.start, "Unterminated template");
    var ch = this.input.charCodeAt(this.pos);
    if (ch === 96 || ch === 36 && this.input.charCodeAt(this.pos + 1) === 123) {
      // '`', '${'
      if (this.pos === this.start && this.type === _tokentype.types.template) {
        if (ch === 36) {
          this.pos += 2;
          return this.finishToken(_tokentype.types.dollarBraceL);
        } else {
          ++this.pos;
          return this.finishToken(_tokentype.types.backQuote);
        }
      }
      out += this.input.slice(chunkStart, this.pos);
      return this.finishToken(_tokentype.types.template, out);
    }
    if (ch === 92) {
      // '\'
      out += this.input.slice(chunkStart, this.pos);
      out += this.readEscapedChar(true);
      chunkStart = this.pos;
    } else if (_whitespace.isNewLine(ch)) {
      out += this.input.slice(chunkStart, this.pos);
      ++this.pos;
      switch (ch) {
        case 13:
          if (this.input.charCodeAt(this.pos) === 10) ++this.pos;
        case 10:
          out += "\n";
          break;
        default:
          out += String.fromCharCode(ch);
          break;
      }
      if (this.options.locations) {
        ++this.curLine;
        this.lineStart = this.pos;
      }
      chunkStart = this.pos;
    } else {
      ++this.pos;
    }
  }
};

// Used to read escaped characters

pp.readEscapedChar = function (inTemplate) {
  var ch = this.input.charCodeAt(++this.pos);
  ++this.pos;
  switch (ch) {
    case 110:
      return "\n"; // 'n' -> '\n'
    case 114:
      return "\r"; // 'r' -> '\r'
    case 120:
      return String.fromCharCode(this.readHexChar(2)); // 'x'
    case 117:
      return codePointToString(this.readCodePoint()); // 'u'
    case 116:
      return "\t"; // 't' -> '\t'
    case 98:
      return "\b"; // 'b' -> '\b'
    case 118:
      return "\u000b"; // 'v' -> '\u000b'
    case 102:
      return "\f"; // 'f' -> '\f'
    case 13:
      if (this.input.charCodeAt(this.pos) === 10) ++this.pos; // '\r\n'
    case 10:
      // ' \n'
      if (this.options.locations) {
        this.lineStart = this.pos;++this.curLine;
      }
      return "";
    default:
      if (ch >= 48 && ch <= 55) {
        var octalStr = this.input.substr(this.pos - 1, 3).match(/^[0-7]+/)[0];
        var octal = parseInt(octalStr, 8);
        if (octal > 255) {
          octalStr = octalStr.slice(0, -1);
          octal = parseInt(octalStr, 8);
        }
        if (octal > 0 && (this.strict || inTemplate)) {
          this.raise(this.pos - 2, "Octal literal in strict mode");
        }
        this.pos += octalStr.length - 1;
        return String.fromCharCode(octal);
      }
      return String.fromCharCode(ch);
  }
};

// Used to read character escape sequences ('\x', '\u', '\U').

pp.readHexChar = function (len) {
  var codePos = this.pos;
  var n = this.readInt(16, len);
  if (n === null) this.raise(codePos, "Bad character escape sequence");
  return n;
};

// Read an identifier, and return it as a string. Sets `this.containsEsc`
// to whether the word contained a '\u' escape.
//
// Incrementally adds only escaped chars, adding other chunks as-is
// as a micro-optimization.

pp.readWord1 = function () {
  this.containsEsc = false;
  var word = "",
      first = true,
      chunkStart = this.pos;
  var astral = this.options.ecmaVersion >= 6;
  while (this.pos < this.input.length) {
    var ch = this.fullCharCodeAtPos();
    if (_identifier.isIdentifierChar(ch, astral)) {
      this.pos += ch <= 0xffff ? 1 : 2;
    } else if (ch === 92) {
      // "\"
      this.containsEsc = true;
      word += this.input.slice(chunkStart, this.pos);
      var escStart = this.pos;
      if (this.input.charCodeAt(++this.pos) != 117) // "u"
        this.raise(this.pos, "Expecting Unicode escape sequence \\uXXXX");
      ++this.pos;
      var esc = this.readCodePoint();
      if (!(first ? _identifier.isIdentifierStart : _identifier.isIdentifierChar)(esc, astral)) this.raise(escStart, "Invalid Unicode escape");
      word += codePointToString(esc);
      chunkStart = this.pos;
    } else {
      break;
    }
    first = false;
  }
  return word + this.input.slice(chunkStart, this.pos);
};

// Read an identifier or keyword token. Will check for reserved
// words when necessary.

pp.readWord = function () {
  var word = this.readWord1();
  var type = _tokentype.types.name;
  if ((this.options.ecmaVersion >= 6 || !this.containsEsc) && this.keywords.test(word)) type = _tokentype.keywords[word];
  return this.finishToken(type, word);
};

},{"./identifier":2,"./locutil":5,"./state":10,"./tokentype":14,"./whitespace":16}],14:[function(_dereq_,module,exports){
// ## Token types

// The assignment of fine-grained, information-carrying type objects
// allows the tokenizer to store the information it has about a
// token in a way that is very cheap for the parser to look up.

// All token type variables start with an underscore, to make them
// easy to recognize.

// The `beforeExpr` property is used to disambiguate between regular
// expressions and divisions. It is set on all token types that can
// be followed by an expression (thus, a slash after them would be a
// regular expression).
//
// The `startsExpr` property is used to check if the token ends a
// `yield` expression. It is set on all token types that either can
// directly start an expression (like a quotation mark) or can
// continue an expression (like the body of a string).
//
// `isLoop` marks a keyword as starting a loop, which is important
// to know when parsing a label, in order to allow or disallow
// continue jumps to that label.

"use strict";

exports.__esModule = true;

function _classCallCheck(instance, Constructor) { if (!(instance instanceof Constructor)) { throw new TypeError("Cannot call a class as a function"); } }

var TokenType = function TokenType(label) {
  var conf = arguments.length <= 1 || arguments[1] === undefined ? {} : arguments[1];

  _classCallCheck(this, TokenType);

  this.label = label;
  this.keyword = conf.keyword;
  this.beforeExpr = !!conf.beforeExpr;
  this.startsExpr = !!conf.startsExpr;
  this.isLoop = !!conf.isLoop;
  this.isAssign = !!conf.isAssign;
  this.prefix = !!conf.prefix;
  this.postfix = !!conf.postfix;
  this.binop = conf.binop || null;
  this.updateContext = null;
};

exports.TokenType = TokenType;

function binop(name, prec) {
  return new TokenType(name, { beforeExpr: true, binop: prec });
}
var beforeExpr = { beforeExpr: true },
    startsExpr = { startsExpr: true };

var types = {
  num: new TokenType("num", startsExpr),
  regexp: new TokenType("regexp", startsExpr),
  string: new TokenType("string", startsExpr),
  name: new TokenType("name", startsExpr),
  eof: new TokenType("eof"),

  // Punctuation token types.
  bracketL: new TokenType("[", { beforeExpr: true, startsExpr: true }),
  bracketR: new TokenType("]"),
  braceL: new TokenType("{", { beforeExpr: true, startsExpr: true }),
  braceR: new TokenType("}"),
  parenL: new TokenType("(", { beforeExpr: true, startsExpr: true }),
  parenR: new TokenType(")"),
  comma: new TokenType(",", beforeExpr),
  semi: new TokenType(";", beforeExpr),
  colon: new TokenType(":", beforeExpr),
  dot: new TokenType("."),
  question: new TokenType("?", beforeExpr),
  arrow: new TokenType("=>", beforeExpr),
  template: new TokenType("template"),
  ellipsis: new TokenType("...", beforeExpr),
  backQuote: new TokenType("`", startsExpr),
  dollarBraceL: new TokenType("${", { beforeExpr: true, startsExpr: true }),

  // Operators. These carry several kinds of properties to help the
  // parser use them properly (the presence of these properties is
  // what categorizes them as operators).
  //
  // `binop`, when present, specifies that this operator is a binary
  // operator, and will refer to its precedence.
  //
  // `prefix` and `postfix` mark the operator as a prefix or postfix
  // unary operator.
  //
  // `isAssign` marks all of `=`, `+=`, `-=` etcetera, which act as
  // binary operators with a very low precedence, that should result
  // in AssignmentExpression nodes.

  eq: new TokenType("=", { beforeExpr: true, isAssign: true }),
  assign: new TokenType("_=", { beforeExpr: true, isAssign: true }),
  incDec: new TokenType("++/--", { prefix: true, postfix: true, startsExpr: true }),
  prefix: new TokenType("prefix", { beforeExpr: true, prefix: true, startsExpr: true }),
  logicalOR: binop("||", 1),
  logicalAND: binop("&&", 2),
  bitwiseOR: binop("|", 3),
  bitwiseXOR: binop("^", 4),
  bitwiseAND: binop("&", 5),
  equality: binop("==/!=", 6),
  relational: binop("</>", 7),
  bitShift: binop("<</>>", 8),
  plusMin: new TokenType("+/-", { beforeExpr: true, binop: 9, prefix: true, startsExpr: true }),
  modulo: binop("%", 10),
  star: binop("*", 10),
  slash: binop("/", 10)
};

exports.types = types;
// Map keyword names to token types.

var keywords = {};

exports.keywords = keywords;
// Succinct definitions of keyword token types
function kw(name) {
  var options = arguments.length <= 1 || arguments[1] === undefined ? {} : arguments[1];

  options.keyword = name;
  keywords[name] = types["_" + name] = new TokenType(name, options);
}

kw("break");
kw("case", beforeExpr);
kw("catch");
kw("continue");
kw("debugger");
kw("default", beforeExpr);
kw("do", { isLoop: true, beforeExpr: true });
kw("else", beforeExpr);
kw("finally");
kw("for", { isLoop: true });
kw("function", startsExpr);
kw("if");
kw("return", beforeExpr);
kw("switch");
kw("throw", beforeExpr);
kw("try");
kw("var");
kw("let");
kw("const");
kw("while", { isLoop: true });
kw("with");
kw("new", { beforeExpr: true, startsExpr: true });
kw("this", startsExpr);
kw("super", startsExpr);
kw("class");
kw("extends", beforeExpr);
kw("export");
kw("import");
kw("yield", { beforeExpr: true, startsExpr: true });
kw("null", startsExpr);
kw("true", startsExpr);
kw("false", startsExpr);
kw("in", { beforeExpr: true, binop: 7 });
kw("instanceof", { beforeExpr: true, binop: 7 });
kw("typeof", { beforeExpr: true, prefix: true, startsExpr: true });
kw("void", { beforeExpr: true, prefix: true, startsExpr: true });
kw("delete", { beforeExpr: true, prefix: true, startsExpr: true });

},{}],15:[function(_dereq_,module,exports){
"use strict";

exports.__esModule = true;
exports.isArray = isArray;
exports.has = has;

function isArray(obj) {
  return Object.prototype.toString.call(obj) === "[object Array]";
}

// Checks if an object has a property.

function has(obj, propName) {
  return Object.prototype.hasOwnProperty.call(obj, propName);
}

},{}],16:[function(_dereq_,module,exports){
// Matches a whole line break (where CRLF is considered a single
// line break). Used to count lines.

"use strict";

exports.__esModule = true;
exports.isNewLine = isNewLine;
var lineBreak = /\r\n?|\n|\u2028|\u2029/;
exports.lineBreak = lineBreak;
var lineBreakG = new RegExp(lineBreak.source, "g");

exports.lineBreakG = lineBreakG;

function isNewLine(code) {
  return code === 10 || code === 13 || code === 0x2028 || code == 0x2029;
}

var nonASCIIwhitespace = /[\u1680\u180e\u2000-\u200a\u202f\u205f\u3000\ufeff]/;
exports.nonASCIIwhitespace = nonASCIIwhitespace;

},{}]},{},[3])(3)
});

/***/ }),

/***/ 802:
/***/ (function(module, exports, __webpack_require__) {

var __WEBPACK_AMD_DEFINE_FACTORY__, __WEBPACK_AMD_DEFINE_RESULT__;/* -*- indent-tabs-mode: nil; js-indent-level: 2; fill-column: 80 -*- */
/*
 * Copyright 2013 Mozilla Foundation and contributors
 * Licensed under the New BSD license. See LICENSE.md or:
 * http://opensource.org/licenses/BSD-2-Clause
 */
(function (root, factory) {
  "use strict";

  if (true) {
    !(__WEBPACK_AMD_DEFINE_FACTORY__ = (factory),
				__WEBPACK_AMD_DEFINE_RESULT__ = (typeof __WEBPACK_AMD_DEFINE_FACTORY__ === 'function' ?
				(__WEBPACK_AMD_DEFINE_FACTORY__.call(exports, __webpack_require__, exports, module)) :
				__WEBPACK_AMD_DEFINE_FACTORY__),
				__WEBPACK_AMD_DEFINE_RESULT__ !== undefined && (module.exports = __WEBPACK_AMD_DEFINE_RESULT__));
  } else if (typeof exports === "object") {
    module.exports = factory();
  } else {
    root.prettyFast = factory();
  }
}(this, function () {
  "use strict";

  var acorn = this.acorn || __webpack_require__(381);
  var sourceMap = this.sourceMap || __webpack_require__(815);
  var SourceNode = sourceMap.SourceNode;

  // If any of these tokens are seen before a "[" token, we know that "[" token
  // is the start of an array literal, rather than a property access.
  //
  // The only exception is "}", which would need to be disambiguated by
  // parsing. The majority of the time, an open bracket following a closing
  // curly is going to be an array literal, so we brush the complication under
  // the rug, and handle the ambiguity by always assuming that it will be an
  // array literal.
  var PRE_ARRAY_LITERAL_TOKENS = {
    "typeof": true,
    "void": true,
    "delete": true,
    "case": true,
    "do": true,
    "=": true,
    "in": true,
    "{": true,
    "*": true,
    "/": true,
    "%": true,
    "else": true,
    ";": true,
    "++": true,
    "--": true,
    "+": true,
    "-": true,
    "~": true,
    "!": true,
    ":": true,
    "?": true,
    ">>": true,
    ">>>": true,
    "<<": true,
    "||": true,
    "&&": true,
    "<": true,
    ">": true,
    "<=": true,
    ">=": true,
    "instanceof": true,
    "&": true,
    "^": true,
    "|": true,
    "==": true,
    "!=": true,
    "===": true,
    "!==": true,
    ",": true,

    "}": true
  };

  /**
   * Determines if we think that the given token starts an array literal.
   *
   * @param Object token
   *        The token we want to determine if it is an array literal.
   * @param Object lastToken
   *        The last token we added to the pretty printed results.
   *
   * @returns Boolean
   *          True if we believe it is an array literal, false otherwise.
   */
  function isArrayLiteral(token, lastToken) {
    if (token.type.label != "[") {
      return false;
    }
    if (!lastToken) {
      return true;
    }
    if (lastToken.type.isAssign) {
      return true;
    }
    return !!PRE_ARRAY_LITERAL_TOKENS[
      lastToken.type.keyword || lastToken.type.label
    ];
  }

  // If any of these tokens are followed by a token on a new line, we know that
  // ASI cannot happen.
  var PREVENT_ASI_AFTER_TOKENS = {
    // Binary operators
    "*": true,
    "/": true,
    "%": true,
    "+": true,
    "-": true,
    "<<": true,
    ">>": true,
    ">>>": true,
    "<": true,
    ">": true,
    "<=": true,
    ">=": true,
    "instanceof": true,
    "in": true,
    "==": true,
    "!=": true,
    "===": true,
    "!==": true,
    "&": true,
    "^": true,
    "|": true,
    "&&": true,
    "||": true,
    ",": true,
    ".": true,
    "=": true,
    "*=": true,
    "/=": true,
    "%=": true,
    "+=": true,
    "-=": true,
    "<<=": true,
    ">>=": true,
    ">>>=": true,
    "&=": true,
    "^=": true,
    "|=": true,
    // Unary operators
    "delete": true,
    "void": true,
    "typeof": true,
    "~": true,
    "!": true,
    "new": true,
    // Function calls and grouped expressions
    "(": true
  };

  // If any of these tokens are on a line after the token before it, we know
  // that ASI cannot happen.
  var PREVENT_ASI_BEFORE_TOKENS = {
    // Binary operators
    "*": true,
    "/": true,
    "%": true,
    "<<": true,
    ">>": true,
    ">>>": true,
    "<": true,
    ">": true,
    "<=": true,
    ">=": true,
    "instanceof": true,
    "in": true,
    "==": true,
    "!=": true,
    "===": true,
    "!==": true,
    "&": true,
    "^": true,
    "|": true,
    "&&": true,
    "||": true,
    ",": true,
    ".": true,
    "=": true,
    "*=": true,
    "/=": true,
    "%=": true,
    "+=": true,
    "-=": true,
    "<<=": true,
    ">>=": true,
    ">>>=": true,
    "&=": true,
    "^=": true,
    "|=": true,
    // Function calls
    "(": true
  };

  /**
   * Determines if Automatic Semicolon Insertion (ASI) occurs between these
   * tokens.
   *
   * @param Object token
   *        The current token.
   * @param Object lastToken
   *        The last token we added to the pretty printed results.
   *
   * @returns Boolean
   *          True if we believe ASI occurs.
   */
  function isASI(token, lastToken) {
    if (!lastToken) {
      return false;
    }
    if (token.loc.start.line === lastToken.loc.start.line) {
      return false;
    }
    if (PREVENT_ASI_AFTER_TOKENS[
      lastToken.type.label || lastToken.type.keyword
    ]) {
      return false;
    }
    if (PREVENT_ASI_BEFORE_TOKENS[token.type.label || token.type.keyword]) {
      return false;
    }
    return true;
  }

  /**
   * Determine if we have encountered a getter or setter.
   *
   * @param Object token
   *        The current token. If this is a getter or setter, it would be the
   *        property name.
   * @param Object lastToken
   *        The last token we added to the pretty printed results. If this is a
   *        getter or setter, it would be the `get` or `set` keyword
   *        respectively.
   * @param Array stack
   *        The stack of open parens/curlies/brackets/etc.
   *
   * @returns Boolean
   *          True if this is a getter or setter.
   */
  function isGetterOrSetter(token, lastToken, stack) {
    return stack[stack.length - 1] == "{"
      && lastToken
      && lastToken.type.label == "name"
      && (lastToken.value == "get" || lastToken.value == "set")
      && token.type.label == "name";
  }

  /**
   * Determine if we should add a newline after the given token.
   *
   * @param Object token
   *        The token we are looking at.
   * @param Array stack
   *        The stack of open parens/curlies/brackets/etc.
   *
   * @returns Boolean
   *          True if we should add a newline.
   */
  function isLineDelimiter(token, stack) {
    if (token.isArrayLiteral) {
      return true;
    }
    var ttl = token.type.label;
    var top = stack[stack.length - 1];
    return ttl == ";" && top != "("
      || ttl == "{"
      || ttl == "," && top != "("
      || ttl == ":" && (top == "case" || top == "default");
  }

  /**
   * Append the necessary whitespace to the result after we have added the given
   * token.
   *
   * @param Object token
   *        The token that was just added to the result.
   * @param Function write
   *        The function to write to the pretty printed results.
   * @param Array stack
   *        The stack of open parens/curlies/brackets/etc.
   *
   * @returns Boolean
   *          Returns true if we added a newline to result, false in all other
   *          cases.
   */
  function appendNewline(token, write, stack) {
    if (isLineDelimiter(token, stack)) {
      write("\n", token.loc.start.line, token.loc.start.column);
      return true;
    }
    return false;
  }

  /**
   * Determines if we need to add a space between the last token we added and
   * the token we are about to add.
   *
   * @param Object token
   *        The token we are about to add to the pretty printed code.
   * @param Object lastToken
   *        The last token added to the pretty printed code.
   */
  function needsSpaceAfter(token, lastToken) {
    if (lastToken) {
      if (lastToken.type.isLoop) {
        return true;
      }
      if (lastToken.type.isAssign) {
        return true;
      }
      if (lastToken.type.binop != null) {
        return true;
      }

      var ltt = lastToken.type.label;
      if (ltt == "?") {
        return true;
      }
      if (ltt == ":") {
        return true;
      }
      if (ltt == ",") {
        return true;
      }
      if (ltt == ";") {
        return true;
      }

      var ltk = lastToken.type.keyword;
      if (ltk != null) {
        if (ltk == "break" || ltk == "continue" || ltk == "return") {
          return token.type.label != ";";
        }
        if (ltk != "debugger"
            && ltk != "null"
            && ltk != "true"
            && ltk != "false"
            && ltk != "this"
            && ltk != "default") {
          return true;
        }
      }

      if (ltt == ")" && (token.type.label != ")"
                         && token.type.label != "]"
                         && token.type.label != ";"
                         && token.type.label != ","
                         && token.type.label != ".")) {
        return true;
      }

      if (lastToken.value == "let") {
        return true;
      }

      if (lastToken.value == "const") {
        return true;
      }
    }

    if (token.type.isAssign) {
      return true;
    }
    if (token.type.binop != null) {
      return true;
    }
    if (token.type.label == "?") {
      return true;
    }

    return false;
  }

  /**
   * Add the required whitespace before this token, whether that is a single
   * space, newline, and/or the indent on fresh lines.
   *
   * @param Object token
   *        The token we are about to add to the pretty printed code.
   * @param Object lastToken
   *        The last token we added to the pretty printed code.
   * @param Boolean addedNewline
   *        Whether we added a newline after adding the last token to the pretty
   *        printed code.
   * @param Function write
   *        The function to write pretty printed code to the result SourceNode.
   * @param Object options
   *        The options object.
   * @param Number indentLevel
   *        The number of indents deep we are.
   * @param Array stack
   *        The stack of open curlies, brackets, etc.
   */
  function prependWhiteSpace(token, lastToken, addedNewline, write, options,
                             indentLevel, stack) {
    var ttk = token.type.keyword;
    var ttl = token.type.label;
    var newlineAdded = addedNewline;
    var ltt = lastToken ? lastToken.type.label : null;

    // Handle whitespace and newlines after "}" here instead of in
    // `isLineDelimiter` because it is only a line delimiter some of the
    // time. For example, we don't want to put "else if" on a new line after
    // the first if's block.
    if (lastToken && ltt == "}") {
      if (ttk == "while" && stack[stack.length - 1] == "do") {
        write(" ",
              lastToken.loc.start.line,
              lastToken.loc.start.column);
      } else if (ttk == "else" ||
                 ttk == "catch" ||
                 ttk == "finally") {
        write(" ",
              lastToken.loc.start.line,
              lastToken.loc.start.column);
      } else if (ttl != "(" &&
                 ttl != ";" &&
                 ttl != "," &&
                 ttl != ")" &&
                 ttl != ".") {
        write("\n",
              lastToken.loc.start.line,
              lastToken.loc.start.column);
        newlineAdded = true;
      }
    }

    if (isGetterOrSetter(token, lastToken, stack)) {
      write(" ",
            lastToken.loc.start.line,
            lastToken.loc.start.column);
    }

    if (ttl == ":" && stack[stack.length - 1] == "?") {
      write(" ",
            lastToken.loc.start.line,
            lastToken.loc.start.column);
    }

    if (lastToken && ltt != "}" && ttk == "else") {
      write(" ",
            lastToken.loc.start.line,
            lastToken.loc.start.column);
    }

    function ensureNewline() {
      if (!newlineAdded) {
        write("\n",
              lastToken.loc.start.line,
              lastToken.loc.start.column);
        newlineAdded = true;
      }
    }

    if (isASI(token, lastToken)) {
      ensureNewline();
    }

    if (decrementsIndent(ttl, stack)) {
      ensureNewline();
    }

    if (newlineAdded) {
      if (ttk == "case" || ttk == "default") {
        write(repeat(options.indent, indentLevel - 1),
              token.loc.start.line,
              token.loc.start.column);
      } else {
        write(repeat(options.indent, indentLevel),
              token.loc.start.line,
              token.loc.start.column);
      }
    } else if (needsSpaceAfter(token, lastToken)) {
      write(" ",
            lastToken.loc.start.line,
            lastToken.loc.start.column);
    }
  }

  /**
   * Repeat the `str` string `n` times.
   *
   * @param String str
   *        The string to be repeated.
   * @param Number n
   *        The number of times to repeat the string.
   *
   * @returns String
   *          The repeated string.
   */
  function repeat(str, n) {
    var result = "";
    while (n > 0) {
      if (n & 1) {
        result += str;
      }
      n >>= 1;
      str += str;
    }
    return result;
  }

  /**
   * Make sure that we output the escaped character combination inside string
   * literals instead of various problematic characters.
   */
  var sanitize = (function () {
    var escapeCharacters = {
      // Backslash
      "\\": "\\\\",
      // Newlines
      "\n": "\\n",
      // Carriage return
      "\r": "\\r",
      // Tab
      "\t": "\\t",
      // Vertical tab
      "\v": "\\v",
      // Form feed
      "\f": "\\f",
      // Null character
      "\0": "\\0",
      // Single quotes
      "'": "\\'"
    };

    var regExpString = "("
      + Object.keys(escapeCharacters)
              .map(function (c) { return escapeCharacters[c]; })
              .join("|")
      + ")";
    var escapeCharactersRegExp = new RegExp(regExpString, "g");

    return function (str) {
      return str.replace(escapeCharactersRegExp, function (_, c) {
        return escapeCharacters[c];
      });
    };
  }());
  /**
   * Add the given token to the pretty printed results.
   *
   * @param Object token
   *        The token to add.
   * @param Function write
   *        The function to write pretty printed code to the result SourceNode.
   */
  function addToken(token, write) {
    if (token.type.label == "string") {
      write("'" + sanitize(token.value) + "'",
            token.loc.start.line,
            token.loc.start.column);
    } else if (token.type.label == "regexp") {
      write(String(token.value.value),
            token.loc.start.line,
            token.loc.start.column);
    } else {
      write(String(token.value != null ? token.value : token.type.label),
            token.loc.start.line,
            token.loc.start.column);
    }
  }

  /**
   * Returns true if the given token type belongs on the stack.
   */
  function belongsOnStack(token) {
    var ttl = token.type.label;
    var ttk = token.type.keyword;
    return ttl == "{"
      || ttl == "("
      || ttl == "["
      || ttl == "?"
      || ttk == "do"
      || ttk == "switch"
      || ttk == "case"
      || ttk == "default";
  }

  /**
   * Returns true if the given token should cause us to pop the stack.
   */
  function shouldStackPop(token, stack) {
    var ttl = token.type.label;
    var ttk = token.type.keyword;
    var top = stack[stack.length - 1];
    return ttl == "]"
      || ttl == ")"
      || ttl == "}"
      || (ttl == ":" && (top == "case" || top == "default" || top == "?"))
      || (ttk == "while" && top == "do");
  }

  /**
   * Returns true if the given token type should cause us to decrement the
   * indent level.
   */
  function decrementsIndent(tokenType, stack) {
    return tokenType == "}"
      || (tokenType == "]" && stack[stack.length - 1] == "[\n");
  }

  /**
   * Returns true if the given token should cause us to increment the indent
   * level.
   */
  function incrementsIndent(token) {
    return token.type.label == "{"
      || token.isArrayLiteral
      || token.type.keyword == "switch";
  }

  /**
   * Add a comment to the pretty printed code.
   *
   * @param Function write
   *        The function to write pretty printed code to the result SourceNode.
   * @param Number indentLevel
   *        The number of indents deep we are.
   * @param Object options
   *        The options object.
   * @param Boolean block
   *        True if the comment is a multiline block style comment.
   * @param String text
   *        The text of the comment.
   * @param Number line
   *        The line number to comment appeared on.
   * @param Number column
   *        The column number the comment appeared on.
   */
  function addComment(write, indentLevel, options, block, text, line, column) {
    var indentString = repeat(options.indent, indentLevel);

    write(indentString, line, column);
    if (block) {
      write("/*");
      write(text
            .split(new RegExp("/\n" + indentString + "/", "g"))
            .join("\n" + indentString));
      write("*/");
    } else {
      write("//");
      write(text);
    }
    write("\n");
  }

  /**
   * The main function.
   *
   * @param String input
   *        The ugly JS code we want to pretty print.
   * @param Object options
   *        The options object. Provides configurability of the pretty
   *        printing. Properties:
   *          - url: The URL string of the ugly JS code.
   *          - indent: The string to indent code by.
   *
   * @returns Object
   *          An object with the following properties:
   *            - code: The pretty printed code string.
   *            - map: A SourceMapGenerator instance.
   */
  return function prettyFast(input, options) {
    // The level of indents deep we are.
    var indentLevel = 0;

    // We will accumulate the pretty printed code in this SourceNode.
    var result = new SourceNode();

    /**
     * Write a pretty printed string to the result SourceNode.
     *
     * We buffer our writes so that we only create one mapping for each line in
     * the source map. This enhances performance by avoiding extraneous mapping
     * serialization, and flattening the tree that
     * `SourceNode#toStringWithSourceMap` will have to recursively walk. When
     * timing how long it takes to pretty print jQuery, this optimization
     * brought the time down from ~390 ms to ~190ms!
     *
     * @param String str
     *        The string to be added to the result.
     * @param Number line
     *        The line number the string came from in the ugly source.
     * @param Number column
     *        The column number the string came from in the ugly source.
     */
    var write = (function () {
      var buffer = [];
      var bufferLine = -1;
      var bufferColumn = -1;
      return function write(str, line, column) {
        if (line != null && bufferLine === -1) {
          bufferLine = line;
        }
        if (column != null && bufferColumn === -1) {
          bufferColumn = column;
        }
        buffer.push(str);

        if (str == "\n") {
          var lineStr = "";
          for (var i = 0, len = buffer.length; i < len; i++) {
            lineStr += buffer[i];
          }
          result.add(new SourceNode(bufferLine, bufferColumn, options.url,
                                    lineStr));
          buffer.splice(0, buffer.length);
          bufferLine = -1;
          bufferColumn = -1;
        }
      };
    }());

    // Whether or not we added a newline on after we added the last token.
    var addedNewline = false;

    // The current token we will be adding to the pretty printed code.
    var token;

    // Shorthand for token.type.label, so we don't have to repeatedly access
    // properties.
    var ttl;

    // Shorthand for token.type.keyword, so we don't have to repeatedly access
    // properties.
    var ttk;

    // The last token we added to the pretty printed code.
    var lastToken;

    // Stack of token types/keywords that can affect whether we want to add a
    // newline or a space. We can make that decision based on what token type is
    // on the top of the stack. For example, a comma in a parameter list should
    // be followed by a space, while a comma in an object literal should be
    // followed by a newline.
    //
    // Strings that go on the stack:
    //
    //   - "{"
    //   - "("
    //   - "["
    //   - "[\n"
    //   - "do"
    //   - "?"
    //   - "switch"
    //   - "case"
    //   - "default"
    //
    // The difference between "[" and "[\n" is that "[\n" is used when we are
    // treating "[" and "]" tokens as line delimiters and should increment and
    // decrement the indent level when we find them.
    var stack = [];

    // Pass through acorn's tokenizer and append tokens and comments into a
    // single queue to process.  For example, the source file:
    //
    //     foo
    //     // a
    //     // b
    //     bar
    //
    // After this process, tokenQueue has the following token stream:
    //
    //     [ foo, '// a', '// b', bar]
    var tokenQueue = [];

    var tokens = acorn.tokenizer(input, {
      locations: true,
      sourceFile: options.url,
      onComment: function (block, text, start, end, startLoc, endLoc) {
        tokenQueue.push({
          type: {},
          comment: true,
          block: block,
          text: text,
          loc: { start: startLoc, end: endLoc }
        });
      }
    });

    for (;;) {
      token = tokens.getToken();
      tokenQueue.push(token);
      if (token.type.label == "eof") {
        break;
      }
    }

    for (var i = 0; i < tokenQueue.length; i++) {
      token = tokenQueue[i];

      if (token.comment) {
        var commentIndentLevel = indentLevel;
        if (lastToken && (lastToken.loc.end.line == token.loc.start.line)) {
          commentIndentLevel = 0;
          write(" ");
        }
        addComment(write, commentIndentLevel, options, token.block, token.text,
                   token.loc.start.line, token.loc.start.column);
        addedNewline = true;
        continue;
      }

      ttk = token.type.keyword;
      ttl = token.type.label;

      if (ttl == "eof") {
        if (!addedNewline) {
          write("\n");
        }
        break;
      }

      token.isArrayLiteral = isArrayLiteral(token, lastToken);

      if (belongsOnStack(token)) {
        if (token.isArrayLiteral) {
          stack.push("[\n");
        } else {
          stack.push(ttl || ttk);
        }
      }

      if (decrementsIndent(ttl, stack)) {
        indentLevel--;
        if (ttl == "}"
            && stack.length > 1
            && stack[stack.length - 2] == "switch") {
          indentLevel--;
        }
      }

      prependWhiteSpace(token, lastToken, addedNewline, write, options,
                        indentLevel, stack);
      addToken(token, write);

      // If the next token is going to be a comment starting on the same line,
      // then no need to add one here
      var nextToken = tokenQueue[i + 1];
      if (!nextToken || !nextToken.comment || token.loc.end.line != nextToken.loc.start.line) {
        addedNewline = appendNewline(token, write, stack);
      }

      if (shouldStackPop(token, stack)) {
        stack.pop();
        if (token == "}" && stack.length
            && stack[stack.length - 1] == "switch") {
          stack.pop();
        }
      }

      if (incrementsIndent(token)) {
        indentLevel++;
      }

      // Acorn's tokenizer re-uses tokens, so we have to copy the last token on
      // every iteration. We follow acorn's lead here, and reuse the lastToken
      // object the same way that acorn reuses the token object. This allows us
      // to avoid allocations and minimize GC pauses.
      if (!lastToken) {
        lastToken = { loc: { start: {}, end: {} } };
      }
      lastToken.start = token.start;
      lastToken.end = token.end;
      lastToken.loc.start.line = token.loc.start.line;
      lastToken.loc.start.column = token.loc.start.column;
      lastToken.loc.end.line = token.loc.end.line;
      lastToken.loc.end.column = token.loc.end.column;
      lastToken.type = token.type;
      lastToken.value = token.value;
      lastToken.isArrayLiteral = token.isArrayLiteral;
    }

    return result.toStringWithSourceMap({ file: options.url });
  };

}.bind(this)));


/***/ }),

/***/ 815:
/***/ (function(module, exports, __webpack_require__) {

/*
 * Copyright 2009-2011 Mozilla Foundation and contributors
 * Licensed under the New BSD license. See LICENSE.txt or:
 * http://opensource.org/licenses/BSD-3-Clause
 */
exports.SourceMapGenerator = __webpack_require__(816).SourceMapGenerator;
exports.SourceMapConsumer = __webpack_require__(822).SourceMapConsumer;
exports.SourceNode = __webpack_require__(825).SourceNode;


/***/ }),

/***/ 816:
/***/ (function(module, exports, __webpack_require__) {

/* -*- Mode: js; js-indent-level: 2; -*- */
/*
 * Copyright 2011 Mozilla Foundation and contributors
 * Licensed under the New BSD license. See LICENSE or:
 * http://opensource.org/licenses/BSD-3-Clause
 */

var base64VLQ = __webpack_require__(817);
var util = __webpack_require__(819);
var ArraySet = __webpack_require__(820).ArraySet;
var MappingList = __webpack_require__(821).MappingList;

/**
 * An instance of the SourceMapGenerator represents a source map which is
 * being built incrementally. You may pass an object with the following
 * properties:
 *
 *   - file: The filename of the generated source.
 *   - sourceRoot: A root for all relative URLs in this source map.
 */
function SourceMapGenerator(aArgs) {
  if (!aArgs) {
    aArgs = {};
  }
  this._file = util.getArg(aArgs, 'file', null);
  this._sourceRoot = util.getArg(aArgs, 'sourceRoot', null);
  this._skipValidation = util.getArg(aArgs, 'skipValidation', false);
  this._sources = new ArraySet();
  this._names = new ArraySet();
  this._mappings = new MappingList();
  this._sourcesContents = null;
}

SourceMapGenerator.prototype._version = 3;

/**
 * Creates a new SourceMapGenerator based on a SourceMapConsumer
 *
 * @param aSourceMapConsumer The SourceMap.
 */
SourceMapGenerator.fromSourceMap =
  function SourceMapGenerator_fromSourceMap(aSourceMapConsumer) {
    var sourceRoot = aSourceMapConsumer.sourceRoot;
    var generator = new SourceMapGenerator({
      file: aSourceMapConsumer.file,
      sourceRoot: sourceRoot
    });
    aSourceMapConsumer.eachMapping(function (mapping) {
      var newMapping = {
        generated: {
          line: mapping.generatedLine,
          column: mapping.generatedColumn
        }
      };

      if (mapping.source != null) {
        newMapping.source = mapping.source;
        if (sourceRoot != null) {
          newMapping.source = util.relative(sourceRoot, newMapping.source);
        }

        newMapping.original = {
          line: mapping.originalLine,
          column: mapping.originalColumn
        };

        if (mapping.name != null) {
          newMapping.name = mapping.name;
        }
      }

      generator.addMapping(newMapping);
    });
    aSourceMapConsumer.sources.forEach(function (sourceFile) {
      var content = aSourceMapConsumer.sourceContentFor(sourceFile);
      if (content != null) {
        generator.setSourceContent(sourceFile, content);
      }
    });
    return generator;
  };

/**
 * Add a single mapping from original source line and column to the generated
 * source's line and column for this source map being created. The mapping
 * object should have the following properties:
 *
 *   - generated: An object with the generated line and column positions.
 *   - original: An object with the original line and column positions.
 *   - source: The original source file (relative to the sourceRoot).
 *   - name: An optional original token name for this mapping.
 */
SourceMapGenerator.prototype.addMapping =
  function SourceMapGenerator_addMapping(aArgs) {
    var generated = util.getArg(aArgs, 'generated');
    var original = util.getArg(aArgs, 'original', null);
    var source = util.getArg(aArgs, 'source', null);
    var name = util.getArg(aArgs, 'name', null);

    if (!this._skipValidation) {
      this._validateMapping(generated, original, source, name);
    }

    if (source != null) {
      source = String(source);
      if (!this._sources.has(source)) {
        this._sources.add(source);
      }
    }

    if (name != null) {
      name = String(name);
      if (!this._names.has(name)) {
        this._names.add(name);
      }
    }

    this._mappings.add({
      generatedLine: generated.line,
      generatedColumn: generated.column,
      originalLine: original != null && original.line,
      originalColumn: original != null && original.column,
      source: source,
      name: name
    });
  };

/**
 * Set the source content for a source file.
 */
SourceMapGenerator.prototype.setSourceContent =
  function SourceMapGenerator_setSourceContent(aSourceFile, aSourceContent) {
    var source = aSourceFile;
    if (this._sourceRoot != null) {
      source = util.relative(this._sourceRoot, source);
    }

    if (aSourceContent != null) {
      // Add the source content to the _sourcesContents map.
      // Create a new _sourcesContents map if the property is null.
      if (!this._sourcesContents) {
        this._sourcesContents = Object.create(null);
      }
      this._sourcesContents[util.toSetString(source)] = aSourceContent;
    } else if (this._sourcesContents) {
      // Remove the source file from the _sourcesContents map.
      // If the _sourcesContents map is empty, set the property to null.
      delete this._sourcesContents[util.toSetString(source)];
      if (Object.keys(this._sourcesContents).length === 0) {
        this._sourcesContents = null;
      }
    }
  };

/**
 * Applies the mappings of a sub-source-map for a specific source file to the
 * source map being generated. Each mapping to the supplied source file is
 * rewritten using the supplied source map. Note: The resolution for the
 * resulting mappings is the minimium of this map and the supplied map.
 *
 * @param aSourceMapConsumer The source map to be applied.
 * @param aSourceFile Optional. The filename of the source file.
 *        If omitted, SourceMapConsumer's file property will be used.
 * @param aSourceMapPath Optional. The dirname of the path to the source map
 *        to be applied. If relative, it is relative to the SourceMapConsumer.
 *        This parameter is needed when the two source maps aren't in the same
 *        directory, and the source map to be applied contains relative source
 *        paths. If so, those relative source paths need to be rewritten
 *        relative to the SourceMapGenerator.
 */
SourceMapGenerator.prototype.applySourceMap =
  function SourceMapGenerator_applySourceMap(aSourceMapConsumer, aSourceFile, aSourceMapPath) {
    var sourceFile = aSourceFile;
    // If aSourceFile is omitted, we will use the file property of the SourceMap
    if (aSourceFile == null) {
      if (aSourceMapConsumer.file == null) {
        throw new Error(
          'SourceMapGenerator.prototype.applySourceMap requires either an explicit source file, ' +
          'or the source map\'s "file" property. Both were omitted.'
        );
      }
      sourceFile = aSourceMapConsumer.file;
    }
    var sourceRoot = this._sourceRoot;
    // Make "sourceFile" relative if an absolute Url is passed.
    if (sourceRoot != null) {
      sourceFile = util.relative(sourceRoot, sourceFile);
    }
    // Applying the SourceMap can add and remove items from the sources and
    // the names array.
    var newSources = new ArraySet();
    var newNames = new ArraySet();

    // Find mappings for the "sourceFile"
    this._mappings.unsortedForEach(function (mapping) {
      if (mapping.source === sourceFile && mapping.originalLine != null) {
        // Check if it can be mapped by the source map, then update the mapping.
        var original = aSourceMapConsumer.originalPositionFor({
          line: mapping.originalLine,
          column: mapping.originalColumn
        });
        if (original.source != null) {
          // Copy mapping
          mapping.source = original.source;
          if (aSourceMapPath != null) {
            mapping.source = util.join(aSourceMapPath, mapping.source)
          }
          if (sourceRoot != null) {
            mapping.source = util.relative(sourceRoot, mapping.source);
          }
          mapping.originalLine = original.line;
          mapping.originalColumn = original.column;
          if (original.name != null) {
            mapping.name = original.name;
          }
        }
      }

      var source = mapping.source;
      if (source != null && !newSources.has(source)) {
        newSources.add(source);
      }

      var name = mapping.name;
      if (name != null && !newNames.has(name)) {
        newNames.add(name);
      }

    }, this);
    this._sources = newSources;
    this._names = newNames;

    // Copy sourcesContents of applied map.
    aSourceMapConsumer.sources.forEach(function (sourceFile) {
      var content = aSourceMapConsumer.sourceContentFor(sourceFile);
      if (content != null) {
        if (aSourceMapPath != null) {
          sourceFile = util.join(aSourceMapPath, sourceFile);
        }
        if (sourceRoot != null) {
          sourceFile = util.relative(sourceRoot, sourceFile);
        }
        this.setSourceContent(sourceFile, content);
      }
    }, this);
  };

/**
 * A mapping can have one of the three levels of data:
 *
 *   1. Just the generated position.
 *   2. The Generated position, original position, and original source.
 *   3. Generated and original position, original source, as well as a name
 *      token.
 *
 * To maintain consistency, we validate that any new mapping being added falls
 * in to one of these categories.
 */
SourceMapGenerator.prototype._validateMapping =
  function SourceMapGenerator_validateMapping(aGenerated, aOriginal, aSource,
                                              aName) {
    // When aOriginal is truthy but has empty values for .line and .column,
    // it is most likely a programmer error. In this case we throw a very
    // specific error message to try to guide them the right way.
    // For example: https://github.com/Polymer/polymer-bundler/pull/519
    if (aOriginal && typeof aOriginal.line !== 'number' && typeof aOriginal.column !== 'number') {
        throw new Error(
            'original.line and original.column are not numbers -- you probably meant to omit ' +
            'the original mapping entirely and only map the generated position. If so, pass ' +
            'null for the original mapping instead of an object with empty or null values.'
        );
    }

    if (aGenerated && 'line' in aGenerated && 'column' in aGenerated
        && aGenerated.line > 0 && aGenerated.column >= 0
        && !aOriginal && !aSource && !aName) {
      // Case 1.
      return;
    }
    else if (aGenerated && 'line' in aGenerated && 'column' in aGenerated
             && aOriginal && 'line' in aOriginal && 'column' in aOriginal
             && aGenerated.line > 0 && aGenerated.column >= 0
             && aOriginal.line > 0 && aOriginal.column >= 0
             && aSource) {
      // Cases 2 and 3.
      return;
    }
    else {
      throw new Error('Invalid mapping: ' + JSON.stringify({
        generated: aGenerated,
        source: aSource,
        original: aOriginal,
        name: aName
      }));
    }
  };

/**
 * Serialize the accumulated mappings in to the stream of base 64 VLQs
 * specified by the source map format.
 */
SourceMapGenerator.prototype._serializeMappings =
  function SourceMapGenerator_serializeMappings() {
    var previousGeneratedColumn = 0;
    var previousGeneratedLine = 1;
    var previousOriginalColumn = 0;
    var previousOriginalLine = 0;
    var previousName = 0;
    var previousSource = 0;
    var result = '';
    var next;
    var mapping;
    var nameIdx;
    var sourceIdx;

    var mappings = this._mappings.toArray();
    for (var i = 0, len = mappings.length; i < len; i++) {
      mapping = mappings[i];
      next = ''

      if (mapping.generatedLine !== previousGeneratedLine) {
        previousGeneratedColumn = 0;
        while (mapping.generatedLine !== previousGeneratedLine) {
          next += ';';
          previousGeneratedLine++;
        }
      }
      else {
        if (i > 0) {
          if (!util.compareByGeneratedPositionsInflated(mapping, mappings[i - 1])) {
            continue;
          }
          next += ',';
        }
      }

      next += base64VLQ.encode(mapping.generatedColumn
                                 - previousGeneratedColumn);
      previousGeneratedColumn = mapping.generatedColumn;

      if (mapping.source != null) {
        sourceIdx = this._sources.indexOf(mapping.source);
        next += base64VLQ.encode(sourceIdx - previousSource);
        previousSource = sourceIdx;

        // lines are stored 0-based in SourceMap spec version 3
        next += base64VLQ.encode(mapping.originalLine - 1
                                   - previousOriginalLine);
        previousOriginalLine = mapping.originalLine - 1;

        next += base64VLQ.encode(mapping.originalColumn
                                   - previousOriginalColumn);
        previousOriginalColumn = mapping.originalColumn;

        if (mapping.name != null) {
          nameIdx = this._names.indexOf(mapping.name);
          next += base64VLQ.encode(nameIdx - previousName);
          previousName = nameIdx;
        }
      }

      result += next;
    }

    return result;
  };

SourceMapGenerator.prototype._generateSourcesContent =
  function SourceMapGenerator_generateSourcesContent(aSources, aSourceRoot) {
    return aSources.map(function (source) {
      if (!this._sourcesContents) {
        return null;
      }
      if (aSourceRoot != null) {
        source = util.relative(aSourceRoot, source);
      }
      var key = util.toSetString(source);
      return Object.prototype.hasOwnProperty.call(this._sourcesContents, key)
        ? this._sourcesContents[key]
        : null;
    }, this);
  };

/**
 * Externalize the source map.
 */
SourceMapGenerator.prototype.toJSON =
  function SourceMapGenerator_toJSON() {
    var map = {
      version: this._version,
      sources: this._sources.toArray(),
      names: this._names.toArray(),
      mappings: this._serializeMappings()
    };
    if (this._file != null) {
      map.file = this._file;
    }
    if (this._sourceRoot != null) {
      map.sourceRoot = this._sourceRoot;
    }
    if (this._sourcesContents) {
      map.sourcesContent = this._generateSourcesContent(map.sources, map.sourceRoot);
    }

    return map;
  };

/**
 * Render the source map being generated to a string.
 */
SourceMapGenerator.prototype.toString =
  function SourceMapGenerator_toString() {
    return JSON.stringify(this.toJSON());
  };

exports.SourceMapGenerator = SourceMapGenerator;


/***/ }),

/***/ 817:
/***/ (function(module, exports, __webpack_require__) {

/* -*- Mode: js; js-indent-level: 2; -*- */
/*
 * Copyright 2011 Mozilla Foundation and contributors
 * Licensed under the New BSD license. See LICENSE or:
 * http://opensource.org/licenses/BSD-3-Clause
 *
 * Based on the Base 64 VLQ implementation in Closure Compiler:
 * https://code.google.com/p/closure-compiler/source/browse/trunk/src/com/google/debugging/sourcemap/Base64VLQ.java
 *
 * Copyright 2011 The Closure Compiler Authors. All rights reserved.
 * Redistribution and use in source and binary forms, with or without
 * modification, are permitted provided that the following conditions are
 * met:
 *
 *  * Redistributions of source code must retain the above copyright
 *    notice, this list of conditions and the following disclaimer.
 *  * Redistributions in binary form must reproduce the above
 *    copyright notice, this list of conditions and the following
 *    disclaimer in the documentation and/or other materials provided
 *    with the distribution.
 *  * Neither the name of Google Inc. nor the names of its
 *    contributors may be used to endorse or promote products derived
 *    from this software without specific prior written permission.
 *
 * THIS SOFTWARE IS PROVIDED BY THE COPYRIGHT HOLDERS AND CONTRIBUTORS
 * "AS IS" AND ANY EXPRESS OR IMPLIED WARRANTIES, INCLUDING, BUT NOT
 * LIMITED TO, THE IMPLIED WARRANTIES OF MERCHANTABILITY AND FITNESS FOR
 * A PARTICULAR PURPOSE ARE DISCLAIMED. IN NO EVENT SHALL THE COPYRIGHT
 * OWNER OR CONTRIBUTORS BE LIABLE FOR ANY DIRECT, INDIRECT, INCIDENTAL,
 * SPECIAL, EXEMPLARY, OR CONSEQUENTIAL DAMAGES (INCLUDING, BUT NOT
 * LIMITED TO, PROCUREMENT OF SUBSTITUTE GOODS OR SERVICES; LOSS OF USE,
 * DATA, OR PROFITS; OR BUSINESS INTERRUPTION) HOWEVER CAUSED AND ON ANY
 * THEORY OF LIABILITY, WHETHER IN CONTRACT, STRICT LIABILITY, OR TORT
 * (INCLUDING NEGLIGENCE OR OTHERWISE) ARISING IN ANY WAY OUT OF THE USE
 * OF THIS SOFTWARE, EVEN IF ADVISED OF THE POSSIBILITY OF SUCH DAMAGE.
 */

var base64 = __webpack_require__(818);

// A single base 64 digit can contain 6 bits of data. For the base 64 variable
// length quantities we use in the source map spec, the first bit is the sign,
// the next four bits are the actual value, and the 6th bit is the
// continuation bit. The continuation bit tells us whether there are more
// digits in this value following this digit.
//
//   Continuation
//   |    Sign
//   |    |
//   V    V
//   101011

var VLQ_BASE_SHIFT = 5;

// binary: 100000
var VLQ_BASE = 1 << VLQ_BASE_SHIFT;

// binary: 011111
var VLQ_BASE_MASK = VLQ_BASE - 1;

// binary: 100000
var VLQ_CONTINUATION_BIT = VLQ_BASE;

/**
 * Converts from a two-complement value to a value where the sign bit is
 * placed in the least significant bit.  For example, as decimals:
 *   1 becomes 2 (10 binary), -1 becomes 3 (11 binary)
 *   2 becomes 4 (100 binary), -2 becomes 5 (101 binary)
 */
function toVLQSigned(aValue) {
  return aValue < 0
    ? ((-aValue) << 1) + 1
    : (aValue << 1) + 0;
}

/**
 * Converts to a two-complement value from a value where the sign bit is
 * placed in the least significant bit.  For example, as decimals:
 *   2 (10 binary) becomes 1, 3 (11 binary) becomes -1
 *   4 (100 binary) becomes 2, 5 (101 binary) becomes -2
 */
function fromVLQSigned(aValue) {
  var isNegative = (aValue & 1) === 1;
  var shifted = aValue >> 1;
  return isNegative
    ? -shifted
    : shifted;
}

/**
 * Returns the base 64 VLQ encoded value.
 */
exports.encode = function base64VLQ_encode(aValue) {
  var encoded = "";
  var digit;

  var vlq = toVLQSigned(aValue);

  do {
    digit = vlq & VLQ_BASE_MASK;
    vlq >>>= VLQ_BASE_SHIFT;
    if (vlq > 0) {
      // There are still more digits in this value, so we must make sure the
      // continuation bit is marked.
      digit |= VLQ_CONTINUATION_BIT;
    }
    encoded += base64.encode(digit);
  } while (vlq > 0);

  return encoded;
};

/**
 * Decodes the next base 64 VLQ value from the given string and returns the
 * value and the rest of the string via the out parameter.
 */
exports.decode = function base64VLQ_decode(aStr, aIndex, aOutParam) {
  var strLen = aStr.length;
  var result = 0;
  var shift = 0;
  var continuation, digit;

  do {
    if (aIndex >= strLen) {
      throw new Error("Expected more digits in base 64 VLQ value.");
    }

    digit = base64.decode(aStr.charCodeAt(aIndex++));
    if (digit === -1) {
      throw new Error("Invalid base64 digit: " + aStr.charAt(aIndex - 1));
    }

    continuation = !!(digit & VLQ_CONTINUATION_BIT);
    digit &= VLQ_BASE_MASK;
    result = result + (digit << shift);
    shift += VLQ_BASE_SHIFT;
  } while (continuation);

  aOutParam.value = fromVLQSigned(result);
  aOutParam.rest = aIndex;
};


/***/ }),

/***/ 818:
/***/ (function(module, exports) {

/* -*- Mode: js; js-indent-level: 2; -*- */
/*
 * Copyright 2011 Mozilla Foundation and contributors
 * Licensed under the New BSD license. See LICENSE or:
 * http://opensource.org/licenses/BSD-3-Clause
 */

var intToCharMap = 'ABCDEFGHIJKLMNOPQRSTUVWXYZabcdefghijklmnopqrstuvwxyz0123456789+/'.split('');

/**
 * Encode an integer in the range of 0 to 63 to a single base 64 digit.
 */
exports.encode = function (number) {
  if (0 <= number && number < intToCharMap.length) {
    return intToCharMap[number];
  }
  throw new TypeError("Must be between 0 and 63: " + number);
};

/**
 * Decode a single base 64 character code digit to an integer. Returns -1 on
 * failure.
 */
exports.decode = function (charCode) {
  var bigA = 65;     // 'A'
  var bigZ = 90;     // 'Z'

  var littleA = 97;  // 'a'
  var littleZ = 122; // 'z'

  var zero = 48;     // '0'
  var nine = 57;     // '9'

  var plus = 43;     // '+'
  var slash = 47;    // '/'

  var littleOffset = 26;
  var numberOffset = 52;

  // 0 - 25: ABCDEFGHIJKLMNOPQRSTUVWXYZ
  if (bigA <= charCode && charCode <= bigZ) {
    return (charCode - bigA);
  }

  // 26 - 51: abcdefghijklmnopqrstuvwxyz
  if (littleA <= charCode && charCode <= littleZ) {
    return (charCode - littleA + littleOffset);
  }

  // 52 - 61: 0123456789
  if (zero <= charCode && charCode <= nine) {
    return (charCode - zero + numberOffset);
  }

  // 62: +
  if (charCode == plus) {
    return 62;
  }

  // 63: /
  if (charCode == slash) {
    return 63;
  }

  // Invalid base64 digit.
  return -1;
};


/***/ }),

/***/ 819:
/***/ (function(module, exports) {

/* -*- Mode: js; js-indent-level: 2; -*- */
/*
 * Copyright 2011 Mozilla Foundation and contributors
 * Licensed under the New BSD license. See LICENSE or:
 * http://opensource.org/licenses/BSD-3-Clause
 */

/**
 * This is a helper function for getting values from parameter/options
 * objects.
 *
 * @param args The object we are extracting values from
 * @param name The name of the property we are getting.
 * @param defaultValue An optional value to return if the property is missing
 * from the object. If this is not specified and the property is missing, an
 * error will be thrown.
 */
function getArg(aArgs, aName, aDefaultValue) {
  if (aName in aArgs) {
    return aArgs[aName];
  } else if (arguments.length === 3) {
    return aDefaultValue;
  } else {
    throw new Error('"' + aName + '" is a required argument.');
  }
}
exports.getArg = getArg;

var urlRegexp = /^(?:([\w+\-.]+):)?\/\/(?:(\w+:\w+)@)?([\w.]*)(?::(\d+))?(\S*)$/;
var dataUrlRegexp = /^data:.+\,.+$/;

function urlParse(aUrl) {
  var match = aUrl.match(urlRegexp);
  if (!match) {
    return null;
  }
  return {
    scheme: match[1],
    auth: match[2],
    host: match[3],
    port: match[4],
    path: match[5]
  };
}
exports.urlParse = urlParse;

function urlGenerate(aParsedUrl) {
  var url = '';
  if (aParsedUrl.scheme) {
    url += aParsedUrl.scheme + ':';
  }
  url += '//';
  if (aParsedUrl.auth) {
    url += aParsedUrl.auth + '@';
  }
  if (aParsedUrl.host) {
    url += aParsedUrl.host;
  }
  if (aParsedUrl.port) {
    url += ":" + aParsedUrl.port
  }
  if (aParsedUrl.path) {
    url += aParsedUrl.path;
  }
  return url;
}
exports.urlGenerate = urlGenerate;

/**
 * Normalizes a path, or the path portion of a URL:
 *
 * - Replaces consecutive slashes with one slash.
 * - Removes unnecessary '.' parts.
 * - Removes unnecessary '<dir>/..' parts.
 *
 * Based on code in the Node.js 'path' core module.
 *
 * @param aPath The path or url to normalize.
 */
function normalize(aPath) {
  var path = aPath;
  var url = urlParse(aPath);
  if (url) {
    if (!url.path) {
      return aPath;
    }
    path = url.path;
  }
  var isAbsolute = exports.isAbsolute(path);

  var parts = path.split(/\/+/);
  for (var part, up = 0, i = parts.length - 1; i >= 0; i--) {
    part = parts[i];
    if (part === '.') {
      parts.splice(i, 1);
    } else if (part === '..') {
      up++;
    } else if (up > 0) {
      if (part === '') {
        // The first part is blank if the path is absolute. Trying to go
        // above the root is a no-op. Therefore we can remove all '..' parts
        // directly after the root.
        parts.splice(i + 1, up);
        up = 0;
      } else {
        parts.splice(i, 2);
        up--;
      }
    }
  }
  path = parts.join('/');

  if (path === '') {
    path = isAbsolute ? '/' : '.';
  }

  if (url) {
    url.path = path;
    return urlGenerate(url);
  }
  return path;
}
exports.normalize = normalize;

/**
 * Joins two paths/URLs.
 *
 * @param aRoot The root path or URL.
 * @param aPath The path or URL to be joined with the root.
 *
 * - If aPath is a URL or a data URI, aPath is returned, unless aPath is a
 *   scheme-relative URL: Then the scheme of aRoot, if any, is prepended
 *   first.
 * - Otherwise aPath is a path. If aRoot is a URL, then its path portion
 *   is updated with the result and aRoot is returned. Otherwise the result
 *   is returned.
 *   - If aPath is absolute, the result is aPath.
 *   - Otherwise the two paths are joined with a slash.
 * - Joining for example 'http://' and 'www.example.com' is also supported.
 */
function join(aRoot, aPath) {
  if (aRoot === "") {
    aRoot = ".";
  }
  if (aPath === "") {
    aPath = ".";
  }
  var aPathUrl = urlParse(aPath);
  var aRootUrl = urlParse(aRoot);
  if (aRootUrl) {
    aRoot = aRootUrl.path || '/';
  }

  // `join(foo, '//www.example.org')`
  if (aPathUrl && !aPathUrl.scheme) {
    if (aRootUrl) {
      aPathUrl.scheme = aRootUrl.scheme;
    }
    return urlGenerate(aPathUrl);
  }

  if (aPathUrl || aPath.match(dataUrlRegexp)) {
    return aPath;
  }

  // `join('http://', 'www.example.com')`
  if (aRootUrl && !aRootUrl.host && !aRootUrl.path) {
    aRootUrl.host = aPath;
    return urlGenerate(aRootUrl);
  }

  var joined = aPath.charAt(0) === '/'
    ? aPath
    : normalize(aRoot.replace(/\/+$/, '') + '/' + aPath);

  if (aRootUrl) {
    aRootUrl.path = joined;
    return urlGenerate(aRootUrl);
  }
  return joined;
}
exports.join = join;

exports.isAbsolute = function (aPath) {
  return aPath.charAt(0) === '/' || !!aPath.match(urlRegexp);
};

/**
 * Make a path relative to a URL or another path.
 *
 * @param aRoot The root path or URL.
 * @param aPath The path or URL to be made relative to aRoot.
 */
function relative(aRoot, aPath) {
  if (aRoot === "") {
    aRoot = ".";
  }

  aRoot = aRoot.replace(/\/$/, '');

  // It is possible for the path to be above the root. In this case, simply
  // checking whether the root is a prefix of the path won't work. Instead, we
  // need to remove components from the root one by one, until either we find
  // a prefix that fits, or we run out of components to remove.
  var level = 0;
  while (aPath.indexOf(aRoot + '/') !== 0) {
    var index = aRoot.lastIndexOf("/");
    if (index < 0) {
      return aPath;
    }

    // If the only part of the root that is left is the scheme (i.e. http://,
    // file:///, etc.), one or more slashes (/), or simply nothing at all, we
    // have exhausted all components, so the path is not relative to the root.
    aRoot = aRoot.slice(0, index);
    if (aRoot.match(/^([^\/]+:\/)?\/*$/)) {
      return aPath;
    }

    ++level;
  }

  // Make sure we add a "../" for each component we removed from the root.
  return Array(level + 1).join("../") + aPath.substr(aRoot.length + 1);
}
exports.relative = relative;

var supportsNullProto = (function () {
  var obj = Object.create(null);
  return !('__proto__' in obj);
}());

function identity (s) {
  return s;
}

/**
 * Because behavior goes wacky when you set `__proto__` on objects, we
 * have to prefix all the strings in our set with an arbitrary character.
 *
 * See https://github.com/mozilla/source-map/pull/31 and
 * https://github.com/mozilla/source-map/issues/30
 *
 * @param String aStr
 */
function toSetString(aStr) {
  if (isProtoString(aStr)) {
    return '$' + aStr;
  }

  return aStr;
}
exports.toSetString = supportsNullProto ? identity : toSetString;

function fromSetString(aStr) {
  if (isProtoString(aStr)) {
    return aStr.slice(1);
  }

  return aStr;
}
exports.fromSetString = supportsNullProto ? identity : fromSetString;

function isProtoString(s) {
  if (!s) {
    return false;
  }

  var length = s.length;

  if (length < 9 /* "__proto__".length */) {
    return false;
  }

  if (s.charCodeAt(length - 1) !== 95  /* '_' */ ||
      s.charCodeAt(length - 2) !== 95  /* '_' */ ||
      s.charCodeAt(length - 3) !== 111 /* 'o' */ ||
      s.charCodeAt(length - 4) !== 116 /* 't' */ ||
      s.charCodeAt(length - 5) !== 111 /* 'o' */ ||
      s.charCodeAt(length - 6) !== 114 /* 'r' */ ||
      s.charCodeAt(length - 7) !== 112 /* 'p' */ ||
      s.charCodeAt(length - 8) !== 95  /* '_' */ ||
      s.charCodeAt(length - 9) !== 95  /* '_' */) {
    return false;
  }

  for (var i = length - 10; i >= 0; i--) {
    if (s.charCodeAt(i) !== 36 /* '$' */) {
      return false;
    }
  }

  return true;
}

/**
 * Comparator between two mappings where the original positions are compared.
 *
 * Optionally pass in `true` as `onlyCompareGenerated` to consider two
 * mappings with the same original source/line/column, but different generated
 * line and column the same. Useful when searching for a mapping with a
 * stubbed out mapping.
 */
function compareByOriginalPositions(mappingA, mappingB, onlyCompareOriginal) {
  var cmp = mappingA.source - mappingB.source;
  if (cmp !== 0) {
    return cmp;
  }

  cmp = mappingA.originalLine - mappingB.originalLine;
  if (cmp !== 0) {
    return cmp;
  }

  cmp = mappingA.originalColumn - mappingB.originalColumn;
  if (cmp !== 0 || onlyCompareOriginal) {
    return cmp;
  }

  cmp = mappingA.generatedColumn - mappingB.generatedColumn;
  if (cmp !== 0) {
    return cmp;
  }

  cmp = mappingA.generatedLine - mappingB.generatedLine;
  if (cmp !== 0) {
    return cmp;
  }

  return mappingA.name - mappingB.name;
}
exports.compareByOriginalPositions = compareByOriginalPositions;

/**
 * Comparator between two mappings with deflated source and name indices where
 * the generated positions are compared.
 *
 * Optionally pass in `true` as `onlyCompareGenerated` to consider two
 * mappings with the same generated line and column, but different
 * source/name/original line and column the same. Useful when searching for a
 * mapping with a stubbed out mapping.
 */
function compareByGeneratedPositionsDeflated(mappingA, mappingB, onlyCompareGenerated) {
  var cmp = mappingA.generatedLine - mappingB.generatedLine;
  if (cmp !== 0) {
    return cmp;
  }

  cmp = mappingA.generatedColumn - mappingB.generatedColumn;
  if (cmp !== 0 || onlyCompareGenerated) {
    return cmp;
  }

  cmp = mappingA.source - mappingB.source;
  if (cmp !== 0) {
    return cmp;
  }

  cmp = mappingA.originalLine - mappingB.originalLine;
  if (cmp !== 0) {
    return cmp;
  }

  cmp = mappingA.originalColumn - mappingB.originalColumn;
  if (cmp !== 0) {
    return cmp;
  }

  return mappingA.name - mappingB.name;
}
exports.compareByGeneratedPositionsDeflated = compareByGeneratedPositionsDeflated;

function strcmp(aStr1, aStr2) {
  if (aStr1 === aStr2) {
    return 0;
  }

  if (aStr1 > aStr2) {
    return 1;
  }

  return -1;
}

/**
 * Comparator between two mappings with inflated source and name strings where
 * the generated positions are compared.
 */
function compareByGeneratedPositionsInflated(mappingA, mappingB) {
  var cmp = mappingA.generatedLine - mappingB.generatedLine;
  if (cmp !== 0) {
    return cmp;
  }

  cmp = mappingA.generatedColumn - mappingB.generatedColumn;
  if (cmp !== 0) {
    return cmp;
  }

  cmp = strcmp(mappingA.source, mappingB.source);
  if (cmp !== 0) {
    return cmp;
  }

  cmp = mappingA.originalLine - mappingB.originalLine;
  if (cmp !== 0) {
    return cmp;
  }

  cmp = mappingA.originalColumn - mappingB.originalColumn;
  if (cmp !== 0) {
    return cmp;
  }

  return strcmp(mappingA.name, mappingB.name);
}
exports.compareByGeneratedPositionsInflated = compareByGeneratedPositionsInflated;


/***/ }),

/***/ 820:
/***/ (function(module, exports, __webpack_require__) {

/* -*- Mode: js; js-indent-level: 2; -*- */
/*
 * Copyright 2011 Mozilla Foundation and contributors
 * Licensed under the New BSD license. See LICENSE or:
 * http://opensource.org/licenses/BSD-3-Clause
 */

var util = __webpack_require__(819);
var has = Object.prototype.hasOwnProperty;
var hasNativeMap = typeof Map !== "undefined";

/**
 * A data structure which is a combination of an array and a set. Adding a new
 * member is O(1), testing for membership is O(1), and finding the index of an
 * element is O(1). Removing elements from the set is not supported. Only
 * strings are supported for membership.
 */
function ArraySet() {
  this._array = [];
  this._set = hasNativeMap ? new Map() : Object.create(null);
}

/**
 * Static method for creating ArraySet instances from an existing array.
 */
ArraySet.fromArray = function ArraySet_fromArray(aArray, aAllowDuplicates) {
  var set = new ArraySet();
  for (var i = 0, len = aArray.length; i < len; i++) {
    set.add(aArray[i], aAllowDuplicates);
  }
  return set;
};

/**
 * Return how many unique items are in this ArraySet. If duplicates have been
 * added, than those do not count towards the size.
 *
 * @returns Number
 */
ArraySet.prototype.size = function ArraySet_size() {
  return hasNativeMap ? this._set.size : Object.getOwnPropertyNames(this._set).length;
};

/**
 * Add the given string to this set.
 *
 * @param String aStr
 */
ArraySet.prototype.add = function ArraySet_add(aStr, aAllowDuplicates) {
  var sStr = hasNativeMap ? aStr : util.toSetString(aStr);
  var isDuplicate = hasNativeMap ? this.has(aStr) : has.call(this._set, sStr);
  var idx = this._array.length;
  if (!isDuplicate || aAllowDuplicates) {
    this._array.push(aStr);
  }
  if (!isDuplicate) {
    if (hasNativeMap) {
      this._set.set(aStr, idx);
    } else {
      this._set[sStr] = idx;
    }
  }
};

/**
 * Is the given string a member of this set?
 *
 * @param String aStr
 */
ArraySet.prototype.has = function ArraySet_has(aStr) {
  if (hasNativeMap) {
    return this._set.has(aStr);
  } else {
    var sStr = util.toSetString(aStr);
    return has.call(this._set, sStr);
  }
};

/**
 * What is the index of the given string in the array?
 *
 * @param String aStr
 */
ArraySet.prototype.indexOf = function ArraySet_indexOf(aStr) {
  if (hasNativeMap) {
    var idx = this._set.get(aStr);
    if (idx >= 0) {
        return idx;
    }
  } else {
    var sStr = util.toSetString(aStr);
    if (has.call(this._set, sStr)) {
      return this._set[sStr];
    }
  }

  throw new Error('"' + aStr + '" is not in the set.');
};

/**
 * What is the element at the given index?
 *
 * @param Number aIdx
 */
ArraySet.prototype.at = function ArraySet_at(aIdx) {
  if (aIdx >= 0 && aIdx < this._array.length) {
    return this._array[aIdx];
  }
  throw new Error('No element indexed by ' + aIdx);
};

/**
 * Returns the array representation of this set (which has the proper indices
 * indicated by indexOf). Note that this is a copy of the internal array used
 * for storing the members so that no one can mess with internal state.
 */
ArraySet.prototype.toArray = function ArraySet_toArray() {
  return this._array.slice();
};

exports.ArraySet = ArraySet;


/***/ }),

/***/ 821:
/***/ (function(module, exports, __webpack_require__) {

/* -*- Mode: js; js-indent-level: 2; -*- */
/*
 * Copyright 2014 Mozilla Foundation and contributors
 * Licensed under the New BSD license. See LICENSE or:
 * http://opensource.org/licenses/BSD-3-Clause
 */

var util = __webpack_require__(819);

/**
 * Determine whether mappingB is after mappingA with respect to generated
 * position.
 */
function generatedPositionAfter(mappingA, mappingB) {
  // Optimized for most common case
  var lineA = mappingA.generatedLine;
  var lineB = mappingB.generatedLine;
  var columnA = mappingA.generatedColumn;
  var columnB = mappingB.generatedColumn;
  return lineB > lineA || lineB == lineA && columnB >= columnA ||
         util.compareByGeneratedPositionsInflated(mappingA, mappingB) <= 0;
}

/**
 * A data structure to provide a sorted view of accumulated mappings in a
 * performance conscious manner. It trades a neglibable overhead in general
 * case for a large speedup in case of mappings being added in order.
 */
function MappingList() {
  this._array = [];
  this._sorted = true;
  // Serves as infimum
  this._last = {generatedLine: -1, generatedColumn: 0};
}

/**
 * Iterate through internal items. This method takes the same arguments that
 * `Array.prototype.forEach` takes.
 *
 * NOTE: The order of the mappings is NOT guaranteed.
 */
MappingList.prototype.unsortedForEach =
  function MappingList_forEach(aCallback, aThisArg) {
    this._array.forEach(aCallback, aThisArg);
  };

/**
 * Add the given source mapping.
 *
 * @param Object aMapping
 */
MappingList.prototype.add = function MappingList_add(aMapping) {
  if (generatedPositionAfter(this._last, aMapping)) {
    this._last = aMapping;
    this._array.push(aMapping);
  } else {
    this._sorted = false;
    this._array.push(aMapping);
  }
};

/**
 * Returns the flat, sorted array of mappings. The mappings are sorted by
 * generated position.
 *
 * WARNING: This method returns internal data without copying, for
 * performance. The return value must NOT be mutated, and should be treated as
 * an immutable borrow. If you want to take ownership, you must make your own
 * copy.
 */
MappingList.prototype.toArray = function MappingList_toArray() {
  if (!this._sorted) {
    this._array.sort(util.compareByGeneratedPositionsInflated);
    this._sorted = true;
  }
  return this._array;
};

exports.MappingList = MappingList;


/***/ }),

/***/ 822:
/***/ (function(module, exports, __webpack_require__) {

/* -*- Mode: js; js-indent-level: 2; -*- */
/*
 * Copyright 2011 Mozilla Foundation and contributors
 * Licensed under the New BSD license. See LICENSE or:
 * http://opensource.org/licenses/BSD-3-Clause
 */

var util = __webpack_require__(819);
var binarySearch = __webpack_require__(823);
var ArraySet = __webpack_require__(820).ArraySet;
var base64VLQ = __webpack_require__(817);
var quickSort = __webpack_require__(824).quickSort;

function SourceMapConsumer(aSourceMap) {
  var sourceMap = aSourceMap;
  if (typeof aSourceMap === 'string') {
    sourceMap = JSON.parse(aSourceMap.replace(/^\)\]\}'/, ''));
  }

  return sourceMap.sections != null
    ? new IndexedSourceMapConsumer(sourceMap)
    : new BasicSourceMapConsumer(sourceMap);
}

SourceMapConsumer.fromSourceMap = function(aSourceMap) {
  return BasicSourceMapConsumer.fromSourceMap(aSourceMap);
}

/**
 * The version of the source mapping spec that we are consuming.
 */
SourceMapConsumer.prototype._version = 3;

// `__generatedMappings` and `__originalMappings` are arrays that hold the
// parsed mapping coordinates from the source map's "mappings" attribute. They
// are lazily instantiated, accessed via the `_generatedMappings` and
// `_originalMappings` getters respectively, and we only parse the mappings
// and create these arrays once queried for a source location. We jump through
// these hoops because there can be many thousands of mappings, and parsing
// them is expensive, so we only want to do it if we must.
//
// Each object in the arrays is of the form:
//
//     {
//       generatedLine: The line number in the generated code,
//       generatedColumn: The column number in the generated code,
//       source: The path to the original source file that generated this
//               chunk of code,
//       originalLine: The line number in the original source that
//                     corresponds to this chunk of generated code,
//       originalColumn: The column number in the original source that
//                       corresponds to this chunk of generated code,
//       name: The name of the original symbol which generated this chunk of
//             code.
//     }
//
// All properties except for `generatedLine` and `generatedColumn` can be
// `null`.
//
// `_generatedMappings` is ordered by the generated positions.
//
// `_originalMappings` is ordered by the original positions.

SourceMapConsumer.prototype.__generatedMappings = null;
Object.defineProperty(SourceMapConsumer.prototype, '_generatedMappings', {
  get: function () {
    if (!this.__generatedMappings) {
      this._parseMappings(this._mappings, this.sourceRoot);
    }

    return this.__generatedMappings;
  }
});

SourceMapConsumer.prototype.__originalMappings = null;
Object.defineProperty(SourceMapConsumer.prototype, '_originalMappings', {
  get: function () {
    if (!this.__originalMappings) {
      this._parseMappings(this._mappings, this.sourceRoot);
    }

    return this.__originalMappings;
  }
});

SourceMapConsumer.prototype._charIsMappingSeparator =
  function SourceMapConsumer_charIsMappingSeparator(aStr, index) {
    var c = aStr.charAt(index);
    return c === ";" || c === ",";
  };

/**
 * Parse the mappings in a string in to a data structure which we can easily
 * query (the ordered arrays in the `this.__generatedMappings` and
 * `this.__originalMappings` properties).
 */
SourceMapConsumer.prototype._parseMappings =
  function SourceMapConsumer_parseMappings(aStr, aSourceRoot) {
    throw new Error("Subclasses must implement _parseMappings");
  };

SourceMapConsumer.GENERATED_ORDER = 1;
SourceMapConsumer.ORIGINAL_ORDER = 2;

SourceMapConsumer.GREATEST_LOWER_BOUND = 1;
SourceMapConsumer.LEAST_UPPER_BOUND = 2;

/**
 * Iterate over each mapping between an original source/line/column and a
 * generated line/column in this source map.
 *
 * @param Function aCallback
 *        The function that is called with each mapping.
 * @param Object aContext
 *        Optional. If specified, this object will be the value of `this` every
 *        time that `aCallback` is called.
 * @param aOrder
 *        Either `SourceMapConsumer.GENERATED_ORDER` or
 *        `SourceMapConsumer.ORIGINAL_ORDER`. Specifies whether you want to
 *        iterate over the mappings sorted by the generated file's line/column
 *        order or the original's source/line/column order, respectively. Defaults to
 *        `SourceMapConsumer.GENERATED_ORDER`.
 */
SourceMapConsumer.prototype.eachMapping =
  function SourceMapConsumer_eachMapping(aCallback, aContext, aOrder) {
    var context = aContext || null;
    var order = aOrder || SourceMapConsumer.GENERATED_ORDER;

    var mappings;
    switch (order) {
    case SourceMapConsumer.GENERATED_ORDER:
      mappings = this._generatedMappings;
      break;
    case SourceMapConsumer.ORIGINAL_ORDER:
      mappings = this._originalMappings;
      break;
    default:
      throw new Error("Unknown order of iteration.");
    }

    var sourceRoot = this.sourceRoot;
    mappings.map(function (mapping) {
      var source = mapping.source === null ? null : this._sources.at(mapping.source);
      if (source != null && sourceRoot != null) {
        source = util.join(sourceRoot, source);
      }
      return {
        source: source,
        generatedLine: mapping.generatedLine,
        generatedColumn: mapping.generatedColumn,
        originalLine: mapping.originalLine,
        originalColumn: mapping.originalColumn,
        name: mapping.name === null ? null : this._names.at(mapping.name)
      };
    }, this).forEach(aCallback, context);
  };

/**
 * Returns all generated line and column information for the original source,
 * line, and column provided. If no column is provided, returns all mappings
 * corresponding to a either the line we are searching for or the next
 * closest line that has any mappings. Otherwise, returns all mappings
 * corresponding to the given line and either the column we are searching for
 * or the next closest column that has any offsets.
 *
 * The only argument is an object with the following properties:
 *
 *   - source: The filename of the original source.
 *   - line: The line number in the original source.
 *   - column: Optional. the column number in the original source.
 *
 * and an array of objects is returned, each with the following properties:
 *
 *   - line: The line number in the generated source, or null.
 *   - column: The column number in the generated source, or null.
 */
SourceMapConsumer.prototype.allGeneratedPositionsFor =
  function SourceMapConsumer_allGeneratedPositionsFor(aArgs) {
    var line = util.getArg(aArgs, 'line');

    // When there is no exact match, BasicSourceMapConsumer.prototype._findMapping
    // returns the index of the closest mapping less than the needle. By
    // setting needle.originalColumn to 0, we thus find the last mapping for
    // the given line, provided such a mapping exists.
    var needle = {
      source: util.getArg(aArgs, 'source'),
      originalLine: line,
      originalColumn: util.getArg(aArgs, 'column', 0)
    };

    if (this.sourceRoot != null) {
      needle.source = util.relative(this.sourceRoot, needle.source);
    }
    if (!this._sources.has(needle.source)) {
      return [];
    }
    needle.source = this._sources.indexOf(needle.source);

    var mappings = [];

    var index = this._findMapping(needle,
                                  this._originalMappings,
                                  "originalLine",
                                  "originalColumn",
                                  util.compareByOriginalPositions,
                                  binarySearch.LEAST_UPPER_BOUND);
    if (index >= 0) {
      var mapping = this._originalMappings[index];

      if (aArgs.column === undefined) {
        var originalLine = mapping.originalLine;

        // Iterate until either we run out of mappings, or we run into
        // a mapping for a different line than the one we found. Since
        // mappings are sorted, this is guaranteed to find all mappings for
        // the line we found.
        while (mapping && mapping.originalLine === originalLine) {
          mappings.push({
            line: util.getArg(mapping, 'generatedLine', null),
            column: util.getArg(mapping, 'generatedColumn', null),
            lastColumn: util.getArg(mapping, 'lastGeneratedColumn', null)
          });

          mapping = this._originalMappings[++index];
        }
      } else {
        var originalColumn = mapping.originalColumn;

        // Iterate until either we run out of mappings, or we run into
        // a mapping for a different line than the one we were searching for.
        // Since mappings are sorted, this is guaranteed to find all mappings for
        // the line we are searching for.
        while (mapping &&
               mapping.originalLine === line &&
               mapping.originalColumn == originalColumn) {
          mappings.push({
            line: util.getArg(mapping, 'generatedLine', null),
            column: util.getArg(mapping, 'generatedColumn', null),
            lastColumn: util.getArg(mapping, 'lastGeneratedColumn', null)
          });

          mapping = this._originalMappings[++index];
        }
      }
    }

    return mappings;
  };

exports.SourceMapConsumer = SourceMapConsumer;

/**
 * A BasicSourceMapConsumer instance represents a parsed source map which we can
 * query for information about the original file positions by giving it a file
 * position in the generated source.
 *
 * The only parameter is the raw source map (either as a JSON string, or
 * already parsed to an object). According to the spec, source maps have the
 * following attributes:
 *
 *   - version: Which version of the source map spec this map is following.
 *   - sources: An array of URLs to the original source files.
 *   - names: An array of identifiers which can be referrenced by individual mappings.
 *   - sourceRoot: Optional. The URL root from which all sources are relative.
 *   - sourcesContent: Optional. An array of contents of the original source files.
 *   - mappings: A string of base64 VLQs which contain the actual mappings.
 *   - file: Optional. The generated file this source map is associated with.
 *
 * Here is an example source map, taken from the source map spec[0]:
 *
 *     {
 *       version : 3,
 *       file: "out.js",
 *       sourceRoot : "",
 *       sources: ["foo.js", "bar.js"],
 *       names: ["src", "maps", "are", "fun"],
 *       mappings: "AA,AB;;ABCDE;"
 *     }
 *
 * [0]: https://docs.google.com/document/d/1U1RGAehQwRypUTovF1KRlpiOFze0b-_2gc6fAH0KY0k/edit?pli=1#
 */
function BasicSourceMapConsumer(aSourceMap) {
  var sourceMap = aSourceMap;
  if (typeof aSourceMap === 'string') {
    sourceMap = JSON.parse(aSourceMap.replace(/^\)\]\}'/, ''));
  }

  var version = util.getArg(sourceMap, 'version');
  var sources = util.getArg(sourceMap, 'sources');
  // Sass 3.3 leaves out the 'names' array, so we deviate from the spec (which
  // requires the array) to play nice here.
  var names = util.getArg(sourceMap, 'names', []);
  var sourceRoot = util.getArg(sourceMap, 'sourceRoot', null);
  var sourcesContent = util.getArg(sourceMap, 'sourcesContent', null);
  var mappings = util.getArg(sourceMap, 'mappings');
  var file = util.getArg(sourceMap, 'file', null);

  // Once again, Sass deviates from the spec and supplies the version as a
  // string rather than a number, so we use loose equality checking here.
  if (version != this._version) {
    throw new Error('Unsupported version: ' + version);
  }

  sources = sources
    .map(String)
    // Some source maps produce relative source paths like "./foo.js" instead of
    // "foo.js".  Normalize these first so that future comparisons will succeed.
    // See bugzil.la/1090768.
    .map(util.normalize)
    // Always ensure that absolute sources are internally stored relative to
    // the source root, if the source root is absolute. Not doing this would
    // be particularly problematic when the source root is a prefix of the
    // source (valid, but why??). See github issue #199 and bugzil.la/1188982.
    .map(function (source) {
      return sourceRoot && util.isAbsolute(sourceRoot) && util.isAbsolute(source)
        ? util.relative(sourceRoot, source)
        : source;
    });

  // Pass `true` below to allow duplicate names and sources. While source maps
  // are intended to be compressed and deduplicated, the TypeScript compiler
  // sometimes generates source maps with duplicates in them. See Github issue
  // #72 and bugzil.la/889492.
  this._names = ArraySet.fromArray(names.map(String), true);
  this._sources = ArraySet.fromArray(sources, true);

  this.sourceRoot = sourceRoot;
  this.sourcesContent = sourcesContent;
  this._mappings = mappings;
  this.file = file;
}

BasicSourceMapConsumer.prototype = Object.create(SourceMapConsumer.prototype);
BasicSourceMapConsumer.prototype.consumer = SourceMapConsumer;

/**
 * Create a BasicSourceMapConsumer from a SourceMapGenerator.
 *
 * @param SourceMapGenerator aSourceMap
 *        The source map that will be consumed.
 * @returns BasicSourceMapConsumer
 */
BasicSourceMapConsumer.fromSourceMap =
  function SourceMapConsumer_fromSourceMap(aSourceMap) {
    var smc = Object.create(BasicSourceMapConsumer.prototype);

    var names = smc._names = ArraySet.fromArray(aSourceMap._names.toArray(), true);
    var sources = smc._sources = ArraySet.fromArray(aSourceMap._sources.toArray(), true);
    smc.sourceRoot = aSourceMap._sourceRoot;
    smc.sourcesContent = aSourceMap._generateSourcesContent(smc._sources.toArray(),
                                                            smc.sourceRoot);
    smc.file = aSourceMap._file;

    // Because we are modifying the entries (by converting string sources and
    // names to indices into the sources and names ArraySets), we have to make
    // a copy of the entry or else bad things happen. Shared mutable state
    // strikes again! See github issue #191.

    var generatedMappings = aSourceMap._mappings.toArray().slice();
    var destGeneratedMappings = smc.__generatedMappings = [];
    var destOriginalMappings = smc.__originalMappings = [];

    for (var i = 0, length = generatedMappings.length; i < length; i++) {
      var srcMapping = generatedMappings[i];
      var destMapping = new Mapping;
      destMapping.generatedLine = srcMapping.generatedLine;
      destMapping.generatedColumn = srcMapping.generatedColumn;

      if (srcMapping.source) {
        destMapping.source = sources.indexOf(srcMapping.source);
        destMapping.originalLine = srcMapping.originalLine;
        destMapping.originalColumn = srcMapping.originalColumn;

        if (srcMapping.name) {
          destMapping.name = names.indexOf(srcMapping.name);
        }

        destOriginalMappings.push(destMapping);
      }

      destGeneratedMappings.push(destMapping);
    }

    quickSort(smc.__originalMappings, util.compareByOriginalPositions);

    return smc;
  };

/**
 * The version of the source mapping spec that we are consuming.
 */
BasicSourceMapConsumer.prototype._version = 3;

/**
 * The list of original sources.
 */
Object.defineProperty(BasicSourceMapConsumer.prototype, 'sources', {
  get: function () {
    return this._sources.toArray().map(function (s) {
      return this.sourceRoot != null ? util.join(this.sourceRoot, s) : s;
    }, this);
  }
});

/**
 * Provide the JIT with a nice shape / hidden class.
 */
function Mapping() {
  this.generatedLine = 0;
  this.generatedColumn = 0;
  this.source = null;
  this.originalLine = null;
  this.originalColumn = null;
  this.name = null;
}

/**
 * Parse the mappings in a string in to a data structure which we can easily
 * query (the ordered arrays in the `this.__generatedMappings` and
 * `this.__originalMappings` properties).
 */
BasicSourceMapConsumer.prototype._parseMappings =
  function SourceMapConsumer_parseMappings(aStr, aSourceRoot) {
    var generatedLine = 1;
    var previousGeneratedColumn = 0;
    var previousOriginalLine = 0;
    var previousOriginalColumn = 0;
    var previousSource = 0;
    var previousName = 0;
    var length = aStr.length;
    var index = 0;
    var cachedSegments = {};
    var temp = {};
    var originalMappings = [];
    var generatedMappings = [];
    var mapping, str, segment, end, value;

    while (index < length) {
      if (aStr.charAt(index) === ';') {
        generatedLine++;
        index++;
        previousGeneratedColumn = 0;
      }
      else if (aStr.charAt(index) === ',') {
        index++;
      }
      else {
        mapping = new Mapping();
        mapping.generatedLine = generatedLine;

        // Because each offset is encoded relative to the previous one,
        // many segments often have the same encoding. We can exploit this
        // fact by caching the parsed variable length fields of each segment,
        // allowing us to avoid a second parse if we encounter the same
        // segment again.
        for (end = index; end < length; end++) {
          if (this._charIsMappingSeparator(aStr, end)) {
            break;
          }
        }
        str = aStr.slice(index, end);

        segment = cachedSegments[str];
        if (segment) {
          index += str.length;
        } else {
          segment = [];
          while (index < end) {
            base64VLQ.decode(aStr, index, temp);
            value = temp.value;
            index = temp.rest;
            segment.push(value);
          }

          if (segment.length === 2) {
            throw new Error('Found a source, but no line and column');
          }

          if (segment.length === 3) {
            throw new Error('Found a source and line, but no column');
          }

          cachedSegments[str] = segment;
        }

        // Generated column.
        mapping.generatedColumn = previousGeneratedColumn + segment[0];
        previousGeneratedColumn = mapping.generatedColumn;

        if (segment.length > 1) {
          // Original source.
          mapping.source = previousSource + segment[1];
          previousSource += segment[1];

          // Original line.
          mapping.originalLine = previousOriginalLine + segment[2];
          previousOriginalLine = mapping.originalLine;
          // Lines are stored 0-based
          mapping.originalLine += 1;

          // Original column.
          mapping.originalColumn = previousOriginalColumn + segment[3];
          previousOriginalColumn = mapping.originalColumn;

          if (segment.length > 4) {
            // Original name.
            mapping.name = previousName + segment[4];
            previousName += segment[4];
          }
        }

        generatedMappings.push(mapping);
        if (typeof mapping.originalLine === 'number') {
          originalMappings.push(mapping);
        }
      }
    }

    quickSort(generatedMappings, util.compareByGeneratedPositionsDeflated);
    this.__generatedMappings = generatedMappings;

    quickSort(originalMappings, util.compareByOriginalPositions);
    this.__originalMappings = originalMappings;
  };

/**
 * Find the mapping that best matches the hypothetical "needle" mapping that
 * we are searching for in the given "haystack" of mappings.
 */
BasicSourceMapConsumer.prototype._findMapping =
  function SourceMapConsumer_findMapping(aNeedle, aMappings, aLineName,
                                         aColumnName, aComparator, aBias) {
    // To return the position we are searching for, we must first find the
    // mapping for the given position and then return the opposite position it
    // points to. Because the mappings are sorted, we can use binary search to
    // find the best mapping.

    if (aNeedle[aLineName] <= 0) {
      throw new TypeError('Line must be greater than or equal to 1, got '
                          + aNeedle[aLineName]);
    }
    if (aNeedle[aColumnName] < 0) {
      throw new TypeError('Column must be greater than or equal to 0, got '
                          + aNeedle[aColumnName]);
    }

    return binarySearch.search(aNeedle, aMappings, aComparator, aBias);
  };

/**
 * Compute the last column for each generated mapping. The last column is
 * inclusive.
 */
BasicSourceMapConsumer.prototype.computeColumnSpans =
  function SourceMapConsumer_computeColumnSpans() {
    for (var index = 0; index < this._generatedMappings.length; ++index) {
      var mapping = this._generatedMappings[index];

      // Mappings do not contain a field for the last generated columnt. We
      // can come up with an optimistic estimate, however, by assuming that
      // mappings are contiguous (i.e. given two consecutive mappings, the
      // first mapping ends where the second one starts).
      if (index + 1 < this._generatedMappings.length) {
        var nextMapping = this._generatedMappings[index + 1];

        if (mapping.generatedLine === nextMapping.generatedLine) {
          mapping.lastGeneratedColumn = nextMapping.generatedColumn - 1;
          continue;
        }
      }

      // The last mapping for each line spans the entire line.
      mapping.lastGeneratedColumn = Infinity;
    }
  };

/**
 * Returns the original source, line, and column information for the generated
 * source's line and column positions provided. The only argument is an object
 * with the following properties:
 *
 *   - line: The line number in the generated source.
 *   - column: The column number in the generated source.
 *   - bias: Either 'SourceMapConsumer.GREATEST_LOWER_BOUND' or
 *     'SourceMapConsumer.LEAST_UPPER_BOUND'. Specifies whether to return the
 *     closest element that is smaller than or greater than the one we are
 *     searching for, respectively, if the exact element cannot be found.
 *     Defaults to 'SourceMapConsumer.GREATEST_LOWER_BOUND'.
 *
 * and an object is returned with the following properties:
 *
 *   - source: The original source file, or null.
 *   - line: The line number in the original source, or null.
 *   - column: The column number in the original source, or null.
 *   - name: The original identifier, or null.
 */
BasicSourceMapConsumer.prototype.originalPositionFor =
  function SourceMapConsumer_originalPositionFor(aArgs) {
    var needle = {
      generatedLine: util.getArg(aArgs, 'line'),
      generatedColumn: util.getArg(aArgs, 'column')
    };

    var index = this._findMapping(
      needle,
      this._generatedMappings,
      "generatedLine",
      "generatedColumn",
      util.compareByGeneratedPositionsDeflated,
      util.getArg(aArgs, 'bias', SourceMapConsumer.GREATEST_LOWER_BOUND)
    );

    if (index >= 0) {
      var mapping = this._generatedMappings[index];

      if (mapping.generatedLine === needle.generatedLine) {
        var source = util.getArg(mapping, 'source', null);
        if (source !== null) {
          source = this._sources.at(source);
          if (this.sourceRoot != null) {
            source = util.join(this.sourceRoot, source);
          }
        }
        var name = util.getArg(mapping, 'name', null);
        if (name !== null) {
          name = this._names.at(name);
        }
        return {
          source: source,
          line: util.getArg(mapping, 'originalLine', null),
          column: util.getArg(mapping, 'originalColumn', null),
          name: name
        };
      }
    }

    return {
      source: null,
      line: null,
      column: null,
      name: null
    };
  };

/**
 * Return true if we have the source content for every source in the source
 * map, false otherwise.
 */
BasicSourceMapConsumer.prototype.hasContentsOfAllSources =
  function BasicSourceMapConsumer_hasContentsOfAllSources() {
    if (!this.sourcesContent) {
      return false;
    }
    return this.sourcesContent.length >= this._sources.size() &&
      !this.sourcesContent.some(function (sc) { return sc == null; });
  };

/**
 * Returns the original source content. The only argument is the url of the
 * original source file. Returns null if no original source content is
 * available.
 */
BasicSourceMapConsumer.prototype.sourceContentFor =
  function SourceMapConsumer_sourceContentFor(aSource, nullOnMissing) {
    if (!this.sourcesContent) {
      return null;
    }

    if (this.sourceRoot != null) {
      aSource = util.relative(this.sourceRoot, aSource);
    }

    if (this._sources.has(aSource)) {
      return this.sourcesContent[this._sources.indexOf(aSource)];
    }

    var url;
    if (this.sourceRoot != null
        && (url = util.urlParse(this.sourceRoot))) {
      // XXX: file:// URIs and absolute paths lead to unexpected behavior for
      // many users. We can help them out when they expect file:// URIs to
      // behave like it would if they were running a local HTTP server. See
      // https://bugzilla.mozilla.org/show_bug.cgi?id=885597.
      var fileUriAbsPath = aSource.replace(/^file:\/\//, "");
      if (url.scheme == "file"
          && this._sources.has(fileUriAbsPath)) {
        return this.sourcesContent[this._sources.indexOf(fileUriAbsPath)]
      }

      if ((!url.path || url.path == "/")
          && this._sources.has("/" + aSource)) {
        return this.sourcesContent[this._sources.indexOf("/" + aSource)];
      }
    }

    // This function is used recursively from
    // IndexedSourceMapConsumer.prototype.sourceContentFor. In that case, we
    // don't want to throw if we can't find the source - we just want to
    // return null, so we provide a flag to exit gracefully.
    if (nullOnMissing) {
      return null;
    }
    else {
      throw new Error('"' + aSource + '" is not in the SourceMap.');
    }
  };

/**
 * Returns the generated line and column information for the original source,
 * line, and column positions provided. The only argument is an object with
 * the following properties:
 *
 *   - source: The filename of the original source.
 *   - line: The line number in the original source.
 *   - column: The column number in the original source.
 *   - bias: Either 'SourceMapConsumer.GREATEST_LOWER_BOUND' or
 *     'SourceMapConsumer.LEAST_UPPER_BOUND'. Specifies whether to return the
 *     closest element that is smaller than or greater than the one we are
 *     searching for, respectively, if the exact element cannot be found.
 *     Defaults to 'SourceMapConsumer.GREATEST_LOWER_BOUND'.
 *
 * and an object is returned with the following properties:
 *
 *   - line: The line number in the generated source, or null.
 *   - column: The column number in the generated source, or null.
 */
BasicSourceMapConsumer.prototype.generatedPositionFor =
  function SourceMapConsumer_generatedPositionFor(aArgs) {
    var source = util.getArg(aArgs, 'source');
    if (this.sourceRoot != null) {
      source = util.relative(this.sourceRoot, source);
    }
    if (!this._sources.has(source)) {
      return {
        line: null,
        column: null,
        lastColumn: null
      };
    }
    source = this._sources.indexOf(source);

    var needle = {
      source: source,
      originalLine: util.getArg(aArgs, 'line'),
      originalColumn: util.getArg(aArgs, 'column')
    };

    var index = this._findMapping(
      needle,
      this._originalMappings,
      "originalLine",
      "originalColumn",
      util.compareByOriginalPositions,
      util.getArg(aArgs, 'bias', SourceMapConsumer.GREATEST_LOWER_BOUND)
    );

    if (index >= 0) {
      var mapping = this._originalMappings[index];

      if (mapping.source === needle.source) {
        return {
          line: util.getArg(mapping, 'generatedLine', null),
          column: util.getArg(mapping, 'generatedColumn', null),
          lastColumn: util.getArg(mapping, 'lastGeneratedColumn', null)
        };
      }
    }

    return {
      line: null,
      column: null,
      lastColumn: null
    };
  };

exports.BasicSourceMapConsumer = BasicSourceMapConsumer;

/**
 * An IndexedSourceMapConsumer instance represents a parsed source map which
 * we can query for information. It differs from BasicSourceMapConsumer in
 * that it takes "indexed" source maps (i.e. ones with a "sections" field) as
 * input.
 *
 * The only parameter is a raw source map (either as a JSON string, or already
 * parsed to an object). According to the spec for indexed source maps, they
 * have the following attributes:
 *
 *   - version: Which version of the source map spec this map is following.
 *   - file: Optional. The generated file this source map is associated with.
 *   - sections: A list of section definitions.
 *
 * Each value under the "sections" field has two fields:
 *   - offset: The offset into the original specified at which this section
 *       begins to apply, defined as an object with a "line" and "column"
 *       field.
 *   - map: A source map definition. This source map could also be indexed,
 *       but doesn't have to be.
 *
 * Instead of the "map" field, it's also possible to have a "url" field
 * specifying a URL to retrieve a source map from, but that's currently
 * unsupported.
 *
 * Here's an example source map, taken from the source map spec[0], but
 * modified to omit a section which uses the "url" field.
 *
 *  {
 *    version : 3,
 *    file: "app.js",
 *    sections: [{
 *      offset: {line:100, column:10},
 *      map: {
 *        version : 3,
 *        file: "section.js",
 *        sources: ["foo.js", "bar.js"],
 *        names: ["src", "maps", "are", "fun"],
 *        mappings: "AAAA,E;;ABCDE;"
 *      }
 *    }],
 *  }
 *
 * [0]: https://docs.google.com/document/d/1U1RGAehQwRypUTovF1KRlpiOFze0b-_2gc6fAH0KY0k/edit#heading=h.535es3xeprgt
 */
function IndexedSourceMapConsumer(aSourceMap) {
  var sourceMap = aSourceMap;
  if (typeof aSourceMap === 'string') {
    sourceMap = JSON.parse(aSourceMap.replace(/^\)\]\}'/, ''));
  }

  var version = util.getArg(sourceMap, 'version');
  var sections = util.getArg(sourceMap, 'sections');

  if (version != this._version) {
    throw new Error('Unsupported version: ' + version);
  }

  this._sources = new ArraySet();
  this._names = new ArraySet();

  var lastOffset = {
    line: -1,
    column: 0
  };
  this._sections = sections.map(function (s) {
    if (s.url) {
      // The url field will require support for asynchronicity.
      // See https://github.com/mozilla/source-map/issues/16
      throw new Error('Support for url field in sections not implemented.');
    }
    var offset = util.getArg(s, 'offset');
    var offsetLine = util.getArg(offset, 'line');
    var offsetColumn = util.getArg(offset, 'column');

    if (offsetLine < lastOffset.line ||
        (offsetLine === lastOffset.line && offsetColumn < lastOffset.column)) {
      throw new Error('Section offsets must be ordered and non-overlapping.');
    }
    lastOffset = offset;

    return {
      generatedOffset: {
        // The offset fields are 0-based, but we use 1-based indices when
        // encoding/decoding from VLQ.
        generatedLine: offsetLine + 1,
        generatedColumn: offsetColumn + 1
      },
      consumer: new SourceMapConsumer(util.getArg(s, 'map'))
    }
  });
}

IndexedSourceMapConsumer.prototype = Object.create(SourceMapConsumer.prototype);
IndexedSourceMapConsumer.prototype.constructor = SourceMapConsumer;

/**
 * The version of the source mapping spec that we are consuming.
 */
IndexedSourceMapConsumer.prototype._version = 3;

/**
 * The list of original sources.
 */
Object.defineProperty(IndexedSourceMapConsumer.prototype, 'sources', {
  get: function () {
    var sources = [];
    for (var i = 0; i < this._sections.length; i++) {
      for (var j = 0; j < this._sections[i].consumer.sources.length; j++) {
        sources.push(this._sections[i].consumer.sources[j]);
      }
    }
    return sources;
  }
});

/**
 * Returns the original source, line, and column information for the generated
 * source's line and column positions provided. The only argument is an object
 * with the following properties:
 *
 *   - line: The line number in the generated source.
 *   - column: The column number in the generated source.
 *
 * and an object is returned with the following properties:
 *
 *   - source: The original source file, or null.
 *   - line: The line number in the original source, or null.
 *   - column: The column number in the original source, or null.
 *   - name: The original identifier, or null.
 */
IndexedSourceMapConsumer.prototype.originalPositionFor =
  function IndexedSourceMapConsumer_originalPositionFor(aArgs) {
    var needle = {
      generatedLine: util.getArg(aArgs, 'line'),
      generatedColumn: util.getArg(aArgs, 'column')
    };

    // Find the section containing the generated position we're trying to map
    // to an original position.
    var sectionIndex = binarySearch.search(needle, this._sections,
      function(needle, section) {
        var cmp = needle.generatedLine - section.generatedOffset.generatedLine;
        if (cmp) {
          return cmp;
        }

        return (needle.generatedColumn -
                section.generatedOffset.generatedColumn);
      });
    var section = this._sections[sectionIndex];

    if (!section) {
      return {
        source: null,
        line: null,
        column: null,
        name: null
      };
    }

    return section.consumer.originalPositionFor({
      line: needle.generatedLine -
        (section.generatedOffset.generatedLine - 1),
      column: needle.generatedColumn -
        (section.generatedOffset.generatedLine === needle.generatedLine
         ? section.generatedOffset.generatedColumn - 1
         : 0),
      bias: aArgs.bias
    });
  };

/**
 * Return true if we have the source content for every source in the source
 * map, false otherwise.
 */
IndexedSourceMapConsumer.prototype.hasContentsOfAllSources =
  function IndexedSourceMapConsumer_hasContentsOfAllSources() {
    return this._sections.every(function (s) {
      return s.consumer.hasContentsOfAllSources();
    });
  };

/**
 * Returns the original source content. The only argument is the url of the
 * original source file. Returns null if no original source content is
 * available.
 */
IndexedSourceMapConsumer.prototype.sourceContentFor =
  function IndexedSourceMapConsumer_sourceContentFor(aSource, nullOnMissing) {
    for (var i = 0; i < this._sections.length; i++) {
      var section = this._sections[i];

      var content = section.consumer.sourceContentFor(aSource, true);
      if (content) {
        return content;
      }
    }
    if (nullOnMissing) {
      return null;
    }
    else {
      throw new Error('"' + aSource + '" is not in the SourceMap.');
    }
  };

/**
 * Returns the generated line and column information for the original source,
 * line, and column positions provided. The only argument is an object with
 * the following properties:
 *
 *   - source: The filename of the original source.
 *   - line: The line number in the original source.
 *   - column: The column number in the original source.
 *
 * and an object is returned with the following properties:
 *
 *   - line: The line number in the generated source, or null.
 *   - column: The column number in the generated source, or null.
 */
IndexedSourceMapConsumer.prototype.generatedPositionFor =
  function IndexedSourceMapConsumer_generatedPositionFor(aArgs) {
    for (var i = 0; i < this._sections.length; i++) {
      var section = this._sections[i];

      // Only consider this section if the requested source is in the list of
      // sources of the consumer.
      if (section.consumer.sources.indexOf(util.getArg(aArgs, 'source')) === -1) {
        continue;
      }
      var generatedPosition = section.consumer.generatedPositionFor(aArgs);
      if (generatedPosition) {
        var ret = {
          line: generatedPosition.line +
            (section.generatedOffset.generatedLine - 1),
          column: generatedPosition.column +
            (section.generatedOffset.generatedLine === generatedPosition.line
             ? section.generatedOffset.generatedColumn - 1
             : 0)
        };
        return ret;
      }
    }

    return {
      line: null,
      column: null
    };
  };

/**
 * Parse the mappings in a string in to a data structure which we can easily
 * query (the ordered arrays in the `this.__generatedMappings` and
 * `this.__originalMappings` properties).
 */
IndexedSourceMapConsumer.prototype._parseMappings =
  function IndexedSourceMapConsumer_parseMappings(aStr, aSourceRoot) {
    this.__generatedMappings = [];
    this.__originalMappings = [];
    for (var i = 0; i < this._sections.length; i++) {
      var section = this._sections[i];
      var sectionMappings = section.consumer._generatedMappings;
      for (var j = 0; j < sectionMappings.length; j++) {
        var mapping = sectionMappings[j];

        var source = section.consumer._sources.at(mapping.source);
        if (section.consumer.sourceRoot !== null) {
          source = util.join(section.consumer.sourceRoot, source);
        }
        this._sources.add(source);
        source = this._sources.indexOf(source);

        var name = section.consumer._names.at(mapping.name);
        this._names.add(name);
        name = this._names.indexOf(name);

        // The mappings coming from the consumer for the section have
        // generated positions relative to the start of the section, so we
        // need to offset them to be relative to the start of the concatenated
        // generated file.
        var adjustedMapping = {
          source: source,
          generatedLine: mapping.generatedLine +
            (section.generatedOffset.generatedLine - 1),
          generatedColumn: mapping.generatedColumn +
            (section.generatedOffset.generatedLine === mapping.generatedLine
            ? section.generatedOffset.generatedColumn - 1
            : 0),
          originalLine: mapping.originalLine,
          originalColumn: mapping.originalColumn,
          name: name
        };

        this.__generatedMappings.push(adjustedMapping);
        if (typeof adjustedMapping.originalLine === 'number') {
          this.__originalMappings.push(adjustedMapping);
        }
      }
    }

    quickSort(this.__generatedMappings, util.compareByGeneratedPositionsDeflated);
    quickSort(this.__originalMappings, util.compareByOriginalPositions);
  };

exports.IndexedSourceMapConsumer = IndexedSourceMapConsumer;


/***/ }),

/***/ 823:
/***/ (function(module, exports) {

/* -*- Mode: js; js-indent-level: 2; -*- */
/*
 * Copyright 2011 Mozilla Foundation and contributors
 * Licensed under the New BSD license. See LICENSE or:
 * http://opensource.org/licenses/BSD-3-Clause
 */

exports.GREATEST_LOWER_BOUND = 1;
exports.LEAST_UPPER_BOUND = 2;

/**
 * Recursive implementation of binary search.
 *
 * @param aLow Indices here and lower do not contain the needle.
 * @param aHigh Indices here and higher do not contain the needle.
 * @param aNeedle The element being searched for.
 * @param aHaystack The non-empty array being searched.
 * @param aCompare Function which takes two elements and returns -1, 0, or 1.
 * @param aBias Either 'binarySearch.GREATEST_LOWER_BOUND' or
 *     'binarySearch.LEAST_UPPER_BOUND'. Specifies whether to return the
 *     closest element that is smaller than or greater than the one we are
 *     searching for, respectively, if the exact element cannot be found.
 */
function recursiveSearch(aLow, aHigh, aNeedle, aHaystack, aCompare, aBias) {
  // This function terminates when one of the following is true:
  //
  //   1. We find the exact element we are looking for.
  //
  //   2. We did not find the exact element, but we can return the index of
  //      the next-closest element.
  //
  //   3. We did not find the exact element, and there is no next-closest
  //      element than the one we are searching for, so we return -1.
  var mid = Math.floor((aHigh - aLow) / 2) + aLow;
  var cmp = aCompare(aNeedle, aHaystack[mid], true);
  if (cmp === 0) {
    // Found the element we are looking for.
    return mid;
  }
  else if (cmp > 0) {
    // Our needle is greater than aHaystack[mid].
    if (aHigh - mid > 1) {
      // The element is in the upper half.
      return recursiveSearch(mid, aHigh, aNeedle, aHaystack, aCompare, aBias);
    }

    // The exact needle element was not found in this haystack. Determine if
    // we are in termination case (3) or (2) and return the appropriate thing.
    if (aBias == exports.LEAST_UPPER_BOUND) {
      return aHigh < aHaystack.length ? aHigh : -1;
    } else {
      return mid;
    }
  }
  else {
    // Our needle is less than aHaystack[mid].
    if (mid - aLow > 1) {
      // The element is in the lower half.
      return recursiveSearch(aLow, mid, aNeedle, aHaystack, aCompare, aBias);
    }

    // we are in termination case (3) or (2) and return the appropriate thing.
    if (aBias == exports.LEAST_UPPER_BOUND) {
      return mid;
    } else {
      return aLow < 0 ? -1 : aLow;
    }
  }
}

/**
 * This is an implementation of binary search which will always try and return
 * the index of the closest element if there is no exact hit. This is because
 * mappings between original and generated line/col pairs are single points,
 * and there is an implicit region between each of them, so a miss just means
 * that you aren't on the very start of a region.
 *
 * @param aNeedle The element you are looking for.
 * @param aHaystack The array that is being searched.
 * @param aCompare A function which takes the needle and an element in the
 *     array and returns -1, 0, or 1 depending on whether the needle is less
 *     than, equal to, or greater than the element, respectively.
 * @param aBias Either 'binarySearch.GREATEST_LOWER_BOUND' or
 *     'binarySearch.LEAST_UPPER_BOUND'. Specifies whether to return the
 *     closest element that is smaller than or greater than the one we are
 *     searching for, respectively, if the exact element cannot be found.
 *     Defaults to 'binarySearch.GREATEST_LOWER_BOUND'.
 */
exports.search = function search(aNeedle, aHaystack, aCompare, aBias) {
  if (aHaystack.length === 0) {
    return -1;
  }

  var index = recursiveSearch(-1, aHaystack.length, aNeedle, aHaystack,
                              aCompare, aBias || exports.GREATEST_LOWER_BOUND);
  if (index < 0) {
    return -1;
  }

  // We have found either the exact element, or the next-closest element than
  // the one we are searching for. However, there may be more than one such
  // element. Make sure we always return the smallest of these.
  while (index - 1 >= 0) {
    if (aCompare(aHaystack[index], aHaystack[index - 1], true) !== 0) {
      break;
    }
    --index;
  }

  return index;
};


/***/ }),

/***/ 824:
/***/ (function(module, exports) {

/* -*- Mode: js; js-indent-level: 2; -*- */
/*
 * Copyright 2011 Mozilla Foundation and contributors
 * Licensed under the New BSD license. See LICENSE or:
 * http://opensource.org/licenses/BSD-3-Clause
 */

// It turns out that some (most?) JavaScript engines don't self-host
// `Array.prototype.sort`. This makes sense because C++ will likely remain
// faster than JS when doing raw CPU-intensive sorting. However, when using a
// custom comparator function, calling back and forth between the VM's C++ and
// JIT'd JS is rather slow *and* loses JIT type information, resulting in
// worse generated code for the comparator function than would be optimal. In
// fact, when sorting with a comparator, these costs outweigh the benefits of
// sorting in C++. By using our own JS-implemented Quick Sort (below), we get
// a ~3500ms mean speed-up in `bench/bench.html`.

/**
 * Swap the elements indexed by `x` and `y` in the array `ary`.
 *
 * @param {Array} ary
 *        The array.
 * @param {Number} x
 *        The index of the first item.
 * @param {Number} y
 *        The index of the second item.
 */
function swap(ary, x, y) {
  var temp = ary[x];
  ary[x] = ary[y];
  ary[y] = temp;
}

/**
 * Returns a random integer within the range `low .. high` inclusive.
 *
 * @param {Number} low
 *        The lower bound on the range.
 * @param {Number} high
 *        The upper bound on the range.
 */
function randomIntInRange(low, high) {
  return Math.round(low + (Math.random() * (high - low)));
}

/**
 * The Quick Sort algorithm.
 *
 * @param {Array} ary
 *        An array to sort.
 * @param {function} comparator
 *        Function to use to compare two items.
 * @param {Number} p
 *        Start index of the array
 * @param {Number} r
 *        End index of the array
 */
function doQuickSort(ary, comparator, p, r) {
  // If our lower bound is less than our upper bound, we (1) partition the
  // array into two pieces and (2) recurse on each half. If it is not, this is
  // the empty array and our base case.

  if (p < r) {
    // (1) Partitioning.
    //
    // The partitioning chooses a pivot between `p` and `r` and moves all
    // elements that are less than or equal to the pivot to the before it, and
    // all the elements that are greater than it after it. The effect is that
    // once partition is done, the pivot is in the exact place it will be when
    // the array is put in sorted order, and it will not need to be moved
    // again. This runs in O(n) time.

    // Always choose a random pivot so that an input array which is reverse
    // sorted does not cause O(n^2) running time.
    var pivotIndex = randomIntInRange(p, r);
    var i = p - 1;

    swap(ary, pivotIndex, r);
    var pivot = ary[r];

    // Immediately after `j` is incremented in this loop, the following hold
    // true:
    //
    //   * Every element in `ary[p .. i]` is less than or equal to the pivot.
    //
    //   * Every element in `ary[i+1 .. j-1]` is greater than the pivot.
    for (var j = p; j < r; j++) {
      if (comparator(ary[j], pivot) <= 0) {
        i += 1;
        swap(ary, i, j);
      }
    }

    swap(ary, i + 1, j);
    var q = i + 1;

    // (2) Recurse on each half.

    doQuickSort(ary, comparator, p, q - 1);
    doQuickSort(ary, comparator, q + 1, r);
  }
}

/**
 * Sort the given array in-place with the given comparator function.
 *
 * @param {Array} ary
 *        An array to sort.
 * @param {function} comparator
 *        Function to use to compare two items.
 */
exports.quickSort = function (ary, comparator) {
  doQuickSort(ary, comparator, 0, ary.length - 1);
};


/***/ }),

/***/ 825:
/***/ (function(module, exports, __webpack_require__) {

/* -*- Mode: js; js-indent-level: 2; -*- */
/*
 * Copyright 2011 Mozilla Foundation and contributors
 * Licensed under the New BSD license. See LICENSE or:
 * http://opensource.org/licenses/BSD-3-Clause
 */

var SourceMapGenerator = __webpack_require__(816).SourceMapGenerator;
var util = __webpack_require__(819);

// Matches a Windows-style `\r\n` newline or a `\n` newline used by all other
// operating systems these days (capturing the result).
var REGEX_NEWLINE = /(\r?\n)/;

// Newline character code for charCodeAt() comparisons
var NEWLINE_CODE = 10;

// Private symbol for identifying `SourceNode`s when multiple versions of
// the source-map library are loaded. This MUST NOT CHANGE across
// versions!
var isSourceNode = "$$$isSourceNode$$$";

/**
 * SourceNodes provide a way to abstract over interpolating/concatenating
 * snippets of generated JavaScript source code while maintaining the line and
 * column information associated with the original source code.
 *
 * @param aLine The original line number.
 * @param aColumn The original column number.
 * @param aSource The original source's filename.
 * @param aChunks Optional. An array of strings which are snippets of
 *        generated JS, or other SourceNodes.
 * @param aName The original identifier.
 */
function SourceNode(aLine, aColumn, aSource, aChunks, aName) {
  this.children = [];
  this.sourceContents = {};
  this.line = aLine == null ? null : aLine;
  this.column = aColumn == null ? null : aColumn;
  this.source = aSource == null ? null : aSource;
  this.name = aName == null ? null : aName;
  this[isSourceNode] = true;
  if (aChunks != null) this.add(aChunks);
}

/**
 * Creates a SourceNode from generated code and a SourceMapConsumer.
 *
 * @param aGeneratedCode The generated code
 * @param aSourceMapConsumer The SourceMap for the generated code
 * @param aRelativePath Optional. The path that relative sources in the
 *        SourceMapConsumer should be relative to.
 */
SourceNode.fromStringWithSourceMap =
  function SourceNode_fromStringWithSourceMap(aGeneratedCode, aSourceMapConsumer, aRelativePath) {
    // The SourceNode we want to fill with the generated code
    // and the SourceMap
    var node = new SourceNode();

    // All even indices of this array are one line of the generated code,
    // while all odd indices are the newlines between two adjacent lines
    // (since `REGEX_NEWLINE` captures its match).
    // Processed fragments are accessed by calling `shiftNextLine`.
    var remainingLines = aGeneratedCode.split(REGEX_NEWLINE);
    var remainingLinesIndex = 0;
    var shiftNextLine = function() {
      var lineContents = getNextLine();
      // The last line of a file might not have a newline.
      var newLine = getNextLine() || "";
      return lineContents + newLine;

      function getNextLine() {
        return remainingLinesIndex < remainingLines.length ?
            remainingLines[remainingLinesIndex++] : undefined;
      }
    };

    // We need to remember the position of "remainingLines"
    var lastGeneratedLine = 1, lastGeneratedColumn = 0;

    // The generate SourceNodes we need a code range.
    // To extract it current and last mapping is used.
    // Here we store the last mapping.
    var lastMapping = null;

    aSourceMapConsumer.eachMapping(function (mapping) {
      if (lastMapping !== null) {
        // We add the code from "lastMapping" to "mapping":
        // First check if there is a new line in between.
        if (lastGeneratedLine < mapping.generatedLine) {
          // Associate first line with "lastMapping"
          addMappingWithCode(lastMapping, shiftNextLine());
          lastGeneratedLine++;
          lastGeneratedColumn = 0;
          // The remaining code is added without mapping
        } else {
          // There is no new line in between.
          // Associate the code between "lastGeneratedColumn" and
          // "mapping.generatedColumn" with "lastMapping"
          var nextLine = remainingLines[remainingLinesIndex];
          var code = nextLine.substr(0, mapping.generatedColumn -
                                        lastGeneratedColumn);
          remainingLines[remainingLinesIndex] = nextLine.substr(mapping.generatedColumn -
                                              lastGeneratedColumn);
          lastGeneratedColumn = mapping.generatedColumn;
          addMappingWithCode(lastMapping, code);
          // No more remaining code, continue
          lastMapping = mapping;
          return;
        }
      }
      // We add the generated code until the first mapping
      // to the SourceNode without any mapping.
      // Each line is added as separate string.
      while (lastGeneratedLine < mapping.generatedLine) {
        node.add(shiftNextLine());
        lastGeneratedLine++;
      }
      if (lastGeneratedColumn < mapping.generatedColumn) {
        var nextLine = remainingLines[remainingLinesIndex];
        node.add(nextLine.substr(0, mapping.generatedColumn));
        remainingLines[remainingLinesIndex] = nextLine.substr(mapping.generatedColumn);
        lastGeneratedColumn = mapping.generatedColumn;
      }
      lastMapping = mapping;
    }, this);
    // We have processed all mappings.
    if (remainingLinesIndex < remainingLines.length) {
      if (lastMapping) {
        // Associate the remaining code in the current line with "lastMapping"
        addMappingWithCode(lastMapping, shiftNextLine());
      }
      // and add the remaining lines without any mapping
      node.add(remainingLines.splice(remainingLinesIndex).join(""));
    }

    // Copy sourcesContent into SourceNode
    aSourceMapConsumer.sources.forEach(function (sourceFile) {
      var content = aSourceMapConsumer.sourceContentFor(sourceFile);
      if (content != null) {
        if (aRelativePath != null) {
          sourceFile = util.join(aRelativePath, sourceFile);
        }
        node.setSourceContent(sourceFile, content);
      }
    });

    return node;

    function addMappingWithCode(mapping, code) {
      if (mapping === null || mapping.source === undefined) {
        node.add(code);
      } else {
        var source = aRelativePath
          ? util.join(aRelativePath, mapping.source)
          : mapping.source;
        node.add(new SourceNode(mapping.originalLine,
                                mapping.originalColumn,
                                source,
                                code,
                                mapping.name));
      }
    }
  };

/**
 * Add a chunk of generated JS to this source node.
 *
 * @param aChunk A string snippet of generated JS code, another instance of
 *        SourceNode, or an array where each member is one of those things.
 */
SourceNode.prototype.add = function SourceNode_add(aChunk) {
  if (Array.isArray(aChunk)) {
    aChunk.forEach(function (chunk) {
      this.add(chunk);
    }, this);
  }
  else if (aChunk[isSourceNode] || typeof aChunk === "string") {
    if (aChunk) {
      this.children.push(aChunk);
    }
  }
  else {
    throw new TypeError(
      "Expected a SourceNode, string, or an array of SourceNodes and strings. Got " + aChunk
    );
  }
  return this;
};

/**
 * Add a chunk of generated JS to the beginning of this source node.
 *
 * @param aChunk A string snippet of generated JS code, another instance of
 *        SourceNode, or an array where each member is one of those things.
 */
SourceNode.prototype.prepend = function SourceNode_prepend(aChunk) {
  if (Array.isArray(aChunk)) {
    for (var i = aChunk.length-1; i >= 0; i--) {
      this.prepend(aChunk[i]);
    }
  }
  else if (aChunk[isSourceNode] || typeof aChunk === "string") {
    this.children.unshift(aChunk);
  }
  else {
    throw new TypeError(
      "Expected a SourceNode, string, or an array of SourceNodes and strings. Got " + aChunk
    );
  }
  return this;
};

/**
 * Walk over the tree of JS snippets in this node and its children. The
 * walking function is called once for each snippet of JS and is passed that
 * snippet and the its original associated source's line/column location.
 *
 * @param aFn The traversal function.
 */
SourceNode.prototype.walk = function SourceNode_walk(aFn) {
  var chunk;
  for (var i = 0, len = this.children.length; i < len; i++) {
    chunk = this.children[i];
    if (chunk[isSourceNode]) {
      chunk.walk(aFn);
    }
    else {
      if (chunk !== '') {
        aFn(chunk, { source: this.source,
                     line: this.line,
                     column: this.column,
                     name: this.name });
      }
    }
  }
};

/**
 * Like `String.prototype.join` except for SourceNodes. Inserts `aStr` between
 * each of `this.children`.
 *
 * @param aSep The separator.
 */
SourceNode.prototype.join = function SourceNode_join(aSep) {
  var newChildren;
  var i;
  var len = this.children.length;
  if (len > 0) {
    newChildren = [];
    for (i = 0; i < len-1; i++) {
      newChildren.push(this.children[i]);
      newChildren.push(aSep);
    }
    newChildren.push(this.children[i]);
    this.children = newChildren;
  }
  return this;
};

/**
 * Call String.prototype.replace on the very right-most source snippet. Useful
 * for trimming whitespace from the end of a source node, etc.
 *
 * @param aPattern The pattern to replace.
 * @param aReplacement The thing to replace the pattern with.
 */
SourceNode.prototype.replaceRight = function SourceNode_replaceRight(aPattern, aReplacement) {
  var lastChild = this.children[this.children.length - 1];
  if (lastChild[isSourceNode]) {
    lastChild.replaceRight(aPattern, aReplacement);
  }
  else if (typeof lastChild === 'string') {
    this.children[this.children.length - 1] = lastChild.replace(aPattern, aReplacement);
  }
  else {
    this.children.push(''.replace(aPattern, aReplacement));
  }
  return this;
};

/**
 * Set the source content for a source file. This will be added to the SourceMapGenerator
 * in the sourcesContent field.
 *
 * @param aSourceFile The filename of the source file
 * @param aSourceContent The content of the source file
 */
SourceNode.prototype.setSourceContent =
  function SourceNode_setSourceContent(aSourceFile, aSourceContent) {
    this.sourceContents[util.toSetString(aSourceFile)] = aSourceContent;
  };

/**
 * Walk over the tree of SourceNodes. The walking function is called for each
 * source file content and is passed the filename and source content.
 *
 * @param aFn The traversal function.
 */
SourceNode.prototype.walkSourceContents =
  function SourceNode_walkSourceContents(aFn) {
    for (var i = 0, len = this.children.length; i < len; i++) {
      if (this.children[i][isSourceNode]) {
        this.children[i].walkSourceContents(aFn);
      }
    }

    var sources = Object.keys(this.sourceContents);
    for (var i = 0, len = sources.length; i < len; i++) {
      aFn(util.fromSetString(sources[i]), this.sourceContents[sources[i]]);
    }
  };

/**
 * Return the string representation of this source node. Walks over the tree
 * and concatenates all the various snippets together to one string.
 */
SourceNode.prototype.toString = function SourceNode_toString() {
  var str = "";
  this.walk(function (chunk) {
    str += chunk;
  });
  return str;
};

/**
 * Returns the string representation of this source node along with a source
 * map.
 */
SourceNode.prototype.toStringWithSourceMap = function SourceNode_toStringWithSourceMap(aArgs) {
  var generated = {
    code: "",
    line: 1,
    column: 0
  };
  var map = new SourceMapGenerator(aArgs);
  var sourceMappingActive = false;
  var lastOriginalSource = null;
  var lastOriginalLine = null;
  var lastOriginalColumn = null;
  var lastOriginalName = null;
  this.walk(function (chunk, original) {
    generated.code += chunk;
    if (original.source !== null
        && original.line !== null
        && original.column !== null) {
      if(lastOriginalSource !== original.source
         || lastOriginalLine !== original.line
         || lastOriginalColumn !== original.column
         || lastOriginalName !== original.name) {
        map.addMapping({
          source: original.source,
          original: {
            line: original.line,
            column: original.column
          },
          generated: {
            line: generated.line,
            column: generated.column
          },
          name: original.name
        });
      }
      lastOriginalSource = original.source;
      lastOriginalLine = original.line;
      lastOriginalColumn = original.column;
      lastOriginalName = original.name;
      sourceMappingActive = true;
    } else if (sourceMappingActive) {
      map.addMapping({
        generated: {
          line: generated.line,
          column: generated.column
        }
      });
      lastOriginalSource = null;
      sourceMappingActive = false;
    }
    for (var idx = 0, length = chunk.length; idx < length; idx++) {
      if (chunk.charCodeAt(idx) === NEWLINE_CODE) {
        generated.line++;
        generated.column = 0;
        // Mappings end at eol
        if (idx + 1 === length) {
          lastOriginalSource = null;
          sourceMappingActive = false;
        } else if (sourceMappingActive) {
          map.addMapping({
            source: original.source,
            original: {
              line: original.line,
              column: original.column
            },
            generated: {
              line: generated.line,
              column: generated.column
            },
            name: original.name
          });
        }
      } else {
        generated.column++;
      }
    }
  });
  this.walkSourceContents(function (sourceFile, sourceContent) {
    map.setSourceContent(sourceFile, sourceContent);
  });

  return { code: generated.code, map: map };
};

exports.SourceNode = SourceNode;


/***/ }),

/***/ 900:
/***/ (function(module, exports, __webpack_require__) {

/* This Source Code Form is subject to the terms of the Mozilla Public
 * License, v. 2.0. If a copy of the MPL was not distributed with this
 * file, You can obtain one at http://mozilla.org/MPL/2.0/. */

const networkRequest = __webpack_require__(901);
const workerUtils = __webpack_require__(902);

module.exports = {
  networkRequest,
  workerUtils
};

/***/ }),

/***/ 901:
/***/ (function(module, exports) {

/* This Source Code Form is subject to the terms of the Mozilla Public
 * License, v. 2.0. If a copy of the MPL was not distributed with this
 * file, You can obtain one at http://mozilla.org/MPL/2.0/. */

function networkRequest(url, opts) {
  return fetch(url, {
    cache: opts.loadFromCache ? "default" : "no-cache"
  }).then(res => {
    if (res.status >= 200 && res.status < 300) {
      return res.text().then(text => ({ content: text }));
    }
    return Promise.reject(`request failed with status ${res.status}`);
  });
}

module.exports = networkRequest;

/***/ }),

/***/ 902:
/***/ (function(module, exports) {

function _asyncToGenerator(fn) { return function () { var gen = fn.apply(this, arguments); return new Promise(function (resolve, reject) { function step(key, arg) { try { var info = gen[key](arg); var value = info.value; } catch (error) { reject(error); return; } if (info.done) { resolve(value); } else { return Promise.resolve(value).then(function (value) { step("next", value); }, function (err) { step("throw", err); }); } } return step("next"); }); }; }

function WorkerDispatcher() {
  this.msgId = 1;
  this.worker = null;
} /* This Source Code Form is subject to the terms of the Mozilla Public
   * License, v. 2.0. If a copy of the MPL was not distributed with this
   * file, You can obtain one at http://mozilla.org/MPL/2.0/. */

WorkerDispatcher.prototype = {
  start(url) {
    this.worker = new Worker(url);
    this.worker.onerror = () => {
      console.error(`Error in worker ${url}`);
    };
  },

  stop() {
    if (!this.worker) {
      return;
    }

    this.worker.terminate();
    this.worker = null;
  },

  task(method) {
    return (...args) => {
      return new Promise((resolve, reject) => {
        const id = this.msgId++;
        this.worker.postMessage({ id, method, args });

        const listener = ({ data: result }) => {
          if (result.id !== id) {
            return;
          }

          this.worker.removeEventListener("message", listener);
          if (result.error) {
            reject(result.error);
          } else {
            resolve(result.response);
          }
        };

        this.worker.addEventListener("message", listener);
      });
    };
  }
};

function workerHandler(publicInterface) {
  return function (msg) {
    const { id, method, args } = msg.data;
    try {
      const response = publicInterface[method].apply(undefined, args);
      if (response instanceof Promise) {
        response.then(val => self.postMessage({ id, response: val }),
        // Error can't be sent via postMessage, so be sure to
        // convert to string.
        err => self.postMessage({ id, error: err.toString() }));
      } else {
        self.postMessage({ id, response });
      }
    } catch (error) {
      // Error can't be sent via postMessage, so be sure to convert to
      // string.
      self.postMessage({ id, error: error.toString() });
    }
  };
}

function streamingWorkerHandler(publicInterface, { timeout = 100 } = {}, worker = self) {
  let streamingWorker = (() => {
    var _ref = _asyncToGenerator(function* (id, tasks) {
      let isWorking = true;

      const intervalId = setTimeout(function () {
        isWorking = false;
      }, timeout);

      const results = [];
      while (tasks.length !== 0 && isWorking) {
        const { callback, context, args } = tasks.shift();
        const result = yield callback.call(context, args);
        results.push(result);
      }
      worker.postMessage({ id, status: "pending", data: results });
      clearInterval(intervalId);

      if (tasks.length !== 0) {
        yield streamingWorker(id, tasks);
      }
    });

    return function streamingWorker(_x, _x2) {
      return _ref.apply(this, arguments);
    };
  })();

  return (() => {
    var _ref2 = _asyncToGenerator(function* (msg) {
      const { id, method, args } = msg.data;
      const workerMethod = publicInterface[method];
      if (!workerMethod) {
        console.error(`Could not find ${method} defined in worker.`);
      }
      worker.postMessage({ id, status: "start" });

      try {
        const tasks = workerMethod(args);
        yield streamingWorker(id, tasks);
        worker.postMessage({ id, status: "done" });
      } catch (error) {
        worker.postMessage({ id, status: "error", error });
      }
    });

    return function (_x3) {
      return _ref2.apply(this, arguments);
    };
  })();
}

module.exports = {
  WorkerDispatcher,
  workerHandler,
  streamingWorkerHandler
};

/***/ }),

/***/ 964:
/***/ (function(module, exports, __webpack_require__) {

"use strict";


var _prettyFast = __webpack_require__(802);

var _prettyFast2 = _interopRequireDefault(_prettyFast);

var _devtoolsUtils = __webpack_require__(900);

function _interopRequireDefault(obj) { return obj && obj.__esModule ? obj : { default: obj }; }

var workerHandler = _devtoolsUtils.workerUtils.workerHandler;


function prettyPrint(_ref) {
  var url = _ref.url,
      indent = _ref.indent,
      source = _ref.source;

  var prettified = (0, _prettyFast2.default)(source, {
    url: url,
    indent: " ".repeat(indent)
  });

  return {
    code: prettified.code,
    mappings: invertMappings(prettified.map._mappings)
  };
}

function invertMappings(mappings) {
  return mappings._array.map(m => {
    var mapping = {
      generated: {
        line: m.originalLine,
        column: m.originalColumn
      }
    };
    if (m.source) {
      mapping.source = m.source;
      mapping.original = {
        line: m.generatedLine,
        column: m.generatedColumn
      };
      mapping.name = m.name;
    }
    return mapping;
  });
}

self.onmessage = workerHandler({ prettyPrint });

/***/ })

/******/ });
});
>>>>>>> a17af05f
<|MERGE_RESOLUTION|>--- conflicted
+++ resolved
@@ -11,52 +11,37 @@
 return /******/ (function(modules) { // webpackBootstrap
 /******/ 	// The module cache
 /******/ 	var installedModules = {};
-
+/******/
 /******/ 	// The require function
 /******/ 	function __webpack_require__(moduleId) {
-
+/******/
 /******/ 		// Check if module is in cache
 /******/ 		if(installedModules[moduleId]) {
 /******/ 			return installedModules[moduleId].exports;
-<<<<<<< HEAD
-
-=======
 /******/ 		}
->>>>>>> a17af05f
 /******/ 		// Create a new module (and put it into the cache)
 /******/ 		var module = installedModules[moduleId] = {
 /******/ 			i: moduleId,
 /******/ 			l: false,
 /******/ 			exports: {}
 /******/ 		};
-
+/******/
 /******/ 		// Execute the module function
 /******/ 		modules[moduleId].call(module.exports, module, module.exports, __webpack_require__);
-
+/******/
 /******/ 		// Flag the module as loaded
-<<<<<<< HEAD
-/******/ 		module.loaded = true;
-
-=======
 /******/ 		module.l = true;
 /******/
->>>>>>> a17af05f
 /******/ 		// Return the exports of the module
 /******/ 		return module.exports;
 /******/ 	}
-
-
+/******/
+/******/
 /******/ 	// expose the modules object (__webpack_modules__)
 /******/ 	__webpack_require__.m = modules;
-
+/******/
 /******/ 	// expose the module cache
 /******/ 	__webpack_require__.c = installedModules;
-<<<<<<< HEAD
-
-/******/ 	// __webpack_public_path__
-/******/ 	__webpack_require__.p = "/assets/build";
-
-=======
 /******/
 /******/ 	// define getter function for harmony exports
 /******/ 	__webpack_require__.d = function(exports, name, getter) {
@@ -84,5886 +69,12 @@
 /******/ 	// __webpack_public_path__
 /******/ 	__webpack_require__.p = "/assets/build";
 /******/
->>>>>>> a17af05f
 /******/ 	// Load entry module and return exports
 /******/ 	return __webpack_require__(__webpack_require__.s = 380);
 /******/ })
 /************************************************************************/
 /******/ ({
 
-<<<<<<< HEAD
-/***/ 0:
-/***/ function(module, exports, __webpack_require__) {
-
-	module.exports = __webpack_require__(801);
-
-
-/***/ },
-
-/***/ 223:
-/***/ function(module, exports) {
-
-	"use strict";
-
-	function assert(condition, message) {
-	  if (!condition) {
-	    throw new Error(`Assertion failure: ${message}`);
-	  }
-	}
-
-	module.exports = assert;
-
-/***/ },
-
-/***/ 801:
-/***/ function(module, exports, __webpack_require__) {
-
-	"use strict";
-
-	var prettyFast = __webpack_require__(802);
-	var assert = __webpack_require__(223);
-
-	function prettyPrint(_ref) {
-	  var url = _ref.url,
-	      indent = _ref.indent,
-	      source = _ref.source;
-
-	  try {
-	    var prettified = prettyFast(source, {
-	      url: url,
-	      indent: " ".repeat(indent)
-	    });
-
-	    return {
-	      code: prettified.code,
-	      mappings: prettified.map._mappings
-	    };
-	  } catch (e) {
-	    throw new Error(`${e.message}\n${e.stack}`);
-	  }
-	}
-
-	function invertMappings(mappings) {
-	  return mappings._array.map(m => {
-	    var mapping = {
-	      generated: {
-	        line: m.originalLine,
-	        column: m.originalColumn
-	      }
-	    };
-	    if (m.source) {
-	      mapping.source = m.source;
-	      mapping.original = {
-	        line: m.generatedLine,
-	        column: m.generatedColumn
-	      };
-	      mapping.name = m.name;
-	    }
-	    return mapping;
-	  });
-	}
-
-	self.onmessage = function (msg) {
-	  var _msg$data = msg.data,
-	      id = _msg$data.id,
-	      args = _msg$data.args;
-
-	  assert(msg.data.method === "prettyPrint", "Method must be `prettyPrint`");
-
-	  try {
-	    var _prettyPrint = prettyPrint(args[0]),
-	        code = _prettyPrint.code,
-	        mappings = _prettyPrint.mappings;
-
-	    self.postMessage({ id, response: {
-	        code, mappings: invertMappings(mappings)
-	      } });
-	  } catch (e) {
-	    self.postMessage({ id, error: e });
-	  }
-	};
-
-/***/ },
-
-/***/ 802:
-/***/ function(module, exports, __webpack_require__) {
-
-	var __WEBPACK_AMD_DEFINE_FACTORY__, __WEBPACK_AMD_DEFINE_RESULT__;/* -*- indent-tabs-mode: nil; js-indent-level: 2; fill-column: 80 -*- */
-	/*
-	 * Copyright 2013 Mozilla Foundation and contributors
-	 * Licensed under the New BSD license. See LICENSE.md or:
-	 * http://opensource.org/licenses/BSD-2-Clause
-	 */
-	(function (root, factory) {
-	  "use strict";
-
-	  if (true) {
-	    !(__WEBPACK_AMD_DEFINE_FACTORY__ = (factory), __WEBPACK_AMD_DEFINE_RESULT__ = (typeof __WEBPACK_AMD_DEFINE_FACTORY__ === 'function' ? (__WEBPACK_AMD_DEFINE_FACTORY__.call(exports, __webpack_require__, exports, module)) : __WEBPACK_AMD_DEFINE_FACTORY__), __WEBPACK_AMD_DEFINE_RESULT__ !== undefined && (module.exports = __WEBPACK_AMD_DEFINE_RESULT__));
-	  } else if (typeof exports === "object") {
-	    module.exports = factory();
-	  } else {
-	    root.prettyFast = factory();
-	  }
-	}(this, function () {
-	  "use strict";
-
-	  var acorn = this.acorn || __webpack_require__(803);
-	  var sourceMap = this.sourceMap || __webpack_require__(804);
-	  var SourceNode = sourceMap.SourceNode;
-
-	  // If any of these tokens are seen before a "[" token, we know that "[" token
-	  // is the start of an array literal, rather than a property access.
-	  //
-	  // The only exception is "}", which would need to be disambiguated by
-	  // parsing. The majority of the time, an open bracket following a closing
-	  // curly is going to be an array literal, so we brush the complication under
-	  // the rug, and handle the ambiguity by always assuming that it will be an
-	  // array literal.
-	  var PRE_ARRAY_LITERAL_TOKENS = {
-	    "typeof": true,
-	    "void": true,
-	    "delete": true,
-	    "case": true,
-	    "do": true,
-	    "=": true,
-	    "in": true,
-	    "{": true,
-	    "*": true,
-	    "/": true,
-	    "%": true,
-	    "else": true,
-	    ";": true,
-	    "++": true,
-	    "--": true,
-	    "+": true,
-	    "-": true,
-	    "~": true,
-	    "!": true,
-	    ":": true,
-	    "?": true,
-	    ">>": true,
-	    ">>>": true,
-	    "<<": true,
-	    "||": true,
-	    "&&": true,
-	    "<": true,
-	    ">": true,
-	    "<=": true,
-	    ">=": true,
-	    "instanceof": true,
-	    "&": true,
-	    "^": true,
-	    "|": true,
-	    "==": true,
-	    "!=": true,
-	    "===": true,
-	    "!==": true,
-	    ",": true,
-
-	    "}": true
-	  };
-
-	  /**
-	   * Determines if we think that the given token starts an array literal.
-	   *
-	   * @param Object token
-	   *        The token we want to determine if it is an array literal.
-	   * @param Object lastToken
-	   *        The last token we added to the pretty printed results.
-	   *
-	   * @returns Boolean
-	   *          True if we believe it is an array literal, false otherwise.
-	   */
-	  function isArrayLiteral(token, lastToken) {
-	    if (token.type.type != "[") {
-	      return false;
-	    }
-	    if (!lastToken) {
-	      return true;
-	    }
-	    if (lastToken.type.isAssign) {
-	      return true;
-	    }
-	    return !!PRE_ARRAY_LITERAL_TOKENS[
-	      lastToken.type.keyword || lastToken.type.type
-	    ];
-	  }
-
-	  // If any of these tokens are followed by a token on a new line, we know that
-	  // ASI cannot happen.
-	  var PREVENT_ASI_AFTER_TOKENS = {
-	    // Binary operators
-	    "*": true,
-	    "/": true,
-	    "%": true,
-	    "+": true,
-	    "-": true,
-	    "<<": true,
-	    ">>": true,
-	    ">>>": true,
-	    "<": true,
-	    ">": true,
-	    "<=": true,
-	    ">=": true,
-	    "instanceof": true,
-	    "in": true,
-	    "==": true,
-	    "!=": true,
-	    "===": true,
-	    "!==": true,
-	    "&": true,
-	    "^": true,
-	    "|": true,
-	    "&&": true,
-	    "||": true,
-	    ",": true,
-	    ".": true,
-	    "=": true,
-	    "*=": true,
-	    "/=": true,
-	    "%=": true,
-	    "+=": true,
-	    "-=": true,
-	    "<<=": true,
-	    ">>=": true,
-	    ">>>=": true,
-	    "&=": true,
-	    "^=": true,
-	    "|=": true,
-	    // Unary operators
-	    "delete": true,
-	    "void": true,
-	    "typeof": true,
-	    "~": true,
-	    "!": true,
-	    "new": true,
-	    // Function calls and grouped expressions
-	    "(": true
-	  };
-
-	  // If any of these tokens are on a line after the token before it, we know
-	  // that ASI cannot happen.
-	  var PREVENT_ASI_BEFORE_TOKENS = {
-	    // Binary operators
-	    "*": true,
-	    "/": true,
-	    "%": true,
-	    "<<": true,
-	    ">>": true,
-	    ">>>": true,
-	    "<": true,
-	    ">": true,
-	    "<=": true,
-	    ">=": true,
-	    "instanceof": true,
-	    "in": true,
-	    "==": true,
-	    "!=": true,
-	    "===": true,
-	    "!==": true,
-	    "&": true,
-	    "^": true,
-	    "|": true,
-	    "&&": true,
-	    "||": true,
-	    ",": true,
-	    ".": true,
-	    "=": true,
-	    "*=": true,
-	    "/=": true,
-	    "%=": true,
-	    "+=": true,
-	    "-=": true,
-	    "<<=": true,
-	    ">>=": true,
-	    ">>>=": true,
-	    "&=": true,
-	    "^=": true,
-	    "|=": true,
-	    // Function calls
-	    "(": true
-	  };
-
-	  /**
-	   * Determines if Automatic Semicolon Insertion (ASI) occurs between these
-	   * tokens.
-	   *
-	   * @param Object token
-	   *        The current token.
-	   * @param Object lastToken
-	   *        The last token we added to the pretty printed results.
-	   *
-	   * @returns Boolean
-	   *          True if we believe ASI occurs.
-	   */
-	  function isASI(token, lastToken) {
-	    if (!lastToken) {
-	      return false;
-	    }
-	    if (token.startLoc.line === lastToken.startLoc.line) {
-	      return false;
-	    }
-	    if (PREVENT_ASI_AFTER_TOKENS[
-	      lastToken.type.type || lastToken.type.keyword
-	    ]) {
-	      return false;
-	    }
-	    if (PREVENT_ASI_BEFORE_TOKENS[token.type.type || token.type.keyword]) {
-	      return false;
-	    }
-	    return true;
-	  }
-
-	  /**
-	   * Determine if we have encountered a getter or setter.
-	   *
-	   * @param Object token
-	   *        The current token. If this is a getter or setter, it would be the
-	   *        property name.
-	   * @param Object lastToken
-	   *        The last token we added to the pretty printed results. If this is a
-	   *        getter or setter, it would be the `get` or `set` keyword
-	   *        respectively.
-	   * @param Array stack
-	   *        The stack of open parens/curlies/brackets/etc.
-	   *
-	   * @returns Boolean
-	   *          True if this is a getter or setter.
-	   */
-	  function isGetterOrSetter(token, lastToken, stack) {
-	    return stack[stack.length - 1] == "{"
-	      && lastToken
-	      && lastToken.type.type == "name"
-	      && (lastToken.value == "get" || lastToken.value == "set")
-	      && token.type.type == "name";
-	  }
-
-	  /**
-	   * Determine if we should add a newline after the given token.
-	   *
-	   * @param Object token
-	   *        The token we are looking at.
-	   * @param Array stack
-	   *        The stack of open parens/curlies/brackets/etc.
-	   *
-	   * @returns Boolean
-	   *          True if we should add a newline.
-	   */
-	  function isLineDelimiter(token, stack) {
-	    if (token.isArrayLiteral) {
-	      return true;
-	    }
-	    var ttt = token.type.type;
-	    var top = stack[stack.length - 1];
-	    return ttt == ";" && top != "("
-	      || ttt == "{"
-	      || ttt == "," && top != "("
-	      || ttt == ":" && (top == "case" || top == "default");
-	  }
-
-	  /**
-	   * Append the necessary whitespace to the result after we have added the given
-	   * token.
-	   *
-	   * @param Object token
-	   *        The token that was just added to the result.
-	   * @param Function write
-	   *        The function to write to the pretty printed results.
-	   * @param Array stack
-	   *        The stack of open parens/curlies/brackets/etc.
-	   *
-	   * @returns Boolean
-	   *          Returns true if we added a newline to result, false in all other
-	   *          cases.
-	   */
-	  function appendNewline(token, write, stack) {
-	    if (isLineDelimiter(token, stack)) {
-	      write("\n", token.startLoc.line, token.startLoc.column);
-	      return true;
-	    }
-	    return false;
-	  }
-
-	  /**
-	   * Determines if we need to add a space between the last token we added and
-	   * the token we are about to add.
-	   *
-	   * @param Object token
-	   *        The token we are about to add to the pretty printed code.
-	   * @param Object lastToken
-	   *        The last token added to the pretty printed code.
-	   */
-	  function needsSpaceAfter(token, lastToken) {
-	    if (lastToken) {
-	      if (lastToken.type.isLoop) {
-	        return true;
-	      }
-	      if (lastToken.type.isAssign) {
-	        return true;
-	      }
-	      if (lastToken.type.binop != null) {
-	        return true;
-	      }
-
-	      var ltt = lastToken.type.type;
-	      if (ltt == "?") {
-	        return true;
-	      }
-	      if (ltt == ":") {
-	        return true;
-	      }
-	      if (ltt == ",") {
-	        return true;
-	      }
-	      if (ltt == ";") {
-	        return true;
-	      }
-
-	      var ltk = lastToken.type.keyword;
-	      if (ltk != null) {
-	        if (ltk == "break" || ltk == "continue" || ltk == "return") {
-	          return token.type.type != ";";
-	        }
-	        if (ltk != "debugger"
-	            && ltk != "null"
-	            && ltk != "true"
-	            && ltk != "false"
-	            && ltk != "this"
-	            && ltk != "default") {
-	          return true;
-	        }
-	      }
-
-	      if (ltt == ")" && (token.type.type != ")"
-	                         && token.type.type != "]"
-	                         && token.type.type != ";"
-	                         && token.type.type != ","
-	                         && token.type.type != ".")) {
-	        return true;
-	      }
-	    }
-
-	    if (token.type.isAssign) {
-	      return true;
-	    }
-	    if (token.type.binop != null) {
-	      return true;
-	    }
-	    if (token.type.type == "?") {
-	      return true;
-	    }
-
-	    return false;
-	  }
-
-	  /**
-	   * Add the required whitespace before this token, whether that is a single
-	   * space, newline, and/or the indent on fresh lines.
-	   *
-	   * @param Object token
-	   *        The token we are about to add to the pretty printed code.
-	   * @param Object lastToken
-	   *        The last token we added to the pretty printed code.
-	   * @param Boolean addedNewline
-	   *        Whether we added a newline after adding the last token to the pretty
-	   *        printed code.
-	   * @param Function write
-	   *        The function to write pretty printed code to the result SourceNode.
-	   * @param Object options
-	   *        The options object.
-	   * @param Number indentLevel
-	   *        The number of indents deep we are.
-	   * @param Array stack
-	   *        The stack of open curlies, brackets, etc.
-	   */
-	  function prependWhiteSpace(token, lastToken, addedNewline, write, options,
-	                             indentLevel, stack) {
-	    var ttk = token.type.keyword;
-	    var ttt = token.type.type;
-	    var newlineAdded = addedNewline;
-	    var ltt = lastToken ? lastToken.type.type : null;
-
-	    // Handle whitespace and newlines after "}" here instead of in
-	    // `isLineDelimiter` because it is only a line delimiter some of the
-	    // time. For example, we don't want to put "else if" on a new line after
-	    // the first if's block.
-	    if (lastToken && ltt == "}") {
-	      if (ttk == "while" && stack[stack.length - 1] == "do") {
-	        write(" ",
-	              lastToken.startLoc.line,
-	              lastToken.startLoc.column);
-	      } else if (ttk == "else" ||
-	                 ttk == "catch" ||
-	                 ttk == "finally") {
-	        write(" ",
-	              lastToken.startLoc.line,
-	              lastToken.startLoc.column);
-	      } else if (ttt != "(" &&
-	                 ttt != ";" &&
-	                 ttt != "," &&
-	                 ttt != ")" &&
-	                 ttt != ".") {
-	        write("\n",
-	              lastToken.startLoc.line,
-	              lastToken.startLoc.column);
-	        newlineAdded = true;
-	      }
-	    }
-
-	    if (isGetterOrSetter(token, lastToken, stack)) {
-	      write(" ",
-	            lastToken.startLoc.line,
-	            lastToken.startLoc.column);
-	    }
-
-	    if (ttt == ":" && stack[stack.length - 1] == "?") {
-	      write(" ",
-	            lastToken.startLoc.line,
-	            lastToken.startLoc.column);
-	    }
-
-	    if (lastToken && ltt != "}" && ttk == "else") {
-	      write(" ",
-	            lastToken.startLoc.line,
-	            lastToken.startLoc.column);
-	    }
-
-	    function ensureNewline() {
-	      if (!newlineAdded) {
-	        write("\n",
-	              lastToken.startLoc.line,
-	              lastToken.startLoc.column);
-	        newlineAdded = true;
-	      }
-	    }
-
-	    if (isASI(token, lastToken)) {
-	      ensureNewline();
-	    }
-
-	    if (decrementsIndent(ttt, stack)) {
-	      ensureNewline();
-	    }
-
-	    if (newlineAdded) {
-	      if (ttk == "case" || ttk == "default") {
-	        write(repeat(options.indent, indentLevel - 1),
-	              token.startLoc.line,
-	              token.startLoc.column);
-	      } else {
-	        write(repeat(options.indent, indentLevel),
-	              token.startLoc.line,
-	              token.startLoc.column);
-	      }
-	    } else if (needsSpaceAfter(token, lastToken)) {
-	      write(" ",
-	            lastToken.startLoc.line,
-	            lastToken.startLoc.column);
-	    }
-	  }
-
-	  /**
-	   * Repeat the `str` string `n` times.
-	   *
-	   * @param String str
-	   *        The string to be repeated.
-	   * @param Number n
-	   *        The number of times to repeat the string.
-	   *
-	   * @returns String
-	   *          The repeated string.
-	   */
-	  function repeat(str, n) {
-	    var result = "";
-	    while (n > 0) {
-	      if (n & 1) {
-	        result += str;
-	      }
-	      n >>= 1;
-	      str += str;
-	    }
-	    return result;
-	  }
-
-	  /**
-	   * Make sure that we output the escaped character combination inside string
-	   * literals instead of various problematic characters.
-	   */
-	  var sanitize = (function () {
-	    var escapeCharacters = {
-	      // Backslash
-	      "\\": "\\\\",
-	      // Newlines
-	      "\n": "\\n",
-	      // Carriage return
-	      "\r": "\\r",
-	      // Tab
-	      "\t": "\\t",
-	      // Vertical tab
-	      "\v": "\\v",
-	      // Form feed
-	      "\f": "\\f",
-	      // Null character
-	      "\0": "\\0",
-	      // Single quotes
-	      "'": "\\'"
-	    };
-
-	    var regExpString = "("
-	      + Object.keys(escapeCharacters)
-	              .map(function (c) { return escapeCharacters[c]; })
-	              .join("|")
-	      + ")";
-	    var escapeCharactersRegExp = new RegExp(regExpString, "g");
-
-	    return function (str) {
-	      return str.replace(escapeCharactersRegExp, function (_, c) {
-	        return escapeCharacters[c];
-	      });
-	    };
-	  }());
-	  /**
-	   * Add the given token to the pretty printed results.
-	   *
-	   * @param Object token
-	   *        The token to add.
-	   * @param Function write
-	   *        The function to write pretty printed code to the result SourceNode.
-	   */
-	  function addToken(token, write) {
-	    if (token.type.type == "string") {
-	      write("'" + sanitize(token.value) + "'",
-	            token.startLoc.line,
-	            token.startLoc.column);
-	    } else if (token.type.type == "regexp") {
-	      write(String(token.value.value),
-	            token.startLoc.line,
-	            token.startLoc.column);
-	    } else {
-	      write(String(token.value != null ? token.value : token.type.type),
-	            token.startLoc.line,
-	            token.startLoc.column);
-	    }
-	  }
-
-	  /**
-	   * Returns true if the given token type belongs on the stack.
-	   */
-	  function belongsOnStack(token) {
-	    var ttt = token.type.type;
-	    var ttk = token.type.keyword;
-	    return ttt == "{"
-	      || ttt == "("
-	      || ttt == "["
-	      || ttt == "?"
-	      || ttk == "do"
-	      || ttk == "switch"
-	      || ttk == "case"
-	      || ttk == "default";
-	  }
-
-	  /**
-	   * Returns true if the given token should cause us to pop the stack.
-	   */
-	  function shouldStackPop(token, stack) {
-	    var ttt = token.type.type;
-	    var ttk = token.type.keyword;
-	    var top = stack[stack.length - 1];
-	    return ttt == "]"
-	      || ttt == ")"
-	      || ttt == "}"
-	      || (ttt == ":" && (top == "case" || top == "default" || top == "?"))
-	      || (ttk == "while" && top == "do");
-	  }
-
-	  /**
-	   * Returns true if the given token type should cause us to decrement the
-	   * indent level.
-	   */
-	  function decrementsIndent(tokenType, stack) {
-	    return tokenType == "}"
-	      || (tokenType == "]" && stack[stack.length - 1] == "[\n");
-	  }
-
-	  /**
-	   * Returns true if the given token should cause us to increment the indent
-	   * level.
-	   */
-	  function incrementsIndent(token) {
-	    return token.type.type == "{"
-	      || token.isArrayLiteral
-	      || token.type.keyword == "switch";
-	  }
-
-	  /**
-	   * Add a comment to the pretty printed code.
-	   *
-	   * @param Function write
-	   *        The function to write pretty printed code to the result SourceNode.
-	   * @param Number indentLevel
-	   *        The number of indents deep we are.
-	   * @param Object options
-	   *        The options object.
-	   * @param Boolean block
-	   *        True if the comment is a multiline block style comment.
-	   * @param String text
-	   *        The text of the comment.
-	   * @param Number line
-	   *        The line number to comment appeared on.
-	   * @param Number column
-	   *        The column number the comment appeared on.
-	   */
-	  function addComment(write, indentLevel, options, block, text, line, column) {
-	    var indentString = repeat(options.indent, indentLevel);
-
-	    write(indentString, line, column);
-	    if (block) {
-	      write("/*");
-	      write(text
-	            .split(new RegExp("/\n" + indentString + "/", "g"))
-	            .join("\n" + indentString));
-	      write("*/");
-	    } else {
-	      write("//");
-	      write(text);
-	    }
-	    write("\n");
-	  }
-
-	  /**
-	   * The main function.
-	   *
-	   * @param String input
-	   *        The ugly JS code we want to pretty print.
-	   * @param Object options
-	   *        The options object. Provides configurability of the pretty
-	   *        printing. Properties:
-	   *          - url: The URL string of the ugly JS code.
-	   *          - indent: The string to indent code by.
-	   *
-	   * @returns Object
-	   *          An object with the following properties:
-	   *            - code: The pretty printed code string.
-	   *            - map: A SourceMapGenerator instance.
-	   */
-	  return function prettyFast(input, options) {
-	    // The level of indents deep we are.
-	    var indentLevel = 0;
-
-	    // We will accumulate the pretty printed code in this SourceNode.
-	    var result = new SourceNode();
-
-	    /**
-	     * Write a pretty printed string to the result SourceNode.
-	     *
-	     * We buffer our writes so that we only create one mapping for each line in
-	     * the source map. This enhances performance by avoiding extraneous mapping
-	     * serialization, and flattening the tree that
-	     * `SourceNode#toStringWithSourceMap` will have to recursively walk. When
-	     * timing how long it takes to pretty print jQuery, this optimization
-	     * brought the time down from ~390 ms to ~190ms!
-	     *
-	     * @param String str
-	     *        The string to be added to the result.
-	     * @param Number line
-	     *        The line number the string came from in the ugly source.
-	     * @param Number column
-	     *        The column number the string came from in the ugly source.
-	     */
-	    var write = (function () {
-	      var buffer = [];
-	      var bufferLine = -1;
-	      var bufferColumn = -1;
-	      return function write(str, line, column) {
-	        if (line != null && bufferLine === -1) {
-	          bufferLine = line;
-	        }
-	        if (column != null && bufferColumn === -1) {
-	          bufferColumn = column;
-	        }
-	        buffer.push(str);
-
-	        if (str == "\n") {
-	          var lineStr = "";
-	          for (var i = 0, len = buffer.length; i < len; i++) {
-	            lineStr += buffer[i];
-	          }
-	          result.add(new SourceNode(bufferLine, bufferColumn, options.url,
-	                                    lineStr));
-	          buffer.splice(0, buffer.length);
-	          bufferLine = -1;
-	          bufferColumn = -1;
-	        }
-	      };
-	    }());
-
-	    // Whether or not we added a newline on after we added the last token.
-	    var addedNewline = false;
-
-	    // The current token we will be adding to the pretty printed code.
-	    var token;
-
-	    // Shorthand for token.type.type, so we don't have to repeatedly access
-	    // properties.
-	    var ttt;
-
-	    // Shorthand for token.type.keyword, so we don't have to repeatedly access
-	    // properties.
-	    var ttk;
-
-	    // The last token we added to the pretty printed code.
-	    var lastToken;
-
-	    // Stack of token types/keywords that can affect whether we want to add a
-	    // newline or a space. We can make that decision based on what token type is
-	    // on the top of the stack. For example, a comma in a parameter list should
-	    // be followed by a space, while a comma in an object literal should be
-	    // followed by a newline.
-	    //
-	    // Strings that go on the stack:
-	    //
-	    //   - "{"
-	    //   - "("
-	    //   - "["
-	    //   - "[\n"
-	    //   - "do"
-	    //   - "?"
-	    //   - "switch"
-	    //   - "case"
-	    //   - "default"
-	    //
-	    // The difference between "[" and "[\n" is that "[\n" is used when we are
-	    // treating "[" and "]" tokens as line delimiters and should increment and
-	    // decrement the indent level when we find them.
-	    var stack = [];
-
-	    // Acorn's tokenizer will always yield comments *before* the token they
-	    // follow (unless the very first thing in the source is a comment), so we
-	    // have to queue the comments in order to pretty print them in the correct
-	    // location. For example, the source file:
-	    //
-	    //     foo
-	    //     // a
-	    //     // b
-	    //     bar
-	    //
-	    // When tokenized by acorn, gives us the following token stream:
-	    //
-	    //     [ '// a', '// b', foo, bar ]
-	    var commentQueue = [];
-
-	    var getToken = acorn.tokenize(input, {
-	      locations: true,
-	      sourceFile: options.url,
-	      onComment: function (block, text, start, end, startLoc, endLoc) {
-	        if (lastToken) {
-	          commentQueue.push({
-	            block: block,
-	            text: text,
-	            line: startLoc.line,
-	            column: startLoc.column,
-	            trailing: lastToken.endLoc.line == startLoc.line
-	          });
-	        } else {
-	          addComment(write, indentLevel, options, block, text, startLoc.line,
-	                     startLoc.column);
-	          addedNewline = true;
-	        }
-	      }
-	    });
-
-	    for (;;) {
-	      token = getToken();
-
-	      ttk = token.type.keyword;
-	      ttt = token.type.type;
-
-	      if (ttt == "eof") {
-	        if (!addedNewline) {
-	          write("\n");
-	        }
-	        break;
-	      }
-
-	      token.isArrayLiteral = isArrayLiteral(token, lastToken);
-
-	      if (belongsOnStack(token)) {
-	        if (token.isArrayLiteral) {
-	          stack.push("[\n");
-	        } else {
-	          stack.push(ttt || ttk);
-	        }
-	      }
-
-	      if (decrementsIndent(ttt, stack)) {
-	        indentLevel--;
-	        if (ttt == "}"
-	            && stack.length > 1
-	            && stack[stack.length - 2] == "switch") {
-	          indentLevel--;
-	        }
-	      }
-
-	      prependWhiteSpace(token, lastToken, addedNewline, write, options,
-	                        indentLevel, stack);
-	      addToken(token, write);
-	      if (commentQueue.length === 0 || !commentQueue[0].trailing) {
-	        addedNewline = appendNewline(token, write, stack);
-	      }
-
-	      if (shouldStackPop(token, stack)) {
-	        stack.pop();
-	        if (token == "}" && stack.length
-	            && stack[stack.length - 1] == "switch") {
-	          stack.pop();
-	        }
-	      }
-
-	      if (incrementsIndent(token)) {
-	        indentLevel++;
-	      }
-
-	      // Acorn's tokenizer re-uses tokens, so we have to copy the last token on
-	      // every iteration. We follow acorn's lead here, and reuse the lastToken
-	      // object the same way that acorn reuses the token object. This allows us
-	      // to avoid allocations and minimize GC pauses.
-	      if (!lastToken) {
-	        lastToken = { startLoc: {}, endLoc: {} };
-	      }
-	      lastToken.start = token.start;
-	      lastToken.end = token.end;
-	      lastToken.startLoc.line = token.startLoc.line;
-	      lastToken.startLoc.column = token.startLoc.column;
-	      lastToken.endLoc.line = token.endLoc.line;
-	      lastToken.endLoc.column = token.endLoc.column;
-	      lastToken.type = token.type;
-	      lastToken.value = token.value;
-	      lastToken.isArrayLiteral = token.isArrayLiteral;
-
-	      // Apply all the comments that have been queued up.
-	      if (commentQueue.length) {
-	        if (!addedNewline && !commentQueue[0].trailing) {
-	          write("\n");
-	        }
-	        if (commentQueue[0].trailing) {
-	          write(" ");
-	        }
-	        for (var i = 0, n = commentQueue.length; i < n; i++) {
-	          var comment = commentQueue[i];
-	          var commentIndentLevel = commentQueue[i].trailing ? 0 : indentLevel;
-	          addComment(write, commentIndentLevel, options, comment.block,
-	                     comment.text, comment.line, comment.column);
-	        }
-	        addedNewline = true;
-	        commentQueue.splice(0, commentQueue.length);
-	      }
-	    }
-
-	    return result.toStringWithSourceMap({ file: options.url });
-	  };
-
-	}.bind(this)));
-
-
-/***/ },
-
-/***/ 803:
-/***/ function(module, exports, __webpack_require__) {
-
-	var __WEBPACK_AMD_DEFINE_FACTORY__, __WEBPACK_AMD_DEFINE_ARRAY__, __WEBPACK_AMD_DEFINE_RESULT__;// Acorn is a tiny, fast JavaScript parser written in JavaScript.
-	//
-	// Acorn was written by Marijn Haverbeke and various contributors and
-	// released under an MIT license. The Unicode regexps (for identifiers
-	// and whitespace) were taken from [Esprima](http://esprima.org) by
-	// Ariya Hidayat.
-	//
-	// Git repositories for Acorn are available at
-	//
-	//     http://marijnhaverbeke.nl/git/acorn
-	//     https://github.com/marijnh/acorn.git
-	//
-	// Please use the [github bug tracker][ghbt] to report issues.
-	//
-	// [ghbt]: https://github.com/marijnh/acorn/issues
-	//
-	// This file defines the main parser interface. The library also comes
-	// with a [error-tolerant parser][dammit] and an
-	// [abstract syntax tree walker][walk], defined in other files.
-	//
-	// [dammit]: acorn_loose.js
-	// [walk]: util/walk.js
-
-	(function(root, mod) {
-	  if (true) return mod(exports); // CommonJS
-	  if (true) return !(__WEBPACK_AMD_DEFINE_ARRAY__ = [exports], __WEBPACK_AMD_DEFINE_FACTORY__ = (mod), __WEBPACK_AMD_DEFINE_RESULT__ = (typeof __WEBPACK_AMD_DEFINE_FACTORY__ === 'function' ? (__WEBPACK_AMD_DEFINE_FACTORY__.apply(exports, __WEBPACK_AMD_DEFINE_ARRAY__)) : __WEBPACK_AMD_DEFINE_FACTORY__), __WEBPACK_AMD_DEFINE_RESULT__ !== undefined && (module.exports = __WEBPACK_AMD_DEFINE_RESULT__)); // AMD
-	  mod(root.acorn || (root.acorn = {})); // Plain browser env
-	})(this, function(exports) {
-	  "use strict";
-
-	  exports.version = "0.11.0";
-
-	  // The main exported interface (under `self.acorn` when in the
-	  // browser) is a `parse` function that takes a code string and
-	  // returns an abstract syntax tree as specified by [Mozilla parser
-	  // API][api], with the caveat that inline XML is not recognized.
-	  //
-	  // [api]: https://developer.mozilla.org/en-US/docs/SpiderMonkey/Parser_API
-
-	  var options, input, inputLen, sourceFile;
-
-	  exports.parse = function(inpt, opts) {
-	    input = String(inpt); inputLen = input.length;
-	    setOptions(opts);
-	    initTokenState();
-	    var startPos = options.locations ? [tokPos, curPosition()] : tokPos;
-	    initParserState();
-	    return parseTopLevel(options.program || startNodeAt(startPos));
-	  };
-
-	  // A second optional argument can be given to further configure
-	  // the parser process. These options are recognized:
-
-	  var defaultOptions = exports.defaultOptions = {
-	    // `ecmaVersion` indicates the ECMAScript version to parse. Must
-	    // be either 3, or 5, or 6. This influences support for strict
-	    // mode, the set of reserved words, support for getters and
-	    // setters and other features.
-	    ecmaVersion: 5,
-	    // Turn on `strictSemicolons` to prevent the parser from doing
-	    // automatic semicolon insertion.
-	    strictSemicolons: false,
-	    // When `allowTrailingCommas` is false, the parser will not allow
-	    // trailing commas in array and object literals.
-	    allowTrailingCommas: true,
-	    // By default, reserved words are not enforced. Enable
-	    // `forbidReserved` to enforce them. When this option has the
-	    // value "everywhere", reserved words and keywords can also not be
-	    // used as property names.
-	    forbidReserved: false,
-	    // When enabled, a return at the top level is not considered an
-	    // error.
-	    allowReturnOutsideFunction: false,
-	    // When enabled, import/export statements are not constrained to
-	    // appearing at the top of the program.
-	    allowImportExportEverywhere: false,
-	    // When `locations` is on, `loc` properties holding objects with
-	    // `start` and `end` properties in `{line, column}` form (with
-	    // line being 1-based and column 0-based) will be attached to the
-	    // nodes.
-	    locations: false,
-	    // A function can be passed as `onToken` option, which will
-	    // cause Acorn to call that function with object in the same
-	    // format as tokenize() returns. Note that you are not
-	    // allowed to call the parser from the callback—that will
-	    // corrupt its internal state.
-	    onToken: null,
-	    // A function can be passed as `onComment` option, which will
-	    // cause Acorn to call that function with `(block, text, start,
-	    // end)` parameters whenever a comment is skipped. `block` is a
-	    // boolean indicating whether this is a block (`/* */`) comment,
-	    // `text` is the content of the comment, and `start` and `end` are
-	    // character offsets that denote the start and end of the comment.
-	    // When the `locations` option is on, two more parameters are
-	    // passed, the full `{line, column}` locations of the start and
-	    // end of the comments. Note that you are not allowed to call the
-	    // parser from the callback—that will corrupt its internal state.
-	    onComment: null,
-	    // Nodes have their start and end characters offsets recorded in
-	    // `start` and `end` properties (directly on the node, rather than
-	    // the `loc` object, which holds line/column data. To also add a
-	    // [semi-standardized][range] `range` property holding a `[start,
-	    // end]` array with the same numbers, set the `ranges` option to
-	    // `true`.
-	    //
-	    // [range]: https://bugzilla.mozilla.org/show_bug.cgi?id=745678
-	    ranges: false,
-	    // It is possible to parse multiple files into a single AST by
-	    // passing the tree produced by parsing the first file as
-	    // `program` option in subsequent parses. This will add the
-	    // toplevel forms of the parsed file to the `Program` (top) node
-	    // of an existing parse tree.
-	    program: null,
-	    // When `locations` is on, you can pass this to record the source
-	    // file in every node's `loc` object.
-	    sourceFile: null,
-	    // This value, if given, is stored in every node, whether
-	    // `locations` is on or off.
-	    directSourceFile: null,
-	    // When enabled, parenthesized expressions are represented by
-	    // (non-standard) ParenthesizedExpression nodes
-	    preserveParens: false
-	  };
-
-	  // This function tries to parse a single expression at a given
-	  // offset in a string. Useful for parsing mixed-language formats
-	  // that embed JavaScript expressions.
-
-	  exports.parseExpressionAt = function(inpt, pos, opts) {
-	    input = String(inpt); inputLen = input.length;
-	    setOptions(opts);
-	    initTokenState(pos);
-	    initParserState();
-	    return parseExpression();
-	  };
-
-	  var isArray = function (obj) {
-	    return Object.prototype.toString.call(obj) === "[object Array]";
-	  };
-
-	  function setOptions(opts) {
-	    options = {};
-	    for (var opt in defaultOptions)
-	      options[opt] = opts && has(opts, opt) ? opts[opt] : defaultOptions[opt];
-	    sourceFile = options.sourceFile || null;
-	    if (isArray(options.onToken)) {
-	      var tokens = options.onToken;
-	      options.onToken = function (token) {
-	        tokens.push(token);
-	      };
-	    }
-	    if (isArray(options.onComment)) {
-	      var comments = options.onComment;
-	      options.onComment = function (block, text, start, end, startLoc, endLoc) {
-	        var comment = {
-	          type: block ? 'Block' : 'Line',
-	          value: text,
-	          start: start,
-	          end: end
-	        };
-	        if (options.locations) {
-	          comment.loc = new SourceLocation();
-	          comment.loc.start = startLoc;
-	          comment.loc.end = endLoc;
-	        }
-	        if (options.ranges)
-	          comment.range = [start, end];
-	        comments.push(comment);
-	      };
-	    }
-	    isKeyword = options.ecmaVersion >= 6 ? isEcma6Keyword : isEcma5AndLessKeyword;
-	  }
-
-	  // The `getLineInfo` function is mostly useful when the
-	  // `locations` option is off (for performance reasons) and you
-	  // want to find the line/column position for a given character
-	  // offset. `input` should be the code string that the offset refers
-	  // into.
-
-	  var getLineInfo = exports.getLineInfo = function(input, offset) {
-	    for (var line = 1, cur = 0;;) {
-	      lineBreak.lastIndex = cur;
-	      var match = lineBreak.exec(input);
-	      if (match && match.index < offset) {
-	        ++line;
-	        cur = match.index + match[0].length;
-	      } else break;
-	    }
-	    return {line: line, column: offset - cur};
-	  };
-
-	  function Token() {
-	    this.type = tokType;
-	    this.value = tokVal;
-	    this.start = tokStart;
-	    this.end = tokEnd;
-	    if (options.locations) {
-	      this.loc = new SourceLocation();
-	      this.loc.end = tokEndLoc;
-	      // TODO: remove in next major release
-	      this.startLoc = tokStartLoc;
-	      this.endLoc = tokEndLoc;
-	    }
-	    if (options.ranges)
-	      this.range = [tokStart, tokEnd];
-	  }
-
-	  exports.Token = Token;
-
-	  // Acorn is organized as a tokenizer and a recursive-descent parser.
-	  // The `tokenize` export provides an interface to the tokenizer.
-	  // Because the tokenizer is optimized for being efficiently used by
-	  // the Acorn parser itself, this interface is somewhat crude and not
-	  // very modular. Performing another parse or call to `tokenize` will
-	  // reset the internal state, and invalidate existing tokenizers.
-
-	  exports.tokenize = function(inpt, opts) {
-	    input = String(inpt); inputLen = input.length;
-	    setOptions(opts);
-	    initTokenState();
-	    skipSpace();
-
-	    function getToken(forceRegexp) {
-	      lastEnd = tokEnd;
-	      readToken(forceRegexp);
-	      return new Token();
-	    }
-	    getToken.jumpTo = function(pos, reAllowed) {
-	      tokPos = pos;
-	      if (options.locations) {
-	        tokCurLine = 1;
-	        tokLineStart = lineBreak.lastIndex = 0;
-	        var match;
-	        while ((match = lineBreak.exec(input)) && match.index < pos) {
-	          ++tokCurLine;
-	          tokLineStart = match.index + match[0].length;
-	        }
-	      }
-	      tokRegexpAllowed = reAllowed;
-	      skipSpace();
-	    };
-	    getToken.noRegexp = function() {
-	      tokRegexpAllowed = false;
-	    };
-	    getToken.options = options;
-	    return getToken;
-	  };
-
-	  // State is kept in (closure-)global variables. We already saw the
-	  // `options`, `input`, and `inputLen` variables above.
-
-	  // The current position of the tokenizer in the input.
-
-	  var tokPos;
-
-	  // The start and end offsets of the current token.
-
-	  var tokStart, tokEnd;
-
-	  // When `options.locations` is true, these hold objects
-	  // containing the tokens start and end line/column pairs.
-
-	  var tokStartLoc, tokEndLoc;
-
-	  // The type and value of the current token. Token types are objects,
-	  // named by variables against which they can be compared, and
-	  // holding properties that describe them (indicating, for example,
-	  // the precedence of an infix operator, and the original name of a
-	  // keyword token). The kind of value that's held in `tokVal` depends
-	  // on the type of the token. For literals, it is the literal value,
-	  // for operators, the operator name, and so on.
-
-	  var tokType, tokVal;
-
-	  // Internal state for the tokenizer. To distinguish between division
-	  // operators and regular expressions, it remembers whether the last
-	  // token was one that is allowed to be followed by an expression.
-	  // (If it is, a slash is probably a regexp, if it isn't it's a
-	  // division operator. See the `parseStatement` function for a
-	  // caveat.)
-
-	  var tokRegexpAllowed;
-
-	  // When `options.locations` is true, these are used to keep
-	  // track of the current line, and know when a new line has been
-	  // entered.
-
-	  var tokCurLine, tokLineStart;
-
-	  // These store the position of the previous token, which is useful
-	  // when finishing a node and assigning its `end` position.
-
-	  var lastStart, lastEnd, lastEndLoc;
-
-	  // This is the parser's state. `inFunction` is used to reject
-	  // `return` statements outside of functions, `inGenerator` to
-	  // reject `yield`s outside of generators, `labels` to verify
-	  // that `break` and `continue` have somewhere to jump to, and
-	  // `strict` indicates whether strict mode is on.
-
-	  var inFunction, inGenerator, labels, strict;
-
-	  // This counter is used for checking that arrow expressions did
-	  // not contain nested parentheses in argument list.
-
-	  var metParenL;
-
-	  // This is used by the tokenizer to track the template strings it is
-	  // inside, and count the amount of open braces seen inside them, to
-	  // be able to switch back to a template token when the } to match ${
-	  // is encountered. It will hold an array of integers.
-
-	  var templates;
-
-	  function initParserState() {
-	    lastStart = lastEnd = tokPos;
-	    if (options.locations) lastEndLoc = curPosition();
-	    inFunction = inGenerator = strict = false;
-	    labels = [];
-	    skipSpace();
-	    readToken();
-	  }
-
-	  // This function is used to raise exceptions on parse errors. It
-	  // takes an offset integer (into the current `input`) to indicate
-	  // the location of the error, attaches the position to the end
-	  // of the error message, and then raises a `SyntaxError` with that
-	  // message.
-
-	  function raise(pos, message) {
-	    var loc = getLineInfo(input, pos);
-	    message += " (" + loc.line + ":" + loc.column + ")";
-	    var err = new SyntaxError(message);
-	    err.pos = pos; err.loc = loc; err.raisedAt = tokPos;
-	    throw err;
-	  }
-
-	  // Reused empty array added for node fields that are always empty.
-
-	  var empty = [];
-
-	  // ## Token types
-
-	  // The assignment of fine-grained, information-carrying type objects
-	  // allows the tokenizer to store the information it has about a
-	  // token in a way that is very cheap for the parser to look up.
-
-	  // All token type variables start with an underscore, to make them
-	  // easy to recognize.
-
-	  // These are the general types. The `type` property is only used to
-	  // make them recognizeable when debugging.
-
-	  var _num = {type: "num"}, _regexp = {type: "regexp"}, _string = {type: "string"};
-	  var _name = {type: "name"}, _eof = {type: "eof"};
-
-	  // Keyword tokens. The `keyword` property (also used in keyword-like
-	  // operators) indicates that the token originated from an
-	  // identifier-like word, which is used when parsing property names.
-	  //
-	  // The `beforeExpr` property is used to disambiguate between regular
-	  // expressions and divisions. It is set on all token types that can
-	  // be followed by an expression (thus, a slash after them would be a
-	  // regular expression).
-	  //
-	  // `isLoop` marks a keyword as starting a loop, which is important
-	  // to know when parsing a label, in order to allow or disallow
-	  // continue jumps to that label.
-
-	  var _break = {keyword: "break"}, _case = {keyword: "case", beforeExpr: true}, _catch = {keyword: "catch"};
-	  var _continue = {keyword: "continue"}, _debugger = {keyword: "debugger"}, _default = {keyword: "default"};
-	  var _do = {keyword: "do", isLoop: true}, _else = {keyword: "else", beforeExpr: true};
-	  var _finally = {keyword: "finally"}, _for = {keyword: "for", isLoop: true}, _function = {keyword: "function"};
-	  var _if = {keyword: "if"}, _return = {keyword: "return", beforeExpr: true}, _switch = {keyword: "switch"};
-	  var _throw = {keyword: "throw", beforeExpr: true}, _try = {keyword: "try"}, _var = {keyword: "var"};
-	  var _let = {keyword: "let"}, _const = {keyword: "const"};
-	  var _while = {keyword: "while", isLoop: true}, _with = {keyword: "with"}, _new = {keyword: "new", beforeExpr: true};
-	  var _this = {keyword: "this"};
-	  var _class = {keyword: "class"}, _extends = {keyword: "extends", beforeExpr: true};
-	  var _export = {keyword: "export"}, _import = {keyword: "import"};
-	  var _yield = {keyword: "yield", beforeExpr: true};
-
-	  // The keywords that denote values.
-
-	  var _null = {keyword: "null", atomValue: null}, _true = {keyword: "true", atomValue: true};
-	  var _false = {keyword: "false", atomValue: false};
-
-	  // Some keywords are treated as regular operators. `in` sometimes
-	  // (when parsing `for`) needs to be tested against specifically, so
-	  // we assign a variable name to it for quick comparing.
-
-	  var _in = {keyword: "in", binop: 7, beforeExpr: true};
-
-	  // Map keyword names to token types.
-
-	  var keywordTypes = {"break": _break, "case": _case, "catch": _catch,
-	                      "continue": _continue, "debugger": _debugger, "default": _default,
-	                      "do": _do, "else": _else, "finally": _finally, "for": _for,
-	                      "function": _function, "if": _if, "return": _return, "switch": _switch,
-	                      "throw": _throw, "try": _try, "var": _var, "let": _let, "const": _const,
-	                      "while": _while, "with": _with,
-	                      "null": _null, "true": _true, "false": _false, "new": _new, "in": _in,
-	                      "instanceof": {keyword: "instanceof", binop: 7, beforeExpr: true}, "this": _this,
-	                      "typeof": {keyword: "typeof", prefix: true, beforeExpr: true},
-	                      "void": {keyword: "void", prefix: true, beforeExpr: true},
-	                      "delete": {keyword: "delete", prefix: true, beforeExpr: true},
-	                      "class": _class, "extends": _extends,
-	                      "export": _export, "import": _import, "yield": _yield};
-
-	  // Punctuation token types. Again, the `type` property is purely for debugging.
-
-	  var _bracketL = {type: "[", beforeExpr: true}, _bracketR = {type: "]"}, _braceL = {type: "{", beforeExpr: true};
-	  var _braceR = {type: "}"}, _parenL = {type: "(", beforeExpr: true}, _parenR = {type: ")"};
-	  var _comma = {type: ",", beforeExpr: true}, _semi = {type: ";", beforeExpr: true};
-	  var _colon = {type: ":", beforeExpr: true}, _dot = {type: "."}, _question = {type: "?", beforeExpr: true};
-	  var _arrow = {type: "=>", beforeExpr: true}, _template = {type: "template"}, _templateContinued = {type: "templateContinued"};
-	  var _ellipsis = {type: "...", prefix: true, beforeExpr: true};
-
-	  // Operators. These carry several kinds of properties to help the
-	  // parser use them properly (the presence of these properties is
-	  // what categorizes them as operators).
-	  //
-	  // `binop`, when present, specifies that this operator is a binary
-	  // operator, and will refer to its precedence.
-	  //
-	  // `prefix` and `postfix` mark the operator as a prefix or postfix
-	  // unary operator. `isUpdate` specifies that the node produced by
-	  // the operator should be of type UpdateExpression rather than
-	  // simply UnaryExpression (`++` and `--`).
-	  //
-	  // `isAssign` marks all of `=`, `+=`, `-=` etcetera, which act as
-	  // binary operators with a very low precedence, that should result
-	  // in AssignmentExpression nodes.
-
-	  var _slash = {binop: 10, beforeExpr: true}, _eq = {isAssign: true, beforeExpr: true};
-	  var _assign = {isAssign: true, beforeExpr: true};
-	  var _incDec = {postfix: true, prefix: true, isUpdate: true}, _prefix = {prefix: true, beforeExpr: true};
-	  var _logicalOR = {binop: 1, beforeExpr: true};
-	  var _logicalAND = {binop: 2, beforeExpr: true};
-	  var _bitwiseOR = {binop: 3, beforeExpr: true};
-	  var _bitwiseXOR = {binop: 4, beforeExpr: true};
-	  var _bitwiseAND = {binop: 5, beforeExpr: true};
-	  var _equality = {binop: 6, beforeExpr: true};
-	  var _relational = {binop: 7, beforeExpr: true};
-	  var _bitShift = {binop: 8, beforeExpr: true};
-	  var _plusMin = {binop: 9, prefix: true, beforeExpr: true};
-	  var _modulo = {binop: 10, beforeExpr: true};
-
-	  // '*' may be multiply or have special meaning in ES6
-	  var _star = {binop: 10, beforeExpr: true};
-
-	  // Provide access to the token types for external users of the
-	  // tokenizer.
-
-	  exports.tokTypes = {bracketL: _bracketL, bracketR: _bracketR, braceL: _braceL, braceR: _braceR,
-	                      parenL: _parenL, parenR: _parenR, comma: _comma, semi: _semi, colon: _colon,
-	                      dot: _dot, ellipsis: _ellipsis, question: _question, slash: _slash, eq: _eq,
-	                      name: _name, eof: _eof, num: _num, regexp: _regexp, string: _string,
-	                      arrow: _arrow, template: _template, templateContinued: _templateContinued, star: _star,
-	                      assign: _assign};
-	  for (var kw in keywordTypes) exports.tokTypes["_" + kw] = keywordTypes[kw];
-
-	  // This is a trick taken from Esprima. It turns out that, on
-	  // non-Chrome browsers, to check whether a string is in a set, a
-	  // predicate containing a big ugly `switch` statement is faster than
-	  // a regular expression, and on Chrome the two are about on par.
-	  // This function uses `eval` (non-lexical) to produce such a
-	  // predicate from a space-separated string of words.
-	  //
-	  // It starts by sorting the words by length.
-
-	  function makePredicate(words) {
-	    words = words.split(" ");
-	    var f = "", cats = [];
-	    out: for (var i = 0; i < words.length; ++i) {
-	      for (var j = 0; j < cats.length; ++j)
-	        if (cats[j][0].length == words[i].length) {
-	          cats[j].push(words[i]);
-	          continue out;
-	        }
-	      cats.push([words[i]]);
-	    }
-	    function compareTo(arr) {
-	      if (arr.length == 1) return f += "return str === " + JSON.stringify(arr[0]) + ";";
-	      f += "switch(str){";
-	      for (var i = 0; i < arr.length; ++i) f += "case " + JSON.stringify(arr[i]) + ":";
-	      f += "return true}return false;";
-	    }
-
-	    // When there are more than three length categories, an outer
-	    // switch first dispatches on the lengths, to save on comparisons.
-
-	    if (cats.length > 3) {
-	      cats.sort(function(a, b) {return b.length - a.length;});
-	      f += "switch(str.length){";
-	      for (var i = 0; i < cats.length; ++i) {
-	        var cat = cats[i];
-	        f += "case " + cat[0].length + ":";
-	        compareTo(cat);
-	      }
-	      f += "}";
-
-	    // Otherwise, simply generate a flat `switch` statement.
-
-	    } else {
-	      compareTo(words);
-	    }
-	    return new Function("str", f);
-	  }
-
-	  // The ECMAScript 3 reserved word list.
-
-	  var isReservedWord3 = makePredicate("abstract boolean byte char class double enum export extends final float goto implements import int interface long native package private protected public short static super synchronized throws transient volatile");
-
-	  // ECMAScript 5 reserved words.
-
-	  var isReservedWord5 = makePredicate("class enum extends super const export import");
-
-	  // The additional reserved words in strict mode.
-
-	  var isStrictReservedWord = makePredicate("implements interface let package private protected public static yield");
-
-	  // The forbidden variable names in strict mode.
-
-	  var isStrictBadIdWord = makePredicate("eval arguments");
-
-	  // And the keywords.
-
-	  var ecma5AndLessKeywords = "break case catch continue debugger default do else finally for function if return switch throw try var while with null true false instanceof typeof void delete new in this";
-
-	  var isEcma5AndLessKeyword = makePredicate(ecma5AndLessKeywords);
-
-	  var isEcma6Keyword = makePredicate(ecma5AndLessKeywords + " let const class extends export import yield");
-
-	  var isKeyword = isEcma5AndLessKeyword;
-
-	  // ## Character categories
-
-	  // Big ugly regular expressions that match characters in the
-	  // whitespace, identifier, and identifier-start categories. These
-	  // are only applied when a character is found to actually have a
-	  // code point above 128.
-	  // Generated by `tools/generate-identifier-regex.js`.
-
-	  var nonASCIIwhitespace = /[\u1680\u180e\u2000-\u200a\u202f\u205f\u3000\ufeff]/;
-	  var nonASCIIidentifierStartChars = "\xAA\xB5\xBA\xC0-\xD6\xD8-\xF6\xF8-\u02C1\u02C6-\u02D1\u02E0-\u02E4\u02EC\u02EE\u0370-\u0374\u0376\u0377\u037A-\u037D\u037F\u0386\u0388-\u038A\u038C\u038E-\u03A1\u03A3-\u03F5\u03F7-\u0481\u048A-\u052F\u0531-\u0556\u0559\u0561-\u0587\u05D0-\u05EA\u05F0-\u05F2\u0620-\u064A\u066E\u066F\u0671-\u06D3\u06D5\u06E5\u06E6\u06EE\u06EF\u06FA-\u06FC\u06FF\u0710\u0712-\u072F\u074D-\u07A5\u07B1\u07CA-\u07EA\u07F4\u07F5\u07FA\u0800-\u0815\u081A\u0824\u0828\u0840-\u0858\u08A0-\u08B2\u0904-\u0939\u093D\u0950\u0958-\u0961\u0971-\u0980\u0985-\u098C\u098F\u0990\u0993-\u09A8\u09AA-\u09B0\u09B2\u09B6-\u09B9\u09BD\u09CE\u09DC\u09DD\u09DF-\u09E1\u09F0\u09F1\u0A05-\u0A0A\u0A0F\u0A10\u0A13-\u0A28\u0A2A-\u0A30\u0A32\u0A33\u0A35\u0A36\u0A38\u0A39\u0A59-\u0A5C\u0A5E\u0A72-\u0A74\u0A85-\u0A8D\u0A8F-\u0A91\u0A93-\u0AA8\u0AAA-\u0AB0\u0AB2\u0AB3\u0AB5-\u0AB9\u0ABD\u0AD0\u0AE0\u0AE1\u0B05-\u0B0C\u0B0F\u0B10\u0B13-\u0B28\u0B2A-\u0B30\u0B32\u0B33\u0B35-\u0B39\u0B3D\u0B5C\u0B5D\u0B5F-\u0B61\u0B71\u0B83\u0B85-\u0B8A\u0B8E-\u0B90\u0B92-\u0B95\u0B99\u0B9A\u0B9C\u0B9E\u0B9F\u0BA3\u0BA4\u0BA8-\u0BAA\u0BAE-\u0BB9\u0BD0\u0C05-\u0C0C\u0C0E-\u0C10\u0C12-\u0C28\u0C2A-\u0C39\u0C3D\u0C58\u0C59\u0C60\u0C61\u0C85-\u0C8C\u0C8E-\u0C90\u0C92-\u0CA8\u0CAA-\u0CB3\u0CB5-\u0CB9\u0CBD\u0CDE\u0CE0\u0CE1\u0CF1\u0CF2\u0D05-\u0D0C\u0D0E-\u0D10\u0D12-\u0D3A\u0D3D\u0D4E\u0D60\u0D61\u0D7A-\u0D7F\u0D85-\u0D96\u0D9A-\u0DB1\u0DB3-\u0DBB\u0DBD\u0DC0-\u0DC6\u0E01-\u0E30\u0E32\u0E33\u0E40-\u0E46\u0E81\u0E82\u0E84\u0E87\u0E88\u0E8A\u0E8D\u0E94-\u0E97\u0E99-\u0E9F\u0EA1-\u0EA3\u0EA5\u0EA7\u0EAA\u0EAB\u0EAD-\u0EB0\u0EB2\u0EB3\u0EBD\u0EC0-\u0EC4\u0EC6\u0EDC-\u0EDF\u0F00\u0F40-\u0F47\u0F49-\u0F6C\u0F88-\u0F8C\u1000-\u102A\u103F\u1050-\u1055\u105A-\u105D\u1061\u1065\u1066\u106E-\u1070\u1075-\u1081\u108E\u10A0-\u10C5\u10C7\u10CD\u10D0-\u10FA\u10FC-\u1248\u124A-\u124D\u1250-\u1256\u1258\u125A-\u125D\u1260-\u1288\u128A-\u128D\u1290-\u12B0\u12B2-\u12B5\u12B8-\u12BE\u12C0\u12C2-\u12C5\u12C8-\u12D6\u12D8-\u1310\u1312-\u1315\u1318-\u135A\u1380-\u138F\u13A0-\u13F4\u1401-\u166C\u166F-\u167F\u1681-\u169A\u16A0-\u16EA\u16EE-\u16F8\u1700-\u170C\u170E-\u1711\u1720-\u1731\u1740-\u1751\u1760-\u176C\u176E-\u1770\u1780-\u17B3\u17D7\u17DC\u1820-\u1877\u1880-\u18A8\u18AA\u18B0-\u18F5\u1900-\u191E\u1950-\u196D\u1970-\u1974\u1980-\u19AB\u19C1-\u19C7\u1A00-\u1A16\u1A20-\u1A54\u1AA7\u1B05-\u1B33\u1B45-\u1B4B\u1B83-\u1BA0\u1BAE\u1BAF\u1BBA-\u1BE5\u1C00-\u1C23\u1C4D-\u1C4F\u1C5A-\u1C7D\u1CE9-\u1CEC\u1CEE-\u1CF1\u1CF5\u1CF6\u1D00-\u1DBF\u1E00-\u1F15\u1F18-\u1F1D\u1F20-\u1F45\u1F48-\u1F4D\u1F50-\u1F57\u1F59\u1F5B\u1F5D\u1F5F-\u1F7D\u1F80-\u1FB4\u1FB6-\u1FBC\u1FBE\u1FC2-\u1FC4\u1FC6-\u1FCC\u1FD0-\u1FD3\u1FD6-\u1FDB\u1FE0-\u1FEC\u1FF2-\u1FF4\u1FF6-\u1FFC\u2071\u207F\u2090-\u209C\u2102\u2107\u210A-\u2113\u2115\u2119-\u211D\u2124\u2126\u2128\u212A-\u212D\u212F-\u2139\u213C-\u213F\u2145-\u2149\u214E\u2160-\u2188\u2C00-\u2C2E\u2C30-\u2C5E\u2C60-\u2CE4\u2CEB-\u2CEE\u2CF2\u2CF3\u2D00-\u2D25\u2D27\u2D2D\u2D30-\u2D67\u2D6F\u2D80-\u2D96\u2DA0-\u2DA6\u2DA8-\u2DAE\u2DB0-\u2DB6\u2DB8-\u2DBE\u2DC0-\u2DC6\u2DC8-\u2DCE\u2DD0-\u2DD6\u2DD8-\u2DDE\u2E2F\u3005-\u3007\u3021-\u3029\u3031-\u3035\u3038-\u303C\u3041-\u3096\u309D-\u309F\u30A1-\u30FA\u30FC-\u30FF\u3105-\u312D\u3131-\u318E\u31A0-\u31BA\u31F0-\u31FF\u3400-\u4DB5\u4E00-\u9FCC\uA000-\uA48C\uA4D0-\uA4FD\uA500-\uA60C\uA610-\uA61F\uA62A\uA62B\uA640-\uA66E\uA67F-\uA69D\uA6A0-\uA6EF\uA717-\uA71F\uA722-\uA788\uA78B-\uA78E\uA790-\uA7AD\uA7B0\uA7B1\uA7F7-\uA801\uA803-\uA805\uA807-\uA80A\uA80C-\uA822\uA840-\uA873\uA882-\uA8B3\uA8F2-\uA8F7\uA8FB\uA90A-\uA925\uA930-\uA946\uA960-\uA97C\uA984-\uA9B2\uA9CF\uA9E0-\uA9E4\uA9E6-\uA9EF\uA9FA-\uA9FE\uAA00-\uAA28\uAA40-\uAA42\uAA44-\uAA4B\uAA60-\uAA76\uAA7A\uAA7E-\uAAAF\uAAB1\uAAB5\uAAB6\uAAB9-\uAABD\uAAC0\uAAC2\uAADB-\uAADD\uAAE0-\uAAEA\uAAF2-\uAAF4\uAB01-\uAB06\uAB09-\uAB0E\uAB11-\uAB16\uAB20-\uAB26\uAB28-\uAB2E\uAB30-\uAB5A\uAB5C-\uAB5F\uAB64\uAB65\uABC0-\uABE2\uAC00-\uD7A3\uD7B0-\uD7C6\uD7CB-\uD7FB\uF900-\uFA6D\uFA70-\uFAD9\uFB00-\uFB06\uFB13-\uFB17\uFB1D\uFB1F-\uFB28\uFB2A-\uFB36\uFB38-\uFB3C\uFB3E\uFB40\uFB41\uFB43\uFB44\uFB46-\uFBB1\uFBD3-\uFD3D\uFD50-\uFD8F\uFD92-\uFDC7\uFDF0-\uFDFB\uFE70-\uFE74\uFE76-\uFEFC\uFF21-\uFF3A\uFF41-\uFF5A\uFF66-\uFFBE\uFFC2-\uFFC7\uFFCA-\uFFCF\uFFD2-\uFFD7\uFFDA-\uFFDC";
-	  var nonASCIIidentifierChars = "\u0300-\u036F\u0483-\u0487\u0591-\u05BD\u05BF\u05C1\u05C2\u05C4\u05C5\u05C7\u0610-\u061A\u064B-\u0669\u0670\u06D6-\u06DC\u06DF-\u06E4\u06E7\u06E8\u06EA-\u06ED\u06F0-\u06F9\u0711\u0730-\u074A\u07A6-\u07B0\u07C0-\u07C9\u07EB-\u07F3\u0816-\u0819\u081B-\u0823\u0825-\u0827\u0829-\u082D\u0859-\u085B\u08E4-\u0903\u093A-\u093C\u093E-\u094F\u0951-\u0957\u0962\u0963\u0966-\u096F\u0981-\u0983\u09BC\u09BE-\u09C4\u09C7\u09C8\u09CB-\u09CD\u09D7\u09E2\u09E3\u09E6-\u09EF\u0A01-\u0A03\u0A3C\u0A3E-\u0A42\u0A47\u0A48\u0A4B-\u0A4D\u0A51\u0A66-\u0A71\u0A75\u0A81-\u0A83\u0ABC\u0ABE-\u0AC5\u0AC7-\u0AC9\u0ACB-\u0ACD\u0AE2\u0AE3\u0AE6-\u0AEF\u0B01-\u0B03\u0B3C\u0B3E-\u0B44\u0B47\u0B48\u0B4B-\u0B4D\u0B56\u0B57\u0B62\u0B63\u0B66-\u0B6F\u0B82\u0BBE-\u0BC2\u0BC6-\u0BC8\u0BCA-\u0BCD\u0BD7\u0BE6-\u0BEF\u0C00-\u0C03\u0C3E-\u0C44\u0C46-\u0C48\u0C4A-\u0C4D\u0C55\u0C56\u0C62\u0C63\u0C66-\u0C6F\u0C81-\u0C83\u0CBC\u0CBE-\u0CC4\u0CC6-\u0CC8\u0CCA-\u0CCD\u0CD5\u0CD6\u0CE2\u0CE3\u0CE6-\u0CEF\u0D01-\u0D03\u0D3E-\u0D44\u0D46-\u0D48\u0D4A-\u0D4D\u0D57\u0D62\u0D63\u0D66-\u0D6F\u0D82\u0D83\u0DCA\u0DCF-\u0DD4\u0DD6\u0DD8-\u0DDF\u0DE6-\u0DEF\u0DF2\u0DF3\u0E31\u0E34-\u0E3A\u0E47-\u0E4E\u0E50-\u0E59\u0EB1\u0EB4-\u0EB9\u0EBB\u0EBC\u0EC8-\u0ECD\u0ED0-\u0ED9\u0F18\u0F19\u0F20-\u0F29\u0F35\u0F37\u0F39\u0F3E\u0F3F\u0F71-\u0F84\u0F86\u0F87\u0F8D-\u0F97\u0F99-\u0FBC\u0FC6\u102B-\u103E\u1040-\u1049\u1056-\u1059\u105E-\u1060\u1062-\u1064\u1067-\u106D\u1071-\u1074\u1082-\u108D\u108F-\u109D\u135D-\u135F\u1712-\u1714\u1732-\u1734\u1752\u1753\u1772\u1773\u17B4-\u17D3\u17DD\u17E0-\u17E9\u180B-\u180D\u1810-\u1819\u18A9\u1920-\u192B\u1930-\u193B\u1946-\u194F\u19B0-\u19C0\u19C8\u19C9\u19D0-\u19D9\u1A17-\u1A1B\u1A55-\u1A5E\u1A60-\u1A7C\u1A7F-\u1A89\u1A90-\u1A99\u1AB0-\u1ABD\u1B00-\u1B04\u1B34-\u1B44\u1B50-\u1B59\u1B6B-\u1B73\u1B80-\u1B82\u1BA1-\u1BAD\u1BB0-\u1BB9\u1BE6-\u1BF3\u1C24-\u1C37\u1C40-\u1C49\u1C50-\u1C59\u1CD0-\u1CD2\u1CD4-\u1CE8\u1CED\u1CF2-\u1CF4\u1CF8\u1CF9\u1DC0-\u1DF5\u1DFC-\u1DFF\u200C\u200D\u203F\u2040\u2054\u20D0-\u20DC\u20E1\u20E5-\u20F0\u2CEF-\u2CF1\u2D7F\u2DE0-\u2DFF\u302A-\u302F\u3099\u309A\uA620-\uA629\uA66F\uA674-\uA67D\uA69F\uA6F0\uA6F1\uA802\uA806\uA80B\uA823-\uA827\uA880\uA881\uA8B4-\uA8C4\uA8D0-\uA8D9\uA8E0-\uA8F1\uA900-\uA909\uA926-\uA92D\uA947-\uA953\uA980-\uA983\uA9B3-\uA9C0\uA9D0-\uA9D9\uA9E5\uA9F0-\uA9F9\uAA29-\uAA36\uAA43\uAA4C\uAA4D\uAA50-\uAA59\uAA7B-\uAA7D\uAAB0\uAAB2-\uAAB4\uAAB7\uAAB8\uAABE\uAABF\uAAC1\uAAEB-\uAAEF\uAAF5\uAAF6\uABE3-\uABEA\uABEC\uABED\uABF0-\uABF9\uFB1E\uFE00-\uFE0F\uFE20-\uFE2D\uFE33\uFE34\uFE4D-\uFE4F\uFF10-\uFF19\uFF3F";
-	  var nonASCIIidentifierStart = new RegExp("[" + nonASCIIidentifierStartChars + "]");
-	  var nonASCIIidentifier = new RegExp("[" + nonASCIIidentifierStartChars + nonASCIIidentifierChars + "]");
-
-	  // Whether a single character denotes a newline.
-
-	  var newline = /[\n\r\u2028\u2029]/;
-
-	  function isNewLine(code) {
-	    return code === 10 || code === 13 || code === 0x2028 || code == 0x2029;
-	  }
-
-	  // Matches a whole line break (where CRLF is considered a single
-	  // line break). Used to count lines.
-
-	  var lineBreak = /\r\n|[\n\r\u2028\u2029]/g;
-
-	  // Test whether a given character code starts an identifier.
-
-	  var isIdentifierStart = exports.isIdentifierStart = function(code) {
-	    if (code < 65) return code === 36;
-	    if (code < 91) return true;
-	    if (code < 97) return code === 95;
-	    if (code < 123)return true;
-	    return code >= 0xaa && nonASCIIidentifierStart.test(String.fromCharCode(code));
-	  };
-
-	  // Test whether a given character is part of an identifier.
-
-	  var isIdentifierChar = exports.isIdentifierChar = function(code) {
-	    if (code < 48) return code === 36;
-	    if (code < 58) return true;
-	    if (code < 65) return false;
-	    if (code < 91) return true;
-	    if (code < 97) return code === 95;
-	    if (code < 123)return true;
-	    return code >= 0xaa && nonASCIIidentifier.test(String.fromCharCode(code));
-	  };
-
-	  // ## Tokenizer
-
-	  // These are used when `options.locations` is on, for the
-	  // `tokStartLoc` and `tokEndLoc` properties.
-
-	  function Position(line, col) {
-	    this.line = line;
-	    this.column = col;
-	  }
-
-	  Position.prototype.offset = function(n) {
-	    return new Position(this.line, this.column + n);
-	  }
-
-	  function curPosition() {
-	    return new Position(tokCurLine, tokPos - tokLineStart);
-	  }
-
-	  // Reset the token state. Used at the start of a parse.
-
-	  function initTokenState(pos) {
-	    if (pos) {
-	      tokPos = pos;
-	      tokLineStart = Math.max(0, input.lastIndexOf("\n", pos));
-	      tokCurLine = input.slice(0, tokLineStart).split(newline).length;
-	    } else {
-	      tokCurLine = 1;
-	      tokPos = tokLineStart = 0;
-	    }
-	    tokRegexpAllowed = true;
-	    metParenL = 0;
-	    templates = [];
-	  }
-
-	  // Called at the end of every token. Sets `tokEnd`, `tokVal`, and
-	  // `tokRegexpAllowed`, and skips the space after the token, so that
-	  // the next one's `tokStart` will point at the right position.
-
-	  function finishToken(type, val, shouldSkipSpace) {
-	    tokEnd = tokPos;
-	    if (options.locations) tokEndLoc = curPosition();
-	    tokType = type;
-	    if (shouldSkipSpace !== false) skipSpace();
-	    tokVal = val;
-	    tokRegexpAllowed = type.beforeExpr;
-	    if (options.onToken) {
-	      options.onToken(new Token());
-	    }
-	  }
-
-	  function skipBlockComment() {
-	    var startLoc = options.onComment && options.locations && curPosition();
-	    var start = tokPos, end = input.indexOf("*/", tokPos += 2);
-	    if (end === -1) raise(tokPos - 2, "Unterminated comment");
-	    tokPos = end + 2;
-	    if (options.locations) {
-	      lineBreak.lastIndex = start;
-	      var match;
-	      while ((match = lineBreak.exec(input)) && match.index < tokPos) {
-	        ++tokCurLine;
-	        tokLineStart = match.index + match[0].length;
-	      }
-	    }
-	    if (options.onComment)
-	      options.onComment(true, input.slice(start + 2, end), start, tokPos,
-	                        startLoc, options.locations && curPosition());
-	  }
-
-	  function skipLineComment(startSkip) {
-	    var start = tokPos;
-	    var startLoc = options.onComment && options.locations && curPosition();
-	    var ch = input.charCodeAt(tokPos+=startSkip);
-	    while (tokPos < inputLen && ch !== 10 && ch !== 13 && ch !== 8232 && ch !== 8233) {
-	      ++tokPos;
-	      ch = input.charCodeAt(tokPos);
-	    }
-	    if (options.onComment)
-	      options.onComment(false, input.slice(start + startSkip, tokPos), start, tokPos,
-	                        startLoc, options.locations && curPosition());
-	  }
-
-	  // Called at the start of the parse and after every token. Skips
-	  // whitespace and comments, and.
-
-	  function skipSpace() {
-	    while (tokPos < inputLen) {
-	      var ch = input.charCodeAt(tokPos);
-	      if (ch === 32) { // ' '
-	        ++tokPos;
-	      } else if (ch === 13) {
-	        ++tokPos;
-	        var next = input.charCodeAt(tokPos);
-	        if (next === 10) {
-	          ++tokPos;
-	        }
-	        if (options.locations) {
-	          ++tokCurLine;
-	          tokLineStart = tokPos;
-	        }
-	      } else if (ch === 10 || ch === 8232 || ch === 8233) {
-	        ++tokPos;
-	        if (options.locations) {
-	          ++tokCurLine;
-	          tokLineStart = tokPos;
-	        }
-	      } else if (ch > 8 && ch < 14) {
-	        ++tokPos;
-	      } else if (ch === 47) { // '/'
-	        var next = input.charCodeAt(tokPos + 1);
-	        if (next === 42) { // '*'
-	          skipBlockComment();
-	        } else if (next === 47) { // '/'
-	          skipLineComment(2);
-	        } else break;
-	      } else if (ch === 160) { // '\xa0'
-	        ++tokPos;
-	      } else if (ch >= 5760 && nonASCIIwhitespace.test(String.fromCharCode(ch))) {
-	        ++tokPos;
-	      } else {
-	        break;
-	      }
-	    }
-	  }
-
-	  // ### Token reading
-
-	  // This is the function that is called to fetch the next token. It
-	  // is somewhat obscure, because it works in character codes rather
-	  // than characters, and because operator parsing has been inlined
-	  // into it.
-	  //
-	  // All in the name of speed.
-	  //
-	  // The `forceRegexp` parameter is used in the one case where the
-	  // `tokRegexpAllowed` trick does not work. See `parseStatement`.
-
-	  function readToken_dot() {
-	    var next = input.charCodeAt(tokPos + 1);
-	    if (next >= 48 && next <= 57) return readNumber(true);
-	    var next2 = input.charCodeAt(tokPos + 2);
-	    if (options.ecmaVersion >= 6 && next === 46 && next2 === 46) { // 46 = dot '.'
-	      tokPos += 3;
-	      return finishToken(_ellipsis);
-	    } else {
-	      ++tokPos;
-	      return finishToken(_dot);
-	    }
-	  }
-
-	  function readToken_slash() { // '/'
-	    var next = input.charCodeAt(tokPos + 1);
-	    if (tokRegexpAllowed) {++tokPos; return readRegexp();}
-	    if (next === 61) return finishOp(_assign, 2);
-	    return finishOp(_slash, 1);
-	  }
-
-	  function readToken_mult_modulo(code) { // '%*'
-	    var next = input.charCodeAt(tokPos + 1);
-	    if (next === 61) return finishOp(_assign, 2);
-	    return finishOp(code === 42 ? _star : _modulo, 1);
-	  }
-
-	  function readToken_pipe_amp(code) { // '|&'
-	    var next = input.charCodeAt(tokPos + 1);
-	    if (next === code) return finishOp(code === 124 ? _logicalOR : _logicalAND, 2);
-	    if (next === 61) return finishOp(_assign, 2);
-	    return finishOp(code === 124 ? _bitwiseOR : _bitwiseAND, 1);
-	  }
-
-	  function readToken_caret() { // '^'
-	    var next = input.charCodeAt(tokPos + 1);
-	    if (next === 61) return finishOp(_assign, 2);
-	    return finishOp(_bitwiseXOR, 1);
-	  }
-
-	  function readToken_plus_min(code) { // '+-'
-	    var next = input.charCodeAt(tokPos + 1);
-	    if (next === code) {
-	      if (next == 45 && input.charCodeAt(tokPos + 2) == 62 &&
-	          newline.test(input.slice(lastEnd, tokPos))) {
-	        // A `-->` line comment
-	        skipLineComment(3);
-	        skipSpace();
-	        return readToken();
-	      }
-	      return finishOp(_incDec, 2);
-	    }
-	    if (next === 61) return finishOp(_assign, 2);
-	    return finishOp(_plusMin, 1);
-	  }
-
-	  function readToken_lt_gt(code) { // '<>'
-	    var next = input.charCodeAt(tokPos + 1);
-	    var size = 1;
-	    if (next === code) {
-	      size = code === 62 && input.charCodeAt(tokPos + 2) === 62 ? 3 : 2;
-	      if (input.charCodeAt(tokPos + size) === 61) return finishOp(_assign, size + 1);
-	      return finishOp(_bitShift, size);
-	    }
-	    if (next == 33 && code == 60 && input.charCodeAt(tokPos + 2) == 45 &&
-	        input.charCodeAt(tokPos + 3) == 45) {
-	      // `<!--`, an XML-style comment that should be interpreted as a line comment
-	      skipLineComment(4);
-	      skipSpace();
-	      return readToken();
-	    }
-	    if (next === 61)
-	      size = input.charCodeAt(tokPos + 2) === 61 ? 3 : 2;
-	    return finishOp(_relational, size);
-	  }
-
-	  function readToken_eq_excl(code) { // '=!', '=>'
-	    var next = input.charCodeAt(tokPos + 1);
-	    if (next === 61) return finishOp(_equality, input.charCodeAt(tokPos + 2) === 61 ? 3 : 2);
-	    if (code === 61 && next === 62 && options.ecmaVersion >= 6) { // '=>'
-	      tokPos += 2;
-	      return finishToken(_arrow);
-	    }
-	    return finishOp(code === 61 ? _eq : _prefix, 1);
-	  }
-
-	  function getTokenFromCode(code) {
-	    switch (code) {
-	    // The interpretation of a dot depends on whether it is followed
-	    // by a digit or another two dots.
-	    case 46: // '.'
-	      return readToken_dot();
-
-	    // Punctuation tokens.
-	    case 40: ++tokPos; return finishToken(_parenL);
-	    case 41: ++tokPos; return finishToken(_parenR);
-	    case 59: ++tokPos; return finishToken(_semi);
-	    case 44: ++tokPos; return finishToken(_comma);
-	    case 91: ++tokPos; return finishToken(_bracketL);
-	    case 93: ++tokPos; return finishToken(_bracketR);
-	    case 123:
-	      ++tokPos;
-	      if (templates.length) ++templates[templates.length - 1];
-	      return finishToken(_braceL);
-	    case 125:
-	      ++tokPos;
-	      if (templates.length && --templates[templates.length - 1] === 0)
-	        return readTemplateString(_templateContinued);
-	      else
-	        return finishToken(_braceR);
-	    case 58: ++tokPos; return finishToken(_colon);
-	    case 63: ++tokPos; return finishToken(_question);
-
-	    case 96: // '`'
-	      if (options.ecmaVersion >= 6) {
-	        ++tokPos;
-	        return readTemplateString(_template);
-	      }
-
-	    case 48: // '0'
-	      var next = input.charCodeAt(tokPos + 1);
-	      if (next === 120 || next === 88) return readRadixNumber(16); // '0x', '0X' - hex number
-	      if (options.ecmaVersion >= 6) {
-	        if (next === 111 || next === 79) return readRadixNumber(8); // '0o', '0O' - octal number
-	        if (next === 98 || next === 66) return readRadixNumber(2); // '0b', '0B' - binary number
-	      }
-	    // Anything else beginning with a digit is an integer, octal
-	    // number, or float.
-	    case 49: case 50: case 51: case 52: case 53: case 54: case 55: case 56: case 57: // 1-9
-	      return readNumber(false);
-
-	    // Quotes produce strings.
-	    case 34: case 39: // '"', "'"
-	      return readString(code);
-
-	    // Operators are parsed inline in tiny state machines. '=' (61) is
-	    // often referred to. `finishOp` simply skips the amount of
-	    // characters it is given as second argument, and returns a token
-	    // of the type given by its first argument.
-
-	    case 47: // '/'
-	      return readToken_slash();
-
-	    case 37: case 42: // '%*'
-	      return readToken_mult_modulo(code);
-
-	    case 124: case 38: // '|&'
-	      return readToken_pipe_amp(code);
-
-	    case 94: // '^'
-	      return readToken_caret();
-
-	    case 43: case 45: // '+-'
-	      return readToken_plus_min(code);
-
-	    case 60: case 62: // '<>'
-	      return readToken_lt_gt(code);
-
-	    case 61: case 33: // '=!'
-	      return readToken_eq_excl(code);
-
-	    case 126: // '~'
-	      return finishOp(_prefix, 1);
-	    }
-
-	    return false;
-	  }
-
-	  function readToken(forceRegexp) {
-	    if (!forceRegexp) tokStart = tokPos;
-	    else tokPos = tokStart + 1;
-	    if (options.locations) tokStartLoc = curPosition();
-	    if (forceRegexp) return readRegexp();
-	    if (tokPos >= inputLen) return finishToken(_eof);
-
-	    var code = input.charCodeAt(tokPos);
-
-	    // Identifier or keyword. '\uXXXX' sequences are allowed in
-	    // identifiers, so '\' also dispatches to that.
-	    if (isIdentifierStart(code) || code === 92 /* '\' */) return readWord();
-
-	    var tok = getTokenFromCode(code);
-
-	    if (tok === false) {
-	      // If we are here, we either found a non-ASCII identifier
-	      // character, or something that's entirely disallowed.
-	      var ch = String.fromCharCode(code);
-	      if (ch === "\\" || nonASCIIidentifierStart.test(ch)) return readWord();
-	      raise(tokPos, "Unexpected character '" + ch + "'");
-	    }
-	    return tok;
-	  }
-
-	  function finishOp(type, size) {
-	    var str = input.slice(tokPos, tokPos + size);
-	    tokPos += size;
-	    finishToken(type, str);
-	  }
-
-	  var regexpUnicodeSupport = false;
-	  try { new RegExp("\uffff", "u"); regexpUnicodeSupport = true; }
-	  catch(e) {}
-
-	  // Parse a regular expression. Some context-awareness is necessary,
-	  // since a '/' inside a '[]' set does not end the expression.
-
-	  function readRegexp() {
-	    var content = "", escaped, inClass, start = tokPos;
-	    for (;;) {
-	      if (tokPos >= inputLen) raise(start, "Unterminated regular expression");
-	      var ch = input.charAt(tokPos);
-	      if (newline.test(ch)) raise(start, "Unterminated regular expression");
-	      if (!escaped) {
-	        if (ch === "[") inClass = true;
-	        else if (ch === "]" && inClass) inClass = false;
-	        else if (ch === "/" && !inClass) break;
-	        escaped = ch === "\\";
-	      } else escaped = false;
-	      ++tokPos;
-	    }
-	    var content = input.slice(start, tokPos);
-	    ++tokPos;
-	    // Need to use `readWord1` because '\uXXXX' sequences are allowed
-	    // here (don't ask).
-	    var mods = readWord1();
-	    var tmp = content;
-	    if (mods) {
-	      var validFlags = /^[gmsiy]*$/;
-	      if (options.ecmaVersion >= 6) validFlags = /^[gmsiyu]*$/;
-	      if (!validFlags.test(mods)) raise(start, "Invalid regular expression flag");
-	      if (mods.indexOf('u') >= 0 && !regexpUnicodeSupport) {
-	        // Replace each astral symbol and every Unicode code point
-	        // escape sequence that represents such a symbol with a single
-	        // ASCII symbol to avoid throwing on regular expressions that
-	        // are only valid in combination with the `/u` flag.
-	        tmp = tmp
-	          .replace(/\\u\{([0-9a-fA-F]{5,6})\}/g, "x")
-	          .replace(/[\uD800-\uDBFF][\uDC00-\uDFFF]/g, "x");
-	      }
-	    }
-	    // Detect invalid regular expressions.
-	    try {
-	      new RegExp(tmp);
-	    } catch (e) {
-	      if (e instanceof SyntaxError) raise(start, "Error parsing regular expression: " + e.message);
-	      raise(e);
-	    }
-	    // Get a regular expression object for this pattern-flag pair, or `null` in
-	    // case the current environment doesn't support the flags it uses.
-	    try {
-	      var value = new RegExp(content, mods);
-	    } catch (err) {
-	      value = null;
-	    }
-	    return finishToken(_regexp, {pattern: content, flags: mods, value: value});
-	  }
-
-	  // Read an integer in the given radix. Return null if zero digits
-	  // were read, the integer value otherwise. When `len` is given, this
-	  // will return `null` unless the integer has exactly `len` digits.
-
-	  function readInt(radix, len) {
-	    var start = tokPos, total = 0;
-	    for (var i = 0, e = len == null ? Infinity : len; i < e; ++i) {
-	      var code = input.charCodeAt(tokPos), val;
-	      if (code >= 97) val = code - 97 + 10; // a
-	      else if (code >= 65) val = code - 65 + 10; // A
-	      else if (code >= 48 && code <= 57) val = code - 48; // 0-9
-	      else val = Infinity;
-	      if (val >= radix) break;
-	      ++tokPos;
-	      total = total * radix + val;
-	    }
-	    if (tokPos === start || len != null && tokPos - start !== len) return null;
-
-	    return total;
-	  }
-
-	  function readRadixNumber(radix) {
-	    tokPos += 2; // 0x
-	    var val = readInt(radix);
-	    if (val == null) raise(tokStart + 2, "Expected number in radix " + radix);
-	    if (isIdentifierStart(input.charCodeAt(tokPos))) raise(tokPos, "Identifier directly after number");
-	    return finishToken(_num, val);
-	  }
-
-	  // Read an integer, octal integer, or floating-point number.
-
-	  function readNumber(startsWithDot) {
-	    var start = tokPos, isFloat = false, octal = input.charCodeAt(tokPos) === 48;
-	    if (!startsWithDot && readInt(10) === null) raise(start, "Invalid number");
-	    if (input.charCodeAt(tokPos) === 46) {
-	      ++tokPos;
-	      readInt(10);
-	      isFloat = true;
-	    }
-	    var next = input.charCodeAt(tokPos);
-	    if (next === 69 || next === 101) { // 'eE'
-	      next = input.charCodeAt(++tokPos);
-	      if (next === 43 || next === 45) ++tokPos; // '+-'
-	      if (readInt(10) === null) raise(start, "Invalid number");
-	      isFloat = true;
-	    }
-	    if (isIdentifierStart(input.charCodeAt(tokPos))) raise(tokPos, "Identifier directly after number");
-
-	    var str = input.slice(start, tokPos), val;
-	    if (isFloat) val = parseFloat(str);
-	    else if (!octal || str.length === 1) val = parseInt(str, 10);
-	    else if (/[89]/.test(str) || strict) raise(start, "Invalid number");
-	    else val = parseInt(str, 8);
-	    return finishToken(_num, val);
-	  }
-
-	  // Read a string value, interpreting backslash-escapes.
-
-	  function readCodePoint() {
-	    var ch = input.charCodeAt(tokPos), code;
-
-	    if (ch === 123) {
-	      if (options.ecmaVersion < 6) unexpected();
-	      ++tokPos;
-	      code = readHexChar(input.indexOf('}', tokPos) - tokPos);
-	      ++tokPos;
-	      if (code > 0x10FFFF) unexpected();
-	    } else {
-	      code = readHexChar(4);
-	    }
-
-	    // UTF-16 Encoding
-	    if (code <= 0xFFFF) {
-	      return String.fromCharCode(code);
-	    }
-	    var cu1 = ((code - 0x10000) >> 10) + 0xD800;
-	    var cu2 = ((code - 0x10000) & 1023) + 0xDC00;
-	    return String.fromCharCode(cu1, cu2);
-	  }
-
-	  function readString(quote) {
-	    ++tokPos;
-	    var out = "";
-	    for (;;) {
-	      if (tokPos >= inputLen) raise(tokStart, "Unterminated string constant");
-	      var ch = input.charCodeAt(tokPos);
-	      if (ch === quote) {
-	        ++tokPos;
-	        return finishToken(_string, out);
-	      }
-	      if (ch === 92) { // '\'
-	        out += readEscapedChar();
-	      } else {
-	        ++tokPos;
-	        if (newline.test(String.fromCharCode(ch))) {
-	          raise(tokStart, "Unterminated string constant");
-	        }
-	        out += String.fromCharCode(ch); // '\'
-	      }
-	    }
-	  }
-
-	  function readTemplateString(type) {
-	    if (type == _templateContinued) templates.pop();
-	    var out = "", start = tokPos;;
-	    for (;;) {
-	      if (tokPos >= inputLen) raise(tokStart, "Unterminated template");
-	      var ch = input.charAt(tokPos);
-	      if (ch === "`" || ch === "$" && input.charCodeAt(tokPos + 1) === 123) { // '`', '${'
-	        var raw = input.slice(start, tokPos);
-	        ++tokPos;
-	        if (ch == "$") { ++tokPos; templates.push(1); }
-	        return finishToken(type, {cooked: out, raw: raw});
-	      }
-
-	      if (ch === "\\") { // '\'
-	        out += readEscapedChar();
-	      } else {
-	        ++tokPos;
-	        if (newline.test(ch)) {
-	          if (ch === "\r" && input.charCodeAt(tokPos) === 10) {
-	            ++tokPos;
-	            ch = "\n";
-	          }
-	          if (options.locations) {
-	            ++tokCurLine;
-	            tokLineStart = tokPos;
-	          }
-	        }
-	        out += ch;
-	      }
-	    }
-	  }
-
-	  // Used to read escaped characters
-
-	  function readEscapedChar() {
-	    var ch = input.charCodeAt(++tokPos);
-	    var octal = /^[0-7]+/.exec(input.slice(tokPos, tokPos + 3));
-	    if (octal) octal = octal[0];
-	    while (octal && parseInt(octal, 8) > 255) octal = octal.slice(0, -1);
-	    if (octal === "0") octal = null;
-	    ++tokPos;
-	    if (octal) {
-	      if (strict) raise(tokPos - 2, "Octal literal in strict mode");
-	      tokPos += octal.length - 1;
-	      return String.fromCharCode(parseInt(octal, 8));
-	    } else {
-	      switch (ch) {
-	        case 110: return "\n"; // 'n' -> '\n'
-	        case 114: return "\r"; // 'r' -> '\r'
-	        case 120: return String.fromCharCode(readHexChar(2)); // 'x'
-	        case 117: return readCodePoint(); // 'u'
-	        case 116: return "\t"; // 't' -> '\t'
-	        case 98: return "\b"; // 'b' -> '\b'
-	        case 118: return "\u000b"; // 'v' -> '\u000b'
-	        case 102: return "\f"; // 'f' -> '\f'
-	        case 48: return "\0"; // 0 -> '\0'
-	        case 13: if (input.charCodeAt(tokPos) === 10) ++tokPos; // '\r\n'
-	        case 10: // ' \n'
-	          if (options.locations) { tokLineStart = tokPos; ++tokCurLine; }
-	          return "";
-	        default: return String.fromCharCode(ch);
-	      }
-	    }
-	  }
-
-	  // Used to read character escape sequences ('\x', '\u', '\U').
-
-	  function readHexChar(len) {
-	    var n = readInt(16, len);
-	    if (n === null) raise(tokStart, "Bad character escape sequence");
-	    return n;
-	  }
-
-	  // Used to signal to callers of `readWord1` whether the word
-	  // contained any escape sequences. This is needed because words with
-	  // escape sequences must not be interpreted as keywords.
-
-	  var containsEsc;
-
-	  // Read an identifier, and return it as a string. Sets `containsEsc`
-	  // to whether the word contained a '\u' escape.
-	  //
-	  // Only builds up the word character-by-character when it actually
-	  // containeds an escape, as a micro-optimization.
-
-	  function readWord1() {
-	    containsEsc = false;
-	    var word, first = true, start = tokPos;
-	    for (;;) {
-	      var ch = input.charCodeAt(tokPos);
-	      if (isIdentifierChar(ch)) {
-	        if (containsEsc) word += input.charAt(tokPos);
-	        ++tokPos;
-	      } else if (ch === 92) { // "\"
-	        if (!containsEsc) word = input.slice(start, tokPos);
-	        containsEsc = true;
-	        if (input.charCodeAt(++tokPos) != 117) // "u"
-	          raise(tokPos, "Expecting Unicode escape sequence \\uXXXX");
-	        ++tokPos;
-	        var esc = readHexChar(4);
-	        var escStr = String.fromCharCode(esc);
-	        if (!escStr) raise(tokPos - 1, "Invalid Unicode escape");
-	        if (!(first ? isIdentifierStart(esc) : isIdentifierChar(esc)))
-	          raise(tokPos - 4, "Invalid Unicode escape");
-	        word += escStr;
-	      } else {
-	        break;
-	      }
-	      first = false;
-	    }
-	    return containsEsc ? word : input.slice(start, tokPos);
-	  }
-
-	  // Read an identifier or keyword token. Will check for reserved
-	  // words when necessary.
-
-	  function readWord() {
-	    var word = readWord1();
-	    var type = _name;
-	    if (!containsEsc && isKeyword(word))
-	      type = keywordTypes[word];
-	    return finishToken(type, word);
-	  }
-
-	  // ## Parser
-
-	  // A recursive descent parser operates by defining functions for all
-	  // syntactic elements, and recursively calling those, each function
-	  // advancing the input stream and returning an AST node. Precedence
-	  // of constructs (for example, the fact that `!x[1]` means `!(x[1])`
-	  // instead of `(!x)[1]` is handled by the fact that the parser
-	  // function that parses unary prefix operators is called first, and
-	  // in turn calls the function that parses `[]` subscripts — that
-	  // way, it'll receive the node for `x[1]` already parsed, and wraps
-	  // *that* in the unary operator node.
-	  //
-	  // Acorn uses an [operator precedence parser][opp] to handle binary
-	  // operator precedence, because it is much more compact than using
-	  // the technique outlined above, which uses different, nesting
-	  // functions to specify precedence, for all of the ten binary
-	  // precedence levels that JavaScript defines.
-	  //
-	  // [opp]: http://en.wikipedia.org/wiki/Operator-precedence_parser
-
-	  // ### Parser utilities
-
-	  // Continue to the next token.
-
-	  function next() {
-	    lastStart = tokStart;
-	    lastEnd = tokEnd;
-	    lastEndLoc = tokEndLoc;
-	    readToken();
-	  }
-
-	  // Enter strict mode. Re-reads the next token to please pedantic
-	  // tests ("use strict"; 010; -- should fail).
-
-	  function setStrict(strct) {
-	    strict = strct;
-	    tokPos = tokStart;
-	    if (options.locations) {
-	      while (tokPos < tokLineStart) {
-	        tokLineStart = input.lastIndexOf("\n", tokLineStart - 2) + 1;
-	        --tokCurLine;
-	      }
-	    }
-	    skipSpace();
-	    readToken();
-	  }
-
-	  // Start an AST node, attaching a start offset.
-
-	  function Node() {
-	    this.type = null;
-	    this.start = tokStart;
-	    this.end = null;
-	  }
-
-	  exports.Node = Node;
-
-	  function SourceLocation() {
-	    this.start = tokStartLoc;
-	    this.end = null;
-	    if (sourceFile !== null) this.source = sourceFile;
-	  }
-
-	  function startNode() {
-	    var node = new Node();
-	    if (options.locations)
-	      node.loc = new SourceLocation();
-	    if (options.directSourceFile)
-	      node.sourceFile = options.directSourceFile;
-	    if (options.ranges)
-	      node.range = [tokStart, 0];
-	    return node;
-	  }
-
-	  // Sometimes, a node is only started *after* the token stream passed
-	  // its start position. The functions below help storing a position
-	  // and creating a node from a previous position.
-
-	  function storeCurrentPos() {
-	    return options.locations ? [tokStart, tokStartLoc] : tokStart;
-	  }
-
-	  function startNodeAt(pos) {
-	    var node = new Node(), start = pos;
-	    if (options.locations) {
-	      node.loc = new SourceLocation();
-	      node.loc.start = start[1];
-	      start = pos[0];
-	    }
-	    node.start = start;
-	    if (options.directSourceFile)
-	      node.sourceFile = options.directSourceFile;
-	    if (options.ranges)
-	      node.range = [start, 0];
-
-	    return node;
-	  }
-
-	  // Finish an AST node, adding `type` and `end` properties.
-
-	  function finishNode(node, type) {
-	    node.type = type;
-	    node.end = lastEnd;
-	    if (options.locations)
-	      node.loc.end = lastEndLoc;
-	    if (options.ranges)
-	      node.range[1] = lastEnd;
-	    return node;
-	  }
-
-	  function finishNodeAt(node, type, pos) {
-	    if (options.locations) { node.loc.end = pos[1]; pos = pos[0]; }
-	    node.type = type;
-	    node.end = pos;
-	    if (options.ranges)
-	      node.range[1] = pos;
-	    return node;
-	  }
-
-	  // Test whether a statement node is the string literal `"use strict"`.
-
-	  function isUseStrict(stmt) {
-	    return options.ecmaVersion >= 5 && stmt.type === "ExpressionStatement" &&
-	      stmt.expression.type === "Literal" && stmt.expression.value === "use strict";
-	  }
-
-	  // Predicate that tests whether the next token is of the given
-	  // type, and if yes, consumes it as a side effect.
-
-	  function eat(type) {
-	    if (tokType === type) {
-	      next();
-	      return true;
-	    } else {
-	      return false;
-	    }
-	  }
-
-	  // Test whether a semicolon can be inserted at the current position.
-
-	  function canInsertSemicolon() {
-	    return !options.strictSemicolons &&
-	      (tokType === _eof || tokType === _braceR || newline.test(input.slice(lastEnd, tokStart)));
-	  }
-
-	  // Consume a semicolon, or, failing that, see if we are allowed to
-	  // pretend that there is a semicolon at this position.
-
-	  function semicolon() {
-	    if (!eat(_semi) && !canInsertSemicolon()) unexpected();
-	  }
-
-	  // Expect a token of a given type. If found, consume it, otherwise,
-	  // raise an unexpected token error.
-
-	  function expect(type) {
-	    eat(type) || unexpected();
-	  }
-
-	  // Raise an unexpected token error.
-
-	  function unexpected(pos) {
-	    raise(pos != null ? pos : tokStart, "Unexpected token");
-	  }
-
-	  // Checks if hash object has a property.
-
-	  function has(obj, propName) {
-	    return Object.prototype.hasOwnProperty.call(obj, propName);
-	  }
-	  // Convert existing expression atom to assignable pattern
-	  // if possible.
-
-	  function toAssignable(node, allowSpread, checkType) {
-	    if (options.ecmaVersion >= 6 && node) {
-	      switch (node.type) {
-	        case "Identifier":
-	        case "MemberExpression":
-	          break;
-
-	        case "ObjectExpression":
-	          node.type = "ObjectPattern";
-	          for (var i = 0; i < node.properties.length; i++) {
-	            var prop = node.properties[i];
-	            if (prop.kind !== "init") unexpected(prop.key.start);
-	            toAssignable(prop.value, false, checkType);
-	          }
-	          break;
-
-	        case "ArrayExpression":
-	          node.type = "ArrayPattern";
-	          for (var i = 0, lastI = node.elements.length - 1; i <= lastI; i++) {
-	            toAssignable(node.elements[i], i === lastI, checkType);
-	          }
-	          break;
-
-	        case "SpreadElement":
-	          if (allowSpread) {
-	            toAssignable(node.argument, false, checkType);
-	            checkSpreadAssign(node.argument);
-	          } else {
-	            unexpected(node.start);
-	          }
-	          break;
-
-	        default:
-	          if (checkType) unexpected(node.start);
-	      }
-	    }
-	    return node;
-	  }
-
-	  // Checks if node can be assignable spread argument.
-
-	  function checkSpreadAssign(node) {
-	    if (node.type !== "Identifier" && node.type !== "ArrayPattern")
-	      unexpected(node.start);
-	  }
-
-	  // Verify that argument names are not repeated, and it does not
-	  // try to bind the words `eval` or `arguments`.
-
-	  function checkFunctionParam(param, nameHash) {
-	    switch (param.type) {
-	      case "Identifier":
-	        if (isStrictReservedWord(param.name) || isStrictBadIdWord(param.name))
-	          raise(param.start, "Defining '" + param.name + "' in strict mode");
-	        if (has(nameHash, param.name))
-	          raise(param.start, "Argument name clash in strict mode");
-	        nameHash[param.name] = true;
-	        break;
-
-	      case "ObjectPattern":
-	        for (var i = 0; i < param.properties.length; i++)
-	          checkFunctionParam(param.properties[i].value, nameHash);
-	        break;
-
-	      case "ArrayPattern":
-	        for (var i = 0; i < param.elements.length; i++) {
-	          var elem = param.elements[i];
-	          if (elem) checkFunctionParam(elem, nameHash);
-	        }
-	        break;
-	    }
-	  }
-
-	  // Check if property name clashes with already added.
-	  // Object/class getters and setters are not allowed to clash —
-	  // either with each other or with an init property — and in
-	  // strict mode, init properties are also not allowed to be repeated.
-
-	  function checkPropClash(prop, propHash) {
-	    if (options.ecmaVersion >= 6) return;
-	    var key = prop.key, name;
-	    switch (key.type) {
-	      case "Identifier": name = key.name; break;
-	      case "Literal": name = String(key.value); break;
-	      default: return;
-	    }
-	    var kind = prop.kind || "init", other;
-	    if (has(propHash, name)) {
-	      other = propHash[name];
-	      var isGetSet = kind !== "init";
-	      if ((strict || isGetSet) && other[kind] || !(isGetSet ^ other.init))
-	        raise(key.start, "Redefinition of property");
-	    } else {
-	      other = propHash[name] = {
-	        init: false,
-	        get: false,
-	        set: false
-	      };
-	    }
-	    other[kind] = true;
-	  }
-
-	  // Verify that a node is an lval — something that can be assigned
-	  // to.
-
-	  function checkLVal(expr, isBinding) {
-	    switch (expr.type) {
-	      case "Identifier":
-	        if (strict && (isStrictBadIdWord(expr.name) || isStrictReservedWord(expr.name)))
-	          raise(expr.start, isBinding
-	            ? "Binding " + expr.name + " in strict mode"
-	            : "Assigning to " + expr.name + " in strict mode"
-	          );
-	        break;
-
-	      case "MemberExpression":
-	        if (!isBinding) break;
-
-	      case "ObjectPattern":
-	        for (var i = 0; i < expr.properties.length; i++)
-	          checkLVal(expr.properties[i].value, isBinding);
-	        break;
-
-	      case "ArrayPattern":
-	        for (var i = 0; i < expr.elements.length; i++) {
-	          var elem = expr.elements[i];
-	          if (elem) checkLVal(elem, isBinding);
-	        }
-	        break;
-
-	      case "SpreadElement":
-	        break;
-
-	      default:
-	        raise(expr.start, "Assigning to rvalue");
-	    }
-	  }
-
-	  // ### Statement parsing
-
-	  // Parse a program. Initializes the parser, reads any number of
-	  // statements, and wraps them in a Program node.  Optionally takes a
-	  // `program` argument.  If present, the statements will be appended
-	  // to its body instead of creating a new node.
-
-	  function parseTopLevel(node) {
-	    var first = true;
-	    if (!node.body) node.body = [];
-	    while (tokType !== _eof) {
-	      var stmt = parseStatement(true);
-	      node.body.push(stmt);
-	      if (first && isUseStrict(stmt)) setStrict(true);
-	      first = false;
-	    }
-
-	    lastStart = tokStart;
-	    lastEnd = tokEnd;
-	    lastEndLoc = tokEndLoc;
-	    return finishNode(node, "Program");
-	  }
-
-	  var loopLabel = {kind: "loop"}, switchLabel = {kind: "switch"};
-
-	  // Parse a single statement.
-	  //
-	  // If expecting a statement and finding a slash operator, parse a
-	  // regular expression literal. This is to handle cases like
-	  // `if (foo) /blah/.exec(foo);`, where looking at the previous token
-	  // does not help.
-
-	  function parseStatement(topLevel) {
-	    if (tokType === _slash || tokType === _assign && tokVal == "/=")
-	      readToken(true);
-
-	    var starttype = tokType, node = startNode();
-
-	    // Most types of statements are recognized by the keyword they
-	    // start with. Many are trivial to parse, some require a bit of
-	    // complexity.
-
-	    switch (starttype) {
-	    case _break: case _continue: return parseBreakContinueStatement(node, starttype.keyword);
-	    case _debugger: return parseDebuggerStatement(node);
-	    case _do: return parseDoStatement(node);
-	    case _for: return parseForStatement(node);
-	    case _function: return parseFunctionStatement(node);
-	    case _class: return parseClass(node, true);
-	    case _if: return parseIfStatement(node);
-	    case _return: return parseReturnStatement(node);
-	    case _switch: return parseSwitchStatement(node);
-	    case _throw: return parseThrowStatement(node);
-	    case _try: return parseTryStatement(node);
-	    case _var: case _let: case _const: return parseVarStatement(node, starttype.keyword);
-	    case _while: return parseWhileStatement(node);
-	    case _with: return parseWithStatement(node);
-	    case _braceL: return parseBlock(); // no point creating a function for this
-	    case _semi: return parseEmptyStatement(node);
-	    case _export:
-	    case _import:
-	      if (!topLevel && !options.allowImportExportEverywhere)
-	        raise(tokStart, "'import' and 'export' may only appear at the top level");
-	      return starttype === _import ? parseImport(node) : parseExport(node);
-
-	      // If the statement does not start with a statement keyword or a
-	      // brace, it's an ExpressionStatement or LabeledStatement. We
-	      // simply start parsing an expression, and afterwards, if the
-	      // next token is a colon and the expression was a simple
-	      // Identifier node, we switch to interpreting it as a label.
-	    default:
-	      var maybeName = tokVal, expr = parseExpression();
-	      if (starttype === _name && expr.type === "Identifier" && eat(_colon))
-	        return parseLabeledStatement(node, maybeName, expr);
-	      else return parseExpressionStatement(node, expr);
-	    }
-	  }
-
-	  function parseBreakContinueStatement(node, keyword) {
-	    var isBreak = keyword == "break";
-	    next();
-	    if (eat(_semi) || canInsertSemicolon()) node.label = null;
-	    else if (tokType !== _name) unexpected();
-	    else {
-	      node.label = parseIdent();
-	      semicolon();
-	    }
-
-	    // Verify that there is an actual destination to break or
-	    // continue to.
-	    for (var i = 0; i < labels.length; ++i) {
-	      var lab = labels[i];
-	      if (node.label == null || lab.name === node.label.name) {
-	        if (lab.kind != null && (isBreak || lab.kind === "loop")) break;
-	        if (node.label && isBreak) break;
-	      }
-	    }
-	    if (i === labels.length) raise(node.start, "Unsyntactic " + keyword);
-	    return finishNode(node, isBreak ? "BreakStatement" : "ContinueStatement");
-	  }
-
-	  function parseDebuggerStatement(node) {
-	    next();
-	    semicolon();
-	    return finishNode(node, "DebuggerStatement");
-	  }
-
-	  function parseDoStatement(node) {
-	    next();
-	    labels.push(loopLabel);
-	    node.body = parseStatement();
-	    labels.pop();
-	    expect(_while);
-	    node.test = parseParenExpression();
-	    if (options.ecmaVersion >= 6)
-	      eat(_semi);
-	    else
-	      semicolon();
-	    return finishNode(node, "DoWhileStatement");
-	  }
-
-	  // Disambiguating between a `for` and a `for`/`in` or `for`/`of`
-	  // loop is non-trivial. Basically, we have to parse the init `var`
-	  // statement or expression, disallowing the `in` operator (see
-	  // the second parameter to `parseExpression`), and then check
-	  // whether the next token is `in` or `of`. When there is no init
-	  // part (semicolon immediately after the opening parenthesis), it
-	  // is a regular `for` loop.
-
-	  function parseForStatement(node) {
-	    next();
-	    labels.push(loopLabel);
-	    expect(_parenL);
-	    if (tokType === _semi) return parseFor(node, null);
-	    if (tokType === _var || tokType === _let) {
-	      var init = startNode(), varKind = tokType.keyword, isLet = tokType === _let;
-	      next();
-	      parseVar(init, true, varKind);
-	      finishNode(init, "VariableDeclaration");
-	      if ((tokType === _in || (options.ecmaVersion >= 6 && tokType === _name && tokVal === "of")) && init.declarations.length === 1 &&
-	          !(isLet && init.declarations[0].init))
-	        return parseForIn(node, init);
-	      return parseFor(node, init);
-	    }
-	    var init = parseExpression(false, true);
-	    if (tokType === _in || (options.ecmaVersion >= 6 && tokType === _name && tokVal === "of")) {
-	      checkLVal(init);
-	      return parseForIn(node, init);
-	    }
-	    return parseFor(node, init);
-	  }
-
-	  function parseFunctionStatement(node) {
-	    next();
-	    return parseFunction(node, true);
-	  }
-
-	  function parseIfStatement(node) {
-	    next();
-	    node.test = parseParenExpression();
-	    node.consequent = parseStatement();
-	    node.alternate = eat(_else) ? parseStatement() : null;
-	    return finishNode(node, "IfStatement");
-	  }
-
-	  function parseReturnStatement(node) {
-	    if (!inFunction && !options.allowReturnOutsideFunction)
-	      raise(tokStart, "'return' outside of function");
-	    next();
-
-	    // In `return` (and `break`/`continue`), the keywords with
-	    // optional arguments, we eagerly look for a semicolon or the
-	    // possibility to insert one.
-
-	    if (eat(_semi) || canInsertSemicolon()) node.argument = null;
-	    else { node.argument = parseExpression(); semicolon(); }
-	    return finishNode(node, "ReturnStatement");
-	  }
-
-	  function parseSwitchStatement(node) {
-	    next();
-	    node.discriminant = parseParenExpression();
-	    node.cases = [];
-	    expect(_braceL);
-	    labels.push(switchLabel);
-
-	    // Statements under must be grouped (by label) in SwitchCase
-	    // nodes. `cur` is used to keep the node that we are currently
-	    // adding statements to.
-
-	    for (var cur, sawDefault; tokType != _braceR;) {
-	      if (tokType === _case || tokType === _default) {
-	        var isCase = tokType === _case;
-	        if (cur) finishNode(cur, "SwitchCase");
-	        node.cases.push(cur = startNode());
-	        cur.consequent = [];
-	        next();
-	        if (isCase) cur.test = parseExpression();
-	        else {
-	          if (sawDefault) raise(lastStart, "Multiple default clauses"); sawDefault = true;
-	          cur.test = null;
-	        }
-	        expect(_colon);
-	      } else {
-	        if (!cur) unexpected();
-	        cur.consequent.push(parseStatement());
-	      }
-	    }
-	    if (cur) finishNode(cur, "SwitchCase");
-	    next(); // Closing brace
-	    labels.pop();
-	    return finishNode(node, "SwitchStatement");
-	  }
-
-	  function parseThrowStatement(node) {
-	    next();
-	    if (newline.test(input.slice(lastEnd, tokStart)))
-	      raise(lastEnd, "Illegal newline after throw");
-	    node.argument = parseExpression();
-	    semicolon();
-	    return finishNode(node, "ThrowStatement");
-	  }
-
-	  function parseTryStatement(node) {
-	    next();
-	    node.block = parseBlock();
-	    node.handler = null;
-	    if (tokType === _catch) {
-	      var clause = startNode();
-	      next();
-	      expect(_parenL);
-	      clause.param = parseIdent();
-	      if (strict && isStrictBadIdWord(clause.param.name))
-	        raise(clause.param.start, "Binding " + clause.param.name + " in strict mode");
-	      expect(_parenR);
-	      clause.guard = null;
-	      clause.body = parseBlock();
-	      node.handler = finishNode(clause, "CatchClause");
-	    }
-	    node.guardedHandlers = empty;
-	    node.finalizer = eat(_finally) ? parseBlock() : null;
-	    if (!node.handler && !node.finalizer)
-	      raise(node.start, "Missing catch or finally clause");
-	    return finishNode(node, "TryStatement");
-	  }
-
-	  function parseVarStatement(node, kind) {
-	    next();
-	    parseVar(node, false, kind);
-	    semicolon();
-	    return finishNode(node, "VariableDeclaration");
-	  }
-
-	  function parseWhileStatement(node) {
-	    next();
-	    node.test = parseParenExpression();
-	    labels.push(loopLabel);
-	    node.body = parseStatement();
-	    labels.pop();
-	    return finishNode(node, "WhileStatement");
-	  }
-
-	  function parseWithStatement(node) {
-	    if (strict) raise(tokStart, "'with' in strict mode");
-	    next();
-	    node.object = parseParenExpression();
-	    node.body = parseStatement();
-	    return finishNode(node, "WithStatement");
-	  }
-
-	  function parseEmptyStatement(node) {
-	    next();
-	    return finishNode(node, "EmptyStatement");
-	  }
-
-	  function parseLabeledStatement(node, maybeName, expr) {
-	    for (var i = 0; i < labels.length; ++i)
-	      if (labels[i].name === maybeName) raise(expr.start, "Label '" + maybeName + "' is already declared");
-	    var kind = tokType.isLoop ? "loop" : tokType === _switch ? "switch" : null;
-	    labels.push({name: maybeName, kind: kind});
-	    node.body = parseStatement();
-	    labels.pop();
-	    node.label = expr;
-	    return finishNode(node, "LabeledStatement");
-	  }
-
-	  function parseExpressionStatement(node, expr) {
-	    node.expression = expr;
-	    semicolon();
-	    return finishNode(node, "ExpressionStatement");
-	  }
-
-	  // Used for constructs like `switch` and `if` that insist on
-	  // parentheses around their expression.
-
-	  function parseParenExpression() {
-	    expect(_parenL);
-	    var val = parseExpression();
-	    expect(_parenR);
-	    return val;
-	  }
-
-	  // Parse a semicolon-enclosed block of statements, handling `"use
-	  // strict"` declarations when `allowStrict` is true (used for
-	  // function bodies).
-
-	  function parseBlock(allowStrict) {
-	    var node = startNode(), first = true, oldStrict;
-	    node.body = [];
-	    expect(_braceL);
-	    while (!eat(_braceR)) {
-	      var stmt = parseStatement();
-	      node.body.push(stmt);
-	      if (first && allowStrict && isUseStrict(stmt)) {
-	        oldStrict = strict;
-	        setStrict(strict = true);
-	      }
-	      first = false;
-	    }
-	    if (oldStrict === false) setStrict(false);
-	    return finishNode(node, "BlockStatement");
-	  }
-
-	  // Parse a regular `for` loop. The disambiguation code in
-	  // `parseStatement` will already have parsed the init statement or
-	  // expression.
-
-	  function parseFor(node, init) {
-	    node.init = init;
-	    expect(_semi);
-	    node.test = tokType === _semi ? null : parseExpression();
-	    expect(_semi);
-	    node.update = tokType === _parenR ? null : parseExpression();
-	    expect(_parenR);
-	    node.body = parseStatement();
-	    labels.pop();
-	    return finishNode(node, "ForStatement");
-	  }
-
-	  // Parse a `for`/`in` and `for`/`of` loop, which are almost
-	  // same from parser's perspective.
-
-	  function parseForIn(node, init) {
-	    var type = tokType === _in ? "ForInStatement" : "ForOfStatement";
-	    next();
-	    node.left = init;
-	    node.right = parseExpression();
-	    expect(_parenR);
-	    node.body = parseStatement();
-	    labels.pop();
-	    return finishNode(node, type);
-	  }
-
-	  // Parse a list of variable declarations.
-
-	  function parseVar(node, noIn, kind) {
-	    node.declarations = [];
-	    node.kind = kind;
-	    for (;;) {
-	      var decl = startNode();
-	      decl.id = options.ecmaVersion >= 6 ? toAssignable(parseExprAtom()) : parseIdent();
-	      checkLVal(decl.id, true);
-	      decl.init = eat(_eq) ? parseExpression(true, noIn) : (kind === _const.keyword ? unexpected() : null);
-	      node.declarations.push(finishNode(decl, "VariableDeclarator"));
-	      if (!eat(_comma)) break;
-	    }
-	    return node;
-	  }
-
-	  // ### Expression parsing
-
-	  // These nest, from the most general expression type at the top to
-	  // 'atomic', nondivisible expression types at the bottom. Most of
-	  // the functions will simply let the function(s) below them parse,
-	  // and, *if* the syntactic construct they handle is present, wrap
-	  // the AST node that the inner parser gave them in another node.
-
-	  // Parse a full expression. The arguments are used to forbid comma
-	  // sequences (in argument lists, array literals, or object literals)
-	  // or the `in` operator (in for loops initalization expressions).
-
-	  function parseExpression(noComma, noIn) {
-	    var start = storeCurrentPos();
-	    var expr = parseMaybeAssign(noIn);
-	    if (!noComma && tokType === _comma) {
-	      var node = startNodeAt(start);
-	      node.expressions = [expr];
-	      while (eat(_comma)) node.expressions.push(parseMaybeAssign(noIn));
-	      return finishNode(node, "SequenceExpression");
-	    }
-	    return expr;
-	  }
-
-	  // Parse an assignment expression. This includes applications of
-	  // operators like `+=`.
-
-	  function parseMaybeAssign(noIn) {
-	    var start = storeCurrentPos();
-	    var left = parseMaybeConditional(noIn);
-	    if (tokType.isAssign) {
-	      var node = startNodeAt(start);
-	      node.operator = tokVal;
-	      node.left = tokType === _eq ? toAssignable(left) : left;
-	      checkLVal(left);
-	      next();
-	      node.right = parseMaybeAssign(noIn);
-	      return finishNode(node, "AssignmentExpression");
-	    }
-	    return left;
-	  }
-
-	  // Parse a ternary conditional (`?:`) operator.
-
-	  function parseMaybeConditional(noIn) {
-	    var start = storeCurrentPos();
-	    var expr = parseExprOps(noIn);
-	    if (eat(_question)) {
-	      var node = startNodeAt(start);
-	      node.test = expr;
-	      node.consequent = parseExpression(true);
-	      expect(_colon);
-	      node.alternate = parseExpression(true, noIn);
-	      return finishNode(node, "ConditionalExpression");
-	    }
-	    return expr;
-	  }
-
-	  // Start the precedence parser.
-
-	  function parseExprOps(noIn) {
-	    var start = storeCurrentPos();
-	    return parseExprOp(parseMaybeUnary(), start, -1, noIn);
-	  }
-
-	  // Parse binary operators with the operator precedence parsing
-	  // algorithm. `left` is the left-hand side of the operator.
-	  // `minPrec` provides context that allows the function to stop and
-	  // defer further parser to one of its callers when it encounters an
-	  // operator that has a lower precedence than the set it is parsing.
-
-	  function parseExprOp(left, leftStart, minPrec, noIn) {
-	    var prec = tokType.binop;
-	    if (prec != null && (!noIn || tokType !== _in)) {
-	      if (prec > minPrec) {
-	        var node = startNodeAt(leftStart);
-	        node.left = left;
-	        node.operator = tokVal;
-	        var op = tokType;
-	        next();
-	        var start = storeCurrentPos();
-	        node.right = parseExprOp(parseMaybeUnary(), start, prec, noIn);
-	        finishNode(node, (op === _logicalOR || op === _logicalAND) ? "LogicalExpression" : "BinaryExpression");
-	        return parseExprOp(node, leftStart, minPrec, noIn);
-	      }
-	    }
-	    return left;
-	  }
-
-	  // Parse unary operators, both prefix and postfix.
-
-	  function parseMaybeUnary() {
-	    if (tokType.prefix) {
-	      var node = startNode(), update = tokType.isUpdate, nodeType;
-	      if (tokType === _ellipsis) {
-	        nodeType = "SpreadElement";
-	      } else {
-	        nodeType = update ? "UpdateExpression" : "UnaryExpression";
-	        node.operator = tokVal;
-	        node.prefix = true;
-	      }
-	      tokRegexpAllowed = true;
-	      next();
-	      node.argument = parseMaybeUnary();
-	      if (update) checkLVal(node.argument);
-	      else if (strict && node.operator === "delete" &&
-	               node.argument.type === "Identifier")
-	        raise(node.start, "Deleting local variable in strict mode");
-	      return finishNode(node, nodeType);
-	    }
-	    var start = storeCurrentPos();
-	    var expr = parseExprSubscripts();
-	    while (tokType.postfix && !canInsertSemicolon()) {
-	      var node = startNodeAt(start);
-	      node.operator = tokVal;
-	      node.prefix = false;
-	      node.argument = expr;
-	      checkLVal(expr);
-	      next();
-	      expr = finishNode(node, "UpdateExpression");
-	    }
-	    return expr;
-	  }
-
-	  // Parse call, dot, and `[]`-subscript expressions.
-
-	  function parseExprSubscripts() {
-	    var start = storeCurrentPos();
-	    return parseSubscripts(parseExprAtom(), start);
-	  }
-
-	  function parseSubscripts(base, start, noCalls) {
-	    if (eat(_dot)) {
-	      var node = startNodeAt(start);
-	      node.object = base;
-	      node.property = parseIdent(true);
-	      node.computed = false;
-	      return parseSubscripts(finishNode(node, "MemberExpression"), start, noCalls);
-	    } else if (eat(_bracketL)) {
-	      var node = startNodeAt(start);
-	      node.object = base;
-	      node.property = parseExpression();
-	      node.computed = true;
-	      expect(_bracketR);
-	      return parseSubscripts(finishNode(node, "MemberExpression"), start, noCalls);
-	    } else if (!noCalls && eat(_parenL)) {
-	      var node = startNodeAt(start);
-	      node.callee = base;
-	      node.arguments = parseExprList(_parenR, false);
-	      return parseSubscripts(finishNode(node, "CallExpression"), start, noCalls);
-	    } else if (tokType === _template) {
-	      var node = startNodeAt(start);
-	      node.tag = base;
-	      node.quasi = parseTemplate();
-	      return parseSubscripts(finishNode(node, "TaggedTemplateExpression"), start, noCalls);
-	    } return base;
-	  }
-
-	  // Parse an atomic expression — either a single token that is an
-	  // expression, an expression started by a keyword like `function` or
-	  // `new`, or an expression wrapped in punctuation like `()`, `[]`,
-	  // or `{}`.
-
-	  function parseExprAtom() {
-	    switch (tokType) {
-	    case _this:
-	      var node = startNode();
-	      next();
-	      return finishNode(node, "ThisExpression");
-
-	    case _yield:
-	      if (inGenerator) return parseYield();
-
-	    case _name:
-	      var start = storeCurrentPos();
-	      var id = parseIdent(tokType !== _name);
-	      if (eat(_arrow)) {
-	        return parseArrowExpression(startNodeAt(start), [id]);
-	      }
-	      return id;
-
-	    case _regexp:
-	      var node = startNode();
-	      node.regex = {pattern: tokVal.pattern, flags: tokVal.flags};
-	      node.value = tokVal.value;
-	      node.raw = input.slice(tokStart, tokEnd);
-	      next();
-	      return finishNode(node, "Literal");
-
-	    case _num: case _string:
-	      var node = startNode();
-	      node.value = tokVal;
-	      node.raw = input.slice(tokStart, tokEnd);
-	      next();
-	      return finishNode(node, "Literal");
-
-	    case _null: case _true: case _false:
-	      var node = startNode();
-	      node.value = tokType.atomValue;
-	      node.raw = tokType.keyword;
-	      next();
-	      return finishNode(node, "Literal");
-
-	    case _parenL:
-	      var start = storeCurrentPos();
-	      var val, exprList;
-	      next();
-	      // check whether this is generator comprehension or regular expression
-	      if (options.ecmaVersion >= 7 && tokType === _for) {
-	        val = parseComprehension(startNodeAt(start), true);
-	      } else {
-	        var oldParenL = ++metParenL;
-	        if (tokType !== _parenR) {
-	          val = parseExpression();
-	          exprList = val.type === "SequenceExpression" ? val.expressions : [val];
-	        } else {
-	          exprList = [];
-	        }
-	        expect(_parenR);
-	        // if '=>' follows '(...)', convert contents to arguments
-	        if (metParenL === oldParenL && eat(_arrow)) {
-	          val = parseArrowExpression(startNodeAt(start), exprList);
-	        } else {
-	          // forbid '()' before everything but '=>'
-	          if (!val) unexpected(lastStart);
-	          // forbid '...' in sequence expressions
-	          if (options.ecmaVersion >= 6) {
-	            for (var i = 0; i < exprList.length; i++) {
-	              if (exprList[i].type === "SpreadElement") unexpected();
-	            }
-	          }
-
-	          if (options.preserveParens) {
-	            var par = startNodeAt(start);
-	            par.expression = val;
-	            val = finishNode(par, "ParenthesizedExpression");
-	          }
-	        }
-	      }
-	      return val;
-
-	    case _bracketL:
-	      var node = startNode();
-	      next();
-	      // check whether this is array comprehension or regular array
-	      if (options.ecmaVersion >= 7 && tokType === _for) {
-	        return parseComprehension(node, false);
-	      }
-	      node.elements = parseExprList(_bracketR, true, true);
-	      return finishNode(node, "ArrayExpression");
-
-	    case _braceL:
-	      return parseObj();
-
-	    case _function:
-	      var node = startNode();
-	      next();
-	      return parseFunction(node, false);
-
-	    case _class:
-	      return parseClass(startNode(), false);
-
-	    case _new:
-	      return parseNew();
-
-	    case _template:
-	      return parseTemplate();
-
-	    default:
-	      unexpected();
-	    }
-	  }
-
-	  // New's precedence is slightly tricky. It must allow its argument
-	  // to be a `[]` or dot subscript expression, but not a call — at
-	  // least, not without wrapping it in parentheses. Thus, it uses the
-
-	  function parseNew() {
-	    var node = startNode();
-	    next();
-	    var start = storeCurrentPos();
-	    node.callee = parseSubscripts(parseExprAtom(), start, true);
-	    if (eat(_parenL)) node.arguments = parseExprList(_parenR, false);
-	    else node.arguments = empty;
-	    return finishNode(node, "NewExpression");
-	  }
-
-	  // Parse template expression.
-
-	  function parseTemplateElement() {
-	    var elem = startNodeAt(options.locations ? [tokStart + 1, tokStartLoc.offset(1)] : tokStart + 1);
-	    elem.value = tokVal;
-	    elem.tail = input.charCodeAt(tokEnd - 1) !== 123; // '{'
-	    next();
-	    var endOff = elem.tail ? 1 : 2;
-	    return finishNodeAt(elem, "TemplateElement", options.locations ? [lastEnd - endOff, lastEndLoc.offset(-endOff)] : lastEnd - endOff);
-	  }
-
-	  function parseTemplate() {
-	    var node = startNode();
-	    node.expressions = [];
-	    var curElt = parseTemplateElement();
-	    node.quasis = [curElt];
-	    while (!curElt.tail) {
-	      node.expressions.push(parseExpression());
-	      if (tokType !== _templateContinued) unexpected();
-	      node.quasis.push(curElt = parseTemplateElement());
-	    }
-	    return finishNode(node, "TemplateLiteral");
-	  }
-
-	  // Parse an object literal.
-
-	  function parseObj() {
-	    var node = startNode(), first = true, propHash = {};
-	    node.properties = [];
-	    next();
-	    while (!eat(_braceR)) {
-	      if (!first) {
-	        expect(_comma);
-	        if (options.allowTrailingCommas && eat(_braceR)) break;
-	      } else first = false;
-
-	      var prop = startNode(), isGenerator;
-	      if (options.ecmaVersion >= 6) {
-	        prop.method = false;
-	        prop.shorthand = false;
-	        isGenerator = eat(_star);
-	      }
-	      parsePropertyName(prop);
-	      if (eat(_colon)) {
-	        prop.value = parseExpression(true);
-	        prop.kind = "init";
-	      } else if (options.ecmaVersion >= 6 && tokType === _parenL) {
-	        prop.kind = "init";
-	        prop.method = true;
-	        prop.value = parseMethod(isGenerator);
-	      } else if (options.ecmaVersion >= 5 && !prop.computed && prop.key.type === "Identifier" &&
-	                 (prop.key.name === "get" || prop.key.name === "set")) {
-	        if (isGenerator) unexpected();
-	        prop.kind = prop.key.name;
-	        parsePropertyName(prop);
-	        prop.value = parseMethod(false);
-	      } else if (options.ecmaVersion >= 6 && !prop.computed && prop.key.type === "Identifier") {
-	        prop.kind = "init";
-	        prop.value = prop.key;
-	        prop.shorthand = true;
-	      } else unexpected();
-
-	      checkPropClash(prop, propHash);
-	      node.properties.push(finishNode(prop, "Property"));
-	    }
-	    return finishNode(node, "ObjectExpression");
-	  }
-
-	  function parsePropertyName(prop) {
-	    if (options.ecmaVersion >= 6) {
-	      if (eat(_bracketL)) {
-	        prop.computed = true;
-	        prop.key = parseExpression();
-	        expect(_bracketR);
-	        return;
-	      } else {
-	        prop.computed = false;
-	      }
-	    }
-	    prop.key = (tokType === _num || tokType === _string) ? parseExprAtom() : parseIdent(true);
-	  }
-
-	  // Initialize empty function node.
-
-	  function initFunction(node) {
-	    node.id = null;
-	    node.params = [];
-	    if (options.ecmaVersion >= 6) {
-	      node.defaults = [];
-	      node.rest = null;
-	      node.generator = false;
-	    }
-	  }
-
-	  // Parse a function declaration or literal (depending on the
-	  // `isStatement` parameter).
-
-	  function parseFunction(node, isStatement, allowExpressionBody) {
-	    initFunction(node);
-	    if (options.ecmaVersion >= 6) {
-	      node.generator = eat(_star);
-	    }
-	    if (isStatement || tokType === _name) {
-	      node.id = parseIdent();
-	    }
-	    parseFunctionParams(node);
-	    parseFunctionBody(node, allowExpressionBody);
-	    return finishNode(node, isStatement ? "FunctionDeclaration" : "FunctionExpression");
-	  }
-
-	  // Parse object or class method.
-
-	  function parseMethod(isGenerator) {
-	    var node = startNode();
-	    initFunction(node);
-	    parseFunctionParams(node);
-	    var allowExpressionBody;
-	    if (options.ecmaVersion >= 6) {
-	      node.generator = isGenerator;
-	      allowExpressionBody = true;
-	    } else {
-	      allowExpressionBody = false;
-	    }
-	    parseFunctionBody(node, allowExpressionBody);
-	    return finishNode(node, "FunctionExpression");
-	  }
-
-	  // Parse arrow function expression with given parameters.
-
-	  function parseArrowExpression(node, params) {
-	    initFunction(node);
-
-	    var defaults = node.defaults, hasDefaults = false;
-
-	    for (var i = 0, lastI = params.length - 1; i <= lastI; i++) {
-	      var param = params[i];
-
-	      if (param.type === "AssignmentExpression" && param.operator === "=") {
-	        hasDefaults = true;
-	        params[i] = param.left;
-	        defaults.push(param.right);
-	      } else {
-	        toAssignable(param, i === lastI, true);
-	        defaults.push(null);
-	        if (param.type === "SpreadElement") {
-	          params.length--;
-	          node.rest = param.argument;
-	          break;
-	        }
-	      }
-	    }
-
-	    node.params = params;
-	    if (!hasDefaults) node.defaults = [];
-
-	    parseFunctionBody(node, true);
-	    return finishNode(node, "ArrowFunctionExpression");
-	  }
-
-	  // Parse function parameters.
-
-	  function parseFunctionParams(node) {
-	    var defaults = [], hasDefaults = false;
-
-	    expect(_parenL);
-	    for (;;) {
-	      if (eat(_parenR)) {
-	        break;
-	      } else if (options.ecmaVersion >= 6 && eat(_ellipsis)) {
-	        node.rest = toAssignable(parseExprAtom(), false, true);
-	        checkSpreadAssign(node.rest);
-	        expect(_parenR);
-	        defaults.push(null);
-	        break;
-	      } else {
-	        node.params.push(options.ecmaVersion >= 6 ? toAssignable(parseExprAtom(), false, true) : parseIdent());
-	        if (options.ecmaVersion >= 6) {
-	          if (eat(_eq)) {
-	            hasDefaults = true;
-	            defaults.push(parseExpression(true));
-	          } else {
-	            defaults.push(null);
-	          }
-	        }
-	        if (!eat(_comma)) {
-	          expect(_parenR);
-	          break;
-	        }
-	      }
-	    }
-
-	    if (hasDefaults) node.defaults = defaults;
-	  }
-
-	  // Parse function body and check parameters.
-
-	  function parseFunctionBody(node, allowExpression) {
-	    var isExpression = allowExpression && tokType !== _braceL;
-
-	    if (isExpression) {
-	      node.body = parseExpression(true);
-	      node.expression = true;
-	    } else {
-	      // Start a new scope with regard to labels and the `inFunction`
-	      // flag (restore them to their old value afterwards).
-	      var oldInFunc = inFunction, oldInGen = inGenerator, oldLabels = labels;
-	      inFunction = true; inGenerator = node.generator; labels = [];
-	      node.body = parseBlock(true);
-	      node.expression = false;
-	      inFunction = oldInFunc; inGenerator = oldInGen; labels = oldLabels;
-	    }
-
-	    // If this is a strict mode function, verify that argument names
-	    // are not repeated, and it does not try to bind the words `eval`
-	    // or `arguments`.
-	    if (strict || !isExpression && node.body.body.length && isUseStrict(node.body.body[0])) {
-	      var nameHash = {};
-	      if (node.id)
-	        checkFunctionParam(node.id, {});
-	      for (var i = 0; i < node.params.length; i++)
-	        checkFunctionParam(node.params[i], nameHash);
-	      if (node.rest)
-	        checkFunctionParam(node.rest, nameHash);
-	    }
-	  }
-
-	  // Parse a class declaration or literal (depending on the
-	  // `isStatement` parameter).
-
-	  function parseClass(node, isStatement) {
-	    next();
-	    node.id = tokType === _name ? parseIdent() : isStatement ? unexpected() : null;
-	    node.superClass = eat(_extends) ? parseExpression() : null;
-	    var classBody = startNode();
-	    classBody.body = [];
-	    expect(_braceL);
-	    while (!eat(_braceR)) {
-	      var method = startNode();
-	      if (tokType === _name && tokVal === "static") {
-	        next();
-	        method['static'] = true;
-	      } else {
-	        method['static'] = false;
-	      }
-	      var isGenerator = eat(_star);
-	      parsePropertyName(method);
-	      if (tokType !== _parenL && !method.computed && method.key.type === "Identifier" &&
-	          (method.key.name === "get" || method.key.name === "set")) {
-	        if (isGenerator) unexpected();
-	        method.kind = method.key.name;
-	        parsePropertyName(method);
-	      } else {
-	        method.kind = "";
-	      }
-	      method.value = parseMethod(isGenerator);
-	      classBody.body.push(finishNode(method, "MethodDefinition"));
-	      eat(_semi);
-	    }
-	    node.body = finishNode(classBody, "ClassBody");
-	    return finishNode(node, isStatement ? "ClassDeclaration" : "ClassExpression");
-	  }
-
-	  // Parses a comma-separated list of expressions, and returns them as
-	  // an array. `close` is the token type that ends the list, and
-	  // `allowEmpty` can be turned on to allow subsequent commas with
-	  // nothing in between them to be parsed as `null` (which is needed
-	  // for array literals).
-
-	  function parseExprList(close, allowTrailingComma, allowEmpty) {
-	    var elts = [], first = true;
-	    while (!eat(close)) {
-	      if (!first) {
-	        expect(_comma);
-	        if (allowTrailingComma && options.allowTrailingCommas && eat(close)) break;
-	      } else first = false;
-
-	      if (allowEmpty && tokType === _comma) elts.push(null);
-	      else elts.push(parseExpression(true));
-	    }
-	    return elts;
-	  }
-
-	  // Parse the next token as an identifier. If `liberal` is true (used
-	  // when parsing properties), it will also convert keywords into
-	  // identifiers.
-
-	  function parseIdent(liberal) {
-	    var node = startNode();
-	    if (liberal && options.forbidReserved == "everywhere") liberal = false;
-	    if (tokType === _name) {
-	      if (!liberal &&
-	          (options.forbidReserved &&
-	           (options.ecmaVersion === 3 ? isReservedWord3 : isReservedWord5)(tokVal) ||
-	           strict && isStrictReservedWord(tokVal)) &&
-	          input.slice(tokStart, tokEnd).indexOf("\\") == -1)
-	        raise(tokStart, "The keyword '" + tokVal + "' is reserved");
-	      node.name = tokVal;
-	    } else if (liberal && tokType.keyword) {
-	      node.name = tokType.keyword;
-	    } else {
-	      unexpected();
-	    }
-	    tokRegexpAllowed = false;
-	    next();
-	    return finishNode(node, "Identifier");
-	  }
-
-	  // Parses module export declaration.
-
-	  function parseExport(node) {
-	    next();
-	    // export var|const|let|function|class ...;
-	    if (tokType === _var || tokType === _const || tokType === _let || tokType === _function || tokType === _class) {
-	      node.declaration = parseStatement();
-	      node['default'] = false;
-	      node.specifiers = null;
-	      node.source = null;
-	    } else
-	    // export default ...;
-	    if (eat(_default)) {
-	      node.declaration = parseExpression(true);
-	      node['default'] = true;
-	      node.specifiers = null;
-	      node.source = null;
-	      semicolon();
-	    } else {
-	      // export * from '...';
-	      // export { x, y as z } [from '...'];
-	      var isBatch = tokType === _star;
-	      node.declaration = null;
-	      node['default'] = false;
-	      node.specifiers = parseExportSpecifiers();
-	      if (tokType === _name && tokVal === "from") {
-	        next();
-	        node.source = tokType === _string ? parseExprAtom() : unexpected();
-	      } else {
-	        if (isBatch) unexpected();
-	        node.source = null;
-	      }
-	      semicolon();
-	    }
-	    return finishNode(node, "ExportDeclaration");
-	  }
-
-	  // Parses a comma-separated list of module exports.
-
-	  function parseExportSpecifiers() {
-	    var nodes = [], first = true;
-	    if (tokType === _star) {
-	      // export * from '...'
-	      var node = startNode();
-	      next();
-	      nodes.push(finishNode(node, "ExportBatchSpecifier"));
-	    } else {
-	      // export { x, y as z } [from '...']
-	      expect(_braceL);
-	      while (!eat(_braceR)) {
-	        if (!first) {
-	          expect(_comma);
-	          if (options.allowTrailingCommas && eat(_braceR)) break;
-	        } else first = false;
-
-	        var node = startNode();
-	        node.id = parseIdent(tokType === _default);
-	        if (tokType === _name && tokVal === "as") {
-	          next();
-	          node.name = parseIdent(true);
-	        } else {
-	          node.name = null;
-	        }
-	        nodes.push(finishNode(node, "ExportSpecifier"));
-	      }
-	    }
-	    return nodes;
-	  }
-
-	  // Parses import declaration.
-
-	  function parseImport(node) {
-	    next();
-	    // import '...';
-	    if (tokType === _string) {
-	      node.specifiers = [];
-	      node.source = parseExprAtom();
-	      node.kind = "";
-	    } else {
-	      node.specifiers = parseImportSpecifiers();
-	      if (tokType !== _name || tokVal !== "from") unexpected();
-	      next();
-	      node.source = tokType === _string ? parseExprAtom() : unexpected();
-	    }
-	    semicolon();
-	    return finishNode(node, "ImportDeclaration");
-	  }
-
-	  // Parses a comma-separated list of module imports.
-
-	  function parseImportSpecifiers() {
-	    var nodes = [], first = true;
-	    if (tokType === _name) {
-	      // import defaultObj, { x, y as z } from '...'
-	      var node = startNode();
-	      node.id = parseIdent();
-	      checkLVal(node.id, true);
-	      node.name = null;
-	      node['default'] = true;
-	      nodes.push(finishNode(node, "ImportSpecifier"));
-	      if (!eat(_comma)) return nodes;
-	    }
-	    if (tokType === _star) {
-	      var node = startNode();
-	      next();
-	      if (tokType !== _name || tokVal !== "as") unexpected();
-	      next();
-	      node.name = parseIdent();
-	      checkLVal(node.name, true);
-	      nodes.push(finishNode(node, "ImportBatchSpecifier"));
-	      return nodes;
-	    }
-	    expect(_braceL);
-	    while (!eat(_braceR)) {
-	      if (!first) {
-	        expect(_comma);
-	        if (options.allowTrailingCommas && eat(_braceR)) break;
-	      } else first = false;
-
-	      var node = startNode();
-	      node.id = parseIdent(true);
-	      if (tokType === _name && tokVal === "as") {
-	        next();
-	        node.name = parseIdent();
-	      } else {
-	        node.name = null;
-	      }
-	      checkLVal(node.name || node.id, true);
-	      node['default'] = false;
-	      nodes.push(finishNode(node, "ImportSpecifier"));
-	    }
-	    return nodes;
-	  }
-
-	  // Parses yield expression inside generator.
-
-	  function parseYield() {
-	    var node = startNode();
-	    next();
-	    if (eat(_semi) || canInsertSemicolon()) {
-	      node.delegate = false;
-	      node.argument = null;
-	    } else {
-	      node.delegate = eat(_star);
-	      node.argument = parseExpression(true);
-	    }
-	    return finishNode(node, "YieldExpression");
-	  }
-
-	  // Parses array and generator comprehensions.
-
-	  function parseComprehension(node, isGenerator) {
-	    node.blocks = [];
-	    while (tokType === _for) {
-	      var block = startNode();
-	      next();
-	      expect(_parenL);
-	      block.left = toAssignable(parseExprAtom());
-	      checkLVal(block.left, true);
-	      if (tokType !== _name || tokVal !== "of") unexpected();
-	      next();
-	      // `of` property is here for compatibility with Esprima's AST
-	      // which also supports deprecated [for (... in ...) expr]
-	      block.of = true;
-	      block.right = parseExpression();
-	      expect(_parenR);
-	      node.blocks.push(finishNode(block, "ComprehensionBlock"));
-	    }
-	    node.filter = eat(_if) ? parseParenExpression() : null;
-	    node.body = parseExpression();
-	    expect(isGenerator ? _parenR : _bracketR);
-	    node.generator = isGenerator;
-	    return finishNode(node, "ComprehensionExpression");
-	  }
-
-	});
-
-
-/***/ },
-
-/***/ 804:
-/***/ function(module, exports, __webpack_require__) {
-
-	/*
-	 * Copyright 2009-2011 Mozilla Foundation and contributors
-	 * Licensed under the New BSD license. See LICENSE.txt or:
-	 * http://opensource.org/licenses/BSD-3-Clause
-	 */
-	exports.SourceMapGenerator = __webpack_require__(805).SourceMapGenerator;
-	exports.SourceMapConsumer = __webpack_require__(811).SourceMapConsumer;
-	exports.SourceNode = __webpack_require__(813).SourceNode;
-
-
-/***/ },
-
-/***/ 805:
-/***/ function(module, exports, __webpack_require__) {
-
-	var __WEBPACK_AMD_DEFINE_RESULT__;/* -*- Mode: js; js-indent-level: 2; -*- */
-	/*
-	 * Copyright 2011 Mozilla Foundation and contributors
-	 * Licensed under the New BSD license. See LICENSE or:
-	 * http://opensource.org/licenses/BSD-3-Clause
-	 */
-	if (false) {
-	    var define = require('amdefine')(module, require);
-	}
-	!(__WEBPACK_AMD_DEFINE_RESULT__ = function (require, exports, module) {
-
-	  var base64VLQ = __webpack_require__(806);
-	  var util = __webpack_require__(808);
-	  var ArraySet = __webpack_require__(809).ArraySet;
-	  var MappingList = __webpack_require__(810).MappingList;
-
-	  /**
-	   * An instance of the SourceMapGenerator represents a source map which is
-	   * being built incrementally. You may pass an object with the following
-	   * properties:
-	   *
-	   *   - file: The filename of the generated source.
-	   *   - sourceRoot: A root for all relative URLs in this source map.
-	   */
-	  function SourceMapGenerator(aArgs) {
-	    if (!aArgs) {
-	      aArgs = {};
-	    }
-	    this._file = util.getArg(aArgs, 'file', null);
-	    this._sourceRoot = util.getArg(aArgs, 'sourceRoot', null);
-	    this._skipValidation = util.getArg(aArgs, 'skipValidation', false);
-	    this._sources = new ArraySet();
-	    this._names = new ArraySet();
-	    this._mappings = new MappingList();
-	    this._sourcesContents = null;
-	  }
-
-	  SourceMapGenerator.prototype._version = 3;
-
-	  /**
-	   * Creates a new SourceMapGenerator based on a SourceMapConsumer
-	   *
-	   * @param aSourceMapConsumer The SourceMap.
-	   */
-	  SourceMapGenerator.fromSourceMap =
-	    function SourceMapGenerator_fromSourceMap(aSourceMapConsumer) {
-	      var sourceRoot = aSourceMapConsumer.sourceRoot;
-	      var generator = new SourceMapGenerator({
-	        file: aSourceMapConsumer.file,
-	        sourceRoot: sourceRoot
-	      });
-	      aSourceMapConsumer.eachMapping(function (mapping) {
-	        var newMapping = {
-	          generated: {
-	            line: mapping.generatedLine,
-	            column: mapping.generatedColumn
-	          }
-	        };
-
-	        if (mapping.source != null) {
-	          newMapping.source = mapping.source;
-	          if (sourceRoot != null) {
-	            newMapping.source = util.relative(sourceRoot, newMapping.source);
-	          }
-
-	          newMapping.original = {
-	            line: mapping.originalLine,
-	            column: mapping.originalColumn
-	          };
-
-	          if (mapping.name != null) {
-	            newMapping.name = mapping.name;
-	          }
-	        }
-
-	        generator.addMapping(newMapping);
-	      });
-	      aSourceMapConsumer.sources.forEach(function (sourceFile) {
-	        var content = aSourceMapConsumer.sourceContentFor(sourceFile);
-	        if (content != null) {
-	          generator.setSourceContent(sourceFile, content);
-	        }
-	      });
-	      return generator;
-	    };
-
-	  /**
-	   * Add a single mapping from original source line and column to the generated
-	   * source's line and column for this source map being created. The mapping
-	   * object should have the following properties:
-	   *
-	   *   - generated: An object with the generated line and column positions.
-	   *   - original: An object with the original line and column positions.
-	   *   - source: The original source file (relative to the sourceRoot).
-	   *   - name: An optional original token name for this mapping.
-	   */
-	  SourceMapGenerator.prototype.addMapping =
-	    function SourceMapGenerator_addMapping(aArgs) {
-	      var generated = util.getArg(aArgs, 'generated');
-	      var original = util.getArg(aArgs, 'original', null);
-	      var source = util.getArg(aArgs, 'source', null);
-	      var name = util.getArg(aArgs, 'name', null);
-
-	      if (!this._skipValidation) {
-	        this._validateMapping(generated, original, source, name);
-	      }
-
-	      if (source != null && !this._sources.has(source)) {
-	        this._sources.add(source);
-	      }
-
-	      if (name != null && !this._names.has(name)) {
-	        this._names.add(name);
-	      }
-
-	      this._mappings.add({
-	        generatedLine: generated.line,
-	        generatedColumn: generated.column,
-	        originalLine: original != null && original.line,
-	        originalColumn: original != null && original.column,
-	        source: source,
-	        name: name
-	      });
-	    };
-
-	  /**
-	   * Set the source content for a source file.
-	   */
-	  SourceMapGenerator.prototype.setSourceContent =
-	    function SourceMapGenerator_setSourceContent(aSourceFile, aSourceContent) {
-	      var source = aSourceFile;
-	      if (this._sourceRoot != null) {
-	        source = util.relative(this._sourceRoot, source);
-	      }
-
-	      if (aSourceContent != null) {
-	        // Add the source content to the _sourcesContents map.
-	        // Create a new _sourcesContents map if the property is null.
-	        if (!this._sourcesContents) {
-	          this._sourcesContents = {};
-	        }
-	        this._sourcesContents[util.toSetString(source)] = aSourceContent;
-	      } else if (this._sourcesContents) {
-	        // Remove the source file from the _sourcesContents map.
-	        // If the _sourcesContents map is empty, set the property to null.
-	        delete this._sourcesContents[util.toSetString(source)];
-	        if (Object.keys(this._sourcesContents).length === 0) {
-	          this._sourcesContents = null;
-	        }
-	      }
-	    };
-
-	  /**
-	   * Applies the mappings of a sub-source-map for a specific source file to the
-	   * source map being generated. Each mapping to the supplied source file is
-	   * rewritten using the supplied source map. Note: The resolution for the
-	   * resulting mappings is the minimium of this map and the supplied map.
-	   *
-	   * @param aSourceMapConsumer The source map to be applied.
-	   * @param aSourceFile Optional. The filename of the source file.
-	   *        If omitted, SourceMapConsumer's file property will be used.
-	   * @param aSourceMapPath Optional. The dirname of the path to the source map
-	   *        to be applied. If relative, it is relative to the SourceMapConsumer.
-	   *        This parameter is needed when the two source maps aren't in the same
-	   *        directory, and the source map to be applied contains relative source
-	   *        paths. If so, those relative source paths need to be rewritten
-	   *        relative to the SourceMapGenerator.
-	   */
-	  SourceMapGenerator.prototype.applySourceMap =
-	    function SourceMapGenerator_applySourceMap(aSourceMapConsumer, aSourceFile, aSourceMapPath) {
-	      var sourceFile = aSourceFile;
-	      // If aSourceFile is omitted, we will use the file property of the SourceMap
-	      if (aSourceFile == null) {
-	        if (aSourceMapConsumer.file == null) {
-	          throw new Error(
-	            'SourceMapGenerator.prototype.applySourceMap requires either an explicit source file, ' +
-	            'or the source map\'s "file" property. Both were omitted.'
-	          );
-	        }
-	        sourceFile = aSourceMapConsumer.file;
-	      }
-	      var sourceRoot = this._sourceRoot;
-	      // Make "sourceFile" relative if an absolute Url is passed.
-	      if (sourceRoot != null) {
-	        sourceFile = util.relative(sourceRoot, sourceFile);
-	      }
-	      // Applying the SourceMap can add and remove items from the sources and
-	      // the names array.
-	      var newSources = new ArraySet();
-	      var newNames = new ArraySet();
-
-	      // Find mappings for the "sourceFile"
-	      this._mappings.unsortedForEach(function (mapping) {
-	        if (mapping.source === sourceFile && mapping.originalLine != null) {
-	          // Check if it can be mapped by the source map, then update the mapping.
-	          var original = aSourceMapConsumer.originalPositionFor({
-	            line: mapping.originalLine,
-	            column: mapping.originalColumn
-	          });
-	          if (original.source != null) {
-	            // Copy mapping
-	            mapping.source = original.source;
-	            if (aSourceMapPath != null) {
-	              mapping.source = util.join(aSourceMapPath, mapping.source)
-	            }
-	            if (sourceRoot != null) {
-	              mapping.source = util.relative(sourceRoot, mapping.source);
-	            }
-	            mapping.originalLine = original.line;
-	            mapping.originalColumn = original.column;
-	            if (original.name != null) {
-	              mapping.name = original.name;
-	            }
-	          }
-	        }
-
-	        var source = mapping.source;
-	        if (source != null && !newSources.has(source)) {
-	          newSources.add(source);
-	        }
-
-	        var name = mapping.name;
-	        if (name != null && !newNames.has(name)) {
-	          newNames.add(name);
-	        }
-
-	      }, this);
-	      this._sources = newSources;
-	      this._names = newNames;
-
-	      // Copy sourcesContents of applied map.
-	      aSourceMapConsumer.sources.forEach(function (sourceFile) {
-	        var content = aSourceMapConsumer.sourceContentFor(sourceFile);
-	        if (content != null) {
-	          if (aSourceMapPath != null) {
-	            sourceFile = util.join(aSourceMapPath, sourceFile);
-	          }
-	          if (sourceRoot != null) {
-	            sourceFile = util.relative(sourceRoot, sourceFile);
-	          }
-	          this.setSourceContent(sourceFile, content);
-	        }
-	      }, this);
-	    };
-
-	  /**
-	   * A mapping can have one of the three levels of data:
-	   *
-	   *   1. Just the generated position.
-	   *   2. The Generated position, original position, and original source.
-	   *   3. Generated and original position, original source, as well as a name
-	   *      token.
-	   *
-	   * To maintain consistency, we validate that any new mapping being added falls
-	   * in to one of these categories.
-	   */
-	  SourceMapGenerator.prototype._validateMapping =
-	    function SourceMapGenerator_validateMapping(aGenerated, aOriginal, aSource,
-	                                                aName) {
-	      if (aGenerated && 'line' in aGenerated && 'column' in aGenerated
-	          && aGenerated.line > 0 && aGenerated.column >= 0
-	          && !aOriginal && !aSource && !aName) {
-	        // Case 1.
-	        return;
-	      }
-	      else if (aGenerated && 'line' in aGenerated && 'column' in aGenerated
-	               && aOriginal && 'line' in aOriginal && 'column' in aOriginal
-	               && aGenerated.line > 0 && aGenerated.column >= 0
-	               && aOriginal.line > 0 && aOriginal.column >= 0
-	               && aSource) {
-	        // Cases 2 and 3.
-	        return;
-	      }
-	      else {
-	        throw new Error('Invalid mapping: ' + JSON.stringify({
-	          generated: aGenerated,
-	          source: aSource,
-	          original: aOriginal,
-	          name: aName
-	        }));
-	      }
-	    };
-
-	  /**
-	   * Serialize the accumulated mappings in to the stream of base 64 VLQs
-	   * specified by the source map format.
-	   */
-	  SourceMapGenerator.prototype._serializeMappings =
-	    function SourceMapGenerator_serializeMappings() {
-	      var previousGeneratedColumn = 0;
-	      var previousGeneratedLine = 1;
-	      var previousOriginalColumn = 0;
-	      var previousOriginalLine = 0;
-	      var previousName = 0;
-	      var previousSource = 0;
-	      var result = '';
-	      var mapping;
-
-	      var mappings = this._mappings.toArray();
-
-	      for (var i = 0, len = mappings.length; i < len; i++) {
-	        mapping = mappings[i];
-
-	        if (mapping.generatedLine !== previousGeneratedLine) {
-	          previousGeneratedColumn = 0;
-	          while (mapping.generatedLine !== previousGeneratedLine) {
-	            result += ';';
-	            previousGeneratedLine++;
-	          }
-	        }
-	        else {
-	          if (i > 0) {
-	            if (!util.compareByGeneratedPositions(mapping, mappings[i - 1])) {
-	              continue;
-	            }
-	            result += ',';
-	          }
-	        }
-
-	        result += base64VLQ.encode(mapping.generatedColumn
-	                                   - previousGeneratedColumn);
-	        previousGeneratedColumn = mapping.generatedColumn;
-
-	        if (mapping.source != null) {
-	          result += base64VLQ.encode(this._sources.indexOf(mapping.source)
-	                                     - previousSource);
-	          previousSource = this._sources.indexOf(mapping.source);
-
-	          // lines are stored 0-based in SourceMap spec version 3
-	          result += base64VLQ.encode(mapping.originalLine - 1
-	                                     - previousOriginalLine);
-	          previousOriginalLine = mapping.originalLine - 1;
-
-	          result += base64VLQ.encode(mapping.originalColumn
-	                                     - previousOriginalColumn);
-	          previousOriginalColumn = mapping.originalColumn;
-
-	          if (mapping.name != null) {
-	            result += base64VLQ.encode(this._names.indexOf(mapping.name)
-	                                       - previousName);
-	            previousName = this._names.indexOf(mapping.name);
-	          }
-	        }
-	      }
-
-	      return result;
-	    };
-
-	  SourceMapGenerator.prototype._generateSourcesContent =
-	    function SourceMapGenerator_generateSourcesContent(aSources, aSourceRoot) {
-	      return aSources.map(function (source) {
-	        if (!this._sourcesContents) {
-	          return null;
-	        }
-	        if (aSourceRoot != null) {
-	          source = util.relative(aSourceRoot, source);
-	        }
-	        var key = util.toSetString(source);
-	        return Object.prototype.hasOwnProperty.call(this._sourcesContents,
-	                                                    key)
-	          ? this._sourcesContents[key]
-	          : null;
-	      }, this);
-	    };
-
-	  /**
-	   * Externalize the source map.
-	   */
-	  SourceMapGenerator.prototype.toJSON =
-	    function SourceMapGenerator_toJSON() {
-	      var map = {
-	        version: this._version,
-	        sources: this._sources.toArray(),
-	        names: this._names.toArray(),
-	        mappings: this._serializeMappings()
-	      };
-	      if (this._file != null) {
-	        map.file = this._file;
-	      }
-	      if (this._sourceRoot != null) {
-	        map.sourceRoot = this._sourceRoot;
-	      }
-	      if (this._sourcesContents) {
-	        map.sourcesContent = this._generateSourcesContent(map.sources, map.sourceRoot);
-	      }
-
-	      return map;
-	    };
-
-	  /**
-	   * Render the source map being generated to a string.
-	   */
-	  SourceMapGenerator.prototype.toString =
-	    function SourceMapGenerator_toString() {
-	      return JSON.stringify(this);
-	    };
-
-	  exports.SourceMapGenerator = SourceMapGenerator;
-
-	}.call(exports, __webpack_require__, exports, module), __WEBPACK_AMD_DEFINE_RESULT__ !== undefined && (module.exports = __WEBPACK_AMD_DEFINE_RESULT__));
-
-
-/***/ },
-
-/***/ 806:
-/***/ function(module, exports, __webpack_require__) {
-
-	var __WEBPACK_AMD_DEFINE_RESULT__;/* -*- Mode: js; js-indent-level: 2; -*- */
-	/*
-	 * Copyright 2011 Mozilla Foundation and contributors
-	 * Licensed under the New BSD license. See LICENSE or:
-	 * http://opensource.org/licenses/BSD-3-Clause
-	 *
-	 * Based on the Base 64 VLQ implementation in Closure Compiler:
-	 * https://code.google.com/p/closure-compiler/source/browse/trunk/src/com/google/debugging/sourcemap/Base64VLQ.java
-	 *
-	 * Copyright 2011 The Closure Compiler Authors. All rights reserved.
-	 * Redistribution and use in source and binary forms, with or without
-	 * modification, are permitted provided that the following conditions are
-	 * met:
-	 *
-	 *  * Redistributions of source code must retain the above copyright
-	 *    notice, this list of conditions and the following disclaimer.
-	 *  * Redistributions in binary form must reproduce the above
-	 *    copyright notice, this list of conditions and the following
-	 *    disclaimer in the documentation and/or other materials provided
-	 *    with the distribution.
-	 *  * Neither the name of Google Inc. nor the names of its
-	 *    contributors may be used to endorse or promote products derived
-	 *    from this software without specific prior written permission.
-	 *
-	 * THIS SOFTWARE IS PROVIDED BY THE COPYRIGHT HOLDERS AND CONTRIBUTORS
-	 * "AS IS" AND ANY EXPRESS OR IMPLIED WARRANTIES, INCLUDING, BUT NOT
-	 * LIMITED TO, THE IMPLIED WARRANTIES OF MERCHANTABILITY AND FITNESS FOR
-	 * A PARTICULAR PURPOSE ARE DISCLAIMED. IN NO EVENT SHALL THE COPYRIGHT
-	 * OWNER OR CONTRIBUTORS BE LIABLE FOR ANY DIRECT, INDIRECT, INCIDENTAL,
-	 * SPECIAL, EXEMPLARY, OR CONSEQUENTIAL DAMAGES (INCLUDING, BUT NOT
-	 * LIMITED TO, PROCUREMENT OF SUBSTITUTE GOODS OR SERVICES; LOSS OF USE,
-	 * DATA, OR PROFITS; OR BUSINESS INTERRUPTION) HOWEVER CAUSED AND ON ANY
-	 * THEORY OF LIABILITY, WHETHER IN CONTRACT, STRICT LIABILITY, OR TORT
-	 * (INCLUDING NEGLIGENCE OR OTHERWISE) ARISING IN ANY WAY OUT OF THE USE
-	 * OF THIS SOFTWARE, EVEN IF ADVISED OF THE POSSIBILITY OF SUCH DAMAGE.
-	 */
-	if (false) {
-	    var define = require('amdefine')(module, require);
-	}
-	!(__WEBPACK_AMD_DEFINE_RESULT__ = function (require, exports, module) {
-
-	  var base64 = __webpack_require__(807);
-
-	  // A single base 64 digit can contain 6 bits of data. For the base 64 variable
-	  // length quantities we use in the source map spec, the first bit is the sign,
-	  // the next four bits are the actual value, and the 6th bit is the
-	  // continuation bit. The continuation bit tells us whether there are more
-	  // digits in this value following this digit.
-	  //
-	  //   Continuation
-	  //   |    Sign
-	  //   |    |
-	  //   V    V
-	  //   101011
-
-	  var VLQ_BASE_SHIFT = 5;
-
-	  // binary: 100000
-	  var VLQ_BASE = 1 << VLQ_BASE_SHIFT;
-
-	  // binary: 011111
-	  var VLQ_BASE_MASK = VLQ_BASE - 1;
-
-	  // binary: 100000
-	  var VLQ_CONTINUATION_BIT = VLQ_BASE;
-
-	  /**
-	   * Converts from a two-complement value to a value where the sign bit is
-	   * placed in the least significant bit.  For example, as decimals:
-	   *   1 becomes 2 (10 binary), -1 becomes 3 (11 binary)
-	   *   2 becomes 4 (100 binary), -2 becomes 5 (101 binary)
-	   */
-	  function toVLQSigned(aValue) {
-	    return aValue < 0
-	      ? ((-aValue) << 1) + 1
-	      : (aValue << 1) + 0;
-	  }
-
-	  /**
-	   * Converts to a two-complement value from a value where the sign bit is
-	   * placed in the least significant bit.  For example, as decimals:
-	   *   2 (10 binary) becomes 1, 3 (11 binary) becomes -1
-	   *   4 (100 binary) becomes 2, 5 (101 binary) becomes -2
-	   */
-	  function fromVLQSigned(aValue) {
-	    var isNegative = (aValue & 1) === 1;
-	    var shifted = aValue >> 1;
-	    return isNegative
-	      ? -shifted
-	      : shifted;
-	  }
-
-	  /**
-	   * Returns the base 64 VLQ encoded value.
-	   */
-	  exports.encode = function base64VLQ_encode(aValue) {
-	    var encoded = "";
-	    var digit;
-
-	    var vlq = toVLQSigned(aValue);
-
-	    do {
-	      digit = vlq & VLQ_BASE_MASK;
-	      vlq >>>= VLQ_BASE_SHIFT;
-	      if (vlq > 0) {
-	        // There are still more digits in this value, so we must make sure the
-	        // continuation bit is marked.
-	        digit |= VLQ_CONTINUATION_BIT;
-	      }
-	      encoded += base64.encode(digit);
-	    } while (vlq > 0);
-
-	    return encoded;
-	  };
-
-	  /**
-	   * Decodes the next base 64 VLQ value from the given string and returns the
-	   * value and the rest of the string via the out parameter.
-	   */
-	  exports.decode = function base64VLQ_decode(aStr, aOutParam) {
-	    var i = 0;
-	    var strLen = aStr.length;
-	    var result = 0;
-	    var shift = 0;
-	    var continuation, digit;
-
-	    do {
-	      if (i >= strLen) {
-	        throw new Error("Expected more digits in base 64 VLQ value.");
-	      }
-	      digit = base64.decode(aStr.charAt(i++));
-	      continuation = !!(digit & VLQ_CONTINUATION_BIT);
-	      digit &= VLQ_BASE_MASK;
-	      result = result + (digit << shift);
-	      shift += VLQ_BASE_SHIFT;
-	    } while (continuation);
-
-	    aOutParam.value = fromVLQSigned(result);
-	    aOutParam.rest = aStr.slice(i);
-	  };
-
-	}.call(exports, __webpack_require__, exports, module), __WEBPACK_AMD_DEFINE_RESULT__ !== undefined && (module.exports = __WEBPACK_AMD_DEFINE_RESULT__));
-
-
-/***/ },
-
-/***/ 807:
-/***/ function(module, exports, __webpack_require__) {
-
-	var __WEBPACK_AMD_DEFINE_RESULT__;/* -*- Mode: js; js-indent-level: 2; -*- */
-	/*
-	 * Copyright 2011 Mozilla Foundation and contributors
-	 * Licensed under the New BSD license. See LICENSE or:
-	 * http://opensource.org/licenses/BSD-3-Clause
-	 */
-	if (false) {
-	    var define = require('amdefine')(module, require);
-	}
-	!(__WEBPACK_AMD_DEFINE_RESULT__ = function (require, exports, module) {
-
-	  var charToIntMap = {};
-	  var intToCharMap = {};
-
-	  'ABCDEFGHIJKLMNOPQRSTUVWXYZabcdefghijklmnopqrstuvwxyz0123456789+/'
-	    .split('')
-	    .forEach(function (ch, index) {
-	      charToIntMap[ch] = index;
-	      intToCharMap[index] = ch;
-	    });
-
-	  /**
-	   * Encode an integer in the range of 0 to 63 to a single base 64 digit.
-	   */
-	  exports.encode = function base64_encode(aNumber) {
-	    if (aNumber in intToCharMap) {
-	      return intToCharMap[aNumber];
-	    }
-	    throw new TypeError("Must be between 0 and 63: " + aNumber);
-	  };
-
-	  /**
-	   * Decode a single base 64 digit to an integer.
-	   */
-	  exports.decode = function base64_decode(aChar) {
-	    if (aChar in charToIntMap) {
-	      return charToIntMap[aChar];
-	    }
-	    throw new TypeError("Not a valid base 64 digit: " + aChar);
-	  };
-
-	}.call(exports, __webpack_require__, exports, module), __WEBPACK_AMD_DEFINE_RESULT__ !== undefined && (module.exports = __WEBPACK_AMD_DEFINE_RESULT__));
-
-
-/***/ },
-
-/***/ 808:
-/***/ function(module, exports, __webpack_require__) {
-
-	var __WEBPACK_AMD_DEFINE_RESULT__;/* -*- Mode: js; js-indent-level: 2; -*- */
-	/*
-	 * Copyright 2011 Mozilla Foundation and contributors
-	 * Licensed under the New BSD license. See LICENSE or:
-	 * http://opensource.org/licenses/BSD-3-Clause
-	 */
-	if (false) {
-	    var define = require('amdefine')(module, require);
-	}
-	!(__WEBPACK_AMD_DEFINE_RESULT__ = function (require, exports, module) {
-
-	  /**
-	   * This is a helper function for getting values from parameter/options
-	   * objects.
-	   *
-	   * @param args The object we are extracting values from
-	   * @param name The name of the property we are getting.
-	   * @param defaultValue An optional value to return if the property is missing
-	   * from the object. If this is not specified and the property is missing, an
-	   * error will be thrown.
-	   */
-	  function getArg(aArgs, aName, aDefaultValue) {
-	    if (aName in aArgs) {
-	      return aArgs[aName];
-	    } else if (arguments.length === 3) {
-	      return aDefaultValue;
-	    } else {
-	      throw new Error('"' + aName + '" is a required argument.');
-	    }
-	  }
-	  exports.getArg = getArg;
-
-	  var urlRegexp = /^(?:([\w+\-.]+):)?\/\/(?:(\w+:\w+)@)?([\w.]*)(?::(\d+))?(\S*)$/;
-	  var dataUrlRegexp = /^data:.+\,.+$/;
-
-	  function urlParse(aUrl) {
-	    var match = aUrl.match(urlRegexp);
-	    if (!match) {
-	      return null;
-	    }
-	    return {
-	      scheme: match[1],
-	      auth: match[2],
-	      host: match[3],
-	      port: match[4],
-	      path: match[5]
-	    };
-	  }
-	  exports.urlParse = urlParse;
-
-	  function urlGenerate(aParsedUrl) {
-	    var url = '';
-	    if (aParsedUrl.scheme) {
-	      url += aParsedUrl.scheme + ':';
-	    }
-	    url += '//';
-	    if (aParsedUrl.auth) {
-	      url += aParsedUrl.auth + '@';
-	    }
-	    if (aParsedUrl.host) {
-	      url += aParsedUrl.host;
-	    }
-	    if (aParsedUrl.port) {
-	      url += ":" + aParsedUrl.port
-	    }
-	    if (aParsedUrl.path) {
-	      url += aParsedUrl.path;
-	    }
-	    return url;
-	  }
-	  exports.urlGenerate = urlGenerate;
-
-	  /**
-	   * Normalizes a path, or the path portion of a URL:
-	   *
-	   * - Replaces consequtive slashes with one slash.
-	   * - Removes unnecessary '.' parts.
-	   * - Removes unnecessary '<dir>/..' parts.
-	   *
-	   * Based on code in the Node.js 'path' core module.
-	   *
-	   * @param aPath The path or url to normalize.
-	   */
-	  function normalize(aPath) {
-	    var path = aPath;
-	    var url = urlParse(aPath);
-	    if (url) {
-	      if (!url.path) {
-	        return aPath;
-	      }
-	      path = url.path;
-	    }
-	    var isAbsolute = (path.charAt(0) === '/');
-
-	    var parts = path.split(/\/+/);
-	    for (var part, up = 0, i = parts.length - 1; i >= 0; i--) {
-	      part = parts[i];
-	      if (part === '.') {
-	        parts.splice(i, 1);
-	      } else if (part === '..') {
-	        up++;
-	      } else if (up > 0) {
-	        if (part === '') {
-	          // The first part is blank if the path is absolute. Trying to go
-	          // above the root is a no-op. Therefore we can remove all '..' parts
-	          // directly after the root.
-	          parts.splice(i + 1, up);
-	          up = 0;
-	        } else {
-	          parts.splice(i, 2);
-	          up--;
-	        }
-	      }
-	    }
-	    path = parts.join('/');
-
-	    if (path === '') {
-	      path = isAbsolute ? '/' : '.';
-	    }
-
-	    if (url) {
-	      url.path = path;
-	      return urlGenerate(url);
-	    }
-	    return path;
-	  }
-	  exports.normalize = normalize;
-
-	  /**
-	   * Joins two paths/URLs.
-	   *
-	   * @param aRoot The root path or URL.
-	   * @param aPath The path or URL to be joined with the root.
-	   *
-	   * - If aPath is a URL or a data URI, aPath is returned, unless aPath is a
-	   *   scheme-relative URL: Then the scheme of aRoot, if any, is prepended
-	   *   first.
-	   * - Otherwise aPath is a path. If aRoot is a URL, then its path portion
-	   *   is updated with the result and aRoot is returned. Otherwise the result
-	   *   is returned.
-	   *   - If aPath is absolute, the result is aPath.
-	   *   - Otherwise the two paths are joined with a slash.
-	   * - Joining for example 'http://' and 'www.example.com' is also supported.
-	   */
-	  function join(aRoot, aPath) {
-	    if (aRoot === "") {
-	      aRoot = ".";
-	    }
-	    if (aPath === "") {
-	      aPath = ".";
-	    }
-	    var aPathUrl = urlParse(aPath);
-	    var aRootUrl = urlParse(aRoot);
-	    if (aRootUrl) {
-	      aRoot = aRootUrl.path || '/';
-	    }
-
-	    // `join(foo, '//www.example.org')`
-	    if (aPathUrl && !aPathUrl.scheme) {
-	      if (aRootUrl) {
-	        aPathUrl.scheme = aRootUrl.scheme;
-	      }
-	      return urlGenerate(aPathUrl);
-	    }
-
-	    if (aPathUrl || aPath.match(dataUrlRegexp)) {
-	      return aPath;
-	    }
-
-	    // `join('http://', 'www.example.com')`
-	    if (aRootUrl && !aRootUrl.host && !aRootUrl.path) {
-	      aRootUrl.host = aPath;
-	      return urlGenerate(aRootUrl);
-	    }
-
-	    var joined = aPath.charAt(0) === '/'
-	      ? aPath
-	      : normalize(aRoot.replace(/\/+$/, '') + '/' + aPath);
-
-	    if (aRootUrl) {
-	      aRootUrl.path = joined;
-	      return urlGenerate(aRootUrl);
-	    }
-	    return joined;
-	  }
-	  exports.join = join;
-
-	  /**
-	   * Make a path relative to a URL or another path.
-	   *
-	   * @param aRoot The root path or URL.
-	   * @param aPath The path or URL to be made relative to aRoot.
-	   */
-	  function relative(aRoot, aPath) {
-	    if (aRoot === "") {
-	      aRoot = ".";
-	    }
-
-	    aRoot = aRoot.replace(/\/$/, '');
-
-	    // XXX: It is possible to remove this block, and the tests still pass!
-	    var url = urlParse(aRoot);
-	    if (aPath.charAt(0) == "/" && url && url.path == "/") {
-	      return aPath.slice(1);
-	    }
-
-	    return aPath.indexOf(aRoot + '/') === 0
-	      ? aPath.substr(aRoot.length + 1)
-	      : aPath;
-	  }
-	  exports.relative = relative;
-
-	  /**
-	   * Because behavior goes wacky when you set `__proto__` on objects, we
-	   * have to prefix all the strings in our set with an arbitrary character.
-	   *
-	   * See https://github.com/mozilla/source-map/pull/31 and
-	   * https://github.com/mozilla/source-map/issues/30
-	   *
-	   * @param String aStr
-	   */
-	  function toSetString(aStr) {
-	    return '$' + aStr;
-	  }
-	  exports.toSetString = toSetString;
-
-	  function fromSetString(aStr) {
-	    return aStr.substr(1);
-	  }
-	  exports.fromSetString = fromSetString;
-
-	  function strcmp(aStr1, aStr2) {
-	    var s1 = aStr1 || "";
-	    var s2 = aStr2 || "";
-	    return (s1 > s2) - (s1 < s2);
-	  }
-
-	  /**
-	   * Comparator between two mappings where the original positions are compared.
-	   *
-	   * Optionally pass in `true` as `onlyCompareGenerated` to consider two
-	   * mappings with the same original source/line/column, but different generated
-	   * line and column the same. Useful when searching for a mapping with a
-	   * stubbed out mapping.
-	   */
-	  function compareByOriginalPositions(mappingA, mappingB, onlyCompareOriginal) {
-	    var cmp;
-
-	    cmp = strcmp(mappingA.source, mappingB.source);
-	    if (cmp) {
-	      return cmp;
-	    }
-
-	    cmp = mappingA.originalLine - mappingB.originalLine;
-	    if (cmp) {
-	      return cmp;
-	    }
-
-	    cmp = mappingA.originalColumn - mappingB.originalColumn;
-	    if (cmp || onlyCompareOriginal) {
-	      return cmp;
-	    }
-
-	    cmp = strcmp(mappingA.name, mappingB.name);
-	    if (cmp) {
-	      return cmp;
-	    }
-
-	    cmp = mappingA.generatedLine - mappingB.generatedLine;
-	    if (cmp) {
-	      return cmp;
-	    }
-
-	    return mappingA.generatedColumn - mappingB.generatedColumn;
-	  };
-	  exports.compareByOriginalPositions = compareByOriginalPositions;
-
-	  /**
-	   * Comparator between two mappings where the generated positions are
-	   * compared.
-	   *
-	   * Optionally pass in `true` as `onlyCompareGenerated` to consider two
-	   * mappings with the same generated line and column, but different
-	   * source/name/original line and column the same. Useful when searching for a
-	   * mapping with a stubbed out mapping.
-	   */
-	  function compareByGeneratedPositions(mappingA, mappingB, onlyCompareGenerated) {
-	    var cmp;
-
-	    cmp = mappingA.generatedLine - mappingB.generatedLine;
-	    if (cmp) {
-	      return cmp;
-	    }
-
-	    cmp = mappingA.generatedColumn - mappingB.generatedColumn;
-	    if (cmp || onlyCompareGenerated) {
-	      return cmp;
-	    }
-
-	    cmp = strcmp(mappingA.source, mappingB.source);
-	    if (cmp) {
-	      return cmp;
-	    }
-
-	    cmp = mappingA.originalLine - mappingB.originalLine;
-	    if (cmp) {
-	      return cmp;
-	    }
-
-	    cmp = mappingA.originalColumn - mappingB.originalColumn;
-	    if (cmp) {
-	      return cmp;
-	    }
-
-	    return strcmp(mappingA.name, mappingB.name);
-	  };
-	  exports.compareByGeneratedPositions = compareByGeneratedPositions;
-
-	}.call(exports, __webpack_require__, exports, module), __WEBPACK_AMD_DEFINE_RESULT__ !== undefined && (module.exports = __WEBPACK_AMD_DEFINE_RESULT__));
-
-
-/***/ },
-
-/***/ 809:
-/***/ function(module, exports, __webpack_require__) {
-
-	var __WEBPACK_AMD_DEFINE_RESULT__;/* -*- Mode: js; js-indent-level: 2; -*- */
-	/*
-	 * Copyright 2011 Mozilla Foundation and contributors
-	 * Licensed under the New BSD license. See LICENSE or:
-	 * http://opensource.org/licenses/BSD-3-Clause
-	 */
-	if (false) {
-	    var define = require('amdefine')(module, require);
-	}
-	!(__WEBPACK_AMD_DEFINE_RESULT__ = function (require, exports, module) {
-
-	  var util = __webpack_require__(808);
-
-	  /**
-	   * A data structure which is a combination of an array and a set. Adding a new
-	   * member is O(1), testing for membership is O(1), and finding the index of an
-	   * element is O(1). Removing elements from the set is not supported. Only
-	   * strings are supported for membership.
-	   */
-	  function ArraySet() {
-	    this._array = [];
-	    this._set = {};
-	  }
-
-	  /**
-	   * Static method for creating ArraySet instances from an existing array.
-	   */
-	  ArraySet.fromArray = function ArraySet_fromArray(aArray, aAllowDuplicates) {
-	    var set = new ArraySet();
-	    for (var i = 0, len = aArray.length; i < len; i++) {
-	      set.add(aArray[i], aAllowDuplicates);
-	    }
-	    return set;
-	  };
-
-	  /**
-	   * Add the given string to this set.
-	   *
-	   * @param String aStr
-	   */
-	  ArraySet.prototype.add = function ArraySet_add(aStr, aAllowDuplicates) {
-	    var isDuplicate = this.has(aStr);
-	    var idx = this._array.length;
-	    if (!isDuplicate || aAllowDuplicates) {
-	      this._array.push(aStr);
-	    }
-	    if (!isDuplicate) {
-	      this._set[util.toSetString(aStr)] = idx;
-	    }
-	  };
-
-	  /**
-	   * Is the given string a member of this set?
-	   *
-	   * @param String aStr
-	   */
-	  ArraySet.prototype.has = function ArraySet_has(aStr) {
-	    return Object.prototype.hasOwnProperty.call(this._set,
-	                                                util.toSetString(aStr));
-	  };
-
-	  /**
-	   * What is the index of the given string in the array?
-	   *
-	   * @param String aStr
-	   */
-	  ArraySet.prototype.indexOf = function ArraySet_indexOf(aStr) {
-	    if (this.has(aStr)) {
-	      return this._set[util.toSetString(aStr)];
-	    }
-	    throw new Error('"' + aStr + '" is not in the set.');
-	  };
-
-	  /**
-	   * What is the element at the given index?
-	   *
-	   * @param Number aIdx
-	   */
-	  ArraySet.prototype.at = function ArraySet_at(aIdx) {
-	    if (aIdx >= 0 && aIdx < this._array.length) {
-	      return this._array[aIdx];
-	    }
-	    throw new Error('No element indexed by ' + aIdx);
-	  };
-
-	  /**
-	   * Returns the array representation of this set (which has the proper indices
-	   * indicated by indexOf). Note that this is a copy of the internal array used
-	   * for storing the members so that no one can mess with internal state.
-	   */
-	  ArraySet.prototype.toArray = function ArraySet_toArray() {
-	    return this._array.slice();
-	  };
-
-	  exports.ArraySet = ArraySet;
-
-	}.call(exports, __webpack_require__, exports, module), __WEBPACK_AMD_DEFINE_RESULT__ !== undefined && (module.exports = __WEBPACK_AMD_DEFINE_RESULT__));
-
-
-/***/ },
-
-/***/ 810:
-/***/ function(module, exports, __webpack_require__) {
-
-	var __WEBPACK_AMD_DEFINE_RESULT__;/* -*- Mode: js; js-indent-level: 2; -*- */
-	/*
-	 * Copyright 2014 Mozilla Foundation and contributors
-	 * Licensed under the New BSD license. See LICENSE or:
-	 * http://opensource.org/licenses/BSD-3-Clause
-	 */
-	if (false) {
-	    var define = require('amdefine')(module, require);
-	}
-	!(__WEBPACK_AMD_DEFINE_RESULT__ = function (require, exports, module) {
-
-	  var util = __webpack_require__(808);
-
-	  /**
-	   * Determine whether mappingB is after mappingA with respect to generated
-	   * position.
-	   */
-	  function generatedPositionAfter(mappingA, mappingB) {
-	    // Optimized for most common case
-	    var lineA = mappingA.generatedLine;
-	    var lineB = mappingB.generatedLine;
-	    var columnA = mappingA.generatedColumn;
-	    var columnB = mappingB.generatedColumn;
-	    return lineB > lineA || lineB == lineA && columnB >= columnA ||
-	           util.compareByGeneratedPositions(mappingA, mappingB) <= 0;
-	  }
-
-	  /**
-	   * A data structure to provide a sorted view of accumulated mappings in a
-	   * performance conscious manner. It trades a neglibable overhead in general
-	   * case for a large speedup in case of mappings being added in order.
-	   */
-	  function MappingList() {
-	    this._array = [];
-	    this._sorted = true;
-	    // Serves as infimum
-	    this._last = {generatedLine: -1, generatedColumn: 0};
-	  }
-
-	  /**
-	   * Iterate through internal items. This method takes the same arguments that
-	   * `Array.prototype.forEach` takes.
-	   *
-	   * NOTE: The order of the mappings is NOT guaranteed.
-	   */
-	  MappingList.prototype.unsortedForEach =
-	    function MappingList_forEach(aCallback, aThisArg) {
-	      this._array.forEach(aCallback, aThisArg);
-	    };
-
-	  /**
-	   * Add the given source mapping.
-	   *
-	   * @param Object aMapping
-	   */
-	  MappingList.prototype.add = function MappingList_add(aMapping) {
-	    var mapping;
-	    if (generatedPositionAfter(this._last, aMapping)) {
-	      this._last = aMapping;
-	      this._array.push(aMapping);
-	    } else {
-	      this._sorted = false;
-	      this._array.push(aMapping);
-	    }
-	  };
-
-	  /**
-	   * Returns the flat, sorted array of mappings. The mappings are sorted by
-	   * generated position.
-	   *
-	   * WARNING: This method returns internal data without copying, for
-	   * performance. The return value must NOT be mutated, and should be treated as
-	   * an immutable borrow. If you want to take ownership, you must make your own
-	   * copy.
-	   */
-	  MappingList.prototype.toArray = function MappingList_toArray() {
-	    if (!this._sorted) {
-	      this._array.sort(util.compareByGeneratedPositions);
-	      this._sorted = true;
-	    }
-	    return this._array;
-	  };
-
-	  exports.MappingList = MappingList;
-
-	}.call(exports, __webpack_require__, exports, module), __WEBPACK_AMD_DEFINE_RESULT__ !== undefined && (module.exports = __WEBPACK_AMD_DEFINE_RESULT__));
-
-
-/***/ },
-
-/***/ 811:
-/***/ function(module, exports, __webpack_require__) {
-
-	var __WEBPACK_AMD_DEFINE_RESULT__;/* -*- Mode: js; js-indent-level: 2; -*- */
-	/*
-	 * Copyright 2011 Mozilla Foundation and contributors
-	 * Licensed under the New BSD license. See LICENSE or:
-	 * http://opensource.org/licenses/BSD-3-Clause
-	 */
-	if (false) {
-	    var define = require('amdefine')(module, require);
-	}
-	!(__WEBPACK_AMD_DEFINE_RESULT__ = function (require, exports, module) {
-
-	  var util = __webpack_require__(808);
-	  var binarySearch = __webpack_require__(812);
-	  var ArraySet = __webpack_require__(809).ArraySet;
-	  var base64VLQ = __webpack_require__(806);
-
-	  /**
-	   * A SourceMapConsumer instance represents a parsed source map which we can
-	   * query for information about the original file positions by giving it a file
-	   * position in the generated source.
-	   *
-	   * The only parameter is the raw source map (either as a JSON string, or
-	   * already parsed to an object). According to the spec, source maps have the
-	   * following attributes:
-	   *
-	   *   - version: Which version of the source map spec this map is following.
-	   *   - sources: An array of URLs to the original source files.
-	   *   - names: An array of identifiers which can be referrenced by individual mappings.
-	   *   - sourceRoot: Optional. The URL root from which all sources are relative.
-	   *   - sourcesContent: Optional. An array of contents of the original source files.
-	   *   - mappings: A string of base64 VLQs which contain the actual mappings.
-	   *   - file: Optional. The generated file this source map is associated with.
-	   *
-	   * Here is an example source map, taken from the source map spec[0]:
-	   *
-	   *     {
-	   *       version : 3,
-	   *       file: "out.js",
-	   *       sourceRoot : "",
-	   *       sources: ["foo.js", "bar.js"],
-	   *       names: ["src", "maps", "are", "fun"],
-	   *       mappings: "AA,AB;;ABCDE;"
-	   *     }
-	   *
-	   * [0]: https://docs.google.com/document/d/1U1RGAehQwRypUTovF1KRlpiOFze0b-_2gc6fAH0KY0k/edit?pli=1#
-	   */
-	  function SourceMapConsumer(aSourceMap) {
-	    var sourceMap = aSourceMap;
-	    if (typeof aSourceMap === 'string') {
-	      sourceMap = JSON.parse(aSourceMap.replace(/^\)\]\}'/, ''));
-	    }
-
-	    var version = util.getArg(sourceMap, 'version');
-	    var sources = util.getArg(sourceMap, 'sources');
-	    // Sass 3.3 leaves out the 'names' array, so we deviate from the spec (which
-	    // requires the array) to play nice here.
-	    var names = util.getArg(sourceMap, 'names', []);
-	    var sourceRoot = util.getArg(sourceMap, 'sourceRoot', null);
-	    var sourcesContent = util.getArg(sourceMap, 'sourcesContent', null);
-	    var mappings = util.getArg(sourceMap, 'mappings');
-	    var file = util.getArg(sourceMap, 'file', null);
-
-	    // Once again, Sass deviates from the spec and supplies the version as a
-	    // string rather than a number, so we use loose equality checking here.
-	    if (version != this._version) {
-	      throw new Error('Unsupported version: ' + version);
-	    }
-
-	    // Some source maps produce relative source paths like "./foo.js" instead of
-	    // "foo.js".  Normalize these first so that future comparisons will succeed.
-	    // See bugzil.la/1090768.
-	    sources = sources.map(util.normalize);
-
-	    // Pass `true` below to allow duplicate names and sources. While source maps
-	    // are intended to be compressed and deduplicated, the TypeScript compiler
-	    // sometimes generates source maps with duplicates in them. See Github issue
-	    // #72 and bugzil.la/889492.
-	    this._names = ArraySet.fromArray(names, true);
-	    this._sources = ArraySet.fromArray(sources, true);
-
-	    this.sourceRoot = sourceRoot;
-	    this.sourcesContent = sourcesContent;
-	    this._mappings = mappings;
-	    this.file = file;
-	  }
-
-	  /**
-	   * Create a SourceMapConsumer from a SourceMapGenerator.
-	   *
-	   * @param SourceMapGenerator aSourceMap
-	   *        The source map that will be consumed.
-	   * @returns SourceMapConsumer
-	   */
-	  SourceMapConsumer.fromSourceMap =
-	    function SourceMapConsumer_fromSourceMap(aSourceMap) {
-	      var smc = Object.create(SourceMapConsumer.prototype);
-
-	      smc._names = ArraySet.fromArray(aSourceMap._names.toArray(), true);
-	      smc._sources = ArraySet.fromArray(aSourceMap._sources.toArray(), true);
-	      smc.sourceRoot = aSourceMap._sourceRoot;
-	      smc.sourcesContent = aSourceMap._generateSourcesContent(smc._sources.toArray(),
-	                                                              smc.sourceRoot);
-	      smc.file = aSourceMap._file;
-
-	      smc.__generatedMappings = aSourceMap._mappings.toArray().slice();
-	      smc.__originalMappings = aSourceMap._mappings.toArray().slice()
-	        .sort(util.compareByOriginalPositions);
-
-	      return smc;
-	    };
-
-	  /**
-	   * The version of the source mapping spec that we are consuming.
-	   */
-	  SourceMapConsumer.prototype._version = 3;
-
-	  /**
-	   * The list of original sources.
-	   */
-	  Object.defineProperty(SourceMapConsumer.prototype, 'sources', {
-	    get: function () {
-	      return this._sources.toArray().map(function (s) {
-	        return this.sourceRoot != null ? util.join(this.sourceRoot, s) : s;
-	      }, this);
-	    }
-	  });
-
-	  // `__generatedMappings` and `__originalMappings` are arrays that hold the
-	  // parsed mapping coordinates from the source map's "mappings" attribute. They
-	  // are lazily instantiated, accessed via the `_generatedMappings` and
-	  // `_originalMappings` getters respectively, and we only parse the mappings
-	  // and create these arrays once queried for a source location. We jump through
-	  // these hoops because there can be many thousands of mappings, and parsing
-	  // them is expensive, so we only want to do it if we must.
-	  //
-	  // Each object in the arrays is of the form:
-	  //
-	  //     {
-	  //       generatedLine: The line number in the generated code,
-	  //       generatedColumn: The column number in the generated code,
-	  //       source: The path to the original source file that generated this
-	  //               chunk of code,
-	  //       originalLine: The line number in the original source that
-	  //                     corresponds to this chunk of generated code,
-	  //       originalColumn: The column number in the original source that
-	  //                       corresponds to this chunk of generated code,
-	  //       name: The name of the original symbol which generated this chunk of
-	  //             code.
-	  //     }
-	  //
-	  // All properties except for `generatedLine` and `generatedColumn` can be
-	  // `null`.
-	  //
-	  // `_generatedMappings` is ordered by the generated positions.
-	  //
-	  // `_originalMappings` is ordered by the original positions.
-
-	  SourceMapConsumer.prototype.__generatedMappings = null;
-	  Object.defineProperty(SourceMapConsumer.prototype, '_generatedMappings', {
-	    get: function () {
-	      if (!this.__generatedMappings) {
-	        this.__generatedMappings = [];
-	        this.__originalMappings = [];
-	        this._parseMappings(this._mappings, this.sourceRoot);
-	      }
-
-	      return this.__generatedMappings;
-	    }
-	  });
-
-	  SourceMapConsumer.prototype.__originalMappings = null;
-	  Object.defineProperty(SourceMapConsumer.prototype, '_originalMappings', {
-	    get: function () {
-	      if (!this.__originalMappings) {
-	        this.__generatedMappings = [];
-	        this.__originalMappings = [];
-	        this._parseMappings(this._mappings, this.sourceRoot);
-	      }
-
-	      return this.__originalMappings;
-	    }
-	  });
-
-	  SourceMapConsumer.prototype._nextCharIsMappingSeparator =
-	    function SourceMapConsumer_nextCharIsMappingSeparator(aStr) {
-	      var c = aStr.charAt(0);
-	      return c === ";" || c === ",";
-	    };
-
-	  /**
-	   * Parse the mappings in a string in to a data structure which we can easily
-	   * query (the ordered arrays in the `this.__generatedMappings` and
-	   * `this.__originalMappings` properties).
-	   */
-	  SourceMapConsumer.prototype._parseMappings =
-	    function SourceMapConsumer_parseMappings(aStr, aSourceRoot) {
-	      var generatedLine = 1;
-	      var previousGeneratedColumn = 0;
-	      var previousOriginalLine = 0;
-	      var previousOriginalColumn = 0;
-	      var previousSource = 0;
-	      var previousName = 0;
-	      var str = aStr;
-	      var temp = {};
-	      var mapping;
-
-	      while (str.length > 0) {
-	        if (str.charAt(0) === ';') {
-	          generatedLine++;
-	          str = str.slice(1);
-	          previousGeneratedColumn = 0;
-	        }
-	        else if (str.charAt(0) === ',') {
-	          str = str.slice(1);
-	        }
-	        else {
-	          mapping = {};
-	          mapping.generatedLine = generatedLine;
-
-	          // Generated column.
-	          base64VLQ.decode(str, temp);
-	          mapping.generatedColumn = previousGeneratedColumn + temp.value;
-	          previousGeneratedColumn = mapping.generatedColumn;
-	          str = temp.rest;
-
-	          if (str.length > 0 && !this._nextCharIsMappingSeparator(str)) {
-	            // Original source.
-	            base64VLQ.decode(str, temp);
-	            mapping.source = this._sources.at(previousSource + temp.value);
-	            previousSource += temp.value;
-	            str = temp.rest;
-	            if (str.length === 0 || this._nextCharIsMappingSeparator(str)) {
-	              throw new Error('Found a source, but no line and column');
-	            }
-
-	            // Original line.
-	            base64VLQ.decode(str, temp);
-	            mapping.originalLine = previousOriginalLine + temp.value;
-	            previousOriginalLine = mapping.originalLine;
-	            // Lines are stored 0-based
-	            mapping.originalLine += 1;
-	            str = temp.rest;
-	            if (str.length === 0 || this._nextCharIsMappingSeparator(str)) {
-	              throw new Error('Found a source and line, but no column');
-	            }
-
-	            // Original column.
-	            base64VLQ.decode(str, temp);
-	            mapping.originalColumn = previousOriginalColumn + temp.value;
-	            previousOriginalColumn = mapping.originalColumn;
-	            str = temp.rest;
-
-	            if (str.length > 0 && !this._nextCharIsMappingSeparator(str)) {
-	              // Original name.
-	              base64VLQ.decode(str, temp);
-	              mapping.name = this._names.at(previousName + temp.value);
-	              previousName += temp.value;
-	              str = temp.rest;
-	            }
-	          }
-
-	          this.__generatedMappings.push(mapping);
-	          if (typeof mapping.originalLine === 'number') {
-	            this.__originalMappings.push(mapping);
-	          }
-	        }
-	      }
-
-	      this.__generatedMappings.sort(util.compareByGeneratedPositions);
-	      this.__originalMappings.sort(util.compareByOriginalPositions);
-	    };
-
-	  /**
-	   * Find the mapping that best matches the hypothetical "needle" mapping that
-	   * we are searching for in the given "haystack" of mappings.
-	   */
-	  SourceMapConsumer.prototype._findMapping =
-	    function SourceMapConsumer_findMapping(aNeedle, aMappings, aLineName,
-	                                           aColumnName, aComparator) {
-	      // To return the position we are searching for, we must first find the
-	      // mapping for the given position and then return the opposite position it
-	      // points to. Because the mappings are sorted, we can use binary search to
-	      // find the best mapping.
-
-	      if (aNeedle[aLineName] <= 0) {
-	        throw new TypeError('Line must be greater than or equal to 1, got '
-	                            + aNeedle[aLineName]);
-	      }
-	      if (aNeedle[aColumnName] < 0) {
-	        throw new TypeError('Column must be greater than or equal to 0, got '
-	                            + aNeedle[aColumnName]);
-	      }
-
-	      return binarySearch.search(aNeedle, aMappings, aComparator);
-	    };
-
-	  /**
-	   * Compute the last column for each generated mapping. The last column is
-	   * inclusive.
-	   */
-	  SourceMapConsumer.prototype.computeColumnSpans =
-	    function SourceMapConsumer_computeColumnSpans() {
-	      for (var index = 0; index < this._generatedMappings.length; ++index) {
-	        var mapping = this._generatedMappings[index];
-
-	        // Mappings do not contain a field for the last generated columnt. We
-	        // can come up with an optimistic estimate, however, by assuming that
-	        // mappings are contiguous (i.e. given two consecutive mappings, the
-	        // first mapping ends where the second one starts).
-	        if (index + 1 < this._generatedMappings.length) {
-	          var nextMapping = this._generatedMappings[index + 1];
-
-	          if (mapping.generatedLine === nextMapping.generatedLine) {
-	            mapping.lastGeneratedColumn = nextMapping.generatedColumn - 1;
-	            continue;
-	          }
-	        }
-
-	        // The last mapping for each line spans the entire line.
-	        mapping.lastGeneratedColumn = Infinity;
-	      }
-	    };
-
-	  /**
-	   * Returns the original source, line, and column information for the generated
-	   * source's line and column positions provided. The only argument is an object
-	   * with the following properties:
-	   *
-	   *   - line: The line number in the generated source.
-	   *   - column: The column number in the generated source.
-	   *
-	   * and an object is returned with the following properties:
-	   *
-	   *   - source: The original source file, or null.
-	   *   - line: The line number in the original source, or null.
-	   *   - column: The column number in the original source, or null.
-	   *   - name: The original identifier, or null.
-	   */
-	  SourceMapConsumer.prototype.originalPositionFor =
-	    function SourceMapConsumer_originalPositionFor(aArgs) {
-	      var needle = {
-	        generatedLine: util.getArg(aArgs, 'line'),
-	        generatedColumn: util.getArg(aArgs, 'column')
-	      };
-
-	      var index = this._findMapping(needle,
-	                                    this._generatedMappings,
-	                                    "generatedLine",
-	                                    "generatedColumn",
-	                                    util.compareByGeneratedPositions);
-
-	      if (index >= 0) {
-	        var mapping = this._generatedMappings[index];
-
-	        if (mapping.generatedLine === needle.generatedLine) {
-	          var source = util.getArg(mapping, 'source', null);
-	          if (source != null && this.sourceRoot != null) {
-	            source = util.join(this.sourceRoot, source);
-	          }
-	          return {
-	            source: source,
-	            line: util.getArg(mapping, 'originalLine', null),
-	            column: util.getArg(mapping, 'originalColumn', null),
-	            name: util.getArg(mapping, 'name', null)
-	          };
-	        }
-	      }
-
-	      return {
-	        source: null,
-	        line: null,
-	        column: null,
-	        name: null
-	      };
-	    };
-
-	  /**
-	   * Returns the original source content. The only argument is the url of the
-	   * original source file. Returns null if no original source content is
-	   * availible.
-	   */
-	  SourceMapConsumer.prototype.sourceContentFor =
-	    function SourceMapConsumer_sourceContentFor(aSource) {
-	      if (!this.sourcesContent) {
-	        return null;
-	      }
-
-	      if (this.sourceRoot != null) {
-	        aSource = util.relative(this.sourceRoot, aSource);
-	      }
-
-	      if (this._sources.has(aSource)) {
-	        return this.sourcesContent[this._sources.indexOf(aSource)];
-	      }
-
-	      var url;
-	      if (this.sourceRoot != null
-	          && (url = util.urlParse(this.sourceRoot))) {
-	        // XXX: file:// URIs and absolute paths lead to unexpected behavior for
-	        // many users. We can help them out when they expect file:// URIs to
-	        // behave like it would if they were running a local HTTP server. See
-	        // https://bugzilla.mozilla.org/show_bug.cgi?id=885597.
-	        var fileUriAbsPath = aSource.replace(/^file:\/\//, "");
-	        if (url.scheme == "file"
-	            && this._sources.has(fileUriAbsPath)) {
-	          return this.sourcesContent[this._sources.indexOf(fileUriAbsPath)]
-	        }
-
-	        if ((!url.path || url.path == "/")
-	            && this._sources.has("/" + aSource)) {
-	          return this.sourcesContent[this._sources.indexOf("/" + aSource)];
-	        }
-	      }
-
-	      throw new Error('"' + aSource + '" is not in the SourceMap.');
-	    };
-
-	  /**
-	   * Returns the generated line and column information for the original source,
-	   * line, and column positions provided. The only argument is an object with
-	   * the following properties:
-	   *
-	   *   - source: The filename of the original source.
-	   *   - line: The line number in the original source.
-	   *   - column: The column number in the original source.
-	   *
-	   * and an object is returned with the following properties:
-	   *
-	   *   - line: The line number in the generated source, or null.
-	   *   - column: The column number in the generated source, or null.
-	   */
-	  SourceMapConsumer.prototype.generatedPositionFor =
-	    function SourceMapConsumer_generatedPositionFor(aArgs) {
-	      var needle = {
-	        source: util.getArg(aArgs, 'source'),
-	        originalLine: util.getArg(aArgs, 'line'),
-	        originalColumn: util.getArg(aArgs, 'column')
-	      };
-
-	      if (this.sourceRoot != null) {
-	        needle.source = util.relative(this.sourceRoot, needle.source);
-	      }
-
-	      var index = this._findMapping(needle,
-	                                    this._originalMappings,
-	                                    "originalLine",
-	                                    "originalColumn",
-	                                    util.compareByOriginalPositions);
-
-	      if (index >= 0) {
-	        var mapping = this._originalMappings[index];
-
-	        return {
-	          line: util.getArg(mapping, 'generatedLine', null),
-	          column: util.getArg(mapping, 'generatedColumn', null),
-	          lastColumn: util.getArg(mapping, 'lastGeneratedColumn', null)
-	        };
-	      }
-
-	      return {
-	        line: null,
-	        column: null,
-	        lastColumn: null
-	      };
-	    };
-
-	  /**
-	   * Returns all generated line and column information for the original source
-	   * and line provided. The only argument is an object with the following
-	   * properties:
-	   *
-	   *   - source: The filename of the original source.
-	   *   - line: The line number in the original source.
-	   *
-	   * and an array of objects is returned, each with the following properties:
-	   *
-	   *   - line: The line number in the generated source, or null.
-	   *   - column: The column number in the generated source, or null.
-	   */
-	  SourceMapConsumer.prototype.allGeneratedPositionsFor =
-	    function SourceMapConsumer_allGeneratedPositionsFor(aArgs) {
-	      // When there is no exact match, SourceMapConsumer.prototype._findMapping
-	      // returns the index of the closest mapping less than the needle. By
-	      // setting needle.originalColumn to Infinity, we thus find the last
-	      // mapping for the given line, provided such a mapping exists.
-	      var needle = {
-	        source: util.getArg(aArgs, 'source'),
-	        originalLine: util.getArg(aArgs, 'line'),
-	        originalColumn: Infinity
-	      };
-
-	      if (this.sourceRoot != null) {
-	        needle.source = util.relative(this.sourceRoot, needle.source);
-	      }
-
-	      var mappings = [];
-
-	      var index = this._findMapping(needle,
-	                                    this._originalMappings,
-	                                    "originalLine",
-	                                    "originalColumn",
-	                                    util.compareByOriginalPositions);
-	      if (index >= 0) {
-	        var mapping = this._originalMappings[index];
-
-	        while (mapping && mapping.originalLine === needle.originalLine) {
-	          mappings.push({
-	            line: util.getArg(mapping, 'generatedLine', null),
-	            column: util.getArg(mapping, 'generatedColumn', null),
-	            lastColumn: util.getArg(mapping, 'lastGeneratedColumn', null)
-	          });
-
-	          mapping = this._originalMappings[--index];
-	        }
-	      }
-
-	      return mappings.reverse();
-	    };
-
-	  SourceMapConsumer.GENERATED_ORDER = 1;
-	  SourceMapConsumer.ORIGINAL_ORDER = 2;
-
-	  /**
-	   * Iterate over each mapping between an original source/line/column and a
-	   * generated line/column in this source map.
-	   *
-	   * @param Function aCallback
-	   *        The function that is called with each mapping.
-	   * @param Object aContext
-	   *        Optional. If specified, this object will be the value of `this` every
-	   *        time that `aCallback` is called.
-	   * @param aOrder
-	   *        Either `SourceMapConsumer.GENERATED_ORDER` or
-	   *        `SourceMapConsumer.ORIGINAL_ORDER`. Specifies whether you want to
-	   *        iterate over the mappings sorted by the generated file's line/column
-	   *        order or the original's source/line/column order, respectively. Defaults to
-	   *        `SourceMapConsumer.GENERATED_ORDER`.
-	   */
-	  SourceMapConsumer.prototype.eachMapping =
-	    function SourceMapConsumer_eachMapping(aCallback, aContext, aOrder) {
-	      var context = aContext || null;
-	      var order = aOrder || SourceMapConsumer.GENERATED_ORDER;
-
-	      var mappings;
-	      switch (order) {
-	      case SourceMapConsumer.GENERATED_ORDER:
-	        mappings = this._generatedMappings;
-	        break;
-	      case SourceMapConsumer.ORIGINAL_ORDER:
-	        mappings = this._originalMappings;
-	        break;
-	      default:
-	        throw new Error("Unknown order of iteration.");
-	      }
-
-	      var sourceRoot = this.sourceRoot;
-	      mappings.map(function (mapping) {
-	        var source = mapping.source;
-	        if (source != null && sourceRoot != null) {
-	          source = util.join(sourceRoot, source);
-	        }
-	        return {
-	          source: source,
-	          generatedLine: mapping.generatedLine,
-	          generatedColumn: mapping.generatedColumn,
-	          originalLine: mapping.originalLine,
-	          originalColumn: mapping.originalColumn,
-	          name: mapping.name
-	        };
-	      }).forEach(aCallback, context);
-	    };
-
-	  exports.SourceMapConsumer = SourceMapConsumer;
-
-	}.call(exports, __webpack_require__, exports, module), __WEBPACK_AMD_DEFINE_RESULT__ !== undefined && (module.exports = __WEBPACK_AMD_DEFINE_RESULT__));
-
-
-/***/ },
-
-/***/ 812:
-/***/ function(module, exports, __webpack_require__) {
-
-	var __WEBPACK_AMD_DEFINE_RESULT__;/* -*- Mode: js; js-indent-level: 2; -*- */
-	/*
-	 * Copyright 2011 Mozilla Foundation and contributors
-	 * Licensed under the New BSD license. See LICENSE or:
-	 * http://opensource.org/licenses/BSD-3-Clause
-	 */
-	if (false) {
-	    var define = require('amdefine')(module, require);
-	}
-	!(__WEBPACK_AMD_DEFINE_RESULT__ = function (require, exports, module) {
-
-	  /**
-	   * Recursive implementation of binary search.
-	   *
-	   * @param aLow Indices here and lower do not contain the needle.
-	   * @param aHigh Indices here and higher do not contain the needle.
-	   * @param aNeedle The element being searched for.
-	   * @param aHaystack The non-empty array being searched.
-	   * @param aCompare Function which takes two elements and returns -1, 0, or 1.
-	   */
-	  function recursiveSearch(aLow, aHigh, aNeedle, aHaystack, aCompare) {
-	    // This function terminates when one of the following is true:
-	    //
-	    //   1. We find the exact element we are looking for.
-	    //
-	    //   2. We did not find the exact element, but we can return the index of
-	    //      the next closest element that is less than that element.
-	    //
-	    //   3. We did not find the exact element, and there is no next-closest
-	    //      element which is less than the one we are searching for, so we
-	    //      return -1.
-	    var mid = Math.floor((aHigh - aLow) / 2) + aLow;
-	    var cmp = aCompare(aNeedle, aHaystack[mid], true);
-	    if (cmp === 0) {
-	      // Found the element we are looking for.
-	      return mid;
-	    }
-	    else if (cmp > 0) {
-	      // aHaystack[mid] is greater than our needle.
-	      if (aHigh - mid > 1) {
-	        // The element is in the upper half.
-	        return recursiveSearch(mid, aHigh, aNeedle, aHaystack, aCompare);
-	      }
-	      // We did not find an exact match, return the next closest one
-	      // (termination case 2).
-	      return mid;
-	    }
-	    else {
-	      // aHaystack[mid] is less than our needle.
-	      if (mid - aLow > 1) {
-	        // The element is in the lower half.
-	        return recursiveSearch(aLow, mid, aNeedle, aHaystack, aCompare);
-	      }
-	      // The exact needle element was not found in this haystack. Determine if
-	      // we are in termination case (2) or (3) and return the appropriate thing.
-	      return aLow < 0 ? -1 : aLow;
-	    }
-	  }
-
-	  /**
-	   * This is an implementation of binary search which will always try and return
-	   * the index of next lowest value checked if there is no exact hit. This is
-	   * because mappings between original and generated line/col pairs are single
-	   * points, and there is an implicit region between each of them, so a miss
-	   * just means that you aren't on the very start of a region.
-	   *
-	   * @param aNeedle The element you are looking for.
-	   * @param aHaystack The array that is being searched.
-	   * @param aCompare A function which takes the needle and an element in the
-	   *     array and returns -1, 0, or 1 depending on whether the needle is less
-	   *     than, equal to, or greater than the element, respectively.
-	   */
-	  exports.search = function search(aNeedle, aHaystack, aCompare) {
-	    if (aHaystack.length === 0) {
-	      return -1;
-	    }
-	    return recursiveSearch(-1, aHaystack.length, aNeedle, aHaystack, aCompare)
-	  };
-
-	}.call(exports, __webpack_require__, exports, module), __WEBPACK_AMD_DEFINE_RESULT__ !== undefined && (module.exports = __WEBPACK_AMD_DEFINE_RESULT__));
-
-
-/***/ },
-
-/***/ 813:
-/***/ function(module, exports, __webpack_require__) {
-
-	var __WEBPACK_AMD_DEFINE_RESULT__;/* -*- Mode: js; js-indent-level: 2; -*- */
-	/*
-	 * Copyright 2011 Mozilla Foundation and contributors
-	 * Licensed under the New BSD license. See LICENSE or:
-	 * http://opensource.org/licenses/BSD-3-Clause
-	 */
-	if (false) {
-	    var define = require('amdefine')(module, require);
-	}
-	!(__WEBPACK_AMD_DEFINE_RESULT__ = function (require, exports, module) {
-
-	  var SourceMapGenerator = __webpack_require__(805).SourceMapGenerator;
-	  var util = __webpack_require__(808);
-
-	  // Matches a Windows-style `\r\n` newline or a `\n` newline used by all other
-	  // operating systems these days (capturing the result).
-	  var REGEX_NEWLINE = /(\r?\n)/;
-
-	  // Newline character code for charCodeAt() comparisons
-	  var NEWLINE_CODE = 10;
-
-	  // Private symbol for identifying `SourceNode`s when multiple versions of
-	  // the source-map library are loaded. This MUST NOT CHANGE across
-	  // versions!
-	  var isSourceNode = "$$$isSourceNode$$$";
-
-	  /**
-	   * SourceNodes provide a way to abstract over interpolating/concatenating
-	   * snippets of generated JavaScript source code while maintaining the line and
-	   * column information associated with the original source code.
-	   *
-	   * @param aLine The original line number.
-	   * @param aColumn The original column number.
-	   * @param aSource The original source's filename.
-	   * @param aChunks Optional. An array of strings which are snippets of
-	   *        generated JS, or other SourceNodes.
-	   * @param aName The original identifier.
-	   */
-	  function SourceNode(aLine, aColumn, aSource, aChunks, aName) {
-	    this.children = [];
-	    this.sourceContents = {};
-	    this.line = aLine == null ? null : aLine;
-	    this.column = aColumn == null ? null : aColumn;
-	    this.source = aSource == null ? null : aSource;
-	    this.name = aName == null ? null : aName;
-	    this[isSourceNode] = true;
-	    if (aChunks != null) this.add(aChunks);
-	  }
-
-	  /**
-	   * Creates a SourceNode from generated code and a SourceMapConsumer.
-	   *
-	   * @param aGeneratedCode The generated code
-	   * @param aSourceMapConsumer The SourceMap for the generated code
-	   * @param aRelativePath Optional. The path that relative sources in the
-	   *        SourceMapConsumer should be relative to.
-	   */
-	  SourceNode.fromStringWithSourceMap =
-	    function SourceNode_fromStringWithSourceMap(aGeneratedCode, aSourceMapConsumer, aRelativePath) {
-	      // The SourceNode we want to fill with the generated code
-	      // and the SourceMap
-	      var node = new SourceNode();
-
-	      // All even indices of this array are one line of the generated code,
-	      // while all odd indices are the newlines between two adjacent lines
-	      // (since `REGEX_NEWLINE` captures its match).
-	      // Processed fragments are removed from this array, by calling `shiftNextLine`.
-	      var remainingLines = aGeneratedCode.split(REGEX_NEWLINE);
-	      var shiftNextLine = function() {
-	        var lineContents = remainingLines.shift();
-	        // The last line of a file might not have a newline.
-	        var newLine = remainingLines.shift() || "";
-	        return lineContents + newLine;
-	      };
-
-	      // We need to remember the position of "remainingLines"
-	      var lastGeneratedLine = 1, lastGeneratedColumn = 0;
-
-	      // The generate SourceNodes we need a code range.
-	      // To extract it current and last mapping is used.
-	      // Here we store the last mapping.
-	      var lastMapping = null;
-
-	      aSourceMapConsumer.eachMapping(function (mapping) {
-	        if (lastMapping !== null) {
-	          // We add the code from "lastMapping" to "mapping":
-	          // First check if there is a new line in between.
-	          if (lastGeneratedLine < mapping.generatedLine) {
-	            var code = "";
-	            // Associate first line with "lastMapping"
-	            addMappingWithCode(lastMapping, shiftNextLine());
-	            lastGeneratedLine++;
-	            lastGeneratedColumn = 0;
-	            // The remaining code is added without mapping
-	          } else {
-	            // There is no new line in between.
-	            // Associate the code between "lastGeneratedColumn" and
-	            // "mapping.generatedColumn" with "lastMapping"
-	            var nextLine = remainingLines[0];
-	            var code = nextLine.substr(0, mapping.generatedColumn -
-	                                          lastGeneratedColumn);
-	            remainingLines[0] = nextLine.substr(mapping.generatedColumn -
-	                                                lastGeneratedColumn);
-	            lastGeneratedColumn = mapping.generatedColumn;
-	            addMappingWithCode(lastMapping, code);
-	            // No more remaining code, continue
-	            lastMapping = mapping;
-	            return;
-	          }
-	        }
-	        // We add the generated code until the first mapping
-	        // to the SourceNode without any mapping.
-	        // Each line is added as separate string.
-	        while (lastGeneratedLine < mapping.generatedLine) {
-	          node.add(shiftNextLine());
-	          lastGeneratedLine++;
-	        }
-	        if (lastGeneratedColumn < mapping.generatedColumn) {
-	          var nextLine = remainingLines[0];
-	          node.add(nextLine.substr(0, mapping.generatedColumn));
-	          remainingLines[0] = nextLine.substr(mapping.generatedColumn);
-	          lastGeneratedColumn = mapping.generatedColumn;
-	        }
-	        lastMapping = mapping;
-	      }, this);
-	      // We have processed all mappings.
-	      if (remainingLines.length > 0) {
-	        if (lastMapping) {
-	          // Associate the remaining code in the current line with "lastMapping"
-	          addMappingWithCode(lastMapping, shiftNextLine());
-	        }
-	        // and add the remaining lines without any mapping
-	        node.add(remainingLines.join(""));
-	      }
-
-	      // Copy sourcesContent into SourceNode
-	      aSourceMapConsumer.sources.forEach(function (sourceFile) {
-	        var content = aSourceMapConsumer.sourceContentFor(sourceFile);
-	        if (content != null) {
-	          if (aRelativePath != null) {
-	            sourceFile = util.join(aRelativePath, sourceFile);
-	          }
-	          node.setSourceContent(sourceFile, content);
-	        }
-	      });
-
-	      return node;
-
-	      function addMappingWithCode(mapping, code) {
-	        if (mapping === null || mapping.source === undefined) {
-	          node.add(code);
-	        } else {
-	          var source = aRelativePath
-	            ? util.join(aRelativePath, mapping.source)
-	            : mapping.source;
-	          node.add(new SourceNode(mapping.originalLine,
-	                                  mapping.originalColumn,
-	                                  source,
-	                                  code,
-	                                  mapping.name));
-	        }
-	      }
-	    };
-
-	  /**
-	   * Add a chunk of generated JS to this source node.
-	   *
-	   * @param aChunk A string snippet of generated JS code, another instance of
-	   *        SourceNode, or an array where each member is one of those things.
-	   */
-	  SourceNode.prototype.add = function SourceNode_add(aChunk) {
-	    if (Array.isArray(aChunk)) {
-	      aChunk.forEach(function (chunk) {
-	        this.add(chunk);
-	      }, this);
-	    }
-	    else if (aChunk[isSourceNode] || typeof aChunk === "string") {
-	      if (aChunk) {
-	        this.children.push(aChunk);
-	      }
-	    }
-	    else {
-	      throw new TypeError(
-	        "Expected a SourceNode, string, or an array of SourceNodes and strings. Got " + aChunk
-	      );
-	    }
-	    return this;
-	  };
-
-	  /**
-	   * Add a chunk of generated JS to the beginning of this source node.
-	   *
-	   * @param aChunk A string snippet of generated JS code, another instance of
-	   *        SourceNode, or an array where each member is one of those things.
-	   */
-	  SourceNode.prototype.prepend = function SourceNode_prepend(aChunk) {
-	    if (Array.isArray(aChunk)) {
-	      for (var i = aChunk.length-1; i >= 0; i--) {
-	        this.prepend(aChunk[i]);
-	      }
-	    }
-	    else if (aChunk[isSourceNode] || typeof aChunk === "string") {
-	      this.children.unshift(aChunk);
-	    }
-	    else {
-	      throw new TypeError(
-	        "Expected a SourceNode, string, or an array of SourceNodes and strings. Got " + aChunk
-	      );
-	    }
-	    return this;
-	  };
-
-	  /**
-	   * Walk over the tree of JS snippets in this node and its children. The
-	   * walking function is called once for each snippet of JS and is passed that
-	   * snippet and the its original associated source's line/column location.
-	   *
-	   * @param aFn The traversal function.
-	   */
-	  SourceNode.prototype.walk = function SourceNode_walk(aFn) {
-	    var chunk;
-	    for (var i = 0, len = this.children.length; i < len; i++) {
-	      chunk = this.children[i];
-	      if (chunk[isSourceNode]) {
-	        chunk.walk(aFn);
-	      }
-	      else {
-	        if (chunk !== '') {
-	          aFn(chunk, { source: this.source,
-	                       line: this.line,
-	                       column: this.column,
-	                       name: this.name });
-	        }
-	      }
-	    }
-	  };
-
-	  /**
-	   * Like `String.prototype.join` except for SourceNodes. Inserts `aStr` between
-	   * each of `this.children`.
-	   *
-	   * @param aSep The separator.
-	   */
-	  SourceNode.prototype.join = function SourceNode_join(aSep) {
-	    var newChildren;
-	    var i;
-	    var len = this.children.length;
-	    if (len > 0) {
-	      newChildren = [];
-	      for (i = 0; i < len-1; i++) {
-	        newChildren.push(this.children[i]);
-	        newChildren.push(aSep);
-	      }
-	      newChildren.push(this.children[i]);
-	      this.children = newChildren;
-	    }
-	    return this;
-	  };
-
-	  /**
-	   * Call String.prototype.replace on the very right-most source snippet. Useful
-	   * for trimming whitespace from the end of a source node, etc.
-	   *
-	   * @param aPattern The pattern to replace.
-	   * @param aReplacement The thing to replace the pattern with.
-	   */
-	  SourceNode.prototype.replaceRight = function SourceNode_replaceRight(aPattern, aReplacement) {
-	    var lastChild = this.children[this.children.length - 1];
-	    if (lastChild[isSourceNode]) {
-	      lastChild.replaceRight(aPattern, aReplacement);
-	    }
-	    else if (typeof lastChild === 'string') {
-	      this.children[this.children.length - 1] = lastChild.replace(aPattern, aReplacement);
-	    }
-	    else {
-	      this.children.push(''.replace(aPattern, aReplacement));
-	    }
-	    return this;
-	  };
-
-	  /**
-	   * Set the source content for a source file. This will be added to the SourceMapGenerator
-	   * in the sourcesContent field.
-	   *
-	   * @param aSourceFile The filename of the source file
-	   * @param aSourceContent The content of the source file
-	   */
-	  SourceNode.prototype.setSourceContent =
-	    function SourceNode_setSourceContent(aSourceFile, aSourceContent) {
-	      this.sourceContents[util.toSetString(aSourceFile)] = aSourceContent;
-	    };
-
-	  /**
-	   * Walk over the tree of SourceNodes. The walking function is called for each
-	   * source file content and is passed the filename and source content.
-	   *
-	   * @param aFn The traversal function.
-	   */
-	  SourceNode.prototype.walkSourceContents =
-	    function SourceNode_walkSourceContents(aFn) {
-	      for (var i = 0, len = this.children.length; i < len; i++) {
-	        if (this.children[i][isSourceNode]) {
-	          this.children[i].walkSourceContents(aFn);
-	        }
-	      }
-
-	      var sources = Object.keys(this.sourceContents);
-	      for (var i = 0, len = sources.length; i < len; i++) {
-	        aFn(util.fromSetString(sources[i]), this.sourceContents[sources[i]]);
-	      }
-	    };
-
-	  /**
-	   * Return the string representation of this source node. Walks over the tree
-	   * and concatenates all the various snippets together to one string.
-	   */
-	  SourceNode.prototype.toString = function SourceNode_toString() {
-	    var str = "";
-	    this.walk(function (chunk) {
-	      str += chunk;
-	    });
-	    return str;
-	  };
-
-	  /**
-	   * Returns the string representation of this source node along with a source
-	   * map.
-	   */
-	  SourceNode.prototype.toStringWithSourceMap = function SourceNode_toStringWithSourceMap(aArgs) {
-	    var generated = {
-	      code: "",
-	      line: 1,
-	      column: 0
-	    };
-	    var map = new SourceMapGenerator(aArgs);
-	    var sourceMappingActive = false;
-	    var lastOriginalSource = null;
-	    var lastOriginalLine = null;
-	    var lastOriginalColumn = null;
-	    var lastOriginalName = null;
-	    this.walk(function (chunk, original) {
-	      generated.code += chunk;
-	      if (original.source !== null
-	          && original.line !== null
-	          && original.column !== null) {
-	        if(lastOriginalSource !== original.source
-	           || lastOriginalLine !== original.line
-	           || lastOriginalColumn !== original.column
-	           || lastOriginalName !== original.name) {
-	          map.addMapping({
-	            source: original.source,
-	            original: {
-	              line: original.line,
-	              column: original.column
-	            },
-	            generated: {
-	              line: generated.line,
-	              column: generated.column
-	            },
-	            name: original.name
-	          });
-	        }
-	        lastOriginalSource = original.source;
-	        lastOriginalLine = original.line;
-	        lastOriginalColumn = original.column;
-	        lastOriginalName = original.name;
-	        sourceMappingActive = true;
-	      } else if (sourceMappingActive) {
-	        map.addMapping({
-	          generated: {
-	            line: generated.line,
-	            column: generated.column
-	          }
-	        });
-	        lastOriginalSource = null;
-	        sourceMappingActive = false;
-	      }
-	      for (var idx = 0, length = chunk.length; idx < length; idx++) {
-	        if (chunk.charCodeAt(idx) === NEWLINE_CODE) {
-	          generated.line++;
-	          generated.column = 0;
-	          // Mappings end at eol
-	          if (idx + 1 === length) {
-	            lastOriginalSource = null;
-	            sourceMappingActive = false;
-	          } else if (sourceMappingActive) {
-	            map.addMapping({
-	              source: original.source,
-	              original: {
-	                line: original.line,
-	                column: original.column
-	              },
-	              generated: {
-	                line: generated.line,
-	                column: generated.column
-	              },
-	              name: original.name
-	            });
-	          }
-	        } else {
-	          generated.column++;
-	        }
-	      }
-	    });
-	    this.walkSourceContents(function (sourceFile, sourceContent) {
-	      map.setSourceContent(sourceFile, sourceContent);
-	    });
-
-	    return { code: generated.code, map: map };
-	  };
-
-	  exports.SourceNode = SourceNode;
-
-	}.call(exports, __webpack_require__, exports, module), __WEBPACK_AMD_DEFINE_RESULT__ !== undefined && (module.exports = __WEBPACK_AMD_DEFINE_RESULT__));
-
-
-/***/ }
-
-/******/ })
-});
-;
-=======
 /***/ 380:
 /***/ (function(module, exports, __webpack_require__) {
 
@@ -13477,5 +7588,4 @@
 /***/ })
 
 /******/ });
-});
->>>>>>> a17af05f
+});