/* Any copyright is dedicated to the Public Domain.
 * http://creativecommons.org/publicdomain/zero/1.0/ */

// Tests the breakpoint gutter and making sure breakpoint icons exist
// correctly

// Utilities for interacting with the editor
function clickGutter(dbg, line) {
  clickElement(dbg, "gutter", line);
}

function getLineEl(dbg, line) {
  const lines = dbg.win.document.querySelectorAll(".CodeMirror-code > div");
  return lines[line - 1];
}

function assertEditorBreakpoint(dbg, line, shouldExist) {
  const exists = !!getLineEl(dbg, line).querySelector(".new-breakpoint");
  ok(
    exists === shouldExist,
    "Breakpoint " +
      (shouldExist ? "exists" : "does not exist") +
      " on line " +
      line
  );
}

<<<<<<< HEAD
add_task(function* () {
=======
add_task(function*() {
>>>>>>> a17af05f
  const dbg = yield initDebugger("doc-scripts.html");
  const { selectors: { getBreakpoints, getBreakpoint }, getState } = dbg;
  const source = findSource(dbg, "simple1.js");

  yield selectSource(dbg, source.url);

  // Make sure that clicking the gutter creates a breakpoint icon.
  clickGutter(dbg, 4);
  yield waitForDispatch(dbg, "ADD_BREAKPOINT");
  is(getBreakpoints(getState()).size, 1, "One breakpoint exists");
  assertEditorBreakpoint(dbg, 4, true);

  // Make sure clicking at the same place removes the icon.
  clickGutter(dbg, 4);
  yield waitForDispatch(dbg, "REMOVE_BREAKPOINT");
  is(getBreakpoints(getState()).size, 0, "No breakpoints exist");
  assertEditorBreakpoint(dbg, 4, false);
});<|MERGE_RESOLUTION|>--- conflicted
+++ resolved
@@ -25,11 +25,7 @@
   );
 }
 
-<<<<<<< HEAD
-add_task(function* () {
-=======
 add_task(function*() {
->>>>>>> a17af05f
   const dbg = yield initDebugger("doc-scripts.html");
   const { selectors: { getBreakpoints, getBreakpoint }, getState } = dbg;
   const source = findSource(dbg, "simple1.js");
