/* Any copyright is dedicated to the Public Domain.
 * http://creativecommons.org/publicdomain/zero/1.0/ */

// Tests loading sourcemapped sources, setting breakpoints, and
// stepping in them.
<<<<<<< HEAD
=======

function assertBreakpointExists(dbg, source, line) {
  const { selectors: { getBreakpoint }, getState } = dbg;

  ok(
    getBreakpoint(getState(), { sourceId: source.id, line }),
    "Breakpoint has correct line"
  );
}

function assertEditorBreakpoint(dbg, line, shouldExist) {
  const exists = !!getLineEl(dbg, line).querySelector(".new-breakpoint");
  ok(
    exists === shouldExist,
    "Breakpoint " +
      (shouldExist ? "exists" : "does not exist") +
      " on line " +
      line
  );
}

function getLineEl(dbg, line) {
  const lines = dbg.win.document.querySelectorAll(".CodeMirror-code > div");
  return lines[line - 1];
}

function clickGutter(dbg, line) {
  clickElement(dbg, "gutter", line);
}

add_task(function*() {
  // NOTE: the CORS call makes the test run times inconsistent
  requestLongerTimeout(2);
>>>>>>> a17af05f

  const dbg = yield initDebugger("doc-sourcemaps.html");
  const { selectors: { getBreakpoint, getBreakpoints }, getState } = dbg;

  yield waitForSources(dbg, "entry.js", "output.js", "times2.js", "opts.js");
  ok(true, "Original sources exist");
<<<<<<< HEAD
  const entrySrc = findSource(dbg, "entry.js");

  yield selectSource(dbg, entrySrc);
  ok(dbg.win.cm.getValue().includes("window.keepMeAlive"),
     "Original source text loaded correctly");

  // Test that breakpoint sliding is not attempted. The breakpoint
  // should not move anywhere.
  yield addBreakpoint(dbg, entrySrc, 13);
  is(getBreakpoints(getState()).size, 1, "One breakpoint exists");
  ok(getBreakpoint(getState(), { sourceId: entrySrc.id, line: 13 }),
     "Breakpoint has correct line");

  // Test breaking on a breakpoint
  yield addBreakpoint(dbg, "entry.js", 15);
  is(getBreakpoints(getState()).size, 2, "Two breakpoints exist");
  ok(getBreakpoint(getState(), { sourceId: entrySrc.id, line: 15 }),
     "Breakpoint has correct line");

  invokeInTab("keepMeAlive");
  yield waitForPaused(dbg);
  assertPausedLocation(dbg, entrySrc, 15);

  yield stepIn(dbg);
  assertPausedLocation(dbg, "times2.js", 2);
  yield stepOver(dbg);
  assertPausedLocation(dbg, "times2.js", 3);

  yield stepOut(dbg);
  yield stepOut(dbg);
  assertPausedLocation(dbg, "entry.js", 16);
=======
  const bundleSrc = findSource(dbg, "bundle.js");

  yield selectSource(dbg, bundleSrc);

  yield clickGutter(dbg, 13);
  yield waitForDispatch(dbg, "ADD_BREAKPOINT");
  assertEditorBreakpoint(dbg, 13, true);

  yield clickGutter(dbg, 13);
  yield waitForDispatch(dbg, "REMOVE_BREAKPOINT");
  is(getBreakpoints(getState()).size, 0, "No breakpoints exists");

  const entrySrc = findSource(dbg, "entry.js");

  yield selectSource(dbg, entrySrc);
  ok(
    dbg.win.cm.getValue().includes("window.keepMeAlive"),
    "Original source text loaded correctly"
  );

  // Test that breakpoint sliding is not attempted. The breakpoint
  // should not move anywhere.
  yield addBreakpoint(dbg, entrySrc, 13);
  is(getBreakpoints(getState()).size, 1, "One breakpoint exists");
  assertBreakpointExists(dbg, entrySrc, 13);

  // Test breaking on a breakpoint
  yield addBreakpoint(dbg, "entry.js", 15);
  is(getBreakpoints(getState()).size, 2, "Two breakpoints exist");
  assertBreakpointExists(dbg, entrySrc, 15);

  invokeInTab("keepMeAlive");
  yield waitForPaused(dbg);
  assertPausedLocation(dbg);

  yield stepIn(dbg);
  assertPausedLocation(dbg);
  yield stepOver(dbg);
  assertPausedLocation(dbg);

  yield stepOut(dbg);
  yield stepOut(dbg);
  assertPausedLocation(dbg);
>>>>>>> a17af05f
});<|MERGE_RESOLUTION|>--- conflicted
+++ resolved
@@ -3,8 +3,6 @@
 
 // Tests loading sourcemapped sources, setting breakpoints, and
 // stepping in them.
-<<<<<<< HEAD
-=======
 
 function assertBreakpointExists(dbg, source, line) {
   const { selectors: { getBreakpoint }, getState } = dbg;
@@ -38,46 +36,12 @@
 add_task(function*() {
   // NOTE: the CORS call makes the test run times inconsistent
   requestLongerTimeout(2);
->>>>>>> a17af05f
 
   const dbg = yield initDebugger("doc-sourcemaps.html");
   const { selectors: { getBreakpoint, getBreakpoints }, getState } = dbg;
 
   yield waitForSources(dbg, "entry.js", "output.js", "times2.js", "opts.js");
   ok(true, "Original sources exist");
-<<<<<<< HEAD
-  const entrySrc = findSource(dbg, "entry.js");
-
-  yield selectSource(dbg, entrySrc);
-  ok(dbg.win.cm.getValue().includes("window.keepMeAlive"),
-     "Original source text loaded correctly");
-
-  // Test that breakpoint sliding is not attempted. The breakpoint
-  // should not move anywhere.
-  yield addBreakpoint(dbg, entrySrc, 13);
-  is(getBreakpoints(getState()).size, 1, "One breakpoint exists");
-  ok(getBreakpoint(getState(), { sourceId: entrySrc.id, line: 13 }),
-     "Breakpoint has correct line");
-
-  // Test breaking on a breakpoint
-  yield addBreakpoint(dbg, "entry.js", 15);
-  is(getBreakpoints(getState()).size, 2, "Two breakpoints exist");
-  ok(getBreakpoint(getState(), { sourceId: entrySrc.id, line: 15 }),
-     "Breakpoint has correct line");
-
-  invokeInTab("keepMeAlive");
-  yield waitForPaused(dbg);
-  assertPausedLocation(dbg, entrySrc, 15);
-
-  yield stepIn(dbg);
-  assertPausedLocation(dbg, "times2.js", 2);
-  yield stepOver(dbg);
-  assertPausedLocation(dbg, "times2.js", 3);
-
-  yield stepOut(dbg);
-  yield stepOut(dbg);
-  assertPausedLocation(dbg, "entry.js", 16);
-=======
   const bundleSrc = findSource(dbg, "bundle.js");
 
   yield selectSource(dbg, bundleSrc);
@@ -121,5 +85,4 @@
   yield stepOut(dbg);
   yield stepOut(dbg);
   assertPausedLocation(dbg);
->>>>>>> a17af05f
 });