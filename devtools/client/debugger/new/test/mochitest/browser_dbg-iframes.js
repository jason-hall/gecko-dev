--- conflicted
+++ resolved
@@ -6,11 +6,7 @@
  *  1. pause in the main thread
  *  2. pause in the iframe
  */
-<<<<<<< HEAD
-add_task(function* () {
-=======
 add_task(function*() {
->>>>>>> a17af05f
   const dbg = yield initDebugger("doc-iframes.html");
 
   // test pausing in the main thread
