--- conflicted
+++ resolved
@@ -39,10 +39,6 @@
     devices: PropTypes.shape(Types.devices).isRequired,
     dispatch: PropTypes.func.isRequired,
     displayPixelRatio: Types.pixelRatio.value.isRequired,
-<<<<<<< HEAD
-    location: Types.location.isRequired,
-=======
->>>>>>> a17af05f
     networkThrottling: PropTypes.shape(Types.networkThrottling).isRequired,
     screenshot: PropTypes.shape(Types.screenshot).isRequired,
     touchSimulation: PropTypes.shape(Types.touchSimulation).isRequired,
@@ -147,10 +143,6 @@
     let {
       devices,
       displayPixelRatio,
-<<<<<<< HEAD
-      location,
-=======
->>>>>>> a17af05f
       networkThrottling,
       screenshot,
       touchSimulation,
