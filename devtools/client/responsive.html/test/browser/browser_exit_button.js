--- conflicted
+++ resolved
@@ -26,14 +26,9 @@
   // Detach the tab with RDM open.
   let newWindow = gBrowser.replaceTabWithWindow(tab);
 
-<<<<<<< HEAD
-  // Waiting the tab is detached.
-  yield waitTabIsDetached;
-=======
   // Wait until the tab is detached and the new window is fully initialized.
   yield waitTabIsDetached;
   yield newWindow.delayedStartupPromise;
->>>>>>> a17af05f
 
   // Get the new tab instance.
   tab = newWindow.gBrowser.tabs[0];
