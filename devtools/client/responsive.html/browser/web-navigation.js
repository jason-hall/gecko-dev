/* This Source Code Form is subject to the terms of the Mozilla Public
 * License, v. 2.0. If a copy of the MPL was not distributed with this
 * file, You can obtain one at http://mozilla.org/MPL/2.0/. */

"use strict";

const { Ci, Cu, Cr } = require("chrome");
const { XPCOMUtils } = require("resource://gre/modules/XPCOMUtils.jsm");
const Services = require("Services");
const { NetUtil } = require("resource://gre/modules/NetUtil.jsm");
const { Utils } = require("resource://gre/modules/sessionstore/Utils.jsm");

function readInputStreamToString(stream) {
  return NetUtil.readInputStreamToString(stream, stream.available());
}

/**
 * This object aims to provide the nsIWebNavigation interface for mozbrowser elements.
 * nsIWebNavigation is one of the interfaces expected on <xul:browser>s, so this wrapper
 * helps mozbrowser elements support this.
 *
 * It attempts to use the mozbrowser API wherever possible, however some methods don't
 * exist yet, so we fallback to the WebNavigation frame script messages in those cases.
 * Ideally the mozbrowser API would eventually be extended to cover all properties and
 * methods used here.
 *
 * This is largely copied from RemoteWebNavigation.js, which uses the message manager to
 * perform all actions.
 */
function BrowserElementWebNavigation(browser) {
  this._browser = browser;
}

BrowserElementWebNavigation.prototype = {

  QueryInterface: XPCOMUtils.generateQI([
    Ci.nsIWebNavigation,
    Ci.nsISupports
  ]),

  get _mm() {
    return this._browser.frameLoader.messageManager;
  },

  canGoBack: false,
  canGoForward: false,

  goBack() {
    this._browser.goBack();
  },

  goForward() {
    this._browser.goForward();
  },

  gotoIndex(index) {
    // No equivalent in the current BrowserElement API
    this._sendMessage("WebNavigation:GotoIndex", { index });
  },

  loadURI(uri, flags, referrer, postData, headers) {
    // No equivalent in the current BrowserElement API
    this.loadURIWithOptions(uri, flags, referrer,
                            Ci.nsIHttpChannel.REFERRER_POLICY_UNSET,
                            postData, headers, null, null);
  },

  loadURIWithOptions(uri, flags, referrer, referrerPolicy, postData, headers,
                     baseURI, triggeringPrincipal) {
    // No equivalent in the current BrowserElement API
    this._sendMessage("WebNavigation:LoadURI", {
      uri,
      flags,
      referrer: referrer ? referrer.spec : null,
      referrerPolicy: referrerPolicy,
      postData: postData ? readInputStreamToString(postData) : null,
      headers: headers ? readInputStreamToString(headers) : null,
      baseURI: baseURI ? baseURI.spec : null,
      triggeringPrincipal: triggeringPrincipal
                           ? Utils.serializePrincipal(triggeringPrincipal)
                           : null,
<<<<<<< HEAD
=======
      requestTime: Services.telemetry.msSystemNow(),
>>>>>>> a17af05f
    });
  },

  setOriginAttributesBeforeLoading(originAttributes) {
    // No equivalent in the current BrowserElement API
    this._sendMessage("WebNavigation:SetOriginAttributes", {
      originAttributes,
    });
  },

  reload(flags) {
    let hardReload = false;
    if (flags & this.LOAD_FLAGS_BYPASS_PROXY ||
        flags & this.LOAD_FLAGS_BYPASS_CACHE) {
      hardReload = true;
    }
    this._browser.reload(hardReload);
  },

  stop(flags) {
    // No equivalent in the current BrowserElement API
    this._sendMessage("WebNavigation:Stop", { flags });
  },

  get document() {
    return this._browser.contentDocument;
  },

  _currentURI: null,
  get currentURI() {
    if (!this._currentURI) {
      this._currentURI = Services.io.newURI("about:blank");
    }
    return this._currentURI;
  },
  set currentURI(uri) {
    this._browser.src = uri.spec;
  },

  referringURI: null,

  // Bug 1233803 - accessing the sessionHistory of remote browsers should be
  // done in content scripts.
  get sessionHistory() {
    throw Cr.NS_ERROR_NOT_IMPLEMENTED;
  },
  set sessionHistory(value) {
    throw Cr.NS_ERROR_NOT_IMPLEMENTED;
  },

  _sendMessage(message, data) {
    try {
      this._mm.sendAsyncMessage(message, data);
    } catch (e) {
      Cu.reportError(e);
    }
  },

  swapBrowser(browser) {
    throw Cr.NS_ERROR_NOT_IMPLEMENTED;
  },

  copyStateFrom(otherWebNavigation) {
    const state = [
      "canGoBack",
      "canGoForward",
      "_currentURI",
    ];
    for (let property of state) {
      this[property] = otherWebNavigation[property];
    }
  },

};

const FLAGS = [
  "LOAD_FLAGS_MASK",
  "LOAD_FLAGS_NONE",
  "LOAD_FLAGS_IS_REFRESH",
  "LOAD_FLAGS_IS_LINK",
  "LOAD_FLAGS_BYPASS_HISTORY",
  "LOAD_FLAGS_REPLACE_HISTORY",
  "LOAD_FLAGS_BYPASS_CACHE",
  "LOAD_FLAGS_BYPASS_PROXY",
  "LOAD_FLAGS_CHARSET_CHANGE",
  "LOAD_FLAGS_STOP_CONTENT",
  "LOAD_FLAGS_FROM_EXTERNAL",
  "LOAD_FLAGS_ALLOW_THIRD_PARTY_FIXUP",
  "LOAD_FLAGS_FIRST_LOAD",
  "LOAD_FLAGS_ALLOW_POPUPS",
  "LOAD_FLAGS_BYPASS_CLASSIFIER",
  "LOAD_FLAGS_FORCE_ALLOW_COOKIES",
  "STOP_NETWORK",
  "STOP_CONTENT",
  "STOP_ALL",
];

for (let flag of FLAGS) {
  BrowserElementWebNavigation.prototype[flag] = Ci.nsIWebNavigation[flag];
}

exports.BrowserElementWebNavigation = BrowserElementWebNavigation;<|MERGE_RESOLUTION|>--- conflicted
+++ resolved
@@ -79,10 +79,7 @@
       triggeringPrincipal: triggeringPrincipal
                            ? Utils.serializePrincipal(triggeringPrincipal)
                            : null,
-<<<<<<< HEAD
-=======
       requestTime: Services.telemetry.msSystemNow(),
->>>>>>> a17af05f
     });
   },
 
