--- conflicted
+++ resolved
@@ -12,11 +12,8 @@
 
 // A symbol used to hold onto the frame loader from the outer browser while tunneling.
 const FRAME_LOADER = Symbol("devtools/responsive/frame-loader");
-<<<<<<< HEAD
-=======
 // Export for use in tests.
 exports.OUTER_FRAME_LOADER_SYMBOL = FRAME_LOADER;
->>>>>>> a17af05f
 
 function debug(msg) {
   // console.log(msg);
@@ -250,12 +247,8 @@
       // this event doesn't give enough info to use them.
       browserWindow.browserDOMWindow
         .openURI(uri, null, Ci.nsIBrowserDOMWindow.OPEN_NEWTAB,
-<<<<<<< HEAD
-                 Ci.nsIBrowserDOMWindow.OPEN_NEW);
-=======
                  Ci.nsIBrowserDOMWindow.OPEN_NEW,
                  outer.contentPrincipal);
->>>>>>> a17af05f
     },
 
     stop() {
