--- conflicted
+++ resolved
@@ -220,10 +220,5 @@
  * @return {String} The property value
  */
 function getComputedViewPropertyValue(view, name, propertyName) {
-<<<<<<< HEAD
-  return getComputedViewProperty(view, name, propertyName)
-    .valueSpan.textContent;
-=======
   return getComputedViewProperty(view, name, propertyName).valueSpan.textContent;
->>>>>>> a17af05f
 }