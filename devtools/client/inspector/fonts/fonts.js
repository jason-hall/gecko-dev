/* -*- indent-tabs-mode: nil; js-indent-level: 2 -*- */
/* vim: set ft=javascript ts=2 et sw=2 tw=80: */
/* This Source Code Form is subject to the terms of the Mozilla Public
 * License, v. 2.0. If a copy of the MPL was not distributed with this
 * file, You can obtain one at http://mozilla.org/MPL/2.0/. */

"use strict";

<<<<<<< HEAD
const {gDevTools} = require("devtools/client/framework/devtools");
=======
const Services = require("Services");
const { Task } = require("devtools/shared/task");
const { getColor } = require("devtools/client/shared/theme");
>>>>>>> a17af05f

const { createFactory, createElement } = require("devtools/client/shared/vendor/react");
const { Provider } = require("devtools/client/shared/vendor/react-redux");

<<<<<<< HEAD
const {Task} = require("devtools/shared/task");
const {getColor} = require("devtools/client/shared/theme");
=======
const { gDevTools } = require("devtools/client/framework/devtools");

const App = createFactory(require("./components/App"));

const { LocalizationHelper } = require("devtools/shared/l10n");
const INSPECTOR_L10N =
  new LocalizationHelper("devtools/client/locales/inspector.properties");

const { updateFonts } = require("./actions/fonts");
const { updatePreviewText, updateShowAllFonts } = require("./actions/font-options");
>>>>>>> a17af05f

function FontInspector(inspector, window) {
  this.document = window.document;
  this.inspector = inspector;
  this.pageStyle = this.inspector.pageStyle;
  this.store = inspector.store;

  this.update = this.update.bind(this);

  this.onNewNode = this.onNewNode.bind(this);
  this.onPreviewFonts = this.onPreviewFonts.bind(this);
  this.onShowAllFont = this.onShowAllFont.bind(this);
  this.onThemeChanged = this.onThemeChanged.bind(this);
}

FontInspector.prototype = {
  init() {
    if (!this.inspector) {
      return;
    }

    let app = App({
      onPreviewFonts: this.onPreviewFonts,
      onShowAllFont: this.onShowAllFont,
    });

    let provider = createElement(Provider, {
      store: this.store,
      id: "fontinspector",
      title: INSPECTOR_L10N.getStr("inspector.sidebar.fontInspectorTitle"),
      key: "fontinspector",
    }, app);

    let defaultTab = Services.prefs.getCharPref("devtools.inspector.activeSidebar");

    this.inspector.addSidebarTab(
      "fontinspector",
      INSPECTOR_L10N.getStr("inspector.sidebar.fontInspectorTitle"),
      provider,
      defaultTab == "fontinspector"
    );

    this.inspector.selection.on("new-node-front", this.onNewNode);
    this.inspector.sidebar.on("fontinspector-selected", this.onNewNode);

    // Listen for theme changes as the color of the previews depend on the theme
    gDevTools.on("theme-switched", this.onThemeChanged);

    this.store.dispatch(updatePreviewText(""));
    this.store.dispatch(updateShowAllFonts(false));
    this.update(false, "");
  },

  /**
   * Destruction function called when the inspector is destroyed. Removes event listeners
   * and cleans up references.
   */
  destroy: function () {
    this.inspector.selection.off("new-node-front", this.onNewNode);
    this.inspector.sidebar.off("fontinspector-selected", this.onNewNode);
    gDevTools.off("theme-switched", this.onThemeChanged);

    this.document = null;
    this.inspector = null;
    this.pageStyle = null;
    this.store = null;
  },

  /**
   * Returns true if the font inspector panel is visible, and false otherwise.
   */
  isPanelVisible() {
    return this.inspector.sidebar &&
           this.inspector.sidebar.getCurrentTabID() === "fontinspector";
  },

  /**
   * Selection 'new-node' event handler.
   */
  onNewNode() {
    if (this.isPanelVisible()) {
      this.store.dispatch(updateShowAllFonts(false));
      this.update();
    }
  },

  /**
   * Handler for the "theme-switched" event.
   */
  onThemeChanged(event, frame) {
    if (frame === this.document.defaultView) {
      this.update();
    }
  },

  /**
   * Handler for change in preview input.
   */
  onPreviewFonts(value) {
    this.store.dispatch(updatePreviewText(value));
    this.update();
  },

  /**
   * Handler for click on show all fonts button.
   */
  onShowAllFont() {
    this.store.dispatch(updateShowAllFonts(true));
    this.update();
  },

  update: Task.async(function* () {
    let node = this.inspector.selection.nodeFront;
    let fonts = [];
    let { fontOptions } = this.store.getState();
    let { showAllFonts, previewText } = fontOptions;

    // Clear the list of fonts if the currently selected node is not connected or an
    // element node unless all fonts are supposed to be shown.
    if (!showAllFonts &&
        (!node ||
         !this.isPanelVisible() ||
         !this.inspector.selection.isConnected() ||
         !this.inspector.selection.isElementNode())) {
      this.store.dispatch(updateFonts(fonts));
      return;
    }

<<<<<<< HEAD
    this._lastUpdateShowedAllFonts = showAllFonts;

    let options = {
      includePreviews: true,
      previewText: this.getPreviewText(),
=======
    let options = {
      includePreviews: true,
      previewText,
>>>>>>> a17af05f
      previewFillStyle: getColor("body-color")
    };

    if (showAllFonts) {
      fonts = yield this.pageStyle.getAllUsedFontFaces(options)
                      .catch(console.error);
    } else {
      fonts = yield this.pageStyle.getUsedFontFaces(node, options)
                      .catch(console.error);
    }

    if (!fonts || !fonts.length) {
      // No fonts to display. Clear the previously shown fonts.
      this.store.dispatch(updateFonts(fonts));
      return;
    }

    for (let font of fonts) {
      font.previewUrl = yield font.preview.data.string();
    }

    // in case we've been destroyed in the meantime
    if (!this.document) {
      return;
    }

    this.store.dispatch(updateFonts(fonts));

    this.inspector.emit("fontinspector-updated");
  })
};

module.exports = FontInspector;<|MERGE_RESOLUTION|>--- conflicted
+++ resolved
@@ -6,21 +6,13 @@
 
 "use strict";
 
-<<<<<<< HEAD
-const {gDevTools} = require("devtools/client/framework/devtools");
-=======
 const Services = require("Services");
 const { Task } = require("devtools/shared/task");
 const { getColor } = require("devtools/client/shared/theme");
->>>>>>> a17af05f
 
 const { createFactory, createElement } = require("devtools/client/shared/vendor/react");
 const { Provider } = require("devtools/client/shared/vendor/react-redux");
 
-<<<<<<< HEAD
-const {Task} = require("devtools/shared/task");
-const {getColor} = require("devtools/client/shared/theme");
-=======
 const { gDevTools } = require("devtools/client/framework/devtools");
 
 const App = createFactory(require("./components/App"));
@@ -31,7 +23,6 @@
 
 const { updateFonts } = require("./actions/fonts");
 const { updatePreviewText, updateShowAllFonts } = require("./actions/font-options");
->>>>>>> a17af05f
 
 function FontInspector(inspector, window) {
   this.document = window.document;
@@ -160,17 +151,9 @@
       return;
     }
 
-<<<<<<< HEAD
-    this._lastUpdateShowedAllFonts = showAllFonts;
-
-    let options = {
-      includePreviews: true,
-      previewText: this.getPreviewText(),
-=======
     let options = {
       includePreviews: true,
       previewText,
->>>>>>> a17af05f
       previewFillStyle: getColor("body-color")
     };
 
