--- conflicted
+++ resolved
@@ -26,20 +26,12 @@
   VIEW_NODE_VALUE_TYPE,
   VIEW_NODE_IMAGE_URL_TYPE,
   VIEW_NODE_LOCATION_TYPE,
-<<<<<<< HEAD
-} = require("devtools/client/inspector/shared/node-types");
-const StyleInspectorMenu = require("devtools/client/inspector/shared/style-inspector-menu");
-const TooltipsOverlay = require("devtools/client/inspector/shared/tooltips-overlay");
-const {createChild, promiseWarn, throttle} = require("devtools/client/inspector/shared/utils");
-const EventEmitter = require("devtools/shared/event-emitter");
-=======
   VIEW_NODE_SHAPE_POINT_TYPE,
 } = require("devtools/client/inspector/shared/node-types");
 const StyleInspectorMenu = require("devtools/client/inspector/shared/style-inspector-menu");
 const TooltipsOverlay = require("devtools/client/inspector/shared/tooltips-overlay");
 const {createChild, promiseWarn, debounce} = require("devtools/client/inspector/shared/utils");
 const EventEmitter = require("devtools/shared/old-event-emitter");
->>>>>>> a17af05f
 const KeyShortcuts = require("devtools/client/shared/key-shortcuts");
 const clipboardHelper = require("devtools/shared/platform/clipboard");
 const AutocompletePopup = require("devtools/client/shared/autocomplete-popup");
@@ -190,10 +182,6 @@
 
   // Add the tooltips and highlighters to the view
   this.tooltips = new TooltipsOverlay(this);
-<<<<<<< HEAD
-  this.tooltips.addToView();
-=======
->>>>>>> a17af05f
 
   this.highlighters.addToView(this);
 
@@ -1016,16 +1004,7 @@
     container.hidden = false;
     this.element.appendChild(container);
 
-<<<<<<< HEAD
-    header.addEventListener("dblclick", () => {
-      this._toggleContainerVisibility(twisty, container, isPseudo,
-        !this.showPseudoElements);
-    });
-
-    twisty.addEventListener("click", () => {
-=======
     header.addEventListener("click", () => {
->>>>>>> a17af05f
       this._toggleContainerVisibility(twisty, container, isPseudo,
         !this.showPseudoElements);
     });
@@ -1414,17 +1393,10 @@
       this.hidePseudoClassPanel();
     }
   },
-<<<<<<< HEAD
 
   showPseudoClassPanel: function () {
     this.hideClassPanel();
 
-=======
-
-  showPseudoClassPanel: function () {
-    this.hideClassPanel();
-
->>>>>>> a17af05f
     this.pseudoClassToggle.classList.add("checked");
     this.hoverCheckbox.setAttribute("tabindex", "0");
     this.activeCheckbox.setAttribute("tabindex", "0");
