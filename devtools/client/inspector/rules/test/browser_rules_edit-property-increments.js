/* vim: set ft=javascript ts=2 et sw=2 tw=80: */
/* Any copyright is dedicated to the Public Domain.
 http://creativecommons.org/publicdomain/zero/1.0/ */

"use strict";

// Test that increasing/decreasing values in rule view using
// arrow keys works correctly.

// Bug 1275446 - This test happen to hit the default timeout on linux32
requestLongerTimeout(2);

const TEST_URI = `
  <style>
    #test {
      margin-top: 0px;
      padding-top: 0px;
      color: #000000;
      background-color: #000000;
      background: none;
      transition: initial;
      z-index: 0;
    }
  </style>
  <div id="test"></div>
`;

add_task(function* () {
  yield addTab("data:text/html;charset=utf-8," + encodeURIComponent(TEST_URI));

  let {inspector, view} = yield openRuleView();
  yield selectNode("#test", inspector);

  yield testMarginIncrements(view);
  yield testVariousUnitIncrements(view);
  yield testHexIncrements(view);
  yield testAlphaHexIncrements(view);
  yield testRgbIncrements(view);
  yield testShorthandIncrements(view);
  yield testOddCases(view);
  yield testZeroValueIncrements(view);
});

function* testMarginIncrements(view) {
  info("Testing keyboard increments on the margin property");

  let idRuleEditor = getRuleViewRuleEditor(view, 1);
  let marginPropEditor = idRuleEditor.rule.textProps[0].editor;

  yield runIncrementTest(marginPropEditor, view, {
    1: {alt: true, start: "0px", end: "0.1px", selectAll: true},
    2: {start: "0px", end: "1px", selectAll: true},
    3: {shift: true, start: "0px", end: "10px", selectAll: true},
    4: {down: true, alt: true, start: "0.1px", end: "0px", selectAll: true},
    5: {down: true, start: "0px", end: "-1px", selectAll: true},
    6: {down: true, shift: true, start: "0px", end: "-10px", selectAll: true},
    7: {pageUp: true, shift: true, start: "0px", end: "100px", selectAll: true},
    8: {pageDown: true, shift: true, start: "0px", end: "-100px",
        selectAll: true},
    9: {start: "0", end: "1px", selectAll: true},
    10: {down: true, start: "0", end: "-1px", selectAll: true},
  });
}

function* testVariousUnitIncrements(view) {
  info("Testing keyboard increments on values with various units");

  let idRuleEditor = getRuleViewRuleEditor(view, 1);
  let paddingPropEditor = idRuleEditor.rule.textProps[1].editor;

  yield runIncrementTest(paddingPropEditor, view, {
    1: {start: "0px", end: "1px", selectAll: true},
    2: {start: "0pt", end: "1pt", selectAll: true},
    3: {start: "0pc", end: "1pc", selectAll: true},
    4: {start: "0em", end: "1em", selectAll: true},
    5: {start: "0%", end: "1%", selectAll: true},
    6: {start: "0in", end: "1in", selectAll: true},
    7: {start: "0cm", end: "1cm", selectAll: true},
    8: {start: "0mm", end: "1mm", selectAll: true},
    9: {start: "0ex", end: "1ex", selectAll: true},
    10: {start: "0", end: "1px", selectAll: true},
    11: {down: true, start: "0", end: "-1px", selectAll: true},
  });
}

function* testHexIncrements(view) {
  info("Testing keyboard increments with hex colors");

  let idRuleEditor = getRuleViewRuleEditor(view, 1);
  let hexColorPropEditor = idRuleEditor.rule.textProps[2].editor;

  yield runIncrementTest(hexColorPropEditor, view, {
    1: {start: "#CCCCCC", end: "#CDCDCD", selectAll: true},
    2: {shift: true, start: "#CCCCCC", end: "#DCDCDC", selectAll: true},
    3: {start: "#CCCCCC", end: "#CDCCCC", selection: [1, 3]},
    4: {shift: true, start: "#CCCCCC", end: "#DCCCCC", selection: [1, 3]},
    5: {start: "#FFFFFF", end: "#FFFFFF", selectAll: true},
    6: {down: true, shift: true, start: "#000000", end: "#000000",
        selectAll: true}
  });
}

function* testAlphaHexIncrements(view) {
  info("Testing keyboard increments with alpha hex colors");

  let idRuleEditor = getRuleViewRuleEditor(view, 1);
  let hexColorPropEditor = idRuleEditor.rule.textProps[2].editor;

  yield runIncrementTest(hexColorPropEditor, view, {
    1: {start: "#CCCCCCAA", end: "#CDCDCDAB", selectAll: true},
    2: {shift: true, start: "#CCCCCCAA", end: "#DCDCDCBA", selectAll: true},
    3: {start: "#CCCCCCAA", end: "#CDCCCCAA", selection: [1, 3]},
    4: {shift: true, start: "#CCCCCCAA", end: "#DCCCCCAA", selection: [1, 3]},
    5: {start: "#FFFFFFFF", end: "#FFFFFFFF", selectAll: true},
    6: {down: true, shift: true, start: "#00000000", end: "#00000000",
        selectAll: true}
  });
}

function* testRgbIncrements(view) {
  info("Testing keyboard increments with rgb colors");

  let idRuleEditor = getRuleViewRuleEditor(view, 1);
  let rgbColorPropEditor = idRuleEditor.rule.textProps[3].editor;

  yield runIncrementTest(rgbColorPropEditor, view, {
    1: {start: "rgb(0,0,0)", end: "rgb(0,1,0)", selection: [6, 7]},
    2: {shift: true, start: "rgb(0,0,0)", end: "rgb(0,10,0)",
        selection: [6, 7]},
    3: {start: "rgb(0,255,0)", end: "rgb(0,255,0)", selection: [6, 9]},
    4: {shift: true, start: "rgb(0,250,0)", end: "rgb(0,255,0)",
        selection: [6, 9]},
    5: {down: true, start: "rgb(0,0,0)", end: "rgb(0,0,0)", selection: [6, 7]},
    6: {down: true, shift: true, start: "rgb(0,5,0)", end: "rgb(0,0,0)",
        selection: [6, 7]}
  });
}

function* testShorthandIncrements(view) {
  info("Testing keyboard increments within shorthand values");

  let idRuleEditor = getRuleViewRuleEditor(view, 1);
  let paddingPropEditor = idRuleEditor.rule.textProps[1].editor;

  yield runIncrementTest(paddingPropEditor, view, {
    1: {start: "0px 0px 0px 0px", end: "0px 1px 0px 0px", selection: [4, 7]},
    2: {shift: true, start: "0px 0px 0px 0px", end: "0px 10px 0px 0px",
        selection: [4, 7]},
    3: {start: "0px 0px 0px 0px", end: "1px 0px 0px 0px", selectAll: true},
    4: {shift: true, start: "0px 0px 0px 0px", end: "10px 0px 0px 0px",
        selectAll: true},
    5: {down: true, start: "0px 0px 0px 0px", end: "0px 0px -1px 0px",
        selection: [8, 11]},
    6: {down: true, shift: true, start: "0px 0px 0px 0px",
        end: "-10px 0px 0px 0px", selectAll: true},
    7: {up: true, start: "0.1em .1em 0em 0em", end: "0.1em 1.1em 0em 0em",
        selection: [6, 9]},
    8: {up: true, alt: true, start: "0.1em .9em 0em 0em",
        end: "0.1em 1em 0em 0em", selection: [6, 9]},
    9: {up: true, shift: true, start: "0.2em .2em 0em 0em",
        end: "0.2em 10.2em 0em 0em", selection: [6, 9]}
  });
}

function* testOddCases(view) {
  info("Testing some more odd cases");

  let idRuleEditor = getRuleViewRuleEditor(view, 1);
  let marginPropEditor = idRuleEditor.rule.textProps[0].editor;

  yield runIncrementTest(marginPropEditor, view, {
    1: {start: "98.7%", end: "99.7%", selection: [3, 3]},
    2: {alt: true, start: "98.7%", end: "98.8%", selection: [3, 3]},
    3: {start: "0", end: "1px"},
    4: {down: true, start: "0", end: "-1px"},
    5: {start: "'a=-1'", end: "'a=0'", selection: [4, 4]},
    6: {start: "0 -1px", end: "0 0px", selection: [2, 2]},
    7: {start: "url(-1)", end: "url(-1)", selection: [4, 4]},
    8: {start: "url('test1.1.png')", end: "url('test1.2.png')",
        selection: [11, 11]},
    9: {start: "url('test1.png')", end: "url('test2.png')", selection: [9, 9]},
    10: {shift: true, start: "url('test1.1.png')", end: "url('test11.1.png')",
         selection: [9, 9]},
    11: {down: true, start: "url('test-1.png')", end: "url('test-2.png')",
         selection: [9, 11]},
    12: {start: "url('test1.1.png')", end: "url('test1.2.png')",
         selection: [11, 12]},
    13: {down: true, alt: true, start: "url('test-0.png')",
         end: "url('test--0.1.png')", selection: [10, 11]},
    14: {alt: true, start: "url('test--0.1.png')", end: "url('test-0.png')",
         selection: [10, 14]}
  });
}

function* testZeroValueIncrements(view) {
  info("Testing a valid unit is added when incrementing from 0");

  let idRuleEditor = getRuleViewRuleEditor(view, 1);
  let backgroundPropEditor = idRuleEditor.rule.textProps[4].editor;
  yield runIncrementTest(backgroundPropEditor, view, {
    1: { start: "url(test-0.png) no-repeat 0 0",
         end: "url(test-0.png) no-repeat 1px 0", selection: [26, 26] },
    2: { start: "url(test-0.png) no-repeat 0 0",
         end: "url(test-0.png) no-repeat 0 1px", selection: [28, 28] },
    3: { start: "url(test-0.png) no-repeat center/0",
         end: "url(test-0.png) no-repeat center/1px", selection: [34, 34] },
    4: { start: "url(test-0.png) no-repeat 0 0",
         end: "url(test-1.png) no-repeat 0 0", selection: [10, 10] },
    5: { start: "linear-gradient(0, red 0, blue 0)",
         end: "linear-gradient(1deg, red 0, blue 0)", selection: [17, 17] },
    6: { start: "linear-gradient(1deg, red 0, blue 0)",
         end: "linear-gradient(1deg, red 1px, blue 0)", selection: [27, 27] },
    7: { start: "linear-gradient(1deg, red 0, blue 0)",
         end: "linear-gradient(1deg, red 0, blue 1px)", selection: [35, 35] },
  });

  let transitionPropEditor = idRuleEditor.rule.textProps[5].editor;
  yield runIncrementTest(transitionPropEditor, view, {
    1: { start: "all 0 ease-out", end: "all 1s ease-out", selection: [5, 5] },
    2: { start: "margin 4s, color 0",
         end: "margin 4s, color 1s", selection: [18, 18] },
  });

  let zIndexPropEditor = idRuleEditor.rule.textProps[6].editor;
  yield runIncrementTest(zIndexPropEditor, view, {
    1: {start: "0", end: "1", selection: [1, 1]},
  });
}

function* runIncrementTest(propertyEditor, view, tests) {
  let editor = yield focusEditableField(view, propertyEditor.valueSpan);

  for (let test in tests) {
    yield testIncrement(editor, tests[test], view, propertyEditor);
  }

  // Blur the field to put back the UI in its initial state (and avoid pending
  // requests when the test ends).
  let onRuleViewChanged = view.once("ruleview-changed");
  EventUtils.synthesizeKey("VK_ESCAPE", {}, view.styleWindow);
<<<<<<< HEAD
  view.throttle.flush();
=======
  view.debounce.flush();
>>>>>>> a17af05f
  yield onRuleViewChanged;
}

function* testIncrement(editor, options, view) {
  editor.input.value = options.start;
  let input = editor.input;

  if (options.selectAll) {
    input.select();
  } else if (options.selection) {
    input.setSelectionRange(options.selection[0], options.selection[1]);
  }

  is(input.value, options.start, "Value initialized at " + options.start);

  let onRuleViewChanged = view.once("ruleview-changed");
  let onKeyUp = once(input, "keyup");

  let key;
  key = options.down ? "VK_DOWN" : "VK_UP";
  if (options.pageDown) {
    key = "VK_PAGE_DOWN";
  } else if (options.pageUp) {
    key = "VK_PAGE_UP";
  }

  EventUtils.synthesizeKey(key, {altKey: options.alt, shiftKey: options.shift},
    view.styleWindow);

  yield onKeyUp;

  // Only expect a change if the value actually changed!
  if (options.start !== options.end) {
<<<<<<< HEAD
    view.throttle.flush();
=======
    view.debounce.flush();
>>>>>>> a17af05f
    yield onRuleViewChanged;
  }

  is(input.value, options.end, "Value changed to " + options.end);
}<|MERGE_RESOLUTION|>--- conflicted
+++ resolved
@@ -238,11 +238,7 @@
   // requests when the test ends).
   let onRuleViewChanged = view.once("ruleview-changed");
   EventUtils.synthesizeKey("VK_ESCAPE", {}, view.styleWindow);
-<<<<<<< HEAD
-  view.throttle.flush();
-=======
   view.debounce.flush();
->>>>>>> a17af05f
   yield onRuleViewChanged;
 }
 
@@ -276,11 +272,7 @@
 
   // Only expect a change if the value actually changed!
   if (options.start !== options.end) {
-<<<<<<< HEAD
-    view.throttle.flush();
-=======
     view.debounce.flush();
->>>>>>> a17af05f
     yield onRuleViewChanged;
   }
 
