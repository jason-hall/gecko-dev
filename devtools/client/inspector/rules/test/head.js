--- conflicted
+++ resolved
@@ -22,11 +22,8 @@
 
 const STYLE_INSPECTOR_L10N
       = new LocalizationHelper("devtools/shared/locales/styleinspector.properties");
-<<<<<<< HEAD
-=======
 
 Services.prefs.setBoolPref("devtools.inspector.shapesHighlighter.enabled", true);
->>>>>>> a17af05f
 
 registerCleanupFunction(() => {
   Services.prefs.clearUserPref("devtools.defaultColorUnit");
@@ -509,20 +506,6 @@
  * @param {CssRuleView} view The rule-view instance.
  * @param {String} name The class name to find the checkbox.
  */
-<<<<<<< HEAD
-function focusAndSendKey(win, key) {
-  win.document.documentElement.focus();
-  EventUtils.sendKey(key, win);
-}
-
-/**
- * Toggle one of the checkboxes inside the class-panel. Resolved after the DOM mutation
- * has been recorded.
- * @param {CssRuleView} view The rule-view instance.
- * @param {String} name The class name to find the checkbox.
- */
-=======
->>>>>>> a17af05f
 function* toggleClassPanelCheckBox(view, name) {
   info(`Clicking on checkbox for class ${name}`);
   const checkBox = [...view.classPanel.querySelectorAll("[type=checkbox]")].find(box => {
