/* vim: set ft=javascript ts=2 et sw=2 tw=80: */
/* Any copyright is dedicated to the Public Domain.
 http://creativecommons.org/publicdomain/zero/1.0/ */

"use strict";

// Test the links from the rule-view to the styleeditor

const STYLESHEET_DATA_URL_CONTENTS = ["#first {",
                                      "color: blue",
                                      "}"].join("\n");
const STYLESHEET_DATA_URL =
      `data:text/css,${encodeURIComponent(STYLESHEET_DATA_URL_CONTENTS)}`;
const STYLESHEET_DECODED_DATA_URL = `data:text/css,${STYLESHEET_DATA_URL_CONTENTS}`;

const EXTERNAL_STYLESHEET_FILE_NAME = "doc_style_editor_link.css";
const EXTERNAL_STYLESHEET_URL = URL_ROOT + EXTERNAL_STYLESHEET_FILE_NAME;

const DOCUMENT_URL = "data:text/html;charset=utf-8," + encodeURIComponent(`
  <html>
  <head>
  <title>Rule view style editor link test</title>
  <style type="text/css">
  html { color: #000000; }
  div { font-variant: small-caps; color: #000000; }
  .nomatches {color: #ff0000;}</style> <div id="first" style="margin: 10em;
  font-size: 14pt; font-family: helvetica, sans-serif; color: #AAA">
  </style>
  <style>
  div { font-weight: bold; }
  </style>
  <link rel="stylesheet" type="text/css" href="${STYLESHEET_DATA_URL}">
  <link rel="stylesheet" type="text/css" href="${EXTERNAL_STYLESHEET_URL}">
  </head>
  <body>
  <h1>Some header text</h1>
  <p id="salutation" style="font-size: 12pt">hi.</p>
  <p id="body" style="font-size: 12pt">I am a test-case. This text exists
  solely to provide some things to
  <span style="color: yellow" class="highlight">
  highlight</span> and <span style="font-weight: bold">count</span>
  style list-items in the box at right. If you are reading this,
  you should go do something else instead. Maybe read a book. Or better
  yet, write some test-cases for another bit of code.
  <span style="font-style: italic">some text</span></p>
  <p id="closing">more text</p>
  <p>even more text</p>
  </div>
  </body>
  </html>
`);

add_task(function* () {
  yield addTab(DOCUMENT_URL);
  let {toolbox, inspector, view, testActor} = yield openRuleView();
  yield selectNode("div", inspector);

  yield testInlineStyle(view);
  yield testFirstInlineStyleSheet(view, toolbox, testActor);
  yield testSecondInlineStyleSheet(view, toolbox, testActor);
  yield testExternalStyleSheet(view, toolbox, testActor);
  yield testDisabledStyleEditor(view, toolbox);
});

function* testInlineStyle(view) {
  info("Testing inline style");

  let onTab = waitForTab();
  info("Clicking on the first link in the rule-view");
  clickLinkByIndex(view, 0);

  let tab = yield onTab;

  let tabURI = tab.linkedBrowser.documentURI.spec;
  ok(tabURI.startsWith("view-source:"), "View source tab is open");
  info("Closing tab");
  gBrowser.removeTab(tab);
}

function* testFirstInlineStyleSheet(view, toolbox, testActor) {
  info("Testing inline stylesheet");

  info("Listening for toolbox switch to the styleeditor");
  let onSwitch = waitForStyleEditor(toolbox);

  info("Clicking an inline stylesheet");
  clickLinkByIndex(view, 4);
  let editor = yield onSwitch;

  ok(true, "Switched to the style-editor panel in the toolbox");

  yield validateStyleEditorSheet(editor, 0, testActor);
}

function* testSecondInlineStyleSheet(view, toolbox, testActor) {
  info("Testing second inline stylesheet");

  info("Waiting for the stylesheet editor to be selected");
  let panel = toolbox.getCurrentPanel();
  let onSelected = panel.UI.once("editor-selected");

  info("Switching back to the inspector panel in the toolbox");
  yield toolbox.selectTool("inspector");

  info("Clicking on second inline stylesheet link");
  testRuleViewLinkLabel(view);
  clickLinkByIndex(view, 3);
  let editor = yield onSelected;

  is(toolbox.currentToolId, "styleeditor",
    "The style editor is selected again");
  yield validateStyleEditorSheet(editor, 1, testActor);
}

function* testExternalStyleSheet(view, toolbox, testActor) {
  info("Testing external stylesheet");

  info("Waiting for the stylesheet editor to be selected");
  let panel = toolbox.getCurrentPanel();
  let onSelected = panel.UI.once("editor-selected");

  info("Switching back to the inspector panel in the toolbox");
  yield toolbox.selectTool("inspector");

  info("Clicking on an external stylesheet link");
  testRuleViewLinkLabel(view);
  clickLinkByIndex(view, 1);
  let editor = yield onSelected;

  is(toolbox.currentToolId, "styleeditor",
    "The style editor is selected again");
  yield validateStyleEditorSheet(editor, 2, testActor);
}

function* validateStyleEditorSheet(editor, expectedSheetIndex, testActor) {
  info("validating style editor stylesheet");
  is(editor.styleSheet.styleSheetIndex, expectedSheetIndex,
     "loaded stylesheet index matches document stylesheet");

  let href = editor.styleSheet.href || editor.styleSheet.nodeHref;

  let expectedHref = yield testActor.eval(
    `content.document.styleSheets[${expectedSheetIndex}].href ||
     content.document.location.href`);

  is(href, expectedHref, "loaded stylesheet href matches document stylesheet");
}

function* testDisabledStyleEditor(view, toolbox) {
  info("Testing with the style editor disabled");

  info("Switching to the inspector panel in the toolbox");
  yield toolbox.selectTool("inspector");

  info("Disabling the style editor");
  Services.prefs.setBoolPref("devtools.styleeditor.enabled", false);
  gDevTools.emit("tool-unregistered", "styleeditor");

  info("Clicking on a link");
  testUnselectableRuleViewLink(view, 1);
  clickLinkByIndex(view, 1);

  is(toolbox.currentToolId, "inspector", "The click should have no effect");

  info("Enabling the style editor");
  Services.prefs.setBoolPref("devtools.styleeditor.enabled", true);
  gDevTools.emit("tool-registered", "styleeditor");

  info("Clicking on a link");
  let onStyleEditorSelected = toolbox.once("styleeditor-selected");
  clickLinkByIndex(view, 1);
  yield onStyleEditorSelected;
  is(toolbox.currentToolId, "styleeditor", "Style Editor should be selected");

  Services.prefs.clearUserPref("devtools.styleeditor.enabled");
}

function testRuleViewLinkLabel(view) {
<<<<<<< HEAD
  let link = getRuleViewLinkByIndex(view, 2);
  let labelElem = link.querySelector(".ruleview-rule-source-label");
  let value = labelElem.textContent;
  let tooltipText = labelElem.getAttribute("title");
=======
  info("Checking the data URL link label");
>>>>>>> a17af05f

  let link = getRuleViewLinkByIndex(view, 1);
  let labelElem = link.querySelector(".ruleview-rule-source-label");
  let value = labelElem.textContent;
  let tooltipText = labelElem.getAttribute("title");

  is(value, `${STYLESHEET_DATA_URL_CONTENTS}:1`,
    "Rule view data URL stylesheet display value matches contents");
  is(tooltipText, `${STYLESHEET_DECODED_DATA_URL}:1`,
    "Rule view data URL stylesheet tooltip text matches the full URI path");

  info("Checking the external link label");
  link = getRuleViewLinkByIndex(view, 2);
  labelElem = link.querySelector(".ruleview-rule-source-label");
  value = labelElem.textContent;
  tooltipText = labelElem.getAttribute("title");

  is(value, `${EXTERNAL_STYLESHEET_FILE_NAME}:1`,
    "Rule view external stylesheet display value matches filename and line number");
  is(tooltipText, `${EXTERNAL_STYLESHEET_URL}:1`,
    "Rule view external stylesheet tooltip text matches the full URI path");
}

function testUnselectableRuleViewLink(view, index) {
  let link = getRuleViewLinkByIndex(view, index);
  let unselectable = link.hasAttribute("unselectable");

  ok(unselectable, "Rule view is unselectable");
}

function clickLinkByIndex(view, index) {
  let link = getRuleViewLinkByIndex(view, index);
  link.scrollIntoView();
  link.click();
}<|MERGE_RESOLUTION|>--- conflicted
+++ resolved
@@ -176,14 +176,7 @@
 }
 
 function testRuleViewLinkLabel(view) {
-<<<<<<< HEAD
-  let link = getRuleViewLinkByIndex(view, 2);
-  let labelElem = link.querySelector(".ruleview-rule-source-label");
-  let value = labelElem.textContent;
-  let tooltipText = labelElem.getAttribute("title");
-=======
   info("Checking the data URL link label");
->>>>>>> a17af05f
 
   let link = getRuleViewLinkByIndex(view, 1);
   let labelElem = link.querySelector(".ruleview-rule-source-label");
