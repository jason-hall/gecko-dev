--- conflicted
+++ resolved
@@ -360,10 +360,7 @@
       filterClass: "ruleview-filter",
       filterSwatchClass: SHARED_SWATCH_CLASS + " " + FILTER_SWATCH_CLASS,
       gridClass: "ruleview-grid",
-<<<<<<< HEAD
-=======
       shapeClass: "ruleview-shape",
->>>>>>> a17af05f
       defaultColorType: !propDirty,
       urlClass: "theme-link",
       baseURI: this.sheetHref,
@@ -450,8 +447,6 @@
       }
     }
 
-<<<<<<< HEAD
-=======
     let shapeToggle = this.valueSpan.querySelector(".ruleview-shape");
     if (shapeToggle) {
       let mode = "css" + name.split("-").map(s => {
@@ -467,7 +462,6 @@
       }
     }
 
->>>>>>> a17af05f
     // Now that we have updated the property's value, we might have a pending
     // click on the value container. If we do, we have to trigger a click event
     // on the right element.
@@ -580,7 +574,6 @@
     this._populatedShorthandOverridden = false;
     this._populateShorthandOverridden();
   },
-<<<<<<< HEAD
 
   /**
    * Populate the list of overridden shorthand styles.
@@ -611,38 +604,6 @@
       class: className
     });
 
-=======
-
-  /**
-   * Populate the list of overridden shorthand styles.
-   */
-  _populateShorthandOverridden: function () {
-    if (this._populatedShorthandOverridden || this.prop.overridden) {
-      return;
-    }
-    this._populatedShorthandOverridden = true;
-
-    for (let computed of this.prop.computed) {
-      // Don't display duplicate information or show properties
-      // that are completely overridden.
-      if (computed.name === this.prop.name || !computed.overridden) {
-        continue;
-      }
-
-      this._createComputedListItem(this.shorthandOverridden, computed,
-        "ruleview-overridden-item");
-    }
-  },
-
-  /**
-   * Creates and populates a list item with the computed CSS property.
-   */
-  _createComputedListItem: function (parentEl, computed, className) {
-    let li = createChild(parentEl, "li", {
-      class: className
-    });
-
->>>>>>> a17af05f
     if (computed.overridden) {
       li.classList.add("ruleview-overridden");
     }
@@ -988,9 +949,6 @@
     return this.prop.name === "display" &&
       (this.prop.value === "grid" ||
        this.prop.value === "inline-grid");
-<<<<<<< HEAD
-  }
-=======
   },
 
   /**
@@ -1053,7 +1011,6 @@
 
     node.classList.toggle("active", active);
   },
->>>>>>> a17af05f
 };
 
 exports.TextPropertyEditor = TextPropertyEditor;