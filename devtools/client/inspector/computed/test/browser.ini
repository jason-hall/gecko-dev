--- conflicted
+++ resolved
@@ -40,12 +40,8 @@
 [browser_computed_select-and-copy-styles-01.js]
 subsuite = clipboard
 skip-if = (os == 'linux' && bits == 32 && debug) # bug 1328915, disable linux32 debug devtools for timeouts
-<<<<<<< HEAD
-[browser_computed_style-editor-link.js]
-=======
 [browser_computed_select-and-copy-styles-02.js]
 subsuite = clipboard
 skip-if = (os == 'linux' && bits == 32 && debug) # bug 1328915, disable linux32 debug devtools for timeouts
 [browser_computed_style-editor-link.js]
-skip-if = true # bug 1307846
->>>>>>> a17af05f
+skip-if = true # bug 1307846