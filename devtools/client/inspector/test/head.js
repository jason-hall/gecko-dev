/* vim: set ts=2 et sw=2 tw=80: */
/* This Source Code Form is subject to the terms of the Mozilla Public
 * License, v. 2.0. If a copy of the MPL was not distributed with this
 * file, You can obtain one at http://mozilla.org/MPL/2.0/. */
/* eslint no-unused-vars: [2, {"vars": "local"}] */
/* import-globals-from ../../framework/test/shared-head.js */
/* import-globals-from ../../shared/test/test-actor-registry.js */
/* import-globals-from ../../inspector/test/shared-head.js */
"use strict";

// Load the shared-head file first.
Services.scriptloader.loadSubScript(
  "chrome://mochitests/content/browser/devtools/client/framework/test/shared-head.js",
  this);

// Services.prefs.setBoolPref("devtools.debugger.log", true);
// SimpleTest.registerCleanupFunction(() => {
//   Services.prefs.clearUserPref("devtools.debugger.log");
// });

// Import helpers registering the test-actor in remote targets
Services.scriptloader.loadSubScript(
  "chrome://mochitests/content/browser/devtools/client/shared/test/test-actor-registry.js",
  this);

// Import helpers for the inspector that are also shared with others
Services.scriptloader.loadSubScript(
  "chrome://mochitests/content/browser/devtools/client/inspector/test/shared-head.js",
  this);

const {LocalizationHelper} = require("devtools/shared/l10n");
const INSPECTOR_L10N =
      new LocalizationHelper("devtools/client/locales/inspector.properties");

flags.testing = true;
registerCleanupFunction(() => {
  flags.testing = false;
});

registerCleanupFunction(() => {
  Services.prefs.clearUserPref("devtools.inspector.activeSidebar");
});

registerCleanupFunction(function* () {
  // Move the mouse outside inspector. If the test happened fake a mouse event
  // somewhere over inspector the pointer is considered to be there when the
  // next test begins. This might cause unexpected events to be emitted when
  // another test moves the mouse.
  EventUtils.synthesizeMouseAtPoint(1, 1, {type: "mousemove"}, window);
});

var navigateTo = Task.async(function* (inspector, url) {
  let markuploaded = inspector.once("markuploaded");
  let onNewRoot = inspector.once("new-root");
  let onUpdated = inspector.once("inspector-updated");

  info("Navigating to: " + url);
  let activeTab = inspector.toolbox.target.activeTab;
  yield activeTab.navigateTo(url);

  info("Waiting for markup view to load after navigation.");
  yield markuploaded;

  info("Waiting for new root.");
  yield onNewRoot;

  info("Waiting for inspector to update after new-root event.");
  yield onUpdated;
});

/**
 * Start the element picker and focus the content window.
 * @param {Toolbox} toolbox
 * @param {Boolean} skipFocus - Allow tests to bypass the focus event.
 */
var startPicker = Task.async(function* (toolbox, skipFocus) {
  info("Start the element picker");
  toolbox.win.focus();
  yield toolbox.highlighterUtils.startPicker();
  if (!skipFocus) {
    // By default make sure the content window is focused since the picker may not focus
    // the content window by default.
    yield ContentTask.spawn(gBrowser.selectedBrowser, null, function* () {
      content.focus();
    });
  }
});

/**
 * Highlight a node and set the inspector's current selection to the node or
 * the first match of the given css selector.
 * @param {String|NodeFront} selector
 * @param {InspectorPanel} inspector
 *        The instance of InspectorPanel currently loaded in the toolbox
 * @return a promise that resolves when the inspector is updated with the new
 * node
 */
function selectAndHighlightNode(selector, inspector) {
  info("Highlighting and selecting the node " + selector);
  return selectNode(selector, inspector, "test-highlight");
}

/**
 * Select node for a given selector, make it focusable and set focus in its
 * container element.
 * @param {String|NodeFront} selector
 * @param {InspectorPanel} inspector The current inspector-panel instance.
 * @return {MarkupContainer}
 */
function* focusNode(selector, inspector) {
  getContainerForNodeFront(inspector.walker.rootNode, inspector).elt.focus();
  let nodeFront = yield getNodeFront(selector, inspector);
  let container = getContainerForNodeFront(nodeFront, inspector);
  yield selectNode(nodeFront, inspector);
  EventUtils.sendKey("return", inspector.panelWin);
  return container;
}

/**
 * Set the inspector's current selection to null so that no node is selected
 *
 * @param {InspectorPanel} inspector
 *        The instance of InspectorPanel currently loaded in the toolbox
 * @return a promise that resolves when the inspector is updated
 */
function clearCurrentNodeSelection(inspector) {
  info("Clearing the current selection");
  let updated = inspector.once("inspector-updated");
  inspector.selection.setNodeFront(null);
  return updated;
}

/**
 * Open the inspector in a tab with given URL.
 * @param {string} url  The URL to open.
 * @param {String} hostType Optional hostType, as defined in Toolbox.HostType
 * @return A promise that is resolved once the tab and inspector have loaded
 *         with an object: { tab, toolbox, inspector }.
 */
var openInspectorForURL = Task.async(function* (url, hostType) {
  let tab = yield addTab(url);
  let { inspector, toolbox, testActor } = yield openInspector(hostType);
  return { tab, inspector, toolbox, testActor };
});

function getActiveInspector() {
  let target = TargetFactory.forTab(gBrowser.selectedTab);
  return gDevTools.getToolbox(target).getPanel("inspector");
}

/**
 * Right click on a node in the test page and click on the inspect menu item.
 * @param {TestActor}
 * @param {String} selector The selector for the node to click on in the page.
 * @return {Promise} Resolves to the inspector when it has opened and is updated
 */
var clickOnInspectMenuItem = Task.async(function* (testActor, selector) {
  info("Showing the contextual menu on node " + selector);
  let contentAreaContextMenu = document.querySelector(
    "#contentAreaContextMenu");
  let contextOpened = once(contentAreaContextMenu, "popupshown");

  yield testActor.synthesizeMouse({
    selector: selector,
    center: true,
    options: {type: "contextmenu", button: 2}
  });

  yield contextOpened;

  info("Triggering the inspect action");
  yield gContextMenu.inspectNode();

  info("Hiding the menu");
  let contextClosed = once(contentAreaContextMenu, "popuphidden");
  contentAreaContextMenu.hidePopup();
  yield contextClosed;

  return getActiveInspector();
});

/**
 * Get the NodeFront for a node that matches a given css selector inside a
 * given iframe.
 * @param {String|NodeFront} selector
 * @param {String|NodeFront} frameSelector A selector that matches the iframe
 * the node is in
 * @param {InspectorPanel} inspector The instance of InspectorPanel currently
 * loaded in the toolbox
 * @return {Promise} Resolves when the inspector is updated with the new node
 */
var getNodeFrontInFrame = Task.async(function* (selector, frameSelector,
                                                inspector) {
  let iframe = yield getNodeFront(frameSelector, inspector);
  let {nodes} = yield inspector.walker.children(iframe);
  return inspector.walker.querySelector(nodes[0], selector);
});

var focusSearchBoxUsingShortcut = Task.async(function* (panelWin, callback) {
  info("Focusing search box");
  let searchBox = panelWin.document.getElementById("inspector-searchbox");
  let focused = once(searchBox, "focus");

  panelWin.focus();

  synthesizeKeyShortcut(INSPECTOR_L10N.getStr("inspector.searchHTML.key"));

  yield focused;

  if (callback) {
    callback();
  }
});

/**
 * Get the MarkupContainer object instance that corresponds to the given
 * NodeFront
 * @param {NodeFront} nodeFront
 * @param {InspectorPanel} inspector The instance of InspectorPanel currently
 * loaded in the toolbox
 * @return {MarkupContainer}
 */
function getContainerForNodeFront(nodeFront, {markup}) {
  return markup.getContainer(nodeFront);
}

/**
 * Get the MarkupContainer object instance that corresponds to the given
 * selector
 * @param {String|NodeFront} selector
 * @param {InspectorPanel} inspector The instance of InspectorPanel currently
 * loaded in the toolbox
 * @param {Boolean} Set to true in the event that the node shouldn't be found.
 * @return {MarkupContainer}
 */
var getContainerForSelector =
Task.async(function* (selector, inspector, expectFailure = false) {
  info("Getting the markup-container for node " + selector);
  let nodeFront = yield getNodeFront(selector, inspector);
  let container = getContainerForNodeFront(nodeFront, inspector);

  if (expectFailure) {
    ok(!container, "Shouldn't find markup-container for selector: " + selector);
  } else {
    ok(container, "Found markup-container for selector: " + selector);
  }

  return container;
});

/**
 * Simulate a mouse-over on the markup-container (a line in the markup-view)
 * that corresponds to the selector passed.
 * @param {String|NodeFront} selector
 * @param {InspectorPanel} inspector The instance of InspectorPanel currently
 * loaded in the toolbox
 * @return {Promise} Resolves when the container is hovered and the higlighter
 * is shown on the corresponding node
 */
var hoverContainer = Task.async(function* (selector, inspector) {
  info("Hovering over the markup-container for node " + selector);

  let nodeFront = yield getNodeFront(selector, inspector);
  let container = getContainerForNodeFront(nodeFront, inspector);

  let highlit = inspector.toolbox.once("node-highlight");
  EventUtils.synthesizeMouseAtCenter(container.tagLine, {type: "mousemove"},
    inspector.markup.doc.defaultView);
  return highlit;
});

/**
 * Simulate a click on the markup-container (a line in the markup-view)
 * that corresponds to the selector passed.
 * @param {String|NodeFront} selector
 * @param {InspectorPanel} inspector The instance of InspectorPanel currently
 * loaded in the toolbox
 * @return {Promise} Resolves when the node has been selected.
 */
var clickContainer = Task.async(function* (selector, inspector) {
  info("Clicking on the markup-container for node " + selector);

  let nodeFront = yield getNodeFront(selector, inspector);
  let container = getContainerForNodeFront(nodeFront, inspector);

  let updated = inspector.once("inspector-updated");
  EventUtils.synthesizeMouseAtCenter(container.tagLine, {type: "mousedown"},
    inspector.markup.doc.defaultView);
  EventUtils.synthesizeMouseAtCenter(container.tagLine, {type: "mouseup"},
    inspector.markup.doc.defaultView);
  return updated;
});

/**
 * Simulate the mouse leaving the markup-view area
 * @param {InspectorPanel} inspector The instance of InspectorPanel currently
 * loaded in the toolbox
 * @return a promise when done
 */
function mouseLeaveMarkupView(inspector) {
  info("Leaving the markup-view area");

  // Find another element to mouseover over in order to leave the markup-view
  let btn = inspector.toolbox.doc.querySelector("#toolbox-controls");

  EventUtils.synthesizeMouseAtCenter(btn, {type: "mousemove"},
    inspector.toolbox.win);

  return new Promise(resolve => {
    executeSoon(resolve);
  });
}

/**
 * Dispatch the copy event on the given element
 */
function fireCopyEvent(element) {
  let evt = element.ownerDocument.createEvent("Event");
  evt.initEvent("copy", true, true);
  element.dispatchEvent(evt);
}

/**
 * Undo the last markup-view action and wait for the corresponding mutation to
 * occur
 * @param {InspectorPanel} inspector The instance of InspectorPanel currently
 * loaded in the toolbox
 * @return a promise that resolves when the markup-mutation has been treated or
 * rejects if no undo action is possible
 */
function undoChange(inspector) {
  let canUndo = inspector.markup.undo.canUndo();
  ok(canUndo, "The last change in the markup-view can be undone");
  if (!canUndo) {
    return promise.reject();
  }

  let mutated = inspector.once("markupmutation");
  inspector.markup.undo.undo();
  return mutated;
}

/**
 * Redo the last markup-view action and wait for the corresponding mutation to
 * occur
 * @param {InspectorPanel} inspector The instance of InspectorPanel currently
 * loaded in the toolbox
 * @return a promise that resolves when the markup-mutation has been treated or
 * rejects if no redo action is possible
 */
function redoChange(inspector) {
  let canRedo = inspector.markup.undo.canRedo();
  ok(canRedo, "The last change in the markup-view can be redone");
  if (!canRedo) {
    return promise.reject();
  }

  let mutated = inspector.once("markupmutation");
  inspector.markup.undo.redo();
  return mutated;
}

/**
 * A helper that fetches a front for a node that matches the given selector or
 * doctype node if the selector is falsy.
 */
function* getNodeFrontForSelector(selector, inspector) {
  if (selector) {
    info("Retrieving front for selector " + selector);
    return getNodeFront(selector, inspector);
  }

  info("Retrieving front for doctype node");
  let {nodes} = yield inspector.walker.children(inspector.walker.rootNode);
  return nodes[0];
}

/**
 * A simple polling helper that executes a given function until it returns true.
 * @param {Function} check A generator function that is expected to return true at some
 * stage.
 * @param {String} desc A text description to be displayed when the polling starts.
 * @param {Number} attemptes Optional number of times we poll. Defaults to 10.
 * @param {Number} timeBetweenAttempts Optional time to wait between each attempt.
 * Defaults to 200ms.
 */
function* poll(check, desc, attempts = 10, timeBetweenAttempts = 200) {
  info(desc);

  for (let i = 0; i < attempts; i++) {
    if (yield check()) {
      return;
    }
    yield new Promise(resolve => setTimeout(resolve, timeBetweenAttempts));
  }

  throw new Error(`Timeout while: ${desc}`);
}

/**
 * Encapsulate some common operations for highlighter's tests, to have
 * the tests cleaner, without exposing directly `inspector`, `highlighter`, and
 * `testActor` if not needed.
 *
 * @param  {String}
 *    The highlighter's type
 * @return
 *    A generator function that takes an object with `inspector` and `testActor`
 *    properties. (see `openInspector`)
 */
const getHighlighterHelperFor = (type) => Task.async(
  function* ({inspector, testActor}) {
    let front = inspector.inspector;
    let highlighter = yield front.getHighlighterByType(type);

    let prefix = "";

    // Internals for mouse events
    let prevX, prevY;

    // Highlighted node
    let highlightedNode = null;

    return {
      set prefix(value) {
        prefix = value;
      },

      get highlightedNode() {
        if (!highlightedNode) {
          return null;
        }

        return {
          getComputedStyle: function* (options = {}) {
            return yield inspector.pageStyle.getComputed(
              highlightedNode, options);
          }
        };
      },

      get actorID() {
        if (!highlighter) {
          return null;
        }

        return highlighter.actorID;
      },

      show: function* (selector = ":root", options) {
        highlightedNode = yield getNodeFront(selector, inspector);
        return yield highlighter.show(highlightedNode, options);
      },

      hide: function* () {
        yield highlighter.hide();
      },

      isElementHidden: function* (id) {
        return (yield testActor.getHighlighterNodeAttribute(
          prefix + id, "hidden", highlighter)) === "true";
      },

      getElementTextContent: function* (id) {
        return yield testActor.getHighlighterNodeTextContent(
          prefix + id, highlighter);
      },

      getElementAttribute: function* (id, name) {
        return yield testActor.getHighlighterNodeAttribute(
          prefix + id, name, highlighter);
      },

      waitForElementAttributeSet: function* (id, name) {
        yield poll(function* () {
          let value = yield testActor.getHighlighterNodeAttribute(
            prefix + id, name, highlighter);
          return !!value;
        }, `Waiting for element ${id} to have attribute ${name} set`);
      },

      waitForElementAttributeRemoved: function* (id, name) {
        yield poll(function* () {
          let value = yield testActor.getHighlighterNodeAttribute(
            prefix + id, name, highlighter);
          return !value;
        }, `Waiting for element ${id} to have attribute ${name} removed`);
      },

      synthesizeMouse: function* (options) {
        options = Object.assign({selector: ":root"}, options);
        yield testActor.synthesizeMouse(options);
      },

      // This object will synthesize any "mouse" prefixed event to the
      // `testActor`, using the name of method called as suffix for the
      // event's name.
      // If no x, y coords are given, the previous ones are used.
      //
      // For example:
      //   mouse.down(10, 20); // synthesize "mousedown" at 10,20
      //   mouse.move(20, 30); // synthesize "mousemove" at 20,30
      //   mouse.up();         // synthesize "mouseup" at 20,30
      mouse: new Proxy({}, {
        get: (target, name) =>
          function* (x = prevX, y = prevY, selector = ":root") {
            prevX = x;
            prevY = y;
            yield testActor.synthesizeMouse({
              selector, x, y, options: {type: "mouse" + name}});
          }
      }),

      reflow: function* () {
        yield testActor.reflow();
      },

      finalize: function* () {
        highlightedNode = null;
        yield highlighter.finalize();
      }
    };
  }
);

// The expand all operation of the markup-view calls itself recursively and
// there's not one event we can wait for to know when it's done so use this
// helper function to wait until all recursive children updates are done.
function* waitForMultipleChildrenUpdates(inspector) {
  // As long as child updates are queued up while we wait for an update already
  // wait again
  if (inspector.markup._queuedChildUpdates &&
        inspector.markup._queuedChildUpdates.size) {
    yield waitForChildrenUpdated(inspector);
    return yield waitForMultipleChildrenUpdates(inspector);
  }
  return null;
}

/**
 * Using the markupview's _waitForChildren function, wait for all queued
 * children updates to be handled.
 * @param {InspectorPanel} inspector The instance of InspectorPanel currently
 * loaded in the toolbox
 * @return a promise that resolves when all queued children updates have been
 * handled
 */
function waitForChildrenUpdated({markup}) {
  info("Waiting for queued children updates to be handled");
  return new Promise(resolve => {
    markup._waitForChildren().then(() => {
      executeSoon(resolve);
    });
  });
}

/**
 * Wait for the toolbox to emit the styleeditor-selected event and when done
 * wait for the stylesheet identified by href to be loaded in the stylesheet
 * editor
 *
 * @param {Toolbox} toolbox
 * @param {String} href
 *        Optional, if not provided, wait for the first editor to be ready
 * @return a promise that resolves to the editor when the stylesheet editor is
 * ready
 */
function waitForStyleEditor(toolbox, href) {
  info("Waiting for the toolbox to switch to the styleeditor");

  return new Promise(resolve => {
    toolbox.once("styleeditor-selected").then(() => {
      let panel = toolbox.getCurrentPanel();
      ok(panel && panel.UI, "Styleeditor panel switched to front");

      // A helper that resolves the promise once it receives an editor that
      // matches the expected href. Returns false if the editor was not correct.
      let gotEditor = (event, editor) => {
        let currentHref = editor.styleSheet.href;
        if (!href || (href && currentHref.endsWith(href))) {
          info("Stylesheet editor selected");
          panel.UI.off("editor-selected", gotEditor);

          editor.getSourceEditor().then(sourceEditor => {
            info("Stylesheet editor fully loaded");
            resolve(sourceEditor);
          });

          return true;
        }

        info("The editor was incorrect. Waiting for editor-selected event.");
        return false;
      };

      // The expected editor may already be selected. Check the if the currently
      // selected editor is the expected one and if not wait for an
      // editor-selected event.
      if (!gotEditor("styleeditor-selected", panel.UI.selectedEditor)) {
        // The expected editor is not selected (yet). Wait for it.
        panel.UI.on("editor-selected", gotEditor);
      }
    });
  });
}

/**
 * Checks if document's active element is within the given element.
 * @param  {HTMLDocument}  doc document with active element in question
 * @param  {DOMNode}       container element tested on focus containment
 * @return {Boolean}
 */
function containsFocus(doc, container) {
  let elm = doc.activeElement;
  while (elm) {
    if (elm === container) {
      return true;
    }
    elm = elm.parentNode;
  }
  return false;
}

/**
 * Listen for a new tab to open and return a promise that resolves when one
 * does and completes the load event.
 *
 * @return a promise that resolves to the tab object
 */
var waitForTab = Task.async(function* () {
  info("Waiting for a tab to open");
  yield once(gBrowser.tabContainer, "TabOpen");
  let tab = gBrowser.selectedTab;
  yield BrowserTestUtils.browserLoaded(tab.linkedBrowser);
  info("The tab load completed");
  return tab;
});

/**
 * Simulate the key input for the given input in the window.
 *
 * @param {String} input
 *        The string value to input
 * @param {Window} win
 *        The window containing the panel
 */
function synthesizeKeys(input, win) {
  for (let key of input.split("")) {
    EventUtils.synthesizeKey(key, {}, win);
  }
}

/**
 * Make sure window is properly focused before sending a key event.
 *
 * @param {Window} win
 *        The window containing the panel
 * @param {String} key
 *        The string value to input
 */
function focusAndSendKey(win, key) {
  win.document.documentElement.focus();
  EventUtils.sendKey(key, win);
}

/**
 * Given a Tooltip instance, fake a mouse event on the `target` DOM Element
 * and assert that the `tooltip` is correctly displayed.
 *
 * @param {Tooltip} tooltip
 *        The tooltip instance
 * @param {DOMElement} target
 *        The DOM Element on which a tooltip should appear
 *
 * @return a promise that resolves with the tooltip object
 */
function* assertTooltipShownOnHover(tooltip, target) {
  let mouseEvent = new target.ownerDocument.defaultView.MouseEvent("mousemove", {
    bubbles: true,
  });
  target.dispatchEvent(mouseEvent);

  if (!tooltip.isVisible()) {
    info("Waiting for tooltip to be shown");
    yield tooltip.once("shown");
  }

  ok(tooltip.isVisible(), `The tooltip is visible`);

  return tooltip;
}

/**
 * Given an inspector `view` object, fake a mouse event on the `target` DOM
 * Element and assert that the preview tooltip  is correctly displayed.
 *
 * @param {CssRuleView|ComputedView|...} view
 *        The instance of an inspector panel
 * @param {DOMElement} target
 *        The DOM Element on which a tooltip should appear
 *
 * @return a promise that resolves with the tooltip object
 */
function* assertShowPreviewTooltip(view, target) {
  let mouseEvent = new target.ownerDocument.defaultView.MouseEvent("mousemove", {
    bubbles: true,
  });
  target.dispatchEvent(mouseEvent);

  let name = "previewTooltip";
  ok(view.tooltips._instances.has(name),
    `Tooltip '${name}' has been instantiated`);
  let tooltip = view.tooltips.getTooltip(name);

  if (!tooltip.isVisible()) {
    info("Waiting for tooltip to be shown");
    yield tooltip.once("shown");
  }

  ok(tooltip.isVisible(), `The tooltip '${name}' is visible`);

  return tooltip;
}

/**
 * Given a `tooltip` instance, fake a mouse event on `target` DOM element
 * and check that the tooltip correctly disappear.
 *
 * @param {Tooltip} tooltip
 *        The tooltip instance
 * @param {DOMElement} target
 *        The DOM Element on which a tooltip should appear
 */
function* assertTooltipHiddenOnMouseOut(tooltip, target) {
  let mouseEvent = new target.ownerDocument.defaultView.MouseEvent("mouseout", {
    bubbles: true,
    relatedTarget: target
  });
  target.dispatchEvent(mouseEvent);

  yield tooltip.once("hidden");

  ok(!tooltip.isVisible(), "The tooltip is hidden on mouseout");
}

/**
 * Open the inspector menu and return all of it's items in a flat array
 * @param {InspectorPanel} inspector
 * @param {Object} options to pass into openMenu
 * @return An array of MenuItems
 */
function openContextMenuAndGetAllItems(inspector, options) {
  let menu = inspector._openMenu(options);

  // Flatten all menu items into a single array to make searching through it easier
  let allItems = [].concat.apply([], menu.items.map(function addItem(item) {
    if (item.submenu) {
      return addItem(item.submenu.items);
    }
    return item;
  }));

  return allItems;
}

/**
 * Get the rule editor from the rule-view given its index
 *
 * @param {CssRuleView} view
 *        The instance of the rule-view panel
 * @param {Number} childrenIndex
 *        The children index of the element to get
 * @param {Number} nodeIndex
 *        The child node index of the element to get
 * @return {DOMNode} The rule editor if any at this index
 */
function getRuleViewRuleEditor(view, childrenIndex, nodeIndex) {
  return nodeIndex !== undefined ?
    view.element.children[childrenIndex].childNodes[nodeIndex]._ruleEditor :
    view.element.children[childrenIndex]._ruleEditor;
}

/**
 * Get the text displayed for a given DOM Element's textContent within the
 * markup view.
 *
 * @param {String} selector
 * @param {InspectorPanel} inspector
 * @return {String} The text displayed in the markup view
 */
function* getDisplayedNodeTextContent(selector, inspector) {
  // We have to ensure that the textContent is displayed, for that the DOM
  // Element has to be selected in the markup view and to be expanded.
  yield selectNode(selector, inspector);

  let container = yield getContainerForSelector(selector, inspector);
  yield inspector.markup.expandNode(container.node);
  yield waitForMultipleChildrenUpdates(inspector);
  if (container) {
    let textContainer = container.elt.querySelector("pre");
    return textContainer.textContent;
  }
  return null;
<<<<<<< HEAD
=======
}

/**
 * Toggle the shapes highlighter by simulating a click on the toggle
 * in the rules view with the given selector and property
 *
 * @param {CssRuleView} view
 *        The instance of the rule-view panel
 * @param {Object} highlighters
 *        The highlighters instance of the rule-view panel
 * @param {String} selector
 *        The selector in the rule-view to look for the property in
 * @param {String} property
 *        The name of the property
 * @param {Boolean} show
 *        If true, the shapes highlighter is being shown. If false, it is being hidden
 */
function* toggleShapesHighlighter(view, highlighters, selector, property, show) {
  info("Toggle shapes highlighter");
  let container = getRuleViewProperty(view, selector, property).valueSpan;
  let shapesToggle = container.querySelector(".ruleview-shape");
  if (show) {
    let onHighlighterShown = highlighters.once("shapes-highlighter-shown");
    shapesToggle.click();
    yield onHighlighterShown;
  } else {
    let onHighlighterHidden = highlighters.once("shapes-highlighter-hidden");
    shapesToggle.click();
    yield onHighlighterHidden;
  }
>>>>>>> a17af05f
}<|MERGE_RESOLUTION|>--- conflicted
+++ resolved
@@ -801,8 +801,6 @@
     return textContainer.textContent;
   }
   return null;
-<<<<<<< HEAD
-=======
 }
 
 /**
@@ -833,5 +831,4 @@
     shapesToggle.click();
     yield onHighlighterHidden;
   }
->>>>>>> a17af05f
 }