--- conflicted
+++ resolved
@@ -30,25 +30,18 @@
     text: "body > div:nth-child(1) > p:nth-child(2)",
   },
   {
-<<<<<<< HEAD
-    desc: "copy css path",
-=======
     desc: "copy CSS path",
->>>>>>> a17af05f
     id: "node-menu-copycsspath",
     selector: "[data-id=\"copy\"]",
     text: "html body div p",
   },
   {
-<<<<<<< HEAD
-=======
     desc: "copy XPath",
     id: "node-menu-copyxpath",
     selector: "[data-id=\"copy\"]",
     text: "/html/body/div/p[1]",
   },
   {
->>>>>>> a17af05f
     desc: "copy image data uri",
     id: "node-menu-copyimagedatauri",
     selector: "#copyimage",
