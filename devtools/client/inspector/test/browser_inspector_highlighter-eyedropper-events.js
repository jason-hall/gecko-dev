--- conflicted
+++ resolved
@@ -113,11 +113,7 @@
       yield mouse.move(x, y);
     } else if (type === "keyboard") {
       let options = shift ? {shiftKey: true} : {};
-<<<<<<< HEAD
-      yield EventUtils.synthesizeKey(key, options);
-=======
       yield EventUtils.synthesizeAndWaitKey(key, options);
->>>>>>> a17af05f
     }
     yield checkPosition(expected, helper);
   }
@@ -132,22 +128,14 @@
 function* respondsToReturnAndEscape({isElementHidden, show}) {
   info("Simulating return to select the color and hide the eyedropper");
 
-<<<<<<< HEAD
-  yield EventUtils.synthesizeKey("VK_RETURN", {});
-=======
   yield EventUtils.synthesizeAndWaitKey("VK_RETURN", {});
->>>>>>> a17af05f
   let hidden = yield isElementHidden("root");
   ok(hidden, "The eyedropper has been hidden");
 
   info("Showing the eyedropper again and simulating escape to hide it");
 
   yield show("html");
-<<<<<<< HEAD
-  yield EventUtils.synthesizeKey("VK_ESCAPE", {});
-=======
   yield EventUtils.synthesizeAndWaitKey("VK_ESCAPE", {});
->>>>>>> a17af05f
   hidden = yield isElementHidden("root");
   ok(hidden, "The eyedropper has been hidden again");
 }