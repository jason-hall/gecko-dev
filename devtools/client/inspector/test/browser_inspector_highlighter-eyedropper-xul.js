--- conflicted
+++ resolved
@@ -26,20 +26,12 @@
   let swatchEl = ruleViewDocument.querySelector(".ruleview-colorswatch");
 
   info("Open the color picker");
-<<<<<<< HEAD
-  let cPicker = ruleView.tooltips.colorPicker;
-=======
   let cPicker = ruleView.tooltips.getTooltip("colorPicker");
->>>>>>> a17af05f
   let onColorPickerReady = cPicker.once("ready");
   swatchEl.click();
   yield onColorPickerReady;
 
-<<<<<<< HEAD
-  button = cPicker.tooltip.doc.querySelector("#eyedropper-button");
-=======
   button = cPicker.tooltip.container.querySelector("#eyedropper-button");
->>>>>>> a17af05f
   ok(isDisabled(button), "The button is disabled in the color picker");
 
   info("Navigate to a HTML document");
@@ -58,20 +50,12 @@
   swatchEl = ruleViewDocument.querySelector(".ruleview-colorswatch");
 
   info("Open the color picker in HTML document");
-<<<<<<< HEAD
-  cPicker = ruleView.tooltips.colorPicker;
-=======
   cPicker = ruleView.tooltips.getTooltip("colorPicker");
->>>>>>> a17af05f
   onColorPickerReady = cPicker.once("ready");
   swatchEl.click();
   yield onColorPickerReady;
 
-<<<<<<< HEAD
-  button = cPicker.tooltip.doc.querySelector("#eyedropper-button");
-=======
   button = cPicker.tooltip.container.querySelector("#eyedropper-button");
->>>>>>> a17af05f
   ok(!isDisabled(button), "The button is enabled in the color picker");
 });
 
