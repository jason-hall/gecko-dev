--- conflicted
+++ resolved
@@ -5,14 +5,9 @@
 # file, You can obtain one at http://mozilla.org/MPL/2.0/.
 
 JS_PREFERENCE_PP_FILES += [
-<<<<<<< HEAD
-    'debugger.js',
-    'devtools.js'
-=======
     'devtools.js'
 ]
 
 JS_PREFERENCE_FILES += [
     'debugger.js',
->>>>>>> a17af05f
 ]