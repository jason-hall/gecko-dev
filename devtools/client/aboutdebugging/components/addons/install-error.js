--- conflicted
+++ resolved
@@ -6,25 +6,18 @@
 "use strict";
 
 const { createClass, DOM: dom, PropTypes } = require("devtools/client/shared/vendor/react");
-<<<<<<< HEAD
-=======
 
 const Services = require("Services");
 
 const Strings = Services.strings.createBundle(
   "chrome://devtools/locale/aboutdebugging.properties");
->>>>>>> a17af05f
 
 module.exports = createClass({
   displayName: "AddonsInstallError",
 
   propTypes: {
-<<<<<<< HEAD
-    error: PropTypes.string
-=======
     error: PropTypes.string,
     retryInstall: PropTypes.func,
->>>>>>> a17af05f
   },
 
   render() {
