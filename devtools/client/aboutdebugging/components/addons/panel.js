/* This Source Code Form is subject to the terms of the Mozilla Public
 * License, v. 2.0. If a copy of the MPL was not distributed with this
 * file, You can obtain one at http://mozilla.org/MPL/2.0/. */

"use strict";

const { AddonManager } = require("resource://gre/modules/AddonManager.jsm");
<<<<<<< HEAD
=======
const { Management } = require("resource://gre/modules/Extension.jsm");
>>>>>>> a17af05f
const { createFactory, createClass, DOM: dom, PropTypes } =
  require("devtools/client/shared/vendor/react");
const Services = require("Services");

const AddonsControls = createFactory(require("./controls"));
const AddonTarget = createFactory(require("./target"));
const PanelHeader = createFactory(require("../panel-header"));
const TargetList = createFactory(require("../target-list"));

loader.lazyRequireGetter(this, "DebuggerClient",
  "devtools/shared/client/main", true);

const Strings = Services.strings.createBundle(
  "chrome://devtools/locale/aboutdebugging.properties");

const ExtensionIcon = "chrome://mozapps/skin/extensions/extensionGeneric.svg";
const CHROME_ENABLED_PREF = "devtools.chrome.enabled";
const REMOTE_ENABLED_PREF = "devtools.debugger.remote-enabled";
const WEB_EXT_URL = "https://developer.mozilla.org/Add-ons" +
                    "/WebExtensions/Getting_started_with_web-ext";

module.exports = createClass({
  displayName: "AddonsPanel",

  propTypes: {
    client: PropTypes.instanceOf(DebuggerClient).isRequired,
    id: PropTypes.string.isRequired
  },

  getInitialState() {
    return {
      extensions: [],
      debugDisabled: false,
    };
  },

  componentDidMount() {
    AddonManager.addAddonListener(this);
    // Listen to startup since that's when errors and warnings
    // get populated on the extension.
    Management.on("startup", this.updateAddonsList);

    Services.prefs.addObserver(CHROME_ENABLED_PREF,
      this.updateDebugStatus);
    Services.prefs.addObserver(REMOTE_ENABLED_PREF,
      this.updateDebugStatus);

    this.updateDebugStatus();
    this.updateAddonsList();
  },

  componentWillUnmount() {
    AddonManager.removeAddonListener(this);
    Management.off("startup", this.updateAddonsList);

    Services.prefs.removeObserver(CHROME_ENABLED_PREF,
      this.updateDebugStatus);
    Services.prefs.removeObserver(REMOTE_ENABLED_PREF,
      this.updateDebugStatus);
  },

  updateDebugStatus() {
    let debugDisabled =
      !Services.prefs.getBoolPref(CHROME_ENABLED_PREF) ||
      !Services.prefs.getBoolPref(REMOTE_ENABLED_PREF);

    this.setState({ debugDisabled });
  },

  updateAddonsList() {
    this.props.client.listAddons()
      .then(({addons}) => {
        let extensions = addons.filter(addon => addon.debuggable).map(addon => {
          return {
            name: addon.name,
            icon: addon.iconURL || ExtensionIcon,
            addonID: addon.id,
            addonActor: addon.actor,
            temporarilyInstalled: addon.temporarilyInstalled,
            url: addon.url,
            manifestURL: addon.manifestURL,
            warnings: addon.warnings,
          };
        });

        this.setState({ extensions });
      }, error => {
        throw new Error("Client error while listing addons: " + error);
      });
  },

  /**
   * Mandatory callback as AddonManager listener.
   */
  onInstalled() {
    this.updateAddonsList();
  },

  /**
   * Mandatory callback as AddonManager listener.
   */
  onUninstalled() {
    this.updateAddonsList();
  },

  /**
   * Mandatory callback as AddonManager listener.
   */
  onEnabled() {
    this.updateAddonsList();
  },

  /**
   * Mandatory callback as AddonManager listener.
   */
  onDisabled() {
    this.updateAddonsList();
  },

  render() {
    let { client, id } = this.props;
    let { debugDisabled, extensions: targets } = this.state;
    let installedName = Strings.GetStringFromName("extensions");
    let temporaryName = Strings.GetStringFromName("temporaryExtensions");
    let targetClass = AddonTarget;

    const installedTargets = targets.filter((target) => !target.temporarilyInstalled);
    const temporaryTargets = targets.filter((target) => target.temporarilyInstalled);

    return dom.div({
      id: id + "-panel",
      className: "panel",
      role: "tabpanel",
      "aria-labelledby": id + "-header"
    },
    PanelHeader({
      id: id + "-header",
      name: Strings.GetStringFromName("addons")
    }),
    AddonsControls({ debugDisabled }),
    dom.div({ id: "temporary-addons" },
      TargetList({
        id: "temporary-extensions",
        name: temporaryName,
        targets: temporaryTargets,
        client,
        debugDisabled,
        targetClass,
        sort: true
<<<<<<< HEAD
      })),
=======
      }),
      dom.div({ className: "addons-tip"},
        dom.span({
          className: "addons-web-ext-tip",
        }, Strings.GetStringFromName("webExtTip")),
        dom.a({ href: WEB_EXT_URL, target: "_blank" },
          Strings.GetStringFromName("webExtTip.learnMore")
        )
      )
    ),
>>>>>>> a17af05f
    dom.div({ id: "addons" },
      TargetList({
        id: "extensions",
        name: installedName,
        targets: installedTargets,
        client,
        debugDisabled,
        targetClass,
        sort: true
      })
    ));
  }
});<|MERGE_RESOLUTION|>--- conflicted
+++ resolved
@@ -5,10 +5,7 @@
 "use strict";
 
 const { AddonManager } = require("resource://gre/modules/AddonManager.jsm");
-<<<<<<< HEAD
-=======
 const { Management } = require("resource://gre/modules/Extension.jsm");
->>>>>>> a17af05f
 const { createFactory, createClass, DOM: dom, PropTypes } =
   require("devtools/client/shared/vendor/react");
 const Services = require("Services");
@@ -158,9 +155,6 @@
         debugDisabled,
         targetClass,
         sort: true
-<<<<<<< HEAD
-      })),
-=======
       }),
       dom.div({ className: "addons-tip"},
         dom.span({
@@ -171,7 +165,6 @@
         )
       )
     ),
->>>>>>> a17af05f
     dom.div({ id: "addons" },
       TargetList({
         id: "extensions",
