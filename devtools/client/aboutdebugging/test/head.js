/* Any copyright is dedicated to the Public Domain.
   http://creativecommons.org/publicdomain/zero/1.0/ */

/* eslint-env browser */
<<<<<<< HEAD
/* exported openAboutDebugging, changeAboutDebuggingHash, closeAboutDebugging,
   installAddon, uninstallAddon, waitForMutation, waitForContentMutation, assertHasTarget,
   getServiceWorkerList, getTabList, openPanel, waitForInitialAddonList,
   waitForServiceWorkerRegistered, unregisterServiceWorker,
   waitForDelayedStartupFinished, setupTestAboutDebuggingWebExtension,
   waitForServiceWorkerActivation, enableServiceWorkerDebugging,
   getServiceWorkerContainer */
=======
/* eslint no-unused-vars: [2, {"vars": "local"}] */
>>>>>>> a17af05f
/* import-globals-from ../../framework/test/shared-head.js */

"use strict";

// Load the shared-head file first.
Services.scriptloader.loadSubScript(
  "chrome://mochitests/content/browser/devtools/client/framework/test/shared-head.js",
  this);

const { AddonManager } = Cu.import("resource://gre/modules/AddonManager.jsm", {});
const { Management } = Cu.import("resource://gre/modules/Extension.jsm", {});

flags.testing = true;
registerCleanupFunction(() => {
  flags.testing = false;
});

function* openAboutDebugging(page, win) {
  info("opening about:debugging");
  let url = "about:debugging";
  if (page) {
    url += "#" + page;
  }

  let tab = yield addTab(url, { window: win });
  let browser = tab.linkedBrowser;
  let document = browser.contentDocument;
  let window = browser.contentWindow;

  if (!document.querySelector(".app")) {
    yield waitForMutation(document.body, { childList: true });
  }

  return { tab, document, window };
}

/**
 * Change url hash for current about:debugging tab, return a promise after
 * new content is loaded.
 * @param  {DOMDocument}  document   container document from current tab
 * @param  {String}       hash       hash for about:debugging
 * @return {Promise}
 */
function changeAboutDebuggingHash(document, hash) {
  info(`Opening about:debugging#${hash}`);
  window.openUILinkIn(`about:debugging#${hash}`, "current");
  return waitForMutation(
    document.querySelector(".main-content"), {childList: true});
}

function openPanel(document, panelId) {
  info(`Opening ${panelId} panel`);
  document.querySelector(`[aria-controls="${panelId}"]`).click();
  return waitForMutation(
    document.querySelector(".main-content"), {childList: true});
}

function closeAboutDebugging(tab) {
  info("Closing about:debugging");
  return removeTab(tab);
}

function getSupportsFile(path) {
  let cr = Cc["@mozilla.org/chrome/chrome-registry;1"]
    .getService(Ci.nsIChromeRegistry);
  let uri = Services.io.newURI(CHROME_URL_ROOT + path);
  let fileurl = cr.convertChromeURL(uri);
  return fileurl.QueryInterface(Ci.nsIFileURL);
}

/**
 * Depending on whether there are addons installed, return either a target list
 * element or its container.
 * @param  {DOMDocument}  document   #addons section container document
 * @return {DOMNode}                 target list or container element
 */
function getAddonList(document) {
  return document.querySelector("#addons .target-list") ||
    document.querySelector("#addons .targets");
}

/**
 * Depending on whether there are temporary addons installed, return either a
 * target list element or its container.
 * @param  {DOMDocument}  document   #temporary-addons section container document
 * @return {DOMNode}                 target list or container element
 */
function getTemporaryAddonList(document) {
  return document.querySelector("#temporary-addons .target-list") ||
    document.querySelector("#temporary-addons .targets");
}

/**
 * Depending on whether the addon is installed, return either the addon list
 * element or throw an Error.
 * @param  {DOMDocument}  document   addon section container document
 * @return {DOMNode}                 target list
 * @throws {Error}                   add-on not found error
 */
function getAddonListWithAddon(document, id) {
  const addon = document.querySelector(`[data-addon-id="${id}"]`);
  if (!addon) {
    throw new Error("couldn't find add-on by id");
  }
  return addon.closest(".target-list");
}

function getInstalledAddonNames(document) {
  const selector = "#addons .target-name, #temporary-addons .target-name";
  return [...document.querySelectorAll(selector)];
}

/**
 * Depending on whether there are service workers installed, return either a
 * target list element or its container.
 * @param  {DOMDocument}  document   #service-workers section container document
 * @return {DOMNode}                 target list or container element
 */
function getServiceWorkerList(document) {
  return document.querySelector("#service-workers .target-list") ||
    document.querySelector("#service-workers.targets");
}

/**
 * Retrieve the container element for the service worker corresponding to the provided
 * name.
 *
 * @param  {String} name
 *         expected service worker name
 * @param  {DOMDocument} document
 *         #service-workers section container document
 * @return {DOMNode} container element
 */
function getServiceWorkerContainer(name, document) {
  let nameElements = [...document.querySelectorAll("#service-workers .target-name")];
  let nameElement = nameElements.filter(element => element.textContent === name)[0];
  if (nameElement) {
    return nameElement.closest(".target-container");
  }

  return null;
}

/**
 * Depending on whether there are tabs opened, return either a
 * target list element or its container.
 * @param  {DOMDocument}  document   #tabs section container document
 * @return {DOMNode}                 target list or container element
 */
function getTabList(document) {
  return document.querySelector("#tabs .target-list") ||
    document.querySelector("#tabs.targets");
}

function* installAddon({document, path, name, isWebExtension}) {
  // Mock the file picker to select a test addon
  let MockFilePicker = SpecialPowers.MockFilePicker;
  MockFilePicker.init(window);
  let file = getSupportsFile(path);
  MockFilePicker.setFiles([file.file]);

  let addonList = getTemporaryAddonList(document);
  let addonListMutation = waitForMutation(addonList, { childList: true });

  let onAddonInstalled;

  if (isWebExtension) {
    onAddonInstalled = new Promise(done => {
      Management.on("startup", function listener(event, extension) {
        if (extension.name != name) {
          return;
        }

        Management.off("startup", listener);
        done();
      });
    });
  } else {
    // Wait for a "test-devtools" message sent by the addon's bootstrap.js file
    onAddonInstalled = new Promise(done => {
      Services.obs.addObserver(function listener() {
        Services.obs.removeObserver(listener, "test-devtools");

        done();
      }, "test-devtools");
    });
  }
  // Trigger the file picker by clicking on the button
  document.getElementById("load-addon-from-file").click();

  yield onAddonInstalled;
  ok(true, "Addon installed and running its bootstrap.js file");

  // Check that the addon appears in the UI
  yield addonListMutation;
  let names = [...addonList.querySelectorAll(".target-name")];
  names = names.map(element => element.textContent);
  ok(names.includes(name),
    "The addon name appears in the list of addons: " + names);
}

function* uninstallAddon({document, id, name}) {
  let addonList = getAddonListWithAddon(document, id);
<<<<<<< HEAD
  let addonListMutation = waitForMutation(addonList, { childList: true });
=======
  let addonListMutation = waitForMutation(addonList.parentNode,
                                          { childList: true, subtree: true });
>>>>>>> a17af05f

  // Now uninstall this addon
  yield new Promise(done => {
    AddonManager.getAddonByID(id, addon => {
      let listener = {
        onUninstalled: function (uninstalledAddon) {
          if (uninstalledAddon != addon) {
            return;
          }
          AddonManager.removeAddonListener(listener);

          done();
        }
      };
      AddonManager.addAddonListener(listener);
      addon.uninstall();
    });
  });

  yield addonListMutation;

  // If parentNode is none, that means the entire addonList was removed from the
  // document. This happens when the addon we are removing is the last one.
  if (addonList.parentNode !== null) {
    // Ensure that the UI removes the addon from the list
    let names = [...addonList.querySelectorAll(".target-name")];
    names = names.map(element => element.textContent);
    ok(!names.includes(name),
      "After uninstall, the addon name disappears from the list of addons: "
      + names);
  }
}

/**
 * Returns a promise that will resolve when the add-on list has been updated.
 *
 * @param {Node} document
 * @return {Promise}
 */
function waitForInitialAddonList(document) {
  const addonListContainer = getAddonList(document);
  let addonCount = addonListContainer.querySelectorAll(".target");
  addonCount = addonCount ? [...addonCount].length : -1;
  info("Waiting for add-ons to load. Current add-on count: " + addonCount);

  // This relies on the network speed of the actor responding to the
  // listAddons() request and also the speed of openAboutDebugging().
  let result;
  if (addonCount > 0) {
    info("Actually, the add-ons have already loaded");
    result = Promise.resolve();
  } else {
    result = waitForMutation(addonListContainer, { childList: true });
  }
  return result;
}

function waitForInstallMessages(target) {
  return new Promise(resolve => {
    let observer = new MutationObserver((mutations) => {
      const messageAdded = mutations.some((mutation) => {
        return [...mutation.addedNodes].some((node) => {
          return node.classList.contains("addon-target-messages");
        });
      });
      if (messageAdded) {
        observer.disconnect();
        resolve();
      }
    });
    observer.observe(target, { childList: true });
  });
}

/**
 * Returns a promise that will resolve after receiving a mutation matching the
 * provided mutation options on the provided target.
 * @param {Node} target
 * @param {Object} mutationOptions
 * @return {Promise}
 */
function waitForMutation(target, mutationOptions) {
  return new Promise(resolve => {
    let observer = new MutationObserver(() => {
      observer.disconnect();
      resolve();
    });
    observer.observe(target, mutationOptions);
  });
}

/**
 * Returns a promise that will resolve after receiving a mutation in the subtree of the
 * provided target. Depending on the current React implementation, a text change might be
 * observable as a childList mutation or a characterData mutation.
 *
 * @param {Node} target
 * @return {Promise}
 */
function waitForContentMutation(target) {
  return waitForMutation(target, {
    characterData: true,
    childList: true,
    subtree: true
  });
}

/**
 * Checks if an about:debugging TargetList element contains a Target element
 * corresponding to the specified name.
 * @param {Boolean} expected
 * @param {Document} document
 * @param {String} type
 * @param {String} name
 */
function assertHasTarget(expected, document, type, name) {
  let names = [...document.querySelectorAll("#" + type + " .target-name")];
  names = names.map(element => element.textContent);
  is(names.includes(name), expected,
    "The " + type + " url appears in the list: " + names);
}

/**
 * Returns a promise that will resolve after the service worker in the page
 * has successfully registered itself.
 * @param {Tab} tab
 * @return {Promise} Resolves when the service worker is registered.
 */
function waitForServiceWorkerRegistered(tab) {
  return ContentTask.spawn(tab.linkedBrowser, {}, function* () {
    // Retrieve the `sw` promise created in the html page.
    let { sw } = content.wrappedJSObject;
    yield sw;
  });
}

/**
 * Asks the service worker within the test page to unregister, and returns a
 * promise that will resolve when it has successfully unregistered itself and the
 * about:debugging UI has fully processed this update.
 *
 * @param {Tab} tab
 * @param {Node} serviceWorkersElement
 * @return {Promise} Resolves when the service worker is unregistered.
 */
function* unregisterServiceWorker(tab, serviceWorkersElement) {
  // Get the initial count of service worker registrations.
  let registrations = serviceWorkersElement.querySelectorAll(".target-container");
  let registrationCount = registrations.length;

  // Wait until the registration count is decreased by one.
  let isRemoved = waitUntil(() => {
    registrations = serviceWorkersElement.querySelectorAll(".target-container");
    return registrations.length === registrationCount - 1;
  }, 100);

  // Unregister the service worker from the content page
  yield ContentTask.spawn(tab.linkedBrowser, {}, function* () {
    // Retrieve the `sw` promise created in the html page
    let { sw } = content.wrappedJSObject;
    let registration = yield sw;
    yield registration.unregister();
  });

  return isRemoved;
}

/**
 * Waits for the creation of a new window, usually used with create private
 * browsing window.
 * Returns a promise that will resolve when the window is successfully created.
 * @param {window} win
 */
function waitForDelayedStartupFinished(win) {
  return new Promise(function (resolve) {
    Services.obs.addObserver(function observer(subject, topic) {
      if (win == subject) {
        Services.obs.removeObserver(observer, topic);
        resolve();
      }
    }, "browser-delayed-startup-finished");
  });
}

/**
 * open the about:debugging page and install an addon
 */
function* setupTestAboutDebuggingWebExtension(name, path) {
  yield new Promise(resolve => {
    let options = {"set": [
      // Force enabling of addons debugging
      ["devtools.chrome.enabled", true],
      ["devtools.debugger.remote-enabled", true],
      // Disable security prompt
      ["devtools.debugger.prompt-connection", false],
      // Enable Browser toolbox test script execution via env variable
      ["devtools.browser-toolbox.allow-unsafe-script", true],
    ]};
    SpecialPowers.pushPrefEnv(options, resolve);
  });

  let { tab, document } = yield openAboutDebugging("addons");
  yield waitForInitialAddonList(document);

  yield installAddon({
    document,
    path,
    name,
    isWebExtension: true,
  });

  // Retrieve the DEBUG button for the addon
  let names = getInstalledAddonNames(document);
  let nameEl = names.filter(element => element.textContent === name)[0];
  ok(name, "Found the addon in the list");
  let targetElement = nameEl.parentNode.parentNode;
  let debugBtn = targetElement.querySelector(".debug-button");
  ok(debugBtn, "Found its debug button");

  return { tab, document, debugBtn };
}

/**
 * Wait for aboutdebugging to be notified about the activation of the service worker
 * corresponding to the provided service worker url.
 */
function* waitForServiceWorkerActivation(swUrl, document) {
  let serviceWorkersElement = getServiceWorkerList(document);
  let names = serviceWorkersElement.querySelectorAll(".target-name");
  let name = [...names].filter(element => element.textContent === swUrl)[0];

  let targetElement = name.parentNode.parentNode;
  let targetStatus = targetElement.querySelector(".target-status");
  while (targetStatus.textContent === "Registering") {
    // Wait for the status to leave the "registering" stage.
    yield waitForMutation(serviceWorkersElement, { childList: true, subtree: true });
  }
}

/**
 * Set all preferences needed to enable service worker debugging and testing.
 */
function enableServiceWorkerDebugging() {
  return new Promise(done => {
    let options = { "set": [
      // Enable service workers.
      ["dom.serviceWorkers.enabled", true],
      // Accept workers from mochitest's http.
      ["dom.serviceWorkers.testing.enabled", true],
      // Force single content process.
      ["dom.ipc.processCount", 1],
    ]};
    SpecialPowers.pushPrefEnv(options, done);
    Services.ppmm.releaseCachedProcesses();
  });
<<<<<<< HEAD
=======
}

/**
 * Returns a promise that resolves when the given add-on event is fired. The
 * resolved value is an array of arguments passed for the event.
 */
function promiseAddonEvent(event) {
  return new Promise(resolve => {
    let listener = {
      [event]: function (...args) {
        AddonManager.removeAddonListener(listener);
        resolve(args);
      }
    };

    AddonManager.addAddonListener(listener);
  });
}

/**
 * Install an add-on using the AddonManager so it does not show up as temporary.
 */
function installAddonWithManager(filePath) {
  return new Promise((resolve, reject) => {
    AddonManager.getInstallForFile(filePath, install => {
      if (!install) {
        throw new Error(`An install was not created for ${filePath}`);
      }
      install.addListener({
        onDownloadFailed: reject,
        onDownloadCancelled: reject,
        onInstallFailed: reject,
        onInstallCancelled: reject,
        onInstallEnded: resolve
      });
      install.install();
    });
  });
}

function getAddonByID(addonId) {
  return new Promise(resolve => {
    AddonManager.getAddonByID(addonId, addon => resolve(addon));
  });
}

/**
 * Uninstall an add-on.
 */
function* tearDownAddon(addon) {
  const onUninstalled = promiseAddonEvent("onUninstalled");
  addon.uninstall();
  const [uninstalledAddon] = yield onUninstalled;
  is(uninstalledAddon.id, addon.id,
     `Add-on was uninstalled: ${uninstalledAddon.id}`);
>>>>>>> a17af05f
}<|MERGE_RESOLUTION|>--- conflicted
+++ resolved
@@ -2,17 +2,7 @@
    http://creativecommons.org/publicdomain/zero/1.0/ */
 
 /* eslint-env browser */
-<<<<<<< HEAD
-/* exported openAboutDebugging, changeAboutDebuggingHash, closeAboutDebugging,
-   installAddon, uninstallAddon, waitForMutation, waitForContentMutation, assertHasTarget,
-   getServiceWorkerList, getTabList, openPanel, waitForInitialAddonList,
-   waitForServiceWorkerRegistered, unregisterServiceWorker,
-   waitForDelayedStartupFinished, setupTestAboutDebuggingWebExtension,
-   waitForServiceWorkerActivation, enableServiceWorkerDebugging,
-   getServiceWorkerContainer */
-=======
 /* eslint no-unused-vars: [2, {"vars": "local"}] */
->>>>>>> a17af05f
 /* import-globals-from ../../framework/test/shared-head.js */
 
 "use strict";
@@ -216,12 +206,8 @@
 
 function* uninstallAddon({document, id, name}) {
   let addonList = getAddonListWithAddon(document, id);
-<<<<<<< HEAD
-  let addonListMutation = waitForMutation(addonList, { childList: true });
-=======
   let addonListMutation = waitForMutation(addonList.parentNode,
                                           { childList: true, subtree: true });
->>>>>>> a17af05f
 
   // Now uninstall this addon
   yield new Promise(done => {
@@ -477,8 +463,6 @@
     SpecialPowers.pushPrefEnv(options, done);
     Services.ppmm.releaseCachedProcesses();
   });
-<<<<<<< HEAD
-=======
 }
 
 /**
@@ -534,5 +518,4 @@
   const [uninstalledAddon] = yield onUninstalled;
   is(uninstalledAddon.id, addon.id,
      `Add-on was uninstalled: ${uninstalledAddon.id}`);
->>>>>>> a17af05f
 }