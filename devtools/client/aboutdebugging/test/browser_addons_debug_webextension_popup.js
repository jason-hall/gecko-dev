--- conflicted
+++ resolved
@@ -75,23 +75,6 @@
     tab, document, debugBtn,
   } = yield setupTestAboutDebuggingWebExtension(ADDON_NAME, ADDON_MANIFEST_PATH);
 
-<<<<<<< HEAD
-  let onReadyForOpenPopup = new Promise(done => {
-    Services.obs.addObserver(function listener(message, topic) {
-      let apiMessage = message.wrappedJSObject;
-      if (apiMessage.addonId != ADDON_ID) {
-        return;
-      }
-
-      if (apiMessage.arguments[0] == "readyForOpenPopup") {
-        Services.obs.removeObserver(listener, "console-api-log-event");
-        done();
-      }
-    }, "console-api-log-event", false);
-  });
-
-=======
->>>>>>> a17af05f
   // Be careful, this JS function is going to be executed in the addon toolbox,
   // which lives in another process. So do not try to use any scope variable!
   let env = Cc["@mozilla.org/process/environment;1"].getService(Ci.nsIEnvironment);
@@ -173,25 +156,6 @@
     env.set("MOZ_TOOLBOX_TEST_SCRIPT", "");
   });
 
-<<<<<<< HEAD
-  // Wait for a notification sent by a script evaluated the test addon via
-  // the web console.
-  let onPopupCustomMessage = new Promise(done => {
-    Services.obs.addObserver(function listener(message, topic) {
-      let apiMessage = message.wrappedJSObject;
-      if (apiMessage.addonId != ADDON_ID) {
-        return;
-      }
-
-      if (apiMessage.arguments[0] == "Popup page function called") {
-        Services.obs.removeObserver(listener, "console-api-log-event");
-        done(apiMessage.arguments);
-      }
-    }, "console-api-log-event", false);
-  });
-
-=======
->>>>>>> a17af05f
   let onToolboxClose = BrowserToolboxProcess.once("close");
 
   debugBtn.click();
