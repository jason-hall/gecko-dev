--- conflicted
+++ resolved
@@ -104,18 +104,11 @@
   let targetBrowser = targetWindow.gBrowser;
   let tabContainer = targetBrowser.tabContainer;
 
-<<<<<<< HEAD
-  tabContainer.addEventListener("TabClose", function (aEvent) {
-    info("Tab removed and finished closing.");
-    deferred.resolve();
-  }, {once: true});
-=======
   return new Promise((resolve, reject) => {
     tabContainer.addEventListener("TabClose", function (aEvent) {
       info("Tab removed and finished closing.");
       resolve();
     }, {once: true});
->>>>>>> a17af05f
 
     targetBrowser.removeTab(aTab);
   });
