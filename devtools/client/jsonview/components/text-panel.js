--- conflicted
+++ resolved
@@ -9,12 +9,7 @@
 define(function (require, exports, module) {
   const { DOM: dom, createFactory, createClass, PropTypes } = require("devtools/client/shared/vendor/react");
 
-<<<<<<< HEAD
-  // we'll need to make load-reps define friendly aka UMD
-  const { createFactories } = require("devtools/client/shared/components/reps/reps");
-=======
   const { createFactories } = require("devtools/client/shared/react-utils");
->>>>>>> a17af05f
   const { Toolbar, ToolbarButton } = createFactories(require("./reps/toolbar"));
   const { div, pre } = dom;
 
