/* -*- indent-tabs-mode: nil; js-indent-level: 2 -*- */
/* vim: set ft=javascript ts=2 et sw=2 tw=80: */
/* This Source Code Form is subject to the terms of the Mozilla Public
 * License, v. 2.0. If a copy of the MPL was not distributed with this
 * file, You can obtain one at http://mozilla.org/MPL/2.0/. */
/* global requirejs */

"use strict";

/**
 * RequireJS configuration for JSON Viewer.
 *
 * ReactJS library is shared among DevTools. The minified (production) version
 * of the library is always available, and is used by default.
 *
 * In order to use the developer version you need to specify the following
 * in your .mozconfig (see also bug 1181646):
 * ac_add_options --enable-debug-js-modules
 *
 * React module ID is using exactly the same (relative) path as the rest
 * of the code base, so it's consistent and modules can be easily reused.
 */
require.config({
  baseUrl: "resource://devtools-client-jsonview/",
  paths: {
<<<<<<< HEAD
    "devtools/client/shared": "resource://devtools/client/shared",
    "devtools/shared": "resource://devtools/shared",
    "devtools/client/shared/vendor/react": [
      "resource://devtools/client/shared/vendor/react-dev",
      "resource://devtools/client/shared/vendor/react"
    ],
=======
    "devtools/client/shared": "resource://devtools-client-shared",
    "devtools/shared": "resource://devtools/shared",
    "devtools/client/shared/vendor/react":
      JSONView.debug
      ? "resource://devtools-client-shared/vendor/react-dev"
      : "resource://devtools-client-shared/vendor/react"
>>>>>>> a17af05f
  }
});

// Load the main panel module
requirejs(["json-viewer"]);<|MERGE_RESOLUTION|>--- conflicted
+++ resolved
@@ -23,21 +23,12 @@
 require.config({
   baseUrl: "resource://devtools-client-jsonview/",
   paths: {
-<<<<<<< HEAD
-    "devtools/client/shared": "resource://devtools/client/shared",
-    "devtools/shared": "resource://devtools/shared",
-    "devtools/client/shared/vendor/react": [
-      "resource://devtools/client/shared/vendor/react-dev",
-      "resource://devtools/client/shared/vendor/react"
-    ],
-=======
     "devtools/client/shared": "resource://devtools-client-shared",
     "devtools/shared": "resource://devtools/shared",
     "devtools/client/shared/vendor/react":
       JSONView.debug
       ? "resource://devtools-client-shared/vendor/react-dev"
       : "resource://devtools-client-shared/vendor/react"
->>>>>>> a17af05f
   }
 });
 
