--- conflicted
+++ resolved
@@ -21,13 +21,6 @@
   Cc["@mozilla.org/childprocessmessagemanager;1"]
     .getService(Ci.nsISyncMessageSender);
 
-<<<<<<< HEAD
-// Amount of space that will be allocated for the stream's backing-store.
-// Must be power of 2. Used to copy the data stream in onStopRequest.
-const SEGMENT_SIZE = Math.pow(2, 17);
-
-=======
->>>>>>> a17af05f
 // Localization
 loader.lazyGetter(this, "jsonViewStrings", () => {
   return Services.strings.createBundle(
@@ -86,18 +79,8 @@
     // JSON enforces UTF-8 charset (see bug 741776).
     request.contentCharset = "UTF-8";
 
-<<<<<<< HEAD
-    this.channel = request;
-    this.channel.contentType = "text/html";
-    this.channel.contentCharset = "UTF-8";
-    // Because content might still have a reference to this window,
-    // force setting it to a null principal to avoid it being same-
-    // origin with (other) content.
-    this.channel.loadInfo.resetPrincipalToInheritToNullPrincipal();
-=======
     // Changing the content type breaks saving functionality. Fix it.
     fixSave(request);
->>>>>>> a17af05f
 
     // Because content might still have a reference to this window,
     // force setting it to a null principal to avoid it being same-
@@ -122,44 +105,6 @@
     this.listener.onDataAvailable(request, context, stream, 0, stream.available());
   },
 
-<<<<<<< HEAD
-    let Locale = {
-      $STR: key => {
-        try {
-          return jsonViewStrings.GetStringFromName(key);
-        } catch (err) {
-          console.error(err);
-          return undefined;
-        }
-      }
-    };
-
-    JsonViewUtils.exportIntoContentScope(win, Locale, "Locale");
-
-    win.addEventListener("DOMContentLoaded", event => {
-      win.addEventListener("contentMessage",
-        this.onContentMessage.bind(this), false, true);
-    }, {once: true});
-
-    // The request doesn't have to be always nsIHttpChannel
-    // (e.g. in case of data: URLs)
-    if (request instanceof Ci.nsIHttpChannel) {
-      request.visitResponseHeaders({
-        visitHeader: function (name, value) {
-          headers.response.push({name: name, value: value});
-        }
-      });
-
-      request.visitRequestHeaders({
-        visitHeader: function (name, value) {
-          headers.request.push({name: name, value: value});
-        }
-      });
-    }
-
-    let outputDoc = "";
-
-=======
   onStopRequest: function (request, context, statusCode) {
     this.listener.onStopRequest(request, context, statusCode);
     this.listener = null;
@@ -172,72 +117,17 @@
 function fixSave(request) {
   let originalType;
   if (request instanceof Ci.nsIHttpChannel) {
->>>>>>> a17af05f
     try {
       let header = request.getResponseHeader("Content-Type");
       originalType = header.split(";")[0];
     } catch (err) {
       // Handled below
     }
-<<<<<<< HEAD
-
-    let storage = Cc["@mozilla.org/storagestream;1"]
-      .createInstance(Ci.nsIStorageStream);
-
-    storage.init(SEGMENT_SIZE, 0xffffffff, null);
-    let out = storage.getOutputStream(0);
-
-    let binout = Cc["@mozilla.org/binaryoutputstream;1"]
-      .createInstance(Ci.nsIBinaryOutputStream);
-
-    binout.setOutputStream(out);
-    binout.writeUtf8Z(outputDoc);
-    binout.close();
-
-    // We need to trim 4 bytes off the front (this could be underlying bug).
-    let trunc = 4;
-    let instream = storage.newInputStream(trunc);
-
-    // Pass the data to the main content listener
-    this.listener.onDataAvailable(this.channel, context, instream, 0,
-      instream.available());
-
-    this.listener.onStopRequest(this.channel, context, statusCode);
-
-    this.listener = null;
-  },
-
-  htmlEncode: function (t) {
-    return t !== null ? t.toString()
-      .replace(/&/g, "&amp;")
-      .replace(/"/g, "&quot;")
-      .replace(/</g, "&lt;")
-      .replace(/>/g, "&gt;") : "";
-  },
-
-  toHTML: function (json, headers, title) {
-    let themeClassName = "theme-" + JsonViewUtils.getCurrentTheme();
-    let clientBaseUrl = "resource://devtools/client/";
-    let baseUrl = clientBaseUrl + "jsonview/";
-    let themeVarsUrl = clientBaseUrl + "themes/variables.css";
-    let commonUrl = clientBaseUrl + "themes/common.css";
-    let toolbarsUrl = clientBaseUrl + "themes/toolbars.css";
-
-    let os;
-    let platform = Services.appinfo.OS;
-    if (platform.startsWith("WINNT")) {
-      os = "win";
-    } else if (platform.startsWith("Darwin")) {
-      os = "mac";
-    } else {
-      os = "linux";
-=======
   } else {
     let uri = request.QueryInterface(Ci.nsIChannel).URI.spec;
     let match = uri.match(/^data:(.*?)[,;]/);
     if (match) {
       originalType = match[1];
->>>>>>> a17af05f
     }
   }
   const JSON_TYPES = ["application/json", "application/manifest+json"];
@@ -248,39 +138,6 @@
   request.setProperty("contentType", originalType);
 }
 
-<<<<<<< HEAD
-    let dir = Services.locale.isAppLocaleRTL ? "rtl" : "ltr";
-
-    return "<!DOCTYPE html>\n" +
-      "<html platform=\"" + os + "\" class=\"" + themeClassName +
-        "\" dir=\"" + dir + "\">" +
-      "<head><title>" + this.htmlEncode(title) + "</title>" +
-      "<base href=\"" + this.htmlEncode(baseUrl) + "\">" +
-      "<link rel=\"stylesheet\" type=\"text/css\" href=\"" +
-        themeVarsUrl + "\">" +
-      "<link rel=\"stylesheet\" type=\"text/css\" href=\"" +
-        commonUrl + "\">" +
-      "<link rel=\"stylesheet\" type=\"text/css\" href=\"" +
-        toolbarsUrl + "\">" +
-      "<link rel=\"stylesheet\" type=\"text/css\" href=\"css/main.css\">" +
-      "<script data-main=\"viewer-config\" src=\"lib/require.js\"></script>" +
-      "</head><body>" +
-      "<div id=\"content\"></div>" +
-      "<div id=\"json\">" + this.htmlEncode(json) + "</div>" +
-      "<div id=\"headers\">" + this.htmlEncode(headers) + "</div>" +
-      "</body></html>";
-  },
-
-  toErrorPage: function (error, data, uri) {
-    // Escape unicode nulls
-    data = data.replace("\u0000", "\uFFFD");
-
-    let errorInfo = error + "";
-
-    let output = "<div id=\"error\">" + "error parsing";
-    if (errorInfo.message) {
-      output += "<div class=\"errormessage\">" + errorInfo.message + "</div>";
-=======
 // Exports variables that will be accessed by the non-privileged scripts.
 function exportData(win, request) {
   let data = Cu.createObjectIn(win, {
@@ -297,7 +154,6 @@
         console.error(err);
         return undefined;
       }
->>>>>>> a17af05f
     }
   };
   data.Locale = Cu.cloneInto(Locale, win, {cloneFunctions: true});
@@ -323,39 +179,6 @@
   data.headers = Cu.cloneInto(headers, win);
 }
 
-<<<<<<< HEAD
-    output += "</div><div id=\"json\">" + this.highlightError(data,
-      errorInfo.line, errorInfo.column) + "</div>";
-
-    let dir = Services.locale.isAppLocaleRTL ? "rtl" : "ltr";
-
-    return "<!DOCTYPE html>\n" +
-      "<html><head><title>" + this.htmlEncode(uri + " - Error") + "</title>" +
-      "<base href=\"" + this.htmlEncode(this.data.url()) + "\">" +
-      "</head><body dir=\"" + dir + "\">" +
-      output +
-      "</body></html>";
-  },
-
-  // Chrome <-> Content communication
-
-  onContentMessage: function (e) {
-    // Do not handle events from different documents.
-    let win = NetworkHelper.getWindowForRequest(this.channel);
-    if (win != e.target) {
-      return;
-    }
-
-    let value = e.detail.value;
-    switch (e.detail.type) {
-      case "copy":
-        copyString(win, value);
-        break;
-
-      case "copy-headers":
-        this.copyHeaders(win, value);
-        break;
-=======
 // Serializes a qualifiedName and an optional set of attributes into an HTML
 // start tag. Be aware qualifiedName and attribute names are not validated.
 // Attribute values are escaped with escapingString algorithm in attribute mode
@@ -411,7 +234,6 @@
     startTag("div", {"id": "content"}) +
     startTag("plaintext", {"id": "json"});
 }
->>>>>>> a17af05f
 
 // Chrome <-> Content communication
 function onContentMessage(e) {
@@ -421,11 +243,6 @@
     return;
   }
 
-<<<<<<< HEAD
-  copyHeaders: function (win, headers) {
-    let value = "";
-    let eol = (Services.appinfo.OS !== "WINNT") ? "\n" : "\r\n";
-=======
   let value = e.detail.value;
   switch (e.detail.type) {
     case "copy":
@@ -444,7 +261,6 @@
         "devtools:jsonview:save", {url: value, windowID: windowID});
   }
 }
->>>>>>> a17af05f
 
 function copyHeaders(win, headers) {
   let value = "";
@@ -458,10 +274,14 @@
 
   value += eol;
 
-<<<<<<< HEAD
-    copyString(win, value);
-  }
-};
+  let requestHeaders = headers.request;
+  for (let i = 0; i < requestHeaders.length; i++) {
+    let header = requestHeaders[i];
+    value += header.name + ": " + header.value + eol;
+  }
+
+  copyString(win, value);
+}
 
 function copyString(win, string) {
   win.document.addEventListener("copy", event => {
@@ -469,23 +289,6 @@
     event.preventDefault();
   }, {once: true});
 
-=======
-  let requestHeaders = headers.request;
-  for (let i = 0; i < requestHeaders.length; i++) {
-    let header = requestHeaders[i];
-    value += header.name + ": " + header.value + eol;
-  }
-
-  copyString(win, value);
-}
-
-function copyString(win, string) {
-  win.document.addEventListener("copy", event => {
-    event.clipboardData.setData("text/plain", string);
-    event.preventDefault();
-  }, {once: true});
-
->>>>>>> a17af05f
   win.document.execCommand("copy", false, null);
 }
 
