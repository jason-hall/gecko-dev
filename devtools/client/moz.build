# -*- Mode: python; indent-tabs-mode: nil; tab-width: 40 -*-
# vim: set filetype=python:
# This Source Code Form is subject to the terms of the Mozilla Public
# License, v. 2.0. If a copy of the MPL was not distributed with this
# file, You can obtain one at http://mozilla.org/MPL/2.0/.

include('../templates.mozbuild')

DIRS += [
    'aboutdebugging',
    'animationinspector',
    'canvasdebugger',
    'commandline',
    'debugger',
    'dom',
    'framework',
    'inspector',
    'jsonview',
    'locales',
    'memory',
    'netmonitor',
    'performance',
    'preferences',
<<<<<<< HEAD
    'projecteditor',
=======
>>>>>>> a17af05f
    'responsive.html',
    'responsivedesign',
    'scratchpad',
    'shadereditor',
    'shared',
    'shims',
    'sourceeditor',
    'storage',
    'styleeditor',
    'themes',
    'webaudioeditor',
    'webconsole',
    'webide',
]

# Shim old theme paths used by DevTools add-ons
if CONFIG['MOZ_BUILD_APP'] == 'browser':
    DIRS += ['themes/shims']

JAR_MANIFESTS += ['jar.mn']

DevToolsModules(
    'definitions.js',
    'menus.js',
)

<<<<<<< HEAD
with Files('**'):
    BUG_COMPONENT = ('Firefox', 'Developer Tools')
=======
with Files('**'):
    BUG_COMPONENT = ('Firefox', 'Developer Tools')
>>>>>>> a17af05f
<|MERGE_RESOLUTION|>--- conflicted
+++ resolved
@@ -21,10 +21,6 @@
     'netmonitor',
     'performance',
     'preferences',
-<<<<<<< HEAD
-    'projecteditor',
-=======
->>>>>>> a17af05f
     'responsive.html',
     'responsivedesign',
     'scratchpad',
@@ -51,10 +47,5 @@
     'menus.js',
 )
 
-<<<<<<< HEAD
 with Files('**'):
-    BUG_COMPONENT = ('Firefox', 'Developer Tools')
-=======
-with Files('**'):
-    BUG_COMPONENT = ('Firefox', 'Developer Tools')
->>>>>>> a17af05f
+    BUG_COMPONENT = ('Firefox', 'Developer Tools')