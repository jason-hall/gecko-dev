--- conflicted
+++ resolved
@@ -17,10 +17,5 @@
 BROWSER_CHROME_MANIFESTS += ['test/browser.ini']
 XPCSHELL_TESTS_MANIFESTS += ['test/unit/xpcshell.ini']
 
-<<<<<<< HEAD
 with Files('**'):
-    BUG_COMPONENT = ('Firefox', 'Developer Tools: Performance Tools (Profiler/Timeline)')
-=======
-with Files('**'):
-    BUG_COMPONENT = ('Firefox', 'Developer Tools: Performance Tools (Profiler/Timeline)')
->>>>>>> a17af05f
+    BUG_COMPONENT = ('Firefox', 'Developer Tools: Performance Tools (Profiler/Timeline)')