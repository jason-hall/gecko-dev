/* vim: set ts=2 et sw=2 tw=80: */
/* Any copyright is dedicated to the Public Domain.
   http://creativecommons.org/publicdomain/zero/1.0/ */
"use strict";

// A test to ensure Style Editor doesn't bybass cache when loading style sheet
// contents (bug 978688).

const TEST_URL = TEST_BASE_HTTP + "doc_uncached.html";

add_task(function* () {
  // Disable rcwn to make cache behavior deterministic.
  yield pushPref("network.http.rcwn.enabled", false);

  info("Opening netmonitor");
  let tab = yield addTab("about:blank");
  let target = TargetFactory.forTab(tab);
  let toolbox = yield gDevTools.showToolbox(target, "netmonitor");
  let monitor = toolbox.getPanel("netmonitor");
<<<<<<< HEAD
  let { gStore, windowRequire } = monitor.panelWin;
=======
  let { store, windowRequire } = monitor.panelWin;
>>>>>>> a17af05f
  let Actions = windowRequire("devtools/client/netmonitor/src/actions/index");
  let {
    getSortedRequests,
  } = windowRequire("devtools/client/netmonitor/src/selectors/index");

<<<<<<< HEAD
  gStore.dispatch(Actions.batchEnable(false));
=======
  store.dispatch(Actions.batchEnable(false));
>>>>>>> a17af05f

  info("Navigating to test page");
  yield navigateTo(TEST_URL);

  info("Opening Style Editor");
  let styleeditor = yield toolbox.selectTool("styleeditor");

  info("Waiting for the source to be loaded.");
  yield styleeditor.UI.editors[0].getSourceEditor();

  info("Checking Netmonitor contents.");
  let items = [];
<<<<<<< HEAD
  for (let item of getSortedRequests(gStore.getState())) {
=======
  for (let item of getSortedRequests(store.getState())) {
>>>>>>> a17af05f
    if (item.url.endsWith("doc_uncached.css")) {
      items.push(item);
    }
  }

  is(items.length, 2,
     "Got two requests for doc_uncached.css after Style Editor was loaded.");
  ok(items[1].fromCache,
     "Second request was loaded from browser cache");
});<|MERGE_RESOLUTION|>--- conflicted
+++ resolved
@@ -17,21 +17,13 @@
   let target = TargetFactory.forTab(tab);
   let toolbox = yield gDevTools.showToolbox(target, "netmonitor");
   let monitor = toolbox.getPanel("netmonitor");
-<<<<<<< HEAD
-  let { gStore, windowRequire } = monitor.panelWin;
-=======
   let { store, windowRequire } = monitor.panelWin;
->>>>>>> a17af05f
   let Actions = windowRequire("devtools/client/netmonitor/src/actions/index");
   let {
     getSortedRequests,
   } = windowRequire("devtools/client/netmonitor/src/selectors/index");
 
-<<<<<<< HEAD
-  gStore.dispatch(Actions.batchEnable(false));
-=======
   store.dispatch(Actions.batchEnable(false));
->>>>>>> a17af05f
 
   info("Navigating to test page");
   yield navigateTo(TEST_URL);
@@ -44,11 +36,7 @@
 
   info("Checking Netmonitor contents.");
   let items = [];
-<<<<<<< HEAD
-  for (let item of getSortedRequests(gStore.getState())) {
-=======
   for (let item of getSortedRequests(store.getState())) {
->>>>>>> a17af05f
     if (item.url.endsWith("doc_uncached.css")) {
       items.push(item);
     }
