/* Any copyright is dedicated to the Public Domain.
   http://creativecommons.org/publicdomain/zero/1.0/ */

/* All top-level definitions here are exports.  */
/* eslint no-unused-vars: [2, {"vars": "local"}] */

"use strict";

/* import-globals-from ../../inspector/shared/test/head.js */
Services.scriptloader.loadSubScript(
  "chrome://mochitests/content/browser/devtools/client/inspector/shared/test/head.js", this);

const TEST_BASE = "chrome://mochitests/content/browser/devtools/client/styleeditor/test/";
const TEST_BASE_HTTP = "http://example.com/browser/devtools/client/styleeditor/test/";
const TEST_BASE_HTTPS = "https://example.com/browser/devtools/client/styleeditor/test/";
const TEST_HOST = "mochi.test:8888";

/**
 * Add a new test tab in the browser and load the given url.
 * @param {String} url The url to be loaded in the new tab
 * @param {Window} win The window to add the tab to (default: current window).
 * @return a promise that resolves to the tab object when the url is loaded
 */
var addTab = function (url, win) {
  info("Adding a new tab with URL: '" + url + "'");

  return new Promise(resolve => {
    let targetWindow = win || window;
    let targetBrowser = targetWindow.gBrowser;

    let tab = targetBrowser.selectedTab = targetBrowser.addTab(url);
    BrowserTestUtils.browserLoaded(targetBrowser.selectedBrowser)
      .then(function () {
        info("URL '" + url + "' loading complete");
        resolve(tab);
      });
  });
};

/**
 * Navigate the currently selected tab to a new URL and wait for it to load.
 * @param {String} url The url to be loaded in the current tab.
 * @return a promise that resolves when the page has fully loaded.
 */
var navigateTo = function (url) {
  info(`Navigating to ${url}`);
  let browser = gBrowser.selectedBrowser;

<<<<<<< HEAD
  let navigating = defer();
  browser.addEventListener("load", function () {
    navigating.resolve();
  }, {capture: true, once: true});

  browser.loadURI(url);
=======
  return new Promise(resolve => {
    browser.addEventListener("load", function () {
      resolve();
    }, {capture: true, once: true});
>>>>>>> a17af05f

    browser.loadURI(url);
  });
};

var navigateToAndWaitForStyleSheets = Task.async(function* (url, ui) {
  let onReset = ui.once("stylesheets-reset");
  yield navigateTo(url);
  yield onReset;
});

var reloadPageAndWaitForStyleSheets = Task.async(function* (ui) {
  info("Reloading the page.");

  let onReset = ui.once("stylesheets-reset");
  let browser = gBrowser.selectedBrowser;
  yield ContentTask.spawn(browser, null, "() => content.location.reload()");
  yield onReset;
});

/**
 * Open the style editor for the current tab.
 */
var openStyleEditor = Task.async(function* (tab) {
  if (!tab) {
    tab = gBrowser.selectedTab;
  }
  let target = TargetFactory.forTab(tab);
  let toolbox = yield gDevTools.showToolbox(target, "styleeditor");
  let panel = toolbox.getPanel("styleeditor");
  let ui = panel.UI;

  return { toolbox, panel, ui };
});

/**
 * Creates a new tab in specified window navigates it to the given URL and
 * opens style editor in it.
 */
var openStyleEditorForURL = Task.async(function* (url, win) {
  let tab = yield addTab(url, win);
  let result = yield openStyleEditor(tab);
  result.tab = tab;
  return result;
});

/**
 * Send an async message to the frame script and get back the requested
 * computed style property.
 *
 * @param {String} selector
 *        The selector used to obtain the element.
 * @param {String} pseudo
 *        pseudo id to query, or null.
 * @param {String} name
 *        name of the property.
 */
var getComputedStyleProperty = function* (args) {
  return yield ContentTask.spawn(gBrowser.selectedBrowser, args,
    function ({selector, pseudo, name}) {
      let element = content.document.querySelector(selector);
      let style = content.getComputedStyle(element, pseudo);
      return style.getPropertyValue(name);
    }
  );
};<|MERGE_RESOLUTION|>--- conflicted
+++ resolved
@@ -46,19 +46,10 @@
   info(`Navigating to ${url}`);
   let browser = gBrowser.selectedBrowser;
 
-<<<<<<< HEAD
-  let navigating = defer();
-  browser.addEventListener("load", function () {
-    navigating.resolve();
-  }, {capture: true, once: true});
-
-  browser.loadURI(url);
-=======
   return new Promise(resolve => {
     browser.addEventListener("load", function () {
       resolve();
     }, {capture: true, once: true});
->>>>>>> a17af05f
 
     browser.loadURI(url);
   });
