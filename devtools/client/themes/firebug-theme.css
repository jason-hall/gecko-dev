--- conflicted
+++ resolved
@@ -76,10 +76,6 @@
 .theme-firebug .devtools-sidebar-tabs tab {
   margin: 3px 0 -1px 0;
   padding: 1px 4px !important;
-<<<<<<< HEAD
-  padding-inline-end: 0 !important;
-=======
->>>>>>> a17af05f
   border: 1px solid transparent !important;
   border-bottom: none !important;
   border-radius: 4px 4px 0 0;
@@ -103,13 +99,8 @@
 }
 
 .theme-firebug .devtools-tab-label {
-<<<<<<< HEAD
-  /* Set the end padding on the label to make sure the label gets faded out properly */
-  padding-inline-end: 4px;
-=======
   padding-inline-end: 0;
   mask-image: none;
->>>>>>> a17af05f
 }
 
 /* In order to hide bottom-border of side panel tabs we need
