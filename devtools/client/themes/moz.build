# -*- Mode: python; indent-tabs-mode: nil; tab-width: 40 -*-
# vim: set filetype=python:
# This Source Code Form is subject to the terms of the Mozilla Public
# License, v. 2.0. If a copy of the MPL was not distributed with this
# file, You can obtain one at http://mozilla.org/MPL/2.0/.

DIRS += [
    'audio',
]

DevToolsModules(
    'commandline-browser.css',
    'common.css',
<<<<<<< HEAD
=======
    'responsivedesign.css',
>>>>>>> a17af05f
    'splitters.css',
    'toolbars.css',
    'variables.css',
)<|MERGE_RESOLUTION|>--- conflicted
+++ resolved
@@ -11,10 +11,7 @@
 DevToolsModules(
     'commandline-browser.css',
     'common.css',
-<<<<<<< HEAD
-=======
     'responsivedesign.css',
->>>>>>> a17af05f
     'splitters.css',
     'toolbars.css',
     'variables.css',
