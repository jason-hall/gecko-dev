/* vim:set ts=2 sw=2 sts=2 et: */
/* This Source Code Form is subject to the terms of the Mozilla Public
 * License, v. 2.0. If a copy of the MPL was not distributed with this
 * file, You can obtain one at http://mozilla.org/MPL/2.0/. */

/* Variable declarations for light and dark devtools themes.
 * Colors are taken from:
 * https://developer.mozilla.org/en-US/docs/Tools/DevToolsColors.
 */

/*
 * IMPORTANT NOTE
 * 1. Changes should be kept in sync with commandline.css and commandline-browser.css.
 *
 * 2. This file is parsed in js (see client/shared/theme.js)
 * so the formatting should be consistent (i.e. no '}' inside a rule).
 */

:root.theme-light {
  --theme-body-background: white;
  --theme-sidebar-background: white;
  --theme-contrast-background: #e6b064;

<<<<<<< HEAD
  --theme-tab-toolbar-background: #fcfcfc;
  --theme-toolbar-background: #fcfcfc;
  --theme-toolbar-background-alt: #f5f5f5;
  --theme-toolbar-hover: rgba(170, 170, 170, .2);
  --theme-toolbar-hover-active: rgba(170, 170, 170, .4);
  --theme-selection-background: #4c9ed9;
  --theme-selection-background-semitransparent: rgba(76, 158, 217, 0.15);
=======
  /* Toolbar */
  --theme-tab-toolbar-background: var(--grey-10);
  --theme-toolbar-background: var(--grey-10);
  --theme-toolbar-background-hover: rgba(221, 225, 228, 0.66);
  --theme-toolbar-background-alt: #f5f5f5;
  --theme-toolbar-hover: rgba(170, 170, 170, .2);
  --theme-toolbar-hover-active: rgba(170, 170, 170, .4);

  /* Selection */
  --theme-selection-background: var(--blue-55);
  --theme-selection-background-hover: #F0F9FE;
>>>>>>> a17af05f
  --theme-selection-color: #f5f7fa;

  /* Border color that splits the toolbars/panels/headers.
   * This needs to be sync with commandline.css and commandline-browser.css. */
  --theme-splitter-color: #e0e0e1;

  --theme-comment: #696969;
  --theme-comment-alt: #ccd1d5;

  --theme-body-color: #393f4c;
  --theme-body-color-alt: #585959;
  --theme-body-color-inactive: #999797;
  --theme-content-color1: #292e33;
  --theme-content-color2: #8fa1b2;
  --theme-content-color3: #667380;

  --theme-highlight-green: #2cbb0f;
  --theme-highlight-blue: #0088cc;
  --theme-highlight-bluegrey: #0072ab;
  --theme-highlight-purple: #5b5fff;
  --theme-highlight-lightorange: #d97e00;
  --theme-highlight-orange: #f13c00;
  --theme-highlight-red: #ed2655;
  --theme-highlight-pink: #b82ee5;
  --theme-highlight-gray: #dde1e4;
  --theme-highlight-yellow: #ffffb4;

  /* For accessibility purposes we want to enhance the focus styling. This
   * should improve keyboard navigation usability. */
  --theme-focus-outline-color: #000000;

  /* Colors used in Graphs, like performance tools. Similar colors to Chrome's timeline. */
  --theme-graphs-green: #85d175;
  --theme-graphs-blue: #83b7f6;
  --theme-graphs-bluegrey: #0072ab;
  --theme-graphs-purple: #b693eb;
  --theme-graphs-yellow: #efc052;
  --theme-graphs-orange: #d97e00;
  --theme-graphs-red: #e57180;
  --theme-graphs-grey: #cccccc;
  --theme-graphs-full-red: #f00;
  --theme-graphs-full-blue: #00f;

  /* Images */
  --theme-pane-collapse-image: url(chrome://devtools/skin/images/pane-collapse.svg);
  --theme-pane-expand-image: url(chrome://devtools/skin/images/pane-expand.svg);

  /* Tooltips */
  --theme-tooltip-border: #d9e1e8;
  --theme-tooltip-background: rgba(255, 255, 255, .9);
  --theme-tooltip-shadow: rgba(155, 155, 155, 0.26);

  /* Command line */
  --theme-command-line-image: url(chrome://devtools/skin/images/commandline-icon.svg#light-theme);
  --theme-command-line-image-focus: url(chrome://devtools/skin/images/commandline-icon.svg#light-theme-focus);

  --theme-codemirror-gutter-background: #f4f4f4;
}

:root.theme-dark {
  --theme-body-background: var(--grey-80);
  --theme-sidebar-background: var(--grey-80);
  --theme-contrast-background: #ffb35b;

<<<<<<< HEAD
  --theme-tab-toolbar-background: #272b35;
  --theme-toolbar-background: #272b35;
  --theme-toolbar-background-alt: #2F343E;
  --theme-toolbar-hover: rgba(110, 120, 130, 0.1);
  --theme-toolbar-hover-active: rgba(110, 120, 130, 0.2);
  --theme-selection-background: #5675B9;
  --theme-selection-background-semitransparent: rgba(86, 117, 185, 0.5);
=======
  /* Toolbar */
  --theme-tab-toolbar-background: var(--grey-90);
  --theme-toolbar-background: var(--grey-90);
  --theme-toolbar-background-hover: #20232B;
  --theme-toolbar-background-alt: #2F343E;
  --theme-toolbar-hover: rgba(110, 120, 130, 0.1);
  --theme-toolbar-hover-active: rgba(110, 120, 130, 0.2);

  /* Selection */
  --theme-selection-background: #204E8A;
  --theme-selection-background-hover: #353B48;
>>>>>>> a17af05f
  --theme-selection-color: #f5f7fa;

  /* Border color that splits the toolbars/panels/headers.
   * This needs to be sync with commandline.css and commandline-browser.css. */
  --theme-splitter-color: #3c3c3d;

  --theme-comment: #757873;
  --theme-comment-alt: #5a6375;

  --theme-body-color: #8fa1b2;
  --theme-body-color-alt: #b6babf;
  --theme-body-color-inactive: #8fa1b2;
  --theme-content-color1: #a9bacb;
  --theme-content-color2: #8fa1b2;
  --theme-content-color3: #5f7387;

  --theme-highlight-green: #00ff7f;
  --theme-highlight-blue: #46afe3;
  --theme-highlight-bluegrey: #5e88b0;
  --theme-highlight-purple: #bcb8db;
  --theme-highlight-lightorange: #d99b28;
  --theme-highlight-orange: #d96629;
  --theme-highlight-red: #eb5368;
  --theme-highlight-pink: #df80ff;
  --theme-highlight-gray: #e9f4fe;
  --theme-highlight-yellow: #ffffb4;

  /* For accessibility purposes we want to enhance the focus styling. This
   * should improve keyboard navigation usability. */
  --theme-focus-outline-color: #ced3d9;

  /* Colors used in Graphs, like performance tools. Mostly similar to some "highlight-*" colors. */
  --theme-graphs-green: #70bf53;
  --theme-graphs-blue: #46afe3;
  --theme-graphs-bluegrey: #5e88b0;
  --theme-graphs-purple: #df80ff;
  --theme-graphs-yellow: #d99b28;
  --theme-graphs-orange: #d96629;
  --theme-graphs-red: #eb5368;
  --theme-graphs-grey: #757873;
  --theme-graphs-full-red: #f00;
  --theme-graphs-full-blue: #00f;

  /* Images */
  --theme-pane-collapse-image: url(chrome://devtools/skin/images/pane-collapse.svg);
  --theme-pane-expand-image: url(chrome://devtools/skin/images/pane-expand.svg);

  /* Tooltips */
  --theme-tooltip-border: #434850;
  --theme-tooltip-background: rgba(19, 28, 38, .9);
  --theme-tooltip-shadow: rgba(25, 25, 25, 0.76);

  /* Command line */
  --theme-command-line-image: url(chrome://devtools/skin/images/commandline-icon.svg#dark-theme);
  --theme-command-line-image-focus: url(chrome://devtools/skin/images/commandline-icon.svg#dark-theme-focus);

  --theme-codemirror-gutter-background: #262b37;
}

:root.theme-firebug {
  --theme-body-background: #fff;
  --theme-sidebar-background: #fcfcfc;
  --theme-contrast-background: #e6b064;

  --theme-tab-toolbar-background: rgb(240, 240, 240) linear-gradient(rgba(255, 255, 255, 0.8), transparent);
  --theme-toolbar-background: rgb(240, 240, 240) linear-gradient(rgba(255, 255, 255, 0.8), transparent);
  --theme-toolbar-tab-selected-background: rgb(253, 253, 253);
  --theme-selection-background: #3399ff;
  --theme-selection-background-hover: rgba(128,128,128,0.2);
  --theme-selection-color: white;
  --theme-splitter-color: #bfbfbf;
  --theme-comment: darkgreen;

  --theme-body-color: #252525;
  --theme-body-color-alt: #585959;
  --theme-content-color1: #292e33;
  --theme-content-color2: #8fa1b2;
  --theme-content-color3: #667380;

  --theme-highlight-green: #2cbb0f;
  --theme-highlight-blue: #3455db;
  --theme-highlight-bluegrey: #0072ab;
  --theme-highlight-purple: #000080;
  --theme-highlight-lightorange: #d97e00;
  --theme-highlight-orange: #f13c00;
  --theme-highlight-red: #f00;
  --theme-highlight-pink: #b82ee5;
  --theme-highlight-gray: #dde1e4;

  /* Colors used in Graphs, like performance tools. Similar colors to Chrome's timeline. */
  --theme-graphs-green: #85d175;
  --theme-graphs-blue: #83b7f6;
  --theme-graphs-bluegrey: #0072ab;
  --theme-graphs-purple: #b693eb;
  --theme-graphs-yellow: #efc052;
  --theme-graphs-orange: #d97e00;
  --theme-graphs-red: #e57180;
  --theme-graphs-grey: #cccccc;
  --theme-graphs-full-red: #f00;
  --theme-graphs-full-blue: #00f;

  /* Images */
  --theme-pane-collapse-image: url(chrome://devtools/skin/images/firebug/pane-collapse.svg);
  --theme-pane-expand-image: url(chrome://devtools/skin/images/firebug/pane-expand.svg);

  /* Font size */
  --theme-toolbar-font-size: 12px;

  /* Header */
  --theme-header-background: #F0F0F0 linear-gradient(to top,
                                                     rgba(0, 0, 0, 0.1),
                                                     transparent) repeat-x;

  /* Command line */
  --theme-command-line-image: url(chrome://devtools/skin/images/firebug/commandline-icon.svg);
  --theme-command-line-image-focus: url(chrome://devtools/skin/images/firebug/commandline-icon.svg#focus);

  /* Toolbar buttons */
  --toolbarbutton-background: transparent linear-gradient(rgba(255, 255, 255, 0.4), rgba(255, 255, 255, 0.2)) no-repeat;
  --toolbarbutton-hover-background: transparent;
  --toolbarbutton-hover-border-color: var(--theme-splitter-color);
  --toolbarbutton-checked-background: linear-gradient(rgba(0, 0, 0, 0.1), transparent);
  --toolbarbutton-checked-color: var(--theme-body-color);
  --toolbarbutton-checked-border-color: var(--toolbarbutton-hover-border-color);
<<<<<<< HEAD
=======

  --theme-codemirror-gutter-background: #ebeced;
>>>>>>> a17af05f
}

:root.theme-firebug[platform="win"] {
  --theme-tab-toolbar-background: #d8eaf9 linear-gradient(rgba(253, 253, 253, 0.2), rgba(253, 253, 253, 0));
  --theme-toolbar-background: #d8eaf9 linear-gradient(rgba(255, 255, 255, 0.8), rgba(255, 255, 255, 0.2));
  --theme-toolbar-tab-selected-background: rgb(247, 251, 254);
  --theme-splitter-color: #aabccf;
}

:root {
  --theme-focus-border-color-textbox: #0675d3;
  --theme-textbox-box-shadow: rgba(97,181,255,.75);

  /* For accessibility purposes we want to enhance the focus styling. This
   * should improve keyboard navigation usability. */
  --theme-focus-outline: 1px dotted var(--theme-focus-outline-color);
  --theme-focus-box-shadow-textbox: 0 0 0 1px var(--theme-textbox-box-shadow);

  --toolbarbutton-background: rgba(110,120,130,0.1);
  --toolbarbutton-border-color: transparent;
  --toolbarbutton-hover-background: rgba(110,120,130,0.2);
  --toolbarbutton-hover-border-color: var(--toolbarbutton-border-color);
  --toolbarbutton-checked-background: var(--theme-selection-background);
  --toolbarbutton-checked-color: var(--theme-selection-color);
  --toolbarbutton-checked-border-color: var(--toolbarbutton-border-color);
<<<<<<< HEAD
=======

  /* The photon animation curve */
  --animation-curve: cubic-bezier(.07,.95,0,1);

  /* Firefox Colors CSS Variables v1.0.3
   * Colors are taken from: https://github.com/FirefoxUX/design-tokens */
  --magenta-65: #dd00a9;

  --blue-50: #0a84ff;
  --blue-55: #0074e8;
  --blue-60: #0060df;
  --blue-70: #003eaa;

  --green-70: #058b00;

  --grey-10: #f9f9fa;
  --grey-20: #ededf0;
  --grey-30: #d7d7db;
  --grey-40: #b1b1b3;
  --grey-50: #737373;
  --grey-60: #4a4a4f;
  --grey-70: #38383d;
  --grey-80: #2a2a2e;
  --grey-90: #0c0c0d;
>>>>>>> a17af05f
}<|MERGE_RESOLUTION|>--- conflicted
+++ resolved
@@ -21,15 +21,6 @@
   --theme-sidebar-background: white;
   --theme-contrast-background: #e6b064;
 
-<<<<<<< HEAD
-  --theme-tab-toolbar-background: #fcfcfc;
-  --theme-toolbar-background: #fcfcfc;
-  --theme-toolbar-background-alt: #f5f5f5;
-  --theme-toolbar-hover: rgba(170, 170, 170, .2);
-  --theme-toolbar-hover-active: rgba(170, 170, 170, .4);
-  --theme-selection-background: #4c9ed9;
-  --theme-selection-background-semitransparent: rgba(76, 158, 217, 0.15);
-=======
   /* Toolbar */
   --theme-tab-toolbar-background: var(--grey-10);
   --theme-toolbar-background: var(--grey-10);
@@ -41,7 +32,6 @@
   /* Selection */
   --theme-selection-background: var(--blue-55);
   --theme-selection-background-hover: #F0F9FE;
->>>>>>> a17af05f
   --theme-selection-color: #f5f7fa;
 
   /* Border color that splits the toolbars/panels/headers.
@@ -106,15 +96,6 @@
   --theme-sidebar-background: var(--grey-80);
   --theme-contrast-background: #ffb35b;
 
-<<<<<<< HEAD
-  --theme-tab-toolbar-background: #272b35;
-  --theme-toolbar-background: #272b35;
-  --theme-toolbar-background-alt: #2F343E;
-  --theme-toolbar-hover: rgba(110, 120, 130, 0.1);
-  --theme-toolbar-hover-active: rgba(110, 120, 130, 0.2);
-  --theme-selection-background: #5675B9;
-  --theme-selection-background-semitransparent: rgba(86, 117, 185, 0.5);
-=======
   /* Toolbar */
   --theme-tab-toolbar-background: var(--grey-90);
   --theme-toolbar-background: var(--grey-90);
@@ -126,7 +107,6 @@
   /* Selection */
   --theme-selection-background: #204E8A;
   --theme-selection-background-hover: #353B48;
->>>>>>> a17af05f
   --theme-selection-color: #f5f7fa;
 
   /* Border color that splits the toolbars/panels/headers.
@@ -251,11 +231,8 @@
   --toolbarbutton-checked-background: linear-gradient(rgba(0, 0, 0, 0.1), transparent);
   --toolbarbutton-checked-color: var(--theme-body-color);
   --toolbarbutton-checked-border-color: var(--toolbarbutton-hover-border-color);
-<<<<<<< HEAD
-=======
 
   --theme-codemirror-gutter-background: #ebeced;
->>>>>>> a17af05f
 }
 
 :root.theme-firebug[platform="win"] {
@@ -281,8 +258,6 @@
   --toolbarbutton-checked-background: var(--theme-selection-background);
   --toolbarbutton-checked-color: var(--theme-selection-color);
   --toolbarbutton-checked-border-color: var(--toolbarbutton-border-color);
-<<<<<<< HEAD
-=======
 
   /* The photon animation curve */
   --animation-curve: cubic-bezier(.07,.95,0,1);
@@ -307,5 +282,4 @@
   --grey-70: #38383d;
   --grey-80: #2a2a2e;
   --grey-90: #0c0c0d;
->>>>>>> a17af05f
 }