--- conflicted
+++ resolved
@@ -429,7 +429,7 @@
   padding: 0;
   padding-inline-start: 20px;
   margin: 0;
-  -moz-appearance: none; appearance: none;
+  -moz-appearance: none;
   background-color: transparent;
 }
 
@@ -630,11 +630,7 @@
   padding: 0 1px;
   -moz-box-align: stretch;
   --toolbarbutton-checked-color: var(--theme-body-color);
-<<<<<<< HEAD
-  --toolbarbutton-checked-background: var(--theme-selection-background-semitransparent);
-=======
   --toolbarbutton-checked-background: var(--theme-selection-background-hover);
->>>>>>> a17af05f
 }
 
 .devtools-toolbarbutton > .toolbarbutton-menubutton-button > .toolbarbutton-icon {
@@ -834,14 +830,6 @@
   max-width: 100%;
 }
 
-<<<<<<< HEAD
-.devtools-toolbar.webconsole-filterbar-secondary {
-  height: initial;
-}
-
-.webconsole-filterbar-primary .devtools-plaininput {
-  flex: 1 1 100%;
-=======
 .webconsole-output-wrapper .message-body > * {
   flex-shrink: 0;
 }
@@ -859,22 +847,6 @@
 .webconsole-output-wrapper .message > .icon {
   margin: 3px 0 0 0;
   padding: 0 0 0 6px;
->>>>>>> a17af05f
-}
-
-.webconsole-output.hideTimestamps > .message > .timestamp {
-  display: none;
-}
-
-.message.startGroup .message-body,
-.message.startGroupCollapsed .message-body {
-  color: var(--theme-body-color);
-  font-weight: bold;
-}
-
-.webconsole-output-wrapper .message > .icon {
-  margin: 3px 0 0 0;
-  padding: 0 0 0 6px;
 }
 
 .message.error > .icon::before {
@@ -895,8 +867,6 @@
   margin-inline-end: 5px;
 }
 
-<<<<<<< HEAD
-=======
 .network.message .network-info {
   display: none;
   margin-top: 8px;
@@ -922,26 +892,19 @@
   overflow-y: hidden;
 }
 
->>>>>>> a17af05f
 .network .message-flex-body > .message-body {
   display: flex;
 }
 
-<<<<<<< HEAD
-=======
 /* Output Wrapper */
 
->>>>>>> a17af05f
 .webconsole-output-wrapper .message .indent {
   display: inline-block;
   border-inline-end: solid 1px var(--theme-splitter-color);
 }
-<<<<<<< HEAD
-=======
 .webconsole-output-wrapper .message .indent[data-indent="0"] {
   border-inline-end: none;
 }
->>>>>>> a17af05f
 
 .message.startGroup .indent,
 .message.startGroupCollapsed .indent {
@@ -954,8 +917,6 @@
   display: none;
 }
 
-<<<<<<< HEAD
-=======
 /*
  * Open DOMNode in inspector button. Style need to be reset in the new
  * console since its style is already defined in reps.css .
@@ -967,7 +928,6 @@
   cursor: unset;
 }
 
->>>>>>> a17af05f
 /* console.table() */
 .new-consoletable {
   width: 100%;
