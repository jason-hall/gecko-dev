--- conflicted
+++ resolved
@@ -116,7 +116,7 @@
 }
 
 .tooltip-xul-wrapper {
-  -moz-appearance: none; appearance: none;
+  -moz-appearance: none;
   background: transparent;
   overflow: visible;
   border-style: none;
@@ -459,10 +459,5 @@
 .devtools-tooltip-image-broken {
   box-sizing: border-box;
   height: 100%;
-<<<<<<< HEAD
-  text-align: center;
-  line-height: 30px;
-=======
   padding: 7px;
->>>>>>> a17af05f
 }