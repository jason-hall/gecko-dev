--- conflicted
+++ resolved
@@ -214,7 +214,7 @@
 }
 
 #timeline-rate select.devtools-button {
-  -moz-appearance: none; appearance: none;
+  -moz-appearance: none;
   text-align: center;
   font-family: inherit;
   color: var(--theme-body-color);
@@ -408,17 +408,6 @@
   height: 100%;
 }
 
-<<<<<<< HEAD
-.animation-timeline .animation .summary path {
-  fill: var(--timeline-background-color);
-  stroke: var(--timeline-border-color);
-}
-
-.animation-timeline .animation .summary .infinity.copied {
-  opacity: .3;
-}
-
-=======
 .animation-timeline .animation .summary .effect-easing path {
   fill: none;
   stroke: var(--timeline-border-color);
@@ -433,7 +422,6 @@
   opacity: .3;
 }
 
->>>>>>> a17af05f
 .animation-timeline .animation .summary path.delay-path.negative,
 .animation-timeline .animation .summary path.enddelay-path.negative {
   fill: none;
@@ -443,33 +431,13 @@
 
 .animation-timeline .animation .name {
   position: absolute;
-<<<<<<< HEAD
-  color: var(--theme-content-color3);
-=======
->>>>>>> a17af05f
   top: 0px;
   left: 0px;
   height: 100%;
   width: 100%;
-<<<<<<< HEAD
-  display: flex;
-  align-items: center;
-  padding: 0 2px;
-  box-sizing: border-box;
-=======
->>>>>>> a17af05f
   --fast-track-icon-width: 15px;
 }
 
-<<<<<<< HEAD
-.animation-timeline .animation .name div {
-  /* Flex items don't support text-overflow, so a child div is used */
-  white-space: nowrap;
-  overflow: hidden;
-  text-overflow: ellipsis;
-  background-color: rgba(255, 255, 255, 0.7);
-  max-width: 50%;
-=======
 .animation-timeline .animation .name svg {
   height: 100%;
   width: calc(100% - 20px);
@@ -484,7 +452,6 @@
   paint-order: stroke;
   text-anchor: end;
   dominant-baseline: middle;
->>>>>>> a17af05f
 }
 
 .animation-timeline .fast-track .name::after {
@@ -499,17 +466,7 @@
   z-index: 1;
 }
 
-<<<<<<< HEAD
-.animation-timeline .all-properties .name::after {
-  background-color: var(--theme-content-color3);
-  clip-path: url(images/animation-fast-track.svg#thunderbolt);
-  background-repeat: no-repeat;
-  background-position: center;
-}
-
-=======
 .animation-timeline .all-properties .name::after,
->>>>>>> a17af05f
 .animation-timeline .some-properties .name::after {
   -moz-context-properties: fill;
   fill: var(--theme-content-color3);
@@ -522,7 +479,6 @@
   position: absolute;
   border-bottom: 3px solid var(--fill-none-color);
   bottom: -0.5px;
-<<<<<<< HEAD
 }
 
 .animation-timeline .animation .delay::after,
@@ -545,41 +501,6 @@
 .animation-timeline .animation .positive.delay::after,
 .animation-timeline .animation .negative.end-delay::after {
   left: -3px;
-}
-
-.animation-timeline .animation .fill.delay,
-.animation-timeline .animation .fill.end-delay {
-  border-color: var(--fill-enable-color);
-}
-
-.animation-timeline .animation .fill.delay::after,
-.animation-timeline .animation .fill.end-delay::after {
-  border-color: var(--fill-enable-color);
-  background-color: var(--fill-enable-color);
-=======
-}
-
-.animation-timeline .animation .delay::after,
-.animation-timeline .animation .end-delay::after {
-  content: "";
-  position: absolute;
-  top: -2px;
-  width: 3px;
-  height: 3px;
-  border: 2px solid var(--fill-none-color);
-  background-color: var(--fill-none-color);
-  border-radius: 50%;
-}
-
-.animation-timeline .animation .negative.delay::after,
-.animation-timeline .animation .positive.end-delay::after {
-  right: -3px;
-}
-
-.animation-timeline .animation .positive.delay::after,
-.animation-timeline .animation .negative.end-delay::after {
-  left: -3px;
->>>>>>> a17af05f
 }
 
 .animation-timeline .animation .fill.delay,
