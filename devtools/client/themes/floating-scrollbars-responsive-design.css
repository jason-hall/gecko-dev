@namespace url("http://www.mozilla.org/keymaster/gatekeeper/there.is.only.xul");
@namespace html url("http://www.w3.org/1999/xhtml");

/* Restrict all styles to `*|*:not(html|select) > scrollbar` so that scrollbars
   inside a <select> are excluded (including them hides the select arrow on
   Windows).  We want to include both the root scrollbars for the document as
   well as any overflow: scroll elements within the page, while excluding
   <select>. */
*|*:not(html|select) > scrollbar {
<<<<<<< HEAD
  -moz-appearance: none !important; appearance: none !important;
=======
  -moz-appearance: none !important;
>>>>>>> a17af05f
  position: relative;
  background-color: transparent;
  background-image: none;
  z-index: 2147483647;
  padding: 2px;
  border: none;
}

/* Scrollbar code will reset the margin to the correct side depending on
   where layout actually puts the scrollbar */
*|*:not(html|select) > scrollbar[orient="vertical"] {
  margin-left: -10px;
  min-width: 10px;
  max-width: 10px;
}

*|*:not(html|select) > scrollbar[orient="horizontal"] {
  margin-top: -10px;
  min-height: 10px;
  max-height: 10px;
}

*|*:not(html|select) > scrollbar slider {
<<<<<<< HEAD
  -moz-appearance: none !important; appearance: none !important;
}

*|*:not(html|select) > scrollbar thumb {
  -moz-appearance: none !important; appearance: none !important;
=======
  -moz-appearance: none !important;
}

*|*:not(html|select) > scrollbar thumb {
  -moz-appearance: none !important;
>>>>>>> a17af05f
  background-color: rgba(0,0,0,0.2);
  border-width: 0px !important;
  border-radius: 3px !important;
}

*|*:not(html|select) > scrollbar scrollbarbutton,
*|*:not(html|select) > scrollbar gripper {
  display: none;
}<|MERGE_RESOLUTION|>--- conflicted
+++ resolved
@@ -7,11 +7,7 @@
    well as any overflow: scroll elements within the page, while excluding
    <select>. */
 *|*:not(html|select) > scrollbar {
-<<<<<<< HEAD
-  -moz-appearance: none !important; appearance: none !important;
-=======
   -moz-appearance: none !important;
->>>>>>> a17af05f
   position: relative;
   background-color: transparent;
   background-image: none;
@@ -35,19 +31,11 @@
 }
 
 *|*:not(html|select) > scrollbar slider {
-<<<<<<< HEAD
-  -moz-appearance: none !important; appearance: none !important;
-}
-
-*|*:not(html|select) > scrollbar thumb {
-  -moz-appearance: none !important; appearance: none !important;
-=======
   -moz-appearance: none !important;
 }
 
 *|*:not(html|select) > scrollbar thumb {
   -moz-appearance: none !important;
->>>>>>> a17af05f
   background-color: rgba(0,0,0,0.2);
   border-width: 0px !important;
   border-radius: 3px !important;
