--- conflicted
+++ resolved
@@ -3,11 +3,8 @@
  * file, You can obtain one at http://mozilla.org/MPL/2.0/. */
 
 @import url("resource://devtools/client/themes/splitters.css");
-<<<<<<< HEAD
-=======
 @import url("resource://devtools/client/themes/commandline-browser.css");
 @import url("resource://devtools/client/themes/responsivedesign.css");
->>>>>>> a17af05f
 
 /* Bottom-docked toolbox minimize transition */
 .devtools-toolbox-bottom-iframe {
@@ -23,7 +20,7 @@
 
 .devtools-eyedropper-panel {
   pointer-events: none;
-  -moz-appearance: none; appearance: none;
+  -moz-appearance: none;
   width: 156px;
   height: 120px;
   background-color: transparent;
