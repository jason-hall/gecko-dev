/* This Source Code Form is subject to the terms of the Mozilla Public
 * License, v. 2.0. If a copy of the MPL was not distributed with this file,
 * You can obtain one at http://mozilla.org/MPL/2.0/. */

/* Reload and waiting notices */

.notice-container {
  margin-top: -50vh;
  color: var(--theme-body-color-alt);
}

#reload-notice {
  font-size: 120%;
}

#waiting-notice {
  font-size: 110%;
}

/* Shaders pane */

#shaders-pane {
  min-width: 150px;
}

.program-item {
  padding: 2px 0px;
}

.side-menu-widget-item-checkbox {
  -moz-appearance: none; appearance: none;
  opacity: 0;
  transition: opacity .15s ease-out 0s;
}

/* Only show the checkbox when the source is hovered over, is selected, or if it
 * is not checked. */
.side-menu-widget-item:hover > .side-menu-widget-item-checkbox,
.side-menu-widget-item.selected > .side-menu-widget-item-checkbox,
.side-menu-widget-item-checkbox:not([checked]) {
  opacity: 1;
  transition: opacity .15s ease-out 0s;
}

.side-menu-widget-item-checkbox .checkbox-check {
<<<<<<< HEAD
  -moz-appearance: none; appearance: none;
=======
  -moz-appearance: none;
>>>>>>> a17af05f
  background-image: url(images/item-toggle.svg);
  background-color: transparent;
  width: 16px;
  height: 16px;
  border: 0;
}

.side-menu-widget-item-checkbox:not([checked]) .checkbox-check,
.side-menu-widget-item-checkbox:not([checked]) + vbox {
  opacity: 0.3;
}

.side-menu-widget-item:not(.selected) .checkbox-check {
  filter: var(--icon-filter);
}

/* Make sure icon is white when the item is selected */
.side-menu-widget-item.selected .checkbox-check {
  filter: invert(1);
}

/* Shader source editors */

.editor-label {
  padding: 1px 12px;
  border-top: 1px solid;
}

.editor-label {
  background: var(--theme-toolbar-background);
  border-color: var(--theme-splitter-color);
  color: var(--theme-body-color-alt);
}

.editor-label[selected] {
  background-color: var(--theme-selection-background);
  color: var(--theme-selection-color);
}

/* Responsive sidebar */

@media (max-width: 700px) {
  #shaders-pane {
    max-height: 60vh;
  }

  #editors-splitter {
    border-color: transparent;
  }

  .side-menu-widget-container {
    box-shadow: none !important;
  }

  .side-menu-widget-item-arrow {
    background-image: none !important;
  }

  .editor-label {
    -moz-box-ordinal-group: 0;
    border-bottom: 1px solid;
  }
}<|MERGE_RESOLUTION|>--- conflicted
+++ resolved
@@ -28,7 +28,7 @@
 }
 
 .side-menu-widget-item-checkbox {
-  -moz-appearance: none; appearance: none;
+  -moz-appearance: none;
   opacity: 0;
   transition: opacity .15s ease-out 0s;
 }
@@ -43,11 +43,7 @@
 }
 
 .side-menu-widget-item-checkbox .checkbox-check {
-<<<<<<< HEAD
-  -moz-appearance: none; appearance: none;
-=======
   -moz-appearance: none;
->>>>>>> a17af05f
   background-image: url(images/item-toggle.svg);
   background-color: transparent;
   width: 16px;
