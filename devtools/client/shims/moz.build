--- conflicted
+++ resolved
@@ -9,9 +9,6 @@
 # installed to previously defined locations.
 
 EXTRA_JS_MODULES.devtools += [
-<<<<<<< HEAD
-=======
     'devtools.js',
->>>>>>> a17af05f
     'gDevTools.jsm',
 ]