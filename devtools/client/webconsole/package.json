--- conflicted
+++ resolved
@@ -12,17 +12,12 @@
   "dependencies": {
     "amd-loader": "0.0.5",
     "babel-preset-es2015": "^6.6.0",
-<<<<<<< HEAD
-    "babel-register": "^6.7.2",
-    "cross-env": "^3.1.3",
-=======
     "babel-preset-es2017": "^6.24.1",
     "babel-register": "^6.24.0",
     "cross-env": "^3.1.3",
     "devtools-config": "0.0.12",
     "devtools-launchpad": "0.0.96",
     "devtools-modules": "0.0.31",
->>>>>>> a17af05f
     "enzyme": "^2.4.1",
     "expect": "^1.16.0",
     "file-loader": "^0.10.1",
@@ -39,12 +34,5 @@
     "redux": "^3.6.0",
     "require-hacker": "^2.1.4",
     "sinon": "^1.17.5"
-<<<<<<< HEAD
-  },
-  "scripts": {
-    "postinstall": "cd ../ && npm install && cd webconsole",
-    "test": "cross-env NODE_PATH=../../../ mocha new-console-output/test/**/*.test.js --compilers js:babel-register -r jsdom-global/register -r ./new-console-output/test/require-helper.js"
-=======
->>>>>>> a17af05f
   }
 }