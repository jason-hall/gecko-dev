--- conflicted
+++ resolved
@@ -7,14 +7,9 @@
 
 const {
   FILTER_BAR_TOGGLE,
-<<<<<<< HEAD
-  MESSAGE_ADD,
-  TIMESTAMPS_TOGGLE
-=======
   PERSIST_TOGGLE,
   TIMESTAMPS_TOGGLE,
   SELECT_NETWORK_MESSAGE_TAB,
->>>>>>> a17af05f
 } = require("devtools/client/webconsole/new-console-output/constants");
 const Immutable = require("devtools/client/shared/vendor/immutable");
 
@@ -24,33 +19,21 @@
 
 const UiState = Immutable.Record({
   filterBarVisible: false,
-<<<<<<< HEAD
-  filteredMessageVisible: false,
-  autoscroll: true,
-  timestampsVisible: true,
-=======
   persistLogs: false,
   timestampsVisible: true,
   networkMessageActiveTabId: PANELS.HEADERS,
->>>>>>> a17af05f
 });
 
 function ui(state = new UiState(), action) {
   switch (action.type) {
     case FILTER_BAR_TOGGLE:
       return state.set("filterBarVisible", !state.filterBarVisible);
-<<<<<<< HEAD
-    case TIMESTAMPS_TOGGLE:
-      return state.set("timestampsVisible", action.visible);
-
-=======
     case PERSIST_TOGGLE:
       return state.set("persistLogs", !state.persistLogs);
     case TIMESTAMPS_TOGGLE:
       return state.set("timestampsVisible", action.visible);
     case SELECT_NETWORK_MESSAGE_TAB:
       return state.set("networkMessageActiveTabId", action.id);
->>>>>>> a17af05f
   }
 
   return state;
