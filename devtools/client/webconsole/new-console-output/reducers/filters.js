/* -*- indent-tabs-mode: nil; js-indent-level: 2 -*- */
/* vim: set ft=javascript ts=2 et sw=2 tw=80: */
/* This Source Code Form is subject to the terms of the Mozilla Public
 * License, v. 2.0. If a copy of the MPL was not distributed with this
 * file, You can obtain one at http://mozilla.org/MPL/2.0/. */
"use strict";

const Immutable = require("devtools/client/shared/vendor/immutable");
const constants = require("devtools/client/webconsole/new-console-output/constants");

<<<<<<< HEAD
const FilterState = Immutable.Record({
  css: false,
  debug: true,
  error: true,
  info: true,
  log: true,
  net: false,
  netxhr: false,
  text: "",
  warn: true,
});
=======
const FilterState = Immutable.Record(constants.DEFAULT_FILTERS_VALUES);
>>>>>>> a17af05f

function filters(state = new FilterState(), action) {
  switch (action.type) {
    case constants.FILTER_TOGGLE:
      const {filter} = action;
      const active = !state.get(filter);
      return state.set(filter, active);
    case constants.FILTERS_CLEAR:
      return new FilterState();
    case constants.DEFAULT_FILTERS_RESET:
      return state.withMutations(record => {
        constants.DEFAULT_FILTERS.forEach(filterName => {
          record.set(filterName, constants.DEFAULT_FILTERS_VALUES[filterName]);
        });
      });
    case constants.FILTER_TEXT_SET:
      let {text} = action;
      return state.set(constants.FILTERS.TEXT, text);
  }

  return state;
}

exports.FilterState = FilterState;
exports.filters = filters;<|MERGE_RESOLUTION|>--- conflicted
+++ resolved
@@ -8,21 +8,7 @@
 const Immutable = require("devtools/client/shared/vendor/immutable");
 const constants = require("devtools/client/webconsole/new-console-output/constants");
 
-<<<<<<< HEAD
-const FilterState = Immutable.Record({
-  css: false,
-  debug: true,
-  error: true,
-  info: true,
-  log: true,
-  net: false,
-  netxhr: false,
-  text: "",
-  warn: true,
-});
-=======
 const FilterState = Immutable.Record(constants.DEFAULT_FILTERS_VALUES);
->>>>>>> a17af05f
 
 function filters(state = new FilterState(), action) {
   switch (action.type) {
