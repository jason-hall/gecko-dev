<!DOCTYPE HTML>
<html lang="en">
<head>
  <meta charset="utf8">
  <title>Test for getRepeatId()</title>
  <script type="text/javascript" src="chrome://mochikit/content/tests/SimpleTest/SimpleTest.js"></script>
  <script type="application/javascript" src="head.js"></script>
  <!-- Any copyright is dedicated to the Public Domain.
     - http://creativecommons.org/publicdomain/zero/1.0/ -->
</head>
<body>
<p>Test for render perf</p>
<div id="output"></div>

<script type="text/javascript">
"use strict";

<<<<<<< HEAD
const testPackets = [];
const numMessages = 1000;
for (let id = 0; id < numMessages; id++) {
  let message = "Odd text";
  if (id % 2 === 0) {
    message = "Even text";
=======
// To analyze the profile results:
// > ./mach mochitest test_render_perf.html
// Then open https://perf-html.io and drag the json file printed at the end of this test

const NUM_MESSAGES = 4000;
const NUM_STREAMING = 100;
Components.utils.import("resource://gre/modules/FileUtils.jsm");
const Services = browserRequire("Services");
Services.prefs.setIntPref("devtools.hud.loglimit", NUM_MESSAGES);
const NewConsoleOutputWrapper = browserRequire(
  "devtools/client/webconsole/new-console-output/new-console-output-wrapper");
const actions =
  browserRequire("devtools/client/webconsole/new-console-output/actions/index");
const EventEmitter = browserRequire("devtools/shared/old-event-emitter");
const testPackets = Array.from({length: NUM_MESSAGES}).map((el, id) => ({
  "from": "server1.conn4.child1/consoleActor2",
  "type": "consoleAPICall",
  "message": {
    "arguments": [
      "foobar",
      `${id % 2 === 0 ? "Even" : "Odd"} text`,
      id
    ],
    "columnNumber": 1,
    "counter": null,
    "filename": "file:///test.html",
    "functionName": "",
    "groupName": "",
    "level": "log",
    "lineNumber": 1,
    "private": false,
    "styles": [],
    "timeStamp": 1455064271115 + id,
    "timer": null,
    "workerType": "none",
    "category": "webdev"
>>>>>>> a17af05f
  }
}));
const lastPacket = testPackets.pop();

function startMeasure(label) {
  const startLabel = label + "start";
  performance.mark(startLabel);
  return {
    stop: (clear = true) => {
      performance.measure(label, startLabel);
      const entries = performance.getEntriesByName(label);
      if (clear) {
        performance.clearMeasures(label);
      }
      return entries[entries.length - 1];
    }
  };
}

function wait(time) {
  return new Promise(resolve => setTimeout(resolve, time));
}

async function addAllMessages(wrapper) {
  testPackets.forEach((packet) => wrapper.dispatchMessageAdd(packet));
  // Only wait for the last packet to minimize work.
  await wrapper.dispatchMessageAdd(lastPacket, true);
  await new Promise(resolve => requestAnimationFrame(resolve));
}

async function addMessage(wrapper, message) {
  await wrapper.dispatchMessageAdd(message, true);
}

function getTimes(times) {
  times = times.sort();
  let totalTime = times.reduce((sum, t) => sum + t);
  let avg = totalTime / times.length;
  let median = times.length % 2 !== 0
    ? times[Math.floor(times.length / 2)]
    : (times[(times.length / 2) - 1] + times[times.length / 2]) / 2;
  return {avg, median};
}

async function clearMessages(wrapper) {
  wrapper.dispatchMessagesClear();
  await new Promise(resolve => requestAnimationFrame(resolve));
}

async function testBulkLogging(wrapper) {
  await clearMessages(wrapper);
  let bulkTimes = [];
  const iterations = 5;
  for (let i = 0; i < iterations; i++) {
    const measure = startMeasure("bulk log");
    await addAllMessages(wrapper);
    const {duration} = measure.stop();

    info(`took ${duration} ms to render bulk messages (iteration ${i})`);
    bulkTimes.push(duration);

    // Do not clear the store on last iteration so the next test can use the messages.
    if (i !== iterations - 1) {
      // Wait before clearing messages so those events are more spotable on the profile.
      await wait(500);
      await clearMessages(wrapper);
      await wait(500);
    }
  }
  let {avg, median} = getTimes(bulkTimes);

  info(`BULK: On average, it took ${avg} ms (median ${median} ms) ` +
       `to render ${NUM_MESSAGES} messages`);
}

async function testFiltering(wrapper) {
  const measureFilter = startMeasure("filtering");

  const measureFilterOff = startMeasure("filtering off");
  await wrapper.getStore().dispatch(actions.filterToggle("log"));
  const measureFilterOffEntry = measureFilterOff.stop();
  info(`Filter toggle time (off): ${measureFilterOffEntry.duration}`);

  const measureFilterOn = startMeasure("filtering on");
  await wrapper.getStore().dispatch(actions.filterToggle("log"));
  const measureFilterOnEntry = measureFilterOn.stop();
  info(`Filter toggle time (on): ${measureFilterOnEntry.duration}`);
  measureFilter.stop();
}

async function testStreamLogging(wrapper, clear = true) {
  const streamMeasureLabel = "stream" + (clear === false ? " and prune" : "");
  const streamMeasure = startMeasure(streamMeasureLabel);
  if (clear === true) {
    await clearMessages(wrapper);
  }

  const measureLabel = "stream - add single message";
  for (let i = 0; i < NUM_STREAMING; i++) {
    const measure = startMeasure(measureLabel);
    await addMessage(wrapper, testPackets[i]);
    measure.stop(false);
    await new Promise(resolve => setTimeout(resolve, 100));
  }

  let streamTimes = performance.getEntriesByName(measureLabel)
    .map(entry => entry.duration);
  performance.clearMeasures(measureLabel);
  let { avg, median } = getTimes(streamTimes);
  info(`STREAMING${clear === false ? " AND PRUNING" : ""}: On average, ` +
    `it took ${avg} ms (median ${median} ms) for each message`);
  streamMeasure.stop();
}

<<<<<<< HEAD
window.onload = Task.async(function* () {
  const { configureStore } = browserRequire(
    "devtools/client/webconsole/new-console-output/store");
  const { filterTextSet, filtersClear } = browserRequire(
    "devtools/client/webconsole/new-console-output/actions/index");
  const NewConsoleOutputWrapper = browserRequire(
    "devtools/client/webconsole/new-console-output/new-console-output-wrapper");
  const wrapper = new NewConsoleOutputWrapper(document.querySelector("#output"), {});
=======
window.onload = async function () {
  // This test does costly work multiple times to have better performance data.
  // It doesn't run in automation
  SimpleTest.requestLongerTimeout(3);

  const wrapper = new NewConsoleOutputWrapper(
    document.getElementById("output"),
    {hud: EventEmitter.decorate({proxy: {}}), focus: () => {}},
    {},
    null,
    document,
  );
  wrapper.init();

  // From https://github.com/devtools-html/perf.html/blob/b73eb73df04c7df51464fa50eeadef3dc7f5d4e2/docs/gecko-profile-format.md#L21
  const settings = {
    entries: 100000000,
    interval: 1,
    features: ["js"],
    threads: ["GeckoMain"]
  };
  Services.profiler.StartProfiler(
    settings.entries,
    settings.interval,
    settings.features,
    settings.features.length,
    settings.threads,
    settings.threads.length
  );
  info("Profiler has started");

  await wait(500);

  await testBulkLogging(wrapper);

  await wait(500);

  await testFiltering(wrapper);

  await wait(500);

  // first pass, without clearing the store.
  await testStreamLogging(wrapper, false);

  await wait(500);
  // second pass, with an empty store.
  await testStreamLogging(wrapper, true);

  ok(true, "Tests finished");

  let file = FileUtils.getFile("TmpD", [`test_render_perf_${Date.now()}.json`]);
  Services.profiler.dumpProfileToFile(file.path);
  Services.profiler.StopProfiler();

  info(`
>>>>>>> a17af05f

SAVING PROFILE: ${file.path}

To upload the profile, run the following commands:

  gzip ${file.path}
  curl 'https://profile-store.appspot.com/compressed-store' --compressed --data-binary @${file.path}.gz | awk '{print "Hosted at: https://perf-html.io/public/"$1}'


`);

  SimpleTest.finish();
};
</script>
</body>
</html><|MERGE_RESOLUTION|>--- conflicted
+++ resolved
@@ -15,14 +15,6 @@
 <script type="text/javascript">
 "use strict";
 
-<<<<<<< HEAD
-const testPackets = [];
-const numMessages = 1000;
-for (let id = 0; id < numMessages; id++) {
-  let message = "Odd text";
-  if (id % 2 === 0) {
-    message = "Even text";
-=======
 // To analyze the profile results:
 // > ./mach mochitest test_render_perf.html
 // Then open https://perf-html.io and drag the json file printed at the end of this test
@@ -59,7 +51,6 @@
     "timer": null,
     "workerType": "none",
     "category": "webdev"
->>>>>>> a17af05f
   }
 }));
 const lastPacket = testPackets.pop();
@@ -174,16 +165,6 @@
   streamMeasure.stop();
 }
 
-<<<<<<< HEAD
-window.onload = Task.async(function* () {
-  const { configureStore } = browserRequire(
-    "devtools/client/webconsole/new-console-output/store");
-  const { filterTextSet, filtersClear } = browserRequire(
-    "devtools/client/webconsole/new-console-output/actions/index");
-  const NewConsoleOutputWrapper = browserRequire(
-    "devtools/client/webconsole/new-console-output/new-console-output-wrapper");
-  const wrapper = new NewConsoleOutputWrapper(document.querySelector("#output"), {});
-=======
 window.onload = async function () {
   // This test does costly work multiple times to have better performance data.
   // It doesn't run in automation
@@ -239,7 +220,6 @@
   Services.profiler.StopProfiler();
 
   info(`
->>>>>>> a17af05f
 
 SAVING PROFILE: ${file.path}
 
