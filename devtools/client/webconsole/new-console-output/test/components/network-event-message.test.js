/* Any copyright is dedicated to the Public Domain.
   http://creativecommons.org/publicdomain/zero/1.0/ */
"use strict";

// Test utils.
const expect = require("expect");
const { render } = require("enzyme");

// React
const { createFactory } = require("devtools/client/shared/vendor/react");

// Components under test.
const NetworkEventMessage = createFactory(require("devtools/client/webconsole/new-console-output/components/message-types/network-event-message"));
const { INDENT_WIDTH } = require("devtools/client/webconsole/new-console-output/components/message-indent");

// Test fakes.
const { stubPreparedMessages } = require("devtools/client/webconsole/new-console-output/test/fixtures/stubs/index");
const serviceContainer = require("devtools/client/webconsole/new-console-output/test/fixtures/serviceContainer");

const EXPECTED_URL = "http://example.com/browser/devtools/client/webconsole/new-console-output/test/fixtures/stub-generators/inexistent.html";
const EXPECTED_STATUS = /\[HTTP\/\d\.\d \d+ [A-Za-z ]+ \d+ms\]/;

describe("NetworkEventMessage component:", () => {
  describe("GET request", () => {
    it("renders as expected", () => {
<<<<<<< HEAD
      const message = stubPreparedMessages.get("GET request eventTimings");
      const wrapper = render(NetworkEventMessage({ message, serviceContainer }));
      const L10n = require("devtools/client/webconsole/new-console-output/test/fixtures/L10n");
      const { timestampString } = new L10n();
=======
      const message = stubPreparedMessages.get("GET request");
      const update = stubPreparedMessages.get("GET request update");
      const wrapper = render(NetworkEventMessage({
        message,
        serviceContainer,
        timestampsVisible: true,
        networkMessageUpdate: update,
      }));
      const { timestampString } = require("devtools/client/webconsole/webconsole-l10n");
>>>>>>> a17af05f

      expect(wrapper.find(".timestamp").text()).toBe(timestampString(message.timeStamp));
      expect(wrapper.find(".message-body .method").text()).toBe("GET");
      expect(wrapper.find(".message-body .xhr").length).toBe(0);
      expect(wrapper.find(".message-body .url").length).toBe(1);
      expect(wrapper.find(".message-body .url").text()).toBe(EXPECTED_URL);
      expect(wrapper.find(".message-body .status").length).toBe(1);
      expect(wrapper.find(".message-body .status").text()).toMatch(EXPECTED_STATUS);
    });

<<<<<<< HEAD
=======
    it("does not have a timestamp when timestampsVisible prop is falsy", () => {
      const message = stubPreparedMessages.get("GET request update");
      const wrapper = render(NetworkEventMessage({
        message,
        serviceContainer,
        timestampsVisible: false,
      }));

      expect(wrapper.find(".timestamp").length).toBe(0);
    });

>>>>>>> a17af05f
    it("has the expected indent", () => {
      const message = stubPreparedMessages.get("GET request");

      const indent = 10;
<<<<<<< HEAD
      let wrapper = render(NetworkEventMessage({ message, serviceContainer, indent}));
      expect(wrapper.find(".indent").prop("style").width)
        .toBe(`${indent * INDENT_WIDTH}px`);

      wrapper = render(NetworkEventMessage({ message, serviceContainer }));
      expect(wrapper.find(".indent").prop("style").width).toBe(`0`);
=======
      let wrapper = render(NetworkEventMessage({
        message: Object.assign({}, message, {indent}),
        serviceContainer
      }));
      let indentEl = wrapper.find(".indent");
      expect(indentEl.prop("style").width).toBe(`${indent * INDENT_WIDTH}px`);
      expect(indentEl.prop("data-indent")).toBe(`${indent}`);

      wrapper = render(NetworkEventMessage({ message, serviceContainer }));
      indentEl = wrapper.find(".indent");
      expect(indentEl.prop("style").width).toBe(`0`);
      expect(indentEl.prop("data-indent")).toBe(`0`);
>>>>>>> a17af05f
    });
  });

  describe("XHR GET request", () => {
    it("renders as expected", () => {
<<<<<<< HEAD
      const message = stubPreparedMessages.get("XHR GET request eventTimings");
      const wrapper = render(NetworkEventMessage({ message, serviceContainer }));
=======
      const message = stubPreparedMessages.get("XHR GET request");
      const update = stubPreparedMessages.get("XHR GET request update");
      const wrapper = render(NetworkEventMessage({
        message,
        serviceContainer,
        networkMessageUpdate: update,
      }));
>>>>>>> a17af05f

      expect(wrapper.find(".message-body .method").text()).toBe("GET");
      expect(wrapper.find(".message-body .xhr").length).toBe(1);
      expect(wrapper.find(".message-body .xhr").text()).toBe("XHR");
      expect(wrapper.find(".message-body .url").text()).toBe(EXPECTED_URL);
      expect(wrapper.find(".message-body .status").text()).toMatch(EXPECTED_STATUS);
    });
  });

  describe("XHR POST request", () => {
    it("renders as expected", () => {
<<<<<<< HEAD
      const message = stubPreparedMessages.get("XHR POST request eventTimings");
      const wrapper = render(NetworkEventMessage({ message, serviceContainer }));
=======
      const message = stubPreparedMessages.get("XHR POST request");
      const update = stubPreparedMessages.get("XHR POST request update");
      const wrapper = render(NetworkEventMessage({
        message,
        serviceContainer,
        networkMessageUpdate: update,
      }));
>>>>>>> a17af05f

      expect(wrapper.find(".message-body .method").text()).toBe("POST");
      expect(wrapper.find(".message-body .xhr").length).toBe(1);
      expect(wrapper.find(".message-body .xhr").text()).toBe("XHR");
      expect(wrapper.find(".message-body .url").length).toBe(1);
      expect(wrapper.find(".message-body .url").text()).toBe(EXPECTED_URL);
      expect(wrapper.find(".message-body .status").length).toBe(1);
      expect(wrapper.find(".message-body .status").text()).toMatch(EXPECTED_STATUS);
<<<<<<< HEAD
=======
    });
  });

  describe("is expandable", () => {
    it("renders as expected", () => {
      const message = stubPreparedMessages.get("XHR POST request");
      const wrapper = render(NetworkEventMessage({
        message,
        serviceContainer,
      }));

      expect(wrapper.find(".message .theme-twisty")).toExist();
>>>>>>> a17af05f
    });
  });
});<|MERGE_RESOLUTION|>--- conflicted
+++ resolved
@@ -23,12 +23,6 @@
 describe("NetworkEventMessage component:", () => {
   describe("GET request", () => {
     it("renders as expected", () => {
-<<<<<<< HEAD
-      const message = stubPreparedMessages.get("GET request eventTimings");
-      const wrapper = render(NetworkEventMessage({ message, serviceContainer }));
-      const L10n = require("devtools/client/webconsole/new-console-output/test/fixtures/L10n");
-      const { timestampString } = new L10n();
-=======
       const message = stubPreparedMessages.get("GET request");
       const update = stubPreparedMessages.get("GET request update");
       const wrapper = render(NetworkEventMessage({
@@ -38,7 +32,6 @@
         networkMessageUpdate: update,
       }));
       const { timestampString } = require("devtools/client/webconsole/webconsole-l10n");
->>>>>>> a17af05f
 
       expect(wrapper.find(".timestamp").text()).toBe(timestampString(message.timeStamp));
       expect(wrapper.find(".message-body .method").text()).toBe("GET");
@@ -49,8 +42,6 @@
       expect(wrapper.find(".message-body .status").text()).toMatch(EXPECTED_STATUS);
     });
 
-<<<<<<< HEAD
-=======
     it("does not have a timestamp when timestampsVisible prop is falsy", () => {
       const message = stubPreparedMessages.get("GET request update");
       const wrapper = render(NetworkEventMessage({
@@ -62,19 +53,10 @@
       expect(wrapper.find(".timestamp").length).toBe(0);
     });
 
->>>>>>> a17af05f
     it("has the expected indent", () => {
       const message = stubPreparedMessages.get("GET request");
 
       const indent = 10;
-<<<<<<< HEAD
-      let wrapper = render(NetworkEventMessage({ message, serviceContainer, indent}));
-      expect(wrapper.find(".indent").prop("style").width)
-        .toBe(`${indent * INDENT_WIDTH}px`);
-
-      wrapper = render(NetworkEventMessage({ message, serviceContainer }));
-      expect(wrapper.find(".indent").prop("style").width).toBe(`0`);
-=======
       let wrapper = render(NetworkEventMessage({
         message: Object.assign({}, message, {indent}),
         serviceContainer
@@ -87,16 +69,11 @@
       indentEl = wrapper.find(".indent");
       expect(indentEl.prop("style").width).toBe(`0`);
       expect(indentEl.prop("data-indent")).toBe(`0`);
->>>>>>> a17af05f
     });
   });
 
   describe("XHR GET request", () => {
     it("renders as expected", () => {
-<<<<<<< HEAD
-      const message = stubPreparedMessages.get("XHR GET request eventTimings");
-      const wrapper = render(NetworkEventMessage({ message, serviceContainer }));
-=======
       const message = stubPreparedMessages.get("XHR GET request");
       const update = stubPreparedMessages.get("XHR GET request update");
       const wrapper = render(NetworkEventMessage({
@@ -104,7 +81,6 @@
         serviceContainer,
         networkMessageUpdate: update,
       }));
->>>>>>> a17af05f
 
       expect(wrapper.find(".message-body .method").text()).toBe("GET");
       expect(wrapper.find(".message-body .xhr").length).toBe(1);
@@ -116,10 +92,6 @@
 
   describe("XHR POST request", () => {
     it("renders as expected", () => {
-<<<<<<< HEAD
-      const message = stubPreparedMessages.get("XHR POST request eventTimings");
-      const wrapper = render(NetworkEventMessage({ message, serviceContainer }));
-=======
       const message = stubPreparedMessages.get("XHR POST request");
       const update = stubPreparedMessages.get("XHR POST request update");
       const wrapper = render(NetworkEventMessage({
@@ -127,7 +99,6 @@
         serviceContainer,
         networkMessageUpdate: update,
       }));
->>>>>>> a17af05f
 
       expect(wrapper.find(".message-body .method").text()).toBe("POST");
       expect(wrapper.find(".message-body .xhr").length).toBe(1);
@@ -136,8 +107,6 @@
       expect(wrapper.find(".message-body .url").text()).toBe(EXPECTED_URL);
       expect(wrapper.find(".message-body .status").length).toBe(1);
       expect(wrapper.find(".message-body .status").text()).toMatch(EXPECTED_STATUS);
-<<<<<<< HEAD
-=======
     });
   });
 
@@ -150,7 +119,6 @@
       }));
 
       expect(wrapper.find(".message .theme-twisty")).toExist();
->>>>>>> a17af05f
     });
   });
 });