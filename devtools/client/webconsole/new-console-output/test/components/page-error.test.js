/* Any copyright is dedicated to the Public Domain.
   http://creativecommons.org/publicdomain/zero/1.0/ */
"use strict";

// Test utils.
const expect = require("expect");
const { render, mount } = require("enzyme");
const sinon = require("sinon");

// React
const { createFactory } = require("devtools/client/shared/vendor/react");
const Provider = createFactory(require("react-redux").Provider);
const { setupStore } = require("devtools/client/webconsole/new-console-output/test/helpers");

// Components under test.
const PageError = require("devtools/client/webconsole/new-console-output/components/message-types/page-error");
const {
  MESSAGE_OPEN,
  MESSAGE_CLOSE,
} = require("devtools/client/webconsole/new-console-output/constants");
const { INDENT_WIDTH } = require("devtools/client/webconsole/new-console-output/components/message-indent");

// Test fakes.
const { stubPreparedMessages } = require("devtools/client/webconsole/new-console-output/test/fixtures/stubs/index");
const serviceContainer = require("devtools/client/webconsole/new-console-output/test/fixtures/serviceContainer");

describe("PageError component:", () => {
  it("renders", () => {
    const message = stubPreparedMessages.get("ReferenceError: asdf is not defined");
<<<<<<< HEAD
    const wrapper = render(PageError({ message, serviceContainer }));
    const L10n = require("devtools/client/webconsole/new-console-output/test/fixtures/L10n");
    const { timestampString } = new L10n();
=======
    const wrapper = render(PageError({
      message,
      serviceContainer,
      timestampsVisible: true,
    }));
    const { timestampString } = require("devtools/client/webconsole/webconsole-l10n");
>>>>>>> a17af05f

    expect(wrapper.find(".timestamp").text()).toBe(timestampString(message.timeStamp));

    expect(wrapper.find(".message-body").text())
      .toBe("ReferenceError: asdf is not defined[Learn More]");

    // The stacktrace should be closed by default.
    const frameLinks = wrapper.find(`.stack-trace`);
    expect(frameLinks.length).toBe(0);

    // There should be the location.
    const locationLink = wrapper.find(`.message-location`);
    expect(locationLink.length).toBe(1);
    // @TODO Will likely change. See bug 1307952
    expect(locationLink.text()).toBe("test-console-api.html:3:5");
  });

<<<<<<< HEAD
=======
  it("does not have a timestamp when timestampsVisible prop is falsy", () => {
    const message = stubPreparedMessages.get("ReferenceError: asdf is not defined");
    const wrapper = render(PageError({
      message,
      serviceContainer,
      timestampsVisible: false,
    }));

    expect(wrapper.find(".timestamp").length).toBe(0);
  });

  it("renders an error with a longString exception message", () => {
    const message = stubPreparedMessages.get("TypeError longString message");
    const wrapper = render(PageError({ message, serviceContainer }));

    const text = wrapper.find(".message-body").text();
    expect(text.startsWith("Error: Long error Long error")).toBe(true);
  });

>>>>>>> a17af05f
  it("displays a [Learn more] link", () => {
    const store = setupStore([]);

    const message = stubPreparedMessages.get("ReferenceError: asdf is not defined");

    serviceContainer.openLink = sinon.spy();
    const wrapper = mount(Provider({store},
      PageError({message, serviceContainer})
    ));

    // There should be a [Learn more] link.
    const url =
      "https://developer.mozilla.org/docs/Web/JavaScript/Reference/Errors/Not_defined";
    const learnMore = wrapper.find(".learn-more-link");
    expect(learnMore.length).toBe(1);
    expect(learnMore.prop("title")).toBe(url);

    learnMore.simulate("click");
    let call = serviceContainer.openLink.getCall(0);
    expect(call.args[0]).toEqual(message.exceptionDocURL);
  });

  it("has a stacktrace which can be openned", () => {
    const message = stubPreparedMessages.get("ReferenceError: asdf is not defined");
    const wrapper = render(PageError({ message, serviceContainer, open: true }));

    // There should be a collapse button.
    expect(wrapper.find(".theme-twisty.open").length).toBe(1);

    // There should be five stacktrace items.
    const frameLinks = wrapper.find(`.stack-trace span.frame-link`);
    expect(frameLinks.length).toBe(5);
  });

  it("toggle the stacktrace when the collapse button is clicked", () => {
    const store = setupStore([]);
    store.dispatch = sinon.spy();
    const message = stubPreparedMessages.get("ReferenceError: asdf is not defined");

    let wrapper = mount(Provider({store},
      PageError({
        message,
        open: true,
        dispatch: store.dispatch,
        serviceContainer,
      })
    ));
    wrapper.find(".theme-twisty.open").simulate("click");
    let call = store.dispatch.getCall(0);
    expect(call.args[0]).toEqual({
      id: message.id,
      type: MESSAGE_CLOSE
    });

    wrapper = mount(Provider({store},
      PageError({
        message,
        open: false,
        dispatch: store.dispatch,
        serviceContainer,
      })
    ));
    wrapper.find(".theme-twisty").simulate("click");
    call = store.dispatch.getCall(1);
    expect(call.args[0]).toEqual({
      id: message.id,
      type: MESSAGE_OPEN
    });
  });

  it("has the expected indent", () => {
    const message = stubPreparedMessages.get("ReferenceError: asdf is not defined");
    const indent = 10;
<<<<<<< HEAD
    let wrapper = render(PageError({ message, serviceContainer, indent}));
    expect(wrapper.find(".indent").prop("style").width)
        .toBe(`${indent * INDENT_WIDTH}px`);

    wrapper = render(PageError({ message, serviceContainer}));
    expect(wrapper.find(".indent").prop("style").width).toBe(`0`);
=======
    let wrapper = render(PageError({
      message: Object.assign({}, message, {indent}),
      serviceContainer
    }));
    let indentEl = wrapper.find(".indent");
    expect(indentEl.prop("style").width).toBe(`${indent * INDENT_WIDTH}px`);
    expect(indentEl.prop("data-indent")).toBe(`${indent}`);

    wrapper = render(PageError({ message, serviceContainer}));
    indentEl = wrapper.find(".indent");
    expect(indentEl.prop("style").width).toBe(`0`);
    expect(indentEl.prop("data-indent")).toBe(`0`);
>>>>>>> a17af05f
  });

  it("has empty error notes", () => {
    const message = stubPreparedMessages.get("ReferenceError: asdf is not defined");
    let wrapper = render(PageError({ message, serviceContainer }));

    const notes = wrapper.find(".error-note");

    expect(notes.length).toBe(0);
  });

  it("can show an error note", () => {
    const origMessage = stubPreparedMessages.get("ReferenceError: asdf is not defined");
<<<<<<< HEAD
    const message = origMessage.set("notes", [
      {
=======
    const message = Object.assign({}, origMessage, {
      "notes": [{
>>>>>>> a17af05f
        "messageBody": "test note",
        "frame": {
          "source": "http://example.com/test.js",
          "line": 2,
          "column": 6
        }
<<<<<<< HEAD
      }
    ]);
=======
      }]
    });
>>>>>>> a17af05f

    let wrapper = render(PageError({ message, serviceContainer }));

    const notes = wrapper.find(".error-note");
    expect(notes.length).toBe(1);

    const note = notes.eq(0);
    expect(note.find(".message-body").text())
      .toBe("note: test note");

    // There should be the location.
    const locationLink = note.find(`.message-location`);
    expect(locationLink.length).toBe(1);
    expect(locationLink.text()).toBe("test.js:2:6");
  });

  it("can show multiple error notes", () => {
    const origMessage = stubPreparedMessages.get("ReferenceError: asdf is not defined");
<<<<<<< HEAD
    const message = origMessage.set("notes", [
      {
=======
    const message = Object.assign({}, origMessage, {
      "notes": [{
>>>>>>> a17af05f
        "messageBody": "test note 1",
        "frame": {
          "source": "http://example.com/test1.js",
          "line": 2,
          "column": 6
        }
      },
      {
        "messageBody": "test note 2",
        "frame": {
          "source": "http://example.com/test2.js",
          "line": 10,
          "column": 18
        }
      },
      {
        "messageBody": "test note 3",
        "frame": {
          "source": "http://example.com/test3.js",
          "line": 9,
          "column": 4
        }
<<<<<<< HEAD
      }
    ]);
=======
      }]
    });
>>>>>>> a17af05f

    let wrapper = render(PageError({ message, serviceContainer }));

    const notes = wrapper.find(".error-note");
    expect(notes.length).toBe(3);

    const note1 = notes.eq(0);
    expect(note1.find(".message-body").text())
      .toBe("note: test note 1");

    const locationLink1 = note1.find(`.message-location`);
    expect(locationLink1.length).toBe(1);
    expect(locationLink1.text()).toBe("test1.js:2:6");

    const note2 = notes.eq(1);
    expect(note2.find(".message-body").text())
      .toBe("note: test note 2");

    const locationLink2 = note2.find(`.message-location`);
    expect(locationLink2.length).toBe(1);
    expect(locationLink2.text()).toBe("test2.js:10:18");

    const note3 = notes.eq(2);
    expect(note3.find(".message-body").text())
      .toBe("note: test note 3");

    const locationLink3 = note3.find(`.message-location`);
    expect(locationLink3.length).toBe(1);
    expect(locationLink3.text()).toBe("test3.js:9:4");
  });

  it("displays error notes", () => {
    const message = stubPreparedMessages.get("SyntaxError: redeclaration of let a");

    let wrapper = render(PageError({ message, serviceContainer }));

    const notes = wrapper.find(".error-note");
    expect(notes.length).toBe(1);

    const note = notes.eq(0);
    expect(note.find(".message-body").text())
      .toBe("note: Previously declared at line 2, column 6");

    // There should be the location.
    const locationLink = note.find(`.message-location`);
    expect(locationLink.length).toBe(1);
    expect(locationLink.text()).toBe("test-console-api.html:2:6");
  });
});<|MERGE_RESOLUTION|>--- conflicted
+++ resolved
@@ -27,18 +27,12 @@
 describe("PageError component:", () => {
   it("renders", () => {
     const message = stubPreparedMessages.get("ReferenceError: asdf is not defined");
-<<<<<<< HEAD
-    const wrapper = render(PageError({ message, serviceContainer }));
-    const L10n = require("devtools/client/webconsole/new-console-output/test/fixtures/L10n");
-    const { timestampString } = new L10n();
-=======
     const wrapper = render(PageError({
       message,
       serviceContainer,
       timestampsVisible: true,
     }));
     const { timestampString } = require("devtools/client/webconsole/webconsole-l10n");
->>>>>>> a17af05f
 
     expect(wrapper.find(".timestamp").text()).toBe(timestampString(message.timeStamp));
 
@@ -56,8 +50,6 @@
     expect(locationLink.text()).toBe("test-console-api.html:3:5");
   });
 
-<<<<<<< HEAD
-=======
   it("does not have a timestamp when timestampsVisible prop is falsy", () => {
     const message = stubPreparedMessages.get("ReferenceError: asdf is not defined");
     const wrapper = render(PageError({
@@ -77,7 +69,6 @@
     expect(text.startsWith("Error: Long error Long error")).toBe(true);
   });
 
->>>>>>> a17af05f
   it("displays a [Learn more] link", () => {
     const store = setupStore([]);
 
@@ -151,14 +142,6 @@
   it("has the expected indent", () => {
     const message = stubPreparedMessages.get("ReferenceError: asdf is not defined");
     const indent = 10;
-<<<<<<< HEAD
-    let wrapper = render(PageError({ message, serviceContainer, indent}));
-    expect(wrapper.find(".indent").prop("style").width)
-        .toBe(`${indent * INDENT_WIDTH}px`);
-
-    wrapper = render(PageError({ message, serviceContainer}));
-    expect(wrapper.find(".indent").prop("style").width).toBe(`0`);
-=======
     let wrapper = render(PageError({
       message: Object.assign({}, message, {indent}),
       serviceContainer
@@ -171,7 +154,6 @@
     indentEl = wrapper.find(".indent");
     expect(indentEl.prop("style").width).toBe(`0`);
     expect(indentEl.prop("data-indent")).toBe(`0`);
->>>>>>> a17af05f
   });
 
   it("has empty error notes", () => {
@@ -185,26 +167,16 @@
 
   it("can show an error note", () => {
     const origMessage = stubPreparedMessages.get("ReferenceError: asdf is not defined");
-<<<<<<< HEAD
-    const message = origMessage.set("notes", [
-      {
-=======
     const message = Object.assign({}, origMessage, {
       "notes": [{
->>>>>>> a17af05f
         "messageBody": "test note",
         "frame": {
           "source": "http://example.com/test.js",
           "line": 2,
           "column": 6
         }
-<<<<<<< HEAD
-      }
-    ]);
-=======
       }]
     });
->>>>>>> a17af05f
 
     let wrapper = render(PageError({ message, serviceContainer }));
 
@@ -223,13 +195,8 @@
 
   it("can show multiple error notes", () => {
     const origMessage = stubPreparedMessages.get("ReferenceError: asdf is not defined");
-<<<<<<< HEAD
-    const message = origMessage.set("notes", [
-      {
-=======
     const message = Object.assign({}, origMessage, {
       "notes": [{
->>>>>>> a17af05f
         "messageBody": "test note 1",
         "frame": {
           "source": "http://example.com/test1.js",
@@ -252,13 +219,8 @@
           "line": 9,
           "column": 4
         }
-<<<<<<< HEAD
-      }
-    ]);
-=======
       }]
     });
->>>>>>> a17af05f
 
     let wrapper = render(PageError({ message, serviceContainer }));
 
