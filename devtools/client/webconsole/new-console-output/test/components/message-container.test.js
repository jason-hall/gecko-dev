--- conflicted
+++ resolved
@@ -21,14 +21,10 @@
 describe("MessageContainer component:", () => {
   it("pipes data to children as expected", () => {
     const message = stubPreparedMessages.get("console.log('foobar', 'test')");
-<<<<<<< HEAD
-    const rendered = renderComponent(MessageContainer, {message, serviceContainer});
-=======
     const rendered = renderComponent(MessageContainer, {
       getMessage: () => message,
       serviceContainer
     });
->>>>>>> a17af05f
 
     expect(rendered.textContent.includes("foobar")).toBe(true);
   });
@@ -56,15 +52,7 @@
 
     messageTypes.forEach(info => {
       const { component, message } = info;
-<<<<<<< HEAD
-      const rendered = shallowRenderComponent(MessageContainer, {
-        message,
-        serviceContainer,
-      });
-      expect(rendered.type).toBe(component);
-=======
       expect(getMessageComponent(message)).toBe(component);
->>>>>>> a17af05f
     });
   });
 });