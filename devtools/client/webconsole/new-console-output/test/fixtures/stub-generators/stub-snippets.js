/* Any copyright is dedicated to the Public Domain.
 * http://creativecommons.org/publicdomain/zero/1.0/ */

"use strict";

// Console API

const consoleApiCommands = [
  "console.log('foobar', 'test')",
  "console.log(undefined)",
  "console.warn('danger, will robinson!')",
  "console.log(NaN)",
  "console.log(null)",
  "console.log('\u9f2c')",
  "console.clear()",
  "console.count('bar')",
  "console.assert(false, {message: 'foobar'})",
  "console.log('hello \\nfrom \\rthe \\\"string world!')",
  "console.log('\xFA\u1E47\u0129\xE7\xF6d\xEA \u021B\u0115\u0219\u0165')",
  "console.dirxml(window)",
<<<<<<< HEAD
=======
  "console.log('myarray', ['red', 'green', 'blue'])",
  "console.log('myregex', /a.b.c/)",
  "console.table(['red', 'green', 'blue']);",
  "console.log('myobject', {red: 'redValue', green: 'greenValue', blue: 'blueValue'});",
  "console.debug('debug message');",
  "console.info('info message');",
  "console.error('error message');",
>>>>>>> a17af05f
];

let consoleApi = new Map(consoleApiCommands.map(
  cmd => [cmd, {keys: [cmd], code: cmd}]));

consoleApi.set("console.log('mymap')", {
  keys: ["console.log('mymap')"],
  code: `
var map = new Map();
map.set("key1", "value1");
map.set("key2", "value2");
console.log('mymap', map);
`});

consoleApi.set("console.log('myset')", {
  keys: ["console.log('myset')"],
  code: `
console.log('myset', new Set(["a", "b"]));
`});

consoleApi.set("console.trace()", {
  keys: ["console.trace()"],
  code: `
function testStacktraceFiltering() {
  console.trace()
}
function foo() {
  testStacktraceFiltering()
}

foo()
`});

consoleApi.set("console.time('bar')", {
  keys: ["console.time('bar')", "timerAlreadyExists",
         "console.timeEnd('bar')", "timerDoesntExist"],
  code: `
console.time("bar");
console.time("bar");
console.timeEnd("bar");
console.timeEnd("bar");
`});

consoleApi.set("console.table('bar')", {
  keys: ["console.table('bar')"],
  code: `
console.table('bar');
`});

consoleApi.set("console.table(['a', 'b', 'c'])", {
  keys: ["console.table(['a', 'b', 'c'])"],
  code: `
console.table(['a', 'b', 'c']);
`});

consoleApi.set("console.group('bar')", {
  keys: ["console.group('bar')", "console.groupEnd('bar')"],
  code: `
console.group("bar");
<<<<<<< HEAD
console.groupEnd("bar");
=======
console.groupEnd();
>>>>>>> a17af05f
`});

consoleApi.set("console.groupCollapsed('foo')", {
  keys: ["console.groupCollapsed('foo')", "console.groupEnd('foo')"],
  code: `
console.groupCollapsed("foo");
<<<<<<< HEAD
console.groupEnd("foo");
=======
console.groupEnd();
>>>>>>> a17af05f
`});

consoleApi.set("console.group()", {
  keys: ["console.group()", "console.groupEnd()"],
  code: `
console.group();
console.groupEnd();
`});

consoleApi.set("console.log(%cfoobar)", {
  keys: ["console.log(%cfoobar)"],
  code: `
console.log(
  "%cfoo%cbar",
  "color:blue;font-size:1.3em;background:url('http://example.com/test');position:absolute;top:10px",
  "color:red;background:\\165rl('http://example.com/test')");
`});

<<<<<<< HEAD
=======
consoleApi.set("console.group(%cfoo%cbar)", {
  keys: ["console.group(%cfoo%cbar)", "console.groupEnd(%cfoo%cbar)"],
  code: `
console.group(
  "%cfoo%cbar",
  "color:blue;font-size:1.3em;background:url('http://example.com/test');position:absolute;top:10px",
  "color:red;background:\\165rl('http://example.com/test')");
console.groupEnd();
`});

consoleApi.set("console.groupCollapsed(%cfoo%cbaz)", {
  keys: ["console.groupCollapsed(%cfoo%cbaz)", "console.groupEnd(%cfoo%cbaz)"],
  code: `
console.groupCollapsed(
  "%cfoo%cbaz",
  "color:blue;font-size:1.3em;background:url('http://example.com/test');position:absolute;top:10px",
  "color:red;background:\\165rl('http://example.com/test')");
console.groupEnd();
`});

consoleApi.set("console.dir({C, M, Y, K})", {
  keys: ["console.dir({C, M, Y, K})"],
  code: "console.dir({cyan: 'C', magenta: 'M', yellow: 'Y', black: 'K'});"
});

>>>>>>> a17af05f
// CSS messages
const cssMessage = new Map();

cssMessage.set("Unknown property", `
p {
  such-unknown-property: wow;
}
`);

cssMessage.set("Invalid property value", `
p {
  padding-top: invalid value;
}
`);

// Evaluation Result
const evaluationResultCommands = [
  "new Date(0)",
  "asdf()",
<<<<<<< HEAD
  "1 + @"
=======
  "1 + @",
  "inspect({a: 1})"
>>>>>>> a17af05f
];

let evaluationResult = new Map(evaluationResultCommands.map(cmd => [cmd, cmd]));
evaluationResult.set("longString message Error",
  `throw new Error("Long error ".repeat(10000))`);

// Network Event

let networkEvent = new Map();

networkEvent.set("GET request", {
  keys: ["GET request"],
  code: `
let i = document.createElement("img");
i.src = "inexistent.html";
`});

networkEvent.set("XHR GET request", {
  keys: ["XHR GET request"],
  code: `
const xhr = new XMLHttpRequest();
xhr.open("GET", "inexistent.html");
xhr.send();
`});

networkEvent.set("XHR POST request", {
  keys: ["XHR POST request"],
  code: `
const xhr = new XMLHttpRequest();
xhr.open("POST", "inexistent.html");
xhr.send();
`});

// Page Error

let pageError = new Map();

pageError.set("ReferenceError: asdf is not defined", `
  function bar() {
    asdf()
  }
  function foo() {
    bar()
  }

  foo()
`);

<<<<<<< HEAD
pageError.set("Redeclaration Error", `
  let a, a;
`);

=======
pageError.set("SyntaxError: redeclaration of let a", `
  let a, a;
`);

pageError.set("TypeError longString message",
  `throw new Error("Long error ".repeat(10000))`);

>>>>>>> a17af05f
module.exports = {
  consoleApi,
  cssMessage,
  evaluationResult,
  networkEvent,
  pageError,
};<|MERGE_RESOLUTION|>--- conflicted
+++ resolved
@@ -18,8 +18,6 @@
   "console.log('hello \\nfrom \\rthe \\\"string world!')",
   "console.log('\xFA\u1E47\u0129\xE7\xF6d\xEA \u021B\u0115\u0219\u0165')",
   "console.dirxml(window)",
-<<<<<<< HEAD
-=======
   "console.log('myarray', ['red', 'green', 'blue'])",
   "console.log('myregex', /a.b.c/)",
   "console.table(['red', 'green', 'blue']);",
@@ -27,7 +25,6 @@
   "console.debug('debug message');",
   "console.info('info message');",
   "console.error('error message');",
->>>>>>> a17af05f
 ];
 
 let consoleApi = new Map(consoleApiCommands.map(
@@ -87,22 +84,14 @@
   keys: ["console.group('bar')", "console.groupEnd('bar')"],
   code: `
 console.group("bar");
-<<<<<<< HEAD
-console.groupEnd("bar");
-=======
-console.groupEnd();
->>>>>>> a17af05f
+console.groupEnd();
 `});
 
 consoleApi.set("console.groupCollapsed('foo')", {
   keys: ["console.groupCollapsed('foo')", "console.groupEnd('foo')"],
   code: `
 console.groupCollapsed("foo");
-<<<<<<< HEAD
-console.groupEnd("foo");
-=======
-console.groupEnd();
->>>>>>> a17af05f
+console.groupEnd();
 `});
 
 consoleApi.set("console.group()", {
@@ -121,8 +110,6 @@
   "color:red;background:\\165rl('http://example.com/test')");
 `});
 
-<<<<<<< HEAD
-=======
 consoleApi.set("console.group(%cfoo%cbar)", {
   keys: ["console.group(%cfoo%cbar)", "console.groupEnd(%cfoo%cbar)"],
   code: `
@@ -148,7 +135,6 @@
   code: "console.dir({cyan: 'C', magenta: 'M', yellow: 'Y', black: 'K'});"
 });
 
->>>>>>> a17af05f
 // CSS messages
 const cssMessage = new Map();
 
@@ -168,12 +154,8 @@
 const evaluationResultCommands = [
   "new Date(0)",
   "asdf()",
-<<<<<<< HEAD
-  "1 + @"
-=======
   "1 + @",
   "inspect({a: 1})"
->>>>>>> a17af05f
 ];
 
 let evaluationResult = new Map(evaluationResultCommands.map(cmd => [cmd, cmd]));
@@ -222,12 +204,6 @@
   foo()
 `);
 
-<<<<<<< HEAD
-pageError.set("Redeclaration Error", `
-  let a, a;
-`);
-
-=======
 pageError.set("SyntaxError: redeclaration of let a", `
   let a, a;
 `);
@@ -235,7 +211,6 @@
 pageError.set("TypeError longString message",
   `throw new Error("Long error ".repeat(10000))`);
 
->>>>>>> a17af05f
 module.exports = {
   consoleApi,
   cssMessage,
