--- conflicted
+++ resolved
@@ -37,13 +37,10 @@
         return "XHR";
       case "webconsole.requestsFilterButton.label":
         return "Requests";
-<<<<<<< HEAD
-=======
       case "messageRepeats.tooltip2":
         return "#1 repeat;#1 repeats";
       case "webconsole.filteredMessages.label":
         return "#1 item hidden by filters;#1 items hidden by filters";
->>>>>>> a17af05f
       default:
         return str;
     }
