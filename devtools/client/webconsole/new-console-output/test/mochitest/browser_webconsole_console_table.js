--- conflicted
+++ resolved
@@ -151,13 +151,6 @@
 function testItem(testCase, node) {
   info(testCase.info);
 
-<<<<<<< HEAD
-  testCases.forEach((testCase, index) => testItem(testCase, nodes[index]));
-});
-
-function testItem(testCase, node) {
-  info(testCase.info);
-
   let columns = Array.from(node.querySelectorAll("thead th"));
   let rows = Array.from(node.querySelectorAll("tbody tr"));
 
@@ -175,25 +168,6 @@
     let cells = row.querySelectorAll("td");
     is(expectedRow.length, cells.length, "row has the expected number of cells");
 
-=======
-  let columns = Array.from(node.querySelectorAll("thead th"));
-  let rows = Array.from(node.querySelectorAll("tbody tr"));
-
-  is(
-    JSON.stringify(testCase.expected.columns),
-    JSON.stringify(columns.map(column => column.textContent)),
-    "table has the expected columns"
-  );
-
-  is(testCase.expected.rows.length, rows.length,
-    "table has the expected number of rows");
-
-  testCase.expected.rows.forEach((expectedRow, rowIndex) => {
-    let row = rows[rowIndex];
-    let cells = row.querySelectorAll("td");
-    is(expectedRow.length, cells.length, "row has the expected number of cells");
-
->>>>>>> a17af05f
     expectedRow.forEach((expectedCell, cellIndex) => {
       let cell = cells[cellIndex];
       is(expectedCell, cell.textContent, "cell has the expected content");
