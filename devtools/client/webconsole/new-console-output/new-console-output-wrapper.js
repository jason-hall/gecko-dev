--- conflicted
+++ resolved
@@ -9,18 +9,11 @@
 const { Provider } = require("devtools/client/shared/vendor/react-redux");
 
 const actions = require("devtools/client/webconsole/new-console-output/actions/index");
-<<<<<<< HEAD
-const { createContextMenu } = require("devtools/client/webconsole/new-console-output/utils/context-menu");
-const { configureStore } = require("devtools/client/webconsole/new-console-output/store");
-
-const EventEmitter = require("devtools/shared/event-emitter");
-=======
 const { batchActions } = require("devtools/client/shared/redux/middleware/debounce");
 const { createContextMenu } = require("devtools/client/webconsole/new-console-output/utils/context-menu");
 const { configureStore } = require("devtools/client/webconsole/new-console-output/store");
 
 const EventEmitter = require("devtools/shared/old-event-emitter");
->>>>>>> a17af05f
 const ConsoleOutput = React.createFactory(require("devtools/client/webconsole/new-console-output/components/console-output"));
 const FilterBar = React.createFactory(require("devtools/client/webconsole/new-console-output/components/filter-bar"));
 
@@ -46,19 +39,6 @@
     const attachRefToHud = (id, node) => {
       this.jsterm.hud[id] = node;
     };
-<<<<<<< HEAD
-
-    let childComponent = ConsoleOutput({
-      serviceContainer: {
-        attachRefToHud,
-        emitNewMessage: (node, messageId) => {
-          this.jsterm.hud.emit("new-messages", new Set([{
-            node,
-            messageId,
-          }]));
-        },
-        hudProxyClient: this.jsterm.hud.proxy.client,
-=======
     // Focus the input line whenever the output area is clicked.
     this.parentNode.addEventListener("click", (event) => {
       // Do not focus on middle/right-click or 2+ clicks.
@@ -131,7 +111,6 @@
 
     if (this.toolbox) {
       Object.assign(serviceContainer, {
->>>>>>> a17af05f
         onViewSourceInDebugger: frame => {
           this.toolbox.viewSourceInDebugger(frame.url, frame.line).then(() =>
             this.jsterm.hud.emit("source-in-debugger-opened")
@@ -145,40 +124,6 @@
           frame.url,
           frame.line
         ),
-<<<<<<< HEAD
-        openContextMenu: (e, message) => {
-          let { screenX, screenY, target } = e;
-
-          let messageEl = target.closest(".message");
-          let clipboardText = messageEl ? messageEl.textContent : null;
-
-          // Retrieve closes actor id from the DOM.
-          let actorEl = target.closest("[data-link-actor-id]");
-          let actor = actorEl ? actorEl.dataset.linkActorId : null;
-
-          let menu = createContextMenu(this.jsterm, this.parentNode,
-            { actor, clipboardText, message });
-
-          // Emit the "menu-open" event for testing.
-          menu.once("open", () => this.emit("menu-open"));
-          menu.popup(screenX, screenY, this.toolbox);
-
-          return menu;
-        },
-        openNetworkPanel: (requestId) => {
-          return this.toolbox.selectTool("netmonitor").then(panel => {
-            return panel.panelWin.NetMonitorController.inspectRequest(requestId);
-          });
-        },
-        sourceMapService:
-          this.toolbox ? this.toolbox._deprecatedServerSourceMapService : null,
-        openLink: url => this.jsterm.hud.owner.openLink(url),
-        createElement: nodename => {
-          return this.document.createElementNS("http://www.w3.org/1999/xhtml", nodename);
-        },
-        highlightDomElement: (grip, options = {}) => {
-          return this.toolbox && this.toolbox.highlighterUtils
-=======
         openNetworkPanel: (requestId) => {
           return this.toolbox.selectTool("netmonitor").then((panel) => {
             let { inspectRequest } = panel.panelWin.windowRequire(
@@ -189,19 +134,10 @@
         sourceMapService: this.toolbox ? this.toolbox.sourceMapURLService : null,
         highlightDomElement: (grip, options = {}) => {
           return this.toolbox.highlighterUtils
->>>>>>> a17af05f
             ? this.toolbox.highlighterUtils.highlightDomValueGrip(grip, options)
             : null;
         },
         unHighlightDomElement: (forceHide = false) => {
-<<<<<<< HEAD
-          return this.toolbox && this.toolbox.highlighterUtils
-            ? this.toolbox.highlighterUtils.unhighlight(forceHide)
-            : null;
-        },
-      }
-    });
-=======
           return this.toolbox.highlighterUtils
             ? this.toolbox.highlighterUtils.unhighlight(forceHide)
             : null;
@@ -224,7 +160,6 @@
 
     let childComponent = ConsoleOutput({serviceContainer});
 
->>>>>>> a17af05f
     let filterBar = FilterBar({
       serviceContainer: {
         attachRefToHud
@@ -243,27 +178,15 @@
 
     this.jsterm.focus();
   },
-<<<<<<< HEAD
-
   dispatchMessageAdd: function (message, waitForResponse) {
     let action = actions.messageAdd(message);
     batchedMessageAdd(action);
-
-=======
-  dispatchMessageAdd: function (message, waitForResponse) {
-    let action = actions.messageAdd(message);
-    batchedMessageAdd(action);
->>>>>>> a17af05f
     // Wait for the message to render to resolve with the DOM node.
     // This is just for backwards compatibility with old tests, and should
     // be removed once it's not needed anymore.
     // Can only wait for response if the action contains a valid message.
     if (waitForResponse && action.message) {
-<<<<<<< HEAD
-      let messageId = action.message.get("id");
-=======
       let messageId = action.message.id;
->>>>>>> a17af05f
       return new Promise(resolve => {
         let jsterm = this.jsterm;
         jsterm.hud.on("new-messages", function onThisMessage(e, messages) {
@@ -295,26 +218,16 @@
   },
 
   dispatchMessageUpdate: function (message, res) {
-<<<<<<< HEAD
-    batchedMessageAdd(actions.networkMessageUpdate(message));
-
-    // network-message-updated will emit when eventTimings message arrives
-    // which is the last one of 8 updates happening on network message update.
-    if (res.packet.updateType === "eventTimings") {
-=======
     // network-message-updated will emit when all the update message arrives.
     // Since we can't ensure the order of the network update, we check
     // that networkInfo.updates has all we need.
     const NUMBER_OF_NETWORK_UPDATE = 8;
     if (res.networkInfo.updates.length === NUMBER_OF_NETWORK_UPDATE) {
       batchedMessageAdd(actions.networkMessageUpdate(message));
->>>>>>> a17af05f
       this.jsterm.hud.emit("network-message-updated", res);
     }
   },
 
-<<<<<<< HEAD
-=======
   dispatchRequestUpdate: function (id, data) {
     batchedMessageAdd(actions.networkUpdateRequest(id, data));
 
@@ -328,7 +241,6 @@
     this.jsterm.hud.emit("network-request-payload-ready", {id, data});
   },
 
->>>>>>> a17af05f
   // Should be used for test purpose only.
   getStore: function () {
     return store;
