/* -*- indent-tabs-mode: nil; js-indent-level: 2 -*- */
/* vim: set ft=javascript ts=2 et sw=2 tw=80: */
/* This Source Code Form is subject to the terms of the Mozilla Public
 * License, v. 2.0. If a copy of the MPL was not distributed with this
 * file, You can obtain one at http://mozilla.org/MPL/2.0/. */

"use strict";

const { getAllUi } = require("devtools/client/webconsole/new-console-output/selectors/ui");
const Services = require("Services");

const {
  FILTER_BAR_TOGGLE,
  PERSIST_TOGGLE,
  PREFS,
  TIMESTAMPS_TOGGLE,
<<<<<<< HEAD
=======
  SELECT_NETWORK_MESSAGE_TAB,
>>>>>>> a17af05f
} = require("devtools/client/webconsole/new-console-output/constants");

function filterBarToggle(show) {
  return (dispatch, getState) => {
    dispatch({
      type: FILTER_BAR_TOGGLE,
    });
    const uiState = getAllUi(getState());
    Services.prefs.setBoolPref(PREFS.UI.FILTER_BAR, uiState.get("filterBarVisible"));
  };
}

<<<<<<< HEAD
=======
function persistToggle(show) {
  return (dispatch, getState) => {
    dispatch({
      type: PERSIST_TOGGLE,
    });
    const uiState = getAllUi(getState());
    Services.prefs.setBoolPref(PREFS.UI.PERSIST, uiState.get("persistLogs"));
  };
}

>>>>>>> a17af05f
function timestampsToggle(visible) {
  return {
    type: TIMESTAMPS_TOGGLE,
    visible,
  };
}

<<<<<<< HEAD
module.exports = {
  filterBarToggle,
  timestampsToggle,
=======
function selectNetworkMessageTab(id) {
  return {
    type: SELECT_NETWORK_MESSAGE_TAB,
    id,
  };
}

module.exports = {
  filterBarToggle,
  persistToggle,
  timestampsToggle,
  selectNetworkMessageTab,
>>>>>>> a17af05f
};<|MERGE_RESOLUTION|>--- conflicted
+++ resolved
@@ -14,10 +14,7 @@
   PERSIST_TOGGLE,
   PREFS,
   TIMESTAMPS_TOGGLE,
-<<<<<<< HEAD
-=======
   SELECT_NETWORK_MESSAGE_TAB,
->>>>>>> a17af05f
 } = require("devtools/client/webconsole/new-console-output/constants");
 
 function filterBarToggle(show) {
@@ -30,8 +27,6 @@
   };
 }
 
-<<<<<<< HEAD
-=======
 function persistToggle(show) {
   return (dispatch, getState) => {
     dispatch({
@@ -42,7 +37,6 @@
   };
 }
 
->>>>>>> a17af05f
 function timestampsToggle(visible) {
   return {
     type: TIMESTAMPS_TOGGLE,
@@ -50,11 +44,6 @@
   };
 }
 
-<<<<<<< HEAD
-module.exports = {
-  filterBarToggle,
-  timestampsToggle,
-=======
 function selectNetworkMessageTab(id) {
   return {
     type: SELECT_NETWORK_MESSAGE_TAB,
@@ -67,5 +56,4 @@
   persistToggle,
   timestampsToggle,
   selectNetworkMessageTab,
->>>>>>> a17af05f
 };