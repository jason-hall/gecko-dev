/* -*- indent-tabs-mode: nil; js-indent-level: 2 -*- */
/* vim: set ft=javascript ts=2 et sw=2 tw=80: */
/* This Source Code Form is subject to the terms of the Mozilla Public
 * License, v. 2.0. If a copy of the MPL was not distributed with this
 * file, You can obtain one at http://mozilla.org/MPL/2.0/. */

"use strict";

// React & Redux
const {
  createFactory,
  PropTypes
} = require("devtools/client/shared/vendor/react");
const Message = createFactory(require("devtools/client/webconsole/new-console-output/components/message"));

ConsoleCommand.displayName = "ConsoleCommand";

ConsoleCommand.propTypes = {
  message: PropTypes.object.isRequired,
<<<<<<< HEAD
  autoscroll: PropTypes.bool.isRequired,
  indent: PropTypes.number.isRequired,
};

ConsoleCommand.defaultProps = {
  indent: 0,
=======
  timestampsVisible: PropTypes.bool.isRequired,
  serviceContainer: PropTypes.object,
>>>>>>> a17af05f
};

/**
 * Displays input from the console.
 */
function ConsoleCommand(props) {
  const { autoscroll, indent, message } = props;
  const {
    message,
    timestampsVisible,
    serviceContainer,
  } = props;

  const {
    indent,
    source,
    type,
    level,
    messageText: messageBody,
  } = message;
<<<<<<< HEAD

  const {
    serviceContainer,
  } = props;
=======
>>>>>>> a17af05f

  return Message({
    source,
    type,
    level,
    topLevelClasses: [],
    messageBody,
<<<<<<< HEAD
    scrollToMessage: autoscroll,
    serviceContainer,
    indent: indent,
  };
  return Message(childProps);
=======
    serviceContainer,
    indent,
    timestampsVisible,
  });
>>>>>>> a17af05f
}

module.exports = ConsoleCommand;<|MERGE_RESOLUTION|>--- conflicted
+++ resolved
@@ -17,24 +17,14 @@
 
 ConsoleCommand.propTypes = {
   message: PropTypes.object.isRequired,
-<<<<<<< HEAD
-  autoscroll: PropTypes.bool.isRequired,
-  indent: PropTypes.number.isRequired,
-};
-
-ConsoleCommand.defaultProps = {
-  indent: 0,
-=======
   timestampsVisible: PropTypes.bool.isRequired,
   serviceContainer: PropTypes.object,
->>>>>>> a17af05f
 };
 
 /**
  * Displays input from the console.
  */
 function ConsoleCommand(props) {
-  const { autoscroll, indent, message } = props;
   const {
     message,
     timestampsVisible,
@@ -48,13 +38,6 @@
     level,
     messageText: messageBody,
   } = message;
-<<<<<<< HEAD
-
-  const {
-    serviceContainer,
-  } = props;
-=======
->>>>>>> a17af05f
 
   return Message({
     source,
@@ -62,18 +45,10 @@
     level,
     topLevelClasses: [],
     messageBody,
-<<<<<<< HEAD
-    scrollToMessage: autoscroll,
-    serviceContainer,
-    indent: indent,
-  };
-  return Message(childProps);
-=======
     serviceContainer,
     indent,
     timestampsVisible,
   });
->>>>>>> a17af05f
 }
 
 module.exports = ConsoleCommand;