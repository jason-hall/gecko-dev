--- conflicted
+++ resolved
@@ -19,17 +19,6 @@
 EvaluationResult.propTypes = {
   dispatch: PropTypes.func.isRequired,
   message: PropTypes.object.isRequired,
-<<<<<<< HEAD
-  indent: PropTypes.number.isRequired,
-};
-
-EvaluationResult.defaultProps = {
-  indent: 0,
-};
-
-function EvaluationResult(props) {
-  const { message, serviceContainer, indent } = props;
-=======
   timestampsVisible: PropTypes.bool.isRequired,
   serviceContainer: PropTypes.object,
   loadedObjectProperties: PropTypes.object,
@@ -46,17 +35,13 @@
     loadedObjectEntries,
   } = props;
 
->>>>>>> a17af05f
   const {
     source,
     type,
     helperType,
     level,
     id: messageId,
-<<<<<<< HEAD
-=======
     indent,
->>>>>>> a17af05f
     exceptionDocURL,
     frame,
     timeStamp,
@@ -75,9 +60,6 @@
       messageBody = `${message.messageText.initial}…`;
     }
   } else {
-<<<<<<< HEAD
-    messageBody = GripMessageBody({grip: parameters, serviceContainer, useQuotes: true});
-=======
     messageBody = GripMessageBody({
       dispatch,
       messageId,
@@ -90,7 +72,6 @@
       type,
       helperType,
     });
->>>>>>> a17af05f
   }
 
   const topLevelClasses = ["cm-s-mozilla"];
@@ -103,23 +84,14 @@
     topLevelClasses,
     messageBody,
     messageId,
-<<<<<<< HEAD
-    scrollToMessage: props.autoscroll,
-=======
->>>>>>> a17af05f
     serviceContainer,
     exceptionDocURL,
     frame,
     timeStamp,
     parameters,
     notes,
-<<<<<<< HEAD
-  };
-  return Message(childProps);
-=======
     timestampsVisible,
   });
->>>>>>> a17af05f
 }
 
 module.exports = EvaluationResult;