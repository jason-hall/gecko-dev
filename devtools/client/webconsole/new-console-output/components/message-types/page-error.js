/* -*- indent-tabs-mode: nil; js-indent-level: 2 -*- */
/* vim: set ft=javascript ts=2 et sw=2 tw=80: */
/* This Source Code Form is subject to the terms of the Mozilla Public
 * License, v. 2.0. If a copy of the MPL was not distributed with this
 * file, You can obtain one at http://mozilla.org/MPL/2.0/. */

"use strict";

// React & Redux
const {
  createFactory,
  PropTypes
} = require("devtools/client/shared/vendor/react");
const Message = createFactory(require("devtools/client/webconsole/new-console-output/components/message"));

PageError.displayName = "PageError";

PageError.propTypes = {
  message: PropTypes.object.isRequired,
  open: PropTypes.bool,
<<<<<<< HEAD
  indent: PropTypes.number.isRequired,
=======
  timestampsVisible: PropTypes.bool.isRequired,
  serviceContainer: PropTypes.object,
>>>>>>> a17af05f
};

PageError.defaultProps = {
  open: false,
<<<<<<< HEAD
  indent: 0,
=======
>>>>>>> a17af05f
};

function PageError(props) {
  const {
    dispatch,
    message,
    open,
    serviceContainer,
<<<<<<< HEAD
    indent,
=======
    timestampsVisible,
>>>>>>> a17af05f
  } = props;
  const {
    id: messageId,
    indent,
    source,
    type,
    level,
    messageText,
    repeat,
    stacktrace,
    frame,
    exceptionDocURL,
    timeStamp,
    notes,
  } = message;

<<<<<<< HEAD
  const childProps = {
=======
  let messageBody;
  if (typeof messageText === "string") {
    messageBody = messageText;
  } else if (typeof messageText === "object" && messageText.type === "longString") {
    messageBody = `${message.messageText.initial}…`;
  }

  return Message({
>>>>>>> a17af05f
    dispatch,
    messageId,
    open,
    collapsible: Array.isArray(stacktrace),
    source,
    type,
    level,
    topLevelClasses: [],
    indent,
    messageBody,
    repeat,
    frame,
    stacktrace,
    serviceContainer,
    exceptionDocURL,
    timeStamp,
    notes,
<<<<<<< HEAD
  };
  return Message(childProps);
=======
    timestampsVisible,
  });
>>>>>>> a17af05f
}

module.exports = PageError;<|MERGE_RESOLUTION|>--- conflicted
+++ resolved
@@ -18,20 +18,12 @@
 PageError.propTypes = {
   message: PropTypes.object.isRequired,
   open: PropTypes.bool,
-<<<<<<< HEAD
-  indent: PropTypes.number.isRequired,
-=======
   timestampsVisible: PropTypes.bool.isRequired,
   serviceContainer: PropTypes.object,
->>>>>>> a17af05f
 };
 
 PageError.defaultProps = {
   open: false,
-<<<<<<< HEAD
-  indent: 0,
-=======
->>>>>>> a17af05f
 };
 
 function PageError(props) {
@@ -40,11 +32,7 @@
     message,
     open,
     serviceContainer,
-<<<<<<< HEAD
-    indent,
-=======
     timestampsVisible,
->>>>>>> a17af05f
   } = props;
   const {
     id: messageId,
@@ -61,9 +49,6 @@
     notes,
   } = message;
 
-<<<<<<< HEAD
-  const childProps = {
-=======
   let messageBody;
   if (typeof messageText === "string") {
     messageBody = messageText;
@@ -72,7 +57,6 @@
   }
 
   return Message({
->>>>>>> a17af05f
     dispatch,
     messageId,
     open,
@@ -90,13 +74,8 @@
     exceptionDocURL,
     timeStamp,
     notes,
-<<<<<<< HEAD
-  };
-  return Message(childProps);
-=======
     timestampsVisible,
   });
->>>>>>> a17af05f
 }
 
 module.exports = PageError;