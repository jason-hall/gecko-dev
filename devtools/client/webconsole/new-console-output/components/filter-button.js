/* This Source Code Form is subject to the terms of the Mozilla Public
 * License, v. 2.0. If a copy of the MPL was not distributed with this
 * file, You can obtain one at http://mozilla.org/MPL/2.0/. */
"use strict";

const {
  DOM: dom,
  PropTypes
} = require("devtools/client/shared/vendor/react");
const actions = require("devtools/client/webconsole/new-console-output/actions/index");

<<<<<<< HEAD
const FilterButton = createClass({

  displayName: "FilterButton",

  propTypes: {
    label: PropTypes.string.isRequired,
    filterKey: PropTypes.string.isRequired,
    active: PropTypes.bool.isRequired,
    dispatch: PropTypes.func.isRequired,
  },

  onClick: function () {
    this.props.dispatch(actions.filterToggle(this.props.filterKey));
  },

  render() {
    const {active, label, filterKey} = this.props;

    let classList = [
      "devtools-button",
      filterKey,
    ];
    if (active) {
      classList.push("checked");
    }

    return dom.button({
      "aria-pressed": active === true,
      className: classList.join(" "),
      onClick: this.onClick
    }, label);
=======
FilterButton.displayName = "FilterButton";

FilterButton.propTypes = {
  label: PropTypes.string.isRequired,
  filterKey: PropTypes.string.isRequired,
  active: PropTypes.bool.isRequired,
  dispatch: PropTypes.func.isRequired,
};

function FilterButton(props) {
  const {active, label, filterKey, dispatch} = props;
  let classList = [
    "devtools-button",
    filterKey,
  ];
  if (active) {
    classList.push("checked");
>>>>>>> a17af05f
  }

  return dom.button({
    "aria-pressed": active === true,
    className: classList.join(" "),
    onClick: () => {
      dispatch(actions.filterToggle(filterKey));
    },
  }, label);
}

module.exports = FilterButton;<|MERGE_RESOLUTION|>--- conflicted
+++ resolved
@@ -9,39 +9,6 @@
 } = require("devtools/client/shared/vendor/react");
 const actions = require("devtools/client/webconsole/new-console-output/actions/index");
 
-<<<<<<< HEAD
-const FilterButton = createClass({
-
-  displayName: "FilterButton",
-
-  propTypes: {
-    label: PropTypes.string.isRequired,
-    filterKey: PropTypes.string.isRequired,
-    active: PropTypes.bool.isRequired,
-    dispatch: PropTypes.func.isRequired,
-  },
-
-  onClick: function () {
-    this.props.dispatch(actions.filterToggle(this.props.filterKey));
-  },
-
-  render() {
-    const {active, label, filterKey} = this.props;
-
-    let classList = [
-      "devtools-button",
-      filterKey,
-    ];
-    if (active) {
-      classList.push("checked");
-    }
-
-    return dom.button({
-      "aria-pressed": active === true,
-      className: classList.join(" "),
-      onClick: this.onClick
-    }, label);
-=======
 FilterButton.displayName = "FilterButton";
 
 FilterButton.propTypes = {
@@ -59,7 +26,6 @@
   ];
   if (active) {
     classList.push("checked");
->>>>>>> a17af05f
   }
 
   return dom.button({
