/* This Source Code Form is subject to the terms of the Mozilla Public
 * License, v. 2.0. If a copy of the MPL was not distributed with this
 * file, You can obtain one at http://mozilla.org/MPL/2.0/. */
"use strict";

const {
  createClass,
  createFactory,
  DOM: dom,
  PropTypes
} = require("devtools/client/shared/vendor/react");
const { connect } = require("devtools/client/shared/vendor/react-redux");

const {
<<<<<<< HEAD
  getAllMessages,
  getAllMessagesUiById,
  getAllMessagesTableDataById,
  getAllGroupsById,
} = require("devtools/client/webconsole/new-console-output/selectors/messages");
const { getScrollSetting } = require("devtools/client/webconsole/new-console-output/selectors/ui");
=======
  getAllMessagesById,
  getAllMessagesUiById,
  getAllMessagesTableDataById,
  getAllMessagesObjectPropertiesById,
  getAllMessagesObjectEntriesById,
  getAllNetworkMessagesUpdateById,
  getVisibleMessages,
  getAllRepeatById,
} = require("devtools/client/webconsole/new-console-output/selectors/messages");
>>>>>>> a17af05f
const MessageContainer = createFactory(require("devtools/client/webconsole/new-console-output/components/message-container").MessageContainer);
const {
  MESSAGE_TYPE,
} = require("devtools/client/webconsole/new-console-output/constants");

const ConsoleOutput = createClass({

  displayName: "ConsoleOutput",

  propTypes: {
    messages: PropTypes.object.isRequired,
    messagesUi: PropTypes.object.isRequired,
    serviceContainer: PropTypes.shape({
      attachRefToHud: PropTypes.func.isRequired,
      openContextMenu: PropTypes.func.isRequired,
<<<<<<< HEAD
    }),
    autoscroll: PropTypes.bool.isRequired,
    dispatch: PropTypes.func.isRequired,
    timestampsVisible: PropTypes.bool,
    groups: PropTypes.object.isRequired,
    messagesTableData: PropTypes.object.isRequired,
  },

  componentDidMount() {
    scrollToBottom(this.outputNode);
=======
      sourceMapService: PropTypes.object,
    }),
    dispatch: PropTypes.func.isRequired,
    timestampsVisible: PropTypes.bool,
    messagesTableData: PropTypes.object.isRequired,
    messagesObjectProperties: PropTypes.object.isRequired,
    messagesObjectEntries: PropTypes.object.isRequired,
    messagesRepeat: PropTypes.object.isRequired,
    networkMessagesUpdate: PropTypes.object.isRequired,
    visibleMessages: PropTypes.array.isRequired,
    networkMessageActiveTabId: PropTypes.string.isRequired,
  },

  componentDidMount() {
    // Do the scrolling in the nextTick since this could hit console startup performances.
    // See https://bugzilla.mozilla.org/show_bug.cgi?id=1355869
    setTimeout(() => {
      scrollToBottom(this.outputNode);
    }, 0);
>>>>>>> a17af05f
    this.props.serviceContainer.attachRefToHud("outputScroller", this.outputNode);
  },

  componentWillUpdate(nextProps, nextState) {
    const outputNode = this.outputNode;
    if (!outputNode || !outputNode.lastChild) {
      return;
    }

    const lastChild = outputNode.lastChild;
    const visibleMessagesDelta =
      nextProps.visibleMessages.length - this.props.visibleMessages.length;
    const messagesDelta =
      nextProps.messages.size - this.props.messages.size;

    // We need to scroll to the bottom if:
    // - the number of messages displayed changed
    //   and we are already scrolled to the bottom
    // - the number of messages in the store changed
    //   and the new message is an evaluation result.
    this.shouldScrollBottom =
      (messagesDelta > 0 && nextProps.messages.last().type === MESSAGE_TYPE.RESULT) ||
      (visibleMessagesDelta > 0 && isScrolledToBottom(lastChild, outputNode));
  },

  componentDidUpdate() {
    if (this.shouldScrollBottom) {
      scrollToBottom(this.outputNode);
    }
  },

  onContextMenu(e) {
    this.props.serviceContainer.openContextMenu(e);
    e.stopPropagation();
    e.preventDefault();
  },

  render() {
    let {
      dispatch,
<<<<<<< HEAD
      autoscroll,
      messages,
      messagesUi,
      messagesTableData,
      serviceContainer,
      groups,
      timestampsVisible,
    } = this.props;

    let messageNodes = messages.map((message) => {
      const parentGroups = message.groupId ? (
        (groups.get(message.groupId) || [])
          .concat([message.groupId])
      ) : [];

      return (
        MessageContainer({
          dispatch,
          message,
          key: message.id,
          serviceContainer,
          open: messagesUi.includes(message.id),
          tableData: messagesTableData.get(message.id),
          autoscroll,
          indent: parentGroups.length,
        })
      );
    });

    let classList = ["webconsole-output"];

    if (!timestampsVisible) {
      classList.push("hideTimestamps");
    }

    return (
      dom.div({
        className: classList.join(" "),
=======
      visibleMessages,
      messages,
      messagesUi,
      messagesTableData,
      messagesObjectProperties,
      messagesObjectEntries,
      messagesRepeat,
      networkMessagesUpdate,
      networkMessageActiveTabId,
      serviceContainer,
      timestampsVisible,
    } = this.props;

    let messageNodes = visibleMessages.map((messageId) => MessageContainer({
      dispatch,
      key: messageId,
      messageId,
      serviceContainer,
      open: messagesUi.includes(messageId),
      tableData: messagesTableData.get(messageId),
      timestampsVisible,
      repeat: messagesRepeat[messageId],
      networkMessageUpdate: networkMessagesUpdate[messageId],
      networkMessageActiveTabId,
      getMessage: () => messages.get(messageId),
      loadedObjectProperties: messagesObjectProperties.get(messageId),
      loadedObjectEntries: messagesObjectEntries.get(messageId),
    }));

    return (
      dom.div({
        className: "webconsole-output",
>>>>>>> a17af05f
        onContextMenu: this.onContextMenu,
        ref: node => {
          this.outputNode = node;
        },
      }, messageNodes
      )
    );
  }
});

function scrollToBottom(node) {
  node.scrollTop = node.scrollHeight;
}

function isScrolledToBottom(outputNode, scrollNode) {
  let lastNodeHeight = outputNode.lastChild ?
                       outputNode.lastChild.clientHeight : 0;
  return scrollNode.scrollTop + scrollNode.clientHeight >=
         scrollNode.scrollHeight - lastNodeHeight / 2;
}

function mapStateToProps(state, props) {
  return {
    messages: getAllMessagesById(state),
    visibleMessages: getVisibleMessages(state),
    messagesUi: getAllMessagesUiById(state),
    messagesTableData: getAllMessagesTableDataById(state),
<<<<<<< HEAD
    autoscroll: getScrollSetting(state),
    groups: getAllGroupsById(state),
    timestampsVisible: state.ui.timestampsVisible,
=======
    messagesObjectProperties: getAllMessagesObjectPropertiesById(state),
    messagesObjectEntries: getAllMessagesObjectEntriesById(state),
    messagesRepeat: getAllRepeatById(state),
    networkMessagesUpdate: getAllNetworkMessagesUpdateById(state),
    timestampsVisible: state.ui.timestampsVisible,
    networkMessageActiveTabId: state.ui.networkMessageActiveTabId,
>>>>>>> a17af05f
  };
}

module.exports = connect(mapStateToProps)(ConsoleOutput);<|MERGE_RESOLUTION|>--- conflicted
+++ resolved
@@ -12,14 +12,6 @@
 const { connect } = require("devtools/client/shared/vendor/react-redux");
 
 const {
-<<<<<<< HEAD
-  getAllMessages,
-  getAllMessagesUiById,
-  getAllMessagesTableDataById,
-  getAllGroupsById,
-} = require("devtools/client/webconsole/new-console-output/selectors/messages");
-const { getScrollSetting } = require("devtools/client/webconsole/new-console-output/selectors/ui");
-=======
   getAllMessagesById,
   getAllMessagesUiById,
   getAllMessagesTableDataById,
@@ -29,7 +21,6 @@
   getVisibleMessages,
   getAllRepeatById,
 } = require("devtools/client/webconsole/new-console-output/selectors/messages");
->>>>>>> a17af05f
 const MessageContainer = createFactory(require("devtools/client/webconsole/new-console-output/components/message-container").MessageContainer);
 const {
   MESSAGE_TYPE,
@@ -45,18 +36,6 @@
     serviceContainer: PropTypes.shape({
       attachRefToHud: PropTypes.func.isRequired,
       openContextMenu: PropTypes.func.isRequired,
-<<<<<<< HEAD
-    }),
-    autoscroll: PropTypes.bool.isRequired,
-    dispatch: PropTypes.func.isRequired,
-    timestampsVisible: PropTypes.bool,
-    groups: PropTypes.object.isRequired,
-    messagesTableData: PropTypes.object.isRequired,
-  },
-
-  componentDidMount() {
-    scrollToBottom(this.outputNode);
-=======
       sourceMapService: PropTypes.object,
     }),
     dispatch: PropTypes.func.isRequired,
@@ -76,7 +55,6 @@
     setTimeout(() => {
       scrollToBottom(this.outputNode);
     }, 0);
->>>>>>> a17af05f
     this.props.serviceContainer.attachRefToHud("outputScroller", this.outputNode);
   },
 
@@ -117,46 +95,6 @@
   render() {
     let {
       dispatch,
-<<<<<<< HEAD
-      autoscroll,
-      messages,
-      messagesUi,
-      messagesTableData,
-      serviceContainer,
-      groups,
-      timestampsVisible,
-    } = this.props;
-
-    let messageNodes = messages.map((message) => {
-      const parentGroups = message.groupId ? (
-        (groups.get(message.groupId) || [])
-          .concat([message.groupId])
-      ) : [];
-
-      return (
-        MessageContainer({
-          dispatch,
-          message,
-          key: message.id,
-          serviceContainer,
-          open: messagesUi.includes(message.id),
-          tableData: messagesTableData.get(message.id),
-          autoscroll,
-          indent: parentGroups.length,
-        })
-      );
-    });
-
-    let classList = ["webconsole-output"];
-
-    if (!timestampsVisible) {
-      classList.push("hideTimestamps");
-    }
-
-    return (
-      dom.div({
-        className: classList.join(" "),
-=======
       visibleMessages,
       messages,
       messagesUi,
@@ -189,7 +127,6 @@
     return (
       dom.div({
         className: "webconsole-output",
->>>>>>> a17af05f
         onContextMenu: this.onContextMenu,
         ref: node => {
           this.outputNode = node;
@@ -217,18 +154,12 @@
     visibleMessages: getVisibleMessages(state),
     messagesUi: getAllMessagesUiById(state),
     messagesTableData: getAllMessagesTableDataById(state),
-<<<<<<< HEAD
-    autoscroll: getScrollSetting(state),
-    groups: getAllGroupsById(state),
-    timestampsVisible: state.ui.timestampsVisible,
-=======
     messagesObjectProperties: getAllMessagesObjectPropertiesById(state),
     messagesObjectEntries: getAllMessagesObjectEntriesById(state),
     messagesRepeat: getAllRepeatById(state),
     networkMessagesUpdate: getAllNetworkMessagesUpdateById(state),
     timestampsVisible: state.ui.timestampsVisible,
     networkMessageActiveTabId: state.ui.networkMessageActiveTabId,
->>>>>>> a17af05f
   };
 }
 
