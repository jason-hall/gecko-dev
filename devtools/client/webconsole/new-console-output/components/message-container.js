/* -*- indent-tabs-mode: nil; js-indent-level: 2 -*- */
/* vim: set ft=javascript ts=2 et sw=2 tw=80: */
/* This Source Code Form is subject to the terms of the Mozilla Public
 * License, v. 2.0. If a copy of the MPL was not distributed with this
 * file, You can obtain one at http://mozilla.org/MPL/2.0/. */

"use strict";

// React & Redux
const {
  createClass,
  PropTypes
} = require("devtools/client/shared/vendor/react");

const {
  MESSAGE_SOURCE,
  MESSAGE_TYPE
} = require("devtools/client/webconsole/new-console-output/constants");

const componentMap = new Map([
  ["ConsoleApiCall", require("./message-types/console-api-call")],
  ["ConsoleCommand", require("./message-types/console-command")],
  ["DefaultRenderer", require("./message-types/default-renderer")],
  ["EvaluationResult", require("./message-types/evaluation-result")],
  ["NetworkEventMessage", require("./message-types/network-event-message")],
  ["PageError", require("./message-types/page-error")]
]);

const MessageContainer = createClass({
  displayName: "MessageContainer",

  propTypes: {
<<<<<<< HEAD
    message: PropTypes.object.isRequired,
    open: PropTypes.bool.isRequired,
    serviceContainer: PropTypes.object.isRequired,
    autoscroll: PropTypes.bool.isRequired,
    indent: PropTypes.number.isRequired,
    tableData: PropTypes.object,
=======
    messageId: PropTypes.string.isRequired,
    open: PropTypes.bool.isRequired,
    serviceContainer: PropTypes.object.isRequired,
    tableData: PropTypes.object,
    timestampsVisible: PropTypes.bool.isRequired,
    repeat: PropTypes.number,
    networkMessageUpdate: PropTypes.object,
    getMessage: PropTypes.func.isRequired,
    loadedObjectProperties: PropTypes.object,
    loadedObjectEntries: PropTypes.object,
>>>>>>> a17af05f
  },

  getDefaultProps: function () {
    return {
      open: false,
<<<<<<< HEAD
      indent: 0,
=======
>>>>>>> a17af05f
    };
  },

  shouldComponentUpdate(nextProps, nextState) {
    const repeatChanged = this.props.repeat !== nextProps.repeat;
    const openChanged = this.props.open !== nextProps.open;
    const tableDataChanged = this.props.tableData !== nextProps.tableData;
<<<<<<< HEAD
    const responseChanged = this.props.message.response !== nextProps.message.response;
    const totalTimeChanged = this.props.message.totalTime !== nextProps.message.totalTime;
    return repeatChanged || openChanged || tableDataChanged || responseChanged ||
      totalTimeChanged;
=======
    const timestampVisibleChanged =
      this.props.timestampsVisible !== nextProps.timestampsVisible;
    const networkMessageUpdateChanged =
      this.props.networkMessageUpdate !== nextProps.networkMessageUpdate;
    const loadedObjectPropertiesChanged =
      this.props.loadedObjectProperties !== nextProps.loadedObjectProperties;
    const loadedObjectEntriesChanged =
      this.props.loadedObjectEntries !== nextProps.loadedObjectEntries;

    return repeatChanged
      || openChanged
      || tableDataChanged
      || timestampVisibleChanged
      || networkMessageUpdateChanged
      || loadedObjectPropertiesChanged
      || loadedObjectEntriesChanged;
>>>>>>> a17af05f
  },

  render() {
    const message = this.props.getMessage();

    let MessageComponent = getMessageComponent(message);
    return MessageComponent(Object.assign({message}, this.props));
  }
});

function getMessageComponent(message) {
  if (!message) {
    return componentMap.get("DefaultRenderer");
  }

  switch (message.source) {
    case MESSAGE_SOURCE.CONSOLE_API:
      return componentMap.get("ConsoleApiCall");
    case MESSAGE_SOURCE.NETWORK:
      return componentMap.get("NetworkEventMessage");
    case MESSAGE_SOURCE.CSS:
    case MESSAGE_SOURCE.JAVASCRIPT:
      switch (message.type) {
        case MESSAGE_TYPE.COMMAND:
          return componentMap.get("ConsoleCommand");
        case MESSAGE_TYPE.RESULT:
          return componentMap.get("EvaluationResult");
        // @TODO this is probably not the right behavior, but works for now.
        // Chrome doesn't distinguish between page errors and log messages. We
        // may want to remove the PageError component and just handle errors
        // with ConsoleApiCall.
        case MESSAGE_TYPE.LOG:
          return componentMap.get("PageError");
        default:
          return componentMap.get("DefaultRenderer");
      }
  }

  return componentMap.get("DefaultRenderer");
}

module.exports.MessageContainer = MessageContainer;

// Exported so we can test it with unit tests.
module.exports.getMessageComponent = getMessageComponent;<|MERGE_RESOLUTION|>--- conflicted
+++ resolved
@@ -30,14 +30,6 @@
   displayName: "MessageContainer",
 
   propTypes: {
-<<<<<<< HEAD
-    message: PropTypes.object.isRequired,
-    open: PropTypes.bool.isRequired,
-    serviceContainer: PropTypes.object.isRequired,
-    autoscroll: PropTypes.bool.isRequired,
-    indent: PropTypes.number.isRequired,
-    tableData: PropTypes.object,
-=======
     messageId: PropTypes.string.isRequired,
     open: PropTypes.bool.isRequired,
     serviceContainer: PropTypes.object.isRequired,
@@ -48,16 +40,11 @@
     getMessage: PropTypes.func.isRequired,
     loadedObjectProperties: PropTypes.object,
     loadedObjectEntries: PropTypes.object,
->>>>>>> a17af05f
   },
 
   getDefaultProps: function () {
     return {
       open: false,
-<<<<<<< HEAD
-      indent: 0,
-=======
->>>>>>> a17af05f
     };
   },
 
@@ -65,12 +52,6 @@
     const repeatChanged = this.props.repeat !== nextProps.repeat;
     const openChanged = this.props.open !== nextProps.open;
     const tableDataChanged = this.props.tableData !== nextProps.tableData;
-<<<<<<< HEAD
-    const responseChanged = this.props.message.response !== nextProps.message.response;
-    const totalTimeChanged = this.props.message.totalTime !== nextProps.message.totalTime;
-    return repeatChanged || openChanged || tableDataChanged || responseChanged ||
-      totalTimeChanged;
-=======
     const timestampVisibleChanged =
       this.props.timestampsVisible !== nextProps.timestampsVisible;
     const networkMessageUpdateChanged =
@@ -87,7 +68,6 @@
       || networkMessageUpdateChanged
       || loadedObjectPropertiesChanged
       || loadedObjectEntriesChanged;
->>>>>>> a17af05f
   },
 
   render() {
