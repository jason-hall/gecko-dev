/* This Source Code Form is subject to the terms of the Mozilla Public
 * License, v. 2.0. If a copy of the MPL was not distributed with this
 * file, You can obtain one at http://mozilla.org/MPL/2.0/. */
"use strict";

const {
  createClass,
  DOM: dom,
  PropTypes
} = require("devtools/client/shared/vendor/react");
const { connect } = require("devtools/client/shared/vendor/react-redux");
const { getAllFilters } = require("devtools/client/webconsole/new-console-output/selectors/filters");
const { getFilteredMessagesCount } = require("devtools/client/webconsole/new-console-output/selectors/messages");
const { getAllUi } = require("devtools/client/webconsole/new-console-output/selectors/ui");
<<<<<<< HEAD
const {
  filterTextSet,
  filtersClear,
  filterBarToggle,
  messagesClear
} = require("devtools/client/webconsole/new-console-output/actions/index");
const { l10n } = require("devtools/client/webconsole/new-console-output/utils/messages");
=======
const actions = require("devtools/client/webconsole/new-console-output/actions/index");
const { l10n } = require("devtools/client/webconsole/new-console-output/utils/messages");
const { PluralForm } = require("devtools/shared/plural-form");
>>>>>>> a17af05f
const {
  DEFAULT_FILTERS,
  FILTERS,
} = require("../constants");

const FilterButton = require("devtools/client/webconsole/new-console-output/components/filter-button");
const FilterCheckbox = require("devtools/client/webconsole/new-console-output/components/filter-checkbox");

const FilterBar = createClass({

  displayName: "FilterBar",

  propTypes: {
    dispatch: PropTypes.func.isRequired,
    filter: PropTypes.object.isRequired,
    serviceContainer: PropTypes.shape({
      attachRefToHud: PropTypes.func.isRequired,
    }).isRequired,
<<<<<<< HEAD
    ui: PropTypes.object.isRequired,
=======
    filterBarVisible: PropTypes.bool.isRequired,
    persistLogs: PropTypes.bool.isRequired,
    filteredMessagesCount: PropTypes.object.isRequired,
  },

  shouldComponentUpdate(nextProps, nextState) {
    if (nextProps.filter !== this.props.filter) {
      return true;
    }

    if (nextProps.filterBarVisible !== this.props.filterBarVisible) {
      return true;
    }

    if (nextProps.persistLogs !== this.props.persistLogs) {
      return true;
    }

    if (
      JSON.stringify(nextProps.filteredMessagesCount)
      !== JSON.stringify(this.props.filteredMessagesCount)
    ) {
      return true;
    }

    return false;
>>>>>>> a17af05f
  },

  componentDidMount() {
    this.props.serviceContainer.attachRefToHud("filterBox",
      this.wrapperNode.querySelector(".text-filter"));
  },

  onClickMessagesClear: function () {
    this.props.dispatch(actions.messagesClear());
  },

  onClickFilterBarToggle: function () {
<<<<<<< HEAD
    this.props.dispatch(filterBarToggle());
=======
    this.props.dispatch(actions.filterBarToggle());
  },

  onClickRemoveAllFilters: function () {
    this.props.dispatch(actions.defaultFiltersReset());
>>>>>>> a17af05f
  },

  onClickRemoveTextFilter: function () {
    this.props.dispatch(actions.filterTextSet(""));
  },

  onSearchInput: function (e) {
    this.props.dispatch(actions.filterTextSet(e.target.value));
  },

  onChangePersistToggle: function () {
    this.props.dispatch(actions.persistToggle());
  },

<<<<<<< HEAD
    children.push(dom.div({className: "devtools-toolbar webconsole-filterbar-primary"},
      dom.button({
        className: "devtools-button devtools-clear-icon",
        title: l10n.getStr("webconsole.clearButton.tooltip"),
        onClick: this.onClickMessagesClear
      }),
      dom.button({
        className: "devtools-button devtools-filter-icon" + (
          filterBarVisible ? " checked" : ""),
        title: l10n.getStr("webconsole.toggleFilterButton.tooltip"),
        onClick: this.onClickFilterBarToggle
      }),
      dom.input({
        className: "devtools-plaininput text-filter",
        type: "search",
        value: filter.text,
        placeholder: l10n.getStr("webconsole.filterInput.placeholder"),
        onInput: this.onSearchInput
      })
    ));

    if (filterBarVisible) {
      children.push(
        dom.div({className: "devtools-toolbar webconsole-filterbar-secondary"},
          FilterButton({
            active: filter.error,
            label: l10n.getStr("webconsole.errorsFilterButton.label"),
            filterKey: MESSAGE_LEVEL.ERROR,
            dispatch
          }),
          FilterButton({
            active: filter.warn,
            label: l10n.getStr("webconsole.warningsFilterButton.label"),
            filterKey: MESSAGE_LEVEL.WARN,
            dispatch
          }),
          FilterButton({
            active: filter.log,
            label: l10n.getStr("webconsole.logsFilterButton.label"),
            filterKey: MESSAGE_LEVEL.LOG,
            dispatch
          }),
          FilterButton({
            active: filter.info,
            label: l10n.getStr("webconsole.infoFilterButton.label"),
            filterKey: MESSAGE_LEVEL.INFO,
            dispatch
          }),
          FilterButton({
            active: filter.debug,
            label: l10n.getStr("webconsole.debugFilterButton.label"),
            filterKey: MESSAGE_LEVEL.DEBUG,
            dispatch
          }),
          dom.span({
            className: "devtools-separator",
          }),
          FilterButton({
            active: filter.css,
            label: l10n.getStr("webconsole.cssFilterButton.label"),
            filterKey: "css",
            dispatch
          }),
          FilterButton({
            active: filter.netxhr,
            label: l10n.getStr("webconsole.xhrFilterButton.label"),
            filterKey: "netxhr",
            dispatch
          }),
          FilterButton({
            active: filter.net,
            label: l10n.getStr("webconsole.requestsFilterButton.label"),
            filterKey: "net",
            dispatch
          })
        )
      );
    }

=======
  renderFiltersConfigBar() {
    const {
      dispatch,
      filter,
      filteredMessagesCount,
    } = this.props;

    const getLabel = (baseLabel, filterKey) => {
      const count = filteredMessagesCount[filterKey];
      if (filter[filterKey] || count === 0) {
        return baseLabel;
      }
      return `${baseLabel} (${count})`;
    };

    return dom.div({
      className: "devtools-toolbar webconsole-filterbar-secondary",
      key: "config-bar",
    },
      FilterButton({
        active: filter[FILTERS.ERROR],
        label: getLabel(
          l10n.getStr("webconsole.errorsFilterButton.label"),
          FILTERS.ERROR
        ),
        filterKey: FILTERS.ERROR,
        dispatch
      }),
      FilterButton({
        active: filter[FILTERS.WARN],
        label: getLabel(
          l10n.getStr("webconsole.warningsFilterButton.label"),
          FILTERS.WARN
        ),
        filterKey: FILTERS.WARN,
        dispatch
      }),
      FilterButton({
        active: filter[FILTERS.LOG],
        label: getLabel(l10n.getStr("webconsole.logsFilterButton.label"), FILTERS.LOG),
        filterKey: FILTERS.LOG,
        dispatch
      }),
      FilterButton({
        active: filter[FILTERS.INFO],
        label: getLabel(l10n.getStr("webconsole.infoFilterButton.label"), FILTERS.INFO),
        filterKey: FILTERS.INFO,
        dispatch
      }),
      FilterButton({
        active: filter[FILTERS.DEBUG],
        label: getLabel(l10n.getStr("webconsole.debugFilterButton.label"), FILTERS.DEBUG),
        filterKey: FILTERS.DEBUG,
        dispatch
      }),
      dom.div({
        className: "devtools-separator",
      }),
      FilterButton({
        active: filter[FILTERS.CSS],
        label: l10n.getStr("webconsole.cssFilterButton.label"),
        filterKey: FILTERS.CSS,
        dispatch
      }),
      FilterButton({
        active: filter[FILTERS.NETXHR],
        label: l10n.getStr("webconsole.xhrFilterButton.label"),
        filterKey: FILTERS.NETXHR,
        dispatch
      }),
      FilterButton({
        active: filter[FILTERS.NET],
        label: l10n.getStr("webconsole.requestsFilterButton.label"),
        filterKey: FILTERS.NET,
        dispatch
      }),
    );
  },

  renderFilteredMessagesBar() {
    const {
      filteredMessagesCount
    } = this.props;
    const {
      global,
    } = filteredMessagesCount;

    let label = l10n.getStr("webconsole.filteredMessages.label");
    label = PluralForm.get(global, label).replace("#1", global);

    // Include all default filters that are hiding messages.
    let title = DEFAULT_FILTERS.reduce((res, filter) => {
      if (filteredMessagesCount[filter] > 0) {
        return res.concat(`${filter}: ${filteredMessagesCount[filter]}`);
      }
      return res;
    }, []).join(", ");

    return dom.div({
      className: "devtools-toolbar webconsole-filterbar-filtered-messages",
      key: "filtered-messages-bar",
    },
      dom.span({
        className: "filter-message-text",
        title,
      }, label),
      dom.button({
        className: "devtools-button reset-filters-button",
        onClick: this.onClickRemoveAllFilters
      }, l10n.getStr("webconsole.resetFiltersButton.label"))
    );
  },

  render() {
    const {
      filter,
      filterBarVisible,
      persistLogs,
      filteredMessagesCount,
    } = this.props;

    let children = [
      dom.div({
        className: "devtools-toolbar webconsole-filterbar-primary",
        key: "primary-bar",
      },
        dom.button({
          className: "devtools-button devtools-clear-icon",
          title: l10n.getStr("webconsole.clearButton.tooltip"),
          onClick: this.onClickMessagesClear
        }),
        dom.div({
          className: "devtools-separator",
        }),
        dom.button({
          className: "devtools-button devtools-filter-icon" + (
            filterBarVisible ? " checked" : ""),
          title: l10n.getStr("webconsole.toggleFilterButton.tooltip"),
          onClick: this.onClickFilterBarToggle
        }),
        dom.input({
          className: "devtools-plaininput text-filter",
          type: "search",
          value: filter.text,
          placeholder: l10n.getStr("webconsole.filterInput.placeholder"),
          onInput: this.onSearchInput
        }),
        FilterCheckbox({
          label: l10n.getStr("webconsole.enablePersistentLogs.label"),
          title: l10n.getStr("webconsole.enablePersistentLogs.tooltip"),
          onChange: this.onChangePersistToggle,
          checked: persistLogs,
        })
      )
    ];

    if (filteredMessagesCount.global > 0) {
      children.push(this.renderFilteredMessagesBar());
    }

    if (filterBarVisible) {
      children.push(this.renderFiltersConfigBar());
    }

>>>>>>> a17af05f
    return (
      dom.div({
        className: "webconsole-filteringbar-wrapper",
        ref: node => {
          this.wrapperNode = node;
        }
      }, ...children
      )
    );
  }
});

function mapStateToProps(state) {
  let uiState = getAllUi(state);
  return {
    filter: getAllFilters(state),
    filterBarVisible: uiState.filterBarVisible,
    persistLogs: uiState.persistLogs,
    filteredMessagesCount: getFilteredMessagesCount(state),
  };
}

module.exports = connect(mapStateToProps)(FilterBar);<|MERGE_RESOLUTION|>--- conflicted
+++ resolved
@@ -12,19 +12,9 @@
 const { getAllFilters } = require("devtools/client/webconsole/new-console-output/selectors/filters");
 const { getFilteredMessagesCount } = require("devtools/client/webconsole/new-console-output/selectors/messages");
 const { getAllUi } = require("devtools/client/webconsole/new-console-output/selectors/ui");
-<<<<<<< HEAD
-const {
-  filterTextSet,
-  filtersClear,
-  filterBarToggle,
-  messagesClear
-} = require("devtools/client/webconsole/new-console-output/actions/index");
-const { l10n } = require("devtools/client/webconsole/new-console-output/utils/messages");
-=======
 const actions = require("devtools/client/webconsole/new-console-output/actions/index");
 const { l10n } = require("devtools/client/webconsole/new-console-output/utils/messages");
 const { PluralForm } = require("devtools/shared/plural-form");
->>>>>>> a17af05f
 const {
   DEFAULT_FILTERS,
   FILTERS,
@@ -43,9 +33,6 @@
     serviceContainer: PropTypes.shape({
       attachRefToHud: PropTypes.func.isRequired,
     }).isRequired,
-<<<<<<< HEAD
-    ui: PropTypes.object.isRequired,
-=======
     filterBarVisible: PropTypes.bool.isRequired,
     persistLogs: PropTypes.bool.isRequired,
     filteredMessagesCount: PropTypes.object.isRequired,
@@ -72,7 +59,6 @@
     }
 
     return false;
->>>>>>> a17af05f
   },
 
   componentDidMount() {
@@ -85,15 +71,11 @@
   },
 
   onClickFilterBarToggle: function () {
-<<<<<<< HEAD
-    this.props.dispatch(filterBarToggle());
-=======
     this.props.dispatch(actions.filterBarToggle());
   },
 
   onClickRemoveAllFilters: function () {
     this.props.dispatch(actions.defaultFiltersReset());
->>>>>>> a17af05f
   },
 
   onClickRemoveTextFilter: function () {
@@ -108,87 +90,6 @@
     this.props.dispatch(actions.persistToggle());
   },
 
-<<<<<<< HEAD
-    children.push(dom.div({className: "devtools-toolbar webconsole-filterbar-primary"},
-      dom.button({
-        className: "devtools-button devtools-clear-icon",
-        title: l10n.getStr("webconsole.clearButton.tooltip"),
-        onClick: this.onClickMessagesClear
-      }),
-      dom.button({
-        className: "devtools-button devtools-filter-icon" + (
-          filterBarVisible ? " checked" : ""),
-        title: l10n.getStr("webconsole.toggleFilterButton.tooltip"),
-        onClick: this.onClickFilterBarToggle
-      }),
-      dom.input({
-        className: "devtools-plaininput text-filter",
-        type: "search",
-        value: filter.text,
-        placeholder: l10n.getStr("webconsole.filterInput.placeholder"),
-        onInput: this.onSearchInput
-      })
-    ));
-
-    if (filterBarVisible) {
-      children.push(
-        dom.div({className: "devtools-toolbar webconsole-filterbar-secondary"},
-          FilterButton({
-            active: filter.error,
-            label: l10n.getStr("webconsole.errorsFilterButton.label"),
-            filterKey: MESSAGE_LEVEL.ERROR,
-            dispatch
-          }),
-          FilterButton({
-            active: filter.warn,
-            label: l10n.getStr("webconsole.warningsFilterButton.label"),
-            filterKey: MESSAGE_LEVEL.WARN,
-            dispatch
-          }),
-          FilterButton({
-            active: filter.log,
-            label: l10n.getStr("webconsole.logsFilterButton.label"),
-            filterKey: MESSAGE_LEVEL.LOG,
-            dispatch
-          }),
-          FilterButton({
-            active: filter.info,
-            label: l10n.getStr("webconsole.infoFilterButton.label"),
-            filterKey: MESSAGE_LEVEL.INFO,
-            dispatch
-          }),
-          FilterButton({
-            active: filter.debug,
-            label: l10n.getStr("webconsole.debugFilterButton.label"),
-            filterKey: MESSAGE_LEVEL.DEBUG,
-            dispatch
-          }),
-          dom.span({
-            className: "devtools-separator",
-          }),
-          FilterButton({
-            active: filter.css,
-            label: l10n.getStr("webconsole.cssFilterButton.label"),
-            filterKey: "css",
-            dispatch
-          }),
-          FilterButton({
-            active: filter.netxhr,
-            label: l10n.getStr("webconsole.xhrFilterButton.label"),
-            filterKey: "netxhr",
-            dispatch
-          }),
-          FilterButton({
-            active: filter.net,
-            label: l10n.getStr("webconsole.requestsFilterButton.label"),
-            filterKey: "net",
-            dispatch
-          })
-        )
-      );
-    }
-
-=======
   renderFiltersConfigBar() {
     const {
       dispatch,
@@ -353,7 +254,6 @@
       children.push(this.renderFiltersConfigBar());
     }
 
->>>>>>> a17af05f
     return (
       dom.div({
         className: "webconsole-filteringbar-wrapper",
