--- conflicted
+++ resolved
@@ -16,17 +16,10 @@
 const { l10n } = require("devtools/client/webconsole/new-console-output/utils/messages");
 const actions = require("devtools/client/webconsole/new-console-output/actions/index");
 const {MESSAGE_SOURCE} = require("devtools/client/webconsole/new-console-output/constants");
-<<<<<<< HEAD
-const CollapseButton = createFactory(require("devtools/client/webconsole/new-console-output/components/collapse-button"));
-const MessageIndent = createFactory(require("devtools/client/webconsole/new-console-output/components/message-indent").MessageIndent);
-const MessageIcon = createFactory(require("devtools/client/webconsole/new-console-output/components/message-icon"));
-const MessageRepeat = createFactory(require("devtools/client/webconsole/new-console-output/components/message-repeat"));
-=======
 const CollapseButton = require("devtools/client/webconsole/new-console-output/components/collapse-button");
 const MessageIndent = require("devtools/client/webconsole/new-console-output/components/message-indent").MessageIndent;
 const MessageIcon = require("devtools/client/webconsole/new-console-output/components/message-icon");
 const MessageRepeat = require("devtools/client/webconsole/new-console-output/components/message-repeat");
->>>>>>> a17af05f
 const FrameView = createFactory(require("devtools/client/shared/components/frame"));
 const StackTrace = createFactory(require("devtools/client/shared/components/stack-trace"));
 
@@ -54,20 +47,12 @@
     request: PropTypes.object,
     dispatch: PropTypes.func,
     timeStamp: PropTypes.number,
-<<<<<<< HEAD
-    serviceContainer: PropTypes.shape({
-      emitNewMessage: PropTypes.func.isRequired,
-      onViewSourceInDebugger: PropTypes.func.isRequired,
-      onViewSourceInScratchpad: PropTypes.func.isRequired,
-      onViewSourceInStyleEditor: PropTypes.func.isRequired,
-=======
     timestampsVisible: PropTypes.bool.isRequired,
     serviceContainer: PropTypes.shape({
       emitNewMessage: PropTypes.func.isRequired,
       onViewSourceInDebugger: PropTypes.func,
       onViewSourceInScratchpad: PropTypes.func,
       onViewSourceInStyleEditor: PropTypes.func,
->>>>>>> a17af05f
       openContextMenu: PropTypes.func.isRequired,
       openLink: PropTypes.func.isRequired,
       sourceMapService: PropTypes.any,
@@ -104,18 +89,11 @@
   },
 
   onContextMenu(e) {
-<<<<<<< HEAD
-    let { serviceContainer, source, request } = this.props;
-    let messageInfo = {
-      source,
-      request,
-=======
     let { serviceContainer, source, request, messageId } = this.props;
     let messageInfo = {
       source,
       request,
       messageId,
->>>>>>> a17af05f
     };
     serviceContainer.openContextMenu(e, messageInfo);
     e.stopPropagation();
@@ -140,10 +118,7 @@
       dispatch,
       exceptionDocURL,
       timeStamp = Date.now(),
-<<<<<<< HEAD
-=======
       timestampsVisible,
->>>>>>> a17af05f
       notes,
     } = this.props;
 
@@ -152,18 +127,12 @@
       topLevelClasses.push("open");
     }
 
-<<<<<<< HEAD
-    const timestampEl = dom.span({
-      className: "timestamp devtools-monospace"
-    }, l10n.timestampString(timeStamp));
-=======
     let timestampEl;
     if (timestampsVisible === true) {
       timestampEl = dom.span({
         className: "timestamp devtools-monospace"
       }, l10n.timestampString(timeStamp));
     }
->>>>>>> a17af05f
 
     const icon = MessageIcon({level});
 
@@ -171,15 +140,6 @@
     let attachment = null;
     if (this.props.attachment) {
       attachment = this.props.attachment;
-<<<<<<< HEAD
-    } else if (stacktrace) {
-      const child = open ? StackTrace({
-        stacktrace: stacktrace,
-        onViewSourceInDebugger: serviceContainer.onViewSourceInDebugger,
-        onViewSourceInScratchpad: serviceContainer.onViewSourceInScratchpad,
-      }) : null;
-      attachment = dom.div({ className: "stacktrace devtools-monospace" }, child);
-=======
     } else if (stacktrace && open) {
       attachment = dom.div(
         {
@@ -192,7 +152,6 @@
           sourceMapService: serviceContainer.sourceMapService,
         })
       );
->>>>>>> a17af05f
     }
 
     // If there is an expandable part, make it collapsible.
@@ -234,9 +193,6 @@
       notesNodes = [];
     }
 
-<<<<<<< HEAD
-    const repeat = this.props.repeat ? MessageRepeat({repeat: this.props.repeat}) : null;
-=======
     const repeat = this.props.repeat && this.props.repeat > 1 ?
       MessageRepeat({repeat: this.props.repeat}) : null;
 
@@ -252,20 +208,6 @@
         onFrameClick = serviceContainer.onViewSourceInDebugger;
       }
     }
->>>>>>> a17af05f
-
-    let onFrameClick;
-    if (serviceContainer && frame) {
-      if (source === MESSAGE_SOURCE.CSS) {
-        onFrameClick = serviceContainer.onViewSourceInStyleEditor;
-      } else if (/^Scratchpad\/\d+$/.test(frame.source)) {
-        onFrameClick = serviceContainer.onViewSourceInScratchpad;
-      } else {
-        // Point everything else to debugger, if source not available,
-        // it will fall back to view-source.
-        onFrameClick = serviceContainer.onViewSourceInDebugger;
-      }
-    }
 
     // Configure the location.
     const location = dom.span({ className: "message-location devtools-monospace" },
@@ -286,11 +228,8 @@
       }, `[${l10n.getStr("webConsoleMoreInfoLabel")}]`);
     }
 
-<<<<<<< HEAD
-=======
     const bodyElements = Array.isArray(messageBody) ? messageBody : [messageBody];
 
->>>>>>> a17af05f
     return dom.div({
       className: topLevelClasses.join(" "),
       onContextMenu: this.onContextMenu,
@@ -305,13 +244,6 @@
       dom.span({ className: "message-body-wrapper" },
         dom.span({ className: "message-flex-body" },
           // Add whitespaces for formatting when copying to the clipboard.
-<<<<<<< HEAD
-          " ", dom.span({ className: "message-body devtools-monospace" },
-            messageBody,
-            learnMore
-          ),
-          " ", repeat,
-=======
           timestampEl ? " " : null,
           dom.span({ className: "message-body devtools-monospace" },
             ...bodyElements,
@@ -319,7 +251,6 @@
           ),
           repeat ? " " : null,
           repeat,
->>>>>>> a17af05f
           " ", location
         ),
         // Add a newline for formatting when copying to the clipboard.
