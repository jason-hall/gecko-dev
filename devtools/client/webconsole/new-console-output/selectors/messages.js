/* -*- indent-tabs-mode: nil; js-indent-level: 2 -*- */
/* vim: set ft=javascript ts=2 et sw=2 tw=80: */
/* This Source Code Form is subject to the terms of the Mozilla Public
 * License, v. 2.0. If a copy of the MPL was not distributed with this
 * file, You can obtain one at http://mozilla.org/MPL/2.0/. */
"use strict";

<<<<<<< HEAD
const { l10n } = require("devtools/client/webconsole/new-console-output/utils/messages");
const { getAllFilters } = require("devtools/client/webconsole/new-console-output/selectors/filters");
const { getLogLimit } = require("devtools/client/webconsole/new-console-output/selectors/prefs");
const {
  MESSAGE_TYPE,
  MESSAGE_SOURCE
} = require("devtools/client/webconsole/new-console-output/constants");

function getAllMessages(state) {
  let messages = getAllMessagesById(state);
  let logLimit = getLogLimit(state);
  let filters = getAllFilters(state);

  let groups = getAllGroupsById(state);
  let messagesUI = getAllMessagesUiById(state);

  return prune(
    messages.filter(message => {
      return (
        isInOpenedGroup(message, groups, messagesUI)
        && (
          isUnfilterable(message)
          || (
            matchLevelFilters(message, filters)
            && matchCssFilters(message, filters)
            && matchNetworkFilters(message, filters)
            && matchSearchFilters(message, filters)
          )
        )
      );
    }),
    logLimit
  );
=======
function getAllMessagesById(state) {
  return state.messages.messagesById;
}

function getMessage(state, id) {
  return getAllMessagesById(state).get(id);
>>>>>>> a17af05f
}

function getAllMessagesById(state) {
  return state.messages.messagesById;
}

function getAllMessagesUiById(state) {
  return state.messages.messagesUiById;
}

function getAllMessagesTableDataById(state) {
  return state.messages.messagesTableDataById;
}

<<<<<<< HEAD
function getAllGroupsById(state) {
  return state.messages.groupsById;
}

function getCurrentGroup(state) {
  return state.messages.currentGroup;
}

function isUnfilterable(message) {
  return [
    MESSAGE_TYPE.COMMAND,
    MESSAGE_TYPE.RESULT,
    MESSAGE_TYPE.START_GROUP,
    MESSAGE_TYPE.START_GROUP_COLLAPSED,
  ].includes(message.type);
}

function isInOpenedGroup(message, groups, messagesUI) {
  return !message.groupId
    || (
      !isGroupClosed(message.groupId, messagesUI)
      && !hasClosedParentGroup(groups.get(message.groupId), messagesUI)
    );
}

function hasClosedParentGroup(group, messagesUI) {
  return group.some(groupId => isGroupClosed(groupId, messagesUI));
}

function isGroupClosed(groupId, messagesUI) {
  return messagesUI.includes(groupId) === false;
}

function matchLevelFilters(message, filters) {
  return filters.get(message.level) === true;
}

function matchNetworkFilters(message, filters) {
  return (
    message.source !== MESSAGE_SOURCE.NETWORK
    || (filters.get("net") === true && message.isXHR === false)
    || (filters.get("netxhr") === true && message.isXHR === true)
  );
}

function matchCssFilters(message, filters) {
  return (
    message.source != MESSAGE_SOURCE.CSS
    || filters.get("css") === true
  );
}

function matchSearchFilters(message, filters) {
  let text = filters.text || "";
  return (
    text === ""
    // @TODO currently we return true for any object grip. We should find a way to
    // search object grips.
    || (message.parameters !== null && !Array.isArray(message.parameters))
    // Look for a match in location.
    || isTextInFrame(text, message.frame)
    // Look for a match in stacktrace.
    || (
      Array.isArray(message.stacktrace) &&
      message.stacktrace.some(frame => isTextInFrame(text,
        // isTextInFrame expect the properties of the frame object to be in the same
        // order they are rendered in the Frame component.
        {
          functionName: frame.functionName ||
            l10n.getStr("stacktrace.anonymousFunction"),
          filename: frame.filename,
          lineNumber: frame.lineNumber,
          columnNumber: frame.columnNumber
        }))
    )
    // Look for a match in messageText.
    || (message.messageText !== null
          && message.messageText.toLocaleLowerCase().includes(text.toLocaleLowerCase()))
    // Look for a match in parameters. Currently only checks value grips.
    || (message.parameters !== null
        && message.parameters.join("").toLocaleLowerCase()
            .includes(text.toLocaleLowerCase()))
    // Look for a match in notes.
    || (Array.isArray(message.notes) && message.notes.some(note =>
          // Look for a match in location.
          isTextInFrame(text, note.frame)
          // Look for a match in messageBody.
          || (note.messageBody !== null
                && note.messageBody.toLocaleLowerCase()
                     .includes(text.toLocaleLowerCase()))
        ))
  );
=======
function getAllMessagesObjectPropertiesById(state) {
  return state.messages.messagesObjectPropertiesById;
}

function getAllMessagesObjectEntriesById(state) {
  return state.messages.messagesObjectEntriesById;
}

function getAllGroupsById(state) {
  return state.messages.groupsById;
}

function getCurrentGroup(state) {
  return state.messages.currentGroup;
}

function getVisibleMessages(state) {
  return state.messages.visibleMessages;
>>>>>>> a17af05f
}

function getFilteredMessagesCount(state) {
  return state.messages.filteredMessagesCount;
}

<<<<<<< HEAD
function prune(messages, logLimit) {
  let messageCount = messages.count();
  if (messageCount > logLimit) {
    // If the second non-pruned message is in a group,
    // we want to return the group as the first non-pruned message.
    let firstIndex = messages.size - logLimit;
    let groupId = messages.get(firstIndex + 1).groupId;

    if (groupId) {
      return messages.splice(0, firstIndex + 1)
        .unshift(
          messages.findLast((message) => message.id === groupId)
        );
    }
    return messages.splice(0, firstIndex);
  }
=======
function getAllRepeatById(state) {
  return state.messages.repeatById;
}
>>>>>>> a17af05f

function getAllNetworkMessagesUpdateById(state) {
  return state.messages.networkMessagesUpdateById;
}

<<<<<<< HEAD
exports.getAllMessages = getAllMessages;
exports.getAllMessagesUiById = getAllMessagesUiById;
exports.getAllMessagesTableDataById = getAllMessagesTableDataById;
exports.getAllGroupsById = getAllGroupsById;
exports.getCurrentGroup = getCurrentGroup;
=======
module.exports = {
  getMessage,
  getAllMessagesById,
  getAllMessagesUiById,
  getAllMessagesTableDataById,
  getAllGroupsById,
  getCurrentGroup,
  getVisibleMessages,
  getFilteredMessagesCount,
  getAllRepeatById,
  getAllNetworkMessagesUpdateById,
  getAllMessagesObjectPropertiesById,
  getAllMessagesObjectEntriesById,
};
>>>>>>> a17af05f
<|MERGE_RESOLUTION|>--- conflicted
+++ resolved
@@ -5,52 +5,12 @@
  * file, You can obtain one at http://mozilla.org/MPL/2.0/. */
 "use strict";
 
-<<<<<<< HEAD
-const { l10n } = require("devtools/client/webconsole/new-console-output/utils/messages");
-const { getAllFilters } = require("devtools/client/webconsole/new-console-output/selectors/filters");
-const { getLogLimit } = require("devtools/client/webconsole/new-console-output/selectors/prefs");
-const {
-  MESSAGE_TYPE,
-  MESSAGE_SOURCE
-} = require("devtools/client/webconsole/new-console-output/constants");
-
-function getAllMessages(state) {
-  let messages = getAllMessagesById(state);
-  let logLimit = getLogLimit(state);
-  let filters = getAllFilters(state);
-
-  let groups = getAllGroupsById(state);
-  let messagesUI = getAllMessagesUiById(state);
-
-  return prune(
-    messages.filter(message => {
-      return (
-        isInOpenedGroup(message, groups, messagesUI)
-        && (
-          isUnfilterable(message)
-          || (
-            matchLevelFilters(message, filters)
-            && matchCssFilters(message, filters)
-            && matchNetworkFilters(message, filters)
-            && matchSearchFilters(message, filters)
-          )
-        )
-      );
-    }),
-    logLimit
-  );
-=======
 function getAllMessagesById(state) {
   return state.messages.messagesById;
 }
 
 function getMessage(state, id) {
   return getAllMessagesById(state).get(id);
->>>>>>> a17af05f
-}
-
-function getAllMessagesById(state) {
-  return state.messages.messagesById;
 }
 
 function getAllMessagesUiById(state) {
@@ -61,100 +21,6 @@
   return state.messages.messagesTableDataById;
 }
 
-<<<<<<< HEAD
-function getAllGroupsById(state) {
-  return state.messages.groupsById;
-}
-
-function getCurrentGroup(state) {
-  return state.messages.currentGroup;
-}
-
-function isUnfilterable(message) {
-  return [
-    MESSAGE_TYPE.COMMAND,
-    MESSAGE_TYPE.RESULT,
-    MESSAGE_TYPE.START_GROUP,
-    MESSAGE_TYPE.START_GROUP_COLLAPSED,
-  ].includes(message.type);
-}
-
-function isInOpenedGroup(message, groups, messagesUI) {
-  return !message.groupId
-    || (
-      !isGroupClosed(message.groupId, messagesUI)
-      && !hasClosedParentGroup(groups.get(message.groupId), messagesUI)
-    );
-}
-
-function hasClosedParentGroup(group, messagesUI) {
-  return group.some(groupId => isGroupClosed(groupId, messagesUI));
-}
-
-function isGroupClosed(groupId, messagesUI) {
-  return messagesUI.includes(groupId) === false;
-}
-
-function matchLevelFilters(message, filters) {
-  return filters.get(message.level) === true;
-}
-
-function matchNetworkFilters(message, filters) {
-  return (
-    message.source !== MESSAGE_SOURCE.NETWORK
-    || (filters.get("net") === true && message.isXHR === false)
-    || (filters.get("netxhr") === true && message.isXHR === true)
-  );
-}
-
-function matchCssFilters(message, filters) {
-  return (
-    message.source != MESSAGE_SOURCE.CSS
-    || filters.get("css") === true
-  );
-}
-
-function matchSearchFilters(message, filters) {
-  let text = filters.text || "";
-  return (
-    text === ""
-    // @TODO currently we return true for any object grip. We should find a way to
-    // search object grips.
-    || (message.parameters !== null && !Array.isArray(message.parameters))
-    // Look for a match in location.
-    || isTextInFrame(text, message.frame)
-    // Look for a match in stacktrace.
-    || (
-      Array.isArray(message.stacktrace) &&
-      message.stacktrace.some(frame => isTextInFrame(text,
-        // isTextInFrame expect the properties of the frame object to be in the same
-        // order they are rendered in the Frame component.
-        {
-          functionName: frame.functionName ||
-            l10n.getStr("stacktrace.anonymousFunction"),
-          filename: frame.filename,
-          lineNumber: frame.lineNumber,
-          columnNumber: frame.columnNumber
-        }))
-    )
-    // Look for a match in messageText.
-    || (message.messageText !== null
-          && message.messageText.toLocaleLowerCase().includes(text.toLocaleLowerCase()))
-    // Look for a match in parameters. Currently only checks value grips.
-    || (message.parameters !== null
-        && message.parameters.join("").toLocaleLowerCase()
-            .includes(text.toLocaleLowerCase()))
-    // Look for a match in notes.
-    || (Array.isArray(message.notes) && message.notes.some(note =>
-          // Look for a match in location.
-          isTextInFrame(text, note.frame)
-          // Look for a match in messageBody.
-          || (note.messageBody !== null
-                && note.messageBody.toLocaleLowerCase()
-                     .includes(text.toLocaleLowerCase()))
-        ))
-  );
-=======
 function getAllMessagesObjectPropertiesById(state) {
   return state.messages.messagesObjectPropertiesById;
 }
@@ -173,47 +39,20 @@
 
 function getVisibleMessages(state) {
   return state.messages.visibleMessages;
->>>>>>> a17af05f
 }
 
 function getFilteredMessagesCount(state) {
   return state.messages.filteredMessagesCount;
 }
 
-<<<<<<< HEAD
-function prune(messages, logLimit) {
-  let messageCount = messages.count();
-  if (messageCount > logLimit) {
-    // If the second non-pruned message is in a group,
-    // we want to return the group as the first non-pruned message.
-    let firstIndex = messages.size - logLimit;
-    let groupId = messages.get(firstIndex + 1).groupId;
-
-    if (groupId) {
-      return messages.splice(0, firstIndex + 1)
-        .unshift(
-          messages.findLast((message) => message.id === groupId)
-        );
-    }
-    return messages.splice(0, firstIndex);
-  }
-=======
 function getAllRepeatById(state) {
   return state.messages.repeatById;
 }
->>>>>>> a17af05f
 
 function getAllNetworkMessagesUpdateById(state) {
   return state.messages.networkMessagesUpdateById;
 }
 
-<<<<<<< HEAD
-exports.getAllMessages = getAllMessages;
-exports.getAllMessagesUiById = getAllMessagesUiById;
-exports.getAllMessagesTableDataById = getAllMessagesTableDataById;
-exports.getAllGroupsById = getAllGroupsById;
-exports.getCurrentGroup = getCurrentGroup;
-=======
 module.exports = {
   getMessage,
   getAllMessagesById,
@@ -227,5 +66,4 @@
   getAllNetworkMessagesUpdateById,
   getAllMessagesObjectPropertiesById,
   getAllMessagesObjectEntriesById,
-};
->>>>>>> a17af05f
+};