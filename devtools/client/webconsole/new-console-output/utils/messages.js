--- conflicted
+++ resolved
@@ -6,14 +6,8 @@
 
 "use strict";
 
-<<<<<<< HEAD
-const WebConsoleUtils = require("devtools/client/webconsole/utils").Utils;
-const STRINGS_URI = "devtools/client/locales/webconsole.properties";
-const l10n = new WebConsoleUtils.L10n(STRINGS_URI);
-=======
 const l10n = require("devtools/client/webconsole/webconsole-l10n");
 const { getUrlDetails } = require("devtools/client/netmonitor/src/utils/request-utils");
->>>>>>> a17af05f
 
 const {
   MESSAGE_SOURCE,
@@ -34,12 +28,8 @@
   if (packet.allowRepeating) {
     packet.repeatId = getRepeatId(packet);
   }
-<<<<<<< HEAD
-  return packet.set("id", idGenerator.getNextId(packet));
-=======
   packet.id = idGenerator.getNextId(packet);
   return packet;
->>>>>>> a17af05f
 }
 
 /**
@@ -52,191 +42,28 @@
 
   switch (packet.type) {
     case "consoleAPICall": {
-<<<<<<< HEAD
-      let { message } = packet;
-
-      let parameters = message.arguments;
-      let type = message.level;
-      let level = getLevelFromType(type);
-      let messageText = null;
-      const timer = message.timer;
-
-      // Special per-type conversion.
-      switch (type) {
-        case "clear":
-          // We show a message to users when calls console.clear() is called.
-          parameters = [l10n.getStr("consoleCleared")];
-          break;
-        case "count":
-          // Chrome RDP doesn't have a special type for count.
-          type = MESSAGE_TYPE.LOG;
-          let {counter} = message;
-          let label = counter.label ? counter.label : l10n.getStr("noCounterLabel");
-          messageText = `${label}: ${counter.count}`;
-          parameters = null;
-          break;
-        case "time":
-          // We don't show anything for console.time calls to match Chrome's behaviour.
-          parameters = null;
-          type = MESSAGE_TYPE.NULL_MESSAGE;
-          break;
-        case "timeEnd":
-          parameters = null;
-          if (timer) {
-            // We show the duration to users when calls console.timeEnd() is called,
-            // if corresponding console.time() was called before.
-            let duration = Math.round(timer.duration * 100) / 100;
-            messageText = l10n.getFormatStr("timeEnd", [timer.name, duration]);
-          } else {
-            // If the `timer` property does not exists, we don't output anything.
-            type = MESSAGE_TYPE.NULL_MESSAGE;
-          }
-          break;
-        case "table":
-          const supportedClasses = [
-            "Array", "Object", "Map", "Set", "WeakMap", "WeakSet"];
-          if (
-            !Array.isArray(parameters) ||
-            parameters.length === 0 ||
-            !supportedClasses.includes(parameters[0].class)
-          ) {
-            // If the class of the first parameter is not supported,
-            // we handle the call as a simple console.log
-            type = "log";
-          }
-          break;
-        case "group":
-          type = MESSAGE_TYPE.START_GROUP;
-          parameters = null;
-          messageText = message.groupName || l10n.getStr("noGroupLabel");
-          break;
-        case "groupCollapsed":
-          type = MESSAGE_TYPE.START_GROUP_COLLAPSED;
-          parameters = null;
-          messageText = message.groupName || l10n.getStr("noGroupLabel");
-          break;
-        case "groupEnd":
-          type = MESSAGE_TYPE.END_GROUP;
-          parameters = null;
-          break;
-        case "dirxml":
-          // Handle console.dirxml calls as simple console.log
-          type = "log";
-          break;
-      }
-
-      const frame = message.filename ? {
-        source: message.filename,
-        line: message.lineNumber,
-        column: message.columnNumber,
-      } : null;
-
-      return new ConsoleMessage({
-        source: MESSAGE_SOURCE.CONSOLE_API,
-        type,
-        level,
-        parameters,
-        messageText,
-        stacktrace: message.stacktrace ? message.stacktrace : null,
-        frame,
-        timeStamp: message.timeStamp,
-        userProvidedStyles: message.styles,
-      });
-    }
-
-    case "navigationMessage": {
-      let { message } = packet;
-      return new ConsoleMessage({
-        source: MESSAGE_SOURCE.CONSOLE_API,
-        type: MESSAGE_TYPE.LOG,
-        level: MESSAGE_LEVEL.LOG,
-        messageText: "Navigated to " + message.url,
-        timeStamp: message.timeStamp
-      });
-=======
       return transformConsoleAPICallPacket(packet);
     }
 
     case "navigationMessage": {
       return transformNavigationMessagePacket(packet);
->>>>>>> a17af05f
     }
 
     case "logMessage": {
       return transformLogMessagePacket(packet);
     }
 
-<<<<<<< HEAD
-      const frame = pageError.sourceName ? {
-        source: pageError.sourceName,
-        line: pageError.lineNumber,
-        column: pageError.columnNumber
-      } : null;
-
-      let matchesCSS = /^(?:CSS|Layout)\b/.test(pageError.category);
-      let messageSource = matchesCSS ? MESSAGE_SOURCE.CSS
-                                     : MESSAGE_SOURCE.JAVASCRIPT;
-      return new ConsoleMessage({
-        source: messageSource,
-        type: MESSAGE_TYPE.LOG,
-        level,
-        messageText: pageError.errorMessage,
-        stacktrace: pageError.stacktrace ? pageError.stacktrace : null,
-        frame,
-        exceptionDocURL: pageError.exceptionDocURL,
-        timeStamp: pageError.timeStamp,
-        notes: pageError.notes,
-      });
-    }
-
-    case "networkEvent": {
-      let { networkEvent } = packet;
-
-      return new NetworkEventMessage({
-        actor: networkEvent.actor,
-        isXHR: networkEvent.isXHR,
-        request: networkEvent.request,
-        response: networkEvent.response,
-        timeStamp: networkEvent.timeStamp,
-        totalTime: networkEvent.totalTime,
-      });
-=======
     case "pageError": {
       return transformPageErrorPacket(packet);
     }
 
     case "networkEvent": {
       return transformNetworkEventPacket(packet);
->>>>>>> a17af05f
     }
 
     case "evaluationResult":
     default: {
-<<<<<<< HEAD
-      let {
-        exceptionMessage: messageText,
-        exceptionDocURL,
-        frame,
-        result: parameters,
-        timestamp: timeStamp,
-        notes,
-      } = packet;
-
-      const level = messageText ? MESSAGE_LEVEL.ERROR : MESSAGE_LEVEL.LOG;
-      return new ConsoleMessage({
-        source: MESSAGE_SOURCE.JAVASCRIPT,
-        type: MESSAGE_TYPE.RESULT,
-        level,
-        messageText,
-        parameters,
-        exceptionDocURL,
-        frame,
-        timeStamp,
-        notes,
-      });
-=======
       return transformEvaluationResultPacket(packet);
->>>>>>> a17af05f
     }
   }
 }
