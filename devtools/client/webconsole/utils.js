--- conflicted
+++ resolved
@@ -283,69 +283,3 @@
 };
 
 exports.Utils = WebConsoleUtils;
-<<<<<<< HEAD
-
-// Localization
-
-WebConsoleUtils.L10n = function (bundleURI) {
-  this._helper = new LocalizationHelper(bundleURI);
-};
-
-WebConsoleUtils.L10n.prototype = {
-  /**
-   * Generates a formatted timestamp string for displaying in console messages.
-   *
-   * @param integer [milliseconds]
-   *        Optional, allows you to specify the timestamp in milliseconds since
-   *        the UNIX epoch.
-   * @return string
-   *         The timestamp formatted for display.
-   */
-  timestampString: function (milliseconds) {
-    let d = new Date(milliseconds ? milliseconds : null);
-    let hours = d.getHours(), minutes = d.getMinutes();
-    let seconds = d.getSeconds();
-    milliseconds = d.getMilliseconds();
-    let parameters = [hours, minutes, seconds, milliseconds];
-    return this.getFormatStr("timestampFormat", parameters);
-  },
-
-  /**
-   * Retrieve a localized string.
-   *
-   * @param string name
-   *        The string name you want from the Web Console string bundle.
-   * @return string
-   *         The localized string.
-   */
-  getStr: function (name) {
-    try {
-      return this._helper.getStr(name);
-    } catch (ex) {
-      console.error("Failed to get string: " + name);
-      throw ex;
-    }
-  },
-
-  /**
-   * Retrieve a localized string formatted with values coming from the given
-   * array.
-   *
-   * @param string name
-   *        The string name you want from the Web Console string bundle.
-   * @param array array
-   *        The array of values you want in the formatted string.
-   * @return string
-   *         The formatted local string.
-   */
-  getFormatStr: function (name, array) {
-    try {
-      return this._helper.getFormatStr(name, ...array);
-    } catch (ex) {
-      console.error("Failed to format string: " + name);
-      throw ex;
-    }
-  },
-};
-=======
->>>>>>> a17af05f
