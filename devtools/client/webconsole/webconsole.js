/* -*- indent-tabs-mode: nil; js-indent-level: 2 -*- */
/* vim: set ft=javascript ts=2 et sw=2 tw=80: */
/* This Source Code Form is subject to the terms of the Mozilla Public
 * License, v. 2.0. If a copy of the MPL was not distributed with this
 * file, You can obtain one at http://mozilla.org/MPL/2.0/. */

"use strict";

const {Cc, Ci, Cu} = require("chrome");

const {Utils: WebConsoleUtils, CONSOLE_WORKER_IDS} =
  require("devtools/client/webconsole/utils");
const { getSourceNames } = require("devtools/client/shared/source-utils");
const BrowserLoaderModule = {};
Cu.import("resource://devtools/client/shared/browser-loader.js", BrowserLoaderModule);

const promise = require("promise");
const defer = require("devtools/shared/defer");
const Services = require("Services");
const Telemetry = require("devtools/client/shared/telemetry");
const {PrefObserver} = require("devtools/client/shared/prefs");

loader.lazyServiceGetter(this, "clipboardHelper",
                         "@mozilla.org/widget/clipboardhelper;1",
                         "nsIClipboardHelper");
<<<<<<< HEAD
loader.lazyRequireGetter(this, "EventEmitter", "devtools/shared/event-emitter");
=======
loader.lazyRequireGetter(this, "EventEmitter", "devtools/shared/old-event-emitter");
>>>>>>> a17af05f
loader.lazyRequireGetter(this, "ConsoleOutput", "devtools/client/webconsole/console-output", true);
loader.lazyRequireGetter(this, "Messages", "devtools/client/webconsole/console-output", true);
loader.lazyRequireGetter(this, "EnvironmentClient", "devtools/shared/client/main", true);
loader.lazyRequireGetter(this, "ObjectClient", "devtools/shared/client/main", true);
loader.lazyRequireGetter(this, "system", "devtools/shared/system");
loader.lazyRequireGetter(this, "JSTerm", "devtools/client/webconsole/jsterm", true);
loader.lazyRequireGetter(this, "gSequenceId", "devtools/client/webconsole/jsterm", true);
loader.lazyImporter(this, "VariablesView", "resource://devtools/client/shared/widgets/VariablesView.jsm");
loader.lazyImporter(this, "VariablesViewController", "resource://devtools/client/shared/widgets/VariablesViewController.jsm");
loader.lazyRequireGetter(this, "gDevTools", "devtools/client/framework/devtools", true);
loader.lazyRequireGetter(this, "KeyShortcuts", "devtools/client/shared/key-shortcuts");
loader.lazyRequireGetter(this, "ZoomKeys", "devtools/client/shared/zoom-keys");
loader.lazyRequireGetter(this, "WebConsoleConnectionProxy", "devtools/client/webconsole/webconsole-connection-proxy", true);

const {PluralForm} = require("devtools/shared/plural-form");
<<<<<<< HEAD
const STRINGS_URI = "devtools/client/locales/webconsole.properties";
var l10n = new WebConsoleUtils.L10n(STRINGS_URI);
=======
const l10n = require("devtools/client/webconsole/webconsole-l10n");
>>>>>>> a17af05f

const XHTML_NS = "http://www.w3.org/1999/xhtml";

const MIXED_CONTENT_LEARN_MORE = "https://developer.mozilla.org/docs/Web/Security/Mixed_content";

const IGNORED_SOURCE_URLS = ["debugger eval code"];

// The amount of time in milliseconds that we wait before performing a live
// search.
const SEARCH_DELAY = 200;

// The number of lines that are displayed in the console output by default, for
// each category. The user can change this number by adjusting the hidden
// "devtools.hud.loglimit.{network,cssparser,exception,console}" preferences.
const DEFAULT_LOG_LIMIT = 1000;

// The various categories of messages. We start numbering at zero so we can
// use these as indexes into the MESSAGE_PREFERENCE_KEYS matrix below.
const CATEGORY_NETWORK = 0;
const CATEGORY_CSS = 1;
const CATEGORY_JS = 2;
const CATEGORY_WEBDEV = 3;
// always on
const CATEGORY_INPUT = 4;
// always on
const CATEGORY_OUTPUT = 5;
const CATEGORY_SECURITY = 6;
const CATEGORY_SERVER = 7;

// The possible message severities. As before, we start at zero so we can use
// these as indexes into MESSAGE_PREFERENCE_KEYS.
const SEVERITY_ERROR = 0;
const SEVERITY_WARNING = 1;
const SEVERITY_INFO = 2;
const SEVERITY_LOG = 3;

// The fragment of a CSS class name that identifies each category.
const CATEGORY_CLASS_FRAGMENTS = [
  "network",
  "cssparser",
  "exception",
  "console",
  "input",
  "output",
  "security",
  "server",
];

// The fragment of a CSS class name that identifies each severity.
const SEVERITY_CLASS_FRAGMENTS = [
  "error",
  "warn",
  "info",
  "log",
];

// The preference keys to use for each category/severity combination, indexed
// first by category (rows) and then by severity (columns) in the following
// order:
//
// [ Error, Warning, Info, Log ]
//
// Most of these rather idiosyncratic names are historical and predate the
// division of message type into "category" and "severity".
const MESSAGE_PREFERENCE_KEYS = [
  // Network
  [ "network", "netwarn", "netxhr", "networkinfo", ],
  // CSS
  [ "csserror", "cssparser", null, "csslog", ],
  // JS
  [ "exception", "jswarn", null, "jslog", ],
  // Web Developer
  [ "error", "warn", "info", "log", ],
  // Input
  [ null, null, null, null, ],
  // Output
  [ null, null, null, null, ],
  // Security
  [ "secerror", "secwarn", null, null, ],
  // Server Logging
  [ "servererror", "serverwarn", "serverinfo", "serverlog", ],
];

// A mapping from the console API log event levels to the Web Console
// severities.
const LEVELS = {
  error: SEVERITY_ERROR,
  exception: SEVERITY_ERROR,
  assert: SEVERITY_ERROR,
  warn: SEVERITY_WARNING,
  info: SEVERITY_INFO,
  log: SEVERITY_LOG,
  clear: SEVERITY_LOG,
  trace: SEVERITY_LOG,
  table: SEVERITY_LOG,
  debug: SEVERITY_LOG,
  dir: SEVERITY_LOG,
  dirxml: SEVERITY_LOG,
  group: SEVERITY_LOG,
  groupCollapsed: SEVERITY_LOG,
  groupEnd: SEVERITY_LOG,
  time: SEVERITY_LOG,
  timeEnd: SEVERITY_LOG,
  count: SEVERITY_LOG
};

// This array contains the prefKey for the workers and it must keep them in the
// same order as CONSOLE_WORKER_IDS
const WORKERTYPES_PREFKEYS =
  [ "sharedworkers", "serviceworkers", "windowlessworkers" ];

// The lowest HTTP response code (inclusive) that is considered an error.
const MIN_HTTP_ERROR_CODE = 400;
// The highest HTTP response code (inclusive) that is considered an error.
const MAX_HTTP_ERROR_CODE = 599;

// The indent of a console group in pixels.
const GROUP_INDENT = 12;

// The number of messages to display in a single display update. If we display
// too many messages at once we slow down the Firefox UI too much.
const MESSAGES_IN_INTERVAL = DEFAULT_LOG_LIMIT;

// The delay (in milliseconds) between display updates - tells how often we
// should *try* to push new messages to screen. This value is optimistic,
// updates won't always happen. Keep this low so the Web Console output feels
// live.
const OUTPUT_INTERVAL = 20;

// The maximum amount of time (in milliseconds) that can be spent doing cleanup
// inside of the flush output callback.  If things don't get cleaned up in this
// time, then it will start again the next time it is called.
const MAX_CLEANUP_TIME = 10;

// When the output queue has more than MESSAGES_IN_INTERVAL items we throttle
// output updates to this number of milliseconds. So during a lot of output we
// update every N milliseconds given here.
const THROTTLE_UPDATES = 1000;

// The preference prefix for all of the Web Console filters.
const FILTER_PREFS_PREFIX = "devtools.webconsole.filter.";

const PREF_PERSISTLOG = "devtools.webconsole.persistlog";
const PREF_MESSAGE_TIMESTAMP = "devtools.webconsole.timestampMessages";
const PREF_NEW_FRONTEND_ENABLED = "devtools.webconsole.new-frontend-enabled";

/**
 * A WebConsoleFrame instance is an interactive console initialized *per target*
 * that displays console log data as well as provides an interactive terminal to
 * manipulate the target's document content.
 *
 * The WebConsoleFrame is responsible for the actual Web Console UI
 * implementation.
 *
 * @constructor
 * @param object webConsoleOwner
 *        The WebConsole owner object.
 */
function WebConsoleFrame(webConsoleOwner) {
  this.owner = webConsoleOwner;
  this.hudId = this.owner.hudId;
  this.isBrowserConsole = this.owner._browserConsole;

  this.window = this.owner.iframeWindow;

  this._repeatNodes = {};
  this._outputQueue = [];
  this._itemDestroyQueue = [];
  this._pruneCategoriesQueue = {};
  this.filterPrefs = {};

  this.output = new ConsoleOutput(this);

  this.unmountMessage = this.unmountMessage.bind(this);
  this._toggleFilter = this._toggleFilter.bind(this);
  this.resize = this.resize.bind(this);
  this._onPanelSelected = this._onPanelSelected.bind(this);
  this._flushMessageQueue = this._flushMessageQueue.bind(this);
  this._onToolboxPrefChanged = this._onToolboxPrefChanged.bind(this);
  this._onUpdateListeners = this._onUpdateListeners.bind(this);

  this._outputTimer = Cc["@mozilla.org/timer;1"].createInstance(Ci.nsITimer);
  this._outputTimerInitialized = false;

  let toolbox = gDevTools.getToolbox(this.owner.target);
  let {require} = BrowserLoaderModule.BrowserLoader({
    window: this.window,
    useOnlyShared: true,
    // The toolbox isn't available for the browser console.
    commonLibRequire: toolbox ? toolbox.browserRequire : null,
  });

  this.React = require("devtools/client/shared/vendor/react");
  this.ReactDOM = require("devtools/client/shared/vendor/react-dom");
  this.FrameView = this.React.createFactory(require("devtools/client/shared/components/frame"));
  this.StackTraceView = this.React.createFactory(require("devtools/client/shared/components/stack-trace"));

  this._telemetry = new Telemetry();

  EventEmitter.decorate(this);
}
exports.WebConsoleFrame = WebConsoleFrame;

WebConsoleFrame.prototype = {
  /**
   * The WebConsole instance that owns this frame.
   * @see hudservice.js::WebConsole
   * @type object
   */
  owner: null,

  /**
   * Proxy between the Web Console and the remote Web Console instance. This
   * object holds methods used for connecting, listening and disconnecting from
   * the remote server, using the remote debugging protocol.
   *
   * @see WebConsoleConnectionProxy
   * @type object
   */
  proxy: null,

  /**
   * Getter for the xul:popupset that holds any popups we open.
   * @type nsIDOMElement
   */
  get popupset() {
    return this.owner.mainPopupSet;
  },

  /**
   * Holds the initialization promise object.
   * @private
   * @type object
   */
  _initDefer: null,

  /**
   * Last time when we displayed any message in the output.
   *
   * @private
   * @type number
   *       Timestamp in milliseconds since the Unix epoch.
   */
  _lastOutputFlush: 0,

  /**
   * Message nodes are stored here in a queue for later display.
   *
   * @private
   * @type array
   */
  _outputQueue: null,

  /**
   * Keep track of the categories we need to prune from time to time.
   *
   * @private
   * @type array
   */
  _pruneCategoriesQueue: null,

  /**
   * Function invoked whenever the output queue is emptied. This is used by some
   * tests.
   *
   * @private
   * @type function
   */
  _flushCallback: null,

  /**
   * Timer used for flushing the messages output queue.
   *
   * @private
   * @type nsITimer
   */
  _outputTimer: null,
  _outputTimerInitialized: null,

  /**
   * Store for tracking repeated nodes.
   * @private
   * @type object
   */
  _repeatNodes: null,

  /**
   * Preferences for filtering messages by type.
   * @see this._initDefaultFilterPrefs()
   * @type object
   */
  filterPrefs: null,

  /**
   * Prefix used for filter preferences.
   * @private
   * @type string
   */
  _filterPrefsPrefix: FILTER_PREFS_PREFIX,

  /**
   * The nesting depth of the currently active console group.
   */
  groupDepth: 0,

  /**
   * The current target location.
   * @type string
   */
  contentLocation: "",

  /**
   * The JSTerm object that manage the console's input.
   * @see JSTerm
   * @type object
   */
  jsterm: null,

  /**
   * The element that holds all of the messages we display.
   * @type nsIDOMElement
   */
  outputNode: null,

  /**
   * The ConsoleOutput instance that manages all output.
   * @type object
   */
  output: null,

  /**
   * The input element that allows the user to filter messages by string.
   * @type nsIDOMElement
   */
  filterBox: null,

  /**
   * Getter for the debugger WebConsoleClient.
   * @type object
   */
  get webConsoleClient() {
    return this.proxy ? this.proxy.webConsoleClient : null;
  },

  _destroyer: null,

  _saveRequestAndResponseBodies: true,
  _throttleData: null,

  // Chevron width at the starting of Web Console's input box.
  _chevronWidth: 0,
  // Width of the monospace characters in Web Console's input box.
  _inputCharWidth: 0,

  /**
   * Setter for saving of network request and response bodies.
   *
   * @param boolean value
   *        The new value you want to set.
   */
  setSaveRequestAndResponseBodies: function (value) {
    if (!this.webConsoleClient) {
      // Don't continue if the webconsole disconnected.
      return promise.resolve(null);
    }

    let deferred = defer();
    let newValue = !!value;
    let toSet = {
      "NetworkMonitor.saveRequestAndResponseBodies": newValue,
    };

    // Make sure the web console client connection is established first.
    this.webConsoleClient.setPreferences(toSet, response => {
      if (!response.error) {
        this._saveRequestAndResponseBodies = newValue;
        deferred.resolve(response);
      } else {
        deferred.reject(response.error);
      }
    });

    return deferred.promise;
  },

  /**
   * Setter for throttling data.
   *
   * @param boolean value
   *        The new value you want to set; @see NetworkThrottleManager.
   */
  setThrottleData: function(value) {
    if (!this.webConsoleClient) {
      // Don't continue if the webconsole disconnected.
      return promise.resolve(null);
    }

    let deferred = defer();
    let toSet = {
      "NetworkMonitor.throttleData": value,
    };

    // Make sure the web console client connection is established first.
    this.webConsoleClient.setPreferences(toSet, response => {
      if (!response.error) {
        this._throttleData = value;
        deferred.resolve(response);
      } else {
        deferred.reject(response.error);
      }
    });

    return deferred.promise;
  },

  /**
   * Getter for the persistent logging preference.
   * @type boolean
   */
  get persistLog() {
    // For the browser console, we receive tab navigation
    // when the original top level window we attached to is closed,
    // but we don't want to reset console history and just switch to
    // the next available window.
    return this.isBrowserConsole ||
           Services.prefs.getBoolPref(PREF_PERSISTLOG);
  },

  /**
   * Initialize the WebConsoleFrame instance.
   * @return object
   *         A promise object that resolves once the frame is ready to use.
   */
  init: function () {
    this._initUI();
    let connectionInited = this._initConnection();

    // Don't reject if the history fails to load for some reason.
    // This would be fine, the panel will just start with empty history.
    let allReady = this.jsterm.historyLoaded.catch(() => {}).then(() => {
      return connectionInited;
    });

    // This notification is only used in tests. Don't chain it onto
    // the returned promise because the console panel needs to be attached
    // to the toolbox before the web-console-created event is receieved.
    let notifyObservers = () => {
      let id = WebConsoleUtils.supportsString(this.hudId);
      Services.obs.notifyObservers(id, "web-console-created");
    };
    allReady.then(notifyObservers, notifyObservers);
    return allReady;
  },
  /**
   * Connect to the server using the remote debugging protocol.
   *
   * @private
   * @return object
   *         A promise object that is resolved/reject based on the connection
   *         result.
   */
  _initConnection: function () {
    if (this._initDefer) {
      return this._initDefer.promise;
    }

    this._initDefer = defer();
    this.proxy = new WebConsoleConnectionProxy(this, this.owner.target);

    this.proxy.connect().then(() => {
      // on success
      this._initDefer.resolve(this);
    }, (reason) => {
      // on failure
      let node = this.createMessageNode(CATEGORY_JS, SEVERITY_ERROR,
                                        reason.error + ": " + reason.message);
      this.outputMessage(CATEGORY_JS, node, [reason]);
      this._initDefer.reject(reason);
    });

    return this._initDefer.promise;
  },
  /**
   * Find the Web Console UI elements and setup event listeners as needed.
   * @private
   */
  _initUI: function () {
    this.document = this.window.document;
    this.rootElement = this.document.documentElement;
<<<<<<< HEAD
    this.NEW_CONSOLE_OUTPUT_ENABLED = !this.isBrowserConsole
      && !this.owner.target.chrome
      && Services.prefs.getBoolPref(PREF_NEW_FRONTEND_ENABLED);

=======
>>>>>>> a17af05f
    this.outputNode = this.document.getElementById("output-container");
    this.outputWrapper = this.document.getElementById("output-wrapper");
    this.completeNode = this.document.querySelector(".jsterm-complete-node");
    this.inputNode = this.document.querySelector(".jsterm-input-node");
<<<<<<< HEAD

    // In the old frontend, the area that scrolls is outputWrapper, but in the new
    // frontend this will be reassigned.
    this.outputScroller = this.outputWrapper;

    // Update the character width and height needed for the popup offset
    // calculations.
    this._updateCharSize();

    this.jsterm = new JSTerm(this);
    this.jsterm.init();

    let toolbox = gDevTools.getToolbox(this.owner.target);

    if (this.NEW_CONSOLE_OUTPUT_ENABLED) {
      // @TODO Remove this once JSTerm is handled with React/Redux.
      this.window.jsterm = this.jsterm;

      // Remove context menu for now (see Bug 1307239).
      this.outputWrapper.removeAttribute("context");

      // XXX: We should actually stop output from happening on old output
      // panel, but for now let's just hide it.
      this.experimentalOutputNode = this.outputNode.cloneNode();
      this.experimentalOutputNode.removeAttribute("tabindex");
      this.outputNode.hidden = true;
      this.outputNode.parentNode.appendChild(this.experimentalOutputNode);
      // @TODO Once the toolbox has been converted to React, see if passing
      // in JSTerm is still necessary.

      this.newConsoleOutput = new this.window.NewConsoleOutput(
        this.experimentalOutputNode, this.jsterm, toolbox, this.owner, this.document);

      let filterToolbar = this.document.querySelector(".hud-console-filter-toolbar");
      filterToolbar.hidden = true;
    } else {
      // Register the controller to handle "select all" properly.
      this._commandController = new CommandController(this);
      this.window.controllers.insertControllerAt(0, this._commandController);

      this._contextMenuHandler = new ConsoleContextMenu(this);

      this._initDefaultFilterPrefs();
      this.filterBox = this.document.querySelector(".hud-filter-box");
      this._setFilterTextBoxEvents();
      this._initFilterButtons();
      let clearButton =
        this.document.getElementsByClassName("webconsole-clear-console-button")[0];
      clearButton.addEventListener("command", () => {
        this.owner._onClearButton();
        this.jsterm.clearOutput(true);
      });

    }

=======
    // In the old frontend, the area that scrolls is outputWrapper, but in the new
    // frontend this will be reassigned.
    this.outputScroller = this.outputWrapper;
    this.jsterm = new JSTerm(this);
    this.jsterm.init();
    let toolbox = gDevTools.getToolbox(this.owner.target);
    // Register the controller to handle "select all" properly.
    this._commandController = new CommandController(this);
    this.window.controllers.insertControllerAt(0, this._commandController);

    this._contextMenuHandler = new ConsoleContextMenu(this);

    this._initDefaultFilterPrefs();
    this.filterBox = this.document.querySelector(".hud-filter-box");
    this._setFilterTextBoxEvents();
    this._initFilterButtons();

    let clearButton =
      this.document.getElementsByClassName("webconsole-clear-console-button")[0];
    clearButton.addEventListener("command", () => {
      this.owner._onClearButton();
      this.jsterm.clearOutput(true);
    });
>>>>>>> a17af05f
    this.resize();
    this.window.addEventListener("resize", this.resize, true);
    this.jsterm.on("sidebar-opened", this.resize);
    this.jsterm.on("sidebar-closed", this.resize);
    if (toolbox) {
      toolbox.on("webconsole-selected", this._onPanelSelected);
    }

    /*
     * Focus the input line whenever the output area is clicked.
     */
    this.outputWrapper.addEventListener("click", (event) => {
      // Do not focus on middle/right-click or 2+ clicks.
      if (event.detail !== 1 || event.button !== 0) {
        return;
      }

      // Do not focus if something is selected
      let selection = this.window.getSelection();
      if (selection && !selection.isCollapsed) {
        return;
      }
      // Do not focus if a link was clicked
      if (event.target.nodeName.toLowerCase() === "a" ||
          event.target.parentNode.nodeName.toLowerCase() === "a") {
        return;
      }
      this.jsterm.focus();
    });
    // Toggle the timestamp on preference change
    this._prefObserver = new PrefObserver("");
    this._prefObserver.on(PREF_MESSAGE_TIMESTAMP, this._onToolboxPrefChanged);
    this._onToolboxPrefChanged();
<<<<<<< HEAD

=======
>>>>>>> a17af05f
    this._initShortcuts();

    // focus input node
    this.jsterm.focus();
  },
  /**
   * Resizes the output node to fit the output wrapped.
   * We need this because it makes the layout a lot faster than
   * using -moz-box-flex and 100% width.  See Bug 1237368.
   */
  resize: function () {
    this.outputNode.style.width = this.outputWrapper.clientWidth + "px";
  },
  /**
   * Sets the focus to JavaScript input field when the web console tab is
   * selected or when there is a split console present.
   * @private
   */
  _onPanelSelected: function () {
    this.jsterm.focus();
  },

  /**
   * Initialize the default filter preferences.
   * @private
   */
  _initDefaultFilterPrefs: function () {
    let prefs = ["network", "networkinfo", "csserror", "cssparser", "csslog",
                 "exception", "jswarn", "jslog", "error", "info", "warn", "log",
                 "secerror", "secwarn", "netwarn", "netxhr", "sharedworkers",
                 "serviceworkers", "windowlessworkers", "servererror",
                 "serverwarn", "serverinfo", "serverlog"];

    for (let pref of prefs) {
      this.filterPrefs[pref] = Services.prefs.getBoolPref(
        this._filterPrefsPrefix + pref);
    }
  },

  _initShortcuts: function() {
    var shortcuts = new KeyShortcuts({
      window: this.window
    });

    shortcuts.on(l10n.getStr("webconsole.find.key"),
                 (name, event) => {
                   this.filterBox.focus();
                   event.preventDefault();
                 });

    let clearShortcut;
    if (system.constants.platform === "macosx") {
      clearShortcut = l10n.getStr("webconsole.clear.keyOSX");
    } else {
      clearShortcut = l10n.getStr("webconsole.clear.key");
    }
    shortcuts.on(clearShortcut,
                 () => this.jsterm.clearOutput(true));

    if (this.isBrowserConsole) {
      shortcuts.on(l10n.getStr("webconsole.close.key"),
                   this.window.close.bind(this.window));

      ZoomKeys.register(this.window);
    }
  },

  /**
   * Attach / detach reflow listeners depending on the checked status
   * of the `CSS > Log` menuitem.
   *
   * @param function [callback=null]
   *        Optional function to invoke when the listener has been
   *        added/removed.
   */
  _updateReflowActivityListener: function (callback) {
    if (this.webConsoleClient) {
      let pref = this._filterPrefsPrefix + "csslog";
      if (Services.prefs.getBoolPref(pref)) {
        this.webConsoleClient.startListeners(["ReflowActivity"], callback);
      } else {
        this.webConsoleClient.stopListeners(["ReflowActivity"], callback);
      }
    }
  },

  /**
   * Attach / detach server logging listener depending on the filter
   * preferences. If the user isn't interested in the server logs at
   * all the listener is not registered.
   *
   * @param function [callback=null]
   *        Optional function to invoke when the listener has been
   *        added/removed.
   */
  _updateServerLoggingListener: function (callback) {
    if (!this.webConsoleClient) {
      return null;
    }

    let startListener = false;
    let prefs = ["servererror", "serverwarn", "serverinfo", "serverlog"];
    for (let i = 0; i < prefs.length; i++) {
      if (this.filterPrefs[prefs[i]]) {
        startListener = true;
        break;
      }
    }

    if (startListener) {
      this.webConsoleClient.startListeners(["ServerLogging"], callback);
    } else {
      this.webConsoleClient.stopListeners(["ServerLogging"], callback);
    }
  },

  /**
   * Sets the events for the filter input field.
   * @private
   */
  _setFilterTextBoxEvents: function () {
    let timer = Cc["@mozilla.org/timer;1"].createInstance(Ci.nsITimer);
    let timerEvent = this.adjustVisibilityOnSearchStringChange.bind(this);

    let onChange = function _onChange() {
      // To improve responsiveness, we let the user finish typing before we
      // perform the search.
      timer.cancel();
      timer.initWithCallback(timerEvent, SEARCH_DELAY,
                             Ci.nsITimer.TYPE_ONE_SHOT);
    };

    this.filterBox.addEventListener("command", onChange);
    this.filterBox.addEventListener("input", onChange);
  },

  /**
   * Creates one of the filter buttons on the toolbar.
   *
   * @private
   * @param nsIDOMNode aParent
   *        The node to which the filter button should be appended.
   * @param object aDescriptor
   *        A descriptor that contains info about the button. Contains "name",
   *        "category", and "prefKey" properties, and optionally a "severities"
   *        property.
   */
  _initFilterButtons: function () {
    let categories = this.document
                     .querySelectorAll(".webconsole-filter-button[category]");
    Array.forEach(categories, function (button) {
      button.addEventListener("contextmenu", () => {
        button.open = true;
      });
      button.addEventListener("click", this._toggleFilter);

      let someChecked = false;
      let severities = button.querySelectorAll("menuitem[prefKey]");
      Array.forEach(severities, function (menuItem) {
        menuItem.addEventListener("command", this._toggleFilter);

        let prefKey = menuItem.getAttribute("prefKey");
        let checked = this.filterPrefs[prefKey];
        menuItem.setAttribute("checked", checked);
        someChecked = someChecked || checked;
      }, this);

      button.setAttribute("checked", someChecked);
      button.setAttribute("aria-pressed", someChecked);
    }, this);

    if (!this.isBrowserConsole) {
      // The Browser Console displays nsIConsoleMessages which are messages that
      // end up in the JS category, but they are not errors or warnings, they
      // are just log messages. The Web Console does not show such messages.
      let jslog = this.document.querySelector("menuitem[prefKey=jslog]");
      jslog.hidden = true;
    }

    if (Services.appinfo.OS == "Darwin") {
      let net = this.document.querySelector("toolbarbutton[category=net]");
      let accesskey = net.getAttribute("accesskeyMacOSX");
      net.setAttribute("accesskey", accesskey);

      let logging =
        this.document.querySelector("toolbarbutton[category=logging]");
      logging.removeAttribute("accesskey");
      let serverLogging =
        this.document.querySelector("toolbarbutton[category=server]");
      serverLogging.removeAttribute("accesskey");
    }
  },
<<<<<<< HEAD

  /**
   * Calculates the width and height of a single character of the input box.
   * This will be used in opening the popup at the correct offset.
   *
   * @private
   */
  _updateCharSize: function () {
    let doc = this.document;
    let tempLabel = doc.createElementNS(XHTML_NS, "span");
    let style = tempLabel.style;
    style.position = "fixed";
    style.padding = "0";
    style.margin = "0";
    style.width = "auto";
    style.color = "transparent";
    WebConsoleUtils.copyTextStyles(this.inputNode, tempLabel);
    tempLabel.textContent = "x";
    doc.documentElement.appendChild(tempLabel);
    this._inputCharWidth = tempLabel.offsetWidth;
    tempLabel.remove();
    // Calculate the width of the chevron placed at the beginning of the input
    // box. Remove 4 more pixels to accomodate the padding of the popup.
    this._chevronWidth = +doc.defaultView.getComputedStyle(this.inputNode)
                             .paddingLeft.replace(/[^0-9.]/g, "") - 4;
  },

=======
>>>>>>> a17af05f
  /**
   * The event handler that is called whenever a user switches a filter on or
   * off.
   *
   * @private
   * @param nsIDOMEvent event
   *        The event that triggered the filter change.
   */
  _toggleFilter: function (event) {
    let target = event.target;
    let tagName = target.tagName;
    // Prevent toggle if generated from a contextmenu event (right click)
    let isRightClick = (event.button === 2);
    if (tagName != event.currentTarget.tagName || isRightClick) {
      return;
    }

    switch (tagName) {
      case "toolbarbutton": {
        let originalTarget = event.originalTarget;
        let classes = originalTarget.classList;

        if (originalTarget.localName !== "toolbarbutton") {
          // Oddly enough, the click event is sent to the menu button when
          // selecting a menu item with the mouse. Detect this case and bail
          // out.
          break;
        }

        if (!classes.contains("toolbarbutton-menubutton-button") &&
            originalTarget.getAttribute("type") === "menu-button") {
          // This is a filter button with a drop-down. The user clicked the
          // drop-down, so do nothing. (The menu will automatically appear
          // without our intervention.)
          break;
        }

        // Toggle on the targeted filter button, and if the user alt clicked,
        // toggle off all other filter buttons and their associated filters.
        let state = target.getAttribute("checked") !== "true";
        if (event.getModifierState("Alt")) {
          let buttons = this.document
                        .querySelectorAll(".webconsole-filter-button");
          Array.forEach(buttons, (button) => {
            if (button !== target) {
              button.setAttribute("checked", false);
              button.setAttribute("aria-pressed", false);
              this._setMenuState(button, false);
            }
          });
          state = true;
        }
        target.setAttribute("checked", state);
        target.setAttribute("aria-pressed", state);

        // This is a filter button with a drop-down, and the user clicked the
        // main part of the button. Go through all the severities and toggle
        // their associated filters.
        this._setMenuState(target, state);

        // CSS reflow logging can decrease web page performance.
        // Make sure the option is always unchecked when the CSS filter button
        // is selected. See bug 971798.
        if (target.getAttribute("category") == "css" && state) {
          let csslogMenuItem = target.querySelector("menuitem[prefKey=csslog]");
          csslogMenuItem.setAttribute("checked", false);
          this.setFilterState("csslog", false);
        }

        break;
      }

      case "menuitem": {
        let state = target.getAttribute("checked") !== "true";
        target.setAttribute("checked", state);

        let prefKey = target.getAttribute("prefKey");
        this.setFilterState(prefKey, state);

        // Adjust the state of the button appropriately.
        let menuPopup = target.parentNode;

        let someChecked = false;
        let menuItem = menuPopup.firstChild;
        while (menuItem) {
          if (menuItem.hasAttribute("prefKey") &&
              menuItem.getAttribute("checked") === "true") {
            someChecked = true;
            break;
          }
          menuItem = menuItem.nextSibling;
        }
        let toolbarButton = menuPopup.parentNode;
        toolbarButton.setAttribute("checked", someChecked);
        toolbarButton.setAttribute("aria-pressed", someChecked);
        break;
      }
    }
  },

  /**
   * Set the menu attributes for a specific toggle button.
   *
   * @private
   * @param XULElement target
   *        Button with drop down items to be toggled.
   * @param boolean state
   *        True if the menu item is being toggled on, and false otherwise.
   */
  _setMenuState: function (target, state) {
    let menuItems = target.querySelectorAll("menuitem");
    Array.forEach(menuItems, (item) => {
      item.setAttribute("checked", state);
      let prefKey = item.getAttribute("prefKey");
      this.setFilterState(prefKey, state);
    });
  },

  /**
   * Set the filter state for a specific toggle button.
   *
   * @param string toggleType
   * @param boolean state
   * @returns void
   */
  setFilterState: function (toggleType, state) {
    this.filterPrefs[toggleType] = state;
    this.adjustVisibilityForMessageType(toggleType, state);

    Services.prefs.setBoolPref(this._filterPrefsPrefix + toggleType, state);

    if (this._updateListenersTimeout) {
      clearTimeout(this._updateListenersTimeout);
    }

    this._updateListenersTimeout = setTimeout(
      this._onUpdateListeners, 200);
  },

  /**
   * Get the filter state for a specific toggle button.
   *
   * @param string toggleType
   * @returns boolean
   */
  getFilterState: function (toggleType) {
    return this.filterPrefs[toggleType];
  },

  /**
   * Called when a logging filter changes. Allows to stop/start
   * listeners according to the current filter state.
   */
  _onUpdateListeners: function () {
    this._updateReflowActivityListener();
    this._updateServerLoggingListener();
  },

  /**
   * Check that the passed string matches the filter arguments.
   *
   * @param String str
   *        to search for filter words in.
   * @param String filter
   *        is a string containing all of the words to filter on.
   * @returns boolean
   */
  stringMatchesFilters: function (str, filter) {
    if (!filter || !str) {
      return true;
    }

    let searchStr = str.toLowerCase();
    let filterStrings = filter.toLowerCase().split(/\s+/);
    return !filterStrings.some(function (f) {
      return searchStr.indexOf(f) == -1;
    });
  },

  /**
   * Turns the display of log nodes on and off appropriately to reflect the
   * adjustment of the message type filter named by @prefKey.
   *
   * @param string prefKey
   *        The preference key for the message type being filtered: one of the
   *        values in the MESSAGE_PREFERENCE_KEYS table.
   * @param boolean state
   *        True if the filter named by @messageType is being turned on; false
   *        otherwise.
   * @returns void
   */
  adjustVisibilityForMessageType: function (prefKey, state) {
    let outputNode = this.outputNode;
    let doc = this.document;

    // Look for message nodes (".message") with the given preference key
    // (filter="error", filter="cssparser", etc.) and add or remove the
    // "filtered-by-type" class, which turns on or off the display.

    let attribute = WORKERTYPES_PREFKEYS.indexOf(prefKey) == -1
                      ? "filter" : "workerType";

    let xpath = ".//*[contains(@class, 'message') and " +
      "@" + attribute + "='" + prefKey + "']";
    let result = doc.evaluate(xpath, outputNode, null,
      Ci.nsIDOMXPathResult.UNORDERED_NODE_SNAPSHOT_TYPE, null);
    for (let i = 0; i < result.snapshotLength; i++) {
      let node = result.snapshotItem(i);
      if (state) {
        node.classList.remove("filtered-by-type");
      } else {
        node.classList.add("filtered-by-type");
      }
    }
  },

  /**
   * Turns the display of log nodes on and off appropriately to reflect the
   * adjustment of the search string.
   */
  adjustVisibilityOnSearchStringChange: function () {
    let nodes = this.outputNode.getElementsByClassName("message");
    let searchString = this.filterBox.value;

    for (let i = 0, n = nodes.length; i < n; ++i) {
      let node = nodes[i];

      // hide nodes that match the strings
      let text = node.textContent;

      // if the text matches the words in aSearchString...
      if (this.stringMatchesFilters(text, searchString)) {
        node.classList.remove("filtered-by-string");
      } else {
        node.classList.add("filtered-by-string");
      }
    }

    this.resize();
  },

  /**
   * Applies the user's filters to a newly-created message node via CSS
   * classes.
   *
   * @param nsIDOMNode node
   *        The newly-created message node.
   * @return boolean
   *         True if the message was filtered or false otherwise.
   */
  filterMessageNode: function (node) {
    let isFiltered = false;

    // Filter by the message type.
    let prefKey = MESSAGE_PREFERENCE_KEYS[node.category][node.severity];
    if (prefKey && !this.getFilterState(prefKey)) {
      // The node is filtered by type.
      node.classList.add("filtered-by-type");
      isFiltered = true;
    }

    // Filter by worker type
    if ("workerType" in node && !this.getFilterState(node.workerType)) {
      node.classList.add("filtered-by-type");
      isFiltered = true;
    }

    // Filter on the search string.
    let search = this.filterBox.value;
    let text = node.clipboardText;

    // if string matches the filter text
    if (!this.stringMatchesFilters(text, search)) {
      node.classList.add("filtered-by-string");
      isFiltered = true;
    }

    if (isFiltered && node.classList.contains("inlined-variables-view")) {
      node.classList.add("hidden-message");
    }

    return isFiltered;
  },

  /**
   * Merge the attributes of repeated nodes.
   *
   * @param nsIDOMNode original
   *        The Original Node. The one being merged into.
   */
  mergeFilteredMessageNode: function (original) {
    let repeatNode = original.getElementsByClassName("message-repeats")[0];
    if (!repeatNode) {
      // no repeat node, return early.
      return;
    }

    let occurrences = parseInt(repeatNode.getAttribute("value"), 10) + 1;
    repeatNode.setAttribute("value", occurrences);
    repeatNode.textContent = occurrences;
    let str = l10n.getStr("messageRepeats.tooltip2");
    repeatNode.title = PluralForm.get(occurrences, str)
                       .replace("#1", occurrences);
  },

  /**
   * Filter the message node from the output if it is a repeat.
   *
   * @private
   * @param nsIDOMNode node
   *        The message node to be filtered or not.
   * @returns nsIDOMNode|null
   *          Returns the duplicate node if the message was filtered, null
   *          otherwise.
   */
  _filterRepeatedMessage: function (node) {
    let repeatNode = node.getElementsByClassName("message-repeats")[0];
    if (!repeatNode) {
      return null;
    }

    let uid = repeatNode._uid;
    let dupeNode = null;

    if (node.category == CATEGORY_CSS ||
        node.category == CATEGORY_SECURITY) {
      dupeNode = this._repeatNodes[uid];
      if (!dupeNode) {
        this._repeatNodes[uid] = node;
      }
    } else if ((node.category == CATEGORY_WEBDEV ||
                node.category == CATEGORY_JS) &&
               node.category != CATEGORY_NETWORK &&
               !node.classList.contains("inlined-variables-view")) {
      let lastMessage = this.outputNode.lastChild;
      if (!lastMessage) {
        return null;
      }

      let lastRepeatNode =
        lastMessage.getElementsByClassName("message-repeats")[0];
      if (lastRepeatNode && lastRepeatNode._uid == uid) {
        dupeNode = lastMessage;
      }
    }

    if (dupeNode) {
      this.mergeFilteredMessageNode(dupeNode);
      // Even though this node was never rendered, we create the location
      // nodes before rendering, so we still have to clean up any
      // React components
      this.unmountMessage(node);
      return dupeNode;
    }

    return null;
  },

  /**
   * Display cached messages that may have been collected before the UI is
   * displayed.
   *
   * @param array remoteMessages
   *        Array of cached messages coming from the remote Web Console
   *        content instance.
   */
  displayCachedMessages: function (remoteMessages) {
    if (!remoteMessages.length) {
      return;
    }

    remoteMessages.forEach(function (message) {
      switch (message._type) {
        case "PageError": {
          let category = Utils.categoryForScriptError(message);
          this.outputMessage(category, this.reportPageError,
                             [category, message]);
          break;
        }
        case "LogMessage":
          this.handleLogMessage(message);
          break;
        case "ConsoleAPI":
          this.outputMessage(CATEGORY_WEBDEV, this.logConsoleAPIMessage,
                             [message]);
          break;
        case "NetworkEvent":
          this.outputMessage(CATEGORY_NETWORK, this.logNetEvent, [message]);
          break;
      }
    }, this);
  },

  /**
   * Logs a message to the Web Console that originates from the Web Console
   * server.
   *
   * @param object message
   *        The message received from the server.
   * @return nsIDOMElement|null
   *         The message element to display in the Web Console output.
   */
  logConsoleAPIMessage: function (message) {
    let body = null;
    let clipboardText = null;
    let sourceURL = message.filename;
    let sourceLine = message.lineNumber;
    let level = message.level;
    let args = message.arguments;
    let objectActors = new Set();
    let node = null;

    // Gather the actor IDs.
    args.forEach((value) => {
      if (WebConsoleUtils.isActorGrip(value)) {
        objectActors.add(value.actor);
      }
    });

    switch (level) {
      case "log":
      case "info":
      case "warn":
      case "error":
      case "exception":
      case "assert":
      case "debug": {
        let msg = new Messages.ConsoleGeneric(message);
        node = msg.init(this.output).render().element;
        break;
      }
      case "table": {
        let msg = new Messages.ConsoleTable(message);
        node = msg.init(this.output).render().element;
        break;
      }
      case "trace": {
        let msg = new Messages.ConsoleTrace(message);
        node = msg.init(this.output).render().element;
        break;
      }
      case "clear": {
        body = l10n.getStr("consoleCleared");
        clipboardText = body;
        break;
      }
      case "dir": {
        body = { arguments: args };
        let clipboardArray = [];
        args.forEach((value) => {
          clipboardArray.push(VariablesView.getString(value));
        });
        clipboardText = clipboardArray.join(" ");
        break;
      }
      case "dirxml": {
        // We just alias console.dirxml() with console.log().
        message.level = "log";
        return this.logConsoleAPIMessage(message);
      }
      case "group":
      case "groupCollapsed":
        clipboardText = body = message.groupName;
        this.groupDepth++;
        break;

      case "groupEnd":
        if (this.groupDepth > 0) {
          this.groupDepth--;
        }
        break;

      case "time": {
        let timer = message.timer;
        if (!timer) {
          return null;
        }
        if (timer.error) {
          console.error(new Error(l10n.getFormatStr(timer.error,
                                                    [timer.name])));
          return null;
        }
        body = l10n.getFormatStr("timerStarted", [timer.name]);
        clipboardText = body;
        break;
      }

      case "timeEnd": {
        let timer = message.timer;
        if (!timer) {
          return null;
        }
        if (timer.error) {
          console.error(new Error(l10n.getFormatStr(timer.error,
                                                    [timer.name])));
          return null;
        }
        let duration = Math.round(timer.duration * 100) / 100;
        body = l10n.getFormatStr("timeEnd", [timer.name, duration]);
        clipboardText = body;
        break;
      }

      case "count": {
        let counter = message.counter;
        if (!counter) {
          return null;
        }
        if (counter.error) {
          console.error(l10n.getStr(counter.error));
          return null;
        }
        let msg = new Messages.ConsoleGeneric(message);
        node = msg.init(this.output).render().element;
        break;
      }

      case "timeStamp": {
        // console.timeStamp() doesn't need to display anything.
        return null;
      }

      default:
        console.error(new Error("Unknown Console API log level: " + level));
        return null;
    }

    // Release object actors for arguments coming from console API methods that
    // we ignore their arguments.
    switch (level) {
      case "group":
      case "groupCollapsed":
      case "groupEnd":
      case "time":
      case "timeEnd":
      case "count":
        for (let actor of objectActors) {
          this._releaseObject(actor);
        }
        objectActors.clear();
    }

    if (level == "groupEnd") {
      // no need to continue
      return null;
    }

    if (!node) {
      node = this.createMessageNode(CATEGORY_WEBDEV, LEVELS[level], body,
                                    sourceURL, sourceLine, clipboardText,
                                    level, message.timeStamp);
      if (message.private) {
        node.setAttribute("private", true);
      }
    }

    if (objectActors.size > 0) {
      node._objectActors = objectActors;

      if (!node._messageObject) {
        let repeatNode = node.getElementsByClassName("message-repeats")[0];
        repeatNode._uid += [...objectActors].join("-");
      }
    }

    let workerTypeID = CONSOLE_WORKER_IDS.indexOf(message.workerType);
    if (workerTypeID != -1) {
      node.workerType = WORKERTYPES_PREFKEYS[workerTypeID];
      node.setAttribute("workerType", WORKERTYPES_PREFKEYS[workerTypeID]);
    }

    return node;
  },

  /**
   * Handle ConsoleAPICall objects received from the server. This method outputs
   * the window.console API call.
   *
   * @param object message
   *        The console API message received from the server.
   */
  handleConsoleAPICall: function (message) {
    this.outputMessage(CATEGORY_WEBDEV, this.logConsoleAPIMessage, [message]);
  },

  /**
   * Reports an error in the page source, either JavaScript or CSS.
   *
   * @param nsIScriptError scriptError
   *        The error message to report.
   * @return nsIDOMElement|undefined
   *         The message element to display in the Web Console output.
   */
  reportPageError: function (category, scriptError) {
    // Warnings and legacy strict errors become warnings; other types become
    // errors.
    let severity = "error";
    if (scriptError.warning || scriptError.strict) {
      severity = "warning";
    } else if (scriptError.info) {
      severity = "log";
    }

    switch (category) {
      case CATEGORY_CSS:
        category = "css";
        break;
      case CATEGORY_SECURITY:
        category = "security";
        break;
      default:
        category = "js";
        break;
    }

    let objectActors = new Set();

    // Gather the actor IDs.
    for (let prop of ["errorMessage", "lineText"]) {
      let grip = scriptError[prop];
      if (WebConsoleUtils.isActorGrip(grip)) {
        objectActors.add(grip.actor);
      }
    }

    let errorMessage = scriptError.errorMessage;
    if (errorMessage.type && errorMessage.type == "longString") {
      errorMessage = errorMessage.initial;
    }

    let displayOrigin = scriptError.sourceName;

    // TLS errors are related to the connection and not the resource; therefore
    // it makes sense to only display the protcol, host and port (prePath).
    // This also means messages are grouped for a single origin.
    if (scriptError.category && scriptError.category == "SHA-1 Signature") {
      let sourceURI = Services.io.newURI(scriptError.sourceName)
                                 .QueryInterface(Ci.nsIURL);
      displayOrigin = sourceURI.prePath;
    }

    // Create a new message
    let msg = new Messages.Simple(errorMessage, {
      location: {
        url: displayOrigin,
        line: scriptError.lineNumber,
        column: scriptError.columnNumber
      },
      stack: scriptError.stacktrace,
      category: category,
      severity: severity,
      timestamp: scriptError.timeStamp,
      private: scriptError.private,
      filterDuplicates: true
    });

    let node = msg.init(this.output).render().element;

    // Select the body of the message node that is displayed in the console
    let msgBody = node.getElementsByClassName("message-body")[0];

    // Add the more info link node to messages that belong to certain categories
    if (scriptError.exceptionDocURL) {
      this.addLearnMoreWarningNode(msgBody, scriptError.exceptionDocURL);
    }

    // Collect telemetry data regarding JavaScript errors
    this._telemetry.logKeyed("DEVTOOLS_JAVASCRIPT_ERROR_DISPLAYED",
                             scriptError.errorMessageName || "Unknown",
                             true);

    if (objectActors.size > 0) {
      node._objectActors = objectActors;
    }

    return node;
  },

  /**
   * Handle PageError objects received from the server. This method outputs the
   * given error.
   *
   * @param nsIScriptError pageError
   *        The error received from the server.
   */
  handlePageError: function (pageError) {
    let category = Utils.categoryForScriptError(pageError);
    this.outputMessage(category, this.reportPageError, [category, pageError]);
  },

  /**
   * Handle log messages received from the server. This method outputs the given
   * message.
   *
   * @param object packet
   *        The message packet received from the server.
   */
  handleLogMessage: function (packet) {
    if (packet.message) {
      this.outputMessage(CATEGORY_JS, this._reportLogMessage, [packet]);
    }
  },

  /**
   * Display log messages received from the server.
   *
   * @private
   * @param object packet
   *        The message packet received from the server.
   * @return nsIDOMElement
   *         The message element to render for the given log message.
   */
  _reportLogMessage: function (packet) {
    let msg = packet.message;
    if (msg.type && msg.type == "longString") {
      msg = msg.initial;
    }
    let node = this.createMessageNode(CATEGORY_JS, SEVERITY_LOG, msg, null,
                                      null, null, null, packet.timeStamp);
    if (WebConsoleUtils.isActorGrip(packet.message)) {
      node._objectActors = new Set([packet.message.actor]);
    }
    return node;
  },

  /**
   * Log network event.
   *
   * @param object networkInfo
   *        The network request information to log.
   * @return nsIDOMElement|null
   *         The message element to display in the Web Console output.
   */
  logNetEvent: function (networkInfo) {
    let actorId = networkInfo.actor;
    let request = networkInfo.request;
    let clipboardText = request.method + " " + request.url;
    let severity = SEVERITY_LOG;
    if (networkInfo.isXHR) {
      clipboardText = request.method + " XHR " + request.url;
      severity = SEVERITY_INFO;
    }
    let mixedRequest =
      WebConsoleUtils.isMixedHTTPSRequest(request.url, this.contentLocation);
    if (mixedRequest) {
      severity = SEVERITY_WARNING;
    }

    let methodNode = this.document.createElementNS(XHTML_NS, "span");
    methodNode.className = "method";
    methodNode.textContent = request.method + " ";

    let messageNode = this.createMessageNode(CATEGORY_NETWORK, severity,
                                             methodNode, null, null,
                                             clipboardText, null,
                                             networkInfo.timeStamp);
    if (networkInfo.private) {
      messageNode.setAttribute("private", true);
    }
    messageNode._connectionId = actorId;
    messageNode.url = request.url;

    let body = methodNode.parentNode;
    body.setAttribute("aria-haspopup", true);

    if (networkInfo.isXHR) {
      let xhrNode = this.document.createElementNS(XHTML_NS, "span");
      xhrNode.className = "xhr";
      xhrNode.textContent = l10n.getStr("webConsoleXhrIndicator");
      body.appendChild(xhrNode);
      body.appendChild(this.document.createTextNode(" "));
    }

    let displayUrl = request.url;
    let pos = displayUrl.indexOf("?");
    if (pos > -1) {
      displayUrl = displayUrl.substr(0, pos);
    }

    let urlNode = this.document.createElementNS(XHTML_NS, "a");
    urlNode.className = "url";
    urlNode.setAttribute("title", request.url);
    urlNode.href = request.url;
    urlNode.textContent = displayUrl;
    urlNode.draggable = false;
    body.appendChild(urlNode);
    body.appendChild(this.document.createTextNode(" "));

    if (mixedRequest) {
      messageNode.classList.add("mixed-content");
      this.makeMixedContentNode(body);
    }

    let statusNode = this.document.createElementNS(XHTML_NS, "a");
    statusNode.className = "status";
    body.appendChild(statusNode);

    let onClick = () => this.openNetworkPanel(networkInfo.actor);

    this._addMessageLinkCallback(urlNode, onClick);
    this._addMessageLinkCallback(statusNode, onClick);

    networkInfo.node = messageNode;

    this._updateNetMessage(actorId);

    if (this.window.NetRequest) {
      this.window.NetRequest.onNetworkEvent({
        consoleFrame: this,
        response: networkInfo,
        node: messageNode,
        update: false
      });
    }

    return messageNode;
  },

  /**
   * Create a mixed content warning Node.
   *
   * @param linkNode
   *        Parent to the requested urlNode.
   */
  makeMixedContentNode: function (linkNode) {
    let mixedContentWarning =
      "[" + l10n.getStr("webConsoleMixedContentWarning") + "]";

    // Mixed content warning message links to a Learn More page
    let mixedContentWarningNode = this.document.createElementNS(XHTML_NS, "a");
    mixedContentWarningNode.title = MIXED_CONTENT_LEARN_MORE;
    mixedContentWarningNode.href = MIXED_CONTENT_LEARN_MORE;
    mixedContentWarningNode.className = "learn-more-link";
    mixedContentWarningNode.textContent = mixedContentWarning;
    mixedContentWarningNode.draggable = false;

    linkNode.appendChild(mixedContentWarningNode);

    this._addMessageLinkCallback(mixedContentWarningNode, (event) => {
      event.stopPropagation();
      this.owner.openLink(MIXED_CONTENT_LEARN_MORE);
    });
  },

  /*
   * Appends a clickable warning node to the node passed
   * as a parameter to the function. When a user clicks on the appended
   * warning node, the browser navigates to the provided url.
   *
   * @param node
   *        The node to which we will be adding a clickable warning node.
   * @param url
   *        The url which points to the page where the user can learn more
   *        about security issues associated with the specific message that's
   *        being logged.
   */
  addLearnMoreWarningNode: function (node, url) {
    let moreInfoLabel = "[" + l10n.getStr("webConsoleMoreInfoLabel") + "]";

    let warningNode = this.document.createElementNS(XHTML_NS, "a");
    warningNode.title = url.split("?")[0];
    warningNode.href = url;
    warningNode.draggable = false;
    warningNode.textContent = moreInfoLabel;
    warningNode.className = "learn-more-link";

    this._addMessageLinkCallback(warningNode, (event) => {
      event.stopPropagation();
      this.owner.openLink(url);
    });

    node.appendChild(warningNode);
  },

  /**
   * Log file activity.
   *
   * @param string fileURI
   *        The file URI that was loaded.
   * @return nsIDOMElement|undefined
   *         The message element to display in the Web Console output.
   */
  logFileActivity: function (fileURI) {
    let urlNode = this.document.createElementNS(XHTML_NS, "a");
    urlNode.setAttribute("title", fileURI);
    urlNode.className = "url";
    urlNode.textContent = fileURI;
    urlNode.draggable = false;
    urlNode.href = fileURI;

    let outputNode = this.createMessageNode(CATEGORY_NETWORK, SEVERITY_LOG,
                                            urlNode, null, null, fileURI);

    this._addMessageLinkCallback(urlNode, () => {
      this.owner.viewSource(fileURI);
    });

    return outputNode;
  },

  /**
   * Handle the file activity messages coming from the remote Web Console.
   *
   * @param string fileURI
   *        The file URI that was requested.
   */
  handleFileActivity: function (fileURI) {
    this.outputMessage(CATEGORY_NETWORK, this.logFileActivity, [fileURI]);
  },

  /**
   * Handle the reflow activity messages coming from the remote Web Console.
   *
   * @param object msg
   *        An object holding information about a reflow batch.
   */
  logReflowActivity: function (message) {
    let {start, end, sourceURL, sourceLine} = message;
    let duration = Math.round((end - start) * 100) / 100;
    let node = this.document.createElementNS(XHTML_NS, "span");
    if (sourceURL) {
      node.textContent =
        l10n.getFormatStr("reflow.messageWithLink", [duration]);
      let a = this.document.createElementNS(XHTML_NS, "a");
      a.href = "#";
      a.draggable = "false";
      let filename = getSourceNames(sourceURL).short;
      let functionName = message.functionName ||
                         l10n.getStr("stacktrace.anonymousFunction");
      a.textContent = l10n.getFormatStr("reflow.messageLinkText",
                         [functionName, filename, sourceLine]);
      this._addMessageLinkCallback(a, () => {
        this.owner.viewSourceInDebugger(sourceURL, sourceLine);
      });
      node.appendChild(a);
    } else {
      node.textContent =
        l10n.getFormatStr("reflow.messageWithNoLink", [duration]);
    }
    return this.createMessageNode(CATEGORY_CSS, SEVERITY_LOG, node);
  },

  handleReflowActivity: function (message) {
    this.outputMessage(CATEGORY_CSS, this.logReflowActivity, [message]);
  },

  /**
   * Inform user that the window.console API has been replaced by a script
   * in a content page.
   */
  logWarningAboutReplacedAPI: function () {
    let node = this.createMessageNode(CATEGORY_JS, SEVERITY_WARNING,
                                      l10n.getStr("ConsoleAPIDisabled"));
    this.outputMessage(CATEGORY_JS, node);
  },

  /**
   * Handle the network events coming from the remote Web Console.
   *
   * @param object networkInfo
   *        The network request information.
   */
  handleNetworkEvent: function (networkInfo) {
    this.outputMessage(CATEGORY_NETWORK, this.logNetEvent, [networkInfo]);
  },

  /**
   * Handle network event updates coming from the server.
   *
   * @param object networkInfo
   *        The network request information.
   * @param object packet
   *        Update details.
   */
  handleNetworkEventUpdate: function (networkInfo, packet) {
    if (networkInfo.node && this._updateNetMessage(packet.from)) {
      if (this.window.NetRequest) {
        this.window.NetRequest.onNetworkEvent({
          client: this.webConsoleClient,
          response: packet,
          node: networkInfo.node,
          update: true
        });
      }

      this.emit("new-messages", new Set([{
        update: true,
        node: networkInfo.node,
        response: packet,
      }]));
    }

    // For unit tests we pass the HTTP activity object to the test callback,
    // once requests complete.
    if (this.owner.lastFinishedRequestCallback &&
        networkInfo.updates.indexOf("responseContent") > -1 &&
        networkInfo.updates.indexOf("eventTimings") > -1) {
      this.owner.lastFinishedRequestCallback(networkInfo, this);
    }
  },

  /**
   * Update an output message to reflect the latest state of a network request,
   * given a network event actor ID.
   *
   * @private
   * @param string actorId
   *        The network event actor ID for which you want to update the message.
   * @return boolean
   *         |true| if the message node was updated, or |false| otherwise.
   */
  _updateNetMessage: function (actorId) {
    let networkInfo = this.webConsoleClient.getNetworkRequest(actorId);
    if (!networkInfo || !networkInfo.node) {
      return false;
    }

    let messageNode = networkInfo.node;
    let updates = networkInfo.updates;
    let hasEventTimings = updates.indexOf("eventTimings") > -1;
    let hasResponseStart = updates.indexOf("responseStart") > -1;
    let request = networkInfo.request;
    let methodText = (networkInfo.isXHR) ?
                     request.method + " XHR" : request.method;
    let response = networkInfo.response;
    let updated = false;

    if (hasEventTimings || hasResponseStart) {
      let status = [];
      if (response.httpVersion && response.status) {
        status = [response.httpVersion, response.status, response.statusText];
      }
      if (hasEventTimings) {
        status.push(l10n.getFormatStr("NetworkPanel.durationMS",
                                      [networkInfo.totalTime]));
      }
      let statusText = "[" + status.join(" ") + "]";

      let statusNode = messageNode.getElementsByClassName("status")[0];
      statusNode.textContent = statusText;

      messageNode.clipboardText = [methodText, request.url, statusText]
                                  .join(" ");

      if (hasResponseStart && response.status >= MIN_HTTP_ERROR_CODE &&
          response.status <= MAX_HTTP_ERROR_CODE) {
        this.setMessageType(messageNode, CATEGORY_NETWORK, SEVERITY_ERROR);
      }

      updated = true;
    }

    if (messageNode._netPanel) {
      messageNode._netPanel.update();
    }

    return updated;
  },

  /**
   * Opens the network monitor and highlights the specified request.
   *
   * @param string requestId
   *        The actor ID of the network request.
   */
  openNetworkPanel: function (requestId) {
    let toolbox = gDevTools.getToolbox(this.owner.target);
    // The browser console doesn't have a toolbox.
    if (!toolbox) {
      return;
    }
    return toolbox.selectTool("netmonitor").then(panel => {
<<<<<<< HEAD
      let { NetMonitorController } = panel.panelWin
        .windowRequire("devtools/client/netmonitor/src/netmonitor-controller");
      return NetMonitorController.inspectRequest(requestId);
=======
      let { inspectRequest } = panel.panelWin.windowRequire(
        "devtools/client/netmonitor/src/connector/index");
      return inspectRequest(requestId);
>>>>>>> a17af05f
    });
  },

  /**
   * Handler for page location changes.
   *
   * @param string uri
   *        New page location.
   * @param string title
   *        New page title.
   */
  onLocationChange: function (uri, title) {
    this.contentLocation = uri;
    if (this.owner.onLocationChange) {
      this.owner.onLocationChange(uri, title);
    }
  },

  /**
   * Handler for the tabNavigated notification.
   *
   * @param string event
   *        Event name.
   * @param object packet
   *        Notification packet received from the server.
   */
  handleTabNavigated: function (event, packet) {
    if (event == "will-navigate") {
      if (this.persistLog) {
        let marker = new Messages.NavigationMarker(packet, Date.now());
        this.output.addMessage(marker);
      } else {
        this.jsterm.clearOutput();
      }
    }
    if (packet.url) {
      this.onLocationChange(packet.url, packet.title);
    }

    if (event == "navigate" && !packet.nativeConsoleAPI) {
      this.logWarningAboutReplacedAPI();
    }
  },

  /**
   * Output a message node. This filters a node appropriately, then sends it to
   * the output, regrouping and pruning output as necessary.
   *
   * Note: this call is async - the given message node may not be displayed when
   * you call this method.
   *
   * @param integer category
   *        The category of the message you want to output. See the CATEGORY_*
   *        constants.
   * @param function|nsIDOMElement methodOrNode
   *        The method that creates the message element to send to the output or
   *        the actual element. If a method is given it will be bound to the HUD
   *        object and the arguments will be |args|.
   * @param array [args]
   *        If a method is given to output the message element then the method
   *        will be invoked with the list of arguments given here. The last
   *        object in this array should be the packet received from the
   *        back end.
   */
  outputMessage: function (category, methodOrNode, args) {
    if (!this._outputQueue.length) {
      // If the queue is empty we consider that now was the last output flush.
      // This avoid an immediate output flush when the timer executes.
      this._lastOutputFlush = Date.now();
    }

    this._outputQueue.push([category, methodOrNode, args]);

    this._initOutputTimer();
  },

  /**
   * Try to flush the output message queue. This takes the messages in the
   * output queue and displays them. Outputting stops at MESSAGES_IN_INTERVAL.
   * Further output is queued to happen later - see OUTPUT_INTERVAL.
   *
   * @private
   */
  _flushMessageQueue: function () {
    this._outputTimerInitialized = false;
    if (!this._outputTimer) {
      return;
    }

    let startTime = Date.now();
    let timeSinceFlush = startTime - this._lastOutputFlush;
    let shouldThrottle = this._outputQueue.length > MESSAGES_IN_INTERVAL &&
        timeSinceFlush < THROTTLE_UPDATES;

    // Determine how many messages we can display now.
    let toDisplay = Math.min(this._outputQueue.length, MESSAGES_IN_INTERVAL);

    // If there aren't any messages to display (because of throttling or an
    // empty queue), then take care of some cleanup. Destroy items that were
    // pruned from the outputQueue before being displayed.
    if (shouldThrottle || toDisplay < 1) {
      while (this._itemDestroyQueue.length) {
        if ((Date.now() - startTime) > MAX_CLEANUP_TIME) {
          break;
        }
        this._destroyItem(this._itemDestroyQueue.pop());
      }

      this._initOutputTimer();
      return;
    }

    // Try to prune the message queue.
    let shouldPrune = false;
    if (this._outputQueue.length > toDisplay && this._pruneOutputQueue()) {
      toDisplay = Math.min(this._outputQueue.length, toDisplay);
      shouldPrune = true;
    }

    let batch = this._outputQueue.splice(0, toDisplay);
    let outputNode = this.outputNode;
    let lastVisibleNode = null;
    let scrollNode = this.outputWrapper;
    let hudIdSupportsString = WebConsoleUtils.supportsString(this.hudId);

    // We won't bother to try to restore scroll position if this is showing
    // a lot of messages at once (and there are still items in the queue).
    // It is going to purge whatever you were looking at anyway.
    let scrolledToBottom =
      shouldPrune || Utils.isOutputScrolledToBottom(outputNode, scrollNode);

    // Output the current batch of messages.
    let messages = new Set();
    for (let i = 0; i < batch.length; i++) {
      let item = batch[i];
      let result = this._outputMessageFromQueue(hudIdSupportsString, item);
      if (result) {
        messages.add({
          node: result.isRepeated ? result.isRepeated : result.node,
          response: result.message,
          update: !!result.isRepeated,
        });

        if (result.visible && result.node == this.outputNode.lastChild) {
          lastVisibleNode = result.node;
        }
      }
    }

    let oldScrollHeight = 0;
    let removedNodes = 0;

    // Prune messages from the DOM, but only if needed.
    if (shouldPrune || !this._outputQueue.length) {
      // Only bother measuring the scrollHeight if not scrolled to bottom,
      // since the oldScrollHeight will not be used if it is.
      if (!scrolledToBottom) {
        oldScrollHeight = scrollNode.scrollHeight;
      }

      let categories = Object.keys(this._pruneCategoriesQueue);
      categories.forEach(function _pruneOutput(category) {
        removedNodes += this.pruneOutputIfNecessary(category);
      }, this);
      this._pruneCategoriesQueue = {};
    }

    let isInputOutput = lastVisibleNode &&
                        (lastVisibleNode.category == CATEGORY_INPUT ||
                         lastVisibleNode.category == CATEGORY_OUTPUT);

    // Scroll to the new node if it is not filtered, and if the output node is
    // scrolled at the bottom or if the new node is a jsterm input/output
    // message.
    if (lastVisibleNode && (scrolledToBottom || isInputOutput)) {
      Utils.scrollToVisible(lastVisibleNode);
    } else if (!scrolledToBottom && removedNodes > 0 &&
               oldScrollHeight != scrollNode.scrollHeight) {
      // If there were pruned messages and if scroll is not at the bottom, then
      // we need to adjust the scroll location.
      scrollNode.scrollTop -= oldScrollHeight - scrollNode.scrollHeight;
    }

    if (messages.size) {
      this.emit("new-messages", messages);
    }

    // If the output queue is empty, then run _flushCallback.
    if (this._outputQueue.length === 0 && this._flushCallback) {
      if (this._flushCallback() === false) {
        this._flushCallback = null;
      }
    }

    this._initOutputTimer();

    // Resize the output area in case a vertical scrollbar has been added
    this.resize();

    this._lastOutputFlush = Date.now();
  },

  /**
   * Initialize the output timer.
   * @private
   */
  _initOutputTimer: function () {
    let panelIsDestroyed = !this._outputTimer;
    let alreadyScheduled = this._outputTimerInitialized;
    let nothingToDo = !this._itemDestroyQueue.length &&
                      !this._outputQueue.length;

    // Don't schedule a callback in the following cases:
    if (panelIsDestroyed || alreadyScheduled || nothingToDo) {
      return;
    }

    this._outputTimerInitialized = true;
    this._outputTimer.initWithCallback(this._flushMessageQueue,
                                       OUTPUT_INTERVAL,
                                       Ci.nsITimer.TYPE_ONE_SHOT);
  },

  /**
   * Output a message from the queue.
   *
   * @private
   * @param nsISupportsString hudIdSupportsString
   *        The HUD ID as an nsISupportsString.
   * @param array item
   *        An item from the output queue - this item represents a message.
   * @return object
   *         An object that holds the following properties:
   *         - node: the DOM element of the message.
   *         - isRepeated: the DOM element of the original message, if this is
   *         a repeated message, otherwise null.
   *         - visible: boolean that tells if the message is visible.
   */
  _outputMessageFromQueue: function (hudIdSupportsString, item) {
    let [, methodOrNode, args] = item;

    // The last object in the args array should be message
    // object or response packet received from the server.
    let message = (args && args.length) ? args[args.length - 1] : null;

    let node = typeof methodOrNode == "function" ?
               methodOrNode.apply(this, args || []) :
               methodOrNode;
    if (!node) {
      return null;
    }

    let isFiltered = this.filterMessageNode(node);

    let isRepeated = this._filterRepeatedMessage(node);

    // If a clear message is processed while the webconsole is opened, the UI
    // should be cleared.
    // Do not clear the output if the current frame is owned by a Browser Console.
    if (message && message.level == "clear" && !this.isBrowserConsole) {
      // Do not clear the consoleStorage here as it has been cleared already
      // by the clear method, only clear the UI.
      this.jsterm.clearOutput(false);
    }

    let visible = !isRepeated && !isFiltered;
    if (!isRepeated) {
      this.outputNode.appendChild(node);
      this._pruneCategoriesQueue[node.category] = true;

      let nodeID = node.getAttribute("id");
      Services.obs.notifyObservers(hudIdSupportsString,
                                   "web-console-message-created", nodeID);
    }

    if (node._onOutput) {
      node._onOutput();
      delete node._onOutput;
    }

    return {
      visible: visible,
      node: node,
      isRepeated: isRepeated,
      message: message
    };
  },

  /**
   * Prune the queue of messages to display. This avoids displaying messages
   * that will be removed at the end of the queue anyway.
   * @private
   */
  _pruneOutputQueue: function () {
    let nodes = {};

    // Group the messages per category.
    this._outputQueue.forEach(function (item, index) {
      let [category] = item;
      if (!(category in nodes)) {
        nodes[category] = [];
      }
      nodes[category].push(index);
    }, this);

    let pruned = 0;

    // Loop through the categories we found and prune if needed.
    for (let category in nodes) {
      let limit = Utils.logLimitForCategory(category);
      let indexes = nodes[category];
      if (indexes.length > limit) {
        let n = Math.max(0, indexes.length - limit);
        pruned += n;
        for (let i = n - 1; i >= 0; i--) {
          this._itemDestroyQueue.push(this._outputQueue[indexes[i]]);
          this._outputQueue.splice(indexes[i], 1);
        }
      }
    }

    return pruned;
  },

  /**
   * Destroy an item that was once in the outputQueue but isn't needed
   * after all.
   *
   * @private
   * @param array item
   *        The item you want to destroy.  Does not remove it from the output
   *        queue.
   */
  _destroyItem: function (item) {
    // TODO: handle object releasing in a more elegant way once all console
    // messages use the new API - bug 778766.
    let [category, methodOrNode, args] = item;
    if (typeof methodOrNode != "function" && methodOrNode._objectActors) {
      for (let actor of methodOrNode._objectActors) {
        this._releaseObject(actor);
      }
      methodOrNode._objectActors.clear();
    }

    if (methodOrNode == this.output._flushMessageQueue &&
        args[0]._objectActors) {
      for (let arg of args) {
        if (!arg._objectActors) {
          continue;
        }
        for (let actor of arg._objectActors) {
          this._releaseObject(actor);
        }
        arg._objectActors.clear();
      }
    }

    if (category == CATEGORY_NETWORK) {
      let connectionId = null;
      if (methodOrNode == this.logNetEvent) {
        connectionId = args[0].actor;
      } else if (typeof methodOrNode != "function") {
        connectionId = methodOrNode._connectionId;
      }
      if (connectionId &&
          this.webConsoleClient.hasNetworkRequest(connectionId)) {
        this.webConsoleClient.removeNetworkRequest(connectionId);
        this._releaseObject(connectionId);
      }
    } else if (category == CATEGORY_WEBDEV &&
               methodOrNode == this.logConsoleAPIMessage) {
      args[0].arguments.forEach((value) => {
        if (WebConsoleUtils.isActorGrip(value)) {
          this._releaseObject(value.actor);
        }
      });
    } else if (category == CATEGORY_JS &&
               methodOrNode == this.reportPageError) {
      let pageError = args[1];
      for (let prop of ["errorMessage", "lineText"]) {
        let grip = pageError[prop];
        if (WebConsoleUtils.isActorGrip(grip)) {
          this._releaseObject(grip.actor);
        }
      }
    } else if (category == CATEGORY_JS &&
               methodOrNode == this._reportLogMessage) {
      if (WebConsoleUtils.isActorGrip(args[0].message)) {
        this._releaseObject(args[0].message.actor);
      }
    }
  },

  /**
   * Cleans up a message via a node that may or may not
   * have actually been rendered in the DOM. Currently, only
   * cleans up React components.
   *
   * @param nsIDOMNode node
   *        The message node you want to clean up.
   */
  unmountMessage(node) {
    // Unmount the Frame component with the message location
    let locationNode = node.querySelector(".message-location");
    if (locationNode) {
      this.ReactDOM.unmountComponentAtNode(locationNode);
    }

    // Unmount the StackTrace component if present in the message
    let stacktraceNode = node.querySelector(".stacktrace");
    if (stacktraceNode) {
      this.ReactDOM.unmountComponentAtNode(stacktraceNode);
    }
  },

  /**
   * Ensures that the number of message nodes of type category don't exceed that
   * category's line limit by removing old messages as needed.
   *
   * @param integer category
   *        The category of message nodes to prune if needed.
   * @return number
   *         The number of removed nodes.
   */
  pruneOutputIfNecessary: function (category) {
    let logLimit = Utils.logLimitForCategory(category);
    let messageNodes = this.outputNode.querySelectorAll(".message[category=" +
                       CATEGORY_CLASS_FRAGMENTS[category] + "]");
    let n = Math.max(0, messageNodes.length - logLimit);
    [...messageNodes].slice(0, n).forEach(this.removeOutputMessage, this);
    return n;
  },

  /**
   * Remove a given message from the output.
   *
   * @param nsIDOMNode node
   *        The message node you want to remove.
   */
  removeOutputMessage: function (node) {
    if (node._messageObject) {
      node._messageObject.destroy();
    }

    if (node._objectActors) {
      for (let actor of node._objectActors) {
        this._releaseObject(actor);
      }
      node._objectActors.clear();
    }

    if (node.category == CATEGORY_CSS ||
        node.category == CATEGORY_SECURITY) {
      let repeatNode = node.getElementsByClassName("message-repeats")[0];
      if (repeatNode && repeatNode._uid) {
        delete this._repeatNodes[repeatNode._uid];
      }
    } else if (node._connectionId &&
               node.category == CATEGORY_NETWORK) {
      this.webConsoleClient.removeNetworkRequest(node._connectionId);
      this._releaseObject(node._connectionId);
    } else if (node.classList.contains("inlined-variables-view")) {
      let view = node._variablesView;
      if (view) {
        view.controller.releaseActors();
      }
      node._variablesView = null;
    }

    this.unmountMessage(node);

    node.remove();
  },

  /**
   * Given a category and message body, creates a DOM node to represent an
   * incoming message. The timestamp is automatically added.
   *
   * @param number category
   *        The category of the message: one of the CATEGORY_* constants.
   * @param number severity
   *        The severity of the message: one of the SEVERITY_* constants;
   * @param string|nsIDOMNode body
   *        The body of the message, either a simple string or a DOM node.
   * @param string sourceURL [optional]
   *        The URL of the source file that emitted the error.
   * @param number sourceLine [optional]
   *        The line number on which the error occurred. If zero or omitted,
   *        there is no line number associated with this message.
   * @param string clipboardText [optional]
   *        The text that should be copied to the clipboard when this node is
   *        copied. If omitted, defaults to the body text. If `body` is not
   *        a string, then the clipboard text must be supplied.
   * @param number level [optional]
   *        The level of the console API message.
   * @param number timestamp [optional]
   *        The timestamp to use for this message node. If omitted, the current
   *        date and time is used.
   * @return nsIDOMNode
   *         The message node: a DIV ready to be inserted into the Web Console
   *         output node.
   */
  createMessageNode: function (category, severity, body, sourceURL, sourceLine,
                              clipboardText, level, timestamp) {
    if (typeof body != "string" && clipboardText == null && body.innerText) {
      clipboardText = body.innerText;
    }

    let indentNode = this.document.createElementNS(XHTML_NS, "span");
    indentNode.className = "indent";

    // Apply the current group by indenting appropriately.
    let indent = this.groupDepth * GROUP_INDENT;
    indentNode.style.width = indent + "px";

    // Make the icon container, which is a vertical box. Its purpose is to
    // ensure that the icon stays anchored at the top of the message even for
    // long multi-line messages.
    let iconContainer = this.document.createElementNS(XHTML_NS, "span");
    iconContainer.className = "icon";

    // Create the message body, which contains the actual text of the message.
    let bodyNode = this.document.createElementNS(XHTML_NS, "span");
    bodyNode.className = "message-body-wrapper message-body devtools-monospace";

    // Store the body text, since it is needed later for the variables view.
    let storedBody = body;
    // If a string was supplied for the body, turn it into a DOM node and an
    // associated clipboard string now.
    clipboardText = clipboardText ||
                     (body + (sourceURL ? " @ " + sourceURL : "") +
                              (sourceLine ? ":" + sourceLine : ""));

    timestamp = timestamp || Date.now();

    // Create the containing node and append all its elements to it.
    let node = this.document.createElementNS(XHTML_NS, "div");
    node.id = "console-msg-" + gSequenceId();
    node.className = "message";
    node.clipboardText = clipboardText;
    node.timestamp = timestamp;
    this.setMessageType(node, category, severity);

    if (body instanceof Ci.nsIDOMNode) {
      bodyNode.appendChild(body);
    } else {
      let str = undefined;
      if (level == "dir") {
        str = VariablesView.getString(body.arguments[0]);
      } else {
        str = body;
      }

      if (str !== undefined) {
        body = this.document.createTextNode(str);
        bodyNode.appendChild(body);
      }
    }

    // Add the message repeats node only when needed.
    let repeatNode = null;
    if (category != CATEGORY_INPUT &&
        category != CATEGORY_OUTPUT &&
        category != CATEGORY_NETWORK &&
        !(category == CATEGORY_CSS && severity == SEVERITY_LOG)) {
      repeatNode = this.document.createElementNS(XHTML_NS, "span");
      repeatNode.setAttribute("value", "1");
      repeatNode.className = "message-repeats";
      repeatNode.textContent = 1;
      repeatNode._uid = [bodyNode.textContent, category, severity, level,
                         sourceURL, sourceLine].join(":");
    }

    // Create the timestamp.
    let timestampNode = this.document.createElementNS(XHTML_NS, "span");
    timestampNode.className = "timestamp devtools-monospace";

    let timestampString = l10n.timestampString(timestamp);
    timestampNode.textContent = timestampString + " ";

    // Create the source location (e.g. www.example.com:6) that sits on the
    // right side of the message, if applicable.
    let locationNode;
    if (sourceURL && IGNORED_SOURCE_URLS.indexOf(sourceURL) == -1) {
      locationNode = this.createLocationNode({url: sourceURL,
                                              line: sourceLine});
    }

    node.appendChild(timestampNode);
    node.appendChild(indentNode);
    node.appendChild(iconContainer);

    // Display the variables view after the message node.
    if (level == "dir") {
      let options = {
        objectActor: storedBody.arguments[0],
        targetElement: bodyNode,
        hideFilterInput: true,
      };
      this.jsterm.openVariablesView(options).then((view) => {
        node._variablesView = view;
        if (node.classList.contains("hidden-message")) {
          node.classList.remove("hidden-message");
        }
      });

      node.classList.add("inlined-variables-view");
    }

    node.appendChild(bodyNode);
    if (repeatNode) {
      node.appendChild(repeatNode);
    }
    if (locationNode) {
      node.appendChild(locationNode);
    }
    node.appendChild(this.document.createTextNode("\n"));

    return node;
  },

  /**
   * Creates the anchor that displays the textual location of an incoming
   * message.
   *
   * @param {Object} location
   *        An object containing url, line and column number of the message source.
   * @return {Element}
   *         The new anchor element, ready to be added to the message node.
   */
  createLocationNode: function (location) {
    let locationNode = this.document.createElementNS(XHTML_NS, "div");
    locationNode.className = "message-location devtools-monospace";

    // Make the location clickable.
    let onClick = ({ url, line }) => {
      let category = locationNode.closest(".message").category;
      let target = null;

      if (/^Scratchpad\/\d+$/.test(url)) {
        target = "scratchpad";
      } else if (category === CATEGORY_CSS) {
        target = "styleeditor";
      } else if (category === CATEGORY_JS || category === CATEGORY_WEBDEV) {
        target = "jsdebugger";
      } else if (/\.js$/.test(url)) {
        // If it ends in .js, let's attempt to open in debugger
        // anyway, as this falls back to normal view-source.
        target = "jsdebugger";
      } else {
        // Point everything else to debugger, if source not available,
        // it will fall back to view-source.
        target = "jsdebugger";
      }

      switch (target) {
        case "scratchpad":
          this.owner.viewSourceInScratchpad(url, line);
          return;
        case "jsdebugger":
          this.owner.viewSourceInDebugger(url, line);
          return;
        case "styleeditor":
          this.owner.viewSourceInStyleEditor(url, line);
          return;
      }
      // No matching tool found; use old school view-source
      this.owner.viewSource(url, line);
    };

    const toolbox = gDevTools.getToolbox(this.owner.target);

    let { url, line, column } = location;
    let source = url ? url.split(" -> ").pop() : "";

    this.ReactDOM.render(this.FrameView({
      frame: { source, line, column },
      showEmptyPathAsHost: true,
      onClick,
<<<<<<< HEAD
      sourceMapService: toolbox ? toolbox._deprecatedServerSourceMapService : null,
=======
      sourceMapService: toolbox ? toolbox.sourceMapURLService : null,
>>>>>>> a17af05f
    }), locationNode);

    return locationNode;
  },

  /**
   * Adjusts the category and severity of the given message.
   *
   * @param nsIDOMNode messageNode
   *        The message node to alter.
   * @param number category
   *        The category for the message; one of the CATEGORY_ constants.
   * @param number severity
   *        The severity for the message; one of the SEVERITY_ constants.
   * @return void
   */
  setMessageType: function (messageNode, category, severity) {
    messageNode.category = category;
    messageNode.severity = severity;
    messageNode.setAttribute("category", CATEGORY_CLASS_FRAGMENTS[category]);
    messageNode.setAttribute("severity", SEVERITY_CLASS_FRAGMENTS[severity]);
    messageNode.setAttribute("filter",
      MESSAGE_PREFERENCE_KEYS[category][severity]);
  },

  /**
   * Add the mouse event handlers needed to make a link.
   *
   * @private
   * @param nsIDOMNode node
   *        The node for which you want to add the event handlers.
   * @param function callback
   *        The function you want to invoke on click.
   */
  _addMessageLinkCallback: function (node, callback) {
    node.addEventListener("mousedown", (event) => {
      this._mousedown = true;
      this._startX = event.clientX;
      this._startY = event.clientY;
    });

    node.addEventListener("click", (event) => {
      let mousedown = this._mousedown;
      this._mousedown = false;

      event.preventDefault();

      // Do not allow middle/right-click or 2+ clicks.
      if (event.detail != 1 || event.button != 0) {
        return;
      }

      // If this event started with a mousedown event and it ends at a different
      // location, we consider this text selection.
      if (mousedown &&
          (this._startX != event.clientX) &&
          (this._startY != event.clientY)) {
        this._startX = this._startY = undefined;
        return;
      }

      this._startX = this._startY = undefined;

      callback.call(this, event);
    });
  },
  /**
   * Called when the message timestamp pref changes.
   */
  _onToolboxPrefChanged: function () {
    let newValue = Services.prefs.getBoolPref(PREF_MESSAGE_TIMESTAMP);
<<<<<<< HEAD
    if (this.NEW_CONSOLE_OUTPUT_ENABLED) {
      this.newConsoleOutput.dispatchTimestampsToggle(newValue);
    } else if (newValue) {
=======
    if (newValue) {
>>>>>>> a17af05f
      this.outputNode.classList.remove("hideTimestamps");
    } else {
      this.outputNode.classList.add("hideTimestamps");
    }
  },
  /**
   * Copies the selected items to the system clipboard.
   *
   * @param object options
   *        - linkOnly:
   *        An optional flag to copy only URL without other meta-information.
   *        Default is false.
   *        - contextmenu:
   *        An optional flag to copy the last clicked item which brought
   *        up the context menu if nothing is selected. Default is false.
   */
  copySelectedItems: function (options) {
    options = options || { linkOnly: false, contextmenu: false };

    // Gather up the selected items and concatenate their clipboard text.
    let strings = [];

    let children = this.output.getSelectedMessages();
    if (!children.length && options.contextmenu) {
      children = [this._contextMenuHandler.lastClickedMessage];
    }

    for (let item of children) {
      // Ensure the selected item hasn't been filtered by type or string.
      if (!item.classList.contains("filtered-by-type") &&
          !item.classList.contains("filtered-by-string")) {
        if (options.linkOnly) {
          strings.push(item.url);
        } else {
          strings.push(item.clipboardText);
        }
      }
    }

    clipboardHelper.copyString(strings.join("\n"));
  },

  /**
   * Object properties provider. This function gives you the properties of the
   * remote object you want.
   *
   * @param string actor
   *        The object actor ID from which you want the properties.
   * @param function callback
   *        Function you want invoked once the properties are received.
   */
  objectPropertiesProvider: function (actor, callback) {
    this.webConsoleClient.inspectObjectProperties(actor,
      function (response) {
        if (response.error) {
          console.error("Failed to retrieve the object properties from the " +
                        "server. Error: " + response.error);
          return;
        }
        callback(response.properties);
      });
  },

  /**
   * Release an actor.
   *
   * @private
   * @param string actor
   *        The actor ID you want to release.
   */
  _releaseObject: function (actor) {
    if (this.proxy) {
      this.proxy.releaseActor(actor);
    }
  },

  /**
   * Open the selected item's URL in a new tab.
   */
  openSelectedItemInTab: function () {
    let item = this.output.getSelectedMessages(1)[0] ||
               this._contextMenuHandler.lastClickedMessage;

    if (!item || !item.url) {
      return;
    }

    this.owner.openLink(item.url);
  },

  /**
   * Destroy the WebConsoleFrame object. Call this method to avoid memory leaks
   * when the Web Console is closed.
   *
   * @return object
   *         A promise that is resolved when the WebConsoleFrame instance is
   *         destroyed.
   */
  destroy: function () {
    if (this._destroyer) {
      return this._destroyer.promise;
    }

    this._destroyer = defer();

    let toolbox = gDevTools.getToolbox(this.owner.target);
    if (toolbox) {
      toolbox.off("webconsole-selected", this._onPanelSelected);
    }

    this._prefObserver.off(PREF_MESSAGE_TIMESTAMP, this._onToolboxPrefChanged);
    this._prefObserver.destroy();
    this.window.removeEventListener("resize", this.resize, true);

    this._repeatNodes = {};
    this._outputQueue.forEach(this._destroyItem, this);
    this._outputQueue = [];
    this._itemDestroyQueue.forEach(this._destroyItem, this);
    this._itemDestroyQueue = [];
    this._pruneCategoriesQueue = {};
    this.webConsoleClient.clearNetworkRequests();

    // Unmount any currently living frame components in DOM, since
    // currently we only clean up messages in `this.removeOutputMessage`,
    // via `this.pruneOutputIfNecessary`.
    let liveMessages = this.outputNode.querySelectorAll(".message");
    Array.prototype.forEach.call(liveMessages, this.unmountMessage);

    if (this._outputTimerInitialized) {
      this._outputTimerInitialized = false;
      this._outputTimer.cancel();
    }
    this._outputTimer = null;
    if (this.jsterm) {
      this.jsterm.off("sidebar-opened", this.resize);
      this.jsterm.off("sidebar-closed", this.resize);
      this.jsterm.destroy();
      this.jsterm = null;
    }
    this.output.destroy();
    this.output = null;

    this.React = this.ReactDOM = this.FrameView = null;

    if (this._contextMenuHandler) {
      this._contextMenuHandler.destroy();
      this._contextMenuHandler = null;
    }

    this._commandController = null;

    let onDestroy = () => {
      this._destroyer.resolve(null);
    };

    if (this.proxy) {
      this.proxy.disconnect().then(onDestroy);
      this.proxy = null;
    } else {
      onDestroy();
    }

    return this._destroyer.promise;
  },
};

/**
 * Utils: a collection of globally used functions.
 */
var Utils = {
  /**
   * Scrolls a node so that it's visible in its containing element.
   *
   * @param nsIDOMNode node
   *        The node to make visible.
   * @returns void
   */
  scrollToVisible: function (node) {
    node.scrollIntoView(false);
  },

  /**
   * Check if the given output node is scrolled to the bottom.
   *
   * @param nsIDOMNode outputNode
   * @param nsIDOMNode scrollNode
   * @return boolean
   *         True if the output node is scrolled to the bottom, or false
   *         otherwise.
   */
  isOutputScrolledToBottom: function (outputNode, scrollNode) {
    let lastNodeHeight = outputNode.lastChild ?
                         outputNode.lastChild.clientHeight : 0;
    return scrollNode.scrollTop + scrollNode.clientHeight >=
           scrollNode.scrollHeight - lastNodeHeight / 2;
  },

  /**
   * Determine the category of a given nsIScriptError.
   *
   * @param nsIScriptError scriptError
   *        The script error you want to determine the category for.
   * @return CATEGORY_JS|CATEGORY_CSS|CATEGORY_SECURITY
   *         Depending on the script error CATEGORY_JS, CATEGORY_CSS, or
   *         CATEGORY_SECURITY can be returned.
   */
  categoryForScriptError: function (scriptError) {
    let category = scriptError.category;

    if (/^(?:CSS|Layout)\b/.test(category)) {
      return CATEGORY_CSS;
    }

    switch (category) {
      case "Mixed Content Blocker":
      case "Mixed Content Message":
      case "CSP":
      case "Invalid HSTS Headers":
      case "Invalid HPKP Headers":
      case "SHA-1 Signature":
      case "Insecure Password Field":
      case "SSL":
      case "CORS":
      case "Iframe Sandbox":
      case "Tracking Protection":
      case "Sub-resource Integrity":
        return CATEGORY_SECURITY;

      default:
        return CATEGORY_JS;
    }
  },

  /**
   * Retrieve the limit of messages for a specific category.
   *
   * @param number category
   *        The category of messages you want to retrieve the limit for. See the
   *        CATEGORY_* constants.
   * @return number
   *         The number of messages allowed for the specific category.
   */
  logLimitForCategory: function (category) {
    let logLimit = DEFAULT_LOG_LIMIT;

    try {
      let prefName = CATEGORY_CLASS_FRAGMENTS[category];
      logLimit = Services.prefs.getIntPref("devtools.hud.loglimit." + prefName);
      logLimit = Math.max(logLimit, 1);
    } catch (e) {
      // Ignore any exceptions
    }

    return logLimit;
  },
};

// CommandController

/**
 * A controller (an instance of nsIController) that makes editing actions
 * behave appropriately in the context of the Web Console.
 */
function CommandController(webConsole) {
  this.owner = webConsole;
}

CommandController.prototype = {
  /**
   * Selects all the text in the HUD output.
   */
  selectAll: function () {
    this.owner.output.selectAllMessages();
  },

  /**
   * Open the URL of the selected message in a new tab.
   */
  openURL: function () {
    this.owner.openSelectedItemInTab();
  },

  copyURL: function () {
    this.owner.copySelectedItems({ linkOnly: true, contextmenu: true });
  },

  /**
   * Copies the last clicked message.
   */
  copyLastClicked: function () {
    this.owner.copySelectedItems({ linkOnly: false, contextmenu: true });
  },

  supportsCommand: function (command) {
    if (!this.owner || !this.owner.output) {
      return false;
    }
    return this.isCommandEnabled(command);
  },

  isCommandEnabled: function (command) {
    switch (command) {
      case "consoleCmd_openURL":
      case "consoleCmd_copyURL": {
        // Only enable URL-related actions if node is Net Activity.
        let selectedItem = this.owner.output.getSelectedMessages(1)[0] ||
                           this.owner._contextMenuHandler.lastClickedMessage;
        return selectedItem && "url" in selectedItem;
      }
      case "cmd_copy": {
        // Only copy if we right-clicked the console and there's no selected
        // text. With text selected, we want to fall back onto the default
        // copy behavior.
        return this.owner._contextMenuHandler.lastClickedMessage &&
              !this.owner.output.getSelectedMessages(1)[0];
      }
      case "cmd_selectAll":
        return true;
    }
    return false;
  },

  doCommand: function (command) {
    switch (command) {
      case "consoleCmd_openURL":
        this.openURL();
        break;
      case "consoleCmd_copyURL":
        this.copyURL();
        break;
      case "cmd_copy":
        this.copyLastClicked();
        break;
      case "cmd_selectAll":
        this.selectAll();
        break;
    }
  }
};

// Context Menu

/*
 * ConsoleContextMenu this used to handle the visibility of context menu items.
 *
 * @constructor
 * @param object owner
 *        The WebConsoleFrame instance that owns this object.
 */
function ConsoleContextMenu(owner) {
  this.owner = owner;
  this.popup = this.owner.document.getElementById("output-contextmenu");
  this.build = this.build.bind(this);
  this.popup.addEventListener("popupshowing", this.build);
}

ConsoleContextMenu.prototype = {
  lastClickedMessage: null,

  /*
   * Handle to show/hide context menu item.
   */
  build: function (event) {
    let metadata = this.getSelectionMetadata(event.rangeParent);
    for (let element of this.popup.children) {
      element.hidden = this.shouldHideMenuItem(element, metadata);
    }
  },

  /*
   * Get selection information from the view.
   *
   * @param nsIDOMElement clickElement
   *        The DOM element the user clicked on.
   * @return object
   *         Selection metadata.
   */
  getSelectionMetadata: function (clickElement) {
    let metadata = {
      selectionType: "",
      selection: new Set(),
    };
    let selectedItems = this.owner.output.getSelectedMessages();
    if (!selectedItems.length) {
      let clickedItem = this.owner.output.getMessageForElement(clickElement);
      if (clickedItem) {
        this.lastClickedMessage = clickedItem;
        selectedItems = [clickedItem];
      }
    }

    metadata.selectionType = selectedItems.length > 1 ? "multiple" : "single";

    let selection = metadata.selection;
    for (let item of selectedItems) {
      switch (item.category) {
        case CATEGORY_NETWORK:
          selection.add("network");
          break;
        case CATEGORY_CSS:
          selection.add("css");
          break;
        case CATEGORY_JS:
          selection.add("js");
          break;
        case CATEGORY_WEBDEV:
          selection.add("webdev");
          break;
        case CATEGORY_SERVER:
          selection.add("server");
          break;
      }
    }

    return metadata;
  },

  /*
   * Determine if an item should be hidden.
   *
   * @param nsIDOMElement menuItem
   * @param object metadata
   * @return boolean
   *         Whether the given item should be hidden or not.
   */
  shouldHideMenuItem: function (menuItem, metadata) {
    let selectionType = menuItem.getAttribute("selectiontype");
    if (selectionType && !metadata.selectionType == selectionType) {
      return true;
    }

    let selection = menuItem.getAttribute("selection");
    if (!selection) {
      return false;
    }

    let shouldHide = true;
    let itemData = selection.split("|");
    for (let type of metadata.selection) {
      // check whether this menu item should show or not.
      if (itemData.indexOf(type) !== -1) {
        shouldHide = false;
        break;
      }
    }

    return shouldHide;
  },

  /**
   * Destroy the ConsoleContextMenu object instance.
   */
  destroy: function () {
    this.popup.removeEventListener("popupshowing", this.build);
    this.popup = null;
    this.owner = null;
    this.lastClickedMessage = null;
  },
};<|MERGE_RESOLUTION|>--- conflicted
+++ resolved
@@ -23,11 +23,7 @@
 loader.lazyServiceGetter(this, "clipboardHelper",
                          "@mozilla.org/widget/clipboardhelper;1",
                          "nsIClipboardHelper");
-<<<<<<< HEAD
-loader.lazyRequireGetter(this, "EventEmitter", "devtools/shared/event-emitter");
-=======
 loader.lazyRequireGetter(this, "EventEmitter", "devtools/shared/old-event-emitter");
->>>>>>> a17af05f
 loader.lazyRequireGetter(this, "ConsoleOutput", "devtools/client/webconsole/console-output", true);
 loader.lazyRequireGetter(this, "Messages", "devtools/client/webconsole/console-output", true);
 loader.lazyRequireGetter(this, "EnvironmentClient", "devtools/shared/client/main", true);
@@ -43,12 +39,7 @@
 loader.lazyRequireGetter(this, "WebConsoleConnectionProxy", "devtools/client/webconsole/webconsole-connection-proxy", true);
 
 const {PluralForm} = require("devtools/shared/plural-form");
-<<<<<<< HEAD
-const STRINGS_URI = "devtools/client/locales/webconsole.properties";
-var l10n = new WebConsoleUtils.L10n(STRINGS_URI);
-=======
 const l10n = require("devtools/client/webconsole/webconsole-l10n");
->>>>>>> a17af05f
 
 const XHTML_NS = "http://www.w3.org/1999/xhtml";
 
@@ -538,74 +529,10 @@
   _initUI: function () {
     this.document = this.window.document;
     this.rootElement = this.document.documentElement;
-<<<<<<< HEAD
-    this.NEW_CONSOLE_OUTPUT_ENABLED = !this.isBrowserConsole
-      && !this.owner.target.chrome
-      && Services.prefs.getBoolPref(PREF_NEW_FRONTEND_ENABLED);
-
-=======
->>>>>>> a17af05f
     this.outputNode = this.document.getElementById("output-container");
     this.outputWrapper = this.document.getElementById("output-wrapper");
     this.completeNode = this.document.querySelector(".jsterm-complete-node");
     this.inputNode = this.document.querySelector(".jsterm-input-node");
-<<<<<<< HEAD
-
-    // In the old frontend, the area that scrolls is outputWrapper, but in the new
-    // frontend this will be reassigned.
-    this.outputScroller = this.outputWrapper;
-
-    // Update the character width and height needed for the popup offset
-    // calculations.
-    this._updateCharSize();
-
-    this.jsterm = new JSTerm(this);
-    this.jsterm.init();
-
-    let toolbox = gDevTools.getToolbox(this.owner.target);
-
-    if (this.NEW_CONSOLE_OUTPUT_ENABLED) {
-      // @TODO Remove this once JSTerm is handled with React/Redux.
-      this.window.jsterm = this.jsterm;
-
-      // Remove context menu for now (see Bug 1307239).
-      this.outputWrapper.removeAttribute("context");
-
-      // XXX: We should actually stop output from happening on old output
-      // panel, but for now let's just hide it.
-      this.experimentalOutputNode = this.outputNode.cloneNode();
-      this.experimentalOutputNode.removeAttribute("tabindex");
-      this.outputNode.hidden = true;
-      this.outputNode.parentNode.appendChild(this.experimentalOutputNode);
-      // @TODO Once the toolbox has been converted to React, see if passing
-      // in JSTerm is still necessary.
-
-      this.newConsoleOutput = new this.window.NewConsoleOutput(
-        this.experimentalOutputNode, this.jsterm, toolbox, this.owner, this.document);
-
-      let filterToolbar = this.document.querySelector(".hud-console-filter-toolbar");
-      filterToolbar.hidden = true;
-    } else {
-      // Register the controller to handle "select all" properly.
-      this._commandController = new CommandController(this);
-      this.window.controllers.insertControllerAt(0, this._commandController);
-
-      this._contextMenuHandler = new ConsoleContextMenu(this);
-
-      this._initDefaultFilterPrefs();
-      this.filterBox = this.document.querySelector(".hud-filter-box");
-      this._setFilterTextBoxEvents();
-      this._initFilterButtons();
-      let clearButton =
-        this.document.getElementsByClassName("webconsole-clear-console-button")[0];
-      clearButton.addEventListener("command", () => {
-        this.owner._onClearButton();
-        this.jsterm.clearOutput(true);
-      });
-
-    }
-
-=======
     // In the old frontend, the area that scrolls is outputWrapper, but in the new
     // frontend this will be reassigned.
     this.outputScroller = this.outputWrapper;
@@ -629,7 +556,6 @@
       this.owner._onClearButton();
       this.jsterm.clearOutput(true);
     });
->>>>>>> a17af05f
     this.resize();
     this.window.addEventListener("resize", this.resize, true);
     this.jsterm.on("sidebar-opened", this.resize);
@@ -663,10 +589,6 @@
     this._prefObserver = new PrefObserver("");
     this._prefObserver.on(PREF_MESSAGE_TIMESTAMP, this._onToolboxPrefChanged);
     this._onToolboxPrefChanged();
-<<<<<<< HEAD
-
-=======
->>>>>>> a17af05f
     this._initShortcuts();
 
     // focus input node
@@ -859,36 +781,6 @@
       serverLogging.removeAttribute("accesskey");
     }
   },
-<<<<<<< HEAD
-
-  /**
-   * Calculates the width and height of a single character of the input box.
-   * This will be used in opening the popup at the correct offset.
-   *
-   * @private
-   */
-  _updateCharSize: function () {
-    let doc = this.document;
-    let tempLabel = doc.createElementNS(XHTML_NS, "span");
-    let style = tempLabel.style;
-    style.position = "fixed";
-    style.padding = "0";
-    style.margin = "0";
-    style.width = "auto";
-    style.color = "transparent";
-    WebConsoleUtils.copyTextStyles(this.inputNode, tempLabel);
-    tempLabel.textContent = "x";
-    doc.documentElement.appendChild(tempLabel);
-    this._inputCharWidth = tempLabel.offsetWidth;
-    tempLabel.remove();
-    // Calculate the width of the chevron placed at the beginning of the input
-    // box. Remove 4 more pixels to accomodate the padding of the popup.
-    this._chevronWidth = +doc.defaultView.getComputedStyle(this.inputNode)
-                             .paddingLeft.replace(/[^0-9.]/g, "") - 4;
-  },
-
-=======
->>>>>>> a17af05f
   /**
    * The event handler that is called whenever a user switches a filter on or
    * off.
@@ -1961,15 +1853,9 @@
       return;
     }
     return toolbox.selectTool("netmonitor").then(panel => {
-<<<<<<< HEAD
-      let { NetMonitorController } = panel.panelWin
-        .windowRequire("devtools/client/netmonitor/src/netmonitor-controller");
-      return NetMonitorController.inspectRequest(requestId);
-=======
       let { inspectRequest } = panel.panelWin.windowRequire(
         "devtools/client/netmonitor/src/connector/index");
       return inspectRequest(requestId);
->>>>>>> a17af05f
     });
   },
 
@@ -2649,11 +2535,7 @@
       frame: { source, line, column },
       showEmptyPathAsHost: true,
       onClick,
-<<<<<<< HEAD
-      sourceMapService: toolbox ? toolbox._deprecatedServerSourceMapService : null,
-=======
       sourceMapService: toolbox ? toolbox.sourceMapURLService : null,
->>>>>>> a17af05f
     }), locationNode);
 
     return locationNode;
@@ -2725,13 +2607,7 @@
    */
   _onToolboxPrefChanged: function () {
     let newValue = Services.prefs.getBoolPref(PREF_MESSAGE_TIMESTAMP);
-<<<<<<< HEAD
-    if (this.NEW_CONSOLE_OUTPUT_ENABLED) {
-      this.newConsoleOutput.dispatchTimestampsToggle(newValue);
-    } else if (newValue) {
-=======
     if (newValue) {
->>>>>>> a17af05f
       this.outputNode.classList.remove("hideTimestamps");
     } else {
       this.outputNode.classList.add("hideTimestamps");
