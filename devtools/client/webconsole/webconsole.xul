--- conflicted
+++ resolved
@@ -22,10 +22,6 @@
         windowtype="devtools:webconsole"
         width="900" height="350"
         persist="screenX screenY width height sizemode">
-<<<<<<< HEAD
-
-=======
->>>>>>> a17af05f
   <script type="application/javascript"
           src="chrome://devtools/content/shared/theme-switching.js"/>
   <script type="application/javascript"
