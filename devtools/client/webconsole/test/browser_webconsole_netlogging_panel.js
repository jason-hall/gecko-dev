/* vim:set ts=2 sw=2 sts=2 et: */
/* Any copyright is dedicated to the Public Domain.
 * http://creativecommons.org/publicdomain/zero/1.0/ */

// Tests that network log messages bring up the network panel.

"use strict";

const TEST_NETWORK_REQUEST_URI =
  "http://example.com/browser/devtools/client/webconsole/test/" +
  "test-network-request.html";

add_task(function* () {
  let finishedRequest = waitForFinishedRequest(({ request }) => {
    return request.url.endsWith("test-network-request.html");
  });

  const hud = yield loadPageAndGetHud(TEST_NETWORK_REQUEST_URI);
  let request = yield finishedRequest;

  yield hud.ui.openNetworkPanel(request.actor);
  let toolbox = gDevTools.getToolbox(hud.target);
  is(toolbox.currentToolId, "netmonitor", "Network panel was opened");
  let panel = toolbox.getCurrentPanel();

<<<<<<< HEAD
  let { gStore, windowRequire } = panel.panelWin;
  let Actions = windowRequire("devtools/client/netmonitor/src/actions/index");
  let { NetMonitorController } =
    windowRequire("devtools/client/netmonitor/src/netmonitor-controller");
  let { getSelectedRequest } = windowRequire("devtools/client/netmonitor/src/selectors/index");

  let selected = getSelectedRequest(gStore.getState());
=======
  let { store, windowRequire } = panel.panelWin;
  let { getSelectedRequest } = windowRequire("devtools/client/netmonitor/src/selectors/index");

  let selected = getSelectedRequest(store.getState());
>>>>>>> a17af05f
  is(selected.method, request.request.method,
     "The correct request is selected");
  is(selected.url, request.request.url,
     "The correct request is definitely selected");
});<|MERGE_RESOLUTION|>--- conflicted
+++ resolved
@@ -23,20 +23,10 @@
   is(toolbox.currentToolId, "netmonitor", "Network panel was opened");
   let panel = toolbox.getCurrentPanel();
 
-<<<<<<< HEAD
-  let { gStore, windowRequire } = panel.panelWin;
-  let Actions = windowRequire("devtools/client/netmonitor/src/actions/index");
-  let { NetMonitorController } =
-    windowRequire("devtools/client/netmonitor/src/netmonitor-controller");
-  let { getSelectedRequest } = windowRequire("devtools/client/netmonitor/src/selectors/index");
-
-  let selected = getSelectedRequest(gStore.getState());
-=======
   let { store, windowRequire } = panel.panelWin;
   let { getSelectedRequest } = windowRequire("devtools/client/netmonitor/src/selectors/index");
 
   let selected = getSelectedRequest(store.getState());
->>>>>>> a17af05f
   is(selected.method, request.request.method,
      "The correct request is selected");
   is(selected.url, request.request.url,
