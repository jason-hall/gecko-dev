/* -*- indent-tabs-mode: nil; js-indent-level: 2 -*- */
/* vim: set ft=javascript ts=2 et sw=2 tw=80: */
/* Any copyright is dedicated to the Public Domain.
 * http://creativecommons.org/publicdomain/zero/1.0/ */

// Tests that network log messages bring up the network panel and select the
// right request even if it was previously filtered off.

"use strict";

const TEST_FILE_URI =
  "http://example.com/browser/devtools/client/webconsole/test/" +
  "test-network.html";
const TEST_URI = "data:text/html;charset=utf8,<p>test file URI";

var hud;

add_task(function* () {
  let requests = [];
  let { browser } = yield loadTab(TEST_URI);

  yield pushPrefEnv();
  hud = yield openConsole();
  hud.jsterm.clearOutput();

  HUDService.lastFinishedRequest.callback = request => requests.push(request);

  let loaded = loadBrowser(browser);
  BrowserTestUtils.loadURI(gBrowser.selectedBrowser, TEST_FILE_URI);
  yield loaded;

  yield testMessages();
  let htmlRequest = requests.find(e => e.request.url.endsWith("html"));
  ok(htmlRequest, "htmlRequest was a html");

  yield hud.ui.openNetworkPanel(htmlRequest.actor);
  let toolbox = gDevTools.getToolbox(hud.target);
  is(toolbox.currentToolId, "netmonitor", "Network panel was opened");

  let panel = toolbox.getCurrentPanel();
<<<<<<< HEAD
  let { gStore, windowRequire } = panel.panelWin;
  let Actions = windowRequire("devtools/client/netmonitor/src/actions/index");
  let { getSelectedRequest } = windowRequire("devtools/client/netmonitor/src/selectors/index");

  let selected = getSelectedRequest(gStore.getState());
=======
  let { store, windowRequire } = panel.panelWin;
  let Actions = windowRequire("devtools/client/netmonitor/src/actions/index");
  let { getSelectedRequest } = windowRequire("devtools/client/netmonitor/src/selectors/index");

  let selected = getSelectedRequest(store.getState());
>>>>>>> a17af05f
  is(selected.method, htmlRequest.request.method,
     "The correct request is selected");
  is(selected.url, htmlRequest.request.url,
     "The correct request is definitely selected");

  // Filter out the HTML request.
<<<<<<< HEAD
  gStore.dispatch(Actions.toggleRequestFilterType("js"));
=======
  store.dispatch(Actions.toggleRequestFilterType("js"));
>>>>>>> a17af05f

  yield toolbox.selectTool("webconsole");
  is(toolbox.currentToolId, "webconsole", "Web console was selected");
  yield hud.ui.openNetworkPanel(htmlRequest.actor);

<<<<<<< HEAD
  selected = getSelectedRequest(gStore.getState());
=======
  selected = getSelectedRequest(store.getState());
>>>>>>> a17af05f
  is(selected.method, htmlRequest.request.method,
     "The correct request is selected");
  is(selected.url, htmlRequest.request.url,
     "The correct request is definitely selected");

  // All tests are done. Shutdown.
  HUDService.lastFinishedRequest.callback = null;
  htmlRequest = browser = requests = hud = null;
});

function testMessages() {
  return waitForMessages({
    webconsole: hud,
    messages: [{
      text: "running network console logging tests",
      category: CATEGORY_WEBDEV,
      severity: SEVERITY_LOG,
    },
    {
      text: "test-network.html",
      category: CATEGORY_NETWORK,
      severity: SEVERITY_LOG,
    },
    {
      text: "testscript.js",
      category: CATEGORY_NETWORK,
      severity: SEVERITY_LOG,
    }],
  });
}

function pushPrefEnv() {
  let deferred = defer();
  let options = {
    set: [["devtools.webconsole.filter.networkinfo", true]]
  };
  SpecialPowers.pushPrefEnv(options, deferred.resolve);
  return deferred.promise;
}<|MERGE_RESOLUTION|>--- conflicted
+++ resolved
@@ -38,40 +38,24 @@
   is(toolbox.currentToolId, "netmonitor", "Network panel was opened");
 
   let panel = toolbox.getCurrentPanel();
-<<<<<<< HEAD
-  let { gStore, windowRequire } = panel.panelWin;
-  let Actions = windowRequire("devtools/client/netmonitor/src/actions/index");
-  let { getSelectedRequest } = windowRequire("devtools/client/netmonitor/src/selectors/index");
-
-  let selected = getSelectedRequest(gStore.getState());
-=======
   let { store, windowRequire } = panel.panelWin;
   let Actions = windowRequire("devtools/client/netmonitor/src/actions/index");
   let { getSelectedRequest } = windowRequire("devtools/client/netmonitor/src/selectors/index");
 
   let selected = getSelectedRequest(store.getState());
->>>>>>> a17af05f
   is(selected.method, htmlRequest.request.method,
      "The correct request is selected");
   is(selected.url, htmlRequest.request.url,
      "The correct request is definitely selected");
 
   // Filter out the HTML request.
-<<<<<<< HEAD
-  gStore.dispatch(Actions.toggleRequestFilterType("js"));
-=======
   store.dispatch(Actions.toggleRequestFilterType("js"));
->>>>>>> a17af05f
 
   yield toolbox.selectTool("webconsole");
   is(toolbox.currentToolId, "webconsole", "Web console was selected");
   yield hud.ui.openNetworkPanel(htmlRequest.actor);
 
-<<<<<<< HEAD
-  selected = getSelectedRequest(gStore.getState());
-=======
   selected = getSelectedRequest(store.getState());
->>>>>>> a17af05f
   is(selected.method, htmlRequest.request.method,
      "The correct request is selected");
   is(selected.url, htmlRequest.request.url,
