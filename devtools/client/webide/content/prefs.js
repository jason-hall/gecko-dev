/* This Source Code Form is subject to the terms of the Mozilla Public
 * License, v. 2.0. If a copy of the MPL was not distributed with this
 * file, You can obtain one at http://mozilla.org/MPL/2.0/. */

"use strict";

const Cu = Components.utils;
const {Services} = Cu.import("resource://gre/modules/Services.jsm", {});

window.addEventListener("load", function () {
  // Listen to preference changes
  let inputs = document.querySelectorAll("[data-pref]");
  for (let i of inputs) {
    let pref = i.dataset.pref;
<<<<<<< HEAD
    Services.prefs.addObserver(pref, FillForm, false);
=======
    Services.prefs.addObserver(pref, FillForm);
>>>>>>> a17af05f
    i.addEventListener("change", SaveForm);
  }

  // Buttons
  document.querySelector("#close").onclick = CloseUI;
  document.querySelector("#restore").onclick = RestoreDefaults;
  document.querySelector("#manageComponents").onclick = ShowAddons;

  // Initialize the controls
  FillForm();

}, {capture: true, once: true});

window.addEventListener("unload", function () {
  let inputs = document.querySelectorAll("[data-pref]");
  for (let i of inputs) {
    let pref = i.dataset.pref;
    i.removeEventListener("change", SaveForm);
    Services.prefs.removeObserver(pref, FillForm);
  }
}, {capture: true, once: true});

function CloseUI() {
  window.parent.UI.openProject();
}

function ShowAddons() {
  window.parent.Cmds.showAddons();
}

function FillForm() {
  let inputs = document.querySelectorAll("[data-pref]");
  for (let i of inputs) {
    let pref = i.dataset.pref;
    let val = GetPref(pref);
    if (i.type == "checkbox") {
      i.checked = val;
    } else {
      i.value = val;
    }
  }
}

function SaveForm(e) {
  let inputs = document.querySelectorAll("[data-pref]");
  for (let i of inputs) {
    let pref = i.dataset.pref;
    if (i.type == "checkbox") {
      SetPref(pref, i.checked);
    } else {
      SetPref(pref, i.value);
    }
  }
}

function GetPref(name) {
  let type = Services.prefs.getPrefType(name);
  switch (type) {
    case Services.prefs.PREF_STRING:
      return Services.prefs.getCharPref(name);
    case Services.prefs.PREF_INT:
      return Services.prefs.getIntPref(name);
    case Services.prefs.PREF_BOOL:
      return Services.prefs.getBoolPref(name);
    default:
      throw new Error("Unknown type");
  }
}

function SetPref(name, value) {
  let type = Services.prefs.getPrefType(name);
  switch (type) {
    case Services.prefs.PREF_STRING:
      return Services.prefs.setCharPref(name, value);
    case Services.prefs.PREF_INT:
      return Services.prefs.setIntPref(name, value);
    case Services.prefs.PREF_BOOL:
      return Services.prefs.setBoolPref(name, value);
    default:
      throw new Error("Unknown type");
  }
}

function RestoreDefaults() {
  let inputs = document.querySelectorAll("[data-pref]");
  for (let i of inputs) {
    let pref = i.dataset.pref;
    Services.prefs.clearUserPref(pref);
  }
}<|MERGE_RESOLUTION|>--- conflicted
+++ resolved
@@ -12,11 +12,7 @@
   let inputs = document.querySelectorAll("[data-pref]");
   for (let i of inputs) {
     let pref = i.dataset.pref;
-<<<<<<< HEAD
-    Services.prefs.addObserver(pref, FillForm, false);
-=======
     Services.prefs.addObserver(pref, FillForm);
->>>>>>> a17af05f
     i.addEventListener("change", SaveForm);
   }
 
