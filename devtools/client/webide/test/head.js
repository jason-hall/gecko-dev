--- conflicted
+++ resolved
@@ -76,21 +76,8 @@
       SimpleTest.executeSoon(resolve);
     }, {once: true});
 
-<<<<<<< HEAD
-  win.addEventListener("unload", function () {
-    info("WebIDE closed");
-    SimpleTest.executeSoon(() => {
-      deferred.resolve();
-    });
-  }, {once: true});
-
-  win.close();
-
-  return deferred.promise;
-=======
     win.close();
   });
->>>>>>> a17af05f
 }
 
 function removeAllProjects() {
@@ -147,19 +134,11 @@
 }
 
 function lazyIframeIsLoaded(iframe) {
-<<<<<<< HEAD
-  let deferred = promise.defer();
-  iframe.addEventListener("load", function () {
-    deferred.resolve(nextTick());
-  }, {capture: true, once: true});
-  return deferred.promise;
-=======
   return new Promise(resolve => {
     iframe.addEventListener("load", function () {
       resolve(nextTick());
     }, {capture: true, once: true});
   });
->>>>>>> a17af05f
 }
 
 function addTab(aUrl, aWindow) {
@@ -188,17 +167,10 @@
     let targetBrowser = targetWindow.gBrowser;
     let tabContainer = targetBrowser.tabContainer;
 
-<<<<<<< HEAD
-  tabContainer.addEventListener("TabClose", function (aEvent) {
-    info("Tab removed and finished closing.");
-    deferred.resolve();
-  }, {once: true});
-=======
     tabContainer.addEventListener("TabClose", function (aEvent) {
       info("Tab removed and finished closing.");
       resolve();
     }, {once: true});
->>>>>>> a17af05f
 
     targetBrowser.removeTab(aTab);
   });
