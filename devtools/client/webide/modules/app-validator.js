/* This Source Code Form is subject to the terms of the Mozilla Public
 * License, v. 2.0. If a copy of the MPL was not distributed with this
 * file, You can obtain one at http://mozilla.org/MPL/2.0/. */
"use strict";

var {Ci, Cu, CC} = require("chrome");

const {FileUtils} = Cu.import("resource://gre/modules/FileUtils.jsm", {});
const Services = require("Services");
const {Task} = require("devtools/shared/task");
var XMLHttpRequest = CC("@mozilla.org/xmlextras/xmlhttprequest;1");
var strings = Services.strings.createBundle("chrome://devtools/locale/app-manager.properties");

function AppValidator({ type, location }) {
  this.type = type;
  this.location = location;
  this.errors = [];
  this.warnings = [];
}

AppValidator.prototype.error = function (message) {
  this.errors.push(message);
};

AppValidator.prototype.warning = function (message) {
  this.warnings.push(message);
};

AppValidator.prototype._getPackagedManifestFile = function () {
  let manifestFile = FileUtils.File(this.location);
  if (!manifestFile.exists()) {
    this.error(strings.GetStringFromName("validator.nonExistingFolder"));
    return null;
  }
  if (!manifestFile.isDirectory()) {
    this.error(strings.GetStringFromName("validator.expectProjectFolder"));
    return null;
  }

  let appManifestFile = manifestFile.clone();
  appManifestFile.append("manifest.webapp");

  let jsonManifestFile = manifestFile.clone();
  jsonManifestFile.append("manifest.json");

  let hasAppManifest = appManifestFile.exists() && appManifestFile.isFile();
  let hasJsonManifest = jsonManifestFile.exists() && jsonManifestFile.isFile();

  if (!hasAppManifest && !hasJsonManifest) {
    this.error(strings.GetStringFromName("validator.noManifestFile"));
    return null;
  }

  return hasAppManifest ? appManifestFile : jsonManifestFile;
};

AppValidator.prototype._getPackagedManifestURL = function () {
  let manifestFile = this._getPackagedManifestFile();
  if (!manifestFile) {
    return null;
  }
  return Services.io.newFileURI(manifestFile).spec;
};

AppValidator.checkManifest = function (manifestURL) {
  return new Promise((resolve, reject) => {
    let error;

    let req = new XMLHttpRequest();
    req.overrideMimeType("text/plain");

    try {
      req.open("GET", manifestURL, true);
      req.channel.loadFlags |= Ci.nsIRequest.LOAD_BYPASS_CACHE | Ci.nsIRequest.INHIBIT_CACHING;
    } catch (e) {
      error = strings.formatStringFromName("validator.invalidManifestURL", [manifestURL], 1);
      return reject(error);
    }

    req.onload = function () {
      let manifest = null;
      try {
        manifest = JSON.parse(req.responseText);
      } catch (e) {
        error = strings.formatStringFromName("validator.invalidManifestJSON", [e, manifestURL], 2);
        reject(error);
      }

      resolve({manifest, manifestURL});
    };

    req.onerror = function () {
      error = strings.formatStringFromName("validator.noAccessManifestURL", [req.statusText, manifestURL], 2);
      reject(error);
    };

    try {
      req.send(null);
    } catch (e) {
      error = strings.formatStringFromName("validator.noAccessManifestURL", [e, manifestURL], 2);
      reject(error);
    }
  });
};

AppValidator.findManifestAtOrigin = function (manifestURL) {
  let fixedManifest = Services.io.newURI(manifestURL).prePath + "/manifest.webapp";
  return AppValidator.checkManifest(fixedManifest);
};

AppValidator.findManifestPath = function (manifestURL) {
  return new Promise((resolve, reject) => {
    if (manifestURL.endsWith("manifest.webapp")) {
      reject();
    } else {
      let fixedManifest = manifestURL + "/manifest.webapp";
      resolve(AppValidator.checkManifest(fixedManifest));
    }
  });
};

AppValidator.checkAlternateManifest = function (manifestURL) {
  return Task.spawn(function* () {
    let result;
    try {
      result = yield AppValidator.findManifestPath(manifestURL);
    } catch (e) {
      result = yield AppValidator.findManifestAtOrigin(manifestURL);
    }

    return result;
  });
};

AppValidator.prototype._fetchManifest = function (manifestURL) {
  return new Promise(resolve => {
    this.manifestURL = manifestURL;

    AppValidator.checkManifest(manifestURL)
                .then(({manifest, manifestURL}) => {
                  resolve(manifest);
                }, error => {
                  AppValidator.checkAlternateManifest(manifestURL)
                              .then(({manifest, manifestURL}) => {
                                this.manifestURL = manifestURL;
                                resolve(manifest);
                              }, () => {
                                this.error(error);
                                resolve(null);
                              });
                });
  });
};

AppValidator.prototype._getManifest = function () {
  let manifestURL;
  if (this.type == "packaged") {
    manifestURL = this._getPackagedManifestURL();
    if (!manifestURL)
      return Promise.resolve(null);
  } else if (this.type == "hosted") {
    manifestURL = this.location;
    try {
      Services.io.newURI(manifestURL);
    } catch (e) {
      this.error(strings.formatStringFromName("validator.invalidHostedManifestURL", [manifestURL, e.message], 2));
      return Promise.resolve(null);
    }
  } else {
    this.error(strings.formatStringFromName("validator.invalidProjectType", [this.type], 1));
    return Promise.resolve(null);
  }
  return this._fetchManifest(manifestURL);
};

AppValidator.prototype.validateManifest = function (manifest) {
  if (!manifest.name) {
    this.error(strings.GetStringFromName("validator.missNameManifestProperty"));
  }

  if (!manifest.icons || Object.keys(manifest.icons).length === 0) {
    this.warning(strings.GetStringFromName("validator.missIconsManifestProperty"));
  } else if (!manifest.icons["128"]) {
    this.warning(strings.GetStringFromName("validator.missIconMarketplace2"));
  }
};

AppValidator.prototype._getOriginURL = function () {
  if (this.type == "packaged") {
    let manifestURL = Services.io.newURI(this.manifestURL);
    return Services.io.newURI(".", null, manifestURL).spec;
  } else if (this.type == "hosted") {
    return Services.io.newURI(this.location).prePath;
  }
};

AppValidator.prototype.validateLaunchPath = function (manifest) {
<<<<<<< HEAD
  let deferred = promise.defer();
  // The launch_path field has to start with a `/`
  if (manifest.launch_path && manifest.launch_path[0] !== "/") {
    this.error(strings.formatStringFromName("validator.nonAbsoluteLaunchPath", [manifest.launch_path], 1));
    deferred.resolve();
    return deferred.promise;
  }
  let origin = this._getOriginURL();
  let path;
  if (this.type == "packaged") {
    path = "." + (manifest.launch_path || "/index.html");
  } else if (this.type == "hosted") {
    path = manifest.launch_path || "/";
  }
  let indexURL;
  try {
    indexURL = Services.io.newURI(path, null, Services.io.newURI(origin)).spec;
  } catch (e) {
    this.error(strings.formatStringFromName("validator.accessFailedLaunchPath", [origin + path], 1));
    deferred.resolve();
    return deferred.promise;
  }
=======
  return new Promise(resolve => {
    // The launch_path field has to start with a `/`
    if (manifest.launch_path && manifest.launch_path[0] !== "/") {
      this.error(strings.formatStringFromName("validator.nonAbsoluteLaunchPath", [manifest.launch_path], 1));
      resolve();
    }
    let origin = this._getOriginURL();
    let path;
    if (this.type == "packaged") {
      path = "." + (manifest.launch_path || "/index.html");
    } else if (this.type == "hosted") {
      path = manifest.launch_path || "/";
    }
    let indexURL;
    try {
      indexURL = Services.io.newURI(path, null, Services.io.newURI(origin)).spec;
    } catch (e) {
      this.error(strings.formatStringFromName("validator.accessFailedLaunchPath", [origin + path], 1));
      return resolve();
    }
>>>>>>> a17af05f

    let req = new XMLHttpRequest();
    req.overrideMimeType("text/plain");
    try {
      req.open("HEAD", indexURL, true);
      req.channel.loadFlags |= Ci.nsIRequest.LOAD_BYPASS_CACHE | Ci.nsIRequest.INHIBIT_CACHING;
    } catch (e) {
      this.error(strings.formatStringFromName("validator.accessFailedLaunchPath", [indexURL], 1));
      return resolve();
    }
    req.onload = () => {
      if (req.status >= 400)
        this.error(strings.formatStringFromName("validator.accessFailedLaunchPathBadHttpCode", [indexURL, req.status], 2));
      resolve();
    };
    req.onerror = () => {
      this.error(strings.formatStringFromName("validator.accessFailedLaunchPath", [indexURL], 1));
      resolve();
    };

    try {
      req.send(null);
    } catch (e) {
      this.error(strings.formatStringFromName("validator.accessFailedLaunchPath", [indexURL], 1));
      resolve();
    }
  });
};

AppValidator.prototype.validateType = function (manifest) {
  let appType = manifest.type || "web";
  if (["web", "privileged", "certified"].indexOf(appType) === -1) {
    this.error(strings.formatStringFromName("validator.invalidAppType", [appType], 1));
  } else if (this.type == "hosted" &&
             ["certified", "privileged"].indexOf(appType) !== -1) {
    this.error(strings.formatStringFromName("validator.invalidHostedPriviledges", [appType], 1));
  }

  // certified app are not fully supported on the simulator
  if (appType === "certified") {
    this.warning(strings.GetStringFromName("validator.noCertifiedSupport"));
  }
};

AppValidator.prototype.validate = function () {
  this.errors = [];
  this.warnings = [];
  return this._getManifest().
    then((manifest) => {
      if (manifest) {
        this.manifest = manifest;

        // Skip validations for add-ons
        if (manifest.role === "addon" || manifest.manifest_version) {
          return Promise.resolve();
        }

        this.validateManifest(manifest);
        this.validateType(manifest);
        return this.validateLaunchPath(manifest);
      }
    });
};

exports.AppValidator = AppValidator;<|MERGE_RESOLUTION|>--- conflicted
+++ resolved
@@ -195,30 +195,6 @@
 };
 
 AppValidator.prototype.validateLaunchPath = function (manifest) {
-<<<<<<< HEAD
-  let deferred = promise.defer();
-  // The launch_path field has to start with a `/`
-  if (manifest.launch_path && manifest.launch_path[0] !== "/") {
-    this.error(strings.formatStringFromName("validator.nonAbsoluteLaunchPath", [manifest.launch_path], 1));
-    deferred.resolve();
-    return deferred.promise;
-  }
-  let origin = this._getOriginURL();
-  let path;
-  if (this.type == "packaged") {
-    path = "." + (manifest.launch_path || "/index.html");
-  } else if (this.type == "hosted") {
-    path = manifest.launch_path || "/";
-  }
-  let indexURL;
-  try {
-    indexURL = Services.io.newURI(path, null, Services.io.newURI(origin)).spec;
-  } catch (e) {
-    this.error(strings.formatStringFromName("validator.accessFailedLaunchPath", [origin + path], 1));
-    deferred.resolve();
-    return deferred.promise;
-  }
-=======
   return new Promise(resolve => {
     // The launch_path field has to start with a `/`
     if (manifest.launch_path && manifest.launch_path[0] !== "/") {
@@ -239,7 +215,6 @@
       this.error(strings.formatStringFromName("validator.accessFailedLaunchPath", [origin + path], 1));
       return resolve();
     }
->>>>>>> a17af05f
 
     let req = new XMLHttpRequest();
     req.overrideMimeType("text/plain");
