<!DOCTYPE HTML>
<html>
<!--
https://bugzilla.mozilla.org/show_bug.cgi?id=777674
-->
<head>
  <meta charset="utf-8">
  <title>Test for Bug 777674</title>

  <script type="application/javascript" src="chrome://mochikit/content/tests/SimpleTest/SimpleTest.js"></script>
  <link rel="stylesheet" type="text/css" href="chrome://mochikit/content/tests/SimpleTest/test.css">
  <script type="application/javascript" src="inspector-helpers.js"></script>
  <script type="application/javascript">
"use strict";

window.onload = function () {
  const {InspectorFront} =
    require("devtools/shared/fronts/inspector");
  const {_documentWalker} =
    require("devtools/server/actors/inspector");
  const nodeFilterConstants =
    require("devtools/shared/dom-node-filter-constants");
  const XUL_NS = "http://www.mozilla.org/keymaster/gatekeeper/there.is.only.xul";

  const isStylo = SpecialPowers.DOMWindowUtils.isStyledByServo;

  SpecialPowers.pushPrefEnv({"set": [
    ["dom.webcomponents.enabled", true]
  ]});
  SimpleTest.waitForExplicitFinish();

  let gWalker = null;
  let gInspectee = null;

  addTest(function setup() {
    info("Setting up inspector and walker actors.");

    let url = document.getElementById("inspectorContent").href;
    attachURL(url, function (err, client, tab, doc) {
      gInspectee = doc;
      let inspector = InspectorFront(client, tab);
      promiseDone(inspector.getWalker().then(walker => {
        ok(walker, "getWalker() should return an actor.");
        gWalker = walker;
      }).then(runNextTest));
    });
  });

  addAsyncTest(function* testXBLAnonymousInHTMLDocument() {
    info("Testing XBL anonymous in an HTML document.");
    let rawToolbarbutton = gInspectee.createElementNS(XUL_NS, "toolbarbutton");
    gInspectee.documentElement.appendChild(rawToolbarbutton);

    let toolbarbutton = yield gWalker.querySelector(gWalker.rootNode, "toolbarbutton");
    let children = yield gWalker.children(toolbarbutton);

    is(toolbarbutton.numChildren, 0, "XBL content is not visible in HTML doc");
    is(children.nodes.length, 0, "XBL content is not returned in HTML doc");

    runNextTest();
  });

  addAsyncTest(function* testNativeAnonymous() {
    info("Testing native anonymous content with walker.");

    let select = yield gWalker.querySelector(gWalker.rootNode, "select");
    let children = yield gWalker.children(select);

    is(select.numChildren, 2, "No native anon content for form control");
    is(children.nodes.length, 2, "No native anon content for form control");

    runNextTest();
  });

  addAsyncTest(function* testNativeAnonymousStartingNode() {
    info("Tests attaching an element that a walker can't see.");

    let serverWalker = DebuggerServer.searchAllConnectionsForActor(gWalker.actorID);
    let docwalker = new _documentWalker(
      gInspectee.querySelector("select"),
      gInspectee.defaultView,
      nodeFilterConstants.SHOW_ALL,
      () => {
        return nodeFilterConstants.FILTER_ACCEPT;
      }
    );
    let scrollbar = docwalker.lastChild();
    is(scrollbar.tagName, "scrollbar", "An anonymous child has been fetched");

    let node = yield serverWalker.attachElement(scrollbar);

    ok(node, "A response has arrived");
    ok(node.node, "A node is in the response");
    is(node.node.rawNode.tagName, "SELECT",
      "The node has changed to a parent that the walker recognizes");

    runNextTest();
  });

  addAsyncTest(function* testPseudoElements() {
    info("Testing pseudo elements with walker.");

    // Markup looks like: <div><::before /><span /><::after /></div>
    let pseudo = yield gWalker.querySelector(gWalker.rootNode, "#pseudo");
    let children = yield gWalker.children(pseudo);

    is(pseudo.numChildren, 1, "::before/::after are not counted if there is a child");
    is(children.nodes.length, 3, "Correct number of children");

    let before = children.nodes[0];
    ok(before.isAnonymous, "Child is anonymous");
    ok(!before._form.isXBLAnonymous, "Child is not XBL anonymous");
    ok(!before._form.isShadowAnonymous, "Child is not shadow anonymous");
    ok(before._form.isNativeAnonymous, "Child is native anonymous");

    let span = children.nodes[1];
    ok(!span.isAnonymous, "Child is not anonymous");

    let after = children.nodes[2];
    ok(after.isAnonymous, "Child is anonymous");
    ok(!after._form.isXBLAnonymous, "Child is not XBL anonymous");
    ok(!after._form.isShadowAnonymous, "Child is not shadow anonymous");
    ok(after._form.isNativeAnonymous, "Child is native anonymous");

    runNextTest();
  });

  addAsyncTest(function* testEmptyWithPseudo() {
    info("Testing elements with no childrent, except for pseudos.");

    info("Checking an element whose only child is a pseudo element");
    let pseudo = yield gWalker.querySelector(gWalker.rootNode, "#pseudo-empty");
    let children = yield gWalker.children(pseudo);

    is(pseudo.numChildren, 1,
       "::before/::after are is counted if there are no other children");
    is(children.nodes.length, 1, "Correct number of children");

    let before = children.nodes[0];
    ok(before.isAnonymous, "Child is anonymous");
    ok(!before._form.isXBLAnonymous, "Child is not XBL anonymous");
    ok(!before._form.isShadowAnonymous, "Child is not shadow anonymous");
    ok(before._form.isNativeAnonymous, "Child is native anonymous");

    runNextTest();
  });

  addAsyncTest(function* testShadowAnonymous() {
<<<<<<< HEAD
=======
    // Stylo doesn't currently support shadow DOM (bug 1293844)
    if (isStylo) {
      runNextTest();
      return;
    }

>>>>>>> a17af05f
    info("Testing shadow DOM content.");

    let shadow = yield gWalker.querySelector(gWalker.rootNode, "#shadow");
    let children = yield gWalker.children(shadow);

    is(shadow.numChildren, 3, "Children of the shadow root are counted");
    is(children.nodes.length, 3, "Children returned from walker");

    let before = children.nodes[0];
    ok(before.isAnonymous, "Child is anonymous");
    ok(!before._form.isXBLAnonymous, "Child is not XBL anonymous");
    ok(!before._form.isShadowAnonymous, "Child is not shadow anonymous");
    ok(before._form.isNativeAnonymous, "Child is native anonymous");

    // <h3>Shadow <em>DOM</em></h3>
    let shadowChild1 = children.nodes[1];
    ok(shadowChild1.isAnonymous, "Child is anonymous");
    ok(!shadowChild1._form.isXBLAnonymous, "Child is not XBL anonymous");
    ok(shadowChild1._form.isShadowAnonymous, "Child is shadow anonymous");
    ok(!shadowChild1._form.isNativeAnonymous, "Child is not native anonymous");

    let shadowSubChildren = yield gWalker.children(children.nodes[1]);
    is(shadowChild1.numChildren, 2, "Subchildren of the shadow root are counted");
    is(shadowSubChildren.nodes.length, 2, "Subchildren are returned from walker");

    // <em>DOM</em>
    let shadowSubChild = children.nodes[1];
    ok(shadowSubChild.isAnonymous, "Child is anonymous");
    ok(!shadowSubChild._form.isXBLAnonymous, "Child is not XBL anonymous");
    ok(shadowSubChild._form.isShadowAnonymous, "Child is shadow anonymous");
    ok(!shadowSubChild._form.isNativeAnonymous, "Child is not native anonymous");

    // <select multiple></select>
    let shadowChild2 = children.nodes[2];
    ok(shadowChild2.isAnonymous, "Child is anonymous");
    ok(!shadowChild2._form.isXBLAnonymous, "Child is not XBL anonymous");
    ok(shadowChild2._form.isShadowAnonymous, "Child is shadow anonymous");
    ok(!shadowChild2._form.isNativeAnonymous, "Child is not native anonymous");

    runNextTest();
  });

  runNextTest();
};
  </script>
</head>
<body>
<a target="_blank" href="https://bugzilla.mozilla.org/show_bug.cgi?id=">Mozilla Bug </a>
<a id="inspectorContent" target="_blank" href="inspector-traversal-data.html">Test Document</a>
<p id="display"></p>
<div id="content" style="display: none">

</div>
<pre id="test">
</pre>
</body>
</html><|MERGE_RESOLUTION|>--- conflicted
+++ resolved
@@ -146,15 +146,12 @@
   });
 
   addAsyncTest(function* testShadowAnonymous() {
-<<<<<<< HEAD
-=======
     // Stylo doesn't currently support shadow DOM (bug 1293844)
     if (isStylo) {
       runNextTest();
       return;
     }
 
->>>>>>> a17af05f
     info("Testing shadow DOM content.");
 
     let shadow = yield gWalker.querySelector(gWalker.rootNode, "#shadow");
