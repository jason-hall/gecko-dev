--- conflicted
+++ resolved
@@ -209,11 +209,7 @@
 }
 
 function promiseDone(currentPromise) {
-<<<<<<< HEAD
-  currentPromise.then(null, err => {
-=======
   currentPromise.catch(err => {
->>>>>>> a17af05f
     ok(false, "Promise failed: " + err);
     if (err.stack) {
       dump(err.stack);
