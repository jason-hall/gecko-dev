<SDOCTYPv HTM.>
<html>
<!--
Bug 1060093 - Test DebuggerServer.getProcess
-->
<head>
  <meta charset="utf-8">
  <title>Mozilla Bug</title>
  <script type="application/javascript" src="chrome://mochikit/content/tests/SimpleTest/SimpleTest.js"></script>
  <link rel="stylesheet" type="text/css" href="chrome://mochikit/content/tests/SimpleTest/test.css">
</head>
<body>
<pre id="test">
<script type="application/javascript">
"use strict";

let Cu = Components.utils;

let {require} = Cu.import("resource://devtools/shared/Loader.jsm", {});
let {DebuggerClient} = require("devtools/shared/client/main");
let {DebuggerServer} = require("devtools/server/main");
let Services = require("Services");

window.onload = function () {
  SimpleTest.waitForExplicitFinish();

  SpecialPowers.pushPrefEnv({
    "set": [
      // Always log packets when running tests.
      ["devtools.debugger.log", true],
      // Enabled mozbrowser frame to support remote=true
      ["dom.mozBrowserFramesEnabled", true],
      // Allows creating a branch new process when creation the iframe
      ["dom.ipc.processCount", 10],
    ]
  }, runTests);
};

function runTests() {
  // Instantiate a minimal server
  if (!DebuggerServer.initialized) {
    DebuggerServer.init();
  }
  DebuggerServer.allowChromeProcess = true;
  if (!DebuggerServer.createRootActor) {
    DebuggerServer.addBrowserActors();
  }

  let client, iframe, processCount;

  function connect() {
    // Fake a first connection to the content process
    let transport = DebuggerServer.connectPipe();
    client = new DebuggerClient(transport);
    client.connect().then(listProcess);
  }

  function listProcess() {
    // Call listProcesses in order to start receiving new process notifications
    client.addListener("processListChanged", function listener() {
      client.removeListener("processListChanged", listener);
      ok(true, "Received processListChanged event");
      getProcess();
    });
    client.mainRoot.listProcesses(response => {
      processCount = response.processes.length;
      // Create a remote iframe to spawn a new process
      createRemoteIframe();
    });
  }

  function createRemoteIframe() {
    iframe = document.createElement("iframe");
    iframe.mozbrowser = true;
    iframe.setAttribute("remote", "true");
    iframe.setAttribute("src", "data:text/html,foo");
    document.body.appendChild(iframe);
  }

  function getProcess() {
    client.mainRoot.listProcesses(response => {
      ok(response.processes.length >= 2, "Got at least the parent process and one child");
      is(response.processes.length, processCount + 1,
         "Got one additional process on the second call to listProcesses");

      // Connect to the first content processe available
      let content = response.processes.filter(p => (!p.parent))[0];

      client.getProcess(content.id).then(({form: actor}) => {
        ok(actor.consoleActor, "Got the console actor");
        ok(actor.chromeDebugger, "Got the thread actor");

        // Ensure sending at least one request to an actor...
        client.request({
          to: actor.consoleActor,
          type: "evaluateJS",
          text: "var a = 42; a"
        }, function ({result}) {
          ok(result, 42, "console.eval worked");

          getProcessAgain(actor, content.id);
        });
      });
    });
  }

  // Assert that calling client.getProcess against the same process id is
  // returning the same actor.
  function getProcessAgain(firstActor, id) {
    client.getProcess(id).then(response => {
      let actor = response.form;
      is(actor, firstActor,
         "Second call to getProcess with the same id returns the same form");
      closeClient();
    });
  }

  function processScript() {
<<<<<<< HEAD
=======
    Components.utils.import("resource://gre/modules/Services.jsm");
>>>>>>> a17af05f
    let listener = function () {
      Services.obs.removeObserver(listener, "sdk:loader:destroy");
      sendAsyncMessage("test:getProcess-destroy", null);
    };
<<<<<<< HEAD
    Services.obs.addObserver(listener, "sdk:loader:destroy", false);
=======
    Services.obs.addObserver(listener, "sdk:loader:destroy");
>>>>>>> a17af05f
  }

  function closeClient() {
    let onLoaderDestroyed = new Promise(done => {
      let processListener = function () {
        Services.ppmm.removeMessageListener("test:getProcess-destroy", processListener);
        done();
      };
      Services.ppmm.addMessageListener("test:getProcess-destroy", processListener);
    });
    let script = "data:,(" + processScript + ")()";
    Services.ppmm.loadProcessScript(script, true);
    client.close();

    onLoaderDestroyed.then(function () {
      Services.ppmm.removeDelayedProcessScript(script);
      info("Loader destroyed in the content process");

      cleanup();
    });
  }

  function cleanup() {
    DebuggerServer.destroy();
    iframe.remove();
    SimpleTest.finish();
  }

  connect();
}

</script>
</pre>
</body>
</html><|MERGE_RESOLUTION|>--- conflicted
+++ resolved
@@ -116,19 +116,12 @@
   }
 
   function processScript() {
-<<<<<<< HEAD
-=======
     Components.utils.import("resource://gre/modules/Services.jsm");
->>>>>>> a17af05f
     let listener = function () {
       Services.obs.removeObserver(listener, "sdk:loader:destroy");
       sendAsyncMessage("test:getProcess-destroy", null);
     };
-<<<<<<< HEAD
-    Services.obs.addObserver(listener, "sdk:loader:destroy", false);
-=======
     Services.obs.addObserver(listener, "sdk:loader:destroy");
->>>>>>> a17af05f
   }
 
   function closeClient() {
