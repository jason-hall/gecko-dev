<!DOCTYPE HTML>
<html>
<!--
https://bugzilla.mozilla.org/show_bug.cgi?id=1247243
-->
<head>
  <meta charset="utf-8">
  <title>Test for Bug 1247243</title>

  <script type="application/javascript" src="chrome://mochikit/content/tests/SimpleTest/SimpleTest.js"></script>
  <link rel="stylesheet" type="text/css" href="chrome://mochikit/content/tests/SimpleTest/test.css">
  <script type="application/javascript" src="inspector-helpers.js"></script>
  <script type="application/javascript">
"use strict";

window.onload = function () {
  const {AnimationsFront} = require("devtools/shared/fronts/animation");
  const {InspectorFront} = require("devtools/shared/fronts/inspector");

  SimpleTest.waitForExplicitFinish();

  let gWalker = null;
  let animationsFront = null;

  addTest(function setup() {
    info("Setting up inspector and animation actors.");

    let url = document.getElementById("animationContent").href;
    attachURL(url, function (err, client, tab, doc) {
      let inspector = InspectorFront(client, tab);

      animationsFront = new AnimationsFront(client, tab);

      promiseDone(inspector.getWalker().then(walker => {
        ok(walker, "getWalker() should return an actor.");
        gWalker = walker;
      }).then(runNextTest));
    });
  });

  addAsyncTest(function* testActorLifetime() {
    info("Testing animated node actor");
    let animatedNodeActor = yield gWalker.querySelector(gWalker.rootNode,
      ".animated");
    yield animationsFront.getAnimationPlayersForNode(animatedNodeActor);

    let animationsActor = DebuggerServer
<<<<<<< HEAD
                          ._searchAllConnectionsForActor(animationsFront.actorID);
=======
                          .searchAllConnectionsForActor(animationsFront.actorID);
>>>>>>> a17af05f

    is(animationsActor.actors.length, 1,
      "AnimationActor have 1 AnimationPlayerActors");

    info("Testing AnimationPlayerActors release");
    let stillNodeActor = yield gWalker.querySelector(gWalker.rootNode,
      ".still");
    yield animationsFront.getAnimationPlayersForNode(stillNodeActor);
    is(animationsActor.actors.length, 0,
      "AnimationActor does not have any AnimationPlayerActors anymore");

    info("Testing multi animated node actor");
    let multiNodeActor = yield gWalker.querySelector(gWalker.rootNode,
      ".multi");
    yield animationsFront.getAnimationPlayersForNode(multiNodeActor);
    is(animationsActor.actors.length, 2,
      "AnimationActor has now 2 AnimationPlayerActors");

    info("Testing single animated node actor");
    yield animationsFront.getAnimationPlayersForNode(animatedNodeActor);
    is(animationsActor.actors.length, 1,
      "AnimationActor has only one AnimationPlayerActors");

    info("Testing AnimationPlayerActors release again");
    yield animationsFront.getAnimationPlayersForNode(stillNodeActor);
    is(animationsActor.actors.length, 0,
      "AnimationActor does not have any AnimationPlayerActors anymore");

    runNextTest();
  });

  runNextTest();
};
  </script>
</head>
<body>
  <a target="_blank" href="https://bugzilla.mozilla.org/show_bug.cgi?id=1247243">Mozilla Bug 1247243</a>
  <a id="animationContent" target="_blank" href="animation-data.html">Test Document</a>
</body>
</html><|MERGE_RESOLUTION|>--- conflicted
+++ resolved
@@ -45,11 +45,7 @@
     yield animationsFront.getAnimationPlayersForNode(animatedNodeActor);
 
     let animationsActor = DebuggerServer
-<<<<<<< HEAD
-                          ._searchAllConnectionsForActor(animationsFront.actorID);
-=======
                           .searchAllConnectionsForActor(animationsFront.actorID);
->>>>>>> a17af05f
 
     is(animationsActor.actors.length, 1,
       "AnimationActor have 1 AnimationPlayerActors");
