/* -*- js-indent-level: 2; indent-tabs-mode: nil -*- */
/* Any copyright is dedicated to the Public Domain.
   http://creativecommons.org/publicdomain/zero/1.0/ */

"use strict";

// Test that we can nest event loops and then automatically exit nested event
// loops when requested.

var gClient;
var gThreadActor;

function run_test() {
  initTestDebuggerServer();
  addTestGlobal("test-nesting");
  gClient = new DebuggerClient(DebuggerServer.connectPipe());
  gClient.connect().then(function () {
    attachTestTabAndResume(
      gClient, "test-nesting",
      function (response, tabClient, threadClient) {
        // Reach over the protocol connection and get a reference to the thread
        // actor.
        gThreadActor =
          threadClient._transport._serverConnection.getActor(threadClient._actor);

        test_nesting();
      });
  });
  do_test_pending();
}

function test_nesting() {
  const thread = gThreadActor;
<<<<<<< HEAD
  const { resolve, promise: p } = promise.defer();
=======
  const { resolve, promise: p } = defer();
>>>>>>> a17af05f

  // The following things should happen (in order):
  // 1. In the new event loop (created by unsafeSynchronize)
  // 2. Resolve the promise (shouldn't exit any event loops)
  // 3. Exit the event loop (should also then exit unsafeSynchronize's event loop)
  // 4. Be after the unsafeSynchronize call
  let currentStep = 0;

  executeSoon(function () {
    let eventLoop;

    executeSoon(function () {
      // Should be at step 2
      do_check_eq(++currentStep, 2);
      // Before resolving, should have the unsafeSynchronize event loop and the
      // one just created.
      do_check_eq(thread._nestedEventLoops.size, 2);

      executeSoon(function () {
        // Should be at step 3
        do_check_eq(++currentStep, 3);
        // Before exiting the manually created event loop, should have the
        // unsafeSynchronize event loop and the manual event loop.
        do_check_eq(thread._nestedEventLoops.size, 2);
        // Should have the event loop
        do_check_true(!!eventLoop);
        eventLoop.resolve();
      });

      resolve(true);
      // Shouldn't exit any event loops because a new one started since the call
      // to unsafeSynchronize
      do_check_eq(thread._nestedEventLoops.size, 2);
    });

    // Should be at step 1
    do_check_eq(++currentStep, 1);
    // Should have only the unsafeSynchronize event loop
    do_check_eq(thread._nestedEventLoops.size, 1);
    eventLoop = thread._nestedEventLoops.push();
    eventLoop.enter();
  });

  do_check_eq(thread.unsafeSynchronize(p), true);

  // Should be on the fourth step
  do_check_eq(++currentStep, 4);
  // There shouldn't be any nested event loops anymore
  do_check_eq(thread._nestedEventLoops.size, 0);

  finishClient(gClient);
}<|MERGE_RESOLUTION|>--- conflicted
+++ resolved
@@ -31,11 +31,7 @@
 
 function test_nesting() {
   const thread = gThreadActor;
-<<<<<<< HEAD
-  const { resolve, promise: p } = promise.defer();
-=======
   const { resolve, promise: p } = defer();
->>>>>>> a17af05f
 
   // The following things should happen (in order):
   // 1. In the new event loop (created by unsafeSynchronize)
