/* Any copyright is dedicated to the Public Domain.
   http://creativecommons.org/publicdomain/zero/1.0/ */
/* eslint-disable max-nested-callbacks */

"use strict";

/**
 * Test simple requests using the protocol helpers.
 */
var protocol = require("devtools/shared/protocol");
var {RetVal, Arg} = protocol;
<<<<<<< HEAD
var events = require("sdk/event/core");
=======
var EventEmitter = require("devtools/shared/event-emitter");
>>>>>>> a17af05f
var {LongStringActor} = require("devtools/server/actors/string");

// The test implicitly relies on this.
require("devtools/shared/fronts/string");

function simpleHello() {
  return {
    from: "root",
    applicationType: "xpcshell-tests",
    traits: [],
  };
}

DebuggerServer.LONG_STRING_LENGTH =
  DebuggerServer.LONG_STRING_INITIAL_LENGTH =
  DebuggerServer.LONG_STRING_READ_LENGTH = 5;

var SHORT_STR = "abc";
var LONG_STR = "abcdefghijklmnop";

var rootActor = null;

const rootSpec = protocol.generateActorSpec({
  typeName: "root",

  events: {
    "string-event": {
      str: Arg(0, "longstring")
    }
  },

  methods: {
    shortString: {
      response: { value: RetVal("longstring") },
    },
    longString: {
      response: { value: RetVal("longstring") },
    },
    emitShortString: {
      oneway: true,
    },
    emitLongString: {
      oneway: true,
    }
  }
});

var RootActor = protocol.ActorClassWithSpec(rootSpec, {
  initialize: function (conn) {
    rootActor = this;
    protocol.Actor.prototype.initialize.call(this, conn);
    // Root actor owns itself.
    this.manage(this);
    this.actorID = "root";
  },

  sayHello: simpleHello,

  shortString: function () {
    return new LongStringActor(this.conn, SHORT_STR);
  },

  longString: function () {
    return new LongStringActor(this.conn, LONG_STR);
  },

  emitShortString: function () {
    EventEmitter.emit(this, "string-event", new LongStringActor(this.conn, SHORT_STR));
  },

  emitLongString: function () {
    EventEmitter.emit(this, "string-event", new LongStringActor(this.conn, LONG_STR));
  },
});

var RootFront = protocol.FrontClassWithSpec(rootSpec, {
  initialize: function (client) {
    this.actorID = "root";
    protocol.Front.prototype.initialize.call(this, client);
    // Root owns itself.
    this.manage(this);
  }
});

function run_test() {
  DebuggerServer.createRootActor = (conn => {
    return RootActor(conn);
  });

  DebuggerServer.init();
  let trace = connectPipeTracing();
  let client = new DebuggerClient(trace);
  let rootClient;

  let strfront = null;

  let expectRootChildren = function (size) {
    do_check_eq(rootActor.__poolMap.size, size + 1);
    do_check_eq(rootClient.__poolMap.size, size + 1);
  };

  client.connect().then(([applicationType, traits]) => {
    rootClient = RootFront(client);

    // Root actor has no children yet.
    expectRootChildren(0);

    trace.expectReceive({"from": "<actorid>",
                         "applicationType": "xpcshell-tests",
                         "traits": []});
    do_check_eq(applicationType, "xpcshell-tests");
    rootClient.shortString().then(ret => {
      trace.expectSend({"type": "shortString", "to": "<actorid>"});
      trace.expectReceive({"value": "abc", "from": "<actorid>"});

      // Should only own the one reference (itself) at this point.
      expectRootChildren(0);
      strfront = ret;
    }).then(() => {
      return strfront.string();
    }).then(ret => {
      do_check_eq(ret, SHORT_STR);
    }).then(() => {
      return rootClient.longString();
    }).then(ret => {
      trace.expectSend({"type": "longString", "to": "<actorid>"});
      trace.expectReceive({"value": {"type": "longString",
                                     "actor": "<actorid>",
                                     "length": 16,
                                     "initial": "abcde"},
                           "from": "<actorid>"});

      strfront = ret;
      // Should own a reference to itself and an extra string now.
      expectRootChildren(1);
    }).then(() => {
      return strfront.string();
    }).then(ret => {
      trace.expectSend({"type": "substring", "start": 5, "end": 10, "to": "<actorid>"});
      trace.expectReceive({"substring": "fghij", "from": "<actorid>"});
      trace.expectSend({"type": "substring", "start": 10, "end": 15, "to": "<actorid>"});
      trace.expectReceive({"substring": "klmno", "from": "<actorid>"});
      trace.expectSend({"type": "substring", "start": 15, "end": 20, "to": "<actorid>"});
      trace.expectReceive({"substring": "p", "from": "<actorid>"});

      do_check_eq(ret, LONG_STR);
    }).then(() => {
      return strfront.release();
    }).then(() => {
      trace.expectSend({"type": "release", "to": "<actorid>"});
      trace.expectReceive({"from": "<actorid>"});

      // That reference should be removed now.
      expectRootChildren(0);
    }).then(() => {
      let deferred = defer();
      rootClient.once("string-event", (str) => {
        trace.expectSend({"type": "emitShortString", "to": "<actorid>"});
        trace.expectReceive({"type": "string-event", "str": "abc", "from": "<actorid>"});

        do_check_true(!!str);
        strfront = str;
        // Shouldn't generate any new references
        expectRootChildren(0);
        // will generate no packets.
        strfront.string().then((value) => {
          deferred.resolve(value);
        });
      });
      rootClient.emitShortString();
      return deferred.promise;
    }).then(value => {
      do_check_eq(value, SHORT_STR);
    }).then(() => {
      // Will generate no packets
      return strfront.release();
    }).then(() => {
      let deferred = defer();
      rootClient.once("string-event", (str) => {
        trace.expectSend({"type": "emitLongString", "to": "<actorid>"});
        trace.expectReceive({"type": "string-event",
                             "str": {"type": "longString",
                                     "actor": "<actorid>",
                                     "length": 16,
                                     "initial": "abcde"},
                             "from": "<actorid>"});

        do_check_true(!!str);
        // Should generate one new reference
        expectRootChildren(1);
        strfront = str;
        strfront.string().then((value) => {
          trace.expectSend({"type": "substring",
                            "start": 5,
                            "end": 10,
                            "to": "<actorid>"});
          trace.expectReceive({"substring": "fghij", "from": "<actorid>"});
          trace.expectSend({"type": "substring",
                            "start": 10,
                            "end": 15,
                            "to": "<actorid>"});
          trace.expectReceive({"substring": "klmno", "from": "<actorid>"});
          trace.expectSend({"type": "substring",
                            "start": 15,
                            "end": 20,
                            "to": "<actorid>"});
          trace.expectReceive({"substring": "p", "from": "<actorid>"});

          deferred.resolve(value);
        });
      });
      rootClient.emitLongString();
      return deferred.promise;
    }).then(value => {
      do_check_eq(value, LONG_STR);
    }).then(() => {
      return strfront.release();
    }).then(() => {
      trace.expectSend({"type": "release", "to": "<actorid>"});
      trace.expectReceive({"from": "<actorid>"});
      expectRootChildren(0);
    }).then(() => {
      client.close().then(() => {
        do_test_finished();
      });
    }).catch(err => {
      do_report_unexpected_exception(err, "Failure executing test");
    });
  });
  do_test_pending();
}<|MERGE_RESOLUTION|>--- conflicted
+++ resolved
@@ -9,11 +9,7 @@
  */
 var protocol = require("devtools/shared/protocol");
 var {RetVal, Arg} = protocol;
-<<<<<<< HEAD
-var events = require("sdk/event/core");
-=======
 var EventEmitter = require("devtools/shared/event-emitter");
->>>>>>> a17af05f
 var {LongStringActor} = require("devtools/server/actors/string");
 
 // The test implicitly relies on this.
