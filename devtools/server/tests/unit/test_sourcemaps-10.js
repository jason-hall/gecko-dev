/* Any copyright is dedicated to the Public Domain.
   http://creativecommons.org/publicdomain/zero/1.0/ */

"use strict";

/**
 * Check that we source map frame locations for the frame we are paused at.
 */

var gDebuggee;
var gClient;
var gThreadClient;

const {SourceNode} = require("source-map");

function run_test() {
  initTestDebuggerServer();
  gDebuggee = addTestGlobal("test-source-map");
  gClient = new DebuggerClient(DebuggerServer.connectPipe());
  gClient.connect().then(function () {
    attachTestTabAndResume(
      gClient, "test-source-map",
      function (response, tabClient, threadClient) {
        gThreadClient = threadClient;
        promise.resolve(define_code())
          .then(run_code)
          .then(test_frame_location)
<<<<<<< HEAD
          .then(null, error => {
=======
          .catch(error => {
>>>>>>> a17af05f
            dump(error + "\n");
            dump(error.stack);
            do_check_true(false);
          })
          .then(() => {
            finishClient(gClient);
          });
      });
  });
  do_test_pending();
}

function define_code() {
  let { code, map } = (new SourceNode(null, null, null, [
    new SourceNode(1, 0, "a.js", "function a() {\n"),
    new SourceNode(2, 0, "a.js", "  b();\n"),
    new SourceNode(3, 0, "a.js", "}\n"),
    new SourceNode(1, 0, "b.js", "function b() {\n"),
    new SourceNode(2, 0, "b.js", "  c();\n"),
    new SourceNode(3, 0, "b.js", "}\n"),
    new SourceNode(1, 0, "c.js", "function c() {\n"),
    new SourceNode(2, 0, "c.js", "  debugger;\n"),
    new SourceNode(3, 0, "c.js", "}\n"),
  ])).toStringWithSourceMap({
    file: "abc.js",
    sourceRoot: "http://example.com/www/js/"
  });

  code += "//# sourceMappingURL=data:text/json," + map.toString();

  Components.utils.evalInSandbox(code, gDebuggee, "1.8",
                                 "http://example.com/www/js/abc.js", 1);
}

function run_code() {
<<<<<<< HEAD
  const d = promise.defer();
=======
  const d = defer();
>>>>>>> a17af05f
  gClient.addOneTimeListener("paused", function (event, packet) {
    d.resolve(packet);
    gThreadClient.resume();
  });
  gDebuggee.a();
  return d.promise;
}

function test_frame_location({ frame: { where: { source, line, column } } }) {
  do_check_eq(source.url, "http://example.com/www/js/c.js");
  do_check_eq(line, 2);
  do_check_eq(column, 0);
}<|MERGE_RESOLUTION|>--- conflicted
+++ resolved
@@ -25,11 +25,7 @@
         promise.resolve(define_code())
           .then(run_code)
           .then(test_frame_location)
-<<<<<<< HEAD
-          .then(null, error => {
-=======
           .catch(error => {
->>>>>>> a17af05f
             dump(error + "\n");
             dump(error.stack);
             do_check_true(false);
@@ -65,11 +61,7 @@
 }
 
 function run_code() {
-<<<<<<< HEAD
-  const d = promise.defer();
-=======
   const d = defer();
->>>>>>> a17af05f
   gClient.addOneTimeListener("paused", function (event, packet) {
     d.resolve(packet);
     gThreadClient.resume();
