/* Any copyright is dedicated to the Public Domain.
   http://creativecommons.org/publicdomain/zero/1.0/ */

/**
 * Test that we get "Styles" markers with correct meta.
 */
"use strict";

const { PerformanceFront } = require("devtools/shared/fronts/performance");
const MARKER_NAME = "Styles";

add_task(function* () {
  yield addTab(MAIN_DOMAIN + "doc_perf.html");

  initDebuggerServer();
  let client = new DebuggerClient(DebuggerServer.connectPipe());
  let form = yield connectDebuggerClient(client);
  let front = PerformanceFront(client, form);
  yield front.connect();
  let rec = yield front.startRecording({ withMarkers: true });

<<<<<<< HEAD
  let markers = yield waitForMarkerType(front, MARKER_NAME, function (marker) {
    return marker.some(({restyleHint}) => restyleHint != void 0);
  });
=======
  let markers = yield waitForMarkerType(front, MARKER_NAME);
>>>>>>> a17af05f

  yield front.stopRecording(rec);

  ok(markers.some(m => m.name === MARKER_NAME), `got some ${MARKER_NAME} markers`);

  yield client.close();
  gBrowser.removeCurrentTab();
});<|MERGE_RESOLUTION|>--- conflicted
+++ resolved
@@ -19,13 +19,7 @@
   yield front.connect();
   let rec = yield front.startRecording({ withMarkers: true });
 
-<<<<<<< HEAD
-  let markers = yield waitForMarkerType(front, MARKER_NAME, function (marker) {
-    return marker.some(({restyleHint}) => restyleHint != void 0);
-  });
-=======
   let markers = yield waitForMarkerType(front, MARKER_NAME);
->>>>>>> a17af05f
 
   yield front.stopRecording(rec);
 
