[DEFAULT]
tags = devtools
subsuite = devtools
support-files =
  head.js
  animation.html
  doc_accessibility.html
  doc_allocations.html
  doc_force_cc.html
  doc_force_gc.html
  doc_innerHTML.html
  doc_perf.html
<<<<<<< HEAD
=======
  grid.html
>>>>>>> a17af05f
  inspectedwindow-reload-target.sjs
  navigate-first.html
  navigate-second.html
  storage-cookies-same-name.html
  storage-dynamic-windows.html
  storage-listings.html
  storage-unsecured-iframe.html
  storage-updates.html
  storage-secured-iframe.html
  stylesheets-nested-iframes.html
  timeline-iframe-child.html
  timeline-iframe-parent.html
  storage-helpers.js
  !/devtools/server/tests/mochitest/hello-actor.js

[browser_accessibility_node_events.js]
[browser_accessibility_node.js]
[browser_accessibility_simple.js]
[browser_accessibility_walker.js]
[browser_animation_emitMutations.js]
[browser_animation_getFrames.js]
[browser_animation_getProperties.js]
[browser_animation_getMultipleStates.js]
[browser_animation_getPlayers.js]
[browser_animation_getStateAfterFinished.js]
[browser_animation_getSubTreeAnimations.js]
[browser_animation_keepFinished.js]
[browser_animation_playerState.js]
[browser_animation_playPauseIframe.js]
[browser_animation_playPauseSeveral.js]
[browser_animation_reconstructState.js]
[browser_animation_refreshTransitions.js]
[browser_animation_setCurrentTime.js]
[browser_animation_setPlaybackRate.js]
[browser_animation_simple.js]
[browser_animation_updatedState.js]
skip-if = e10s # Bug 1183605 - devtools/server/tests/browser/ tests are still disabled in E10S
[browser_canvasframe_helper_01.js]
skip-if = e10s # Bug 1183605 - devtools/server/tests/browser/ tests are still disabled in E10S
[browser_canvasframe_helper_02.js]
[browser_canvasframe_helper_03.js]
skip-if = e10s # Bug 1183605 - devtools/server/tests/browser/ tests are still disabled in E10S
[browser_canvasframe_helper_04.js]
skip-if = e10s # Bug 1183605 - devtools/server/tests/browser/ tests are still disabled in E10S
[browser_canvasframe_helper_05.js]
skip-if = e10s # Bug 1183605 - devtools/server/tests/browser/ tests are still disabled in E10S
[browser_canvasframe_helper_06.js]
skip-if = e10s # Bug 1183605 - devtools/server/tests/browser/ tests are still disabled in E10S
[browser_layout_getAllGrids.js]
[browser_layout_simple.js]
[browser_markers-cycle-collection.js]
[browser_markers-docloading-01.js]
[browser_markers-docloading-02.js]
[browser_markers-docloading-03.js]
[browser_markers-gc.js]
[browser_markers-minor-gc.js]
[browser_markers-parse-html.js]
[browser_markers-styles.js]
[browser_markers-timestamp.js]
[browser_navigateEvents.js]
skip-if = e10s # Bug 1183605 - devtools/server/tests/browser/ tests are still disabled in E10S
[browser_perf-allocation-data.js]
skip-if = e10s # Bug 1183605 - devtools/server/tests/browser/ tests are still disabled in E10S
[browser_perf-profiler-01.js]
[browser_perf-profiler-02.js]
skip-if = true # Needs to be updated for async actor destruction
[browser_perf-profiler-03.js]
skip-if = true # Needs to be updated for async actor destruction
[browser_perf-realtime-markers.js]
[browser_perf-recording-actor-01.js]
skip-if = e10s # Bug 1183605 - devtools/server/tests/browser/ tests are still disabled in E10S
[browser_perf-recording-actor-02.js]
skip-if = e10s # Bug 1183605 - devtools/server/tests/browser/ tests are still disabled in E10S
[browser_perf-samples-01.js]
[browser_perf-samples-02.js]
#[browser_perf-front-profiler-01.js] bug 1077464
#[browser_perf-front-profiler-05.js] bug 1077464
#[browser_perf-front-profiler-06.js]
[browser_storage_cookies-duplicate-names.js]
[browser_storage_dynamic_windows.js]
[browser_storage_listings.js]
[browser_storage_updates.js]
[browser_stylesheets_getTextEmpty.js]
[browser_stylesheets_nested-iframes.js]
[browser_timeline.js]
[browser_timeline_actors.js]
[browser_timeline_iframes.js]
[browser_register_actor.js]
[browser_webextension_inspected_window.js]<|MERGE_RESOLUTION|>--- conflicted
+++ resolved
@@ -10,10 +10,7 @@
   doc_force_gc.html
   doc_innerHTML.html
   doc_perf.html
-<<<<<<< HEAD
-=======
   grid.html
->>>>>>> a17af05f
   inspectedwindow-reload-target.sjs
   navigate-first.html
   navigate-second.html
