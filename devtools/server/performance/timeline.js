--- conflicted
+++ resolved
@@ -38,13 +38,8 @@
 /**
  * The timeline actor pops and forwards timeline markers registered in docshells.
  */
-<<<<<<< HEAD
-exports.Timeline = Class({
-  extends: EventTarget,
-=======
 function Timeline(tabActor) {
   EventEmitter.decorate(this);
->>>>>>> a17af05f
 
   this.tabActor = tabActor;
 
@@ -347,11 +342,7 @@
 
     let endTime = docShells[0].now();
 
-<<<<<<< HEAD
-    events.emit(this, "markers", collections.map(({
-=======
     this.emit("markers", collections.map(({
->>>>>>> a17af05f
       startTimestamp: start, endTimestamp: end
     }) => {
       return {
