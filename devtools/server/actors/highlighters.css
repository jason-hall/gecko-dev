/* This Source Code Form is subject to the terms of the Mozilla Public
 * License, v. 2.0. If a copy of the MPL was not distributed with this
 * file, You can obtain one at http://mozilla.org/MPL/2.0/. */

/*
  The :-moz-native-anonymous selector prefix prevents the styles defined here
  from impacting web content. Indeed, this pseudo-class is only available to chrome code.
  This stylesheet is loaded as a ua stylesheet via the addon sdk, so having this
  pseudo-class is important.
  Having bug 1086532 fixed would make it possible to load this stylesheet in a
  <style scoped> node instead, directly in the native anonymous container
  element.

  A specific selector should still be specified to avoid impacting non-devtools
  chrome content.
*/

:-moz-native-anonymous .highlighter-container {
  /*
  Content CSS applying to the html element impact the highlighters.
  To avoid that, possible cases have been set to initial.
  */
  text-transform: initial;
  text-indent: initial;
  letter-spacing: initial;
  word-spacing: initial;
  color: initial;
}

:-moz-native-anonymous .highlighter-container {
  --highlighter-guide-color: #08c;
  --highlighter-content-color: #87ceeb;
  --highlighter-bubble-text-color: hsl(216, 33%, 97%);
  --highlighter-bubble-background-color: hsl(214, 13%, 24%);
  --highlighter-bubble-border-color: rgba(255, 255, 255, 0.2);
  --highlighter-bubble-arrow-size: 8px;
  --highlighter-font-family: message-box;
  --highlighter-font-size: 11px;
<<<<<<< HEAD
=======
  --highlighter-marker-color: #000;
>>>>>>> a17af05f
}

/**
 * Highlighters are asbolute positioned in the page by default.
 * A single highlighter can have fixed position in its css class if needed (see below the
 * eye dropper or rulers highlighter, for example); but if it has to handle the
 * document's scrolling (as rulers does), it would lag a bit behind due the APZ (Async
 * Pan/Zoom module), that performs asynchronously panning and zooming on the compositor
 * thread rather than the main thread.
 */
:-moz-native-anonymous .highlighter-container {
  position: absolute;
  width: 100%;
  height: 100%;
  /* The container for all highlighters doesn't react to pointer-events by
     default. This is because most highlighters cover the whole viewport but
     don't contain UIs that need to be accessed.
     If your highlighter has UI that needs to be interacted with, add
     'pointer-events:auto;' on its container element. */
  pointer-events: none;
}

:-moz-native-anonymous .highlighter-container.box-model {
  /* Make the box-model container have a z-index other than auto so it always sits above
     other highlighters. */
  z-index: 1;
}

:-moz-native-anonymous .highlighter-container [hidden] {
  display: none;
}

:-moz-native-anonymous .highlighter-container [dragging] {
  cursor: grabbing;
}

/* Box Model Highlighter */

:-moz-native-anonymous .box-model-regions {
  opacity: 0.6;
}

/* Box model regions can be faded (see the onlyRegionArea option in
   highlighters.js) in order to only display certain regions. */
:-moz-native-anonymous .box-model-regions [faded] {
  display: none;
}

:-moz-native-anonymous .box-model-content {
  fill: var(--highlighter-content-color);
}

:-moz-native-anonymous .box-model-padding {
  fill: #6a5acd;
}

:-moz-native-anonymous .box-model-border {
  fill: #444444;
}

:-moz-native-anonymous .box-model-margin {
  fill: #edff64;
}

:-moz-native-anonymous .box-model-content,
:-moz-native-anonymous .box-model-padding,
:-moz-native-anonymous .box-model-border,
:-moz-native-anonymous .box-model-margin {
  stroke: none;
}

:-moz-native-anonymous .box-model-guide-top,
:-moz-native-anonymous .box-model-guide-right,
:-moz-native-anonymous .box-model-guide-bottom,
:-moz-native-anonymous .box-model-guide-left {
  stroke: var(--highlighter-guide-color);
  stroke-dasharray: 5 3;
  shape-rendering: crispEdges;
}

/* Highlighter - Infobar */

:-moz-native-anonymous [class$=infobar-container] {
  position: absolute;
  max-width: 95%;

  font: var(--highlighter-font-family);
  font-size: var(--highlighter-font-size);
}

:-moz-native-anonymous [class$=infobar] {
  position: relative;

  /* Centering the infobar in the container */
  left: -50%;

  padding: 5px;
  min-width: 75px;

  border-radius: 3px;
  background: var(--highlighter-bubble-background-color) no-repeat padding-box;

  color: var(--highlighter-bubble-text-color);
  text-shadow: none;

  border: 1px solid var(--highlighter-bubble-border-color);
}

/* Arrows */

:-moz-native-anonymous [class$=infobar-container] > [class$=infobar]:before {
  left: calc(50% - var(--highlighter-bubble-arrow-size));
  border: var(--highlighter-bubble-arrow-size) solid var(--highlighter-bubble-border-color);
}

:-moz-native-anonymous [class$=infobar-container] > [class$=infobar]:after {
  left: calc(50% - 7px);
  border: 7px solid var(--highlighter-bubble-background-color);
}

:-moz-native-anonymous [class$=infobar-container] > [class$=infobar]:before,
:-moz-native-anonymous [class$=infobar-container] > [class$=infobar]:after {
  content: "";
  display: none;
  position: absolute;
  height: 0;
  width: 0;
  border-left-color: transparent;
  border-right-color: transparent;
}

:-moz-native-anonymous [class$=infobar-container][position="top"]:not([hide-arrow]) > [class$=infobar]:before,
:-moz-native-anonymous [class$=infobar-container][position="top"]:not([hide-arrow]) > [class$=infobar]:after {
  border-bottom: 0;
  top: 100%;
  display: block;
}

:-moz-native-anonymous [class$=infobar-container][position="bottom"]:not([hide-arrow]) > [class$=infobar]:before,
:-moz-native-anonymous [class$=infobar-container][position="bottom"]:not([hide-arrow]) > [class$=infobar]:after {
  border-top: 0;
  bottom: 100%;
  display: block;
}

/* Text Container */

:-moz-native-anonymous [class$=infobar-text] {
  overflow: hidden;
  white-space: nowrap;
  direction: ltr;
  padding-bottom: 1px;
  display: flex;
  justify-content: center;
}

:-moz-native-anonymous .box-model-infobar-tagname {
  color: hsl(285, 100%, 75%);
}

:-moz-native-anonymous .box-model-infobar-id {
  color: hsl(103, 46%, 54%);
  overflow: hidden;
  text-overflow: ellipsis;
}

:-moz-native-anonymous .box-model-infobar-classes,
:-moz-native-anonymous .box-model-infobar-pseudo-classes {
  color: hsl(200, 74%, 57%);
  overflow: hidden;
  text-overflow: ellipsis;
}

:-moz-native-anonymous [class$=infobar-dimensions] {
  color: hsl(210, 30%, 85%);
  border-inline-start: 1px solid #5a6169;
  margin-inline-start: 6px;
  padding-inline-start: 6px;
}

/* CSS Grid Highlighter */

:-moz-native-anonymous .css-grid-canvas {
  position: absolute;
  pointer-events: none;
  top: 0;
  left: 0;
  image-rendering: -moz-crisp-edges;
}

:-moz-native-anonymous .css-grid-regions {
  opacity: 0.6;
}

:-moz-native-anonymous .css-grid-areas,
:-moz-native-anonymous .css-grid-cells {
<<<<<<< HEAD
  fill: #CEC0ED;
=======
  opacity: 0.5;
>>>>>>> a17af05f
  stroke: none;
}

:-moz-native-anonymous .css-grid-area-infobar-name,
<<<<<<< HEAD
:-moz-native-anonymous .css-grid-cell-infobar-position {
  color: hsl(285, 100%, 75%);
=======
:-moz-native-anonymous .css-grid-cell-infobar-position,
:-moz-native-anonymous .css-grid-line-infobar-number {
  color: hsl(285, 100%, 75%);
}

:-moz-native-anonymous .css-grid-line-infobar-names:not(:empty) {
  color: hsl(210, 30%, 85%);
  border-inline-start: 1px solid #5a6169;
  margin-inline-start: 6px;
  padding-inline-start: 6px;
>>>>>>> a17af05f
}

/* CSS Transform Highlighter */

:-moz-native-anonymous .css-transform-transformed {
  fill: var(--highlighter-content-color);
  opacity: 0.8;
}

:-moz-native-anonymous .css-transform-untransformed {
  fill: #66cc52;
  opacity: 0.8;
}

:-moz-native-anonymous .css-transform-transformed,
:-moz-native-anonymous .css-transform-untransformed,
:-moz-native-anonymous .css-transform-line {
  stroke: var(--highlighter-guide-color);
  stroke-dasharray: 5 3;
  stroke-width: 2;
}

/* Element Geometry Highlighter */

:-moz-native-anonymous .geometry-editor-root {
  /* The geometry editor can be interacted with, so it needs to react to
     pointer events */
  pointer-events: auto;
  -moz-user-select: none;
}

:-moz-native-anonymous .geometry-editor-offset-parent {
  stroke: var(--highlighter-guide-color);
  shape-rendering: crispEdges;
  stroke-dasharray: 5 3;
  fill: transparent;
}

:-moz-native-anonymous .geometry-editor-current-node {
  stroke: var(--highlighter-guide-color);
  fill: var(--highlighter-content-color);
  shape-rendering: crispEdges;
  opacity: 0.6;
}

:-moz-native-anonymous .geometry-editor-arrow {
  stroke: var(--highlighter-guide-color);
  shape-rendering: crispEdges;
}

:-moz-native-anonymous .geometry-editor-root circle {
  stroke: var(--highlighter-guide-color);
  fill: var(--highlighter-content-color);
}

:-moz-native-anonymous .geometry-editor-handler-top,
:-moz-native-anonymous .geometry-editor-handler-bottom {
  cursor: ns-resize;
}

:-moz-native-anonymous .geometry-editor-handler-right,
:-moz-native-anonymous .geometry-editor-handler-left {
  cursor: ew-resize;
}

:-moz-native-anonymous [dragging] .geometry-editor-handler-top,
:-moz-native-anonymous [dragging] .geometry-editor-handler-right,
:-moz-native-anonymous [dragging] .geometry-editor-handler-bottom,
:-moz-native-anonymous [dragging] .geometry-editor-handler-left {
  cursor: grabbing;
}

:-moz-native-anonymous .geometry-editor-handler-top.dragging,
:-moz-native-anonymous .geometry-editor-handler-right.dragging,
:-moz-native-anonymous .geometry-editor-handler-bottom.dragging,
:-moz-native-anonymous .geometry-editor-handler-left.dragging {
  fill: var(--highlighter-guide-color);
}

:-moz-native-anonymous .geometry-editor-label-bubble {
  fill: var(--highlighter-bubble-background-color);
  shape-rendering: crispEdges;
}

:-moz-native-anonymous .geometry-editor-label-text {
  fill: var(--highlighter-bubble-text-color);
  font: var(--highlighter-font-family);
  font-size: 10px;
  text-anchor: middle;
  dominant-baseline: middle;
}

/* Rulers Highlighter */

:-moz-native-anonymous .rulers-highlighter-elements {
  shape-rendering: crispEdges;
  pointer-events: none;
  position: fixed;
  top: 0;
  left: 0;
}

:-moz-native-anonymous .rulers-highlighter-elements > g {
  opacity: 0.8;
}

:-moz-native-anonymous .rulers-highlighter-elements > g > rect {
  fill: #fff;
}

:-moz-native-anonymous .rulers-highlighter-ruler-graduations {
  stroke: #bebebe;
}

:-moz-native-anonymous .rulers-highlighter-ruler-markers {
  stroke: #202020;
}

:-moz-native-anonymous .rulers-highlighter-horizontal-labels > text,
:-moz-native-anonymous .rulers-highlighter-vertical-labels > text {
  stroke: none;
  fill: #202020;
  font: var(--highlighter-font-family);
  font-size: 9px;
  dominant-baseline: hanging;
}

:-moz-native-anonymous .rulers-highlighter-horizontal-labels > text {
  text-anchor: start;
}

:-moz-native-anonymous .rulers-highlighter-vertical-labels > text {
  transform: rotate(-90deg);
  text-anchor: end;
}

/* Measuring Tool Highlighter */

:-moz-native-anonymous .measuring-tool-highlighter-root {
  position: absolute;
  top: 0;
  left: 0;
  pointer-events: auto;
  cursor: crosshair;
}

:-moz-native-anonymous .measuring-tool-highlighter-elements {
  position: absolute;
}

:-moz-native-anonymous .measuring-tool-highlighter-root path {
  shape-rendering: crispEdges;
  fill: rgba(135, 206, 235, 0.6);
  stroke: var(--highlighter-guide-color);
  pointer-events: none;
}

:-moz-native-anonymous .dragging path {
  fill: rgba(135, 206, 235, 0.6);
  stroke: var(--highlighter-guide-color);
  opacity: 0.45;
}

:-moz-native-anonymous .measuring-tool-highlighter-label-size,
:-moz-native-anonymous .measuring-tool-highlighter-label-position {
  position: absolute;
  top: 0;
  left: 0;
  display: inline-block;
  border-radius: 4px;
  padding: 4px;
  white-space: pre-line;
  font: var(--highlighter-font-family);
  font-size: 10px;
  pointer-events: none;
  -moz-user-select: none;
  box-sizing: border-box;
}

:-moz-native-anonymous .measuring-tool-highlighter-label-position {
  color: #fff;
  background: hsla(214, 13%, 24%, 0.8);
}

:-moz-native-anonymous .measuring-tool-highlighter-label-size {
  color: var(--highlighter-bubble-text-color);
  background: var(--highlighter-bubble-background-color);
  border: 1px solid var(--highlighter-bubble-border-color);
  line-height: 1.5em;
}

:-moz-native-anonymous .measuring-tool-highlighter-guide-top,
:-moz-native-anonymous .measuring-tool-highlighter-guide-right,
:-moz-native-anonymous .measuring-tool-highlighter-guide-bottom,
:-moz-native-anonymous .measuring-tool-highlighter-guide-left {
  stroke: var(--highlighter-guide-color);
  stroke-dasharray: 5 3;
  shape-rendering: crispEdges;
}

/* Eye Dropper */

:-moz-native-anonymous .eye-dropper-root {
  --magnifier-width: 96px;
  --magnifier-height: 96px;
  /* Width accounts for all color formats (hsl being the longest) */
  --label-width: 160px;
  --label-height: 23px;
  --color: #e0e0e0;

  position: fixed;
  /* Tool start position. This should match the X/Y defines in JS */
  top: 100px;
  left: 100px;

  /* Prevent interacting with the page when hovering and clicking */
  pointer-events: auto;

  /* Offset the UI so it is centered around the pointer */
  transform: translate(
    calc(var(--magnifier-width) / -2), calc(var(--magnifier-height) / -2));

  filter: drop-shadow(0 0 1px rgba(0,0,0,.4));

  /* We don't need the UI to be reversed in RTL locales, otherwise the # would appear
     to the right of the hex code. Force LTR */
  direction: ltr;
}

:-moz-native-anonymous .eye-dropper-canvas {
  image-rendering: -moz-crisp-edges;
  cursor: none;
  width: var(--magnifier-width);
  height: var(--magnifier-height);
  border-radius: 50%;
  box-shadow: 0 0 0 3px var(--color);
  display: block;
}

:-moz-native-anonymous .eye-dropper-color-container {
  background-color: var(--color);
  border-radius: 2px;
  width: var(--label-width);
  height: var(--label-height);
  position: relative;

  --label-horizontal-center:
    translateX(calc((var(--magnifier-width) - var(--label-width)) / 2));
  --label-horizontal-left:
    translateX(calc((-1 * var(--label-width) + var(--magnifier-width) / 2)));
  --label-horizontal-right:
    translateX(calc(var(--magnifier-width) / 2));
  --label-vertical-top:
    translateY(calc((-1 * var(--magnifier-height)) - var(--label-height)));

  /* By default the color label container sits below the canvas.
     Here we just center it horizontally */
  transform: var(--label-horizontal-center);
  transition: transform .1s ease-in-out;
}

/* If there isn't enough space below the canvas, we move the label container to the top */
:-moz-native-anonymous .eye-dropper-root[top] .eye-dropper-color-container {
  transform: var(--label-horizontal-center) var(--label-vertical-top);
}

/* If there isn't enough space right of the canvas to horizontally center the label
   container, offset it to the left */
:-moz-native-anonymous .eye-dropper-root[left] .eye-dropper-color-container {
  transform: var(--label-horizontal-left);
}
:-moz-native-anonymous .eye-dropper-root[left][top] .eye-dropper-color-container {
  transform: var(--label-horizontal-left) var(--label-vertical-top);
}

/* If there isn't enough space left of the canvas to horizontally center the label
   container, offset it to the right */
:-moz-native-anonymous .eye-dropper-root[right] .eye-dropper-color-container {
  transform: var(--label-horizontal-right);
}
:-moz-native-anonymous .eye-dropper-root[right][top] .eye-dropper-color-container {
  transform: var(--label-horizontal-right) var(--label-vertical-top);
}

:-moz-native-anonymous .eye-dropper-color-preview {
  width: 16px;
  height: 16px;
  position: absolute;
  offset-inline-start: 3px;
  offset-block-start: 3px;
  box-shadow: 0px 0px 0px black;
  border: solid 1px #fff;
}

:-moz-native-anonymous .eye-dropper-color-value {
  text-shadow: 1px 1px 1px #fff;
  font: var(--highlighter-font-family);
  font-size: var(--highlighter-font-size);
  text-align: center;
  padding: 4px 0;
}

/* Paused Debugger Overlay */

:-moz-native-anonymous .paused-dbg-root {
  position: fixed;
  top: 0;
  left: 0;
  width: 100%;
  height: 100%;

  display: flex;
  align-items: center;
  flex-direction: column;

  /* We don't have access to DevTools themes here, but some of these colors come from the
     themes. Theme variable names are given in comments. */
  --text-color: #585959; /* --theme-body-color-alt */
  --toolbar-background: #fcfcfc; /* --theme-toolbar-background */;
  --toolbar-border: #dde1e4; /* --theme-splitter-color */
  --toolbar-box-shadow: 0 4px 4px 0 rgba(155, 155, 155, 0.26); /* --rdm-box-shadow */
  --overlay-background: #dde1e4a8;
}

:-moz-native-anonymous .paused-dbg-root[overlay] {
  background-color: var(--overlay-background);
  pointer-events: auto;
}

:-moz-native-anonymous .paused-dbg-toolbar {
  margin-top: 15px;
  padding: 4px 5px;
  display: inline-flex;
  -moz-user-select: none;
  pointer-events: auto;

  color: var(--text-color);
  border-radius: 2px;
  box-shadow: var(--toolbar-box-shadow);
  background-color: var(--toolbar-background);
  border: 1px solid var(--toolbar-border);

  font: var(--highlighter-font-family);
  font-size: var(--highlighter-font-size);
<<<<<<< HEAD
=======
}

/* Shapes highlighter */

:-moz-native-anonymous .shapes-shape-container {
  position: absolute;
  overflow: visible;
}

:-moz-native-anonymous .shapes-polygon,
:-moz-native-anonymous .shapes-ellipse,
:-moz-native-anonymous .shapes-rect {
  fill: transparent;
  stroke: var(--highlighter-guide-color);
  shape-rendering: geometricPrecision;
  vector-effect: non-scaling-stroke;
}

:-moz-native-anonymous .shapes-markers {
  fill: var(--highlighter-marker-color);
}

:-moz-native-anonymous .shapes-marker-hover {
  fill: var(--highlighter-guide-color);
>>>>>>> a17af05f
}<|MERGE_RESOLUTION|>--- conflicted
+++ resolved
@@ -36,10 +36,7 @@
   --highlighter-bubble-arrow-size: 8px;
   --highlighter-font-family: message-box;
   --highlighter-font-size: 11px;
-<<<<<<< HEAD
-=======
   --highlighter-marker-color: #000;
->>>>>>> a17af05f
 }
 
 /**
@@ -236,19 +233,11 @@
 
 :-moz-native-anonymous .css-grid-areas,
 :-moz-native-anonymous .css-grid-cells {
-<<<<<<< HEAD
-  fill: #CEC0ED;
-=======
   opacity: 0.5;
->>>>>>> a17af05f
   stroke: none;
 }
 
 :-moz-native-anonymous .css-grid-area-infobar-name,
-<<<<<<< HEAD
-:-moz-native-anonymous .css-grid-cell-infobar-position {
-  color: hsl(285, 100%, 75%);
-=======
 :-moz-native-anonymous .css-grid-cell-infobar-position,
 :-moz-native-anonymous .css-grid-line-infobar-number {
   color: hsl(285, 100%, 75%);
@@ -259,7 +248,6 @@
   border-inline-start: 1px solid #5a6169;
   margin-inline-start: 6px;
   padding-inline-start: 6px;
->>>>>>> a17af05f
 }
 
 /* CSS Transform Highlighter */
@@ -604,8 +592,6 @@
 
   font: var(--highlighter-font-family);
   font-size: var(--highlighter-font-size);
-<<<<<<< HEAD
-=======
 }
 
 /* Shapes highlighter */
@@ -630,5 +616,4 @@
 
 :-moz-native-anonymous .shapes-marker-hover {
   fill: var(--highlighter-guide-color);
->>>>>>> a17af05f
 }