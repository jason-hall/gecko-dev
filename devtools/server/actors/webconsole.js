--- conflicted
+++ resolved
@@ -24,30 +24,15 @@
 loader.lazyRequireGetter(this, "JSPropertyProvider", "devtools/shared/webconsole/js-property-provider", true);
 loader.lazyRequireGetter(this, "Parser", "resource://devtools/shared/Parser.jsm", true);
 loader.lazyRequireGetter(this, "NetUtil", "resource://gre/modules/NetUtil.jsm", true);
-<<<<<<< HEAD
-loader.lazyRequireGetter(this, "addWebConsoleCommands", "devtools/server/actors/utils/webconsole-utils", true);
-loader.lazyRequireGetter(this, "CONSOLE_WORKER_IDS", "devtools/server/actors/utils/webconsole-utils", true);
-loader.lazyRequireGetter(this, "WebConsoleUtils", "devtools/server/actors/utils/webconsole-utils", true);
-loader.lazyRequireGetter(this, "EnvironmentActor", "devtools/server/actors/environment", true);
-=======
 loader.lazyRequireGetter(this, "addWebConsoleCommands", "devtools/server/actors/webconsole/utils", true);
 loader.lazyRequireGetter(this, "CONSOLE_WORKER_IDS", "devtools/server/actors/webconsole/utils", true);
 loader.lazyRequireGetter(this, "WebConsoleUtils", "devtools/server/actors/webconsole/utils", true);
 loader.lazyRequireGetter(this, "EnvironmentActor", "devtools/server/actors/environment", true);
 loader.lazyRequireGetter(this, "EventEmitter", "devtools/shared/event-emitter");
->>>>>>> a17af05f
 
 // Overwrite implemented listeners for workers so that we don't attempt
 // to load an unsupported module.
 if (isWorker) {
-<<<<<<< HEAD
-  loader.lazyRequireGetter(this, "ConsoleAPIListener", "devtools/server/actors/utils/webconsole-worker-listeners", true);
-  loader.lazyRequireGetter(this, "ConsoleServiceListener", "devtools/server/actors/utils/webconsole-worker-listeners", true);
-} else {
-  loader.lazyRequireGetter(this, "ConsoleAPIListener", "devtools/server/actors/utils/webconsole-listeners", true);
-  loader.lazyRequireGetter(this, "ConsoleServiceListener", "devtools/server/actors/utils/webconsole-listeners", true);
-  loader.lazyRequireGetter(this, "ConsoleReflowListener", "devtools/server/actors/utils/webconsole-listeners", true);
-=======
   loader.lazyRequireGetter(this, "ConsoleAPIListener", "devtools/server/actors/webconsole/worker-listeners", true);
   loader.lazyRequireGetter(this, "ConsoleServiceListener", "devtools/server/actors/webconsole/worker-listeners", true);
 } else {
@@ -55,7 +40,6 @@
   loader.lazyRequireGetter(this, "ConsoleServiceListener", "devtools/server/actors/webconsole/listeners", true);
   loader.lazyRequireGetter(this, "ConsoleReflowListener", "devtools/server/actors/webconsole/listeners", true);
   loader.lazyRequireGetter(this, "ContentProcessListener", "devtools/server/actors/webconsole/listeners", true);
->>>>>>> a17af05f
 }
 
 /**
@@ -328,11 +312,7 @@
     return { actor: this.actorID };
   },
 
-<<<<<<< HEAD
-  hasNativeConsoleAPI: function WCA_hasNativeConsoleAPI(aWindow) {
-=======
   hasNativeConsoleAPI: function (window) {
->>>>>>> a17af05f
     if (isWorker) {
       // Can't use XPCNativeWrapper as a way to check for console API in workers
       return true;
@@ -565,8 +545,6 @@
     return this._lastConsoleInputEvaluation;
   },
 
-<<<<<<< HEAD
-=======
   /**
    * This helper is used by the WebExtensionInspectedWindowActor to
    * inspect an object in the developer toolbox.
@@ -578,7 +556,6 @@
     });
   },
 
->>>>>>> a17af05f
   // Request handlers for known packet types.
 
   /**
@@ -589,12 +566,7 @@
    * @return object
    *         The response object which holds the startedListeners array.
    */
-<<<<<<< HEAD
-  onStartListeners: function WCA_onStartListeners(aRequest)
-  {
-=======
   onStartListeners: function (request) {
->>>>>>> a17af05f
     let startedListeners = [];
     let window = !this.parentActor.isRootActor ? this.window : null;
     let messageManager = null;
@@ -634,16 +606,10 @@
             break;
           }
           if (!this.networkMonitor) {
-<<<<<<< HEAD
-            // Create a StackTraceCollector that's going to be shared both by the
-            // NetworkMonitorChild (getting messages about requests from parent) and
-            // by the NetworkMonitor that directly watches service workers requests.
-=======
             // Create a StackTraceCollector that's going to be shared both by
             // the NetworkMonitorChild (getting messages about requests from
             // parent) and by the NetworkMonitor that directly watches service
             // workers requests.
->>>>>>> a17af05f
             this.stackTraceCollector = new StackTraceCollector({ window });
             this.stackTraceCollector.init();
 
@@ -952,11 +918,7 @@
     let helperResult = evalInfo.helperResult;
 
     let result, errorDocURL, errorMessage, errorNotes = null, errorGrip = null,
-<<<<<<< HEAD
-        frame = null;
-=======
       frame = null;
->>>>>>> a17af05f
     if (evalResult) {
       if ("return" in evalResult) {
         result = evalResult.return;
@@ -996,13 +958,9 @@
         // object and retrieve its errorMessageName.
         try {
           errorDocURL = ErrorDocs.GetURL(error);
-<<<<<<< HEAD
-        } catch (ex) {}
-=======
         } catch (ex) {
           // ignored
         }
->>>>>>> a17af05f
 
         try {
           let line = error.errorLineNumber;
@@ -1016,13 +974,9 @@
               column
             };
           }
-<<<<<<< HEAD
-        } catch (ex) {}
-=======
         } catch (ex) {
           // ignored
         }
->>>>>>> a17af05f
 
         try {
           let notes = error.errorNotes;
@@ -1039,13 +993,9 @@
               });
             }
           }
-<<<<<<< HEAD
-        } catch (ex) {}
-=======
         } catch (ex) {
           // ignored
         }
->>>>>>> a17af05f
       }
     }
 
@@ -1171,11 +1121,7 @@
    */
   onGetPreferences: function (request) {
     let prefs = Object.create(null);
-<<<<<<< HEAD
-    for (let key of aRequest.preferences) {
-=======
     for (let key of request.preferences) {
->>>>>>> a17af05f
       prefs[key] = this._prefs[key];
     }
     return { preferences: prefs };
@@ -1584,11 +1530,7 @@
     // Convert stack objects to the JSON attributes expected by client code
     // Bug 1348885: If the global from which this error came from has been
     // nuked, stack is going to be a dead wrapper.
-<<<<<<< HEAD
-    if (aPageError.stack && !Cu.isDeadWrapper(aPageError.stack)) {
-=======
     if (pageError.stack && !Cu.isDeadWrapper(pageError.stack)) {
->>>>>>> a17af05f
       stack = [];
       let s = pageError.stack;
       while (s !== null) {
@@ -1607,11 +1549,7 @@
     }
 
     let notesArray = null;
-<<<<<<< HEAD
-    let notes = aPageError.notes;
-=======
     let notes = pageError.notes;
->>>>>>> a17af05f
     if (notes && notes.length) {
       notesArray = [];
       for (let i = 0, len = notes.length; i < len; i++) {
@@ -1633,18 +1571,6 @@
       exceptionDocURL: ErrorDocs.GetURL(pageError),
       sourceName: pageError.sourceName,
       lineText: lineText,
-<<<<<<< HEAD
-      lineNumber: aPageError.lineNumber,
-      columnNumber: aPageError.columnNumber,
-      category: aPageError.category,
-      timeStamp: aPageError.timeStamp,
-      warning: !!(aPageError.flags & aPageError.warningFlag),
-      error: !!(aPageError.flags & aPageError.errorFlag),
-      exception: !!(aPageError.flags & aPageError.exceptionFlag),
-      strict: !!(aPageError.flags & aPageError.strictFlag),
-      info: !!(aPageError.flags & aPageError.infoFlag),
-      private: aPageError.isFromPrivateWindow,
-=======
       lineNumber: pageError.lineNumber,
       columnNumber: pageError.columnNumber,
       category: pageError.category,
@@ -1655,7 +1581,6 @@
       strict: !!(pageError.flags & pageError.strictFlag),
       info: !!(pageError.flags & pageError.infoFlag),
       private: pageError.isFromPrivateWindow,
->>>>>>> a17af05f
       stacktrace: stack,
       notes: notesArray,
     };
@@ -1877,7 +1802,6 @@
     delete result.ID;
     delete result.innerID;
     delete result.consoleID;
-    delete result.originAttributes;
 
     result.arguments = Array.map(message.arguments || [], (obj) => {
       let dbgObj = this.makeDebuggeeValue(obj, useObjectGlobal);
@@ -1905,12 +1829,7 @@
       window = this.window.QueryInterface(Ci.nsIInterfaceRequestor)
              .getInterface(Ci.nsIWebNavigation).QueryInterface(Ci.nsIDocShell)
              .chromeEventHandler.ownerGlobal;
-<<<<<<< HEAD
-    }
-    catch (ex) {
-=======
     } catch (ex) {
->>>>>>> a17af05f
       // The above can fail because chromeEventHandler is not available for all
       // kinds of |this.window|.
     }
