--- conflicted
+++ resolved
@@ -319,12 +319,7 @@
   }
 
   try {
-<<<<<<< HEAD
-    let uri = Services.io.newURI(source.url);
-    let addonID = mapURIToAddonID(uri);
-=======
     let addonID = this.aps.extensionURIToAddonId(uri);
->>>>>>> a17af05f
 
     return addonID == this.id;
   } catch (err) {
@@ -341,9 +336,6 @@
   const global = unwrapDebuggerObjectGlobal(newGlobal);
 
   if (global instanceof Ci.nsIDOMWindow) {
-<<<<<<< HEAD
-    return global.document.nodePrincipal.addonId == this.id;
-=======
     try {
       global.document;
     } catch (e) {
@@ -366,7 +358,6 @@
 
     return global.document.ownerGlobal &&
            this.isExtensionWindowDescendent(global.document.ownerGlobal);
->>>>>>> a17af05f
   }
 
   try {
