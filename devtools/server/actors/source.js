/* -*- indent-tabs-mode: nil; js-indent-level: 2; js-indent-level: 2 -*- */
/* vim: set ft=javascript ts=2 et sw=2 tw=80: */
/* This Source Code Form is subject to the terms of the Mozilla Public
 * License, v. 2.0. If a copy of the MPL was not distributed with this
 * file, You can obtain one at http://mozilla.org/MPL/2.0/. */

"use strict";

const { Cc, Ci } = require("chrome");
const Services = require("Services");
const { BreakpointActor, setBreakpointAtEntryPoints } = require("devtools/server/actors/breakpoint");
const { OriginalLocation, GeneratedLocation } = require("devtools/server/actors/common");
<<<<<<< HEAD
const { createValueGrip } = require("devtools/server/actors/object");
=======
const { createValueGrip, arrayBufferGrip } = require("devtools/server/actors/object");
>>>>>>> a17af05f
const { ActorClassWithSpec } = require("devtools/shared/protocol");
const DevToolsUtils = require("devtools/shared/DevToolsUtils");
const { assert, fetch } = DevToolsUtils;
const { joinURI } = require("devtools/shared/path");
const promise = require("promise");
const { sourceSpec } = require("devtools/shared/specs/source");

loader.lazyRequireGetter(this, "SourceMapConsumer", "source-map", true);
loader.lazyRequireGetter(this, "SourceMapGenerator", "source-map", true);
loader.lazyRequireGetter(this, "mapURIToAddonID", "devtools/server/actors/utils/map-uri-to-addon-id");

function isEvalSource(source) {
  let introType = source.introductionType;
  // These are all the sources that are essentially eval-ed (either
  // by calling eval or passing a string to one of these functions).
  return (introType === "eval" ||
          introType === "Function" ||
          introType === "eventHandler" ||
          introType === "setTimeout" ||
          introType === "setInterval");
}

exports.isEvalSource = isEvalSource;

function getSourceURL(source, window) {
  if (isEvalSource(source)) {
    // Eval sources have no urls, but they might have a `displayURL`
    // created with the sourceURL pragma. If the introduction script
    // is a non-eval script, generate an full absolute URL relative to it.

    if (source.displayURL && source.introductionScript &&
       !isEvalSource(source.introductionScript.source)) {
      if (source.introductionScript.source.url === "debugger eval code") {
        if (window) {
          // If this is a named eval script created from the console, make it
          // relative to the current page. window is only available
          // when we care about this.
          return joinURI(window.location.href, source.displayURL);
        }
      } else {
        return joinURI(source.introductionScript.source.url, source.displayURL);
      }
    }

    return source.displayURL;
  } else if (source.url === "debugger eval code") {
    // Treat code evaluated by the console as unnamed eval scripts
    return null;
  }
  return source.url;
}

exports.getSourceURL = getSourceURL;

/**
 * Resolve a URI back to physical file.
 *
 * Of course, this works only for URIs pointing to local resources.
 *
 * @param  uri
 *         URI to resolve
 * @return
 *         resolved nsIURI
 */
function resolveURIToLocalPath(uri) {
  let resolved;
  switch (uri.scheme) {
    case "jar":
    case "file":
      return uri;

    case "chrome":
      resolved = Cc["@mozilla.org/chrome/chrome-registry;1"]
                  .getService(Ci.nsIChromeRegistry).convertChromeURL(uri);
      return resolveURIToLocalPath(resolved);

    case "resource":
      resolved = Cc["@mozilla.org/network/protocol;1?name=resource"]
                  .getService(Ci.nsIResProtocolHandler).resolveURI(uri);
      uri = Services.io.newURI(resolved);
      return resolveURIToLocalPath(uri);

    default:
      return null;
  }
}

/**
 * A SourceActor provides information about the source of a script. There
 * are two kinds of source actors: ones that represent real source objects,
 * and ones that represent non-existant "original" sources when the real
 * sources are sourcemapped. When a source is sourcemapped, actors are
 * created for both the "generated" and "original" sources, and the client will
 * only see the original sources. We separate these because there isn't
 * a 1:1 mapping of generated to original sources; one generated source
 * may represent N original sources, so we need to create N + 1 separate
 * actors.
 *
 * There are 4 different scenarios for sources that you should
 * understand:
 *
 * - A single non-sourcemapped source that is not inlined in HTML
 *   (separate JS file, eval'ed code, etc)
 * - A single sourcemapped source which creates N original sources
 * - An HTML page with multiple inline scripts, which are distinct
 *   sources, but should be represented as a single source
 * - A pretty-printed source (which may or may not be an original
 *   sourcemapped source), which generates a sourcemap for itself
 *
 * The complexity of `SourceActor` and `ThreadSources` are to handle
 * all of thise cases and hopefully internalize the complexities.
 *
 * @param Debugger.Source source
 *        The source object we are representing.
 * @param ThreadActor thread
 *        The current thread actor.
 * @param String originalUrl
 *        Optional. For sourcemapped urls, the original url this is representing.
 * @param Debugger.Source generatedSource
 *        Optional, passed in when aSourceMap is also passed in. The generated
 *        source object that introduced this source.
 * @param Boolean isInlineSource
 *        Optional. True if this is an inline source from a HTML or XUL page.
 * @param String contentType
 *        Optional. The content type of this source, if immediately available.
 */
let SourceActor = ActorClassWithSpec(sourceSpec, {
  typeName: "source",

  initialize: function ({ source, thread, originalUrl, generatedSource,
                          isInlineSource, contentType }) {
    this._threadActor = thread;
    this._originalUrl = originalUrl;
    this._source = source;
    this._generatedSource = generatedSource;
    this._contentType = contentType;
    this._isInlineSource = isInlineSource;

    this.onSource = this.onSource.bind(this);
    this._invertSourceMap = this._invertSourceMap.bind(this);
    this._encodeAndSetSourceMapURL = this._encodeAndSetSourceMapURL.bind(this);
    this._getSourceText = this._getSourceText.bind(this);

    this._mapSourceToAddon();

    if (this.threadActor.sources.isPrettyPrinted(this.url)) {
      this._init = this.prettyPrint(
        this.threadActor.sources.prettyPrintIndent(this.url)
      ).catch(error => {
        DevToolsUtils.reportException("SourceActor", error);
      });
    } else {
      this._init = null;
    }
  },

  get isSourceMapped() {
    return !!(!this.isInlineSource && (
      this._originalURL || this._generatedSource ||
        this.threadActor.sources.isPrettyPrinted(this.url)
    ));
  },

  get isInlineSource() {
    return this._isInlineSource;
  },

  get threadActor() {
    return this._threadActor;
  },
  get sources() {
    return this._threadActor.sources;
  },
  get dbg() {
    return this.threadActor.dbg;
  },
  get source() {
    return this._source;
  },
  get generatedSource() {
    return this._generatedSource;
  },
  get breakpointActorMap() {
    return this.threadActor.breakpointActorMap;
  },
  get url() {
    if (this.source) {
      return getSourceURL(this.source, this.threadActor._parent.window);
    }
    return this._originalUrl;
  },
  get addonID() {
    return this._addonID;
  },
  get addonPath() {
    return this._addonPath;
  },

  get prettyPrintWorker() {
    return this.threadActor.prettyPrintWorker;
  },

  form: function () {
    let source = this.source || this.generatedSource;
    // This might not have a source or a generatedSource because we
    // treat HTML pages with inline scripts as a special SourceActor
    // that doesn't have either
    let introductionUrl = null;
    if (source && source.introductionScript) {
      introductionUrl = source.introductionScript.source.url;
    }

    return {
      actor: this.actorID,
      generatedUrl: this.generatedSource ? this.generatedSource.url : null,
      url: this.url ? this.url.split(" -> ").pop() : null,
      addonID: this._addonID,
      addonPath: this._addonPath,
      isBlackBoxed: this.threadActor.sources.isBlackBoxed(this.url),
      isPrettyPrinted: this.threadActor.sources.isPrettyPrinted(this.url),
      isSourceMapped: this.isSourceMapped,
      sourceMapURL: source ? source.sourceMapURL : null,
      introductionUrl: introductionUrl ? introductionUrl.split(" -> ").pop() : null,
      introductionType: source ? source.introductionType : null
    };
  },

  destroy: function () {
    if (this.registeredPool && this.registeredPool.sourceActors) {
      delete this.registeredPool.sourceActors[this.actorID];
    }
  },

  _mapSourceToAddon: function () {
    let nsuri;
    try {
      nsuri = Services.io.newURI(this.url.split(" -> ").pop());
    } catch (e) {
      // We can't do anything with an invalid URI
      return;
    }

    let localURI = resolveURIToLocalPath(nsuri);
    if (!localURI) {
      return;
    }

    let id = mapURIToAddonID(localURI);
    if (!id) {
      return;
    }
    this._addonID = id;

    if (localURI instanceof Ci.nsIJARURI) {
      // The path in the add-on is easy for jar: uris
      this._addonPath = localURI.JAREntry;
    } else if (localURI instanceof Ci.nsIFileURL) {
      // For file: uris walk up to find the last directory that is part of the
      // add-on
      let target = localURI.file;
      let path = target.leafName;

      // We can assume that the directory containing the source file is part
      // of the add-on
      let root = target.parent;
      let file = root.parent;
      while (file && mapURIToAddonID(Services.io.newFileURI(file))) {
        path = root.leafName + "/" + path;
        root = file;
        file = file.parent;
      }

      if (!file) {
        const error = new Error("Could not find the root of the add-on for " + this.url);
        DevToolsUtils.reportException("SourceActor.prototype._mapSourceToAddon", error);
        return;
      }

      this._addonPath = path;
    }
  },

  _reportLoadSourceError: function (error, map = null) {
    try {
      DevToolsUtils.reportException("SourceActor", error);

      JSON.stringify(this.form(), null, 4).split(/\n/g)
        .forEach(line => console.error("\t", line));

      if (!map) {
        return;
      }

      console.error("\t", "source map's sourceRoot =", map.sourceRoot);

      console.error("\t", "source map's sources =");
      map.sources.forEach(s => {
        let hasSourceContent = map.sourceContentFor(s, true);
        console.error("\t\t", s, "\t",
                      hasSourceContent ? "has source content" : "no source content");
      });

      console.error("\t", "source map's sourcesContent =");
      map.sourcesContent.forEach(c => {
        if (c.length > 80) {
          c = c.slice(0, 77) + "...";
        }
        c = c.replace(/\n/g, "\\n");
        console.error("\t\t", c);
      });
    } catch (e) {
      // ignore
    }
  },

  _getSourceText: function () {
    let toResolvedContent = t => ({
      content: t,
      contentType: this._contentType
    });
    let isWasm = this.source && this.source.introductionType === "wasm";

    let genSource = this.generatedSource || this.source;
    return this.threadActor.sources.fetchSourceMap(genSource).then(map => {
      if (map) {
        try {
          let sourceContent = map.sourceContentFor(this.url);
          if (sourceContent) {
            return toResolvedContent(sourceContent);
          }
        } catch (error) {
          this._reportLoadSourceError(error, map);
          throw error;
        }
      }

      if (isWasm && this.dbg.allowWasmBinarySource) {
        let wasm = this.source.binary;
        let buffer = wasm.buffer;
        assert(
          wasm.byteOffset === 0 && wasm.byteLength === buffer.byteLength,
          "Typed array from wasm source binary must cover entire buffer"
        );
        return toResolvedContent(buffer);
      }

      // Use `source.text` if it exists, is not the "no source" string, and
      // the content type of the source is JavaScript or it is synthesized
      // wasm. It will be "no source" if the Debugger API wasn't able to load
      // the source because sources were discarded
      // (javascript.options.discardSystemSource == true). Re-fetch non-JS
      // sources to get the contentType from the headers.
      if (this.source &&
          this.source.text !== "[no source]" &&
          this._contentType &&
          (this._contentType.indexOf("javascript") !== -1 ||
           this._contentType === "text/wasm")) {
        return toResolvedContent(this.source.text);
      }

      // Only load the HTML page source from cache (which exists when
      // there are inline sources). Otherwise, we can't trust the
      // cache because we are most likely here because we are
      // fetching the original text for sourcemapped code, and the
      // page hasn't requested it before (if it has, it was a
      // previous debugging session).
      let loadFromCache = this.isInlineSource;

      // Fetch the sources with the same principal as the original document
      let win = this.threadActor._parent.window;
      let principal, cacheKey;
      // On xpcshell, we don't have a window but a Sandbox
      if (!isWorker && win instanceof Ci.nsIDOMWindow) {
        let webNav = win.QueryInterface(Ci.nsIInterfaceRequestor)
                        .getInterface(Ci.nsIWebNavigation);
        let channel = webNav.currentDocumentChannel;
        principal = channel.loadInfo.loadingPrincipal;

        // Retrieve the cacheKey in order to load POST requests from cache
        // Note that chrome:// URLs don't support this interface.
        if (loadFromCache &&
          webNav.currentDocumentChannel instanceof Ci.nsICacheInfoChannel) {
          cacheKey = webNav.currentDocumentChannel.cacheKey;
          assert(
            cacheKey,
            "Could not fetch the cacheKey from the related document."
          );
        }
      }

      let sourceFetched = fetch(this.url, {
        principal,
        cacheKey,
        loadFromCache
      });

      // Record the contentType we just learned during fetching
      return sourceFetched
        .then(result => {
          this._contentType = result.contentType;
          return result;
        }, error => {
          this._reportLoadSourceError(error, map);
          throw error;
        });
    });
  },

  /**
   * Get all executable lines from the current source
   * @return Array - Executable lines of the current script
   **/
  getExecutableLines: function () {
    function sortLines(lines) {
      // Converting the Set into an array
      lines = [...lines];
      lines.sort((a, b) => {
        return a - b;
      });
      return lines;
    }

    if (this.generatedSource) {
      return this.threadActor.sources.getSourceMap(this.generatedSource).then(sm => {
        let lines = new Set();

        // Position of executable lines in the generated source
        let offsets = this.getExecutableOffsets(this.generatedSource, false);
        for (let offset of offsets) {
          let {line, source: sourceUrl} = sm.originalPositionFor({
            line: offset.lineNumber,
            column: offset.columnNumber
          });

          if (sourceUrl === this.url) {
            lines.add(line);
          }
        }

        return sortLines(lines);
      });
    }

    let lines = this.getExecutableOffsets(this.source, true);
    return sortLines(lines);
  },

  /**
   * Extract all executable offsets from the given script
   * @param String url - extract offsets of the script with this url
   * @param Boolean onlyLine - will return only the line number
   * @return Set - Executable offsets/lines of the script
   **/
  getExecutableOffsets: function (source, onlyLine) {
    let offsets = new Set();
    for (let s of this.dbg.findScripts({ source })) {
      for (let offset of s.getAllColumnOffsets()) {
        offsets.add(onlyLine ? offset.lineNumber : offset);
      }
    }

    return offsets;
  },

  /**
   * Handler for the "source" packet.
   */
  onSource: function () {
    return promise.resolve(this._init)
      .then(this._getSourceText)
      .then(({ content, contentType }) => {
        if (typeof content === "object" && content && content.constructor &&
            content.constructor.name === "ArrayBuffer") {
          return {
            source: arrayBufferGrip(content, this.threadActor.threadLifetimePool),
            contentType,
          };
        }
        return {
          source: createValueGrip(content, this.threadActor.threadLifetimePool,
            this.threadActor.objectGrip),
          contentType: contentType
        };
      })
<<<<<<< HEAD
      .then(null, error => {
=======
      .catch(error => {
>>>>>>> a17af05f
        reportError(error, "Got an exception during SA_onSource: ");
        throw new Error("Could not load the source for " + this.url + ".\n" +
                        DevToolsUtils.safeErrorString(error));
      });
  },

  /**
   * Handler for the "prettyPrint" packet.
   */
  prettyPrint: function (indent) {
    this.threadActor.sources.prettyPrint(this.url, indent);
    return this._getSourceText()
      .then(this._sendToPrettyPrintWorker(indent))
      .then(this._invertSourceMap)
      .then(this._encodeAndSetSourceMapURL)
      .then(() => {
        // We need to reset `_init` now because we have already done the work of
        // pretty printing, and don't want onSource to wait forever for
        // initialization to complete.
        this._init = null;
      })
      .then(this.onSource)
      .catch(error => {
        this.disablePrettyPrint();
        throw new Error(DevToolsUtils.safeErrorString(error));
      });
  },

  /**
   * Return a function that sends a request to the pretty print worker, waits on
   * the worker's response, and then returns the pretty printed code.
   *
   * @param Number indent
   *        The number of spaces to indent by the code by, when we send the
   *        request to the pretty print worker.
   * @returns Function
   *          Returns a function which takes an AST, and returns a promise that
   *          is resolved with `{ code, mappings }` where `code` is the pretty
   *          printed code, and `mappings` is an array of source mappings.
   */
  _sendToPrettyPrintWorker: function (indent) {
    return ({ content }) => {
      return this.prettyPrintWorker.performTask("pretty-print", {
        url: this.url,
        indent,
        source: content
      });
    };
  },

  /**
   * Invert a source map. So if a source map maps from a to b, return a new
   * source map from b to a. We need to do this because the source map we get
   * from _generatePrettyCodeAndMap goes the opposite way we want it to for
   * debugging.
   *
   * Note that the source map is modified in place.
   */
  _invertSourceMap: function ({ code, mappings }) {
    const generator = new SourceMapGenerator({ file: this.url });
    return DevToolsUtils.yieldingEach(mappings._array, m => {
      let mapping = {
        generated: {
          line: m.originalLine,
          column: m.originalColumn
        }
      };
      if (m.source) {
        mapping.source = m.source;
        mapping.original = {
          line: m.generatedLine,
          column: m.generatedColumn
        };
        mapping.name = m.name;
      }
      generator.addMapping(mapping);
    }).then(() => {
      generator.setSourceContent(this.url, code);
      let consumer = SourceMapConsumer.fromSourceMap(generator);

      return {
        code: code,
        map: consumer
      };
    });
  },

  /**
   * Save the source map back to our thread's ThreadSources object so that
   * stepping, breakpoints, debugger statements, etc can use it. If we are
   * pretty printing a source mapped source, we need to compose the existing
   * source map with our new one.
   */
  _encodeAndSetSourceMapURL: function ({ map: sm }) {
    let source = this.generatedSource || this.source;
    let sources = this.threadActor.sources;

    return sources.getSourceMap(source).then(prevMap => {
      if (prevMap) {
        // Compose the source maps
        this._oldSourceMapping = {
          url: source.sourceMapURL,
          map: prevMap
        };

        prevMap = SourceMapGenerator.fromSourceMap(prevMap);
        prevMap.applySourceMap(sm, this.url);
        sm = SourceMapConsumer.fromSourceMap(prevMap);
      }

      let actorSources = this.threadActor.sources;
      actorSources.clearSourceMapCache(source.sourceMapURL);
      actorSources.setSourceMapHard(source, null, sm);
    });
  },

  /**
   * Handler for the "disablePrettyPrint" packet.
   */
  disablePrettyPrint: function () {
    let source = this.generatedSource || this.source;
    let sources = this.threadActor.sources;

    sources.clearSourceMapCache(source.sourceMapURL, { hard: true });

    if (this._oldSourceMapping) {
      sources.setSourceMapHard(source,
                               this._oldSourceMapping.url,
                               this._oldSourceMapping.map);
      this._oldSourceMapping = null;
    }

    this.threadActor.sources.disablePrettyPrint(this.url);
    return this.onSource();
  },

  /**
   * Handler for the "blackbox" packet.
   */
  blackbox: function () {
    this.threadActor.sources.blackBox(this.url);
    if (this.threadActor.state == "paused"
        && this.threadActor.youngestFrame
        && this.threadActor.youngestFrame.script.url == this.url) {
      return true;
    }
    return false;
  },

  /**
   * Handler for the "unblackbox" packet.
   */
  unblackbox: function () {
    this.threadActor.sources.unblackBox(this.url);
  },

  /**
   * Handle a request to set a breakpoint.
   *
   * @param Number line
   *        Line to break on.
   * @param Number column
   *        Column to break on.
   * @param String condition
   *        A condition which must be true for breakpoint to be hit.
   * @param Boolean noSliding
   *        If true, disables breakpoint sliding.
   *
   * @returns Promise
   *          A promise that resolves to a JSON object representing the
   *          response.
   */
  setBreakpoint: function (line, column, condition, noSliding) {
    if (this.threadActor.state !== "paused") {
      let errorObject = {
        error: "wrongState",
        message: "Cannot set breakpoint while debuggee is running."
      };
      throw errorObject;
    }

    let location = new OriginalLocation(this, line, column);
    return this._getOrCreateBreakpointActor(
      location,
      condition,
      noSliding
    ).then((actor) => {
      let response = {
        actor: actor.actorID,
        isPending: actor.isPending
      };

      let actualLocation = actor.originalLocation;
      if (!actualLocation.equals(location)) {
        response.actualLocation = actualLocation.toJSON();
      }

      return response;
    });
  },

  /**
   * Get or create a BreakpointActor for the given location in the original
   * source, and ensure it is set as a breakpoint handler on all scripts that
   * match the given location.
   *
   * @param OriginalLocation originalLocation
   *        An OriginalLocation representing the location of the breakpoint in
   *        the original source.
   * @param String condition
   *        A string that is evaluated whenever the breakpoint is hit. If the
   *        string evaluates to false, the breakpoint is ignored.
   * @param Boolean noSliding
   *        If true, disables breakpoint sliding.
   *
   * @returns BreakpointActor
   *          A BreakpointActor representing the breakpoint.
   */
  _getOrCreateBreakpointActor: function (originalLocation, condition, noSliding) {
    let actor = this.breakpointActorMap.getActor(originalLocation);
    if (!actor) {
      actor = new BreakpointActor(this.threadActor, originalLocation);
      this.threadActor.threadLifetimePool.addActor(actor);
      this.breakpointActorMap.setActor(originalLocation, actor);
    }

    actor.condition = condition;

    return this._setBreakpoint(actor, noSliding);
  },

  /*
   * Ensure the given BreakpointActor is set as a breakpoint handler on all
   * scripts that match its location in the original source.
   *
   * If there are no scripts that match the location of the BreakpointActor,
   * we slide its location to the next closest line (for line breakpoints) or
   * column (for column breakpoint) that does.
   *
   * If breakpoint sliding fails, then either there are no scripts that contain
   * any code for the given location, or they were all garbage collected before
   * the debugger started running. We cannot distinguish between these two
   * cases, so we insert the BreakpointActor in the BreakpointActorMap as
   * a pending breakpoint. Whenever a new script is introduced, this method is
   * called again for each pending breakpoint.
   *
   * @param BreakpointActor actor
   *        The BreakpointActor to be set as a breakpoint handler.
   * @param Boolean noSliding
   *        If true, disables breakpoint sliding.
   *
   * @returns A Promise that resolves to the given BreakpointActor.
   */
  _setBreakpoint: function (actor, noSliding) {
    const { originalLocation } = actor;
    const { originalLine, originalSourceActor } = originalLocation;

    if (!this.isSourceMapped) {
      const generatedLocation = GeneratedLocation.fromOriginalLocation(originalLocation);
      if (!this._setBreakpointAtGeneratedLocation(actor, generatedLocation) &&
          !noSliding) {
        const query = { line: originalLine };
        // For most cases, we have a real source to query for. The
        // only time we don't is for HTML pages. In that case we want
        // to query for scripts in an HTML page based on its URL, as
        // there could be several sources within an HTML page.
        if (this.source) {
          query.source = this.source;
        } else {
          query.url = this.url;
        }
        const scripts = this.dbg.findScripts(query);

        // Never do breakpoint sliding for column breakpoints.
        // Additionally, never do breakpoint sliding if no scripts
        // exist on this line.
        //
        // Sliding can go horribly wrong if we always try to find the
        // next line with valid entry points in the entire file.
        // Scripts may be completely GCed and we never knew they
        // existed, so we end up sliding through whole functions to
        // the user's bewilderment.
        //
        // We can slide reliably if any scripts exist, however, due
        // to how scripts are kept alive. A parent Debugger.Script
        // keeps all of its children alive, so as long as we have a
        // valid script, we can slide through it and know we won't
        // slide through any of its child scripts. Additionally, if a
        // script gets GCed, that means that all parents scripts are
        // GCed as well, and no scripts will exist on those lines
        // anymore. We will never slide through a GCed script.
        if (originalLocation.originalColumn || scripts.length === 0) {
          return promise.resolve(actor);
        }

        // Find the script that spans the largest amount of code to
        // determine the bounds for sliding.
        const largestScript = scripts.reduce((largestScr, script) => {
          if (script.lineCount > largestScr.lineCount) {
            return script;
          }
          return largestScr;
        });
        const maxLine = largestScript.startLine + largestScript.lineCount - 1;

        let actualLine = originalLine;
        for (; actualLine <= maxLine; actualLine++) {
          const loc = new GeneratedLocation(this, actualLine);
          if (this._setBreakpointAtGeneratedLocation(actor, loc)) {
            break;
          }
        }

        // The above loop should never complete. We only did breakpoint sliding
        // because we found scripts on the line we started from,
        // which means there must be valid entry points somewhere
        // within those scripts.
        if (actualLine > maxLine) {
          return promise.reject({
            error: "noCodeAtLineColumn",
            message:
              "Could not find any entry points to set a breakpoint on, " +
              "even though I was told a script existed on the line I started " +
              "the search with."
          });
        }

        // Update the actor to use the new location (reusing a
        // previous breakpoint if it already exists on that line).
        const actualLocation = new OriginalLocation(originalSourceActor, actualLine);
        const existingActor = this.breakpointActorMap.getActor(actualLocation);
        this.breakpointActorMap.deleteActor(originalLocation);
        if (existingActor) {
          actor.delete();
          actor = existingActor;
        } else {
          actor.originalLocation = actualLocation;
          this.breakpointActorMap.setActor(actualLocation, actor);
        }
      }

      return promise.resolve(actor);
    }
    return this.sources.getAllGeneratedLocations(originalLocation)
      .then((generatedLocations) => {
        this._setBreakpointAtAllGeneratedLocations(
          actor,
          generatedLocations
        );

        return actor;
      });
  },

  _setBreakpointAtAllGeneratedLocations: function (actor, generatedLocations) {
    let success = false;
    for (let generatedLocation of generatedLocations) {
      if (this._setBreakpointAtGeneratedLocation(
        actor,
        generatedLocation
      )) {
        success = true;
      }
    }
    return success;
  },

  /*
   * Ensure the given BreakpointActor is set as breakpoint handler on all
   * scripts that match the given location in the generated source.
   *
   * @param BreakpointActor actor
   *        The BreakpointActor to be set as a breakpoint handler.
   * @param GeneratedLocation generatedLocation
   *        A GeneratedLocation representing the location in the generated
   *        source for which the given BreakpointActor is to be set as a
   *        breakpoint handler.
   *
   * @returns A Boolean that is true if the BreakpointActor was set as a
   *          breakpoint handler on at least one script, and false otherwise.
   */
  _setBreakpointAtGeneratedLocation: function (actor, generatedLocation) {
    let {
      generatedSourceActor,
      generatedLine,
      generatedColumn,
      generatedLastColumn
    } = generatedLocation;

    // Find all scripts that match the given source actor and line
    // number.
    const query = { line: generatedLine };
    if (generatedSourceActor.source) {
      query.source = generatedSourceActor.source;
    } else {
      query.url = generatedSourceActor.url;
    }
    let scripts = this.dbg.findScripts(query);

    scripts = scripts.filter((script) => !actor.hasScript(script));

    // Find all entry points that correspond to the given location.
    let entryPoints = [];
    if (generatedColumn === undefined) {
      // This is a line breakpoint, so we are interested in all offsets
      // that correspond to the given line number.
      for (let script of scripts) {
        let offsets = script.getLineOffsets(generatedLine);
        if (offsets.length > 0) {
          entryPoints.push({ script, offsets });
        }
      }
    } else {
      // This is a column breakpoint, so we are interested in all column
      // offsets that correspond to the given line *and* column number.
      for (let script of scripts) {
        let columnToOffsetMap = script.getAllColumnOffsets()
                                      .filter(({ lineNumber }) => {
                                        return lineNumber === generatedLine;
                                      });
        for (let { columnNumber: column, offset } of columnToOffsetMap) {
          if (column >= generatedColumn && column <= generatedLastColumn) {
            entryPoints.push({ script, offsets: [offset] });
          }
        }
      }
    }

    if (entryPoints.length === 0) {
      return false;
    }
    setBreakpointAtEntryPoints(actor, entryPoints);
    return true;
  }
});

exports.SourceActor = SourceActor;<|MERGE_RESOLUTION|>--- conflicted
+++ resolved
@@ -10,11 +10,7 @@
 const Services = require("Services");
 const { BreakpointActor, setBreakpointAtEntryPoints } = require("devtools/server/actors/breakpoint");
 const { OriginalLocation, GeneratedLocation } = require("devtools/server/actors/common");
-<<<<<<< HEAD
-const { createValueGrip } = require("devtools/server/actors/object");
-=======
 const { createValueGrip, arrayBufferGrip } = require("devtools/server/actors/object");
->>>>>>> a17af05f
 const { ActorClassWithSpec } = require("devtools/shared/protocol");
 const DevToolsUtils = require("devtools/shared/DevToolsUtils");
 const { assert, fetch } = DevToolsUtils;
@@ -499,11 +495,7 @@
           contentType: contentType
         };
       })
-<<<<<<< HEAD
-      .then(null, error => {
-=======
       .catch(error => {
->>>>>>> a17af05f
         reportError(error, "Got an exception during SA_onSource: ");
         throw new Error("Could not load the source for " + this.url + ".\n" +
                         DevToolsUtils.safeErrorString(error));
