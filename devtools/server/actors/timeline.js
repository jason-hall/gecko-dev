/* This Source Code Form is subject to the terms of the Mozilla Public
 * License, v. 2.0. If a copy of the MPL was not distributed with this
 * file, You can obtain one at http://mozilla.org/MPL/2.0/. */
"use strict";

/**
 * Many Gecko operations (painting, reflows, restyle, ...) can be tracked
 * in real time. A marker is a representation of one operation. A marker
 * has a name, start and end timestamps. Markers are stored in docShells.
 *
 * This actor exposes this tracking mechanism to the devtools protocol.
 * Most of the logic is handled in devtools/server/performance/timeline.js
 * This just wraps that module up and exposes it via RDP.
 *
 * For more documentation:
 * @see devtools/server/performance/timeline.js
 */

const protocol = require("devtools/shared/protocol");
const { Option, RetVal } = protocol;
const { actorBridgeWithSpec } = require("devtools/server/actors/common");
const { Timeline } = require("devtools/server/performance/timeline");
const { timelineSpec } = require("devtools/shared/specs/timeline");

/**
 * The timeline actor pops and forwards timeline markers registered in docshells.
 */
exports.TimelineActor = protocol.ActorClassWithSpec(timelineSpec, {
  /**
   * Initializes this actor with the provided connection and tab actor.
   */
  initialize: function (conn, tabActor) {
    protocol.Actor.prototype.initialize.call(this, conn);
    this.tabActor = tabActor;
    this.bridge = new Timeline(tabActor);

    this._onTimelineEvent = this._onTimelineEvent.bind(this);
<<<<<<< HEAD
    events.on(this.bridge, "*", this._onTimelineEvent);
=======
    this.bridge.on("*", this._onTimelineEvent);
>>>>>>> a17af05f
  },

  /**
   * Destroys this actor, stopping recording first.
   */
  destroy: function () {
    this.bridge.off("*", this._onTimelineEvent);
    this.bridge.destroy();
    this.bridge = null;
    this.tabActor = null;
    protocol.Actor.prototype.destroy.call(this);
  },

  /**
   * Propagate events from the Timeline module over RDP if the event is defined
   * here.
   */
  _onTimelineEvent: function (eventName, ...args) {
    this.emit(eventName, ...args);
  },

  isRecording: actorBridgeWithSpec("isRecording", {
    request: {},
    response: {
      value: RetVal("boolean")
    }
  }),

  start: actorBridgeWithSpec("start", {
    request: {
      withMarkers: Option(0, "boolean"),
      withTicks: Option(0, "boolean"),
      withMemory: Option(0, "boolean"),
      withFrames: Option(0, "boolean"),
      withGCEvents: Option(0, "boolean"),
      withDocLoadingEvents: Option(0, "boolean")
    },
    response: {
      value: RetVal("number")
    }
  }),

  stop: actorBridgeWithSpec("stop", {
    response: {
      // Set as possibly nullable due to the end time possibly being
      // undefined during destruction
      value: RetVal("nullable:number")
    }
  }),
});<|MERGE_RESOLUTION|>--- conflicted
+++ resolved
@@ -35,11 +35,7 @@
     this.bridge = new Timeline(tabActor);
 
     this._onTimelineEvent = this._onTimelineEvent.bind(this);
-<<<<<<< HEAD
-    events.on(this.bridge, "*", this._onTimelineEvent);
-=======
     this.bridge.on("*", this._onTimelineEvent);
->>>>>>> a17af05f
   },
 
   /**
