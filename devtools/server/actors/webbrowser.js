--- conflicted
+++ resolved
@@ -9,20 +9,13 @@
 var { Ci } = require("chrome");
 var Services = require("Services");
 var promise = require("promise");
-<<<<<<< HEAD
-=======
 const defer = require("devtools/shared/defer");
->>>>>>> a17af05f
 var { DebuggerServer } = require("devtools/server/main");
 var DevToolsUtils = require("devtools/shared/DevToolsUtils");
 
 loader.lazyRequireGetter(this, "RootActor", "devtools/server/actors/root", true);
 loader.lazyRequireGetter(this, "BrowserAddonActor", "devtools/server/actors/addon", true);
-<<<<<<< HEAD
-loader.lazyRequireGetter(this, "WebExtensionActor", "devtools/server/actors/webextension", true);
-=======
 loader.lazyRequireGetter(this, "WebExtensionParentActor", "devtools/server/actors/webextension-parent", true);
->>>>>>> a17af05f
 loader.lazyRequireGetter(this, "WorkerActorList", "devtools/server/actors/worker-list", true);
 loader.lazyRequireGetter(this, "ServiceWorkerRegistrationActorList", "devtools/server/actors/worker-list", true);
 loader.lazyRequireGetter(this, "ProcessActorList", "devtools/server/actors/process", true);
@@ -750,11 +743,7 @@
     // so only request form update if some code is still listening on the other
     // side.
     if (!this.exited) {
-<<<<<<< HEAD
-      this._deferredUpdate = promise.defer();
-=======
       this._deferredUpdate = defer();
->>>>>>> a17af05f
       let onFormUpdate = msg => {
         // There may be more than just one childtab.js up and running
         if (this._form.actor != msg.json.actor) {
@@ -833,45 +822,6 @@
 };
 
 exports.BrowserTabActor = BrowserTabActor;
-<<<<<<< HEAD
-
-function BrowserAddonList(connection) {
-  this._connection = connection;
-  this._actorByAddonId = new Map();
-  this._onListChanged = null;
-}
-
-BrowserAddonList.prototype.getList = function () {
-  let deferred = promise.defer();
-  AddonManager.getAllAddons((addons) => {
-    for (let addon of addons) {
-      let actor = this._actorByAddonId.get(addon.id);
-      if (!actor) {
-        if (addon.isWebExtension) {
-          actor = new WebExtensionActor(this._connection, addon);
-        } else {
-          actor = new BrowserAddonActor(this._connection, addon);
-        }
-
-        this._actorByAddonId.set(addon.id, actor);
-      }
-    }
-    deferred.resolve([...this._actorByAddonId].map(([_, actor]) => actor));
-  });
-  return deferred.promise;
-};
-
-Object.defineProperty(BrowserAddonList.prototype, "onListChanged", {
-  enumerable: true,
-  configurable: true,
-  get() {
-    return this._onListChanged;
-  },
-  set(v) {
-    if (v !== null && typeof v != "function") {
-      throw new Error(
-        "onListChanged property may only be set to 'null' or a function");
-=======
 
 function BrowserAddonList(connection) {
   this._connection = connection;
@@ -893,15 +843,8 @@
 
         this._actorByAddonId.set(addon.id, actor);
       }
->>>>>>> a17af05f
-    }
-    this._onListChanged = v;
-    this._adjustListener();
-  }
-});
-
-<<<<<<< HEAD
-=======
+    }
+
     deferred.resolve([...this._actorByAddonId].map(([_, actor]) => actor));
   });
 
@@ -924,7 +867,6 @@
   }
 });
 
->>>>>>> a17af05f
 BrowserAddonList.prototype.onInstalled = function (addon) {
   this._notifyListChanged();
   this._adjustListener();
