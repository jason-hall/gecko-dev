/* This Source Code Form is subject to the terms of the Mozilla Public
 * License, v. 2.0. If a copy of the MPL was not distributed with this
 * file, You can obtain one at http://mozilla.org/MPL/2.0/. */

"use strict";

const { AutoRefreshHighlighter } = require("./auto-refresh");
const {
  CanvasFrameAnonymousContentHelper, getComputedStyle,
  createSVGNode, createNode } = require("./utils/markup");
const { setIgnoreLayoutChanges,
  getNodeBounds } = require("devtools/shared/layout/utils");

// The minimum distance a line should be before it has an arrow marker-end
const ARROW_LINE_MIN_DISTANCE = 10;

var MARKER_COUNTER = 1;

/**
 * The CssTransformHighlighter is the class that draws an outline around a
 * transformed element and an outline around where it would be if untransformed
 * as well as arrows connecting the 2 outlines' corners.
 */
class CssTransformHighlighter extends AutoRefreshHighlighter {
  constructor(highlighterEnv) {
    super(highlighterEnv);

    this.ID_CLASS_PREFIX = "css-transform-";

    this.markup = new CanvasFrameAnonymousContentHelper(this.highlighterEnv,
      this._buildMarkup.bind(this));
  }

  _buildMarkup() {
    let container = createNode(this.win, {
      attributes: {
        "class": "highlighter-container"
      }
    });

    // The root wrapper is used to unzoom the highlighter when needed.
    let rootWrapper = createNode(this.win, {
      parent: container,
      attributes: {
        "id": "root",
        "class": "root"
      },
      prefix: this.ID_CLASS_PREFIX
    });

    let svg = createSVGNode(this.win, {
      nodeType: "svg",
      parent: rootWrapper,
      attributes: {
        "id": "elements",
        "hidden": "true",
        "width": "100%",
        "height": "100%"
      },
      prefix: this.ID_CLASS_PREFIX
    });

    // Add a marker tag to the svg root for the arrow tip
    this.markerId = "arrow-marker-" + MARKER_COUNTER;
    MARKER_COUNTER++;
    let marker = createSVGNode(this.win, {
      nodeType: "marker",
      parent: svg,
      attributes: {
        "id": this.markerId,
        "markerWidth": "10",
        "markerHeight": "5",
        "orient": "auto",
        "markerUnits": "strokeWidth",
        "refX": "10",
        "refY": "5",
        "viewBox": "0 0 10 10"
      },
      prefix: this.ID_CLASS_PREFIX
    });
    createSVGNode(this.win, {
      nodeType: "path",
      parent: marker,
      attributes: {
        "d": "M 0 0 L 10 5 L 0 10 z",
        "fill": "#08C"
      }
    });

    let shapesGroup = createSVGNode(this.win, {
      nodeType: "g",
      parent: svg
    });

    // Create the 2 polygons (transformed and untransformed)
    createSVGNode(this.win, {
      nodeType: "polygon",
      parent: shapesGroup,
      attributes: {
        "id": "untransformed",
        "class": "untransformed"
      },
      prefix: this.ID_CLASS_PREFIX
    });
    createSVGNode(this.win, {
      nodeType: "polygon",
      parent: shapesGroup,
      attributes: {
        "id": "transformed",
        "class": "transformed"
      },
      prefix: this.ID_CLASS_PREFIX
    });

    // Create the arrows
    for (let nb of ["1", "2", "3", "4"]) {
      createSVGNode(this.win, {
        nodeType: "line",
        parent: shapesGroup,
        attributes: {
          "id": "line" + nb,
          "class": "line",
          "marker-end": "url(#" + this.markerId + ")"
        },
        prefix: this.ID_CLASS_PREFIX
      });
    }

    return container;
  }

  /**
   * Destroy the nodes. Remove listeners.
   */
  destroy() {
    AutoRefreshHighlighter.prototype.destroy.call(this);
    this.markup.destroy();
  }

  getElement(id) {
    return this.markup.getElement(this.ID_CLASS_PREFIX + id);
  }

  /**
   * Show the highlighter on a given node
   */
  _show() {
    if (!this._isTransformed(this.currentNode)) {
      this.hide();
      return false;
    }

    return this._update();
  }

  /**
   * Checks if the supplied node is transformed and not inline
   */
  _isTransformed(node) {
    let style = getComputedStyle(node);
    return style && (style.transform !== "none" && style.display !== "inline");
  }

  _setPolygonPoints(quad, id) {
    let points = [];
    for (let point of ["p1", "p2", "p3", "p4"]) {
      points.push(quad[point].x + "," + quad[point].y);
    }
    this.getElement(id).setAttribute("points", points.join(" "));
  }

  _setLinePoints(p1, p2, id) {
    let line = this.getElement(id);
    line.setAttribute("x1", p1.x);
    line.setAttribute("y1", p1.y);
    line.setAttribute("x2", p2.x);
    line.setAttribute("y2", p2.y);

    let dist = Math.sqrt(Math.pow(p2.x - p1.x, 2) + Math.pow(p2.y - p1.y, 2));
    if (dist < ARROW_LINE_MIN_DISTANCE) {
      line.removeAttribute("marker-end");
    } else {
      line.setAttribute("marker-end", "url(#" + this.markerId + ")");
    }
  }

  /**
   * Update the highlighter on the current highlighted node (the one that was
   * passed as an argument to show(node)).
   * Should be called whenever node size or attributes change
   */
  _update() {
    setIgnoreLayoutChanges(true);

    // Getting the points for the transformed shape
    let quads = this.currentQuads.border;
    if (!quads.length ||
        quads[0].bounds.width <= 0 || quads[0].bounds.height <= 0) {
      this._hideShapes();
      return false;
    }

    let [quad] = quads;

    // Getting the points for the untransformed shape
    let untransformedQuad = getNodeBounds(this.win, this.currentNode);

    this._setPolygonPoints(quad, "transformed");
    this._setPolygonPoints(untransformedQuad, "untransformed");
    for (let nb of ["1", "2", "3", "4"]) {
      this._setLinePoints(untransformedQuad["p" + nb], quad["p" + nb], "line" + nb);
    }

    // Adapt to the current zoom
    this.markup.scaleRootElement(this.currentNode, this.ID_CLASS_PREFIX + "root");

    this._showShapes();

    setIgnoreLayoutChanges(false, this.highlighterEnv.window.document.documentElement);
    return true;
  }

  /**
   * Hide the highlighter, the outline and the infobar.
   */
  _hide() {
    setIgnoreLayoutChanges(true);
    this._hideShapes();
    setIgnoreLayoutChanges(false, this.highlighterEnv.window.document.documentElement);
<<<<<<< HEAD
  },
=======
  }
>>>>>>> a17af05f

  _hideShapes() {
    this.getElement("elements").setAttribute("hidden", "true");
  }

  _showShapes() {
    this.getElement("elements").removeAttribute("hidden");
  }
}

exports.CssTransformHighlighter = CssTransformHighlighter;<|MERGE_RESOLUTION|>--- conflicted
+++ resolved
@@ -227,11 +227,7 @@
     setIgnoreLayoutChanges(true);
     this._hideShapes();
     setIgnoreLayoutChanges(false, this.highlighterEnv.window.document.documentElement);
-<<<<<<< HEAD
-  },
-=======
-  }
->>>>>>> a17af05f
+  }
 
   _hideShapes() {
     this.getElement("elements").setAttribute("hidden", "true");
