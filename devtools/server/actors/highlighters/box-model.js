--- conflicted
+++ resolved
@@ -97,25 +97,8 @@
 
     this.ID_CLASS_PREFIX = "box-model-";
 
-<<<<<<< HEAD
-  /**
-   * Optionally customize each region's fill color by adding an entry to the
-   * regionFill property: `highlighter.regionFill.margin = "red";
-   */
-  this.regionFill = {};
-
-  this.onPageHide = this.onPageHide.bind(this);
-  this.onWillNavigate = this.onWillNavigate.bind(this);
-
-  this.highlighterEnv.on("will-navigate", this.onWillNavigate);
-
-  let { pageListenerTarget } = highlighterEnv;
-  pageListenerTarget.addEventListener("pagehide", this.onPageHide);
-}
-=======
     this.markup = new CanvasFrameAnonymousContentHelper(this.highlighterEnv,
       this._buildMarkup.bind(this));
->>>>>>> a17af05f
 
     /**
      * Optionally customize each region's fill color by adding an entry to the
@@ -276,11 +259,7 @@
   /**
    * Destroy the nodes. Remove listeners.
    */
-<<<<<<< HEAD
-  destroy: function () {
-=======
   destroy() {
->>>>>>> a17af05f
     this.highlighterEnv.off("will-navigate", this.onWillNavigate);
 
     let { pageListenerTarget } = this.highlighterEnv;
@@ -290,11 +269,7 @@
 
     this.markup.destroy();
     AutoRefreshHighlighter.prototype.destroy.call(this);
-<<<<<<< HEAD
-  },
-=======
-  }
->>>>>>> a17af05f
+  }
 
   getElement(id) {
     return this.markup.getElement(this.ID_CLASS_PREFIX + id);
@@ -378,10 +353,6 @@
     this._moveInfobar();
   }
 
-  _scrollUpdate: function () {
-    this._moveInfobar();
-  },
-
   /**
    * Hide the highlighter, the outline and the infobar.
    */
@@ -393,11 +364,7 @@
     this._hideInfobar();
 
     setIgnoreLayoutChanges(false, this.highlighterEnv.window.document.documentElement);
-<<<<<<< HEAD
-  },
-=======
-  }
->>>>>>> a17af05f
+  }
 
   /**
    * Hide the infobar
@@ -649,11 +616,7 @@
     this._updateGuide("right", Math.round(toShowX[1]) - 1);
     this._updateGuide("bottom", Math.round(toShowY[1] - 1));
     this._updateGuide("left", Math.round(toShowX[0]));
-<<<<<<< HEAD
-  },
-=======
-  }
->>>>>>> a17af05f
+  }
 
   _hideGuides() {
     for (let side of BOX_MODEL_SIDES) {
@@ -748,15 +711,6 @@
     return PSEUDO_CLASSES.filter(pseudo => hasPseudoClassLock(node, pseudo));
   }
 
-  _getPseudoClasses: function (node) {
-    if (node.nodeType !== nodeConstants.ELEMENT_NODE) {
-      // hasPseudoClassLock can only be used on Elements.
-      return [];
-    }
-
-    return PSEUDO_CLASSES.filter(pseudo => hasPseudoClassLock(node, pseudo));
-  },
-
   /**
    * Move the Infobar to the right place in the highlighter.
    */
@@ -765,20 +719,6 @@
     let container = this.getElement("infobar-container");
 
     moveInfobar(container, bounds, this.win);
-  },
-
-  onPageHide: function ({ target }) {
-    // If a pagehide event is triggered for current window's highlighter, hide the
-    // highlighter.
-    if (target.defaultView === this.win) {
-      this.hide();
-    }
-  },
-
-  onWillNavigate: function ({ isTopLevel }) {
-    if (isTopLevel) {
-      this.hide();
-    }
   }
 
   onPageHide({ target }) {
