/* -*- indent-tabs-mode: nil; js-indent-level: 2; js-indent-level: 2 -*- */
/* vim: set ft=javascript ts=2 et sw=2 tw=80: */
/* This Source Code Form is subject to the terms of the Mozilla Public
 * License, v. 2.0. If a copy of the MPL was not distributed with this
 * file, You can obtain one at http://mozilla.org/MPL/2.0/. */

"use strict";

const { ActorPool } = require("devtools/server/actors/common");
const { createValueGrip } = require("devtools/server/actors/object");
const { ActorClassWithSpec } = require("devtools/shared/protocol");
const { frameSpec } = require("devtools/shared/specs/frame");

/**
 * An actor for a specified stack frame.
 */
let FrameActor = ActorClassWithSpec(frameSpec, {
  /**
   * Creates the Frame actor.
   *
   * @param frame Debugger.Frame
   *        The debuggee frame.
   * @param threadActor ThreadActor
   *        The parent thread actor for this frame.
   */
  initialize: function (frame, threadActor) {
    this.frame = frame;
    this.threadActor = threadActor;
  },

  /**
   * A pool that contains frame-lifetime objects, like the environment.
   */
  _frameLifetimePool: null,
  get frameLifetimePool() {
    if (!this._frameLifetimePool) {
      this._frameLifetimePool = new ActorPool(this.conn);
      this.conn.addActorPool(this._frameLifetimePool);
    }
    return this._frameLifetimePool;
  },

  /**
   * Finalization handler that is called when the actor is being evicted from
   * the pool.
   */
  destroy: function () {
    this.conn.removeActorPool(this._frameLifetimePool);
    this._frameLifetimePool = null;
  },

  getEnvironment: function () {
    if (!this.frame.environment) {
      return {};
    }

    let envActor = this.threadActor.createEnvironmentActor(
      this.frame.environment,
      this.frameLifetimePool
    );

    return envActor.form();
  },

  /**
   * Returns a frame form for use in a protocol message.
   */
  form: function () {
    let threadActor = this.threadActor;
    let form = { actor: this.actorID,
                 type: this.frame.type };
    if (this.frame.type === "call") {
      form.callee = createValueGrip(this.frame.callee, threadActor._pausePool,
        threadActor.objectGrip);
    }

    // NOTE: ignoreFrameEnvironment lets the client explicitly avoid
    // populating form environments on pause.
    if (
      !this.threadActor._options.ignoreFrameEnvironment &&
      this.frame.environment
    ) {
      form.environment = this.getEnvironment();
    }
<<<<<<< HEAD
=======

>>>>>>> a17af05f
    if (this.frame.type != "wasmcall") {
      form.this = createValueGrip(this.frame.this, threadActor._pausePool,
        threadActor.objectGrip);
    }
<<<<<<< HEAD
=======

>>>>>>> a17af05f
    form.arguments = this._args();
    if (this.frame.script) {
      let generatedLocation = this.threadActor.sources.getFrameLocation(this.frame);
      form.where = {
        source: generatedLocation.generatedSourceActor.form(),
        line: generatedLocation.generatedLine,
        column: generatedLocation.generatedColumn
      };
    }

    if (!this.frame.older) {
      form.oldest = true;
    }

    return form;
  },

  _args: function () {
    if (!this.frame.arguments) {
      return [];
    }

    return this.frame.arguments.map(arg => createValueGrip(arg,
      this.threadActor._pausePool, this.threadActor.objectGrip));
  }
});

exports.FrameActor = FrameActor;<|MERGE_RESOLUTION|>--- conflicted
+++ resolved
@@ -82,18 +82,12 @@
     ) {
       form.environment = this.getEnvironment();
     }
-<<<<<<< HEAD
-=======
 
->>>>>>> a17af05f
     if (this.frame.type != "wasmcall") {
       form.this = createValueGrip(this.frame.this, threadActor._pausePool,
         threadActor.objectGrip);
     }
-<<<<<<< HEAD
-=======
 
->>>>>>> a17af05f
     form.arguments = this._args();
     if (this.frame.script) {
       let generatedLocation = this.threadActor.sources.getFrameLocation(this.frame);
