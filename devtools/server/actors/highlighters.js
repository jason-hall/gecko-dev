/* This Source Code Form is subject to the terms of the Mozilla Public
 * License, v. 2.0. If a copy of the MPL was not distributed with this
 * file, You can obtain one at http://mozilla.org/MPL/2.0/. */

"use strict";

const { Ci, Cu } = require("chrome");

const { XPCOMUtils } = require("resource://gre/modules/XPCOMUtils.jsm");
const EventEmitter = require("devtools/shared/old-event-emitter");
const protocol = require("devtools/shared/protocol");
const Services = require("Services");
const { isWindowIncluded } = require("devtools/shared/layout/utils");
const { highlighterSpec, customHighlighterSpec } = require("devtools/shared/specs/highlighters");
const { isXUL } = require("./highlighters/utils/markup");
const { SimpleOutlineHighlighter } = require("./highlighters/simple-outline");

const HIGHLIGHTER_PICKED_TIMER = 1000;
const IS_OSX = Services.appinfo.OS === "Darwin";

/**
 * The registration mechanism for highlighters provide a quick way to
 * have modular highlighters, instead of a hard coded list.
 * It allow us to split highlighers in sub modules, and add them dynamically
 * using add-on (useful for 3rd party developers, or prototyping)
 *
 * Note that currently, highlighters added using add-ons, can only work on
 * Firefox desktop, or Fennec if the same add-on is installed in both.
 */
const highlighterTypes = new Map();

/**
 * Returns `true` if a highlighter for the given `typeName` is registered,
 * `false` otherwise.
 */
const isTypeRegistered = (typeName) => highlighterTypes.has(typeName);
exports.isTypeRegistered = isTypeRegistered;

/**
 * Registers a given constructor as highlighter, for the `typeName` given.
 * If no `typeName` is provided, the `typeName` property on the constructor's prototype
 * is used, if one is found, otherwise the name of the constructor function is used.
 */
const register = (constructor, typeName) => {
  if (!typeName) {
    typeName = constructor.prototype.typeName || constructor.name;
  }

  if (highlighterTypes.has(typeName)) {
    throw Error(`${typeName} is already registered.`);
  }

  highlighterTypes.set(typeName, constructor);
};
exports.register = register;

/**
 * The Highlighter is the server-side entry points for any tool that wishes to
 * highlight elements in some way in the content document.
 *
 * A little bit of vocabulary:
 * - <something>HighlighterActor classes are the actors that can be used from
 *   the client. They do very little else than instantiate a given
 *   <something>Highlighter and use it to highlight elements.
 * - <something>Highlighter classes aren't actors, they're just JS classes that
 *   know how to create and attach the actual highlighter elements on top of the
 *   content
 *
 * The most used highlighter actor is the HighlighterActor which can be
 * conveniently retrieved via the InspectorActor's 'getHighlighter' method.
 * The InspectorActor will always return the same instance of
 * HighlighterActor if asked several times and this instance is used in the
 * toolbox to highlighter elements's box-model from the markup-view,
 * box model view, console, debugger, ... as well as select elements with the
 * pointer (pick).
 *
 * Other types of highlighter actors exist and can be accessed via the
 * InspectorActor's 'getHighlighterByType' method.
 */

/**
 * The HighlighterActor class
 */
exports.HighlighterActor = protocol.ActorClassWithSpec(highlighterSpec, {
  initialize: function (inspector, autohide) {
    protocol.Actor.prototype.initialize.call(this, null);

    this._autohide = autohide;
    this._inspector = inspector;
    this._walker = this._inspector.walker;
    this._tabActor = this._inspector.tabActor;
    this._highlighterEnv = new HighlighterEnvironment();
    this._highlighterEnv.initFromTabActor(this._tabActor);

    this._highlighterReady = this._highlighterReady.bind(this);
    this._highlighterHidden = this._highlighterHidden.bind(this);
    this._onNavigate = this._onNavigate.bind(this);

    let doc = this._tabActor.window.document;
    // Only try to create the highlighter when the document is loaded,
    // otherwise, wait for the navigate event to fire.
    if (doc.documentElement && doc.readyState != "uninitialized") {
      this._createHighlighter();
    }

    // Listen to navigation events to switch from the BoxModelHighlighter to the
    // SimpleOutlineHighlighter, and back, if the top level window changes.
    this._tabActor.on("navigate", this._onNavigate);
  },

  get conn() {
    return this._inspector && this._inspector.conn;
  },

  form: function () {
    return {
      actor: this.actorID,
      traits: {
        autoHideOnDestroy: true
      }
    };
  },

  _createHighlighter: function () {
    this._isPreviousWindowXUL = isXUL(this._tabActor.window);

    if (!this._isPreviousWindowXUL) {
      this._highlighter = new BoxModelHighlighter(this._highlighterEnv,
                                                  this._inspector);
      this._highlighter.on("ready", this._highlighterReady);
      this._highlighter.on("hide", this._highlighterHidden);
    } else {
      this._highlighter = new SimpleOutlineHighlighter(this._highlighterEnv);
    }
  },

  _destroyHighlighter: function () {
    if (this._highlighter) {
      if (!this._isPreviousWindowXUL) {
        this._highlighter.off("ready", this._highlighterReady);
        this._highlighter.off("hide", this._highlighterHidden);
      }
      this._highlighter.destroy();
      this._highlighter = null;
    }
  },

  _onNavigate: function ({isTopLevel}) {
    // Skip navigation events for non top-level windows, or if the document
    // doesn't exist anymore.
    if (!isTopLevel || !this._tabActor.window.document.documentElement) {
      return;
    }

    // Only rebuild the highlighter if the window type changed.
    if (isXUL(this._tabActor.window) !== this._isPreviousWindowXUL) {
      this._destroyHighlighter();
      this._createHighlighter();
    }
  },

  destroy: function () {
    protocol.Actor.prototype.destroy.call(this);

    this.hideBoxModel();
    this._destroyHighlighter();
    this._tabActor.off("navigate", this._onNavigate);

    this._highlighterEnv.destroy();
    this._highlighterEnv = null;

    this._autohide = null;
    this._inspector = null;
    this._walker = null;
    this._tabActor = null;
  },

  /**
   * Display the box model highlighting on a given NodeActor.
   * There is only one instance of the box model highlighter, so calling this
   * method several times won't display several highlighters, it will just move
   * the highlighter instance to these nodes.
   *
   * @param NodeActor The node to be highlighted
   * @param Options See the request part for existing options. Note that not
   * all options may be supported by all types of highlighters.
   */
  showBoxModel: function (node, options = {}) {
    if (!node || !this._highlighter.show(node.rawNode, options)) {
      this._highlighter.hide();
    }
  },

  /**
   * Hide the box model highlighting if it was shown before
   */
  hideBoxModel: function () {
    if (this._highlighter) {
      this._highlighter.hide();
    }
  },

  /**
   * Returns `true` if the event was dispatched from a window included in
   * the current highlighter environment; or if the highlighter environment has
   * chrome privileges
   *
   * The method is specifically useful on B2G, where we do not want that events
   * from app or main process are processed if we're inspecting the content.
   *
   * @param {Event} event
   *          The event to allow
   * @return {Boolean}
   */
  _isEventAllowed: function ({view}) {
    let { window } = this._highlighterEnv;

    return window instanceof Ci.nsIDOMChromeWindow ||
          isWindowIncluded(window, view);
  },

  /**
   * Pick a node on click, and highlight hovered nodes in the process.
   *
   * This method doesn't respond anything interesting, however, it starts
   * mousemove, and click listeners on the content document to fire
   * events and let connected clients know when nodes are hovered over or
   * clicked.
   *
   * Once a node is picked, events will cease, and listeners will be removed.
   */
  _isPicking: false,
  _hoveredNode: null,
  _currentNode: null,

  pick: function () {
    if (this._isPicking) {
      return null;
    }
    this._isPicking = true;

    this._preventContentEvent = event => {
      event.stopPropagation();
      event.preventDefault();
    };

    this._onPick = event => {
      this._preventContentEvent(event);

      if (!this._isEventAllowed(event)) {
        return;
      }

      // If shift is pressed, this is only a preview click, send the event to
      // the client, but don't stop picking.
      if (event.shiftKey) {
<<<<<<< HEAD
        events.emit(this._walker, "picker-node-previewed",
=======
        this._walker.emit("picker-node-previewed",
>>>>>>> a17af05f
          this._findAndAttachElement(event));
        return;
      }

      this._stopPickerListeners();
      this._isPicking = false;
      if (this._autohide) {
        this._tabActor.window.setTimeout(() => {
          this._highlighter.hide();
        }, HIGHLIGHTER_PICKED_TIMER);
      }
      if (!this._currentNode) {
        this._currentNode = this._findAndAttachElement(event);
      }
      this._walker.emit("picker-node-picked", this._currentNode);
    };

    this._onHovered = event => {
      this._preventContentEvent(event);

      if (!this._isEventAllowed(event)) {
        return;
      }

      this._currentNode = this._findAndAttachElement(event);
      if (this._hoveredNode !== this._currentNode.node) {
        this._highlighter.show(this._currentNode.node.rawNode);
        this._walker.emit("picker-node-hovered", this._currentNode);
        this._hoveredNode = this._currentNode.node;
      }
    };

    this._onKey = event => {
      if (!this._currentNode || !this._isPicking) {
        return;
      }

      this._preventContentEvent(event);

      if (!this._isEventAllowed(event)) {
        return;
      }

      let currentNode = this._currentNode.node.rawNode;

      /**
       * KEY: Action/scope
       * LEFT_KEY: wider or parent
       * RIGHT_KEY: narrower or child
       * ENTER/CARRIAGE_RETURN: Picks currentNode
       * ESC/CTRL+SHIFT+C: Cancels picker, picks currentNode
       */
      switch (event.keyCode) {
        // Wider.
        case Ci.nsIDOMKeyEvent.DOM_VK_LEFT:
          if (!currentNode.parentElement) {
            return;
          }
          currentNode = currentNode.parentElement;
          break;

        // Narrower.
        case Ci.nsIDOMKeyEvent.DOM_VK_RIGHT:
          if (!currentNode.children.length) {
            return;
          }

          // Set firstElementChild by default
          let child = currentNode.firstElementChild;
          // If currentNode is parent of hoveredNode, then
          // previously selected childNode is set
          let hoveredNode = this._hoveredNode.rawNode;
          for (let sibling of currentNode.children) {
            if (sibling.contains(hoveredNode) || sibling === hoveredNode) {
              child = sibling;
            }
          }

          currentNode = child;
          break;

        // Select the element.
        case Ci.nsIDOMKeyEvent.DOM_VK_RETURN:
          this._onPick(event);
          return;

        // Cancel pick mode.
        case Ci.nsIDOMKeyEvent.DOM_VK_ESCAPE:
          this.cancelPick();
          this._walker.emit("picker-node-canceled");
          return;
        case Ci.nsIDOMKeyEvent.DOM_VK_C:
          if ((IS_OSX && event.metaKey && event.altKey) ||
            (!IS_OSX && event.ctrlKey && event.shiftKey)) {
            this.cancelPick();
<<<<<<< HEAD
            events.emit(this._walker, "picker-node-canceled");
=======
            this._walker.emit("picker-node-canceled");
>>>>>>> a17af05f
          }
          return;
        default: return;
      }

      // Store currently attached element
      this._currentNode = this._walker.attachElement(currentNode);
      this._highlighter.show(this._currentNode.node.rawNode);
      this._walker.emit("picker-node-hovered", this._currentNode);
    };

    this._startPickerListeners();

    return null;
  },

  /**
   * This pick method also focuses the highlighter's target window.
   */
  pickAndFocus: function () {
    // Go ahead and pass on the results to help future-proof this method.
    let pickResults = this.pick();
    this._highlighterEnv.window.focus();
    return pickResults;
  },

  _findAndAttachElement: function (event) {
    // originalTarget allows access to the "real" element before any retargeting
    // is applied, such as in the case of XBL anonymous elements.  See also
    // https://developer.mozilla.org/docs/XBL/XBL_1.0_Reference/Anonymous_Content#Event_Flow_and_Targeting
    let node = event.originalTarget || event.target;
    return this._walker.attachElement(node);
  },

  _startPickerListeners: function () {
    let target = this._highlighterEnv.pageListenerTarget;
    target.addEventListener("mousemove", this._onHovered, true);
    target.addEventListener("click", this._onPick, true);
    target.addEventListener("mousedown", this._preventContentEvent, true);
    target.addEventListener("mouseup", this._preventContentEvent, true);
    target.addEventListener("dblclick", this._preventContentEvent, true);
    target.addEventListener("keydown", this._onKey, true);
    target.addEventListener("keyup", this._preventContentEvent, true);
  },

  _stopPickerListeners: function () {
    let target = this._highlighterEnv.pageListenerTarget;

    if (!target) {
      return;
    }

    target.removeEventListener("mousemove", this._onHovered, true);
    target.removeEventListener("click", this._onPick, true);
    target.removeEventListener("mousedown", this._preventContentEvent, true);
    target.removeEventListener("mouseup", this._preventContentEvent, true);
    target.removeEventListener("dblclick", this._preventContentEvent, true);
    target.removeEventListener("keydown", this._onKey, true);
    target.removeEventListener("keyup", this._preventContentEvent, true);
  },

  _highlighterReady: function () {
    this._inspector.walker.emit("highlighter-ready");
  },

  _highlighterHidden: function () {
    this._inspector.walker.emit("highlighter-hide");
  },

  cancelPick: function () {
    if (this._isPicking) {
      this._highlighter.hide();
      this._stopPickerListeners();
      this._isPicking = false;
      this._hoveredNode = null;
    }
  }
});

/**
 * A generic highlighter actor class that instantiate a highlighter given its
 * type name and allows to show/hide it.
 */
exports.CustomHighlighterActor = protocol.ActorClassWithSpec(customHighlighterSpec, {
  /**
   * Create a highlighter instance given its typename
   * The typename must be one of HIGHLIGHTER_CLASSES and the class must
   * implement constructor(tabActor), show(node), hide(), destroy()
   */
  initialize: function (inspector, typeName) {
    protocol.Actor.prototype.initialize.call(this, null);

    this._inspector = inspector;

    let constructor = highlighterTypes.get(typeName);
    if (!constructor) {
      let list = [...highlighterTypes.keys()];

      throw new Error(`${typeName} isn't a valid highlighter class (${list})`);
    }

    // The assumption is that all custom highlighters need the canvasframe
    // container to append their elements, so if this is a XUL window, bail out.
    if (!isXUL(this._inspector.tabActor.window)) {
      this._highlighterEnv = new HighlighterEnvironment();
      this._highlighterEnv.initFromTabActor(inspector.tabActor);
      this._highlighter = new constructor(this._highlighterEnv);
      if (this._highlighter.on) {
        this._highlighter.on("highlighter-event", this._onHighlighterEvent.bind(this));
      }
    } else {
      throw new Error("Custom " + typeName +
        "highlighter cannot be created in a XUL window");
    }
  },

  get conn() {
    return this._inspector && this._inspector.conn;
  },

  destroy: function () {
    protocol.Actor.prototype.destroy.call(this);
    this.finalize();
    this._inspector = null;
  },

  release: function () {},

  /**
   * Show the highlighter.
   * This calls through to the highlighter instance's |show(node, options)|
   * method.
   *
   * Most custom highlighters are made to highlight DOM nodes, hence the first
   * NodeActor argument (NodeActor as in
   * devtools/server/actor/inspector).
   * Note however that some highlighters use this argument merely as a context
   * node: The SelectHighlighter for instance uses it as a base node to run the
   * provided CSS selector on.
   *
   * @param {NodeActor} The node to be highlighted
   * @param {Object} Options for the custom highlighter
   * @return {Boolean} True, if the highlighter has been successfully shown
   * (FF41+)
   */
  show: function (node, options) {
    if (!node || !this._highlighter) {
      return false;
    }

    return this._highlighter.show(node.rawNode, options);
  },

  /**
   * Hide the highlighter if it was shown before
   */
  hide: function () {
    if (this._highlighter) {
      this._highlighter.hide();
    }
  },

  /**
   * Upon receiving an event from the highlighter, forward it to the client.
   */
  _onHighlighterEvent: function (type, data) {
    this.emit("highlighter-event", data);
  },

  /**
   * Kill this actor. This method is called automatically just before the actor
   * is destroyed.
   */
  finalize: function () {
    if (this._highlighter) {
      if (this._highlighter.off) {
        this._highlighter.off("highlighter-event", this._onHighlighterEvent.bind(this));
      }
      this._highlighter.destroy();
      this._highlighter = null;
    }

    if (this._highlighterEnv) {
      this._highlighterEnv.destroy();
      this._highlighterEnv = null;
    }
  }
});

/**
 * The HighlighterEnvironment is an object that holds all the required data for
 * highlighters to work: the window, docShell, event listener target, ...
 * It also emits "will-navigate", "navigate" and "window-ready" events,
 * similarly to the TabActor.
 *
 * It can be initialized either from a TabActor (which is the most frequent way
 * of using it, since highlighters are usually initialized by the
 * HighlighterActor or CustomHighlighterActor, which have a tabActor reference).
 * It can also be initialized just with a window object (which is useful for
 * when a highlighter is used outside of the debugger server context, for
 * instance from a gcli command).
 */
function HighlighterEnvironment() {
  this.relayTabActorWindowReady = this.relayTabActorWindowReady.bind(this);
  this.relayTabActorNavigate = this.relayTabActorNavigate.bind(this);
  this.relayTabActorWillNavigate = this.relayTabActorWillNavigate.bind(this);

  EventEmitter.decorate(this);
}

exports.HighlighterEnvironment = HighlighterEnvironment;

HighlighterEnvironment.prototype = {
  initFromTabActor: function (tabActor) {
    this._tabActor = tabActor;
<<<<<<< HEAD
    events.on(this._tabActor, "window-ready", this.relayTabActorWindowReady);
    events.on(this._tabActor, "navigate", this.relayTabActorNavigate);
    events.on(this._tabActor, "will-navigate", this.relayTabActorWillNavigate);
=======
    this._tabActor.on("window-ready", this.relayTabActorWindowReady);
    this._tabActor.on("navigate", this.relayTabActorNavigate);
    this._tabActor.on("will-navigate", this.relayTabActorWillNavigate);
>>>>>>> a17af05f
  },

  initFromWindow: function (win) {
    this._win = win;

    // We need a progress listener to know when the window will navigate/has
    // navigated.
    let self = this;
    this.listener = {
      QueryInterface: XPCOMUtils.generateQI([
        Ci.nsIWebProgressListener,
        Ci.nsISupportsWeakReference,
        Ci.nsISupports
      ]),

      onStateChange: function (progress, request, flag) {
        let isStart = flag & Ci.nsIWebProgressListener.STATE_START;
        let isStop = flag & Ci.nsIWebProgressListener.STATE_STOP;
        let isWindow = flag & Ci.nsIWebProgressListener.STATE_IS_WINDOW;
        let isDocument = flag & Ci.nsIWebProgressListener.STATE_IS_DOCUMENT;

        if (progress.DOMWindow !== win) {
          return;
        }

        if (isDocument && isStart) {
          // One of the earliest events that tells us a new URI is being loaded
          // in this window.
          self.emit("will-navigate", {
            window: win,
            isTopLevel: true
          });
        }
        if (isWindow && isStop) {
          self.emit("navigate", {
            window: win,
            isTopLevel: true
          });
        }
      }
    };

    this.webProgress.addProgressListener(this.listener,
      Ci.nsIWebProgress.NOTIFY_STATE_WINDOW |
      Ci.nsIWebProgress.NOTIFY_STATE_DOCUMENT);
  },

  get isInitialized() {
    return this._win || this._tabActor;
  },

  get isXUL() {
    return isXUL(this.window);
  },

  get window() {
    if (!this.isInitialized) {
      throw new Error("Initialize HighlighterEnvironment with a tabActor " +
        "or window first");
    }
    let win = this._tabActor ? this._tabActor.window : this._win;

    return Cu.isDeadWrapper(win) ? null : win;
  },

  get document() {
    return this.window && this.window.document;
  },

  get docShell() {
    return this.window &&
           this.window.QueryInterface(Ci.nsIInterfaceRequestor)
                      .getInterface(Ci.nsIWebNavigation)
                      .QueryInterface(Ci.nsIDocShell);
  },

  get webProgress() {
    return this.docShell &&
           this.docShell.QueryInterface(Ci.nsIInterfaceRequestor)
                        .getInterface(Ci.nsIWebProgress);
  },

  /**
   * Get the right target for listening to events on the page.
   * - If the environment was initialized from a TabActor *and* if we're in the
   *   Browser Toolbox (to inspect firefox desktop): the tabActor is the
   *   RootActor, in which case, the window property can be used to listen to
   *   events.
   * - With firefox desktop, that tabActor is a BrowserTabActor, and with B2G,
   *   a ContentActor (which overrides BrowserTabActor). In both cases we use
   *   the chromeEventHandler which gives us a target we can use to listen to
   *   events, even from nested iframes.
   * - If the environment was initialized from a window, we also use the
   *   chromeEventHandler.
   */
  get pageListenerTarget() {
    if (this._tabActor && this._tabActor.isRootActor) {
      return this.window;
    }
    return this.docShell && this.docShell.chromeEventHandler;
  },

  relayTabActorWindowReady: function (data) {
    this.emit("window-ready", data);
  },

  relayTabActorNavigate: function (data) {
    this.emit("navigate", data);
  },

  relayTabActorWillNavigate: function (data) {
    this.emit("will-navigate", data);
  },

  destroy: function () {
    if (this._tabActor) {
<<<<<<< HEAD
      events.off(this._tabActor, "window-ready", this.relayTabActorWindowReady);
      events.off(this._tabActor, "navigate", this.relayTabActorNavigate);
      events.off(this._tabActor, "will-navigate", this.relayTabActorWillNavigate);
=======
      this._tabActor.off("window-ready", this.relayTabActorWindowReady);
      this._tabActor.off("navigate", this.relayTabActorNavigate);
      this._tabActor.off("will-navigate", this.relayTabActorWillNavigate);
>>>>>>> a17af05f
    }

    // In case the environment was initialized from a window, we need to remove
    // the progress listener.
    if (this._win) {
      try {
        this.webProgress.removeProgressListener(this.listener);
      } catch (e) {
        // Which may fail in case the window was already destroyed.
      }
    }

    this._tabActor = null;
    this._win = null;
  }
};

const { BoxModelHighlighter } = require("./highlighters/box-model");
register(BoxModelHighlighter);
exports.BoxModelHighlighter = BoxModelHighlighter;

const { CssGridHighlighter } = require("./highlighters/css-grid");
register(CssGridHighlighter);
exports.CssGridHighlighter = CssGridHighlighter;

const { CssTransformHighlighter } = require("./highlighters/css-transform");
register(CssTransformHighlighter);
exports.CssTransformHighlighter = CssTransformHighlighter;

const { SelectorHighlighter } = require("./highlighters/selector");
register(SelectorHighlighter);
exports.SelectorHighlighter = SelectorHighlighter;

const { GeometryEditorHighlighter } = require("./highlighters/geometry-editor");
register(GeometryEditorHighlighter);
exports.GeometryEditorHighlighter = GeometryEditorHighlighter;

const { RulersHighlighter } = require("./highlighters/rulers");
register(RulersHighlighter);
exports.RulersHighlighter = RulersHighlighter;

const { MeasuringToolHighlighter } = require("./highlighters/measuring-tool");
register(MeasuringToolHighlighter);
exports.MeasuringToolHighlighter = MeasuringToolHighlighter;

const { EyeDropper } = require("./highlighters/eye-dropper");
register(EyeDropper);
exports.EyeDropper = EyeDropper;

const { PausedDebuggerOverlay } = require("./highlighters/paused-debugger");
register(PausedDebuggerOverlay);
<<<<<<< HEAD
exports.PausedDebuggerOverlay = PausedDebuggerOverlay;
=======
exports.PausedDebuggerOverlay = PausedDebuggerOverlay;

const { ShapesHighlighter } = require("./highlighters/shapes");
register(ShapesHighlighter);
exports.ShapesHighlighter = ShapesHighlighter;
>>>>>>> a17af05f
<|MERGE_RESOLUTION|>--- conflicted
+++ resolved
@@ -254,11 +254,7 @@
       // If shift is pressed, this is only a preview click, send the event to
       // the client, but don't stop picking.
       if (event.shiftKey) {
-<<<<<<< HEAD
-        events.emit(this._walker, "picker-node-previewed",
-=======
         this._walker.emit("picker-node-previewed",
->>>>>>> a17af05f
           this._findAndAttachElement(event));
         return;
       }
@@ -354,11 +350,7 @@
           if ((IS_OSX && event.metaKey && event.altKey) ||
             (!IS_OSX && event.ctrlKey && event.shiftKey)) {
             this.cancelPick();
-<<<<<<< HEAD
-            events.emit(this._walker, "picker-node-canceled");
-=======
             this._walker.emit("picker-node-canceled");
->>>>>>> a17af05f
           }
           return;
         default: return;
@@ -574,15 +566,9 @@
 HighlighterEnvironment.prototype = {
   initFromTabActor: function (tabActor) {
     this._tabActor = tabActor;
-<<<<<<< HEAD
-    events.on(this._tabActor, "window-ready", this.relayTabActorWindowReady);
-    events.on(this._tabActor, "navigate", this.relayTabActorNavigate);
-    events.on(this._tabActor, "will-navigate", this.relayTabActorWillNavigate);
-=======
     this._tabActor.on("window-ready", this.relayTabActorWindowReady);
     this._tabActor.on("navigate", this.relayTabActorNavigate);
     this._tabActor.on("will-navigate", this.relayTabActorWillNavigate);
->>>>>>> a17af05f
   },
 
   initFromWindow: function (win) {
@@ -699,15 +685,9 @@
 
   destroy: function () {
     if (this._tabActor) {
-<<<<<<< HEAD
-      events.off(this._tabActor, "window-ready", this.relayTabActorWindowReady);
-      events.off(this._tabActor, "navigate", this.relayTabActorNavigate);
-      events.off(this._tabActor, "will-navigate", this.relayTabActorWillNavigate);
-=======
       this._tabActor.off("window-ready", this.relayTabActorWindowReady);
       this._tabActor.off("navigate", this.relayTabActorNavigate);
       this._tabActor.off("will-navigate", this.relayTabActorWillNavigate);
->>>>>>> a17af05f
     }
 
     // In case the environment was initialized from a window, we need to remove
@@ -759,12 +739,8 @@
 
 const { PausedDebuggerOverlay } = require("./highlighters/paused-debugger");
 register(PausedDebuggerOverlay);
-<<<<<<< HEAD
-exports.PausedDebuggerOverlay = PausedDebuggerOverlay;
-=======
 exports.PausedDebuggerOverlay = PausedDebuggerOverlay;
 
 const { ShapesHighlighter } = require("./highlighters/shapes");
 register(ShapesHighlighter);
-exports.ShapesHighlighter = ShapesHighlighter;
->>>>>>> a17af05f
+exports.ShapesHighlighter = ShapesHighlighter;