/* This Source Code Form is subject to the terms of the Mozilla Public
 * License, v. 2.0. If a copy of the MPL was not distributed with this
 * file, You can obtain one at http://mozilla.org/MPL/2.0/. */

"use strict";

/**
 * Here's the server side of the remote inspector.
 *
 * The WalkerActor is the client's view of the debuggee's DOM.  It's gives
 * the client a tree of NodeActor objects.
 *
 * The walker presents the DOM tree mostly unmodified from the source DOM
 * tree, but with a few key differences:
 *
 *  - Empty text nodes are ignored.  This is pretty typical of developer
 *    tools, but maybe we should reconsider that on the server side.
 *  - iframes with documents loaded have the loaded document as the child,
 *    the walker provides one big tree for the whole document tree.
 *
 * There are a few ways to get references to NodeActors:
 *
 *   - When you first get a WalkerActor reference, it comes with a free
 *     reference to the root document's node.
 *   - Given a node, you can ask for children, siblings, and parents.
 *   - You can issue querySelector and querySelectorAll requests to find
 *     other elements.
 *   - Requests that return arbitrary nodes from the tree (like querySelector
 *     and querySelectorAll) will also return any nodes the client hasn't
 *     seen in order to have a complete set of parents.
 *
 * Once you have a NodeFront, you should be able to answer a few questions
 * without further round trips, like the node's name, namespace/tagName,
 * attributes, etc.  Other questions (like a text node's full nodeValue)
 * might require another round trip.
 *
 * The protocol guarantees that the client will always know the parent of
 * any node that is returned by the server.  This means that some requests
 * (like querySelector) will include the extra nodes needed to satisfy this
 * requirement.  The client keeps track of this parent relationship, so the
 * node fronts form a tree that is a subset of the actual DOM tree.
 *
 *
 * We maintain this guarantee to support the ability to release subtrees on
 * the client - when a node is disconnected from the DOM tree we want to be
 * able to free the client objects for all the children nodes.
 *
 * So to be able to answer "all the children of a given node that we have
 * seen on the client side", we guarantee that every time we've seen a node,
 * we connect it up through its parents.
 */

const {Cc, Ci, Cu} = require("chrome");
const Services = require("Services");
const protocol = require("devtools/shared/protocol");
const {LayoutActor} = require("devtools/server/actors/layout");
const {LongStringActor} = require("devtools/server/actors/string");
const promise = require("promise");
const defer = require("devtools/shared/defer");
const {Task} = require("devtools/shared/task");
const EventEmitter = require("devtools/shared/event-emitter");
const {WalkerSearch} = require("devtools/server/actors/utils/walker-search");
const {PageStyleActor, getFontPreviewData} = require("devtools/server/actors/styles");
const {
  HighlighterActor,
  CustomHighlighterActor,
  isTypeRegistered,
  HighlighterEnvironment
} = require("devtools/server/actors/highlighters");
const {EyeDropper} = require("devtools/server/actors/highlighters/eye-dropper");
const {
  isAnonymous,
  isNativeAnonymous,
  isXBLAnonymous,
  isShadowAnonymous,
  getFrameElement,
  loadSheet
} = require("devtools/shared/layout/utils");
const {getLayoutChangesObserver, releaseLayoutChangesObserver} = require("devtools/server/actors/reflow");
const nodeFilterConstants = require("devtools/shared/dom-node-filter-constants");
const {colorUtils} = require("devtools/shared/css/color");

const {EventParsers} = require("devtools/server/event-parsers");
const {nodeSpec, nodeListSpec, walkerSpec, inspectorSpec} = require("devtools/shared/specs/inspector");

const FONT_FAMILY_PREVIEW_TEXT = "The quick brown fox jumps over the lazy dog";
const FONT_FAMILY_PREVIEW_TEXT_SIZE = 20;
const PSEUDO_CLASSES = [":hover", ":active", ":focus"];
const HIDDEN_CLASS = "__fx-devtools-hide-shortcut__";
const SVG_NS = "http://www.w3.org/2000/svg";
const XHTML_NS = "http://www.w3.org/1999/xhtml";
const XUL_NS = "http://www.mozilla.org/keymaster/gatekeeper/there.is.only.xul";
const IMAGE_FETCHING_TIMEOUT = 500;

// SKIP_TO_* arguments are used with the DocumentWalker, driving the strategy to use if
// the starting node is incompatible with the filter function of the walker.
const SKIP_TO_PARENT = "SKIP_TO_PARENT";
const SKIP_TO_SIBLING = "SKIP_TO_SIBLING";

// The possible completions to a ':' with added score to give certain values
// some preference.
const PSEUDO_SELECTORS = [
  [":active", 1],
  [":hover", 1],
  [":focus", 1],
  [":visited", 0],
  [":link", 0],
  [":first-letter", 0],
  [":first-child", 2],
  [":before", 2],
  [":after", 2],
  [":lang(", 0],
  [":not(", 3],
  [":first-of-type", 0],
  [":last-of-type", 0],
  [":only-of-type", 0],
  [":only-child", 2],
  [":nth-child(", 3],
  [":nth-last-child(", 0],
  [":nth-of-type(", 0],
  [":nth-last-of-type(", 0],
  [":last-child", 2],
  [":root", 0],
  [":empty", 0],
  [":target", 0],
  [":enabled", 0],
  [":disabled", 0],
  [":checked", 1],
  ["::selection", 0]
];

var HELPER_SHEET = "data:text/css;charset=utf-8," + encodeURIComponent(`
  .__fx-devtools-hide-shortcut__ {
    visibility: hidden !important;
  }

  :-moz-devtools-highlighted {
    outline: 2px dashed #F06!important;
    outline-offset: -2px !important;
  }
`);

const flags = require("devtools/shared/flags");

loader.lazyRequireGetter(this, "DevToolsUtils",
                         "devtools/shared/DevToolsUtils");

loader.lazyRequireGetter(this, "AsyncUtils", "devtools/shared/async-utils");

loader.lazyGetter(this, "DOMParser", function () {
  return Cc["@mozilla.org/xmlextras/domparser;1"]
           .createInstance(Ci.nsIDOMParser);
});

loader.lazyGetter(this, "eventListenerService", function () {
  return Cc["@mozilla.org/eventlistenerservice;1"]
           .getService(Ci.nsIEventListenerService);
});

loader.lazyRequireGetter(this, "CssLogic", "devtools/server/css-logic", true);
loader.lazyRequireGetter(this, "findCssSelector", "devtools/shared/inspector/css-logic", true);
loader.lazyRequireGetter(this, "getCssPath", "devtools/shared/inspector/css-logic", true);
<<<<<<< HEAD
=======
loader.lazyRequireGetter(this, "getXPath", "devtools/shared/inspector/css-logic", true);
>>>>>>> a17af05f

/**
 * We only send nodeValue up to a certain size by default.  This stuff
 * controls that size.
 */
exports.DEFAULT_VALUE_SUMMARY_LENGTH = 50;
var gValueSummaryLength = exports.DEFAULT_VALUE_SUMMARY_LENGTH;

exports.getValueSummaryLength = function () {
  return gValueSummaryLength;
};

exports.setValueSummaryLength = function (val) {
  gValueSummaryLength = val;
};

/**
 * Returns the properly cased version of the node's tag name, which can be
 * used when displaying said name in the UI.
 *
 * @param  {Node} rawNode
 *         Node for which we want the display name
 * @return {String}
 *         Properly cased version of the node tag name
 */
const getNodeDisplayName = function (rawNode) {
  if (rawNode.nodeName && !rawNode.localName) {
    // The localName & prefix APIs have been moved from the Node interface to the Element
    // interface. Use Node.nodeName as a fallback.
    return rawNode.nodeName;
  }
  return (rawNode.prefix ? rawNode.prefix + ":" : "") + rawNode.localName;
};
exports.getNodeDisplayName = getNodeDisplayName;

/**
 * Server side of the node actor.
 */
var NodeActor = exports.NodeActor = protocol.ActorClassWithSpec(nodeSpec, {
  initialize: function (walker, node) {
    protocol.Actor.prototype.initialize.call(this, null);
    this.walker = walker;
    this.rawNode = node;
    this._eventParsers = new EventParsers().parsers;

    // Storing the original display of the node, to track changes when reflows
    // occur
    this.wasDisplayed = this.isDisplayed;
  },

  toString: function () {
    return "[NodeActor " + this.actorID + " for " +
      this.rawNode.toString() + "]";
  },

  /**
   * Instead of storing a connection object, the NodeActor gets its connection
   * from its associated walker.
   */
  get conn() {
    return this.walker.conn;
  },

  isDocumentElement: function () {
    return this.rawNode.ownerDocument &&
           this.rawNode.ownerDocument.documentElement === this.rawNode;
  },

  destroy: function () {
    protocol.Actor.prototype.destroy.call(this);

    if (this.mutationObserver) {
      if (!Cu.isDeadWrapper(this.mutationObserver)) {
        this.mutationObserver.disconnect();
      }
      this.mutationObserver = null;
    }
    this.rawNode = null;
    this.walker = null;
  },

  // Returns the JSON representation of this object over the wire.
  form: function (detail) {
    if (detail === "actorid") {
      return this.actorID;
    }

    let parentNode = this.walker.parentNode(this);
    let inlineTextChild = this.walker.inlineTextChild(this);

    let form = {
      actor: this.actorID,
      baseURI: this.rawNode.baseURI,
      parent: parentNode ? parentNode.actorID : undefined,
      nodeType: this.rawNode.nodeType,
      namespaceURI: this.rawNode.namespaceURI,
      nodeName: this.rawNode.nodeName,
      nodeValue: this.rawNode.nodeValue,
      displayName: getNodeDisplayName(this.rawNode),
      numChildren: this.numChildren,
      inlineTextChild: inlineTextChild ? inlineTextChild.form() : undefined,

      // doctype attributes
      name: this.rawNode.name,
      publicId: this.rawNode.publicId,
      systemId: this.rawNode.systemId,

      attrs: this.writeAttrs(),
      isBeforePseudoElement: this.isBeforePseudoElement,
      isAfterPseudoElement: this.isAfterPseudoElement,
      isAnonymous: isAnonymous(this.rawNode),
      isNativeAnonymous: isNativeAnonymous(this.rawNode),
      isXBLAnonymous: isXBLAnonymous(this.rawNode),
      isShadowAnonymous: isShadowAnonymous(this.rawNode),
      pseudoClassLocks: this.writePseudoClassLocks(),

      isDisplayed: this.isDisplayed,
      isInHTMLDocument: this.rawNode.ownerDocument &&
        this.rawNode.ownerDocument.contentType === "text/html",
      hasEventListeners: this._hasEventListeners,
    };

    if (this.isDocumentElement()) {
      form.isDocumentElement = true;
    }

    // Add an extra API for custom properties added by other
    // modules/extensions.
    form.setFormProperty = (name, value) => {
      if (!form.props) {
        form.props = {};
      }
      form.props[name] = value;
    };

    // Fire an event so, other modules can create its own properties
    // that should be passed to the client (within the form.props field).
    EventEmitter.emit(NodeActor, "form", {
      target: this,
      data: form
    });

    return form;
  },

  /**
   * Watch the given document node for mutations using the DOM observer
   * API.
   */
  watchDocument: function (callback) {
    let node = this.rawNode;
    // Create the observer on the node's actor.  The node will make sure
    // the observer is cleaned up when the actor is released.
    let observer = new node.defaultView.MutationObserver(callback);
    observer.mergeAttributeRecords = true;
    observer.observe(node, {
      nativeAnonymousChildList: true,
      attributes: true,
      characterData: true,
      characterDataOldValue: true,
      childList: true,
      subtree: true
    });
    this.mutationObserver = observer;
  },

  get isBeforePseudoElement() {
    return this.rawNode.nodeName === "_moz_generated_content_before";
  },

  get isAfterPseudoElement() {
    return this.rawNode.nodeName === "_moz_generated_content_after";
  },

  // Estimate the number of children that the walker will return without making
  // a call to children() if possible.
  get numChildren() {
    // For pseudo elements, childNodes.length returns 1, but the walker
    // will return 0.
    if (this.isBeforePseudoElement || this.isAfterPseudoElement) {
      return 0;
    }

    let rawNode = this.rawNode;
    let numChildren = rawNode.childNodes.length;
    let hasAnonChildren = rawNode.nodeType === Ci.nsIDOMNode.ELEMENT_NODE &&
                          rawNode.ownerDocument.getAnonymousNodes(rawNode);

    let hasContentDocument = rawNode.contentDocument;
    let hasSVGDocument = rawNode.getSVGDocument && rawNode.getSVGDocument();
    if (numChildren === 0 && (hasContentDocument || hasSVGDocument)) {
      // This might be an iframe with virtual children.
      numChildren = 1;
    }

    // Normal counting misses ::before/::after.  Also, some anonymous children
    // may ultimately be skipped, so we have to consult with the walker.
    if (numChildren === 0 || hasAnonChildren) {
      numChildren = this.walker.children(this).nodes.length;
    }

    return numChildren;
  },

  get computedStyle() {
    return CssLogic.getComputedStyle(this.rawNode);
  },

  /**
   * Is the node's display computed style value other than "none"
   */
  get isDisplayed() {
    // Consider all non-element nodes as displayed.
    if (isNodeDead(this) ||
        this.rawNode.nodeType !== Ci.nsIDOMNode.ELEMENT_NODE ||
        this.isAfterPseudoElement ||
        this.isBeforePseudoElement) {
      return true;
    }

    let style = this.computedStyle;
    if (!style) {
      return true;
    }

    return style.display !== "none";
  },

  /**
   * Are there event listeners that are listening on this node? This method
   * uses all parsers registered via event-parsers.js.registerEventParser() to
   * check if there are any event listeners.
   */
  get _hasEventListeners() {
    let parsers = this._eventParsers;
    for (let [, {hasListeners}] of parsers) {
      try {
        if (hasListeners && hasListeners(this.rawNode)) {
          return true;
        }
      } catch (e) {
        // An object attached to the node looked like a listener but wasn't...
        // do nothing.
      }
    }
    return false;
  },

  writeAttrs: function () {
    if (!this.rawNode.attributes) {
      return undefined;
    }

    return [...this.rawNode.attributes].map(attr => {
      return {namespace: attr.namespace, name: attr.name, value: attr.value };
    });
  },

  writePseudoClassLocks: function () {
    if (this.rawNode.nodeType !== Ci.nsIDOMNode.ELEMENT_NODE) {
      return undefined;
    }
    let ret = undefined;
    for (let pseudo of PSEUDO_CLASSES) {
      if (DOMUtils.hasPseudoClassLock(this.rawNode, pseudo)) {
        ret = ret || [];
        ret.push(pseudo);
      }
    }
    return ret;
  },

  /**
   * Gets event listeners and adds their information to the events array.
   *
   * @param  {Node} node
   *         Node for which we are to get listeners.
   */
  getEventListeners: function (node) {
    let parsers = this._eventParsers;
    let dbg = this.parent().tabActor.makeDebugger();
    let listenerArray = [];

    for (let [, {getListeners, normalizeListener}] of parsers) {
      try {
        let listeners = getListeners(node);

        if (!listeners) {
          continue;
        }

        for (let listener of listeners) {
          if (normalizeListener) {
            listener.normalizeListener = normalizeListener;
          }

          this.processHandlerForEvent(node, listenerArray, dbg, listener);
        }
      } catch (e) {
        // An object attached to the node looked like a listener but wasn't...
        // do nothing.
      }
    }

    listenerArray.sort((a, b) => {
      return a.type.localeCompare(b.type);
    });

    return listenerArray;
  },

  /**
   * Process a handler
   *
   * @param  {Node} node
   *         The node for which we want information.
   * @param  {Array} listenerArray
   *         listenerArray contains all event objects that we have gathered
   *         so far.
   * @param  {Debugger} dbg
   *         JSDebugger instance.
   * @param  {Object} eventInfo
   *         See event-parsers.js.registerEventParser() for a description of the
   *         eventInfo object.
   *
   * @return {Array}
   *         An array of objects where a typical object looks like this:
   *           {
   *             type: "click",
   *             handler: function() { doSomething() },
   *             origin: "http://www.mozilla.com",
   *             searchString: 'onclick="doSomething()"',
   *             tags: tags,
   *             DOM0: true,
   *             capturing: true,
   *             hide: {
   *               DOM0: true
   *             },
   *             native: false
   *           }
   */
  processHandlerForEvent: function (node, listenerArray, dbg, listener) {
    let { handler } = listener;
    let global = Cu.getGlobalForObject(handler);
    let globalDO = dbg.addDebuggee(global);
    let listenerDO = globalDO.makeDebuggeeValue(handler);

    let { normalizeListener } = listener;

    if (normalizeListener) {
      listenerDO = normalizeListener(listenerDO, listener);
    }

    let { capturing } = listener;
    let dom0 = false;
    let functionSource = handler.toString();
    let hide = listener.hide || {};
    let line = 0;
    let native = false;
    let override = listener.override || {};
    let tags = listener.tags || "";
    let type = listener.type || "";
    let url = "";

    // If the listener is an object with a 'handleEvent' method, use that.
    if (listenerDO.class === "Object" || listenerDO.class === "XULElement") {
      let desc;

      while (!desc && listenerDO) {
        desc = listenerDO.getOwnPropertyDescriptor("handleEvent");
        listenerDO = listenerDO.proto;
      }

      if (desc && desc.value) {
        listenerDO = desc.value;
      }
    }

    // If the listener is bound to a different context then we need to switch
    // to the bound function.
    if (listenerDO.isBoundFunction) {
      listenerDO = listenerDO.boundTargetFunction;
    }

    let { isArrowFunction, name, script, parameterNames } = listenerDO;

    if (script) {
      let scriptSource = script.source.text;

      // Scripts are provided via script tags. If it wasn't provided by a
      // script tag it must be a DOM0 event.
      if (script.source.element) {
        dom0 = script.source.element.class !== "HTMLScriptElement";
      } else {
        dom0 = false;
      }

      line = script.startLine;
      url = script.url;

      // Checking for the string "[native code]" is the only way at this point
      // to check for native code. Even if this provides a false positive then
      // grabbing the source code a second time is harmless.
      if (functionSource === "[object Object]" ||
          functionSource === "[object XULElement]" ||
          functionSource.includes("[native code]")) {
        functionSource =
          scriptSource.substr(script.sourceStart, script.sourceLength);

        // At this point the script looks like this:
        // () { ... }
        // We prefix this with "function" if it is not a fat arrow function.
        if (!isArrowFunction) {
          functionSource = "function " + functionSource;
        }
      }
    } else {
      // If the listener is a native one (provided by C++ code) then we have no
      // access to the script. We use the native flag to prevent showing the
      // debugger button because the script is not available.
      native = true;
    }

    // Fat arrow function text always contains the parameters. Function
    // parameters are often missing e.g. if Array.sort is used as a handler.
    // If they are missing we provide the parameters ourselves.
    if (parameterNames && parameterNames.length > 0) {
      let prefix = "function " + name + "()";
      let paramString = parameterNames.join(", ");

      if (functionSource.startsWith(prefix)) {
        functionSource = functionSource.substr(prefix.length);
<<<<<<< HEAD

        functionSource = `function ${name} (${paramString})${functionSource}`;
      }
    }

=======

        functionSource = `function ${name} (${paramString})${functionSource}`;
      }
    }

>>>>>>> a17af05f
    // If the listener is native code we display the filename "[native code]."
    // This is the official string and should *not* be translated.
    let origin;
    if (native) {
      origin = "[native code]";
    } else {
      origin = url + ((dom0 || line === 0) ? "" : ":" + line);
    }

    let eventObj = {
      type: override.type || type,
      handler: override.handler || functionSource.trim(),
      origin: override.origin || origin,
      tags: override.tags || tags,
      DOM0: typeof override.dom0 !== "undefined" ? override.dom0 : dom0,
      capturing: typeof override.capturing !== "undefined" ?
                 override.capturing : capturing,
      hide: typeof override.hide !== "undefined" ? override.hide : hide,
      native
    };

    // Hide the debugger icon for DOM0 and native listeners. DOM0 listeners are
    // generated dynamically from e.g. an onclick="" attribute so the script
    // doesn't actually exist.
    if (native || dom0) {
      eventObj.hide.debugger = true;
    }

    listenerArray.push(eventObj);

    dbg.removeDebuggee(globalDO);
  },

  /**
   * Returns a LongStringActor with the node's value.
   */
  getNodeValue: function () {
    return new LongStringActor(this.conn, this.rawNode.nodeValue || "");
  },

  /**
   * Set the node's value to a given string.
   */
  setNodeValue: function (value) {
    this.rawNode.nodeValue = value;
  },

  /**
   * Get a unique selector string for this node.
   */
  getUniqueSelector: function () {
    if (Cu.isDeadWrapper(this.rawNode)) {
      return "";
    }
    return findCssSelector(this.rawNode);
  },

  /**
   * Get the full CSS path for this node.
   *
   * @return {String} A CSS selector with a part for the node and each of its ancestors.
   */
  getCssPath: function () {
    if (Cu.isDeadWrapper(this.rawNode)) {
      return "";
    }
    return getCssPath(this.rawNode);
<<<<<<< HEAD
=======
  },

  /**
   * Get the XPath for this node.
   *
   * @return {String} The XPath for finding this node on the page.
   */
  getXPath: function () {
    if (Cu.isDeadWrapper(this.rawNode)) {
      return "";
    }
    return getXPath(this.rawNode);
>>>>>>> a17af05f
  },

  /**
   * Scroll the selected node into view.
   */
  scrollIntoView: function () {
    this.rawNode.scrollIntoView(true);
  },

  /**
   * Get the node's image data if any (for canvas and img nodes).
   * Returns an imageData object with the actual data being a LongStringActor
   * and a size json object.
   * The image data is transmitted as a base64 encoded png data-uri.
   * The method rejects if the node isn't an image or if the image is missing
   *
   * Accepts a maxDim request parameter to resize images that are larger. This
   * is important as the resizing occurs server-side so that image-data being
   * transfered in the longstring back to the client will be that much smaller
   */
  getImageData: function (maxDim) {
    return imageToImageData(this.rawNode, maxDim).then(imageData => {
      return {
        data: LongStringActor(this.conn, imageData.data),
        size: imageData.size
      };
    });
  },

  /**
   * Get all event listeners that are listening on this node.
   */
  getEventListenerInfo: function () {
    let node = this.rawNode;

    if (this.rawNode.nodeName.toLowerCase() === "html") {
      let winListeners = this.getEventListeners(node.ownerGlobal) || [];
      let docElementListeners = this.getEventListeners(node) || [];
      let docListeners = this.getEventListeners(node.parentNode) || [];

      return [...winListeners, ...docElementListeners, ...docListeners];
    }
    return this.getEventListeners(node);
  },

  /**
   * Modify a node's attributes.  Passed an array of modifications
   * similar in format to "attributes" mutations.
   * {
   *   attributeName: <string>
   *   attributeNamespace: <optional string>
   *   newValue: <optional string> - If null or undefined, the attribute
   *     will be removed.
   * }
   *
   * Returns when the modifications have been made.  Mutations will
   * be queued for any changes made.
   */
  modifyAttributes: function (modifications) {
    let rawNode = this.rawNode;
    for (let change of modifications) {
      if (change.newValue == null) {
        if (change.attributeNamespace) {
          rawNode.removeAttributeNS(change.attributeNamespace,
                                    change.attributeName);
        } else {
          rawNode.removeAttribute(change.attributeName);
        }
      } else if (change.attributeNamespace) {
        rawNode.setAttributeNS(change.attributeNamespace, change.attributeName,
                               change.newValue);
      } else {
        rawNode.setAttribute(change.attributeName, change.newValue);
      }
    }
  },

  /**
   * Given the font and fill style, get the image data of a canvas with the
   * preview text and font.
   * Returns an imageData object with the actual data being a LongStringActor
   * and the width of the text as a string.
   * The image data is transmitted as a base64 encoded png data-uri.
   */
  getFontFamilyDataURL: function (font, fillStyle = "black") {
    let doc = this.rawNode.ownerDocument;
    let options = {
      previewText: FONT_FAMILY_PREVIEW_TEXT,
      previewFontSize: FONT_FAMILY_PREVIEW_TEXT_SIZE,
      fillStyle: fillStyle
    };
    let { dataURL, size } = getFontPreviewData(font, doc, options);

    return { data: LongStringActor(this.conn, dataURL), size: size };
  },

  /**
   * Finds the computed background color of the closest parent with
   * a set background color.
   * Returns a string with the background color of the form
   * rgba(r, g, b, a). Defaults to rgba(255, 255, 255, 1) if no
   * background color is found.
   */
  getClosestBackgroundColor: function () {
    let current = this.rawNode;
    while (current) {
      let computedStyle = CssLogic.getComputedStyle(current);
      let currentStyle = computedStyle.getPropertyValue("background-color");
      if (colorUtils.isValidCSSColor(currentStyle)) {
        let currentCssColor = new colorUtils.CssColor(currentStyle);
        if (!currentCssColor.isTransparent()) {
          return currentCssColor.rgba;
        }
      }
      current = current.parentNode;
    }
    return "rgba(255, 255, 255, 1)";
  }
});

/**
 * Server side of a node list as returned by querySelectorAll()
 */
var NodeListActor = exports.NodeListActor = protocol.ActorClassWithSpec(nodeListSpec, {
  typeName: "domnodelist",

  initialize: function (walker, nodeList) {
    protocol.Actor.prototype.initialize.call(this);
    this.walker = walker;
    this.nodeList = nodeList || [];
  },

  destroy: function () {
    protocol.Actor.prototype.destroy.call(this);
  },

  /**
   * Instead of storing a connection object, the NodeActor gets its connection
   * from its associated walker.
   */
  get conn() {
    return this.walker.conn;
  },

  /**
   * Items returned by this actor should belong to the parent walker.
   */
  marshallPool: function () {
    return this.walker;
  },

  // Returns the JSON representation of this object over the wire.
  form: function () {
    return {
      actor: this.actorID,
      length: this.nodeList ? this.nodeList.length : 0
    };
  },

  /**
   * Get a single node from the node list.
   */
  item: function (index) {
    return this.walker.attachElement(this.nodeList[index]);
  },

  /**
   * Get a range of the items from the node list.
   */
  items: function (start = 0, end = this.nodeList.length) {
    let items = Array.prototype.slice.call(this.nodeList, start, end)
      .map(item => this.walker._ref(item));
    return this.walker.attachElements(items);
  },

  release: function () {}
});

/**
 * Server side of the DOM walker.
 */
var WalkerActor = protocol.ActorClassWithSpec(walkerSpec, {
  /**
   * Create the WalkerActor
   * @param DebuggerServerConnection conn
   *    The server connection.
   */
  initialize: function (conn, tabActor, options) {
    protocol.Actor.prototype.initialize.call(this, conn);
    this.tabActor = tabActor;
    this.rootWin = tabActor.window;
    this.rootDoc = this.rootWin.document;
    this._refMap = new Map();
    this._pendingMutations = [];
    this._activePseudoClassLocks = new Set();
    this.showAllAnonymousContent = options.showAllAnonymousContent;

    this.walkerSearch = new WalkerSearch(this);

    // Nodes which have been removed from the client's known
    // ownership tree are considered "orphaned", and stored in
    // this set.
    this._orphaned = new Set();

    // The client can tell the walker that it is interested in a node
    // even when it is orphaned with the `retainNode` method.  This
    // list contains orphaned nodes that were so retained.
    this._retainedOrphans = new Set();

    this.onMutations = this.onMutations.bind(this);
    this.onFrameLoad = this.onFrameLoad.bind(this);
    this.onFrameUnload = this.onFrameUnload.bind(this);

<<<<<<< HEAD
    events.on(tabActor, "will-navigate", this.onFrameUnload);
    events.on(tabActor, "window-ready", this.onFrameLoad);
=======
    tabActor.on("will-navigate", this.onFrameUnload);
    tabActor.on("window-ready", this.onFrameLoad);
>>>>>>> a17af05f

    // Ensure that the root document node actor is ready and
    // managed.
    this.rootNode = this.document();

    this.layoutChangeObserver = getLayoutChangesObserver(this.tabActor);
    this._onReflows = this._onReflows.bind(this);
    this.layoutChangeObserver.on("reflows", this._onReflows);
    this._onResize = this._onResize.bind(this);
    this.layoutChangeObserver.on("resize", this._onResize);

    this._onEventListenerChange = this._onEventListenerChange.bind(this);
    eventListenerService.addListenerChangeListener(this._onEventListenerChange);
  },

  /**
   * Callback for eventListenerService.addListenerChangeListener
   * @param nsISimpleEnumerator changesEnum
   *    enumerator of nsIEventListenerChange
   */
  _onEventListenerChange: function (changesEnum) {
    let changes = changesEnum.enumerate();
    while (changes.hasMoreElements()) {
      let current = changes.getNext().QueryInterface(Ci.nsIEventListenerChange);
      let target = current.target;

      if (this._refMap.has(target)) {
        let actor = this.getNode(target);
        let mutation = {
          type: "events",
          target: actor.actorID,
          hasEventListeners: actor._hasEventListeners
        };
        this.queueMutation(mutation);
      }
    }
  },

  // Returns the JSON representation of this object over the wire.
  form: function () {
    return {
      actor: this.actorID,
      root: this.rootNode.form(),
      traits: {
        // FF42+ Inspector starts managing the Walker, while the inspector also
        // starts cleaning itself up automatically on client disconnection.
        // So that there is no need to manually release the walker anymore.
        autoReleased: true,
        // XXX: It seems silly that we need to tell the front which capabilities
        // its actor has in this way when the target can use actorHasMethod. If
        // this was ported to the protocol (Bug 1157048) we could call that
        // inside of custom front methods and not need to do traits for this.
        multiFrameQuerySelectorAll: true,
        textSearch: true,
      }
    };
  },

  toString: function () {
    return "[WalkerActor " + this.actorID + "]";
  },

  getDocumentWalker: function (node, whatToShow, skipTo) {
    // Allow native anon content (like <video> controls) if preffed on
    let nodeFilter = this.showAllAnonymousContent
                    ? allAnonymousContentTreeWalkerFilter
                    : standardTreeWalkerFilter;
    return new DocumentWalker(node, this.rootWin, whatToShow, nodeFilter, skipTo);
  },

  destroy: function () {
    if (this._destroyed) {
      return;
    }
    this._destroyed = true;
    protocol.Actor.prototype.destroy.call(this);
    try {
      this.clearPseudoClassLocks();
      this._activePseudoClassLocks = null;

      this._hoveredNode = null;
      this.rootWin = null;
      this.rootDoc = null;
      this.rootNode = null;
      this.layoutHelpers = null;
      this._orphaned = null;
      this._retainedOrphans = null;
      this._refMap = null;

<<<<<<< HEAD
      events.off(this.tabActor, "will-navigate", this.onFrameUnload);
      events.off(this.tabActor, "window-ready", this.onFrameLoad);
=======
      this.tabActor.off("will-navigate", this.onFrameUnload);
      this.tabActor.off("window-ready", this.onFrameLoad);
>>>>>>> a17af05f

      this.onFrameLoad = null;
      this.onFrameUnload = null;

      this.walkerSearch.destroy();

      this.layoutChangeObserver.off("reflows", this._onReflows);
      this.layoutChangeObserver.off("resize", this._onResize);
      this.layoutChangeObserver = null;
      releaseLayoutChangesObserver(this.tabActor);

      eventListenerService.removeListenerChangeListener(
        this._onEventListenerChange);

      this.onMutations = null;

      this.layoutActor = null;
      this.tabActor = null;

      this.emit("destroyed");
    } catch (e) {
      console.error(e);
    }
  },

  release: function () {},

  unmanage: function (actor) {
    if (actor instanceof NodeActor) {
      if (this._activePseudoClassLocks &&
          this._activePseudoClassLocks.has(actor)) {
        this.clearPseudoClassLocks(actor);
      }
      this._refMap.delete(actor.rawNode);
    }
    protocol.Actor.prototype.unmanage.call(this, actor);
  },

  /**
   * Determine if the walker has come across this DOM node before.
   * @param {DOMNode} rawNode
   * @return {Boolean}
   */
  hasNode: function (rawNode) {
    return this._refMap.has(rawNode);
  },

  /**
   * If the walker has come across this DOM node before, then get the
   * corresponding node actor.
   * @param {DOMNode} rawNode
   * @return {NodeActor}
   */
  getNode: function (rawNode) {
    return this._refMap.get(rawNode);
  },

  _ref: function (node) {
    let actor = this.getNode(node);
    if (actor) {
      return actor;
    }

    actor = new NodeActor(this, node);

    // Add the node actor as a child of this walker actor, assigning
    // it an actorID.
    this.manage(actor);
    this._refMap.set(node, actor);

    if (node.nodeType === Ci.nsIDOMNode.DOCUMENT_NODE) {
      actor.watchDocument(this.onMutations);
    }
    return actor;
  },

  _onReflows: function (reflows) {
    // Going through the nodes the walker knows about, see which ones have
    // had their display changed and send a display-change event if any
    let changes = [];
    for (let [node, actor] of this._refMap) {
      if (Cu.isDeadWrapper(node)) {
        continue;
      }

      let isDisplayed = actor.isDisplayed;
      if (isDisplayed !== actor.wasDisplayed) {
        changes.push(actor);
        // Updating the original value
        actor.wasDisplayed = isDisplayed;
      }
    }

    if (changes.length) {
      this.emit("display-change", changes);
    }
  },

  /**
   * When the browser window gets resized, relay the event to the front.
   */
  _onResize: function () {
    this.emit("resize");
  },

  /**
   * This is kept for backward-compatibility reasons with older remote targets.
   * Targets prior to bug 916443.
   *
   * pick/cancelPick are used to pick a node on click on the content
   * document. But in their implementation prior to bug 916443, they don't allow
   * highlighting on hover.
   * The client-side now uses the highlighter actor's pick and cancelPick
   * methods instead. The client-side uses the the highlightable trait found in
   * the root actor to determine which version of pick to use.
   *
   * As for highlight, the new highlighter actor is used instead of the walker's
   * highlight method. Same here though, the client-side uses the highlightable
   * trait to dertermine which to use.
   *
   * Keeping these actor methods for now allows newer client-side debuggers to
   * inspect fxos 1.2 remote targets or older firefox desktop remote targets.
   */
  pick: function () {},
  cancelPick: function () {},
  highlight: function (node) {},

  /**
   * Ensures that the node is attached and it can be accessed from the root.
   *
   * @param {(Node|NodeActor)} nodes The nodes
   * @return {Object} An object compatible with the disconnectedNode type.
   */
  attachElement: function (node) {
    let { nodes, newParents } = this.attachElements([node]);
    return {
      node: nodes[0],
      newParents: newParents
    };
  },

  /**
   * Ensures that the nodes are attached and they can be accessed from the root.
   *
   * @param {(Node[]|NodeActor[])} nodes The nodes
   * @return {Object} An object compatible with the disconnectedNodeArray type.
   */
  attachElements: function (nodes) {
    let nodeActors = [];
    let newParents = new Set();
    for (let node of nodes) {
      if (!(node instanceof NodeActor)) {
        // If an anonymous node was passed in and we aren't supposed to know
        // about it, then consult with the document walker as the source of
        // truth about which elements exist.
        if (!this.showAllAnonymousContent && isAnonymous(node)) {
          node = this.getDocumentWalker(node).currentNode;
        }

        node = this._ref(node);
      }

      this.ensurePathToRoot(node, newParents);
      // If nodes may be an array of raw nodes, we're sure to only have
      // NodeActors with the following array.
      nodeActors.push(node);
    }

    return {
      nodes: nodeActors,
      newParents: [...newParents]
    };
  },

  /**
   * Return the document node that contains the given node,
   * or the root node if no node is specified.
   * @param NodeActor node
   *        The node whose document is needed, or null to
   *        return the root.
   */
  document: function (node) {
    let doc = isNodeDead(node) ? this.rootDoc : nodeDocument(node.rawNode);
    return this._ref(doc);
  },

  /**
   * Return the documentElement for the document containing the
   * given node.
   * @param NodeActor node
   *        The node whose documentElement is requested, or null
   *        to use the root document.
   */
  documentElement: function (node) {
    let elt = isNodeDead(node)
              ? this.rootDoc.documentElement
              : nodeDocument(node.rawNode).documentElement;
    return this._ref(elt);
  },

  /**
   * Return all parents of the given node, ordered from immediate parent
   * to root.
   * @param NodeActor node
   *    The node whose parents are requested.
   * @param object options
   *    Named options, including:
   *    `sameDocument`: If true, parents will be restricted to the same
   *      document as the node.
   *    `sameTypeRootTreeItem`: If true, this will not traverse across
   *     different types of docshells.
   */
  parents: function (node, options = {}) {
    if (isNodeDead(node)) {
      return [];
    }

    let walker = this.getDocumentWalker(node.rawNode);
    let parents = [];
    let cur;
    while ((cur = walker.parentNode())) {
      if (options.sameDocument &&
          nodeDocument(cur) != nodeDocument(node.rawNode)) {
        break;
      }

      if (options.sameTypeRootTreeItem &&
          nodeDocshell(cur).sameTypeRootTreeItem !=
          nodeDocshell(node.rawNode).sameTypeRootTreeItem) {
        break;
      }

      parents.push(this._ref(cur));
    }
    return parents;
  },

  parentNode: function (node) {
    let walker = this.getDocumentWalker(node.rawNode);
    let parent = walker.parentNode();
    if (parent) {
      return this._ref(parent);
    }
    return null;
  },

  /**
   * If the given NodeActor only has a single text node as a child with a text
   * content small enough to be inlined, return that child's NodeActor.
   *
   * @param NodeActor node
   */
  inlineTextChild: function (node) {
    // Quick checks to prevent creating a new walker if possible.
    if (node.isBeforePseudoElement ||
        node.isAfterPseudoElement ||
        node.rawNode.nodeType != Ci.nsIDOMNode.ELEMENT_NODE ||
        node.rawNode.children.length > 0) {
      return undefined;
    }

    let docWalker = this.getDocumentWalker(node.rawNode);
    let firstChild = docWalker.firstChild();

    // Bail out if:
    // - more than one child
    // - unique child is not a text node
    // - unique child is a text node, but is too long to be inlined
    if (!firstChild ||
        docWalker.nextSibling() ||
        firstChild.nodeType !== Ci.nsIDOMNode.TEXT_NODE ||
        firstChild.nodeValue.length > gValueSummaryLength
        ) {
      return undefined;
    }

    return this._ref(firstChild);
  },

  /**
   * Mark a node as 'retained'.
   *
   * A retained node is not released when `releaseNode` is called on its
   * parent, or when a parent is released with the `cleanup` option to
   * `getMutations`.
   *
   * When a retained node's parent is released, a retained mode is added to
   * the walker's "retained orphans" list.
   *
   * Retained nodes can be deleted by providing the `force` option to
   * `releaseNode`.  They will also be released when their document
   * has been destroyed.
   *
   * Retaining a node makes no promise about its children;  They can
   * still be removed by normal means.
   */
  retainNode: function (node) {
    node.retained = true;
  },

  /**
   * Remove the 'retained' mark from a node.  If the node was a
   * retained orphan, release it.
   */
  unretainNode: function (node) {
    node.retained = false;
    if (this._retainedOrphans.has(node)) {
      this._retainedOrphans.delete(node);
      this.releaseNode(node);
    }
  },

  /**
   * Release actors for a node and all child nodes.
   */
  releaseNode: function (node, options = {}) {
    if (isNodeDead(node)) {
      return;
    }

    if (node.retained && !options.force) {
      this._retainedOrphans.add(node);
      return;
    }

    if (node.retained) {
      // Forcing a retained node to go away.
      this._retainedOrphans.delete(node);
    }

    let walker = this.getDocumentWalker(node.rawNode);

    let child = walker.firstChild();
    while (child) {
      let childActor = this.getNode(child);
      if (childActor) {
        this.releaseNode(childActor, options);
      }
      child = walker.nextSibling();
    }

    node.destroy();
  },

  /**
   * Add any nodes between `node` and the walker's root node that have not
   * yet been seen by the client.
   */
  ensurePathToRoot: function (node, newParents = new Set()) {
    if (!node) {
      return newParents;
    }
    let walker = this.getDocumentWalker(node.rawNode);
    let cur;
    while ((cur = walker.parentNode())) {
      let parent = this.getNode(cur);
      if (!parent) {
        // This parent didn't exist, so hasn't been seen by the client yet.
        newParents.add(this._ref(cur));
      } else {
        // This parent did exist, so the client knows about it.
        return newParents;
      }
    }
    return newParents;
  },

  /**
   * Return children of the given node.  By default this method will return
   * all children of the node, but there are options that can restrict this
   * to a more manageable subset.
   *
   * @param NodeActor node
   *    The node whose children you're curious about.
   * @param object options
   *    Named options:
   *    `maxNodes`: The set of nodes returned by the method will be no longer
   *       than maxNodes.
   *    `start`: If a node is specified, the list of nodes will start
   *       with the given child.  Mutally exclusive with `center`.
   *    `center`: If a node is specified, the given node will be as centered
   *       as possible in the list, given how close to the ends of the child
   *       list it is.  Mutually exclusive with `start`.
   *    `whatToShow`: A bitmask of node types that should be included.  See
   *       https://developer.mozilla.org/en-US/docs/Web/API/NodeFilter.
   *
   * @returns an object with three items:
   *    hasFirst: true if the first child of the node is included in the list.
   *    hasLast: true if the last child of the node is included in the list.
   *    nodes: Child nodes returned by the request.
   */
  children: function (node, options = {}) {
    if (isNodeDead(node)) {
      return { hasFirst: true, hasLast: true, nodes: [] };
    }

    if (options.center && options.start) {
      throw Error("Can't specify both 'center' and 'start' options.");
    }
    let maxNodes = options.maxNodes || -1;
    if (maxNodes == -1) {
      maxNodes = Number.MAX_VALUE;
    }

    // We're going to create a few document walkers with the same filter,
    // make it easier.
    let getFilteredWalker = documentWalkerNode => {
      let { whatToShow } = options;
      // Use SKIP_TO_SIBLING to force the walker to use a sibling of the provided node
      // in case this one is incompatible with the walker's filter function.
      return this.getDocumentWalker(documentWalkerNode, whatToShow, SKIP_TO_SIBLING);
    };

    // Need to know the first and last child.
    let rawNode = node.rawNode;
    let firstChild = getFilteredWalker(rawNode).firstChild();
    let lastChild = getFilteredWalker(rawNode).lastChild();

    if (!firstChild) {
      // No children, we're done.
      return { hasFirst: true, hasLast: true, nodes: [] };
    }

    let start;
    if (options.center) {
      start = options.center.rawNode;
    } else if (options.start) {
      start = options.start.rawNode;
    } else {
      start = firstChild;
    }

    let nodes = [];

    // Start by reading backward from the starting point if we're centering...
    let backwardWalker = getFilteredWalker(start);
    if (backwardWalker.currentNode != firstChild && options.center) {
      backwardWalker.previousSibling();
      let backwardCount = Math.floor(maxNodes / 2);
      let backwardNodes = this._readBackward(backwardWalker, backwardCount);
      nodes = backwardNodes;
    }

    // Then read forward by any slack left in the max children...
    let forwardWalker = getFilteredWalker(start);
    let forwardCount = maxNodes - nodes.length;
    nodes = nodes.concat(this._readForward(forwardWalker, forwardCount));

    // If there's any room left, it means we've run all the way to the end.
    // If we're centering, check if there are more items to read at the front.
    let remaining = maxNodes - nodes.length;
    if (options.center && remaining > 0 && nodes[0].rawNode != firstChild) {
      let firstNodes = this._readBackward(backwardWalker, remaining);

      // Then put it all back together.
      nodes = firstNodes.concat(nodes);
    }

    return {
      hasFirst: nodes[0].rawNode == firstChild,
      hasLast: nodes[nodes.length - 1].rawNode == lastChild,
      nodes: nodes
    };
  },

  /**
   * Return siblings of the given node.  By default this method will return
   * all siblings of the node, but there are options that can restrict this
   * to a more manageable subset.
   *
   * If `start` or `center` are not specified, this method will center on the
   * node whose siblings are requested.
   *
   * @param NodeActor node
   *    The node whose children you're curious about.
   * @param object options
   *    Named options:
   *    `maxNodes`: The set of nodes returned by the method will be no longer
   *       than maxNodes.
   *    `start`: If a node is specified, the list of nodes will start
   *       with the given child.  Mutally exclusive with `center`.
   *    `center`: If a node is specified, the given node will be as centered
   *       as possible in the list, given how close to the ends of the child
   *       list it is.  Mutually exclusive with `start`.
   *    `whatToShow`: A bitmask of node types that should be included.  See
   *       https://developer.mozilla.org/en-US/docs/Web/API/NodeFilter.
   *
   * @returns an object with three items:
   *    hasFirst: true if the first child of the node is included in the list.
   *    hasLast: true if the last child of the node is included in the list.
   *    nodes: Child nodes returned by the request.
   */
  siblings: function (node, options = {}) {
    if (isNodeDead(node)) {
      return { hasFirst: true, hasLast: true, nodes: [] };
    }

    let parentNode = this.getDocumentWalker(node.rawNode, options.whatToShow)
                         .parentNode();
    if (!parentNode) {
      return {
        hasFirst: true,
        hasLast: true,
        nodes: [node]
      };
    }

    if (!(options.start || options.center)) {
      options.center = node;
    }

    return this.children(this._ref(parentNode), options);
  },

  /**
   * Get the next sibling of a given node.  Getting nodes one at a time
   * might be inefficient, be careful.
   *
   * @param object options
   *    Named options:
   *    `whatToShow`: A bitmask of node types that should be included.  See
   *       https://developer.mozilla.org/en-US/docs/Web/API/NodeFilter.
   */
  nextSibling: function (node, options = {}) {
    if (isNodeDead(node)) {
      return null;
    }

    let walker = this.getDocumentWalker(node.rawNode, options.whatToShow);
    let sibling = walker.nextSibling();
    return sibling ? this._ref(sibling) : null;
  },

  /**
   * Get the previous sibling of a given node.  Getting nodes one at a time
   * might be inefficient, be careful.
   *
   * @param object options
   *    Named options:
   *    `whatToShow`: A bitmask of node types that should be included.  See
   *       https://developer.mozilla.org/en-US/docs/Web/API/NodeFilter.
   */
  previousSibling: function (node, options = {}) {
    if (isNodeDead(node)) {
      return null;
    }

    let walker = this.getDocumentWalker(node.rawNode, options.whatToShow);
    let sibling = walker.previousSibling();
    return sibling ? this._ref(sibling) : null;
  },

  /**
   * Helper function for the `children` method: Read forward in the sibling
   * list into an array with `count` items, including the current node.
   */
  _readForward: function (walker, count) {
    let ret = [];

    let node = walker.currentNode;
    do {
      if (!walker.isSkippedNode(node)) {
        // The walker can be on a node that would be filtered out if it didn't find any
        // other node to fallback to.
        ret.push(this._ref(node));
      }
      node = walker.nextSibling();
    } while (node && --count);
    return ret;
  },

  /**
   * Helper function for the `children` method: Read backward in the sibling
   * list into an array with `count` items, including the current node.
   */
  _readBackward: function (walker, count) {
    let ret = [];

    let node = walker.currentNode;
    do {
      if (!walker.isSkippedNode(node)) {
        // The walker can be on a node that would be filtered out if it didn't find any
        // other node to fallback to.
        ret.push(this._ref(node));
      }
      node = walker.previousSibling();
    } while (node && --count);
    ret.reverse();
    return ret;
  },

  /**
   * Return the first node in the document that matches the given selector.
   * See https://developer.mozilla.org/en-US/docs/Web/API/Element.querySelector
   *
   * @param NodeActor baseNode
   * @param string selector
   */
  querySelector: function (baseNode, selector) {
    if (isNodeDead(baseNode)) {
      return {};
    }

    let node = baseNode.rawNode.querySelector(selector);
    if (!node) {
      return {};
    }

    return this.attachElement(node);
  },

  /**
   * Return a NodeListActor with all nodes that match the given selector.
   * See https://developer.mozilla.org/en-US/docs/Web/API/Element.querySelectorAll
   *
   * @param NodeActor baseNode
   * @param string selector
   */
  querySelectorAll: function (baseNode, selector) {
    let nodeList = null;

    try {
      nodeList = baseNode.rawNode.querySelectorAll(selector);
    } catch (e) {
      // Bad selector. Do nothing as the selector can come from a searchbox.
    }

    return new NodeListActor(this, nodeList);
  },

  /**
   * Get a list of nodes that match the given selector in all known frames of
   * the current content page.
   * @param {String} selector.
   * @return {Array}
   */
  _multiFrameQuerySelectorAll: function (selector) {
    let nodes = [];

    for (let {document} of this.tabActor.windows) {
      try {
        nodes = [...nodes, ...document.querySelectorAll(selector)];
      } catch (e) {
        // Bad selector. Do nothing as the selector can come from a searchbox.
      }
    }

    return nodes;
  },

  /**
   * Return a NodeListActor with all nodes that match the given selector in all
   * frames of the current content page.
   * @param {String} selector
   */
  multiFrameQuerySelectorAll: function (selector) {
    return new NodeListActor(this, this._multiFrameQuerySelectorAll(selector));
  },

  /**
   * Search the document for a given string.
   * Results will be searched with the walker-search module (searches through
   * tag names, attribute names and values, and text contents).
   *
   * @returns {searchresult}
   *            - {NodeList} list
   *            - {Array<Object>} metadata. Extra information with indices that
   *                              match up with node list.
   */
  search: function (query) {
    let results = this.walkerSearch.search(query);
    let nodeList = new NodeListActor(this, results.map(r => r.node));

    return {
      list: nodeList,
      metadata: []
    };
  },

  /**
   * Returns a list of matching results for CSS selector autocompletion.
   *
   * @param string query
   *        The selector query being completed
   * @param string completing
   *        The exact token being completed out of the query
   * @param string selectorState
   *        One of "pseudo", "id", "tag", "class", "null"
   */
  getSuggestionsForQuery: function (query, completing, selectorState) {
    let sugs = {
      classes: new Map(),
      tags: new Map(),
      ids: new Map()
    };
    let result = [];
    let nodes = null;
    // Filtering and sorting the results so that protocol transfer is miminal.
    switch (selectorState) {
      case "pseudo":
        result = PSEUDO_SELECTORS.filter(item => {
          return item[0].startsWith(":" + completing);
        });
        break;

      case "class":
        if (!query) {
          nodes = this._multiFrameQuerySelectorAll("[class]");
        } else {
          nodes = this._multiFrameQuerySelectorAll(query);
        }
        for (let node of nodes) {
          for (let className of node.classList) {
            sugs.classes.set(className, (sugs.classes.get(className)|0) + 1);
          }
        }
        sugs.classes.delete("");
        sugs.classes.delete(HIDDEN_CLASS);
        for (let [className, count] of sugs.classes) {
          if (className.startsWith(completing)) {
            result.push(["." + CSS.escape(className), count, selectorState]);
          }
        }
        break;

      case "id":
        if (!query) {
          nodes = this._multiFrameQuerySelectorAll("[id]");
        } else {
          nodes = this._multiFrameQuerySelectorAll(query);
        }
        for (let node of nodes) {
          sugs.ids.set(node.id, (sugs.ids.get(node.id)|0) + 1);
        }
        for (let [id, count] of sugs.ids) {
          if (id.startsWith(completing) && id !== "") {
            result.push(["#" + CSS.escape(id), count, selectorState]);
          }
        }
        break;

      case "tag":
        if (!query) {
          nodes = this._multiFrameQuerySelectorAll("*");
        } else {
          nodes = this._multiFrameQuerySelectorAll(query);
        }
        for (let node of nodes) {
          let tag = node.localName;
          sugs.tags.set(tag, (sugs.tags.get(tag)|0) + 1);
        }
        for (let [tag, count] of sugs.tags) {
          if ((new RegExp("^" + completing + ".*", "i")).test(tag)) {
            result.push([tag, count, selectorState]);
          }
        }

        // For state 'tag' (no preceding # or .) and when there's no query (i.e.
        // only one word) then search for the matching classes and ids
        if (!query) {
          result = [
            ...result,
            ...this.getSuggestionsForQuery(null, completing, "class")
                   .suggestions,
            ...this.getSuggestionsForQuery(null, completing, "id")
                   .suggestions
          ];
        }

        break;

      case "null":
        nodes = this._multiFrameQuerySelectorAll(query);
        for (let node of nodes) {
          sugs.ids.set(node.id, (sugs.ids.get(node.id)|0) + 1);
          let tag = node.localName;
          sugs.tags.set(tag, (sugs.tags.get(tag)|0) + 1);
          for (let className of node.classList) {
            sugs.classes.set(className, (sugs.classes.get(className)|0) + 1);
          }
        }
        for (let [tag, count] of sugs.tags) {
          tag && result.push([tag, count]);
        }
        for (let [id, count] of sugs.ids) {
          id && result.push(["#" + id, count]);
        }
        sugs.classes.delete("");
        sugs.classes.delete(HIDDEN_CLASS);
        for (let [className, count] of sugs.classes) {
          className && result.push(["." + className, count]);
        }
    }

    // Sort by count (desc) and name (asc)
    result = result.sort((a, b) => {
      // Computed a sortable string with first the inverted count, then the name
      let sortA = (10000 - a[1]) + a[0];
      let sortB = (10000 - b[1]) + b[0];

      // Prefixing ids, classes and tags, to group results
      let firstA = a[0].substring(0, 1);
      let firstB = b[0].substring(0, 1);

      if (firstA === "#") {
        sortA = "2" + sortA;
      } else if (firstA === ".") {
        sortA = "1" + sortA;
      } else {
        sortA = "0" + sortA;
      }

      if (firstB === "#") {
        sortB = "2" + sortB;
      } else if (firstB === ".") {
        sortB = "1" + sortB;
      } else {
        sortB = "0" + sortB;
      }

      // String compare
      return sortA.localeCompare(sortB);
    });

    result.slice(0, 25);

    return {
      query: query,
      suggestions: result
    };
  },

  /**
   * Add a pseudo-class lock to a node.
   *
   * @param NodeActor node
   * @param string pseudo
   *    A pseudoclass: ':hover', ':active', ':focus'
   * @param options
   *    Options object:
   *    `parents`: True if the pseudo-class should be added
   *      to parent nodes.
   *    `enabled`: False if the pseudo-class should be locked
   *      to 'off'. Defaults to true.
   *
   * @returns An empty packet.  A "pseudoClassLock" mutation will
   *    be queued for any changed nodes.
   */
  addPseudoClassLock: function (node, pseudo, options = {}) {
    if (isNodeDead(node)) {
      return;
    }

    // There can be only one node locked per pseudo, so dismiss all existing
    // ones
    for (let locked of this._activePseudoClassLocks) {
      if (DOMUtils.hasPseudoClassLock(locked.rawNode, pseudo)) {
        this._removePseudoClassLock(locked, pseudo);
      }
    }

    let enabled = options.enabled === undefined ||
                  options.enabled;
    this._addPseudoClassLock(node, pseudo, enabled);

    if (!options.parents) {
      return;
    }

    let walker = this.getDocumentWalker(node.rawNode);
    let cur;
    while ((cur = walker.parentNode())) {
      let curNode = this._ref(cur);
      this._addPseudoClassLock(curNode, pseudo, enabled);
    }
  },

  _queuePseudoClassMutation: function (node) {
    this.queueMutation({
      target: node.actorID,
      type: "pseudoClassLock",
      pseudoClassLocks: node.writePseudoClassLocks()
    });
  },

  _addPseudoClassLock: function (node, pseudo, enabled) {
    if (node.rawNode.nodeType !== Ci.nsIDOMNode.ELEMENT_NODE) {
      return false;
    }
    DOMUtils.addPseudoClassLock(node.rawNode, pseudo, enabled);
    this._activePseudoClassLocks.add(node);
    this._queuePseudoClassMutation(node);
    return true;
  },

<<<<<<< HEAD
  _installHelperSheet: function (node) {
    if (!this.installedHelpers) {
      this.installedHelpers = new WeakMap();
    }
    let win = node.rawNode.ownerGlobal;
    if (!this.installedHelpers.has(win)) {
      let { Style } = require("sdk/stylesheet/style");
      let { attach } = require("sdk/content/mod");
      let style = Style({source: HELPER_SHEET, type: "agent" });
      attach(style, win);
      this.installedHelpers.set(win, style);
    }
  },

=======
>>>>>>> a17af05f
  hideNode: function (node) {
    if (isNodeDead(node)) {
      return;
    }

    loadSheet(node.rawNode.ownerGlobal, HELPER_SHEET);
    node.rawNode.classList.add(HIDDEN_CLASS);
  },

  unhideNode: function (node) {
    if (isNodeDead(node)) {
      return;
    }

    node.rawNode.classList.remove(HIDDEN_CLASS);
  },

  /**
   * Remove a pseudo-class lock from a node.
   *
   * @param NodeActor node
   * @param string pseudo
   *    A pseudoclass: ':hover', ':active', ':focus'
   * @param options
   *    Options object:
   *    `parents`: True if the pseudo-class should be removed
   *      from parent nodes.
   *
   * @returns An empty response.  "pseudoClassLock" mutations
   *    will be emitted for any changed nodes.
   */
  removePseudoClassLock: function (node, pseudo, options = {}) {
    if (isNodeDead(node)) {
      return;
    }

    this._removePseudoClassLock(node, pseudo);

    // Remove pseudo class for children as we don't want to allow
    // turning it on for some childs without setting it on some parents
    for (let locked of this._activePseudoClassLocks) {
      if (node.rawNode.contains(locked.rawNode) &&
          DOMUtils.hasPseudoClassLock(locked.rawNode, pseudo)) {
        this._removePseudoClassLock(locked, pseudo);
      }
    }

    if (!options.parents) {
      return;
    }

    let walker = this.getDocumentWalker(node.rawNode);
    let cur;
    while ((cur = walker.parentNode())) {
      let curNode = this._ref(cur);
      this._removePseudoClassLock(curNode, pseudo);
    }
  },

  _removePseudoClassLock: function (node, pseudo) {
    if (node.rawNode.nodeType != Ci.nsIDOMNode.ELEMENT_NODE) {
      return false;
    }
    DOMUtils.removePseudoClassLock(node.rawNode, pseudo);
    if (!node.writePseudoClassLocks()) {
      this._activePseudoClassLocks.delete(node);
    }

    this._queuePseudoClassMutation(node);
    return true;
  },

  /**
   * Clear all the pseudo-classes on a given node or all nodes.
   * @param {NodeActor} node Optional node to clear pseudo-classes on
   */
  clearPseudoClassLocks: function (node) {
    if (node && isNodeDead(node)) {
      return;
    }

    if (node) {
      DOMUtils.clearPseudoClassLocks(node.rawNode);
      this._activePseudoClassLocks.delete(node);
      this._queuePseudoClassMutation(node);
    } else {
      for (let locked of this._activePseudoClassLocks) {
        DOMUtils.clearPseudoClassLocks(locked.rawNode);
        this._activePseudoClassLocks.delete(locked);
        this._queuePseudoClassMutation(locked);
      }
    }
  },

  /**
   * Get a node's innerHTML property.
   */
  innerHTML: function (node) {
    let html = "";
    if (!isNodeDead(node)) {
      html = node.rawNode.innerHTML;
    }
    return LongStringActor(this.conn, html);
  },

  /**
   * Set a node's innerHTML property.
   *
   * @param {NodeActor} node The node.
   * @param {string} value The piece of HTML content.
   */
  setInnerHTML: function (node, value) {
    if (isNodeDead(node)) {
      return;
    }

    let rawNode = node.rawNode;
    if (rawNode.nodeType !== rawNode.ownerDocument.ELEMENT_NODE) {
      throw new Error("Can only change innerHTML to element nodes");
    }
    // eslint-disable-next-line no-unsanitized/property
    rawNode.innerHTML = value;
  },

  /**
   * Get a node's outerHTML property.
   *
   * @param {NodeActor} node The node.
   */
  outerHTML: function (node) {
    let outerHTML = "";
    if (!isNodeDead(node)) {
      outerHTML = node.rawNode.outerHTML;
    }
    return LongStringActor(this.conn, outerHTML);
  },

  /**
   * Set a node's outerHTML property.
   *
   * @param {NodeActor} node The node.
   * @param {string} value The piece of HTML content.
   */
  setOuterHTML: function (node, value) {
    if (isNodeDead(node)) {
      return;
    }

    let parsedDOM = DOMParser.parseFromString(value, "text/html");
    let rawNode = node.rawNode;
    let parentNode = rawNode.parentNode;

    // Special case for head and body.  Setting document.body.outerHTML
    // creates an extra <head> tag, and document.head.outerHTML creates
    // an extra <body>.  So instead we will call replaceChild with the
    // parsed DOM, assuming that they aren't trying to set both tags at once.
    if (rawNode.tagName === "BODY") {
      if (parsedDOM.head.innerHTML === "") {
        parentNode.replaceChild(parsedDOM.body, rawNode);
      } else {
      // eslint-disable-next-line no-unsanitized/property
        rawNode.outerHTML = value;
      }
    } else if (rawNode.tagName === "HEAD") {
      if (parsedDOM.body.innerHTML === "") {
        parentNode.replaceChild(parsedDOM.head, rawNode);
      } else {
        // eslint-disable-next-line no-unsanitized/property
        rawNode.outerHTML = value;
      }
    } else if (node.isDocumentElement()) {
      // Unable to set outerHTML on the document element.  Fall back by
      // setting attributes manually, then replace the body and head elements.
      let finalAttributeModifications = [];
      let attributeModifications = {};
      for (let attribute of rawNode.attributes) {
        attributeModifications[attribute.name] = null;
      }
      for (let attribute of parsedDOM.documentElement.attributes) {
        attributeModifications[attribute.name] = attribute.value;
      }
      for (let key in attributeModifications) {
        finalAttributeModifications.push({
          attributeName: key,
          newValue: attributeModifications[key]
        });
      }
      node.modifyAttributes(finalAttributeModifications);
      rawNode.replaceChild(parsedDOM.head, rawNode.querySelector("head"));
      rawNode.replaceChild(parsedDOM.body, rawNode.querySelector("body"));
    } else {
      // eslint-disable-next-line no-unsanitized/property
      rawNode.outerHTML = value;
    }
  },

  /**
   * Insert adjacent HTML to a node.
   *
   * @param {Node} node
   * @param {string} position One of "beforeBegin", "afterBegin", "beforeEnd",
   *                          "afterEnd" (see Element.insertAdjacentHTML).
   * @param {string} value The HTML content.
   */
  insertAdjacentHTML: function (node, position, value) {
    if (isNodeDead(node)) {
      return {node: [], newParents: []};
    }

    let rawNode = node.rawNode;
    let isInsertAsSibling = position === "beforeBegin" ||
      position === "afterEnd";

    // Don't insert anything adjacent to the document element.
    if (isInsertAsSibling && node.isDocumentElement()) {
      throw new Error("Can't insert adjacent element to the root.");
    }

    let rawParentNode = rawNode.parentNode;
    if (!rawParentNode && isInsertAsSibling) {
      throw new Error("Can't insert as sibling without parent node.");
    }

    // We can't use insertAdjacentHTML, because we want to return the nodes
    // being created (so the front can remove them if the user undoes
    // the change). So instead, use Range.createContextualFragment().
    let range = rawNode.ownerDocument.createRange();
    if (position === "beforeBegin" || position === "afterEnd") {
      range.selectNode(rawNode);
    } else {
      range.selectNodeContents(rawNode);
    }
    let docFrag = range.createContextualFragment(value);
    let newRawNodes = Array.from(docFrag.childNodes);
    switch (position) {
      case "beforeBegin":
        rawParentNode.insertBefore(docFrag, rawNode);
        break;
      case "afterEnd":
        // Note: if the second argument is null, rawParentNode.insertBefore
        // behaves like rawParentNode.appendChild.
        rawParentNode.insertBefore(docFrag, rawNode.nextSibling);
        break;
      case "afterBegin":
        rawNode.insertBefore(docFrag, rawNode.firstChild);
        break;
      case "beforeEnd":
        rawNode.appendChild(docFrag);
        break;
      default:
        throw new Error("Invalid position value. Must be either " +
          "'beforeBegin', 'beforeEnd', 'afterBegin' or 'afterEnd'.");
    }

    return this.attachElements(newRawNodes);
  },

  /**
   * Duplicate a specified node
   *
   * @param {NodeActor} node The node to duplicate.
   */
  duplicateNode: function ({rawNode}) {
    let clonedNode = rawNode.cloneNode(true);
    rawNode.parentNode.insertBefore(clonedNode, rawNode.nextSibling);
  },

  /**
   * Test whether a node is a document or a document element.
   *
   * @param {NodeActor} node The node to remove.
   * @return {boolean} True if the node is a document or a document element.
   */
  isDocumentOrDocumentElementNode: function (node) {
    return ((node.rawNode.ownerDocument &&
      node.rawNode.ownerDocument.documentElement === this.rawNode) ||
      node.rawNode.nodeType === Ci.nsIDOMNode.DOCUMENT_NODE);
  },

  /**
   * Removes a node from its parent node.
   *
   * @param {NodeActor} node The node to remove.
   * @returns The node's nextSibling before it was removed.
   */
  removeNode: function (node) {
    if (isNodeDead(node) || this.isDocumentOrDocumentElementNode(node)) {
      throw Error("Cannot remove document, document elements or dead nodes.");
    }

    let nextSibling = this.nextSibling(node);
    node.rawNode.remove();
    // Mutation events will take care of the rest.
    return nextSibling;
  },

  /**
   * Removes an array of nodes from their parent node.
   *
   * @param {NodeActor[]} nodes The nodes to remove.
   */
  removeNodes: function (nodes) {
    // Check that all nodes are valid before processing the removals.
    for (let node of nodes) {
      if (isNodeDead(node) || this.isDocumentOrDocumentElementNode(node)) {
        throw Error("Cannot remove document, document elements or dead nodes");
      }
    }

    for (let node of nodes) {
      node.rawNode.remove();
      // Mutation events will take care of the rest.
    }
  },

  /**
   * Insert a node into the DOM.
   */
  insertBefore: function (node, parent, sibling) {
    if (isNodeDead(node) ||
        isNodeDead(parent) ||
        (sibling && isNodeDead(sibling))) {
      return;
    }

    let rawNode = node.rawNode;
    let rawParent = parent.rawNode;
    let rawSibling = sibling ? sibling.rawNode : null;

    // Don't bother inserting a node if the document position isn't going
    // to change. This prevents needless iframes reloading and mutations.
    if (rawNode.parentNode === rawParent) {
      let currentNextSibling = this.nextSibling(node);
      currentNextSibling = currentNextSibling ? currentNextSibling.rawNode :
                                                null;

      if (rawNode === rawSibling || currentNextSibling === rawSibling) {
        return;
      }
    }

    rawParent.insertBefore(rawNode, rawSibling);
  },

  /**
   * Editing a node's tagname actually means creating a new node with the same
   * attributes, removing the node and inserting the new one instead.
   * This method does not return anything as mutation events are taking care of
   * informing the consumers about changes.
   */
  editTagName: function (node, tagName) {
    if (isNodeDead(node)) {
      return null;
    }

    let oldNode = node.rawNode;

    // Create a new element with the same attributes as the current element and
    // prepare to replace the current node with it.
    let newNode;
    try {
      newNode = nodeDocument(oldNode).createElement(tagName);
    } catch (x) {
      // Failed to create a new element with that tag name, ignore the change,
      // and signal the error to the front.
      return Promise.reject(new Error("Could not change node's tagName to " + tagName));
    }

    let attrs = oldNode.attributes;
    for (let i = 0; i < attrs.length; i++) {
      newNode.setAttribute(attrs[i].name, attrs[i].value);
    }

    // Insert the new node, and transfer the old node's children.
    oldNode.parentNode.insertBefore(newNode, oldNode);
    while (oldNode.firstChild) {
      newNode.appendChild(oldNode.firstChild);
    }

    oldNode.remove();
    return null;
  },

  /**
   * Get any pending mutation records.  Must be called by the client after
   * the `new-mutations` notification is received.  Returns an array of
   * mutation records.
   *
   * Mutation records have a basic structure:
   *
   * {
   *   type: attributes|characterData|childList,
   *   target: <domnode actor ID>,
   * }
   *
   * And additional attributes based on the mutation type:
   *
   * `attributes` type:
   *   attributeName: <string> - the attribute that changed
   *   attributeNamespace: <string> - the attribute's namespace URI, if any.
   *   newValue: <string> - The new value of the attribute, if any.
   *
   * `characterData` type:
   *   newValue: <string> - the new nodeValue for the node
   *
   * `childList` type is returned when the set of children for a node
   * has changed.  Includes extra data, which can be used by the client to
   * maintain its ownership subtree.
   *
   *   added: array of <domnode actor ID> - The list of actors *previously
   *     seen by the client* that were added to the target node.
   *   removed: array of <domnode actor ID> The list of actors *previously
   *     seen by the client* that were removed from the target node.
   *   inlineTextChild: If the node now has a single text child, it will
   *     be sent here.
   *
   * Actors that are included in a MutationRecord's `removed` but
   * not in an `added` have been removed from the client's ownership
   * tree (either by being moved under a node the client has seen yet
   * or by being removed from the tree entirely), and is considered
   * 'orphaned'.
   *
   * Keep in mind that if a node that the client hasn't seen is moved
   * into or out of the target node, it will not be included in the
   * removedNodes and addedNodes list, so if the client is interested
   * in the new set of children it needs to issue a `children` request.
   */
  getMutations: function (options = {}) {
    let pending = this._pendingMutations || [];
    this._pendingMutations = [];

    if (options.cleanup) {
      for (let node of this._orphaned) {
        // Release the orphaned node.  Nodes or children that have been
        // retained will be moved to this._retainedOrphans.
        this.releaseNode(node);
      }
      this._orphaned = new Set();
    }

    return pending;
  },

  queueMutation: function (mutation) {
    if (!this.actorID || this._destroyed) {
      // We've been destroyed, don't bother queueing this mutation.
      return;
    }
    // We only send the `new-mutations` notification once, until the client
    // fetches mutations with the `getMutations` packet.
    let needEvent = this._pendingMutations.length === 0;

    this._pendingMutations.push(mutation);

    if (needEvent) {
      this.emit("new-mutations");
    }
  },

  /**
   * Handles mutations from the DOM mutation observer API.
   *
   * @param array[MutationRecord] mutations
   *    See https://developer.mozilla.org/en-US/docs/Web/API/MutationObserver#MutationRecord
   */
  onMutations: function (mutations) {
    // Notify any observers that want *all* mutations (even on nodes that aren't
    // referenced).  This is not sent over the protocol so can only be used by
    // scripts running in the server process.
    this.emit("any-mutation");

    for (let change of mutations) {
      let targetActor = this.getNode(change.target);
      if (!targetActor) {
        continue;
      }
      let targetNode = change.target;
      let type = change.type;
      let mutation = {
        type: type,
        target: targetActor.actorID,
      };

      if (type === "attributes") {
        mutation.attributeName = change.attributeName;
        mutation.attributeNamespace = change.attributeNamespace || undefined;
        mutation.newValue = targetNode.hasAttribute(mutation.attributeName) ?
                            targetNode.getAttribute(mutation.attributeName)
                            : null;
      } else if (type === "characterData") {
        mutation.newValue = targetNode.nodeValue;
        this._maybeQueueInlineTextChildMutation(change, targetNode);
      } else if (type === "childList" || type === "nativeAnonymousChildList") {
        // Get the list of removed and added actors that the client has seen
        // so that it can keep its ownership tree up to date.
        let removedActors = [];
        let addedActors = [];
        for (let removed of change.removedNodes) {
          let removedActor = this.getNode(removed);
          if (!removedActor) {
            // If the client never encountered this actor we don't need to
            // mention that it was removed.
            continue;
          }
          // While removed from the tree, nodes are saved as orphaned.
          this._orphaned.add(removedActor);
          removedActors.push(removedActor.actorID);
        }
        for (let added of change.addedNodes) {
          let addedActor = this.getNode(added);
          if (!addedActor) {
            // If the client never encounted this actor we don't need to tell
            // it about its addition for ownership tree purposes - if the
            // client wants to see the new nodes it can ask for children.
            continue;
          }
          // The actor is reconnected to the ownership tree, unorphan
          // it and let the client know so that its ownership tree is up
          // to date.
          this._orphaned.delete(addedActor);
          addedActors.push(addedActor.actorID);
        }

        mutation.numChildren = targetActor.numChildren;
        mutation.removed = removedActors;
        mutation.added = addedActors;

        let inlineTextChild = this.inlineTextChild(targetActor);
        if (inlineTextChild) {
          mutation.inlineTextChild = inlineTextChild.form();
        }
      }
      this.queueMutation(mutation);
    }
  },

  /**
   * Check if the provided mutation could change the way the target element is
   * inlined with its parent node. If it might, a custom mutation of type
   * "inlineTextChild" will be queued.
   *
   * @param {MutationRecord} mutation
   *        A characterData type mutation
   */
  _maybeQueueInlineTextChildMutation: function (mutation) {
    let {oldValue, target} = mutation;
    let newValue = target.nodeValue;
    let limit = gValueSummaryLength;

    if ((oldValue.length <= limit && newValue.length <= limit) ||
        (oldValue.length > limit && newValue.length > limit)) {
      // Bail out if the new & old values are both below/above the size limit.
      return;
    }

    let parentActor = this.getNode(target.parentNode);
    if (!parentActor || parentActor.rawNode.children.length > 0) {
      // If the parent node has other children, a character data mutation will
      // not change anything regarding inlining text nodes.
      return;
    }

    let inlineTextChild = this.inlineTextChild(parentActor);
    this.queueMutation({
      type: "inlineTextChild",
      target: parentActor.actorID,
      inlineTextChild:
        inlineTextChild ? inlineTextChild.form() : undefined
    });
  },

  onFrameLoad: function ({ window, isTopLevel }) {
    let { readyState } = window.document;
    if (readyState != "interactive" && readyState != "complete") {
      window.addEventListener("DOMContentLoaded",
        this.onFrameLoad.bind(this, { window, isTopLevel }),
        { once: true });
      return;
    }
    if (isTopLevel) {
      // If we initialize the inspector while the document is loading,
      // we may already have a root document set in the constructor.
      if (this.rootDoc && !Cu.isDeadWrapper(this.rootDoc) &&
          this.rootDoc.defaultView) {
        this.onFrameUnload({ window: this.rootDoc.defaultView });
      }
<<<<<<< HEAD
=======
      // Update all DOM objects references to target the new document.
      this.rootWin = window;
>>>>>>> a17af05f
      this.rootDoc = window.document;
      this.rootNode = this.document();
      this.queueMutation({
        type: "newRoot",
        target: this.rootNode.form()
      });
      return;
    }
    let frame = getFrameElement(window);
    let frameActor = this.getNode(frame);
    if (!frameActor) {
      return;
    }

    this.queueMutation({
      type: "frameLoad",
      target: frameActor.actorID,
    });

    // Send a childList mutation on the frame.
    this.queueMutation({
      type: "childList",
      target: frameActor.actorID,
      added: [],
      removed: []
    });
  },

  // Returns true if domNode is in window or a subframe.
  _childOfWindow: function (window, domNode) {
    let win = nodeDocument(domNode).defaultView;
    while (win) {
      if (win === window) {
        return true;
      }
      win = getFrameElement(win);
    }
    return false;
  },

  onFrameUnload: function ({ window }) {
    // Any retained orphans that belong to this document
    // or its children need to be released, and a mutation sent
    // to notify of that.
    let releasedOrphans = [];

    for (let retained of this._retainedOrphans) {
      if (Cu.isDeadWrapper(retained.rawNode) ||
          this._childOfWindow(window, retained.rawNode)) {
        this._retainedOrphans.delete(retained);
        releasedOrphans.push(retained.actorID);
        this.releaseNode(retained, { force: true });
      }
    }

    if (releasedOrphans.length > 0) {
      this.queueMutation({
        target: this.rootNode.actorID,
        type: "unretained",
        nodes: releasedOrphans
      });
    }

    let doc = window.document;
    let documentActor = this.getNode(doc);
    if (!documentActor) {
      return;
    }

    if (this.rootDoc === doc) {
      this.rootDoc = null;
      this.rootNode = null;
    }

    this.queueMutation({
      type: "documentUnload",
      target: documentActor.actorID
    });

    let walker = this.getDocumentWalker(doc);
    let parentNode = walker.parentNode();
    if (parentNode) {
      // Send a childList mutation on the frame so that clients know
      // they should reread the children list.
      this.queueMutation({
        type: "childList",
        target: this.getNode(parentNode).actorID,
        added: [],
        removed: []
      });
    }

    // Need to force a release of this node, because those nodes can't
    // be accessed anymore.
    this.releaseNode(documentActor, { force: true });
  },

  /**
   * Check if a node is attached to the DOM tree of the current page.
   * @param {nsIDomNode} rawNode
   * @return {Boolean} false if the node is removed from the tree or within a
   * document fragment
   */
  _isInDOMTree: function (rawNode) {
    let walker = this.getDocumentWalker(rawNode);
    let current = walker.currentNode;

    // Reaching the top of tree
    while (walker.parentNode()) {
      current = walker.currentNode;
    }

    // The top of the tree is a fragment or is not rootDoc, hence rawNode isn't
    // attached
    if (current.nodeType === Ci.nsIDOMNode.DOCUMENT_FRAGMENT_NODE ||
        current !== this.rootDoc) {
      return false;
    }

    // Otherwise the top of the tree is rootDoc, hence rawNode is in rootDoc
    return true;
  },

  /**
   * @see _isInDomTree
   */
  isInDOMTree: function (node) {
    if (isNodeDead(node)) {
      return false;
    }
    return this._isInDOMTree(node.rawNode);
  },

  /**
   * Given an ObjectActor (identified by its ID), commonly used in the debugger,
   * webconsole and variablesView, return the corresponding inspector's
   * NodeActor
   */
  getNodeActorFromObjectActor: function (objectActorID) {
    let actor = this.conn.getActor(objectActorID);
    if (!actor) {
      return null;
    }

    let debuggerObject = this.conn.getActor(objectActorID).obj;
    let rawNode = debuggerObject.unsafeDereference();

    if (!this._isInDOMTree(rawNode)) {
      return null;
    }

    // This is a special case for the document object whereby it is considered
    // as document.documentElement (the <html> node)
    if (rawNode.defaultView && rawNode === rawNode.defaultView.document) {
      rawNode = rawNode.documentElement;
    }

    return this.attachElement(rawNode);
  },

  /**
   * Given a StyleSheetActor (identified by its ID), commonly used in the
   * style-editor, get its ownerNode and return the corresponding walker's
   * NodeActor.
   * Note that getNodeFromActor was added later and can now be used instead.
   */
  getStyleSheetOwnerNode: function (styleSheetActorID) {
    return this.getNodeFromActor(styleSheetActorID, ["ownerNode"]);
  },

  /**
   * This method can be used to retrieve NodeActor for DOM nodes from other
   * actors in a way that they can later be highlighted in the page, or
   * selected in the inspector.
   * If an actor has a reference to a DOM node, and the UI needs to know about
   * this DOM node (and possibly select it in the inspector), the UI should
   * first retrieve a reference to the walkerFront:
   *
   * // Make sure the inspector/walker have been initialized first.
   * toolbox.initInspector().then(() => {
   *  // Retrieve the walker.
   *  let walker = toolbox.walker;
   * });
   *
   * And then call this method:
   *
   * // Get the nodeFront from my actor, passing the ID and properties path.
   * walker.getNodeFromActor(myActorID, ["element"]).then(nodeFront => {
   *   // Use the nodeFront, e.g. select the node in the inspector.
   *   toolbox.getPanel("inspector").selection.setNodeFront(nodeFront);
   * });
   *
   * @param {String} actorID The ID for the actor that has a reference to the
   * DOM node.
   * @param {Array} path Where, on the actor, is the DOM node stored. If in the
   * scope of the actor, the node is available as `this.data.node`, then this
   * should be ["data", "node"].
   * @return {NodeActor} The attached NodeActor, or null if it couldn't be
   * found.
   */
  getNodeFromActor: function (actorID, path) {
    let actor = this.conn.getActor(actorID);
    if (!actor) {
      return null;
    }

    let obj = actor;
    for (let name of path) {
      if (!(name in obj)) {
        return null;
      }
      obj = obj[name];
    }

    return this.attachElement(obj);
  },

  /**
   * Returns an instance of the LayoutActor that is used to retrieve CSS layout-related
   * information.
   *
   * @return {LayoutActor}
   */
  getLayoutInspector: function () {
    if (!this.layoutActor) {
      this.layoutActor = new LayoutActor(this.conn, this.tabActor, this);
    }

    return this.layoutActor;
  },

  /**
   * Returns the offset parent DOMNode of the given node if it exists, otherwise, it
   * returns null.
   */
  getOffsetParent: function (node) {
    if (isNodeDead(node)) {
      return null;
    }

    let offsetParent = node.rawNode.offsetParent;

    if (!offsetParent) {
      return null;
    }

    return this._ref(offsetParent);
  },
});

/**
 * Server side of the inspector actor, which is used to create
 * inspector-related actors, including the walker.
 */
exports.InspectorActor = protocol.ActorClassWithSpec(inspectorSpec, {
  initialize: function (conn, tabActor) {
    protocol.Actor.prototype.initialize.call(this, conn);
    this.tabActor = tabActor;

    this._onColorPicked = this._onColorPicked.bind(this);
    this._onColorPickCanceled = this._onColorPickCanceled.bind(this);
    this.destroyEyeDropper = this.destroyEyeDropper.bind(this);
  },

  destroy: function () {
    protocol.Actor.prototype.destroy.call(this);

    this.destroyEyeDropper();

    this._highlighterPromise = null;
    this._pageStylePromise = null;
    this._walkerPromise = null;
    this.walker = null;
    this.tabActor = null;
  },

  get window() {
    return this.tabActor.window;
  },

  getWalker: function (options = {}) {
    if (this._walkerPromise) {
      return this._walkerPromise;
    }

    let deferred = defer();
    this._walkerPromise = deferred.promise;

    let window = this.window;
    let domReady = () => {
      let tabActor = this.tabActor;
      window.removeEventListener("DOMContentLoaded", domReady, true);
      this.walker = WalkerActor(this.conn, tabActor, options);
      this.manage(this.walker);
      this.walker.once("destroyed", () => {
        this._walkerPromise = null;
        this._pageStylePromise = null;
      });
      deferred.resolve(this.walker);
    };

    if (window.document.readyState === "loading") {
      window.addEventListener("DOMContentLoaded", domReady, true);
    } else {
      domReady();
    }

    return this._walkerPromise;
  },

  getPageStyle: function () {
    if (this._pageStylePromise) {
      return this._pageStylePromise;
    }

    this._pageStylePromise = this.getWalker().then(walker => {
      let pageStyle = PageStyleActor(this);
      this.manage(pageStyle);
      return pageStyle;
    });
    return this._pageStylePromise;
  },

  /**
   * The most used highlighter actor is the HighlighterActor which can be
   * conveniently retrieved by this method.
   * The same instance will always be returned by this method when called
   * several times.
   * The highlighter actor returned here is used to highlighter elements's
   * box-models from the markup-view, box model, console, debugger, ... as
   * well as select elements with the pointer (pick).
   *
   * @param {Boolean} autohide Optionally autohide the highlighter after an
   * element has been picked
   * @return {HighlighterActor}
   */
  getHighlighter: function (autohide) {
    if (this._highlighterPromise) {
      return this._highlighterPromise;
    }

    this._highlighterPromise = this.getWalker().then(walker => {
      let highlighter = HighlighterActor(this, autohide);
      this.manage(highlighter);
      return highlighter;
    });
    return this._highlighterPromise;
  },

  /**
   * If consumers need to display several highlighters at the same time or
   * different types of highlighters, then this method should be used, passing
   * the type name of the highlighter needed as argument.
   * A new instance will be created everytime the method is called, so it's up
   * to the consumer to release it when it is not needed anymore
   *
   * @param {String} type The type of highlighter to create
   * @return {Highlighter} The highlighter actor instance or null if the
   * typeName passed doesn't match any available highlighter
   */
  getHighlighterByType: function (typeName) {
    if (isTypeRegistered(typeName)) {
      return CustomHighlighterActor(this, typeName);
    }
    return null;
  },

  /**
   * Get the node's image data if any (for canvas and img nodes).
   * Returns an imageData object with the actual data being a LongStringActor
   * and a size json object.
   * The image data is transmitted as a base64 encoded png data-uri.
   * The method rejects if the node isn't an image or if the image is missing
   *
   * Accepts a maxDim request parameter to resize images that are larger. This
   * is important as the resizing occurs server-side so that image-data being
   * transfered in the longstring back to the client will be that much smaller
   */
  getImageDataFromURL: function (url, maxDim) {
    let img = new this.window.Image();
    img.src = url;

    // imageToImageData waits for the image to load.
    return imageToImageData(img, maxDim).then(imageData => {
      return {
        data: LongStringActor(this.conn, imageData.data),
        size: imageData.size
      };
    });
  },

  /**
   * Resolve a URL to its absolute form, in the scope of a given content window.
   * @param {String} url.
   * @param {NodeActor} node If provided, the owner window of this node will be
   * used to resolve the URL. Otherwise, the top-level content window will be
   * used instead.
   * @return {String} url.
   */
  resolveRelativeURL: function (url, node) {
    let document = isNodeDead(node)
                   ? this.window.document
                   : nodeDocument(node.rawNode);

    if (!document) {
      return url;
    }

    let baseURI = Services.io.newURI(document.location.href);
    return Services.io.newURI(url, null, baseURI).spec;
  },

  /**
   * Create an instance of the eye-dropper highlighter and store it on this._eyeDropper.
   * Note that for now, a new instance is created every time to deal with page navigation.
   */
  createEyeDropper: function () {
    this.destroyEyeDropper();
    this._highlighterEnv = new HighlighterEnvironment();
    this._highlighterEnv.initFromTabActor(this.tabActor);
    this._eyeDropper = new EyeDropper(this._highlighterEnv);
  },

  /**
   * Destroy the current eye-dropper highlighter instance.
   */
  destroyEyeDropper: function () {
    if (this._eyeDropper) {
      this.cancelPickColorFromPage();
      this._eyeDropper.destroy();
      this._eyeDropper = null;
      this._highlighterEnv.destroy();
      this._highlighterEnv = null;
    }
  },

  /**
   * Pick a color from the page using the eye-dropper. This method doesn't return anything
   * but will cause events to be sent to the front when a color is picked or when the user
   * cancels the picker.
   * @param {Object} options
   */
  pickColorFromPage: function (options) {
    this.createEyeDropper();
    this._eyeDropper.show(this.window.document.documentElement, options);
    this._eyeDropper.once("selected", this._onColorPicked);
    this._eyeDropper.once("canceled", this._onColorPickCanceled);
    this.tabActor.once("will-navigate", this.destroyEyeDropper);
  },

  /**
   * After the pickColorFromPage method is called, the only way to dismiss the eye-dropper
   * highlighter is for the user to click in the page and select a color. If you need to
   * dismiss the eye-dropper programatically instead, use this method.
   */
  cancelPickColorFromPage: function () {
    if (this._eyeDropper) {
      this._eyeDropper.hide();
      this._eyeDropper.off("selected", this._onColorPicked);
      this._eyeDropper.off("canceled", this._onColorPickCanceled);
      this.tabActor.off("will-navigate", this.destroyEyeDropper);
    }
  },

  /**
   * Check if the current document supports highlighters using a canvasFrame anonymous
   * content container (ie all highlighters except the SimpleOutlineHighlighter).
   * It is impossible to detect the feature programmatically as some document types simply
   * don't render the canvasFrame without throwing any error.
   */
  supportsHighlighters: function () {
    let doc = this.tabActor.window.document;
    let ns = doc.documentElement.namespaceURI;

    // XUL documents do not support insertAnonymousContent().
    if (ns === XUL_NS) {
      return false;
    }

    // SVG documents do not render the canvasFrame (see Bug 1157592).
    if (ns === SVG_NS) {
      return false;
    }

    return true;
  },

  /**
   * Check if the current document supports highlighters using a canvasFrame anonymous
   * content container (ie all highlighters except the SimpleOutlineHighlighter).
   * It is impossible to detect the feature programmatically as some document types simply
   * don't render the canvasFrame without throwing any error.
   */
  supportsHighlighters: function () {
    let doc = this.tabActor.window.document;
    let ns = doc.documentElement.namespaceURI;

    // XUL documents do not support insertAnonymousContent().
    if (ns === XUL_NS) {
      return false;
    }

    // SVG documents do not render the canvasFrame (see Bug 1157592).
    if (ns === SVG_NS) {
      return false;
    }

    return true;
  },

  _onColorPicked: function (e, color) {
    this.emit("color-picked", color);
  },

  _onColorPickCanceled: function () {
    this.emit("color-pick-canceled");
  }
});

// Exported for test purposes.
exports._documentWalker = DocumentWalker;

function nodeDocument(node) {
  if (Cu.isDeadWrapper(node)) {
    return null;
  }
  return node.ownerDocument ||
         (node.nodeType == Ci.nsIDOMNode.DOCUMENT_NODE ? node : null);
}

function nodeDocshell(node) {
  let doc = node ? nodeDocument(node) : null;
  let win = doc ? doc.defaultView : null;
  if (win) {
    return win.QueryInterface(Ci.nsIInterfaceRequestor)
              .getInterface(Ci.nsIDocShell);
  }
  return null;
}

function isNodeDead(node) {
  return !node || !node.rawNode || Cu.isDeadWrapper(node.rawNode);
}

/**
 * Wrapper for inDeepTreeWalker.  Adds filtering to the traversal methods.
 * See inDeepTreeWalker for more information about the methods.
 *
 * @param {DOMNode} node
 * @param {Window} rootWin
 * @param {Number} whatToShow
 *        See nodeFilterConstants / inIDeepTreeWalker for options.
 * @param {Function} filter
 *        A custom filter function Taking in a DOMNode and returning an Int. See
 *        WalkerActor.nodeFilter for an example.
 * @param {String} skipTo
 *        Either SKIP_TO_PARENT or SKIP_TO_SIBLING. If the provided node is not compatible
 *        with the filter function for this walker, try to find a compatible one either
 *        in the parents or in the siblings of the node.
 */
function DocumentWalker(node, rootWin,
    whatToShow = nodeFilterConstants.SHOW_ALL,
    filter = standardTreeWalkerFilter,
    skipTo = SKIP_TO_PARENT) {
<<<<<<< HEAD
  if (!rootWin.location) {
=======
  if (Cu.isDeadWrapper(rootWin) || !rootWin.location) {
>>>>>>> a17af05f
    throw new Error("Got an invalid root window in DocumentWalker");
  }

  this.walker = Cc["@mozilla.org/inspector/deep-tree-walker;1"]
    .createInstance(Ci.inIDeepTreeWalker);
  this.walker.showAnonymousContent = true;
  this.walker.showSubDocuments = true;
  this.walker.showDocumentsAsNodes = true;
  this.walker.init(rootWin.document, whatToShow);
  this.filter = filter;

  // Make sure that the walker knows about the initial node (which could
  // be skipped due to a filter).
  this.walker.currentNode = this.getStartingNode(node, skipTo);
}

DocumentWalker.prototype = {
  get whatToShow() {
    return this.walker.whatToShow;
  },
  get currentNode() {
    return this.walker.currentNode;
  },
  set currentNode(val) {
    this.walker.currentNode = val;
  },

  parentNode: function () {
    return this.walker.parentNode();
  },

  nextNode: function () {
    let node = this.walker.currentNode;
    if (!node) {
      return null;
    }

    let nextNode = this.walker.nextNode();
    while (nextNode && this.isSkippedNode(nextNode)) {
      nextNode = this.walker.nextNode();
    }

    return nextNode;
  },

  firstChild: function () {
    let node = this.walker.currentNode;
    if (!node) {
      return null;
    }

    let firstChild = this.walker.firstChild();
    while (firstChild && this.isSkippedNode(firstChild)) {
      firstChild = this.walker.nextSibling();
    }

    return firstChild;
  },

  lastChild: function () {
    let node = this.walker.currentNode;
    if (!node) {
      return null;
    }

    let lastChild = this.walker.lastChild();
    while (lastChild && this.isSkippedNode(lastChild)) {
      lastChild = this.walker.previousSibling();
    }

    return lastChild;
  },

  previousSibling: function () {
    let node = this.walker.previousSibling();
    while (node && this.isSkippedNode(node)) {
      node = this.walker.previousSibling();
    }
    return node;
  },

  nextSibling: function () {
    let node = this.walker.nextSibling();
    while (node && this.isSkippedNode(node)) {
      node = this.walker.nextSibling();
    }
    return node;
  },

  getStartingNode: function (node, skipTo) {
    // Keep a reference on the starting node in case we can't find a node compatible with
    // the filter.
    let startingNode = node;

    if (skipTo === SKIP_TO_PARENT) {
      while (node && this.isSkippedNode(node)) {
        node = node.parentNode;
      }
    } else if (skipTo === SKIP_TO_SIBLING) {
      node = this.getClosestAcceptedSibling(node);
    }

    return node || startingNode;
  },

  /**
   * Loop on all of the provided node siblings until finding one that is compliant with
   * the filter function.
   */
  getClosestAcceptedSibling: function (node) {
    if (this.filter(node) === nodeFilterConstants.FILTER_ACCEPT) {
      // node is already valid, return immediately.
      return node;
    }

    // Loop on starting node siblings.
    let previous = node;
    let next = node;
    while (previous || next) {
      previous = previous && previous.previousSibling;
      next = next && next.nextSibling;

<<<<<<< HEAD
      if (this.filter(previous) === nodeFilterConstants.FILTER_ACCEPT) {
=======
      if (previous && this.filter(previous) === nodeFilterConstants.FILTER_ACCEPT) {
>>>>>>> a17af05f
        // A valid node was found in the previous siblings of the node.
        return previous;
      }

<<<<<<< HEAD
      if (this.filter(next) === nodeFilterConstants.FILTER_ACCEPT) {
=======
      if (next && this.filter(next) === nodeFilterConstants.FILTER_ACCEPT) {
>>>>>>> a17af05f
        // A valid node was found in the next siblings of the node.
        return next;
      }
    }

    return null;
  },

  isSkippedNode: function (node) {
    return this.filter(node) === nodeFilterConstants.FILTER_SKIP;
  },
};

function isInXULDocument(el) {
  let doc = nodeDocument(el);
  return doc &&
         doc.documentElement &&
         doc.documentElement.namespaceURI === XUL_NS;
}

/**
 * This DeepTreeWalker filter skips whitespace text nodes and anonymous
 * content with the exception of ::before and ::after and anonymous content
 * in XUL document (needed to show all elements in the browser toolbox).
 */
function standardTreeWalkerFilter(node) {
  // ::before and ::after are native anonymous content, but we always
  // want to show them
  if (node.nodeName === "_moz_generated_content_before" ||
      node.nodeName === "_moz_generated_content_after") {
    return nodeFilterConstants.FILTER_ACCEPT;
  }

  // Ignore empty whitespace text nodes that do not impact the layout.
  if (isWhitespaceTextNode(node)) {
    return nodeHasSize(node)
           ? nodeFilterConstants.FILTER_ACCEPT
           : nodeFilterConstants.FILTER_SKIP;
  }

  // Ignore all native and XBL anonymous content inside a non-XUL document
  if (!isInXULDocument(node) && (isXBLAnonymous(node) ||
                                  isNativeAnonymous(node))) {
    // Note: this will skip inspecting the contents of feedSubscribeLine since
    // that's XUL content injected in an HTML document, but we need to because
    // this also skips many other elements that need to be skipped - like form
    // controls, scrollbars, video controls, etc (see bug 1187482).
    return nodeFilterConstants.FILTER_SKIP;
  }

  return nodeFilterConstants.FILTER_ACCEPT;
}

/**
 * This DeepTreeWalker filter is like standardTreeWalkerFilter except that
 * it also includes all anonymous content (like internal form controls).
 */
function allAnonymousContentTreeWalkerFilter(node) {
  // Ignore empty whitespace text nodes that do not impact the layout.
  if (isWhitespaceTextNode(node)) {
    return nodeHasSize(node)
           ? nodeFilterConstants.FILTER_ACCEPT
           : nodeFilterConstants.FILTER_SKIP;
  }
  return nodeFilterConstants.FILTER_ACCEPT;
}

/**
 * Is the given node a text node composed of whitespace only?
 * @param {DOMNode} node
 * @return {Boolean}
 */
function isWhitespaceTextNode(node) {
  return node.nodeType == Ci.nsIDOMNode.TEXT_NODE && !/[^\s]/.exec(node.nodeValue);
}

/**
 * Does the given node have non-0 width and height?
 * @param {DOMNode} node
 * @return {Boolean}
 */
function nodeHasSize(node) {
  if (!node.getBoxQuads) {
    return false;
  }

  let quads = node.getBoxQuads();
  return quads.length && quads.some(quad => quad.bounds.width && quad.bounds.height);
}

/**
 * Returns a promise that is settled once the given HTMLImageElement has
 * finished loading.
 *
 * @param {HTMLImageElement} image - The image element.
 * @param {Number} timeout - Maximum amount of time the image is allowed to load
 * before the waiting is aborted. Ignored if flags.testing is set.
 *
 * @return {Promise} that is fulfilled once the image has loaded. If the image
 * fails to load or the load takes too long, the promise is rejected.
 */
function ensureImageLoaded(image, timeout) {
  let { HTMLImageElement } = image.ownerGlobal;
  if (!(image instanceof HTMLImageElement)) {
    return promise.reject("image must be an HTMLImageELement");
  }

  if (image.complete) {
    // The image has already finished loading.
    return promise.resolve();
  }

  // This image is still loading.
  let onLoad = AsyncUtils.listenOnce(image, "load");

  // Reject if loading fails.
  let onError = AsyncUtils.listenOnce(image, "error").then(() => {
    return promise.reject("Image '" + image.src + "' failed to load.");
  });

  // Don't timeout when testing. This is never settled.
  let onAbort = new Promise(() => {});

  if (!flags.testing) {
    // Tests are not running. Reject the promise after given timeout.
    onAbort = DevToolsUtils.waitForTime(timeout).then(() => {
      return promise.reject("Image '" + image.src + "' took too long to load.");
    });
  }

  // See which happens first.
  return promise.race([onLoad, onError, onAbort]);
}

/**
 * Given an <img> or <canvas> element, return the image data-uri. If @param node
 * is an <img> element, the method waits a while for the image to load before
 * the data is generated. If the image does not finish loading in a reasonable
 * time (IMAGE_FETCHING_TIMEOUT milliseconds) the process aborts.
 *
 * @param {HTMLImageElement|HTMLCanvasElement} node - The <img> or <canvas>
 * element, or Image() object. Other types cause the method to reject.
 * @param {Number} maxDim - Optionally pass a maximum size you want the longest
 * side of the image to be resized to before getting the image data.

 * @return {Promise} A promise that is fulfilled with an object containing the
 * data-uri and size-related information:
 * { data: "...",
 *   size: {
 *     naturalWidth: 400,
 *     naturalHeight: 300,
 *     resized: true }
 *  }.
 *
 * If something goes wrong, the promise is rejected.
 */
var imageToImageData = Task.async(function* (node, maxDim) {
  let { HTMLCanvasElement, HTMLImageElement } = node.ownerGlobal;

  let isImg = node instanceof HTMLImageElement;
  let isCanvas = node instanceof HTMLCanvasElement;

  if (!isImg && !isCanvas) {
    throw new Error("node is not a <canvas> or <img> element.");
  }

  if (isImg) {
    // Ensure that the image is ready.
    yield ensureImageLoaded(node, IMAGE_FETCHING_TIMEOUT);
  }

  // Get the image resize ratio if a maxDim was provided
  let resizeRatio = 1;
  let imgWidth = node.naturalWidth || node.width;
  let imgHeight = node.naturalHeight || node.height;
  let imgMax = Math.max(imgWidth, imgHeight);
  if (maxDim && imgMax > maxDim) {
    resizeRatio = maxDim / imgMax;
  }

  // Extract the image data
  let imageData;
  // The image may already be a data-uri, in which case, save ourselves the
  // trouble of converting via the canvas.drawImage.toDataURL method, but only
  // if the image doesn't need resizing
  if (isImg && node.src.startsWith("data:") && resizeRatio === 1) {
    imageData = node.src;
  } else {
    // Create a canvas to copy the rawNode into and get the imageData from
    let canvas = node.ownerDocument.createElementNS(XHTML_NS, "canvas");
    canvas.width = imgWidth * resizeRatio;
    canvas.height = imgHeight * resizeRatio;
    let ctx = canvas.getContext("2d");

    // Copy the rawNode image or canvas in the new canvas and extract data
    ctx.drawImage(node, 0, 0, canvas.width, canvas.height);
    imageData = canvas.toDataURL("image/png");
  }

  return {
    data: imageData,
    size: {
      naturalWidth: imgWidth,
      naturalHeight: imgHeight,
      resized: resizeRatio !== 1
    }
  };
});

loader.lazyGetter(this, "DOMUtils", function () {
  return Cc["@mozilla.org/inspector/dom-utils;1"].getService(Ci.inIDOMUtils);
});<|MERGE_RESOLUTION|>--- conflicted
+++ resolved
@@ -160,10 +160,7 @@
 loader.lazyRequireGetter(this, "CssLogic", "devtools/server/css-logic", true);
 loader.lazyRequireGetter(this, "findCssSelector", "devtools/shared/inspector/css-logic", true);
 loader.lazyRequireGetter(this, "getCssPath", "devtools/shared/inspector/css-logic", true);
-<<<<<<< HEAD
-=======
 loader.lazyRequireGetter(this, "getXPath", "devtools/shared/inspector/css-logic", true);
->>>>>>> a17af05f
 
 /**
  * We only send nodeValue up to a certain size by default.  This stuff
@@ -596,19 +593,11 @@
 
       if (functionSource.startsWith(prefix)) {
         functionSource = functionSource.substr(prefix.length);
-<<<<<<< HEAD
 
         functionSource = `function ${name} (${paramString})${functionSource}`;
       }
     }
 
-=======
-
-        functionSource = `function ${name} (${paramString})${functionSource}`;
-      }
-    }
-
->>>>>>> a17af05f
     // If the listener is native code we display the filename "[native code]."
     // This is the official string and should *not* be translated.
     let origin;
@@ -676,8 +665,6 @@
       return "";
     }
     return getCssPath(this.rawNode);
-<<<<<<< HEAD
-=======
   },
 
   /**
@@ -690,7 +677,6 @@
       return "";
     }
     return getXPath(this.rawNode);
->>>>>>> a17af05f
   },
 
   /**
@@ -904,13 +890,8 @@
     this.onFrameLoad = this.onFrameLoad.bind(this);
     this.onFrameUnload = this.onFrameUnload.bind(this);
 
-<<<<<<< HEAD
-    events.on(tabActor, "will-navigate", this.onFrameUnload);
-    events.on(tabActor, "window-ready", this.onFrameLoad);
-=======
     tabActor.on("will-navigate", this.onFrameUnload);
     tabActor.on("window-ready", this.onFrameLoad);
->>>>>>> a17af05f
 
     // Ensure that the root document node actor is ready and
     // managed.
@@ -1000,13 +981,8 @@
       this._retainedOrphans = null;
       this._refMap = null;
 
-<<<<<<< HEAD
-      events.off(this.tabActor, "will-navigate", this.onFrameUnload);
-      events.off(this.tabActor, "window-ready", this.onFrameLoad);
-=======
       this.tabActor.off("will-navigate", this.onFrameUnload);
       this.tabActor.off("window-ready", this.onFrameLoad);
->>>>>>> a17af05f
 
       this.onFrameLoad = null;
       this.onFrameUnload = null;
@@ -1902,23 +1878,6 @@
     return true;
   },
 
-<<<<<<< HEAD
-  _installHelperSheet: function (node) {
-    if (!this.installedHelpers) {
-      this.installedHelpers = new WeakMap();
-    }
-    let win = node.rawNode.ownerGlobal;
-    if (!this.installedHelpers.has(win)) {
-      let { Style } = require("sdk/stylesheet/style");
-      let { attach } = require("sdk/content/mod");
-      let style = Style({source: HELPER_SHEET, type: "agent" });
-      attach(style, win);
-      this.installedHelpers.set(win, style);
-    }
-  },
-
-=======
->>>>>>> a17af05f
   hideNode: function (node) {
     if (isNodeDead(node)) {
       return;
@@ -2505,11 +2464,8 @@
           this.rootDoc.defaultView) {
         this.onFrameUnload({ window: this.rootDoc.defaultView });
       }
-<<<<<<< HEAD
-=======
       // Update all DOM objects references to target the new document.
       this.rootWin = window;
->>>>>>> a17af05f
       this.rootDoc = window.document;
       this.rootNode = this.document();
       this.queueMutation({
@@ -2972,29 +2928,6 @@
       this._eyeDropper.off("canceled", this._onColorPickCanceled);
       this.tabActor.off("will-navigate", this.destroyEyeDropper);
     }
-  },
-
-  /**
-   * Check if the current document supports highlighters using a canvasFrame anonymous
-   * content container (ie all highlighters except the SimpleOutlineHighlighter).
-   * It is impossible to detect the feature programmatically as some document types simply
-   * don't render the canvasFrame without throwing any error.
-   */
-  supportsHighlighters: function () {
-    let doc = this.tabActor.window.document;
-    let ns = doc.documentElement.namespaceURI;
-
-    // XUL documents do not support insertAnonymousContent().
-    if (ns === XUL_NS) {
-      return false;
-    }
-
-    // SVG documents do not render the canvasFrame (see Bug 1157592).
-    if (ns === SVG_NS) {
-      return false;
-    }
-
-    return true;
   },
 
   /**
@@ -3074,11 +3007,7 @@
     whatToShow = nodeFilterConstants.SHOW_ALL,
     filter = standardTreeWalkerFilter,
     skipTo = SKIP_TO_PARENT) {
-<<<<<<< HEAD
-  if (!rootWin.location) {
-=======
   if (Cu.isDeadWrapper(rootWin) || !rootWin.location) {
->>>>>>> a17af05f
     throw new Error("Got an invalid root window in DocumentWalker");
   }
 
@@ -3201,20 +3130,12 @@
       previous = previous && previous.previousSibling;
       next = next && next.nextSibling;
 
-<<<<<<< HEAD
-      if (this.filter(previous) === nodeFilterConstants.FILTER_ACCEPT) {
-=======
       if (previous && this.filter(previous) === nodeFilterConstants.FILTER_ACCEPT) {
->>>>>>> a17af05f
         // A valid node was found in the previous siblings of the node.
         return previous;
       }
 
-<<<<<<< HEAD
-      if (this.filter(next) === nodeFilterConstants.FILTER_ACCEPT) {
-=======
       if (next && this.filter(next) === nodeFilterConstants.FILTER_ACCEPT) {
->>>>>>> a17af05f
         // A valid node was found in the next siblings of the node.
         return next;
       }
