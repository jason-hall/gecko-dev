# -*- Mode: python; indent-tabs-mode: nil; tab-width: 40 -*-
# vim: set filetype=python:
# This Source Code Form is subject to the terms of the Mozilla Public
# License, v. 2.0. If a copy of the MPL was not distributed with this
# file, You can obtain one at http://mozilla.org/MPL/2.0/.

DIRS += [
    'highlighters',
    'utils',
    'webconsole',
]

DevToolsModules(
    'accessibility.js',
    'actor-registry.js',
    'addon.js',
    'addons.js',
    'animation.js',
    'breakpoint.js',
    'call-watcher.js',
    'canvas.js',
    'child-process.js',
    'childtab.js',
    'chrome.js',
    'common.js',
    'css-properties.js',
    'csscoverage.js',
    'device.js',
    'emulation.js',
    'environment.js',
    'errordocs.js',
    'eventlooplag.js',
    'frame.js',
    'framerate.js',
    'gcli.js',
    'heap-snapshot-file.js',
    'highlighters.css',
    'highlighters.js',
    'inspector.js',
    'layout.js',
    'memory.js',
    'monitor.js',
    'object.js',
    'performance-entries.js',
    'performance-recording.js',
    'performance.js',
    'preference.js',
    'pretty-print-worker.js',
    'process.js',
    'promises.js',
    'reflow.js',
    'root.js',
    'script.js',
    'source.js',
    'storage.js',
    'string.js',
    'styleeditor.js',
    'styles.js',
    'stylesheets.js',
    'tab.js',
    'timeline.js',
    'webaudio.js',
    'webbrowser.js',
    'webconsole.js',
    'webextension-inspected-window.js',
<<<<<<< HEAD
=======
    'webextension-parent.js',
>>>>>>> a17af05f
    'webextension.js',
    'webgl.js',
    'window.js',
    'worker-list.js',
    'worker.js',
)

with Files('animation.js'):
    BUG_COMPONENT = ('Firefox', 'Developer Tools: Animation Inspector')

with Files('breakpoint.js'):
    BUG_COMPONENT = ('Firefox', 'Developer Tools: Debugger')

with Files('css-properties.js'):
    BUG_COMPONENT = ('Firefox', 'Developer Tools: CSS Rules Inspector')

with Files('csscoverage.js'):
    BUG_COMPONENT = ('Firefox', 'Graphics Commandline and Toolbar')

with Files('inspector.js'):
    BUG_COMPONENT = ('Firefox', 'Developer Tools: Inspector')

with Files('memory.js'):
    BUG_COMPONENT = ('Firefox', 'Developer Tools: Memory')

with Files('monitor.js'):
    BUG_COMPONENT = ('Firefox', 'Developer Tools')

with Files('performance*'):
    BUG_COMPONENT = ('Firefox', 'Developer Tools: Performance Tools (Profiler/Timeline)')

<<<<<<< HEAD
with Files('profiler.js'):
    BUG_COMPONENT = ('Firefox', 'Developer Tools: Performance Tools (Profiler/Timeline)')

=======
>>>>>>> a17af05f
with Files('source.js'):
    BUG_COMPONENT = ('Firefox', 'Developer Tools: Debugger')

with Files('storage.js'):
    BUG_COMPONENT = ('Firefox', 'Developer Tools: Storage Inspector')

with Files('styleeditor.js'):
    BUG_COMPONENT = ('Firefox', 'Developer Tools: Style Editor')

with Files('webaudio.js'):
    BUG_COMPONENT = ('Firefox', 'Developer Tools: Web Audio Editor')

with Files('webconsole.js'):
    BUG_COMPONENT = ('Firefox', 'Developer Tools: Console')

with Files('webgl.js'):
    BUG_COMPONENT = ('Firefox', 'Developer Tools: WebGL Shader Editor')<|MERGE_RESOLUTION|>--- conflicted
+++ resolved
@@ -63,10 +63,7 @@
     'webbrowser.js',
     'webconsole.js',
     'webextension-inspected-window.js',
-<<<<<<< HEAD
-=======
     'webextension-parent.js',
->>>>>>> a17af05f
     'webextension.js',
     'webgl.js',
     'window.js',
@@ -98,12 +95,6 @@
 with Files('performance*'):
     BUG_COMPONENT = ('Firefox', 'Developer Tools: Performance Tools (Profiler/Timeline)')
 
-<<<<<<< HEAD
-with Files('profiler.js'):
-    BUG_COMPONENT = ('Firefox', 'Developer Tools: Performance Tools (Profiler/Timeline)')
-
-=======
->>>>>>> a17af05f
 with Files('source.js'):
     BUG_COMPONENT = ('Firefox', 'Developer Tools: Debugger')
 
