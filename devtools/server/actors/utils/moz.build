--- conflicted
+++ resolved
@@ -15,10 +15,4 @@
     'stack.js',
     'TabSources.js',
     'walker-search.js',
-<<<<<<< HEAD
-    'webconsole-listeners.js',
-    'webconsole-utils.js',
-    'webconsole-worker-listeners.js',
-=======
->>>>>>> a17af05f
 )