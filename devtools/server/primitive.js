--- conflicted
+++ resolved
@@ -3,11 +3,6 @@
  * file, You can obtain one at http://mozilla.org/MPL/2.0/. */
 "use strict";
 
-<<<<<<< HEAD
-const { Class } = require("sdk/core/heritage");
-
-=======
->>>>>>> a17af05f
 const WebGLPrimitivesType = {
   "POINTS": 0,
   "LINES": 1,
@@ -25,22 +20,13 @@
 const WebGLDrawArrays = "drawArrays";
 const WebGLDrawElements = "drawElements";
 
-<<<<<<< HEAD
-exports.WebGLPrimitiveCounter = Class({
-  initialize: function (tabActor) {
-=======
 exports.WebGLPrimitiveCounter = class WebGLPrimitiveCounter {
 
   constructor(tabActor) {
->>>>>>> a17af05f
     this.tabActor = tabActor;
   }
 
-<<<<<<< HEAD
-  destroy: function () {},
-=======
   destroy() {}
->>>>>>> a17af05f
 
   /**
    * Starts monitoring primitive draws, storing the primitives count per tick.
@@ -56,11 +42,7 @@
   /**
    * Stops monitoring primitive draws, returning the recorded values.
    */
-<<<<<<< HEAD
-  getCounts: function () {
-=======
   getCounts() {
->>>>>>> a17af05f
     let result = {
       tris: this._tris,
       vertices: this._vertices,
