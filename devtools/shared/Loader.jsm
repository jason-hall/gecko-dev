/* This Source Code Form is subject to the terms of the Mozilla Public
 * License, v. 2.0. If a copy of the MPL was not distributed with this
 * file, You can obtain one at http://mozilla.org/MPL/2.0/. */

"use strict";

/**
 * Manages the base loader (base-loader.js) instance used to load the developer tools.
 */

var { utils: Cu } = Components;
var { Services } = Cu.import("resource://gre/modules/Services.jsm", {});
var { Loader, Require, resolveURI, unload } =
  Cu.import("resource://devtools/shared/base-loader.js", {});
var { requireRawId } = Cu.import("resource://devtools/shared/loader-plugin-raw.jsm", {});

this.EXPORTED_SYMBOLS = ["DevToolsLoader", "devtools", "BuiltinProvider",
                         "require", "loader"];

/**
 * Providers are different strategies for loading the devtools.
 */

/**
 * Used when the tools should be loaded from the Firefox package itself.
 * This is the default case.
 */
function BuiltinProvider() {}
BuiltinProvider.prototype = {
  load: function () {
    const paths = {
      // ⚠ DISCUSSION ON DEV-DEVELOPER-TOOLS REQUIRED BEFORE MODIFYING ⚠
      "": "resource://gre/modules/commonjs/",
      // ⚠ DISCUSSION ON DEV-DEVELOPER-TOOLS REQUIRED BEFORE MODIFYING ⚠
      // Modules here are intended to have one implementation for
      // chrome, and a separate implementation for content.  Here we
      // map the directory to the chrome subdirectory, but the content
      // loader will map to the content subdirectory.  See the
      // README.md in devtools/shared/platform.
      "devtools/shared/platform": "resource://devtools/shared/platform/chrome",
      // ⚠ DISCUSSION ON DEV-DEVELOPER-TOOLS REQUIRED BEFORE MODIFYING ⚠
      "devtools": "resource://devtools",
      // ⚠ DISCUSSION ON DEV-DEVELOPER-TOOLS REQUIRED BEFORE MODIFYING ⚠
      "gcli": "resource://devtools/shared/gcli/source/lib/gcli",
      // ⚠ DISCUSSION ON DEV-DEVELOPER-TOOLS REQUIRED BEFORE MODIFYING ⚠
      "acorn": "resource://devtools/shared/acorn",
      // ⚠ DISCUSSION ON DEV-DEVELOPER-TOOLS REQUIRED BEFORE MODIFYING ⚠
      "acorn/util/walk": "resource://devtools/shared/acorn/walk.js",
      // ⚠ DISCUSSION ON DEV-DEVELOPER-TOOLS REQUIRED BEFORE MODIFYING ⚠
      "source-map": "resource://devtools/shared/sourcemap/source-map.js",
      // ⚠ DISCUSSION ON DEV-DEVELOPER-TOOLS REQUIRED BEFORE MODIFYING ⚠
      // Allow access to xpcshell test items from the loader.
      "xpcshell-test": "resource://test",

      // ⚠ DISCUSSION ON DEV-DEVELOPER-TOOLS REQUIRED BEFORE MODIFYING ⚠
      // Allow access to locale data using paths closer to what is
      // used in the source tree.
      "devtools/client/locales": "chrome://devtools/locale",
      "devtools/shared/locales": "chrome://devtools-shared/locale",
<<<<<<< HEAD
=======
      "devtools/shim/locales": "chrome://devtools-shim/locale",
>>>>>>> a17af05f
      "toolkit/locales": "chrome://global/locale",
    };
    // When creating a Loader invisible to the Debugger, we have to ensure
    // using only modules and not depend on any JSM. As everything that is
    // not loaded with Loader isn't going to respect `invisibleToDebugger`.
    // But we have to keep using Promise.jsm for other loader to prevent
    // breaking unhandled promise rejection in tests.
    if (this.invisibleToDebugger) {
      paths.promise = "resource://gre/modules/Promise-backend.js";
    }
    this.loader = new Loader({
      paths,
      invisibleToDebugger: this.invisibleToDebugger,
      sharedGlobal: true,
      sandboxName: "DevTools (Module loader)",
      requireHook: (id, require) => {
        if (id.startsWith("raw!")) {
          return requireRawId(id, require);
        }
        return require(id);
      },
    });
  },

  unload: function (reason) {
    unload(this.loader, reason);
    delete this.loader;
  },
};

var gNextLoaderID = 0;

/**
 * The main devtools API. The standard instance of this loader is exported as
 * |devtools| below, but if a fresh copy of the loader is needed, then a new
 * one can also be created.
 */
this.DevToolsLoader = function DevToolsLoader() {
  this.require = this.require.bind(this);

  Services.obs.addObserver(this, "devtools-unload");
};

DevToolsLoader.prototype = {
  destroy: function (reason = "shutdown") {
    Services.obs.removeObserver(this, "devtools-unload");

    if (this._provider) {
      this._provider.unload(reason);
      delete this._provider;
    }
  },

  get provider() {
    if (!this._provider) {
      this._loadProvider();
    }
    return this._provider;
  },

  _provider: null,

  get id() {
    if (this._id) {
      return this._id;
    }
    this._id = ++gNextLoaderID;
    return this._id;
  },

  /**
   * A dummy version of require, in case a provider hasn't been chosen yet when
   * this is first called.  This will then be replaced by the real version.
   * @see setProvider
   */
  require: function () {
    if (!this._provider) {
      this._loadProvider();
    }
    return this.require.apply(this, arguments);
  },

  /**
   * Return true if |id| refers to something requiring help from a
   * loader plugin.
   */
  isLoaderPluginId: function (id) {
    return id.startsWith("raw!");
  },

  /**
   * Override the provider used to load the tools.
   */
  setProvider: function (provider) {
    if (provider === this._provider) {
      return;
    }

    if (this._provider) {
      delete this.require;
      this._provider.unload("newprovider");
    }
    this._provider = provider;

    // Pass through internal loader settings specific to this loader instance
    this._provider.invisibleToDebugger = this.invisibleToDebugger;

    this._provider.load();
    this.require = Require(this._provider.loader, { id: "devtools" });

    // Fetch custom pseudo modules and globals
    let { modules, globals } = this.require("devtools/shared/builtin-modules");

    // When creating a Loader for the browser toolbox, we have to use
    // Promise-backend.js, as a Loader module. Instead of Promise.jsm which
    // can't be flagged as invisible to debugger.
    if (this.invisibleToDebugger) {
      delete modules.promise;
    }

    // Register custom pseudo modules to the current loader instance
    let loader = this._provider.loader;
    for (let id in modules) {
      let uri = resolveURI(id, loader.mapping);
      loader.modules[uri] = {
        get exports() {
          return modules[id];
        }
      };
    }

    // Register custom globals to the current loader instance
    globals.loader.id = this.id;
    Object.defineProperties(loader.globals, Object.getOwnPropertyDescriptors(globals));

    // Expose lazy helpers on loader
    this.lazyGetter = globals.loader.lazyGetter;
    this.lazyImporter = globals.loader.lazyImporter;
    this.lazyServiceGetter = globals.loader.lazyServiceGetter;
    this.lazyRequireGetter = globals.loader.lazyRequireGetter;
  },

  /**
   * Choose a default tools provider based on the preferences.
   */
  _loadProvider: function () {
    this.setProvider(new BuiltinProvider());
  },

  /**
   * Handles "devtools-unload" event
   *
   * @param String data
   *    reason passed to modules when unloaded
   */
  observe: function (subject, topic, data) {
    if (topic != "devtools-unload") {
      return;
    }
    this.destroy(data);
  },

  /**
   * Sets whether the compartments loaded by this instance should be invisible
   * to the debugger.  Invisibility is needed for loaders that support debugging
   * of chrome code.  This is true of remote target environments, like Fennec or
   * B2G.  It is not the default case for desktop Firefox because we offer the
   * Browser Toolbox for chrome debugging there, which uses its own, separate
   * loader instance.
   * @see devtools/client/framework/ToolboxProcess.jsm
   */
  invisibleToDebugger: Services.appinfo.name !== "Firefox"
};

// Export the standard instance of DevToolsLoader used by the tools.
this.devtools = this.loader = new DevToolsLoader();

this.require = this.devtools.require.bind(this.devtools);

// For compatibility reasons, expose these symbols on "devtools":
Object.defineProperty(this.devtools, "Toolbox", {
  get: () => this.require("devtools/client/framework/toolbox").Toolbox
});
Object.defineProperty(this.devtools, "TargetFactory", {
  get: () => this.require("devtools/client/framework/target").TargetFactory
});<|MERGE_RESOLUTION|>--- conflicted
+++ resolved
@@ -57,10 +57,7 @@
       // used in the source tree.
       "devtools/client/locales": "chrome://devtools/locale",
       "devtools/shared/locales": "chrome://devtools-shared/locale",
-<<<<<<< HEAD
-=======
       "devtools/shim/locales": "chrome://devtools-shim/locale",
->>>>>>> a17af05f
       "toolkit/locales": "chrome://global/locale",
     };
     // When creating a Loader invisible to the Debugger, we have to ensure
