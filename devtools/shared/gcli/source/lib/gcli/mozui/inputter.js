/*
 * Copyright 2012, Mozilla Foundation and contributors
 *
 * Licensed under the Apache License, Version 2.0 (the "License");
 * you may not use this file except in compliance with the License.
 * You may obtain a copy of the License at
 *
 * http://www.apache.org/licenses/LICENSE-2.0
 *
 * Unless required by applicable law or agreed to in writing, software
 * distributed under the License is distributed on an "AS IS" BASIS,
 * WITHOUT WARRANTIES OR CONDITIONS OF ANY KIND, either express or implied.
 * See the License for the specific language governing permissions and
 * limitations under the License.
 */

'use strict';

var util = require('../util/util');
var KeyEvent = require('../util/util').KeyEvent;

var Status = require('../types/types').Status;
var History = require('../ui/history').History;

var Telemetry = require("devtools/client/shared/telemetry");

var RESOLVED = Promise.resolve(true);

/**
 * A wrapper to take care of the functions concerning an input element
 * @param components Object that links to other UI components. GCLI provided:
 * - requisition
 * - focusManager
 * - element
 */
function Inputter(components) {
  this.requisition = components.requisition;
  this.focusManager = components.focusManager;

  this.element = components.element;
  this.element.classList.add('gcli-in-input');
  this.element.spellcheck = false;

  this.document = this.element.ownerDocument;

  // Used to distinguish focus from TAB in CLI. See onKeyUp()
  this.lastTabDownAt = 0;

  // Used to effect caret changes. See _processCaretChange()
  this._caretChange = null;

  // Use telemetry
  this._telemetry = new Telemetry();

  // Ensure that TAB/UP/DOWN isn't handled by the browser
  this.onKeyDown = this.onKeyDown.bind(this);
  this.onKeyUp = this.onKeyUp.bind(this);
  this.element.addEventListener('keydown', this.onKeyDown);
  this.element.addEventListener('keyup', this.onKeyUp);

  // Setup History
  this.history = new History();
  this._scrollingThroughHistory = false;

  // Used when we're selecting which prediction to complete with
  this._choice = null;
  this.onChoiceChange = util.createEvent('Inputter.onChoiceChange');

  // Cursor position affects hint severity
  this.onMouseUp = this.onMouseUp.bind(this);
  this.element.addEventListener('mouseup', this.onMouseUp);

  if (this.focusManager) {
    this.focusManager.addMonitoredElement(this.element, 'input');
  }

  // Initially an asynchronous completion isn't in-progress
  this._completed = RESOLVED;

  this.textChanged = this.textChanged.bind(this);

  this.outputted = this.outputted.bind(this);
  this.requisition.commandOutputManager.onOutput.add(this.outputted, this);

  this.assignment = this.requisition.getAssignmentAt(0);
  this.onAssignmentChange = util.createEvent('Inputter.onAssignmentChange');
  this.onInputChange = util.createEvent('Inputter.onInputChange');

  this.onResize = util.createEvent('Inputter.onResize');
  this.onWindowResize = this.onWindowResize.bind(this);
  this.document.defaultView.addEventListener('resize', this.onWindowResize);
  this.requisition.onExternalUpdate.add(this.textChanged, this);

  this._previousValue = undefined;
  this.requisition.update(this.element.value || '');
}

/**
 * Avoid memory leaks
 */
Inputter.prototype.destroy = function() {
  this.document.defaultView.removeEventListener('resize', this.onWindowResize);

  this.requisition.commandOutputManager.onOutput.remove(this.outputted, this);
  this.requisition.onExternalUpdate.remove(this.textChanged, this);
  if (this.focusManager) {
    this.focusManager.removeMonitoredElement(this.element, 'input');
  }

  this.element.removeEventListener('mouseup', this.onMouseUp);
  this.element.removeEventListener('keydown', this.onKeyDown);
  this.element.removeEventListener('keyup', this.onKeyUp);

  this.history.destroy();

  if (this.style) {
    this.style.remove();
    this.style = undefined;
  }

  this.textChanged = undefined;
  this.outputted = undefined;
  this.onMouseUp = undefined;
  this.onKeyDown = undefined;
  this.onKeyUp = undefined;
  this.onWindowResize = undefined;
  this.tooltip = undefined;
  this.document = undefined;
  this.element = undefined;
  this._telemetry = undefined;
};

/**
 * Make ourselves visually similar to the input element, and make the input
 * element transparent so our background shines through
 */
Inputter.prototype.onWindowResize = function() {
  // Mochitest sometimes causes resize after shutdown. See Bug 743190
  if (!this.element) {
    return;
  }

  this.onResize(this.getDimensions());
};

/**
 * Make ourselves visually similar to the input element, and make the input
 * element transparent so our background shines through
 */
Inputter.prototype.getDimensions = function() {
  var fixedLoc = {};
  var currentElement = this.element.parentNode;
  while (currentElement && currentElement.nodeName !== '#document') {
    var style = this.document.defaultView.getComputedStyle(currentElement);
    if (style) {
      var position = style.getPropertyValue('position');
      if (position === 'absolute' || position === 'fixed') {
        var bounds = currentElement.getBoundingClientRect();
        fixedLoc.top = bounds.top;
        fixedLoc.left = bounds.left;
        break;
      }
    }
    currentElement = currentElement.parentNode;
  }

  var rect = this.element.getBoundingClientRect();
  return {
    top: rect.top - (fixedLoc.top || 0) + 1,
    height: rect.bottom - rect.top - 1,
    left: rect.left - (fixedLoc.left || 0) + 2,
    width: rect.right - rect.left
  };
};

/**
 * Pass 'outputted' events on to the focus manager
 */
Inputter.prototype.outputted = function() {
  if (this.focusManager) {
    this.focusManager.outputted();
  }
};

/**
 * Handler for the input-element.onMouseUp event
 */
Inputter.prototype.onMouseUp = function(ev) {
  this._checkAssignment();
};

/**
 * Function called when we think the text might have changed
 */
Inputter.prototype.textChanged = function() {
  if (!this.document) {
    return; // This can happen post-destroy()
  }

  if (this._caretChange == null) {
    // We weren't expecting a change so this was requested by the hint system
    // we should move the cursor to the end of the 'changed section', and the
    // best we can do for that right now is the end of the current argument.
    this._caretChange = Caret.TO_ARG_END;
  }

  var newStr = this.requisition.toString();
  var input = this.getInputState();

  input.typed = newStr;
  this._processCaretChange(input);

  if (this.element.value !== newStr) {
    this.element.value = newStr;
  }
  this.onInputChange({ inputState: input });

  this.tooltip.textChanged();
};

/**
 * Various ways in which we need to manipulate the caret/selection position.
 * A value of null means we're not expecting a change
 */
var Caret = {
  /**
   * We are expecting changes, but we don't need to move the cursor
   */
  NO_CHANGE: 0,

  /**
   * We want the entire input area to be selected
   */
  SELECT_ALL: 1,

  /**
   * The whole input has changed - push the cursor to the end
   */
  TO_END: 2,

  /**
   * A part of the input has changed - push the cursor to the end of the
   * changed section
   */
  TO_ARG_END: 3
};

/**
 * If this._caretChange === Caret.TO_ARG_END, we alter the input object to move
 * the selection start to the end of the current argument.
 * @param input An object shaped like { typed:'', cursor: { start:0, end:0 }}
 */
Inputter.prototype._processCaretChange = function(input) {
  var start, end;
  switch (this._caretChange) {
    case Caret.SELECT_ALL:
      start = 0;
      end = input.typed.length;
      break;

    case Caret.TO_END:
      start = input.typed.length;
      end = input.typed.length;
      break;

    case Caret.TO_ARG_END:
      // There could be a fancy way to do this involving assignment/arg math
      // but it doesn't seem easy, so we cheat a move the cursor to just before
      // the next space, or the end of the input
      start = input.cursor.start;
      do {
        start++;
      }
      while (start < input.typed.length && input.typed[start - 1] !== ' ');

      end = start;
      break;

    default:
      start = input.cursor.start;
      end = input.cursor.end;
      break;
  }

  start = (start > input.typed.length) ? input.typed.length : start;
  end = (end > input.typed.length) ? input.typed.length : end;

  var newInput = {
    typed: input.typed,
    cursor: { start: start, end: end }
  };

  if (this.element.selectionStart !== start) {
    this.element.selectionStart = start;
  }
  if (this.element.selectionEnd !== end) {
    this.element.selectionEnd = end;
  }

  this._checkAssignment(start);

  this._caretChange = null;
  return newInput;
};

/**
 * To be called internally whenever we think that the current assignment might
 * have changed, typically on mouse-clicks or key presses.
 * @param start Optional - if specified, the cursor position to use in working
 * out the current assignment. This is needed because setting the element
 * selection start is only recognised when the event loop has finished
 */
Inputter.prototype._checkAssignment = function(start) {
  if (start == null) {
    start = this.element.selectionStart;
  }
  if (!this.requisition.isUpToDate()) {
    return;
  }
  var newAssignment = this.requisition.getAssignmentAt(start);
  if (newAssignment == null) {
    return;
  }
  if (this.assignment !== newAssignment) {
    if (this.assignment.param.type.onLeave) {
      this.assignment.param.type.onLeave(this.assignment);
    }

    this.assignment = newAssignment;
    this.onAssignmentChange({ assignment: this.assignment });

    if (this.assignment.param.type.onEnter) {
      this.assignment.param.type.onEnter(this.assignment);
    }
  }
  else {
    if (this.assignment && this.assignment.param.type.onChange) {
      this.assignment.param.type.onChange(this.assignment);
    }
  }

  // This is slightly nasty - the focusManager generally relies on people
  // telling it what it needs to know (which makes sense because the event
  // system to do it with events would be unnecessarily complex). However
  // requisition doesn't know about the focusManager either. So either one
  // needs to know about the other, or a third-party needs to break the
  // deadlock. These 2 lines are all we're quibbling about, so for now we hack
  if (this.focusManager) {
    var error = (this.assignment.status === Status.ERROR);
    this.focusManager.setError(error);
  }
};

/**
 * Set the input field to a value, for external use.
 * This function updates the data model. It sets the caret to the end of the
 * input. It does not make any similarity checks so calling this function with
 * it's current value resets the cursor position.
 * It does not execute the input or affect the history.
 * This function should not be called internally, by Inputter and never as a
 * result of a keyboard event on this.element or bug 676520 could be triggered.
 */
Inputter.prototype.setInput = function(str) {
  this._caretChange = Caret.TO_END;
  return this.requisition.update(str).then(updated => {
    this.textChanged();
    return updated;
  });
};

/**
 * Counterpart to |setInput| for moving the cursor.
 * @param cursor An object shaped like { start: x, end: y }
 */
Inputter.prototype.setCursor = function(cursor) {
  this._caretChange = Caret.NO_CHANGE;
  this._processCaretChange({ typed: this.element.value, cursor: cursor });
  return RESOLVED;
};

/**
 * Focus the input element
 */
Inputter.prototype.focus = function() {
  this.element.focus();
  this._checkAssignment();
};

/**
 * Ensure certain keys (arrows, tab, etc) that we would like to handle
 * are not handled by the browser
 */
Inputter.prototype.onKeyDown = function(ev) {
  if (ev.keyCode === KeyEvent.DOM_VK_UP || ev.keyCode === KeyEvent.DOM_VK_DOWN) {
    ev.preventDefault();
    return;
  }

  // The following keys do not affect the state of the command line so we avoid
  // informing the focusManager about keyboard events that involve these keys
  if (ev.keyCode === KeyEvent.DOM_VK_F1 ||
      ev.keyCode === KeyEvent.DOM_VK_ESCAPE ||
      ev.keyCode === KeyEvent.DOM_VK_UP ||
      ev.keyCode === KeyEvent.DOM_VK_DOWN) {
    return;
  }

  if (this.focusManager) {
    this.focusManager.onInputChange();
  }

  if (ev.keyCode === KeyEvent.DOM_VK_TAB) {
    this.lastTabDownAt = 0;
    if (!ev.shiftKey) {
      ev.preventDefault();
      // Record the timestamp of this TAB down so onKeyUp can distinguish
      // focus from TAB in the CLI.
      this.lastTabDownAt = ev.timeStamp;
    }
    if (ev.metaKey || ev.altKey || ev.crtlKey) {
      if (this.document.commandDispatcher) {
        this.document.commandDispatcher.advanceFocus();
      }
      else {
        this.element.blur();
      }
    }
  }
};

/**
 * Handler for use with DOM events, which just calls the promise enabled
 * handleKeyUp function but checks the exit state of the promise so we know
 * if something went wrong.
 */
Inputter.prototype.onKeyUp = function(ev) {
  this.handleKeyUp(ev).catch(util.errorHandler);
};

/**
 * The main keyboard processing loop
 * @return A promise that resolves (to undefined) when the actions kicked off
 * by this handler are completed.
 */
Inputter.prototype.handleKeyUp = function(ev) {
  if (this.focusManager && ev.keyCode === KeyEvent.DOM_VK_F1) {
    this.focusManager.helpRequest();
    return RESOLVED;
  }

  if (this.focusManager && ev.keyCode === KeyEvent.DOM_VK_ESCAPE) {
    this.focusManager.removeHelp();
    return RESOLVED;
  }

  if (ev.keyCode === KeyEvent.DOM_VK_UP) {
    return this._handleUpArrow();
  }

  if (ev.keyCode === KeyEvent.DOM_VK_DOWN) {
    return this._handleDownArrow();
  }

  if (ev.keyCode === KeyEvent.DOM_VK_RETURN) {
    return this._handleReturn();
  }

  if (ev.keyCode === KeyEvent.DOM_VK_TAB && !ev.shiftKey) {
    return this._handleTab(ev);
  }

  if (this._previousValue === this.element.value) {
    return RESOLVED;
  }

  this._scrollingThroughHistory = false;
  this._caretChange = Caret.NO_CHANGE;

  this._completed = this.requisition.update(this.element.value);
  this._previousValue = this.element.value;

  return this._completed.then(() => {
    // Abort UI changes if this UI update has been overtaken
    if (this._previousValue === this.element.value) {
      this._choice = null;
      this.textChanged();
      this.onChoiceChange({ choice: this._choice });
    }
  });
};

/**
 * See also _handleDownArrow for some symmetry
 */
Inputter.prototype._handleUpArrow = function() {
  if (this.tooltip && this.tooltip.isMenuShowing) {
    this.changeChoice(-1);
    return RESOLVED;
  }

  if (this.element.value === '' || this._scrollingThroughHistory) {
    this._scrollingThroughHistory = true;
    return this.requisition.update(this.history.backward()).then(updated => {
      this.textChanged();
      return updated;
    });
  }

  // If the user is on a valid value, then we increment the value, but if
  // they've typed something that's not right we page through predictions
  if (this.assignment.getStatus() === Status.VALID) {
    return this.requisition.nudge(this.assignment, 1).then(() => {
      // See notes on focusManager.onInputChange in onKeyDown
      this.textChanged();
      if (this.focusManager) {
        this.focusManager.onInputChange();
      }
    });
  }

  this.changeChoice(-1);
  return RESOLVED;
};

/**
 * See also _handleUpArrow for some symmetry
 */
Inputter.prototype._handleDownArrow = function() {
  if (this.tooltip && this.tooltip.isMenuShowing) {
    this.changeChoice(+1);
    return RESOLVED;
  }

  if (this.element.value === '' || this._scrollingThroughHistory) {
    this._scrollingThroughHistory = true;
    return this.requisition.update(this.history.forward()).then(updated => {
      this.textChanged();
      return updated;
    });
  }

  // See notes above for the UP key
  if (this.assignment.getStatus() === Status.VALID) {
    return this.requisition.nudge(this.assignment, -1).then(() => {
      // See notes on focusManager.onInputChange in onKeyDown
      this.textChanged();
      if (this.focusManager) {
        this.focusManager.onInputChange();
      }
    });
  }

  this.changeChoice(+1);
  return RESOLVED;
};

/**
 * RETURN checks status and might exec
 */
Inputter.prototype._handleReturn = function() {
  // Deny RETURN unless the command might work
  if (this.requisition.status === Status.VALID) {
    this._scrollingThroughHistory = false;
    this.history.add(this.element.value);

    let name = this.requisition.commandAssignment.value.name;
    this._telemetry.logKeyed("DEVTOOLS_GCLI_COMMANDS_KEYED", name);

<<<<<<< HEAD
    return this.requisition.exec().then(function() {
=======
    return this.requisition.exec().then(() => {
>>>>>>> a17af05f
      this.textChanged();
    });
  }

  // If we can't execute the command, but there is a menu choice to use
  // then use it.
  if (!this.tooltip.selectChoice()) {
    this.focusManager.setError(true);
  }

  this._choice = null;
  return RESOLVED;
};

/**
 * Warning: We get TAB events for more than just the user pressing TAB in our
 * input element.
 */
Inputter.prototype._handleTab = function(ev) {
  // Being able to complete 'nothing' is OK if there is some context, but
  // when there is nothing on the command line it just looks bizarre.
  var hasContents = (this.element.value.length > 0);

  // If the TAB keypress took the cursor from another field to this one,
  // then they get the keydown/keypress, and we get the keyup. In this
  // case we don't want to do any completion.
  // If the time of the keydown/keypress of TAB was close (i.e. within
  // 1 second) to the time of the keyup then we assume that we got them
  // both, and do the completion.
  if (hasContents && this.lastTabDownAt + 1000 > ev.timeStamp) {
    // It's possible for TAB to not change the input, in which case the caret
    // move will not be processed. So we check that this is done first
    this._caretChange = Caret.TO_ARG_END;
    var inputState = this.getInputState();
    this._processCaretChange(inputState);

    if (this._choice == null) {
      this._choice = 0;
    }

    // The changes made by complete may happen asynchronously, so after the
    // the call to complete() we should avoid making changes before the end
    // of the event loop
    this._completed = this.requisition.complete(inputState.cursor,
                                                this._choice);
    this._previousValue = this.element.value;
  }
  this.lastTabDownAt = 0;
  this._scrollingThroughHistory = false;

  return this._completed.then(updated => {
    // Abort UI changes if this UI update has been overtaken
    if (updated) {
      this.textChanged();
      this._choice = null;
      this.onChoiceChange({ choice: this._choice });
    }
  });
};

/**
 * Used by onKeyUp for UP/DOWN to change the current choice from an options
 * menu.
 */
Inputter.prototype.changeChoice = function(amount) {
  if (this._choice == null) {
    this._choice = 0;
  }
  // There's an annoying up is down thing here, the menu is presented
  // with the zeroth index at the top working down, so the UP arrow needs
  // pick the choice below because we're working down
  this._choice += amount;
  this.onChoiceChange({ choice: this._choice });
};

/**
 * Pull together an input object, which may include XUL hacks
 */
Inputter.prototype.getInputState = function() {
  var input = {
    typed: this.element.value,
    cursor: {
      start: this.element.selectionStart,
      end: this.element.selectionEnd
    }
  };

  // Workaround for potential XUL bug 676520 where textbox gives incorrect
  // values for its content
  if (input.typed == null) {
    input = { typed: '', cursor: { start: 0, end: 0 } };
  }

  return input;
};

exports.Inputter = Inputter;<|MERGE_RESOLUTION|>--- conflicted
+++ resolved
@@ -566,11 +566,7 @@
     let name = this.requisition.commandAssignment.value.name;
     this._telemetry.logKeyed("DEVTOOLS_GCLI_COMMANDS_KEYED", name);
 
-<<<<<<< HEAD
-    return this.requisition.exec().then(function() {
-=======
     return this.requisition.exec().then(() => {
->>>>>>> a17af05f
       this.textChanged();
     });
   }
