/* This Source Code Form is subject to the terms of the Mozilla Public
 * License, v. 2.0. If a copy of the MPL was not distributed with this
 * file, You can obtain one at http://mozilla.org/MPL/2.0/. */

/* globals setImmediate, rpc */

"use strict";

/* General utilities used throughout devtools. */

var { Ci, Cu, components } = require("chrome");
var Services = require("Services");
var promise = require("promise");
var defer = require("devtools/shared/defer");
var flags = require("./flags");
var {getStack, callFunctionWithAsyncStack} = require("devtools/shared/platform/stack");

loader.lazyRequireGetter(this, "FileUtils",
                         "resource://gre/modules/FileUtils.jsm", true);

// Using this name lets the eslint plugin know about lazy defines in
// this file.
var DevToolsUtils = exports;

// Re-export the thread-safe utils.
const ThreadSafeDevToolsUtils = require("./ThreadSafeDevToolsUtils.js");
for (let key of Object.keys(ThreadSafeDevToolsUtils)) {
  exports[key] = ThreadSafeDevToolsUtils[key];
}

/**
 * Helper for Cu.isCrossProcessWrapper that works with Debugger.Objects.
 * This will always return false in workers (see the implementation in
 * ThreadSafeDevToolsUtils.js).
 *
 * @param Debugger.Object debuggerObject
 * @return bool
 */
exports.isCPOW = function (debuggerObject) {
  try {
    return Cu.isCrossProcessWrapper(debuggerObject.unsafeDereference());
  } catch (e) { }
  return false;
};

/**
 * Waits for the next tick in the event loop to execute a callback.
 */
exports.executeSoon = function (fn) {
  if (isWorker) {
    setImmediate(fn);
  } else {
    let executor;
    // Only enable async stack reporting when DEBUG_JS_MODULES is set
    // (customized local builds) to avoid a performance penalty.
    if (AppConstants.DEBUG_JS_MODULES || flags.testing) {
      let stack = getStack();
      executor = () => {
        callFunctionWithAsyncStack(fn, stack, "DevToolsUtils.executeSoon");
      };
    } else {
      executor = fn;
    }
    Services.tm.dispatchToMainThread({
      run: exports.makeInfallible(executor)
    });
  }
};

/**
 * Waits for the next tick in the event loop.
 *
 * @return Promise
 *         A promise that is resolved after the next tick in the event loop.
 */
exports.waitForTick = function () {
  let deferred = defer();
  exports.executeSoon(deferred.resolve);
  return deferred.promise;
};

/**
 * Waits for the specified amount of time to pass.
 *
 * @param number delay
 *        The amount of time to wait, in milliseconds.
 * @return Promise
 *         A promise that is resolved after the specified amount of time passes.
 */
exports.waitForTime = function (delay) {
  let deferred = defer();
  setTimeout(deferred.resolve, delay);
  return deferred.promise;
};

/**
 * Like Array.prototype.forEach, but doesn't cause jankiness when iterating over
 * very large arrays by yielding to the browser and continuing execution on the
 * next tick.
 *
 * @param Array array
 *        The array being iterated over.
 * @param Function fn
 *        The function called on each item in the array. If a promise is
 *        returned by this function, iterating over the array will be paused
 *        until the respective promise is resolved.
 * @returns Promise
 *          A promise that is resolved once the whole array has been iterated
 *          over, and all promises returned by the fn callback are resolved.
 */
exports.yieldingEach = function (array, fn) {
  const deferred = defer();

  let i = 0;
  let len = array.length;
  let outstanding = [deferred.promise];

  (function loop() {
    const start = Date.now();

    while (i < len) {
      // Don't block the main thread for longer than 16 ms at a time. To
      // maintain 60fps, you have to render every frame in at least 16ms; we
      // aren't including time spent in non-JS here, but this is Good
      // Enough(tm).
      if (Date.now() - start > 16) {
        exports.executeSoon(loop);
        return;
      }

      try {
        outstanding.push(fn(array[i], i++));
      } catch (e) {
        deferred.reject(e);
        return;
      }
    }

    deferred.resolve();
  }());

  return promise.all(outstanding);
};

/**
 * Like XPCOMUtils.defineLazyGetter, but with a |this| sensitive getter that
 * allows the lazy getter to be defined on a prototype and work correctly with
 * instances.
 *
 * @param Object object
 *        The prototype object to define the lazy getter on.
 * @param String key
 *        The key to define the lazy getter on.
 * @param Function callback
 *        The callback that will be called to determine the value. Will be
 *        called with the |this| value of the current instance.
 */
exports.defineLazyPrototypeGetter = function (object, key, callback) {
  Object.defineProperty(object, key, {
    configurable: true,
    get: function () {
      const value = callback.call(this);

      Object.defineProperty(this, key, {
        configurable: true,
        writable: true,
        value: value
      });

      return value;
    }
  });
};

/**
 * Safely get the property value from a Debugger.Object for a given key. Walks
 * the prototype chain until the property is found.
 *
 * @param Debugger.Object object
 *        The Debugger.Object to get the value from.
 * @param String key
 *        The key to look for.
 * @return Any
 */
exports.getProperty = function (object, key) {
  let root = object;
  try {
    do {
      const desc = object.getOwnPropertyDescriptor(key);
      if (desc) {
        if ("value" in desc) {
          return desc.value;
        }
        // Call the getter if it's safe.
        return exports.hasSafeGetter(desc) ? desc.get.call(root).return : undefined;
      }
      object = object.proto;
    } while (object);
  } catch (e) {
    // If anything goes wrong report the error and return undefined.
    exports.reportException("getProperty", e);
  }
  return undefined;
};

/**
 * Determines if a descriptor has a getter which doesn't call into JavaScript.
 *
 * @param Object desc
 *        The descriptor to check for a safe getter.
 * @return Boolean
 *         Whether a safe getter was found.
 */
exports.hasSafeGetter = function (desc) {
  // Scripted functions that are CCWs will not appear scripted until after
  // unwrapping.
  try {
    let fn = desc.get.unwrap();
    return fn && fn.callable && fn.class == "Function" && fn.script === undefined;
  } catch (e) {
    // Avoid exception 'Object in compartment marked as invisible to Debugger'
    return false;
  }
};

/**
 * Check if it is safe to read properties and execute methods from the given JS
 * object. Safety is defined as being protected from unintended code execution
 * from content scripts (or cross-compartment code).
 *
 * See bugs 945920 and 946752 for discussion.
 *
 * @type Object obj
 *       The object to check.
 * @return Boolean
 *         True if it is safe to read properties from obj, or false otherwise.
 */
exports.isSafeJSObject = function (obj) {
  // If we are running on a worker thread, Cu is not available. In this case,
  // we always return false, just to be on the safe side.
  if (isWorker) {
    return false;
  }

  if (Cu.getGlobalForObject(obj) ==
      Cu.getGlobalForObject(exports.isSafeJSObject)) {
    // obj is not a cross-compartment wrapper.
    return true;
<<<<<<< HEAD
  }

  let principal = Cu.getObjectPrincipal(obj);
  if (Services.scriptSecurityManager.isSystemPrincipal(principal)) {
    // allow chrome objects
    return true;
  }

  return Cu.isXrayWrapper(obj);
=======
  }

  // Xray wrappers protect against unintended code execution.
  if (Cu.isXrayWrapper(obj)) {
    return true;
  }

  // If there aren't Xrays, only allow chrome objects.
  let principal = Cu.getObjectPrincipal(obj);
  if (!Services.scriptSecurityManager.isSystemPrincipal(principal)) {
    return false;
  }

  // Scripted proxy objects without Xrays can run their proxy traps.
  if (Cu.isProxy(obj)) {
    return false;
  }

  // Even if `obj` looks safe, an unsafe object in its prototype chain may still
  // run unintended code, e.g. when using the `instanceof` operator.
  let proto = Object.getPrototypeOf(obj);
  if (proto && !exports.isSafeJSObject(proto)) {
    return false;
  }

  // Allow non-problematic chrome objects.
  return true;
>>>>>>> a17af05f
};

exports.dumpn = function (str) {
  if (flags.wantLogging) {
    dump("DBG-SERVER: " + str + "\n");
  }
};

/**
 * A verbose logger for low-level tracing.
 */
exports.dumpv = function (msg) {
  if (flags.wantVerbose) {
    exports.dumpn(msg);
  }
};

/**
 * Defines a getter on a specified object that will be created upon first use.
 *
 * @param object
 *        The object to define the lazy getter on.
 * @param name
 *        The name of the getter to define on object.
 * @param lambda
 *        A function that returns what the getter should return.  This will
 *        only ever be called once.
 */
exports.defineLazyGetter = function (object, name, lambda) {
  Object.defineProperty(object, name, {
    get: function () {
      delete object[name];
      object[name] = lambda.apply(object);
      return object[name];
    },
    configurable: true,
    enumerable: true
  });
};

DevToolsUtils.defineLazyGetter(this, "AppConstants", () => {
  if (isWorker) {
    return {};
  }
  const scope = {};
  Cu.import("resource://gre/modules/AppConstants.jsm", scope);
  return scope.AppConstants;
});

/**
 * No operation. The empty function.
 */
exports.noop = function () { };

let assertionFailureCount = 0;

Object.defineProperty(exports, "assertionFailureCount", {
  get() {
    return assertionFailureCount;
  }
});

function reallyAssert(condition, message) {
  if (!condition) {
    assertionFailureCount++;
    const err = new Error("Assertion failure: " + message);
    exports.reportException("DevToolsUtils.assert", err);
    throw err;
  }
}

/**
 * DevToolsUtils.assert(condition, message)
 *
 * @param Boolean condition
 * @param String message
 *
 * Assertions are enabled when any of the following are true:
 *   - This is a DEBUG_JS_MODULES build
 *   - This is a DEBUG build
 *   - flags.testing is set to true
 *
 * If assertions are enabled, then `condition` is checked and if false-y, the
 * assertion failure is logged and then an error is thrown.
 *
 * If assertions are not enabled, then this function is a no-op.
 */
Object.defineProperty(exports, "assert", {
  get: () => (AppConstants.DEBUG || AppConstants.DEBUG_JS_MODULES || flags.testing)
    ? reallyAssert
    : exports.noop,
});

/**
 * Defines a getter on a specified object for a module.  The module will not
 * be imported until first use.
 *
 * @param object
 *        The object to define the lazy getter on.
 * @param name
 *        The name of the getter to define on object for the module.
 * @param resource
 *        The URL used to obtain the module.
 * @param symbol
 *        The name of the symbol exported by the module.
 *        This parameter is optional and defaults to name.
 */
exports.defineLazyModuleGetter = function (object, name, resource, symbol) {
  this.defineLazyGetter(object, name, function () {
    let temp = {};
    Cu.import(resource, temp);
    return temp[symbol || name];
  });
};

DevToolsUtils.defineLazyGetter(this, "NetUtil", () => {
  return Cu.import("resource://gre/modules/NetUtil.jsm", {}).NetUtil;
});

DevToolsUtils.defineLazyGetter(this, "OS", () => {
  return Cu.import("resource://gre/modules/osfile.jsm", {}).OS;
});

<<<<<<< HEAD
DevToolsUtils.defineLazyGetter(this, "TextDecoder", () => {
  return Cu.import("resource://gre/modules/osfile.jsm", {}).TextDecoder;
});

=======
>>>>>>> a17af05f
DevToolsUtils.defineLazyGetter(this, "NetworkHelper", () => {
  return require("devtools/shared/webconsole/network-helper");
});

/**
 * Performs a request to load the desired URL and returns a promise.
 *
 * @param urlIn String
 *        The URL we will request.
 * @param aOptions Object
 *        An object with the following optional properties:
 *        - loadFromCache: if false, will bypass the cache and
 *          always load fresh from the network (default: true)
 *        - policy: the nsIContentPolicy type to apply when fetching the URL
 *                  (only works when loading from system principal)
 *        - window: the window to get the loadGroup from
 *        - charset: the charset to use if the channel doesn't provide one
 *        - principal: the principal to use, if omitted, the request is loaded
 *                     with a codebase principal corresponding to the url being
 *                     loaded, using the origin attributes of the window, if any.
 *        - cacheKey: when loading from cache, use this key to retrieve a cache
 *                    specific to a given SHEntry. (Allows loading POST
 *                    requests from cache)
 * @returns Promise that resolves with an object with the following members on
 *          success:
 *           - content: the document at that URL, as a string,
 *           - contentType: the content type of the document
 *
 *          If an error occurs, the promise is rejected with that error.
 *
 * XXX: It may be better to use nsITraceableChannel to get to the sources
 * without relying on caching when we can (not for eval, etc.):
 * http://www.softwareishard.com/blog/firebug/nsitraceablechannel-intercept-http-traffic/
 */
function mainThreadFetch(urlIn, aOptions = { loadFromCache: true,
                                             policy: Ci.nsIContentPolicy.TYPE_OTHER,
                                             window: null,
                                             charset: null,
                                             principal: null,
                                             cacheKey: null }) {
  // Create a channel.
  let url = urlIn.split(" -> ").pop();
  let channel;
  try {
    channel = newChannelForURL(url, aOptions);
  } catch (ex) {
    return promise.reject(ex);
  }

  // Set the channel options.
  channel.loadFlags = aOptions.loadFromCache
    ? channel.LOAD_FROM_CACHE
    : channel.LOAD_BYPASS_CACHE;

  // When loading from cache, the cacheKey allows us to target a specific
  // SHEntry and offer ways to restore POST requests from cache.
  if (aOptions.loadFromCache &&
      aOptions.cacheKey && channel instanceof Ci.nsICacheInfoChannel) {
    channel.cacheKey = aOptions.cacheKey;
  }

  if (aOptions.window) {
    // Respect private browsing.
    channel.loadGroup = aOptions.window.QueryInterface(Ci.nsIInterfaceRequestor)
                          .getInterface(Ci.nsIWebNavigation)
                          .QueryInterface(Ci.nsIDocumentLoader)
                          .loadGroup;
  }

  let deferred = defer();
  let onResponse = (stream, status, request) => {
    if (!components.isSuccessCode(status)) {
      deferred.reject(new Error(`Failed to fetch ${url}. Code ${status}.`));
      return;
    }

    try {
      // We cannot use NetUtil to do the charset conversion as if charset
      // information is not available and our default guess is wrong the method
      // might fail and we lose the stream data. This means we can't fall back
      // to using the locale default encoding (bug 1181345).

      // Read and decode the data according to the locale default encoding.
      let available = stream.available();
      let source = NetUtil.readInputStreamToString(stream, available);
      stream.close();

      // We do our own BOM sniffing here because there's no convenient
      // implementation of the "decode" algorithm
      // (https://encoding.spec.whatwg.org/#decode) exposed to JS.
      let bomCharset = null;
      if (available >= 3 && source.codePointAt(0) == 0xef &&
          source.codePointAt(1) == 0xbb && source.codePointAt(2) == 0xbf) {
        bomCharset = "UTF-8";
        source = source.slice(3);
      } else if (available >= 2 && source.codePointAt(0) == 0xfe &&
                 source.codePointAt(1) == 0xff) {
        bomCharset = "UTF-16BE";
        source = source.slice(2);
      } else if (available >= 2 && source.codePointAt(0) == 0xff &&
                 source.codePointAt(1) == 0xfe) {
        bomCharset = "UTF-16LE";
        source = source.slice(2);
      }

      // If the channel or the caller has correct charset information, the
      // content will be decoded correctly. If we have to fall back to UTF-8 and
      // the guess is wrong, the conversion fails and convertToUnicode returns
      // the input unmodified. Essentially we try to decode the data as UTF-8
      // and if that fails, we use the locale specific default encoding. This is
      // the best we can do if the source does not provide charset info.
      let charset = bomCharset || channel.contentCharset || aOptions.charset || "UTF-8";
      let unicodeSource = NetworkHelper.convertToUnicode(source, charset);

      deferred.resolve({
        content: unicodeSource,
        contentType: request.contentType
      });
    } catch (ex) {
      let uri = request.originalURI;
      if (ex.name === "NS_BASE_STREAM_CLOSED" && uri instanceof Ci.nsIFileURL) {
        // Empty files cause NS_BASE_STREAM_CLOSED exception. Use OS.File to
        // differentiate between empty files and other errors (bug 1170864).
        // This can be removed when bug 982654 is fixed.

        uri.QueryInterface(Ci.nsIFileURL);
        let result = OS.File.read(uri.file.path).then(bytes => {
          // Convert the bytearray to a String.
          let decoder = new TextDecoder();
          let content = decoder.decode(bytes);

          // We can't detect the contentType without opening a channel
          // and that failed already. This is the best we can do here.
          return {
            content,
            contentType: "text/plain"
          };
        });

        deferred.resolve(result);
      } else {
        deferred.reject(ex);
      }
    }
  };

  // Open the channel
  try {
    NetUtil.asyncFetch(channel, onResponse);
  } catch (ex) {
    return promise.reject(ex);
  }

  return deferred.promise;
}

/**
 * Opens a channel for given URL. Tries a bit harder than NetUtil.newChannel.
 *
 * @param {String} url - The URL to open a channel for.
 * @param {Object} options - The options object passed to @method fetch.
 * @return {nsIChannel} - The newly created channel. Throws on failure.
 */
function newChannelForURL(url, { policy, window, principal }) {
  let securityFlags = Ci.nsILoadInfo.SEC_ALLOW_CROSS_ORIGIN_DATA_IS_NULL;

  let uri;
  try {
    uri = Services.io.newURI(url);
  } catch (e) {
    // In the xpcshell tests, the script url is the absolute path of the test
    // file, which will make a malformed URI error be thrown. Add the file
    // scheme to see if it helps.
    uri = Services.io.newURI("file://" + url);
  }
  let channelOptions = {
    contentPolicyType: policy,
    securityFlags: securityFlags,
    uri: uri
  };
  let prin = principal;
  if (!prin) {
    let oa = {};
    if (window) {
      oa = window.document.nodePrincipal.originAttributes;
    }
    prin = Services.scriptSecurityManager
                   .createCodebasePrincipal(uri, oa);
  }
  // contentPolicyType is required when specifying a principal
  if (!channelOptions.contentPolicyType) {
    channelOptions.contentPolicyType = Ci.nsIContentPolicy.TYPE_OTHER;
  }
  channelOptions.loadingPrincipal = prin;

  try {
    return NetUtil.newChannel(channelOptions);
  } catch (e) {
    // In xpcshell tests on Windows, nsExternalProtocolHandler::NewChannel()
    // can throw NS_ERROR_UNKNOWN_PROTOCOL if the external protocol isn't
    // supported by Windows, so we also need to handle the exception here if
    // parsing the URL above doesn't throw.
    return newChannelForURL("file://" + url, { policy, window, principal });
  }
}

// Fetch is defined differently depending on whether we are on the main thread
// or a worker thread.
if (this.isWorker) {
  // Services is not available in worker threads, nor is there any other way
  // to fetch a URL. We need to enlist the help from the main thread here, by
  // issuing an rpc request, to fetch the URL on our behalf.
  exports.fetch = function (url, options) {
    return rpc("fetch", url, options);
  };
} else {
  exports.fetch = mainThreadFetch;
}

/**
 * Open the file at the given path for reading.
 *
 * @param {String} filePath
 *
 * @returns Promise<nsIInputStream>
 */
exports.openFileStream = function (filePath) {
  return new Promise((resolve, reject) => {
    const uri = NetUtil.newURI(new FileUtils.File(filePath));
    NetUtil.asyncFetch(
      { uri, loadUsingSystemPrincipal: true },
      (stream, result) => {
        if (!components.isSuccessCode(result)) {
          reject(new Error(`Could not open "${filePath}": result = ${result}`));
          return;
        }

        resolve(stream);
      }
    );
  });
};

/*
 * All of the flags have been moved to a different module. Make sure
 * nobody is accessing them anymore, and don't write new code using
 * them. We can remove this code after a while.
 */
function errorOnFlag(exports, name) {
  Object.defineProperty(exports, name, {
    get: () => {
      const msg = `Cannot get the flag ${name}. ` +
            `Use the "devtools/shared/flags" module instead`;
      console.error(msg);
      throw new Error(msg);
    },
    set: () => {
      const msg = `Cannot set the flag ${name}. ` +
            `Use the "devtools/shared/flags" module instead`;
      console.error(msg);
      throw new Error(msg);
    }
  });
}

errorOnFlag(exports, "testing");
errorOnFlag(exports, "wantLogging");
errorOnFlag(exports, "wantVerbose");

// Calls the property with the given `name` on the given `object`, where
// `name` is a string, and `object` a Debugger.Object instance.
//
// This function uses only the Debugger.Object API to call the property. It
// avoids the use of unsafeDeference. This is useful for example in workers,
// where unsafeDereference will return an opaque security wrapper to the
// referent.
function callPropertyOnObject(object, name) {
  // Find the property.
  let descriptor;
  let proto = object;
  do {
    descriptor = proto.getOwnPropertyDescriptor(name);
    if (descriptor !== undefined) {
      break;
    }
    proto = proto.proto;
  } while (proto !== null);
  if (descriptor === undefined) {
    throw new Error("No such property");
  }
  let value = descriptor.value;
  if (typeof value !== "object" || value === null || !("callable" in value)) {
    throw new Error("Not a callable object.");
  }

  // Call the property.
  let result = value.call(object);
  if (result === null) {
    throw new Error("Code was terminated.");
  }
  if ("throw" in result) {
    throw result.throw;
  }
  return result.return;
}

exports.callPropertyOnObject = callPropertyOnObject;<|MERGE_RESOLUTION|>--- conflicted
+++ resolved
@@ -246,17 +246,6 @@
       Cu.getGlobalForObject(exports.isSafeJSObject)) {
     // obj is not a cross-compartment wrapper.
     return true;
-<<<<<<< HEAD
-  }
-
-  let principal = Cu.getObjectPrincipal(obj);
-  if (Services.scriptSecurityManager.isSystemPrincipal(principal)) {
-    // allow chrome objects
-    return true;
-  }
-
-  return Cu.isXrayWrapper(obj);
-=======
   }
 
   // Xray wrappers protect against unintended code execution.
@@ -284,7 +273,6 @@
 
   // Allow non-problematic chrome objects.
   return true;
->>>>>>> a17af05f
 };
 
 exports.dumpn = function (str) {
@@ -408,13 +396,6 @@
   return Cu.import("resource://gre/modules/osfile.jsm", {}).OS;
 });
 
-<<<<<<< HEAD
-DevToolsUtils.defineLazyGetter(this, "TextDecoder", () => {
-  return Cu.import("resource://gre/modules/osfile.jsm", {}).TextDecoder;
-});
-
-=======
->>>>>>> a17af05f
 DevToolsUtils.defineLazyGetter(this, "NetworkHelper", () => {
   return require("devtools/shared/webconsole/network-helper");
 });
