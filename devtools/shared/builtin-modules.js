/* This Source Code Form is subject to the terms of the Mozilla Public
 * License, v. 2.0. If a copy of the MPL was not distributed with this
 * file, You can obtain one at http://mozilla.org/MPL/2.0/. */

"use strict";

/**
 * This module defines custom globals injected in all our modules and also
 * pseudo modules that aren't separate files but just dynamically set values.
 *
 * As it does so, the module itself doesn't have access to these globals,
 * nor the pseudo modules. Be careful to avoid loading any other js module as
 * they would also miss them.
 */

const { Cu, CC, Cc, Ci } = require("chrome");
const promise = Cu.import("resource://gre/modules/Promise.jsm", {}).Promise;
const jsmScope = Cu.import("resource://gre/modules/Services.jsm", {});
const { Services } = jsmScope;
// Steal various globals only available in JSM scope (and not Sandbox one)
const { PromiseDebugging, ChromeUtils, ThreadSafeChromeUtils, HeapSnapshot,
<<<<<<< HEAD
        atob, btoa } = jsmScope;
const { URL } = Cu.Sandbox(CC("@mozilla.org/systemprincipal;1", "nsIPrincipal")(),
                           {wantGlobalProperties: ["URL"]});
=======
        atob, btoa, TextEncoder, TextDecoder } = jsmScope;

// Create a single Sandbox to access global properties needed in this module.
// Sandbox are memory expensive, so we should create as little as possible.
const { CSS, FileReader, indexedDB, URL } =
    Cu.Sandbox(CC("@mozilla.org/systemprincipal;1", "nsIPrincipal")(), {
      wantGlobalProperties: ["CSS", "FileReader", "indexedDB", "URL"]
    });
>>>>>>> a17af05f

/**
 * Defines a getter on a specified object that will be created upon first use.
 *
 * @param object
 *        The object to define the lazy getter on.
 * @param name
 *        The name of the getter to define on object.
 * @param lambda
 *        A function that returns what the getter should return.  This will
 *        only ever be called once.
 */
function defineLazyGetter(object, name, lambda) {
  Object.defineProperty(object, name, {
    get: function () {
      // Redefine this accessor property as a data property.
      // Delete it first, to rule out "too much recursion" in case object is
      // a proxy whose defineProperty handler might unwittingly trigger this
      // getter again.
      delete object[name];
      let value = lambda.apply(object);
      Object.defineProperty(object, name, {
        value,
        writable: true,
        configurable: true,
        enumerable: true
      });
      return value;
    },
    configurable: true,
    enumerable: true
  });
}

/**
 * Defines a getter on a specified object for a service.  The service will not
 * be obtained until first use.
 *
 * @param object
 *        The object to define the lazy getter on.
 * @param name
 *        The name of the getter to define on object for the service.
 * @param contract
 *        The contract used to obtain the service.
 * @param interfaceName
 *        The name of the interface to query the service to.
 */
function defineLazyServiceGetter(object, name, contract, interfaceName) {
  defineLazyGetter(object, name, function () {
    return Cc[contract].getService(Ci[interfaceName]);
  });
}

/**
 * Defines a getter on a specified object for a module.  The module will not
 * be imported until first use. The getter allows to execute setup and
 * teardown code (e.g.  to register/unregister to services) and accepts
 * a proxy object which acts on behalf of the module until it is imported.
 *
 * @param object
 *        The object to define the lazy getter on.
 * @param name
 *        The name of the getter to define on object for the module.
 * @param resource
 *        The URL used to obtain the module.
 * @param symbol
 *        The name of the symbol exported by the module.
 *        This parameter is optional and defaults to name.
 * @param preLambda
 *        A function that is executed when the proxy is set up.
 *        This will only ever be called once.
 * @param postLambda
 *        A function that is executed when the module has been imported to
 *        run optional teardown procedures on the proxy object.
 *        This will only ever be called once.
 * @param proxy
 *        An object which acts on behalf of the module to be imported until
 *        the module has been imported.
 */
function defineLazyModuleGetter(object, name, resource, symbol,
                                preLambda, postLambda, proxy) {
  proxy = proxy || {};

  if (typeof (preLambda) === "function") {
    preLambda.apply(proxy);
  }

  defineLazyGetter(object, name, function () {
    let temp = {};
    try {
      Cu.import(resource, temp);

      if (typeof (postLambda) === "function") {
        postLambda.apply(proxy);
      }
    } catch (ex) {
      Cu.reportError("Failed to load module " + resource + ".");
      throw ex;
    }
    return temp[symbol || name];
  });
}

/**
 * Define a getter property on the given object that requires the given
 * module. This enables delaying importing modules until the module is
 * actually used.
 *
 * @param Object obj
 *    The object to define the property on.
 * @param String property
 *    The property name.
 * @param String module
 *    The module path.
 * @param Boolean destructure
 *    Pass true if the property name is a member of the module's exports.
 */
function lazyRequireGetter(obj, property, module, destructure) {
  Object.defineProperty(obj, property, {
    get: () => {
      // Redefine this accessor property as a data property.
      // Delete it first, to rule out "too much recursion" in case obj is
      // a proxy whose defineProperty handler might unwittingly trigger this
      // getter again.
      delete obj[property];
      let value = destructure
        ? require(module)[property]
        : require(module || property);
      Object.defineProperty(obj, property, {
        value,
        writable: true,
        configurable: true,
        enumerable: true
      });
      return value;
    },
    configurable: true,
    enumerable: true
  });
}

// List of pseudo modules exposed to all devtools modules.
exports.modules = {
  "Services": Object.create(Services),
  promise,
  PromiseDebugging,
  ChromeUtils,
  ThreadSafeChromeUtils,
  HeapSnapshot,
  FileReader,
};

defineLazyGetter(exports.modules, "Debugger", () => {
  // addDebuggerToGlobal only allows adding the Debugger object to a global. The
  // this object is not guaranteed to be a global (in particular on B2G, due to
  // compartment sharing), so add the Debugger object to a sandbox instead.
  let sandbox = Cu.Sandbox(CC("@mozilla.org/systemprincipal;1", "nsIPrincipal")());
  Cu.evalInSandbox(
    "Components.utils.import('resource://gre/modules/jsdebugger.jsm');" +
    "addDebuggerToGlobal(this);",
    sandbox
  );
  return sandbox.Debugger;
});

defineLazyGetter(exports.modules, "Timer", () => {
  let {setTimeout, clearTimeout} = Cu.import("resource://gre/modules/Timer.jsm", {});
  // Do not return Cu.import result, as SDK loader would freeze Timer.jsm globals...
  return {
    setTimeout,
    clearTimeout
  };
});

defineLazyGetter(exports.modules, "xpcInspector", () => {
  return Cc["@mozilla.org/jsinspector;1"].getService(Ci.nsIJSInspector);
});

// List of all custom globals exposed to devtools modules.
// Changes here should be mirrored to devtools/.eslintrc.
exports.globals = {
  isWorker: false,
  reportError: Cu.reportError,
  atob: atob,
  btoa: btoa,
  TextEncoder: TextEncoder,
  TextDecoder: TextDecoder,
  URL,
<<<<<<< HEAD
=======
  CSS,
>>>>>>> a17af05f
  loader: {
    lazyGetter: defineLazyGetter,
    lazyImporter: defineLazyModuleGetter,
    lazyServiceGetter: defineLazyServiceGetter,
    lazyRequireGetter: lazyRequireGetter,
    // Defined by Loader.jsm
    id: null
  },

  // Let new XMLHttpRequest do the right thing.
  XMLHttpRequest: function () {
    return Cc["@mozilla.org/xmlextras/xmlhttprequest;1"]
           .createInstance(Ci.nsIXMLHttpRequest);
  },

  Node: Ci.nsIDOMNode,
  Element: Ci.nsIDOMElement,
  DocumentFragment: Ci.nsIDOMDocumentFragment,

  // Make sure `define` function exists.  This allows defining some modules
  // in AMD format while retaining CommonJS compatibility through this hook.
  // JSON Viewer needs modules in AMD format, as it currently uses RequireJS
  // from a content document and can't access our usual loaders.  So, any
  // modules shared with the JSON Viewer should include a define wrapper:
  //
  //   // Make this available to both AMD and CJS environments
  //   define(function(require, exports, module) {
  //     ... code ...
  //   });
  //
  // Bug 1248830 will work out a better plan here for our content module
  // loading needs, especially as we head towards devtools.html.
  define(factory) {
    factory(this.require, this.exports, this.module);
  },
};
// SDK loader copy globals property descriptors on each module global object
// so that we have to memoize them from here in order to instanciate each
// global only once.
// `globals` is a cache object on which we put all global values
// and we set getters on `exports.globals` returning `globals` values.
let globals = {};
function lazyGlobal(name, getter) {
  defineLazyGetter(globals, name, getter);
  Object.defineProperty(exports.globals, name, {
    get: function () {
      return globals[name];
    },
    configurable: true,
    enumerable: true
  });
}

// Lazily define a few things so that the corresponding jsms are only loaded
// when used.
lazyGlobal("console", () => {
  return Cu.import("resource://gre/modules/Console.jsm", {}).console;
});
lazyGlobal("clearTimeout", () => {
  return Cu.import("resource://gre/modules/Timer.jsm", {}).clearTimeout;
});
lazyGlobal("setTimeout", () => {
  return Cu.import("resource://gre/modules/Timer.jsm", {}).setTimeout;
});
lazyGlobal("clearInterval", () => {
  return Cu.import("resource://gre/modules/Timer.jsm", {}).clearInterval;
});
lazyGlobal("setInterval", () => {
  return Cu.import("resource://gre/modules/Timer.jsm", {}).setInterval;
});
lazyGlobal("CSSRule", () => Ci.nsIDOMCSSRule);
lazyGlobal("DOMParser", () => {
  return CC("@mozilla.org/xmlextras/domparser;1", "nsIDOMParser");
});
<<<<<<< HEAD
lazyGlobal("CSS", () => {
  let sandbox
    = Cu.Sandbox(CC("@mozilla.org/systemprincipal;1", "nsIPrincipal")(),
                 {wantGlobalProperties: ["CSS"]});
  return sandbox.CSS;
});
=======
>>>>>>> a17af05f
lazyGlobal("WebSocket", () => {
  return Services.appShell.hiddenDOMWindow.WebSocket;
});
lazyGlobal("indexedDB", () => {
<<<<<<< HEAD
  return require("sdk/indexed-db").indexedDB;
=======
  return require("devtools/shared/indexed-db").createDevToolsIndexedDB(indexedDB);
>>>>>>> a17af05f
});<|MERGE_RESOLUTION|>--- conflicted
+++ resolved
@@ -19,11 +19,6 @@
 const { Services } = jsmScope;
 // Steal various globals only available in JSM scope (and not Sandbox one)
 const { PromiseDebugging, ChromeUtils, ThreadSafeChromeUtils, HeapSnapshot,
-<<<<<<< HEAD
-        atob, btoa } = jsmScope;
-const { URL } = Cu.Sandbox(CC("@mozilla.org/systemprincipal;1", "nsIPrincipal")(),
-                           {wantGlobalProperties: ["URL"]});
-=======
         atob, btoa, TextEncoder, TextDecoder } = jsmScope;
 
 // Create a single Sandbox to access global properties needed in this module.
@@ -32,7 +27,6 @@
     Cu.Sandbox(CC("@mozilla.org/systemprincipal;1", "nsIPrincipal")(), {
       wantGlobalProperties: ["CSS", "FileReader", "indexedDB", "URL"]
     });
->>>>>>> a17af05f
 
 /**
  * Defines a getter on a specified object that will be created upon first use.
@@ -221,10 +215,7 @@
   TextEncoder: TextEncoder,
   TextDecoder: TextDecoder,
   URL,
-<<<<<<< HEAD
-=======
   CSS,
->>>>>>> a17af05f
   loader: {
     lazyGetter: defineLazyGetter,
     lazyImporter: defineLazyModuleGetter,
@@ -299,22 +290,9 @@
 lazyGlobal("DOMParser", () => {
   return CC("@mozilla.org/xmlextras/domparser;1", "nsIDOMParser");
 });
-<<<<<<< HEAD
-lazyGlobal("CSS", () => {
-  let sandbox
-    = Cu.Sandbox(CC("@mozilla.org/systemprincipal;1", "nsIPrincipal")(),
-                 {wantGlobalProperties: ["CSS"]});
-  return sandbox.CSS;
-});
-=======
->>>>>>> a17af05f
 lazyGlobal("WebSocket", () => {
   return Services.appShell.hiddenDOMWindow.WebSocket;
 });
 lazyGlobal("indexedDB", () => {
-<<<<<<< HEAD
-  return require("sdk/indexed-db").indexedDB;
-=======
   return require("devtools/shared/indexed-db").createDevToolsIndexedDB(indexedDB);
->>>>>>> a17af05f
 });