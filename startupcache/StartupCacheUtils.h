--- conflicted
+++ resolved
@@ -17,11 +17,7 @@
 namespace scache {
 
 nsresult
-<<<<<<< HEAD
-NewObjectInputStreamFromBuffer(UniquePtr<char[]> buffer, uint32_t len, 
-=======
 NewObjectInputStreamFromBuffer(UniquePtr<char[]> buffer, uint32_t len,
->>>>>>> a17af05f
                                nsIObjectInputStream** stream);
 
 // We can't retrieve the wrapped stream from the objectOutputStream later,
@@ -39,12 +35,6 @@
 // allocated with 'new []'.  After calling this function, the caller would
 // typically call nsIStartupCache::PutBuffer with the returned buffer.
 nsresult
-<<<<<<< HEAD
-NewBufferFromStorageStream(nsIStorageStream *storageStream, 
-                           UniquePtr<char[]>* buffer, uint32_t* len);
-
-nsresult
-=======
 NewBufferFromStorageStream(nsIStorageStream *storageStream,
                            UniquePtr<char[]>* buffer, uint32_t* len);
 
@@ -52,7 +42,6 @@
 ResolveURI(nsIURI *in, nsIURI **out);
 
 nsresult
->>>>>>> a17af05f
 PathifyURI(nsIURI *in, nsACString &out);
 } // namespace scache
 } // namespace mozilla
