<?xml version="1.0" encoding="UTF-8"?>

<!DOCTYPE html [
  <!ENTITY % htmlDTD
    PUBLIC "-//W3C//DTD XHTML 1.0 Strict//EN"
    "DTD/xhtml1-strict.dtd">
  %htmlDTD;
  <!ENTITY % netErrorDTD
    SYSTEM "chrome://browser/locale/netError.dtd">
  %netErrorDTD;
  <!ENTITY % globalDTD
    SYSTEM "chrome://global/locale/global.dtd">
  %globalDTD;
]>

<!-- This Source Code Form is subject to the terms of the Mozilla Public
   - License, v. 2.0. If a copy of the MPL was not distributed with this
   - file, You can obtain one at http://mozilla.org/MPL/2.0/. -->

<html xmlns="http://www.w3.org/1999/xhtml">
  <head>
    <title>&loadError.label;</title>
    <link rel="stylesheet" href="chrome://browser/skin/aboutNetError.css" type="text/css" media="all" />
    <!-- If the location of the favicon is changed here, the FAVICON_ERRORPAGE_URL symbol in
         toolkit/components/places/src/nsFaviconService.h should be updated. -->
    <link rel="icon" type="image/png" id="favicon" href="chrome://global/skin/icons/warning-16.png"/>

    <script type="application/javascript"><![CDATA[
      // The following parameters are parsed from the error URL:
      //   e - the error code
      //   s - custom CSS class to allow alternate styling/favicons
      //   d - error description
      //   captive - "true" to indicate we're behind a captive portal.
      //             Any other value is ignored.

      // Note that this file uses document.documentURI to get
      // the URL (with the format from above). This is because
      // document.location.href gets the current URI off the docshell,
      // which is the URL displayed in the location bar, i.e.
      // the URI that the user attempted to load.

      let searchParams = new URLSearchParams(document.documentURI.split("?")[1]);

      // Set to true on init if the error code is nssBadCert.
      let gIsCertError;

      function getErrorCode() {
        return searchParams.get("e");
      }

      function getCSSClass() {
        return searchParams.get("s");
      }

      function getDescription() {
        return searchParams.get("d");
      }

      function isCaptive() {
        return searchParams.get("captive") == "true";
      }

      function retryThis(buttonEl) {
        // Note: The application may wish to handle switching off "offline mode"
        // before this event handler runs, but using a capturing event handler.

        // Session history has the URL of the page that failed
        // to load, not the one of the error page. So, just call
        // reload(), which will also repost POST data correctly.
        try {
          location.reload();
        } catch (e) {
          // We probably tried to reload a URI that caused an exception to
          // occur;  e.g. a nonexistent file.
        }

        buttonEl.disabled = true;
      }

      function toggleDisplay(node) {
        const toggle = {
          "": "block",
          "none": "block",
          "block": "none"
        };
        return (node.style.display = toggle[node.style.display]);
      }

      function showCertificateErrorReporting() {
        // Display error reporting UI
        document.getElementById("certificateErrorReporting").style.display = "block";
      }

      function showPrefChangeContainer() {
        const panel = document.getElementById("prefChangeContainer");
        panel.style.display = "block";
        document.getElementById("netErrorButtonContainer").style.display = "none";
        document.getElementById("prefResetButton").addEventListener("click", function resetPreferences(e) {
          const event = new CustomEvent("AboutNetErrorResetPreferences", {bubbles: true});
          document.dispatchEvent(event);
        });
        addAutofocus("prefResetButton", "beforeend");
      }

      function setupAdvancedButton() {
        // Get the hostname and add it to the panel
        var panel = document.getElementById("badCertAdvancedPanel");
        for (var span of panel.querySelectorAll("span.hostname")) {
          span.textContent = document.location.hostname;
        }

        // Register click handler for the weakCryptoAdvancedPanel
        document.getElementById("advancedButton")
                .addEventListener("click", function togglePanelVisibility() {
          toggleDisplay(panel);
          if (gIsCertError) {
            // Toggling the advanced panel must ensure that the debugging
            // information panel is hidden as well, since it's opened by the
            // error code link in the advanced panel.
            var div = document.getElementById("certificateErrorDebugInformation");
            div.style.display = "none";
          }

          if (panel.style.display == "block") {
            // send event to trigger telemetry ping
            var event = new CustomEvent("AboutNetErrorUIExpanded", {bubbles: true});
            document.dispatchEvent(event);
          }
        });

        if (!gIsCertError) {
          return;
        }

        if (getCSSClass() == "expertBadCert") {
          toggleDisplay(document.getElementById("badCertAdvancedPanel"));
          // Toggling the advanced panel must ensure that the debugging
          // information panel is hidden as well, since it's opened by the
          // error code link in the advanced panel.
          var div = document.getElementById("certificateErrorDebugInformation");
          div.style.display = "none";
        }

        disallowCertOverridesIfNeeded();

        document.getElementById("badCertTechnicalInfo").textContent = getDescription();
      }

      function disallowCertOverridesIfNeeded() {
        var cssClass = getCSSClass();
        // Disallow overrides if this is a Strict-Transport-Security
        // host and the cert is bad (STS Spec section 7.3) or if the
        // certerror is in a frame (bug 633691).
        if (cssClass == "badStsCert" || window != top) {
          document.getElementById("exceptionDialogButton").setAttribute("hidden", "true");
        }
        if (cssClass == "badStsCert") {
          document.getElementById("badStsCertExplanation").removeAttribute("hidden");
        }
      }

      function initPage() {
        var err = getErrorCode();
        gIsCertError = (err == "nssBadCert");
        // Only worry about captive portals if this is a cert error.
        let showCaptivePortalUI = isCaptive() && gIsCertError;
        if (showCaptivePortalUI) {
          err = "captivePortal";
        }

        // if it's an unknown error or there's no title or description
        // defined, get the generic message
        var errTitle = document.getElementById("et_" + err);
        var errDesc  = document.getElementById("ed_" + err);
        if (!errTitle || !errDesc) {
          errTitle = document.getElementById("et_generic");
          errDesc  = document.getElementById("ed_generic");
        }

        // eslint-disable-next-line no-unsanitized/property
        document.querySelector(".title-text").innerHTML = errTitle.innerHTML;

        var sd = document.getElementById("errorShortDescText");
        if (sd) {
          if (gIsCertError) {
<<<<<<< HEAD
=======
          // eslint-disable-next-line no-unsanitized/property
>>>>>>> a17af05f
            sd.innerHTML = errDesc.innerHTML;
          } else {
            sd.textContent = getDescription();
          }
        }
        if (showCaptivePortalUI) {
          initPageCaptivePortal();
          return;
        }
        if (gIsCertError) {
          initPageCertError();
          return;
        }
        addAutofocus("errorTryAgain");

        document.body.className = "neterror";

        var ld = document.getElementById("errorLongDesc");
        if (ld) {
<<<<<<< HEAD
=======
        // eslint-disable-next-line no-unsanitized/property
>>>>>>> a17af05f
          ld.innerHTML = errDesc.innerHTML;
        }

        if (err == "sslv3Used") {
          document.getElementById("learnMoreContainer").style.display = "block";
          let learnMoreLink = document.getElementById("learnMoreLink");
          learnMoreLink.href = "https://support.mozilla.org/kb/how-resolve-sslv3-error-messages-firefox";
          document.body.className = "certerror";
        }

        // remove undisplayed errors to avoid bug 39098
        var errContainer = document.getElementById("errorContainer");
        errContainer.remove();

        var className = getCSSClass();
        if (className && className != "expertBadCert") {
          // Associate a CSS class with the root of the page, if one was passed in,
          // to allow custom styling.
          // Not "expertBadCert" though, don't want to deal with the favicon
          document.documentElement.className = className;

          // Also, if they specified a CSS class, they must supply their own
          // favicon.  In order to trigger the browser to repaint though, we
          // need to remove/add the link element.
          var favicon = document.getElementById("favicon");
          var faviconParent = favicon.parentNode;
          faviconParent.removeChild(favicon);
          favicon.setAttribute("href", "chrome://global/skin/icons/" + className + "_favicon.png");
          faviconParent.appendChild(favicon);
        }

        if (err == "remoteXUL") {
          // Remove the "Try again" button for remote XUL errors given that
          // it is useless.
          document.getElementById("netErrorButtonContainer").style.display = "none";
        }

        if (err == "cspBlocked") {
          // Remove the "Try again" button for CSP violations, since it's
          // almost certainly useless. (Bug 553180)
          document.getElementById("netErrorButtonContainer").style.display = "none";
        }

        window.addEventListener("AboutNetErrorOptions", function(evt) {
        // Pinning errors are of type nssFailure2
          if (getErrorCode() == "nssFailure2") {
            document.getElementById("learnMoreContainer").style.display = "block";
            let learnMoreLink = document.getElementById("learnMoreLink");
            // nssFailure2 also gets us other non-overrideable errors. Choose
            // a "learn more" link based on description:
            if (getDescription().includes("MOZILLA_PKIX_ERROR_KEY_PINNING_FAILURE")) {
              learnMoreLink.href = "https://support.mozilla.org/kb/certificate-pinning-reports";
            }

            var options = JSON.parse(evt.detail);
            if (options && options.enabled) {
              var checkbox = document.getElementById("automaticallyReportInFuture");
              showCertificateErrorReporting();
              if (options.automatic) {
                // set the checkbox
                checkbox.checked = true;
              }

              checkbox.addEventListener("change", function(changeEvt) {
                  var event = new CustomEvent("AboutNetErrorSetAutomatic",
                    {bubbles: true,
                     detail: changeEvt.target.checked});
                  document.dispatchEvent(event);
                });
            }
            const hasPrefStyleError = [
              "interrupted", // This happens with subresources that are above the max tls
              "SSL_ERROR_PROTOCOL_VERSION_ALERT",
              "SSL_ERROR_UNSUPPORTED_VERSION",
              "SSL_ERROR_NO_CYPHER_OVERLAP",
              "SSL_ERROR_NO_CIPHERS_SUPPORTED"
            ].some((substring) => getDescription().includes(substring));
            // If it looks like an error that is user config based
            if (getErrorCode() == "nssFailure2" && hasPrefStyleError && options && options.changedCertPrefs) {
              showPrefChangeContainer();
            }
          }
          if (getErrorCode() == "sslv3Used") {
<<<<<<< HEAD
            setupAdvancedButton();
=======
            document.getElementById("advancedButton").style.display = "none";
>>>>>>> a17af05f
          }
        }, true, true);

        var event = new CustomEvent("AboutNetErrorLoad", {bubbles: true});
        document.dispatchEvent(event);

        if (err == "inadequateSecurityError") {
          // Remove the "Try again" button for HTTP/2 inadequate security as it
          // is useless.
          document.getElementById("errorTryAgain").style.display = "none";

          var container = document.getElementById("errorLongDesc");
          for (var span of container.querySelectorAll("span.hostname")) {
            span.textContent = document.location.hostname;
          }
        }

        addDomainErrorLinks();
      }

      function initPageCaptivePortal() {
        document.body.className = "captiveportal";
        document.title = document.getElementById("captivePortalPageTitle").textContent;

        document.getElementById("openPortalLoginPageButton")
                .addEventListener("click", () => {
          let event = new CustomEvent("AboutNetErrorOpenCaptivePortal", {bubbles: true});
          document.dispatchEvent(event);
        });

        addAutofocus("openPortalLoginPageButton");
        setupAdvancedButton();

        addDomainErrorLinks();

        // When the portal is freed, an event is generated by the frame script
        // that we can pick up and attempt to reload the original page.
        window.addEventListener("AboutNetErrorCaptivePortalFreed", () => {
          document.location.reload();
        });
      }

      function initPageCertError() {
        document.body.className = "certerror";
        document.title = document.getElementById("certErrorPageTitle").textContent;
        for (let host of document.querySelectorAll(".hostname")) {
          host.textContent = document.location.hostname;
        }

        addAutofocus("returnButton");
        setupAdvancedButton();

        document.getElementById("learnMoreContainer").style.display = "block";

        let checkbox = document.getElementById("automaticallyReportInFuture");
        checkbox.addEventListener("change", function({target: {checked}}) {
          document.dispatchEvent(new CustomEvent("AboutNetErrorSetAutomatic", {
            detail: checked,
            bubbles: true
          }));
        });

        addEventListener("AboutNetErrorOptions", function(event) {
          var options = JSON.parse(event.detail);
          if (options && options.enabled) {
            // Display error reporting UI
            document.getElementById("certificateErrorReporting").style.display = "block";

            // set the checkbox
            checkbox.checked = !!options.automatic;
          }
        }, true, true);

        let event = new CustomEvent("AboutNetErrorLoad", {bubbles: true});
        document.getElementById("advancedButton").dispatchEvent(event);

        addDomainErrorLinks();
      }

      /* Only do autofocus if we're the toplevel frame; otherwise we
         don't want to call attention to ourselves!  The key part is
         that autofocus happens on insertion into the tree, so we
         can remove the button, add @autofocus, and reinsert the
         button.
      */
      function addAutofocus(buttonId, position = "afterbegin") {
        if (window.top == window) {
            var button = document.getElementById(buttonId);
            var parent = button.parentNode;
            button.remove();
            button.setAttribute("autofocus", "true");
            parent.insertAdjacentElement(position, button);
        }
      }

      /* Try to preserve the links contained in the error description, like
         the error code.

         Also, in the case of SSL error pages about domain mismatch, see if
         we can hyperlink the user to the correct site.  We don't want
         to do this generically since it allows MitM attacks to redirect
         users to a site under attacker control, but in certain cases
         it is safe (and helpful!) to do so.  Bug 402210
      */
      function addDomainErrorLinks() {
        // Rather than textContent, we need to treat description as HTML
        var sdid = gIsCertError ? "badCertTechnicalInfo" : "errorShortDescText";
        var sd = document.getElementById(sdid);
        if (sd) {
          var desc = getDescription();

          // sanitize description text - see bug 441169

          // First, find the index of the <a> tags we care about, being
          // careful not to use an over-greedy regex.
          var codeRe = /<a id="errorCode" title="([^"]+)">/;
          var codeResult = codeRe.exec(desc);
          var domainRe = /<a id="cert_domain_link" title="([^"]+)">/;
          var domainResult = domainRe.exec(desc);

          // The order of these links in the description is fixed in
          // TransportSecurityInfo.cpp:formatOverridableCertErrorMessage.
          var firstResult = domainResult;
          if (!domainResult)
            firstResult = codeResult;
          if (!firstResult)
            return;
          // Remove sd's existing children
          sd.textContent = "";

          // Everything up to the first link should be text content.
          sd.appendChild(document.createTextNode(desc.slice(0, firstResult.index)));

          // Now create the actual links.
          if (domainResult) {
            createLink(sd, "cert_domain_link", domainResult[1])
            // Append text for anything between the two links.
            sd.appendChild(document.createTextNode(desc.slice(desc.indexOf("</a>") + "</a>".length, codeResult.index)));
          }
          createLink(sd, "errorCode", codeResult[1])

          // Finally, append text for anything after the last closing </a>.
          sd.appendChild(document.createTextNode(desc.slice(desc.lastIndexOf("</a>") + "</a>".length)));
        }

        if (gIsCertError) {
          // Initialize the error code link embedded in the error message to
          // display debug information about the cert error.
          var errorCode = document.getElementById("errorCode");
          if (errorCode) {
            errorCode.href = "javascript:void(0)";
            errorCode.addEventListener("click", () => {
              let debugInfo = document.getElementById("certificateErrorDebugInformation");
              debugInfo.style.display = "block";
              debugInfo.scrollIntoView({block: "start", behavior: "smooth"});
            });
          }
        }

        // Initialize the cert domain link.
        var link = document.getElementById("cert_domain_link");
        if (!link)
          return;

        var okHost = link.getAttribute("title");
        var thisHost = document.location.hostname;
        var proto = document.location.protocol;

        // If okHost is a wildcard domain ("*.example.com") let's
        // use "www" instead.  "*.example.com" isn't going to
        // get anyone anywhere useful. bug 432491
        okHost = okHost.replace(/^\*\./, "www.");

        /* case #1:
         * example.com uses an invalid security certificate.
         *
         * The certificate is only valid for www.example.com
         *
         * Make sure to include the "." ahead of thisHost so that
         * a MitM attack on paypal.com doesn't hyperlink to "notpaypal.com"
         *
         * We'd normally just use a RegExp here except that we lack a
         * library function to escape them properly (bug 248062), and
         * domain names are famous for having '.' characters in them,
         * which would allow spurious and possibly hostile matches.
         */
        if (okHost.endsWith("." + thisHost))
          link.href = proto + okHost;

        /* case #2:
         * browser.garage.maemo.org uses an invalid security certificate.
         *
         * The certificate is only valid for garage.maemo.org
         */
        if (thisHost.endsWith("." + okHost))
          link.href = proto + okHost;

        // If we set a link, meaning there's something helpful for
        // the user here, expand the section by default
        if (link.href && getCSSClass() != "expertBadCert") {
          toggleDisplay(document.getElementById("badCertAdvancedPanel"));
          if (gIsCertError) {
            // Toggling the advanced panel must ensure that the debugging
            // information panel is hidden as well, since it's opened by the
            // error code link in the advanced panel.
            var div = document.getElementById("certificateErrorDebugInformation");
            div.style.display = "none";
          }
        }
      }

      function createLink(el, id, text) {
        var anchorEl = document.createElement("a");
        anchorEl.setAttribute("id", id);
        anchorEl.setAttribute("title", text);
        anchorEl.appendChild(document.createTextNode(text));
        el.appendChild(anchorEl);
      }
    ]]></script>
  </head>

  <body dir="&locale.dir;">
    <!-- Contains an alternate page title set on page init for cert errors. -->
    <div id="certErrorPageTitle" style="display: none;">&certerror.pagetitle1;</div>
    <div id="captivePortalPageTitle" style="display: none;">&captivePortal.title;</div>

    <!-- ERROR ITEM CONTAINER (removed during loading to avoid bug 39098) -->
    <div id="errorContainer">
      <div id="errorTitlesContainer">
        <h1 id="et_generic">&generic.title;</h1>
        <h1 id="et_captivePortal">&captivePortal.title;</h1>
        <h1 id="et_dnsNotFound">&dnsNotFound.title;</h1>
        <h1 id="et_fileNotFound">&fileNotFound.title;</h1>
        <h1 id="et_fileAccessDenied">&fileAccessDenied.title;</h1>
        <h1 id="et_malformedURI">&malformedURI.title;</h1>
        <h1 id="et_unknownProtocolFound">&unknownProtocolFound.title;</h1>
        <h1 id="et_connectionFailure">&connectionFailure.title;</h1>
        <h1 id="et_netTimeout">&netTimeout.title;</h1>
        <h1 id="et_redirectLoop">&redirectLoop.title;</h1>
        <h1 id="et_unknownSocketType">&unknownSocketType.title;</h1>
        <h1 id="et_netReset">&netReset.title;</h1>
        <h1 id="et_notCached">&notCached.title;</h1>
        <h1 id="et_netOffline">&netOffline.title;</h1>
        <h1 id="et_netInterrupt">&netInterrupt.title;</h1>
        <h1 id="et_deniedPortAccess">&deniedPortAccess.title;</h1>
        <h1 id="et_proxyResolveFailure">&proxyResolveFailure.title;</h1>
        <h1 id="et_proxyConnectFailure">&proxyConnectFailure.title;</h1>
        <h1 id="et_contentEncodingError">&contentEncodingError.title;</h1>
        <h1 id="et_unsafeContentType">&unsafeContentType.title;</h1>
        <h1 id="et_nssFailure2">&nssFailure2.title;</h1>
        <h1 id="et_nssBadCert">&certerror.longpagetitle1;</h1>
        <h1 id="et_cspBlocked">&cspBlocked.title;</h1>
        <h1 id="et_remoteXUL">&remoteXUL.title;</h1>
        <h1 id="et_corruptedContentErrorv2">&corruptedContentErrorv2.title;</h1>
        <h1 id="et_sslv3Used">&sslv3Used.title;</h1>
        <h1 id="et_inadequateSecurityError">&inadequateSecurityError.title;</h1>
      </div>
      <div id="errorDescriptionsContainer">
        <div id="ed_generic">&generic.longDesc;</div>
        <div id="ed_captivePortal">&captivePortal.longDesc2;</div>
        <div id="ed_dnsNotFound">&dnsNotFound.longDesc;</div>
        <div id="ed_fileNotFound">&fileNotFound.longDesc;</div>
        <div id="ed_fileAccessDenied">&fileAccessDenied.longDesc;</div>
        <div id="ed_malformedURI">&malformedURI.longDesc;</div>
        <div id="ed_unknownProtocolFound">&unknownProtocolFound.longDesc;</div>
        <div id="ed_connectionFailure">&connectionFailure.longDesc;</div>
        <div id="ed_netTimeout">&netTimeout.longDesc;</div>
        <div id="ed_redirectLoop">&redirectLoop.longDesc;</div>
        <div id="ed_unknownSocketType">&unknownSocketType.longDesc;</div>
        <div id="ed_netReset">&netReset.longDesc;</div>
        <div id="ed_notCached">&notCached.longDesc;</div>
        <div id="ed_netOffline">&netOffline.longDesc2;</div>
        <div id="ed_netInterrupt">&netInterrupt.longDesc;</div>
        <div id="ed_deniedPortAccess">&deniedPortAccess.longDesc;</div>
        <div id="ed_proxyResolveFailure">&proxyResolveFailure.longDesc;</div>
        <div id="ed_proxyConnectFailure">&proxyConnectFailure.longDesc;</div>
        <div id="ed_contentEncodingError">&contentEncodingError.longDesc;</div>
        <div id="ed_unsafeContentType">&unsafeContentType.longDesc;</div>
        <div id="ed_nssFailure2">&nssFailure2.longDesc2;</div>
        <div id="ed_nssBadCert">&certerror.introPara;</div>
        <div id="ed_cspBlocked">&cspBlocked.longDesc;</div>
        <div id="ed_remoteXUL">&remoteXUL.longDesc;</div>
        <div id="ed_corruptedContentErrorv2">&corruptedContentErrorv2.longDesc;</div>
        <div id="ed_sslv3Used">&sslv3Used.longDesc2;</div>
        <div id="ed_inadequateSecurityError">&inadequateSecurityError.longDesc;</div>
      </div>
    </div>

    <!-- PAGE CONTAINER (for styling purposes only) -->
    <div id="errorPageContainer" class="container">
      <!-- Error Title -->
      <div class="title">
        <h1 class="title-text"/>
      </div>

      <!-- LONG CONTENT (the section most likely to require scrolling) -->
      <div id="errorLongContent">

        <!-- Short Description -->
        <div id="errorShortDesc">
          <p id="errorShortDescText" />
        </div>
        <p id="badStsCertExplanation" hidden="true">&certerror.whatShouldIDo.badStsCertExplanation;</p>

        <div id="wrongSystemTimePanel" style="display: none;">
          &certerror.wrongSystemTime2;
        </div>

        <div id="wrongSystemTimeWithoutReferencePanel" style="display: none;">
          &certerror.wrongSystemTimeWithoutReference;
        </div>

        <!-- Long Description (Note: See netError.dtd for used XHTML tags) -->
        <div id="errorLongDesc" />

        <div id="learnMoreContainer">
          <p><a href="https://support.mozilla.org/kb/what-does-your-connection-is-not-secure-mean" id="learnMoreLink" target="new">&errorReporting.learnMore;</a></p>
        </div>

        <!-- UI for option to report certificate errors to Mozilla. Removed on
             init for other error types .-->
        <div id="certificateErrorReporting">
          <p class="toggle-container-with-text">
            <input type="checkbox" id="automaticallyReportInFuture" role="checkbox" />
            <label for="automaticallyReportInFuture" id="automaticallyReportInFuture">&errorReporting.automatic2;</label>
          </p>
        </div>

        <div id="prefChangeContainer" class="button-container">
          <p>&prefReset.longDesc;</p>
          <button id="prefResetButton" class="primary" autocomplete="off">&prefReset.label;</button>
        </div>

        <div id="certErrorAndCaptivePortalButtonContainer" class="button-container">
          <button id="returnButton" class="primary" autocomplete="off">&returnToPreviousPage.label;</button>
          <button id="openPortalLoginPageButton" class="primary" autocomplete="off">&openPortalLoginPage.label2;</button>
<<<<<<< HEAD
          <div class="button-spacer"></div>
=======
>>>>>>> a17af05f
          <button id="advancedButton" autocomplete="off">&advanced.label;</button>
        </div>
      </div>

      <div id="netErrorButtonContainer" class="button-container">
        <button id="errorTryAgain" class="primary" autocomplete="off" onclick="retryThis(this);">&retry.label;</button>
      </div>

<<<<<<< HEAD
      <!-- UI for option to report certificate errors to Mozilla. Removed on
           init for other error types .-->
      <div id="certificateErrorReporting">
        <p class="toggle-container-with-text">
          <input type="checkbox" id="automaticallyReportInFuture" role="checkbox" />
          <label for="automaticallyReportInFuture" id="automaticallyReportInFuture">&errorReporting.automatic2;</label>
        </p>
      </div>

      <div id="advancedPanelContainer">
        <div id="badCertAdvancedPanel" class="advanced-panel">
          <p id="badCertTechnicalInfo"/>
          <button id="exceptionDialogButton">&securityOverride.exceptionButtonLabel;</button>
=======
      <div id="advancedPanelContainer">
        <div id="badCertAdvancedPanel" class="advanced-panel">
          <p id="badCertTechnicalInfo"/>
          <div class="exceptionDialogButtonContainer">
            <button id="exceptionDialogButton">&securityOverride.exceptionButtonLabel;</button>
          </div>
        </div>

        <div id="certificateErrorDebugInformation">
          <button id="copyToClipboard">&certerror.copyToClipboard.label;</button>
          <div id="certificateErrorText"/>
          <button id="copyToClipboard">&certerror.copyToClipboard.label;</button>
>>>>>>> a17af05f
        </div>
      </div>
    </div>

    <!--
    - Note: It is important to run the script this way, instead of using
    - an onload handler. This is because error pages are loaded as
    - LOAD_BACKGROUND, which means that onload handlers will not be executed.
    -->
    <script type="application/javascript">
      initPage();
    </script>

  </body>
</html><|MERGE_RESOLUTION|>--- conflicted
+++ resolved
@@ -183,10 +183,7 @@
         var sd = document.getElementById("errorShortDescText");
         if (sd) {
           if (gIsCertError) {
-<<<<<<< HEAD
-=======
           // eslint-disable-next-line no-unsanitized/property
->>>>>>> a17af05f
             sd.innerHTML = errDesc.innerHTML;
           } else {
             sd.textContent = getDescription();
@@ -206,10 +203,7 @@
 
         var ld = document.getElementById("errorLongDesc");
         if (ld) {
-<<<<<<< HEAD
-=======
         // eslint-disable-next-line no-unsanitized/property
->>>>>>> a17af05f
           ld.innerHTML = errDesc.innerHTML;
         }
 
@@ -293,11 +287,7 @@
             }
           }
           if (getErrorCode() == "sslv3Used") {
-<<<<<<< HEAD
-            setupAdvancedButton();
-=======
             document.getElementById("advancedButton").style.display = "none";
->>>>>>> a17af05f
           }
         }, true, true);
 
@@ -634,10 +624,6 @@
         <div id="certErrorAndCaptivePortalButtonContainer" class="button-container">
           <button id="returnButton" class="primary" autocomplete="off">&returnToPreviousPage.label;</button>
           <button id="openPortalLoginPageButton" class="primary" autocomplete="off">&openPortalLoginPage.label2;</button>
-<<<<<<< HEAD
-          <div class="button-spacer"></div>
-=======
->>>>>>> a17af05f
           <button id="advancedButton" autocomplete="off">&advanced.label;</button>
         </div>
       </div>
@@ -646,21 +632,6 @@
         <button id="errorTryAgain" class="primary" autocomplete="off" onclick="retryThis(this);">&retry.label;</button>
       </div>
 
-<<<<<<< HEAD
-      <!-- UI for option to report certificate errors to Mozilla. Removed on
-           init for other error types .-->
-      <div id="certificateErrorReporting">
-        <p class="toggle-container-with-text">
-          <input type="checkbox" id="automaticallyReportInFuture" role="checkbox" />
-          <label for="automaticallyReportInFuture" id="automaticallyReportInFuture">&errorReporting.automatic2;</label>
-        </p>
-      </div>
-
-      <div id="advancedPanelContainer">
-        <div id="badCertAdvancedPanel" class="advanced-panel">
-          <p id="badCertTechnicalInfo"/>
-          <button id="exceptionDialogButton">&securityOverride.exceptionButtonLabel;</button>
-=======
       <div id="advancedPanelContainer">
         <div id="badCertAdvancedPanel" class="advanced-panel">
           <p id="badCertTechnicalInfo"/>
@@ -673,7 +644,6 @@
           <button id="copyToClipboard">&certerror.copyToClipboard.label;</button>
           <div id="certificateErrorText"/>
           <button id="copyToClipboard">&certerror.copyToClipboard.label;</button>
->>>>>>> a17af05f
         </div>
       </div>
     </div>
