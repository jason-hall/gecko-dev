/* This Source Code Form is subject to the terms of the Mozilla Public
 * License, v. 2.0. If a copy of the MPL was not distributed with this
 * file, You can obtain one at http://mozilla.org/MPL/2.0/. */

// This file is loaded into the browser window scope.
/* eslint-env mozilla/browser-window */

// Simple gestures support
//
// As per bug #412486, web content must not be allowed to receive any
// simple gesture events.  Multi-touch gesture APIs are in their
// infancy and we do NOT want to be forced into supporting an API that
// will probably have to change in the future.  (The current Mac OS X
// API is undocumented and was reverse-engineered.)  Until support is
// implemented in the event dispatcher to keep these events as
// chrome-only, we must listen for the simple gesture events during
// the capturing phase and call stopPropagation on every event.

var gGestureSupport = {
  _currentRotation: 0,
  _lastRotateDelta: 0,
  _rotateMomentumThreshold: .75,

  /**
   * Add or remove mouse gesture event listeners
   *
   * @param aAddListener
   *        True to add/init listeners and false to remove/uninit
   */
  init: function GS_init(aAddListener) {
    const gestureEvents = ["SwipeGestureMayStart", "SwipeGestureStart",
      "SwipeGestureUpdate", "SwipeGestureEnd", "SwipeGesture",
      "MagnifyGestureStart", "MagnifyGestureUpdate", "MagnifyGesture",
      "RotateGestureStart", "RotateGestureUpdate", "RotateGesture",
      "TapGesture", "PressTapGesture"];

    let addRemove = aAddListener ? window.addEventListener :
      window.removeEventListener;

    for (let event of gestureEvents) {
      addRemove("Moz" + event, this, true);
    }
  },

  /**
   * Dispatch events based on the type of mouse gesture event. For now, make
   * sure to stop propagation of every gesture event so that web content cannot
   * receive gesture events.
   *
   * @param aEvent
   *        The gesture event to handle
   */
  handleEvent: function GS_handleEvent(aEvent) {
    if (!Services.prefs.getBoolPref(
           "dom.debug.propagate_gesture_events_through_content")) {
      aEvent.stopPropagation();
    }

    // Create a preference object with some defaults
    let def = (aThreshold, aLatched) =>
      ({ threshold: aThreshold, latched: !!aLatched });

    switch (aEvent.type) {
      case "MozSwipeGestureMayStart":
        if (this._shouldDoSwipeGesture(aEvent)) {
          aEvent.preventDefault();
        }
        break;
      case "MozSwipeGestureStart":
        aEvent.preventDefault();
        this._setupSwipeGesture();
        break;
      case "MozSwipeGestureUpdate":
        aEvent.preventDefault();
        this._doUpdate(aEvent);
        break;
      case "MozSwipeGestureEnd":
        aEvent.preventDefault();
        this._doEnd(aEvent);
        break;
      case "MozSwipeGesture":
        aEvent.preventDefault();
        this.onSwipe(aEvent);
        break;
      case "MozMagnifyGestureStart":
        aEvent.preventDefault();
        let pinchPref = AppConstants.platform == "win"
                        ? def(25, 0)
                        : def(150, 1);
        this._setupGesture(aEvent, "pinch", pinchPref, "out", "in");
        break;
      case "MozRotateGestureStart":
        aEvent.preventDefault();
        this._setupGesture(aEvent, "twist", def(25, 0), "right", "left");
        break;
      case "MozMagnifyGestureUpdate":
      case "MozRotateGestureUpdate":
        aEvent.preventDefault();
        this._doUpdate(aEvent);
        break;
      case "MozTapGesture":
        aEvent.preventDefault();
        this._doAction(aEvent, ["tap"]);
        break;
      case "MozRotateGesture":
        aEvent.preventDefault();
        this._doAction(aEvent, ["twist", "end"]);
        break;
      /* case "MozPressTapGesture":
        break; */
    }
  },

  /**
   * Called at the start of "pinch" and "twist" gestures to setup all of the
   * information needed to process the gesture
   *
   * @param aEvent
   *        The continual motion start event to handle
   * @param aGesture
   *        Name of the gesture to handle
   * @param aPref
   *        Preference object with the names of preferences and defaults
   * @param aInc
   *        Command to trigger for increasing motion (without gesture name)
   * @param aDec
   *        Command to trigger for decreasing motion (without gesture name)
   */
  _setupGesture: function GS__setupGesture(aEvent, aGesture, aPref, aInc, aDec) {
    // Try to load user-set values from preferences
    for (let [pref, def] of Object.entries(aPref))
      aPref[pref] = this._getPref(aGesture + "." + pref, def);

    // Keep track of the total deltas and latching behavior
    let offset = 0;
    let latchDir = aEvent.delta > 0 ? 1 : -1;
    let isLatched = false;

    // Create the update function here to capture closure state
    this._doUpdate = function GS__doUpdate(updateEvent) {
      // Update the offset with new event data
      offset += updateEvent.delta;

      // Check if the cumulative deltas exceed the threshold
      if (Math.abs(offset) > aPref.threshold) {
        // Trigger the action if we don't care about latching; otherwise, make
        // sure either we're not latched and going the same direction of the
        // initial motion; or we're latched and going the opposite way
        let sameDir = (latchDir ^ offset) >= 0;
<<<<<<< HEAD
        if (!aPref["latched"] || (isLatched ^ sameDir)) {
=======
        if (!aPref.latched || (isLatched ^ sameDir)) {
>>>>>>> a17af05f
          this._doAction(updateEvent, [aGesture, offset > 0 ? aInc : aDec]);

          // We must be getting latched or leaving it, so just toggle
          isLatched = !isLatched;
        }

        // Reset motion counter to prepare for more of the same gesture
        offset = 0;
      }
    };

    // The start event also contains deltas, so handle an update right away
    this._doUpdate(aEvent);
  },

  /**
   * Checks whether a swipe gesture event can navigate the browser history or
   * not.
   *
   * @param aEvent
   *        The swipe gesture event.
   * @return true if the swipe event may navigate the history, false othwerwise.
   */
  _swipeNavigatesHistory: function GS__swipeNavigatesHistory(aEvent) {
    return this._getCommand(aEvent, ["swipe", "left"])
              == "Browser:BackOrBackDuplicate" &&
           this._getCommand(aEvent, ["swipe", "right"])
              == "Browser:ForwardOrForwardDuplicate";
  },

  /**
   * Checks whether we want to start a swipe for aEvent and sets
   * aEvent.allowedDirections to the right values.
   *
   * @param aEvent
   *        The swipe gesture "MayStart" event.
   * @return true if we're willing to start a swipe for this event, false
   *         otherwise.
   */
  _shouldDoSwipeGesture: function GS__shouldDoSwipeGesture(aEvent) {
    if (!this._swipeNavigatesHistory(aEvent)) {
      return false;
    }

    let isVerticalSwipe = false;
    if (aEvent.direction == aEvent.DIRECTION_UP) {
      if (gMultiProcessBrowser || window.content.pageYOffset > 0) {
        return false;
      }
      isVerticalSwipe = true;
    } else if (aEvent.direction == aEvent.DIRECTION_DOWN) {
      if (gMultiProcessBrowser || window.content.pageYOffset < window.content.scrollMaxY) {
        return false;
      }
      isVerticalSwipe = true;
    }
    if (isVerticalSwipe) {
      // Vertical overscroll has been temporarily disabled until bug 939480 is
      // fixed.
      return false;
    }

    let canGoBack = gHistorySwipeAnimation.canGoBack();
    let canGoForward = gHistorySwipeAnimation.canGoForward();
    let isLTR = gHistorySwipeAnimation.isLTR;

    if (canGoBack) {
      aEvent.allowedDirections |= isLTR ? aEvent.DIRECTION_LEFT :
                                          aEvent.DIRECTION_RIGHT;
    }
    if (canGoForward) {
      aEvent.allowedDirections |= isLTR ? aEvent.DIRECTION_RIGHT :
                                          aEvent.DIRECTION_LEFT;
    }

    return true;
  },

  /**
   * Sets up swipe gestures. This includes setting up swipe animations for the
   * gesture, if enabled.
   *
   * @param aEvent
   *        The swipe gesture start event.
   * @return true if swipe gestures could successfully be set up, false
   *         othwerwise.
   */
  _setupSwipeGesture: function GS__setupSwipeGesture() {
    gHistorySwipeAnimation.startAnimation(false);

    this._doUpdate = function GS__doUpdate(aEvent) {
      gHistorySwipeAnimation.updateAnimation(aEvent.delta);
    };

    this._doEnd = function GS__doEnd(aEvent) {
      gHistorySwipeAnimation.swipeEndEventReceived();

      this._doUpdate = function() {};
      this._doEnd = function() {};
    }
  },

  /**
   * Generator producing the powerset of the input array where the first result
   * is the complete set and the last result (before StopIteration) is empty.
   *
   * @param aArray
   *        Source array containing any number of elements
   * @yield Array that is a subset of the input array from full set to empty
   */
  _power: function* GS__power(aArray) {
    // Create a bitmask based on the length of the array
    let num = 1 << aArray.length;
    while (--num >= 0) {
      // Only select array elements where the current bit is set
      yield aArray.reduce(function(aPrev, aCurr, aIndex) {
        if (num & 1 << aIndex)
          aPrev.push(aCurr);
        return aPrev;
      }, []);
    }
  },

  /**
   * Determine what action to do for the gesture based on which keys are
   * pressed and which commands are set, and execute the command.
   *
   * @param aEvent
   *        The original gesture event to convert into a fake click event
   * @param aGesture
   *        Array of gesture name parts (to be joined by periods)
   * @return Name of the executed command. Returns null if no command is
   *         found.
   */
  _doAction: function GS__doAction(aEvent, aGesture) {
    let command = this._getCommand(aEvent, aGesture);
    return command && this._doCommand(aEvent, command);
  },

  /**
   * Determine what action to do for the gesture based on which keys are
   * pressed and which commands are set
   *
   * @param aEvent
   *        The original gesture event to convert into a fake click event
   * @param aGesture
   *        Array of gesture name parts (to be joined by periods)
   */
  _getCommand: function GS__getCommand(aEvent, aGesture) {
    // Create an array of pressed keys in a fixed order so that a command for
    // "meta" is preferred over "ctrl" when both buttons are pressed (and a
    // command for both don't exist)
    let keyCombos = [];
    for (let key of ["shift", "alt", "ctrl", "meta"]) {
      if (aEvent[key + "Key"])
        keyCombos.push(key);
    }

    // Try each combination of key presses in decreasing order for commands
    for (let subCombo of this._power(keyCombos)) {
      // Convert a gesture and pressed keys into the corresponding command
      // action where the preference has the gesture before "shift" before
      // "alt" before "ctrl" before "meta" all separated by periods
      let command;
      try {
        command = this._getPref(aGesture.concat(subCombo).join("."));
      } catch (e) {}

      if (command)
        return command;
    }
    return null;
  },

  /**
   * Execute the specified command.
   *
   * @param aEvent
   *        The original gesture event to convert into a fake click event
   * @param aCommand
   *        Name of the command found for the event's keys and gesture.
   */
  _doCommand: function GS__doCommand(aEvent, aCommand) {
    let node = document.getElementById(aCommand);
    if (node) {
      if (node.getAttribute("disabled") != "true") {
        let cmdEvent = document.createEvent("xulcommandevent");
        cmdEvent.initCommandEvent("command", true, true, window, 0,
                                  aEvent.ctrlKey, aEvent.altKey,
                                  aEvent.shiftKey, aEvent.metaKey,
                                  aEvent, aEvent.mozInputSource);
        node.dispatchEvent(cmdEvent);
      }

    } else {
      goDoCommand(aCommand);
    }
  },

  /**
   * Handle continual motion events.  This function will be set by
   * _setupGesture or _setupSwipe.
   *
   * @param aEvent
   *        The continual motion update event to handle
   */
  _doUpdate(aEvent) {},

  /**
   * Handle gesture end events.  This function will be set by _setupSwipe.
   *
   * @param aEvent
   *        The gesture end event to handle
   */
  _doEnd(aEvent) {},

  /**
   * Convert the swipe gesture into a browser action based on the direction.
   *
   * @param aEvent
   *        The swipe event to handle
   */
  onSwipe: function GS_onSwipe(aEvent) {
    // Figure out which one (and only one) direction was triggered
    for (let dir of ["UP", "RIGHT", "DOWN", "LEFT"]) {
      if (aEvent.direction == aEvent["DIRECTION_" + dir]) {
        this._coordinateSwipeEventWithAnimation(aEvent, dir);
        break;
      }
    }
  },

  /**
   * Process a swipe event based on the given direction.
   *
   * @param aEvent
   *        The swipe event to handle
   * @param aDir
   *        The direction for the swipe event
   */
  processSwipeEvent: function GS_processSwipeEvent(aEvent, aDir) {
    this._doAction(aEvent, ["swipe", aDir.toLowerCase()]);
  },

  /**
   * Coordinates the swipe event with the swipe animation, if any.
   * If an animation is currently running, the swipe event will be
   * processed once the animation stops. This will guarantee a fluid
   * motion of the animation.
   *
   * @param aEvent
   *        The swipe event to handle
   * @param aDir
   *        The direction for the swipe event
   */
  _coordinateSwipeEventWithAnimation:
  function GS__coordinateSwipeEventWithAnimation(aEvent, aDir) {
    if ((gHistorySwipeAnimation.isAnimationRunning()) &&
        (aDir == "RIGHT" || aDir == "LEFT")) {
      gHistorySwipeAnimation.processSwipeEvent(aEvent, aDir);
    } else {
      this.processSwipeEvent(aEvent, aDir);
    }
  },

  /**
   * Get a gesture preference or use a default if it doesn't exist
   *
   * @param aPref
   *        Name of the preference to load under the gesture branch
   * @param aDef
   *        Default value if the preference doesn't exist
   */
  _getPref: function GS__getPref(aPref, aDef) {
    // Preferences branch under which all gestures preferences are stored
    const branch = "browser.gesture.";

    try {
      // Determine what type of data to load based on default value's type
      let type = typeof aDef;
      let getFunc = "Char";
      if (type == "boolean")
        getFunc = "Bool";
      else if (type == "number")
        getFunc = "Int";
      return gPrefService["get" + getFunc + "Pref"](branch + aPref);
    } catch (e) {
      return aDef;
    }
  },

  /**
   * Perform rotation for ImageDocuments
   *
   * @param aEvent
   *        The MozRotateGestureUpdate event triggering this call
   */
  rotate(aEvent) {
    if (!(window.content.document instanceof ImageDocument))
      return;

    let contentElement = window.content.document.body.firstElementChild;
    if (!contentElement)
      return;
    // If we're currently snapping, cancel that snap
    if (contentElement.classList.contains("completeRotation"))
      this._clearCompleteRotation();

    this.rotation = Math.round(this.rotation + aEvent.delta);
    contentElement.style.transform = "rotate(" + this.rotation + "deg)";
    this._lastRotateDelta = aEvent.delta;
  },

  /**
   * Perform a rotation end for ImageDocuments
   */
  rotateEnd() {
    if (!(window.content.document instanceof ImageDocument))
      return;

    let contentElement = window.content.document.body.firstElementChild;
    if (!contentElement)
      return;

    let transitionRotation = 0;

    // The reason that 360 is allowed here is because when rotating between
    // 315 and 360, setting rotate(0deg) will cause it to rotate the wrong
    // direction around--spinning wildly.
    if (this.rotation <= 45)
      transitionRotation = 0;
    else if (this.rotation > 45 && this.rotation <= 135)
      transitionRotation = 90;
    else if (this.rotation > 135 && this.rotation <= 225)
      transitionRotation = 180;
    else if (this.rotation > 225 && this.rotation <= 315)
      transitionRotation = 270;
    else
      transitionRotation = 360;

    // If we're going fast enough, and we didn't already snap ahead of rotation,
    // then snap ahead of rotation to simulate momentum
    if (this._lastRotateDelta > this._rotateMomentumThreshold &&
        this.rotation > transitionRotation)
      transitionRotation += 90;
    else if (this._lastRotateDelta < -1 * this._rotateMomentumThreshold &&
             this.rotation < transitionRotation)
      transitionRotation -= 90;

    // Only add the completeRotation class if it is is necessary
    if (transitionRotation != this.rotation) {
      contentElement.classList.add("completeRotation");
      contentElement.addEventListener("transitionend", this._clearCompleteRotation);
    }

    contentElement.style.transform = "rotate(" + transitionRotation + "deg)";
    this.rotation = transitionRotation;
  },

  /**
   * Gets the current rotation for the ImageDocument
   */
  get rotation() {
    return this._currentRotation;
  },

  /**
   * Sets the current rotation for the ImageDocument
   *
   * @param aVal
   *        The new value to take.  Can be any value, but it will be bounded to
   *        0 inclusive to 360 exclusive.
   */
  set rotation(aVal) {
    this._currentRotation = aVal % 360;
    if (this._currentRotation < 0)
      this._currentRotation += 360;
    return this._currentRotation;
  },

  /**
   * When the location/tab changes, need to reload the current rotation for the
   * image
   */
  restoreRotationState() {
<<<<<<< HEAD
    // Bug 863514 - Make gesture support work in electrolysis
=======
    // Bug 1108553 - Cannot rotate images in stand-alone image documents with e10s
>>>>>>> a17af05f
    if (gMultiProcessBrowser)
      return;

    if (!(window.content.document instanceof ImageDocument))
      return;

    let contentElement = window.content.document.body.firstElementChild;
    let transformValue = window.content.window.getComputedStyle(contentElement)
                                              .transform;

    if (transformValue == "none") {
      this.rotation = 0;
      return;
    }

    // transformValue is a rotation matrix--split it and do mathemagic to
    // obtain the real rotation value
    transformValue = transformValue.split("(")[1]
                                   .split(")")[0]
                                   .split(",");
    this.rotation = Math.round(Math.atan2(transformValue[1], transformValue[0]) *
                               (180 / Math.PI));
  },

  /**
   * Removes the transition rule by removing the completeRotation class
   */
  _clearCompleteRotation() {
    let contentElement = window.content.document &&
                         window.content.document instanceof ImageDocument &&
                         window.content.document.body &&
                         window.content.document.body.firstElementChild;
    if (!contentElement)
      return;
    contentElement.classList.remove("completeRotation");
    contentElement.removeEventListener("transitionend", this._clearCompleteRotation);
  },
};

// History Swipe Animation Support (bug 678392)
var gHistorySwipeAnimation = {

  active: false,
  isLTR: false,

  /**
   * Initializes the support for history swipe animations, if it is supported
   * by the platform/configuration.
   */
  init: function HSA_init() {
    if (!this._isSupported())
      return;

    this.active = false;
    this.isLTR = document.documentElement.matches(":-moz-locale-dir(ltr)");
    this._trackedSnapshots = [];
    this._startingIndex = -1;
    this._historyIndex = -1;
    this._boxWidth = -1;
    this._boxHeight = -1;
    this._maxSnapshots = this._getMaxSnapshots();
    this._lastSwipeDir = "";
    this._direction = "horizontal";

    // We only want to activate history swipe animations if we store snapshots.
    // If we don't store any, we handle horizontal swipes without animations.
    if (this._maxSnapshots > 0) {
      this.active = true;
      gBrowser.addEventListener("pagehide", this);
      gBrowser.addEventListener("pageshow", this);
      gBrowser.addEventListener("popstate", this);
      gBrowser.addEventListener("DOMModalDialogClosed", this);
      gBrowser.tabContainer.addEventListener("TabClose", this);
    }
  },

  /**
   * Uninitializes the support for history swipe animations.
   */
  uninit: function HSA_uninit() {
    gBrowser.removeEventListener("pagehide", this);
    gBrowser.removeEventListener("pageshow", this);
    gBrowser.removeEventListener("popstate", this);
    gBrowser.removeEventListener("DOMModalDialogClosed", this);
    gBrowser.tabContainer.removeEventListener("TabClose", this);

    this.active = false;
    this.isLTR = false;
  },

  /**
   * Starts the swipe animation and handles fast swiping (i.e. a swipe animation
   * is already in progress when a new one is initiated).
   *
   * @param aIsVerticalSwipe
   *        Whether we're dealing with a vertical swipe or not.
   */
  startAnimation: function HSA_startAnimation(aIsVerticalSwipe) {
    this._direction = aIsVerticalSwipe ? "vertical" : "horizontal";

    if (this.isAnimationRunning()) {
      // If this is a horizontal scroll, or if this is a vertical scroll that
      // was started while a horizontal scroll was still running, handle it as
      // as a fast swipe. In the case of the latter scenario, this allows us to
      // start the vertical animation without first loading the final page, or
      // taking another snapshot. If vertical scrolls are initiated repeatedly
      // without prior horizontal scroll we skip this and restart the animation
      // from 0.
      if (this._direction == "horizontal" || this._lastSwipeDir != "") {
        gBrowser.stop();
        this._lastSwipeDir = "RELOAD"; // just ensure that != ""
        this._canGoBack = this.canGoBack();
        this._canGoForward = this.canGoForward();
        this._handleFastSwiping();
      }
      this.updateAnimation(0);
    } else {
      // Get the session history from SessionStore.
      let updateSessionHistory = sessionHistory => {
        this._startingIndex = sessionHistory.index;
        this._historyIndex = this._startingIndex;
        this._canGoBack = this.canGoBack();
        this._canGoForward = this.canGoForward();
        if (this.active) {
          this._addBoxes();
          this._takeSnapshot();
          this._installPrevAndNextSnapshots();
          this._lastSwipeDir = "";
        }
        this.updateAnimation(0);
      }
      SessionStore.getSessionHistory(gBrowser.selectedTab, updateSessionHistory);
    }
  },

  /**
   * Stops the swipe animation.
   */
  stopAnimation: function HSA_stopAnimation() {
    gHistorySwipeAnimation._removeBoxes();
    this._historyIndex = this._getCurrentHistoryIndex();
  },

  /**
   * Updates the animation between two pages in history.
   *
   * @param aVal
   *        A floating point value that represents the progress of the
   *        swipe gesture.
   */
  updateAnimation: function HSA_updateAnimation(aVal) {
    if (!this.isAnimationRunning()) {
      return;
    }

    // We use the following value to decrease the bounce effect when scrolling
    // to the top or bottom of the page, or when swiping back/forward past the
    // browsing history. This value was determined experimentally.
    let dampValue = 4;
    if (this._direction == "vertical") {
      this._prevBox.collapsed = true;
      this._nextBox.collapsed = true;
      this._positionBox(this._curBox, -1 * aVal / dampValue);
    } else if ((aVal >= 0 && this.isLTR) ||
               (aVal <= 0 && !this.isLTR)) {
      let tempDampValue = 1;
      if (this._canGoBack) {
        this._prevBox.collapsed = false;
      } else {
        tempDampValue = dampValue;
        this._prevBox.collapsed = true;
      }

      // The current page is pushed to the right (LTR) or left (RTL),
      // the intention is to go back.
      // If there is a page to go back to, it should show in the background.
      this._positionBox(this._curBox, aVal / tempDampValue);

      // The forward page should be pushed offscreen all the way to the right.
      this._positionBox(this._nextBox, 1);
    } else if (this._canGoForward) {
      // The intention is to go forward. If there is a page to go forward to,
      // it should slide in from the right (LTR) or left (RTL).
      // Otherwise, the current page should slide to the left (LTR) or
      // right (RTL) and the backdrop should appear in the background.
      // For the backdrop to be visible in that case, the previous page needs
      // to be hidden (if it exists).
      this._nextBox.collapsed = false;
      let offset = this.isLTR ? 1 : -1;
      this._positionBox(this._curBox, 0);
      this._positionBox(this._nextBox, offset + aVal);
    } else {
      this._prevBox.collapsed = true;
      this._positionBox(this._curBox, aVal / dampValue);
    }
  },

  _getCurrentHistoryIndex() {
    return SessionStore.getSessionHistory(gBrowser.selectedTab).index;
  },

  /**
   * Event handler for events relevant to the history swipe animation.
   *
   * @param aEvent
   *        An event to process.
   */
  handleEvent: function HSA_handleEvent(aEvent) {
    let browser = gBrowser.selectedBrowser;
    switch (aEvent.type) {
      case "TabClose":
        let browserForTab = gBrowser.getBrowserForTab(aEvent.target);
        this._removeTrackedSnapshot(-1, browserForTab);
        break;
      case "DOMModalDialogClosed":
        this.stopAnimation();
        break;
      case "pageshow":
        if (aEvent.target == browser.contentDocument) {
          this.stopAnimation();
        }
        break;
      case "popstate":
        if (aEvent.target == browser.contentDocument.defaultView) {
          this.stopAnimation();
        }
        break;
      case "pagehide":
        if (aEvent.target == browser.contentDocument) {
          // Take and compress a snapshot of a page whenever it's about to be
          // navigated away from. We already have a snapshot of the page if an
          // animation is running, so we're left with compressing it.
          if (!this.isAnimationRunning()) {
            this._takeSnapshot();
          }
          this._compressSnapshotAtCurrentIndex();
        }
        break;
    }
  },

  /**
   * Checks whether the history swipe animation is currently running or not.
   *
   * @return true if the animation is currently running, false otherwise.
   */
  isAnimationRunning: function HSA_isAnimationRunning() {
    return !!this._container;
  },

  /**
   * Process a swipe event based on the given direction.
   *
   * @param aEvent
   *        The swipe event to handle
   * @param aDir
   *        The direction for the swipe event
   */
  processSwipeEvent: function HSA_processSwipeEvent(aEvent, aDir) {
    if (aDir == "RIGHT")
      this._historyIndex += this.isLTR ? 1 : -1;
    else if (aDir == "LEFT")
      this._historyIndex += this.isLTR ? -1 : 1;
    else
      return;
    this._lastSwipeDir = aDir;
  },

  /**
   * Checks if there is a page in the browser history to go back to.
   *
   * @return true if there is a previous page in history, false otherwise.
   */
  canGoBack: function HSA_canGoBack() {
    if (this.isAnimationRunning())
      return this._doesIndexExistInHistory(this._historyIndex - 1);
    return gBrowser.webNavigation.canGoBack;
  },

  /**
   * Checks if there is a page in the browser history to go forward to.
   *
   * @return true if there is a next page in history, false otherwise.
   */
  canGoForward: function HSA_canGoForward() {
    if (this.isAnimationRunning())
      return this._doesIndexExistInHistory(this._historyIndex + 1);
    return gBrowser.webNavigation.canGoForward;
  },

  /**
   * Used to notify the history swipe animation that the OS sent a swipe end
   * event and that we should navigate to the page that the user swiped to, if
   * any. This will also result in the animation overlay to be torn down.
   */
  swipeEndEventReceived: function HSA_swipeEndEventReceived() {
    // Update the session history before continuing.
    let updateSessionHistory = sessionHistory => {
      if (this._lastSwipeDir != "" && this._historyIndex != this._startingIndex)
        this._navigateToHistoryIndex();
      else
        this.stopAnimation();
    }
    SessionStore.getSessionHistory(gBrowser.selectedTab, updateSessionHistory);
  },

  /**
   * Checks whether a particular index exists in the browser history or not.
   *
   * @param aIndex
   *        The index to check for availability for in the history.
   * @return true if the index exists in the browser history, false otherwise.
   */
  _doesIndexExistInHistory: function HSA__doesIndexExistInHistory(aIndex) {
    try {
      return SessionStore.getSessionHistory(gBrowser.selectedTab).entries[aIndex] != null;
    } catch (ex) {
      return false;
    }
  },

  /**
   * Navigates to the index in history that is currently being tracked by
   * |this|.
   */
  _navigateToHistoryIndex: function HSA__navigateToHistoryIndex() {
    if (this._doesIndexExistInHistory(this._historyIndex))
      gBrowser.webNavigation.gotoIndex(this._historyIndex);
    else
      this.stopAnimation();
  },

  /**
   * Checks to see if history swipe animations are supported by this
   * platform/configuration.
   *
   * return true if supported, false otherwise.
   */
  _isSupported: function HSA__isSupported() {
    return window.matchMedia("(-moz-swipe-animation-enabled)").matches;
  },

  /**
   * Handle fast swiping (i.e. a swipe animation is already in
   * progress when a new one is initiated). This will swap out the snapshots
   * used in the previous animation with the appropriate new ones.
   */
  _handleFastSwiping: function HSA__handleFastSwiping() {
    this._installCurrentPageSnapshot(null);
    this._installPrevAndNextSnapshots();
  },

  /**
   * Adds the boxes that contain the snapshots used during the swipe animation.
   */
  _addBoxes: function HSA__addBoxes() {
    let browserStack =
      document.getAnonymousElementByAttribute(gBrowser.getNotificationBox(),
                                              "class", "browserStack");
    this._container = this._createElement("historySwipeAnimationContainer",
                                          "stack");
    browserStack.appendChild(this._container);

    this._prevBox = this._createElement("historySwipeAnimationPreviousPage",
                                        "box");
    this._container.appendChild(this._prevBox);

    this._curBox = this._createElement("historySwipeAnimationCurrentPage",
                                       "box");
    this._container.appendChild(this._curBox);

    this._nextBox = this._createElement("historySwipeAnimationNextPage",
                                        "box");
    this._container.appendChild(this._nextBox);

    // Cache width and height.
    this._boxWidth = this._curBox.getBoundingClientRect().width;
    this._boxHeight = this._curBox.getBoundingClientRect().height;
  },

  /**
   * Removes the boxes.
   */
  _removeBoxes: function HSA__removeBoxes() {
    this._curBox = null;
    this._prevBox = null;
    this._nextBox = null;
    if (this._container)
      this._container.remove();
    this._container = null;
    this._boxWidth = -1;
    this._boxHeight = -1;
  },

  /**
   * Creates an element with a given identifier and tag name.
   *
   * @param aID
   *        An identifier to create the element with.
   * @param aTagName
   *        The name of the tag to create the element for.
   * @return the newly created element.
   */
  _createElement: function HSA__createElement(aID, aTagName) {
    let XULNS = "http://www.mozilla.org/keymaster/gatekeeper/there.is.only.xul";
    let element = document.createElementNS(XULNS, aTagName);
    element.id = aID;
    return element;
  },

  /**
   * Moves a given box to a given X coordinate position.
   *
   * @param aBox
   *        The box element to position.
   * @param aPosition
   *        The position (in X coordinates) to move the box element to.
   */
  _positionBox: function HSA__positionBox(aBox, aPosition) {
    let transform = "";

    if (this._direction == "vertical")
      transform = "translateY(" + this._boxHeight * aPosition + "px)";
    else
      transform = "translateX(" + this._boxWidth * aPosition + "px)";

    aBox.style.transform = transform;
  },

  /**
   * Verifies that we're ready to take snapshots based on the global pref and
   * the current index in history.
   *
   * @return true if we're ready to take snapshots, false otherwise.
   */
  _readyToTakeSnapshots: function HSA__readyToTakeSnapshots() {
    return (this._maxSnapshots >= 1 && this._getCurrentHistoryIndex() >= 0);
  },

  /**
   * Takes a snapshot of the page the browser is currently on.
   */
  _takeSnapshot: function HSA__takeSnapshot() {
    if (!this._readyToTakeSnapshots()) {
      return;
    }

    let canvas = null;

    let browser = gBrowser.selectedBrowser;
    let r = browser.getBoundingClientRect();
    canvas = document.createElementNS("http://www.w3.org/1999/xhtml",
                                      "canvas");
    canvas.mozOpaque = true;
    let scale = window.devicePixelRatio;
    canvas.width = r.width * scale;
    canvas.height = r.height * scale;
    let ctx = canvas.getContext("2d");
    let zoom = browser.markupDocumentViewer.fullZoom * scale;
    ctx.scale(zoom, zoom);
    ctx.drawWindow(browser.contentWindow,
                   0, 0, canvas.width / zoom, canvas.height / zoom, "white",
                   ctx.DRAWWINDOW_DO_NOT_FLUSH | ctx.DRAWWINDOW_DRAW_VIEW |
                   ctx.DRAWWINDOW_ASYNC_DECODE_IMAGES |
                   ctx.DRAWWINDOW_USE_WIDGET_LAYERS);

    TelemetryStopwatch.start("FX_GESTURE_INSTALL_SNAPSHOT_OF_PAGE");
    try {
      this._installCurrentPageSnapshot(canvas);
      this._assignSnapshotToCurrentBrowser(canvas);
    } finally {
      TelemetryStopwatch.finish("FX_GESTURE_INSTALL_SNAPSHOT_OF_PAGE");
    }
  },

  /**
   * Retrieves the maximum number of snapshots that should be kept in memory.
   * This limit is a global limit and is valid across all open tabs.
   */
  _getMaxSnapshots: function HSA__getMaxSnapshots() {
    return gPrefService.getIntPref("browser.snapshots.limit");
  },

  /**
   * Adds a snapshot to the list and initiates the compression of said snapshot.
   * Once the compression is completed, it will replace the uncompressed
   * snapshot in the list.
   *
   * @param aCanvas
   *        The snapshot to add to the list and compress.
   */
  _assignSnapshotToCurrentBrowser:
  function HSA__assignSnapshotToCurrentBrowser(aCanvas) {
    let browser = gBrowser.selectedBrowser;
    let currIndex = this._getCurrentHistoryIndex();

    this._removeTrackedSnapshot(currIndex, browser);
    this._addSnapshotRefToArray(currIndex, browser);

    if (!("snapshots" in browser))
      browser.snapshots = [];
    let snapshots = browser.snapshots;
    // Temporarily store the canvas as the compressed snapshot.
    // This avoids a blank page if the user swipes quickly
    // between pages before the compression could complete.
    snapshots[currIndex] = {
      image: aCanvas,
      scale: window.devicePixelRatio
    };
  },

  /**
   * Compresses the HTMLCanvasElement that's stored at the current history
   * index in the snapshot array and stores the compressed image in its place.
   */
  _compressSnapshotAtCurrentIndex:
  function HSA__compressSnapshotAtCurrentIndex() {
    if (!this._readyToTakeSnapshots()) {
      // We didn't take a snapshot earlier because we weren't ready to, so
      // there's nothing to compress.
      return;
    }

    TelemetryStopwatch.start("FX_GESTURE_COMPRESS_SNAPSHOT_OF_PAGE");
    try {
      let browser = gBrowser.selectedBrowser;
      let snapshots = browser.snapshots;
      let currIndex = this._getCurrentHistoryIndex();

      // Kick off snapshot compression.
      let canvas = snapshots[currIndex].image;
      canvas.toBlob(function(aBlob) {
          if (snapshots[currIndex]) {
            snapshots[currIndex].image = aBlob;
          }
        }, "image/png"
      );
    } finally {
      TelemetryStopwatch.finish("FX_GESTURE_COMPRESS_SNAPSHOT_OF_PAGE");
    }
  },

  /**
   * Removes a snapshot identified by the browser and index in the array of
   * snapshots for that browser, if present. If no snapshot could be identified
   * the method simply returns without taking any action. If aIndex is negative,
   * all snapshots for a particular browser will be removed.
   *
   * @param aIndex
   *        The index in history of the new snapshot, or negative value if all
   *        snapshots for a browser should be removed.
   * @param aBrowser
   *        The browser the new snapshot was taken in.
   */
  _removeTrackedSnapshot: function HSA__removeTrackedSnapshot(aIndex, aBrowser) {
    let arr = this._trackedSnapshots;
    let requiresExactIndexMatch = aIndex >= 0;
    for (let i = 0; i < arr.length; i++) {
      if ((arr[i].browser == aBrowser) &&
          (aIndex < 0 || aIndex == arr[i].index)) {
        delete aBrowser.snapshots[arr[i].index];
        arr.splice(i, 1);
        if (requiresExactIndexMatch)
          return; // Found and removed the only element.
        i--; // Make sure to revisit the index that we just removed an
             // element at.
      }
    }
  },

  /**
   * Adds a new snapshot reference for a given index and browser to the array
   * of references to tracked snapshots.
   *
   * @param aIndex
   *        The index in history of the new snapshot.
   * @param aBrowser
   *        The browser the new snapshot was taken in.
   */
  _addSnapshotRefToArray:
  function HSA__addSnapshotRefToArray(aIndex, aBrowser) {
    let id = { index: aIndex,
               browser: aBrowser };
    let arr = this._trackedSnapshots;
    arr.unshift(id);

    while (arr.length > this._maxSnapshots) {
      let lastElem = arr[arr.length - 1];
      delete lastElem.browser.snapshots[lastElem.index].image;
      delete lastElem.browser.snapshots[lastElem.index];
      arr.splice(-1, 1);
    }
  },

  /**
   * Converts a compressed blob to an Image object. In some situations
   * (especially during fast swiping) aBlob may still be a canvas, not a
   * compressed blob. In this case, we simply return the canvas.
   *
   * @param aBlob
   *        The compressed blob to convert, or a canvas if a blob compression
   *        couldn't complete before this method was called.
   * @return A new Image object representing the converted blob.
   */
  _convertToImg: function HSA__convertToImg(aBlob) {
    if (!aBlob)
      return null;

    // Return aBlob if it's still a canvas and not a compressed blob yet.
    if (aBlob instanceof HTMLCanvasElement)
      return aBlob;

    let img = new Image();
    let url = "";
    try {
      url = URL.createObjectURL(aBlob);
      img.onload = function() {
        URL.revokeObjectURL(url);
      };
    } finally {
      img.src = url;
    }
    return img;
  },

  /**
   * Scales the background of a given box element (which uses a given snapshot
   * as background) based on a given scale factor.
   * @param aSnapshot
   *        The snapshot that is used as background of aBox.
   * @param aScale
   *        The scale factor to use.
   * @param aBox
   *        The box element that uses aSnapshot as background.
   */
  _scaleSnapshot: function HSA__scaleSnapshot(aSnapshot, aScale, aBox) {
    if (aSnapshot && aScale != 1 && aBox) {
      if (aSnapshot instanceof HTMLCanvasElement) {
        aBox.style.backgroundSize =
          aSnapshot.width / aScale + "px " + aSnapshot.height / aScale + "px";
      } else {
        // snapshot is instanceof HTMLImageElement
        aSnapshot.addEventListener("load", function() {
          aBox.style.backgroundSize =
            aSnapshot.width / aScale + "px " + aSnapshot.height / aScale + "px";
        });
      }
    }
  },

  /**
   * Sets the snapshot of the current page to the snapshot passed as parameter,
   * or to the one previously stored for the current index in history if the
   * parameter is null.
   *
   * @param aCanvas
   *        The snapshot to set the current page to. If this parameter is null,
   *        the previously stored snapshot for this index (if any) will be used.
   */
  _installCurrentPageSnapshot:
  function HSA__installCurrentPageSnapshot(aCanvas) {
    let currSnapshot = aCanvas;
    let scale = window.devicePixelRatio;
    if (!currSnapshot) {
      let snapshots = gBrowser.selectedBrowser.snapshots || {};
      let currIndex = this._historyIndex;
      if (currIndex in snapshots) {
        currSnapshot = this._convertToImg(snapshots[currIndex].image);
        scale = snapshots[currIndex].scale;
      }
    }
    this._scaleSnapshot(currSnapshot, scale, this._curBox ? this._curBox :
                                                            null);
    document.mozSetImageElement("historySwipeAnimationCurrentPageSnapshot",
                                currSnapshot);
  },

  /**
   * Sets the snapshots of the previous and next pages to the snapshots
   * previously stored for their respective indeces.
   */
  _installPrevAndNextSnapshots:
  function HSA__installPrevAndNextSnapshots() {
    let snapshots = gBrowser.selectedBrowser.snapshots || [];
    let currIndex = this._historyIndex;
    let prevIndex = currIndex - 1;
    let prevSnapshot = null;
    if (prevIndex in snapshots) {
      prevSnapshot = this._convertToImg(snapshots[prevIndex].image);
      this._scaleSnapshot(prevSnapshot, snapshots[prevIndex].scale,
                          this._prevBox);
    }
    document.mozSetImageElement("historySwipeAnimationPreviousPageSnapshot",
                                prevSnapshot);

    let nextIndex = currIndex + 1;
    let nextSnapshot = null;
    if (nextIndex in snapshots) {
      nextSnapshot = this._convertToImg(snapshots[nextIndex].image);
      this._scaleSnapshot(nextSnapshot, snapshots[nextIndex].scale,
                          this._nextBox);
    }
    document.mozSetImageElement("historySwipeAnimationNextPageSnapshot",
                                nextSnapshot);
  },
};<|MERGE_RESOLUTION|>--- conflicted
+++ resolved
@@ -147,11 +147,7 @@
         // sure either we're not latched and going the same direction of the
         // initial motion; or we're latched and going the opposite way
         let sameDir = (latchDir ^ offset) >= 0;
-<<<<<<< HEAD
-        if (!aPref["latched"] || (isLatched ^ sameDir)) {
-=======
         if (!aPref.latched || (isLatched ^ sameDir)) {
->>>>>>> a17af05f
           this._doAction(updateEvent, [aGesture, offset > 0 ? aInc : aDec]);
 
           // We must be getting latched or leaving it, so just toggle
@@ -537,11 +533,7 @@
    * image
    */
   restoreRotationState() {
-<<<<<<< HEAD
-    // Bug 863514 - Make gesture support work in electrolysis
-=======
     // Bug 1108553 - Cannot rotate images in stand-alone image documents with e10s
->>>>>>> a17af05f
     if (gMultiProcessBrowser)
       return;
 
