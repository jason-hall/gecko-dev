--- conflicted
+++ resolved
@@ -17,11 +17,7 @@
   color: var(--lwt-text-color) !important;
 }
 
-<<<<<<< HEAD
-:root:-moz-lwtheme:not([customization-lwtheme]) {
-=======
 :root:-moz-lwtheme {
->>>>>>> a17af05f
   background-color: var(--lwt-accent-color) !important;
   background-image: var(--lwt-header-image), var(--lwt-additional-images) !important;
   background-position: var(--lwt-background-alignment) !important;
@@ -100,14 +96,11 @@
   visibility: collapse;
 }
 
-<<<<<<< HEAD
-=======
 panelview[mainview] > .panel-header,
 panelview:not([title]) > .panel-header {
   display: none;
 }
 
->>>>>>> a17af05f
 tabbrowser {
   -moz-binding: url("chrome://browser/content/tabbrowser.xml#tabbrowser");
 }
@@ -126,16 +119,6 @@
 
 #tabbrowser-tabs:not([overflow="true"])[using-closing-tabs-spacer] ~ #alltabs-button {
   visibility: hidden; /* temporary space to keep a tab's close button under the cursor */
-}
-
-.tabs-newtab-button > .toolbarbutton-menu-dropmarker,
-#new-tab-button > .toolbarbutton-menu-dropmarker {
-  display: none;
-}
-
-/* override drop marker image padding */
-.tabs-newtab-button > .toolbarbutton-icon {
-  margin-inline-end: 0;
 }
 
 .tabbrowser-tab {
@@ -384,10 +367,6 @@
   .webextension-menuitem {
     list-style-image: var(--webextension-menuitem-image, inherit);
   }
-
-  .webextension-menuitem {
-    list-style-image: var(--webextension-menuitem-image);
-  }
 }
 
 @media (min-resolution: 1.1dppx) {
@@ -423,11 +402,7 @@
   }
 
   .webextension-menuitem {
-<<<<<<< HEAD
-    list-style-image: var(--webextension-menuitem-image-2x);
-=======
     list-style-image: var(--webextension-menuitem-image-2x, inherit);
->>>>>>> a17af05f
   }
 }
 
@@ -615,15 +590,8 @@
   list-style-image: none;
 }
 
-<<<<<<< HEAD
-#urlbar:not([actiontype="switchtab"]):not([actiontype="extension"]) > #urlbar-display-box {
-  display: none;
-}
-
-#urlbar:not([actiontype="switchtab"]) > #urlbar-display-box > #switchtab {
-  display: none;
-}
-
+#urlbar:not([actiontype="switchtab"]):not([actiontype="extension"]) > #urlbar-display-box,
+#urlbar:not([actiontype="switchtab"]) > #urlbar-display-box > #switchtab,
 #urlbar:not([actiontype="extension"]) > #urlbar-display-box > #extension {
   display: none;
 }
@@ -634,24 +602,10 @@
 #PopupAutoComplete > richlistbox > richlistitem > .ac-separator,
 #PopupAutoComplete > richlistbox > richlistitem > .ac-url {
   display: none;
-=======
-#urlbar:not([actiontype="switchtab"]):not([actiontype="extension"]) > #urlbar-display-box,
-#urlbar:not([actiontype="switchtab"]) > #urlbar-display-box > #switchtab,
-#urlbar:not([actiontype="extension"]) > #urlbar-display-box > #extension {
-  display: none;
-}
-
-#PopupAutoComplete > richlistbox > richlistitem > .ac-type-icon,
-#PopupAutoComplete > richlistbox > richlistitem > .ac-site-icon,
-#PopupAutoComplete > richlistbox > richlistitem > .ac-tags,
-#PopupAutoComplete > richlistbox > richlistitem > .ac-separator,
-#PopupAutoComplete > richlistbox > richlistitem > .ac-url {
-  display: none;
 }
 
 #PopupAutoComplete[firstresultstyle="insecureWarning"] {
   min-width: 200px;
->>>>>>> a17af05f
 }
 
 #PopupAutoComplete > richlistbox > richlistitem[originaltype="insecureWarning"] {
@@ -711,17 +665,6 @@
 
 #DateTimePickerPanel[active="true"] {
   -moz-binding: url("chrome://global/content/bindings/datetimepopup.xml#datetime-popup");
-<<<<<<< HEAD
-}
-
-#urlbar[pageproxystate="invalid"] > #urlbar-icons > .urlbar-icon,
-#urlbar[pageproxystate="invalid"][focused="true"] > #urlbar-go-button ~ toolbarbutton,
-#urlbar[pageproxystate="valid"] > #urlbar-go-button,
-#urlbar:not([focused="true"]) > #urlbar-go-button {
-  visibility: collapse;
-}
-
-=======
 }
 
 #urlbar[pageproxystate=invalid] > #page-action-buttons > .urlbar-page-action,
@@ -729,7 +672,6 @@
 #urlbar[usertyping] > .urlbar-textbox-container > .urlbar-history-dropmarker,
 .urlbar-go-button[pageproxystate="valid"],
 .urlbar-go-button:not([parentfocused="true"]),
->>>>>>> a17af05f
 #urlbar[pageproxystate="invalid"] > #identity-box > #blocked-permissions-container,
 #urlbar[pageproxystate="invalid"] > #identity-box > #notification-popup-box,
 #urlbar[pageproxystate="invalid"] > #identity-box > #identity-icon-labels {
@@ -819,13 +761,6 @@
   /* ensure we use the direction of the bookmarks label instead of the
    * browser locale */
   unicode-bidi: plaintext;
-<<<<<<< HEAD
-}
-
-toolbarbutton.bookmark-item {
-  max-width: 13em;
-=======
->>>>>>> a17af05f
 }
 
 /* Apply crisp rendering for favicons at exactly 2dppx resolution */
@@ -1145,20 +1080,6 @@
   display: none;
 }
 
-<<<<<<< HEAD
-#downloads-button.withProgressBar:-moz-any([progress], [counter], [paused]) #downloads-indicator-icon,
-#downloads-button:not(:-moz-any([progress], [counter], [paused])) #downloads-indicator-progress-area {
-  visibility: hidden;
-}
-
-/* Hide elements for another type of progressmeter if it's not in use. */
-#downloads-button.withProgressBar #downloads-indicator-progress-icon,
-#downloads-button:not(.withProgressBar) #downloads-indicator-progress-area {
-  visibility: hidden;
-}
-
-=======
->>>>>>> a17af05f
 /* Combobox dropdown renderer */
 #ContentSelectDropdown > menupopup {
   /* The menupopup itself should always be rendered LTR to ensure the scrollbar aligns with
@@ -1370,12 +1291,8 @@
   max-width: 7em;
 }
 
-<<<<<<< HEAD
-#main-window[customizing=true] .PanelUI-notification-menu-item {
-=======
 #main-window[customizing=true] .addon-banner-item,
 #main-window[customizing=true] .panel-banner-item {
->>>>>>> a17af05f
   display: none;
 }
 
@@ -1464,8 +1381,6 @@
   -moz-window-shadow: none;
 }
 
-<<<<<<< HEAD
-=======
 /* Page action panel */
 #pageAction-panel-sendToDevice-subview-body:not([state="notready"]) > #pageAction-panel-sendToDevice-notReady,
 #pageAction-urlbar-sendToDevice-subview-body:not([state="notready"]) > #pageAction-urlbar-sendToDevice-notReady {
@@ -1487,5 +1402,4 @@
   }
 }
 
->>>>>>> a17af05f
 %include theme-vars.inc.css