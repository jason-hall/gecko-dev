/* -*- indent-tabs-mode: nil; js-indent-level: 2 -*- */
/* This Source Code Form is subject to the terms of the Mozilla Public
 * License, v. 2.0. If a copy of the MPL was not distributed with this
 * file, You can obtain one at http://mozilla.org/MPL/2.0/. */

var Cc = Components.classes;
var Ci = Components.interfaces;
var Cu = Components.utils;

var {Sanitizer} = Cu.import("resource:///modules/Sanitizer.jsm", {});

var gSanitizePromptDialog = {

  get bundleBrowser() {
    if (!this._bundleBrowser)
      this._bundleBrowser = document.getElementById("bundleBrowser");
    return this._bundleBrowser;
  },

  get selectedTimespan() {
    var durList = document.getElementById("sanitizeDurationChoice");
    return parseInt(durList.value);
  },

  get sanitizePreferences() {
    if (!this._sanitizePreferences) {
      this._sanitizePreferences =
        document.getElementById("sanitizePreferences");
    }
    return this._sanitizePreferences;
  },

  get warningBox() {
    return document.getElementById("sanitizeEverythingWarningBox");
  },

  init() {
    // This is used by selectByTimespan() to determine if the window has loaded.
    this._inited = true;

    var s = new Sanitizer();
    s.prefDomain = "privacy.cpd.";

    document.documentElement.getButton("accept").label =
      this.bundleBrowser.getString("sanitizeButtonOK");

    if (this.selectedTimespan === Sanitizer.TIMESPAN_EVERYTHING) {
      this.prepareWarning();
      this.warningBox.hidden = false;
      document.title =
        this.bundleBrowser.getString("sanitizeDialog2.everything.title");
    } else
      this.warningBox.hidden = true;
  },

  selectByTimespan() {
    // This method is the onselect handler for the duration dropdown.  As a
    // result it's called a couple of times before onload calls init().
    if (!this._inited)
      return;

    var warningBox = this.warningBox;

    // If clearing everything
    if (this.selectedTimespan === Sanitizer.TIMESPAN_EVERYTHING) {
      this.prepareWarning();
      if (warningBox.hidden) {
        warningBox.hidden = false;
        window.resizeBy(0, warningBox.boxObject.height);
      }
      window.document.title =
        this.bundleBrowser.getString("sanitizeDialog2.everything.title");
      return;
    }

    // If clearing a specific time range
    if (!warningBox.hidden) {
      window.resizeBy(0, -warningBox.boxObject.height);
      warningBox.hidden = true;
    }
    window.document.title =
      window.document.documentElement.getAttribute("noneverythingtitle");
  },

  sanitize() {
    // Update pref values before handing off to the sanitizer (bug 453440)
    this.updatePrefs();
    var s = new Sanitizer();
    s.prefDomain = "privacy.cpd.";

    s.range = Sanitizer.getClearRange(this.selectedTimespan);
    s.ignoreTimespan = !s.range;

    // As the sanitize is async, we disable the buttons, update the label on
    // the 'accept' button to indicate things are happening and return false -
    // once the async operation completes (either with or without errors)
    // we close the window.
    let docElt = document.documentElement;
    let acceptButton = docElt.getButton("accept");
    acceptButton.disabled = true;
    acceptButton.setAttribute("label",
                              this.bundleBrowser.getString("sanitizeButtonClearing"));
    docElt.getButton("cancel").disabled = true;

    try {
      s.sanitize().catch(Components.utils.reportError)
                  .then(() => window.close())
<<<<<<< HEAD
                  .then(null, Components.utils.reportError);
=======
                  .catch(Components.utils.reportError);
>>>>>>> a17af05f
      return false;
    } catch (er) {
      Components.utils.reportError("Exception during sanitize: " + er);
      return true; // We *do* want to close immediately on error.
    }
  },

  /**
   * If the panel that displays a warning when the duration is "Everything" is
   * not set up, sets it up.  Otherwise does nothing.
   *
   * @param aDontShowItemList Whether only the warning message should be updated.
   *                          True means the item list visibility status should not
   *                          be changed.
   */
  prepareWarning(aDontShowItemList) {
    // If the date and time-aware locale warning string is ever used again,
    // initialize it here.  Currently we use the no-visits warning string,
    // which does not include date and time.  See bug 480169 comment 48.

    var warningStringID;
    if (this.hasNonSelectedItems()) {
      warningStringID = "sanitizeSelectedWarning";
      if (!aDontShowItemList)
        this.showItemList();
    } else {
      warningStringID = "sanitizeEverythingWarning2";
    }

    var warningDesc = document.getElementById("sanitizeEverythingWarning");
    warningDesc.textContent =
      this.bundleBrowser.getString(warningStringID);
  },

  /**
   * Called when the value of a preference element is synced from the actual
   * pref.  Enables or disables the OK button appropriately.
   */
  onReadGeneric() {
    var found = false;

    // Find any other pref that's checked and enabled.
    var i = 0;
    while (!found && i < this.sanitizePreferences.childNodes.length) {
      var preference = this.sanitizePreferences.childNodes[i];

      found = !!preference.value &&
              !preference.disabled;
      i++;
    }

    try {
      document.documentElement.getButton("accept").disabled = !found;
    } catch (e) { }

    // Update the warning prompt if needed
    this.prepareWarning(true);

    return undefined;
  },

  /**
   * Sanitizer.prototype.sanitize() requires the prefs to be up-to-date.
   * Because the type of this prefwindow is "child" -- and that's needed because
   * without it the dialog has no OK and Cancel buttons -- the prefs are not
   * updated on dialogaccept on platforms that don't support instant-apply
   * (i.e., Windows).  We must therefore manually set the prefs from their
   * corresponding preference elements.
   */
  updatePrefs() {
    Sanitizer.prefs.setIntPref("timeSpan", this.selectedTimespan);

    // Keep the pref for the download history in sync with the history pref.
    document.getElementById("privacy.cpd.downloads").value =
      document.getElementById("privacy.cpd.history").value;

    // Now manually set the prefs from their corresponding preference
    // elements.
    var prefs = this.sanitizePreferences.rootBranch;
    for (let i = 0; i < this.sanitizePreferences.childNodes.length; ++i) {
      var p = this.sanitizePreferences.childNodes[i];
      prefs.setBoolPref(p.name, p.value);
    }
  },

  /**
   * Check if all of the history items have been selected like the default status.
   */
  hasNonSelectedItems() {
    let checkboxes = document.querySelectorAll("#itemList > [preference]");
    for (let i = 0; i < checkboxes.length; ++i) {
      let pref = document.getElementById(checkboxes[i].getAttribute("preference"));
      if (!pref.value)
        return true;
    }
    return false;
  },

  /**
   * Show the history items list.
   */
  showItemList() {
    var itemList = document.getElementById("itemList");
    var expanderButton = document.getElementById("detailsExpander");

    if (itemList.collapsed) {
      expanderButton.className = "expander-up";
      itemList.setAttribute("collapsed", "false");
      if (document.documentElement.boxObject.height)
        window.resizeBy(0, itemList.boxObject.height);
    }
  },

  /**
   * Hide the history items list.
   */
  hideItemList() {
    var itemList = document.getElementById("itemList");
    var expanderButton = document.getElementById("detailsExpander");

    if (!itemList.collapsed) {
      expanderButton.className = "expander-down";
      window.resizeBy(0, -itemList.boxObject.height);
      itemList.setAttribute("collapsed", "true");
    }
  },

  /**
   * Called by the item list expander button to toggle the list's visibility.
   */
  toggleItemList() {
    var itemList = document.getElementById("itemList");

    if (itemList.collapsed)
      this.showItemList();
    else
      this.hideItemList();
  }


};<|MERGE_RESOLUTION|>--- conflicted
+++ resolved
@@ -105,11 +105,7 @@
     try {
       s.sanitize().catch(Components.utils.reportError)
                   .then(() => window.close())
-<<<<<<< HEAD
-                  .then(null, Components.utils.reportError);
-=======
                   .catch(Components.utils.reportError);
->>>>>>> a17af05f
       return false;
     } catch (er) {
       Components.utils.reportError("Exception during sanitize: " + er);
