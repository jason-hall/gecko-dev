--- conflicted
+++ resolved
@@ -659,11 +659,7 @@
     }
   },
 
-<<<<<<< HEAD
-  startPrerenderingDocument(aHref, aReferrer) {
-=======
   startPrerenderingDocument(aHref, aReferrer, aTriggeringPrincipal) {
->>>>>>> a17af05f
     // XXX: Make this constant a pref
     if (this._pending.length >= 2) {
       return;
@@ -674,10 +670,7 @@
       href: aHref.spec,
       referrer: aReferrer ? aReferrer.spec : null,
       id,
-<<<<<<< HEAD
-=======
       triggeringPrincipal: Utils.serializePrincipal(aTriggeringPrincipal),
->>>>>>> a17af05f
     });
 
     this._pending.push({
@@ -739,15 +732,9 @@
     return true;
   },
 
-<<<<<<< HEAD
-  startPrerenderingDocument(aHref, aReferrer) {
-    if (PrerenderContentHandler.initialized) {
-      PrerenderContentHandler.startPrerenderingDocument(aHref, aReferrer);
-=======
   startPrerenderingDocument(aHref, aReferrer, aTriggeringPrincipal) {
     if (PrerenderContentHandler.initialized) {
       PrerenderContentHandler.startPrerenderingDocument(aHref, aReferrer, aTriggeringPrincipal);
->>>>>>> a17af05f
     }
   },
 
