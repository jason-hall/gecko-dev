/* -*- indent-tabs-mode: nil; js-indent-level: 2 -*-
 * This Source Code Form is subject to the terms of the Mozilla Public
 * License, v. 2.0. If a copy of the MPL was not distributed with this
 * file, You can obtain one at http://mozilla.org/MPL/2.0/. */

// This file is loaded into the browser window scope.
/* eslint-env mozilla/browser-window */

/**
 * Customization handler prepares this browser window for entering and exiting
 * customization mode by handling customizationstarting and customizationending
 * events.
 */
var CustomizationHandler = {
  handleEvent(aEvent) {
    switch (aEvent.type) {
      case "customizationstarting":
        this._customizationStarting();
        break;
      case "customizationending":
        this._customizationEnding(aEvent.detail);
        break;
    }
  },

  isCustomizing() {
    return document.documentElement.hasAttribute("customizing");
  },

  _customizationStarting() {
    // Disable the toolbar context menu items
    let menubar = document.getElementById("main-menubar");
    for (let childNode of menubar.childNodes)
      childNode.setAttribute("disabled", true);

    let cmd = document.getElementById("cmd_CustomizeToolbars");
    cmd.setAttribute("disabled", "true");

    UpdateUrlbarSearchSplitterState();

    PlacesToolbarHelper.customizeStart();
    DownloadsButton.customizeStart();
<<<<<<< HEAD

    // The additional padding on the sides of the browser
    // can cause the customize tab to get clipped.
    let tabContainer = gBrowser.tabContainer;
    if (tabContainer.getAttribute("overflow") == "true") {
      let tabstrip = tabContainer.mTabstrip;
      tabstrip.ensureElementIsVisible(gBrowser.selectedTab, true);
    }
  },

  _customizationChange() {
    PlacesToolbarHelper.customizeChange();
=======
>>>>>>> a17af05f
  },

  _customizationEnding(aDetails) {
    // Update global UI elements that may have been added or removed
    if (aDetails.changed) {
      gURLBar = document.getElementById("urlbar");

      gHomeButton.updateTooltip();

      if (AppConstants.platform != "macosx")
        updateEditUIVisibility();

      // Hacky: update the PopupNotifications' object's reference to the iconBox,
      // if it already exists, since it may have changed if the URL bar was
      // added/removed.
      if (!window.__lookupGetter__("PopupNotifications")) {
        PopupNotifications.iconBox =
          document.getElementById("notification-popup-box");
      }

    }

    PlacesToolbarHelper.customizeDone();
    DownloadsButton.customizeDone();

    UpdateUrlbarSearchSplitterState();

    // Update the urlbar
    URLBarSetURI();
    XULBrowserWindow.asyncUpdateUI();

    // Re-enable parts of the UI we disabled during the dialog
    let menubar = document.getElementById("main-menubar");
    for (let childNode of menubar.childNodes)
      childNode.setAttribute("disabled", false);
    let cmd = document.getElementById("cmd_CustomizeToolbars");
    cmd.removeAttribute("disabled");

    gBrowser.selectedBrowser.focus();
  }
}<|MERGE_RESOLUTION|>--- conflicted
+++ resolved
@@ -40,21 +40,6 @@
 
     PlacesToolbarHelper.customizeStart();
     DownloadsButton.customizeStart();
-<<<<<<< HEAD
-
-    // The additional padding on the sides of the browser
-    // can cause the customize tab to get clipped.
-    let tabContainer = gBrowser.tabContainer;
-    if (tabContainer.getAttribute("overflow") == "true") {
-      let tabstrip = tabContainer.mTabstrip;
-      tabstrip.ensureElementIsVisible(gBrowser.selectedTab, true);
-    }
-  },
-
-  _customizationChange() {
-    PlacesToolbarHelper.customizeChange();
-=======
->>>>>>> a17af05f
   },
 
   _customizationEnding(aDetails) {
