/* This Source Code Form is subject to the terms of the Mozilla Public
 * License, v. 2.0. If a copy of the MPL was not distributed with this
 * file, You can obtain one at http://mozilla.org/MPL/2.0/. */

// This file is loaded into the browser window scope.
/* eslint-env mozilla/browser-window */

/**
 * Controls the "full zoom" setting and its site-specific preferences.
 */
var FullZoom = {
  // Identifies the setting in the content prefs database.
  name: "browser.content.full-zoom",

  // browser.zoom.siteSpecific preference cache
  // Enabling privacy.resistFingerprinting implies disabling browser.zoom.siteSpecific.
  _siteSpecificPref: undefined,

  // browser.zoom.updateBackgroundTabs preference cache
  updateBackgroundTabs: undefined,

  // This maps the browser to monotonically increasing integer
  // tokens. _browserTokenMap[browser] is increased each time the zoom is
  // changed in the browser. See _getBrowserToken and _ignorePendingZoomAccesses.
  _browserTokenMap: new WeakMap(),

  // Stores initial locations if we receive onLocationChange
  // events before we're initialized.
  _initialLocations: new WeakMap(),

  get siteSpecific() {
    if (this._siteSpecificPref === undefined) {
      this._siteSpecificPref =
        !gPrefService.getBoolPref("privacy.resistFingerprinting") &&
        gPrefService.getBoolPref("browser.zoom.siteSpecific");
    }
    return this._siteSpecificPref;
  },

  // nsISupports

  QueryInterface: XPCOMUtils.generateQI([Ci.nsIDOMEventListener,
                                         Ci.nsIObserver,
                                         Ci.nsIContentPrefObserver,
                                         Ci.nsISupportsWeakReference,
                                         Ci.nsISupports]),

  // Initialization & Destruction

  init: function FullZoom_init() {
    gBrowser.addEventListener("ZoomChangeUsingMouseWheel", this);

    // Register ourselves with the service so we know when our pref changes.
    this._cps2 = Cc["@mozilla.org/content-pref/service;1"].
                 getService(Ci.nsIContentPrefService2);
    this._cps2.addObserverForName(this.name, this);

    this.updateBackgroundTabs =
      gPrefService.getBoolPref("browser.zoom.updateBackgroundTabs");

    // Listen for changes to the browser.zoom branch so we can enable/disable
    // updating background tabs and per-site saving and restoring of zoom levels.
    gPrefService.addObserver("browser.zoom.", this, true);

    // Also need to listen to privacy.resistFingerprinting in order to update
    // this._siteSpecificPref.
    gPrefService.addObserver("privacy.resistFingerprinting", this, true);

    // If we received onLocationChange events for any of the current browsers
    // before we were initialized we want to replay those upon initialization.
    for (let browser of gBrowser.browsers) {
      if (this._initialLocations.has(browser)) {
        this.onLocationChange(...this._initialLocations.get(browser), browser);
      }
    }

    // This should be nulled after initialization.
    this._initialLocations = null;
  },

  destroy: function FullZoom_destroy() {
    gPrefService.removeObserver("browser.zoom.", this);
    this._cps2.removeObserverForName(this.name, this);
    gBrowser.removeEventListener("ZoomChangeUsingMouseWheel", this);
  },


  // Event Handlers

  // nsIDOMEventListener

  handleEvent: function FullZoom_handleEvent(event) {
    switch (event.type) {
      case "ZoomChangeUsingMouseWheel":
        let browser = this._getTargetedBrowser(event);
        this._ignorePendingZoomAccesses(browser);
        this._applyZoomToPref(browser);
        break;
    }
  },

  // nsIObserver

  observe(aSubject, aTopic, aData) {
    switch (aTopic) {
      case "nsPref:changed":
        switch (aData) {
          case "privacy.resistFingerprinting":
            // fall through
          case "browser.zoom.siteSpecific":
            // Invalidate pref cache.
            this._siteSpecificPref = undefined;
            break;
          case "browser.zoom.updateBackgroundTabs":
            this.updateBackgroundTabs =
              gPrefService.getBoolPref("browser.zoom.updateBackgroundTabs");
            break;
        }
        break;
    }
  },

  // nsIContentPrefObserver

  onContentPrefSet: function FullZoom_onContentPrefSet(aGroup, aName, aValue, aIsPrivate) {
    this._onContentPrefChanged(aGroup, aValue, aIsPrivate);
  },

  onContentPrefRemoved: function FullZoom_onContentPrefRemoved(aGroup, aName, aIsPrivate) {
    this._onContentPrefChanged(aGroup, undefined, aIsPrivate);
  },

  /**
   * Appropriately updates the zoom level after a content preference has
   * changed.
   *
   * @param aGroup  The group of the changed preference.
   * @param aValue  The new value of the changed preference.  Pass undefined to
   *                indicate the preference's removal.
   */
  _onContentPrefChanged: function FullZoom__onContentPrefChanged(aGroup, aValue, aIsPrivate) {
    if (this._isNextContentPrefChangeInternal) {
      // Ignore changes that FullZoom itself makes.  This works because the
      // content pref service calls callbacks before notifying observers, and it
      // does both in the same turn of the event loop.
      delete this._isNextContentPrefChangeInternal;
      return;
    }

    let browser = gBrowser.selectedBrowser;
    if (!browser.currentURI)
      return;

    let ctxt = this._loadContextFromBrowser(browser);
    let domain = this._cps2.extractDomain(browser.currentURI.spec);
    if (aGroup) {
      if (aGroup == domain && ctxt.usePrivateBrowsing == aIsPrivate)
        this._applyPrefToZoom(aValue, browser);
      return;
    }

    this._globalValue = aValue === undefined ? aValue :
                          this._ensureValid(aValue);

    // If the current page doesn't have a site-specific preference, then its
    // zoom should be set to the new global preference now that the global
    // preference has changed.
    let hasPref = false;
    let token = this._getBrowserToken(browser);
    this._cps2.getByDomainAndName(browser.currentURI.spec, this.name, ctxt, {
      handleResult() { hasPref = true; },
<<<<<<< HEAD
      handleCompletion: function() {
=======
      handleCompletion: () => {
>>>>>>> a17af05f
        if (!hasPref && token.isCurrent)
          this._applyPrefToZoom(undefined, browser);
      }
    });
  },

  // location change observer

  /**
   * Called when the location of a tab changes.
   * When that happens, we need to update the current zoom level if appropriate.
   *
   * @param aURI
   *        A URI object representing the new location.
   * @param aIsTabSwitch
   *        Whether this location change has happened because of a tab switch.
   * @param aBrowser
   *        (optional) browser object displaying the document
   */
  onLocationChange: function FullZoom_onLocationChange(aURI, aIsTabSwitch, aBrowser) {
    let browser = aBrowser || gBrowser.selectedBrowser;

    // If we haven't been initialized yet but receive an onLocationChange
    // notification then let's store and replay it upon initialization.
    if (this._initialLocations) {
      this._initialLocations.set(browser, [aURI, aIsTabSwitch]);
      return;
    }

    // Ignore all pending async zoom accesses in the browser.  Pending accesses
    // that started before the location change will be prevented from applying
    // to the new location.
    this._ignorePendingZoomAccesses(browser);

    if (!aURI || (aIsTabSwitch && !this.siteSpecific)) {
      this._notifyOnLocationChange(browser);
      return;
    }

    // Avoid the cps roundtrip and apply the default/global pref.
    if (aURI.spec == "about:blank") {
      this._applyPrefToZoom(undefined, browser,
                            this._notifyOnLocationChange.bind(this, browser));
      return;
    }

    // Media documents should always start at 1, and are not affected by prefs.
    if (!aIsTabSwitch && browser.isSyntheticDocument) {
      ZoomManager.setZoomForBrowser(browser, 1);
      // _ignorePendingZoomAccesses already called above, so no need here.
      this._notifyOnLocationChange(browser);
      return;
    }

    // See if the zoom pref is cached.
    let ctxt = this._loadContextFromBrowser(browser);
    let pref = this._cps2.getCachedByDomainAndName(aURI.spec, this.name, ctxt);
    if (pref) {
      this._applyPrefToZoom(pref.value, browser,
                            this._notifyOnLocationChange.bind(this, browser));
      return;
    }

    // It's not cached, so we have to asynchronously fetch it.
    let value = undefined;
    let token = this._getBrowserToken(browser);
    this._cps2.getByDomainAndName(aURI.spec, this.name, ctxt, {
      handleResult(resultPref) { value = resultPref.value; },
<<<<<<< HEAD
      handleCompletion: function() {
=======
      handleCompletion: () => {
>>>>>>> a17af05f
        if (!token.isCurrent) {
          this._notifyOnLocationChange(browser);
          return;
        }
        this._applyPrefToZoom(value, browser,
                              this._notifyOnLocationChange.bind(this, browser));
      }
    });
  },

  // update state of zoom type menu item

  updateMenu: function FullZoom_updateMenu() {
    var menuItem = document.getElementById("toggle_zoom");

    menuItem.setAttribute("checked", !ZoomManager.useFullZoom);
  },

  // Setting & Pref Manipulation

  /**
   * Reduces the zoom level of the page in the current browser.
   */
  reduce: function FullZoom_reduce() {
    ZoomManager.reduce();
    let browser = gBrowser.selectedBrowser;
    this._ignorePendingZoomAccesses(browser);
    this._applyZoomToPref(browser);
  },

  /**
   * Enlarges the zoom level of the page in the current browser.
   */
  enlarge: function FullZoom_enlarge() {
    ZoomManager.enlarge();
    let browser = gBrowser.selectedBrowser;
    this._ignorePendingZoomAccesses(browser);
    this._applyZoomToPref(browser);
  },

  /**
   * Sets the zoom level for the given browser to the given floating
   * point value, where 1 is the default zoom level.
   */
  setZoom(value, browser = gBrowser.selectedBrowser) {
    ZoomManager.setZoomForBrowser(browser, value);
    this._ignorePendingZoomAccesses(browser);
    this._applyZoomToPref(browser);
  },

  /**
   * Sets the zoom level of the page in the given browser to the global zoom
   * level.
   *
   * @return A promise which resolves when the zoom reset has been applied.
   */
  reset: function FullZoom_reset(browser = gBrowser.selectedBrowser) {
    let token = this._getBrowserToken(browser);
    let result = this._getGlobalValue(browser).then(value => {
      if (token.isCurrent) {
        ZoomManager.setZoomForBrowser(browser, value === undefined ? 1 : value);
        this._ignorePendingZoomAccesses(browser);
      }
    });
    this._removePref(browser);
    return result;
  },

  /**
   * Set the zoom level for a given browser.
   *
   * Per nsPresContext::setFullZoom, we can set the zoom to its current value
   * without significant impact on performance, as the setting is only applied
   * if it differs from the current setting.  In fact getting the zoom and then
   * checking ourselves if it differs costs more.
   *
   * And perhaps we should always set the zoom even if it was more expensive,
   * since nsDocumentViewer::SetTextZoom claims that child documents can have
   * a different text zoom (although it would be unusual), and it implies that
   * those child text zooms should get updated when the parent zoom gets set,
   * and perhaps the same is true for full zoom
   * (although nsDocumentViewer::SetFullZoom doesn't mention it).
   *
   * So when we apply new zoom values to the browser, we simply set the zoom.
   * We don't check first to see if the new value is the same as the current
   * one.
   *
   * @param aValue     The zoom level value.
   * @param aBrowser   The zoom is set in this browser.  Required.
   * @param aCallback  If given, it's asynchronously called when complete.
   */
  _applyPrefToZoom: function FullZoom__applyPrefToZoom(aValue, aBrowser, aCallback) {
    if (!this.siteSpecific || gInPrintPreviewMode) {
      this._executeSoon(aCallback);
      return;
    }

    // The browser is sometimes half-destroyed because this method is called
    // by content pref service callbacks, which themselves can be called at any
    // time, even after browsers are closed.
    if (!aBrowser.parentNode || aBrowser.isSyntheticDocument) {
      this._executeSoon(aCallback);
      return;
    }

    if (aValue !== undefined) {
      ZoomManager.setZoomForBrowser(aBrowser, this._ensureValid(aValue));
      this._ignorePendingZoomAccesses(aBrowser);
      this._executeSoon(aCallback);
      return;
    }

    let token = this._getBrowserToken(aBrowser);
    this._getGlobalValue(aBrowser).then(value => {
      if (token.isCurrent) {
        ZoomManager.setZoomForBrowser(aBrowser, value === undefined ? 1 : value);
        this._ignorePendingZoomAccesses(aBrowser);
      }
      this._executeSoon(aCallback);
    });
  },

  /**
   * Saves the zoom level of the page in the given browser to the content
   * prefs store.
   *
   * @param browser  The zoom of this browser will be saved.  Required.
   */
  _applyZoomToPref: function FullZoom__applyZoomToPref(browser) {
    if (!this.siteSpecific ||
        gInPrintPreviewMode ||
        browser.isSyntheticDocument)
      return;

    this._cps2.set(browser.currentURI.spec, this.name,
                   ZoomManager.getZoomForBrowser(browser),
                   this._loadContextFromBrowser(browser), {
<<<<<<< HEAD
      handleCompletion: function() {
=======
      handleCompletion: () => {
>>>>>>> a17af05f
        this._isNextContentPrefChangeInternal = true;
      },
    });
  },

  /**
   * Removes from the content prefs store the zoom level of the given browser.
   *
   * @param browser  The zoom of this browser will be removed.  Required.
   */
  _removePref: function FullZoom__removePref(browser) {
    if (browser.isSyntheticDocument)
      return;
    let ctxt = this._loadContextFromBrowser(browser);
    this._cps2.removeByDomainAndName(browser.currentURI.spec, this.name, ctxt, {
<<<<<<< HEAD
      handleCompletion: function() {
=======
      handleCompletion: () => {
>>>>>>> a17af05f
        this._isNextContentPrefChangeInternal = true;
      },
    });
  },

  // Utilities

  /**
   * Returns the zoom change token of the given browser.  Asynchronous
   * operations that access the given browser's zoom should use this method to
   * capture the token before starting and use token.isCurrent to determine if
   * it's safe to access the zoom when done.  If token.isCurrent is false, then
   * after the async operation started, either the browser's zoom was changed or
   * the browser was destroyed, and depending on what the operation is doing, it
   * may no longer be safe to set and get its zoom.
   *
   * @param browser  The token of this browser will be returned.
   * @return  An object with an "isCurrent" getter.
   */
  _getBrowserToken: function FullZoom__getBrowserToken(browser) {
    let map = this._browserTokenMap;
    if (!map.has(browser))
      map.set(browser, 0);
    return {
      token: map.get(browser),
      get isCurrent() {
        // At this point, the browser may have been destructed and unbound but
        // its outer ID not removed from the map because outer-window-destroyed
        // hasn't been received yet.  In that case, the browser is unusable, it
        // has no properties, so return false.  Check for this case by getting a
        // property, say, docShell.
        return map.get(browser) === this.token && browser.parentNode;
      },
    };
  },

  /**
   * Returns the browser that the supplied zoom event is associated with.
   * @param event  The ZoomChangeUsingMouseWheel event.
   * @return  The associated browser element, if one exists, otherwise null.
   */
  _getTargetedBrowser: function FullZoom__getTargetedBrowser(event) {
    let target = event.originalTarget;

    // With remote content browsers, the event's target is the browser
    // we're looking for.
    const XUL_NS = "http://www.mozilla.org/keymaster/gatekeeper/there.is.only.xul";
    if (target instanceof window.XULElement &&
        target.localName == "browser" &&
        target.namespaceURI == XUL_NS)
      return target;

    // With in-process content browsers, the event's target is the content
    // document.
    if (target.nodeType == Node.DOCUMENT_NODE)
      return gBrowser.getBrowserForDocument(target);

    throw new Error("Unexpected ZoomChangeUsingMouseWheel event source");
  },

  /**
   * Increments the zoom change token for the given browser so that pending
   * async operations know that it may be unsafe to access they zoom when they
   * finish.
   *
   * @param browser  Pending accesses in this browser will be ignored.
   */
  _ignorePendingZoomAccesses: function FullZoom__ignorePendingZoomAccesses(browser) {
    let map = this._browserTokenMap;
    map.set(browser, (map.get(browser) || 0) + 1);
  },

  _ensureValid: function FullZoom__ensureValid(aValue) {
    // Note that undefined is a valid value for aValue that indicates a known-
    // not-to-exist value.
    if (isNaN(aValue))
      return 1;

    if (aValue < ZoomManager.MIN)
      return ZoomManager.MIN;

    if (aValue > ZoomManager.MAX)
      return ZoomManager.MAX;

    return aValue;
  },

  /**
   * Gets the global browser.content.full-zoom content preference.
   *
   * @param browser   The browser pertaining to the zoom.
   * @returns Promise<prefValue>
   *                  Resolves to the preference value when done.
   */
  _getGlobalValue: function FullZoom__getGlobalValue(browser) {
    // * !("_globalValue" in this) => global value not yet cached.
    // * this._globalValue === undefined => global value known not to exist.
    // * Otherwise, this._globalValue is a number, the global value.
    return new Promise(resolve => {
      if ("_globalValue" in this) {
        resolve(this._globalValue);
        return;
      }
      let value = undefined;
      this._cps2.getGlobal(this.name, this._loadContextFromBrowser(browser), {
        handleResult(pref) { value = pref.value; },
        handleCompletion: (reason) => {
          this._globalValue = this._ensureValid(value);
          resolve(this._globalValue);
        }
      });
    });
  },

  /**
   * Gets the load context from the given Browser.
   *
   * @param Browser  The Browser whose load context will be returned.
   * @return        The nsILoadContext of the given Browser.
   */
  _loadContextFromBrowser: function FullZoom__loadContextFromBrowser(browser) {
    return browser.loadContext;
  },

  /**
   * Asynchronously broadcasts "browser-fullZoom:location-change" so that
   * listeners can be notified when the zoom levels on those pages change.
   * The notification is always asynchronous so that observers are guaranteed a
   * consistent behavior.
   */
  _notifyOnLocationChange: function FullZoom__notifyOnLocationChange(browser) {
    this._executeSoon(function() {
<<<<<<< HEAD
      Services.obs.notifyObservers(browser, "browser-fullZoom:location-change", "");
=======
      Services.obs.notifyObservers(browser, "browser-fullZoom:location-change");
>>>>>>> a17af05f
    });
  },

  _executeSoon: function FullZoom__executeSoon(callback) {
    if (!callback)
      return;
    Services.tm.dispatchToMainThread(callback);
  },
};<|MERGE_RESOLUTION|>--- conflicted
+++ resolved
@@ -169,11 +169,7 @@
     let token = this._getBrowserToken(browser);
     this._cps2.getByDomainAndName(browser.currentURI.spec, this.name, ctxt, {
       handleResult() { hasPref = true; },
-<<<<<<< HEAD
-      handleCompletion: function() {
-=======
       handleCompletion: () => {
->>>>>>> a17af05f
         if (!hasPref && token.isCurrent)
           this._applyPrefToZoom(undefined, browser);
       }
@@ -242,11 +238,7 @@
     let token = this._getBrowserToken(browser);
     this._cps2.getByDomainAndName(aURI.spec, this.name, ctxt, {
       handleResult(resultPref) { value = resultPref.value; },
-<<<<<<< HEAD
-      handleCompletion: function() {
-=======
       handleCompletion: () => {
->>>>>>> a17af05f
         if (!token.isCurrent) {
           this._notifyOnLocationChange(browser);
           return;
@@ -384,11 +376,7 @@
     this._cps2.set(browser.currentURI.spec, this.name,
                    ZoomManager.getZoomForBrowser(browser),
                    this._loadContextFromBrowser(browser), {
-<<<<<<< HEAD
-      handleCompletion: function() {
-=======
       handleCompletion: () => {
->>>>>>> a17af05f
         this._isNextContentPrefChangeInternal = true;
       },
     });
@@ -404,11 +392,7 @@
       return;
     let ctxt = this._loadContextFromBrowser(browser);
     this._cps2.removeByDomainAndName(browser.currentURI.spec, this.name, ctxt, {
-<<<<<<< HEAD
-      handleCompletion: function() {
-=======
       handleCompletion: () => {
->>>>>>> a17af05f
         this._isNextContentPrefChangeInternal = true;
       },
     });
@@ -541,11 +525,7 @@
    */
   _notifyOnLocationChange: function FullZoom__notifyOnLocationChange(browser) {
     this._executeSoon(function() {
-<<<<<<< HEAD
-      Services.obs.notifyObservers(browser, "browser-fullZoom:location-change", "");
-=======
       Services.obs.notifyObservers(browser, "browser-fullZoom:location-change");
->>>>>>> a17af05f
     });
   },
 
