--- conflicted
+++ resolved
@@ -115,13 +115,8 @@
         pageUrl: this.browser ? this.browser.currentURI.spec : undefined,
         linkText: this.linkTextStr,
         linkUrl: this.linkURL,
-<<<<<<< HEAD
-        selectionText: this.isTextSelected ? this.selectionInfo.text : undefined,
-        windowId: this.frameOuterWindowID,
-=======
         selectionText: this.isTextSelected ? this.selectionInfo.fullText : undefined,
         frameId: this.frameOuterWindowID,
->>>>>>> a17af05f
       };
       subject.wrappedJSObject = subject;
       Services.obs.notifyObservers(subject, "on-build-contextmenu");
@@ -424,23 +419,6 @@
                   !this.onTextInput && top.gBidiUI);
   },
 
-<<<<<<< HEAD
-    // SocialShare
-    let shareButton = SocialShare.shareButton;
-    let shareEnabled = shareButton && !shareButton.disabled && !this.onSocial;
-    let pageShare = shareEnabled && !(this.isContentSelected ||
-                            this.onTextInput || this.onLink || this.onImage ||
-                            this.onVideo || this.onAudio || this.onCanvas);
-    this.showItem("context-sharepage", pageShare);
-    this.showItem("context-shareselect", shareEnabled && this.isContentSelected);
-    this.showItem("context-sharelink", shareEnabled && (this.onLink || this.onPlainTextLink) && !this.onMailtoLink);
-    this.showItem("context-shareimage", shareEnabled && this.onImage);
-    this.showItem("context-sharevideo", shareEnabled && this.onVideo);
-    this.setItemAttr("context-sharevideo", "disabled", !this.mediaURL || this.mediaURL.startsWith("blob:"));
-  },
-
-=======
->>>>>>> a17af05f
   initSpellingItems() {
     var canSpell = InlineSpellCheckerUI.canSpellCheck &&
                    !InlineSpellCheckerUI.initialSpellCheckPending &&
@@ -635,11 +613,7 @@
   },
 
   initSyncItems() {
-<<<<<<< HEAD
-    gFxAccounts.initPageContextMenu(this);
-=======
     gSync.updateContentContextMenu(this);
->>>>>>> a17af05f
   },
 
   openPasswordManager() {
@@ -647,14 +621,7 @@
   },
 
   inspectNode() {
-<<<<<<< HEAD
-    let gBrowser = this.browser.ownerGlobal.gBrowser;
-    let { require } = Cu.import("resource://devtools/shared/Loader.jsm", {});
-    let { gDevToolsBrowser } = require("devtools/client/framework/devtools-browser");
-    return gDevToolsBrowser.inspectNode(gBrowser.selectedTab, this.target);
-=======
     return DevToolsShim.inspectNode(gBrowser.selectedTab, this.targetSelectors);
->>>>>>> a17af05f
   },
 
   /**
@@ -880,12 +847,7 @@
         }
       }
     } else if ((this.target instanceof HTMLEmbedElement ||
-<<<<<<< HEAD
-              this.target instanceof HTMLObjectElement ||
-              this.target instanceof HTMLAppletElement) &&
-=======
               this.target instanceof HTMLObjectElement) &&
->>>>>>> a17af05f
              this.target.displayedType == HTMLObjectElement.TYPE_NULL &&
              this.target.pluginFallbackType == HTMLObjectElement.PLUGIN_CLICK_TO_PLAY) {
       this.onCTPPlugin = true;
@@ -1096,18 +1058,11 @@
     }
 
     if (!this.isRemote) {
-<<<<<<< HEAD
-      params.frameOuterWindowID = this.target.ownerGlobal
-                                      .QueryInterface(Ci.nsIInterfaceRequestor)
-                                      .getInterface(Ci.nsIDOMWindowUtils).outerWindowID;
-    }
-=======
       // Propagate the frameOuterWindowID value saved when
       // the context menu has been opened.
       params.frameOuterWindowID = this.frameOuterWindowID;
     }
 
->>>>>>> a17af05f
     // If we want to change userContextId, we must be sure that we don't
     // propagate the referrer.
     if ("userContextId" in params &&
@@ -1367,30 +1322,18 @@
                    getService(Ci.nsIWindowMediator);
         let dbWin = wm.getMostRecentWindow("Shell:SetDesktopBackground");
         if (dbWin) {
-<<<<<<< HEAD
-          dbWin.gSetBackground.init(image);
-=======
           dbWin.gSetBackground.init(image, imageName);
->>>>>>> a17af05f
           dbWin.focus();
         } else {
           openDialog(kDesktopBackgroundURL, "",
                      "centerscreen,chrome,dialog=no,dependent,resizable=no",
-<<<<<<< HEAD
-                     image);
-=======
                      image, imageName);
->>>>>>> a17af05f
         }
       } else {
         // On non-Mac platforms, the Set Wallpaper dialog is modal.
         openDialog(kDesktopBackgroundURL, "",
                    "centerscreen,chrome,dialog,modal,dependent",
-<<<<<<< HEAD
-                   image);
-=======
                    image, imageName);
->>>>>>> a17af05f
       }
     };
 
