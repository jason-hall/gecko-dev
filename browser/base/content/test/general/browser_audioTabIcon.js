--- conflicted
+++ resolved
@@ -8,11 +8,7 @@
     ok(true, "The tab should " + (expectPlaying ? "" : "not ") + "be playing");
     return true;
   }
-<<<<<<< HEAD
-  return yield BrowserTestUtils.waitForEvent(tab, "TabAttrModified", false, (event) => {
-=======
   return BrowserTestUtils.waitForEvent(tab, "TabAttrModified", false, (event) => {
->>>>>>> a17af05f
     if (event.detail.changed.includes("soundplaying")) {
       is(tab.hasAttribute("soundplaying"), expectPlaying, "The tab should " + (expectPlaying ? "" : "not ") + "be playing");
       is(tab.soundPlaying, expectPlaying, "The tab should " + (expectPlaying ? "" : "not ") + "be playing");
@@ -22,69 +18,12 @@
   });
 }
 
-<<<<<<< HEAD
-function* is_audio_playing(tab) {
-  let browser = tab.linkedBrowser;
-  let isPlaying = yield ContentTask.spawn(browser, {}, function* () {
-    let audio = content.document.querySelector("audio");
-    return !audio.paused;
-  });
-  return isPlaying;
-}
-
-function* play(tab) {
-=======
 async function is_audio_playing(tab) {
->>>>>>> a17af05f
   let browser = tab.linkedBrowser;
   let isPlaying = await ContentTask.spawn(browser, {}, async function() {
     let audio = content.document.querySelector("audio");
     return !audio.paused;
   });
-<<<<<<< HEAD
-
-  // If the tab has already be muted, it means the tab won't get soundplaying,
-  // so we don't need to check this attribute.
-  if (browser.audioMuted) {
-      return;
-  }
-
-  yield wait_for_tab_playing_event(tab, true);
-}
-
-function* pause(tab, options) {
-  let extendedDelay = options && options.extendedDelay;
-  if (extendedDelay) {
-    // Use 10s to remove possibility of race condition with attr removal.
-    Services.prefs.setIntPref(TABATTR_REMOVAL_PREFNAME, 10000);
-  }
-
-  try {
-    let browser = tab.linkedBrowser;
-    let awaitDOMAudioPlaybackStopped =
-      BrowserTestUtils.waitForEvent(browser, "DOMAudioPlaybackStopped", "DOMAudioPlaybackStopped event should get fired after pause");
-    let awaitTabPausedAttrModified =
-      wait_for_tab_playing_event(tab, false);
-    yield ContentTask.spawn(browser, {}, function* () {
-      let audio = content.document.querySelector("audio");
-      audio.pause();
-    });
-
-    // If the tab has already be muted, it means the tab won't have soundplaying,
-    // so we don't need to check this attribute.
-    if (browser.audioMuted) {
-      return;
-    }
-
-    if (extendedDelay) {
-      ok(tab.hasAttribute("soundplaying"), "The tab should still have the soundplaying attribute immediately after pausing");
-
-      yield awaitDOMAudioPlaybackStopped;
-      ok(tab.hasAttribute("soundplaying"), "The tab should still have the soundplaying attribute immediately after DOMAudioPlaybackStopped");
-    }
-
-    yield awaitTabPausedAttrModified;
-=======
   return isPlaying;
 }
 
@@ -134,7 +73,6 @@
     }
 
     await wait_for_tab_playing_event(tab, false);
->>>>>>> a17af05f
     ok(!tab.hasAttribute("soundplaying"), "The tab should not have the soundplaying attribute after the timeout has resolved");
   } finally {
     // Make sure other tests don't timeout if an exception gets thrown above.
@@ -223,15 +161,9 @@
 
   // If the audio is playing, we should check whether clicking on icon affects
   // the media element's playing state.
-<<<<<<< HEAD
-  let isAudioPlaying = yield is_audio_playing(tab);
-  if (isAudioPlaying) {
-    yield wait_for_tab_playing_event(tab, !expectMuted);
-=======
   let isAudioPlaying = await is_audio_playing(tab);
   if (isAudioPlaying) {
     await wait_for_tab_playing_event(tab, !expectMuted);
->>>>>>> a17af05f
   }
 
   return mutedPromise;
@@ -326,11 +258,7 @@
   await test_muting_using_menu(tab, true);
 }
 
-<<<<<<< HEAD
-function* test_swapped_browser_while_playing(oldTab, newBrowser) {
-=======
 async function test_swapped_browser_while_playing(oldTab, newBrowser) {
->>>>>>> a17af05f
   // The tab was muted so it won't have soundplaying attribute even it's playing.
   ok(oldTab.hasAttribute("muted"), "Expected the correct muted attribute on the old tab");
   is(oldTab.muteReason, null, "Expected the correct muteReason attribute on the old tab");
@@ -342,11 +270,7 @@
   });
 
   gBrowser.swapBrowsersAndCloseOther(newTab, oldTab);
-<<<<<<< HEAD
-  yield AttrChangePromise;
-=======
   await AttrChangePromise;
->>>>>>> a17af05f
 
   ok(newTab.hasAttribute("muted"), "Expected the correct muted attribute on the new tab");
   is(newTab.muteReason, null, "Expected the correct muteReason property on the new tab");
@@ -423,13 +347,8 @@
   });
 }
 
-<<<<<<< HEAD
-function* test_click_on_pinned_tab_after_mute() {
-  function* taskFn(browser) {
-=======
 async function test_click_on_pinned_tab_after_mute() {
   async function taskFn(browser) {
->>>>>>> a17af05f
     let tab = gBrowser.getTabForBrowser(browser);
 
     gBrowser.selectedTab = originallySelectedTab;
@@ -472,13 +391,8 @@
 }
 
 // This test only does something useful in e10s!
-<<<<<<< HEAD
-function* test_cross_process_load() {
-  function* taskFn(browser) {
-=======
 async function test_cross_process_load() {
   async function taskFn(browser) {
->>>>>>> a17af05f
     let tab = gBrowser.getTabForBrowser(browser);
 
     //   Start playback and wait for it to finish.
@@ -513,11 +427,7 @@
     EventUtils.synthesizeKey("m", {ctrlKey: true});
     await mutedPromise;
   }
-<<<<<<< HEAD
-  function* taskFn(browser) {
-=======
   async function taskFn(browser) {
->>>>>>> a17af05f
     let tab = gBrowser.getTabForBrowser(browser);
 
     // Make sure it's possible to mute before the tab is playing.
@@ -577,45 +487,26 @@
   }
 }
 
-<<<<<<< HEAD
-function* test_delayed_tabattr_removal() {
-  function* taskFn(browser) {
-    let tab = gBrowser.getTabForBrowser(browser);
-    yield play(tab);
-=======
 async function test_delayed_tabattr_removal() {
   async function taskFn(browser) {
     let tab = gBrowser.getTabForBrowser(browser);
     await play(tab);
->>>>>>> a17af05f
 
     // Extend the delay to guarantee the soundplaying attribute
     // is not removed from the tab when audio is stopped. Without
     // the extended delay the attribute could be removed in the
     // same tick and the test wouldn't catch that this broke.
-<<<<<<< HEAD
-    yield pause(tab, {extendedDelay: true});
-  }
-
-  yield BrowserTestUtils.withNewTab({
-=======
     await pause(tab, {extendedDelay: true});
   }
 
   await BrowserTestUtils.withNewTab({
->>>>>>> a17af05f
     gBrowser,
     url: PAGE
   }, taskFn);
 }
 
-<<<<<<< HEAD
-add_task(function*() {
-  yield SpecialPowers.pushPrefEnv({"set": [
-=======
 add_task(async function() {
   await SpecialPowers.pushPrefEnv({"set": [
->>>>>>> a17af05f
                                     ["browser.tabs.showAudioPlayingIcon", true],
                                   ]});
 });
