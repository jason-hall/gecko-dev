--- conflicted
+++ resolved
@@ -5,13 +5,8 @@
 var gTab = null;
 
 function load(url, cb) {
-<<<<<<< HEAD
-  gTab = gBrowser.addTab(url);
-  gBrowser.addEventListener("load", function(event) {
-=======
   gTab = BrowserTestUtils.addTab(gBrowser, url);
   gBrowser.addEventListener("load", function listener(event) {
->>>>>>> a17af05f
     if (event.target.location != url)
       return;
 
