/* This Source Code Form is subject to the terms of the Mozilla Public
 *  License, v. 2.0. If a copy of the MPL was not distributed with this
 * file, You can obtain one at http://mozilla.org/MPL/2.0/. */

XPCOMUtils.defineLazyModuleGetter(this, "FormHistory",
                                  "resource://gre/modules/FormHistory.jsm");

add_task(async function test() {
  // This test relies on the form history being empty to start with delete
  // all the items first.
<<<<<<< HEAD
  yield new Promise((resolve, reject) => {
=======
  await new Promise((resolve, reject) => {
>>>>>>> a17af05f
    FormHistory.update({ op: "remove" },
                       { handleError(error) {
                           reject(error);
                         },
                         handleCompletion(reason) {
                           if (!reason) {
                             resolve();
                           } else {
                             reject();
                           }
                         },
                       });
  });

  let prefService = Cc["@mozilla.org/preferences-service;1"]
                    .getService(Components.interfaces.nsIPrefService);

  let tempScope = {};
  Cc["@mozilla.org/moz/jssubscript-loader;1"].getService(Ci.mozIJSSubScriptLoader)
                                             .loadSubScript("chrome://browser/content/sanitize.js", tempScope);
  let Sanitizer = tempScope.Sanitizer;
  let s = new Sanitizer();
  s.prefDomain = "privacy.cpd.";
  let prefBranch = prefService.getBranch(s.prefDomain);

  prefBranch.setBoolPref("cache", false);
  prefBranch.setBoolPref("cookies", false);
  prefBranch.setBoolPref("downloads", false);
  prefBranch.setBoolPref("formdata", true);
  prefBranch.setBoolPref("history", false);
  prefBranch.setBoolPref("offlineApps", false);
  prefBranch.setBoolPref("passwords", false);
  prefBranch.setBoolPref("sessions", false);
  prefBranch.setBoolPref("siteSettings", false);

  // Sanitize now so we can test the baseline point.
  await s.sanitize();
  ok(!gFindBar.hasTransactions, "pre-test baseline for sanitizer");

  gFindBar.getElement("findbar-textbox").value = "m";
  ok(gFindBar.hasTransactions, "formdata can be cleared after input");

  await s.sanitize();
  is(gFindBar.getElement("findbar-textbox").value, "", "findBar textbox should be empty after sanitize");
  ok(!gFindBar.hasTransactions, "No transactions after sanitize");
});<|MERGE_RESOLUTION|>--- conflicted
+++ resolved
@@ -8,11 +8,7 @@
 add_task(async function test() {
   // This test relies on the form history being empty to start with delete
   // all the items first.
-<<<<<<< HEAD
-  yield new Promise((resolve, reject) => {
-=======
   await new Promise((resolve, reject) => {
->>>>>>> a17af05f
     FormHistory.update({ op: "remove" },
                        { handleError(error) {
                            reject(error);
