const URL = "http://mochi.test:8888/browser/browser/base/content/test/general/file_trackingUI_6.html";

function waitForSecurityChange(numChanges = 1) {
  return new Promise(resolve => {
    let n = 0;
    let listener = {
      onSecurityChange() {
        n = n + 1;
        info("Received onSecurityChange event " + n + " of " + numChanges);
        if (n >= numChanges) {
          gBrowser.removeProgressListener(listener);
          resolve();
        }
      }
    };
    gBrowser.addProgressListener(listener);
  });
}

<<<<<<< HEAD
add_task(function* test_fetch() {
  yield SpecialPowers.pushPrefEnv({ set: [["privacy.trackingprotection.enabled", true]] });
=======
add_task(async function test_fetch() {
  await SpecialPowers.pushPrefEnv({ set: [["privacy.trackingprotection.enabled", true]] });
>>>>>>> a17af05f

  await BrowserTestUtils.withNewTab({ gBrowser, url: URL }, async function(newTabBrowser) {
    let securityChange = waitForSecurityChange();
    await ContentTask.spawn(newTabBrowser, null, async function() {
      await content.wrappedJSObject.test_fetch()
                   .then(response => Assert.ok(false, "should have denied the request"))
                   .catch(e => Assert.ok(true, `Caught exception: ${e}`));
    });
    await securityChange;

    var TrackingProtection = newTabBrowser.ownerGlobal.TrackingProtection;
    ok(TrackingProtection, "got TP object");
    ok(TrackingProtection.enabled, "TP is enabled");

    is(TrackingProtection.content.getAttribute("state"), "blocked-tracking-content",
        'content: state="blocked-tracking-content"');
    is(TrackingProtection.icon.getAttribute("state"), "blocked-tracking-content",
        'icon: state="blocked-tracking-content"');
    is(TrackingProtection.icon.getAttribute("tooltiptext"),
       gNavigatorBundle.getString("trackingProtection.icon.activeTooltip"), "correct tooltip");
  });
});<|MERGE_RESOLUTION|>--- conflicted
+++ resolved
@@ -17,13 +17,8 @@
   });
 }
 
-<<<<<<< HEAD
-add_task(function* test_fetch() {
-  yield SpecialPowers.pushPrefEnv({ set: [["privacy.trackingprotection.enabled", true]] });
-=======
 add_task(async function test_fetch() {
   await SpecialPowers.pushPrefEnv({ set: [["privacy.trackingprotection.enabled", true]] });
->>>>>>> a17af05f
 
   await BrowserTestUtils.withNewTab({ gBrowser, url: URL }, async function(newTabBrowser) {
     let securityChange = waitForSecurityChange();
