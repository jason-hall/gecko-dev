--- conflicted
+++ resolved
@@ -257,11 +257,7 @@
  *        postCheckContextMenuFn: callback to run after opening menu
  * @return {Promise} resolved after the test finishes
  */
-<<<<<<< HEAD
-function* test_contextmenu(selector, menuItems, options = {}) {
-=======
 async function test_contextmenu(selector, menuItems, options = {}) {
->>>>>>> a17af05f
   contextMenu = document.getElementById("contentAreaContextMenu");
   is(contextMenu.state, "closed", "checking if popup is closed");
 
@@ -271,15 +267,9 @@
   }
 
   if (!options.skipFocusChange) {
-<<<<<<< HEAD
-    yield ContentTask.spawn(gBrowser.selectedBrowser,
-                            [lastElementSelector, selector],
-                            function*([contentLastElementSelector, contentSelector]) {
-=======
     await ContentTask.spawn(gBrowser.selectedBrowser,
                             [lastElementSelector, selector],
                             async function([contentLastElementSelector, contentSelector]) {
->>>>>>> a17af05f
       if (contentLastElementSelector) {
         let contentLastElement = content.document.querySelector(contentLastElementSelector);
         contentLastElement.blur();
@@ -298,20 +288,12 @@
 
   if (options.waitForSpellCheck) {
     info("Waiting for spell check");
-<<<<<<< HEAD
-    yield ContentTask.spawn(gBrowser.selectedBrowser, selector, function*(contentSelector) {
-=======
     await ContentTask.spawn(gBrowser.selectedBrowser, selector, async function(contentSelector) {
->>>>>>> a17af05f
       let {onSpellCheck} =
         Cu.import("resource://testing-common/AsyncSpellCheckTestHelper.jsm",
                   {});
       let element = content.document.querySelector(contentSelector);
-<<<<<<< HEAD
-      yield new Promise(resolve => onSpellCheck(element, resolve));
-=======
       await new Promise(resolve => onSpellCheck(element, resolve));
->>>>>>> a17af05f
       info("Spell check running");
     });
   }
