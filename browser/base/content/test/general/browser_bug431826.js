function remote(task) {
  return ContentTask.spawn(gBrowser.selectedBrowser, null, task);
}

add_task(async function() {
  gBrowser.selectedTab = BrowserTestUtils.addTab(gBrowser);

<<<<<<< HEAD
  let promise = remote(function() {
    return ContentTaskUtils.waitForEvent(this, "DOMContentLoaded", true, event => {
      return content.document.documentURI != "about:blank";
    }).then(() => 0); // don't want to send the event to the chrome process
  });
=======
  let promise = BrowserTestUtils.waitForErrorPage(gBrowser.selectedBrowser);
>>>>>>> a17af05f
  gBrowser.loadURI("https://nocert.example.com/");
  await promise;

  await remote(() => {
    // Confirm that we are displaying the contributed error page, not the default
    let uri = content.document.documentURI;
    Assert.ok(uri.startsWith("about:certerror"), "Broken page should go to about:certerror, not about:neterror");
  });

<<<<<<< HEAD
  yield remote(() => {
=======
  await remote(() => {
>>>>>>> a17af05f
    let div = content.document.getElementById("badCertAdvancedPanel");
    // Confirm that the expert section is collapsed
    Assert.ok(div, "Advanced content div should exist");
    Assert.equal(div.ownerGlobal.getComputedStyle(div).display,
      "none", "Advanced content should not be visible by default");
  });

  // Tweak the expert mode pref
  gPrefService.setBoolPref("browser.xul.error_pages.expert_bad_cert", true);

<<<<<<< HEAD
  promise = remote(function() {
    return ContentTaskUtils.waitForEvent(this, "DOMContentLoaded", true);
  });
=======
  promise = BrowserTestUtils.waitForErrorPage(gBrowser.selectedBrowser);
>>>>>>> a17af05f
  gBrowser.reload();
  await promise;

  await remote(() => {
    let div = content.document.getElementById("badCertAdvancedPanel");
    Assert.ok(div, "Advanced content div should exist");
    Assert.equal(div.ownerGlobal.getComputedStyle(div).display,
      "block", "Advanced content should be visible by default");
  });

  // Clean up
  gBrowser.removeCurrentTab();
  if (gPrefService.prefHasUserValue("browser.xul.error_pages.expert_bad_cert"))
    gPrefService.clearUserPref("browser.xul.error_pages.expert_bad_cert");
});<|MERGE_RESOLUTION|>--- conflicted
+++ resolved
@@ -5,15 +5,7 @@
 add_task(async function() {
   gBrowser.selectedTab = BrowserTestUtils.addTab(gBrowser);
 
-<<<<<<< HEAD
-  let promise = remote(function() {
-    return ContentTaskUtils.waitForEvent(this, "DOMContentLoaded", true, event => {
-      return content.document.documentURI != "about:blank";
-    }).then(() => 0); // don't want to send the event to the chrome process
-  });
-=======
   let promise = BrowserTestUtils.waitForErrorPage(gBrowser.selectedBrowser);
->>>>>>> a17af05f
   gBrowser.loadURI("https://nocert.example.com/");
   await promise;
 
@@ -23,11 +15,7 @@
     Assert.ok(uri.startsWith("about:certerror"), "Broken page should go to about:certerror, not about:neterror");
   });
 
-<<<<<<< HEAD
-  yield remote(() => {
-=======
   await remote(() => {
->>>>>>> a17af05f
     let div = content.document.getElementById("badCertAdvancedPanel");
     // Confirm that the expert section is collapsed
     Assert.ok(div, "Advanced content div should exist");
@@ -38,13 +26,7 @@
   // Tweak the expert mode pref
   gPrefService.setBoolPref("browser.xul.error_pages.expert_bad_cert", true);
 
-<<<<<<< HEAD
-  promise = remote(function() {
-    return ContentTaskUtils.waitForEvent(this, "DOMContentLoaded", true);
-  });
-=======
   promise = BrowserTestUtils.waitForErrorPage(gBrowser.selectedBrowser);
->>>>>>> a17af05f
   gBrowser.reload();
   await promise;
 
