--- conflicted
+++ resolved
@@ -22,13 +22,8 @@
   gBrowser.removeTab(tab);
 };
 
-<<<<<<< HEAD
-add_task(function*() {
-  yield SpecialPowers.pushPrefEnv({"set": [
-=======
 add_task(async function() {
   await SpecialPowers.pushPrefEnv({"set": [
->>>>>>> a17af05f
                                     ["view_source.tab", true],
                                   ]});
 });
