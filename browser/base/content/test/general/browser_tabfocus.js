--- conflicted
+++ resolved
@@ -42,11 +42,7 @@
 
 var currentPromiseResolver = null;
 
-<<<<<<< HEAD
-function* getFocusedElementForBrowser(browser, dontCheckExtraFocus = false) {
-=======
 function getFocusedElementForBrowser(browser, dontCheckExtraFocus = false) {
->>>>>>> a17af05f
   if (gMultiProcessBrowser) {
     return new Promise((resolve, reject) => {
       window.messageManager.addMessageListener("Browser:GetCurrentFocus", function getCurrentFocus(message) {
@@ -333,11 +329,7 @@
   // now go back again
   gURLBar.focus();
 
-<<<<<<< HEAD
-  yield new Promise((resolve, reject) => {
-=======
   await new Promise((resolve, reject) => {
->>>>>>> a17af05f
     window.addEventListener("pageshow", function(event) {
       resolve();
     }, {capture: true, once: true});
@@ -471,22 +463,14 @@
   });
 }
 
-<<<<<<< HEAD
-function* expectFocusShiftAfterTabSwitch(tab, expectedWindow, expectedElement, focusChanged, testid) {
-=======
 async function expectFocusShiftAfterTabSwitch(tab, expectedWindow, expectedElement, focusChanged, testid) {
->>>>>>> a17af05f
   let tabSwitchPromise = null;
   await expectFocusShift(() => { tabSwitchPromise = BrowserTestUtils.switchTab(gBrowser, tab) },
                          expectedWindow, expectedElement, focusChanged, testid)
   await tabSwitchPromise;
 }
 
-<<<<<<< HEAD
-function* expectFocusShift(callback, expectedWindow, expectedElement, focusChanged, testid) {
-=======
 function expectFocusShift(callback, expectedWindow, expectedElement, focusChanged, testid) {
->>>>>>> a17af05f
   currentPromiseResolver = null;
   currentTestName = testid;
 
