--- conflicted
+++ resolved
@@ -174,13 +174,8 @@
   is(openEvent.detail.adoptedTab, tab1, "New tab adopted old tab");
   is(closeEvent.detail.adoptedBy, openEvent.target, "Old tab adopted by new tab");
 
-<<<<<<< HEAD
-  yield BrowserTestUtils.closeWindow(win1);
-  yield BrowserTestUtils.closeWindow(win2);
-=======
   await BrowserTestUtils.closeWindow(win1);
   await BrowserTestUtils.closeWindow(win2);
->>>>>>> a17af05f
 });
 
 
@@ -188,16 +183,6 @@
  * Tests that per-site zoom settings remain active after a tab is
  * dragged between windows.
  */
-<<<<<<< HEAD
-add_task(function* test_dragging_zoom_handling() {
-  const ZOOM_FACTOR = 1.62;
-
-  let win1 = yield BrowserTestUtils.openNewBrowserWindow();
-  let win2 = yield BrowserTestUtils.openNewBrowserWindow();
-
-  let tab1 = yield BrowserTestUtils.openNewForegroundTab(win1.gBrowser);
-  let tab2 = yield BrowserTestUtils.openNewForegroundTab(win2.gBrowser,
-=======
 add_task(async function test_dragging_zoom_handling() {
   const ZOOM_FACTOR = 1.62;
 
@@ -206,7 +191,6 @@
 
   let tab1 = await BrowserTestUtils.openNewForegroundTab(win1.gBrowser);
   let tab2 = await BrowserTestUtils.openNewForegroundTab(win2.gBrowser,
->>>>>>> a17af05f
                                                          "http://example.com/");
 
   win2.FullZoom.setZoom(ZOOM_FACTOR);
@@ -220,22 +204,13 @@
 
   // Delay slightly to make sure we've finished executing any promise
   // chains in the zoom code.
-<<<<<<< HEAD
-  yield new Promise(resolve => setTimeout(resolve, 0));
-=======
   await new Promise(resolve => setTimeout(resolve, 0));
->>>>>>> a17af05f
 
   FullZoomHelper.zoomTest(win1.gBrowser.selectedTab, ZOOM_FACTOR,
                           "Dragged tab should have correct zoom factor");
 
   win1.FullZoom.reset();
 
-<<<<<<< HEAD
-  yield BrowserTestUtils.closeWindow(win1);
-  yield BrowserTestUtils.closeWindow(win2);
-=======
   await BrowserTestUtils.closeWindow(win1);
   await BrowserTestUtils.closeWindow(win2);
->>>>>>> a17af05f
 });