var tabElm, zoomLevel;
function start_test_prefNotSet() {
  (async function() {
    is(ZoomManager.zoom, 1, "initial zoom level should be 1");
    FullZoom.enlarge();

    // capture the zoom level to test later
    zoomLevel = ZoomManager.zoom;
    isnot(zoomLevel, 1, "zoom level should have changed");

    await FullZoomHelper.load(gBrowser.selectedTab, "http://mochi.test:8888/browser/browser/base/content/test/general/moz.png");
  })().then(continue_test_prefNotSet, FullZoomHelper.failAndContinue(finish));
}

function continue_test_prefNotSet() {
<<<<<<< HEAD
  Task.spawn(function* () {
=======
  (async function() {
>>>>>>> a17af05f
    is(ZoomManager.zoom, 1, "zoom level pref should not apply to an image");
    await FullZoom.reset();

    await FullZoomHelper.load(gBrowser.selectedTab, "http://mochi.test:8888/browser/browser/base/content/test/general/zoom_test.html");
  })().then(end_test_prefNotSet, FullZoomHelper.failAndContinue(finish));
}

function end_test_prefNotSet() {
  (async function() {
    is(ZoomManager.zoom, zoomLevel, "the zoom level should have persisted");

    // Reset the zoom so that other tests have a fresh zoom level
    await FullZoom.reset();
    await FullZoomHelper.removeTabAndWaitForLocationChange();
    finish();
  })();
}

function test() {
  waitForExplicitFinish();

  (async function() {
    tabElm = BrowserTestUtils.addTab(gBrowser);
    await FullZoomHelper.selectTabAndWaitForLocationChange(tabElm);
    await FullZoomHelper.load(tabElm, "http://mochi.test:8888/browser/browser/base/content/test/general/zoom_test.html");
  })().then(start_test_prefNotSet, FullZoomHelper.failAndContinue(finish));
}<|MERGE_RESOLUTION|>--- conflicted
+++ resolved
@@ -13,11 +13,7 @@
 }
 
 function continue_test_prefNotSet() {
-<<<<<<< HEAD
-  Task.spawn(function* () {
-=======
   (async function() {
->>>>>>> a17af05f
     is(ZoomManager.zoom, 1, "zoom level pref should not apply to an image");
     await FullZoom.reset();
 
