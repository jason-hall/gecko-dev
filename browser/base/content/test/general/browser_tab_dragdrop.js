--- conflicted
+++ resolved
@@ -36,15 +36,9 @@
 // in the page. checkObjectValue below verifies that the framescript is still
 // active for the browser and that the cached value matches that from the plugin
 // in the page which tells us the plugin hasn't been reinitialized.
-<<<<<<< HEAD
-function* cacheObjectValue(browser) {
-  yield ContentTask.spawn(browser, null, function*() {
-    let plugin = content.document.wrappedJSObject.body.firstChild;
-=======
 async function cacheObjectValue(browser) {
   await ContentTask.spawn(browser, null, async function() {
     let plugin = content.document.getElementById("p").wrappedJSObject;
->>>>>>> a17af05f
     info(`plugin is ${plugin}`);
     let win = content.document.defaultView;
     info(`win is ${win}`);
@@ -119,19 +113,11 @@
   ];
 
   // Initially 0 1 2 3 4
-<<<<<<< HEAD
-  yield loadURI(tabs[1], "data:text/html;charset=utf-8,<title>tab1</title><body>tab1<iframe>");
-  yield loadURI(tabs[2], "data:text/plain;charset=utf-8,tab2");
-  yield loadURI(tabs[3], "data:text/html;charset=utf-8,<title>tab3</title><body>tab3<iframe>");
-  yield loadURI(tabs[4], "data:text/html;charset=utf-8,<body onload='clicks=0' onclick='++clicks'>" + embed);
-  yield BrowserTestUtils.switchTab(gBrowser, tabs[3]);
-=======
   await loadURI(tabs[1], "data:text/html;charset=utf-8,<title>tab1</title><body>tab1<iframe>");
   await loadURI(tabs[2], "data:text/plain;charset=utf-8,tab2");
   await loadURI(tabs[3], "data:text/html;charset=utf-8,<title>tab3</title><body>tab3<iframe>");
   await loadURI(tabs[4], "http://example.com/browser/browser/base/content/test/general/browser_tab_dragdrop_embed.html");
   await BrowserTestUtils.switchTab(gBrowser, tabs[3]);
->>>>>>> a17af05f
 
   swapTabsAndCloseOther(2, 3); // now: 0 1 2 4
   is(gBrowser.tabs[1], tabs[1], "tab1");
