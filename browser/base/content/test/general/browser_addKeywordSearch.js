var testData = [
  { desc: "No path",
    action: "http://example.com/",
    param: "q",
  },
  { desc: "With path",
    action: "http://example.com/new-path-here/",
    param: "q",
  },
  { desc: "No action",
    action: "",
    param: "q",
  },
  { desc: "With Query String",
    action: "http://example.com/search?oe=utf-8",
    param: "q",
  },
];

<<<<<<< HEAD
add_task(function*() {
  const TEST_URL = "http://example.org/browser/browser/base/content/test/general/dummy_page.html";
  let tab = yield BrowserTestUtils.openNewForegroundTab(gBrowser, TEST_URL);
=======
add_task(async function() {
  const TEST_URL = "http://example.org/browser/browser/base/content/test/general/dummy_page.html";
  let tab = await BrowserTestUtils.openNewForegroundTab(gBrowser, TEST_URL);
>>>>>>> a17af05f

  let count = 0;
  for (let method of ["GET", "POST"]) {
    for (let {desc, action, param } of testData) {
      info(`Running ${method} keyword test '${desc}'`);
      let id = `keyword-form-${count++}`;
      let contextMenu = document.getElementById("contentAreaContextMenu");
      let contextMenuPromise =
        BrowserTestUtils.waitForEvent(contextMenu, "popupshown")
                        .then(() => gContextMenuContentData.popupNode);

<<<<<<< HEAD
      yield ContentTask.spawn(tab.linkedBrowser,
                              { action, param, method, id }, function* (args) {
=======
      await ContentTask.spawn(tab.linkedBrowser,
                              { action, param, method, id }, async function(args) {
>>>>>>> a17af05f
        let doc = content.document;
        let form = doc.createElement("form");
        form.id = args.id;
        form.method = args.method;
        form.action = args.action;
        let element = doc.createElement("input");
        element.setAttribute("type", "text");
        element.setAttribute("name", args.param);
        form.appendChild(element);
        doc.body.appendChild(form);
      });

<<<<<<< HEAD
      yield BrowserTestUtils.synthesizeMouseAtCenter(`#${id} > input`,
                                                     { type: "contextmenu", button: 2 },
                                                     tab.linkedBrowser);
      let target = yield contextMenuPromise;

      yield new Promise(resolve => {
=======
      await BrowserTestUtils.synthesizeMouseAtCenter(`#${id} > input`,
                                                     { type: "contextmenu", button: 2 },
                                                     tab.linkedBrowser);
      let target = await contextMenuPromise;

      await new Promise(resolve => {
>>>>>>> a17af05f
        let url = action || tab.linkedBrowser.currentURI.spec;
        let mm = tab.linkedBrowser.messageManager;
        let onMessage = (message) => {
          mm.removeMessageListener("ContextMenu:SearchFieldBookmarkData:Result", onMessage);
          if (method == "GET") {
            ok(message.data.spec.endsWith(`${param}=%s`),
             `Check expected url for field named ${param} and action ${action}`);
          } else {
            is(message.data.spec, url,
             `Check expected url for field named ${param} and action ${action}`);
            is(message.data.postData, `${param}%3D%25s`,
             `Check expected POST data for field named ${param} and action ${action}`);
          }
          resolve();
        };
        mm.addMessageListener("ContextMenu:SearchFieldBookmarkData:Result", onMessage);

        mm.sendAsyncMessage("ContextMenu:SearchFieldBookmarkData", null, { target });
      });

      let popupHiddenPromise = BrowserTestUtils.waitForEvent(contextMenu, "popuphidden");
      contextMenu.hidePopup();
<<<<<<< HEAD
      yield popupHiddenPromise;
    }
  }

  yield BrowserTestUtils.removeTab(tab);
=======
      await popupHiddenPromise;
    }
  }

  await BrowserTestUtils.removeTab(tab);
>>>>>>> a17af05f
});<|MERGE_RESOLUTION|>--- conflicted
+++ resolved
@@ -17,15 +17,9 @@
   },
 ];
 
-<<<<<<< HEAD
-add_task(function*() {
-  const TEST_URL = "http://example.org/browser/browser/base/content/test/general/dummy_page.html";
-  let tab = yield BrowserTestUtils.openNewForegroundTab(gBrowser, TEST_URL);
-=======
 add_task(async function() {
   const TEST_URL = "http://example.org/browser/browser/base/content/test/general/dummy_page.html";
   let tab = await BrowserTestUtils.openNewForegroundTab(gBrowser, TEST_URL);
->>>>>>> a17af05f
 
   let count = 0;
   for (let method of ["GET", "POST"]) {
@@ -37,13 +31,8 @@
         BrowserTestUtils.waitForEvent(contextMenu, "popupshown")
                         .then(() => gContextMenuContentData.popupNode);
 
-<<<<<<< HEAD
-      yield ContentTask.spawn(tab.linkedBrowser,
-                              { action, param, method, id }, function* (args) {
-=======
       await ContentTask.spawn(tab.linkedBrowser,
                               { action, param, method, id }, async function(args) {
->>>>>>> a17af05f
         let doc = content.document;
         let form = doc.createElement("form");
         form.id = args.id;
@@ -56,21 +45,12 @@
         doc.body.appendChild(form);
       });
 
-<<<<<<< HEAD
-      yield BrowserTestUtils.synthesizeMouseAtCenter(`#${id} > input`,
-                                                     { type: "contextmenu", button: 2 },
-                                                     tab.linkedBrowser);
-      let target = yield contextMenuPromise;
-
-      yield new Promise(resolve => {
-=======
       await BrowserTestUtils.synthesizeMouseAtCenter(`#${id} > input`,
                                                      { type: "contextmenu", button: 2 },
                                                      tab.linkedBrowser);
       let target = await contextMenuPromise;
 
       await new Promise(resolve => {
->>>>>>> a17af05f
         let url = action || tab.linkedBrowser.currentURI.spec;
         let mm = tab.linkedBrowser.messageManager;
         let onMessage = (message) => {
@@ -93,17 +73,9 @@
 
       let popupHiddenPromise = BrowserTestUtils.waitForEvent(contextMenu, "popuphidden");
       contextMenu.hidePopup();
-<<<<<<< HEAD
-      yield popupHiddenPromise;
-    }
-  }
-
-  yield BrowserTestUtils.removeTab(tab);
-=======
       await popupHiddenPromise;
     }
   }
 
   await BrowserTestUtils.removeTab(tab);
->>>>>>> a17af05f
 });