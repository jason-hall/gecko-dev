/*
 * Test telemetry for Tracking Protection
 */

var {classes: Cc, interfaces: Ci, utils: Cu, results: Cr} = Components;
const PREF = "privacy.trackingprotection.enabled";
const BENIGN_PAGE = "http://tracking.example.org/browser/browser/base/content/test/general/benignPage.html";
const TRACKING_PAGE = "http://tracking.example.org/browser/browser/base/content/test/general/trackingPage.html";
const {UrlClassifierTestUtils} = Cu.import("resource://testing-common/UrlClassifierTestUtils.jsm", {});

/**
 * Enable local telemetry recording for the duration of the tests.
 */
var oldCanRecord = Services.telemetry.canRecordExtended;
Services.telemetry.canRecordExtended = true;
Services.prefs.setBoolPref(PREF, false);
Services.telemetry.getHistogramById("TRACKING_PROTECTION_ENABLED").clear();
registerCleanupFunction(function() {
  UrlClassifierTestUtils.cleanupTestTrackers();
  Services.telemetry.canRecordExtended = oldCanRecord;
  Services.prefs.clearUserPref(PREF);
});

function getShieldHistogram() {
  return Services.telemetry.getHistogramById("TRACKING_PROTECTION_SHIELD");
}

function getEnabledHistogram() {
  return Services.telemetry.getHistogramById("TRACKING_PROTECTION_ENABLED");
}

function getEventsHistogram() {
  return Services.telemetry.getHistogramById("TRACKING_PROTECTION_EVENTS");
}

function getShieldCounts() {
  return getShieldHistogram().snapshot().counts;
}

function getEnabledCounts() {
  return getEnabledHistogram().snapshot().counts;
}

function getEventCounts() {
  return getEventsHistogram().snapshot().counts;
}

add_task(async function setup() {
  await UrlClassifierTestUtils.addTestTrackers();

  let TrackingProtection = gBrowser.ownerGlobal.TrackingProtection;
  ok(TrackingProtection, "TP is attached to the browser window");
  ok(!TrackingProtection.enabled, "TP is not enabled");

  // Open a window with TP disabled to make sure 'enabled' is logged correctly.
  let newWin = await promiseOpenAndLoadWindow({}, true);
  await promiseWindowClosed(newWin);

  is(getEnabledCounts()[0], 1, "TP was disabled once on start up");
  is(getEnabledCounts()[1], 0, "TP was not enabled on start up");

  // Enable TP so the next browser to open will log 'enabled'
  Services.prefs.setBoolPref(PREF, true);
});


<<<<<<< HEAD
add_task(function* testNewWindow() {
  let newWin = yield promiseOpenAndLoadWindow({}, true);
  let tab = yield BrowserTestUtils.openNewForegroundTab(newWin.gBrowser);
=======
add_task(async function testNewWindow() {
  let newWin = await promiseOpenAndLoadWindow({}, true);
  let tab = await BrowserTestUtils.openNewForegroundTab(newWin.gBrowser);
>>>>>>> a17af05f
  let TrackingProtection = newWin.TrackingProtection;
  ok(TrackingProtection, "TP is attached to the browser window");

  is(getEnabledCounts()[0], 1, "TP was disabled once on start up");
  is(getEnabledCounts()[1], 1, "TP was enabled once on start up");

  // Reset these to make counting easier
  getEventsHistogram().clear();
  getShieldHistogram().clear();

  await promiseTabLoadEvent(tab, BENIGN_PAGE);
  is(getEventCounts()[0], 1, "Total page loads");
  is(getEventCounts()[1], 0, "Disable actions");
  is(getEventCounts()[2], 0, "Enable actions");
  is(getShieldCounts()[0], 1, "Page loads without tracking");

  await promiseTabLoadEvent(tab, TRACKING_PAGE);
  // Note that right now the events and shield histogram is not measuring what
  // you might think.  Since onSecurityChange fires twice for a tracking page,
  // the total page loads count is double counting, and the shield count
  // (which is meant to measure times when the shield wasn't shown) fires even
  // when tracking elements exist on the page.
  todo_is(getEventCounts()[0], 2, "FIXME: TOTAL PAGE LOADS IS DOUBLE COUNTING");
  is(getEventCounts()[1], 0, "Disable actions");
  is(getEventCounts()[2], 0, "Enable actions");
  todo_is(getShieldCounts()[0], 1, "FIXME: TOTAL PAGE LOADS WITHOUT TRACKING IS DOUBLE COUNTING");

  info("Disable TP for the page (which reloads the page)");
  let tabReloadPromise = promiseTabLoadEvent(tab);
  newWin.document.querySelector("#tracking-action-unblock").doCommand();
  await tabReloadPromise;
  todo_is(getEventCounts()[0], 3, "FIXME: TOTAL PAGE LOADS IS DOUBLE COUNTING");
  is(getEventCounts()[1], 1, "Disable actions");
  is(getEventCounts()[2], 0, "Enable actions");
  todo_is(getShieldCounts()[0], 1, "FIXME: TOTAL PAGE LOADS WITHOUT TRACKING IS DOUBLE COUNTING");

  info("Re-enable TP for the page (which reloads the page)");
  tabReloadPromise = promiseTabLoadEvent(tab);
  newWin.document.querySelector("#tracking-action-block").doCommand();
  await tabReloadPromise;
  todo_is(getEventCounts()[0], 4, "FIXME: TOTAL PAGE LOADS IS DOUBLE COUNTING");
  is(getEventCounts()[1], 1, "Disable actions");
  is(getEventCounts()[2], 1, "Enable actions");
  todo_is(getShieldCounts()[0], 1, "FIXME: TOTAL PAGE LOADS WITHOUT TRACKING IS DOUBLE COUNTING");

  await promiseWindowClosed(newWin);

  // Reset these to make counting easier for the next test
  getEventsHistogram().clear();
  getShieldHistogram().clear();
  getEnabledHistogram().clear();
});

<<<<<<< HEAD
add_task(function* testPrivateBrowsing() {
  let privateWin = yield promiseOpenAndLoadWindow({private: true}, true);
  let tab = yield BrowserTestUtils.openNewForegroundTab(privateWin.gBrowser);
=======
add_task(async function testPrivateBrowsing() {
  let privateWin = await promiseOpenAndLoadWindow({private: true}, true);
  let tab = await BrowserTestUtils.openNewForegroundTab(privateWin.gBrowser);
>>>>>>> a17af05f
  let TrackingProtection = privateWin.TrackingProtection;
  ok(TrackingProtection, "TP is attached to the browser window");

  // Do a bunch of actions and make sure that no telemetry data is gathered
  await promiseTabLoadEvent(tab, BENIGN_PAGE);
  await promiseTabLoadEvent(tab, TRACKING_PAGE);
  let tabReloadPromise = promiseTabLoadEvent(tab);
  privateWin.document.querySelector("#tracking-action-unblock").doCommand();
  await tabReloadPromise;
  tabReloadPromise = promiseTabLoadEvent(tab);
  privateWin.document.querySelector("#tracking-action-block").doCommand();
  await tabReloadPromise;

  // Sum up all the counts to make sure that nothing got logged
  is(getEnabledCounts().reduce((p, c) => p + c), 0, "Telemetry logging off in PB mode");
  is(getEventCounts().reduce((p, c) => p + c), 0, "Telemetry logging off in PB mode");
  is(getShieldCounts().reduce((p, c) => p + c), 0, "Telemetry logging off in PB mode");

  await promiseWindowClosed(privateWin);
});<|MERGE_RESOLUTION|>--- conflicted
+++ resolved
@@ -64,15 +64,9 @@
 });
 
 
-<<<<<<< HEAD
-add_task(function* testNewWindow() {
-  let newWin = yield promiseOpenAndLoadWindow({}, true);
-  let tab = yield BrowserTestUtils.openNewForegroundTab(newWin.gBrowser);
-=======
 add_task(async function testNewWindow() {
   let newWin = await promiseOpenAndLoadWindow({}, true);
   let tab = await BrowserTestUtils.openNewForegroundTab(newWin.gBrowser);
->>>>>>> a17af05f
   let TrackingProtection = newWin.TrackingProtection;
   ok(TrackingProtection, "TP is attached to the browser window");
 
@@ -126,15 +120,9 @@
   getEnabledHistogram().clear();
 });
 
-<<<<<<< HEAD
-add_task(function* testPrivateBrowsing() {
-  let privateWin = yield promiseOpenAndLoadWindow({private: true}, true);
-  let tab = yield BrowserTestUtils.openNewForegroundTab(privateWin.gBrowser);
-=======
 add_task(async function testPrivateBrowsing() {
   let privateWin = await promiseOpenAndLoadWindow({private: true}, true);
   let tab = await BrowserTestUtils.openNewForegroundTab(privateWin.gBrowser);
->>>>>>> a17af05f
   let TrackingProtection = privateWin.TrackingProtection;
   ok(TrackingProtection, "TP is attached to the browser window");
 
