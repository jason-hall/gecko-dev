/* eslint-env mozilla/frame-script */

<<<<<<< HEAD
add_task(function *() {
  yield pushPrefs(["ui.key.contentAccess", 5], ["ui.key.chromeAccess", 5]);
=======
add_task(async function() {
  await pushPrefs(["ui.key.contentAccess", 5], ["ui.key.chromeAccess", 5]);
>>>>>>> a17af05f

  const gPageURL1 = "data:text/html,<body><p>" +
                    "<button id='button' accesskey='y'>Button</button>" +
                    "<input id='checkbox' type='checkbox' accesskey='z'>Checkbox" +
                    "</p></body>";
  let tab1 = await BrowserTestUtils.openNewForegroundTab(gBrowser, gPageURL1);
  tab1.linkedBrowser.messageManager.loadFrameScript("data:,(" + childHandleFocus.toString() + ")();", false);

  Services.focus.clearFocus(window);

  // Press an accesskey in the child document while the chrome is focused.
  let focusedId = await performAccessKey("y");
  is(focusedId, "button", "button accesskey");

  // Press an accesskey in the child document while the content document is focused.
  focusedId = await performAccessKey("z");
  is(focusedId, "checkbox", "checkbox accesskey");

  // Add an element with an accesskey to the chrome and press its accesskey while the chrome is focused.
  let newButton = document.createElement("button");
  newButton.id = "chromebutton";
  newButton.setAttribute("accesskey", "z");
  document.documentElement.appendChild(newButton);

  Services.focus.clearFocus(window);

  focusedId = await performAccessKeyForChrome("z");
  is(focusedId, "chromebutton", "chromebutton accesskey");

  // Add a second tab and ensure that accesskey from the first tab is not used.
  const gPageURL2 = "data:text/html,<body>" +
                    "<button id='tab2button' accesskey='y'>Button in Tab 2</button>" +
                    "</body>";
  let tab2 = await BrowserTestUtils.openNewForegroundTab(gBrowser, gPageURL2);
  tab2.linkedBrowser.messageManager.loadFrameScript("data:,(" + childHandleFocus.toString() + ")();", false);

  Services.focus.clearFocus(window);

  focusedId = await performAccessKey("y");
  is(focusedId, "tab2button", "button accesskey in tab2");

  // Press the accesskey for the chrome element while the content document is focused.
  focusedId = await performAccessKeyForChrome("z");
  is(focusedId, "chromebutton", "chromebutton accesskey");

<<<<<<< HEAD
  newButton.remove();

=======
>>>>>>> a17af05f
  gBrowser.removeTab(tab1);
  gBrowser.removeTab(tab2);

  // Test whether access key for the newButton isn't available when content
  // consumes the key event.

  // When content in the tab3 consumes all keydown events.
  const gPageURL3 = "data:text/html,<body id='tab3body'>" +
                    "<button id='tab3button' accesskey='y'>Button in Tab 3</button>" +
                    "<script>" +
                    "document.body.addEventListener('keydown', (event)=>{ event.preventDefault(); });" +
                    "</script></body>";
  let tab3 = await BrowserTestUtils.openNewForegroundTab(gBrowser, gPageURL3);
  tab3.linkedBrowser.messageManager.loadFrameScript("data:,(" + childHandleFocus.toString() + ")();", false);

  Services.focus.clearFocus(window);

  focusedId = await performAccessKey("y");
  is(focusedId, "tab3button", "button accesskey in tab3 should be focused");

  newButton.onfocus = () => {
    ok(false, "chromebutton shouldn't get focus during testing with tab3");
  }

  // Press the accesskey for the chrome element while the content document is focused.
  focusedId = await performAccessKey("z");
  is(focusedId, "tab3body", "button accesskey in tab3 should keep having focus");

  newButton.onfocus = null;

  gBrowser.removeTab(tab3);

  // When content in the tab4 consumes all keypress events.
  const gPageURL4 = "data:text/html,<body id='tab4body'>" +
                    "<button id='tab4button' accesskey='y'>Button in Tab 4</button>" +
                    "<script>" +
                    "document.body.addEventListener('keypress', (event)=>{ event.preventDefault(); });" +
                    "</script></body>";
  let tab4 = await BrowserTestUtils.openNewForegroundTab(gBrowser, gPageURL4);
  tab4.linkedBrowser.messageManager.loadFrameScript("data:,(" + childHandleFocus.toString() + ")();", false);

  Services.focus.clearFocus(window);

  focusedId = await performAccessKey("y");
  is(focusedId, "tab4button", "button accesskey in tab4 should be focused");

  newButton.onfocus = () => {
    // EventStateManager handles accesskey before dispatching keypress event
    // into the DOM tree, therefore, chrome accesskey always wins focus from
    // content. However, this is different from shortcut keys.
    todo(false, "chromebutton shouldn't get focus during testing with tab4");
  }

  // Press the accesskey for the chrome element while the content document is focused.
  focusedId = await performAccessKey("z");
  is(focusedId, "tab4body", "button accesskey in tab4 should keep having focus");

  newButton.onfocus = null;

  gBrowser.removeTab(tab4);

  newButton.remove();
});

function childHandleFocus() {
  var sent = false;
  content.document.body.firstChild.addEventListener("focus", function focused(event) {
    sent = true;
    let focusedElement = content.document.activeElement;
    focusedElement.blur();
    sendAsyncMessage("Test:FocusFromAccessKey", { focus: focusedElement.id })
  }, true);
  content.document.body.addEventListener("keydown", function keydown(event) {
    sent = false;
  }, true);
  content.document.body.addEventListener("keyup", function keyup(event) {
    if (!sent) {
      sent = true;
      let focusedElement = content.document.activeElement;
      sendAsyncMessage("Test:FocusFromAccessKey", { focus: focusedElement.id });
    }
  });
}

function performAccessKey(key) {
  return new Promise(resolve => {
    let mm = gBrowser.selectedBrowser.messageManager;
    mm.addMessageListener("Test:FocusFromAccessKey", function listenForFocus(msg) {
      mm.removeMessageListener("Test:FocusFromAccessKey", listenForFocus);
      resolve(msg.data.focus);
    });

    EventUtils.synthesizeKey(key, { altKey: true, shiftKey: true });
  });
}

// This version is used when a chrome elemnt is expected to be found for an accesskey.
<<<<<<< HEAD
function* performAccessKeyForChrome(key, inChild) {
=======
async function performAccessKeyForChrome(key, inChild) {
>>>>>>> a17af05f
  let waitFocusChangePromise = BrowserTestUtils.waitForEvent(document, "focus", true);
  EventUtils.synthesizeKey(key, { altKey: true, shiftKey: true });
  await waitFocusChangePromise;
  return document.activeElement.id;
}<|MERGE_RESOLUTION|>--- conflicted
+++ resolved
@@ -1,12 +1,7 @@
 /* eslint-env mozilla/frame-script */
 
-<<<<<<< HEAD
-add_task(function *() {
-  yield pushPrefs(["ui.key.contentAccess", 5], ["ui.key.chromeAccess", 5]);
-=======
 add_task(async function() {
   await pushPrefs(["ui.key.contentAccess", 5], ["ui.key.chromeAccess", 5]);
->>>>>>> a17af05f
 
   const gPageURL1 = "data:text/html,<body><p>" +
                     "<button id='button' accesskey='y'>Button</button>" +
@@ -52,11 +47,6 @@
   focusedId = await performAccessKeyForChrome("z");
   is(focusedId, "chromebutton", "chromebutton accesskey");
 
-<<<<<<< HEAD
-  newButton.remove();
-
-=======
->>>>>>> a17af05f
   gBrowser.removeTab(tab1);
   gBrowser.removeTab(tab2);
 
@@ -154,11 +144,7 @@
 }
 
 // This version is used when a chrome elemnt is expected to be found for an accesskey.
-<<<<<<< HEAD
-function* performAccessKeyForChrome(key, inChild) {
-=======
 async function performAccessKeyForChrome(key, inChild) {
->>>>>>> a17af05f
   let waitFocusChangePromise = BrowserTestUtils.waitForEvent(document, "focus", true);
   EventUtils.synthesizeKey(key, { altKey: true, shiftKey: true });
   await waitFocusChangePromise;
