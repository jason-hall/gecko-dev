--- conflicted
+++ resolved
@@ -16,30 +16,6 @@
   is(document.getElementById("context_closeTab").disabled, false, "Close Tab is enabled");
   is(document.getElementById("context_reloadAllTabs").disabled, false, "Reload All Tabs is enabled");
 
-<<<<<<< HEAD
-
-  if (gFxAccounts.sendTabToDeviceEnabled) {
-    const origIsSendableURI = gFxAccounts.isSendableURI;
-    gFxAccounts.isSendableURI = () => true;
-    // Check the send tab to device menu item
-    const oldGetter = setupRemoteClientsFixture(remoteClientsFixture);
-    yield updateTabContextMenu(origTab, function* () {
-      yield openMenuItemSubmenu("context_sendTabToDevice");
-    });
-    is(document.getElementById("context_sendTabToDevice").hidden, false, "Send tab to device is shown");
-    let targets = document.getElementById("context_sendTabToDevicePopupMenu").childNodes;
-    is(targets[0].getAttribute("label"), "Foo", "Foo target is present");
-    is(targets[1].getAttribute("label"), "Bar", "Bar target is present");
-    is(targets[3].getAttribute("label"), "All Devices", "All Devices target is present");
-    gFxAccounts.isSendableURI = () => false;
-    updateTabContextMenu(origTab);
-    is(document.getElementById("context_sendTabToDevice").hidden, true, "Send tab to device is hidden");
-    restoreRemoteClients(oldGetter);
-    gFxAccounts.isSendableURI = origIsSendableURI;
-  }
-
-=======
->>>>>>> a17af05f
   // Hide the original tab.
   gBrowser.selectedTab = testTab;
   gBrowser.showOnlyTheseTabs([testTab]);
