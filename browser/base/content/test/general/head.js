Components.utils.import("resource://gre/modules/XPCOMUtils.jsm");

XPCOMUtils.defineLazyModuleGetter(this, "PlacesUtils",
  "resource://gre/modules/PlacesUtils.jsm");
XPCOMUtils.defineLazyModuleGetter(this, "PlacesTestUtils",
  "resource://testing-common/PlacesTestUtils.jsm");
XPCOMUtils.defineLazyModuleGetter(this, "TabCrashHandler",
  "resource:///modules/ContentCrashHandlers.jsm");

/**
 * Wait for a <notification> to be closed then call the specified callback.
 */
function waitForNotificationClose(notification, cb) {
  let parent = notification.parentNode;

  let observer = new MutationObserver(function onMutatations(mutations) {
    for (let mutation of mutations) {
      for (let i = 0; i < mutation.removedNodes.length; i++) {
        let node = mutation.removedNodes.item(i);
        if (node != notification) {
          continue;
        }
        observer.disconnect();
        cb();
      }
    }
  });
  observer.observe(parent, {childList: true});
}

function closeAllNotifications() {
  let notificationBox = document.getElementById("global-notificationbox");

  if (!notificationBox || !notificationBox.currentNotification) {
    return Promise.resolve();
  }

<<<<<<< HEAD
  let deferred = Promise.defer();
  for (let notification of notificationBox.allNotifications) {
    waitForNotificationClose(notification, function() {
      if (notificationBox.allNotifications.length === 0) {
        deferred.resolve();
      }
    });
    notification.close();
  }
=======
  return new Promise(resolve => {
    for (let notification of notificationBox.allNotifications) {
      waitForNotificationClose(notification, function() {
        if (notificationBox.allNotifications.length === 0) {
          resolve();
        }
      });
      notification.close();
    }
>>>>>>> a17af05f

  });
}

function whenDelayedStartupFinished(aWindow, aCallback) {
  Services.obs.addObserver(function observer(aSubject, aTopic) {
    if (aWindow == aSubject) {
      Services.obs.removeObserver(observer, aTopic);
      executeSoon(aCallback);
    }
  }, "browser-delayed-startup-finished");
}

function updateTabContextMenu(tab, onOpened) {
  let menu = document.getElementById("tabContextMenu");
  if (!tab)
    tab = gBrowser.selectedTab;
  var evt = new Event("");
  tab.dispatchEvent(evt);
  menu.openPopup(tab, "end_after", 0, 0, true, false, evt);
  is(TabContextMenu.contextTab, tab, "TabContextMenu context is the expected tab");
  const onFinished = () => menu.hidePopup();
  if (onOpened) {
    return (async function() {
      await onOpened();
      onFinished();
    })();
  }
  onFinished();
  return Promise.resolve();
}

function openToolbarCustomizationUI(aCallback, aBrowserWin) {
  if (!aBrowserWin)
    aBrowserWin = window;

  aBrowserWin.gCustomizeMode.enter();

  aBrowserWin.gNavToolbox.addEventListener("customizationready", function() {
    executeSoon(function() {
      aCallback(aBrowserWin)
    });
  }, {once: true});
}

function closeToolbarCustomizationUI(aCallback, aBrowserWin) {
  aBrowserWin.gNavToolbox.addEventListener("aftercustomization", function() {
    executeSoon(aCallback);
  }, {once: true});

  aBrowserWin.gCustomizeMode.exit();
}

function waitForCondition(condition, nextTest, errorMsg, retryTimes) {
  retryTimes = typeof retryTimes !== "undefined" ? retryTimes : 30;
  var tries = 0;
  var interval = setInterval(function() {
    if (tries >= retryTimes) {
      ok(false, errorMsg);
      moveOn();
    }
    var conditionPassed;
    try {
      conditionPassed = condition();
    } catch (e) {
      ok(false, e + "\n" + e.stack);
      conditionPassed = false;
    }
    if (conditionPassed) {
      moveOn();
    }
    tries++;
  }, 100);
  var moveOn = function() { clearInterval(interval); nextTest(); };
}

function promiseWaitForCondition(aConditionFn) {
  return new Promise(resolve => {
    waitForCondition(aConditionFn, resolve, "Condition didn't pass.");
  });
}

function promiseWaitForEvent(object, eventName, capturing = false, chrome = false) {
  return new Promise((resolve) => {
    function listener(event) {
      info("Saw " + eventName);
      object.removeEventListener(eventName, listener, capturing, chrome);
      resolve(event);
    }

    info("Waiting for " + eventName);
    object.addEventListener(eventName, listener, capturing, chrome);
  });
}

/**
 * Allows setting focus on a window, and waiting for that window to achieve
 * focus.
 *
 * @param aWindow
 *        The window to focus and wait for.
 *
 * @return {Promise}
 * @resolves When the window is focused.
 * @rejects Never.
 */
function promiseWaitForFocus(aWindow) {
  return new Promise((resolve) => {
    waitForFocus(resolve, aWindow);
  });
}

function getTestPlugin(aName) {
  var pluginName = aName || "Test Plug-in";
  var ph = Cc["@mozilla.org/plugin/host;1"].getService(Ci.nsIPluginHost);
  var tags = ph.getPluginTags();

  // Find the test plugin
  for (var i = 0; i < tags.length; i++) {
    if (tags[i].name == pluginName)
      return tags[i];
  }
  ok(false, "Unable to find plugin");
  return null;
}

// call this to set the test plugin(s) initially expected enabled state.
// it will automatically be reset to it's previous value after the test
// ends
function setTestPluginEnabledState(newEnabledState, pluginName) {
  var plugin = getTestPlugin(pluginName);
  var oldEnabledState = plugin.enabledState;
  plugin.enabledState = newEnabledState;
  SimpleTest.registerCleanupFunction(function() {
    getTestPlugin(pluginName).enabledState = oldEnabledState;
  });
}

function pushPrefs(...aPrefs) {
  return new Promise(resolve => {
    SpecialPowers.pushPrefEnv({"set": aPrefs}, resolve);
  });
}

function updateBlocklist(aCallback) {
  var blocklistNotifier = Cc["@mozilla.org/extensions/blocklist;1"]
                          .getService(Ci.nsITimerCallback);
  var observer = function() {
    Services.obs.removeObserver(observer, "blocklist-updated");
    SimpleTest.executeSoon(aCallback);
  };
  Services.obs.addObserver(observer, "blocklist-updated");
  blocklistNotifier.notify(null);
}

var _originalTestBlocklistURL = null;
function setAndUpdateBlocklist(aURL, aCallback) {
  if (!_originalTestBlocklistURL)
    _originalTestBlocklistURL = Services.prefs.getCharPref("extensions.blocklist.url");
  Services.prefs.setCharPref("extensions.blocklist.url", aURL);
  updateBlocklist(aCallback);
}

function resetBlocklist() {
  Services.prefs.setCharPref("extensions.blocklist.url", _originalTestBlocklistURL);
}

function whenNewWindowLoaded(aOptions, aCallback) {
  let win = OpenBrowserWindow(aOptions);
  win.addEventListener("load", function() {
    aCallback(win);
  }, {once: true});
}

function promiseWindowWillBeClosed(win) {
  return new Promise((resolve, reject) => {
    Services.obs.addObserver(function observe(subject, topic) {
      if (subject == win) {
        Services.obs.removeObserver(observe, topic);
        resolve();
      }
    }, "domwindowclosed");
  });
}

function promiseWindowClosed(win) {
  let promise = promiseWindowWillBeClosed(win);
  win.close();
  return promise;
}

function promiseOpenAndLoadWindow(aOptions, aWaitForDelayedStartup = false) {
<<<<<<< HEAD
  let deferred = Promise.defer();
  let win = OpenBrowserWindow(aOptions);
  if (aWaitForDelayedStartup) {
    Services.obs.addObserver(function onDS(aSubject, aTopic, aData) {
      if (aSubject != win) {
        return;
      }
      Services.obs.removeObserver(onDS, "browser-delayed-startup-finished");
      deferred.resolve(win);
    }, "browser-delayed-startup-finished", false);

  } else {
    win.addEventListener("load", function() {
      deferred.resolve(win);
    }, {once: true});
  }
  return deferred.promise;
=======
  return new Promise(resolve => {
    let win = OpenBrowserWindow(aOptions);
    if (aWaitForDelayedStartup) {
      Services.obs.addObserver(function onDS(aSubject, aTopic, aData) {
        if (aSubject != win) {
          return;
        }
        Services.obs.removeObserver(onDS, "browser-delayed-startup-finished");
        resolve(win);
      }, "browser-delayed-startup-finished");

    } else {
      win.addEventListener("load", function() {
        resolve(win);
      }, {once: true});
    }
  });
>>>>>>> a17af05f
}

/**
 * Waits for all pending async statements on the default connection, before
 * proceeding with aCallback.
 *
 * @param aCallback
 *        Function to be called when done.
 * @param aScope
 *        Scope for the callback.
 * @param aArguments
 *        Arguments array for the callback.
 *
 * @note The result is achieved by asynchronously executing a query requiring
 *       a write lock.  Since all statements on the same connection are
 *       serialized, the end of this write operation means that all writes are
 *       complete.  Note that WAL makes so that writers don't block readers, but
 *       this is a problem only across different connections.
 */
function waitForAsyncUpdates(aCallback, aScope, aArguments) {
  let scope = aScope || this;
  let args = aArguments || [];
  let db = PlacesUtils.history.QueryInterface(Ci.nsPIPlacesDatabase)
                              .DBConnection;
  let begin = db.createAsyncStatement("BEGIN EXCLUSIVE");
  begin.executeAsync();
  begin.finalize();

  let commit = db.createAsyncStatement("COMMIT");
  commit.executeAsync({
    handleResult() {},
    handleError() {},
    handleCompletion(aReason) {
      aCallback.apply(scope, args);
    }
  });
  commit.finalize();
}

/**
 * Asynchronously check a url is visited.

 * @param aURI The URI.
 * @param aExpectedValue The expected value.
 * @return {Promise}
 * @resolves When the check has been added successfully.
 * @rejects JavaScript exception.
 */
function promiseIsURIVisited(aURI, aExpectedValue) {
<<<<<<< HEAD
  let deferred = Promise.defer();
  PlacesUtils.asyncHistory.isURIVisited(aURI, function(unused, aIsVisited) {
    deferred.resolve(aIsVisited);
  });
=======
  return new Promise(resolve => {
    PlacesUtils.asyncHistory.isURIVisited(aURI, function(unused, aIsVisited) {
      resolve(aIsVisited);
    });
>>>>>>> a17af05f

  });
}

function whenNewTabLoaded(aWindow, aCallback) {
  aWindow.BrowserOpenTab();

  let browser = aWindow.gBrowser.selectedBrowser;
  if (browser.contentDocument.readyState === "complete") {
    aCallback();
    return;
  }

  whenTabLoaded(aWindow.gBrowser.selectedTab, aCallback);
}

function whenTabLoaded(aTab, aCallback) {
  promiseTabLoadEvent(aTab).then(aCallback);
}

function promiseTabLoaded(aTab) {
  return new Promise(resolve => {
    whenTabLoaded(aTab, resolve);
  });
}

/**
 * Ensures that the specified URIs are either cleared or not.
 *
 * @param aURIs
 *        Array of page URIs
 * @param aShouldBeCleared
 *        True if each visit to the URI should be cleared, false otherwise
 */
function promiseHistoryClearedState(aURIs, aShouldBeCleared) {
<<<<<<< HEAD
  let deferred = Promise.defer();
  let callbackCount = 0;
  let niceStr = aShouldBeCleared ? "no longer" : "still";
  function callbackDone() {
    if (++callbackCount == aURIs.length)
      deferred.resolve();
  }
  aURIs.forEach(function(aURI) {
    PlacesUtils.asyncHistory.isURIVisited(aURI, function(uri, isVisited) {
      is(isVisited, !aShouldBeCleared,
         "history visit " + uri.spec + " should " + niceStr + " exist");
      callbackDone();
    });
  });

  return deferred.promise;
}

/**
 * Waits for the next top-level document load in the current browser.  The URI
 * of the document is compared against aExpectedURL.  The load is then stopped
 * before it actually starts.
 *
 * @param aExpectedURL
 *        The URL of the document that is expected to load.
 * @param aStopFromProgressListener
 *        Whether to cancel the load directly from the progress listener. Defaults to true.
 *        If you're using this method to avoid hitting the network, you want the default (true).
 *        However, the browser UI will behave differently for loads stopped directly from
 *        the progress listener (effectively in the middle of a call to loadURI) and so there
 *        are cases where you may want to avoid stopping the load directly from within the
 *        progress listener callback.
 * @return promise
 */
function waitForDocLoadAndStopIt(aExpectedURL, aBrowser = gBrowser.selectedBrowser, aStopFromProgressListener = true) {
  function content_script(contentStopFromProgressListener) {
    let { interfaces: Ci, utils: Cu } = Components;
    Components.utils.import("resource://gre/modules/XPCOMUtils.jsm");
    let wp = docShell.QueryInterface(Ci.nsIWebProgress);

    function stopContent(now, uri) {
      if (now) {
        /* Hammer time. */
        content.stop();

        /* Let the parent know we're done. */
        sendAsyncMessage("Test:WaitForDocLoadAndStopIt", { uri });
      } else {
        setTimeout(stopContent.bind(null, true, uri), 0);
      }
    }

    let progressListener = {
      onStateChange(webProgress, req, flags, status) {
        dump("waitForDocLoadAndStopIt: onStateChange " + flags.toString(16) + ": " + req.name + "\n");

        if (webProgress.isTopLevel &&
            flags & Ci.nsIWebProgressListener.STATE_START) {
          wp.removeProgressListener(progressListener);

          let chan = req.QueryInterface(Ci.nsIChannel);
          dump(`waitForDocLoadAndStopIt: Document start: ${chan.URI.spec}\n`);

          stopContent(contentStopFromProgressListener, chan.originalURI.spec);
        }
      },
      QueryInterface: XPCOMUtils.generateQI(["nsISupportsWeakReference"])
    };
    wp.addProgressListener(progressListener, wp.NOTIFY_STATE_WINDOW);

    /**
     * As |this| is undefined and we can't extend |docShell|, adding an unload
     * event handler is the easiest way to ensure the weakly referenced
     * progress listener is kept alive as long as necessary.
     */
    addEventListener("unload", function() {
      try {
        wp.removeProgressListener(progressListener);
      } catch (e) { /* Will most likely fail. */ }
=======
  return new Promise(resolve => {
    let callbackCount = 0;
    let niceStr = aShouldBeCleared ? "no longer" : "still";
    function callbackDone() {
      if (++callbackCount == aURIs.length)
        resolve();
    }
    aURIs.forEach(function(aURI) {
      PlacesUtils.asyncHistory.isURIVisited(aURI, function(uri, isVisited) {
        is(isVisited, !aShouldBeCleared,
           "history visit " + uri.spec + " should " + niceStr + " exist");
        callbackDone();
      });
>>>>>>> a17af05f
    });

  });
}

<<<<<<< HEAD
/**
 * Waits for the next load to complete in any browser or the given browser.
 * If a <tabbrowser> is given it waits for a load in any of its browsers.
 *
 * @return promise
 */
function waitForDocLoadComplete(aBrowser = gBrowser) {
  return new Promise(resolve => {
    let listener = {
      onStateChange(webProgress, req, flags, status) {
        let docStop = Ci.nsIWebProgressListener.STATE_IS_NETWORK |
                      Ci.nsIWebProgressListener.STATE_STOP;
        info("Saw state " + flags.toString(16) + " and status " + status.toString(16));

        // When a load needs to be retargetted to a new process it is cancelled
        // with NS_BINDING_ABORTED so ignore that case
        if ((flags & docStop) == docStop && status != Cr.NS_BINDING_ABORTED) {
          aBrowser.removeProgressListener(this);
          waitForDocLoadComplete.listeners.delete(this);

          let chan = req.QueryInterface(Ci.nsIChannel);
          info("Browser loaded " + chan.originalURI.spec);
          resolve();
        }
      },
      QueryInterface: XPCOMUtils.generateQI([Ci.nsIWebProgressListener,
                                             Ci.nsISupportsWeakReference])
    };
    aBrowser.addProgressListener(listener);
    waitForDocLoadComplete.listeners.add(listener);
    info("Waiting for browser load");
  });
}

// Keep a set of progress listeners for waitForDocLoadComplete() to make sure
// they're not GC'ed before we saw the page load.
waitForDocLoadComplete.listeners = new Set();
registerCleanupFunction(() => waitForDocLoadComplete.listeners.clear());

=======
>>>>>>> a17af05f
var FullZoomHelper = {

  selectTabAndWaitForLocationChange: function selectTabAndWaitForLocationChange(tab) {
    if (!tab)
      throw new Error("tab must be given.");
    if (gBrowser.selectedTab == tab)
      return Promise.resolve();

    return Promise.all([BrowserTestUtils.switchTab(gBrowser, tab),
                        this.waitForLocationChange()]);
  },

  removeTabAndWaitForLocationChange: function removeTabAndWaitForLocationChange(tab) {
    tab = tab || gBrowser.selectedTab;
    let selected = gBrowser.selectedTab == tab;
    gBrowser.removeTab(tab);
    if (selected)
      return this.waitForLocationChange();
    return Promise.resolve();
  },

  waitForLocationChange: function waitForLocationChange() {
    return new Promise(resolve => {
      Services.obs.addObserver(function obs(subj, topic, data) {
        Services.obs.removeObserver(obs, topic);
        resolve();
      }, "browser-fullZoom:location-change");
    });
  },

  load: function load(tab, url) {
    return new Promise(resolve => {
      let didLoad = false;
      let didZoom = false;

      promiseTabLoadEvent(tab).then(event => {
        didLoad = true;
        if (didZoom)
          resolve();
      }, true);

      this.waitForLocationChange().then(function() {
        didZoom = true;
        if (didLoad)
          resolve();
      });

      tab.linkedBrowser.loadURI(url);
    });
  },

  zoomTest: function zoomTest(tab, val, msg) {
    is(ZoomManager.getZoomForBrowser(tab.linkedBrowser), val, msg);
  },

  enlarge: function enlarge() {
    return new Promise(resolve => FullZoom.enlarge(resolve));
  },

  reduce: function reduce() {
    return new Promise(resolve => FullZoom.reduce(resolve));
  },

  reset: function reset() {
    return FullZoom.reset();
  },

  BACK: 0,
  FORWARD: 1,
  navigate: function navigate(direction) {
    return new Promise(resolve => {
      let didPs = false;
      let didZoom = false;

      gBrowser.addEventListener("pageshow", function(event) {
        didPs = true;
        if (didZoom)
          resolve();
      }, {capture: true, once: true});

      if (direction == this.BACK)
        gBrowser.goBack();
      else if (direction == this.FORWARD)
        gBrowser.goForward();

      this.waitForLocationChange().then(function() {
        didZoom = true;
        if (didPs)
          resolve();
      });
    });
  },

  failAndContinue: function failAndContinue(func) {
    return function(err) {
      ok(false, err);
      func();
    };
  },
};

/**
 * Waits for a load (or custom) event to finish in a given tab. If provided
 * load an uri into the tab.
 *
 * @param tab
 *        The tab to load into.
 * @param [optional] url
 *        The url to load, or the current url.
 * @return {Promise} resolved when the event is handled.
 * @resolves to the received event
 * @rejects if a valid load event is not received within a meaningful interval
 */
function promiseTabLoadEvent(tab, url) {
  info("Wait tab event: load");

  function handle(loadedUrl) {
    if (loadedUrl === "about:blank" || (url && loadedUrl !== url)) {
      info(`Skipping spurious load event for ${loadedUrl}`);
      return false;
    }

    info("Tab event received: load");
    return true;
  }

  let loaded = BrowserTestUtils.browserLoaded(tab.linkedBrowser, false, handle);

  if (url)
    BrowserTestUtils.loadURI(tab.linkedBrowser, url);

  return loaded;
}

/**
 * Returns a Promise that resolves once a new tab has been opened in
 * a xul:tabbrowser.
 *
 * @param aTabBrowser
 *        The xul:tabbrowser to monitor for a new tab.
 * @return {Promise}
 *        Resolved when the new tab has been opened.
 * @resolves to the TabOpen event that was fired.
 * @rejects Never.
 */
function waitForNewTabEvent(aTabBrowser) {
  return promiseWaitForEvent(aTabBrowser.tabContainer, "TabOpen");
}

function is_hidden(element) {
  var style = element.ownerGlobal.getComputedStyle(element);
  if (style.display == "none")
    return true;
  if (style.visibility != "visible")
    return true;
  if (style.display == "-moz-popup")
    return ["hiding", "closed"].indexOf(element.state) != -1;

  // Hiding a parent element will hide all its children
  if (element.parentNode != element.ownerDocument)
    return is_hidden(element.parentNode);

  return false;
}

function is_visible(element) {
  var style = element.ownerGlobal.getComputedStyle(element);
  if (style.display == "none")
    return false;
  if (style.visibility != "visible")
    return false;
  if (style.display == "-moz-popup" && element.state != "open")
    return false;

  // Hiding a parent element will hide all its children
  if (element.parentNode != element.ownerDocument)
    return is_visible(element.parentNode);

  return true;
}

function is_element_visible(element, msg) {
  isnot(element, null, "Element should not be null, when checking visibility");
  ok(is_visible(element), msg || "Element should be visible");
}

function is_element_hidden(element, msg) {
  isnot(element, null, "Element should not be null, when checking visibility");
  ok(is_hidden(element), msg || "Element should be hidden");
}

function promisePopupEvent(popup, eventSuffix) {
  let endState = {shown: "open", hidden: "closed"}[eventSuffix];

  if (popup.state == endState)
    return Promise.resolve();

  let eventType = "popup" + eventSuffix;
<<<<<<< HEAD
  let deferred = Promise.defer();
  popup.addEventListener(eventType, function(event) {
    deferred.resolve();
  }, {once: true});
=======
  return new Promise(resolve => {
    popup.addEventListener(eventType, function(event) {
      resolve();
    }, {once: true});
>>>>>>> a17af05f

  });
}

function promisePopupShown(popup) {
  return promisePopupEvent(popup, "shown");
}

function promisePopupHidden(popup) {
  return promisePopupEvent(popup, "hidden");
}

function promiseNotificationShown(notification) {
  let win = notification.browser.ownerGlobal;
  if (win.PopupNotifications.panel.state == "open") {
    return Promise.resolve();
  }
  let panelPromise = promisePopupShown(win.PopupNotifications.panel);
  notification.reshow();
  return panelPromise;
}

/**
 * Allows waiting for an observer notification once.
 *
 * @param aTopic
 *        Notification topic to observe.
 *
 * @return {Promise}
 * @resolves An object with subject and data properties from the observed
 *           notification.
 * @rejects Never.
 */
function promiseTopicObserved(aTopic) {
  return new Promise((resolve) => {
    Services.obs.addObserver(
      function PTO_observe(aSubject, aTopic2, aData) {
        Services.obs.removeObserver(PTO_observe, aTopic2);
        resolve({subject: aSubject, data: aData});
      }, aTopic);
  });
}

function promiseNewSearchEngine(basename) {
  return new Promise((resolve, reject) => {
    info("Waiting for engine to be added: " + basename);
    let url = getRootDirectory(gTestPath) + basename;
    Services.search.addEngine(url, null, "", false, {
      onSuccess(engine) {
        info("Search engine added: " + basename);
        registerCleanupFunction(() => Services.search.removeEngine(engine));
        resolve(engine);
      },
      onError(errCode) {
        Assert.ok(false, "addEngine failed with error code " + errCode);
        reject();
      },
    });
  });
}

/**
 * Resolves when a bookmark with the given uri is added.
 */
function promiseOnBookmarkItemAdded(aExpectedURI) {
  return new Promise((resolve, reject) => {
    let bookmarksObserver = {
      onItemAdded(aItemId, aFolderId, aIndex, aItemType, aURI) {
        info("Added a bookmark to " + aURI.spec);
        PlacesUtils.bookmarks.removeObserver(bookmarksObserver);
        if (aURI.equals(aExpectedURI)) {
          resolve();
        } else {
          reject(new Error("Added an unexpected bookmark"));
        }
      },
      onBeginUpdateBatch() {},
      onEndUpdateBatch() {},
      onItemRemoved() {},
      onItemChanged() {},
      onItemVisited() {},
      onItemMoved() {},
      QueryInterface: XPCOMUtils.generateQI([
        Ci.nsINavBookmarkObserver,
      ])
    };
    info("Waiting for a bookmark to be added");
<<<<<<< HEAD
    PlacesUtils.bookmarks.addObserver(bookmarksObserver, false);
  });
}

function* loadBadCertPage(url) {
=======
    PlacesUtils.bookmarks.addObserver(bookmarksObserver);
  });
}

async function loadBadCertPage(url) {
>>>>>>> a17af05f
  const EXCEPTION_DIALOG_URI = "chrome://pippki/content/exceptionDialog.xul";
  let exceptionDialogResolved = new Promise(function(resolve) {
    // When the certificate exception dialog has opened, click the button to add
    // an exception.
    let certExceptionDialogObserver = {
      observe(aSubject, aTopic, aData) {
        if (aTopic == "cert-exception-ui-ready") {
          Services.obs.removeObserver(this, "cert-exception-ui-ready");
          let certExceptionDialog = getCertExceptionDialog(EXCEPTION_DIALOG_URI);
          ok(certExceptionDialog, "found exception dialog");
          executeSoon(function() {
            certExceptionDialog.documentElement.getButton("extra1").click();
            resolve();
          });
        }
      }
    };

    Services.obs.addObserver(certExceptionDialogObserver,
                             "cert-exception-ui-ready");
  });

  let loaded = BrowserTestUtils.waitForErrorPage(gBrowser.selectedBrowser);
<<<<<<< HEAD
  yield BrowserTestUtils.loadURI(gBrowser.selectedBrowser, url);
  yield loaded;

  yield ContentTask.spawn(gBrowser.selectedBrowser, null, function*() {
=======
  await BrowserTestUtils.loadURI(gBrowser.selectedBrowser, url);
  await loaded;

  await ContentTask.spawn(gBrowser.selectedBrowser, null, async function() {
>>>>>>> a17af05f
    content.document.getElementById("exceptionDialogButton").click();
  });
  await exceptionDialogResolved;
  await BrowserTestUtils.browserLoaded(gBrowser.selectedBrowser);
}

// Utility function to get a handle on the certificate exception dialog.
// Modified from toolkit/components/passwordmgr/test/prompt_common.js
function getCertExceptionDialog(aLocation) {
  let enumerator = Services.wm.getXULWindowEnumerator(null);

  while (enumerator.hasMoreElements()) {
    let win = enumerator.getNext();
    let windowDocShell = win.QueryInterface(Ci.nsIXULWindow).docShell;

    let containedDocShells = windowDocShell.getDocShellEnumerator(
                                      Ci.nsIDocShellTreeItem.typeChrome,
                                      Ci.nsIDocShell.ENUMERATE_FORWARDS);
    while (containedDocShells.hasMoreElements()) {
      // Get the corresponding document for this docshell
      let childDocShell = containedDocShells.getNext();
      let childDoc = childDocShell.QueryInterface(Ci.nsIDocShell)
                                  .contentViewer
                                  .DOMDocument;

      if (childDoc.location.href == aLocation) {
        return childDoc;
      }
    }
  }
  return undefined;
<<<<<<< HEAD
}

function setupRemoteClientsFixture(fixture) {
  let oldRemoteClientsGetter =
    Object.getOwnPropertyDescriptor(gFxAccounts, "remoteClients").get;

  Object.defineProperty(gFxAccounts, "remoteClients", {
    get() { return fixture; }
  });
  return oldRemoteClientsGetter;
}

function restoreRemoteClients(getter) {
  Object.defineProperty(gFxAccounts, "remoteClients", {
    get: getter
  });
}

function* openMenuItemSubmenu(id) {
  let menuPopup = document.getElementById(id).menupopup;
  let menuPopupPromise = BrowserTestUtils.waitForEvent(menuPopup, "popupshown");
  menuPopup.showPopup();
  yield menuPopupPromise;
=======
>>>>>>> a17af05f
}<|MERGE_RESOLUTION|>--- conflicted
+++ resolved
@@ -35,17 +35,6 @@
     return Promise.resolve();
   }
 
-<<<<<<< HEAD
-  let deferred = Promise.defer();
-  for (let notification of notificationBox.allNotifications) {
-    waitForNotificationClose(notification, function() {
-      if (notificationBox.allNotifications.length === 0) {
-        deferred.resolve();
-      }
-    });
-    notification.close();
-  }
-=======
   return new Promise(resolve => {
     for (let notification of notificationBox.allNotifications) {
       waitForNotificationClose(notification, function() {
@@ -55,7 +44,6 @@
       });
       notification.close();
     }
->>>>>>> a17af05f
 
   });
 }
@@ -248,25 +236,6 @@
 }
 
 function promiseOpenAndLoadWindow(aOptions, aWaitForDelayedStartup = false) {
-<<<<<<< HEAD
-  let deferred = Promise.defer();
-  let win = OpenBrowserWindow(aOptions);
-  if (aWaitForDelayedStartup) {
-    Services.obs.addObserver(function onDS(aSubject, aTopic, aData) {
-      if (aSubject != win) {
-        return;
-      }
-      Services.obs.removeObserver(onDS, "browser-delayed-startup-finished");
-      deferred.resolve(win);
-    }, "browser-delayed-startup-finished", false);
-
-  } else {
-    win.addEventListener("load", function() {
-      deferred.resolve(win);
-    }, {once: true});
-  }
-  return deferred.promise;
-=======
   return new Promise(resolve => {
     let win = OpenBrowserWindow(aOptions);
     if (aWaitForDelayedStartup) {
@@ -284,7 +253,6 @@
       }, {once: true});
     }
   });
->>>>>>> a17af05f
 }
 
 /**
@@ -334,17 +302,10 @@
  * @rejects JavaScript exception.
  */
 function promiseIsURIVisited(aURI, aExpectedValue) {
-<<<<<<< HEAD
-  let deferred = Promise.defer();
-  PlacesUtils.asyncHistory.isURIVisited(aURI, function(unused, aIsVisited) {
-    deferred.resolve(aIsVisited);
-  });
-=======
   return new Promise(resolve => {
     PlacesUtils.asyncHistory.isURIVisited(aURI, function(unused, aIsVisited) {
       resolve(aIsVisited);
     });
->>>>>>> a17af05f
 
   });
 }
@@ -380,87 +341,6 @@
  *        True if each visit to the URI should be cleared, false otherwise
  */
 function promiseHistoryClearedState(aURIs, aShouldBeCleared) {
-<<<<<<< HEAD
-  let deferred = Promise.defer();
-  let callbackCount = 0;
-  let niceStr = aShouldBeCleared ? "no longer" : "still";
-  function callbackDone() {
-    if (++callbackCount == aURIs.length)
-      deferred.resolve();
-  }
-  aURIs.forEach(function(aURI) {
-    PlacesUtils.asyncHistory.isURIVisited(aURI, function(uri, isVisited) {
-      is(isVisited, !aShouldBeCleared,
-         "history visit " + uri.spec + " should " + niceStr + " exist");
-      callbackDone();
-    });
-  });
-
-  return deferred.promise;
-}
-
-/**
- * Waits for the next top-level document load in the current browser.  The URI
- * of the document is compared against aExpectedURL.  The load is then stopped
- * before it actually starts.
- *
- * @param aExpectedURL
- *        The URL of the document that is expected to load.
- * @param aStopFromProgressListener
- *        Whether to cancel the load directly from the progress listener. Defaults to true.
- *        If you're using this method to avoid hitting the network, you want the default (true).
- *        However, the browser UI will behave differently for loads stopped directly from
- *        the progress listener (effectively in the middle of a call to loadURI) and so there
- *        are cases where you may want to avoid stopping the load directly from within the
- *        progress listener callback.
- * @return promise
- */
-function waitForDocLoadAndStopIt(aExpectedURL, aBrowser = gBrowser.selectedBrowser, aStopFromProgressListener = true) {
-  function content_script(contentStopFromProgressListener) {
-    let { interfaces: Ci, utils: Cu } = Components;
-    Components.utils.import("resource://gre/modules/XPCOMUtils.jsm");
-    let wp = docShell.QueryInterface(Ci.nsIWebProgress);
-
-    function stopContent(now, uri) {
-      if (now) {
-        /* Hammer time. */
-        content.stop();
-
-        /* Let the parent know we're done. */
-        sendAsyncMessage("Test:WaitForDocLoadAndStopIt", { uri });
-      } else {
-        setTimeout(stopContent.bind(null, true, uri), 0);
-      }
-    }
-
-    let progressListener = {
-      onStateChange(webProgress, req, flags, status) {
-        dump("waitForDocLoadAndStopIt: onStateChange " + flags.toString(16) + ": " + req.name + "\n");
-
-        if (webProgress.isTopLevel &&
-            flags & Ci.nsIWebProgressListener.STATE_START) {
-          wp.removeProgressListener(progressListener);
-
-          let chan = req.QueryInterface(Ci.nsIChannel);
-          dump(`waitForDocLoadAndStopIt: Document start: ${chan.URI.spec}\n`);
-
-          stopContent(contentStopFromProgressListener, chan.originalURI.spec);
-        }
-      },
-      QueryInterface: XPCOMUtils.generateQI(["nsISupportsWeakReference"])
-    };
-    wp.addProgressListener(progressListener, wp.NOTIFY_STATE_WINDOW);
-
-    /**
-     * As |this| is undefined and we can't extend |docShell|, adding an unload
-     * event handler is the easiest way to ensure the weakly referenced
-     * progress listener is kept alive as long as necessary.
-     */
-    addEventListener("unload", function() {
-      try {
-        wp.removeProgressListener(progressListener);
-      } catch (e) { /* Will most likely fail. */ }
-=======
   return new Promise(resolve => {
     let callbackCount = 0;
     let niceStr = aShouldBeCleared ? "no longer" : "still";
@@ -474,54 +354,11 @@
            "history visit " + uri.spec + " should " + niceStr + " exist");
         callbackDone();
       });
->>>>>>> a17af05f
     });
 
   });
 }
 
-<<<<<<< HEAD
-/**
- * Waits for the next load to complete in any browser or the given browser.
- * If a <tabbrowser> is given it waits for a load in any of its browsers.
- *
- * @return promise
- */
-function waitForDocLoadComplete(aBrowser = gBrowser) {
-  return new Promise(resolve => {
-    let listener = {
-      onStateChange(webProgress, req, flags, status) {
-        let docStop = Ci.nsIWebProgressListener.STATE_IS_NETWORK |
-                      Ci.nsIWebProgressListener.STATE_STOP;
-        info("Saw state " + flags.toString(16) + " and status " + status.toString(16));
-
-        // When a load needs to be retargetted to a new process it is cancelled
-        // with NS_BINDING_ABORTED so ignore that case
-        if ((flags & docStop) == docStop && status != Cr.NS_BINDING_ABORTED) {
-          aBrowser.removeProgressListener(this);
-          waitForDocLoadComplete.listeners.delete(this);
-
-          let chan = req.QueryInterface(Ci.nsIChannel);
-          info("Browser loaded " + chan.originalURI.spec);
-          resolve();
-        }
-      },
-      QueryInterface: XPCOMUtils.generateQI([Ci.nsIWebProgressListener,
-                                             Ci.nsISupportsWeakReference])
-    };
-    aBrowser.addProgressListener(listener);
-    waitForDocLoadComplete.listeners.add(listener);
-    info("Waiting for browser load");
-  });
-}
-
-// Keep a set of progress listeners for waitForDocLoadComplete() to make sure
-// they're not GC'ed before we saw the page load.
-waitForDocLoadComplete.listeners = new Set();
-registerCleanupFunction(() => waitForDocLoadComplete.listeners.clear());
-
-=======
->>>>>>> a17af05f
 var FullZoomHelper = {
 
   selectTabAndWaitForLocationChange: function selectTabAndWaitForLocationChange(tab) {
@@ -720,17 +557,10 @@
     return Promise.resolve();
 
   let eventType = "popup" + eventSuffix;
-<<<<<<< HEAD
-  let deferred = Promise.defer();
-  popup.addEventListener(eventType, function(event) {
-    deferred.resolve();
-  }, {once: true});
-=======
   return new Promise(resolve => {
     popup.addEventListener(eventType, function(event) {
       resolve();
     }, {once: true});
->>>>>>> a17af05f
 
   });
 }
@@ -818,19 +648,11 @@
       ])
     };
     info("Waiting for a bookmark to be added");
-<<<<<<< HEAD
-    PlacesUtils.bookmarks.addObserver(bookmarksObserver, false);
-  });
-}
-
-function* loadBadCertPage(url) {
-=======
     PlacesUtils.bookmarks.addObserver(bookmarksObserver);
   });
 }
 
 async function loadBadCertPage(url) {
->>>>>>> a17af05f
   const EXCEPTION_DIALOG_URI = "chrome://pippki/content/exceptionDialog.xul";
   let exceptionDialogResolved = new Promise(function(resolve) {
     // When the certificate exception dialog has opened, click the button to add
@@ -854,17 +676,10 @@
   });
 
   let loaded = BrowserTestUtils.waitForErrorPage(gBrowser.selectedBrowser);
-<<<<<<< HEAD
-  yield BrowserTestUtils.loadURI(gBrowser.selectedBrowser, url);
-  yield loaded;
-
-  yield ContentTask.spawn(gBrowser.selectedBrowser, null, function*() {
-=======
   await BrowserTestUtils.loadURI(gBrowser.selectedBrowser, url);
   await loaded;
 
   await ContentTask.spawn(gBrowser.selectedBrowser, null, async function() {
->>>>>>> a17af05f
     content.document.getElementById("exceptionDialogButton").click();
   });
   await exceptionDialogResolved;
@@ -896,30 +711,4 @@
     }
   }
   return undefined;
-<<<<<<< HEAD
-}
-
-function setupRemoteClientsFixture(fixture) {
-  let oldRemoteClientsGetter =
-    Object.getOwnPropertyDescriptor(gFxAccounts, "remoteClients").get;
-
-  Object.defineProperty(gFxAccounts, "remoteClients", {
-    get() { return fixture; }
-  });
-  return oldRemoteClientsGetter;
-}
-
-function restoreRemoteClients(getter) {
-  Object.defineProperty(gFxAccounts, "remoteClients", {
-    get: getter
-  });
-}
-
-function* openMenuItemSubmenu(id) {
-  let menuPopup = document.getElementById(id).menupopup;
-  let menuPopupPromise = BrowserTestUtils.waitForEvent(menuPopup, "popupshown");
-  menuPopup.showPopup();
-  yield menuPopupPromise;
-=======
->>>>>>> a17af05f
 }