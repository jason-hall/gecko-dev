--- conflicted
+++ resolved
@@ -28,19 +28,6 @@
     var zoomLevel = ZoomManager.zoom;
 
     // Start the sub-document load.
-<<<<<<< HEAD
-    let deferred = Promise.defer();
-    executeSoon(function() {
-      BrowserTestUtils.browserLoaded(testBrowser, true).then(url => {
-        is(url, TEST_IFRAME_URL, "got the load event for the iframe");
-        is(ZoomManager.zoom, zoomLevel, "zoom is retained after sub-document load");
-
-        FullZoomHelper.removeTabAndWaitForLocationChange().
-          then(() => deferred.resolve());
-      });
-      ContentTask.spawn(testBrowser, TEST_IFRAME_URL, url => {
-        content.document.querySelector("iframe").src = url;
-=======
     await new Promise(resolve => {
       executeSoon(function() {
         BrowserTestUtils.browserLoaded(testBrowser, true).then(url => {
@@ -53,7 +40,6 @@
         ContentTask.spawn(testBrowser, TEST_IFRAME_URL, url => {
           content.document.querySelector("iframe").src = url;
         });
->>>>>>> a17af05f
       });
     });
   })().then(finish, FullZoomHelper.failAndContinue(finish));
