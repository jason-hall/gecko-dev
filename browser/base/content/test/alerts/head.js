<<<<<<< HEAD
function promiseAlertWindow() {
  return new Promise(function(resolve) {
    let listener = {
      onOpenWindow(window) {
        let alertWindow = window.QueryInterface(Ci.nsIInterfaceRequestor).getInterface(Ci.nsIDOMWindow);
        alertWindow.addEventListener("load", function() {
          let windowType = alertWindow.document.documentElement.getAttribute("windowtype");
          if (windowType != "alert:alert") {
            return;
          }
          Services.wm.removeListener(listener);
          resolve(alertWindow);
        }, {once: true});
      },
    };
    Services.wm.addListener(listener);
  });
}

=======
>>>>>>> a17af05f
/**
 * Similar to `BrowserTestUtils.closeWindow`, but
 * doesn't call `window.close()`.
 */
function promiseWindowClosed(window) {
  return new Promise(function(resolve) {
    Services.ww.registerNotification(function observer(subject, topic, data) {
      if (topic == "domwindowclosed" && subject == window) {
        Services.ww.unregisterNotification(observer);
        resolve();
      }
    });
  });
}

/**
 * These two functions work with file_dom_notifications.html to open the
 * notification and close it.
 *
 * |fn| can be showNotification1 or showNotification2.
 * if |timeout| is passed, then the promise returned from this function is
 * rejected after the requested number of miliseconds.
 */
function openNotification(aBrowser, fn, timeout) {
<<<<<<< HEAD
  return ContentTask.spawn(aBrowser, [fn, timeout], function* ([contentFn, contentTimeout]) {
=======
  return ContentTask.spawn(aBrowser, [fn, timeout], async function([contentFn, contentTimeout]) {
>>>>>>> a17af05f
    let win = content.wrappedJSObject;
    let notification = win[contentFn]();
    win._notification = notification;
    await new Promise((resolve, reject) => {
      function listener() {
        notification.removeEventListener("show", listener);
        resolve();
      }

      notification.addEventListener("show", listener);

      if (contentTimeout) {
        content.setTimeout(() => {
          notification.removeEventListener("show", listener);
          reject("timed out");
        }, contentTimeout);
      }
    });
  });
}

function closeNotification(aBrowser) {
  return ContentTask.spawn(aBrowser, null, function() {
    content.wrappedJSObject._notification.close();
  });
}<|MERGE_RESOLUTION|>--- conflicted
+++ resolved
@@ -1,25 +1,3 @@
-<<<<<<< HEAD
-function promiseAlertWindow() {
-  return new Promise(function(resolve) {
-    let listener = {
-      onOpenWindow(window) {
-        let alertWindow = window.QueryInterface(Ci.nsIInterfaceRequestor).getInterface(Ci.nsIDOMWindow);
-        alertWindow.addEventListener("load", function() {
-          let windowType = alertWindow.document.documentElement.getAttribute("windowtype");
-          if (windowType != "alert:alert") {
-            return;
-          }
-          Services.wm.removeListener(listener);
-          resolve(alertWindow);
-        }, {once: true});
-      },
-    };
-    Services.wm.addListener(listener);
-  });
-}
-
-=======
->>>>>>> a17af05f
 /**
  * Similar to `BrowserTestUtils.closeWindow`, but
  * doesn't call `window.close()`.
@@ -44,11 +22,7 @@
  * rejected after the requested number of miliseconds.
  */
 function openNotification(aBrowser, fn, timeout) {
-<<<<<<< HEAD
-  return ContentTask.spawn(aBrowser, [fn, timeout], function* ([contentFn, contentTimeout]) {
-=======
   return ContentTask.spawn(aBrowser, [fn, timeout], async function([contentFn, contentTimeout]) {
->>>>>>> a17af05f
     let win = content.wrappedJSObject;
     let notification = win[contentFn]();
     win._notification = notification;
