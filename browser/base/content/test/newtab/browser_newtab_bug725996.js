--- conflicted
+++ resolved
@@ -9,11 +9,7 @@
   await checkGrid("0,1,2,3,4,5,6,7,8");
 
   function doDrop(data) {
-<<<<<<< HEAD
-    return ContentTask.spawn(gBrowser.selectedBrowser, { data }, function*(args) {
-=======
     return ContentTask.spawn(gBrowser.selectedBrowser, { data }, async function(args) {
->>>>>>> a17af05f
       let dataTransfer = new content.DataTransfer("dragstart", false);
       dataTransfer.mozSetDataAt("text/x-moz-url", args.data, 0);
       let event = content.document.createEvent("DragEvent");
