/* Any copyright is dedicated to the Public Domain.
   http://creativecommons.org/publicdomain/zero/1.0/ */

const PREF_NEWTAB_ENABLED = "browser.newtabpage.enabled";
const PREF_NEWTAB_DIRECTORYSOURCE = "browser.newtabpage.directory.source";
const PREF_NEWTAB_ACTIVITY_STREAM = "browser.newtabpage.activity-stream.enabled";

Services.prefs.setBoolPref(PREF_NEWTAB_ENABLED, true);
Services.prefs.setBoolPref(PREF_NEWTAB_ACTIVITY_STREAM, false);

// Opens and closes a new tab to clear any existing preloaded ones. This is
// necessary to prevent any left-over activity-stream preloaded new tabs from
// affecting these tests.
BrowserOpenTab();
const initialTab = gBrowser.selectedTab;
gBrowser.removeTab(initialTab);

var tmp = {};
Cu.import("resource://gre/modules/NewTabUtils.jsm", tmp);
Cu.import("resource:///modules/DirectoryLinksProvider.jsm", tmp);
Cu.import("resource://testing-common/PlacesTestUtils.jsm", tmp);
Cc["@mozilla.org/moz/jssubscript-loader;1"]
  .getService(Ci.mozIJSSubScriptLoader)
  .loadSubScript("chrome://browser/content/sanitize.js", tmp);
var {NewTabUtils, Sanitizer, DirectoryLinksProvider, PlacesTestUtils} = tmp;

var gWindow = window;

// Default to dummy/empty directory links
var gDirectorySource = 'data:application/json,{"test":1}';
var gOrigDirectorySource;

// The tests assume all 3 rows and all 3 columns of sites are shown, but the
// window may be too small to actually show everything.  Resize it if necessary.
var requiredSize = {};
requiredSize.innerHeight =
  40 + 32 + // undo container + bottom margin
  44 + 32 + // search bar + bottom margin
  (3 * (180 + 32)) + // 3 rows * (tile height + title and bottom margin)
  100; // breathing room
requiredSize.innerWidth =
  (3 * (290 + 20)) + // 3 cols * (tile width + side margins)
  100; // breathing room

var oldSize = {};
Object.keys(requiredSize).forEach(prop => {
  info([prop, gBrowser.contentWindow[prop], requiredSize[prop]]);
  if (gBrowser.contentWindow[prop] < requiredSize[prop]) {
    oldSize[prop] = gBrowser.contentWindow[prop];
    info("Changing browser " + prop + " from " + oldSize[prop] + " to " +
         requiredSize[prop]);
    gBrowser.contentWindow[prop] = requiredSize[prop];
  }
});

var screenHeight = {};
var screenWidth = {};
Cc["@mozilla.org/gfx/screenmanager;1"].
  getService(Ci.nsIScreenManager).
  primaryScreen.
  GetAvailRectDisplayPix({}, {}, screenWidth, screenHeight);
screenHeight = screenHeight.value;
screenWidth = screenWidth.value;

if (screenHeight < gBrowser.contentWindow.outerHeight) {
  info("Warning: Browser outer height is now " +
       gBrowser.contentWindow.outerHeight + ", which is larger than the " +
       "available screen height, " + screenHeight +
       ". That may cause problems.");
}

if (screenWidth < gBrowser.contentWindow.outerWidth) {
  info("Warning: Browser outer width is now " +
       gBrowser.contentWindow.outerWidth + ", which is larger than the " +
       "available screen width, " + screenWidth +
       ". That may cause problems.");
}

registerCleanupFunction(function() {
  while (gWindow.gBrowser.tabs.length > 1)
    gWindow.gBrowser.removeTab(gWindow.gBrowser.tabs[1]);

  Object.keys(oldSize).forEach(prop => {
    if (oldSize[prop]) {
      gBrowser.contentWindow[prop] = oldSize[prop];
    }
  });

  Services.prefs.clearUserPref(PREF_NEWTAB_ENABLED);
  Services.prefs.clearUserPref(PREF_NEWTAB_ACTIVITY_STREAM);
  Services.prefs.setCharPref(PREF_NEWTAB_DIRECTORYSOURCE, gOrigDirectorySource);

  return watchLinksChangeOnce();
});

function pushPrefs(...aPrefs) {
  return SpecialPowers.pushPrefEnv({"set": aPrefs});
}

/**
 * Resolves promise when directory links are downloaded and written to disk
 */
function watchLinksChangeOnce() {
  return new Promise(resolve => {
    let observer = {
      onManyLinksChanged: () => {
        DirectoryLinksProvider.removeObserver(observer);
        resolve();
      }
    };
    observer.onDownloadFail = observer.onManyLinksChanged;
    DirectoryLinksProvider.addObserver(observer);
  });
}

add_task(async function setup() {
  registerCleanupFunction(function() {
    return new Promise(resolve => {
      function cleanupAndFinish() {
        PlacesTestUtils.clearHistory().then(() => {
          whenPagesUpdated().then(resolve);
          NewTabUtils.restore();
        });
      }

      let callbacks = NewTabUtils.links._populateCallbacks;
      let numCallbacks = callbacks.length;

      if (numCallbacks)
        callbacks.splice(0, numCallbacks, cleanupAndFinish);
      else
        cleanupAndFinish();
    });
  });

  let promiseReady = (async function() {
    await watchLinksChangeOnce();
    await whenPagesUpdated();
  })();

  // Save the original directory source (which is set globally for tests)
  gOrigDirectorySource = Services.prefs.getCharPref(PREF_NEWTAB_DIRECTORYSOURCE);
  Services.prefs.setCharPref(PREF_NEWTAB_DIRECTORYSOURCE, gDirectorySource);
  await promiseReady;
});

/** Perform an action on a cell within the newtab page.
  * @param aIndex index of cell
  * @param aFn function to call in child process or tab.
  * @returns result of calling the function.
  */
function performOnCell(aIndex, aFn) {
  return ContentTask.spawn(gWindow.gBrowser.selectedBrowser,
                           { index: aIndex, fn: aFn.toString() }, async function(args) {
    let cell = content.gGrid.cells[args.index];
<<<<<<< HEAD
=======
    // eslint-disable-next-line no-eval
>>>>>>> a17af05f
    return eval(args.fn)(cell);
  });
}

/**
 * Allows to provide a list of links that is used to construct the grid.
 * @param aLinksPattern the pattern (see below)
 *
 * Example: setLinks("-1,0,1,2,3")
 * Result: [{url: "http://example.com/", title: "site#-1"},
 *          {url: "http://example0.com/", title: "site#0"},
 *          {url: "http://example1.com/", title: "site#1"},
 *          {url: "http://example2.com/", title: "site#2"},
 *          {url: "http://example3.com/", title: "site#3"}]
 */
function setLinks(aLinks) {
  return new Promise(resolve => {
    let links = aLinks;

    if (typeof links == "string") {
      links = aLinks.split(/\s*,\s*/).map(function(id) {
        return {url: "http://example" + (id != "-1" ? id : "") + ".com/",
                title: "site#" + id};
      });
    }

    // Call populateCache() once to make sure that all link fetching that is
    // currently in progress has ended. We clear the history, fill it with the
    // given entries and call populateCache() now again to make sure the cache
    // has the desired contents.
    NewTabUtils.links.populateCache(function() {
      PlacesTestUtils.clearHistory().then(() => {
        fillHistory(links).then(() => {
          NewTabUtils.links.populateCache(function() {
            NewTabUtils.allPages.update();
            resolve();
          }, true);
        });
      });
    });
  });
}

function fillHistory(aLinks) {
  return new Promise(resolve => {
    let numLinks = aLinks.length;
    if (!numLinks) {
      executeSoon(resolve);
      return;
    }

    let transitionLink = Ci.nsINavHistoryService.TRANSITION_LINK;

    // Important: To avoid test failures due to clock jitter on Windows XP, call
    // Date.now() once here, not each time through the loop.
    let now = Date.now() * 1000;

    for (let i = 0; i < aLinks.length; i++) {
      let link = aLinks[i];
      let place = {
        uri: makeURI(link.url),
        title: link.title,
        // Links are secondarily sorted by visit date descending, so decrease the
        // visit date as we progress through the array so that links appear in the
        // grid in the order they're present in the array.
        visits: [{visitDate: now - i, transitionType: transitionLink}]
      };

      PlacesUtils.asyncHistory.updatePlaces(place, {
        handleError: () => ok(false, "couldn't add visit to history"),
        handleResult() {},
        handleCompletion() {
          if (--numLinks == 0) {
            resolve();
          }
        }
      });
    }
  });
}

/**
 * Allows to specify the list of pinned links (that have a fixed position in
 * the grid.
 * @param aLinksPattern the pattern (see below)
 *
 * Example: setPinnedLinks("3,,1")
 * Result: 'http://example3.com/' is pinned in the first cell. 'http://example1.com/' is
 *         pinned in the third cell.
 */
function setPinnedLinks(aLinks) {
  let links = aLinks;

  if (typeof links == "string") {
    links = aLinks.split(/\s*,\s*/).map(function(id) {
      if (id)
        return {url: "http://example" + (id != "-1" ? id : "") + ".com/",
                title: "site#" + id,
                type: "history"};
      return undefined;
    });
  }

  Services.prefs.setStringPref("browser.newtabpage.pinned", JSON.stringify(links));

  NewTabUtils.pinnedLinks.resetCache();
  NewTabUtils.allPages.update();
}

/**
 * Restore the grid state.
 */
function restore() {
  return new Promise(resolve => {
    whenPagesUpdated().then(resolve);
    NewTabUtils.restore();
  });
}

/**
 * Wait until a given condition becomes true.
 */
function waitForCondition(aConditionFn, aMaxTries = 50, aCheckInterval = 100) {
  return new Promise((resolve, reject) => {
    let tries = 0;

    function tryNow() {
      tries++;

      if (aConditionFn()) {
        resolve();
      } else if (tries < aMaxTries) {
        tryAgain();
      } else {
        reject("Condition timed out: " + aConditionFn.toSource());
      }
    }

    function tryAgain() {
      setTimeout(tryNow, aCheckInterval);
    }

    tryAgain();
  });
}

/**
 * Creates a new tab containing 'about:newtab'.
 */
async function addNewTabPageTab() {
  let tab = await BrowserTestUtils.openNewForegroundTab(gWindow.gBrowser, "about:newtab", false);
  let browser = tab.linkedBrowser;

  // Wait for the document to become visible in case it was preloaded.
  await waitForCondition(() => !browser.contentDocument.hidden)

  await new Promise(resolve => {
    if (NewTabUtils.allPages.enabled) {
      // Continue when the link cache has been populated.
      NewTabUtils.links.populateCache(function() {
        whenSearchInitDone().then(resolve);
      });
    } else {
      resolve();
    }
  });

  return tab;
}

/**
 * Compares the current grid arrangement with the given pattern.
 * @param the pattern (see below)
 *
 * Example: checkGrid("3p,2,,4p")
 * Result: We expect the first cell to contain the pinned site 'http://example3.com/'.
 *         The second cell contains 'http://example2.com/'. The third cell is empty.
 *         The fourth cell contains the pinned site 'http://example4.com/'.
 */
async function checkGrid(pattern) {
  let length = pattern.split(",").length;

  await ContentTask.spawn(gWindow.gBrowser.selectedBrowser,
                          { length, pattern }, async function(args) {
    let grid = content.wrappedJSObject.gGrid;

    let sites = grid.sites.slice(0, args.length);
    let foundPattern = sites.map(function(aSite) {
      if (!aSite)
        return "";

      let pinned = aSite.isPinned();
      let hasPinnedAttr = aSite.node.hasAttribute("pinned");

      if (pinned != hasPinnedAttr)
        ok(false, "invalid state (site.isPinned() != site[pinned])");

      return aSite.url.replace(/^http:\/\/example(\d+)\.com\/$/, "$1") + (pinned ? "p" : "");
    });

    Assert.equal(foundPattern, args.pattern, "grid status = " + args.pattern);
  });
}

/**
 * Blocks a site from the grid.
 * @param aIndex The cell index.
 */
function blockCell(aIndex) {
  return new Promise(resolve => {
    whenPagesUpdated().then(resolve);
    performOnCell(aIndex, cell => {
      return cell.site.block();
    });
  });
}

/**
 * Pins a site on a given position.
 * @param aIndex The cell index.
 * @param aPinIndex The index the defines where the site should be pinned.
 */
function pinCell(aIndex) {
  performOnCell(aIndex, cell => {
    cell.site.pin();
  });
}

/**
 * Unpins the given cell's site.
 * @param aIndex The cell index.
 */
function unpinCell(aIndex) {
  return new Promise(resolve => {
    whenPagesUpdated().then(resolve);
    performOnCell(aIndex, cell => {
      cell.site.unpin();
    });
  });
}

/**
 * Simulates a drag and drop operation. Instead of rearranging a site that is
 * is already contained in the newtab grid, this is used to simulate dragging
 * an external link onto the grid e.g. the text from the URL bar.
 * @param aDestIndex The cell index of the drop target.
 */
async function simulateExternalDrop(aDestIndex) {
  let pagesUpdatedPromise = whenPagesUpdated();

  await ContentTask.spawn(gWindow.gBrowser.selectedBrowser, aDestIndex, async function(dropIndex) {
    return new Promise(resolve => {
      const url = "data:text/html;charset=utf-8," +
                  "<a id='link' href='http://example99.com/'>link</a>";

      let doc = content.document;
      let iframe = doc.createElement("iframe");

      function iframeLoaded() {
        let dataTransfer = new iframe.contentWindow.DataTransfer("dragstart", false);
        dataTransfer.mozSetDataAt("text/x-moz-url", "http://example99.com/", 0);

        let event = content.document.createEvent("DragEvent");
        event.initDragEvent("drop", true, true, content, 0, 0, 0, 0, 0,
                            false, false, false, false, 0, null, dataTransfer);

        let target = content.gGrid.cells[dropIndex].node;
        target.dispatchEvent(event);

        iframe.remove();

        resolve();
      }

      iframe.addEventListener("load", function() {
        content.setTimeout(iframeLoaded, 0);
      }, {once: true});

      iframe.setAttribute("src", url);
      iframe.style.width = "50px";
      iframe.style.height = "50px";
      iframe.style.position = "absolute";
      iframe.style.zIndex = 50;

      // the frame has to be attached to a visible element
      let margin = doc.getElementById("newtab-search-container");
      margin.appendChild(iframe);
    });
  });

  await pagesUpdatedPromise;
}

/**
 * Resumes testing when all pages have been updated.
 */
function whenPagesUpdated() {
  return new Promise(resolve => {
    let page = {
      observe: _ => _,

      update() {
        NewTabUtils.allPages.unregister(this);
        executeSoon(resolve);
      }
    };

    NewTabUtils.allPages.register(page);
    registerCleanupFunction(function() {
      NewTabUtils.allPages.unregister(page);
    });
  });
}

/**
 * Waits for the response to the page's initial search state request.
 */
function whenSearchInitDone() {
  return ContentTask.spawn(gWindow.gBrowser.selectedBrowser, {}, async function() {
    return new Promise(resolve => {
      if (content.gSearch) {
        let searchController = content.gSearch._contentSearchController;
        if (searchController.defaultEngine) {
          resolve();
          return;
        }
      }

      let eventName = "ContentSearchService";
      content.addEventListener(eventName, function onEvent(event) {
        if (event.detail.type == "State") {
          content.removeEventListener(eventName, onEvent);
          let resolver = function() {
            // Wait for the search controller to receive the event, then resolve.
            if (content.gSearch._contentSearchController.defaultEngine) {
              resolve();
            }
          }
          content.setTimeout(resolver, 0);
        }
      });
    });
  });
}

/**
 * Changes the newtab customization option and waits for the panel to open and close
 *
 * @param {string} aTheme
 *        Can be any of("blank"|"classic"|"enhanced")
 */
function customizeNewTabPage(aTheme) {
<<<<<<< HEAD
  return ContentTask.spawn(gWindow.gBrowser.selectedBrowser, aTheme, function*(contentTheme) {
=======
  return ContentTask.spawn(gWindow.gBrowser.selectedBrowser, aTheme, async function(contentTheme) {
>>>>>>> a17af05f

    let document = content.document;
    let panel = document.getElementById("newtab-customize-panel");
    let customizeButton = document.getElementById("newtab-customize-button");

    function panelOpened(opened) {
      return new Promise( (resolve) => {
        let options = {attributes: true, oldValue: true};
        let observer = new content.MutationObserver(function(mutations) {
          mutations.forEach(function(mutation) {
            document.getElementById("newtab-customize-" + contentTheme).click();
            observer.disconnect();
            if (opened == panel.hasAttribute("open")) {
              resolve();
            }
          });
        });
        observer.observe(panel, options);
      });
    }

    let opened = panelOpened(true);
    customizeButton.click();
    await opened;

    let closed = panelOpened(false);
    customizeButton.click();
    await closed;
  });
}

/**
 * Reports presence of a scrollbar
 */
function hasScrollbar() {
  return ContentTask.spawn(gWindow.gBrowser.selectedBrowser, {}, async function() {
    let docElement = content.document.documentElement;
    return docElement.scrollHeight > docElement.clientHeight;
  });
}<|MERGE_RESOLUTION|>--- conflicted
+++ resolved
@@ -153,10 +153,7 @@
   return ContentTask.spawn(gWindow.gBrowser.selectedBrowser,
                            { index: aIndex, fn: aFn.toString() }, async function(args) {
     let cell = content.gGrid.cells[args.index];
-<<<<<<< HEAD
-=======
     // eslint-disable-next-line no-eval
->>>>>>> a17af05f
     return eval(args.fn)(cell);
   });
 }
@@ -509,11 +506,7 @@
  *        Can be any of("blank"|"classic"|"enhanced")
  */
 function customizeNewTabPage(aTheme) {
-<<<<<<< HEAD
-  return ContentTask.spawn(gWindow.gBrowser.selectedBrowser, aTheme, function*(contentTheme) {
-=======
   return ContentTask.spawn(gWindow.gBrowser.selectedBrowser, aTheme, async function(contentTheme) {
->>>>>>> a17af05f
 
     let document = content.document;
     let panel = document.getElementById("newtab-customize-panel");
