--- conflicted
+++ resolved
@@ -15,19 +15,11 @@
   NewTabUtils.links.addProvider(afterLoadProvider);
 
   // wait until about:newtab loads before calling provider callback
-<<<<<<< HEAD
-  yield BrowserTestUtils.openNewForegroundTab(gBrowser, "about:newtab");
-
-  afterLoadProvider.callback([]);
-
-  yield ContentTask.spawn(gBrowser.selectedBrowser, {}, function* () {
-=======
   await BrowserTestUtils.openNewForegroundTab(gBrowser, "about:newtab");
 
   afterLoadProvider.callback([]);
 
   await ContentTask.spawn(gBrowser.selectedBrowser, {}, async function() {
->>>>>>> a17af05f
     let {_cellHeight, _cellWidth, node} = content.gGrid;
     Assert.notEqual(_cellHeight, null, "grid has a computed cell height");
     Assert.notEqual(_cellWidth, null, "grid has a computed cell width");
