/* Any copyright is dedicated to the Public Domain.
   http://creativecommons.org/publicdomain/zero/1.0/ */

/*
 * These tests make sure that the 'New Tab Page' feature can be disabled if the
 * decides not to use it.
 */
add_task(async function() {
  // create a new tab page and hide it.
  await setLinks("0,1,2,3,4,5,6,7,8");
  setPinnedLinks("");

  let firstTab = await addNewTabPageTab();

  function isGridDisabled(browser = gBrowser.selectedBrowser) {
<<<<<<< HEAD
    return ContentTask.spawn(browser, {}, function*() {
=======
    return ContentTask.spawn(browser, {}, async function() {
>>>>>>> a17af05f
      return content.gGrid.node.hasAttribute("page-disabled");
    });
  }

  let isDisabled = await isGridDisabled();
  ok(!isDisabled, "page is not disabled");

  NewTabUtils.allPages.enabled = false;

  isDisabled = await isGridDisabled();
  ok(isDisabled, "page is disabled");

  // create a second new tab page and make sure it's disabled. enable it
  // again and check if the former page gets enabled as well.
  await addNewTabPageTab();
  isDisabled = await isGridDisabled(firstTab.linkedBrowser);
  ok(isDisabled, "page is disabled");

  // check that no sites have been rendered
  await ContentTask.spawn(gBrowser.selectedBrowser, {}, async function() {
    Assert.equal(content.document.querySelectorAll(".site").length, 0,
      "no sites have been rendered");
  });

  NewTabUtils.allPages.enabled = true;

  isDisabled = await isGridDisabled();
  ok(!isDisabled, "page is not disabled");

  isDisabled = await isGridDisabled(firstTab.linkedBrowser);
  ok(!isDisabled, "old page is not disabled");
});<|MERGE_RESOLUTION|>--- conflicted
+++ resolved
@@ -13,11 +13,7 @@
   let firstTab = await addNewTabPageTab();
 
   function isGridDisabled(browser = gBrowser.selectedBrowser) {
-<<<<<<< HEAD
-    return ContentTask.spawn(browser, {}, function*() {
-=======
     return ContentTask.spawn(browser, {}, async function() {
->>>>>>> a17af05f
       return content.gGrid.node.hasAttribute("page-disabled");
     });
   }
