--- conflicted
+++ resolved
@@ -8,11 +8,7 @@
   await addNewTabPageTab();
   await checkGrid("0,1,2,3,4,5,6,7,8");
 
-<<<<<<< HEAD
-  yield ContentTask.spawn(gBrowser.selectedBrowser, {}, function* () {
-=======
   await ContentTask.spawn(gBrowser.selectedBrowser, {}, async function() {
->>>>>>> a17af05f
     content.addEventListener("error", function() {
       sendAsyncMessage("test:newtab-error", {});
     });
