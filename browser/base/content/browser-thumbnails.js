--- conflicted
+++ resolved
@@ -65,21 +65,13 @@
     PageThumbs.removeExpirationFilter(this);
     gBrowser.removeTabsProgressListener(this);
     Services.prefs.removeObserver(this.PREF_DISK_CACHE_SSL, this);
-<<<<<<< HEAD
+    Services.prefs.removeObserver(this.PREF_ACTIVITY_STREAM_ENABLED, this);
+
     if (this._topSiteURLsRefreshTimer) {
       this._topSiteURLsRefreshTimer.cancel();
       this._topSiteURLsRefreshTimer = null;
     }
 
-=======
-    Services.prefs.removeObserver(this.PREF_ACTIVITY_STREAM_ENABLED, this);
-
-    if (this._topSiteURLsRefreshTimer) {
-      this._topSiteURLsRefreshTimer.cancel();
-      this._topSiteURLsRefreshTimer = null;
-    }
-
->>>>>>> a17af05f
     this._tabEvents.forEach(function(aEvent) {
       gBrowser.tabContainer.removeEventListener(aEvent, this);
     }, this);
@@ -117,14 +109,11 @@
     }
   },
 
-<<<<<<< HEAD
-=======
   /**
    * clearTopSiteURLCache is only ever called if we've created an nsITimer,
    * which only happens if we've loaded the tiles top sites. Therefore we only
    * need to clear the tiles top sites (and not activity stream's top sites)
    */
->>>>>>> a17af05f
   clearTopSiteURLCache: function Thumbnails_clearTopSiteURLCache() {
     if (this._topSiteURLsRefreshTimer) {
       this._topSiteURLsRefreshTimer.cancel();
@@ -132,12 +121,7 @@
     }
     // Delete the defined property
     delete this._topSiteURLs;
-<<<<<<< HEAD
-    XPCOMUtils.defineLazyGetter(this, "_topSiteURLs",
-                                Thumbnails_getTopSiteURLs);
-=======
     XPCOMUtils.defineLazyGetter(this, "_topSiteURLs", getTopSiteURLs);
->>>>>>> a17af05f
   },
 
   notify: function Thumbnails_notify(timer) {
@@ -145,15 +129,9 @@
     gBrowserThumbnails.clearTopSiteURLCache();
   },
 
-<<<<<<< HEAD
-  filterForThumbnailExpiration:
-  function Thumbnails_filterForThumbnailExpiration(aCallback) {
-    aCallback(this._topSiteURLs);
-=======
   async filterForThumbnailExpiration(aCallback) {
     const topSites = await this._topSiteURLs;
     aCallback(topSites);
->>>>>>> a17af05f
   },
 
   /**
@@ -168,14 +146,9 @@
 
   async _capture(aBrowser) {
     // Only capture about:newtab top sites.
-<<<<<<< HEAD
-    if (!aBrowser.currentURI ||
-        this._topSiteURLs.indexOf(aBrowser.currentURI.spec) == -1)
-=======
     const topSites = await this._topSiteURLs;
     if (!aBrowser.currentURI ||
         topSites.indexOf(aBrowser.currentURI.spec) == -1)
->>>>>>> a17af05f
       return;
     this._shouldCapture(aBrowser, function(aResult) {
       if (aResult) {
@@ -191,13 +164,8 @@
       aBrowser.addEventListener("scroll", this, true);
     }
 
-<<<<<<< HEAD
-    let timeout = setTimeout(function() {
-      this._clearTimeout(aBrowser);
-=======
     let idleCallback = () => {
       this._cancelDelayedCapture(aBrowser);
->>>>>>> a17af05f
       this._capture(aBrowser);
     };
 
@@ -223,17 +191,10 @@
     PageThumbs.shouldStoreThumbnail(aBrowser, aCallback);
   },
 
-<<<<<<< HEAD
-  _clearTimeout: function Thumbnails_clearTimeout(aBrowser) {
-    if (this._timeouts.has(aBrowser)) {
-      aBrowser.removeEventListener("scroll", this);
-      clearTimeout(this._timeouts.get(aBrowser));
-=======
   _cancelDelayedCapture: function Thumbnails_cancelDelayedCapture(aBrowser) {
     if (this._timeouts.has(aBrowser)) {
       aBrowser.removeEventListener("scroll", this);
       this._cancelDelayedCallbacks(aBrowser);
->>>>>>> a17af05f
       this._timeouts.delete(aBrowser);
     }
   },
@@ -250,20 +211,6 @@
   }
 };
 
-<<<<<<< HEAD
-function Thumbnails_getTopSiteURLs() {
-  // The _topSiteURLs getter can be expensive to run, but its return value can
-  // change frequently on new profiles, so as a compromise we cache its return
-  // value as a lazy getter for 1 minute every time it's called.
-  gBrowserThumbnails._topSiteURLsRefreshTimer =
-    Cc["@mozilla.org/timer;1"].createInstance(Ci.nsITimer);
-  gBrowserThumbnails._topSiteURLsRefreshTimer.initWithCallback(gBrowserThumbnails,
-                                                               60 * 1000,
-                                                               Ci.nsITimer.TYPE_ONE_SHOT);
-  return NewTabUtils.links.getLinks().reduce((urls, link) => {
-    if (link)
-      urls.push(link.url);
-=======
 async function getTopSiteURLs() {
   let sites = [];
   if (gBrowserThumbnails._activityStreamEnabled) {
@@ -281,14 +228,8 @@
   }
   return sites.reduce((urls, link) => {
     if (link) urls.push(link.url);
->>>>>>> a17af05f
     return urls;
   }, []);
 }
 
-<<<<<<< HEAD
-XPCOMUtils.defineLazyGetter(gBrowserThumbnails, "_topSiteURLs",
-                            Thumbnails_getTopSiteURLs);
-=======
-XPCOMUtils.defineLazyGetter(gBrowserThumbnails, "_topSiteURLs", getTopSiteURLs);
->>>>>>> a17af05f
+XPCOMUtils.defineLazyGetter(gBrowserThumbnails, "_topSiteURLs", getTopSiteURLs);