/* This Source Code Form is subject to the terms of the Mozilla Public
 * License, v. 2.0. If a copy of the MPL was not distributed with this
 * file, You can obtain one at http://mozilla.org/MPL/2.0/. */

// Note: this file is included in aboutDialog.xul and preferences/advanced.xul
// if MOZ_UPDATER is defined.

/* import-globals-from aboutDialog.js */

/* import-globals-from aboutDialog.js */

Components.utils.import("resource://gre/modules/XPCOMUtils.jsm");
Components.utils.import("resource://gre/modules/DownloadUtils.jsm");

XPCOMUtils.defineLazyModuleGetter(this, "UpdateUtils",
                                  "resource://gre/modules/UpdateUtils.jsm");

const PREF_APP_UPDATE_CANCELATIONS_OSX = "app.update.cancelations.osx";
const PREF_APP_UPDATE_ELEVATE_NEVER    = "app.update.elevate.never";

var gAppUpdater;

function onUnload(aEvent) {
  if (gAppUpdater.isChecking)
    gAppUpdater.checker.stopChecking(Components.interfaces.nsIUpdateChecker.CURRENT_CHECK);
  // Safe to call even when there isn't a download in progress.
  gAppUpdater.removeDownloadListener();
  gAppUpdater = null;
}


<<<<<<< HEAD
function appUpdater() {
=======
function appUpdater(options = {}) {
>>>>>>> a17af05f
  XPCOMUtils.defineLazyServiceGetter(this, "aus",
                                     "@mozilla.org/updates/update-service;1",
                                     "nsIApplicationUpdateService");
  XPCOMUtils.defineLazyServiceGetter(this, "checker",
                                     "@mozilla.org/updates/update-checker;1",
                                     "nsIUpdateChecker");
  XPCOMUtils.defineLazyServiceGetter(this, "um",
                                     "@mozilla.org/updates/update-manager;1",
                                     "nsIUpdateManager");

  this.options = options;
  this.updateDeck = document.getElementById("updateDeck");

  // Hide the update deck when the update window is already open and it's not
  // already applied, to avoid syncing issues between them. Applied updates
  // don't have any information to sync between the windows as they both just
  // show the "Restart to continue"-type button.
  if (Services.wm.getMostRecentWindow("Update:Wizard") &&
      !this.isApplied) {
    this.updateDeck.hidden = true;
    return;
  }

  this.bundle = Services.strings.
                createBundle("chrome://browser/locale/browser.properties");

  let manualURL = Services.urlFormatter.formatURLPref("app.update.url.manual");
  let manualLink = document.getElementById("manualLink");
  manualLink.textContent = manualURL;
  manualLink.href = manualURL;
  document.getElementById("failedLink").href = manualURL;

  if (this.updateDisabledAndLocked) {
    this.selectPanel("adminDisabled");
    return;
  }

  if (this.isPending || this.isApplied) {
    this.selectPanel("apply");
    return;
  }

  if (this.aus.isOtherInstanceHandlingUpdates) {
    this.selectPanel("otherInstanceHandlingUpdates");
    return;
  }

  if (this.isDownloading) {
    this.startDownload();
    // selectPanel("downloading") is called from setupDownloadingUI().
    return;
  }

  // Honor the "Never check for updates" option by not only disabling background
  // update checks, but also in the About dialog, by presenting a
  // "Check for updates" button.
  // If updates are found, the user is then asked if he wants to "Update to <version>".
  if (!this.updateEnabled ||
      Services.prefs.prefHasUserValue(PREF_APP_UPDATE_ELEVATE_NEVER)) {
    this.selectPanel("checkForUpdates");
    return;
  }

  // That leaves the options
  // "Check for updates, but let me choose whether to install them", and
  // "Automatically install updates".
  // In both cases, we check for updates without asking.
  // In the "let me choose" case, we ask before downloading though, in onCheckComplete.
  this.checkForUpdates();
}

appUpdater.prototype =
{
  // true when there is an update check in progress.
  isChecking: false,

  // true when there is an update already staged / ready to be applied.
  get isPending() {
    if (this.update) {
      return this.update.state == "pending" ||
             this.update.state == "pending-service" ||
             this.update.state == "pending-elevate";
    }
    return this.um.activeUpdate &&
           (this.um.activeUpdate.state == "pending" ||
            this.um.activeUpdate.state == "pending-service" ||
            this.um.activeUpdate.state == "pending-elevate");
  },

  // true when there is an update already installed in the background.
  get isApplied() {
    if (this.update)
      return this.update.state == "applied" ||
             this.update.state == "applied-service";
    return this.um.activeUpdate &&
           (this.um.activeUpdate.state == "applied" ||
            this.um.activeUpdate.state == "applied-service");
  },

  // true when there is an update download in progress.
  get isDownloading() {
    if (this.update)
      return this.update.state == "downloading";
    return this.um.activeUpdate &&
           this.um.activeUpdate.state == "downloading";
  },

  // true when updating is disabled by an administrator.
  get updateDisabledAndLocked() {
    return !this.updateEnabled &&
           Services.prefs.prefIsLocked("app.update.enabled");
  },

  // true when updating is enabled.
  get updateEnabled() {
    try {
      return Services.prefs.getBoolPref("app.update.enabled");
    } catch (e) { }
    return true; // Firefox default is true
  },

  // true when updating in background is enabled.
  get backgroundUpdateEnabled() {
    return this.updateEnabled &&
           gAppUpdater.aus.canStageUpdates;
  },

  // true when updating is automatic.
  get updateAuto() {
    try {
      return Services.prefs.getBoolPref("app.update.auto");
    } catch (e) { }
    return true; // Firefox default is true
  },

  /**
   * Sets the panel of the updateDeck.
   *
   * @param  aChildID
   *         The id of the deck's child to select, e.g. "apply".
   */
  selectPanel(aChildID) {
    let panel = document.getElementById(aChildID);

    let button = panel.querySelector("button");
    if (button) {
      if (aChildID == "downloadAndInstall") {
        let updateVersion = gAppUpdater.update.displayVersion;
        // Include the build ID if this is an "a#" (nightly or aurora) build
        if (/a\d+$/.test(updateVersion)) {
          let buildID = gAppUpdater.update.buildID;
          let year = buildID.slice(0, 4);
          let month = buildID.slice(4, 6);
          let day = buildID.slice(6, 8);
          updateVersion += ` (${year}-${month}-${day})`;
        }
        button.label = this.bundle.formatStringFromName("update.downloadAndInstallButton.label", [updateVersion], 1);
        button.accessKey = this.bundle.GetStringFromName("update.downloadAndInstallButton.accesskey");
      }
      this.updateDeck.selectedPanel = panel;
      if (this.options.buttonAutoFocus &&
          (!document.commandDispatcher.focusedElement || // don't steal the focus
           document.commandDispatcher.focusedElement.localName == "button")) { // except from the other buttons
        button.focus();
      }
    } else {
      this.updateDeck.selectedPanel = panel;
    }
  },

  /**
   * Check for updates
   */
  checkForUpdates() {
    // Clear prefs that could prevent a user from discovering available updates.
    if (Services.prefs.prefHasUserValue(PREF_APP_UPDATE_CANCELATIONS_OSX)) {
      Services.prefs.clearUserPref(PREF_APP_UPDATE_CANCELATIONS_OSX);
    }
    if (Services.prefs.prefHasUserValue(PREF_APP_UPDATE_ELEVATE_NEVER)) {
      Services.prefs.clearUserPref(PREF_APP_UPDATE_ELEVATE_NEVER);
    }
    this.selectPanel("checkingForUpdates");
    this.isChecking = true;
    this.checker.checkForUpdates(this.updateCheckListener, true);
    // after checking, onCheckComplete() is called
  },

  /**
   * Handles oncommand for the "Restart to Update" button
   * which is presented after the download has been downloaded.
   */
  buttonRestartAfterDownload() {
    if (!this.isPending && !this.isApplied) {
      return;
    }

    gAppUpdater.selectPanel("restarting");

    // Notify all windows that an application quit has been requested.
    let cancelQuit = Components.classes["@mozilla.org/supports-PRBool;1"].
                     createInstance(Components.interfaces.nsISupportsPRBool);
    Services.obs.notifyObservers(cancelQuit, "quit-application-requested", "restart");

    // Something aborted the quit process.
    if (cancelQuit.data) {
      gAppUpdater.selectPanel("apply");
      return;
    }

    let appStartup = Components.classes["@mozilla.org/toolkit/app-startup;1"].
                     getService(Components.interfaces.nsIAppStartup);

    // If already in safe mode restart in safe mode (bug 327119)
    if (Services.appinfo.inSafeMode) {
      appStartup.restartInSafeMode(Components.interfaces.nsIAppStartup.eAttemptQuit);
      return;
    }

    appStartup.quit(Components.interfaces.nsIAppStartup.eAttemptQuit |
                    Components.interfaces.nsIAppStartup.eRestart);
  },

  /**
   * Implements nsIUpdateCheckListener. The methods implemented by
   * nsIUpdateCheckListener are in a different scope from nsIIncrementalDownload
   * to make it clear which are used by each interface.
   */
  updateCheckListener: {
    /**
     * See nsIUpdateService.idl
     */
    onCheckComplete(aRequest, aUpdates, aUpdateCount) {
      gAppUpdater.isChecking = false;
      gAppUpdater.update = gAppUpdater.aus.
                           selectUpdate(aUpdates, aUpdates.length);
      if (!gAppUpdater.update) {
        gAppUpdater.selectPanel("noUpdatesFound");
        return;
      }

      if (gAppUpdater.update.unsupported) {
        if (gAppUpdater.update.detailsURL) {
          let unsupportedLink = document.getElementById("unsupportedLink");
          unsupportedLink.href = gAppUpdater.update.detailsURL;
        }
        gAppUpdater.selectPanel("unsupportedSystem");
        return;
      }

      if (!gAppUpdater.aus.canApplyUpdates) {
        gAppUpdater.selectPanel("manualUpdate");
        return;
      }

      if (gAppUpdater.updateAuto) // automatically download and install
        gAppUpdater.startDownload();
      else // ask
        gAppUpdater.selectPanel("downloadAndInstall");
    },

    /**
     * See nsIUpdateService.idl
     */
    onError(aRequest, aUpdate) {
      // Errors in the update check are treated as no updates found. If the
      // update check fails repeatedly without a success the user will be
      // notified with the normal app update user interface so this is safe.
      gAppUpdater.isChecking = false;
      gAppUpdater.selectPanel("noUpdatesFound");
    },

    /**
     * See nsISupports.idl
     */
    QueryInterface(aIID) {
      if (!aIID.equals(Components.interfaces.nsIUpdateCheckListener) &&
          !aIID.equals(Components.interfaces.nsISupports))
        throw Components.results.NS_ERROR_NO_INTERFACE;
      return this;
    }
  },

  /**
   * Starts the download of an update mar.
   */
  startDownload() {
    if (!this.update)
      this.update = this.um.activeUpdate;
    this.update.QueryInterface(Components.interfaces.nsIWritablePropertyBag);
    this.update.setProperty("foregroundDownload", "true");

    this.aus.pauseDownload();
    let state = this.aus.downloadUpdate(this.update, false);
    if (state == "failed") {
      this.selectPanel("downloadFailed");
      return;
    }

    this.setupDownloadingUI();
  },

  /**
   * Switches to the UI responsible for tracking the download.
   */
  setupDownloadingUI() {
    this.downloadStatus = document.getElementById("downloadStatus");
    this.downloadStatus.textContent =
      DownloadUtils.getTransferTotal(0, this.update.selectedPatch.size);
    this.selectPanel("downloading");
    this.aus.addDownloadListener(this);
  },

  removeDownloadListener() {
    if (this.aus) {
      this.aus.removeDownloadListener(this);
    }
  },

  /**
   * See nsIRequestObserver.idl
   */
  onStartRequest(aRequest, aContext) {
  },

  /**
   * See nsIRequestObserver.idl
   */
  onStopRequest(aRequest, aContext, aStatusCode) {
    switch (aStatusCode) {
    case Components.results.NS_ERROR_UNEXPECTED:
      if (this.update.selectedPatch.state == "download-failed" &&
          (this.update.isCompleteUpdate || this.update.patchCount != 2)) {
        // Verification error of complete patch, informational text is held in
        // the update object.
        this.removeDownloadListener();
        this.selectPanel("downloadFailed");
        break;
      }
      // Verification failed for a partial patch, complete patch is now
      // downloading so return early and do NOT remove the download listener!
      break;
    case Components.results.NS_BINDING_ABORTED:
      // Do not remove UI listener since the user may resume downloading again.
      break;
    case Components.results.NS_OK:
      this.removeDownloadListener();
      if (this.backgroundUpdateEnabled) {
        this.selectPanel("applying");
        let self = this;
<<<<<<< HEAD
        Services.obs.addObserver(function(aSubject, aTopic, aData) {
=======
        Services.obs.addObserver(function observer(aSubject, aTopic, aData) {
>>>>>>> a17af05f
          // Update the UI when the background updater is finished
          let status = aData;
          if (status == "applied" || status == "applied-service" ||
              status == "pending" || status == "pending-service" ||
              status == "pending-elevate") {
            // If the update is successfully applied, or if the updater has
            // fallen back to non-staged updates, show the "Restart to Update"
            // button.
            self.selectPanel("apply");
          } else if (status == "failed") {
            // Background update has failed, let's show the UI responsible for
            // prompting the user to update manually.
            self.selectPanel("downloadFailed");
          } else if (status == "downloading") {
            // We've fallen back to downloading the full update because the
            // partial update failed to get staged in the background.
            // Therefore we need to keep our observer.
            self.setupDownloadingUI();
            return;
          }
          Services.obs.removeObserver(observer, "update-staged");
        }, "update-staged");
      } else {
        this.selectPanel("apply");
      }
      break;
    default:
      this.removeDownloadListener();
      this.selectPanel("downloadFailed");
      break;
    }
  },

  /**
   * See nsIProgressEventSink.idl
   */
  onStatus(aRequest, aContext, aStatus, aStatusArg) {
  },

  /**
   * See nsIProgressEventSink.idl
   */
  onProgress(aRequest, aContext, aProgress, aProgressMax) {
<<<<<<< HEAD
    this.downloadStatus.value =
=======
    this.downloadStatus.textContent =
>>>>>>> a17af05f
      DownloadUtils.getTransferTotal(aProgress, aProgressMax);
  },

  /**
   * See nsISupports.idl
   */
  QueryInterface(aIID) {
    if (!aIID.equals(Components.interfaces.nsIProgressEventSink) &&
        !aIID.equals(Components.interfaces.nsIRequestObserver) &&
        !aIID.equals(Components.interfaces.nsISupports))
      throw Components.results.NS_ERROR_NO_INTERFACE;
    return this;
  }
};<|MERGE_RESOLUTION|>--- conflicted
+++ resolved
@@ -4,8 +4,6 @@
 
 // Note: this file is included in aboutDialog.xul and preferences/advanced.xul
 // if MOZ_UPDATER is defined.
-
-/* import-globals-from aboutDialog.js */
 
 /* import-globals-from aboutDialog.js */
 
@@ -29,11 +27,7 @@
 }
 
 
-<<<<<<< HEAD
-function appUpdater() {
-=======
 function appUpdater(options = {}) {
->>>>>>> a17af05f
   XPCOMUtils.defineLazyServiceGetter(this, "aus",
                                      "@mozilla.org/updates/update-service;1",
                                      "nsIApplicationUpdateService");
@@ -383,11 +377,7 @@
       if (this.backgroundUpdateEnabled) {
         this.selectPanel("applying");
         let self = this;
-<<<<<<< HEAD
-        Services.obs.addObserver(function(aSubject, aTopic, aData) {
-=======
         Services.obs.addObserver(function observer(aSubject, aTopic, aData) {
->>>>>>> a17af05f
           // Update the UI when the background updater is finished
           let status = aData;
           if (status == "applied" || status == "applied-service" ||
@@ -431,11 +421,7 @@
    * See nsIProgressEventSink.idl
    */
   onProgress(aRequest, aContext, aProgress, aProgressMax) {
-<<<<<<< HEAD
-    this.downloadStatus.value =
-=======
     this.downloadStatus.textContent =
->>>>>>> a17af05f
       DownloadUtils.getTransferTotal(aProgress, aProgressMax);
   },
 
