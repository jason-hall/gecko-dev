*,
*:before,
*:after {
  box-sizing: border-box;
}

html {
  background-color: #F2F2F2;
  height: 100%;
}

body {
  color: #424f59;
  font: message-box;
  font-size: 14px;
  height: 100%;
}

a {
  color: #0095dd;
  cursor: pointer; /* Use the correct cursor for anchors without an href */
}

a:active {
  outline: none;
}

a:focus {
  outline: 1px dotted #0095dd;
}


a.no-underline {
  text-decoration: none;
}

#stage {
  background:#fff;
  border-radius: 5px;
  box-shadow: 0 1px 3px 0 rgba(0, 0, 0, 0.25);
  margin: 0 auto;
  min-height: 300px;
  padding: 60px 40px 40px 40px;
  position: relative;
  text-align: center;
  top: 80px;
  width: 420px;
}

header h1
{
  font-size: 24px;
  font-weight: 200;
  line-height: 1em;
}

#intro header h1 {
  margin: 0 0 32px 0;
}

#manage header h1 {
  margin: 0 0 12px 0;
}

#manage header #email {
  margin-bottom: 23px;
  color: rgb(138, 155, 168);
  font-size: 19px;
  text-overflow: ellipsis;
  overflow: hidden;
  white-space: nowrap;
}

.description {
  font-size: 18px;
}

.button-row {
  margin-top: 45px;
  margin-bottom:20px;
}

.button-row button,
.button-row a.button {
  background: #0095dd;
  border: none;
  border-radius: 5px;
  color: #FFFFFF;
  cursor: pointer;
  font-size: 24px;
  padding: 15px 0;
  transition-duration: 150ms;
  transition-property: background-color;
  width: 100%;
}

.button-row a.button {
  display: inline-block;
  text-decoration: none;
}

.button-row a.button:active,
.button-row a.button:hover,
.button-row a.button:focus,
.button-row button:active,
.button-row button:hover,
.button-row button:focus {
  background: #08c;
}


.graphic-sync-intro {
  background-repeat: no-repeat;
  background-size: contain;
  height: 231px;
  width: 231px;
  margin: 0 auto;
  overflow: hidden;
  text-indent: 100%;
  white-space: nowrap;
<<<<<<< HEAD
=======
  -moz-context-properties: fill;
  fill: #bfcbd3;
>>>>>>> a17af05f
}

.description,
.button-row {
  margin-top: 30px;
}

.links  {
  margin: 20px 0;
}

@media only screen and (max-width: 500px) {
  html {
    background: #fff;
  }

  #stage {
    box-shadow: none;
    margin: 30px auto 0 auto;
    min-height: none;
    min-width: 320px;
    padding: 0 10px;
    width: 100%;
  }

  .button-row {
    margin-top: 20px;
  }

  .button-row button,
  .button-row a.button {
    padding: 10px 0;
  }

}<|MERGE_RESOLUTION|>--- conflicted
+++ resolved
@@ -118,11 +118,8 @@
   overflow: hidden;
   text-indent: 100%;
   white-space: nowrap;
-<<<<<<< HEAD
-=======
   -moz-context-properties: fill;
   fill: #bfcbd3;
->>>>>>> a17af05f
 }
 
 .description,
