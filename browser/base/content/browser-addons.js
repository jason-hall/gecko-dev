/* -*- indent-tabs-mode: nil; js-indent-level: 2 -*-
 * This Source Code Form is subject to the terms of the Mozilla Public
 * License, v. 2.0. If a copy of the MPL was not distributed with this
 * file, You can obtain one at http://mozilla.org/MPL/2.0/. */

// This file is loaded into the browser window scope.
/* eslint-env mozilla/browser-window */

// Removes a doorhanger notification if all of the installs it was notifying
// about have ended in some way.
function removeNotificationOnEnd(notification, installs) {
  let count = installs.length;

  function maybeRemove(install) {
    install.removeListener(this);

    if (--count == 0) {
      // Check that the notification is still showing
      let current = PopupNotifications.getNotification(notification.id, notification.browser);
      if (current === notification)
        notification.remove();
    }
  }

  for (let install of installs) {
    install.addListener({
      onDownloadCancelled: maybeRemove,
      onDownloadFailed: maybeRemove,
      onInstallFailed: maybeRemove,
      onInstallEnded: maybeRemove
    });
  }
}

<<<<<<< HEAD
const gXPInstallObserver = {
=======
var gXPInstallObserver = {
>>>>>>> a17af05f
  _findChildShell(aDocShell, aSoughtShell) {
    if (aDocShell == aSoughtShell)
      return aDocShell;

    var node = aDocShell.QueryInterface(Components.interfaces.nsIDocShellTreeItem);
    for (var i = 0; i < node.childCount; ++i) {
      var docShell = node.getChildAt(i);
      docShell = this._findChildShell(docShell, aSoughtShell);
      if (docShell == aSoughtShell)
        return docShell;
    }
    return null;
  },

  _getBrowser(aDocShell) {
    for (let browser of gBrowser.browsers) {
      if (this._findChildShell(browser.docShell, aDocShell))
        return browser;
    }
    return null;
  },

  pendingInstalls: new WeakMap(),

  showInstallConfirmation(browser, installInfo, height = undefined) {
    // If the confirmation notification is already open cache the installInfo
    // and the new confirmation will be shown later
    if (PopupNotifications.getNotification("addon-install-confirmation", browser)) {
      let pending = this.pendingInstalls.get(browser);
      if (pending) {
        pending.push(installInfo);
      } else {
        this.pendingInstalls.set(browser, [installInfo]);
      }
      return;
    }

    let showNextConfirmation = () => {
      // Make sure the browser is still alive.
      if (gBrowser.browsers.indexOf(browser) == -1)
        return;

      let pending = this.pendingInstalls.get(browser);
      if (pending && pending.length)
        this.showInstallConfirmation(browser, pending.shift());
    }

    // If all installs have already been cancelled in some way then just show
    // the next confirmation
    if (installInfo.installs.every(i => i.state != AddonManager.STATE_DOWNLOADED)) {
      showNextConfirmation();
      return;
    }

    const anchorID = "addons-notification-icon";

    // Make notifications persistent
    var options = {
      displayURI: installInfo.originatingURI,
      persistent: true,
      hideClose: true,
    };

    let acceptInstallation = () => {
      for (let install of installInfo.installs)
        install.install();
      installInfo = null;

      Services.telemetry
              .getHistogramById("SECURITY_UI")
              .add(Ci.nsISecurityUITelemetry.WARNING_CONFIRM_ADDON_INSTALL_CLICK_THROUGH);
    };

    let cancelInstallation = () => {
      if (installInfo) {
        for (let install of installInfo.installs) {
          // The notification may have been closed because the add-ons got
          // cancelled elsewhere, only try to cancel those that are still
          // pending install.
          if (install.state != AddonManager.STATE_CANCELLED)
            install.cancel();
        }
      }

      showNextConfirmation();
    };

    let unsigned = installInfo.installs.filter(i => i.addon.signedState <= AddonManager.SIGNEDSTATE_MISSING);
    let someUnsigned = unsigned.length > 0 && unsigned.length < installInfo.installs.length;

    options.eventCallback = (aEvent) => {
      switch (aEvent) {
        case "removed":
          cancelInstallation();
          break;
        case "shown":
          let addonList = document.getElementById("addon-install-confirmation-content");
          while (addonList.firstChild)
            addonList.firstChild.remove();

          for (let install of installInfo.installs) {
            let container = document.createElement("hbox");

            let name = document.createElement("label");
            name.setAttribute("value", install.addon.name);
            name.setAttribute("class", "addon-install-confirmation-name");
            container.appendChild(name);

            if (someUnsigned && install.addon.signedState <= AddonManager.SIGNEDSTATE_MISSING) {
              let unsignedLabel = document.createElement("label");
              unsignedLabel.setAttribute("value",
                gNavigatorBundle.getString("addonInstall.unsigned"));
              unsignedLabel.setAttribute("class",
                "addon-install-confirmation-unsigned");
              container.appendChild(unsignedLabel);
            }

            addonList.appendChild(container);
          }
          break;
      }
    };

    options.learnMoreURL = Services.urlFormatter.formatURLPref("app.support.baseURL");

    let messageString;
    let notification = document.getElementById("addon-install-confirmation-notification");
    if (unsigned.length == installInfo.installs.length) {
      // None of the add-ons are verified
      messageString = gNavigatorBundle.getString("addonConfirmInstallUnsigned.message");
      notification.setAttribute("warning", "true");
      options.learnMoreURL += "unsigned-addons";
    } else if (unsigned.length == 0) {
      // All add-ons are verified or don't need to be verified
      messageString = gNavigatorBundle.getString("addonConfirmInstall.message");
      notification.removeAttribute("warning");
      options.learnMoreURL += "find-and-install-add-ons";
    } else {
      // Some of the add-ons are unverified, the list of names will indicate
      // which
      messageString = gNavigatorBundle.getString("addonConfirmInstallSomeUnsigned.message");
      notification.setAttribute("warning", "true");
      options.learnMoreURL += "unsigned-addons";
    }

    let brandBundle = document.getElementById("bundle_brand");
    let brandShortName = brandBundle.getString("brandShortName");

    messageString = PluralForm.get(installInfo.installs.length, messageString);
    messageString = messageString.replace("#1", brandShortName);
    messageString = messageString.replace("#2", installInfo.installs.length);

    let action = {
<<<<<<< HEAD
      label: gNavigatorBundle.getString("addonInstall.acceptButton.label"),
      accessKey: gNavigatorBundle.getString("addonInstall.acceptButton.accesskey"),
=======
      label: gNavigatorBundle.getString("addonInstall.acceptButton2.label"),
      accessKey: gNavigatorBundle.getString("addonInstall.acceptButton2.accesskey"),
>>>>>>> a17af05f
      callback: acceptInstallation,
    };

    let secondaryAction = {
      label: gNavigatorBundle.getString("addonInstall.cancelButton.label"),
      accessKey: gNavigatorBundle.getString("addonInstall.cancelButton.accesskey"),
      callback: () => {},
    };

    if (height) {
      notification.style.minHeight = height + "px";
    }

    let tab = gBrowser.getTabForBrowser(browser);
    if (tab) {
      gBrowser.selectedTab = tab;
    }

    let popup = PopupNotifications.show(browser, "addon-install-confirmation",
                                        messageString, anchorID, action,
                                        [secondaryAction], options);

    removeNotificationOnEnd(popup, installInfo.installs);

    Services.telemetry
            .getHistogramById("SECURITY_UI")
            .add(Ci.nsISecurityUITelemetry.WARNING_CONFIRM_ADDON_INSTALL);
  },

  observe(aSubject, aTopic, aData) {
    var brandBundle = document.getElementById("bundle_brand");
    var installInfo = aSubject.wrappedJSObject;
    var browser = installInfo.browser;

    // Make sure the browser is still alive.
    if (!browser || gBrowser.browsers.indexOf(browser) == -1)
      return;

    const anchorID = "addons-notification-icon";
    var messageString, action;
    var brandShortName = brandBundle.getString("brandShortName");

    var notificationID = aTopic;
    // Make notifications persistent
    var options = {
      displayURI: installInfo.originatingURI,
      persistent: true,
      hideClose: true,
      timeout: Date.now() + 30000,
    };

    switch (aTopic) {
    case "addon-install-disabled": {
      notificationID = "xpinstall-disabled";
      let secondaryActions = null;

      if (gPrefService.prefIsLocked("xpinstall.enabled")) {
        messageString = gNavigatorBundle.getString("xpinstallDisabledMessageLocked");
      } else {
        messageString = gNavigatorBundle.getString("xpinstallDisabledMessage");

        action = {
          label: gNavigatorBundle.getString("xpinstallDisabledButton"),
          accessKey: gNavigatorBundle.getString("xpinstallDisabledButton.accesskey"),
          callback: function editPrefs() {
            gPrefService.setBoolPref("xpinstall.enabled", true);
          }
        };

        secondaryActions = [{
          label: gNavigatorBundle.getString("addonInstall.cancelButton.label"),
          accessKey: gNavigatorBundle.getString("addonInstall.cancelButton.accesskey"),
          callback: () => {},
        }];
      }

      PopupNotifications.show(browser, notificationID, messageString, anchorID,
                              action, secondaryActions, options);
      break; }
    case "addon-install-origin-blocked": {
      messageString = gNavigatorBundle.getFormattedString("xpinstallPromptMessage",
                        [brandShortName]);

      options.removeOnDismissal = true;
      options.persistent = false;

      let secHistogram = Components.classes["@mozilla.org/base/telemetry;1"].getService(Ci.nsITelemetry).getHistogramById("SECURITY_UI");
      secHistogram.add(Ci.nsISecurityUITelemetry.WARNING_ADDON_ASKING_PREVENTED);
      let popup = PopupNotifications.show(browser, notificationID,
                                          messageString, anchorID,
                                          null, null, options);
      removeNotificationOnEnd(popup, installInfo.installs);
      break; }
    case "addon-install-blocked": {
      messageString = gNavigatorBundle.getFormattedString("xpinstallPromptMessage",
                        [brandShortName]);

      let secHistogram = Components.classes["@mozilla.org/base/telemetry;1"].getService(Ci.nsITelemetry).getHistogramById("SECURITY_UI");
      action = {
        label: gNavigatorBundle.getString("xpinstallPromptAllowButton"),
        accessKey: gNavigatorBundle.getString("xpinstallPromptAllowButton.accesskey"),
        callback() {
          secHistogram.add(Ci.nsISecurityUITelemetry.WARNING_ADDON_ASKING_PREVENTED_CLICK_THROUGH);
          installInfo.install();
        }
      };
      let secondaryAction = {
        label: gNavigatorBundle.getString("xpinstallPromptMessage.dontAllow"),
        accessKey: gNavigatorBundle.getString("xpinstallPromptMessage.dontAllow.accesskey"),
        callback: () => {},
      };

      secHistogram.add(Ci.nsISecurityUITelemetry.WARNING_ADDON_ASKING_PREVENTED);
      let popup = PopupNotifications.show(browser, notificationID,
                                          messageString, anchorID,
                                          action, [secondaryAction], options);
      removeNotificationOnEnd(popup, installInfo.installs);
      break; }
    case "addon-install-started": {
      let needsDownload = function needsDownload(aInstall) {
        return aInstall.state != AddonManager.STATE_DOWNLOADED;
      }
      // If all installs have already been downloaded then there is no need to
      // show the download progress
      if (!installInfo.installs.some(needsDownload))
        return;
      notificationID = "addon-progress";
      messageString = gNavigatorBundle.getString("addonDownloadingAndVerifying");
      messageString = PluralForm.get(installInfo.installs.length, messageString);
      messageString = messageString.replace("#1", installInfo.installs.length);
      options.installs = installInfo.installs;
      options.contentWindow = browser.contentWindow;
      options.sourceURI = browser.currentURI;
      options.eventCallback = function(aEvent) {
        switch (aEvent) {
          case "shown":
            let notificationElement = [...this.owner.panel.childNodes]
                                      .find(n => n.notification == this);
            if (notificationElement) {
<<<<<<< HEAD
              if (Preferences.get("xpinstall.customConfirmationUI", false)) {
=======
              if (Services.prefs.getBoolPref("xpinstall.customConfirmationUI", false)) {
>>>>>>> a17af05f
                notificationElement.setAttribute("mainactiondisabled", "true");
              } else {
                notificationElement.button.hidden = true;
              }
            }
            break;
          case "removed":
            options.contentWindow = null;
            options.sourceURI = null;
            break;
        }
      };
      action = {
<<<<<<< HEAD
        label: gNavigatorBundle.getString("addonInstall.acceptButton.label"),
        accessKey: gNavigatorBundle.getString("addonInstall.acceptButton.accesskey"),
=======
        label: gNavigatorBundle.getString("addonInstall.acceptButton2.label"),
        accessKey: gNavigatorBundle.getString("addonInstall.acceptButton2.accesskey"),
>>>>>>> a17af05f
        callback: () => {},
      };
      let secondaryAction = {
        label: gNavigatorBundle.getString("addonInstall.cancelButton.label"),
        accessKey: gNavigatorBundle.getString("addonInstall.cancelButton.accesskey"),
        callback: () => {
          for (let install of installInfo.installs) {
            if (install.state != AddonManager.STATE_CANCELLED) {
              install.cancel();
            }
          }
        },
      };
      let notification = PopupNotifications.show(browser, notificationID, messageString,
                                                 anchorID, action,
                                                 [secondaryAction], options);
      notification._startTime = Date.now();

      break; }
    case "addon-install-failed": {
      options.removeOnDismissal = true;
      options.persistent = false;

      // TODO This isn't terribly ideal for the multiple failure case
      for (let install of installInfo.installs) {
        let host;
        try {
          host  = options.displayURI.host;
        } catch (e) {
          // displayURI might be missing or 'host' might throw for non-nsStandardURL nsIURIs.
        }

        if (!host)
          host = (install.sourceURI instanceof Ci.nsIStandardURL) &&
                 install.sourceURI.host;

        let error = (host || install.error == 0) ? "addonInstallError" : "addonLocalInstallError";
        let args;
        if (install.error < 0) {
          error += install.error;
          args = [brandShortName, install.name];
        } else if (install.addon.blocklistState == Ci.nsIBlocklistService.STATE_BLOCKED) {
          error += "Blocklisted";
          args = [install.name];
        } else {
          error += "Incompatible";
          args = [brandShortName, Services.appinfo.version, install.name];
        }

        // Add Learn More link when refusing to install an unsigned add-on
        if (install.error == AddonManager.ERROR_SIGNEDSTATE_REQUIRED) {
          options.learnMoreURL = Services.urlFormatter.formatURLPref("app.support.baseURL") + "unsigned-addons";
        }

        messageString = gNavigatorBundle.getFormattedString(error, args);

        PopupNotifications.show(browser, notificationID, messageString, anchorID,
                                action, null, options);

        // Can't have multiple notifications with the same ID, so stop here.
        break;
      }
      this._removeProgressNotification(browser);
      break; }
    case "addon-install-confirmation": {
      let showNotification = () => {
        let height = undefined;

        if (PopupNotifications.isPanelOpen) {
          let rect = document.getElementById("addon-progress-notification").getBoundingClientRect();
          height = rect.height;
        }

        this._removeProgressNotification(browser);
        this.showInstallConfirmation(browser, installInfo, height);
      };

      let progressNotification = PopupNotifications.getNotification("addon-progress", browser);
      if (progressNotification) {
        let downloadDuration = Date.now() - progressNotification._startTime;
        let securityDelay = Services.prefs.getIntPref("security.dialog_enable_delay") - downloadDuration;
        if (securityDelay > 0) {
          setTimeout(() => {
            // The download may have been cancelled during the security delay
            if (PopupNotifications.getNotification("addon-progress", browser))
              showNotification();
          }, securityDelay);
          break;
        }
      }
      showNotification();
      break; }
    case "addon-install-complete": {
      let needsRestart = installInfo.installs.some(function(i) {
        return i.addon.pendingOperations != AddonManager.PENDING_NONE;
      });

      let secondaryActions = null;

      if (needsRestart) {
        notificationID = "addon-install-restart";
        messageString = gNavigatorBundle.getString("addonsInstalledNeedsRestart");
        action = {
          label: gNavigatorBundle.getString("addonInstallRestartButton"),
          accessKey: gNavigatorBundle.getString("addonInstallRestartButton.accesskey"),
          callback() {
            BrowserUtils.restartApplication();
          }
        };
        secondaryActions = [{
          label: gNavigatorBundle.getString("addonInstallRestartIgnoreButton"),
          accessKey: gNavigatorBundle.getString("addonInstallRestartIgnoreButton.accesskey"),
          callback: () => {},
        }];
      } else {
        messageString = gNavigatorBundle.getString("addonsInstalled");
        action = null;
      }

      messageString = PluralForm.get(installInfo.installs.length, messageString);
      messageString = messageString.replace("#1", installInfo.installs[0].name);
      messageString = messageString.replace("#2", installInfo.installs.length);
      messageString = messageString.replace("#3", brandShortName);

      // Remove notification on dismissal, since it's possible to cancel the
      // install through the addons manager UI, making the "restart" prompt
      // irrelevant.
      options.removeOnDismissal = true;
      options.persistent = false;

      PopupNotifications.show(browser, notificationID, messageString, anchorID,
                              action, secondaryActions, options);
      break; }
    }
  },
  _removeProgressNotification(aBrowser) {
    let notification = PopupNotifications.getNotification("addon-progress", aBrowser);
    if (notification)
      notification.remove();
  }
};

<<<<<<< HEAD
const gExtensionsNotifications = {
=======
var gExtensionsNotifications = {
>>>>>>> a17af05f
  initialized: false,
  init() {
    this.updateAlerts();
    this.boundUpdate = this.updateAlerts.bind(this);
    ExtensionsUI.on("change", this.boundUpdate);
    this.initialized = true;
  },

  uninit() {
    // uninit() can race ahead of init() in some cases, if that happens,
    // we have no handler to remove.
    if (!this.initialized) {
      return;
    }
    ExtensionsUI.off("change", this.boundUpdate);
  },

<<<<<<< HEAD
  updateAlerts() {
    let sideloaded = ExtensionsUI.sideloaded;
    let updates = ExtensionsUI.updates;
    if (sideloaded.size + updates.size == 0) {
      PanelUI.removeNotification("addon-alert");
    } else {
      PanelUI.showBadgeOnlyNotification("addon-alert");
    }

    let container = document.getElementById("PanelUI-footer-addons");
=======
  _createAddonButton(text, icon, callback) {
    let button = document.createElement("toolbarbutton");
    button.setAttribute("label", text);
    const DEFAULT_EXTENSION_ICON =
      "chrome://mozapps/skin/extensions/extensionGeneric.svg";
    button.setAttribute("image", icon || DEFAULT_EXTENSION_ICON);
    button.className = "addon-banner-item";

    button.addEventListener("click", callback);
    PanelUI.addonNotificationContainer.appendChild(button);
  },

  updateAlerts() {
    let sideloaded = ExtensionsUI.sideloaded;
    let updates = ExtensionsUI.updates;

    let container = PanelUI.addonNotificationContainer;
>>>>>>> a17af05f

    while (container.firstChild) {
      container.firstChild.remove();
    }

<<<<<<< HEAD
    const DEFAULT_EXTENSION_ICON =
      "chrome://mozapps/skin/extensions/extensionGeneric.svg";
=======
>>>>>>> a17af05f
    let items = 0;
    for (let update of updates) {
      if (++items > 4) {
        break;
      }
<<<<<<< HEAD

      let button = document.createElement("toolbarbutton");
      let text = gNavigatorBundle.getFormattedString("webextPerms.updateMenuItem", [update.addon.name]);
      button.setAttribute("label", text);

      let icon = update.addon.iconURL || DEFAULT_EXTENSION_ICON;
      button.setAttribute("image", icon);

      button.addEventListener("click", evt => {
        ExtensionsUI.showUpdate(gBrowser, update);
      });

      container.appendChild(button);
=======
      let text = gNavigatorBundle.getFormattedString("webextPerms.updateMenuItem", [update.addon.name]);
      this._createAddonButton(text, update.addon.iconURL, evt => {
        ExtensionsUI.showUpdate(gBrowser, update);
      });
>>>>>>> a17af05f
    }

    let appName;
    for (let addon of sideloaded) {
      if (++items > 4) {
        break;
      }
      if (!appName) {
        let brandBundle = document.getElementById("bundle_brand");
        appName = brandBundle.getString("brandShortName");
      }

<<<<<<< HEAD
      let button = document.createElement("toolbarbutton");
      let text = gNavigatorBundle.getFormattedString("webextPerms.sideloadMenuItem", [addon.name, appName]);
      button.setAttribute("label", text);

      let icon = addon.iconURL || DEFAULT_EXTENSION_ICON;
      button.setAttribute("image", icon);

      button.addEventListener("click", evt => {
        ExtensionsUI.showSideloaded(gBrowser, addon);
      });

      container.appendChild(button);
=======
      let text = gNavigatorBundle.getFormattedString("webextPerms.sideloadMenuItem", [addon.name, appName]);
      this._createAddonButton(text, addon.iconURL, evt => {
        ExtensionsUI.showSideloaded(gBrowser, addon);
      });
>>>>>>> a17af05f
    }
  },
};

var LightWeightThemeWebInstaller = {
  init() {
    let mm = window.messageManager;
    mm.addMessageListener("LightWeightThemeWebInstaller:Install", this);
    mm.addMessageListener("LightWeightThemeWebInstaller:Preview", this);
    mm.addMessageListener("LightWeightThemeWebInstaller:ResetPreview", this);
  },

  receiveMessage(message) {
    // ignore requests from background tabs
    if (message.target != gBrowser.selectedBrowser) {
      return;
    }

    let data = message.data;

    switch (message.name) {
      case "LightWeightThemeWebInstaller:Install": {
        this._installRequest(data.themeData, data.baseURI);
        break;
      }
      case "LightWeightThemeWebInstaller:Preview": {
        this._preview(data.themeData, data.baseURI);
        break;
      }
      case "LightWeightThemeWebInstaller:ResetPreview": {
        this._resetPreview(data && data.baseURI);
        break;
      }
    }
  },

  handleEvent(event) {
    switch (event.type) {
      case "TabSelect": {
        this._resetPreview();
        break;
      }
    }
  },

  get _manager() {
    let temp = {};
    Cu.import("resource://gre/modules/LightweightThemeManager.jsm", temp);
    delete this._manager;
    return this._manager = temp.LightweightThemeManager;
  },

  _installRequest(dataString, baseURI) {
    let data = this._manager.parseTheme(dataString, baseURI);

    if (!data) {
      return;
    }

    let uri = makeURI(baseURI);

    // A notification bar with the option to undo is normally shown after a
    // theme is installed.  But the discovery pane served from the url(s)
    // below has its own toggle switch for quick undos, so don't show the
    // notification in that case.
    let notify = uri.prePath != "https://discovery.addons.mozilla.org";
    if (notify) {
      try {
        if (Services.prefs.getBoolPref("extensions.webapi.testing")
            && (uri.prePath == "https://discovery.addons.allizom.org"
                || uri.prePath == "https://discovery.addons-dev.allizom.org")) {
          notify = false;
        }
      } catch (e) {
        // getBoolPref() throws if the testing pref isn't set.  ignore it.
      }
    }

    if (this._isAllowed(baseURI)) {
      this._install(data, notify);
      return;
    }

    let strings = {
      header: gNavigatorBundle.getFormattedString("webextPerms.header", [data.name]),
      text: gNavigatorBundle.getFormattedString("lwthemeInstallRequest.message2",
                                                [uri.host]),
      acceptText: gNavigatorBundle.getString("lwthemeInstallRequest.allowButton2"),
      acceptKey: gNavigatorBundle.getString("lwthemeInstallRequest.allowButton.accesskey2"),
      cancelText: gNavigatorBundle.getString("webextPerms.cancel.label"),
      cancelKey: gNavigatorBundle.getString("webextPerms.cancel.accessKey"),
      msgs: []
    };
    ExtensionsUI.showPermissionsPrompt(gBrowser.selectedBrowser, strings, null,
      "installWeb").then(answer => {
      if (answer) {
        LightWeightThemeWebInstaller._install(data, notify);
      }
    });
  },

  _install(newLWTheme, notify) {
    let listener = {
      onEnabling(aAddon, aRequiresRestart) {
        if (!aRequiresRestart) {
          return;
        }

        let messageString = gNavigatorBundle.getFormattedString("lwthemeNeedsRestart.message",
          [aAddon.name], 1);

        let action = {
          label: gNavigatorBundle.getString("lwthemeNeedsRestart.button"),
          accessKey: gNavigatorBundle.getString("lwthemeNeedsRestart.accesskey"),
          callback() {
            BrowserUtils.restartApplication();
          }
        };

        let options = {
          persistent: true
        };

        PopupNotifications.show(gBrowser.selectedBrowser, "addon-theme-change",
                                messageString, "addons-notification-icon",
                                action, null, options);
      },

      onEnabled(aAddon) {
        if (notify) {
          ExtensionsUI.showInstallNotification(gBrowser.selectedBrowser, newLWTheme);
        }
      }
    };

    AddonManager.addAddonListener(listener);
    this._manager.currentTheme = newLWTheme;
    AddonManager.removeAddonListener(listener);
  },

  _preview(dataString, baseURI) {
    if (!this._isAllowed(baseURI))
      return;

    let data = this._manager.parseTheme(dataString, baseURI);
    if (!data)
      return;

    this._resetPreview();
    gBrowser.tabContainer.addEventListener("TabSelect", this);
    this._manager.previewTheme(data);
  },

  _resetPreview(baseURI) {
    if (baseURI && !this._isAllowed(baseURI))
      return;
    gBrowser.tabContainer.removeEventListener("TabSelect", this);
    this._manager.resetPreview();
  },

  _isAllowed(srcURIString) {
    let uri;
    try {
      uri = makeURI(srcURIString);
    } catch (e) {
      // makeURI fails if srcURIString is a nonsense URI
      return false;
    }

    if (!uri.schemeIs("https")) {
      return false;
    }

    let pm = Services.perms;
    return pm.testPermission(uri, "install") == pm.ALLOW_ACTION;
  }
};<|MERGE_RESOLUTION|>--- conflicted
+++ resolved
@@ -32,11 +32,7 @@
   }
 }
 
-<<<<<<< HEAD
-const gXPInstallObserver = {
-=======
 var gXPInstallObserver = {
->>>>>>> a17af05f
   _findChildShell(aDocShell, aSoughtShell) {
     if (aDocShell == aSoughtShell)
       return aDocShell;
@@ -190,13 +186,8 @@
     messageString = messageString.replace("#2", installInfo.installs.length);
 
     let action = {
-<<<<<<< HEAD
-      label: gNavigatorBundle.getString("addonInstall.acceptButton.label"),
-      accessKey: gNavigatorBundle.getString("addonInstall.acceptButton.accesskey"),
-=======
       label: gNavigatorBundle.getString("addonInstall.acceptButton2.label"),
       accessKey: gNavigatorBundle.getString("addonInstall.acceptButton2.accesskey"),
->>>>>>> a17af05f
       callback: acceptInstallation,
     };
 
@@ -336,11 +327,7 @@
             let notificationElement = [...this.owner.panel.childNodes]
                                       .find(n => n.notification == this);
             if (notificationElement) {
-<<<<<<< HEAD
-              if (Preferences.get("xpinstall.customConfirmationUI", false)) {
-=======
               if (Services.prefs.getBoolPref("xpinstall.customConfirmationUI", false)) {
->>>>>>> a17af05f
                 notificationElement.setAttribute("mainactiondisabled", "true");
               } else {
                 notificationElement.button.hidden = true;
@@ -354,13 +341,8 @@
         }
       };
       action = {
-<<<<<<< HEAD
-        label: gNavigatorBundle.getString("addonInstall.acceptButton.label"),
-        accessKey: gNavigatorBundle.getString("addonInstall.acceptButton.accesskey"),
-=======
         label: gNavigatorBundle.getString("addonInstall.acceptButton2.label"),
         accessKey: gNavigatorBundle.getString("addonInstall.acceptButton2.accesskey"),
->>>>>>> a17af05f
         callback: () => {},
       };
       let secondaryAction = {
@@ -503,11 +485,7 @@
   }
 };
 
-<<<<<<< HEAD
-const gExtensionsNotifications = {
-=======
 var gExtensionsNotifications = {
->>>>>>> a17af05f
   initialized: false,
   init() {
     this.updateAlerts();
@@ -525,18 +503,6 @@
     ExtensionsUI.off("change", this.boundUpdate);
   },
 
-<<<<<<< HEAD
-  updateAlerts() {
-    let sideloaded = ExtensionsUI.sideloaded;
-    let updates = ExtensionsUI.updates;
-    if (sideloaded.size + updates.size == 0) {
-      PanelUI.removeNotification("addon-alert");
-    } else {
-      PanelUI.showBadgeOnlyNotification("addon-alert");
-    }
-
-    let container = document.getElementById("PanelUI-footer-addons");
-=======
   _createAddonButton(text, icon, callback) {
     let button = document.createElement("toolbarbutton");
     button.setAttribute("label", text);
@@ -554,42 +520,20 @@
     let updates = ExtensionsUI.updates;
 
     let container = PanelUI.addonNotificationContainer;
->>>>>>> a17af05f
 
     while (container.firstChild) {
       container.firstChild.remove();
     }
 
-<<<<<<< HEAD
-    const DEFAULT_EXTENSION_ICON =
-      "chrome://mozapps/skin/extensions/extensionGeneric.svg";
-=======
->>>>>>> a17af05f
     let items = 0;
     for (let update of updates) {
       if (++items > 4) {
         break;
       }
-<<<<<<< HEAD
-
-      let button = document.createElement("toolbarbutton");
-      let text = gNavigatorBundle.getFormattedString("webextPerms.updateMenuItem", [update.addon.name]);
-      button.setAttribute("label", text);
-
-      let icon = update.addon.iconURL || DEFAULT_EXTENSION_ICON;
-      button.setAttribute("image", icon);
-
-      button.addEventListener("click", evt => {
-        ExtensionsUI.showUpdate(gBrowser, update);
-      });
-
-      container.appendChild(button);
-=======
       let text = gNavigatorBundle.getFormattedString("webextPerms.updateMenuItem", [update.addon.name]);
       this._createAddonButton(text, update.addon.iconURL, evt => {
         ExtensionsUI.showUpdate(gBrowser, update);
       });
->>>>>>> a17af05f
     }
 
     let appName;
@@ -602,25 +546,10 @@
         appName = brandBundle.getString("brandShortName");
       }
 
-<<<<<<< HEAD
-      let button = document.createElement("toolbarbutton");
-      let text = gNavigatorBundle.getFormattedString("webextPerms.sideloadMenuItem", [addon.name, appName]);
-      button.setAttribute("label", text);
-
-      let icon = addon.iconURL || DEFAULT_EXTENSION_ICON;
-      button.setAttribute("image", icon);
-
-      button.addEventListener("click", evt => {
-        ExtensionsUI.showSideloaded(gBrowser, addon);
-      });
-
-      container.appendChild(button);
-=======
       let text = gNavigatorBundle.getFormattedString("webextPerms.sideloadMenuItem", [addon.name, appName]);
       this._createAddonButton(text, addon.iconURL, evt => {
         ExtensionsUI.showSideloaded(gBrowser, addon);
       });
->>>>>>> a17af05f
     }
   },
 };
