--- conflicted
+++ resolved
@@ -16,17 +16,9 @@
     let iframe = document.getElementById("remote-report");
     iframe.addEventListener("load", healthReportWrapper.initRemotePage);
     iframe.src = this._getReportURI().spec;
-<<<<<<< HEAD
-    prefs.observe("uploadEnabled", this.updatePrefState, healthReportWrapper);
-  },
-
-  uninit() {
-    prefs.ignore("uploadEnabled", this.updatePrefState, healthReportWrapper);
-=======
     XPCOMUtils.defineLazyPreferenceGetter(this, /* unused */ "_isUploadEnabled",
                                           "datareporting.healthreport.uploadEnabled",
                                           false, () => this.updatePrefState());
->>>>>>> a17af05f
   },
 
   _getReportURI() {
@@ -177,9 +169,4 @@
   },
 }
 
-<<<<<<< HEAD
-window.addEventListener("load", function() { healthReportWrapper.init(); });
-window.addEventListener("unload", function() { healthReportWrapper.uninit(); });
-=======
-window.addEventListener("load", function() { healthReportWrapper.init(); });
->>>>>>> a17af05f
+window.addEventListener("load", function() { healthReportWrapper.init(); });