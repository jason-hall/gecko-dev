<?xml version="1.0" encoding="UTF-8"?>

<!DOCTYPE html [
  <!ENTITY % htmlDTD PUBLIC "-//W3C//DTD XHTML 1.0 Strict//EN" "DTD/xhtml1-strict.dtd">
  %htmlDTD;
  <!ENTITY % globalDTD SYSTEM "chrome://global/locale/global.dtd">
  %globalDTD;
  <!ENTITY % brandDTD SYSTEM "chrome://branding/locale/brand.dtd" >
  %brandDTD;
  <!ENTITY % blockedSiteDTD SYSTEM "chrome://browser/locale/safebrowsing/phishing-afterload-warning-message.dtd">
  %blockedSiteDTD;
]>

<!-- This Source Code Form is subject to the terms of the Mozilla Public
   - License, v. 2.0. If a copy of the MPL was not distributed with this
   - file, You can obtain one at http://mozilla.org/MPL/2.0/. -->

<html xmlns="http://www.w3.org/1999/xhtml" class="blacklist">
  <head>
    <link rel="stylesheet" href="chrome://browser/skin/blockedSite.css" type="text/css" media="all" />
    <link rel="icon" type="image/png" id="favicon" href="chrome://global/skin/icons/blacklist_favicon.png"/>

    <script type="application/javascript"><![CDATA[
      // Error url MUST be formatted like this:
      //   about:blocked?e=error_code&u=url(&o=1)?
      //     (o=1 when user overrides are allowed)

      // Note that this file uses document.documentURI to get
      // the URL (with the format from above). This is because
      // document.location.href gets the current URI off the docshell,
      // which is the URL displayed in the location bar, i.e.
      // the URI that the user attempted to load.

      function getErrorCode() {
        var url = document.documentURI;
        var error = url.search(/e\=/);
        var duffUrl = url.search(/\&u\=/);
        return decodeURIComponent(url.slice(error + 2, duffUrl));
      }

      function getURL() {
        var url = document.documentURI;
        var match = url.match(/&u=([^&]+)&/);

        // match == null if not found; if so, return an empty string
        // instead of what would turn out to be portions of the URI
        if (!match)
          return "";

        url = decodeURIComponent(match[1]);

        // If this is a view-source page, then get then real URI of the page
        if (url.startsWith("view-source:"))
          url = url.slice(12);
        return url;
      }

      /**
       * Check whether this warning page should be overridable or whether
       * the "ignore warning" button should be hidden.
       */
      function getOverride() {
        var url = document.documentURI;
        var match = url.match(/&o=1&/);
        return !!match;
      }

      /**
       * Attempt to get the hostname via document.location.  Fail back
       * to getURL so that we always return something meaningful.
       */
      function getHostString() {
        try {
          return document.location.hostname;
        } catch (e) {
          return getURL();
        }
      }

      function initPage() {
        var error = "";
        switch (getErrorCode()) {
          case "malwareBlocked" :
            error = "malware";
            break;
          case "deceptiveBlocked" :
            error = "phishing";
            break;
          case "unwantedBlocked" :
            error = "unwanted";
            break;
          case "harmfulBlocked" :
            error = "harmful";
            break;
          default:
            return;
        }

        var el;

        if (error !== "malware") {
          el = document.getElementById("errorTitleText_malware");
          el.remove();
          el = document.getElementById("errorShortDescText_malware");
          el.remove();
          el = document.getElementById("errorLongDescText_malware");
          el.remove();
        }

        if (error !== "phishing") {
          el = document.getElementById("errorTitleText_phishing");
          el.remove();
          el = document.getElementById("errorShortDescText_phishing");
          el.remove();
          el = document.getElementById("errorLongDescText_phishing");
          el.remove();
        }

        if (error !== "unwanted") {
          el = document.getElementById("errorTitleText_unwanted");
          el.remove();
          el = document.getElementById("errorShortDescText_unwanted");
          el.remove();
          el = document.getElementById("errorLongDescText_unwanted");
          el.remove();
<<<<<<< HEAD
=======
        }

        if (error !== "harmful") {
          el = document.getElementById("errorTitleText_harmful");
          el.remove();
          el = document.getElementById("errorShortDescText_harmful");
          el.remove();
        }

        // Set sitename if necessary.
        let sitenameElem = document.getElementById(error + "_sitename");
        if (sitenameElem) {
          sitenameElem.textContent = getHostString();
>>>>>>> a17af05f
        }

        document.title = document.getElementById("errorTitleText_" + error)
                                 .innerHTML;

        if (!getOverride()) {
          var btn = document.getElementById("ignoreWarningButton");
          if (btn) {
            btn.remove();
          }
        }

        // Inform the test harness that we're done loading the page
        var event = new CustomEvent("AboutBlockedLoaded", {bubbles: true});
        document.dispatchEvent(event);
      }
    ]]></script>
  </head>

  <body dir="&locale.dir;">
    <div id="errorPageContainer" class="container">

      <!-- Error Title -->
      <div id="errorTitle" class="title">
        <h1 class="title-text" id="errorTitleText_phishing">&safeb.blocked.phishingPage.title2;</h1>
        <h1 class="title-text" id="errorTitleText_malware">&safeb.blocked.malwarePage.title;</h1>
        <h1 class="title-text" id="errorTitleText_unwanted">&safeb.blocked.unwantedPage.title;</h1>
        <h1 class="title-text" id="errorTitleText_harmful">&safeb.blocked.harmfulPage.title;</h1>
      </div>

      <div id="errorLongContent">

        <!-- Short Description -->
        <div id="errorShortDesc">
          <p id="errorShortDescText_phishing">&safeb.blocked.phishingPage.shortDesc2;</p>
          <p id="errorShortDescText_malware">&safeb.blocked.malwarePage.shortDesc;</p>
          <p id="errorShortDescText_unwanted">&safeb.blocked.unwantedPage.shortDesc;</p>
          <p id="errorShortDescText_harmful">&safeb.blocked.harmfulPage.shortDesc2;</p>
        </div>

        <!-- Long Description -->
        <div id="errorLongDesc">
          <p id="errorLongDescText_phishing">&safeb.blocked.phishingPage.longDesc2;</p>
          <p id="errorLongDescText_malware">&safeb.blocked.malwarePage.longDesc;</p>
          <p id="errorLongDescText_unwanted">&safeb.blocked.unwantedPage.longDesc;</p>
        </div>

        <!-- Advisory -->
        <div id="advisoryDesc">
          <p id="advisoryDescText">&safeb.palm.advisory.desc;</p>
        </div>

        <!-- Action buttons -->
        <div id="buttons" class="button-container">
          <!-- Commands handled in browser.js -->
          <button id="getMeOutButton" class="primary">&safeb.palm.accept.label;</button>
          <div class="button-spacer"></div>
          <button id="reportButton">&safeb.palm.reportPage.label;</button>
        </div>
      </div>
      <div id="ignoreWarning">
        <button id="ignoreWarningButton">&safeb.palm.decline.label;</button>
      </div>
    </div>
    <!--
    - Note: It is important to run the script this way, instead of using
    - an onload handler. This is because error pages are loaded as
    - LOAD_BACKGROUND, which means that onload handlers will not be executed.
    -->
    <script type="application/javascript">
      initPage();
    </script>
  </body>
</html><|MERGE_RESOLUTION|>--- conflicted
+++ resolved
@@ -123,8 +123,6 @@
           el.remove();
           el = document.getElementById("errorLongDescText_unwanted");
           el.remove();
-<<<<<<< HEAD
-=======
         }
 
         if (error !== "harmful") {
@@ -138,7 +136,6 @@
         let sitenameElem = document.getElementById(error + "_sitename");
         if (sitenameElem) {
           sitenameElem.textContent = getHostString();
->>>>>>> a17af05f
         }
 
         document.title = document.getElementById("errorTitleText_" + error)
