# -*- Mode: Java; tab-width: 4; indent-tabs-mode: nil; c-basic-offset: 4 -*-
# This Source Code Form is subject to the terms of the Mozilla Public
# License, v. 2.0. If a copy of the MPL was not distributed with this
# file, You can obtain one at http://mozilla.org/MPL/2.0/.

       <menubar id="main-menubar"
                onpopupshowing="if (event.target.parentNode.parentNode == this &amp;&amp;
                                    !('@mozilla.org/widget/nativemenuservice;1' in Cc))
                                  this.setAttribute('openedwithkey',
                                                    event.target.parentNode.openedWithKey);"
                style="border:0px;padding:0px;margin:0px;-moz-appearance:none">
            <menu id="file-menu" label="&fileMenu.label;"
                  accesskey="&fileMenu.accesskey;">
              <menupopup id="menu_FilePopup"
                         onpopupshowing="updateUserContextUIVisibility();">
                <menuitem id="menu_newNavigatorTab"
                          label="&tabCmd.label;"
                          command="cmd_newNavigatorTab"
                          key="key_newNavigatorTab"
                          accesskey="&tabCmd.accesskey;"/>
                <menu id="menu_newUserContext"
                      label="&newUserContext.label;"
                      accesskey="&newUserContext.accesskey;"
                      hidden="true">
                  <menupopup onpopupshowing="return createUserContextMenu(event);" />
                </menu>
                <menuitem id="menu_newNavigator"
                          label="&newNavigatorCmd.label;"
                          accesskey="&newNavigatorCmd.accesskey;"
                          key="key_newNavigator"
                          command="cmd_newNavigator"/>
                <menuitem id="menu_newPrivateWindow"
                          label="&newPrivateWindow.label;"
                          accesskey="&newPrivateWindow.accesskey;"
                          command="Tools:PrivateBrowsing"
                          key="key_privatebrowsing"/>
#ifdef E10S_TESTING_ONLY
                <menuitem id="menu_newNonRemoteWindow"
                          label="&newNonRemoteWindow.label;"
                          hidden="true"
                          command="Tools:NonRemoteWindow"/>
#endif
#ifdef MAC_NON_BROWSER_WINDOW
                <menuitem id="menu_openLocation"
                          label="&openLocationCmd.label;"
                          command="Browser:OpenLocation"
                          key="focusURLBar"/>
#endif
                <menuitem id="menu_openFile"
                          label="&openFileCmd.label;"
                          command="Browser:OpenFile"
                          key="openFileKb"
                          accesskey="&openFileCmd.accesskey;"/>
                <menuitem id="menu_close"
                          class="show-only-for-keyboard"
                          label="&closeCmd.label;"
                          key="key_close"
                          accesskey="&closeCmd.accesskey;"
                          command="cmd_close"/>
                <menuitem id="menu_closeWindow"
                          class="show-only-for-keyboard"
                          hidden="true"
                          command="cmd_closeWindow"
                          key="key_closeWindow"
                          label="&closeWindow.label;"
                          accesskey="&closeWindow.accesskey;"/>
                <menuseparator/>
                <menuitem id="menu_savePage"
                          label="&savePageCmd.label;"
                          accesskey="&savePageCmd.accesskey;"
                          key="key_savePage"
                          command="Browser:SavePage"/>
                <menuitem id="menu_sendLink"
                          label="&emailPageCmd.label;"
                          accesskey="&emailPageCmd.accesskey;"
                          command="Browser:SendLink"/>
                <menuseparator/>
#if !defined(MOZ_WIDGET_GTK)
                <menuitem id="menu_printSetup"
                          label="&printSetupCmd.label;"
                          accesskey="&printSetupCmd.accesskey;"
                          command="cmd_pageSetup"/>
#endif
#ifndef XP_MACOSX
                <menuitem id="menu_printPreview"
                          label="&printPreviewCmd.label;"
                          accesskey="&printPreviewCmd.accesskey;"
                          command="cmd_printPreview"/>
#endif
                <menuitem id="menu_print"
                          label="&printCmd.label;"
                          accesskey="&printCmd.accesskey;"
                          key="printKb"
                          command="cmd_print"/>
                <menuseparator/>
                <menuitem id="goOfflineMenuitem"
                          label="&goOfflineCmd.label;"
                          accesskey="&goOfflineCmd.accesskey;"
                          type="checkbox"
                          observes="workOfflineMenuitemState"
                          oncommand="BrowserOffline.toggleOfflineStatus();"/>
                <menuitem id="menu_FileQuitItem"
#ifdef XP_WIN
                          label="&quitApplicationCmdWin2.label;"
                          accesskey="&quitApplicationCmdWin2.accesskey;"
#else
#ifdef XP_MACOSX
                          label="&quitApplicationCmdMac2.label;"
#else
                          label="&quitApplicationCmd.label;"
                          accesskey="&quitApplicationCmd.accesskey;"
#endif
#ifdef XP_UNIX
                          key="key_quitApplication"
#endif
#endif
                          command="cmd_quitApplication"/>
              </menupopup>
            </menu>

            <menu id="edit-menu" label="&editMenu.label;"
                  accesskey="&editMenu.accesskey;">
              <menupopup id="menu_EditPopup"
                         onpopupshowing="updateEditUIVisibility()"
                         onpopuphidden="updateEditUIVisibility()">
                <menuitem id="menu_undo"
                          label="&undoCmd.label;"
                          key="key_undo"
                          accesskey="&undoCmd.accesskey;"
                          command="cmd_undo"/>
                <menuitem id="menu_redo"
                          label="&redoCmd.label;"
                          key="key_redo"
                          accesskey="&redoCmd.accesskey;"
                          command="cmd_redo"/>
                <menuseparator/>
                <menuitem id="menu_cut"
                          label="&cutCmd.label;"
                          key="key_cut"
                          accesskey="&cutCmd.accesskey;"
                          command="cmd_cut"/>
                <menuitem id="menu_copy"
                          label="&copyCmd.label;"
                          key="key_copy"
                          accesskey="&copyCmd.accesskey;"
                          command="cmd_copy"/>
                <menuitem id="menu_paste"
                          label="&pasteCmd.label;"
                          key="key_paste"
                          accesskey="&pasteCmd.accesskey;"
                          command="cmd_paste"/>
                <menuitem id="menu_delete"
                          label="&deleteCmd.label;"
                          key="key_delete"
                          accesskey="&deleteCmd.accesskey;"
                          command="cmd_delete"/>
                <menuseparator/>
                <menuitem id="menu_selectAll"
                          label="&selectAllCmd.label;"
                          key="key_selectAll"
                          accesskey="&selectAllCmd.accesskey;"
                          command="cmd_selectAll"/>
                <menuseparator/>
                <menuitem id="menu_find"
                          label="&findOnCmd.label;"
                          accesskey="&findOnCmd.accesskey;"
                          key="key_find"
                          command="cmd_find"/>
                <menuitem id="menu_findAgain"
                          class="show-only-for-keyboard"
                          label="&findAgainCmd.label;"
                          accesskey="&findAgainCmd.accesskey;"
                          key="key_findAgain"
                          command="cmd_findAgain"/>
                <menuseparator hidden="true" id="textfieldDirection-separator"/>
                <menuitem id="textfieldDirection-swap"
                          command="cmd_switchTextDirection"
                          key="key_switchTextDirection"
                          label="&bidiSwitchTextDirectionItem.label;"
                          accesskey="&bidiSwitchTextDirectionItem.accesskey;"
                          hidden="true"/>
#ifdef XP_UNIX
#ifndef XP_MACOSX
                <menuseparator/>
                <menuitem id="menu_preferences"
                          label="&preferencesCmdUnix.label;"
                          accesskey="&preferencesCmdUnix.accesskey;"
                          oncommand="openPreferences(undefined, {origin: 'menubar'});"/>
#endif
#endif
              </menupopup>
            </menu>

            <menu id="view-menu" label="&viewMenu.label;"
                  accesskey="&viewMenu.accesskey;">
              <menupopup id="menu_viewPopup"
                         onpopupshowing="updateCharacterEncodingMenuState();">
                <menu id="viewToolbarsMenu"
                      label="&viewToolbarsMenu.label;"
                      accesskey="&viewToolbarsMenu.accesskey;">
                  <menupopup onpopupshowing="onViewToolbarsPopupShowing(event);">
                    <menuseparator/>
                    <menuitem id="menu_customizeToolbars"
                              label="&viewCustomizeToolbar.label;"
                              accesskey="&viewCustomizeToolbar.accesskey;"
                              command="cmd_CustomizeToolbars"/>
                  </menupopup>
                </menu>
                <menu id="viewSidebarMenuMenu"
                      label="&viewSidebarMenu.label;"
                      accesskey="&viewSidebarMenu.accesskey;">
                  <menupopup id="viewSidebarMenu">
                    <menuitem id="menu_bookmarksSidebar"
                              key="viewBookmarksSidebarKb"
                              observes="viewBookmarksSidebar"/>
                    <menuitem id="menu_historySidebar"
                              key="key_gotoHistory"
                              observes="viewHistorySidebar"
                              label="&historyButton.label;"/>
                    <menuitem id="menu_tabsSidebar"
                              observes="viewTabsSidebar"
                              label="&syncedTabs.sidebar.label;"/>
                  </menupopup>
                </menu>
                <menuseparator/>
                <menu id="viewFullZoomMenu" label="&fullZoom.label;"
                      accesskey="&fullZoom.accesskey;"
                      onpopupshowing="FullZoom.updateMenu();">
                  <menupopup>
                    <menuitem id="menu_zoomEnlarge"
                              key="key_fullZoomEnlarge"
                              label="&fullZoomEnlargeCmd.label;"
                              accesskey="&fullZoomEnlargeCmd.accesskey;"
                              command="cmd_fullZoomEnlarge"/>
                    <menuitem id="menu_zoomReduce"
                              key="key_fullZoomReduce"
                              label="&fullZoomReduceCmd.label;"
                              accesskey="&fullZoomReduceCmd.accesskey;"
                              command="cmd_fullZoomReduce"/>
                    <menuseparator/>
                    <menuitem id="menu_zoomReset"
                              key="key_fullZoomReset"
                              label="&fullZoomResetCmd.label;"
                              accesskey="&fullZoomResetCmd.accesskey;"
                              command="cmd_fullZoomReset"/>
                    <menuseparator/>
                    <menuitem id="toggle_zoom"
                              label="&fullZoomToggleCmd.label;"
                              accesskey="&fullZoomToggleCmd.accesskey;"
                              type="checkbox"
                              command="cmd_fullZoomToggle"
                              checked="false"/>
                  </menupopup>
                </menu>
                <menu id="pageStyleMenu" label="&pageStyleMenu.label;"
                      accesskey="&pageStyleMenu.accesskey;" observes="isImage">
                  <menupopup onpopupshowing="gPageStyleMenu.fillPopup(this);">
                    <menuitem id="menu_pageStyleNoStyle"
                              label="&pageStyleNoStyle.label;"
                              accesskey="&pageStyleNoStyle.accesskey;"
                              oncommand="gPageStyleMenu.disableStyle();"
                              type="radio"/>
                    <menuitem id="menu_pageStylePersistentOnly"
                              label="&pageStylePersistentOnly.label;"
                              accesskey="&pageStylePersistentOnly.accesskey;"
                              oncommand="gPageStyleMenu.switchStyleSheet('');"
                              type="radio"
                              checked="true"/>
                    <menuseparator/>
                  </menupopup>
                </menu>
#include browser-charsetmenu.inc
                <menuseparator/>
#ifdef XP_MACOSX
                <menuitem id="enterFullScreenItem"
                          accesskey="&enterFullScreenCmd.accesskey;"
                          label="&enterFullScreenCmd.label;"
                          key="key_fullScreen">
                  <observes element="View:FullScreen" attribute="oncommand"/>
                  <observes element="View:FullScreen" attribute="disabled"/>
                </menuitem>
                <menuitem id="exitFullScreenItem"
                          accesskey="&exitFullScreenCmd.accesskey;"
                          label="&exitFullScreenCmd.label;"
                          key="key_fullScreen"
                          hidden="true">
                  <observes element="View:FullScreen" attribute="oncommand"/>
                  <observes element="View:FullScreen" attribute="disabled"/>
                </menuitem>
#else
                <menuitem id="fullScreenItem"
                          accesskey="&fullScreenCmd.accesskey;"
                          label="&fullScreenCmd.label;"
                          key="key_fullScreen"
                          type="checkbox"
                          observes="View:FullScreen"/>
#endif
                <menuitem id="menu_readerModeItem"
                          observes="View:ReaderView"
                          key="key_toggleReaderMode"
                          hidden="true"/>
                <menuitem id="menu_showAllTabs"
                          hidden="true"
                          accesskey="&showAllTabsCmd.accesskey;"
                          label="&showAllTabsCmd.label;"
                          command="Browser:ShowAllTabs"
                          key="key_showAllTabs"/>
                <menuseparator hidden="true" id="documentDirection-separator"/>
                <menuitem id="documentDirection-swap"
                          hidden="true"
                          label="&bidiSwitchPageDirectionItem.label;"
                          accesskey="&bidiSwitchPageDirectionItem.accesskey;"
                          oncommand="gBrowser.selectedBrowser
                                             .messageManager
                                             .sendAsyncMessage('SwitchDocumentDirection');"/>
              </menupopup>
            </menu>

            <menu id="history-menu"
                  label="&historyMenu.label;"
                  accesskey="&historyMenu.accesskey;">
              <menupopup id="goPopup"
#ifndef XP_MACOSX
                         placespopup="true"
#endif
                         oncommand="this.parentNode._placesView._onCommand(event);"
                         onclick="checkForMiddleClick(this, event);"
                         onpopupshowing="if (!this.parentNode._placesView)
                                           new HistoryMenu(event);"
                         tooltip="bhTooltip"
                         popupsinherittooltip="true">
                <menuitem id="menu_showAllHistory"
                          label="&showAllHistoryCmd2.label;"
#ifndef XP_MACOSX
                          key="showAllHistoryKb"
#endif
                          command="Browser:ShowAllHistory"/>
                <menuitem id="sanitizeItem"
                          label="&clearRecentHistory.label;"
                          key="key_sanitize"
                          command="Tools:Sanitize"/>
                <menuseparator id="sanitizeSeparator"/>
                <menuitem id="sync-tabs-menuitem"
                          class="syncTabsMenuItem"
                          label="&syncTabsMenu3.label;"
                          oncommand="BrowserOpenSyncTabs();"
                          hidden="true"/>
                <menuitem id="historyRestoreLastSession"
                          label="&historyRestoreLastSession.label;"
                          command="Browser:RestoreLastSession"/>
                <menu id="historyUndoMenu"
                      class="recentlyClosedTabsMenu"
                      label="&historyUndoMenu.label;"
                      disabled="true">
                  <menupopup id="historyUndoPopup"
#ifndef XP_MACOSX
                             placespopup="true"
#endif
                             onpopupshowing="document.getElementById('history-menu')._placesView.populateUndoSubmenu();"/>
                </menu>
                <menu id="historyUndoWindowMenu"
                      class="recentlyClosedWindowsMenu"
                      label="&historyUndoWindowMenu.label;"
                      disabled="true">
                  <menupopup id="historyUndoWindowPopup"
#ifndef XP_MACOSX
                             placespopup="true"
#endif
                             onpopupshowing="document.getElementById('history-menu')._placesView.populateUndoWindowSubmenu();"/>
                </menu>
                <menuseparator id="startHistorySeparator"
                               class="hide-if-empty-places-result"/>
              </menupopup>
            </menu>

  <menu id="bookmarksMenu"
        label="&bookmarksMenu.label;"
        accesskey="&bookmarksMenu.accesskey;"
        ondragenter="PlacesMenuDNDHandler.onDragEnter(event);"
        ondragover="PlacesMenuDNDHandler.onDragOver(event);"
        ondrop="PlacesMenuDNDHandler.onDrop(event);">
    <menupopup id="bookmarksMenuPopup"
#ifndef XP_MACOSX
               placespopup="true"
#endif
               context="placesContext"
               openInTabs="children"
               oncommand="BookmarksEventHandler.onCommand(event);"
               onclick="BookmarksEventHandler.onClick(event, this.parentNode._placesView);"
               onpopupshowing="BookmarkingUI.onMainMenuPopupShowing(event);
                               if (!this.parentNode._placesView)
                                 new PlacesMenu(event, 'place:folder=BOOKMARKS_MENU');"
               tooltip="bhTooltip" popupsinherittooltip="true">
      <menuitem id="bookmarksShowAll"
                label="&showAllBookmarks2.label;"
                command="Browser:ShowAllBookmarks"
                key="manBookmarkKb"/>
      <menuseparator id="organizeBookmarksSeparator"/>
      <menuitem id="menu_bookmarkThisPage"
                command="Browser:AddBookmarkAs"
                observes="bookmarkThisPageBroadcaster"
                key="addBookmarkAsKb"/>
      <menuitem id="subscribeToPageMenuitem"
#ifndef XP_MACOSX
                class="menuitem-iconic"
#endif
                label="&subscribeToPageMenuitem.label;"
                oncommand="return FeedHandler.subscribeToFeed(null, event);"
                onclick="checkForMiddleClick(this, event);"
                observes="singleFeedMenuitemState"/>
      <menu id="subscribeToPageMenupopup"
#ifndef XP_MACOSX
            class="menu-iconic"
#endif
            label="&subscribeToPageMenupopup.label;"
            observes="multipleFeedsMenuState">
        <menupopup id="subscribeToPageSubmenuMenupopup"
                   onpopupshowing="return FeedHandler.buildFeedList(event.target);"
                   oncommand="return FeedHandler.subscribeToFeed(null, event);"
                   onclick="checkForMiddleClick(this, event);"/>
      </menu>
      <menuitem id="menu_bookmarkAllTabs"
                label="&addCurPagesCmd.label;"
                class="show-only-for-keyboard"
                command="Browser:BookmarkAllTabs"
                key="bookmarkAllTabsKb"/>
      <menuseparator/>
      <menuitem label="&recentBookmarks.label;"
                id="menu_recentBookmarks"
                disabled="true"/>
      <menuseparator id="bookmarksToolbarSeparator"/>
      <menu id="bookmarksToolbarFolderMenu"
            class="menu-iconic bookmark-item"
            label="&personalbarCmd.label;"
            container="true">
        <menupopup id="bookmarksToolbarFolderPopup"
#ifndef XP_MACOSX
                   placespopup="true"
#endif
                   context="placesContext"
                   onpopupshowing="if (!this.parentNode._placesView)
                                     new PlacesMenu(event, 'place:folder=TOOLBAR');"/>
      </menu>
      <menu id="menu_unsortedBookmarks"
            class="menu-iconic bookmark-item"
            label="&otherBookmarksCmd.label;"
            container="true">
        <menupopup id="otherBookmarksFolderPopup"
#ifndef XP_MACOSX
                   placespopup="true"
#endif
                   context="placesContext"
                   onpopupshowing="if (!this.parentNode._placesView)
                                     new PlacesMenu(event, 'place:folder=UNFILED_BOOKMARKS');"/>
      </menu>
      <menu id="menu_mobileBookmarks"
            class="menu-iconic bookmark-item"
            label="&mobileBookmarksCmd.label;"
            hidden="true"
            container="true">
        <menupopup id="mobileBookmarksFolderPopup"
#ifndef XP_MACOSX
                   placespopup="true"
#endif
                   context="placesContext"
                   onpopupshowing="if (!this.parentNode._placesView)
                                     new PlacesMenu(event, 'place:folder=MOBILE_BOOKMARKS');"/>
      </menu>
      <menuseparator id="bookmarksMenuItemsSeparator"/>
      <!-- Bookmarks menu items -->
    </menupopup>
  </menu>

            <menu id="tools-menu"
                  label="&toolsMenu.label;"
                  accesskey="&toolsMenu.accesskey;"
                  onpopupshowing="mirrorShow(this)">
              <menupopup id="menu_ToolsPopup">
              <menuitem id="menu_openDownloads"
                        label="&downloads.label;"
                        accesskey="&downloads.accesskey;"
                        key="key_openDownloads"
                        command="Tools:Downloads"/>
              <menuitem id="menu_openAddons"
                        label="&addons.label;"
                        accesskey="&addons.accesskey;"
                        key="key_openAddons"
                        command="Tools:Addons"/>

              <!-- only one of sync-setup, sync-syncnowitem or sync-reauthitem will be showing at once -->
              <menuitem id="sync-setup"
                        label="&syncSignIn.label;"
                        accesskey="&syncSignIn.accesskey;"
                        observes="sync-setup-state"
<<<<<<< HEAD
                        oncommand="gSyncUI.openPrefs('menubar')"/>
=======
                        oncommand="gSync.openPrefs('menubar')"/>
>>>>>>> a17af05f
              <menuitem id="sync-syncnowitem"
                        label="&syncSyncNowItem.label;"
                        accesskey="&syncSyncNowItem.accesskey;"
                        observes="sync-syncnow-state"
                        oncommand="gSync.doSync(event);"/>
              <menuitem id="sync-reauthitem"
                        label="&syncReAuthItem.label;"
                        accesskey="&syncReAuthItem.accesskey;"
                        observes="sync-reauth-state"
                        oncommand="gSync.openSignInAgainPage('menubar');"/>
              <menuseparator id="devToolsSeparator"/>
              <menu id="webDeveloperMenu"
                    label="&webDeveloperMenu.label;"
                    accesskey="&webDeveloperMenu.accesskey;">
                <menupopup id="menuWebDeveloperPopup">
                  <menuitem id="menu_pageSource"
                            observes="devtoolsMenuBroadcaster_PageSource"
                            accesskey="&pageSourceCmd.accesskey;"/>
                </menupopup>
              </menu>
              <menuitem id="menu_pageInfo"
                        accesskey="&pageInfoCmd.accesskey;"
                        label="&pageInfoCmd.label;"
#ifndef XP_WIN
                        key="key_viewInfo"
#endif
                        command="View:PageInfo"/>
              <menu id="menu_mirrorTabCmd"
                    hidden="true"
                    accesskey="&mirrorTabCmd.accesskey;"
                    label="&mirrorTabCmd.label;">
                <menupopup id="menu_mirrorTab-popup"
                           onpopupshowing="populateMirrorTabMenu(this)"/>
              </menu>
#ifndef XP_UNIX
              <menuseparator id="prefSep"/>
              <menuitem id="menu_preferences"
                        label="&preferencesCmd2.label;"
                        accesskey="&preferencesCmd2.accesskey;"
                        oncommand="openPreferences(undefined, {origin: 'menubar'});"/>
#endif
              </menupopup>
            </menu>

#ifdef XP_MACOSX
          <menu id="windowMenu" />
#endif
          <menu id="helpMenu" />
        </menubar><|MERGE_RESOLUTION|>--- conflicted
+++ resolved
@@ -492,11 +492,7 @@
                         label="&syncSignIn.label;"
                         accesskey="&syncSignIn.accesskey;"
                         observes="sync-setup-state"
-<<<<<<< HEAD
-                        oncommand="gSyncUI.openPrefs('menubar')"/>
-=======
                         oncommand="gSync.openPrefs('menubar')"/>
->>>>>>> a17af05f
               <menuitem id="sync-syncnowitem"
                         label="&syncSyncNowItem.label;"
                         accesskey="&syncSyncNowItem.accesskey;"
